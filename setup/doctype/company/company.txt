[
 {
  "creation": "2013-04-10 08:35:39", 
  "docstatus": 0, 
<<<<<<< HEAD
  "modified": "2013-10-02 06:31:05", 
=======
  "modified": "2013-10-08 15:18:34", 
>>>>>>> 4a84b039
  "modified_by": "Administrator", 
  "owner": "Administrator"
 }, 
 {
  "allow_rename": 1, 
  "autoname": "field:company_name", 
  "description": "Legal Entity / Subsidiary with a separate Chart of Accounts belonging to the Organization.", 
  "doctype": "DocType", 
  "document_type": "Master", 
  "icon": "icon-building", 
  "module": "Setup", 
  "name": "__common__"
 }, 
 {
  "doctype": "DocField", 
  "name": "__common__", 
  "parent": "Company", 
  "parentfield": "fields", 
  "parenttype": "DocType", 
  "permlevel": 0
 }, 
 {
  "doctype": "DocPerm", 
  "name": "__common__", 
  "parent": "Company", 
  "parentfield": "permissions", 
  "parenttype": "DocType", 
  "permlevel": 0, 
  "read": 1
 }, 
 {
  "doctype": "DocType", 
  "name": "Company"
 }, 
 {
  "doctype": "DocField", 
  "fieldname": "details", 
  "fieldtype": "Section Break", 
  "label": "Company Details", 
  "oldfieldtype": "Section Break", 
  "read_only": 0
 }, 
 {
  "doctype": "DocField", 
  "fieldname": "company_name", 
  "fieldtype": "Data", 
  "label": "Company", 
  "no_copy": 0, 
  "oldfieldname": "company_name", 
  "oldfieldtype": "Data", 
  "read_only": 0, 
  "reqd": 1
 }, 
 {
  "description": "Please Enter Abbreviation or Short Name properly as it will be added as Suffix to all Account Heads.", 
  "doctype": "DocField", 
  "fieldname": "abbr", 
  "fieldtype": "Data", 
  "label": "Abbr", 
  "no_copy": 0, 
  "oldfieldname": "abbr", 
  "oldfieldtype": "Data", 
  "read_only": 0, 
  "reqd": 1
 }, 
 {
  "doctype": "DocField", 
  "fieldname": "cb0", 
  "fieldtype": "Column Break", 
  "read_only": 0
 }, 
 {
  "doctype": "DocField", 
  "fieldname": "domain", 
  "fieldtype": "Select", 
  "label": "Domain", 
  "options": "Distribution\nManufacturing\nRetail\nServices", 
  "reqd": 0
 }, 
 {
  "doctype": "DocField", 
  "fieldname": "default_settings", 
  "fieldtype": "Section Break", 
  "label": "Default Settings", 
  "oldfieldtype": "Section Break", 
  "read_only": 0
 }, 
 {
  "depends_on": "eval:!doc.__islocal", 
  "doctype": "DocField", 
  "fieldname": "default_bank_account", 
  "fieldtype": "Link", 
  "label": "Default Bank Account", 
  "no_copy": 1, 
  "oldfieldname": "default_bank_account", 
  "oldfieldtype": "Link", 
  "options": "Account", 
  "read_only": 0
 }, 
 {
  "doctype": "DocField", 
  "fieldname": "default_cash_account", 
  "fieldtype": "Link", 
  "label": "Default Cash Account", 
  "options": "Account", 
  "read_only": 0
 }, 
 {
  "depends_on": "eval:!doc.__islocal", 
  "doctype": "DocField", 
  "fieldname": "receivables_group", 
  "fieldtype": "Link", 
  "label": "Receivables Group", 
  "no_copy": 1, 
  "oldfieldname": "receivables_group", 
  "oldfieldtype": "Link", 
  "options": "Account", 
  "read_only": 0
 }, 
 {
  "depends_on": "eval:!doc.__islocal", 
  "doctype": "DocField", 
  "fieldname": "payables_group", 
  "fieldtype": "Link", 
  "label": "Payables Group", 
  "no_copy": 1, 
  "oldfieldname": "payables_group", 
  "oldfieldtype": "Link", 
  "options": "Account", 
  "read_only": 0
 }, 
 {
  "doctype": "DocField", 
  "fieldname": "default_expense_account", 
  "fieldtype": "Link", 
  "label": "Default Expense Account", 
  "options": "Account"
 }, 
 {
  "doctype": "DocField", 
  "fieldname": "default_income_account", 
  "fieldtype": "Link", 
  "label": "Default Income Account", 
  "options": "Account"
 }, 
 {
  "doctype": "DocField", 
  "fieldname": "column_break0", 
  "fieldtype": "Column Break", 
  "oldfieldtype": "Column Break", 
  "read_only": 0, 
  "width": "50%"
 }, 
 {
  "description": "To enable more currencies go to Setup > Currency", 
  "doctype": "DocField", 
  "fieldname": "default_currency", 
  "fieldtype": "Link", 
  "label": "Default Currency", 
  "options": "Currency", 
  "read_only": 0, 
  "reqd": 1
 }, 
 {
  "depends_on": "eval:!doc.__islocal", 
  "doctype": "DocField", 
  "fieldname": "cost_center", 
  "fieldtype": "Link", 
  "label": "Cost Center", 
  "no_copy": 1, 
  "options": "Cost Center"
 }, 
 {
  "depends_on": "eval:!doc.__islocal", 
  "doctype": "DocField", 
  "fieldname": "credit_days", 
  "fieldtype": "Int", 
  "label": "Credit Days", 
  "oldfieldname": "credit_days", 
  "oldfieldtype": "Int", 
  "read_only": 0
 }, 
 {
  "depends_on": "eval:!doc.__islocal", 
  "doctype": "DocField", 
  "fieldname": "credit_limit", 
  "fieldtype": "Currency", 
  "label": "Credit Limit", 
  "oldfieldname": "credit_limit", 
  "oldfieldtype": "Currency", 
  "options": "default_currency", 
  "read_only": 0
 }, 
 {
  "depends_on": "eval:!doc.__islocal", 
  "doctype": "DocField", 
  "fieldname": "yearly_bgt_flag", 
  "fieldtype": "Select", 
  "label": "If Yearly Budget Exceeded", 
  "oldfieldname": "yearly_bgt_flag", 
  "oldfieldtype": "Select", 
  "options": "\nWarn\nIgnore\nStop", 
  "read_only": 0
 }, 
 {
  "depends_on": "eval:!doc.__islocal", 
  "doctype": "DocField", 
  "fieldname": "monthly_bgt_flag", 
  "fieldtype": "Select", 
  "label": "If Monthly Budget Exceeded", 
  "oldfieldname": "monthly_bgt_flag", 
  "oldfieldtype": "Select", 
  "options": "\nWarn\nIgnore\nStop", 
  "read_only": 0
 }, 
 {
  "depends_on": "eval:!doc.__islocal", 
  "doctype": "DocField", 
  "fieldname": "auto_accounting_for_stock_settings", 
  "fieldtype": "Section Break", 
  "label": "Auto Accounting For Stock Settings", 
  "read_only": 0
 }, 
 {
  "doctype": "DocField", 
  "fieldname": "stock_received_but_not_billed", 
  "fieldtype": "Link", 
  "label": "Stock Received But Not Billed", 
  "no_copy": 1, 
  "options": "Account", 
  "read_only": 0
 }, 
 {
  "doctype": "DocField", 
  "fieldname": "stock_adjustment_account", 
  "fieldtype": "Link", 
  "label": "Stock Adjustment Account", 
  "no_copy": 1, 
  "options": "Account", 
  "read_only": 0
 }, 
 {
  "doctype": "DocField", 
  "fieldname": "expenses_included_in_valuation", 
  "fieldtype": "Link", 
  "label": "Expenses Included In Valuation", 
  "no_copy": 1, 
  "options": "Account", 
  "read_only": 0
 }, 
 {
  "description": "For reference only.", 
  "doctype": "DocField", 
  "fieldname": "company_info", 
  "fieldtype": "Section Break", 
  "label": "Company Info", 
  "read_only": 0
 }, 
 {
  "doctype": "DocField", 
  "fieldname": "address", 
  "fieldtype": "Small Text", 
  "label": "Address", 
  "oldfieldname": "address", 
  "oldfieldtype": "Small Text", 
  "read_only": 0
 }, 
 {
  "doctype": "DocField", 
  "fieldname": "country", 
  "fieldtype": "Select", 
  "label": "Country", 
  "options": "link:Country", 
  "reqd": 1
 }, 
 {
  "doctype": "DocField", 
  "fieldname": "column_break1", 
  "fieldtype": "Column Break", 
  "oldfieldtype": "Column Break", 
  "read_only": 0, 
  "width": "50%"
 }, 
 {
  "doctype": "DocField", 
  "fieldname": "phone_no", 
  "fieldtype": "Data", 
  "label": "Phone No", 
  "oldfieldname": "phone_no", 
  "oldfieldtype": "Data", 
  "options": "Phone", 
  "read_only": 0
 }, 
 {
  "doctype": "DocField", 
  "fieldname": "fax", 
  "fieldtype": "Data", 
  "label": "Fax", 
  "oldfieldname": "fax", 
  "oldfieldtype": "Data", 
  "options": "Phone", 
  "read_only": 0
 }, 
 {
  "doctype": "DocField", 
  "fieldname": "email", 
  "fieldtype": "Data", 
  "label": "Email", 
  "oldfieldname": "email", 
  "oldfieldtype": "Data", 
  "options": "Email", 
  "read_only": 0
 }, 
 {
  "doctype": "DocField", 
  "fieldname": "website", 
  "fieldtype": "Data", 
  "label": "Website", 
  "oldfieldname": "website", 
  "oldfieldtype": "Data", 
  "read_only": 0
 }, 
 {
  "description": "Company registration numbers for your reference. Example: VAT Registration Numbers etc.", 
  "doctype": "DocField", 
  "fieldname": "registration_info", 
  "fieldtype": "Section Break", 
  "label": "Registration Info", 
  "oldfieldtype": "Section Break", 
  "read_only": 0, 
  "width": "50%"
 }, 
 {
  "description": "Company registration numbers for your reference. Tax numbers etc.", 
  "doctype": "DocField", 
  "fieldname": "registration_details", 
  "fieldtype": "Code", 
  "label": "Registration Details", 
  "oldfieldname": "registration_details", 
  "oldfieldtype": "Code", 
  "read_only": 0
 }, 
 {
  "doctype": "DocField", 
  "fieldname": "trash_reason", 
  "fieldtype": "Small Text", 
  "label": "Trash Reason", 
  "no_copy": 1, 
  "oldfieldname": "trash_reason", 
  "oldfieldtype": "Small Text", 
  "read_only": 1
 }, 
 {
  "amend": 0, 
  "cancel": 1, 
  "create": 1, 
  "doctype": "DocPerm", 
  "report": 1, 
  "role": "System Manager", 
  "submit": 0, 
  "write": 1
 }, 
 {
  "doctype": "DocPerm", 
  "role": "All"
 }
]<|MERGE_RESOLUTION|>--- conflicted
+++ resolved
@@ -2,11 +2,7 @@
  {
   "creation": "2013-04-10 08:35:39", 
   "docstatus": 0, 
-<<<<<<< HEAD
-  "modified": "2013-10-02 06:31:05", 
-=======
   "modified": "2013-10-08 15:18:34", 
->>>>>>> 4a84b039
   "modified_by": "Administrator", 
   "owner": "Administrator"
  }, 
@@ -276,14 +272,6 @@
  }, 
  {
   "doctype": "DocField", 
-  "fieldname": "country", 
-  "fieldtype": "Select", 
-  "label": "Country", 
-  "options": "link:Country", 
-  "reqd": 1
- }, 
- {
-  "doctype": "DocField", 
   "fieldname": "column_break1", 
   "fieldtype": "Column Break", 
   "oldfieldtype": "Column Break", 
