[
 {
  "creation": "2013-01-25 11:35:09", 
  "docstatus": 0, 
  "modified": "2013-05-02 14:44:24", 
  "modified_by": "Administrator", 
  "owner": "Administrator"
 }, 
 {
  "allow_attach": 0, 
  "allow_copy": 1, 
  "allow_email": 1, 
  "allow_print": 1, 
  "autoname": "field:price_list_name", 
  "description": "Price List Master", 
  "doctype": "DocType", 
  "document_type": "Master", 
  "max_attachments": 1, 
  "module": "Setup", 
  "name": "__common__"
 }, 
 {
  "doctype": "DocField", 
  "name": "__common__", 
  "parent": "Price List", 
  "parentfield": "fields", 
  "parenttype": "DocType", 
  "permlevel": 0
 }, 
 {
  "amend": 0, 
  "doctype": "DocPerm", 
  "name": "__common__", 
  "parent": "Price List", 
  "parentfield": "permissions", 
  "parenttype": "DocType", 
  "permlevel": 0, 
  "read": 1, 
  "report": 1, 
  "submit": 0
 }, 
 {
  "doctype": "DocType", 
  "name": "Price List"
 }, 
 {
  "doctype": "DocField", 
  "fieldname": "price_list_name", 
  "fieldtype": "Data", 
  "label": "Price List Name", 
  "oldfieldname": "price_list_name", 
  "oldfieldtype": "Data", 
  "reqd": 1
 }, 
 {
  "doctype": "DocField", 
  "fieldname": "currency", 
  "fieldtype": "Link", 
  "label": "Currency", 
  "options": "Currency", 
  "reqd": 1
 }, 
 {
  "depends_on": "price_list_name", 
  "doctype": "DocField", 
  "fieldname": "how_to_upload", 
  "fieldtype": "HTML", 
  "label": "How to upload", 
<<<<<<< HEAD
  "options": "<div class=\"help\">Use the <a href=\"#data-import-tool\">Data Import Tool</a> to upload, update Item Prices in bulk:\n<ol> \n<li>Go to Data Import Tool.\n<li>Select \"Item\"\n<li>Check on \"With Data\"\n<li>Download \"Item Price\" from Child Tables.\n<li>Update the prices required and add new rows if required.\n<li>Check on \"Overwrite\"\n<li>Upload the modified sheet.\n</div>\n"
=======
  "options": "<div class=\"well\">Use the <a href=\"#data-import-tool\">Data Import Tool</a> to upload, update Item Prices in bulk:\n<ol> \n<li>Go to Data Import Tool.\n<li>Select \"Item\"\n<li>Check on \"With Data\"\n<li>Download \"Item Price\" from Child Tables.\n<li>Update the prices required and add new rows if required.\n<li>Check on \"Overwrite\"\n<li>Upload the modified sheet.\n</div>\n"
>>>>>>> 99181fa7
 }, 
 {
  "cancel": 0, 
  "create": 0, 
  "doctype": "DocPerm", 
  "role": "Sales Manager", 
  "write": 0
 }, 
 {
  "cancel": 0, 
  "create": 0, 
  "doctype": "DocPerm", 
  "role": "Sales User", 
  "write": 0
 }, 
 {
  "cancel": 1, 
  "create": 1, 
  "doctype": "DocPerm", 
  "match": "", 
  "role": "Sales Master Manager", 
  "write": 1
 }
]<|MERGE_RESOLUTION|>--- conflicted
+++ resolved
@@ -66,11 +66,7 @@
   "fieldname": "how_to_upload", 
   "fieldtype": "HTML", 
   "label": "How to upload", 
-<<<<<<< HEAD
-  "options": "<div class=\"help\">Use the <a href=\"#data-import-tool\">Data Import Tool</a> to upload, update Item Prices in bulk:\n<ol> \n<li>Go to Data Import Tool.\n<li>Select \"Item\"\n<li>Check on \"With Data\"\n<li>Download \"Item Price\" from Child Tables.\n<li>Update the prices required and add new rows if required.\n<li>Check on \"Overwrite\"\n<li>Upload the modified sheet.\n</div>\n"
-=======
   "options": "<div class=\"well\">Use the <a href=\"#data-import-tool\">Data Import Tool</a> to upload, update Item Prices in bulk:\n<ol> \n<li>Go to Data Import Tool.\n<li>Select \"Item\"\n<li>Check on \"With Data\"\n<li>Download \"Item Price\" from Child Tables.\n<li>Update the prices required and add new rows if required.\n<li>Check on \"Overwrite\"\n<li>Upload the modified sheet.\n</div>\n"
->>>>>>> 99181fa7
  }, 
  {
   "cancel": 0, 
@@ -90,7 +86,6 @@
   "cancel": 1, 
   "create": 1, 
   "doctype": "DocPerm", 
-  "match": "", 
   "role": "Sales Master Manager", 
   "write": 1
  }
