// Copyright (c) 2013, Web Notes Technologies Pvt. Ltd. and Contributors
// License: GNU General Public License v3. See license.txt

wn.pages['Setup'].onload = function(wrapper) { 
	if(msg_dialog && msg_dialog.display) msg_dialog.hide();
	wn.ui.make_app_page({
		parent: wrapper,
		title: wn._('Setup'),
		single_column: true
	});

	wrapper.appframe.add_module_icon("Setup");
	wrapper.appframe.set_title_right(wn._("Refresh"), function() {
		wn.pages.Setup.make(wrapper);
	});
	
	wn.pages.Setup.make(wrapper);
	
}

wn.pages.Setup.make = function(wrapper) {
	var body = $(wrapper).find(".layout-main"),
		total = 0,
		completed = 0;

	body.html('<div class="progress progress-striped active">\
		<div class="progress-bar" style="width: 100%;"></div></div>');
	
	var render_item = function(item, dependency) {		
		if(item.type==="Section") {
			$("<h3>")
				.css({"margin": "20px 0px 15px 0px"})
				.html('<i class="'+item.icon+'"></i> ' + wn._(item.title)).appendTo(body);
			return;
		}
		var row = $('<div class="row">')
			.css({
				"margin-bottom": "7px",
				"padding-bottom": "7px",
				"border-bottom": "1px solid #eee"
			})
			.appendTo(body);

		$('<div class="col-md-1"></div>').appendTo(row);
		
		if(item.type==="Link") {
			var col = $('<div class="col-md-5"><b><a href="#'
				+item.route+'"><i class="'+item.icon+'"></i> '
				+wn._(item.title)+'</a></b></div>').appendTo(row);
		
		} else {
			var col = $(repl('<div class="col-md-5">\
					<span class="badge view-link">%(count)s</span>\
					 <b><i class="%(icon)s"></i>\
						<a class="data-link">%(title)s</a></b>\
					</div>', {
						count: item.count,
						title: item.title || wn._(item.doctype),
						icon: wn.boot.doctype_icons[item.doctype]
					}))
				.appendTo(row);

			col.find(".badge")
				.css({
					"background-color": (item.count ? "green" : "orange"),
					"display": "inline-block",
					"min-width": "40px"
				});

			total += 1;
			if(item.count)
				completed += 1;
		}

		if(dependency) 
			col.addClass("col-md-offset-1");
		else
			$('<div class="col-md-1"></div>').appendTo(row);
		
		if(item.doctype) {
			var badge = col.find(".badge, .data-link")
				.attr("data-doctype", item.doctype)
				.css({"cursor": "pointer"})
			
			if(item.single) {
				badge.click(function() {
					wn.set_route("Form", $(this).attr("data-doctype"))
				})
			} else {
				badge.click(function() {
					wn.set_route(item.tree || "List", $(this).attr("data-doctype"))
				})
			}
		}
	
		// tree
		$links = $('<div class="col-md-5">').appendTo(row);
	
		if(item.tree) {
			$('<a class="view-link"><i class="icon-sitemap"></i> ' + wn._("Browse") + '</a>\
				<span class="text-muted">|</span> \
				<a class="import-link"><i class="icon-upload"></i> ' + wn._("Import") + '</a>')
				.appendTo($links)

			var mylink = $links.find(".view-link")
				.attr("data-doctype", item.doctype)

			mylink.click(function() {
				wn.set_route(item.tree, item.doctype);
			})
					
		} else if(item.single) {
<<<<<<< HEAD
			$('<a class="view-link"><i class="icon-edit"></i> ' + wn._("Edit") + '</a>')
=======
			$('<a class="view-link"><i class="icon-edit"></i>'+wn._('Edit')+'</a>')
>>>>>>> ca8f8790
				.appendTo($links)

			$links.find(".view-link")
				.attr("data-doctype", item.doctype)
				.click(function() {
					wn.set_route("Form", $(this).attr("data-doctype"));
				})
		} else if(item.type !== "Link"){
<<<<<<< HEAD
			$('<a class="new-link"><i class="icon-plus"></i> ' + wn._("New") + '</a> \
				<span class="text-muted">|</span> \
				<a class="view-link"><i class="icon-list"></i> ' + wn._("View") + '</a> \
				<span class="text-muted">|</span> \
				<a class="import-link"><i class="icon-upload"></i> ' + wn._("Import") + '</a>')
=======
			$('<a class="new-link"><i class="icon-plus"></i>'+wn._('New')+'</a> \
				<span class="text-muted">|</span> \
				<a class="view-link"><i class="icon-list"></i>'+wn._('View')+'</a> \
				<span class="text-muted">|</span> \
				<a class="import-link"><i class="icon-upload"></i>'+wn._('Import')+'</a>')
>>>>>>> ca8f8790
				.appendTo($links)

			$links.find(".view-link")
				.attr("data-doctype", item.doctype)
				.click(function() {
					if($(this).attr("data-filter")) {
						wn.route_options = JSON.parse($(this).attr("data-filter"));
					}
					wn.set_route("List", $(this).attr("data-doctype"));
				})

			if(item.filter)
				$links.find(".view-link").attr("data-filter", JSON.stringify(item.filter))

			if(wn.model.can_create(item.doctype)) {
				$links.find(".new-link")
					.attr("data-doctype", item.doctype)
					.click(function() {
						new_doc($(this).attr("data-doctype"))
					})
			} else {
				$links.find(".new-link").remove();
				$links.find(".text-muted:first").remove();
			}

		}

		$links.find(".import-link")
			.attr("data-doctype", item.doctype)
			.click(function() {
				wn.route_options = {doctype:$(this).attr("data-doctype")}
				wn.set_route("data-import-tool");
			})
		
		if(item.links) {
			$.each(item.links, function(i, link) {
				var newlinks = $('<span class="text-muted"> |</span> \
				<a class="import-link" href="#'+link.route
					+'"><i class="'+link.icon+'"></i> '+link.title+'</a>')
					.appendTo($links)
			})
		}
		
		if(item.dependencies) {
			$.each(item.dependencies, function(i, d) {
				render_item(d, true);
			})
		}
	}

	return wn.call({
		method: "setup.page.setup.setup.get",
		callback: function(r) {
			if(r.message) {
				body.empty();
				if(wn.boot.expires_on) {
					$(body).prepend("<div class='text-muted' style='text-align:right'>"+wn._("Account expires on") 
							+ wn.datetime.global_date_format(wn.boot.expires_on) + "</div>");
				}

<<<<<<< HEAD
				$completed = $('<h4>'+ wn._("Setup Completed") + ' <span class="completed-percent"></span><h4>\
=======
				$completed = $('<h4>'+wn._("Setup Completed")+'<span class="completed-percent"></span><h4>\
>>>>>>> ca8f8790
					<div class="progress"><div class="progress-bar"></div></div>')
					.appendTo(body);

				$.each(r.message, function(i, item) {
					render_item(item)
				});
				
				var completed_percent = cint(flt(completed) / total * 100) + "%";
				$completed
					.find(".progress-bar")
					.css({"width": completed_percent});
				$(body)
					.find(".completed-percent")
					.html("(" + completed_percent + ")");
			}
		}
	});
}<|MERGE_RESOLUTION|>--- conflicted
+++ resolved
@@ -110,11 +110,7 @@
 			})
 					
 		} else if(item.single) {
-<<<<<<< HEAD
-			$('<a class="view-link"><i class="icon-edit"></i> ' + wn._("Edit") + '</a>')
-=======
 			$('<a class="view-link"><i class="icon-edit"></i>'+wn._('Edit')+'</a>')
->>>>>>> ca8f8790
 				.appendTo($links)
 
 			$links.find(".view-link")
@@ -123,19 +119,11 @@
 					wn.set_route("Form", $(this).attr("data-doctype"));
 				})
 		} else if(item.type !== "Link"){
-<<<<<<< HEAD
-			$('<a class="new-link"><i class="icon-plus"></i> ' + wn._("New") + '</a> \
-				<span class="text-muted">|</span> \
-				<a class="view-link"><i class="icon-list"></i> ' + wn._("View") + '</a> \
-				<span class="text-muted">|</span> \
-				<a class="import-link"><i class="icon-upload"></i> ' + wn._("Import") + '</a>')
-=======
 			$('<a class="new-link"><i class="icon-plus"></i>'+wn._('New')+'</a> \
 				<span class="text-muted">|</span> \
 				<a class="view-link"><i class="icon-list"></i>'+wn._('View')+'</a> \
 				<span class="text-muted">|</span> \
 				<a class="import-link"><i class="icon-upload"></i>'+wn._('Import')+'</a>')
->>>>>>> ca8f8790
 				.appendTo($links)
 
 			$links.find(".view-link")
@@ -196,11 +184,7 @@
 							+ wn.datetime.global_date_format(wn.boot.expires_on) + "</div>");
 				}
 
-<<<<<<< HEAD
-				$completed = $('<h4>'+ wn._("Setup Completed") + ' <span class="completed-percent"></span><h4>\
-=======
 				$completed = $('<h4>'+wn._("Setup Completed")+'<span class="completed-percent"></span><h4>\
->>>>>>> ca8f8790
 					<div class="progress"><div class="progress-bar"></div></div>')
 					.appendTo(body);
 
