# coding=utf-8

from __future__ import unicode_literals
from frappe import _

def get_data():
	return [
		{
			"module_name": "Item",
			"_doctype": "Item",
			"color": "#f39c12",
			"icon": "octicon octicon-package",
			"type": "link",
			"link": "List/Item"
		},
		{
			"module_name": "Customer",
			"_doctype": "Customer",
			"color": "#1abc9c",
			"icon": "octicon octicon-tag",
			"type": "link",
			"link": "List/Customer"
		},
		{
			"module_name": "Supplier",
			"_doctype": "Supplier",
			"color": "#c0392b",
			"icon": "octicon octicon-briefcase",
			"type": "link",
			"link": "List/Supplier"
		},
		{
			"_doctype": "Employee",
			"module_name": "Employee",
			"color": "#2ecc71",
			"icon": "octicon octicon-organization",
			"type": "link",
			"link": "List/Employee"
		},
		{
			"module_name": "Projects",
			"color": "#8e44ad",
			"icon": "octicon octicon-rocket",
			"type": "module",
		},
		{
			"module_name": "Issue",
			"color": "#2c3e50",
			"icon": "octicon octicon-issue-opened",
			"_doctype": "Issue",
			"type": "link",
			"link": "List/Issue"
		},
		{
			"module_name": "Lead",
			"icon": "octicon octicon-broadcast",
			"_doctype": "Lead",
			"type": "link",
			"link": "List/Lead"
		},
		{
			"module_name": "Profit and Loss Statement",
			"_doctype": "Account",
			"color": "#3498db",
			"icon": "octicon octicon-repo",
			"type": "link",
			"link": "query-report/Profit and Loss Statement"
		},

		# old
		{
			"label": _("Accounting"),
			"module_name": "Accounts",
			"color": "#3498db",
			"icon": "octicon octicon-repo",
			"type": "module",
			"hidden": 1
		},
		{
			"module_name": "Stock",
			"color": "#f39c12",
			"icon": "octicon octicon-package",
			"type": "module",
			"hidden": 1
		},
		{
			"module_name": "CRM",
			"color": "#EF4DB6",
			"icon": "octicon octicon-broadcast",
			"type": "module",
			"hidden": 1
		},
		{
			"module_name": "Selling",
			"color": "#1abc9c",
			"icon": "octicon octicon-tag",
			"type": "module",
			"hidden": 1
		},
		{
			"module_name": "Buying",
			"color": "#c0392b",
			"icon": "octicon octicon-briefcase",
			"type": "module",
			"hidden": 1
		},
		{
			"module_name": "HR",
			"color": "#2ecc71",
			"icon": "octicon octicon-organization",
			"label": _("Human Resources"),
			"type": "module",
			"hidden": 1
		},
		{
			"module_name": "Manufacturing",
			"color": "#7f8c8d",
			"icon": "octicon octicon-tools",
			"type": "module",
			"hidden": 1
		},
		{
			"module_name": "POS",
			"color": "#589494",
			"icon": "octicon octicon-credit-card",
			"type": "page",
			"link": "pos",
			"label": _("POS")
		},
		{
			"module_name": "Leaderboard",
			"color": "#589494",
			"icon": "octicon octicon-graph",
			"type": "page",
			"link": "leaderboard",
			"label": _("Leaderboard")
		},
		{
			"module_name": "Projects",
			"color": "#8e44ad",
			"icon": "octicon octicon-rocket",
			"type": "module",
			"hidden": 1
		},
		{
			"module_name": "Support",
			"color": "#2c3e50",
			"icon": "octicon octicon-issue-opened",
			"type": "module",
			"hidden": 1
		},
		{
			"module_name": "Help",
			"color": "#FF888B",
			"icon": "octicon octicon-device-camera-video",
			"type": "module",
			"is_help": True,
			"label": _("Help"),
			"hidden": 1
		},
		{
			"module_name": "Maintenance",
			"color": "#FF888B",
			"icon": "octicon octicon-tools",
			"type": "module",
			"label": _("Maintenance"),
			"hidden": 1
		},
		{
			"module_name": "Student",
			"color": "#c0392b",
			"icon": "octicon octicon-person",
			"label": _("Student"),
			"link": "List/Student",
			"_doctype": "Student",
			"type": "list",
			"hidden": 1
		},
		{
			"module_name": "Student Group",
			"color": "#d59919",
			"icon": "octicon octicon-organization",
			"label": _("Student Group"),
			"link": "List/Student Group",
			"_doctype": "Student Group",
			"type": "list",
			"hidden": 1
		},
		{
			"module_name": "Course Schedule",
			"color": "#fd784f",
			"icon": "octicon octicon-calendar",
			"label": _("Course Schedule"),
			"link": "List/Course Schedule/Calendar",
			"_doctype": "Course Schedule",
			"type": "list",
			"hidden": 1
		},
		{
			"module_name": "Student Attendance Tool",
			"color": "#C0392B",
			"icon": "octicon octicon-checklist",
			"label": _("Student Attendance Tool"),
			"link": "List/Student Attendance Tool",
			"_doctype": "Student Attendance Tool",
			"type": "list",
			"hidden": 1
		},
		{
			"module_name": "Course",
			"color": "#8e44ad",
			"icon": "octicon octicon-book",
			"label": _("Course"),
			"link": "List/Course",
			"_doctype": "Course",
			"type": "list",
			"hidden": 1
		},
		{
			"module_name": "Program",
			"color": "#9b59b6",
			"icon": "octicon octicon-repo",
			"label": _("Program"),
			"link": "List/Program",
			"_doctype": "Program",
			"type": "list",
			"hidden": 1
		},
		{
			"module_name": "Student Applicant",
			"color": "#4d927f",
			"icon": "octicon octicon-clippy",
			"label": _("Student Applicant"),
			"link": "List/Student Applicant",
			"_doctype": "Student Applicant",
			"type": "list",
			"hidden": 1
		},
		{
			"module_name": "Fees",
			"color": "#83C21E",
			"icon": "fa fa-money",
			"label": _("Fees"),
			"link": "List/Fees",
			"_doctype": "Fees",
			"type": "list",
			"hidden": 1
		},
		{
			"module_name": "Instructor",
			"color": "#a99e4c",
			"icon": "octicon octicon-broadcast",
			"label": _("Instructor"),
			"link": "List/Instructor",
			"_doctype": "Instructor",
			"type": "list",
			"hidden": 1
		},
		{
			"module_name": "Room",
			"color": "#f22683",
			"icon": "fa fa-map-marker",
			"label": _("Room"),
			"link": "List/Room",
			"_doctype": "Room",
			"type": "list",
			"hidden": 1
		},
		{
			"module_name": "Education",
			"color": "#428B46",
			"icon": "octicon octicon-mortar-board",
			"type": "module",
			"label": _("Education"),
			"hidden": 1
		},
		{
			"module_name": "Healthcare",
			"color": "#FF888B",
			"icon": "fa fa-heartbeat",
			"type": "module",
			"label": _("Healthcare"),
			"hidden": 1
		},
        {
			"module_name": "Patient",
			"color": "#6BE273",
			"icon": "fa fa-user",
			"doctype": "Patient",
			"type": "link",
			"link": "List/Patient",
			"label": _("Patient"),
			"hidden": 1
        },
        {
			"module_name": "Healthcare Practitioner",
			"color": "#2ecc71",
			"icon": "fa fa-user-md",
			"doctype": "Healthcare Practitioner",
			"type": "link",
			"link": "List/Healthcare Practitioner",
			"label": _("Healthcare Practitioner"),
			"hidden": 1
        },
        {
			"module_name": "Patient Appointment",
			"color": "#934F92",
			"icon": "fa fa-calendar-plus-o",
			"doctype": "Patient Appointment",
			"type": "link",
			"link": "List/Patient Appointment",
			"label": _("Patient Appointment"),
			"hidden": 1
        },
        {
			"module_name": "Patient Encounter",
			"color": "#2ecc71",
			"icon": "fa fa-stethoscope",
			"doctype": "Patient Encounter",
			"type": "link",
			"link": "List/Patient Encounter",
			"label": _("Patient Encounter"),
			"hidden": 1
        },
        {
			"module_name": "Lab Test",
			"color": "#7578f6",
			"icon": "octicon octicon-beaker",
			"doctype": "Lab Test",
			"type": "list",
			"link": "List/Lab Test",
			"label": _("Lab Test"),
			"hidden": 1
        },
        {
			"module_name": "Vital Signs",
			"color": "#2ecc71",
			"icon": "fa fa-thermometer-empty",
			"doctype": "Vital Signs",
			"type": "list",
			"link": "List/Vital Signs",
			"label": _("Vital Signs"),
			"hidden": 1
        },
        {
			"module_name": "Clinical Procedure",
			"color": "#FF888B",
			"icon": "fa fa-medkit",
			"doctype": "Clinical Procedure",
			"type": "list",
			"link": "List/Clinical Procedure",
			"label": _("Clinical Procedure"),
			"hidden": 1
        },
        {
			"module_name": "Inpatient Record",
			"color": "#7578f6",
			"icon": "fa fa-list-alt",
			"doctype": "Inpatient Record",
			"type": "list",
			"link": "List/Inpatient Record",
			"label": _("Inpatient Record"),
			"hidden": 1
        },
		{
			"module_name": "Hub",
			"color": "#009248",
			"icon": "/assets/erpnext/images/hub_logo.svg",
			"type": "page",
			"link": "Hub/Item",
			"label": _("Hub")
		},
		{
			"module_name": "Data Import",
			"color": "#FFF168",
			"reverse": 1,
			"doctype": "Data Import",
			"icon": "octicon octicon-cloud-upload",
			"label": _("Data Import"),
			"link": "List/Data Import",
			"type": "list"
		},
		{
			"module_name": "Restaurant",
			"color": "#EA81E8",
			"icon": "🍔",
			"_doctype": "Restaurant",
			"type": "module",
			"link": "List/Restaurant",
			"label": _("Restaurant"),
			"hidden": 1
		},
		{
			"module_name": "Hotels",
			"color": "#EA81E8",
			"icon": "fa fa-bed",
			"type": "module",
			"label": _("Hotels"),
			"hidden": 1
		},
		{
			"module_name": "Agriculture",
			"color": "#8BC34A",
			"icon": "octicon octicon-globe",
			"type": "module",
			"label": _("Agriculture"),
			"hidden": 1
		},
		{
			"module_name": "Crop",
			"_doctype": "Crop",
			"label": _("Crop"),
			"color": "#8BC34A",
			"icon": "fa fa-tree",
			"type": "list",
			"link": "List/Crop",
			"hidden": 1
		},
		{
			"module_name": "Crop Cycle",
			"_doctype": "Crop Cycle",
			"label": _("Crop Cycle"),
			"color": "#8BC34A",
			"icon": "fa fa-circle-o-notch",
			"type": "list",
			"link": "List/Crop Cycle",
			"hidden": 1
		},
		{
			"module_name": "Fertilizer",
			"_doctype": "Fertilizer",
			"label": _("Fertilizer"),
			"color": "#8BC34A",
			"icon": "fa fa-leaf",
			"type": "list",
			"link": "List/Fertilizer",
			"hidden": 1
		},
		{
			"module_name": "Location",
			"_doctype": "Location",
			"label": _("Location"),
			"color": "#8BC34A",
			"icon": "fa fa-map",
			"type": "list",
			"link": "List/Location",
			"hidden": 1
		},
		{
			"module_name": "Disease",
			"_doctype": "Disease",
			"label": _("Disease"),
			"color": "#8BC34A",
			"icon": "octicon octicon-bug",
			"type": "list",
			"link": "List/Disease",
			"hidden": 1
		},
		{
			"module_name": "Plant Analysis",
			"_doctype": "Plant Analysis",
			"label": _("Plant Analysis"),
			"color": "#8BC34A",
			"icon": "fa fa-pagelines",
			"type": "list",
			"link": "List/Plant Analysis",
			"hidden": 1
		},
		{
			"module_name": "Soil Analysis",
			"_doctype": "Soil Analysis",
			"label": _("Soil Analysis"),
			"color": "#8BC34A",
			"icon": "fa fa-flask",
			"type": "list",
			"link": "List/Soil Analysis",
			"hidden": 1
		},
		{
			"module_name": "Soil Texture",
			"_doctype": "Soil Texture",
			"label": _("Soil Texture"),
			"color": "#8BC34A",
			"icon": "octicon octicon-beaker",
			"type": "list",
			"link": "List/Soil Texture",
			"hidden": 1
		},
		{
			"module_name": "Water Analysis",
			"_doctype": "Water Analysis",
			"label": _("Water Analysis"),
			"color": "#8BC34A",
			"icon": "fa fa-tint",
			"type": "list",
			"link": "List/Water Analysis",
			"hidden": 1
		},
		{
			"module_name": "Weather",
			"_doctype": "Weather",
			"label": _("Weather"),
			"color": "#8BC34A",
			"icon": "fa fa-sun-o",
			"type": "list",
			"link": "List/Weather",
			"hidden": 1
		},
		{
			"module_name": "Assets",
			"color": "#4286f4",
			"icon": "octicon octicon-database",
			"hidden": 1,
			"label": _("Assets"),
			"type": "module"
		},
		{
			"module_name": "Grant Application",
			"color": "#E9AB17",
			"icon": "fa fa-gift",
			"_doctype": "Grant Application",
			"type": "list",
			"link": "List/Grant Application",
			"label": _("Grant Application"),
			"hidden": 1

		},
		{
			"module_name": "Donor",
			"color": "#7F5A58",
			"icon": "fa fa-tint",
			"_doctype": "Donor",
			"type": "list",
			"link": "List/Donor",
			"label": _("Donor"),
			"hidden": 1
		},
		{
			"module_name": "Volunteer",
			"color": "#7E587E",
			"icon": "fa fa-angellist",
			"_doctype": "Volunteer",
			"type": "list",
			"link": "List/Volunteer",
			"label": _("Volunteer"),
			"hidden": 1
		},
		{
			"module_name": "Member",
			"color": "#79BAEC",
			"icon": "fa fa-users",
			"_doctype": "Member",
			"type": "list",
			"link": "List/Member",
			"label": _("Member"),
			"hidden": 1
		},
		{
			"module_name": "Chapter",
			"color": "#3B9C9C",
			"icon": "fa fa-handshake-o",
			"_doctype": "Chapter",
			"type": "list",
			"link": "List/Chapter",
			"label": _("Chapter"),
			"hidden": 1
		},
		{
			"module_name": "Non Profit",
			"color": "#DE2B37",
			"icon": "octicon octicon-heart",
			"type": "module",
			"label": _("Non Profit"),
			"hidden": 1
		},
		{
			"module_name": "Quality Management",
<<<<<<< HEAD
			"color": "blue",
			"icon": "octicon octicon-package",
			"type": "module",
			"label": _("Quality Management")
=======
			"color": "#1abc9c",
			"icon": "fa fa-check-square-o",
			"type": "module",
			"label": _("Quality")
>>>>>>> bace4d3e
		}
	]<|MERGE_RESOLUTION|>--- conflicted
+++ resolved
@@ -575,16 +575,9 @@
 		},
 		{
 			"module_name": "Quality Management",
-<<<<<<< HEAD
-			"color": "blue",
-			"icon": "octicon octicon-package",
-			"type": "module",
-			"label": _("Quality Management")
-=======
 			"color": "#1abc9c",
 			"icon": "fa fa-check-square-o",
 			"type": "module",
 			"label": _("Quality")
->>>>>>> bace4d3e
 		}
 	]