from __future__ import unicode_literals
from frappe import _

def get_data():
	return [
		{
			"label": _("Purchasing"),
			"icon": "fa fa-star",
			"items": [
				{
					"type": "doctype",
					"name": "Purchase Order",
					"onboard": 1,
					"dependencies": ["Item", "Supplier"],
					"description": _("Purchase Orders given to Suppliers."),
				},
				{
					"type": "doctype",
					"name": "Material Request",
					"onboard": 1,
					"dependencies": ["Item"],
					"description": _("Request for purchase."),
				},
				{
					"type": "doctype",
					"name": "Request for Quotation",
					"onboard": 1,
					"dependencies": ["Item", "Supplier"],
					"description": _("Request for quotation."),
				},
				{
					"type": "doctype",
					"name": "Supplier Quotation",
					"dependencies": ["Item", "Supplier"],
					"description": _("Quotations received from Suppliers."),
				},
			]
		},
		{
			"label": _("Items and Pricing"),
			"items": [
				{
					"type": "doctype",
					"name": "Item",
					"onboard": 1,
					"description": _("All Products or Services."),
				},
				{
					"type": "doctype",
					"name": "Item Price",
					"description": _("Multiple Item prices."),
					"onboard": 1,
<<<<<<< HEAD
					"route": "Report/Item Price"
=======
					"route": "#Report/Item Price"
>>>>>>> 703a5974
				},
				{
					"type": "doctype",
					"name": "Price List",
					"description": _("Price List master.")
				},
				{
					"type": "doctype",
					"name": "Product Bundle",
					"description": _("Bundle items at time of sale."),
				},
				{
					"type": "doctype",
					"name": "Item Group",
					"icon": "fa fa-sitemap",
					"label": _("Item Group"),
					"link": "Tree/Item Group",
					"description": _("Tree of Item Groups."),
				},
				{
					"type": "doctype",
					"name": "Pricing Rule",
					"description": _("Rules for applying pricing and discount.")
				},
			]
		},
		{
			"label": _("Settings"),
			"icon": "fa fa-cog",
			"items": [
				{
					"type": "doctype",
					"name": "Buying Settings",
<<<<<<< HEAD
					"onboard": 1,
=======
					"settings": 1,
>>>>>>> 703a5974
					"description": _("Default settings for buying transactions.")
				},
				{
					"type": "doctype",
					"name": "Purchase Taxes and Charges Template",
					"description": _("Tax template for buying transactions.")
				},
				{
					"type": "doctype",
					"name":"Terms and Conditions",
					"label": _("Terms and Conditions Template"),
					"description": _("Template of terms or contract.")
				},
			]
		},
		{
			"label": _("Supplier"),
			"items": [
				{
					"type": "doctype",
					"name": "Supplier",
					"onboard": 1,
					"description": _("Supplier database."),
				},
				{
					"type": "doctype",
					"name": "Supplier Group",
					"description": _("Supplier Group master.")
				},
				{
					"type": "doctype",
					"name": "Contact",
					"description": _("All Contacts."),
				},
				{
					"type": "doctype",
					"name": "Address",
					"description": _("All Addresses."),
				},

			]
		},
		{
			"label": _("Key Reports"),
			"icon": "fa fa-table",
			"items": [
				{
					"type": "report",
					"is_query_report": True,
					"name": "Purchase Analytics",
					"reference_doctype": "Purchase Order",
					"onboard": 1
				},
				{
					"type": "report",
					"is_query_report": True,
					"name": "Supplier-Wise Sales Analytics",
					"reference_doctype": "Stock Ledger Entry",
					"onboard": 1
				},
				{
					"type": "report",
					"is_query_report": True,
					"name": "Purchase Order Trends",
					"reference_doctype": "Purchase Order",
					"onboard": 1,
				},
				{
					"type": "report",
					"is_query_report": True,
					"name": "Requested Items To Be Ordered",
					"reference_doctype": "Material Request",
					"onboard": 1,
				},
			]
		},
		{
			"label": _("Supplier Scorecard"),
			"items": [
				{
					"type": "doctype",
					"name": "Supplier Scorecard",
					"description": _("All Supplier scorecards."),
				},
				{
					"type": "doctype",
					"name": "Supplier Scorecard Variable",
					"description": _("Templates of supplier scorecard variables.")
				},
				{
					"type": "doctype",
					"name": "Supplier Scorecard Criteria",
					"description": _("Templates of supplier scorecard criteria."),
				},
				{
					"type": "doctype",
					"name": "Supplier Scorecard Standing",
					"description": _("Templates of supplier standings."),
				},

			]
		},
		{
			"label": _("Other Reports"),
			"icon": "fa fa-list",
			"items": [
				{
					"type": "report",
					"is_query_report": True,
					"name": "Items To Be Requested",
					"reference_doctype": "Item",
					"onboard": 1,
				},
				{
					"type": "report",
					"is_query_report": True,
					"name": "Item-wise Purchase History",
					"reference_doctype": "Item",
					"onboard": 1,
				},
				{
					"type": "report",
					"is_query_report": True,
					"name": "Material Requests for which Supplier Quotations are not created",
					"reference_doctype": "Material Request"
				},
				{
					"type": "report",
					"is_query_report": True,
					"name": "Address And Contacts",
					"label": "Supplier Addresses And Contacts",
					"reference_doctype": "Address",
					"route_options": {
						"party_type": "Supplier"
					}
				}
			]
		},
		{
			"label": _("Help"),
			"items": [
				{
					"type": "help",
					"label": _("Customer and Supplier"),
					"youtube_id": "anoGi_RpQ20"
				},
				{
					"type": "help",
					"label": _("Material Request to Purchase Order"),
					"youtube_id": "4TN9kPyfIqM"
				},
				{
					"type": "help",
					"label": _("Purchase Order to Payment"),
					"youtube_id": "EK65tLdVUDk"
				},
				{
					"type": "help",
					"label": _("Managing Subcontracting"),
					"youtube_id": "ThiMCC2DtKo"
				},
			]
		},
	]<|MERGE_RESOLUTION|>--- conflicted
+++ resolved
@@ -50,11 +50,7 @@
 					"name": "Item Price",
 					"description": _("Multiple Item prices."),
 					"onboard": 1,
-<<<<<<< HEAD
-					"route": "Report/Item Price"
-=======
 					"route": "#Report/Item Price"
->>>>>>> 703a5974
 				},
 				{
 					"type": "doctype",
@@ -88,11 +84,7 @@
 				{
 					"type": "doctype",
 					"name": "Buying Settings",
-<<<<<<< HEAD
-					"onboard": 1,
-=======
 					"settings": 1,
->>>>>>> 703a5974
 					"description": _("Default settings for buying transactions.")
 				},
 				{
