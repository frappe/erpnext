from __future__ import unicode_literals
from frappe import _
import frappe


def get_data():
	config = [
		{
			"label": _("Accounts Receivable"),
			"items": [
				{
					"type": "doctype",
					"name": "Sales Invoice",
					"description": _("Bills raised to Customers."),
					"onboard": 1,
				},
				{
					"type": "doctype",
					"name": "Customer",
					"description": _("Customer database."),
					"onboard": 1,
				},
				{
					"type": "doctype",
					"name": "Payment Entry",
					"description": _("Bank/Cash transactions against party or for internal transfer")
				},
				{
					"type": "doctype",
					"name": "Payment Request",
					"description": _("Payment Request"),
				},
				{
					"type": "report",
					"name": "Accounts Receivable",
					"doctype": "Sales Invoice",
					"is_query_report": True
				},
				{
					"type": "report",
					"name": "Accounts Receivable Summary",
					"doctype": "Sales Invoice",
					"is_query_report": True
				},
				{
					"type": "report",
					"name": "Sales Register",
					"doctype": "Sales Invoice",
					"is_query_report": True
				},
				{
					"type": "report",
					"name": "Item-wise Sales Register",
					"is_query_report": True,
					"doctype": "Sales Invoice"
				},
				{
					"type": "report",
					"name": "Ordered Items To Be Billed",
					"is_query_report": True,
					"doctype": "Sales Invoice"
				},
				{
					"type": "report",
					"name": "Delivered Items To Be Billed",
					"is_query_report": True,
					"doctype": "Sales Invoice"
				},
			]
		},
		{
			"label": _("Accounts Payable"),
			"items": [
				{
					"type": "doctype",
					"name": "Purchase Invoice",
					"description": _("Bills raised by Suppliers."),
					"onboard": 1
				},
				{
					"type": "doctype",
					"name": "Supplier",
					"description": _("Supplier database."),
					"onboard": 1,
				},
				{
					"type": "doctype",
					"name": "Payment Entry",
					"description": _("Bank/Cash transactions against party or for internal transfer")
				},
				{
					"type": "report",
					"name": "Accounts Payable",
					"doctype": "Purchase Invoice",
					"is_query_report": True
				},
				{
					"type": "report",
					"name": "Accounts Payable Summary",
					"doctype": "Purchase Invoice",
					"is_query_report": True
				},
				{
					"type": "report",
					"name": "Purchase Register",
					"doctype": "Purchase Invoice",
					"is_query_report": True
				},
				{
					"type": "report",
					"name": "Item-wise Purchase Register",
					"is_query_report": True,
					"doctype": "Purchase Invoice"
				},
				{
					"type": "report",
					"name": "Purchase Order Items To Be Billed",
					"is_query_report": True,
					"doctype": "Purchase Invoice"
				},
				{
					"type": "report",
					"name": "Received Items To Be Billed",
					"is_query_report": True,
					"doctype": "Purchase Invoice"
				},
			]
		},
		{
			"label": _("Accounting Masters"),
			"items": [
				{
					"type": "doctype",
					"name": "Company",
					"description": _("Company (not Customer or Supplier) master."),
					"onboard": 1,
				},
				{
					"type": "doctype",
					"name": "Account",
					"icon": "fa fa-sitemap",
					"label": _("Chart of Accounts"),
					"route": "#Tree/Account",
					"description": _("Tree of financial accounts."),
					"onboard": 1,
				},
				{
					"type": "doctype",
					"name": "Accounts Settings",
				},
				{
					"type": "doctype",
					"name": "Fiscal Year",
					"description": _("Financial / accounting year.")
				},
				{
					"type": "doctype",
					"name": "Accounting Dimension",
				},
				{
					"type": "doctype",
					"name": "Finance Book",
				},
				{
					"type": "doctype",
					"name": "Accounting Period",
				},
				{
					"type": "doctype",
					"name": "Payment Term",
					"description": _("Payment Terms based on conditions")
				},
			]
		},
		{
			"label": _("Banking and Payments"),
			"items": [
				{
					"type": "doctype",
					"label": _("Match Payments with Invoices"),
					"name": "Payment Reconciliation",
					"description": _("Match non-linked Invoices and Payments.")
				},
				{
					"type": "doctype",
					"label": _("Update Bank Transaction Dates"),
					"name": "Bank Reconciliation",
					"description": _("Update bank payment dates with journals.")
				},
				{
					"type": "doctype",
					"label": _("Invoice Discounting"),
					"name": "Invoice Discounting",
				},
				{
					"type": "report",
					"name": "Bank Reconciliation Statement",
					"is_query_report": True,
					"doctype": "Journal Entry"
				},
				{
					"type": "report",
					"name": "Bank Clearance Summary",
					"is_query_report": True,
					"doctype": "Journal Entry"
				},
				{
					"type": "doctype",
					"name": "Bank Guarantee"
				},
				{
					"type": "doctype",
					"name": "Cheque Print Template",
					"description": _("Setup cheque dimensions for printing")
				},
			]
		},
		{
			"label": _("General Ledger"),
			"items": [
				{
					"type": "doctype",
					"name": "Journal Entry",
					"description": _("Accounting journal entries.")
				},
				{
					"type": "report",
					"name": "General Ledger",
					"doctype": "GL Entry",
					"is_query_report": True,
				},
				{
					"type": "report",
					"name": "Customer Ledger Summary",
					"doctype": "Sales Invoice",
					"is_query_report": True,
				},
				{
					"type": "report",
					"name": "Supplier Ledger Summary",
					"doctype": "Sales Invoice",
					"is_query_report": True,
				}
			]
		},
		{
			"label": _("Taxes"),
			"items": [
				{
					"type": "doctype",
					"name": "Sales Taxes and Charges Template",
					"description": _("Tax template for selling transactions.")
				},
				{
					"type": "doctype",
					"name": "Purchase Taxes and Charges Template",
					"description": _("Tax template for buying transactions.")
				},
				{
					"type": "doctype",
					"name": "Item Tax Template",
					"description": _("Tax template for item tax rates.")
				},
				{
					"type": "doctype",
					"name": "Tax Category",
					"description": _("Tax Category for overriding tax rates.")
				},
				{
					"type": "doctype",
					"name": "Tax Rule",
					"description": _("Tax Rule for transactions.")
				},
				{
					"type": "doctype",
<<<<<<< HEAD
					"name": "Bank Guarantee"
=======
					"name": "Tax Withholding Category",
					"description": _("Tax Withholding rates to be applied on transactions.")
>>>>>>> 280fe396
				},
			]
		},
		{
			"label": _("Cost Center and Budgeting"),
			"items": [
				{
					"type": "doctype",
					"name": "Cost Center",
					"icon": "fa fa-sitemap",
					"label": _("Chart of Cost Centers"),
					"route": "#Tree/Cost Center",
					"description": _("Tree of financial Cost Centers."),
				},
				{
					"type": "doctype",
					"name": "Budget",
					"description": _("Define budget for a financial year.")
				},
				{
					"type": "doctype",
					"name": "Accounting Dimension",
				},
				{
					"type": "report",
					"name": "Budget Variance Report",
					"is_query_report": True,
					"doctype": "Cost Center"
				},
				{
					"type": "doctype",
					"name": "Monthly Distribution",
					"description": _("Seasonality for setting budgets, targets etc.")
				},
			]
		},
		{
			"label": _("Financial Statements"),
			"items": [
				{
					"type": "report",
					"name": "Trial Balance",
					"doctype": "GL Entry",
					"is_query_report": True,
				},
				{
					"type": "report",
					"name": "Profit and Loss Statement",
					"doctype": "GL Entry",
					"is_query_report": True
				},
				{
					"type": "report",
					"name": "Balance Sheet",
					"doctype": "GL Entry",
					"is_query_report": True
				},
				{
					"type": "report",
					"name": "Cash Flow",
					"doctype": "GL Entry",
					"is_query_report": True
				},
				{
					"type": "report",
					"name": "Consolidated Financial Statement",
					"doctype": "GL Entry",
					"is_query_report": True
				},
			]
		},
		{
			"label": _("Opening and Closing"),
			"items": [
				{
					"type": "doctype",
					"name": "Opening Invoice Creation Tool",
				},
				{
					"type": "doctype",
					"name": "Chart of Accounts Importer",
				},
				{
					"type": "doctype",
					"name": "Period Closing Voucher",
					"description": _("Close Balance Sheet and book Profit or Loss.")
				},
			]

		},
		{
			"label": _("Multi Currency"),
			"items": [
				{
					"type": "doctype",
					"name": "Currency",
					"description": _("Enable / disable currencies.")
				},
				{
					"type": "doctype",
					"name": "Currency Exchange",
					"description": _("Currency exchange rate master.")
				},
				{
					"type": "doctype",
					"name": "Exchange Rate Revaluation",
					"description": _("Exchange Rate Revaluation master.")
				},
			]
		},
		{
			"label": _("Settings"),
			"icon": "fa fa-cog",
			"items": [
				{
					"type": "doctype",
					"name": "Payment Gateway Account",
					"description": _("Setup Gateway accounts.")
				},
				{
					"type": "doctype",
					"name": "Terms and Conditions",
					"label": _("Terms and Conditions Template"),
					"description": _("Template of terms or contract.")
				},
				{
					"type": "doctype",
					"name": "Mode of Payment",
					"description": _("e.g. Bank, Cash, Credit Card")
				},
			]
		},
		{
			"label": _("Subscription Management"),
			"items": [
				{
					"type": "doctype",
					"name": "Subscriber",
				},
				{
					"type": "doctype",
					"name": "Subscription Plan",
				},
				{
					"type": "doctype",
					"name": "Subscription"
				},
				{
					"type": "doctype",
					"name": "Subscription Settings"
				}
			]
		},
		{
			"label": _("Bank Statement"),
			"items": [
				{
					"type": "doctype",
					"label": _("Bank"),
					"name": "Bank",
				},
				{
					"type": "doctype",
					"label": _("Bank Account"),
					"name": "Bank Account",
				},
				{
					"type": "doctype",
					"name": "Bank Statement Transaction Entry",
				},
				{
					"type": "doctype",
					"label": _("Bank Statement Settings"),
					"name": "Bank Statement Settings",
				},
			]
		},
		{
			"label": _("Profitability"),
			"items": [
				{
					"type": "report",
					"name": "Gross Profit",
					"doctype": "Sales Invoice",
					"is_query_report": True
				},
				{
					"type": "report",
					"name": "Profitability Analysis",
					"doctype": "GL Entry",
					"is_query_report": True,
				},
				{
					"type": "report",
					"name": "Sales Invoice Trends",
					"is_query_report": True,
					"doctype": "Sales Invoice"
				},
				{
					"type": "report",
					"name": "Purchase Invoice Trends",
					"is_query_report": True,
					"doctype": "Purchase Invoice"
				},
			]
		},
		{
			"label": _("Reports"),
			"icon": "fa fa-table",
			"items": [
				{
					"type": "report",
					"name": "Trial Balance for Party",
					"doctype": "GL Entry",
					"is_query_report": True,
				},
				{
					"type": "report",
					"name": "Payment Period Based On Invoice Date",
					"is_query_report": True,
					"doctype": "Journal Entry"
				},
				{
					"type": "report",
					"name": "Sales Partners Commission",
					"is_query_report": True,
					"doctype": "Sales Invoice"
				},
				{
					"type": "report",
					"is_query_report": True,
					"name": "Customer Credit Balance",
					"doctype": "Customer"
				},
				{
					"type": "report",
					"is_query_report": True,
					"name": "Sales Payment Summary",
					"doctype": "Sales Invoice"
				},
				{
					"type": "report",
					"is_query_report": True,
					"name": "Address And Contacts",
					"doctype": "Address"
				}
			]
		},
		{
			"label": _("Share Management"),
			"icon": "fa fa-microchip ",
			"items": [
				{
					"type": "doctype",
					"name": "Shareholder",
					"description": _("List of available Shareholders with folio numbers")
				},
				{
					"type": "doctype",
					"name": "Share Transfer",
					"description": _("List of all share transactions"),
				},
				{
					"type": "report",
					"name": "Share Ledger",
					"doctype": "Share Transfer",
					"is_query_report": True
				},
				{
					"type": "report",
					"name": "Share Balance",
					"doctype": "Share Transfer",
					"is_query_report": True
				}
			]
		},

	]

	gst = {
		"label": _("Goods and Services Tax (GST India)"),
		"items": [
			{
				"type": "doctype",
				"name": "GST Settings",
			},
			{
				"type": "doctype",
				"name": "GST HSN Code",
			},
			{
				"type": "report",
				"name": "GSTR-1",
				"is_query_report": True
			},
			{
				"type": "report",
				"name": "GSTR-2",
				"is_query_report": True
			},
			{
				"type": "doctype",
				"name": "GSTR 3B Report",
			},
			{
				"type": "report",
				"name": "GST Sales Register",
				"is_query_report": True
			},
			{
				"type": "report",
				"name": "GST Purchase Register",
				"is_query_report": True
			},
			{
				"type": "report",
				"name": "GST Itemised Sales Register",
				"is_query_report": True
			},
			{
				"type": "report",
				"name": "GST Itemised Purchase Register",
				"is_query_report": True
			},
			{
				"type": "doctype",
				"name": "C-Form",
				"description": _("C-Form records"),
				"country": "India"
			},
		]
	}


	countries = frappe.get_all("Company", fields="country")
	countries = [country["country"] for country in countries]
	if "India" in countries:
		config.insert(9, gst)
	domains = frappe.get_active_domains()
	return config<|MERGE_RESOLUTION|>--- conflicted
+++ resolved
@@ -273,12 +273,8 @@
 				},
 				{
 					"type": "doctype",
-<<<<<<< HEAD
-					"name": "Bank Guarantee"
-=======
 					"name": "Tax Withholding Category",
 					"description": _("Tax Withholding rates to be applied on transactions.")
->>>>>>> 280fe396
 				},
 			]
 		},
