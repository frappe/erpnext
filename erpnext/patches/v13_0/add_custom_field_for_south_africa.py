# Copyright (c) 2020, Frappe and Contributors
# License: GNU General Public License v3. See license.txt

import frappe
<<<<<<< HEAD
	
from erpnext.regional.south_africa.setup import make_custom_fields, add_permissions
=======

from erpnext.regional.south_africa.setup import add_permissions, make_custom_fields

>>>>>>> 3b7e981c

def execute():
	company = frappe.get_all('Company', filters = {'country': 'South Africa'})
	if not company:
		return

	frappe.reload_doc('regional', 'doctype', 'south_africa_vat_settings')
	frappe.reload_doc('regional', 'report', 'vat_audit_report')
	frappe.reload_doc('accounts', 'doctype', 'south_africa_vat_account')

	make_custom_fields()
	add_permissions()<|MERGE_RESOLUTION|>--- conflicted
+++ resolved
@@ -2,14 +2,9 @@
 # License: GNU General Public License v3. See license.txt
 
 import frappe
-<<<<<<< HEAD
-	
-from erpnext.regional.south_africa.setup import make_custom_fields, add_permissions
-=======
 
 from erpnext.regional.south_africa.setup import add_permissions, make_custom_fields
 
->>>>>>> 3b7e981c
 
 def execute():
 	company = frappe.get_all('Company', filters = {'country': 'South Africa'})
