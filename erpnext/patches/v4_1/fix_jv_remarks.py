--- conflicted
+++ resolved
@@ -6,13 +6,9 @@
 
 def execute():
 	reference_date = guess_reference_date()
-<<<<<<< HEAD
+	frappe.reload_doc('accounts', 'doctype', 'journal_voucher_detail')
 	for name in frappe.db.sql_list("""select name from `tabJournal Entry`
-=======
-	frappe.reload_doc('accounts', 'doctype', 'journal_voucher_detail')
-	for name in frappe.db.sql_list("""select name from `tabJournal Voucher`
->>>>>>> b02788b9
-		where date(creation)>=%s""", reference_date):
+			where date(creation)>=%s""", reference_date):
 		jv = frappe.get_doc("Journal Entry", name)
 		try:
 			jv.create_remarks()
