--- conflicted
+++ resolved
@@ -63,11 +63,7 @@
 
 	for dt in doctypes:
 		for d in frappe.db.sql("""select name, parenttype, parent, item_code, item_tax_rate from `tab{0} Item`
-<<<<<<< HEAD
-								where ifnull(item_tax_rate, '') not in ('', '{{}}') 
-=======
 								where ifnull(item_tax_rate, '') not in ('', '{{}}')
->>>>>>> 7ae11005
 								and item_tax_template is NULL""".format(dt), as_dict=1):
 			item_tax_map = json.loads(d.item_tax_rate)
 			item_tax_template_name = get_item_tax_template(item_tax_templates,
@@ -102,14 +98,6 @@
 			company = get_company(parts[-1], parenttype, parent)
 			parent_account = frappe.db.get_value("Account",
 				filters={"account_type": "Tax", "root_type": "Liability", "is_group": 0, "company": company}, fieldname="parent_account")
-<<<<<<< HEAD
-			filters = {
-				"account_name": account_name,
-                                "company": company,
-                                "account_type": "Tax",
-                                "parent_account": parent_account
-                        }
-=======
 			if not parent_account:
 				parent_account = frappe.db.get_value("Account",
 					filters={"account_type": "Tax", "root_type": "Liability", "is_group": 1, "company": company})
@@ -119,7 +107,6 @@
 				"account_type": "Tax",
 				"parent_account": parent_account
 			}
->>>>>>> 7ae11005
 			tax_type = frappe.db.get_value("Account", filters)
 			if not tax_type:
 				account = frappe.new_doc("Account")
