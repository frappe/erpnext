from __future__ import unicode_literals
import frappe

def execute():
	frappe.reload_doc('buying', 'doctype', 'purchase_order')
	frappe.reload_doc('buying', 'doctype', 'supplier_quotation')
	frappe.reload_doc('selling', 'doctype', 'sales_order')
	frappe.reload_doc('selling', 'doctype', 'quotation')
	frappe.reload_doc('stock', 'doctype', 'delivery_note')
	frappe.reload_doc('stock', 'doctype', 'purchase_receipt')
	frappe.reload_doc('accounts', 'doctype', 'sales_invoice')
	frappe.reload_doc('accounts', 'doctype', 'purchase_invoice')

	doctypes = ["Sales Order", "Sales Invoice", "Delivery Note",\
		"Purchase Order", "Purchase Invoice", "Purchase Receipt", "Quotation", "Supplier Quotation"]

	for doctype in doctypes:
		total_qty = frappe.db.sql('''
			SELECT
				parent, SUM(qty) as qty
			FROM
				`tab{0} Item`
			where parenttype = '{0}'
			GROUP BY parent
		'''.format(doctype), as_dict = True)

		# Query to update total_qty might become too big, Update in batches
		# batch_size is chosen arbitrarily, Don't try too hard to reason about it
		batch_size = 100000
		for i in range(0, len(total_qty), batch_size):
			batch_transactions = total_qty[i:i + batch_size]

			# UPDATE with CASE for some reason cannot use PRIMARY INDEX,
			# causing all rows to be examined, leading to a very slow update

			# UPDATE with WHERE clause uses PRIMARY INDEX, but will lead to too many queries

			# INSERT with ON DUPLICATE KEY UPDATE uses PRIMARY INDEX
			# and can perform multiple updates per query
			# This is probably never used anywhere else as of now, but should be
			values = []
			for d in batch_transactions:
<<<<<<< HEAD
				values.append("('{}', {})".format(frappe.db.escape(d.parent), d.qty))
=======
				values.append("({0}, {1})".format(frappe.db.escape(d.parent), d.qty))
>>>>>>> 0c0604b7
			conditions = ",".join(values)
			frappe.db.sql("""
				INSERT INTO `tab{}` (name, total_qty) VALUES {}
				ON DUPLICATE KEY UPDATE name = VALUES(name), total_qty = VALUES(total_qty)
			""".format(doctype, conditions))<|MERGE_RESOLUTION|>--- conflicted
+++ resolved
@@ -40,11 +40,7 @@
 			# This is probably never used anywhere else as of now, but should be
 			values = []
 			for d in batch_transactions:
-<<<<<<< HEAD
-				values.append("('{}', {})".format(frappe.db.escape(d.parent), d.qty))
-=======
 				values.append("({0}, {1})".format(frappe.db.escape(d.parent), d.qty))
->>>>>>> 0c0604b7
 			conditions = ",".join(values)
 			frappe.db.sql("""
 				INSERT INTO `tab{}` (name, total_qty) VALUES {}
