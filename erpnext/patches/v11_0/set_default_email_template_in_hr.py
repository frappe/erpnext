--- conflicted
+++ resolved
@@ -1,9 +1,3 @@
-<<<<<<< HEAD
-from __future__ import unicode_literals
-from frappe import _
-=======
-
->>>>>>> 540559d6
 import frappe
 from frappe import _
 
