--- conflicted
+++ resolved
@@ -1,11 +1,7 @@
 import frappe
-<<<<<<< HEAD
-from erpnext.regional.india.setup import add_permissions
-=======
 
 from erpnext.regional.india.setup import add_permissions
 
->>>>>>> 540559d6
 
 def execute():
 	company = frappe.get_all('Company', filters = {'country': 'India'})
