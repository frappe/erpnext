--- conflicted
+++ resolved
@@ -715,11 +715,7 @@
 			)
 
 		# Recalculate subcontracted item's rate in case of subcontracted purchase receipt/invoice
-<<<<<<< HEAD
 		if frappe.get_cached_value(sle.voucher_type, sle.voucher_no, "is_subcontracted"):
-=======
-		if frappe.get_cached_value(sle.voucher_type, sle.voucher_no, "is_subcontracted") == "Yes":
->>>>>>> 96fc6ad5
 			doc = frappe.get_doc(sle.voucher_type, sle.voucher_no)
 			doc.update_valuation_rate(reset_outgoing_rate=False)
 			for d in doc.items + doc.supplied_items:
