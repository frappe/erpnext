--- conflicted
+++ resolved
@@ -477,12 +477,8 @@
 	sle = get_stock_ledger_entries(args, "<=", "desc", "limit 1", for_update=for_update, batch_sle=batch_wise_valuation)
 	return sle and sle[0] or {}
 
-<<<<<<< HEAD
 def get_stock_ledger_entries(previous_sle, operator=None,
-	order="desc", limit=None, for_update=False, debug=False, check_serial_no=True):
-=======
-def get_stock_ledger_entries(previous_sle, operator=None, order="desc", limit=None, for_update=False, batch_sle=False, debug=False):
->>>>>>> e97622d1
+	order="desc", limit=None, for_update=False, batch_sle=False, debug=False, check_serial_no=True):
 	"""get stock ledger entries filtered by specific posting datetime conditions"""
 	conditions = " and timestamp(posting_date, posting_time) {0} timestamp(%(posting_date)s, %(posting_time)s)".format(operator)
 	if previous_sle.get("warehouse"):
@@ -522,16 +518,6 @@
 	if not company:
 		company = erpnext.get_default_company()
 
-<<<<<<< HEAD
-	last_valuation_rate = frappe.db.sql("""select valuation_rate
-		from `tabStock Ledger Entry`
-		where
-			item_code = %s
-			AND warehouse = %s
-			AND valuation_rate >= 0
-			AND NOT (voucher_no = %s AND voucher_type = %s)
-		order by posting_date desc, posting_time desc, name desc limit 1""", (item_code, warehouse, voucher_no, voucher_type))
-=======
 	last_valuation_rate = None
 
 	if batch_wise_valuation is None:
@@ -540,18 +526,24 @@
 	if batch_no and batch_wise_valuation:
 		last_valuation_rate = frappe.db.sql("""select valuation_rate
 			from `tabStock Ledger Entry`
-			where item_code = %s and warehouse = %s and batch_no = %s
-			and valuation_rate >= 0
-			order by posting_date desc, posting_time desc, name desc limit 1""", (item_code, warehouse, batch_no))
+			where
+				item_code = %s
+				AND warehouse = %s
+				AND batch_no = %s
+				AND valuation_rate >= 0
+				AND NOT (voucher_no = %s AND voucher_type = %s)
+			order by posting_date desc, posting_time desc, name desc limit 1""", (item_code, warehouse, batch_no, voucher_no, voucher_type))
 
 	if not last_valuation_rate:
 		last_valuation_rate = frappe.db.sql("""select valuation_rate
 			from `tabStock Ledger Entry`
-			where item_code = %s and warehouse = %s
-			and valuation_rate {0} 0
+			where
+				item_code = %s
+				AND warehouse = %s
+				AND valuation_rate {0} 0
+				AND NOT (voucher_no = %s AND voucher_type = %s)
 			order by posting_date desc, posting_time desc, name desc limit 1
-		""".format('>' if batch_no and batch_wise_valuation else '>='), (item_code, warehouse))
->>>>>>> e97622d1
+		""".format('>' if batch_no and batch_wise_valuation else '>='), (item_code, warehouse, voucher_no, voucher_type))
 
 	if not last_valuation_rate:
 		# Get valuation rate from last sle for the item against any warehouse
@@ -583,7 +575,6 @@
 	if not allow_zero_rate and not valuation_rate and raise_error_if_no_rate \
 			and cint(erpnext.is_perpetual_inventory_enabled(company)):
 		frappe.local.message_log = []
-		frappe.throw(_("Valuation rate not found for the Item {0}, which is required to do accounting entries for {1} {2}. If the item is transacting as a zero valuation rate item in the {1}, please mention that in the {1} Item table. Otherwise, please create an incoming stock transaction for the item or mention valuation rate in the Item record, and then try submiting / cancelling this entry.")
-			.format(item_code, voucher_type, voucher_no))
+		frappe.throw(_("Valuation rate not found for the Item {0}, which is required to do accounting entries for {1} {2}. If the item is transacting as a zero valuation rate item in the {1}, please mention that in the {1} Item table. Otherwise, please create an incoming stock transaction for the item or mention valuation rate in the Item record, and then try submiting/cancelling this entry").format(item_code, voucher_type, voucher_no))
 
 	return valuation_rate