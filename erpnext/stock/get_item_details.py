--- conflicted
+++ resolved
@@ -1332,13 +1332,6 @@
 
 
 @frappe.whitelist()
-<<<<<<< HEAD
-def get_default_bom(item_code,company=None):
-	if item_code:
-		bom = frappe.db.get_value("BOM", {"docstatus": 1, "is_active": 1,"item": item_code,"company":company})
-		if bom:
-			return bom
-=======
 def get_default_bom(item_code=None):
 	def _get_bom(item):
 		bom = frappe.get_all(
@@ -1356,7 +1349,6 @@
 		bom_name = _get_bom(template_item)
 
 	return bom_name
->>>>>>> 0a25d28e
 
 
 @frappe.whitelist()
