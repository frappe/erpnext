# Copyright (c) 2015, Frappe Technologies Pvt. Ltd. and Contributors
# License: GNU General Public License v3. See license.txt

from __future__ import unicode_literals
import frappe
from frappe import _, throw
from frappe.utils import flt, cint, add_days, cstr, add_months, getdate
import json, copy
from erpnext.accounts.doctype.pricing_rule.pricing_rule import get_pricing_rule_for_item, set_transaction_type
from erpnext.setup.utils import get_exchange_rate
from frappe.model.meta import get_field_precision
from erpnext.stock.doctype.batch.batch import get_batch_no
from erpnext import get_company_currency
from erpnext.stock.doctype.item.item import get_item_defaults, get_uom_conv_factor, convert_item_uom_for
from erpnext.stock.doctype.price_list.price_list import get_price_list_details
from erpnext.setup.doctype.item_group.item_group import get_item_group_defaults
from erpnext.setup.doctype.brand.brand import get_brand_defaults
from erpnext.selling.doctype.transaction_type.transaction_type import get_transaction_type_defaults
from erpnext.stock.doctype.item_manufacturer.item_manufacturer import get_item_manufacturer_part_no

from six import string_types, iteritems

sales_doctypes = ['Quotation', 'Sales Order', 'Delivery Note', 'Sales Invoice']
purchase_doctypes = ['Material Request', 'Supplier Quotation', 'Purchase Order', 'Purchase Receipt', 'Purchase Invoice']

@frappe.whitelist()
def get_item_details(args, doc=None, for_validate=False, overwrite_warehouse=True):
	"""
		args = {
			"item_code": "",
			"warehouse": None,
			"customer": "",
			"conversion_rate": 1.0,
			"selling_price_list": None,
			"price_list_currency": None,
			"plc_conversion_rate": 1.0,
			"doctype": "",
			"name": "",
			"supplier": None,
			"transaction_date": None,
			"conversion_rate": 1.0,
			"buying_price_list": None,
			"is_subcontracted": "Yes" / "No",
			"ignore_pricing_rule": 0/1
			"project": ""
			"set_warehouse": ""
		}
	"""

	args = process_args(args)
	item = frappe.get_cached_doc("Item", args.item_code)
	validate_item_details(args, item)

	out = get_basic_details(args, item, overwrite_warehouse)

	if isinstance(doc, string_types):
		doc = json.loads(doc)

	if doc and doc.get('doctype') == 'Purchase Invoice':
		args['bill_date'] = doc.get('bill_date')

	if doc:
		args['posting_date'] = doc.get('posting_date')
		args['transaction_date'] = doc.get('transaction_date')

	get_item_tax_template(args, item, out)
	out["item_tax_rate"] = get_item_tax_map(args.company, args.get("item_tax_template") if out.get("item_tax_template") is None \
		else out.get("item_tax_template"), as_json=True)

	get_party_item_code(args, item, out)

	set_valuation_rate(out, args)

	update_party_blanket_order(args, out)

	get_price_list_rate(args, item, out)

	if args.customer and cint(args.is_pos):
		out.update(get_pos_profile_item_details(args.company, args))

	if out.get("warehouse"):
		out.update(get_bin_details(args.item_code, out.warehouse))

	# update args with out, if key or value not exists
	for key, value in iteritems(out):
		if args.get(key) is None:
			args[key] = value

	data = get_pricing_rule_for_item(args, out.price_list_rate,
		doc, for_validate=for_validate)

	out.update(data)

	update_stock(args, out)

	if args.transaction_date and item.lead_time_days:
		out.schedule_date = out.lead_time_date = add_days(args.transaction_date,
			item.lead_time_days)

	if args.get("is_subcontracted") == "Yes":
		out.bom = args.get('bom') or get_default_bom(args.item_code)

	get_gross_profit(out)
	if args.doctype == 'Material Request':
		out.rate = args.rate or out.price_list_rate
		out.amount = flt(args.qty * out.rate)

	return out

def update_stock(args, out):
	if (args.get("doctype") == "Delivery Note" or
		(args.get("doctype") == "Sales Invoice" and args.get('update_stock'))) \
		and out.warehouse and out.stock_qty > 0:

		if out.has_batch_no and not args.get("batch_no"):
			out.batch_no = get_batch_no(out.item_code, out.warehouse, out.qty, sales_order_item=args.get('so_detail'))
			actual_batch_qty = get_batch_qty(out.batch_no, out.warehouse, out.item_code)
			if actual_batch_qty:
				out.update(actual_batch_qty)

		if out.has_serial_no and args.get('batch_no'):
			reserved_so = get_so_reservation_for_item(args)
			out.batch_no = args.get('batch_no')
			out.serial_no = get_serial_no(out, args.serial_no, sales_order=reserved_so)

		elif out.has_serial_no:
			reserved_so = get_so_reservation_for_item(args)
			out.serial_no = get_serial_no(out, args.serial_no, sales_order=reserved_so)


def set_valuation_rate(out, args):
	if frappe.db.exists("Product Bundle", args.item_code, cache=True):
		valuation_rate = 0.0
		bundled_items = frappe.get_doc("Product Bundle", args.item_code)

		for bundle_item in bundled_items.items:
			valuation_rate += \
				flt(get_valuation_rate(bundle_item.item_code, args.company, out.get("warehouse")).get("valuation_rate") \
					* bundle_item.qty)

		out.update({
			"valuation_rate": valuation_rate
		})

	else:
		out.update(get_valuation_rate(args.item_code, args.company, out.get("warehouse"), args.transaction_type_name))


def process_args(args):
	if isinstance(args, string_types):
		args = json.loads(args)

	args = frappe._dict(args)

	if not args.get("price_list"):
		args.price_list = args.get("selling_price_list") or args.get("buying_price_list")

	if args.barcode:
		args.item_code = get_item_code(barcode=args.barcode)
	elif not args.item_code and args.serial_no:
		args.item_code = get_item_code(serial_no=args.serial_no)

	set_transaction_type(args)
	return args


@frappe.whitelist()
def get_item_code(barcode=None, serial_no=None):
	if barcode:
		item_code = frappe.db.get_value("Item Barcode", {"barcode": barcode}, fieldname=["parent"])
		if not item_code:
			frappe.throw(_("No Item with Barcode {0}").format(barcode))
	elif serial_no:
		item_code = frappe.db.get_value("Serial No", serial_no, "item_code")
		if not item_code:
			frappe.throw(_("No Item with Serial No {0}").format(serial_no))

	return item_code


def validate_item_details(args, item):
	if not args.company:
		throw(_("Please specify Company"))

	from erpnext.stock.doctype.item.item import validate_end_of_life
	validate_end_of_life(item.name, item.end_of_life, item.disabled)

	if args.transaction_type == "selling" and cint(item.has_variants):
		throw(_("Item {0} is a template, please select one of its variants").format(item.name))

	elif args.transaction_type == "buying" and args.doctype != "Material Request":
		if args.get("is_subcontracted") == "Yes" and item.is_sub_contracted_item != 1:
			throw(_("Item {0} must be a Sub-contracted Item").format(item.name))


def get_basic_details(args, item, overwrite_warehouse=True):
	"""
	:param args: {
			"item_code": "",
			"warehouse": None,
			"customer": "",
			"conversion_rate": 1.0,
			"selling_price_list": None,
			"price_list_currency": None,
			"price_list_uom_dependant": None,
			"plc_conversion_rate": 1.0,
			"doctype": "",
			"name": "",
			"supplier": None,
			"transaction_date": None,
			"conversion_rate": 1.0,
			"buying_price_list": None,
			"is_subcontracted": "Yes" / "No",
			"ignore_pricing_rule": 0/1
			"project": "",
			barcode: "",
			serial_no: "",
			currency: "",
			update_stock: "",
			price_list: "",
			company: "",
			order_type: "",
			transaction_type_name: "",
			is_pos: "",
			project: "",
			qty: "",
			stock_qty: "",
			conversion_factor: ""
		}
	:param item: `item_code` of Item object
	:return: frappe._dict
	"""

	if not item:
		item = frappe.get_doc("Item", args.get("item_code"))

	if item.variant_of:
		item.update_template_tables()

	item_defaults = get_item_defaults(item.name, args.company)
	item_group_defaults = get_item_group_defaults(item.name, args.company)
	brand_defaults = get_brand_defaults(item.name, args.company)
	transaction_type_defaults = get_transaction_type_defaults(args.transaction_type_name, args.company)

<<<<<<< HEAD
	if overwrite_warehouse or not args.warehouse:
		warehouse = (
			args.get("set_warehouse") or
			transaction_type_defaults.get("default_warehouse") or
			item_defaults.get("default_warehouse") or
			brand_defaults.get("default_warehouse") or
			item_group_defaults.get("default_warehouse") or
			args.warehouse
		)

		if not warehouse:
			defaults = frappe.defaults.get_defaults() or {}
			warehouse_exists = frappe.db.exists("Warehouse", {
				'name': defaults.default_warehouse,
				'company': args.company
			})
			if defaults.get("default_warehouse") and warehouse_exists:
				warehouse = defaults.default_warehouse
=======
	defaults = frappe._dict({
		'item_defaults': item_defaults,
		'item_group_defaults': item_group_defaults,
		'brand_defaults': brand_defaults
	})
>>>>>>> fd30b8f4

	warehouse = get_item_warehouse(item, args, overwrite_warehouse, defaults)

	if args.get('doctype') == "Material Request" and not args.get('material_request_type'):
		args['material_request_type'] = frappe.db.get_value('Material Request',
			args.get('name'), 'material_request_type', cache=True)

	expense_account = None

	if args.get('doctype') == 'Purchase Invoice' and item.is_fixed_asset:
		from erpnext.assets.doctype.asset_category.asset_category import get_asset_category_account
		expense_account = get_asset_category_account(fieldname = "fixed_asset_account", item = args.item_code, company= args.company)

	#Set the UOM to the Default Sales UOM or Default Purchase UOM if configured in the Item Master
	if not args.get('uom'):
		if args.get('doctype') in sales_doctypes:
			args.uom = item.sales_uom if item.sales_uom else item.stock_uom
		elif (args.get('doctype') in ['Purchase Order', 'Purchase Receipt', 'Purchase Invoice']) or \
			(args.get('doctype') == 'Material Request' and args.get('material_request_type') == 'Purchase'):
			args.uom = item.purchase_uom if item.purchase_uom else item.stock_uom
		else:
			args.uom = item.stock_uom

	out = frappe._dict({
		"item_code": item.name,
		"item_name": item.item_name,
		"hide_item_code": get_hide_item_code(args, item),
		"description": cstr(item.description).strip(),
		"image": cstr(item.image).strip(),
		"warehouse": warehouse,
		'has_serial_no': item.has_serial_no,
		'has_batch_no': item.has_batch_no,
		"batch_no": args.get("batch_no"),
		"uom": args.uom,
		"min_order_qty": flt(item.min_order_qty) if args.doctype == "Material Request" else "",
		"qty": flt(args.qty) or 1.0,
		"stock_qty": flt(args.qty) or 1.0,
		"price_list_rate": 0.0,
		"base_price_list_rate": 0.0,
		"rate": 0.0,
		"base_rate": 0.0,
		"amount": 0.0,
		"base_amount": 0.0,
		"net_rate": 0.0,
		"net_amount": 0.0,
		"discount_percentage": 0.0,
		"supplier": get_default_supplier(args, item_defaults, item_group_defaults, brand_defaults, transaction_type_defaults),
		"update_stock": args.get("update_stock") if args.get('doctype') in ['Sales Invoice', 'Purchase Invoice'] else 0,
		"delivered_by_supplier": item.delivered_by_supplier if args.get("doctype") in ["Sales Order", "Sales Invoice"] else 0,
		"is_fixed_asset": item.is_fixed_asset,
		"weight_per_unit":item.weight_per_unit,
		"weight_uom":item.weight_uom,
		"last_purchase_rate": item.last_purchase_rate if args.get("doctype") in ["Purchase Order"] else 0,
		"transaction_date": args.get("transaction_date")
	})

	out.update(get_item_defaults_details(args, item_defaults, item_group_defaults, brand_defaults, transaction_type_defaults))

	if item.get("enable_deferred_revenue") or item.get("enable_deferred_expense"):
		out.update(calculate_service_end_date(args, item))

	# calculate conversion factor
	if item.stock_uom == args.uom:
		out.conversion_factor = 1.0
	else:
		out.conversion_factor = args.conversion_factor or \
			get_conversion_factor(item.name, args.uom).get("conversion_factor")

	args.conversion_factor = out.conversion_factor
	out.stock_qty = out.qty * out.conversion_factor

	# Contents UOM conversion factor and qty
	out.alt_uom = item.alt_uom
	out.alt_uom_size = item.alt_uom_size if out.alt_uom else 1.0
	out.alt_uom_qty = out.stock_qty * out.alt_uom_size

	# calculate last purchase rate
	if args.get('doctype') in purchase_doctypes:
		from erpnext.buying.doctype.purchase_order.purchase_order import item_last_purchase_rate
		out.last_purchase_rate = item_last_purchase_rate(args.name, args.conversion_rate, item.name, out.conversion_factor)

	# if default specified in item is for another company, fetch from company
	for d in [
		["Account", "income_account", "default_income_account"],
		["Account", "expense_account", "default_expense_account"],
		["Cost Center", "cost_center", "cost_center"],
		["Warehouse", "warehouse", ""]]:
			if not out[d[1]]:
				out[d[1]] = frappe.get_cached_value('Company',  args.company,  d[2]) if d[2] else None

	for fieldname in ("item_name", "item_group", "barcodes", "brand", "stock_uom"):
		out[fieldname] = item.get(fieldname)

	if args.get("manufacturer"):
		part_no = get_item_manufacturer_part_no(args.get("item_code"), args.get("manufacturer"))
		if part_no:
			out["manufacturer_part_no"] = part_no
		else:
			out["manufacturer_part_no"] = None
			out["manufacturer"] = None
	else:
		data = frappe.get_value("Item", item.name,
			["default_item_manufacturer", "default_manufacturer_part_no"] , as_dict=1)

		if data:
			out.update({
				"manufacturer": data.default_item_manufacturer,
				"manufacturer_part_no": data.default_manufacturer_part_no
			})

	child_doctype = args.doctype + ' Item'
	meta = frappe.get_meta(child_doctype)
	if meta.get_field("barcode"):
		update_barcode_value(out)

	return out

def get_item_warehouse(item, args, overwrite_warehouse, defaults={}):
	if not defaults:
		defaults = frappe._dict({
			'item_defaults' : get_item_defaults(item.name, args.company),
			'item_group_defaults' : get_item_group_defaults(item.name, args.company),
			'brand_defaults' : get_brand_defaults(item.name, args.company)
		})

	if overwrite_warehouse or not args.warehouse:
		warehouse = (
			args.get("set_warehouse") or
			defaults.item_defaults.get("default_warehouse") or
			defaults.item_group_defaults.get("default_warehouse") or
			defaults.brand_defaults.get("default_warehouse") or
			args.get('warehouse')
		)

		if not warehouse:
			defaults = frappe.defaults.get_defaults() or {}
			warehouse_exists = frappe.db.exists("Warehouse", {
				'name': defaults.default_warehouse,
				'company': args.company
			})
			if defaults.get("default_warehouse") and warehouse_exists:
				warehouse = defaults.default_warehouse

	else:
		warehouse = args.get('warehouse')

	return warehouse

def update_barcode_value(out):
	from erpnext.accounts.doctype.sales_invoice.pos import get_barcode_data
	barcode_data = get_barcode_data([out])

	# If item has one barcode then update the value of the barcode field
	if barcode_data and len(barcode_data.get(out.item_code)) == 1:
		out['barcode'] = barcode_data.get(out.item_code)[0]

@frappe.whitelist()
def get_item_tax_info(company, tax_category, item_codes):
	out = {}
	if isinstance(item_codes, string_types):
		item_codes = json.loads(item_codes)

	for item_code in item_codes:
		if not item_code or item_code in out:
			continue
		out[item_code] = {}
		item = frappe.get_cached_doc("Item", item_code)
		get_item_tax_template({"tax_category": tax_category}, item, out[item_code])
		out[item_code]["item_tax_rate"] = get_item_tax_map(company, out[item_code].get("item_tax_template"), as_json=True)

	return out

def get_item_tax_template(args, item, out):
	"""
		args = {
			"tax_category": None
			"item_tax_template": None
		}
	"""
	item_tax_template = args.get("item_tax_template")

	if not item_tax_template:
		item_tax_template = _get_item_tax_template(args, item.taxes, out)

	if not item_tax_template and item.hs_code:
		hs_code_doc = frappe.get_cached_doc("HS Code", item.hs_code)
		item_tax_template = _get_item_tax_template(args, hs_code_doc.taxes, out)

	if not item_tax_template:
		item_group = item.item_group
		while item_group and not item_tax_template:
			item_group_doc = frappe.get_cached_doc("Item Group", item_group)
			item_tax_template = _get_item_tax_template(args, item_group_doc.taxes, out)
			item_group = item_group_doc.parent_item_group

def _get_item_tax_template(args, taxes, out={}, for_validate=False):
	taxes_with_validity = []
	taxes_with_no_validity = []

	for tax in taxes:
		if tax.valid_from:
			# In purchase Invoice first preference will be given to supplier invoice date
			# if supplier date is not present then posting date
			validation_date = args.get('transaction_date') or args.get('bill_date') or args.get('posting_date')

			if getdate(tax.valid_from) <= getdate(validation_date):
				taxes_with_validity.append(tax)
		else:
			taxes_with_no_validity.append(tax)

	if taxes_with_validity:
		taxes = sorted(taxes_with_validity, key = lambda i: i.valid_from, reverse=True)
	else:
		taxes = taxes_with_no_validity

	if for_validate:
		return [tax.item_tax_template for tax in taxes if (cstr(tax.tax_category) == cstr(args.get('tax_category')) \
			and (tax.item_tax_template not in taxes))]

	# all templates have validity and no template is valid
	if not taxes_with_validity and (not taxes_with_no_validity):
		return None

	for tax in taxes:
		if cstr(tax.tax_category) == cstr(args.get("tax_category")):
			out["item_tax_template"] = tax.item_tax_template
			return tax.item_tax_template
	return None

@frappe.whitelist()
def get_item_tax_map(company, item_tax_template, as_json=True):
	item_tax_map = {}
	if item_tax_template:
		template = frappe.get_cached_doc("Item Tax Template", item_tax_template)
		for d in template.taxes:
			if frappe.get_cached_value("Account", d.tax_type, "company") == company:
				item_tax_map[d.tax_type] = d.tax_rate

	return json.dumps(item_tax_map) if as_json else item_tax_map

@frappe.whitelist()
def calculate_service_end_date(args, item=None):
	args = process_args(args)
	if not item:
		item = frappe.get_cached_doc("Item", args.item_code)

	doctype = args.get("parenttype") or args.get("doctype")
	if doctype == "Sales Invoice":
		enable_deferred = "enable_deferred_revenue"
		no_of_months = "no_of_months"
		account = "deferred_revenue_account"
	else:
		enable_deferred = "enable_deferred_expense"
		no_of_months = "no_of_months_exp"
		account = "deferred_expense_account"

	service_start_date = args.service_start_date if args.service_start_date else args.transaction_date
	service_end_date = add_months(service_start_date, item.get(no_of_months))
	deferred_detail = {
		"service_start_date": service_start_date,
		"service_end_date": service_end_date
	}
	deferred_detail[enable_deferred] = item.get(enable_deferred)
	deferred_detail[account] = get_default_deferred_account(args, item, fieldname=account)

	return deferred_detail

def get_default_income_account(args, item, item_group, brand, transaction_type):
	account = transaction_type.get("income_account") \
		or item.get("income_account") \
		or brand.get("income_account") \
		or item_group.get("income_account")

	if not account and args.company:
		account = frappe.get_cached_value("Company", args.company, "default_income_account")

	return account or args.income_account

def get_default_expense_account(args, item, item_group, brand, transaction_type):
	account = transaction_type.get("expense_account") \
		or item.get("expense_account") \
		or brand.get("expense_account") \
		or item_group.get("expense_account")

	if not account and args.company:
		account = frappe.get_cached_value("Company", args.company, "default_expense_account")

	return account or args.expense_account

def get_default_deferred_account(args, item, fieldname=None):
	if item.get("enable_deferred_revenue") or item.get("enable_deferred_expense"):
		return (item.get(fieldname)
			or args.get(fieldname)
			or frappe.get_cached_value('Company',  args.company,  "default_"+fieldname))
	else:
		return None

def get_default_cost_center(args, item, item_group, brand, transaction_type=None, company=None):
	cost_center = None
	if args.get('project'):
		cost_center = frappe.db.get_value("Project", args.get("project"), "cost_center", cache=True)

	if not transaction_type:
		transaction_type = frappe._dict()

	if not cost_center:
		if args.get('doctype') in sales_doctypes or args.get('customer'):
			cost_center = transaction_type.get('selling_cost_center') or item.get('selling_cost_center') \
				or brand.get('selling_cost_center') or item_group.get('selling_cost_center')
		else:
			cost_center = transaction_type.get('buying_cost_center') or item.get('buying_cost_center') \
				or brand.get('buying_cost_center') or item_group.get('buying_cost_center')

	if not cost_center and (company or args.company):
		cost_center = frappe.get_cached_value("Company", company or args.company, "cost_center")

	cost_center = cost_center or args.get("cost_center")

	if (company and cost_center
		and frappe.get_cached_value("Cost Center", cost_center, "company") != company):
		return None

	return cost_center

def get_default_supplier(args, item, item_group, brand, transaction_type):
	return (item.get("default_supplier")
		or brand.get("default_supplier")
		or item_group.get("default_supplier")
		or transaction_type.get("default_supplier"))


def get_default_apply_discount_after_taxes(args, item, item_group, brand, transaction_type):
	fieldname = "selling_apply_discount_after_taxes" if args.get('doctype') in sales_doctypes or args.get('customer') \
		else "buying_apply_discount_after_taxes"

	apply_discount_after_taxes = (transaction_type.get(fieldname)
		or item.get(fieldname)
		or brand.get(fieldname)
		or item_group.get(fieldname))

	if not apply_discount_after_taxes:
		apply_discount_after_taxes = frappe.get_cached_value("Company", args.company, fieldname)

	return cint(apply_discount_after_taxes == "Yes" if apply_discount_after_taxes else args.apply_discount_after_taxes)


def get_default_allow_zero_valuation_rate(args, item, item_group, brand, transaction_type):
	allow_zero_valuation_rate = (transaction_type.get("allow_zero_valuation_rate")
		or item.get("allow_zero_valuation_rate")
		or brand.get("allow_zero_valuation_rate")
		or item_group.get("allow_zero_valuation_rate"))

	return cint(allow_zero_valuation_rate == "Yes" if allow_zero_valuation_rate else args.get('allow_zero_valuation_rate'))


def get_target_warehouse_validation(item_code, transaction_type_name, company):
	transaction_type = get_transaction_type_defaults(transaction_type_name, company)
	item = get_item_defaults(item_code, company)
	item_group = get_item_group_defaults(item_code, company)
	brand = get_brand_defaults(item_code, company)

	return (transaction_type.get("target_warehouse_validation")
		or item.get("target_warehouse_validation")
		or brand.get("target_warehouse_validation")
		or item_group.get("target_warehouse_validation"))


def get_hide_item_code(args, item):
	brand = frappe.get_cached_doc("Brand", item.brand) if item.brand else {}
	show_item_code = (item.get("show_item_code")
		or brand.get("show_item_code"))

	item_group_name = item.item_group
	while item_group_name and not show_item_code:
		item_group = frappe.get_cached_doc("Item Group", item_group_name)
		show_item_code = item_group.get("show_item_code")
		item_group_name = item_group.parent_item_group

	return cint(show_item_code != "Yes" if show_item_code else args.get('hide_item_code'))

@frappe.whitelist()
def get_item_defaults_info(args, items):
	"""
	:param args: {
		"doctype": "",
		"company": "",
		"transaction_type_name": "",
		"customer": "",
		"supplier": None,
		"project": "",
	}
	:param items: [{
		"name": "",
		"item_code": "",
		"cost_center": "",
		"income_account": "",
		"expense_account": "",
		"allow_zero_valuation_rate": "",
	}, ...]
	:return: dict
	"""

	args = json.loads(args) if isinstance(args, string_types) else args
	items = json.loads(items) if isinstance(items, string_types) else items

	if not args.get('company'):
		return {}

	out = {}
	for d in items:
		if d.get('item_code'):
			item_args = frappe._dict(args)
			item_args.update(d)

			item_defaults = get_item_defaults(item_args.item_code, item_args.company)
			item_group_defaults = get_item_group_defaults(item_args.item_code, item_args.company)
			brand_defaults = get_brand_defaults(item_args.item_code, item_args.company)
			transaction_type_defaults = get_transaction_type_defaults(item_args.transaction_type_name, item_args.company)

			out[d['name']] = get_item_defaults_details(item_args, item_defaults, item_group_defaults, brand_defaults, transaction_type_defaults)

	return out


def get_item_defaults_details(args, item_defaults, item_group_defaults, brand_defaults, transaction_type_defaults):
	"""
	:param args: {
			"doctype": "",
			"company": "",
			"transaction_type_name": "",

			"item_code": "",
			"cost_center": "",
			"income_account": "",
			"expense_account": "",
			"allow_zero_valuation_rate": "",

			"customer": "",
			"supplier": None,
			"project": "",
		}
	:return: dict
	"""

	return {
		"income_account": get_default_income_account(args, item_defaults, item_group_defaults, brand_defaults, transaction_type_defaults),
		"expense_account": get_default_expense_account(args, item_defaults, item_group_defaults, brand_defaults, transaction_type_defaults),
		"cost_center": get_default_cost_center(args, item_defaults, item_group_defaults, brand_defaults, transaction_type_defaults),
		"apply_discount_after_taxes": get_default_apply_discount_after_taxes(args, item_defaults, item_group_defaults, brand_defaults, transaction_type_defaults),
		"allow_zero_valuation_rate": get_default_allow_zero_valuation_rate(args, item_defaults, item_group_defaults, brand_defaults, transaction_type_defaults)
	}

def get_price_list_rate(args, item_doc, out):
	meta = frappe.get_meta(args.parenttype or args.doctype)

	if meta.get_field("currency") or args.get('currency'):
		pl_details = get_price_list_currency_and_exchange_rate(args)
		args.update(pl_details)
		if meta.get_field("currency"):
			validate_conversion_rate(args, meta)

		price_list_rate = get_price_list_rate_for(args, item_doc.name) or 0

		# variant
		if not price_list_rate and item_doc.variant_of:
			price_list_rate = get_price_list_rate_for(args, item_doc.variant_of)

		# insert in database
		if not price_list_rate:
			if args.price_list and args.rate:
				insert_item_price(args)
			return {}

		out.price_list_rate = flt(price_list_rate) * flt(args.plc_conversion_rate) \
			/ flt(args.conversion_rate)

		if not out.price_list_rate and args.transaction_type=="buying":
			from erpnext.stock.doctype.item.item import get_last_purchase_details
			out.update(get_last_purchase_details(item_doc.name,
				args.name, args.conversion_rate))

def insert_item_price(args):
	"""Insert Item Price if Price List and Price List Rate are specified and currency is the same"""
	if frappe.db.get_value("Price List", args.price_list, "currency", cache=True) == args.currency \
		and cint(frappe.db.get_single_value("Stock Settings", "auto_insert_price_list_rate_if_missing")):
		if frappe.has_permission("Item Price", "write"):
			price_list_rate = (args.rate / args.get('conversion_factor')
				if args.get("conversion_factor") else args.rate)

			item_price = frappe.db.get_value('Item Price',
				{'item_code': args.item_code, 'price_list': args.price_list, 'currency': args.currency},
				['name', 'price_list_rate'], as_dict=1)
			if item_price and item_price.name:
				if item_price.price_list_rate != price_list_rate:
					frappe.db.set_value('Item Price', item_price.name, "price_list_rate", price_list_rate)
					frappe.msgprint(_("Item Price updated for {0} in Price List {1}").format(args.item_code,
						args.price_list), alert=True)
			else:
				item_price = frappe.get_doc({
					"doctype": "Item Price",
					"price_list": args.price_list,
					"item_code": args.item_code,
					"currency": args.currency,
					"price_list_rate": price_list_rate
				})
				item_price.insert()
				frappe.msgprint(_("Item Price added for {0} in Price List {1}").format(args.item_code,
					args.price_list), alert=True)

def get_item_price(args, item_code, ignore_party=False):
	"""
		Get name, price_list_rate from Item Price based on conditions
			Check if the desired qty is within the increment of the packing list.
		:param args: dict (or frappe._dict) with mandatory fields price_list, uom
			optional fields transaction_date, customer, supplier
		:param item_code: str, Item Doctype field item_code
	"""

	args['item_code'] = item_code

	conditions = """where item_code=%(item_code)s
		and price_list=%(price_list)s"""
	order_by = "order by ifnull(valid_from, '2000-01-01') desc, uom desc, min_qty desc"

	if not ignore_party:
		if args.get("customer"):
			conditions += " and customer=%(customer)s"
		elif args.get("supplier"):
			conditions += " and supplier=%(supplier)s"
		else:
			conditions += "and (customer is null or customer = '') and (supplier is null or supplier = '')"

	if args.get('transaction_date'):
		if args.get('period') == 'future':
			args['uom'] = args.get('uom', '')
			conditions += """ and ifnull(valid_from, '2000-01-01') > %(transaction_date)s and ifnull(uom, '') = %(uom)s"""
			order_by = "order by valid_from asc, min_qty desc "
		else:
			conditions += """ and %(transaction_date)s between
				ifnull(valid_from, '2000-01-01') and ifnull(valid_upto, '2500-12-31')"""

	out = frappe.db.sql("""
		select name, price_list_rate, uom,
			ifnull(valid_from, '2000-01-01') as valid_from, ifnull(valid_upto, '2500-12-31') as valid_upto
		from `tabItem Price`
		{conditions} {order_by}
	""".format(conditions=conditions, order_by=order_by), args, as_list=1)

	matches_uom = filter(lambda d: cstr(d[2]) == cstr(args.get('uom')), out)
	if matches_uom:
		return list(matches_uom)

	has_uom = filter(lambda d: d[2], out)
	if has_uom:
		# there are item prices with uom other than the current uom

		item = frappe.get_cached_doc("Item", item_code)
		item_uoms = [d.uom for d in item.uoms]

		convertible_prices = [d for d in has_uom if d[2] in item_uoms]
		if convertible_prices:
			has_uom_other_than_stock_uom = filter(lambda d: cstr(d[2]) != cstr(item.stock_uom), convertible_prices)
			if has_uom_other_than_stock_uom:
				return list(has_uom_other_than_stock_uom)

		return list(convertible_prices)

	return out

def get_price_list_rate_for(args, item_code):
	"""
		:param customer: link to Customer DocType
		:param supplier: link to Supplier DocType
		:param price_list: str (Standard Buying or Standard Selling)
		:param item_code: str, Item Doctype field item_code
		:param qty: Desired Qty
		:param transaction_date: Date of the price
	"""
	item_price_args = {
			"item_code": item_code,
			"price_list": args.get('price_list'),
			"customer": args.get('customer'),
			"supplier": args.get('supplier'),
			"uom": args.get('uom'),
			"transaction_date": args.get('transaction_date'),
	}

	item_price_data = 0
	price_list_rate = get_item_price(item_price_args, item_code)
	if price_list_rate:
		desired_qty = args.get("qty")
		if desired_qty and check_packing_list(price_list_rate[0][0], desired_qty, item_code):
			item_price_data = price_list_rate
	else:
		for field in ["customer", "supplier"]:
			del item_price_args[field]

		general_price_list_rate = get_item_price(item_price_args, item_code,
			ignore_party=args.get("ignore_party"))

		if not general_price_list_rate and args.get("uom") != args.get("stock_uom"):
			item_price_args["uom"] = args.get("stock_uom")
			general_price_list_rate = get_item_price(item_price_args, item_code, ignore_party=args.get("ignore_party"))

		if general_price_list_rate:
			item_price_data = general_price_list_rate

	if item_price_data:
		if item_price_data[0][2] == args.get("uom"):
			return item_price_data[0][1]
		elif args.get('price_list_uom_dependant'):
			return convert_item_uom_for(value=item_price_data[0][1], item_code=item_code,
				from_uom=item_price_data[0][2], to_uom=args.get("uom"), conversion_factor=args.get("conversion_factor"))
		else:
			return item_price_data[0][1]

def check_packing_list(price_list_rate_name, desired_qty, item_code):
	"""
		Check if the desired qty is within the increment of the packing list.
		:param price_list_rate_name: Name of Item Price
		:param desired_qty: Desired Qt
		:param item_code: str, Item Doctype field item_code
		:param qty: Desired Qt
	"""

	flag = True
	item_price = frappe.get_doc("Item Price", price_list_rate_name)
	if item_price.packing_unit:
		packing_increment = desired_qty % item_price.packing_unit

		if packing_increment != 0:
			flag = False

	return flag

def validate_conversion_rate(args, meta):
	from erpnext.controllers.accounts_controller import validate_conversion_rate

	if (not args.conversion_rate
		and args.currency==frappe.get_cached_value('Company',  args.company,  "default_currency")):
		args.conversion_rate = 1.0

	# validate currency conversion rate
	validate_conversion_rate(args.currency, args.conversion_rate,
		meta.get_label("conversion_rate"), args.company)

	args.conversion_rate = flt(args.conversion_rate,
		get_field_precision(meta.get_field("conversion_rate"),
			frappe._dict({"fields": args})))

	if args.price_list:
		if (not args.plc_conversion_rate
			and args.price_list_currency==frappe.db.get_value("Price List", args.price_list, "currency", cache=True)):
			args.plc_conversion_rate = args.conversion_rate

		# validate price list currency conversion rate
		if not args.get("price_list_currency"):
			throw(_("Price List Currency not selected"))
		else:
			validate_conversion_rate(args.price_list_currency, args.plc_conversion_rate,
				meta.get_label("plc_conversion_rate"), args.company)

			if meta.get_field("plc_conversion_rate"):
				args.plc_conversion_rate = flt(args.plc_conversion_rate,
					get_field_precision(meta.get_field("plc_conversion_rate"),
					frappe._dict({"fields": args})))

def get_party_item_code(args, item_doc, out):
	if args.transaction_type=="selling" and args.customer:
		out.customer_item_code = None

		if args.quotation_to and args.quotation_to != 'Customer':
			return

		customer_item_code = item_doc.get("customer_items", {"customer_name": args.customer})

		if customer_item_code:
			out.customer_item_code = customer_item_code[0].ref_code
		else:
			customer_group = frappe.get_cached_value("Customer", args.customer, "customer_group")
			customer_group_item_code = item_doc.get("customer_items", {"customer_group": customer_group})
			if customer_group_item_code and not customer_group_item_code[0].customer_name:
				out.customer_item_code = customer_group_item_code[0].ref_code

	if args.transaction_type=="buying" and args.supplier:
		item_supplier = item_doc.get("supplier_items", {"supplier": args.supplier})
		out.supplier_part_no = item_supplier[0].supplier_part_no if item_supplier else None

def get_pos_profile_item_details(company, args, pos_profile=None, update_data=False):
	res = frappe._dict()

	if not frappe.flags.pos_profile and not pos_profile:
		pos_profile = frappe.flags.pos_profile = get_pos_profile(company, args.get('pos_profile'))

	if pos_profile:
		for fieldname in ("income_account", "cost_center", "warehouse", "expense_account"):
			if (not args.get(fieldname) or update_data) and pos_profile.get(fieldname):
				res[fieldname] = pos_profile.get(fieldname)

		if res.get("warehouse"):
			res.actual_qty = get_bin_details(args.item_code,
				res.warehouse).get("actual_qty")

	return res

@frappe.whitelist()
def get_pos_profile(company, pos_profile=None, user=None):
	if pos_profile: return frappe.get_cached_doc('POS Profile', pos_profile)

	if not user:
		user = frappe.session['user']

	condition = "pfu.user = %(user)s AND pfu.default=1"
	if user and company:
		condition = "pfu.user = %(user)s AND pf.company = %(company)s AND pfu.default=1"

	pos_profile = frappe.db.sql("""SELECT pf.*
		FROM
			`tabPOS Profile` pf LEFT JOIN `tabPOS Profile User` pfu
		ON
				pf.name = pfu.parent
		WHERE
			{cond} AND pf.disabled = 0
	""".format(cond = condition), {
		'user': user,
		'company': company
	}, as_dict=1)

	if not pos_profile and company:
		pos_profile = frappe.db.sql("""SELECT pf.*
			FROM
				`tabPOS Profile` pf LEFT JOIN `tabPOS Profile User` pfu
			ON
					pf.name = pfu.parent
			WHERE
				pf.company = %(company)s AND pf.disabled = 0
		""", {
			'company': company
		}, as_dict=1)

	return pos_profile and pos_profile[0] or None

def get_serial_nos_by_fifo(args, sales_order=None):
	if frappe.db.get_single_value("Stock Settings", "automatically_set_serial_nos_based_on_fifo"):
		return "\n".join(frappe.db.sql_list("""select name from `tabSerial No`
			where item_code=%(item_code)s and warehouse=%(warehouse)s and
			sales_order=IF(%(sales_order)s IS NULL, sales_order, %(sales_order)s)
			order by timestamp(purchase_date, purchase_time)
			asc limit %(qty)s""",
			{
				"item_code": args.item_code,
				"warehouse": args.warehouse,
				"qty": abs(cint(args.stock_qty)),
				"sales_order": sales_order
			}))

def get_serial_no_batchwise(args, sales_order=None):
	if frappe.db.get_single_value("Stock Settings", "automatically_set_serial_nos_based_on_fifo"):
		return "\n".join(frappe.db.sql_list("""select name from `tabSerial No`
			where item_code=%(item_code)s and warehouse=%(warehouse)s and
			sales_order=IF(%(sales_order)s IS NULL, sales_order, %(sales_order)s)
			and batch_no=IF(%(batch_no)s IS NULL, batch_no, %(batch_no)s) order
			by timestamp(purchase_date, purchase_time) asc limit %(qty)s""", {
				"item_code": args.item_code,
				"warehouse": args.warehouse,
				"batch_no": args.batch_no,
				"qty": abs(cint(args.stock_qty)),
				"sales_order": sales_order
			}))

@frappe.whitelist()
def get_conversion_factor(item_code, uom):
	variant_of = frappe.db.get_value("Item", item_code, "variant_of", cache=True)
	filters = {"parent": item_code, "uom": uom}
	if variant_of:
		filters["parent"] = ("in", (item_code, variant_of))
	conversion_factor = frappe.db.get_value("UOM Conversion Detail",
		filters, "conversion_factor")
	if not conversion_factor:
		stock_uom = frappe.db.get_value("Item", item_code, "stock_uom")
		conversion_factor = get_uom_conv_factor(uom, stock_uom)
	return {"conversion_factor": conversion_factor or 1.0}

@frappe.whitelist()
def get_projected_qty(item_code, warehouse):
	return {"projected_qty": frappe.db.get_value("Bin",
		{"item_code": item_code, "warehouse": warehouse}, "projected_qty")}

@frappe.whitelist()
def get_bin_details(item_code, warehouse):
	return frappe.db.get_value("Bin", {"item_code": item_code, "warehouse": warehouse},
		["projected_qty", "actual_qty", "reserved_qty"], as_dict=True, cache=True) \
			or {"projected_qty": 0, "actual_qty": 0, "reserved_qty": 0}

@frappe.whitelist()
def get_serial_no_details(item_code, warehouse, stock_qty, serial_no):
	args = frappe._dict({"item_code":item_code, "warehouse":warehouse, "stock_qty":stock_qty, "serial_no":serial_no})
	serial_no = get_serial_no(args)
	return {'serial_no': serial_no}

@frappe.whitelist()
def get_bin_details_and_serial_nos(item_code, warehouse, has_batch_no=None, stock_qty=None, serial_no=None):
	bin_details_and_serial_nos = {}
	bin_details_and_serial_nos.update(get_bin_details(item_code, warehouse))
	if flt(stock_qty) > 0:
		if has_batch_no:
			args = frappe._dict({"item_code":item_code, "warehouse":warehouse, "stock_qty":stock_qty})
			serial_no = get_serial_no(args)
			bin_details_and_serial_nos.update({'serial_no': serial_no})
			return bin_details_and_serial_nos

		bin_details_and_serial_nos.update(get_serial_no_details(item_code, warehouse, stock_qty, serial_no))
	return bin_details_and_serial_nos

@frappe.whitelist()
def get_batch_qty_and_serial_no(batch_no, stock_qty, warehouse, item_code, has_serial_no):
	batch_qty_and_serial_no = {}
	batch_qty_and_serial_no.update(get_batch_qty(batch_no, warehouse, item_code))

	if (flt(batch_qty_and_serial_no.get('actual_batch_qty')) >= flt(stock_qty)) and has_serial_no:
		args = frappe._dict({"item_code":item_code, "warehouse":warehouse, "stock_qty":stock_qty, "batch_no":batch_no})
		serial_no = get_serial_no(args)
		batch_qty_and_serial_no.update({'serial_no': serial_no})
	return batch_qty_and_serial_no

@frappe.whitelist()
def get_batch_qty(batch_no, warehouse, item_code):
	from erpnext.stock.doctype.batch import batch
	if batch_no:
		return {'actual_batch_qty': batch.get_batch_qty(batch_no, warehouse)}

@frappe.whitelist()
def apply_price_list(args, as_doc=False):
	"""Apply pricelist on a document-like dict object and return as
	{'parent': dict, 'children': list}

	:param args: See below
	:param as_doc: Updates value in the passed dict

		args = {
			"doctype": "",
			"name": "",
			"items": [{"doctype": "", "name": "", "item_code": "", "brand": "", "item_group": ""}, ...],
			"conversion_rate": 1.0,
			"selling_price_list": None,
			"price_list_currency": None,
			"price_list_uom_dependant": None,
			"plc_conversion_rate": 1.0,
			"doctype": "",
			"name": "",
			"supplier": None,
			"transaction_date": None,
			"conversion_rate": 1.0,
			"buying_price_list": None,
			"ignore_pricing_rule": 0/1
		}
	"""
	args = process_args(args)

	parent = get_price_list_currency_and_exchange_rate(args)
	children = []

	if "items" in args:
		item_list = args.get("items")
		args.update(parent)

		for item in item_list:
			args_copy = frappe._dict(args.copy())
			args_copy.update(item)
			item_details = apply_price_list_on_item(args_copy)
			children.append(item_details)

	if as_doc:
		args.price_list_currency = parent.price_list_currency,
		args.plc_conversion_rate = parent.plc_conversion_rate
		if args.get('items'):
			for i, item in enumerate(args.get('items')):
				for fieldname in children[i]:
					# if the field exists in the original doc
					# update the value
					if fieldname in item and fieldname not in ("name", "doctype"):
						item[fieldname] = children[i][fieldname]
		return args
	else:
		return {
			"parent": parent,
			"children": children
		}

def apply_price_list_on_item(args):
	item_details = frappe._dict()
	item_doc = frappe.get_doc("Item", args.item_code)
	get_price_list_rate(args, item_doc, item_details)

	item_details.update(get_pricing_rule_for_item(args, item_details.price_list_rate))

	return item_details

def get_price_list_currency_and_exchange_rate(args):
	if not args.price_list:
		return {}

	if args.doctype in ['Quotation', 'Sales Order', 'Delivery Note', 'Sales Invoice']:
		args.update({"exchange_rate": "for_selling"})
	elif args.doctype in ['Purchase Order', 'Purchase Receipt', 'Purchase Invoice']:
		args.update({"exchange_rate": "for_buying"})

	price_list_details = get_price_list_details(args.price_list)

	price_list_currency = price_list_details.get("currency")
	price_list_uom_dependant = price_list_details.get("price_list_uom_dependant")

	plc_conversion_rate = args.plc_conversion_rate
	company_currency = get_company_currency(args.company)

	if (not plc_conversion_rate) or (price_list_currency and args.price_list_currency \
		and price_list_currency != args.price_list_currency):
			# cksgb 19/09/2016: added args.transaction_date as posting_date argument for get_exchange_rate
			plc_conversion_rate = get_exchange_rate(price_list_currency, company_currency,
				args.transaction_date, args.exchange_rate) or plc_conversion_rate

	return frappe._dict({
		"price_list_currency": price_list_currency,
		"price_list_uom_dependant": price_list_uom_dependant,
		"plc_conversion_rate": plc_conversion_rate
	})

@frappe.whitelist()
def get_default_bom(item_code=None):
	if item_code:
		bom = frappe.db.get_value("BOM", {"docstatus": 1, "is_default": 1, "is_active": 1, "item": item_code})
		if bom:
			return bom

def get_valuation_rate(item_code, company, warehouse=None, transaction_type_name=None):
	transaction_type = get_transaction_type_defaults(transaction_type_name, company)
	item = get_item_defaults(item_code, company)
	item_group = get_item_group_defaults(item_code, company)
	brand = get_brand_defaults(item_code, company)
	# item = frappe.get_doc("Item", item_code)
	if item.get("is_stock_item"):
		if not warehouse:
			warehouse = transaction_type.get("default_warehouse") or item.get("default_warehouse")\
				or brand.get("default_warehouse") or item_group.get("default_warehouse")

		return frappe.db.get_value("Bin", {"item_code": item_code, "warehouse": warehouse},
			["valuation_rate"], as_dict=True) or {"valuation_rate": 0}

	elif not item.get("is_stock_item"):
		valuation_rate =frappe.db.sql("""select sum(base_net_amount) / sum(qty*conversion_factor)
			from `tabPurchase Invoice Item`
			where item_code = %s and docstatus=1""", item_code)

		if valuation_rate:
			return {"valuation_rate": valuation_rate[0][0] or 0.0}
	else:
		return {"valuation_rate": 0.0}

def get_gross_profit(out):
	if out.valuation_rate:
		out.update({
			"gross_profit": ((out.base_rate - out.valuation_rate) * out.stock_qty)
		})

	return out

@frappe.whitelist()
def get_serial_no(args, serial_nos=None, sales_order=None):
	serial_no = None
	if isinstance(args, string_types):
		args = json.loads(args)
		args = frappe._dict(args)
	if args.get('doctype') == 'Sales Invoice' and not args.get('update_stock'):
		return ""
	if args.get('warehouse') and args.get('stock_qty') and args.get('item_code'):
		has_serial_no = frappe.get_value('Item', {'item_code': args.item_code}, "has_serial_no")
		if args.get('batch_no') and has_serial_no == 1:
			return get_serial_no_batchwise(args, sales_order)
		elif has_serial_no == 1:
			args = json.dumps({"item_code": args.get('item_code'),"warehouse": args.get('warehouse'),"stock_qty": args.get('stock_qty')})
			args = process_args(args)
			serial_no = get_serial_nos_by_fifo(args, sales_order)

	if not serial_no and serial_nos:
		# For POS
		serial_no = serial_nos

	return serial_no


def update_party_blanket_order(args, out):
	blanket_order_details = get_blanket_order_details(args)
	if blanket_order_details:
		out.update(blanket_order_details)

@frappe.whitelist()
def get_blanket_order_details(args):
	if isinstance(args, string_types):
		args = frappe._dict(json.loads(args))

	blanket_order_details = None
	condition = ''
	if args.item_code:
		if args.customer and args.doctype == "Sales Order":
			condition = ' and bo.customer=%(customer)s'
		elif args.supplier and args.doctype == "Purchase Order":
			condition = ' and bo.supplier=%(supplier)s'
		if args.blanket_order:
			condition += ' and bo.name =%(blanket_order)s'
		if args.transaction_date:
			condition += ' and bo.to_date>=%(transaction_date)s'

		blanket_order_details = frappe.db.sql('''
				select boi.rate as blanket_order_rate, bo.name as blanket_order
				from `tabBlanket Order` bo, `tabBlanket Order Item` boi
				where bo.company=%(company)s and boi.item_code=%(item_code)s
					and bo.docstatus=1 and bo.name = boi.parent {0}
			'''.format(condition), args, as_dict=True)

		blanket_order_details = blanket_order_details[0] if blanket_order_details else ''
	return blanket_order_details

def get_so_reservation_for_item(args):
	reserved_so = None
	if args.get('against_sales_order'):
		if get_reserved_qty_for_so(args.get('against_sales_order'), args.get('item_code')):
			reserved_so = args.get('against_sales_order')
	elif args.get('against_sales_invoice'):
		sales_order = frappe.db.sql("""select sales_order from `tabSales Invoice Item` where
		parent=%s and item_code=%s""", (args.get('against_sales_invoice'), args.get('item_code')))
		if sales_order and sales_order[0]:
			if get_reserved_qty_for_so(sales_order[0][0], args.get('item_code')):
				reserved_so = sales_order[0]
	elif args.get("sales_order"):
		if get_reserved_qty_for_so(args.get('sales_order'), args.get('item_code')):
			reserved_so = args.get('sales_order')
	return reserved_so

def get_reserved_qty_for_so(sales_order, item_code):
	reserved_qty = frappe.db.sql("""select sum(qty) from `tabSales Order Item`
	where parent=%s and item_code=%s and ensure_delivery_based_on_produced_serial_no=1
	""", (sales_order, item_code))
	if reserved_qty and reserved_qty[0][0]:
		return reserved_qty[0][0]
	else:
		return 0<|MERGE_RESOLUTION|>--- conflicted
+++ resolved
@@ -242,32 +242,12 @@
 	brand_defaults = get_brand_defaults(item.name, args.company)
 	transaction_type_defaults = get_transaction_type_defaults(args.transaction_type_name, args.company)
 
-<<<<<<< HEAD
-	if overwrite_warehouse or not args.warehouse:
-		warehouse = (
-			args.get("set_warehouse") or
-			transaction_type_defaults.get("default_warehouse") or
-			item_defaults.get("default_warehouse") or
-			brand_defaults.get("default_warehouse") or
-			item_group_defaults.get("default_warehouse") or
-			args.warehouse
-		)
-
-		if not warehouse:
-			defaults = frappe.defaults.get_defaults() or {}
-			warehouse_exists = frappe.db.exists("Warehouse", {
-				'name': defaults.default_warehouse,
-				'company': args.company
-			})
-			if defaults.get("default_warehouse") and warehouse_exists:
-				warehouse = defaults.default_warehouse
-=======
 	defaults = frappe._dict({
 		'item_defaults': item_defaults,
 		'item_group_defaults': item_group_defaults,
-		'brand_defaults': brand_defaults
+		'brand_defaults': brand_defaults,
+		'transaction_type_defaults': transaction_type_defaults
 	})
->>>>>>> fd30b8f4
 
 	warehouse = get_item_warehouse(item, args, overwrite_warehouse, defaults)
 
@@ -390,12 +370,14 @@
 		defaults = frappe._dict({
 			'item_defaults' : get_item_defaults(item.name, args.company),
 			'item_group_defaults' : get_item_group_defaults(item.name, args.company),
-			'brand_defaults' : get_brand_defaults(item.name, args.company)
+			'brand_defaults' : get_brand_defaults(item.name, args.company),
+			'transaction_type_defaults': get_transaction_type_defaults(args.transaction_type_name, args.company)
 		})
 
 	if overwrite_warehouse or not args.warehouse:
 		warehouse = (
 			args.get("set_warehouse") or
+			defaults.transaction_type_defaults.get("default_warehouse") or
 			defaults.item_defaults.get("default_warehouse") or
 			defaults.item_group_defaults.get("default_warehouse") or
 			defaults.brand_defaults.get("default_warehouse") or
@@ -790,7 +772,7 @@
 
 	conditions = """where item_code=%(item_code)s
 		and price_list=%(price_list)s"""
-	order_by = "order by ifnull(valid_from, '2000-01-01') desc, uom desc, min_qty desc"
+	order_by = "order by ifnull(valid_from, '2000-01-01') desc, uom desc"
 
 	if not ignore_party:
 		if args.get("customer"):
@@ -804,7 +786,7 @@
 		if args.get('period') == 'future':
 			args['uom'] = args.get('uom', '')
 			conditions += """ and ifnull(valid_from, '2000-01-01') > %(transaction_date)s and ifnull(uom, '') = %(uom)s"""
-			order_by = "order by valid_from asc, min_qty desc "
+			order_by = "order by valid_from asc "
 		else:
 			conditions += """ and %(transaction_date)s between
 				ifnull(valid_from, '2000-01-01') and ifnull(valid_upto, '2500-12-31')"""
