{
 "allow_copy": 0, 
 "allow_events_in_timeline": 0, 
 "allow_guest_to_view": 0, 
 "allow_import": 0, 
 "allow_rename": 0, 
 "autoname": "hash", 
 "beta": 0, 
 "creation": "2013-03-29 18:22:12", 
 "custom": 0, 
 "docstatus": 0, 
 "doctype": "DocType", 
 "document_type": "Other", 
 "editable_grid": 1, 
 "engine": "InnoDB", 
 "fields": [
  {
   "allow_bulk_edit": 0, 
   "allow_in_quick_entry": 0, 
   "allow_on_submit": 0, 
   "bold": 0, 
   "collapsible": 0, 
   "columns": 0, 
   "fieldname": "barcode", 
   "fieldtype": "Data", 
   "hidden": 0, 
   "ignore_user_permissions": 0, 
   "ignore_xss_filter": 0, 
   "in_filter": 0, 
   "in_global_search": 0, 
   "in_list_view": 0, 
   "in_standard_filter": 0, 
   "label": "Barcode", 
   "length": 0, 
   "no_copy": 0, 
   "permlevel": 0, 
   "precision": "", 
   "print_hide": 0, 
   "print_hide_if_no_value": 0, 
   "read_only": 0, 
   "remember_last_selected_value": 0, 
   "report_hide": 0, 
   "reqd": 0, 
   "search_index": 0, 
   "set_only_once": 0, 
   "translatable": 0, 
   "unique": 0
  }, 
  {
   "allow_bulk_edit": 0, 
   "allow_in_quick_entry": 0, 
   "allow_on_submit": 0, 
   "bold": 0, 
   "collapsible": 0, 
   "columns": 0, 
   "fieldname": "section_break_2", 
   "fieldtype": "Section Break", 
   "hidden": 0, 
   "ignore_user_permissions": 0, 
   "ignore_xss_filter": 0, 
   "in_filter": 0, 
   "in_global_search": 0, 
   "in_list_view": 0, 
   "in_standard_filter": 0, 
   "length": 0, 
   "no_copy": 0, 
   "permlevel": 0, 
   "precision": "", 
   "print_hide": 0, 
   "print_hide_if_no_value": 0, 
   "read_only": 0, 
   "remember_last_selected_value": 0, 
   "report_hide": 0, 
   "reqd": 0, 
   "search_index": 0, 
   "set_only_once": 0, 
   "translatable": 0, 
   "unique": 0
  }, 
  {
   "allow_bulk_edit": 0, 
   "allow_in_quick_entry": 0, 
   "allow_on_submit": 0, 
   "bold": 0, 
   "collapsible": 0, 
   "columns": 2, 
   "fieldname": "s_warehouse", 
   "fieldtype": "Link", 
   "hidden": 0, 
   "ignore_user_permissions": 0, 
   "ignore_xss_filter": 0, 
   "in_filter": 0, 
   "in_global_search": 0, 
   "in_list_view": 1, 
   "in_standard_filter": 0, 
   "label": "Source Warehouse", 
   "length": 0, 
   "no_copy": 0, 
   "oldfieldname": "s_warehouse", 
   "oldfieldtype": "Link", 
   "options": "Warehouse", 
   "permlevel": 0, 
   "print_hide": 0, 
   "print_hide_if_no_value": 0, 
   "read_only": 0, 
   "remember_last_selected_value": 0, 
   "report_hide": 0, 
   "reqd": 0, 
   "search_index": 0, 
   "set_only_once": 0, 
   "translatable": 0, 
   "unique": 0
  }, 
  {
   "allow_bulk_edit": 0, 
   "allow_in_quick_entry": 0, 
   "allow_on_submit": 0, 
   "bold": 0, 
   "collapsible": 0, 
   "columns": 0, 
   "fieldname": "col_break1", 
   "fieldtype": "Column Break", 
   "hidden": 0, 
   "ignore_user_permissions": 0, 
   "ignore_xss_filter": 0, 
   "in_filter": 0, 
   "in_global_search": 0, 
   "in_list_view": 0, 
   "in_standard_filter": 0, 
   "length": 0, 
   "no_copy": 0, 
   "permlevel": 0, 
   "print_hide": 0, 
   "print_hide_if_no_value": 0, 
   "read_only": 0, 
   "remember_last_selected_value": 0, 
   "report_hide": 0, 
   "reqd": 0, 
   "search_index": 0, 
   "set_only_once": 0, 
   "translatable": 0, 
   "unique": 0
  }, 
  {
   "allow_bulk_edit": 0, 
   "allow_in_quick_entry": 0, 
   "allow_on_submit": 0, 
   "bold": 0, 
   "collapsible": 0, 
   "columns": 2, 
   "fieldname": "t_warehouse", 
   "fieldtype": "Link", 
   "hidden": 0, 
   "ignore_user_permissions": 0, 
   "ignore_xss_filter": 0, 
   "in_filter": 0, 
   "in_global_search": 0, 
   "in_list_view": 1, 
   "in_standard_filter": 0, 
   "label": "Target Warehouse", 
   "length": 0, 
   "no_copy": 0, 
   "oldfieldname": "t_warehouse", 
   "oldfieldtype": "Link", 
   "options": "Warehouse", 
   "permlevel": 0, 
   "print_hide": 0, 
   "print_hide_if_no_value": 0, 
   "read_only": 0, 
   "remember_last_selected_value": 0, 
   "report_hide": 0, 
   "reqd": 0, 
   "search_index": 0, 
   "set_only_once": 0, 
   "translatable": 0, 
   "unique": 0
  }, 
  {
   "allow_bulk_edit": 0, 
   "allow_in_quick_entry": 0, 
   "allow_on_submit": 0, 
   "bold": 0, 
   "collapsible": 0, 
   "columns": 0, 
   "fieldname": "sec_break1", 
   "fieldtype": "Section Break", 
   "hidden": 0, 
   "ignore_user_permissions": 0, 
   "ignore_xss_filter": 0, 
   "in_filter": 0, 
   "in_global_search": 0, 
   "in_list_view": 0, 
   "in_standard_filter": 0, 
   "length": 0, 
   "no_copy": 0, 
   "permlevel": 0, 
   "print_hide": 0, 
   "print_hide_if_no_value": 0, 
   "read_only": 0, 
   "remember_last_selected_value": 0, 
   "report_hide": 0, 
   "reqd": 0, 
   "search_index": 0, 
   "set_only_once": 0, 
   "translatable": 0, 
   "unique": 0
  }, 
  {
   "allow_bulk_edit": 0, 
   "allow_in_quick_entry": 0, 
   "allow_on_submit": 0, 
   "bold": 1, 
   "collapsible": 0, 
   "columns": 3, 
   "fieldname": "item_code", 
   "fieldtype": "Link", 
   "hidden": 0, 
   "ignore_user_permissions": 0, 
   "ignore_xss_filter": 0, 
   "in_filter": 0, 
   "in_global_search": 1, 
   "in_list_view": 1, 
   "in_standard_filter": 0, 
   "label": "Item Code", 
   "length": 0, 
   "no_copy": 0, 
   "oldfieldname": "item_code", 
   "oldfieldtype": "Link", 
   "options": "Item", 
   "permlevel": 0, 
   "print_hide": 0, 
   "print_hide_if_no_value": 0, 
   "read_only": 0, 
   "remember_last_selected_value": 0, 
   "report_hide": 0, 
   "reqd": 1, 
   "search_index": 1, 
   "set_only_once": 0, 
   "translatable": 0, 
   "unique": 0
  }, 
  {
   "allow_bulk_edit": 0, 
   "allow_in_quick_entry": 0, 
   "allow_on_submit": 0, 
   "bold": 0, 
   "collapsible": 0, 
   "columns": 0, 
   "fieldname": "col_break2", 
   "fieldtype": "Column Break", 
   "hidden": 0, 
   "ignore_user_permissions": 0, 
   "ignore_xss_filter": 0, 
   "in_filter": 0, 
   "in_global_search": 0, 
   "in_list_view": 0, 
   "in_standard_filter": 0, 
   "length": 0, 
   "no_copy": 0, 
   "permlevel": 0, 
   "print_hide": 0, 
   "print_hide_if_no_value": 0, 
   "read_only": 0, 
   "remember_last_selected_value": 0, 
   "report_hide": 0, 
   "reqd": 0, 
   "search_index": 0, 
   "set_only_once": 0, 
   "translatable": 0, 
   "unique": 0
  }, 
  {
   "allow_bulk_edit": 0, 
   "allow_in_quick_entry": 0, 
   "allow_on_submit": 0, 
   "bold": 0, 
   "collapsible": 0, 
   "columns": 0, 
   "fieldname": "item_name", 
   "fieldtype": "Data", 
   "hidden": 0, 
   "ignore_user_permissions": 0, 
   "ignore_xss_filter": 0, 
   "in_filter": 0, 
   "in_global_search": 1, 
   "in_list_view": 0, 
   "in_standard_filter": 0, 
   "label": "Item Name", 
   "length": 0, 
   "no_copy": 0, 
   "permlevel": 0, 
   "print_hide": 1, 
   "print_hide_if_no_value": 0, 
   "read_only": 1, 
   "remember_last_selected_value": 0, 
   "report_hide": 0, 
   "reqd": 0, 
   "search_index": 0, 
   "set_only_once": 0, 
   "translatable": 0, 
   "unique": 0
  }, 
  {
   "allow_bulk_edit": 0, 
   "allow_in_quick_entry": 0, 
   "allow_on_submit": 0, 
   "bold": 0, 
   "collapsible": 1, 
   "columns": 0, 
   "fieldname": "section_break_8", 
   "fieldtype": "Section Break", 
   "hidden": 0, 
   "ignore_user_permissions": 0, 
   "ignore_xss_filter": 0, 
   "in_filter": 0, 
   "in_global_search": 0, 
   "in_list_view": 0, 
   "in_standard_filter": 0, 
   "label": "Description", 
   "length": 0, 
   "no_copy": 0, 
   "permlevel": 0, 
   "precision": "", 
   "print_hide": 0, 
   "print_hide_if_no_value": 0, 
   "read_only": 0, 
   "remember_last_selected_value": 0, 
   "report_hide": 0, 
   "reqd": 0, 
   "search_index": 0, 
   "set_only_once": 0, 
   "translatable": 0, 
   "unique": 0
  }, 
  {
   "allow_bulk_edit": 0, 
   "allow_in_quick_entry": 0, 
   "allow_on_submit": 0, 
   "bold": 0, 
   "collapsible": 0, 
   "columns": 0, 
   "fieldname": "description", 
   "fieldtype": "Text Editor", 
   "hidden": 0, 
   "ignore_user_permissions": 0, 
   "ignore_xss_filter": 0, 
   "in_filter": 0, 
   "in_global_search": 0, 
   "in_list_view": 0, 
   "in_standard_filter": 0, 
   "label": "Description", 
   "length": 0, 
   "no_copy": 0, 
   "oldfieldname": "description", 
   "oldfieldtype": "Text", 
   "permlevel": 0, 
   "print_hide": 0, 
   "print_hide_if_no_value": 0, 
   "print_width": "300px", 
   "read_only": 0, 
   "remember_last_selected_value": 0, 
   "report_hide": 0, 
   "reqd": 0, 
   "search_index": 0, 
   "set_only_once": 0, 
   "translatable": 0, 
   "unique": 0, 
   "width": "300px"
  }, 
  {
   "allow_bulk_edit": 0, 
   "allow_in_quick_entry": 0, 
   "allow_on_submit": 0, 
   "bold": 0, 
   "collapsible": 0, 
   "columns": 0, 
   "fieldname": "column_break_10", 
   "fieldtype": "Column Break", 
   "hidden": 0, 
   "ignore_user_permissions": 0, 
   "ignore_xss_filter": 0, 
   "in_filter": 0, 
   "in_global_search": 0, 
   "in_list_view": 0, 
   "in_standard_filter": 0, 
   "length": 0, 
   "no_copy": 0, 
   "permlevel": 0, 
   "precision": "", 
   "print_hide": 0, 
   "print_hide_if_no_value": 0, 
   "read_only": 0, 
   "remember_last_selected_value": 0, 
   "report_hide": 0, 
   "reqd": 0, 
   "search_index": 0, 
   "set_only_once": 0, 
   "translatable": 0, 
   "unique": 0
  }, 
  {
   "allow_bulk_edit": 0, 
   "allow_in_quick_entry": 0, 
   "allow_on_submit": 0, 
   "bold": 0, 
   "collapsible": 0, 
   "columns": 0, 
   "fieldname": "image", 
   "fieldtype": "Attach", 
   "hidden": 1, 
   "ignore_user_permissions": 0, 
   "ignore_xss_filter": 0, 
   "in_filter": 0, 
   "in_global_search": 0, 
   "in_list_view": 0, 
   "in_standard_filter": 0, 
   "label": "Image", 
   "length": 0, 
   "no_copy": 0, 
   "permlevel": 0, 
   "precision": "", 
   "print_hide": 0, 
   "print_hide_if_no_value": 0, 
   "read_only": 0, 
   "remember_last_selected_value": 0, 
   "report_hide": 0, 
   "reqd": 0, 
   "search_index": 0, 
   "set_only_once": 0, 
   "translatable": 0, 
   "unique": 0
  }, 
  {
   "allow_bulk_edit": 0, 
   "allow_in_quick_entry": 0, 
   "allow_on_submit": 0, 
   "bold": 0, 
   "collapsible": 0, 
   "columns": 0, 
   "fieldname": "image_view", 
   "fieldtype": "Image", 
   "hidden": 0, 
   "ignore_user_permissions": 0, 
   "ignore_xss_filter": 0, 
   "in_filter": 0, 
   "in_global_search": 0, 
   "in_list_view": 0, 
   "in_standard_filter": 0, 
   "label": "Image View", 
   "length": 0, 
   "no_copy": 0, 
   "options": "image", 
   "permlevel": 0, 
   "precision": "", 
   "print_hide": 1, 
   "print_hide_if_no_value": 0, 
   "read_only": 0, 
   "remember_last_selected_value": 0, 
   "report_hide": 0, 
   "reqd": 0, 
   "search_index": 0, 
   "set_only_once": 0, 
   "translatable": 0, 
   "unique": 0
  }, 
  {
   "allow_bulk_edit": 0, 
   "allow_in_quick_entry": 0, 
   "allow_on_submit": 0, 
   "bold": 0, 
   "collapsible": 0, 
   "columns": 0, 
   "fieldname": "quantity_and_rate", 
   "fieldtype": "Section Break", 
   "hidden": 0, 
   "ignore_user_permissions": 0, 
   "ignore_xss_filter": 0, 
   "in_filter": 0, 
   "in_global_search": 0, 
   "in_list_view": 0, 
   "in_standard_filter": 0, 
   "label": "Quantity and Rate", 
   "length": 0, 
   "no_copy": 0, 
   "permlevel": 0, 
   "print_hide": 0, 
   "print_hide_if_no_value": 0, 
   "read_only": 0, 
   "remember_last_selected_value": 0, 
   "report_hide": 0, 
   "reqd": 0, 
   "search_index": 0, 
   "set_only_once": 0, 
   "translatable": 0, 
   "unique": 0
  }, 
  {
   "allow_bulk_edit": 0, 
   "allow_in_quick_entry": 0, 
   "allow_on_submit": 0, 
   "bold": 1, 
   "collapsible": 0, 
   "columns": 3, 
   "fieldname": "qty", 
   "fieldtype": "Float", 
   "hidden": 0, 
   "ignore_user_permissions": 0, 
   "ignore_xss_filter": 0, 
   "in_filter": 0, 
   "in_global_search": 0, 
   "in_list_view": 1, 
   "in_standard_filter": 0, 
   "label": "Qty", 
   "length": 0, 
   "no_copy": 0, 
   "oldfieldname": "qty", 
   "oldfieldtype": "Currency", 
   "permlevel": 0, 
   "print_hide": 0, 
   "print_hide_if_no_value": 0, 
   "read_only": 0, 
   "remember_last_selected_value": 0, 
   "report_hide": 0, 
   "reqd": 1, 
   "search_index": 0, 
   "set_only_once": 0, 
   "translatable": 0, 
   "unique": 0
  }, 
  {
   "allow_bulk_edit": 0, 
   "allow_in_quick_entry": 0, 
   "allow_on_submit": 0, 
   "bold": 1, 
   "collapsible": 0, 
   "columns": 0, 
   "fieldname": "basic_rate", 
   "fieldtype": "Currency", 
   "hidden": 0, 
   "ignore_user_permissions": 0, 
   "ignore_xss_filter": 0, 
   "in_filter": 0, 
   "in_global_search": 0, 
   "in_list_view": 0, 
   "in_standard_filter": 0, 
   "label": "Basic Rate (as per Stock UOM)", 
   "length": 0, 
   "no_copy": 0, 
   "oldfieldname": "incoming_rate", 
   "oldfieldtype": "Currency", 
   "options": "Company:company:default_currency", 
   "permlevel": 0, 
   "print_hide": 1, 
   "print_hide_if_no_value": 0, 
   "read_only": 0, 
   "remember_last_selected_value": 0, 
   "report_hide": 0, 
   "reqd": 0, 
   "search_index": 0, 
   "set_only_once": 0, 
   "translatable": 0, 
   "unique": 0
  }, 
  {
   "allow_bulk_edit": 0, 
   "allow_in_quick_entry": 0, 
   "allow_on_submit": 0, 
   "bold": 0, 
   "collapsible": 0, 
   "columns": 0, 
   "fieldname": "basic_amount", 
   "fieldtype": "Currency", 
   "hidden": 0, 
   "ignore_user_permissions": 0, 
   "ignore_xss_filter": 0, 
   "in_filter": 0, 
   "in_global_search": 0, 
   "in_list_view": 0, 
   "in_standard_filter": 0, 
   "label": "Basic Amount", 
   "length": 0, 
   "no_copy": 0, 
   "options": "Company:company:default_currency", 
   "permlevel": 0, 
   "precision": "", 
   "print_hide": 1, 
   "print_hide_if_no_value": 0, 
   "read_only": 1, 
   "remember_last_selected_value": 0, 
   "report_hide": 0, 
   "reqd": 0, 
   "search_index": 0, 
   "set_only_once": 0, 
   "translatable": 0, 
   "unique": 0
  }, 
  {
   "allow_bulk_edit": 0, 
   "allow_in_quick_entry": 0, 
   "allow_on_submit": 0, 
   "bold": 0, 
   "collapsible": 0, 
   "columns": 0, 
   "fieldname": "additional_cost", 
   "fieldtype": "Currency", 
   "hidden": 0, 
   "ignore_user_permissions": 0, 
   "ignore_xss_filter": 0, 
   "in_filter": 0, 
   "in_global_search": 0, 
   "in_list_view": 0, 
   "in_standard_filter": 0, 
   "label": "Additional Cost", 
   "length": 0, 
   "no_copy": 0, 
   "options": "Company:company:default_currency", 
   "permlevel": 0, 
   "precision": "", 
   "print_hide": 1, 
   "print_hide_if_no_value": 0, 
   "read_only": 1, 
   "remember_last_selected_value": 0, 
   "report_hide": 0, 
   "reqd": 0, 
   "search_index": 0, 
   "set_only_once": 0, 
   "translatable": 0, 
   "unique": 0
  }, 
  {
   "allow_bulk_edit": 0, 
   "allow_in_quick_entry": 0, 
   "allow_on_submit": 0, 
   "bold": 0, 
   "collapsible": 0, 
   "columns": 0, 
   "fieldname": "amount", 
   "fieldtype": "Currency", 
   "hidden": 0, 
   "ignore_user_permissions": 0, 
   "ignore_xss_filter": 0, 
   "in_filter": 0, 
   "in_global_search": 0, 
   "in_list_view": 0, 
   "in_standard_filter": 0, 
   "label": "Amount", 
   "length": 0, 
   "no_copy": 0, 
   "oldfieldname": "amount", 
   "oldfieldtype": "Currency", 
   "options": "Company:company:default_currency", 
   "permlevel": 0, 
   "print_hide": 0, 
   "print_hide_if_no_value": 0, 
   "read_only": 1, 
   "remember_last_selected_value": 0, 
   "report_hide": 0, 
   "reqd": 0, 
   "search_index": 0, 
   "set_only_once": 0, 
   "translatable": 0, 
   "unique": 0
  }, 
  {
   "allow_bulk_edit": 0, 
   "allow_in_quick_entry": 0, 
   "allow_on_submit": 0, 
   "bold": 0, 
   "collapsible": 0, 
   "columns": 0, 
   "fieldname": "valuation_rate", 
   "fieldtype": "Currency", 
   "hidden": 0, 
   "ignore_user_permissions": 0, 
   "ignore_xss_filter": 0, 
   "in_filter": 0, 
   "in_global_search": 0, 
   "in_list_view": 0, 
   "in_standard_filter": 0, 
   "label": "Valuation Rate", 
   "length": 0, 
   "no_copy": 0, 
   "options": "Company:company:default_currency", 
   "permlevel": 0, 
   "precision": "", 
   "print_hide": 0, 
   "print_hide_if_no_value": 0, 
   "read_only": 1, 
   "remember_last_selected_value": 0, 
   "report_hide": 0, 
   "reqd": 0, 
   "search_index": 0, 
   "set_only_once": 0, 
   "translatable": 0, 
   "unique": 0
  }, 
  {
   "allow_bulk_edit": 0, 
   "allow_in_quick_entry": 0, 
   "allow_on_submit": 0, 
   "bold": 0, 
   "collapsible": 0, 
   "columns": 0, 
   "fieldname": "col_break3", 
   "fieldtype": "Column Break", 
   "hidden": 0, 
   "ignore_user_permissions": 0, 
   "ignore_xss_filter": 0, 
   "in_filter": 0, 
   "in_global_search": 0, 
   "in_list_view": 0, 
   "in_standard_filter": 0, 
   "length": 0, 
   "no_copy": 0, 
   "permlevel": 0, 
   "print_hide": 0, 
   "print_hide_if_no_value": 0, 
   "read_only": 0, 
   "remember_last_selected_value": 0, 
   "report_hide": 0, 
   "reqd": 0, 
   "search_index": 0, 
   "set_only_once": 0, 
   "translatable": 0, 
   "unique": 0
  }, 
  {
   "allow_bulk_edit": 0, 
   "allow_in_quick_entry": 0, 
   "allow_on_submit": 0, 
   "bold": 0, 
   "collapsible": 0, 
   "columns": 0, 
   "fieldname": "uom", 
   "fieldtype": "Link", 
   "hidden": 0, 
   "ignore_user_permissions": 0, 
   "ignore_xss_filter": 0, 
   "in_filter": 0, 
   "in_global_search": 0, 
   "in_list_view": 0, 
   "in_standard_filter": 0, 
   "label": "UOM", 
   "length": 0, 
   "no_copy": 0, 
   "oldfieldname": "uom", 
   "oldfieldtype": "Link", 
   "options": "UOM", 
   "permlevel": 0, 
   "print_hide": 0, 
   "print_hide_if_no_value": 0, 
   "read_only": 0, 
   "remember_last_selected_value": 0, 
   "report_hide": 0, 
   "reqd": 1, 
   "search_index": 0, 
   "set_only_once": 0, 
   "translatable": 0, 
   "unique": 0
  }, 
  {
   "allow_bulk_edit": 0, 
   "allow_in_quick_entry": 0, 
   "allow_on_submit": 0, 
   "bold": 0, 
   "collapsible": 0, 
   "columns": 0, 
   "fieldname": "conversion_factor", 
   "fieldtype": "Float", 
   "hidden": 0, 
   "ignore_user_permissions": 0, 
   "ignore_xss_filter": 0, 
   "in_filter": 0, 
   "in_global_search": 0, 
   "in_list_view": 0, 
   "in_standard_filter": 0, 
   "label": "Conversion Factor", 
   "length": 0, 
   "no_copy": 0, 
   "oldfieldname": "conversion_factor", 
   "oldfieldtype": "Currency", 
   "permlevel": 0, 
<<<<<<< HEAD
   "precision": "9",
=======
   "precision": "9", 
>>>>>>> 3a140f54
   "print_hide": 1, 
   "print_hide_if_no_value": 0, 
   "read_only": 1, 
   "remember_last_selected_value": 0, 
   "report_hide": 0, 
   "reqd": 1, 
   "search_index": 0, 
   "set_only_once": 0, 
   "translatable": 0, 
   "unique": 0
  }, 
  {
   "allow_bulk_edit": 0, 
   "allow_in_quick_entry": 0, 
   "allow_on_submit": 0, 
   "bold": 0, 
   "collapsible": 0, 
   "columns": 0, 
   "fieldname": "stock_uom", 
   "fieldtype": "Link", 
   "hidden": 0, 
   "ignore_user_permissions": 0, 
   "ignore_xss_filter": 0, 
   "in_filter": 0, 
   "in_global_search": 0, 
   "in_list_view": 0, 
   "in_standard_filter": 0, 
   "label": "Stock UOM", 
   "length": 0, 
   "no_copy": 0, 
   "oldfieldname": "stock_uom", 
   "oldfieldtype": "Link", 
   "options": "UOM", 
   "permlevel": 0, 
   "print_hide": 1, 
   "print_hide_if_no_value": 0, 
   "read_only": 1, 
   "remember_last_selected_value": 0, 
   "report_hide": 0, 
   "reqd": 1, 
   "search_index": 0, 
   "set_only_once": 0, 
   "translatable": 0, 
   "unique": 0
  }, 
  {
   "allow_bulk_edit": 0, 
   "allow_in_quick_entry": 0, 
   "allow_on_submit": 0, 
   "bold": 0, 
   "collapsible": 0, 
   "columns": 0, 
   "fieldname": "transfer_qty", 
   "fieldtype": "Float", 
   "hidden": 0, 
   "ignore_user_permissions": 0, 
   "ignore_xss_filter": 0, 
   "in_filter": 0, 
   "in_global_search": 0, 
   "in_list_view": 0, 
   "in_standard_filter": 0, 
   "label": "Qty as per Stock UOM", 
   "length": 0, 
   "no_copy": 0, 
   "oldfieldname": "transfer_qty", 
   "oldfieldtype": "Currency", 
   "permlevel": 0, 
   "print_hide": 1, 
   "print_hide_if_no_value": 0, 
   "read_only": 1, 
   "remember_last_selected_value": 0, 
   "report_hide": 0, 
   "reqd": 1, 
   "search_index": 0, 
   "set_only_once": 0, 
   "translatable": 0, 
   "unique": 0
  }, 
  {
   "allow_bulk_edit": 0, 
   "allow_in_quick_entry": 0, 
   "allow_on_submit": 0, 
   "bold": 0, 
   "collapsible": 0, 
   "columns": 0, 
   "fetch_from": "item_code.retain_sample", 
   "fieldname": "retain_sample", 
   "fieldtype": "Check", 
   "hidden": 0, 
   "ignore_user_permissions": 0, 
   "ignore_xss_filter": 0, 
   "in_filter": 0, 
   "in_global_search": 0, 
   "in_list_view": 0, 
   "in_standard_filter": 0, 
   "label": "Retain Sample", 
   "length": 0, 
   "no_copy": 0, 
   "options": "", 
   "permlevel": 0, 
   "precision": "", 
   "print_hide": 0, 
   "print_hide_if_no_value": 0, 
   "read_only": 1, 
   "remember_last_selected_value": 0, 
   "report_hide": 0, 
   "reqd": 0, 
   "search_index": 0, 
   "set_only_once": 0, 
   "translatable": 0, 
   "unique": 0
  }, 
  {
   "allow_bulk_edit": 0, 
   "allow_in_quick_entry": 0, 
   "allow_on_submit": 0, 
   "bold": 0, 
   "collapsible": 0, 
   "columns": 0, 
   "depends_on": "retain_sample", 
   "fieldname": "sample_quantity", 
   "fieldtype": "Int", 
   "hidden": 0, 
   "ignore_user_permissions": 0, 
   "ignore_xss_filter": 0, 
   "in_filter": 0, 
   "in_global_search": 0, 
   "in_list_view": 0, 
   "in_standard_filter": 0, 
   "label": "Sample Quantity", 
   "length": 0, 
   "no_copy": 0, 
   "options": "", 
   "permlevel": 0, 
   "precision": "", 
   "print_hide": 0, 
   "print_hide_if_no_value": 0, 
   "read_only": 0, 
   "remember_last_selected_value": 0, 
   "report_hide": 0, 
   "reqd": 0, 
   "search_index": 0, 
   "set_only_once": 0, 
   "translatable": 0, 
   "unique": 0
  }, 
  {
   "allow_bulk_edit": 0, 
   "allow_in_quick_entry": 0, 
   "allow_on_submit": 0, 
   "bold": 0, 
   "collapsible": 0, 
   "columns": 0, 
   "fieldname": "serial_no_batch", 
   "fieldtype": "Section Break", 
   "hidden": 0, 
   "ignore_user_permissions": 0, 
   "ignore_xss_filter": 0, 
   "in_filter": 0, 
   "in_global_search": 0, 
   "in_list_view": 0, 
   "in_standard_filter": 0, 
   "label": "Serial No / Batch", 
   "length": 0, 
   "no_copy": 1, 
   "permlevel": 0, 
   "print_hide": 0, 
   "print_hide_if_no_value": 0, 
   "read_only": 0, 
   "remember_last_selected_value": 0, 
   "report_hide": 0, 
   "reqd": 0, 
   "search_index": 0, 
   "set_only_once": 0, 
   "translatable": 0, 
   "unique": 0
  }, 
  {
   "allow_bulk_edit": 0, 
   "allow_in_quick_entry": 0, 
   "allow_on_submit": 0, 
   "bold": 0, 
   "collapsible": 0, 
   "columns": 0, 
   "fieldname": "serial_no", 
   "fieldtype": "Small Text", 
   "hidden": 0, 
   "ignore_user_permissions": 0, 
   "ignore_xss_filter": 0, 
   "in_filter": 0, 
   "in_global_search": 0, 
   "in_list_view": 0, 
   "in_standard_filter": 0, 
   "label": "Serial No", 
   "length": 0, 
   "no_copy": 1, 
   "oldfieldname": "serial_no", 
   "oldfieldtype": "Text", 
   "permlevel": 0, 
   "print_hide": 0, 
   "print_hide_if_no_value": 0, 
   "read_only": 0, 
   "remember_last_selected_value": 0, 
   "report_hide": 0, 
   "reqd": 0, 
   "search_index": 0, 
   "set_only_once": 0, 
   "translatable": 0, 
   "unique": 0
  }, 
  {
   "allow_bulk_edit": 0, 
   "allow_in_quick_entry": 0, 
   "allow_on_submit": 0, 
   "bold": 0, 
   "collapsible": 0, 
   "columns": 0, 
   "fieldname": "col_break4", 
   "fieldtype": "Column Break", 
   "hidden": 0, 
   "ignore_user_permissions": 0, 
   "ignore_xss_filter": 0, 
   "in_filter": 0, 
   "in_global_search": 0, 
   "in_list_view": 0, 
   "in_standard_filter": 0, 
   "length": 0, 
   "no_copy": 0, 
   "permlevel": 0, 
   "print_hide": 0, 
   "print_hide_if_no_value": 0, 
   "read_only": 0, 
   "remember_last_selected_value": 0, 
   "report_hide": 0, 
   "reqd": 0, 
   "search_index": 0, 
   "set_only_once": 0, 
   "translatable": 0, 
   "unique": 0
  }, 
  {
   "allow_bulk_edit": 0, 
   "allow_in_quick_entry": 0, 
   "allow_on_submit": 0, 
   "bold": 0, 
   "collapsible": 0, 
   "columns": 0, 
   "fieldname": "batch_no", 
   "fieldtype": "Link", 
   "hidden": 0, 
   "ignore_user_permissions": 0, 
   "ignore_xss_filter": 0, 
   "in_filter": 0, 
   "in_global_search": 0, 
   "in_list_view": 0, 
   "in_standard_filter": 0, 
   "label": "Batch No", 
   "length": 0, 
   "no_copy": 1, 
   "oldfieldname": "batch_no", 
   "oldfieldtype": "Link", 
   "options": "Batch", 
   "permlevel": 0, 
   "print_hide": 0, 
   "print_hide_if_no_value": 0, 
   "read_only": 0, 
   "remember_last_selected_value": 0, 
   "report_hide": 0, 
   "reqd": 0, 
   "search_index": 0, 
   "set_only_once": 0, 
   "translatable": 0, 
   "unique": 0
  }, 
  {
   "allow_bulk_edit": 0, 
   "allow_in_quick_entry": 0, 
   "allow_on_submit": 0, 
   "bold": 0, 
   "collapsible": 0, 
   "columns": 0, 
   "depends_on": "eval:parent.inspection_required && doc.t_warehouse", 
   "fieldname": "quality_inspection", 
   "fieldtype": "Link", 
   "hidden": 0, 
   "ignore_user_permissions": 0, 
   "ignore_xss_filter": 0, 
   "in_filter": 0, 
   "in_global_search": 0, 
   "in_list_view": 0, 
   "in_standard_filter": 0, 
   "label": "Quality Inspection", 
   "length": 0, 
   "no_copy": 0, 
   "options": "Quality Inspection", 
   "permlevel": 0, 
   "precision": "", 
   "print_hide": 0, 
   "print_hide_if_no_value": 0, 
   "read_only": 0, 
   "remember_last_selected_value": 0, 
   "report_hide": 0, 
   "reqd": 0, 
   "search_index": 0, 
   "set_only_once": 0, 
   "translatable": 0, 
   "unique": 0
  }, 
  {
   "allow_bulk_edit": 0, 
   "allow_in_quick_entry": 0, 
   "allow_on_submit": 0, 
   "bold": 0, 
   "collapsible": 0, 
   "columns": 0, 
   "fieldname": "accounting", 
   "fieldtype": "Section Break", 
   "hidden": 0, 
   "ignore_user_permissions": 0, 
   "ignore_xss_filter": 0, 
   "in_filter": 0, 
   "in_global_search": 0, 
   "in_list_view": 0, 
   "in_standard_filter": 0, 
   "label": "Accounting", 
   "length": 0, 
   "no_copy": 0, 
   "permlevel": 0, 
   "print_hide": 0, 
   "print_hide_if_no_value": 0, 
   "read_only": 0, 
   "remember_last_selected_value": 0, 
   "report_hide": 0, 
   "reqd": 0, 
   "search_index": 0, 
   "set_only_once": 0, 
   "translatable": 0, 
   "unique": 0
  }, 
  {
   "allow_bulk_edit": 0, 
   "allow_in_quick_entry": 0, 
   "allow_on_submit": 0, 
   "bold": 0, 
   "collapsible": 0, 
   "columns": 0, 
   "depends_on": "eval:cint(erpnext.is_perpetual_inventory_enabled(parent.company))", 
   "fieldname": "expense_account", 
   "fieldtype": "Link", 
   "hidden": 0, 
   "ignore_user_permissions": 0, 
   "ignore_xss_filter": 0, 
   "in_filter": 0, 
   "in_global_search": 0, 
   "in_list_view": 0, 
   "in_standard_filter": 0, 
   "label": "Difference Account", 
   "length": 0, 
   "no_copy": 0, 
   "options": "Account", 
   "permlevel": 0, 
   "print_hide": 1, 
   "print_hide_if_no_value": 0, 
   "read_only": 0, 
   "remember_last_selected_value": 0, 
   "report_hide": 0, 
   "reqd": 0, 
   "search_index": 0, 
   "set_only_once": 0, 
   "translatable": 0, 
   "unique": 0
  }, 
  {
   "allow_bulk_edit": 0, 
   "allow_in_quick_entry": 0, 
   "allow_on_submit": 0, 
   "bold": 0, 
   "collapsible": 0, 
   "columns": 0, 
   "fieldname": "col_break5", 
   "fieldtype": "Column Break", 
   "hidden": 0, 
   "ignore_user_permissions": 0, 
   "ignore_xss_filter": 0, 
   "in_filter": 0, 
   "in_global_search": 0, 
   "in_list_view": 0, 
   "in_standard_filter": 0, 
   "length": 0, 
   "no_copy": 0, 
   "permlevel": 0, 
   "print_hide": 0, 
   "print_hide_if_no_value": 0, 
   "read_only": 0, 
   "remember_last_selected_value": 0, 
   "report_hide": 0, 
   "reqd": 0, 
   "search_index": 0, 
   "set_only_once": 0, 
   "translatable": 0, 
   "unique": 0
  }, 
  {
   "allow_bulk_edit": 0, 
   "allow_in_quick_entry": 0, 
   "allow_on_submit": 0, 
   "bold": 0, 
   "collapsible": 0, 
   "columns": 0, 
   "default": ":Company", 
   "depends_on": "eval:cint(erpnext.is_perpetual_inventory_enabled(parent.company))", 
   "fieldname": "cost_center", 
   "fieldtype": "Link", 
   "hidden": 0, 
   "ignore_user_permissions": 0, 
   "ignore_xss_filter": 0, 
   "in_filter": 0, 
   "in_global_search": 0, 
   "in_list_view": 0, 
   "in_standard_filter": 0, 
   "label": "Cost Center", 
   "length": 0, 
   "no_copy": 0, 
   "options": "Cost Center", 
   "permlevel": 0, 
   "print_hide": 1, 
   "print_hide_if_no_value": 0, 
   "read_only": 0, 
   "remember_last_selected_value": 0, 
   "report_hide": 0, 
   "reqd": 0, 
   "search_index": 0, 
   "set_only_once": 0, 
   "translatable": 0, 
   "unique": 0
  }, 
  {
   "allow_bulk_edit": 0, 
   "allow_in_quick_entry": 0, 
   "allow_on_submit": 0, 
   "bold": 0, 
   "collapsible": 0, 
   "columns": 0, 
   "fieldname": "more_info", 
   "fieldtype": "Section Break", 
   "hidden": 0, 
   "ignore_user_permissions": 0, 
   "ignore_xss_filter": 0, 
   "in_filter": 0, 
   "in_global_search": 0, 
   "in_list_view": 0, 
   "in_standard_filter": 0, 
   "label": "More Information", 
   "length": 0, 
   "no_copy": 0, 
   "permlevel": 0, 
   "print_hide": 0, 
   "print_hide_if_no_value": 0, 
   "read_only": 0, 
   "remember_last_selected_value": 0, 
   "report_hide": 0, 
   "reqd": 0, 
   "search_index": 0, 
   "set_only_once": 0, 
   "translatable": 0, 
   "unique": 0
  }, 
  {
   "allow_bulk_edit": 0, 
   "allow_in_quick_entry": 0, 
   "allow_on_submit": 1, 
   "bold": 0, 
   "collapsible": 0, 
   "columns": 0, 
   "fieldname": "allow_zero_valuation_rate", 
   "fieldtype": "Check", 
   "hidden": 0, 
   "ignore_user_permissions": 0, 
   "ignore_xss_filter": 0, 
   "in_filter": 0, 
   "in_global_search": 0, 
   "in_list_view": 0, 
   "in_standard_filter": 0, 
   "label": "Allow Zero Valuation Rate", 
   "length": 0, 
   "no_copy": 1, 
   "permlevel": 0, 
   "precision": "", 
   "print_hide": 1, 
   "print_hide_if_no_value": 0, 
   "read_only": 0, 
   "remember_last_selected_value": 0, 
   "report_hide": 0, 
   "reqd": 0, 
   "search_index": 0, 
   "set_only_once": 0, 
   "translatable": 0, 
   "unique": 0
  }, 
  {
   "allow_bulk_edit": 0, 
   "allow_in_quick_entry": 0, 
   "allow_on_submit": 1, 
   "bold": 0, 
   "collapsible": 0, 
   "columns": 0, 
   "fieldname": "actual_qty", 
   "fieldtype": "Float", 
   "hidden": 0, 
   "ignore_user_permissions": 0, 
   "ignore_xss_filter": 0, 
   "in_filter": 0, 
   "in_global_search": 0, 
   "in_list_view": 0, 
   "in_standard_filter": 0, 
   "label": "Actual Qty (at source/target)", 
   "length": 0, 
   "no_copy": 1, 
   "oldfieldname": "actual_qty", 
   "oldfieldtype": "Read Only", 
   "permlevel": 0, 
   "print_hide": 1, 
   "print_hide_if_no_value": 0, 
   "read_only": 1, 
   "remember_last_selected_value": 0, 
   "report_hide": 0, 
   "reqd": 0, 
   "search_index": 1, 
   "set_only_once": 0, 
   "translatable": 0, 
   "unique": 0
  }, 
  {
   "allow_bulk_edit": 0, 
   "allow_in_quick_entry": 0, 
   "allow_on_submit": 0, 
   "bold": 0, 
   "collapsible": 0, 
   "columns": 0, 
   "description": "BOM No. for a Finished Good Item", 
   "fieldname": "bom_no", 
   "fieldtype": "Link", 
   "hidden": 1, 
   "ignore_user_permissions": 0, 
   "ignore_xss_filter": 0, 
   "in_filter": 0, 
   "in_global_search": 0, 
   "in_list_view": 0, 
   "in_standard_filter": 0, 
   "label": "BOM No", 
   "length": 0, 
   "no_copy": 0, 
   "options": "BOM", 
   "permlevel": 0, 
   "print_hide": 1, 
   "print_hide_if_no_value": 0, 
   "read_only": 0, 
   "remember_last_selected_value": 0, 
   "report_hide": 0, 
   "reqd": 0, 
   "search_index": 0, 
   "set_only_once": 0, 
   "translatable": 0, 
   "unique": 0
  }, 
  {
   "allow_bulk_edit": 0, 
   "allow_in_quick_entry": 0, 
   "allow_on_submit": 0, 
   "bold": 0, 
   "collapsible": 0, 
   "columns": 0, 
   "depends_on": "s_warehouse", 
   "fieldname": "allow_alternative_item", 
   "fieldtype": "Check", 
   "hidden": 0, 
   "ignore_user_permissions": 0, 
   "ignore_xss_filter": 0, 
   "in_filter": 0, 
   "in_global_search": 0, 
   "in_list_view": 0, 
   "in_standard_filter": 0, 
   "label": "Allow Alternative Item", 
   "length": 0, 
   "no_copy": 0, 
   "permlevel": 0, 
   "precision": "", 
   "print_hide": 1, 
   "print_hide_if_no_value": 0, 
   "read_only": 1, 
   "remember_last_selected_value": 0, 
   "report_hide": 0, 
   "reqd": 0, 
   "search_index": 0, 
   "set_only_once": 0, 
   "translatable": 0, 
   "unique": 0
  }, 
  {
   "allow_bulk_edit": 0, 
   "allow_in_quick_entry": 0, 
   "allow_on_submit": 0, 
   "bold": 0, 
   "collapsible": 0, 
   "columns": 0, 
   "fieldname": "col_break6", 
   "fieldtype": "Column Break", 
   "hidden": 0, 
   "ignore_user_permissions": 0, 
   "ignore_xss_filter": 0, 
   "in_filter": 0, 
   "in_global_search": 0, 
   "in_list_view": 0, 
   "in_standard_filter": 0, 
   "length": 0, 
   "no_copy": 0, 
   "permlevel": 0, 
   "print_hide": 0, 
   "print_hide_if_no_value": 0, 
   "read_only": 0, 
   "remember_last_selected_value": 0, 
   "report_hide": 0, 
   "reqd": 0, 
   "search_index": 0, 
   "set_only_once": 0, 
   "translatable": 0, 
   "unique": 0
  }, 
  {
   "allow_bulk_edit": 0, 
   "allow_in_quick_entry": 0, 
   "allow_on_submit": 0, 
   "bold": 0, 
   "collapsible": 0, 
   "columns": 0, 
   "description": "Material Request used to make this Stock Entry", 
   "fieldname": "material_request", 
   "fieldtype": "Link", 
   "hidden": 1, 
   "ignore_user_permissions": 0, 
   "ignore_xss_filter": 0, 
   "in_filter": 0, 
   "in_global_search": 0, 
   "in_list_view": 0, 
   "in_standard_filter": 0, 
   "label": "Material Request", 
   "length": 0, 
   "no_copy": 1, 
   "options": "Material Request", 
   "permlevel": 0, 
   "print_hide": 1, 
   "print_hide_if_no_value": 0, 
   "read_only": 1, 
   "remember_last_selected_value": 0, 
   "report_hide": 0, 
   "reqd": 0, 
   "search_index": 0, 
   "set_only_once": 0, 
   "translatable": 0, 
   "unique": 0
  }, 
  {
   "allow_bulk_edit": 0, 
   "allow_in_quick_entry": 0, 
   "allow_on_submit": 0, 
   "bold": 0, 
   "collapsible": 0, 
   "columns": 0, 
   "fieldname": "material_request_item", 
   "fieldtype": "Link", 
   "hidden": 1, 
   "ignore_user_permissions": 0, 
   "ignore_xss_filter": 0, 
   "in_filter": 0, 
   "in_global_search": 0, 
   "in_list_view": 0, 
   "in_standard_filter": 0, 
   "label": "Material Request Item", 
   "length": 0, 
   "no_copy": 1, 
   "options": "Material Request Item", 
   "permlevel": 0, 
   "print_hide": 1, 
   "print_hide_if_no_value": 0, 
   "read_only": 1, 
   "remember_last_selected_value": 0, 
   "report_hide": 0, 
   "reqd": 0, 
   "search_index": 0, 
   "set_only_once": 0, 
   "translatable": 0, 
   "unique": 0
  }, 
  {
   "allow_bulk_edit": 0, 
   "allow_in_quick_entry": 0, 
   "allow_on_submit": 0, 
   "bold": 0, 
   "collapsible": 0, 
   "columns": 0, 
   "fieldname": "original_item", 
   "fieldtype": "Link", 
   "hidden": 1, 
   "ignore_user_permissions": 0, 
   "ignore_xss_filter": 0, 
   "in_filter": 0, 
   "in_global_search": 0, 
   "in_list_view": 0, 
   "in_standard_filter": 0, 
   "label": "Original Item", 
   "length": 0, 
   "no_copy": 1, 
   "options": "Item", 
   "permlevel": 0, 
   "precision": "", 
   "print_hide": 1, 
   "print_hide_if_no_value": 0, 
   "read_only": 1, 
   "remember_last_selected_value": 0, 
   "report_hide": 0, 
   "reqd": 0, 
   "search_index": 0, 
   "set_only_once": 0, 
   "translatable": 0, 
   "unique": 0
  }, 
  {
   "allow_bulk_edit": 0, 
   "allow_in_quick_entry": 0, 
   "allow_on_submit": 0, 
   "bold": 0, 
   "collapsible": 0, 
   "columns": 0, 
   "fieldname": "subcontracted_item", 
   "fieldtype": "Link", 
   "hidden": 0, 
   "ignore_user_permissions": 0, 
   "ignore_xss_filter": 0, 
   "in_filter": 0, 
   "in_global_search": 0, 
   "in_list_view": 0, 
   "in_standard_filter": 0, 
   "label": "Subcontracted Item", 
   "length": 0, 
   "no_copy": 0, 
   "options": "Item", 
   "permlevel": 0, 
   "precision": "", 
   "print_hide": 0, 
   "print_hide_if_no_value": 0, 
   "read_only": 0, 
   "remember_last_selected_value": 0, 
   "report_hide": 0, 
   "reqd": 0, 
   "search_index": 0, 
   "set_only_once": 0, 
   "translatable": 0, 
   "unique": 0
  }
 ], 
 "has_web_view": 0, 
 "hide_heading": 0, 
 "hide_toolbar": 0, 
 "idx": 1, 
 "image_view": 0, 
 "in_create": 0, 
 "is_submittable": 0, 
 "issingle": 0, 
 "istable": 1, 
 "max_attachments": 0, 
<<<<<<< HEAD
 "modified": "2018-10-30 15:14:18.120959",
=======
 "modified": "2018-10-30 15:14:18.120959", 
>>>>>>> 3a140f54
 "modified_by": "Administrator", 
 "module": "Stock", 
 "name": "Stock Entry Detail", 
 "owner": "Administrator", 
 "permissions": [], 
 "quick_entry": 0, 
 "read_only": 0, 
 "read_only_onload": 0, 
 "show_name_in_global_search": 0, 
 "sort_order": "ASC", 
 "track_changes": 0, 
 "track_seen": 0, 
 "track_views": 0
}<|MERGE_RESOLUTION|>--- conflicted
+++ resolved
@@ -780,11 +780,7 @@
    "oldfieldname": "conversion_factor", 
    "oldfieldtype": "Currency", 
    "permlevel": 0, 
-<<<<<<< HEAD
-   "precision": "9",
-=======
    "precision": "9", 
->>>>>>> 3a140f54
    "print_hide": 1, 
    "print_hide_if_no_value": 0, 
    "read_only": 1, 
@@ -1555,11 +1551,7 @@
  "issingle": 0, 
  "istable": 1, 
  "max_attachments": 0, 
-<<<<<<< HEAD
- "modified": "2018-10-30 15:14:18.120959",
-=======
  "modified": "2018-10-30 15:14:18.120959", 
->>>>>>> 3a140f54
  "modified_by": "Administrator", 
  "module": "Stock", 
  "name": "Stock Entry Detail", 
