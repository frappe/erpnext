# Copyright (c) 2020, Frappe Technologies Pvt. Ltd. and Contributors
# See license.txt

from datetime import date, timedelta

import frappe
from frappe.tests.utils import FrappeTestCase

from erpnext.stock.doctype.delivery_note.delivery_note import make_shipment


class TestShipment(FrappeTestCase):
	def test_shipment_from_delivery_note(self):
		delivery_note = create_test_delivery_note()
		delivery_note.submit()
		shipment = create_test_shipment([delivery_note])
		shipment.submit()
		second_shipment = make_shipment(delivery_note.name)
		self.assertEqual(second_shipment.value_of_goods, delivery_note.grand_total)
		self.assertEqual(len(second_shipment.shipment_delivery_note), 1)
		self.assertEqual(second_shipment.shipment_delivery_note[0].delivery_note, delivery_note.name)


def create_test_delivery_note():
	company = get_shipment_company()
	customer = get_shipment_customer()
	item = get_shipment_item(company.name)
	posting_date = date.today() + timedelta(days=1)

	create_material_receipt(item, company.name)
	delivery_note = frappe.new_doc("Delivery Note")
	delivery_note.company = company.name
	delivery_note.posting_date = posting_date.strftime("%Y-%m-%d")
	delivery_note.posting_time = "10:00"
	delivery_note.customer = customer.name
	delivery_note.append(
		"items",
		{
			"item_code": item.name,
			"item_name": item.item_name,
			"description": "Test delivery note for shipment",
			"qty": 5,
			"uom": "Nos",
			"warehouse": "Stores - _TC",
			"rate": item.standard_rate,
			"cost_center": "Main - _TC",
		},
	)
	delivery_note.insert()
	return delivery_note


def create_test_shipment(delivery_notes=None):
	company = get_shipment_company()
	company_address = get_shipment_company_address(company.name)
	customer = get_shipment_customer()
	customer_address = get_shipment_customer_address(customer.name)
	customer_contact = get_shipment_customer_contact(customer.name)
	posting_date = date.today() + timedelta(days=5)

	shipment = frappe.new_doc("Shipment")
	shipment.pickup_from_type = "Company"
	shipment.pickup_company = company.name
	shipment.pickup_address_name = company_address.name
	shipment.delivery_to_type = "Customer"
	shipment.delivery_customer = customer.name
	shipment.delivery_address_name = customer_address.name
	shipment.delivery_contact_name = customer_contact.name
	shipment.pallets = "No"
	shipment.shipment_type = "Goods"
	shipment.value_of_goods = 1000
	shipment.pickup_type = "Pickup"
	shipment.pickup_date = posting_date.strftime("%Y-%m-%d")
	shipment.pickup_from = "09:00"
	shipment.pickup_to = "17:00"
	shipment.description_of_content = "unit test entry"
	for delivery_note in delivery_notes:
		shipment.append("shipment_delivery_note", {"delivery_note": delivery_note.name})
	shipment.append(
		"shipment_parcel", {"length": 5, "width": 5, "height": 5, "weight": 5, "count": 5}
	)
	shipment.insert()
	return shipment


def get_shipment_customer_contact(customer_name):
	contact_fname = "Customer Shipment"
	contact_lname = "Testing"
	customer_name = contact_fname + " " + contact_lname
	contacts = frappe.get_all("Contact", fields=["name"], filters={"name": customer_name})
	if len(contacts):
		return contacts[0]
	else:
		return create_customer_contact(contact_fname, contact_lname)


def get_shipment_customer_address(customer_name):
	address_title = customer_name + " address 123"
	customer_address = frappe.get_all(
		"Address", fields=["name"], filters={"address_title": address_title}
	)
	if len(customer_address):
		return customer_address[0]
	else:
		return create_shipment_address(address_title, customer_name, 81929)


def get_shipment_customer():
	customer_name = "Shipment Customer"
	customer = frappe.get_all("Customer", fields=["name"], filters={"name": customer_name})
	if len(customer):
		return customer[0]
	else:
		return create_shipment_customer(customer_name)


def get_shipment_company_address(company_name):
	address_title = company_name + " address 123"
	addresses = frappe.get_all("Address", fields=["name"], filters={"address_title": address_title})
	if len(addresses):
		return addresses[0]
	else:
		return create_shipment_address(address_title, company_name, 80331)


def get_shipment_company():
	return frappe.get_doc("Company", "_Test Company")


def get_shipment_item(company_name):
	item_name = "Testing Shipment item"
	items = frappe.get_all(
		"Item",
		fields=["name", "item_name", "item_code", "standard_rate"],
		filters={"item_name": item_name},
	)
	if len(items):
		return items[0]
	else:
		return create_shipment_item(item_name, company_name)


def create_shipment_address(address_title, company_name, postal_code):
	address = frappe.new_doc("Address")
	address.address_title = address_title
	address.address_type = "Shipping"
	address.address_line1 = company_name + " address line 1"
	address.city = "Random City"
	address.postal_code = postal_code
	address.country = "Germany"
	address.insert()
	return address


def create_customer_contact(fname, lname):
	customer = frappe.new_doc("Contact")
	customer.customer_name = fname + " " + lname
	customer.first_name = fname
	customer.last_name = lname
	customer.is_primary_contact = 1
	customer.is_billing_contact = 1
	customer.append("email_ids", {"email_id": "randomme@email.com", "is_primary": 1})
	customer.append(
		"phone_nos", {"phone": "123123123", "is_primary_phone": 1, "is_primary_mobile_no": 1}
	)
	customer.status = "Passive"
	customer.insert()
	return customer


def create_shipment_customer(customer_name):
	customer = frappe.new_doc("Customer")
	customer.customer_name = customer_name
<<<<<<< HEAD
	customer.customer_type = 'Company'
	customer.customer_group = 'All Customer Groups'
	customer.territory = 'All Territories'
=======
	customer.customer_type = "Company"
	customer.customer_group = "All Customer Groups"
	customer.territory = "All Territories"
	customer.gst_category = "Unregistered"
>>>>>>> 9aea0179
	customer.insert()
	return customer


def create_material_receipt(item, company):
	posting_date = date.today()
	stock = frappe.new_doc("Stock Entry")
	stock.company = company
	stock.stock_entry_type = "Material Receipt"
	stock.posting_date = posting_date.strftime("%Y-%m-%d")
	stock.append(
		"items",
		{
			"t_warehouse": "Stores - _TC",
			"item_code": item.name,
			"qty": 5,
			"uom": "Nos",
			"basic_rate": item.standard_rate,
			"cost_center": "Main - _TC",
		},
	)
	stock.insert()
	stock.submit()


def create_shipment_item(item_name, company_name):
	item = frappe.new_doc("Item")
	item.item_name = item_name
	item.item_code = item_name
	item.item_group = "All Item Groups"
	item.stock_uom = "Nos"
	item.standard_rate = 50
	item.append("item_defaults", {"company": company_name, "default_warehouse": "Stores - _TC"})
	item.insert()
	return item<|MERGE_RESOLUTION|>--- conflicted
+++ resolved
@@ -171,16 +171,9 @@
 def create_shipment_customer(customer_name):
 	customer = frappe.new_doc("Customer")
 	customer.customer_name = customer_name
-<<<<<<< HEAD
-	customer.customer_type = 'Company'
-	customer.customer_group = 'All Customer Groups'
-	customer.territory = 'All Territories'
-=======
 	customer.customer_type = "Company"
 	customer.customer_group = "All Customer Groups"
 	customer.territory = "All Territories"
-	customer.gst_category = "Unregistered"
->>>>>>> 9aea0179
 	customer.insert()
 	return customer
 
