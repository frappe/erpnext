# Copyright (c) 2015, Frappe Technologies Pvt. Ltd. and Contributors
# License: GNU General Public License v3. See license.txt


import frappe
from frappe.model.document import Document
from frappe.query_builder import Case
from frappe.query_builder.functions import Coalesce, Sum
from frappe.utils import flt


class Bin(Document):
	def before_save(self):
		if self.get("__islocal") or not self.stock_uom:
			self.stock_uom = frappe.get_cached_value('Item', self.item_code, 'stock_uom')
		self.set_projected_qty()

	def set_projected_qty(self):
		self.projected_qty = (flt(self.actual_qty) + flt(self.ordered_qty)
			+ flt(self.indented_qty) + flt(self.planned_qty) - flt(self.reserved_qty)
			- flt(self.reserved_qty_for_production) - flt(self.reserved_qty_for_sub_contract))

	def update_reserved_qty_for_production(self):
		'''Update qty reserved for production from Production Item tables
			in open work orders'''
		from erpnext.manufacturing.doctype.work_order.work_order import get_reserved_qty_for_production

<<<<<<< HEAD
		wo = frappe.qb.DocType("Work Order")
		wo_item = frappe.qb.DocType("Work Order Item")

		self.reserved_qty_for_production = (
				frappe.qb
					.from_(wo)
					.from_(wo_item)
					.select(Sum(Case()
							.when(wo.skip_transfer == 0, wo_item.required_qty - wo_item.transferred_qty)
							.else_(wo_item.required_qty - wo_item.consumed_qty))
						)
					.where(
						(wo_item.item_code == self.item_code)
						& (wo_item.parent == wo.name)
						& (wo.docstatus == 1)
						& (wo_item.source_warehouse == self.warehouse)
						& (wo.status.notin(["Stopped", "Completed"]))
						& ((wo_item.required_qty > wo_item.transferred_qty)
							| (wo_item.required_qty > wo_item.consumed_qty))
					).groupby(wo.skip_transfer)
		).run()

		self.reserved_qty_for_production = sum( sum(x) for x in self.reserved_qty_for_production) if self.reserved_qty_for_production else 0.0
=======
		self.reserved_qty_for_production = get_reserved_qty_for_production(self.item_code, self.warehouse)
>>>>>>> 4738367d

		self.set_projected_qty()

		self.db_set('reserved_qty_for_production', flt(self.reserved_qty_for_production))
		self.db_set('projected_qty', self.projected_qty)

	def update_reserved_qty_for_sub_contracting(self):
		#reserved qty

		po = frappe.qb.DocType("Purchase Order")
		supplied_item = frappe.qb.DocType("Purchase Order Item Supplied")

		reserved_qty_for_sub_contract = (
				frappe.qb
					.from_(po)
					.from_(supplied_item)
					.select(Sum(Coalesce(supplied_item.required_qty, 0)))
					.where(
						(supplied_item.rm_item_code == self.item_code)
						& (po.name == supplied_item.parent)
						& (po.docstatus == 1)
						& (po.is_subcontracted == "Yes")
						& (po.status != "Closed")
						& (po.per_received < 100)
						& (supplied_item.reserve_warehouse == self.warehouse)
					)
				).run()[0][0] or 0.0

		se = frappe.qb.DocType("Stock Entry")
		se_item = frappe.qb.DocType("Stock Entry Detail")

		materials_transferred = (
				frappe.qb
					.from_(se)
					.from_(se_item)
					.from_(po)
					.select(Sum(
						Case()
							.when(se.is_return == 1, se_item.transfer_qty * -1)
							.else_(se_item.transfer_qty)
						))
					.where(
						(se.docstatus == 1)
						& (se.purpose == "Send to Subcontractor")
						& (Coalesce(se.purchase_order, "") != "")
						& ((se_item.item_code == self.item_code)
							| (se_item.original_item == self.item_code))
						& (se.name == se_item.parent)
						& (po.name == se.purchase_order)
						& (po.docstatus == 1)
						& (po.is_subcontracted == "Yes")
						& (po.status != "Closed")
						& (po.per_received < 100)
					)
				).run()[0][0] or 0.0

		if reserved_qty_for_sub_contract > materials_transferred:
			reserved_qty_for_sub_contract = reserved_qty_for_sub_contract - materials_transferred
		else:
			reserved_qty_for_sub_contract = 0

		self.db_set('reserved_qty_for_sub_contract', reserved_qty_for_sub_contract)
		self.set_projected_qty()
		self.db_set('projected_qty', self.projected_qty)

def on_doctype_update():
	frappe.db.add_unique("Bin", ["item_code", "warehouse"], constraint_name="unique_item_warehouse")


def get_bin_details(bin_name):
	return frappe.db.get_value('Bin', bin_name, ['actual_qty', 'ordered_qty',
	'reserved_qty', 'indented_qty', 'planned_qty', 'reserved_qty_for_production',
	'reserved_qty_for_sub_contract'], as_dict=1)

def update_qty(bin_name, args):
	from erpnext.controllers.stock_controller import future_sle_exists

	bin_details = get_bin_details(bin_name)
	# actual qty is already updated by processing current voucher
	actual_qty = bin_details.actual_qty

	# actual qty is not up to date in case of backdated transaction
	if future_sle_exists(args):
		actual_qty = frappe.db.get_value("Stock Ledger Entry",
				filters={
					"item_code": args.get("item_code"),
					"warehouse": args.get("warehouse"),
					"is_cancelled": 0
				},
				fieldname="qty_after_transaction",
				order_by="posting_date desc, posting_time desc, creation desc",
			) or 0.0

	ordered_qty = flt(bin_details.ordered_qty) + flt(args.get("ordered_qty"))
	reserved_qty = flt(bin_details.reserved_qty) + flt(args.get("reserved_qty"))
	indented_qty = flt(bin_details.indented_qty) + flt(args.get("indented_qty"))
	planned_qty = flt(bin_details.planned_qty) + flt(args.get("planned_qty"))


	# compute projected qty
	projected_qty = (flt(actual_qty) + flt(ordered_qty)
		+ flt(indented_qty) + flt(planned_qty) - flt(reserved_qty)
		- flt(bin_details.reserved_qty_for_production) - flt(bin_details.reserved_qty_for_sub_contract))

	frappe.db.set_value('Bin', bin_name, {
		'actual_qty': actual_qty,
		'ordered_qty': ordered_qty,
		'reserved_qty': reserved_qty,
		'indented_qty': indented_qty,
		'planned_qty': planned_qty,
		'projected_qty': projected_qty
	})<|MERGE_RESOLUTION|>--- conflicted
+++ resolved
@@ -25,33 +25,7 @@
 			in open work orders'''
 		from erpnext.manufacturing.doctype.work_order.work_order import get_reserved_qty_for_production
 
-<<<<<<< HEAD
-		wo = frappe.qb.DocType("Work Order")
-		wo_item = frappe.qb.DocType("Work Order Item")
-
-		self.reserved_qty_for_production = (
-				frappe.qb
-					.from_(wo)
-					.from_(wo_item)
-					.select(Sum(Case()
-							.when(wo.skip_transfer == 0, wo_item.required_qty - wo_item.transferred_qty)
-							.else_(wo_item.required_qty - wo_item.consumed_qty))
-						)
-					.where(
-						(wo_item.item_code == self.item_code)
-						& (wo_item.parent == wo.name)
-						& (wo.docstatus == 1)
-						& (wo_item.source_warehouse == self.warehouse)
-						& (wo.status.notin(["Stopped", "Completed"]))
-						& ((wo_item.required_qty > wo_item.transferred_qty)
-							| (wo_item.required_qty > wo_item.consumed_qty))
-					).groupby(wo.skip_transfer)
-		).run()
-
-		self.reserved_qty_for_production = sum( sum(x) for x in self.reserved_qty_for_production) if self.reserved_qty_for_production else 0.0
-=======
 		self.reserved_qty_for_production = get_reserved_qty_for_production(self.item_code, self.warehouse)
->>>>>>> 4738367d
 
 		self.set_projected_qty()
 
