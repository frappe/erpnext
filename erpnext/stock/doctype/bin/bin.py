# Copyright (c) 2015, Frappe Technologies Pvt. Ltd. and Contributors
# License: GNU General Public License v3. See license.txt


import frappe
from frappe.model.document import Document
from frappe.query_builder import Case
from frappe.query_builder.functions import Coalesce, Sum
from frappe.utils import flt


class Bin(Document):
	def before_save(self):
		if self.get("__islocal") or not self.stock_uom:
			self.stock_uom = frappe.get_cached_value('Item', self.item_code, 'stock_uom')
		self.set_projected_qty()

	def set_projected_qty(self):
		self.projected_qty = (flt(self.actual_qty) + flt(self.ordered_qty)
			+ flt(self.indented_qty) + flt(self.planned_qty) - flt(self.reserved_qty)
			- flt(self.reserved_qty_for_production) - flt(self.reserved_qty_for_sub_contract))

	def get_first_sle(self):
		sle = frappe.qb.DocType("Stock Ledger Entry")
		first_sle = (
				frappe.qb.from_(sle)
					.select("*")
					.where((sle.item_code == self.item_code) & (sle.warehouse == self.warehouse))
					.orderby(sle.posting_date, sle.posting_time, sle.creation)
					.limit(1)
				).run(as_dict=True)

		return first_sle and first_sle[0] or None

	def update_reserved_qty_for_production(self):
		'''Update qty reserved for production from Production Item tables
			in open work orders'''

		wo = frappe.qb.DocType("Work Order")
		wo_item = frappe.qb.DocType("Work Order Item")

		self.reserved_qty_for_production = (
				frappe.qb
					.from_(wo)
					.from_(wo_item)
					.select(Case()
							.when(wo.skip_transfer == 0, Sum(wo_item.required_qty - wo_item.transferred_qty))
							.else_(Sum(wo_item.required_qty - wo_item.consumed_qty))
						)
					.where(
						(wo_item.item_code == self.item_code)
						& (wo_item.parent == wo.name)
						& (wo.docstatus == 1)
						& (wo_item.source_warehouse == self.warehouse)
						& (wo.status.notin(["Stopped", "Completed"]))
						& ((wo_item.required_qty > wo_item.transferred_qty)
							| (wo_item.required_qty > wo_item.consumed_qty))
					)
		).run()[0][0] or 0.0

		self.set_projected_qty()

		self.db_set('reserved_qty_for_production', flt(self.reserved_qty_for_production))
		self.db_set('projected_qty', self.projected_qty)

	def update_reserved_qty_for_sub_contracting(self):
		#reserved qty

		po = frappe.qb.DocType("Purchase Order")
		supplied_item = frappe.qb.DocType("Purchase Order Item Supplied")

		reserved_qty_for_sub_contract = (
				frappe.qb
					.from_(po)
					.from_(supplied_item)
					.select(Sum(Coalesce(supplied_item.required_qty, 0)))
					.where(
						(supplied_item.rm_item_code == self.item_code)
						& (po.name == supplied_item.parent)
						& (po.docstatus == 1)
						& (po.is_subcontracted == "Yes")
						& (po.status != "Closed")
						& (po.per_received < 100)
						& (supplied_item.reserve_warehouse == self.warehouse)
					)
				).run()[0][0] or 0.0

		se = frappe.qb.DocType("Stock Entry")
		se_item = frappe.qb.DocType("Stock Entry Detail")

		materials_transferred = (
				frappe.qb
					.from_(se)
					.from_(se_item)
					.from_(po)
					.select(Sum(
						Case()
							.when(se.is_return == 1, se_item.transfer_qty * -1)
							.else_(se_item.transfer_qty)
						))
					.where(
						(se.docstatus == 1)
						& (se.purpose == "Send to Subcontractor")
						& (Coalesce(se.purchase_order, "") != "")
						& ((se_item.item_code == self.item_code)
							| (se_item.original_item == self.item_code))
						& (se.name == se_item.parent)
						& (po.name == se.purchase_order)
						& (po.docstatus == 1)
						& (po.is_subcontracted == "Yes")
						& (po.status != "Closed")
						& (po.per_received < 100)
					)
				).run()[0][0] or 0.0

		if reserved_qty_for_sub_contract > materials_transferred:
			reserved_qty_for_sub_contract = reserved_qty_for_sub_contract - materials_transferred
		else:
			reserved_qty_for_sub_contract = 0

		self.db_set('reserved_qty_for_sub_contract', reserved_qty_for_sub_contract)
		self.set_projected_qty()
		self.db_set('projected_qty', self.projected_qty)

def on_doctype_update():
	frappe.db.add_index("Bin", ["item_code", "warehouse"])


def update_stock(bin_name, args, allow_negative_stock=False, via_landed_cost_voucher=False):
	"""WARNING: This function is deprecated. Inline this function instead of using it."""
	from erpnext.stock.stock_ledger import repost_current_voucher

<<<<<<< HEAD
	if args.get("actual_qty") or args.get("voucher_type") == "Stock Reconciliation":
		from erpnext.stock.stock_ledger import update_entries_after, update_qty_in_future_sle

		if not args.get("posting_date"):
			args["posting_date"] = nowdate()

		if args.get("is_cancelled") and via_landed_cost_voucher:
			return

		# Reposts only current voucher SL Entries
		# Updates valuation rate, stock value, stock queue for current transaction
		updation_args = {
			"item_code": args.get("item_code"),
			"warehouse": args.get("warehouse"),
			"posting_date": args.get("posting_date"),
			"posting_time": args.get("posting_time"),
			"voucher_type": args.get("voucher_type"),
			"voucher_no": args.get("voucher_no"),
			"sle_id": args.name,
			"creation": args.creation
		}

		if args.get("batch_no"):
			updation_args.update({"batch_no":args.get("batch_no")})

		update_entries_after(
			updation_args,
			allow_negative_stock=allow_negative_stock,
			via_landed_cost_voucher=via_landed_cost_voucher
		)

		# update qty in future sle and Validate negative qty
		update_qty_in_future_sle(args, allow_negative_stock)
=======
	update_qty(bin_name, args)
	repost_current_voucher(args, allow_negative_stock, via_landed_cost_voucher)
>>>>>>> 6485ac4e

def get_bin_details(bin_name):
	return frappe.db.get_value('Bin', bin_name, ['actual_qty', 'ordered_qty',
	'reserved_qty', 'indented_qty', 'planned_qty', 'reserved_qty_for_production',
	'reserved_qty_for_sub_contract'], as_dict=1)

def update_qty(bin_name, args):
	bin_details = get_bin_details(bin_name)

	# update the stock values (for current quantities)
	if args.get("voucher_type")=="Stock Reconciliation":
		actual_qty = args.get('qty_after_transaction')
	else:
		actual_qty = bin_details.actual_qty + flt(args.get("actual_qty"))

	ordered_qty = flt(bin_details.ordered_qty) + flt(args.get("ordered_qty"))
	reserved_qty = flt(bin_details.reserved_qty) + flt(args.get("reserved_qty"))
	indented_qty = flt(bin_details.indented_qty) + flt(args.get("indented_qty"))
	planned_qty = flt(bin_details.planned_qty) + flt(args.get("planned_qty"))


	# compute projected qty
	projected_qty = (flt(actual_qty) + flt(ordered_qty)
		+ flt(indented_qty) + flt(planned_qty) - flt(reserved_qty)
		- flt(bin_details.reserved_qty_for_production) - flt(bin_details.reserved_qty_for_sub_contract))

	frappe.db.set_value('Bin', bin_name, {
		'actual_qty': actual_qty,
		'ordered_qty': ordered_qty,
		'reserved_qty': reserved_qty,
		'indented_qty': indented_qty,
		'planned_qty': planned_qty,
		'projected_qty': projected_qty
	})<|MERGE_RESOLUTION|>--- conflicted
+++ resolved
@@ -130,44 +130,8 @@
 	"""WARNING: This function is deprecated. Inline this function instead of using it."""
 	from erpnext.stock.stock_ledger import repost_current_voucher
 
-<<<<<<< HEAD
-	if args.get("actual_qty") or args.get("voucher_type") == "Stock Reconciliation":
-		from erpnext.stock.stock_ledger import update_entries_after, update_qty_in_future_sle
-
-		if not args.get("posting_date"):
-			args["posting_date"] = nowdate()
-
-		if args.get("is_cancelled") and via_landed_cost_voucher:
-			return
-
-		# Reposts only current voucher SL Entries
-		# Updates valuation rate, stock value, stock queue for current transaction
-		updation_args = {
-			"item_code": args.get("item_code"),
-			"warehouse": args.get("warehouse"),
-			"posting_date": args.get("posting_date"),
-			"posting_time": args.get("posting_time"),
-			"voucher_type": args.get("voucher_type"),
-			"voucher_no": args.get("voucher_no"),
-			"sle_id": args.name,
-			"creation": args.creation
-		}
-
-		if args.get("batch_no"):
-			updation_args.update({"batch_no":args.get("batch_no")})
-
-		update_entries_after(
-			updation_args,
-			allow_negative_stock=allow_negative_stock,
-			via_landed_cost_voucher=via_landed_cost_voucher
-		)
-
-		# update qty in future sle and Validate negative qty
-		update_qty_in_future_sle(args, allow_negative_stock)
-=======
 	update_qty(bin_name, args)
 	repost_current_voucher(args, allow_negative_stock, via_landed_cost_voucher)
->>>>>>> 6485ac4e
 
 def get_bin_details(bin_name):
 	return frappe.db.get_value('Bin', bin_name, ['actual_qty', 'ordered_qty',
