# Copyright (c) 2015, Frappe Technologies Pvt. Ltd. and Contributors
# License: GNU General Public License v3. See license.txt


import frappe
from frappe import _
from frappe.model.document import Document
from frappe.model.naming import make_autoname, revert_series_if_last
<<<<<<< HEAD
from frappe.query_builder.functions import CurDate, Sum, Timestamp
from frappe.utils import cint, flt, get_link_to_form
=======
from frappe.utils import cint, flt, get_link_to_form, nowtime
>>>>>>> 29e025c0
from frappe.utils.data import add_days
from frappe.utils.jinja import render_template


class UnableToSelectBatchError(frappe.ValidationError):
	pass


def get_name_from_hash():
	"""
	Get a name for a Batch by generating a unique hash.
	:return: The hash that was generated.
	"""
	temp = None
	while not temp:
		temp = frappe.generate_hash()[:7].upper()
		if frappe.db.exists("Batch", temp):
			temp = None

	return temp


def batch_uses_naming_series():
	"""
	Verify if the Batch is to be named using a naming series
	:return: bool
	"""
	use_naming_series = cint(frappe.db.get_single_value("Stock Settings", "use_naming_series"))
	return bool(use_naming_series)


def _get_batch_prefix():
	"""
	Get the naming series prefix set in Stock Settings.

	It does not do any sanity checks so make sure to use it after checking if the Batch
	is set to use naming series.
	:return: The naming series.
	"""
	naming_series_prefix = frappe.db.get_single_value("Stock Settings", "naming_series_prefix")
	if not naming_series_prefix:
		naming_series_prefix = "BATCH-"

	return naming_series_prefix


def _make_naming_series_key(prefix):
	"""
	Make naming series key for a Batch.

	Naming series key is in the format [prefix].[#####]
	:param prefix: Naming series prefix gotten from Stock Settings
	:return: The derived key. If no prefix is given, an empty string is returned
	"""
	if not str(prefix):
		return ""
	else:
		return prefix.upper() + ".#####"


def get_batch_naming_series():
	"""
	Get naming series key for a Batch.

	Naming series key is in the format [prefix].[#####]
	:return: The naming series or empty string if not available
	"""
	series = ""
	if batch_uses_naming_series():
		prefix = _get_batch_prefix()
		key = _make_naming_series_key(prefix)
		series = key

	return series


class Batch(Document):
	def autoname(self):
		"""Generate random ID for batch if not specified"""

		if self.batch_id:
			self.name = self.batch_id
			return

		create_new_batch, batch_number_series = frappe.db.get_value(
			"Item", self.item, ["create_new_batch", "batch_number_series"]
		)

		if not create_new_batch:
			frappe.throw(_("Batch ID is mandatory"), frappe.MandatoryError)

		while not self.batch_id:
			if batch_number_series:
				self.batch_id = make_autoname(batch_number_series, doc=self)
			elif batch_uses_naming_series():
				self.batch_id = self.get_name_from_naming_series()
			else:
				self.batch_id = get_name_from_hash()

			# User might have manually created a batch with next number
			if frappe.db.exists("Batch", self.batch_id):
				self.batch_id = None

		self.name = self.batch_id

	def onload(self):
		self.image = frappe.db.get_value("Item", self.item, "image")

	def after_delete(self):
		revert_series_if_last(get_batch_naming_series(), self.name)

	def validate(self):
		self.item_has_batch_enabled()
		self.set_batchwise_valuation()

	def item_has_batch_enabled(self):
		if frappe.db.get_value("Item", self.item, "has_batch_no") == 0:
			frappe.throw(_("The selected item cannot have Batch"))

	def set_batchwise_valuation(self):
		from erpnext.stock.stock_ledger import get_valuation_method

		if self.is_new() and get_valuation_method(self.item) != "Moving Average":
			self.use_batchwise_valuation = 1

	def before_save(self):
		has_expiry_date, shelf_life_in_days = frappe.db.get_value(
			"Item", self.item, ["has_expiry_date", "shelf_life_in_days"]
		)
		if not self.expiry_date and has_expiry_date and shelf_life_in_days:
			self.expiry_date = add_days(self.manufacturing_date, shelf_life_in_days)

		if has_expiry_date and not self.expiry_date:
			frappe.throw(
				msg=_("Please set {0} for Batched Item {1}, which is used to set {2} on Submit.").format(
					frappe.bold("Shelf Life in Days"),
					get_link_to_form("Item", self.item),
					frappe.bold("Batch Expiry Date"),
				),
				title=_("Expiry Date Mandatory"),
			)

	def get_name_from_naming_series(self):
		"""
		Get a name generated for a Batch from the Batch's naming series.
		:return: The string that was generated.
		"""
		naming_series_prefix = _get_batch_prefix()
		# validate_template(naming_series_prefix)
		naming_series_prefix = render_template(str(naming_series_prefix), self.__dict__)
		key = _make_naming_series_key(naming_series_prefix)
		name = make_autoname(key)

		return name


@frappe.whitelist()
def get_batch_qty(
	batch_no=None, warehouse=None, item_code=None, posting_date=None, posting_time=None
):
	"""Returns batch actual qty if warehouse is passed,
	        or returns dict of qty by warehouse if warehouse is None

	The user must pass either batch_no or batch_no + warehouse or item_code + warehouse

	:param batch_no: Optional - give qty for this batch no
	:param warehouse: Optional - give qty for this warehouse
	:param item_code: Optional - give qty for this item"""

	sle = frappe.qb.DocType("Stock Ledger Entry")

	out = 0
	if batch_no and warehouse:
<<<<<<< HEAD
		query = (
			frappe.qb.from_(sle)
			.select(Sum(sle.actual_qty))
			.where((sle.is_cancelled == 0) & (sle.warehouse == warehouse) & (sle.batch_no == batch_no))
		)

		if posting_date and posting_time:
			query = query.where(
				Timestamp(sle.posting_date, sle.posting_time) <= Timestamp(posting_date, posting_time)
=======
		cond = ""

		if posting_date:
			if posting_time is None:
				posting_time = nowtime()

			cond = " and timestamp(posting_date, posting_time) <= timestamp('{0}', '{1}')".format(
				posting_date, posting_time
>>>>>>> 29e025c0
			)

		out = query.run(as_list=True)[0][0] or 0

	if batch_no and not warehouse:
		out = (
			frappe.qb.from_(sle)
			.select(sle.warehouse, Sum(sle.actual_qty).as_("qty"))
			.where((sle.is_cancelled == 0) & (sle.batch_no == batch_no))
			.groupby(sle.warehouse)
		).run(as_dict=True)

	if not batch_no and item_code and warehouse:
		out = (
			frappe.qb.from_(sle)
			.select(sle.batch_no, Sum(sle.actual_qty).as_("qty"))
			.where((sle.is_cancelled == 0) & (sle.item_code == item_code) & (sle.warehouse == warehouse))
			.groupby(sle.batch_no)
		).run(as_dict=True)

	return out


@frappe.whitelist()
def get_batches_by_oldest(item_code, warehouse):
	"""Returns the oldest batch and qty for the given item_code and warehouse"""
	batches = get_batch_qty(item_code=item_code, warehouse=warehouse)
	batches_dates = [
		[batch, frappe.get_value("Batch", batch.batch_no, "expiry_date")] for batch in batches
	]
	batches_dates.sort(key=lambda tup: tup[1])
	return batches_dates


@frappe.whitelist()
def split_batch(batch_no, item_code, warehouse, qty, new_batch_id=None):
	"""Split the batch into a new batch"""
	batch = frappe.get_doc(dict(doctype="Batch", item=item_code, batch_id=new_batch_id)).insert()

	company = frappe.db.get_value(
		"Stock Ledger Entry",
		dict(item_code=item_code, batch_no=batch_no, warehouse=warehouse),
		["company"],
	)

	stock_entry = frappe.get_doc(
		dict(
			doctype="Stock Entry",
			purpose="Repack",
			company=company,
			items=[
				dict(item_code=item_code, qty=float(qty or 0), s_warehouse=warehouse, batch_no=batch_no),
				dict(item_code=item_code, qty=float(qty or 0), t_warehouse=warehouse, batch_no=batch.name),
			],
		)
	)
	stock_entry.set_stock_entry_type()
	stock_entry.insert()
	stock_entry.submit()

	return batch.name


def set_batch_nos(doc, warehouse_field, throw=False, child_table="items"):
	"""Automatically select `batch_no` for outgoing items in item table"""
	for d in doc.get(child_table):
		qty = d.get("stock_qty") or d.get("transfer_qty") or d.get("qty") or 0
		warehouse = d.get(warehouse_field, None)
		if warehouse and qty > 0 and frappe.db.get_value("Item", d.item_code, "has_batch_no"):
			if not d.batch_no:
				d.batch_no = get_batch_no(d.item_code, warehouse, qty, throw, d.serial_no)
			else:
				batch_qty = get_batch_qty(batch_no=d.batch_no, warehouse=warehouse)
				if flt(batch_qty, d.precision("qty")) < flt(qty, d.precision("qty")):
					frappe.throw(
						_(
							"Row #{0}: The batch {1} has only {2} qty. Please select another batch which has {3} qty available or split the row into multiple rows, to deliver/issue from multiple batches"
						).format(d.idx, d.batch_no, batch_qty, qty)
					)


@frappe.whitelist()
def get_batch_no(item_code, warehouse, qty=1, throw=False, serial_no=None):
	"""
	Get batch number using First Expiring First Out method.
	:param item_code: `item_code` of Item Document
	:param warehouse: name of Warehouse to check
	:param qty: quantity of Items
	:return: String represent batch number of batch with sufficient quantity else an empty String
	"""

	batch_no = None
	batches = get_batches(item_code, warehouse, qty, throw, serial_no)

	for batch in batches:
		if flt(qty) <= flt(batch.qty):
			batch_no = batch.batch_id
			break

	if not batch_no:
		frappe.msgprint(
			_(
				"Please select a Batch for Item {0}. Unable to find a single batch that fulfills this requirement"
			).format(frappe.bold(item_code))
		)
		if throw:
			raise UnableToSelectBatchError

	return batch_no


def get_batches(item_code, warehouse, qty=1, throw=False, serial_no=None):
	from erpnext.stock.doctype.serial_no.serial_no import get_serial_nos

	batch = frappe.qb.DocType("Batch")
	sle = frappe.qb.DocType("Stock Ledger Entry")

	query = (
		frappe.qb.from_(batch)
		.join(sle)
		.on(batch.batch_id == sle.batch_no)
		.select(
			batch.batch_id,
			Sum(sle.actual_qty).as_("qty"),
		)
		.where(
			(sle.item_code == item_code)
			& (sle.warehouse == warehouse)
			& (sle.is_cancelled == 0)
			& ((batch.expiry_date >= CurDate()) | (batch.expiry_date.isnull()))
		)
		.groupby(batch.batch_id)
		.orderby(batch.expiry_date, batch.creation)
	)

	if serial_no and frappe.get_cached_value("Item", item_code, "has_batch_no"):
		serial_nos = get_serial_nos(serial_no)
		batches = frappe.get_all(
			"Serial No",
			fields=["distinct batch_no"],
			filters={"item_code": item_code, "warehouse": warehouse, "name": ("in", serial_nos)},
		)

		if not batches:
			validate_serial_no_with_batch(serial_nos, item_code)

		if batches and len(batches) > 1:
			return []

		query = query.where(batch.name == batches[0].batch_no)

	return query.run(as_dict=True)


def validate_serial_no_with_batch(serial_nos, item_code):
	if frappe.get_cached_value("Serial No", serial_nos[0], "item_code") != item_code:
		frappe.throw(
			_("The serial no {0} does not belong to item {1}").format(
				get_link_to_form("Serial No", serial_nos[0]), get_link_to_form("Item", item_code)
			)
		)

	serial_no_link = ",".join(get_link_to_form("Serial No", sn) for sn in serial_nos)

	message = "Serial Nos" if len(serial_nos) > 1 else "Serial No"
	frappe.throw(_("There is no batch found against the {0}: {1}").format(message, serial_no_link))


def make_batch(args):
	if frappe.db.get_value("Item", args.item, "has_batch_no"):
		args.doctype = "Batch"
		frappe.get_doc(args).insert().name


@frappe.whitelist()
def get_pos_reserved_batch_qty(filters):
	import json

	if isinstance(filters, str):
		filters = json.loads(filters)

	p = frappe.qb.DocType("POS Invoice").as_("p")
	item = frappe.qb.DocType("POS Invoice Item").as_("item")
	sum_qty = frappe.query_builder.functions.Sum(item.qty).as_("qty")

	reserved_batch_qty = (
		frappe.qb.from_(p)
		.from_(item)
		.select(sum_qty)
		.where(
			(p.name == item.parent)
			& (p.consolidated_invoice.isnull())
			& (p.status != "Consolidated")
			& (p.docstatus == 1)
			& (item.docstatus == 1)
			& (item.item_code == filters.get("item_code"))
			& (item.warehouse == filters.get("warehouse"))
			& (item.batch_no == filters.get("batch_no"))
		)
		.run()
	)

	flt_reserved_batch_qty = flt(reserved_batch_qty[0][0])
	return flt_reserved_batch_qty<|MERGE_RESOLUTION|>--- conflicted
+++ resolved
@@ -6,12 +6,8 @@
 from frappe import _
 from frappe.model.document import Document
 from frappe.model.naming import make_autoname, revert_series_if_last
-<<<<<<< HEAD
 from frappe.query_builder.functions import CurDate, Sum, Timestamp
-from frappe.utils import cint, flt, get_link_to_form
-=======
 from frappe.utils import cint, flt, get_link_to_form, nowtime
->>>>>>> 29e025c0
 from frappe.utils.data import add_days
 from frappe.utils.jinja import render_template
 
@@ -185,26 +181,18 @@
 
 	out = 0
 	if batch_no and warehouse:
-<<<<<<< HEAD
 		query = (
 			frappe.qb.from_(sle)
 			.select(Sum(sle.actual_qty))
 			.where((sle.is_cancelled == 0) & (sle.warehouse == warehouse) & (sle.batch_no == batch_no))
 		)
 
-		if posting_date and posting_time:
-			query = query.where(
-				Timestamp(sle.posting_date, sle.posting_time) <= Timestamp(posting_date, posting_time)
-=======
-		cond = ""
-
 		if posting_date:
 			if posting_time is None:
 				posting_time = nowtime()
 
-			cond = " and timestamp(posting_date, posting_time) <= timestamp('{0}', '{1}')".format(
-				posting_date, posting_time
->>>>>>> 29e025c0
+			query = query.where(
+				Timestamp(sle.posting_date, sle.posting_time) <= Timestamp(posting_date, posting_time)
 			)
 
 		out = query.run(as_list=True)[0][0] or 0
