--- conflicted
+++ resolved
@@ -6,12 +6,7 @@
 from frappe import _
 from frappe.model.document import Document
 from frappe.model.naming import make_autoname, revert_series_if_last
-<<<<<<< HEAD
-from frappe.utils import flt, cint, get_link_to_form
-from frappe.utils.jinja import render_template
-=======
 from frappe.utils import cint, flt, get_link_to_form
->>>>>>> 540559d6
 from frappe.utils.data import add_days
 from frappe.utils.jinja import render_template
 from six import text_type
@@ -167,11 +162,7 @@
 
 		out = float(frappe.db.sql("""select sum(actual_qty)
 			from `tabStock Ledger Entry`
-<<<<<<< HEAD
-			where warehouse=%s and batch_no=%s {0}""".format(cond),
-=======
 			where is_cancelled = 0 and warehouse=%s and batch_no=%s {0}""".format(cond),
->>>>>>> 540559d6
 			(warehouse, batch_no))[0][0] or 0)
 
 	if batch_no and not warehouse:
@@ -263,12 +254,9 @@
 
 	batch_no = None
 	batches = get_batches(item_code, warehouse, qty, throw, serial_no)
-<<<<<<< HEAD
 
 	## Filtered out the batch so that only batch have actual qty
 	batches = list(filter(lambda batch : batch.qty > 0, batches)) 
-=======
->>>>>>> 540559d6
 
 	for batch in batches:
 		if cint(qty) <= cint(batch.qty):
@@ -331,19 +319,12 @@
 		cond = " and `tabBatch`.name = %s" %(frappe.db.escape(batch[0].batch_no))
 
 	return frappe.db.sql("""
-<<<<<<< HEAD
-		select batch_id, sum(`tabStock Ledger Entry`.actual_qty) as qty, expiry_date
-=======
 		select batch_id, sum(`tabStock Ledger Entry`.actual_qty) as qty
->>>>>>> 540559d6
 		from `tabBatch`
 			join `tabStock Ledger Entry` ignore index (item_code, warehouse)
 				on (`tabBatch`.batch_id = `tabStock Ledger Entry`.batch_no )
 		where `tabStock Ledger Entry`.item_code = %s and `tabStock Ledger Entry`.warehouse = %s
-<<<<<<< HEAD
-=======
 			and `tabStock Ledger Entry`.is_cancelled = 0
->>>>>>> 540559d6
 			and (`tabBatch`.expiry_date >= CURDATE() or `tabBatch`.expiry_date IS NULL) {0}
 		group by batch_id
 		order by `tabBatch`.expiry_date ASC, `tabBatch`.creation ASC
@@ -354,13 +335,6 @@
 		frappe.throw(_("The serial no {0} does not belong to item {1}")
 			.format(get_link_to_form("Serial No", serial_nos[0]), get_link_to_form("Item", item_code)))
 
-<<<<<<< HEAD
-	serial_no_link = ','.join([get_link_to_form("Serial No", sn) for sn in serial_nos])
-
-	message = "Serial Nos" if len(serial_nos) > 1 else "Serial No"
-	frappe.throw(_("There is no batch found against the {0}: {1}")
-		.format(message, serial_no_link))
-=======
 	serial_no_link = ','.join(get_link_to_form("Serial No", sn) for sn in serial_nos)
 
 	message = "Serial Nos" if len(serial_nos) > 1 else "Serial No"
@@ -397,5 +371,4 @@
 	).run()
 
 	flt_reserved_batch_qty = flt(reserved_batch_qty[0][0])
-	return flt_reserved_batch_qty
->>>>>>> 540559d6
+	return flt_reserved_batch_qty