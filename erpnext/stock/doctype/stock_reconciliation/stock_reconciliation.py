--- conflicted
+++ resolved
@@ -345,8 +345,6 @@
 			allow_negative_stock = frappe.db.get_value("Stock Settings", None, "allow_negative_stock")
 			self.make_sl_entries(sl_entries, allow_negative_stock=allow_negative_stock)
 
-<<<<<<< HEAD
-=======
 		# repost future entries for selected item_code, warehouse
 		for entries in existing_entries:
 			update_entries_after({
@@ -385,7 +383,6 @@
 
 		return new_sl_entries
 
->>>>>>> b500f2ce
 	def get_gl_entries(self, warehouse_account=None):
 		if not self.cost_center:
 			msgprint(_("Please enter Cost Center"), raise_exception=1)
