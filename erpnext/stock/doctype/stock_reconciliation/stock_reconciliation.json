{
 "autoname": "naming_series:",
 "creation": "2013-03-28 10:35:31",
 "description": "This tool helps you to update or fix the quantity and valuation of stock in the system. It is typically used to synchronise the system values and what actually exists in your warehouses.",
 "doctype": "DocType",
 "document_type": "Document",
 "engine": "InnoDB",
 "field_order": [
  "naming_series",
  "company",
  "purpose",
  "col1",
  "posting_date",
  "posting_time",
  "set_posting_time",
  "sb9",
  "items",
  "section_break_9",
  "expense_account",
  "reconciliation_json",
  "column_break_13",
  "difference_amount",
  "amended_from",
  "accounting_dimensions_section",
  "cost_center",
  "dimension_col_break"
 ],
 "fields": [
  {
   "fieldname": "naming_series",
   "fieldtype": "Select",
   "hidden": 1,
   "label": "Series",
   "no_copy": 1,
   "options": "MAT-RECO-",
   "print_hide": 1,
   "set_only_once": 1
  },
  {
   "fieldname": "company",
   "fieldtype": "Link",
   "label": "Company",
   "options": "Company",
   "remember_last_selected_value": 1,
   "reqd": 1
  },
  {
   "fieldname": "purpose",
   "fieldtype": "Select",
   "label": "Purpose",
   "options": "\nOpening Stock\nStock Reconciliation",
   "reqd": 1
  },
  {
   "fieldname": "col1",
   "fieldtype": "Column Break"
  },
  {
   "default": "Today",
   "fieldname": "posting_date",
   "fieldtype": "Date",
   "in_list_view": 1,
   "label": "Posting Date",
   "oldfieldname": "reconciliation_date",
   "oldfieldtype": "Date",
   "reqd": 1
  },
  {
   "fieldname": "posting_time",
   "fieldtype": "Time",
   "in_list_view": 1,
   "label": "Posting Time",
   "oldfieldname": "reconciliation_time",
   "oldfieldtype": "Time",
   "reqd": 1
  },
  {
   "default": "0",
   "fieldname": "set_posting_time",
   "fieldtype": "Check",
   "label": "Edit Posting Date and Time"
  },
  {
   "fieldname": "sb9",
   "fieldtype": "Section Break"
  },
  {
   "allow_bulk_edit": 1,
   "fieldname": "items",
   "fieldtype": "Table",
   "label": "Items",
   "options": "Stock Reconciliation Item",
   "reqd": 1
  },
  {
   "fieldname": "section_break_9",
   "fieldtype": "Section Break"
  },
  {
   "fieldname": "expense_account",
   "fieldtype": "Link",
   "in_standard_filter": 1,
   "label": "Difference Account",
   "options": "Account"
  },
  {
   "fieldname": "cost_center",
   "fieldtype": "Link",
   "in_standard_filter": 1,
   "label": "Cost Center",
   "options": "Cost Center"
  },
  {
   "fieldname": "reconciliation_json",
   "fieldtype": "Long Text",
   "hidden": 1,
   "label": "Reconciliation JSON",
   "no_copy": 1,
   "print_hide": 1,
   "read_only": 1
  },
  {
   "fieldname": "column_break_13",
   "fieldtype": "Column Break"
  },
  {
   "fieldname": "difference_amount",
   "fieldtype": "Currency",
   "label": "Difference Amount",
   "options": "Company:company:default_currency",
   "read_only": 1
  },
  {
   "fieldname": "amended_from",
   "fieldtype": "Link",
   "ignore_user_permissions": 1,
   "label": "Amended From",
   "no_copy": 1,
   "options": "Stock Reconciliation",
   "print_hide": 1,
   "read_only": 1
  },
  {
   "fieldname": "accounting_dimensions_section",
   "fieldtype": "Section Break",
   "label": "Accounting Dimensions"
  },
  {
   "fieldname": "dimension_col_break",
   "fieldtype": "Column Break"
  }
 ],
 "icon": "fa fa-upload-alt",
 "idx": 1,
 "is_submittable": 1,
 "max_attachments": 1,
<<<<<<< HEAD
 "modified": "2020-03-03 16:14:05.892121",
=======
 "modified": "2020-04-08 17:02:47.196206",
>>>>>>> fd30b8f4
 "modified_by": "Administrator",
 "module": "Stock",
 "name": "Stock Reconciliation",
 "owner": "Administrator",
 "permissions": [
  {
   "amend": 1,
   "cancel": 1,
   "create": 1,
   "delete": 1,
   "read": 1,
   "report": 1,
   "role": "Stock Manager",
   "share": 1,
   "submit": 1,
   "write": 1
  }
 ],
 "search_fields": "posting_date",
 "show_name_in_global_search": 1,
 "sort_field": "posting_date",
 "sort_order": "DESC"
}<|MERGE_RESOLUTION|>--- conflicted
+++ resolved
@@ -154,11 +154,7 @@
  "idx": 1,
  "is_submittable": 1,
  "max_attachments": 1,
-<<<<<<< HEAD
- "modified": "2020-03-03 16:14:05.892121",
-=======
  "modified": "2020-04-08 17:02:47.196206",
->>>>>>> fd30b8f4
  "modified_by": "Administrator",
  "module": "Stock",
  "name": "Stock Reconciliation",
