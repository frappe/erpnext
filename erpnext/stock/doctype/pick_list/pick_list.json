--- conflicted
+++ resolved
@@ -113,12 +113,8 @@
   }
  ],
  "is_submittable": 1,
-<<<<<<< HEAD
- "modified": "2020-03-03 16:13:57.491726",
-=======
  "links": [],
  "modified": "2020-03-17 11:38:41.932875",
->>>>>>> fd30b8f4
  "modified_by": "Administrator",
  "module": "Stock",
  "name": "Pick List",
