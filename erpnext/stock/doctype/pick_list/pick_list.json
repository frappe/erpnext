{
 "actions": [],
 "autoname": "naming_series:",
 "creation": "2019-07-11 16:03:13.681045",
 "doctype": "DocType",
 "editable_grid": 1,
 "engine": "InnoDB",
 "field_order": [
  "naming_series",
  "company",
  "purpose",
  "customer",
  "work_order",
  "material_request",
  "for_qty",
  "column_break_4",
  "is_material_consumption",
  "consume_work_order",
  "material_consumption",
  "parent_warehouse",
  "get_item_locations",
  "manual_picking",
  "section_break_6",
  "locations",
  "weight_details_section",
  "planned_rm_weight",
  "column_break_18",
  "total_stock_weight",
  "column_break_20",
  "total_picked_weight",
  "amended_from",
  "transaction_date",
  "delivery_note_done",
  "related_delivery_planning"
 ],
 "fields": [
  {
   "fieldname": "company",
   "fieldtype": "Link",
   "in_list_view": 1,
   "label": "Company",
   "options": "Company",
   "reqd": 1
  },
  {
   "fieldname": "column_break_4",
   "fieldtype": "Column Break"
  },
  {
   "fieldname": "section_break_6",
   "fieldtype": "Section Break"
  },
  {
   "depends_on": "eval: doc.is_material_consumption === 0;",
   "description": "Items under this warehouse will be suggested",
   "fieldname": "parent_warehouse",
   "fieldtype": "Link",
   "label": "Parent Warehouse",
   "options": "Warehouse"
  },
  {
   "depends_on": "eval:doc.purpose==='Delivery'",
   "fieldname": "customer",
   "fieldtype": "Link",
   "in_list_view": 1,
   "label": "Customer",
   "options": "Customer"
  },
  {
   "depends_on": "eval:doc.purpose==='Material Transfer for Manufacture'",
   "fieldname": "work_order",
   "fieldtype": "Link",
   "label": "Work Order",
   "options": "Work Order"
  },
  {
   "allow_on_submit": 1,
   "fieldname": "locations",
   "fieldtype": "Table",
   "label": "Item Locations",
   "options": "Pick List Item"
  },
  {
   "depends_on": "eval:doc.purpose==='Material Transfer for Manufacture'",
   "description": "Qty of raw materials will be decided based on the qty of the Finished Goods Item",
   "fieldname": "for_qty",
   "fieldtype": "Float",
   "label": "Qty of Finished Goods Item",
   "read_only": 1
  },
  {
   "fieldname": "amended_from",
   "fieldtype": "Link",
   "label": "Amended From",
   "no_copy": 1,
   "options": "Pick List",
   "print_hide": 1,
   "read_only": 1
  },
  {
   "default": "Material Transfer for Manufacture",
   "fieldname": "purpose",
   "fieldtype": "Select",
   "label": "Purpose",
   "options": "Material Transfer for Manufacture\nMaterial Transfer\nDelivery"
  },
  {
   "depends_on": "eval: doc.is_material_consumption === 0;",
   "fieldname": "material_request",
   "fieldtype": "Link",
   "label": "Material Request",
   "options": "Material Request"
  },
  {
   "depends_on": "eval:doc.docstatus===0",
   "fieldname": "get_item_locations",
   "fieldtype": "Button",
   "label": "Get Item Locations"
  },
  {
   "fieldname": "naming_series",
   "fieldtype": "Select",
   "label": "Series",
   "options": "STO-PICK-.YYYY.-",
   "reqd": 1,
   "set_only_once": 1
  },
  {
<<<<<<< HEAD
   "default": "0",
   "depends_on": "eval: doc.purpose === \"Material Transfer\"",
   "fieldname": "is_material_consumption",
   "fieldtype": "Check",
   "label": "Is Material Consumption"
  },
  {
   "depends_on": "eval: doc.is_material_consumption ===1;",
   "fieldname": "consume_work_order",
   "fieldtype": "Link",
   "label": "Consume Work Order",
   "options": "Work Order"
  },
  {
   "depends_on": "eval: doc.is_material_consumption ===1;",
   "fieldname": "material_consumption",
   "fieldtype": "Link",
   "label": "Material Consumption",
   "options": "Material Consumption"
  },
  {
   "fieldname": "weight_details_section",
   "fieldtype": "Section Break",
   "label": "Weight Detais"
  },
  {
   "fieldname": "column_break_18",
   "fieldtype": "Column Break"
  },
  {
   "fieldname": "total_stock_weight",
   "fieldtype": "Float",
   "label": "Stock Weight",
   "no_copy": 1,
   "read_only": 1
  },
  {
   "fieldname": "column_break_20",
   "fieldtype": "Column Break"
  },
  {
   "fieldname": "total_picked_weight",
   "fieldtype": "Float",
   "label": "Total Picked Weight",
   "no_copy": 1,
   "read_only": 1
  },
  {
   "fieldname": "related_delivery_planning",
   "fieldtype": "Link",
   "hidden": 1,
   "label": "Related Delivery Planning",
   "options": "Delivery Planning",
   "read_only": 1
  },
  {
   "fieldname": "planned_rm_weight",
   "fieldtype": "Read Only",
   "label": "Planned RM Weight"
  },
  {
   "fieldname": "transaction_date",
   "fieldtype": "Date",
   "hidden": 1,
   "label": "Transaction Date"
  },
  {
   "default": "0",
   "fieldname": "delivery_note_done",
   "fieldtype": "Check",
   "hidden": 1,
   "label": " Delivery Note done"
  },
  {
   "default": "0",
   "fieldname": "manual_picking",
   "fieldtype": "Check",
   "label": "Manual Picking"
  },
  {
=======
   "collapsible": 1,
>>>>>>> d9f76478
   "fieldname": "print_settings_section",
   "fieldtype": "Section Break",
   "label": "Print Settings"
  },
  {
   "allow_on_submit": 1,
   "default": "0",
   "fieldname": "group_same_items",
   "fieldtype": "Check",
   "label": "Group Same Items",
   "print_hide": 1
  }
 ],
 "is_submittable": 1,
 "links": [],
 "modified": "2022-04-21 07:56:40.646473",
 "modified_by": "Administrator",
 "module": "Stock",
 "name": "Pick List",
 "naming_rule": "By \"Naming Series\" field",
 "owner": "Administrator",
 "permissions": [
  {
   "amend": 1,
   "cancel": 1,
   "create": 1,
   "delete": 1,
   "email": 1,
   "export": 1,
   "print": 1,
   "read": 1,
   "report": 1,
   "role": "Stock Manager",
   "share": 1,
   "submit": 1,
   "write": 1
  },
  {
   "amend": 1,
   "cancel": 1,
   "create": 1,
   "delete": 1,
   "email": 1,
   "export": 1,
   "print": 1,
   "read": 1,
   "report": 1,
   "role": "Stock User",
   "share": 1,
   "submit": 1,
   "write": 1
  },
  {
   "amend": 1,
   "cancel": 1,
   "create": 1,
   "delete": 1,
   "email": 1,
   "export": 1,
   "print": 1,
   "read": 1,
   "report": 1,
   "role": "Manufacturing Manager",
   "share": 1,
   "submit": 1,
   "write": 1
  },
  {
   "amend": 1,
   "cancel": 1,
   "create": 1,
   "delete": 1,
   "email": 1,
   "export": 1,
   "print": 1,
   "read": 1,
   "report": 1,
   "role": "Manufacturing User",
   "share": 1,
   "submit": 1,
   "write": 1
  }
 ],
 "sort_field": "modified",
 "sort_order": "DESC",
 "states": [],
 "track_changes": 1
}<|MERGE_RESOLUTION|>--- conflicted
+++ resolved
@@ -126,7 +126,6 @@
    "set_only_once": 1
   },
   {
-<<<<<<< HEAD
    "default": "0",
    "depends_on": "eval: doc.purpose === \"Material Transfer\"",
    "fieldname": "is_material_consumption",
@@ -207,9 +206,7 @@
    "label": "Manual Picking"
   },
   {
-=======
    "collapsible": 1,
->>>>>>> d9f76478
    "fieldname": "print_settings_section",
    "fieldtype": "Section Break",
    "label": "Print Settings"
