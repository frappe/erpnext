--- conflicted
+++ resolved
@@ -22,7 +22,6 @@
   "manual_picking",
   "section_break_6",
   "locations",
-<<<<<<< HEAD
   "weight_details_section",
   "planned_rm_weight",
   "column_break_18",
@@ -33,11 +32,6 @@
   "transaction_date",
   "delivery_note_done",
   "related_delivery_planning"
-=======
-  "amended_from",
-  "print_settings_section",
-  "group_same_items"
->>>>>>> ab904c22
  ],
  "fields": [
   {
@@ -132,7 +126,6 @@
    "set_only_once": 1
   },
   {
-<<<<<<< HEAD
    "default": "0",
    "depends_on": "eval: doc.purpose === \"Material Transfer\"",
    "fieldname": "is_material_consumption",
@@ -211,7 +204,8 @@
    "fieldname": "manual_picking",
    "fieldtype": "Check",
    "label": "Manual Picking"
-=======
+  },
+  {
    "fieldname": "print_settings_section",
    "fieldtype": "Section Break",
    "label": "Print Settings"
@@ -223,16 +217,11 @@
    "fieldtype": "Check",
    "label": "Group Same Items",
    "print_hide": 1
->>>>>>> ab904c22
   }
  ],
  "is_submittable": 1,
  "links": [],
-<<<<<<< HEAD
- "modified": "2021-10-01 11:50:20.958460",
-=======
  "modified": "2021-10-05 15:08:40.369957",
->>>>>>> ab904c22
  "modified_by": "Administrator",
  "module": "Stock",
  "name": "Pick List",
