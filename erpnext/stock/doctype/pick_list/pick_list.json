--- conflicted
+++ resolved
@@ -28,12 +28,10 @@
   "column_break_20",
   "total_picked_weight",
   "amended_from",
-<<<<<<< HEAD
   "transaction_date",
-  "delivery_note_done"
-=======
+  "delivery_note_done",
   "related_delivery_planning"
->>>>>>> 5172b191
+
  ],
  "fields": [
   {
@@ -204,11 +202,7 @@
  ],
  "is_submittable": 1,
  "links": [],
-<<<<<<< HEAD
- "modified": "2021-06-08 11:12:40.969719",
-=======
  "modified": "2021-06-17 14:46:54.727434",
->>>>>>> 5172b191
  "modified_by": "Administrator",
  "module": "Stock",
  "name": "Pick List",
