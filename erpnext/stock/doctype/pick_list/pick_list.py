# Copyright (c) 2019, Frappe Technologies Pvt. Ltd. and contributors
# For license information, please see license.txt

import json
from collections import OrderedDict, defaultdict
from itertools import groupby
from typing import Dict, List, Set

import frappe
from frappe import _
from frappe.model.document import Document
from frappe.model.mapper import map_child_doc
from frappe.utils import cint, floor, flt, today
from frappe.utils.nestedset import get_descendants_of

from six import iteritems
from frappe.model.meta import get_field_precision

from erpnext.selling.doctype.sales_order.sales_order import (
	make_delivery_note as create_delivery_note_from_sales_order,
)
from erpnext.stock.get_item_details import get_conversion_factor

# TODO: Prioritize SO or WO group warehouse


class PickList(Document):
	def validate(self):
		self.validate_for_qty()

	def before_save(self):
		self.weight_details()
		self.set_item_locations()

		# set percentage picked in SO
		for location in self.get("locations"):
			if (
				location.sales_order
				and frappe.db.get_value("Sales Order", location.sales_order, "per_picked") == 100
			):
				frappe.throw("Row " + str(location.idx) + " has been picked already!")

	def before_submit(self):
		update_sales_orders = set()
		for item in self.locations:
			# if the user has not entered any picked qty, set it to stock_qty, before submit
			if item.picked_qty == 0:
				item.picked_qty = item.stock_qty

			if item.sales_order_item:
				# update the picked_qty in SO Item
				self.update_sales_order_item(item, item.picked_qty, item.item_code)
				update_sales_orders.add(item.sales_order)

			if not frappe.get_cached_value("Item", item.item_code, "has_serial_no"):
				continue
			if not item.serial_no:
				frappe.throw(
					_("Row #{0}: {1} does not have any available serial numbers in {2}").format(
						frappe.bold(item.idx), frappe.bold(item.item_code), frappe.bold(item.warehouse)
					),
					title=_("Serial Nos Required"),
				)
			if len(item.serial_no.split("\n")) == item.picked_qty:
				continue
			frappe.throw(
				_(
					"For item {0} at row {1}, count of serial numbers does not match with the picked quantity"
				).format(frappe.bold(item.item_code), frappe.bold(item.idx)),
				title=_("Quantity Mismatch"),
			)

<<<<<<< HEAD

	
	def weight_details(self):
		total_weight = total_stock_weight = total_picked_weight =0
		if self.locations:
			for row in self.locations:
				item_wt = frappe.get_doc("Item", row.item_code)
				total_weight += flt(row.qty)*flt(item_wt.weight_per_unit)
				total_stock_weight += flt(row.stock_qty)*flt(item_wt.weight_per_unit)
				total_picked_weight += flt(row.picked_qty)*flt(item_wt.weight_per_unit)

		self.total_weight = flt(total_weight, 3)
		self.total_stock_weight = flt(total_stock_weight, self.precision('total_stock_weight'))
		self.total_picked_weight = flt(total_picked_weight, self.precision('total_picked_weight'))
		if self.work_order:
			weight = frappe.db.get_value("Work Order", {'name':self.work_order}, 'planned_rm_weight')
			self.planned_rm_weight = weight
=======
		self.update_bundle_picked_qty()
		self.update_sales_order_picking_status(update_sales_orders)
>>>>>>> d9f76478

	def before_cancel(self):
		"""Deduct picked qty on cancelling pick list"""
		updated_sales_orders = set()

		for item in self.get("locations"):
			if item.sales_order_item:
				self.update_sales_order_item(item, -1 * item.picked_qty, item.item_code)
				updated_sales_orders.add(item.sales_order)

		self.update_bundle_picked_qty()
		self.update_sales_order_picking_status(updated_sales_orders)

	def update_sales_order_item(self, item, picked_qty, item_code):
		item_table = "Sales Order Item" if not item.product_bundle_item else "Packed Item"
		stock_qty_field = "stock_qty" if not item.product_bundle_item else "qty"

		already_picked, actual_qty = frappe.db.get_value(
			item_table,
			item.sales_order_item,
			["picked_qty", stock_qty_field],
		)

		if self.docstatus == 1:
			if (((already_picked + picked_qty) / actual_qty) * 100) > (
				100 + flt(frappe.db.get_single_value("Stock Settings", "over_delivery_receipt_allowance"))
			):
				frappe.throw(
					_(
						"You are picking more than required quantity for {}. Check if there is any other pick list created for {}"
					).format(item_code, item.sales_order)
				)

		frappe.db.set_value(item_table, item.sales_order_item, "picked_qty", already_picked + picked_qty)

	@staticmethod
	def update_sales_order_picking_status(sales_orders: Set[str]) -> None:
		for sales_order in sales_orders:
			if sales_order:
				frappe.get_doc("Sales Order", sales_order).update_picking_status()

	@frappe.whitelist()
	def set_item_locations(self, save=False):
		self.validate_for_qty()
		items = self.aggregate_item_qty()
		self.item_location_map = frappe._dict()

		from_warehouses = None
<<<<<<< HEAD
		if self.parent_warehouse and self.is_material_consumption == 0:
			from_warehouses = frappe.db.get_descendants('Warehouse', self.parent_warehouse)
		if self.is_material_consumption == 1:
			wip_warehouse = frappe.db.get_value("Work Order", {"name": self.consume_work_order},['wip_warehouse'])
			from_warehouses = wip_warehouse
			
=======
		if self.parent_warehouse:
			from_warehouses = get_descendants_of("Warehouse", self.parent_warehouse)

>>>>>>> d9f76478
		# Create replica before resetting, to handle empty table on update after submit.
		locations_replica = self.get("locations")

		# reset
		self.delete_key("locations")
		for item_doc in items:
			item_code = item_doc.item_code

			self.item_location_map.setdefault(
				item_code,
				get_available_item_locations(
					item_code, from_warehouses, self.item_count_map.get(item_code), self.company
				),
			)

			locations = get_items_with_location_and_quantity(
				item_doc, self.item_location_map, self.docstatus
			)

			item_doc.idx = None
			item_doc.name = None

			for row in locations:
				location = item_doc.as_dict()
				location.update(row)
				self.append("locations", location)

		# If table is empty on update after submit, set stock_qty, picked_qty to 0 so that indicator is red
		# and give feedback to the user. This is to avoid empty Pick Lists.
		if not self.get("locations") and self.docstatus == 1:
			for location in locations_replica:
				location.stock_qty = 0
				location.picked_qty = 0
				self.append("locations", location)
			frappe.msgprint(
				_(
					"Please Restock Items and Update the Pick List to continue. To discontinue, cancel the Pick List."
				),
				title=_("Out of Stock"),
				indicator="red",
			)

		if save:
			self.save()

	def aggregate_item_qty(self):
		locations = self.get("locations")
		self.item_count_map = {}
		# aggregate qty for same item
		item_map = OrderedDict()
		for item in locations:
			if not item.item_code:
				frappe.throw("Row #{0}: Item Code is Mandatory".format(item.idx))
			item_code = item.item_code
			reference = item.sales_order_item or item.material_request_item
			key = (item_code, item.uom, reference)

			item.idx = None
			item.name = None

			if item_map.get(key):
				item_map[key].qty += item.qty
				item_map[key].stock_qty += item.stock_qty
			else:
				item_map[key] = item

			# maintain count of each item (useful to limit get query)
			self.item_count_map.setdefault(item_code, 0)
			self.item_count_map[item_code] += item.stock_qty

		return item_map.values()

	@frappe.whitelist()
	def consumption_list(self):
		precision1 = get_field_precision(frappe.get_meta("Pick List Item").get_field("stock_qty"))
		precision2 = get_field_precision(frappe.get_meta("Pick List Item").get_field("qty"))
		query = """SELECT * FROM `tabWork Order Item` where parent = '{0}';""".format(self.consume_work_order)
		all_items = frappe.db.sql(query, as_dict = True)
		data_list = []
		for item in all_items:
			qty = item.get('transferred_qty') - item.get('consumed_qty')
			data = {
				"item_code":item.get("item_code"),
				"transferred_qty": item.get('transferred_qty'),
				"consumed_qty": item.get('consumed_qty'),
				"qty": flt(qty, precision2),
				"stock_qty": flt(qty, precision1)
			}
			if qty > 0:
				data_list.append(data)
		if(len(data_list) == 0):
			frappe.msgprint("No item Found")
		for data in data_list:
			self.append("locations", {
				"item_code":data.get("item_code"),
				"transferred_qty": data.get('transferred_qty'),
				"consumed_qty": data.get('consumed_qty'),
				"qty": flt(data.get('qty'), precision2),
				"stock_qty": flt(data.get('stock_qty'), precision1)
			})
		return True
	def validate_for_qty(self):
		if self.purpose == "Material Transfer for Manufacture" and (
			self.for_qty is None or self.for_qty == 0
		):
			frappe.throw(_("Qty of Finished Goods Item should be greater than 0."))

	def before_print(self, settings=None):
		self.group_similar_items()

	def group_similar_items(self):
		group_item_qty = defaultdict(float)
		group_picked_qty = defaultdict(float)

		for item in self.locations:
			group_item_qty[(item.item_code, item.warehouse)] += item.qty
			group_picked_qty[(item.item_code, item.warehouse)] += item.picked_qty

		duplicate_list = []
		for item in self.locations:
			if (item.item_code, item.warehouse) in group_item_qty:
				item.qty = group_item_qty[(item.item_code, item.warehouse)]
				item.picked_qty = group_picked_qty[(item.item_code, item.warehouse)]
				item.stock_qty = group_item_qty[(item.item_code, item.warehouse)]
				del group_item_qty[(item.item_code, item.warehouse)]
			else:
				duplicate_list.append(item)

		for item in duplicate_list:
			self.remove(item)

		for idx, item in enumerate(self.locations, start=1):
			item.idx = idx

	def update_bundle_picked_qty(self):
		product_bundles = self._get_product_bundles()
		product_bundle_qty_map = self._get_product_bundle_qty_map(product_bundles.values())

		for so_row, item_code in product_bundles.items():
			picked_qty = self._compute_picked_qty_for_bundle(so_row, product_bundle_qty_map[item_code])
			item_table = "Sales Order Item"
			already_picked = frappe.db.get_value(item_table, so_row, "picked_qty")
			frappe.db.set_value(
				item_table,
				so_row,
				"picked_qty",
				already_picked + (picked_qty * (1 if self.docstatus == 1 else -1)),
			)

	def _get_product_bundles(self) -> Dict[str, str]:
		# Dict[so_item_row: item_code]
		product_bundles = {}
		for item in self.locations:
			if not item.product_bundle_item:
				continue
			product_bundles[item.product_bundle_item] = frappe.db.get_value(
				"Sales Order Item",
				item.product_bundle_item,
				"item_code",
			)
		return product_bundles

	def _get_product_bundle_qty_map(self, bundles: List[str]) -> Dict[str, Dict[str, float]]:
		# bundle_item_code: Dict[component, qty]
		product_bundle_qty_map = {}
		for bundle_item_code in bundles:
			bundle = frappe.get_last_doc("Product Bundle", {"new_item_code": bundle_item_code})
			product_bundle_qty_map[bundle_item_code] = {item.item_code: item.qty for item in bundle.items}
		return product_bundle_qty_map

	def _compute_picked_qty_for_bundle(self, bundle_row, bundle_items) -> int:
		"""Compute how many full bundles can be created from picked items."""
		precision = frappe.get_precision("Stock Ledger Entry", "qty_after_transaction")

		possible_bundles = []
		for item in self.locations:
			if item.product_bundle_item != bundle_row:
				continue

			qty_in_bundle = bundle_items.get(item.item_code)
			if qty_in_bundle:
				possible_bundles.append(item.picked_qty / qty_in_bundle)
			else:
				possible_bundles.append(0)
		return int(flt(min(possible_bundles), precision or 6))


def validate_item_locations(pick_list):
	if not pick_list.locations:
		frappe.throw(_("Add items in the Item Locations table"))

def get_items_with_location_and_quantity(manual_picking,item_doc, item_location_map, docstatus):
	available_locations = item_location_map.get(item_doc.item_code)
	locations = []

	# if stock qty is zero on submitted entry, show positive remaining qty to recalculate in case of restock.
	remaining_stock_qty = (
		item_doc.qty if (docstatus == 1 and item_doc.stock_qty == 0) else item_doc.stock_qty
	)

	while remaining_stock_qty > 0 and available_locations:
		item_location = available_locations.pop(0)
		item_location = frappe._dict(item_location)

		stock_qty = (
			remaining_stock_qty if item_location.qty >= remaining_stock_qty else item_location.qty
		)
		qty = stock_qty / (item_doc.conversion_factor or 1)

		uom_must_be_whole_number = frappe.db.get_value("UOM", item_doc.uom, "must_be_whole_number")
		if uom_must_be_whole_number:
			qty = floor(qty)
			stock_qty = qty * item_doc.conversion_factor
			if not stock_qty:
				break

		serial_nos = None
		if item_location.serial_no:
			serial_nos = '\n'.join(item_location.serial_no[0: cint(stock_qty)])

		item_dict = item_doc.as_dict()
		#parent_doc = frappe.get_doc("Pick List",item_dict.get("parent"))
		if manual_picking == 1:
			item_batch_no = item_dict.batch_no
		else:
			item_batch_no = item_location.batch_no

		locations.append(frappe._dict({
			'qty': qty,
			'stock_qty': stock_qty,
			'warehouse': item_location.warehouse,
			'serial_no': serial_nos,
			'batch_no': item_batch_no
		}))

		remaining_stock_qty -= stock_qty

		qty_diff = item_location.qty - stock_qty
		# if extra quantity is available push current warehouse to available locations
		if qty_diff > 0:
			item_location.qty = qty_diff
			if item_location.serial_no:
				# set remaining serial numbers
				item_location.serial_no = item_location.serial_no[-int(qty_diff) :]
			available_locations = [item_location] + available_locations

	# update available locations for the item
	item_location_map[item_doc.item_code] = available_locations
	return locations

def get_available_item_locations(self,item_code, from_warehouses, required_qty, company, ignore_validation=False):
	locations = []
	has_serial_no = frappe.get_cached_value("Item", item_code, "has_serial_no")
	has_batch_no = frappe.get_cached_value("Item", item_code, "has_batch_no")

	if has_batch_no and has_serial_no:
		locations = get_available_item_locations_for_serial_and_batched_item(
			item_code, from_warehouses, required_qty, company
		)
	elif has_serial_no:
		locations = get_available_item_locations_for_serialized_item(
			item_code, from_warehouses, required_qty, company
		)
	elif has_batch_no:
		locations = get_available_item_locations_for_batched_item(item_code, from_warehouses, required_qty, company, self)
	else:
		locations = get_available_item_locations_for_other_item(
			item_code, from_warehouses, required_qty, company
		)

	total_qty_available = sum(location.get("qty") for location in locations)

	remaining_qty = required_qty - total_qty_available

	if remaining_qty > 0 and not ignore_validation:
		frappe.msgprint(
			_("{0} units of Item {1} is not available.").format(
				remaining_qty, frappe.get_desk_link("Item", item_code)
			),
			title=_("Insufficient Stock"),
		)

	return locations


def get_available_item_locations_for_serialized_item(
	item_code, from_warehouses, required_qty, company
):
	filters = frappe._dict({"item_code": item_code, "company": company, "warehouse": ["!=", ""]})

	if from_warehouses:
		filters.warehouse = ["in", from_warehouses]

	serial_nos = frappe.get_all(
		"Serial No",
		fields=["name", "warehouse"],
		filters=filters,
		limit=required_qty,
		order_by="purchase_date",
		as_list=1,
	)

	warehouse_serial_nos_map = frappe._dict()
	for serial_no, warehouse in serial_nos:
		warehouse_serial_nos_map.setdefault(warehouse, []).append(serial_no)

	locations = []
	for warehouse, serial_nos in warehouse_serial_nos_map.items():
		locations.append({"qty": len(serial_nos), "warehouse": warehouse, "serial_no": serial_nos})

	return locations

def get_available_item_locations_for_batched_item(item_code, from_warehouses, required_qty, company, self=None):
	if from_warehouses and self.is_material_consumption == 0:
		warehouse_condition = 'and warehouse in %(warehouses)s'
	if from_warehouses and self.is_material_consumption == 1:
		warehouse_condition = "and warehouse = '{0}'".format(from_warehouses)
	if isinstance(from_warehouses,list) and self.is_material_consumption == 0:
		warehouse_condition = 'and warehouse in %(warehouses)s'
	else:
		warehouse_condition = "and warehouse = '{0}'".format(from_warehouses) if from_warehouses else ''
	
	# print("***************************cond: ")
	# if 1 == 1:
	# 	warehouse_condition = 'and warehouse = "{0}"'.format(from_warehouses)
	query = """
		SELECT
			sle.`warehouse`,
			sle.`batch_no`,
			SUM(sle.`actual_qty`) AS `qty`
		FROM
			`tabStock Ledger Entry` sle, `tabBatch` batch
		WHERE
			sle.batch_no = batch.name
			and sle.`item_code`=%(item_code)s
			and sle.`company` = %(company)s
			and batch.disabled = 0
			and sle.is_cancelled=0
			and IFNULL(batch.`expiry_date`, '2200-01-01') > %(today)s
			{warehouse_condition}
		GROUP BY
			sle.`warehouse`,
			sle.`batch_no`,
			sle.`item_code`
		HAVING `qty` > 0
		ORDER BY IFNULL(batch.`expiry_date`, '2200-01-01'), batch.`creation`
	""".format(warehouse_condition=warehouse_condition)

	batch_locations = frappe.db.sql(query, { #nosec
		'item_code': item_code,
		'company': company,
		'today': today(),
		'warehouses': from_warehouses
	}, as_dict=1)

	return batch_locations


def get_available_item_locations_for_serial_and_batched_item(
	item_code, from_warehouses, required_qty, company
):
	# Get batch nos by FIFO
	locations = get_available_item_locations_for_batched_item(
		item_code, from_warehouses, required_qty, company
	)

	filters = frappe._dict(
		{"item_code": item_code, "company": company, "warehouse": ["!=", ""], "batch_no": ""}
	)

	# Get Serial Nos by FIFO for Batch No
	for location in locations:
		filters.batch_no = location.batch_no
		filters.warehouse = location.warehouse
		location.qty = (
			required_qty if location.qty > required_qty else location.qty
		)  # if extra qty in batch

		serial_nos = frappe.get_list(
			"Serial No", fields=["name"], filters=filters, limit=location.qty, order_by="purchase_date"
		)

		serial_nos = [sn.name for sn in serial_nos]
		location.serial_no = serial_nos

	return locations


def get_available_item_locations_for_other_item(item_code, from_warehouses, required_qty, company):
	# gets all items available in different warehouses
	warehouses = [x.get("name") for x in frappe.get_list("Warehouse", {"company": company}, "name")]

	filters = frappe._dict(
		{"item_code": item_code, "warehouse": ["in", warehouses], "actual_qty": [">", 0]}
	)

	if from_warehouses:
		filters.warehouse = ["in", from_warehouses]

	item_locations = frappe.get_all(
		"Bin",
		fields=["warehouse", "actual_qty as qty"],
		filters=filters,
		limit=required_qty,
		order_by="creation",
	)

	return item_locations


@frappe.whitelist()
def create_delivery_note(source_name, target_doc=None):
	pick_list = frappe.get_doc("Pick List", source_name)
	validate_item_locations(pick_list)
	sales_dict = dict()
	sales_orders = []
	delivery_note = None
	for location in pick_list.locations:
		if location.sales_order:
			sales_orders.append(
				frappe.db.get_value(
					"Sales Order", location.sales_order, ["customer", "name as sales_order"], as_dict=True
				)
			)

	for customer, rows in groupby(sales_orders, key=lambda so: so["customer"]):
		sales_dict[customer] = {row.sales_order for row in rows}

	if sales_dict:
		delivery_note = create_dn_with_so(sales_dict, pick_list)

	if not all(item.sales_order for item in pick_list.locations):
		delivery_note = create_dn_wo_so(pick_list)

	frappe.msgprint(_("Delivery Note(s) created for the Pick List"))
	return delivery_note


def create_dn_wo_so(pick_list):
	delivery_note = frappe.new_doc("Delivery Note")

	item_table_mapper_without_so = {
		"doctype": "Delivery Note Item",
		"field_map": {
			"rate": "rate",
			"name": "name",
			"parent": "",
		},
	}
	map_pl_locations(pick_list, item_table_mapper_without_so, delivery_note)
	delivery_note.insert(ignore_mandatory=True)

	return delivery_note


def create_dn_with_so(sales_dict, pick_list):
	delivery_note = None

	item_table_mapper = {
		"doctype": "Delivery Note Item",
		"field_map": {
			"rate": "rate",
			"name": "so_detail",
			"parent": "against_sales_order",
		},
		"condition": lambda doc: abs(doc.delivered_qty) < abs(doc.qty)
		and doc.delivered_by_supplier != 1,
	}

	for customer in sales_dict:
		for so in sales_dict[customer]:
			delivery_note = None
			delivery_note = create_delivery_note_from_sales_order(so, delivery_note, skip_item_mapping=True)
			break
		if delivery_note:
			# map all items of all sales orders of that customer
			for so in sales_dict[customer]:
				map_pl_locations(pick_list, item_table_mapper, delivery_note, so)
			delivery_note.flags.ignore_mandatory = True
			delivery_note.insert()
			update_packed_item_details(pick_list, delivery_note)
			delivery_note.save()

	return delivery_note


def map_pl_locations(pick_list, item_mapper, delivery_note, sales_order=None):

	for location in pick_list.locations:
		if location.sales_order != sales_order or location.product_bundle_item:
			continue

		if location.sales_order_item:
			sales_order_item = frappe.get_doc("Sales Order Item", location.sales_order_item)
		else:
			sales_order_item = None

		source_doc = sales_order_item or location

		dn_item = map_child_doc(source_doc, delivery_note, item_mapper)

		if dn_item:
			dn_item.pick_list_item = location.name
			dn_item.warehouse = location.warehouse
			dn_item.qty = flt(location.picked_qty) / (flt(location.conversion_factor) or 1)
			dn_item.batch_no = location.batch_no
			dn_item.serial_no = location.serial_no

			update_delivery_note_item(source_doc, dn_item, delivery_note)

	add_product_bundles_to_delivery_note(pick_list, delivery_note, item_mapper)
	set_delivery_note_missing_values(delivery_note)

	delivery_note.pick_list = pick_list.name
	delivery_note.company = pick_list.company
	delivery_note.customer = frappe.get_value("Sales Order", sales_order, "customer")


def add_product_bundles_to_delivery_note(
	pick_list: "PickList", delivery_note, item_mapper
) -> None:
	"""Add product bundles found in pick list to delivery note.

	When mapping pick list items, the bundle item itself isn't part of the
	locations. Dynamically fetch and add parent bundle item into DN."""
	product_bundles = pick_list._get_product_bundles()
	product_bundle_qty_map = pick_list._get_product_bundle_qty_map(product_bundles.values())

	for so_row, item_code in product_bundles.items():
		sales_order_item = frappe.get_doc("Sales Order Item", so_row)
		dn_bundle_item = map_child_doc(sales_order_item, delivery_note, item_mapper)
		dn_bundle_item.qty = pick_list._compute_picked_qty_for_bundle(
			so_row, product_bundle_qty_map[item_code]
		)
		update_delivery_note_item(sales_order_item, dn_bundle_item, delivery_note)


def update_packed_item_details(pick_list: "PickList", delivery_note) -> None:
	"""Update stock details on packed items table of delivery note."""

	def _find_so_row(packed_item):
		for item in delivery_note.items:
			if packed_item.parent_detail_docname == item.name:
				return item.so_detail

	def _find_pick_list_location(bundle_row, packed_item):
		if not bundle_row:
			return
		for loc in pick_list.locations:
			if loc.product_bundle_item == bundle_row and loc.item_code == packed_item.item_code:
				return loc

	for packed_item in delivery_note.packed_items:
		so_row = _find_so_row(packed_item)
		location = _find_pick_list_location(so_row, packed_item)
		if not location:
			continue
		packed_item.warehouse = location.warehouse
		packed_item.batch_no = location.batch_no
		packed_item.serial_no = location.serial_no


@frappe.whitelist()
def create_stock_entry(pick_list):
	pick_list = frappe.get_doc(json.loads(pick_list))
	validate_item_locations(pick_list)

	if stock_entry_exists(pick_list.get("name")):
		return frappe.msgprint(_("Stock Entry has been already created against this Pick List"))

	stock_entry = frappe.new_doc("Stock Entry")
	stock_entry.pick_list = pick_list.get("name")
	stock_entry.purpose = pick_list.get("purpose")
	stock_entry.set_stock_entry_type()

	if pick_list.get("work_order"):
		stock_entry = update_stock_entry_based_on_work_order(pick_list, stock_entry)
	elif pick_list.get("material_request"):
		stock_entry = update_stock_entry_based_on_material_request(pick_list, stock_entry)
	else:
		stock_entry = update_stock_entry_items_with_no_reference(pick_list, stock_entry)

	stock_entry.set_missing_values()

	return stock_entry.as_dict()


@frappe.whitelist()
def get_pending_work_orders(doctype, txt, searchfield, start, page_length, filters, as_dict):
	return frappe.db.sql(
		"""
		SELECT
			`name`, `company`, `planned_start_date`
		FROM
			`tabWork Order`
		WHERE
			`status` not in ('Completed', 'Stopped')
			AND `qty` > `material_transferred_for_manufacturing`
			AND `docstatus` = 1
			AND `company` = %(company)s
			AND `name` like %(txt)s
		ORDER BY
			if(locate(%(_txt)s, name), locate(%(_txt)s, name), 99999), name
		LIMIT
			%(start)s, %(page_length)s""",
		{
			"txt": "%%%s%%" % txt,
			"_txt": txt.replace("%", ""),
			"start": start,
			"page_length": frappe.utils.cint(page_length),
			"company": filters.get("company"),
		},
		as_dict=as_dict,
	)


@frappe.whitelist()
def target_document_exists(pick_list_name, purpose):
	if purpose == "Delivery":
		return frappe.db.exists("Delivery Note", {"pick_list": pick_list_name})

	return stock_entry_exists(pick_list_name)


@frappe.whitelist()
def get_item_details(item_code, uom=None):
	details = frappe.db.get_value("Item", item_code, ["stock_uom", "name"], as_dict=1)
	details.uom = uom or details.stock_uom
	if uom:
		details.update(get_conversion_factor(item_code, uom))

	return details

def update_delivery_note_item(source, target, delivery_note):
	cost_center = frappe.db.get_value("Project", delivery_note.project, "cost_center")
	if not cost_center:
		cost_center = get_cost_center(source.item_code, "Item", delivery_note.company)

	if not cost_center:
		cost_center = get_cost_center(source.item_group, "Item Group", delivery_note.company)

	target.cost_center = cost_center


def get_cost_center(for_item, from_doctype, company):
	"""Returns Cost Center for Item or Item Group"""
	return frappe.db.get_value(
		"Item Default",
		fieldname=["buying_cost_center"],
		filters={"parent": for_item, "parenttype": from_doctype, "company": company},
	)


def set_delivery_note_missing_values(target):
	target.run_method("set_missing_values")
	target.run_method("set_po_nos")
	target.run_method("calculate_taxes_and_totals")


def stock_entry_exists(pick_list_name):
	return frappe.db.exists("Stock Entry", {"pick_list": pick_list_name})


def update_stock_entry_based_on_work_order(pick_list, stock_entry):
	work_order = frappe.get_doc("Work Order", pick_list.get("work_order"))

	stock_entry.work_order = work_order.name
	stock_entry.company = work_order.company
	stock_entry.from_bom = 1
	stock_entry.bom_no = work_order.bom_no
	stock_entry.use_multi_level_bom = work_order.use_multi_level_bom
	stock_entry.fg_completed_qty = pick_list.for_qty
	if work_order.bom_no:
		stock_entry.inspection_required = frappe.db.get_value(
			"BOM", work_order.bom_no, "inspection_required"
		)

	is_wip_warehouse_group = frappe.db.get_value("Warehouse", work_order.wip_warehouse, "is_group")
	if not (is_wip_warehouse_group and work_order.skip_transfer):
		wip_warehouse = work_order.wip_warehouse
	else:
		wip_warehouse = None
	stock_entry.to_warehouse = wip_warehouse

	stock_entry.project = work_order.project

	for location in pick_list.locations:
		item = frappe._dict()
		update_common_item_properties(item, location)
		item.t_warehouse = wip_warehouse

		stock_entry.append("items", item)

	return stock_entry


def update_stock_entry_based_on_material_request(pick_list, stock_entry):
	for location in pick_list.locations:
		target_warehouse = None
		if location.material_request_item:
			target_warehouse = frappe.get_value(
				"Material Request Item", location.material_request_item, "warehouse"
			)
		item = frappe._dict()
		update_common_item_properties(item, location)
		item.t_warehouse = target_warehouse
		stock_entry.append("items", item)

	return stock_entry


def update_stock_entry_items_with_no_reference(pick_list, stock_entry):
	for location in pick_list.locations:
		item = frappe._dict()
		update_common_item_properties(item, location)

		stock_entry.append("items", item)

	return stock_entry


def update_common_item_properties(item, location):
	item.item_code = location.item_code
	item.s_warehouse = location.warehouse
	item.qty = location.picked_qty * location.conversion_factor
	item.transfer_qty = location.picked_qty
	item.uom = location.uom
	item.conversion_factor = location.conversion_factor
	item.stock_uom = location.stock_uom
	item.material_request = location.material_request
	item.serial_no = location.serial_no
	item.batch_no = location.batch_no
	item.material_request_item = location.material_request_item<|MERGE_RESOLUTION|>--- conflicted
+++ resolved
@@ -69,8 +69,8 @@
 				).format(frappe.bold(item.item_code), frappe.bold(item.idx)),
 				title=_("Quantity Mismatch"),
 			)
-
-<<<<<<< HEAD
+		self.update_bundle_picked_qty()
+		self.update_sales_order_picking_status(update_sales_orders)
 
 	
 	def weight_details(self):
@@ -88,10 +88,7 @@
 		if self.work_order:
 			weight = frappe.db.get_value("Work Order", {'name':self.work_order}, 'planned_rm_weight')
 			self.planned_rm_weight = weight
-=======
-		self.update_bundle_picked_qty()
-		self.update_sales_order_picking_status(update_sales_orders)
->>>>>>> d9f76478
+		
 
 	def before_cancel(self):
 		"""Deduct picked qty on cancelling pick list"""
@@ -140,18 +137,12 @@
 		self.item_location_map = frappe._dict()
 
 		from_warehouses = None
-<<<<<<< HEAD
 		if self.parent_warehouse and self.is_material_consumption == 0:
 			from_warehouses = frappe.db.get_descendants('Warehouse', self.parent_warehouse)
 		if self.is_material_consumption == 1:
 			wip_warehouse = frappe.db.get_value("Work Order", {"name": self.consume_work_order},['wip_warehouse'])
 			from_warehouses = wip_warehouse
 			
-=======
-		if self.parent_warehouse:
-			from_warehouses = get_descendants_of("Warehouse", self.parent_warehouse)
-
->>>>>>> d9f76478
 		# Create replica before resetting, to handle empty table on update after submit.
 		locations_replica = self.get("locations")
 
