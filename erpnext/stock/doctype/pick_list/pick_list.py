# Copyright (c) 2019, Frappe Technologies Pvt. Ltd. and contributors
# For license information, please see license.txt

import json
from collections import OrderedDict, defaultdict
from itertools import groupby
from operator import itemgetter

import frappe
from frappe import _
from frappe.model.document import Document
from frappe.model.mapper import map_child_doc
from frappe.utils import cint, floor, flt, today
<<<<<<< HEAD
from six import iteritems
from frappe.model.meta import get_field_precision
=======

>>>>>>> 751a6354
from erpnext.selling.doctype.sales_order.sales_order import (
	make_delivery_note as create_delivery_note_from_sales_order,
)
from erpnext.stock.get_item_details import get_conversion_factor

# TODO: Prioritize SO or WO group warehouse

class PickList(Document):
	def validate(self):
		self.validate_for_qty()

	def before_save(self):
		self.weight_details()
		self.set_item_locations()

		# set percentage picked in SO
		for location in self.get('locations'):
			if location.sales_order and frappe.db.get_value("Sales Order",location.sales_order,"per_picked") == 100:
				frappe.throw("Row " + str(location.idx) + " has been picked already!")

	def before_submit(self):
		for item in self.locations:
			# if the user has not entered any picked qty, set it to stock_qty, before submit
			if item.picked_qty == 0:
				item.picked_qty = item.stock_qty

			if item.sales_order_item:
				# update the picked_qty in SO Item
				self.update_so(item.sales_order_item,item.picked_qty,item.item_code)

			if not frappe.get_cached_value('Item', item.item_code, 'has_serial_no'):
				continue
			if not item.serial_no:
				frappe.throw(_("Row #{0}: {1} does not have any available serial numbers in {2}").format(
					frappe.bold(item.idx), frappe.bold(item.item_code), frappe.bold(item.warehouse)),
					title=_("Serial Nos Required"))
			if len(item.serial_no.split('\n')) == item.picked_qty:
				continue
			frappe.throw(_('For item {0} at row {1}, count of serial numbers does not match with the picked quantity')
				.format(frappe.bold(item.item_code), frappe.bold(item.idx)), title=_("Quantity Mismatch"))

<<<<<<< HEAD
	
	def weight_details(self):
		total_weight = total_stock_weight = total_picked_weight =0
		if self.locations:
			for row in self.locations:
				item_wt = frappe.get_doc("Item", row.item_code)
				total_weight += flt(row.qty)*flt(item_wt.weight_per_unit)
				total_stock_weight += flt(row.stock_qty)*flt(item_wt.weight_per_unit)
				total_picked_weight += flt(row.picked_qty)*flt(item_wt.weight_per_unit)

		self.total_weight = flt(total_weight, 3)
		self.total_stock_weight = flt(total_stock_weight, self.precision('total_stock_weight'))
		self.total_picked_weight = flt(total_picked_weight, self.precision('total_picked_weight'))
		if self.work_order:
			weight = frappe.db.get_value("Work Order", {'name':self.work_order}, 'planned_rm_weight')
			self.planned_rm_weight = weight
=======
	def before_cancel(self):
		#update picked_qty in SO Item on cancel of PL
		for item in self.get('locations'):
			if item.sales_order_item:
				self.update_so(item.sales_order_item, -1 * item.picked_qty, item.item_code)

	def update_so(self,so_item,picked_qty,item_code):
		so_doc = frappe.get_doc("Sales Order",frappe.db.get_value("Sales Order Item",so_item,"parent"))
		already_picked,actual_qty = frappe.db.get_value("Sales Order Item",so_item,["picked_qty","qty"])

		if self.docstatus == 1:
			if (((already_picked + picked_qty)/ actual_qty)*100) > (100 + flt(frappe.db.get_single_value('Stock Settings', 'over_delivery_receipt_allowance'))):
				frappe.throw('You are picking more than required quantity for ' + item_code + '. Check if there is any other pick list created for '+so_doc.name)

		frappe.db.set_value("Sales Order Item",so_item,"picked_qty",already_picked+picked_qty)

		total_picked_qty = 0
		total_so_qty = 0
		for item in so_doc.get('items'):
			total_picked_qty += flt(item.picked_qty)
			total_so_qty += flt(item.stock_qty)
		total_picked_qty=total_picked_qty + picked_qty
		per_picked = total_picked_qty/total_so_qty * 100

		so_doc.db_set("per_picked", flt(per_picked) ,update_modified=False)
>>>>>>> 751a6354

	@frappe.whitelist()
	def set_item_locations(self, save=False):
		self.validate_for_qty()
		items = self.aggregate_item_qty()
		self.item_location_map = frappe._dict()

		from_warehouses = None
		if self.parent_warehouse and self.is_material_consumption == 0:
			from_warehouses = frappe.db.get_descendants('Warehouse', self.parent_warehouse)
		if self.is_material_consumption == 1:
			wip_warehouse = frappe.db.get_value("Work Order", {"name": self.consume_work_order},['wip_warehouse'])
			from_warehouses = wip_warehouse
			
		# Create replica before resetting, to handle empty table on update after submit.
		locations_replica  = self.get('locations')

		# reset
		self.delete_key('locations')
		for item_doc in items:
			item_code = item_doc.item_code
			
			self.item_location_map.setdefault(item_code,
				get_available_item_locations(self,item_code, from_warehouses, self.item_count_map.get(item_code), self.company))

			locations = get_items_with_location_and_quantity(self.manual_picking,item_doc, self.item_location_map, self.docstatus)

			item_doc.idx = None
			item_doc.name = None

			for row in locations:
				location = item_doc.as_dict()
				location.update(row)
				self.append('locations', location)

		# If table is empty on update after submit, set stock_qty, picked_qty to 0 so that indicator is red
		# and give feedback to the user. This is to avoid empty Pick Lists.
		if not self.get('locations') and self.docstatus == 1:
			for location in locations_replica:
				location.stock_qty = 0
				location.picked_qty = 0
				self.append('locations', location)
			frappe.msgprint(_("Please Restock Items and Update the Pick List to continue. To discontinue, cancel the Pick List."),
				 title=_("Out of Stock"), indicator="red")

		if save:
			self.save()

	def aggregate_item_qty(self):
		locations = self.get('locations')
		self.item_count_map = {}
		# aggregate qty for same item
		item_map = OrderedDict()
		for item in locations:
			if not item.item_code:
				frappe.throw("Row #{0}: Item Code is Mandatory".format(item.idx))
			item_code = item.item_code
			reference = item.sales_order_item or item.material_request_item
			key = (item_code, item.uom, reference)

			item.idx = None
			item.name = None

			if item_map.get(key):
				item_map[key].qty += item.qty
				item_map[key].stock_qty += item.stock_qty
			else:
				item_map[key] = item

			# maintain count of each item (useful to limit get query)
			self.item_count_map.setdefault(item_code, 0)
			self.item_count_map[item_code] += item.stock_qty

		return item_map.values()

	@frappe.whitelist()
	def consumption_list(self):
		precision1 = get_field_precision(frappe.get_meta("Pick List Item").get_field("stock_qty"))
		precision2 = get_field_precision(frappe.get_meta("Pick List Item").get_field("qty"))
		query = """SELECT * FROM `tabWork Order Item` where parent = '{0}';""".format(self.consume_work_order)
		all_items = frappe.db.sql(query, as_dict = True)
		data_list = []
		for item in all_items:
			qty = item.get('transferred_qty') - item.get('consumed_qty')
			data = {
				"item_code":item.get("item_code"),
				"transferred_qty": item.get('transferred_qty'),
				"consumed_qty": item.get('consumed_qty'),
				"qty": flt(qty, precision2),
				"stock_qty": flt(qty, precision1)
			}
			if qty > 0:
				data_list.append(data)
		if(len(data_list) == 0):
			frappe.msgprint("No item Found")
		for data in data_list:
			self.append("locations", {
				"item_code":data.get("item_code"),
				"transferred_qty": data.get('transferred_qty'),
				"consumed_qty": data.get('consumed_qty'),
				"qty": flt(data.get('qty'), precision2),
				"stock_qty": flt(data.get('stock_qty'), precision1)
			})
		return True
	def validate_for_qty(self):
		if self.purpose == "Material Transfer for Manufacture" \
				and (self.for_qty is None or self.for_qty == 0):
			frappe.throw(_("Qty of Finished Goods Item should be greater than 0."))

	def before_print(self, settings=None):
		if self.get("group_same_items"):
			self.group_similar_items()

	def group_similar_items(self):
		group_item_qty = defaultdict(float)
		group_picked_qty = defaultdict(float)

		for item in self.locations:
			group_item_qty[(item.item_code, item.warehouse)] +=  item.qty
			group_picked_qty[(item.item_code, item.warehouse)] += item.picked_qty

		duplicate_list = []
		for item in self.locations:
			if (item.item_code, item.warehouse) in group_item_qty:
				item.qty = group_item_qty[(item.item_code, item.warehouse)]
				item.picked_qty = group_picked_qty[(item.item_code, item.warehouse)]
				item.stock_qty = group_item_qty[(item.item_code, item.warehouse)]
				del group_item_qty[(item.item_code, item.warehouse)]
			else:
				duplicate_list.append(item)

		for item in duplicate_list:
			self.remove(item)

		for idx, item in enumerate(self.locations, start=1):
			item.idx = idx


def validate_item_locations(pick_list):
	if not pick_list.locations:
		frappe.throw(_("Add items in the Item Locations table"))

def get_items_with_location_and_quantity(manual_picking,item_doc, item_location_map, docstatus):
	available_locations = item_location_map.get(item_doc.item_code)
	locations = []

	# if stock qty is zero on submitted entry, show positive remaining qty to recalculate in case of restock.
	remaining_stock_qty = item_doc.qty if (docstatus == 1 and item_doc.stock_qty == 0) else item_doc.stock_qty

	while remaining_stock_qty > 0 and available_locations:
		item_location = available_locations.pop(0)
		item_location = frappe._dict(item_location)

		stock_qty = remaining_stock_qty if item_location.qty >= remaining_stock_qty else item_location.qty
		qty = stock_qty / (item_doc.conversion_factor or 1)

		uom_must_be_whole_number = frappe.db.get_value('UOM', item_doc.uom, 'must_be_whole_number')
		if uom_must_be_whole_number:
			qty = floor(qty)
			stock_qty = qty * item_doc.conversion_factor
			if not stock_qty: break

		serial_nos = None
		if item_location.serial_no:
			serial_nos = '\n'.join(item_location.serial_no[0: cint(stock_qty)])

		item_dict = item_doc.as_dict()
		#parent_doc = frappe.get_doc("Pick List",item_dict.get("parent"))
		if manual_picking == 1:
			item_batch_no = item_dict.batch_no
		else:
			item_batch_no = item_location.batch_no

		locations.append(frappe._dict({
			'qty': qty,
			'stock_qty': stock_qty,
			'warehouse': item_location.warehouse,
			'serial_no': serial_nos,
			'batch_no': item_batch_no
		}))

		remaining_stock_qty -= stock_qty

		qty_diff = item_location.qty - stock_qty
		# if extra quantity is available push current warehouse to available locations
		if qty_diff > 0:
			item_location.qty = qty_diff
			if item_location.serial_no:
				# set remaining serial numbers
				item_location.serial_no = item_location.serial_no[-int(qty_diff):]
			available_locations = [item_location] + available_locations

	# update available locations for the item
	item_location_map[item_doc.item_code] = available_locations
	return locations

def get_available_item_locations(self,item_code, from_warehouses, required_qty, company, ignore_validation=False):
	locations = []
	has_serial_no  = frappe.get_cached_value('Item', item_code, 'has_serial_no')
	has_batch_no = frappe.get_cached_value('Item', item_code, 'has_batch_no')

	if has_batch_no and has_serial_no:
		locations = get_available_item_locations_for_serial_and_batched_item(item_code, from_warehouses, required_qty, company)
	elif has_serial_no:
		locations = get_available_item_locations_for_serialized_item(item_code, from_warehouses, required_qty, company)
	elif has_batch_no:
		locations = get_available_item_locations_for_batched_item(item_code, from_warehouses, required_qty, company, self)
	else:
		locations = get_available_item_locations_for_other_item(item_code, from_warehouses, required_qty, company)

	total_qty_available = sum(location.get('qty') for location in locations)

	remaining_qty = required_qty - total_qty_available

	if remaining_qty > 0 and not ignore_validation:
		frappe.msgprint(_('{0} units of Item {1} is not available.')
			.format(remaining_qty, frappe.get_desk_link('Item', item_code)),
			title=_("Insufficient Stock"))

	return locations


def get_available_item_locations_for_serialized_item(item_code, from_warehouses, required_qty, company):
	filters = frappe._dict({
		'item_code': item_code,
		'company': company,
		'warehouse': ['!=', '']
	})

	if from_warehouses:
		filters.warehouse = ['in', from_warehouses]

	serial_nos = frappe.get_all('Serial No',
		fields=['name', 'warehouse'],
		filters=filters,
		limit=required_qty,
		order_by='purchase_date',
		as_list=1)

	warehouse_serial_nos_map = frappe._dict()
	for serial_no, warehouse in serial_nos:
		warehouse_serial_nos_map.setdefault(warehouse, []).append(serial_no)

	locations = []
	for warehouse, serial_nos in warehouse_serial_nos_map.items():
		locations.append({
			'qty': len(serial_nos),
			'warehouse': warehouse,
			'serial_no': serial_nos
		})

	return locations

def get_available_item_locations_for_batched_item(item_code, from_warehouses, required_qty, company, self=None):
	if from_warehouses and self.is_material_consumption == 0:
		warehouse_condition = 'and warehouse in %(warehouses)s'
	if from_warehouses and self.is_material_consumption == 1:
		warehouse_condition = "and warehouse = '{0}'".format(from_warehouses)
	if isinstance(from_warehouses,list) and self.is_material_consumption == 0:
		warehouse_condition = 'and warehouse in %(warehouses)s'
	else:
		warehouse_condition = "and warehouse = '{0}'".format(from_warehouses) if from_warehouses else ''
	
	# print("***************************cond: ")
	# if 1 == 1:
	# 	warehouse_condition = 'and warehouse = "{0}"'.format(from_warehouses)
	query = """
		SELECT
			sle.`warehouse`,
			sle.`batch_no`,
			SUM(sle.`actual_qty`) AS `qty`
		FROM
			`tabStock Ledger Entry` sle, `tabBatch` batch
		WHERE
			sle.batch_no = batch.name
			and sle.`item_code`=%(item_code)s
			and sle.`company` = %(company)s
			and batch.disabled = 0
			and sle.is_cancelled=0
			and IFNULL(batch.`expiry_date`, '2200-01-01') > %(today)s
			{warehouse_condition}
		GROUP BY
			sle.`warehouse`,
			sle.`batch_no`,
			sle.`item_code`
		HAVING `qty` > 0
		ORDER BY IFNULL(batch.`expiry_date`, '2200-01-01'), batch.`creation`
	""".format(warehouse_condition=warehouse_condition)

	batch_locations = frappe.db.sql(query, { #nosec
		'item_code': item_code,
		'company': company,
		'today': today(),
		'warehouses': from_warehouses
	}, as_dict=1)

	return batch_locations

def get_available_item_locations_for_serial_and_batched_item(item_code, from_warehouses, required_qty, company):
	# Get batch nos by FIFO
	locations = get_available_item_locations_for_batched_item(item_code, from_warehouses, required_qty, company)

	filters = frappe._dict({
		'item_code': item_code,
		'company': company,
		'warehouse': ['!=', ''],
		'batch_no': ''
	})

	# Get Serial Nos by FIFO for Batch No
	for location in locations:
		filters.batch_no = location.batch_no
		filters.warehouse = location.warehouse
		location.qty = required_qty if location.qty > required_qty else location.qty # if extra qty in batch

		serial_nos = frappe.get_list('Serial No',
			fields=['name'],
			filters=filters,
			limit=location.qty,
			order_by='purchase_date')

		serial_nos = [sn.name for sn in serial_nos]
		location.serial_no = serial_nos

	return locations

def get_available_item_locations_for_other_item(item_code, from_warehouses, required_qty, company):
	# gets all items available in different warehouses
	warehouses = [x.get('name') for x in frappe.get_list("Warehouse", {'company': company}, "name")]

	filters = frappe._dict({
		'item_code': item_code,
		'warehouse': ['in', warehouses],
		'actual_qty': ['>', 0]
	})

	if from_warehouses:
		filters.warehouse = ['in', from_warehouses]

	item_locations = frappe.get_all('Bin',
		fields=['warehouse', 'actual_qty as qty'],
		filters=filters,
		limit=required_qty,
		order_by='creation')

	return item_locations


@frappe.whitelist()
def create_delivery_note(source_name, target_doc=None):
	pick_list = frappe.get_doc('Pick List', source_name)
	validate_item_locations(pick_list)
	sales_dict = dict()
	sales_orders = []
	delivery_note = None
	for location in pick_list.locations:
		if location.sales_order:
			sales_orders.append([frappe.db.get_value("Sales Order",location.sales_order,'customer'),location.sales_order])
	# Group sales orders by customer
	for key,keydata in groupby(sales_orders,key=itemgetter(0)):
		sales_dict[key] = set([d[1] for d in keydata])

	if sales_dict:
		delivery_note = create_dn_with_so(sales_dict,pick_list)

	is_item_wo_so = 0
	for location in pick_list.locations :
		if not location.sales_order:
			is_item_wo_so = 1
			break
	if is_item_wo_so == 1:
		# Create a DN for items without sales orders as well
		delivery_note = create_dn_wo_so(pick_list)

	frappe.msgprint(_('Delivery Note(s) created for the Pick List'))
	return delivery_note

def create_dn_wo_so(pick_list):
		delivery_note = frappe.new_doc("Delivery Note")

		item_table_mapper_without_so = {
			'doctype': 'Delivery Note Item',
			'field_map': {
				'rate': 'rate',
				'name': 'name',
				'parent': '',
			}
		}
		map_pl_locations(pick_list,item_table_mapper_without_so,delivery_note)
		delivery_note.insert(ignore_mandatory = True)

		return delivery_note


def create_dn_with_so(sales_dict,pick_list):
	delivery_note = None

	for customer in sales_dict:
		for so in sales_dict[customer]:
			delivery_note = None
			delivery_note = create_delivery_note_from_sales_order(so,
				delivery_note, skip_item_mapping=True)

			item_table_mapper = {
				'doctype': 'Delivery Note Item',
				'field_map': {
					'rate': 'rate',
					'name': 'so_detail',
					'parent': 'against_sales_order',
				},
				'condition': lambda doc: abs(doc.delivered_qty) < abs(doc.qty) and doc.delivered_by_supplier!=1
			}
			break
		if delivery_note:
			# map all items of all sales orders of that customer
			for so in sales_dict[customer]:
				map_pl_locations(pick_list,item_table_mapper,delivery_note,so)
			delivery_note.insert(ignore_mandatory = True)

	return delivery_note

def map_pl_locations(pick_list,item_mapper,delivery_note,sales_order = None):

	for location in pick_list.locations:
		if location.sales_order == sales_order:
			if location.sales_order_item:
				sales_order_item = frappe.get_cached_doc('Sales Order Item', {'name':location.sales_order_item})
			else:
				sales_order_item = None

			source_doc, table_mapper = [sales_order_item, item_mapper] if sales_order_item \
				else [location, item_mapper]

			dn_item = map_child_doc(source_doc, delivery_note, table_mapper)

			if dn_item:
				dn_item.warehouse = location.warehouse
				dn_item.qty = flt(location.picked_qty) / (flt(location.conversion_factor) or 1)
				dn_item.batch_no = location.batch_no
				dn_item.serial_no = location.serial_no

				update_delivery_note_item(source_doc, dn_item, delivery_note)
	set_delivery_note_missing_values(delivery_note)

	delivery_note.pick_list = pick_list.name
	delivery_note.company = pick_list.company
	delivery_note.customer = frappe.get_value("Sales Order",sales_order,"customer")


@frappe.whitelist()
def create_stock_entry(pick_list):
	pick_list = frappe.get_doc(json.loads(pick_list))
	validate_item_locations(pick_list)

	if stock_entry_exists(pick_list.get('name')):
		return frappe.msgprint(_('Stock Entry has been already created against this Pick List'))

	stock_entry = frappe.new_doc('Stock Entry')
	stock_entry.pick_list = pick_list.get('name')
	stock_entry.purpose = pick_list.get('purpose')
	stock_entry.set_stock_entry_type()

	if pick_list.get('work_order'):
		stock_entry = update_stock_entry_based_on_work_order(pick_list, stock_entry)
	elif pick_list.get('material_request'):
		stock_entry = update_stock_entry_based_on_material_request(pick_list, stock_entry)
	else:
		stock_entry = update_stock_entry_items_with_no_reference(pick_list, stock_entry)

	stock_entry.set_actual_qty()
	stock_entry.calculate_rate_and_amount()

	return stock_entry.as_dict()

@frappe.whitelist()
def get_pending_work_orders(doctype, txt, searchfield, start, page_length, filters, as_dict):
	return frappe.db.sql("""
		SELECT
			`name`, `company`, `planned_start_date`
		FROM
			`tabWork Order`
		WHERE
			`status` not in ('Completed', 'Stopped')
			AND `qty` > `material_transferred_for_manufacturing`
			AND `docstatus` = 1
			AND `company` = %(company)s
			AND `name` like %(txt)s
		ORDER BY
			if(locate(%(_txt)s, name), locate(%(_txt)s, name), 99999), name
		LIMIT
			%(start)s, %(page_length)s""",
		{
			'txt': "%%%s%%" % txt,
			'_txt': txt.replace('%', ''),
			'start': start,
			'page_length': frappe.utils.cint(page_length),
			'company': filters.get('company')
		}, as_dict=as_dict)

@frappe.whitelist()
def target_document_exists(pick_list_name, purpose):
	if purpose == 'Delivery':
		return frappe.db.exists('Delivery Note', {
			'pick_list': pick_list_name
		})

	return stock_entry_exists(pick_list_name)

@frappe.whitelist()
def get_item_details(item_code, uom=None):
	details = frappe.db.get_value('Item', item_code, ['stock_uom', 'name'], as_dict=1)
	details.uom = uom or details.stock_uom
	if uom:
		details.update(get_conversion_factor(item_code, uom))

	return details

def update_delivery_note_item(source, target, delivery_note):
	cost_center = frappe.db.get_value('Project', delivery_note.project, 'cost_center')
	if not cost_center:
		cost_center = get_cost_center(source.item_code, 'Item', delivery_note.company)

	if not cost_center:
		cost_center = get_cost_center(source.item_group, 'Item Group', delivery_note.company)

	target.cost_center = cost_center

def get_cost_center(for_item, from_doctype, company):
	'''Returns Cost Center for Item or Item Group'''
	return frappe.db.get_value('Item Default',
		fieldname=['buying_cost_center'],
		filters={
			'parent': for_item,
			'parenttype': from_doctype,
			'company': company
		})

def set_delivery_note_missing_values(target):
	target.run_method('set_missing_values')
	target.run_method('set_po_nos')
	target.run_method('calculate_taxes_and_totals')

def stock_entry_exists(pick_list_name):
	return frappe.db.exists('Stock Entry', {
		'pick_list': pick_list_name
	})

def update_stock_entry_based_on_work_order(pick_list, stock_entry):
	work_order = frappe.get_doc("Work Order", pick_list.get('work_order'))

	stock_entry.work_order = work_order.name
	stock_entry.company = work_order.company
	stock_entry.from_bom = 1
	stock_entry.bom_no = work_order.bom_no
	stock_entry.use_multi_level_bom = work_order.use_multi_level_bom
	stock_entry.fg_completed_qty = pick_list.for_qty
	if work_order.bom_no:
		stock_entry.inspection_required = frappe.db.get_value('BOM',
			work_order.bom_no, 'inspection_required')

	is_wip_warehouse_group = frappe.db.get_value('Warehouse', work_order.wip_warehouse, 'is_group')
	if not (is_wip_warehouse_group and work_order.skip_transfer):
		wip_warehouse = work_order.wip_warehouse
	else:
		wip_warehouse = None
	stock_entry.to_warehouse = wip_warehouse

	stock_entry.project = work_order.project

	for location in pick_list.locations:
		item = frappe._dict()
		update_common_item_properties(item, location)
		item.t_warehouse = wip_warehouse

		stock_entry.append('items', item)

	return stock_entry

def update_stock_entry_based_on_material_request(pick_list, stock_entry):
	for location in pick_list.locations:
		target_warehouse = None
		if location.material_request_item:
			target_warehouse = frappe.get_value('Material Request Item',
				location.material_request_item, 'warehouse')
		item = frappe._dict()
		update_common_item_properties(item, location)
		item.t_warehouse = target_warehouse
		stock_entry.append('items', item)

	return stock_entry

def update_stock_entry_items_with_no_reference(pick_list, stock_entry):
	for location in pick_list.locations:
		item = frappe._dict()
		update_common_item_properties(item, location)

		stock_entry.append('items', item)

	return stock_entry

def update_common_item_properties(item, location):
	item.item_code = location.item_code
	item.s_warehouse = location.warehouse
	item.qty = location.picked_qty * location.conversion_factor
	item.transfer_qty = location.picked_qty
	item.uom = location.uom
	item.conversion_factor = location.conversion_factor
	item.stock_uom = location.stock_uom
	item.material_request = location.material_request
	item.serial_no = location.serial_no
	item.batch_no = location.batch_no
	item.material_request_item = location.material_request_item<|MERGE_RESOLUTION|>--- conflicted
+++ resolved
@@ -11,12 +11,8 @@
 from frappe.model.document import Document
 from frappe.model.mapper import map_child_doc
 from frappe.utils import cint, floor, flt, today
-<<<<<<< HEAD
 from six import iteritems
 from frappe.model.meta import get_field_precision
-=======
-
->>>>>>> 751a6354
 from erpnext.selling.doctype.sales_order.sales_order import (
 	make_delivery_note as create_delivery_note_from_sales_order,
 )
@@ -58,7 +54,6 @@
 			frappe.throw(_('For item {0} at row {1}, count of serial numbers does not match with the picked quantity')
 				.format(frappe.bold(item.item_code), frappe.bold(item.idx)), title=_("Quantity Mismatch"))
 
-<<<<<<< HEAD
 	
 	def weight_details(self):
 		total_weight = total_stock_weight = total_picked_weight =0
@@ -75,7 +70,6 @@
 		if self.work_order:
 			weight = frappe.db.get_value("Work Order", {'name':self.work_order}, 'planned_rm_weight')
 			self.planned_rm_weight = weight
-=======
 	def before_cancel(self):
 		#update picked_qty in SO Item on cancel of PL
 		for item in self.get('locations'):
@@ -101,7 +95,6 @@
 		per_picked = total_picked_qty/total_so_qty * 100
 
 		so_doc.db_set("per_picked", flt(per_picked) ,update_modified=False)
->>>>>>> 751a6354
 
 	@frappe.whitelist()
 	def set_item_locations(self, save=False):
