--- conflicted
+++ resolved
@@ -99,8 +99,6 @@
 		erpnext.stock.delivery_note.set_print_hide(frm.doc);
 	},
 
-<<<<<<< HEAD
-=======
 	tax_category:function(frm){
 		frm.refresh_field("items")
 		frm.call({
@@ -161,7 +159,6 @@
 			}
 		});
 	},
->>>>>>> 63845155
 	refresh: function(frm) {
 		if (frm.doc.docstatus === 1 && frm.doc.is_return === 1 && frm.doc.per_billed !== 100) {
 			frm.add_custom_button(__('Credit Note'), function() {
@@ -241,7 +238,6 @@
 							}
 						})
 					}, __("Get Items From"));
-<<<<<<< HEAD
 			}
 		}
 
@@ -278,44 +274,6 @@
 			}
 		}
 
-=======
-			}
-		}
-
-		if (!doc.is_return && doc.status!="Closed") {
-			if(doc.docstatus == 1) {
-				this.frm.add_custom_button(__('Shipment'), function() {
-					me.make_shipment() }, __('Create'));
-			}
-
-			if(flt(doc.per_installed, 2) < 100 && doc.docstatus==1)
-				this.frm.add_custom_button(__('Installation Note'), function() {
-					me.make_installation_note() }, __('Create'));
-
-			if (doc.docstatus==1) {
-				this.frm.add_custom_button(__('Sales Return'), function() {
-					me.make_sales_return() }, __('Create'));
-			}
-
-			if (doc.docstatus==1) {
-				this.frm.add_custom_button(__('Delivery Trip'), function() {
-					me.make_delivery_trip() }, __('Create'));
-			}
-
-			if(doc.docstatus==0 && !doc.__islocal) {
-				this.frm.add_custom_button(__('Packing Slip'), function() {
-					frappe.model.open_mapped_doc({
-						method: "erpnext.stock.doctype.delivery_note.delivery_note.make_packing_slip",
-						frm: me.frm
-					}) }, __('Create'));
-			}
-
-			if (!doc.__islocal && doc.docstatus==1) {
-				this.frm.page.set_inner_btn_group_as_primary(__('Create'));
-			}
-		}
-
->>>>>>> 63845155
 		if (doc.docstatus > 0) {
 			this.show_stock_ledger();
 			if (erpnext.is_perpetual_inventory_enabled(doc.company)) {
