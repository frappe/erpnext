// Copyright (c) 2015, Frappe Technologies Pvt. Ltd. and Contributors
// License: GNU General Public License v3. See license.txt

{% include 'erpnext/selling/sales_common.js' %};

cur_frm.add_fetch('customer', 'tax_id', 'tax_id');
cur_frm.add_fetch('customer', 'tax_ntn_cnic', 'tax_ntn_cnic');

frappe.provide("erpnext.stock");
frappe.provide("erpnext.stock.delivery_note");

frappe.ui.form.on("Delivery Note", {
	setup: function(frm) {
		frm.custom_make_buttons = {
			'Packing Slip': 'Packing Slip',
			'Installation Note': 'Installation Note',
			'Sales Invoice': 'Invoice',
			'Stock Entry': 'Return',
		},
		frm.set_indicator_formatter('item_code',
			function(doc) {
				return (doc.docstatus==1 || doc.qty<=doc.actual_qty) ? "green" : "orange"
			})

		erpnext.queries.setup_queries(frm, "Warehouse", function() {
			return erpnext.queries.warehouse(frm.doc);
		});
		erpnext.queries.setup_warehouse_query(frm);

		frm.set_query('project', function(doc) {
			return {
				query: "erpnext.controllers.queries.get_project_name",
				filters: {
					'customer': doc.customer
				}
			}
		})

		frm.set_query('transporter', function() {
			return {
				filters: {
					'is_transporter': 1
				}
			}
		});

		frm.set_query('driver', function(doc) {
			return {
				filters: {
					'transporter': doc.transporter
				}
			}
		});


		frm.set_query('expense_account', 'items', function(doc, cdt, cdn) {
			if (erpnext.is_perpetual_inventory_enabled(doc.company)) {
				return {
					filters: {
						"report_type": "Profit and Loss",
						"company": doc.company,
						"is_group": 0
					}
				}
			}
		});

		frm.set_query('cost_center', 'items', function(doc, cdt, cdn) {
			if (erpnext.is_perpetual_inventory_enabled(doc.company)) {
				return {
					filters: {
						'company': doc.company,
						"is_group": 0
					}
				}
			}
		});


	},
	print_without_amount: function(frm) {
		erpnext.stock.delivery_note.set_print_hide(frm.doc);
	}
});

frappe.ui.form.on("Delivery Note Item", {
	expense_account: function(frm, dt, dn) {
		var d = locals[dt][dn];
		frm.update_in_all_rows('items', 'expense_account', d.expense_account);
	},
	cost_center: function(frm, dt, dn) {
		var d = locals[dt][dn];
		frm.update_in_all_rows('items', 'cost_center', d.cost_center);
	}
});

erpnext.stock.DeliveryNoteController = erpnext.selling.SellingController.extend({
	setup: function(doc) {
		this.setup_posting_date_time_check();
		this._super(doc);
	},
	refresh: function(doc, dt, dn) {
		var me = this;
		this._super();

		if ((!doc.is_return) && (doc.status!="Closed" || doc.is_new())) {
			if (this.frm.doc.docstatus===0) {
				this.frm.add_custom_button(__('Sales Order'),
					function() {
						erpnext.utils.map_current_doc({
							method: "erpnext.selling.doctype.sales_order.sales_order.make_delivery_note",
							source_doctype: "Sales Order",
							target: me.frm,
							setters: {
								customer: me.frm.doc.customer || undefined,
							},
							get_query_filters: {
								docstatus: 1,
								status: ["!=", "Closed"],
								per_delivered: ["<", 99.99],
								company: me.frm.doc.company,
								project: me.frm.doc.project || undefined,
							}
						})
					}, __("Get items from"));
			}
		}

		if (!doc.is_return && doc.status!="Closed") {
			if(flt(doc.per_installed, 2) < 100 && doc.docstatus==1)
				this.frm.add_custom_button(__('Installation Note'), function() {
					me.make_installation_note() }, __("Make"));

			if (doc.docstatus==1) {
				this.frm.add_custom_button(__('Sales Return'), function() {
					me.make_sales_return() }, __("Make"));
			}

			if (doc.docstatus==1) {
				this.frm.add_custom_button(__('Delivery Trip'), function() {
					me.make_delivery_trip() }, __("Make"));
			}

			if(doc.docstatus==0 && !doc.__islocal) {
				this.frm.add_custom_button(__('Packing Slip'), function() {
					frappe.model.open_mapped_doc({
						method: "erpnext.stock.doctype.delivery_note.delivery_note.make_packing_slip",
						frm: me.frm
					}) }, __("Make"));
			}

			if (!doc.__islocal && doc.docstatus==1) {
				this.frm.page.set_inner_btn_group_as_primary(__("Make"));
			}
<<<<<<< HEAD

			if (this.frm.doc.docstatus===0) {
				this.frm.add_custom_button(__('Sales Order'),
					function() {
						erpnext.utils.map_current_doc({
							method: "erpnext.selling.doctype.sales_order.sales_order.make_delivery_note",
							source_doctype: "Sales Order",
							target: me.frm,
							setters: {
								customer: me.frm.doc.customer || undefined,
							},
							get_query_filters: {
								docstatus: 1,
								status: ["!=", "Closed"],
								per_delivered: ["<", 99.99],
								company: me.frm.doc.company,
								project: me.frm.doc.project || undefined,
							}
						})
					}, __("Get items from"));
			}

			if (doc.docstatus == 0) {
				var item_childtable = me.frm.fields_dict["items"].$wrapper;
				var grid_buttons = $(item_childtable).find(".grid-buttons");
				if (!$(grid_buttons).find(".update-qty-from-availability").length) {
					$(grid_buttons).append(`
						<button class="update-qty-from-availability btn btn-xs btn-default" style="margin-left: 4px;">
							${__("Update Qty from Availability")}
						</button>
					`)
				}
				$(grid_buttons).find(".update-qty-from-availability").off().click(function() {
					me.update_item_qty_from_availability();
				});
			}
=======
>>>>>>> 332b4171
		}

		if (doc.docstatus==1) {
			this.show_stock_ledger();
			if (erpnext.is_perpetual_inventory_enabled(doc.company)) {
				this.show_general_ledger();
			}
			if (this.frm.has_perm("submit") && doc.status !== "Closed") {
				me.frm.add_custom_button(__("Close"), function() { me.close_delivery_note() },
					__("Status"))
			}
		}

		if(doc.docstatus==1 && !doc.is_return && doc.status!="Closed" && flt(doc.per_billed) < 100) {
			// show Make Invoice button only if Delivery Note is not created from Sales Invoice
			var from_sales_invoice = false;
			from_sales_invoice = me.frm.doc.items.some(function(item) {
				return item.against_sales_invoice ? true : false;
			});

			if(!from_sales_invoice) {
				this.frm.add_custom_button(__('Invoice'), function() { me.make_sales_invoice() },
					__("Make"));
			}
		}

		if(doc.docstatus==1 && doc.status === "Closed" && this.frm.has_perm("submit")) {
			this.frm.add_custom_button(__('Reopen'), function() { me.reopen_delivery_note() },
				__("Status"))
		}
		erpnext.stock.delivery_note.set_print_hide(doc, dt, dn);

		if(doc.docstatus==1 && !doc.is_return && !doc.auto_repeat) {
			cur_frm.add_custom_button(__('Subscription'), function() {
				erpnext.utils.make_subscription(doc.doctype, doc.name)
			}, __("Make"))
		}
	},

	make_sales_invoice: function() {
		frappe.model.open_mapped_doc({
			method: "erpnext.stock.doctype.delivery_note.delivery_note.make_sales_invoice",
			frm: this.frm
		})
	},

	make_installation_note: function() {
		frappe.model.open_mapped_doc({
			method: "erpnext.stock.doctype.delivery_note.delivery_note.make_installation_note",
			frm: this.frm
		});
	},

	make_sales_return: function() {
		frappe.model.open_mapped_doc({
			method: "erpnext.stock.doctype.delivery_note.delivery_note.make_sales_return",
			frm: this.frm
		})
	},

	make_delivery_trip: function() {
		frappe.model.open_mapped_doc({
			method: "erpnext.stock.doctype.delivery_note.delivery_note.make_delivery_trip",
			frm: this.frm
		})
	},

	update_item_qty_from_availability: function() {
		var me = this;
		var items = [];
		$.each(me.frm.doc.items || [], function(i, d) {
			items.push({
				name: d.name,
				item_code: d.item_code,
				warehouse: d.warehouse,
				stock_qty: d.stock_qty,
				conversion_factor: d.conversion_factor
			});
		});

		if(items.length) {
			frappe.call({
				method: "erpnext.stock.doctype.delivery_note.delivery_note.update_item_qty_from_availability",
				args: {
					"items": items
				},
				freeze: true,
				callback: function(r) {
					if(!r.exc) {
						$.each(r.message || {}, function(cdn, row) {
							$.each(row || {}, function(fieldname, value) {
								frappe.model.set_value("Delivery Note Item", cdn, fieldname, value);
							});
						});
					}
				}
			});
		}
	},

	tc_name: function() {
		this.get_terms();
	},

	items_on_form_rendered: function(doc, grid_row) {
		erpnext.setup_serial_no();
	},

	packed_items_on_form_rendered: function(doc, grid_row) {
		erpnext.setup_serial_no();
	},

	close_delivery_note: function(doc){
		this.update_status("Closed")
	},

	reopen_delivery_note : function() {
		this.update_status("Submitted")
	},

	update_status: function(status) {
		var me = this;
		frappe.ui.form.is_saving = true;
		frappe.call({
			method:"erpnext.stock.doctype.delivery_note.delivery_note.update_delivery_note_status",
			args: {docname: me.frm.doc.name, status: status},
			callback: function(r){
				if(!r.exc)
					me.frm.reload_doc();
			},
			always: function(){
				frappe.ui.form.is_saving = false;
			}
		})
	}

});

$.extend(cur_frm.cscript, new erpnext.stock.DeliveryNoteController({frm: cur_frm}));

frappe.ui.form.on('Delivery Note', {
	setup: function(frm) {
		if(frm.doc.company) {
			frm.trigger("unhide_account_head");
		}
	},

	company: function(frm) {
		frm.trigger("unhide_account_head");
	},

	unhide_account_head: function(frm) {
		// unhide expense_account and cost_center if perpetual inventory is enabled in the company
		var aii_enabled = erpnext.is_perpetual_inventory_enabled(frm.doc.company)
		frm.fields_dict["items"].grid.set_column_disp(["expense_account", "cost_center"], aii_enabled);
	}
})


erpnext.stock.delivery_note.set_print_hide = function(doc, cdt, cdn){
	var dn_fields = frappe.meta.docfield_map['Delivery Note'];
	var dn_item_fields = frappe.meta.docfield_map['Delivery Note Item'];
	var dn_fields_copy = dn_fields;
	var dn_item_fields_copy = dn_item_fields;
	if (doc.print_without_amount) {
		dn_fields['currency'].print_hide = 1;
		dn_item_fields['rate'].print_hide = 1;
		dn_item_fields['discount_percentage'].print_hide = 1;
		dn_item_fields['price_list_rate'].print_hide = 1;
		dn_item_fields['amount'].print_hide = 1;
		dn_item_fields['discount_amount'].print_hide = 1;
		dn_fields['taxes'].print_hide = 1;
	} else {
		if (dn_fields_copy['currency'].print_hide != 1)
			dn_fields['currency'].print_hide = 0;
		if (dn_item_fields_copy['rate'].print_hide != 1)
			dn_item_fields['rate'].print_hide = 0;
		if (dn_item_fields_copy['amount'].print_hide != 1)
			dn_item_fields['amount'].print_hide = 0;
		if (dn_item_fields_copy['discount_amount'].print_hide != 1)
			dn_item_fields['discount_amount'].print_hide = 0;
		if (dn_fields_copy['taxes'].print_hide != 1)
			dn_fields['taxes'].print_hide = 0;
	}
}
<|MERGE_RESOLUTION|>--- conflicted
+++ resolved
@@ -152,7 +152,6 @@
 			if (!doc.__islocal && doc.docstatus==1) {
 				this.frm.page.set_inner_btn_group_as_primary(__("Make"));
 			}
-<<<<<<< HEAD
 
 			if (this.frm.doc.docstatus===0) {
 				this.frm.add_custom_button(__('Sales Order'),
@@ -189,8 +188,6 @@
 					me.update_item_qty_from_availability();
 				});
 			}
-=======
->>>>>>> 332b4171
 		}
 
 		if (doc.docstatus==1) {
