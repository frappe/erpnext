--- conflicted
+++ resolved
@@ -1336,7 +1336,6 @@
    "read_only": 1
   },
   {
-<<<<<<< HEAD
    "fieldname": "section_break_144",
    "fieldtype": "Section Break",
    "hidden": 1
@@ -1348,7 +1347,8 @@
    "hidden": 1,
    "label": "Sales Freight Checkbox",
    "read_only": 1
-=======
+  },
+  {
    "collapsible": 1,
    "fieldname": "accounting_dimensions_section",
    "fieldtype": "Section Break",
@@ -1363,7 +1363,6 @@
   {
    "fieldname": "dimension_col_break",
    "fieldtype": "Column Break"
->>>>>>> d9f76478
   }
  ],
  "icon": "fa fa-truck",
