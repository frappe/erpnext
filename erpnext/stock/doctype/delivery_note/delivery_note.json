--- conflicted
+++ resolved
@@ -159,15 +159,12 @@
   "total_commission",
   "section_break1",
   "sales_team",
-<<<<<<< HEAD
   "ewaybill",
   "port_code",
   "shipping_bill_number",
-  "shipping_bill_date"
-=======
+  "shipping_bill_date",
   "section_break_140",
-  "related_delivery_planning"
->>>>>>> 5172b191
+  "related_delivery_planning
  ],
  "fields": [
   {
@@ -1309,7 +1306,6 @@
    "label": "Disable Rounded Total"
   },
   {
-<<<<<<< HEAD
    "fetch_from": "shipping_address_name.gstin",
    "fieldname": "company_gstin",
    "fieldtype": "Data",
@@ -1412,7 +1408,8 @@
    "label": " GST Category",
    "options": "\nRegistered Regular\nRegistered Composition\nUnregistered\nSEZ\nOverseas\nConsumer\nDeemed Export\nUIN Holders",
    "translatable": 1
-=======
+  },
+  {
    "fieldname": "related_delivery_planning",
    "fieldtype": "Link",
    "hidden": 1,
@@ -1423,18 +1420,13 @@
   {
    "fieldname": "section_break_140",
    "fieldtype": "Section Break"
->>>>>>> 5172b191
   }
  ],
  "icon": "fa fa-truck",
  "idx": 146,
  "is_submittable": 1,
  "links": [],
-<<<<<<< HEAD
- "modified": "2021-06-09 13:06:07.122609",
-=======
  "modified": "2021-06-11 19:27:30.901112",
->>>>>>> 5172b191
  "modified_by": "Administrator",
  "module": "Stock",
  "name": "Delivery Note",
