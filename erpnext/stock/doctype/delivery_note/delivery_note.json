{
 "actions": [],
 "allow_auto_repeat": 1,
 "allow_import": 1,
 "autoname": "naming_series:",
 "creation": "2013-05-24 19:29:09",
 "doctype": "DocType",
 "document_type": "Document",
 "engine": "InnoDB",
 "field_order": [
  "delivery_to_section",
  "column_break0",
  "title",
  "naming_series",
  "customer",
  "customer_name",
  "column_break1",
  "amended_from",
  "company",
  "posting_date",
  "posting_time",
  "set_posting_time",
  "is_return",
  "issue_credit_note",
  "return_against",
  "customer_po_details",
  "po_no",
  "column_break_17",
  "po_date",
  "section_break_18",
  "pick_list",
  "contact_info",
  "shipping_address_name",
  "customer_gstin",
  "place_of_supply1",
  "shipping_address",
  "dispatch_address_name",
  "dispatch_address",
  "contact_person",
  "contact_display",
  "contact_mobile",
  "contact_email",
  "col_break21",
  "customer_address",
  "billing_address_gstin",
  "tax_id",
  "address_display",
  "company_address",
  "company_gstin",
  "company_address_display",
  "currency_and_price_list",
  "currency",
  "conversion_rate",
  "col_break23",
  "selling_price_list",
  "price_list_currency",
  "plc_conversion_rate",
  "ignore_pricing_rule",
  "sec_warehouse",
  "set_warehouse",
  "col_break_warehouse",
  "set_target_warehouse",
  "items_section",
  "scan_barcode",
  "items",
  "pricing_rule_details",
  "pricing_rules",
  "packing_list",
  "packed_items",
  "product_bundle_help",
  "section_break_31",
  "total_qty",
  "base_total",
  "base_net_total",
  "column_break_33",
  "total_net_weight",
  "total",
  "net_total",
  "taxes_section",
  "tax_category",
  "column_break_39",
  "shipping_rule",
  "section_break_41",
  "taxes_and_charges",
  "column_break_70",
  "cost_center",
  "section_break_72",
  "taxes",
  "sec_tax_breakup",
  "other_charges_calculation",
  "section_break_44",
  "base_total_taxes_and_charges",
  "column_break_47",
  "total_taxes_and_charges",
  "section_break_49",
  "apply_discount_on",
  "base_discount_amount",
  "column_break_51",
  "additional_discount_percentage",
  "discount_amount",
  "totals",
  "base_grand_total",
  "base_rounding_adjustment",
  "base_rounded_total",
  "base_in_words",
  "column_break3",
  "grand_total",
  "rounding_adjustment",
  "rounded_total",
  "in_words",
  "disable_rounded_total",
  "terms_section_break",
  "tc_name",
  "terms",
  "gst_transporter_id",
  "transporter_info",
  "transporter",
  "driver",
  "distance",
  "lr_no",
  "vehicle_no",
  "col_break34",
  "transporter_name",
  "mode_of_transport",
  "driver_name",
  "lr_date",
  "gst_vehicle_type",
  "gst_category",
  "more_info",
  "project",
  "campaign",
  "source",
  "column_break5",
  "is_internal_customer",
  "represents_company",
  "inter_company_reference",
  "per_billed",
  "customer_group",
  "territory",
  "printing_details",
  "letter_head",
  "select_print_heading",
  "language",
  "column_break_88",
  "print_without_amount",
  "group_same_items",
  "section_break_83",
  "status",
  "per_installed",
  "installation_status",
  "column_break_89",
  "per_returned",
  "excise_page",
  "instructions",
  "subscription_section",
  "auto_repeat",
  "sales_team_section_break",
  "sales_partner",
  "column_break7",
  "commission_rate",
  "total_commission",
  "section_break1",
  "sales_team",
  "ewaybill",
  "port_code",
  "shipping_bill_number",
  "shipping_bill_date",
  "section_break_140",
  "related_delivery_planning"
 ],
 "fields": [
  {
   "fieldname": "delivery_to_section",
   "fieldtype": "Section Break",
   "label": "Delivery To",
   "options": "fa fa-user"
  },
  {
   "fieldname": "column_break0",
   "fieldtype": "Column Break",
   "oldfieldtype": "Column Break",
   "print_width": "50%",
   "width": "50%"
  },
  {
   "allow_on_submit": 1,
   "default": "{customer_name}",
   "fieldname": "title",
   "fieldtype": "Data",
   "hidden": 1,
   "label": "Title",
   "no_copy": 1,
   "print_hide": 1
  },
  {
   "fieldname": "naming_series",
   "fieldtype": "Select",
   "label": "Series",
   "no_copy": 1,
   "oldfieldname": "naming_series",
   "oldfieldtype": "Select",
   "options": "MAT-DN-.YYYY.-\nMAT-DN-RET-.YYYY.-",
   "print_hide": 1,
   "reqd": 1,
   "set_only_once": 1
  },
  {
   "fieldname": "customer",
   "fieldtype": "Link",
   "in_global_search": 1,
   "in_standard_filter": 1,
   "label": "Customer",
   "oldfieldname": "customer",
   "oldfieldtype": "Link",
   "options": "Customer",
   "print_hide": 1,
   "reqd": 1,
   "search_index": 1
  },
  {
   "bold": 1,
   "depends_on": "customer",
   "fetch_from": "customer.customer_name",
   "fieldname": "customer_name",
   "fieldtype": "Data",
   "in_global_search": 1,
   "label": "Customer Name",
   "read_only": 1
  },
  {
   "fieldname": "column_break1",
   "fieldtype": "Column Break",
   "oldfieldtype": "Column Break"
  },
  {
   "fieldname": "amended_from",
   "fieldtype": "Link",
   "ignore_user_permissions": 1,
   "label": "Amended From",
   "no_copy": 1,
   "oldfieldname": "amended_from",
   "oldfieldtype": "Data",
   "options": "Delivery Note",
   "print_hide": 1,
   "print_width": "150px",
   "read_only": 1,
   "width": "150px"
  },
  {
   "fieldname": "company",
   "fieldtype": "Link",
   "in_standard_filter": 1,
   "label": "Company",
   "oldfieldname": "company",
   "oldfieldtype": "Link",
   "options": "Company",
   "print_hide": 1,
   "print_width": "150px",
   "remember_last_selected_value": 1,
   "reqd": 1,
   "width": "150px"
  },
  {
   "default": "Today",
   "fieldname": "posting_date",
   "fieldtype": "Date",
   "label": "Date",
   "no_copy": 1,
   "oldfieldname": "posting_date",
   "oldfieldtype": "Date",
   "print_width": "100px",
   "reqd": 1,
   "search_index": 1,
   "width": "100px"
  },
  {
   "fieldname": "posting_time",
   "fieldtype": "Time",
   "label": "Posting Time",
   "oldfieldname": "posting_time",
   "oldfieldtype": "Time",
   "print_hide": 1,
   "print_width": "100px",
   "reqd": 1,
   "width": "100px"
  },
  {
   "default": "0",
   "depends_on": "eval:doc.docstatus==0",
   "fieldname": "set_posting_time",
   "fieldtype": "Check",
   "label": "Edit Posting Date and Time",
   "print_hide": 1
  },
  {
   "default": "0",
   "fieldname": "is_return",
   "fieldtype": "Check",
   "label": "Is Return",
   "no_copy": 1,
   "print_hide": 1,
   "read_only": 1
  },
  {
   "default": "0",
   "depends_on": "is_return",
   "fieldname": "issue_credit_note",
   "fieldtype": "Check",
   "label": "Issue Credit Note"
  },
  {
   "depends_on": "is_return",
   "fieldname": "return_against",
   "fieldtype": "Link",
   "label": "Return Against Delivery Note",
   "no_copy": 1,
   "options": "Delivery Note",
   "print_hide": 1,
   "read_only": 1
  },
  {
   "collapsible": 1,
   "fieldname": "customer_po_details",
   "fieldtype": "Section Break",
   "label": "Customer PO Details"
  },
  {
   "allow_on_submit": 1,
   "fieldname": "po_no",
   "fieldtype": "Small Text",
   "label": "Customer's Purchase Order No",
   "no_copy": 1,
   "oldfieldname": "po_no",
   "oldfieldtype": "Data",
   "print_hide": 1,
   "print_width": "100px",
   "width": "100px"
  },
  {
   "fieldname": "column_break_17",
   "fieldtype": "Column Break"
  },
  {
   "fieldname": "po_date",
   "fieldtype": "Date",
   "label": "Customer's Purchase Order Date",
   "oldfieldname": "po_date",
   "oldfieldtype": "Data",
   "print_hide": 1,
   "print_width": "100px",
   "width": "100px"
  },
  {
   "collapsible": 1,
   "depends_on": "customer",
   "fieldname": "contact_info",
   "fieldtype": "Section Break",
   "label": "Address and Contact",
   "options": "fa fa-bullhorn"
  },
  {
   "fieldname": "shipping_address_name",
   "fieldtype": "Link",
   "label": "Shipping Address",
   "options": "Address",
   "print_hide": 1
  },
  {
   "fieldname": "shipping_address",
   "fieldtype": "Small Text",
   "label": "Shipping Address",
   "read_only": 1
  },
  {
   "fieldname": "contact_person",
   "fieldtype": "Link",
   "label": "Contact Person",
   "options": "Contact",
   "print_hide": 1
  },
  {
   "fieldname": "contact_display",
   "fieldtype": "Small Text",
   "in_global_search": 1,
   "label": "Contact",
   "read_only": 1
  },
  {
   "fieldname": "contact_mobile",
   "fieldtype": "Small Text",
   "hidden": 1,
   "label": "Mobile No",
   "read_only": 1
  },
  {
   "fieldname": "contact_email",
   "fieldtype": "Data",
   "hidden": 1,
   "label": "Contact Email",
   "options": "Email",
   "print_hide": 1,
   "read_only": 1
  },
  {
   "fieldname": "col_break21",
   "fieldtype": "Column Break",
   "print_width": "50%",
   "width": "50%"
  },
  {
   "depends_on": "customer",
   "fieldname": "customer_address",
   "fieldtype": "Link",
   "label": "Billing Address Name",
   "options": "Address",
   "print_hide": 1,
   "read_only": 1
  },
  {
   "fieldname": "tax_id",
   "fieldtype": "Data",
   "label": "Tax Id",
   "read_only": 1
  },
  {
   "fieldname": "address_display",
   "fieldtype": "Small Text",
   "label": "Billing Address",
   "read_only": 1
  },
  {
   "fieldname": "company_address",
   "fieldtype": "Link",
   "label": "Company Address Name",
   "options": "Address"
  },
  {
   "fieldname": "company_address_display",
   "fieldtype": "Small Text",
   "label": "Company Address",
   "read_only": 1
  },
  {
   "collapsible": 1,
   "fieldname": "currency_and_price_list",
   "fieldtype": "Section Break",
   "label": "Currency and Price List",
   "options": "fa fa-tag"
  },
  {
   "fieldname": "currency",
   "fieldtype": "Link",
   "label": "Currency",
   "oldfieldname": "currency",
   "oldfieldtype": "Select",
   "options": "Currency",
   "print_hide": 1,
   "reqd": 1
  },
  {
   "description": "Rate at which customer's currency is converted to company's base currency",
   "fieldname": "conversion_rate",
   "fieldtype": "Float",
   "label": "Exchange Rate",
   "oldfieldname": "conversion_rate",
   "oldfieldtype": "Currency",
   "precision": "9",
   "print_hide": 1,
   "reqd": 1
  },
  {
   "fieldname": "col_break23",
   "fieldtype": "Column Break"
  },
  {
   "fieldname": "selling_price_list",
   "fieldtype": "Link",
   "label": "Price List",
   "oldfieldname": "price_list_name",
   "oldfieldtype": "Select",
   "options": "Price List",
   "print_hide": 1,
   "reqd": 1
  },
  {
   "fieldname": "price_list_currency",
   "fieldtype": "Link",
   "label": "Price List Currency",
   "options": "Currency",
   "print_hide": 1,
   "read_only": 1,
   "reqd": 1
  },
  {
   "description": "Rate at which Price list currency is converted to company's base currency",
   "fieldname": "plc_conversion_rate",
   "fieldtype": "Float",
   "label": "Price List Exchange Rate",
   "precision": "9",
   "print_hide": 1,
   "reqd": 1
  },
  {
   "default": "0",
   "fieldname": "ignore_pricing_rule",
   "fieldtype": "Check",
   "label": "Ignore Pricing Rule",
   "no_copy": 1,
   "permlevel": 1,
   "print_hide": 1
  },
  {
   "fieldname": "sec_warehouse",
   "fieldtype": "Section Break"
  },
  {
   "fieldname": "set_warehouse",
   "fieldtype": "Link",
   "label": "Set Source Warehouse",
   "options": "Warehouse",
   "print_hide": 1
  },
  {
   "fieldname": "col_break_warehouse",
   "fieldtype": "Column Break"
  },
  {
   "fieldname": "items_section",
   "fieldtype": "Section Break",
   "oldfieldtype": "Section Break",
   "options": "fa fa-shopping-cart"
  },
  {
   "fieldname": "scan_barcode",
   "fieldtype": "Data",
   "hidden": 1,
   "label": "Scan Barcode"
  },
  {
   "allow_bulk_edit": 1,
   "fieldname": "items",
   "fieldtype": "Table",
   "label": "Items",
   "oldfieldname": "delivery_note_details",
   "oldfieldtype": "Table",
   "options": "Delivery Note Item",
   "reqd": 1
  },
  {
   "fieldname": "pricing_rule_details",
   "fieldtype": "Section Break",
   "label": "Pricing Rules"
  },
  {
   "fieldname": "pricing_rules",
   "fieldtype": "Table",
   "label": "Pricing Rule Detail",
   "options": "Pricing Rule Detail",
   "read_only": 1
  },
  {
   "collapsible": 1,
   "collapsible_depends_on": "packed_items",
   "fieldname": "packing_list",
   "fieldtype": "Section Break",
   "label": "Packing List",
   "oldfieldtype": "Section Break",
   "options": "fa fa-suitcase",
   "print_hide": 1
  },
  {
   "fieldname": "packed_items",
   "fieldtype": "Table",
   "label": "Packed Items",
   "oldfieldname": "packing_details",
   "oldfieldtype": "Table",
   "options": "Packed Item",
   "print_hide": 1
  },
  {
   "fieldname": "product_bundle_help",
   "fieldtype": "HTML",
   "label": "Product Bundle Help",
   "print_hide": 1
  },
  {
   "fieldname": "section_break_31",
   "fieldtype": "Section Break"
  },
  {
   "fieldname": "total_qty",
   "fieldtype": "Float",
   "label": "Total Quantity",
   "read_only": 1
  },
  {
   "fieldname": "base_total",
   "fieldtype": "Currency",
   "label": "Total (Company Currency)",
   "options": "Company:company:default_currency",
   "print_hide": 1,
   "read_only": 1
  },
  {
   "fieldname": "base_net_total",
   "fieldtype": "Currency",
   "label": "Net Total (Company Currency)",
   "oldfieldname": "net_total",
   "oldfieldtype": "Currency",
   "options": "Company:company:default_currency",
   "print_hide": 1,
   "print_width": "150px",
   "read_only": 1,
   "width": "150px"
  },
  {
   "fieldname": "column_break_33",
   "fieldtype": "Column Break"
  },
  {
   "fieldname": "total",
   "fieldtype": "Currency",
   "label": "Total",
   "options": "currency",
   "read_only": 1
  },
  {
   "fieldname": "net_total",
   "fieldtype": "Currency",
   "label": "Net Total",
   "options": "currency",
   "print_hide": 1,
   "read_only": 1
  },
  {
   "fieldname": "total_net_weight",
   "fieldtype": "Float",
   "label": "Total Net Weight",
   "print_hide": 1,
   "read_only": 1
  },
  {
   "fieldname": "taxes_section",
   "fieldtype": "Section Break",
   "label": "Taxes and Charges",
   "oldfieldtype": "Section Break",
   "options": "fa fa-money"
  },
  {
   "fieldname": "tax_category",
   "fieldtype": "Link",
   "label": "Tax Category",
   "options": "Tax Category",
   "print_hide": 1
  },
  {
   "fieldname": "column_break_39",
   "fieldtype": "Column Break"
  },
  {
   "fieldname": "shipping_rule",
   "fieldtype": "Link",
   "label": "Shipping Rule",
   "oldfieldtype": "Button",
   "options": "Shipping Rule",
   "print_hide": 1
  },
  {
   "fieldname": "section_break_41",
   "fieldtype": "Section Break"
  },
  {
   "description": "If you have created a standard template in Sales Taxes and Charges Template, select one and click on the button below.",
   "fieldname": "taxes_and_charges",
   "fieldtype": "Link",
   "label": "Sales Taxes and Charges Template",
   "oldfieldname": "charge",
   "oldfieldtype": "Link",
   "options": "Sales Taxes and Charges Template",
   "print_hide": 1
  },
  {
   "fieldname": "taxes",
   "fieldtype": "Table",
   "label": "Sales Taxes and Charges",
   "oldfieldname": "other_charges",
   "oldfieldtype": "Table",
   "options": "Sales Taxes and Charges"
  },
  {
   "collapsible": 1,
   "fieldname": "sec_tax_breakup",
   "fieldtype": "Section Break",
   "label": "Tax Breakup"
  },
  {
   "fieldname": "other_charges_calculation",
   "fieldtype": "Long Text",
   "label": "Taxes and Charges Calculation",
   "no_copy": 1,
   "oldfieldtype": "HTML",
   "print_hide": 1,
   "read_only": 1
  },
  {
   "fieldname": "section_break_44",
   "fieldtype": "Section Break"
  },
  {
   "fieldname": "base_total_taxes_and_charges",
   "fieldtype": "Currency",
   "label": "Total Taxes and Charges (Company Currency)",
   "oldfieldname": "other_charges_total",
   "oldfieldtype": "Currency",
   "options": "Company:company:default_currency",
   "print_hide": 1,
   "print_width": "150px",
   "read_only": 1,
   "width": "150px"
  },
  {
   "fieldname": "column_break_47",
   "fieldtype": "Column Break"
  },
  {
   "fieldname": "total_taxes_and_charges",
   "fieldtype": "Currency",
   "label": "Total Taxes and Charges",
   "options": "currency",
   "print_hide": 1,
   "read_only": 1
  },
  {
   "collapsible": 1,
   "collapsible_depends_on": "discount_amount",
   "fieldname": "section_break_49",
   "fieldtype": "Section Break",
   "label": "Additional Discount"
  },
  {
   "default": "Grand Total",
   "fieldname": "apply_discount_on",
   "fieldtype": "Select",
   "label": "Apply Additional Discount On",
   "options": "\nGrand Total\nNet Total",
   "print_hide": 1
  },
  {
   "fieldname": "base_discount_amount",
   "fieldtype": "Currency",
   "label": "Additional Discount Amount (Company Currency)",
   "options": "Company:company:default_currency",
   "print_hide": 1,
   "read_only": 1
  },
  {
   "fieldname": "column_break_51",
   "fieldtype": "Column Break"
  },
  {
   "fieldname": "additional_discount_percentage",
   "fieldtype": "Float",
   "label": "Additional Discount Percentage",
   "print_hide": 1
  },
  {
   "fieldname": "discount_amount",
   "fieldtype": "Currency",
   "label": "Additional Discount Amount",
   "options": "currency",
   "print_hide": 1
  },
  {
   "fieldname": "totals",
   "fieldtype": "Section Break",
   "oldfieldtype": "Section Break",
   "options": "fa fa-money"
  },
  {
   "fieldname": "base_grand_total",
   "fieldtype": "Currency",
   "label": "Grand Total (Company Currency)",
   "oldfieldname": "grand_total",
   "oldfieldtype": "Currency",
   "options": "Company:company:default_currency",
   "print_hide": 1,
   "print_width": "150px",
   "read_only": 1,
   "width": "150px"
  },
  {
   "depends_on": "eval:!doc.disable_rounded_total",
   "fieldname": "base_rounding_adjustment",
   "fieldtype": "Currency",
   "label": "Rounding Adjustment (Company Currency)",
   "no_copy": 1,
   "options": "Company:company:default_currency",
   "print_hide": 1,
   "read_only": 1
  },
  {
   "depends_on": "eval:!doc.disable_rounded_total",
   "fieldname": "base_rounded_total",
   "fieldtype": "Currency",
   "hidden": 1,
   "label": "Rounded Total (Company Currency)",
   "oldfieldname": "rounded_total",
   "oldfieldtype": "Currency",
   "options": "Company:company:default_currency",
   "print_hide": 1,
   "print_width": "150px",
   "read_only": 1,
   "width": "150px"
  },
  {
   "description": "In Words will be visible once you save the Delivery Note.",
   "fieldname": "base_in_words",
   "fieldtype": "Data",
   "label": "In Words (Company Currency)",
   "length": 240,
   "oldfieldname": "in_words",
   "oldfieldtype": "Data",
   "print_hide": 1,
   "print_width": "200px",
   "read_only": 1,
   "width": "200px"
  },
  {
   "fieldname": "column_break3",
   "fieldtype": "Column Break",
   "oldfieldtype": "Column Break"
  },
  {
   "fieldname": "grand_total",
   "fieldtype": "Currency",
   "in_list_view": 1,
   "label": "Grand Total",
   "oldfieldname": "grand_total_export",
   "oldfieldtype": "Currency",
   "options": "currency",
   "print_width": "150px",
   "read_only": 1,
   "width": "150px"
  },
  {
   "depends_on": "eval:!doc.disable_rounded_total",
   "fieldname": "rounding_adjustment",
   "fieldtype": "Currency",
   "label": "Rounding Adjustment",
   "no_copy": 1,
   "options": "currency",
   "print_hide": 1,
   "read_only": 1
  },
  {
   "bold": 1,
   "depends_on": "eval:!doc.disable_rounded_total",
   "fieldname": "rounded_total",
   "fieldtype": "Currency",
   "hidden": 1,
   "label": "Rounded Total",
   "oldfieldname": "rounded_total_export",
   "oldfieldtype": "Currency",
   "options": "currency",
   "print_width": "150px",
   "read_only": 1,
   "width": "150px"
  },
  {
   "description": "In Words (Export) will be visible once you save the Delivery Note.",
   "fieldname": "in_words",
   "fieldtype": "Data",
   "hidden": 1,
   "label": "In Words",
   "length": 240,
   "oldfieldname": "in_words_export",
   "oldfieldtype": "Data",
   "print_hide": 1,
   "print_width": "150px",
   "read_only": 1,
   "width": "150px"
  },
  {
   "collapsible": 1,
   "collapsible_depends_on": "terms",
   "fieldname": "terms_section_break",
   "fieldtype": "Section Break",
   "label": "Terms and Conditions",
   "oldfieldtype": "Section Break",
   "options": "fa fa-legal"
  },
  {
   "fieldname": "tc_name",
   "fieldtype": "Link",
   "label": "Terms",
   "oldfieldname": "tc_name",
   "oldfieldtype": "Link",
   "options": "Terms and Conditions",
   "print_hide": 1
  },
  {
   "fieldname": "terms",
   "fieldtype": "Text Editor",
   "label": "Terms and Conditions Details",
   "oldfieldname": "terms",
   "oldfieldtype": "Text Editor"
  },
  {
   "collapsible": 1,
   "collapsible_depends_on": "transporter",
   "fieldname": "transporter_info",
   "fieldtype": "Section Break",
   "label": "Transporter Info",
   "options": "fa fa-truck",
   "print_hide": 1
  },
  {
   "fieldname": "transporter",
   "fieldtype": "Link",
   "label": "Transporter",
   "options": "Supplier",
   "print_hide": 1,
   "print_width": "150px",
   "width": "150px"
  },
  {
   "fieldname": "driver",
   "fieldtype": "Link",
   "label": "Driver",
   "options": "Driver",
   "print_hide": 1
  },
  {
   "fieldname": "lr_no",
   "fieldtype": "Data",
   "label": "Transport Receipt No",
   "oldfieldname": "lr_no",
   "oldfieldtype": "Data",
   "print_hide": 1,
   "print_width": "100px",
   "width": "100px"
  },
  {
   "fieldname": "vehicle_no",
   "fieldtype": "Data",
   "label": "Vehicle No",
   "print_hide": 1
  },
  {
   "fieldname": "col_break34",
   "fieldtype": "Column Break",
   "print_width": "50%",
   "width": "50%"
  },
  {
   "fetch_from": "transporter.name",
   "fieldname": "transporter_name",
   "fieldtype": "Data",
   "label": "Transporter Name",
   "print_hide": 1,
   "read_only": 1
  },
  {
   "fetch_from": "driver.full_name",
   "fieldname": "driver_name",
   "fieldtype": "Data",
   "label": "Driver Name",
   "print_hide": 1
  },
  {
   "default": "Today",
   "fieldname": "lr_date",
   "fieldtype": "Date",
   "label": "Transport Receipt Date",
   "oldfieldname": "lr_date",
   "oldfieldtype": "Date",
   "print_hide": 1,
   "print_width": "100px",
   "width": "100px"
  },
  {
   "collapsible": 1,
   "fieldname": "more_info",
   "fieldtype": "Section Break",
   "label": "More Information",
   "oldfieldtype": "Section Break",
   "options": "fa fa-file-text",
   "print_hide": 1
  },
  {
   "description": "Track this Delivery Note against any Project",
   "fieldname": "project",
   "fieldtype": "Link",
   "label": "Project",
   "oldfieldname": "project",
   "oldfieldtype": "Link",
   "options": "Project"
  },
  {
   "fieldname": "campaign",
   "fieldtype": "Link",
   "label": "Campaign",
   "oldfieldname": "campaign",
   "oldfieldtype": "Link",
   "options": "Campaign",
   "print_hide": 1
  },
  {
   "fieldname": "source",
   "fieldtype": "Link",
   "label": "Source",
   "oldfieldname": "source",
   "oldfieldtype": "Select",
   "options": "Lead Source",
   "print_hide": 1
  },
  {
   "fieldname": "column_break5",
   "fieldtype": "Column Break",
   "oldfieldtype": "Column Break",
   "print_hide": 1,
   "print_width": "50%",
   "width": "50%"
  },
  {
   "fieldname": "per_billed",
   "fieldtype": "Percent",
   "label": "% Amount Billed",
   "no_copy": 1,
   "print_hide": 1,
   "read_only": 1
  },
  {
   "fieldname": "customer_group",
   "fieldtype": "Link",
   "hidden": 1,
   "label": "Customer Group",
   "options": "Customer Group",
   "print_hide": 1
  },
  {
   "fieldname": "territory",
   "fieldtype": "Link",
   "label": "Territory",
   "options": "Territory",
   "print_hide": 1
  },
  {
   "collapsible": 1,
   "fieldname": "printing_details",
   "fieldtype": "Section Break",
   "label": "Print Settings"
  },
  {
   "allow_on_submit": 1,
   "fieldname": "letter_head",
   "fieldtype": "Link",
   "label": "Letter Head",
   "oldfieldname": "letter_head",
   "oldfieldtype": "Link",
   "options": "Letter Head",
   "print_hide": 1
  },
  {
   "allow_on_submit": 1,
   "fieldname": "select_print_heading",
   "fieldtype": "Link",
   "label": "Print Heading",
   "no_copy": 1,
   "oldfieldname": "select_print_heading",
   "oldfieldtype": "Link",
   "options": "Print Heading",
   "print_hide": 1,
   "report_hide": 1
  },
  {
   "fieldname": "language",
   "fieldtype": "Data",
   "label": "Print Language",
   "print_hide": 1,
   "read_only": 1
  },
  {
   "fieldname": "column_break_88",
   "fieldtype": "Column Break"
  },
  {
   "allow_on_submit": 1,
   "default": "0",
   "fieldname": "print_without_amount",
   "fieldtype": "Check",
   "label": "Print Without Amount",
   "oldfieldname": "print_without_amount",
   "oldfieldtype": "Check",
   "print_hide": 1
  },
  {
   "allow_on_submit": 1,
   "default": "0",
   "fieldname": "group_same_items",
   "fieldtype": "Check",
   "label": "Group same items",
   "print_hide": 1
  },
  {
   "collapsible": 1,
   "fieldname": "section_break_83",
   "fieldtype": "Section Break",
   "label": "Status"
  },
  {
   "default": "Draft",
   "fieldname": "status",
   "fieldtype": "Select",
   "in_standard_filter": 1,
   "label": "Status",
   "no_copy": 1,
   "oldfieldname": "status",
   "oldfieldtype": "Select",
   "options": "\nDraft\nTo Bill\nCompleted\nReturn Issued\nCancelled\nClosed",
   "print_hide": 1,
   "print_width": "150px",
   "read_only": 1,
   "reqd": 1,
   "search_index": 1,
   "width": "150px"
  },
  {
   "depends_on": "eval:!doc.__islocal",
   "description": "% of materials delivered against this Delivery Note",
   "fieldname": "per_installed",
   "fieldtype": "Percent",
   "in_list_view": 1,
   "label": "% Installed",
   "no_copy": 1,
   "oldfieldname": "per_installed",
   "oldfieldtype": "Currency",
   "print_hide": 1,
   "read_only": 1
  },
  {
   "fieldname": "installation_status",
   "fieldtype": "Select",
   "hidden": 1,
   "label": "Installation Status",
   "print_hide": 1
  },
  {
   "fieldname": "column_break_89",
   "fieldtype": "Column Break"
  },
  {
   "fieldname": "excise_page",
   "fieldtype": "Data",
   "hidden": 1,
   "label": "Excise Page Number",
   "oldfieldname": "excise_page",
   "oldfieldtype": "Data",
   "print_hide": 1
  },
  {
   "fieldname": "instructions",
   "fieldtype": "Text",
   "label": "Instructions",
   "oldfieldname": "instructions",
   "oldfieldtype": "Text"
  },
  {
   "fieldname": "subscription_section",
   "fieldtype": "Section Break",
   "label": "Subscription Section"
  },
  {
   "fieldname": "auto_repeat",
   "fieldtype": "Link",
   "label": "Auto Repeat",
   "no_copy": 1,
   "options": "Auto Repeat",
   "print_hide": 1,
   "read_only": 1
  },
  {
   "collapsible": 1,
   "collapsible_depends_on": "total_commission",
   "fieldname": "sales_team_section_break",
   "fieldtype": "Section Break",
   "label": "Commission",
   "oldfieldtype": "Section Break",
   "options": "fa fa-group",
   "print_hide": 1
  },
  {
   "fieldname": "sales_partner",
   "fieldtype": "Link",
   "label": "Sales Partner",
   "oldfieldname": "sales_partner",
   "oldfieldtype": "Link",
   "options": "Sales Partner",
   "print_hide": 1,
   "print_width": "150px",
   "width": "150px"
  },
  {
   "fieldname": "column_break7",
   "fieldtype": "Column Break",
   "print_hide": 1,
   "print_width": "50%",
   "width": "50%"
  },
  {
   "fieldname": "commission_rate",
   "fieldtype": "Float",
   "label": "Commission Rate (%)",
   "oldfieldname": "commission_rate",
   "oldfieldtype": "Currency",
   "print_hide": 1,
   "print_width": "100px",
   "width": "100px"
  },
  {
   "fieldname": "total_commission",
   "fieldtype": "Currency",
   "label": "Total Commission",
   "oldfieldname": "total_commission",
   "oldfieldtype": "Currency",
   "options": "Company:company:default_currency",
   "print_hide": 1
  },
  {
   "collapsible": 1,
   "collapsible_depends_on": "sales_team",
   "fieldname": "section_break1",
   "fieldtype": "Section Break",
   "label": "Sales Team",
   "print_hide": 1
  },
  {
   "allow_on_submit": 1,
   "fieldname": "sales_team",
   "fieldtype": "Table",
   "label": "Sales Team",
   "oldfieldname": "sales_team",
   "oldfieldtype": "Table",
   "options": "Sales Team",
   "print_hide": 1
  },
  {
   "fieldname": "pick_list",
   "fieldtype": "Link",
   "hidden": 1,
   "label": "Pick List",
   "options": "Pick List",
   "read_only": 1
  },
  {
   "fieldname": "section_break_18",
   "fieldtype": "Section Break"
  },
  {
   "default": "0",
   "fetch_from": "customer.is_internal_customer",
   "fieldname": "is_internal_customer",
   "fieldtype": "Check",
   "label": "Is Internal Customer",
   "read_only": 1
  },
  {
   "fieldname": "inter_company_reference",
   "fieldtype": "Link",
   "label": "Inter Company Reference",
   "options": "Purchase Receipt"
  },
  {
   "depends_on": "eval:!doc.__islocal",
   "fieldname": "per_returned",
   "fieldtype": "Percent",
   "label": "% Returned",
   "no_copy": 1,
   "print_hide": 1,
   "read_only": 1
  },
  {
   "depends_on": "eval: doc.is_internal_customer",
   "fieldname": "set_target_warehouse",
   "fieldtype": "Link",
   "in_standard_filter": 1,
   "label": "Set Target Warehouse",
   "no_copy": 1,
   "oldfieldname": "to_warehouse",
   "oldfieldtype": "Link",
   "options": "Warehouse",
   "print_hide": 1
  },
  {
   "description": "Company which internal customer represents.",
   "fetch_from": "customer.represents_company",
   "fieldname": "represents_company",
   "fieldtype": "Link",
   "label": "Represents Company",
   "options": "Company",
   "read_only": 1
  },
  {
   "default": "0",
   "depends_on": "grand_total",
   "fieldname": "disable_rounded_total",
   "fieldtype": "Check",
   "label": "Disable Rounded Total"
  },
  {
<<<<<<< HEAD
   "fetch_from": "shipping_address_name.gstin",
   "fieldname": "company_gstin",
   "fieldtype": "Data",
   "label": "Company GSTIN",
   "print_hide": 1,
   "read_only": 1,
   "translatable": 1
  },
  {
   "fieldname": "column_break_70",
   "fieldtype": "Column Break"
  },
  {
   "fieldname": "cost_center",
   "fieldtype": "Link",
   "label": "Cost Center",
   "options": "Cost Center"
  },
  {
   "fieldname": "section_break_72",
   "fieldtype": "Section Break"
  },
  {
   "depends_on": "eval:(doc.docstatus === 1)",
   "fieldname": "ewaybill",
   "fieldtype": "Data",
   "label": " E-Way Bill No."
  },
  {
   "depends_on": "eval:doc.gst_category=='Overseas'",
   "fieldname": "port_code",
   "fieldtype": "Data",
   "label": " Port Code"
  },
  {
   "depends_on": "eval:doc.gst_category=='Overseas'",
   "fieldname": "shipping_bill_number",
   "fieldtype": "Data",
   "label": " Shipping Bill Number"
  },
  {
   "depends_on": "eval:doc.gst_category=='Overseas'",
   "fieldname": "shipping_bill_date",
   "fieldtype": "Data",
   "label": " Shipping Bill Date"
  },
  {
   "fetch_from": "shipping_address_name.gstin",
   "fieldname": "customer_gstin",
   "fieldtype": "Data",
   "label": "Customer GSTIN"
  },
  {
   "fetch_from": "customer_address.gstin",
   "fieldname": "billing_address_gstin",
   "fieldtype": "Data",
   "label": "Billing Address GSTIN",
   "read_only": 1
  },
  {
   "fieldname": "place_of_supply1",
   "fieldtype": "Data",
   "label": "Place of Supply",
   "print_hide": 1,
   "read_only": 1,
   "translatable": 1
  },
  {
   "fetch_from": "transporter.gst_transporter_id",
   "fieldname": "gst_transporter_id",
   "fieldtype": "Data",
   "label": "GST Transporter ID",
   "print_hide": 1
  },
  {
   "fieldname": "distance",
   "fieldtype": "Float",
   "label": "Distance (in km)",
   "print_hide": 1
  },
  {
   "fieldname": "mode_of_transport",
   "fieldtype": "Select",
   "label": "Mode of Transport",
   "options": "\nRoad\nAir\nRail\nShip"
  },
  {
   "default": "Regular",
   "depends_on": "eval:(doc.mode_of_transport === \"Road\")",
   "fieldname": "gst_vehicle_type",
   "fieldtype": "Select",
   "label": "GST Vehicle Type",
   "options": "Regular\nOver Dimensional Cargo (ODC)"
  },
  {
   "fetch_from": "customer.gst_category",
   "fetch_if_empty": 1,
   "fieldname": "gst_category",
   "fieldtype": "Select",
   "label": " GST Category",
   "options": "\nRegistered Regular\nRegistered Composition\nUnregistered\nSEZ\nOverseas\nConsumer\nDeemed Export\nUIN Holders",
   "translatable": 1
  },
  {
   "fieldname": "related_delivery_planning",
   "fieldtype": "Link",
   "hidden": 1,
   "label": "Related Delivery Planning",
   "options": "Delivery Planning",
   "read_only": 1
  },
  {
   "fieldname": "section_break_140",
   "fieldtype": "Section Break"
=======
   "fieldname": "dispatch_address_name",
   "fieldtype": "Link",
   "label": "Dispatch Address Name",
   "options": "Address",
   "print_hide": 1
  },
  {
   "depends_on": "dispatch_address_name",
   "fieldname": "dispatch_address",
   "fieldtype": "Small Text",
   "label": "Dispatch Address",
   "print_hide": 1,
   "read_only": 1
>>>>>>> cd46d05d
  }
 ],
 "icon": "fa fa-truck",
 "idx": 146,
 "is_submittable": 1,
 "links": [],
 "modified": "2021-07-08 21:37:20.802652",
 "modified_by": "Administrator",
 "module": "Stock",
 "name": "Delivery Note",
 "owner": "Administrator",
 "permissions": [
  {
   "amend": 1,
   "cancel": 1,
   "create": 1,
   "delete": 1,
   "email": 1,
   "print": 1,
   "read": 1,
   "report": 1,
   "role": "Stock User",
   "share": 1,
   "submit": 1,
   "write": 1
  },
  {
   "amend": 1,
   "cancel": 1,
   "create": 1,
   "delete": 1,
   "email": 1,
   "print": 1,
   "read": 1,
   "report": 1,
   "role": "Stock Manager",
   "share": 1,
   "submit": 1,
   "write": 1
  },
  {
   "amend": 1,
   "cancel": 1,
   "create": 1,
   "delete": 1,
   "email": 1,
   "print": 1,
   "read": 1,
   "report": 1,
   "role": "Sales User",
   "share": 1,
   "submit": 1,
   "write": 1
  },
  {
   "read": 1,
   "report": 1,
   "role": "Accounts User"
  },
  {
   "permlevel": 1,
   "read": 1,
   "role": "Stock Manager",
   "write": 1
  }
 ],
 "search_fields": "status,customer,customer_name, territory,base_grand_total",
 "show_name_in_global_search": 1,
 "sort_field": "modified",
 "sort_order": "DESC",
 "timeline_field": "customer",
 "title_field": "title",
 "track_changes": 1,
 "track_seen": 1
}<|MERGE_RESOLUTION|>--- conflicted
+++ resolved
@@ -1308,7 +1308,6 @@
    "label": "Disable Rounded Total"
   },
   {
-<<<<<<< HEAD
    "fetch_from": "shipping_address_name.gstin",
    "fieldname": "company_gstin",
    "fieldtype": "Data",
@@ -1423,7 +1422,8 @@
   {
    "fieldname": "section_break_140",
    "fieldtype": "Section Break"
-=======
+  },
+  {
    "fieldname": "dispatch_address_name",
    "fieldtype": "Link",
    "label": "Dispatch Address Name",
@@ -1437,7 +1437,6 @@
    "label": "Dispatch Address",
    "print_hide": 1,
    "read_only": 1
->>>>>>> cd46d05d
   }
  ],
  "icon": "fa fa-truck",
