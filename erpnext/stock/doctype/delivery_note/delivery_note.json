{
 "actions": [],
 "allow_import": 1,
 "autoname": "naming_series:",
 "creation": "2013-05-24 19:29:09",
 "doctype": "DocType",
 "document_type": "Document",
 "engine": "InnoDB",
 "field_order": [
  "title",
  "naming_series",
  "customer",
  "customer_name",
  "po_no",
  "po_date",
  "column_break1",
  "remarks",
  "received_by_type",
  "received_by",
  "is_return",
  "reopen_order",
  "return_against",
  "column_break_17",
  "company",
  "posting_date",
  "posting_time",
  "set_posting_time",
  "amended_from",
  "more_info",
  "transaction_type",
  "order_type",
  "pick_list",
  "more_info_cb_1",
  "project",
  "more_info_cb_2",
  "campaign",
  "more_info_cb_3",
  "inter_company_reference",
  "source",
  "tax_id",
  "tax_cnic",
  "tax_strn",
  "section_break1",
  "sales_team",
  "sec_applies_to",
  "applies_to_variant_of",
  "applies_to_variant_of_name",
  "applies_to_item",
  "column_break_54",
  "applies_to_item_name",
  "currency_and_price_list",
  "currency",
  "conversion_rate",
  "col_break23",
  "selling_price_list",
  "price_list_currency",
  "plc_conversion_rate",
  "column_break_68",
  "ignore_pricing_rule",
  "sec_warehouse",
  "set_warehouse",
  "col_break_warehouse",
  "to_warehouse",
  "auto_select_batches",
  "items_section",
  "scan_barcode",
  "items",
  "packing_list",
  "packed_items",
  "product_bundle_help",
  "pricing_rule_details",
  "pricing_rules",
  "section_break_31",
  "total_qty",
  "column_break_84",
  "total_alt_uom_qty",
  "column_break_86",
  "total_net_weight",
  "section_break_84",
  "total",
  "base_total",
  "column_break_33",
  "total_before_discount",
  "base_total_before_discount",
  "column_break_90",
  "total_discount",
  "base_total_discount",
  "taxes_section",
  "taxes_and_charges",
  "has_stin",
  "column_break_91",
  "tax_category",
  "column_break_39",
  "shipping_rule",
  "section_break_41",
  "taxes",
  "sec_tax_breakup",
  "other_charges_calculation",
  "tax_exclusive_totals_section",
  "tax_exclusive_total",
  "base_tax_exclusive_total",
  "column_break_98",
  "tax_exclusive_total_before_discount",
  "base_tax_exclusive_total_before_discount",
  "column_break_101",
  "tax_exclusive_total_discount",
  "base_tax_exclusive_total_discount",
  "net_totals_section",
  "net_total",
  "base_net_total",
  "column_break_105",
  "taxable_total",
  "base_taxable_total",
  "section_break_44",
  "total_taxes_and_charges",
  "base_total_taxes_and_charges",
  "column_break_110",
  "total_discount_after_taxes",
  "base_total_discount_after_taxes",
  "column_break_47",
  "total_after_taxes",
  "base_total_after_taxes",
  "section_break_49",
  "apply_discount_on",
  "column_break_130",
  "additional_discount_percentage",
  "column_break_51",
  "discount_amount",
  "base_discount_amount",
  "totals",
  "grand_total",
  "base_grand_total",
  "column_break3",
  "rounded_total",
  "base_rounded_total",
  "section_break_128",
  "in_words",
  "base_in_words",
  "col_break_131",
  "rounding_adjustment",
  "base_rounding_adjustment",
  "address_and_contact_tab",
  "sec_address",
  "customer_address",
  "address_display",
  "cb_1",
  "shipping_address_name",
  "shipping_address",
  "customer_group",
  "territory",
  "cb_2",
  "company_address",
  "company_address_display",
  "sec_contact",
  "contact_person",
  "contact_display",
  "cb_3",
  "contact_phone",
  "contact_mobile",
  "contact_email",
  "terms_tab",
  "tc_name",
  "terms",
  "transporter_info_tab",
  "transporter",
  "transporter_name",
  "driver",
  "driver_name",
  "cb_4",
  "vehicle_no",
  "lr_no",
  "lr_date",
  "section_break_164",
  "instructions",
<<<<<<< HEAD
  "print_settings_tab",
=======
  "accounting_dimensions_section",
  "dimension_col_break",
  "printing_details",
>>>>>>> 27388579
  "letter_head",
  "group_same_items",
  "print_without_amount",
  "cb_6",
  "select_print_heading",
  "language",
  "status_tab",
  "status",
  "sec_billing",
  "per_completed",
  "cb_7",
  "per_billed",
  "per_returned",
  "sec_installation",
  "installation_status",
  "cb_8",
  "per_installed",
  "excise_page",
  "sec_subscription",
  "auto_repeat",
  "commission_tab",
  "sales_partner",
  "cb_9",
  "commission_rate",
  "cb_10",
  "total_commission"
 ],
 "fields": [
  {
   "allow_on_submit": 1,
   "default": "{customer_name}",
   "fieldname": "title",
   "fieldtype": "Data",
   "hidden": 1,
   "label": "Title",
   "no_copy": 1,
   "print_hide": 1
  },
  {
   "fieldname": "naming_series",
   "fieldtype": "Select",
   "hidden": 1,
   "label": "Series",
   "no_copy": 1,
   "oldfieldname": "naming_series",
   "oldfieldtype": "Select",
   "options": "DN-",
   "print_hide": 1,
   "set_only_once": 1
  },
  {
   "fieldname": "customer",
   "fieldtype": "Link",
   "in_global_search": 1,
   "in_standard_filter": 1,
   "label": "Customer",
   "oldfieldname": "customer",
   "oldfieldtype": "Link",
   "options": "Customer",
   "print_hide": 1,
   "reqd": 1,
   "search_index": 1
  },
  {
   "bold": 1,
   "depends_on": "eval:doc.customer && doc.customer_name != doc.customer",
   "fetch_from": "customer.customer_name",
   "fieldname": "customer_name",
   "fieldtype": "Data",
   "in_global_search": 1,
   "label": "Customer Name",
   "read_only": 1
  },
  {
   "fieldname": "column_break1",
   "fieldtype": "Column Break",
   "oldfieldtype": "Column Break"
  },
  {
   "fieldname": "amended_from",
   "fieldtype": "Link",
   "ignore_user_permissions": 1,
   "label": "Amended From",
   "no_copy": 1,
   "oldfieldname": "amended_from",
   "oldfieldtype": "Data",
   "options": "Delivery Note",
   "print_hide": 1,
   "print_width": "150px",
   "read_only": 1,
   "width": "150px"
  },
  {
   "fieldname": "company",
   "fieldtype": "Link",
   "in_standard_filter": 1,
   "label": "Company",
   "oldfieldname": "company",
   "oldfieldtype": "Link",
   "options": "Company",
   "print_hide": 1,
   "print_width": "150px",
   "remember_last_selected_value": 1,
   "reqd": 1,
   "width": "150px"
  },
  {
   "default": "Today",
   "fieldname": "posting_date",
   "fieldtype": "Date",
   "in_list_view": 1,
   "in_standard_filter": 1,
   "label": "Delivery Date",
   "no_copy": 1,
   "oldfieldname": "posting_date",
   "oldfieldtype": "Date",
   "print_width": "100px",
   "reqd": 1,
   "search_index": 1,
   "width": "100px"
  },
  {
   "default": "Now",
   "fieldname": "posting_time",
   "fieldtype": "Time",
   "label": "Delivery Time",
   "no_copy": 1,
   "oldfieldname": "posting_time",
   "oldfieldtype": "Time",
   "print_hide": 1,
   "print_width": "100px",
   "reqd": 1,
   "width": "100px"
  },
  {
   "default": "0",
   "depends_on": "eval:doc.docstatus==0",
   "fieldname": "set_posting_time",
   "fieldtype": "Check",
   "label": "Edit Posting Date and Time",
   "no_copy": 1,
   "print_hide": 1
  },
  {
   "default": "0",
   "fieldname": "is_return",
   "fieldtype": "Check",
   "in_standard_filter": 1,
   "label": "Is Return",
   "no_copy": 1,
   "print_hide": 1,
   "read_only": 1,
   "search_index": 1
  },
  {
   "depends_on": "is_return",
   "fieldname": "return_against",
   "fieldtype": "Link",
   "label": "Return Against Delivery Note",
   "no_copy": 1,
   "options": "Delivery Note",
   "print_hide": 1,
   "read_only": 1
  },
  {
   "allow_on_submit": 1,
   "fieldname": "po_no",
   "fieldtype": "Data",
   "in_standard_filter": 1,
   "label": "Customer's Purchase Order No",
   "no_copy": 1,
   "oldfieldname": "po_no",
   "oldfieldtype": "Data",
   "print_hide": 1,
   "print_width": "100px",
   "width": "100px"
  },
  {
   "fieldname": "column_break_17",
   "fieldtype": "Column Break"
  },
  {
   "allow_on_submit": 1,
   "depends_on": "po_no",
   "fieldname": "po_date",
   "fieldtype": "Date",
   "label": "Customer's Purchase Order Date",
   "oldfieldname": "po_date",
   "oldfieldtype": "Data",
   "print_hide": 1,
   "print_width": "100px",
   "width": "100px"
  },
  {
   "allow_on_submit": 1,
   "fieldname": "shipping_address_name",
   "fieldtype": "Link",
   "label": "Shipping Address Name",
   "options": "Address",
   "print_hide": 1
  },
  {
   "allow_on_submit": 1,
   "fieldname": "shipping_address",
   "fieldtype": "Small Text",
   "label": "Shipping Address",
   "print_hide": 1,
   "read_only": 1
  },
  {
   "allow_on_submit": 1,
   "fieldname": "contact_person",
   "fieldtype": "Link",
   "label": "Contact Person",
   "options": "Contact",
   "print_hide": 1
  },
  {
   "allow_on_submit": 1,
   "fieldname": "contact_display",
   "fieldtype": "Data",
   "in_global_search": 1,
   "label": "Contact Name",
   "read_only": 1
  },
  {
   "allow_on_submit": 1,
   "fieldname": "contact_mobile",
   "fieldtype": "Data",
   "label": "Mobile No",
   "read_only": 1
  },
  {
   "allow_on_submit": 1,
   "fieldname": "contact_email",
   "fieldtype": "Data",
   "label": "Contact Email",
   "options": "Email",
   "print_hide": 1,
   "read_only": 1
  },
  {
   "allow_on_submit": 1,
   "fieldname": "customer_address",
   "fieldtype": "Link",
   "label": "Billing Address Name",
   "options": "Address",
   "print_hide": 1
  },
  {
   "fetch_from": "customer.tax_id",
   "fieldname": "tax_id",
   "fieldtype": "Data",
   "hidden": 1,
   "label": "Tax Id",
   "read_only": 1
  },
  {
   "allow_on_submit": 1,
   "fieldname": "address_display",
   "fieldtype": "Small Text",
   "label": "Billing Address",
   "read_only": 1
  },
  {
   "allow_on_submit": 1,
   "fieldname": "company_address",
   "fieldtype": "Link",
   "label": "Company Address Name",
   "options": "Address"
  },
  {
   "allow_on_submit": 1,
   "fieldname": "company_address_display",
   "fieldtype": "Small Text",
   "label": "Company Address",
   "read_only": 1
  },
  {
   "collapsible": 1,
   "fieldname": "currency_and_price_list",
   "fieldtype": "Section Break",
   "label": "Currency and Price List",
   "options": "fa fa-tag"
  },
  {
   "fieldname": "currency",
   "fieldtype": "Link",
   "label": "Currency",
   "oldfieldname": "currency",
   "oldfieldtype": "Select",
   "options": "Currency",
   "print_hide": 1,
   "reqd": 1
  },
  {
   "description": "Rate at which customer's currency is converted to company's base currency",
   "fieldname": "conversion_rate",
   "fieldtype": "Float",
   "label": "Exchange Rate",
   "oldfieldname": "conversion_rate",
   "oldfieldtype": "Currency",
   "precision": "9",
   "print_hide": 1,
   "reqd": 1
  },
  {
   "fieldname": "col_break23",
   "fieldtype": "Column Break"
  },
  {
   "fieldname": "selling_price_list",
   "fieldtype": "Link",
   "label": "Price List",
   "oldfieldname": "price_list_name",
   "oldfieldtype": "Select",
   "options": "Price List",
   "print_hide": 1,
   "reqd": 1
  },
  {
   "fieldname": "price_list_currency",
   "fieldtype": "Link",
   "label": "Price List Currency",
   "options": "Currency",
   "print_hide": 1,
   "read_only": 1,
   "reqd": 1
  },
  {
   "description": "Rate at which Price list currency is converted to company's base currency",
   "fieldname": "plc_conversion_rate",
   "fieldtype": "Float",
   "label": "Price List Exchange Rate",
   "precision": "9",
   "print_hide": 1,
   "reqd": 1
  },
  {
   "default": "0",
   "fieldname": "ignore_pricing_rule",
   "fieldtype": "Check",
   "label": "Ignore Pricing Rule",
   "no_copy": 1,
   "permlevel": 1,
   "print_hide": 1
  },
  {
   "fieldname": "sec_warehouse",
   "fieldtype": "Section Break"
  },
  {
   "fieldname": "set_warehouse",
   "fieldtype": "Link",
   "ignore_user_permissions": 1,
   "label": "Set Source Warehouse",
   "options": "Warehouse",
   "print_hide": 1
  },
  {
   "fieldname": "col_break_warehouse",
   "fieldtype": "Column Break"
  },
  {
   "description": "Required only when delivering for demo purposes.",
   "fieldname": "to_warehouse",
   "fieldtype": "Link",
   "hidden": 1,
   "ignore_user_permissions": 1,
   "label": "Set Target Warehouse",
   "no_copy": 1,
   "oldfieldname": "to_warehouse",
   "oldfieldtype": "Link",
   "options": "Warehouse",
   "print_hide": 1
  },
  {
   "fieldname": "items_section",
   "fieldtype": "Section Break",
   "oldfieldtype": "Section Break",
   "options": "fa fa-shopping-cart"
  },
  {
   "fieldname": "scan_barcode",
   "fieldtype": "Data",
   "label": "Scan Barcode"
  },
  {
   "allow_bulk_edit": 1,
   "fieldname": "items",
   "fieldtype": "Table",
   "label": "Items",
   "oldfieldname": "delivery_note_details",
   "oldfieldtype": "Table",
   "options": "Delivery Note Item",
   "reqd": 1
  },
  {
   "collapsible": 1,
   "fieldname": "pricing_rule_details",
   "fieldtype": "Section Break",
   "label": "Pricing Rules"
  },
  {
   "fieldname": "pricing_rules",
   "fieldtype": "Table",
   "label": "Pricing Rule Detail",
   "options": "Pricing Rule Detail",
   "read_only": 1
  },
  {
   "collapsible": 1,
   "collapsible_depends_on": "packed_items",
   "fieldname": "packing_list",
   "fieldtype": "Section Break",
   "label": "Packing List",
   "oldfieldtype": "Section Break",
   "options": "fa fa-suitcase",
   "print_hide": 1
  },
  {
   "fieldname": "packed_items",
   "fieldtype": "Table",
   "label": "Packed Items",
   "oldfieldname": "packing_details",
   "oldfieldtype": "Table",
   "options": "Packed Item",
   "print_hide": 1,
   "read_only": 1
  },
  {
   "fieldname": "product_bundle_help",
   "fieldtype": "HTML",
   "label": "Product Bundle Help",
   "print_hide": 1
  },
  {
   "fieldname": "section_break_31",
   "fieldtype": "Section Break"
  },
  {
   "fieldname": "total_qty",
   "fieldtype": "Float",
   "in_list_view": 1,
   "label": "Total Quantity",
   "read_only": 1
  },
  {
   "fieldname": "base_total",
   "fieldtype": "Currency",
   "force_currency_symbol": 1,
   "label": "Total (Company Currency)",
   "options": "Company:company:default_currency",
   "print_hide": 1,
   "read_only": 1
  },
  {
   "depends_on": "eval:doc.net_total != doc.total",
   "fieldname": "base_net_total",
   "fieldtype": "Currency",
   "force_currency_symbol": 1,
   "label": "Net Total (Company Currency)",
   "oldfieldname": "net_total",
   "oldfieldtype": "Currency",
   "options": "Company:company:default_currency",
   "print_hide": 1,
   "print_width": "150px",
   "read_only": 1,
   "width": "150px"
  },
  {
   "fieldname": "column_break_33",
   "fieldtype": "Column Break"
  },
  {
   "fieldname": "total",
   "fieldtype": "Currency",
   "label": "Total",
   "options": "currency",
   "read_only": 1
  },
  {
   "depends_on": "eval:doc.net_total != doc.total",
   "fieldname": "net_total",
   "fieldtype": "Currency",
   "label": "Net Total",
   "options": "currency",
   "print_hide": 1,
   "read_only": 1
  },
  {
   "depends_on": "total_net_weight",
   "fieldname": "total_net_weight",
   "fieldtype": "Float",
   "label": "Total Net Weight",
   "print_hide": 1,
   "read_only": 1
  },
  {
   "fieldname": "taxes_section",
   "fieldtype": "Section Break",
   "label": "Taxes and Charges",
   "oldfieldtype": "Section Break",
   "options": "fa fa-money"
  },
  {
   "fieldname": "tax_category",
   "fieldtype": "Link",
   "label": "Tax Category",
   "options": "Tax Category",
   "print_hide": 1
  },
  {
   "fieldname": "column_break_39",
   "fieldtype": "Column Break"
  },
  {
   "fieldname": "shipping_rule",
   "fieldtype": "Link",
   "label": "Shipping Rule",
   "oldfieldtype": "Button",
   "options": "Shipping Rule",
   "print_hide": 1
  },
  {
   "fieldname": "section_break_41",
   "fieldtype": "Section Break"
  },
  {
   "fieldname": "taxes_and_charges",
   "fieldtype": "Link",
   "label": "Sales Taxes and Charges Template",
   "oldfieldname": "charge",
   "oldfieldtype": "Link",
   "options": "Sales Taxes and Charges Template",
   "print_hide": 1
  },
  {
   "fieldname": "taxes",
   "fieldtype": "Table",
   "label": "Sales Taxes and Charges",
   "oldfieldname": "other_charges",
   "oldfieldtype": "Table",
   "options": "Sales Taxes and Charges"
  },
  {
   "collapsible": 1,
   "fieldname": "sec_tax_breakup",
   "fieldtype": "Section Break",
   "label": "Tax Breakup"
  },
  {
   "fieldname": "other_charges_calculation",
   "fieldtype": "Long Text",
   "label": "Taxes and Charges Calculation",
   "no_copy": 1,
   "oldfieldtype": "HTML",
   "print_hide": 1,
   "read_only": 1
  },
  {
   "fieldname": "section_break_44",
   "fieldtype": "Section Break"
  },
  {
   "fieldname": "base_total_taxes_and_charges",
   "fieldtype": "Currency",
   "force_currency_symbol": 1,
   "label": "Total Taxes and Charges (Company Currency)",
   "oldfieldname": "other_charges_total",
   "oldfieldtype": "Currency",
   "options": "Company:company:default_currency",
   "print_hide": 1,
   "print_width": "150px",
   "read_only": 1,
   "width": "150px"
  },
  {
   "fieldname": "column_break_47",
   "fieldtype": "Column Break"
  },
  {
   "fieldname": "total_taxes_and_charges",
   "fieldtype": "Currency",
   "label": "Total Taxes and Charges",
   "options": "currency",
   "print_hide": 1,
   "read_only": 1
  },
  {
   "collapsible": 1,
   "collapsible_depends_on": "discount_amount",
   "fieldname": "section_break_49",
   "fieldtype": "Section Break",
   "label": "Additional Discount"
  },
  {
   "default": "Grand Total",
   "fieldname": "apply_discount_on",
   "fieldtype": "Select",
   "label": "Apply Additional Discount On",
   "options": "\nGrand Total\nNet Total",
   "print_hide": 1
  },
  {
   "fieldname": "base_discount_amount",
   "fieldtype": "Currency",
   "force_currency_symbol": 1,
   "label": "Additional Discount Amount (Company Currency)",
   "options": "Company:company:default_currency",
   "print_hide": 1,
   "read_only": 1
  },
  {
   "fieldname": "column_break_51",
   "fieldtype": "Column Break"
  },
  {
   "fieldname": "additional_discount_percentage",
   "fieldtype": "Percent",
   "label": "Additional Discount Percentage",
   "print_hide": 1
  },
  {
   "fieldname": "discount_amount",
   "fieldtype": "Currency",
   "label": "Additional Discount Amount",
   "options": "currency",
   "print_hide": 1
  },
  {
   "fieldname": "totals",
   "fieldtype": "Section Break",
   "oldfieldtype": "Section Break",
   "options": "fa fa-money"
  },
  {
   "fieldname": "base_grand_total",
   "fieldtype": "Currency",
   "force_currency_symbol": 1,
   "label": "Grand Total (Company Currency)",
   "oldfieldname": "grand_total",
   "oldfieldtype": "Currency",
   "options": "Company:company:default_currency",
   "print_hide": 1,
   "print_width": "150px",
   "read_only": 1,
   "width": "150px"
  },
  {
   "fieldname": "base_rounding_adjustment",
   "fieldtype": "Currency",
   "force_currency_symbol": 1,
   "label": "Rounding Adjustment (Company Currency)",
   "no_copy": 1,
   "options": "Company:company:default_currency",
   "print_hide": 1,
   "read_only": 1
  },
  {
   "fieldname": "base_rounded_total",
   "fieldtype": "Currency",
   "force_currency_symbol": 1,
   "label": "Rounded Total (Company Currency)",
   "oldfieldname": "rounded_total",
   "oldfieldtype": "Currency",
   "options": "Company:company:default_currency",
   "print_hide": 1,
   "print_width": "150px",
   "read_only": 1,
   "width": "150px"
  },
  {
   "fieldname": "base_in_words",
   "fieldtype": "Data",
   "label": "In Words (Company Currency)",
   "oldfieldname": "in_words",
   "oldfieldtype": "Data",
   "print_hide": 1,
   "print_width": "200px",
   "read_only": 1,
   "width": "200px"
  },
  {
   "fieldname": "column_break3",
   "fieldtype": "Column Break",
   "oldfieldtype": "Column Break"
  },
  {
   "fieldname": "grand_total",
   "fieldtype": "Currency",
   "label": "Grand Total",
   "oldfieldname": "grand_total_export",
   "oldfieldtype": "Currency",
   "options": "currency",
   "print_width": "150px",
   "read_only": 1,
   "width": "150px"
  },
  {
   "fieldname": "rounding_adjustment",
   "fieldtype": "Currency",
   "label": "Rounding Adjustment",
   "no_copy": 1,
   "options": "currency",
   "print_hide": 1,
   "read_only": 1
  },
  {
   "bold": 1,
   "fieldname": "rounded_total",
   "fieldtype": "Currency",
   "label": "Rounded Total",
   "oldfieldname": "rounded_total_export",
   "oldfieldtype": "Currency",
   "options": "currency",
   "print_width": "150px",
   "read_only": 1,
   "width": "150px"
  },
  {
   "fieldname": "in_words",
   "fieldtype": "Data",
   "label": "In Words",
   "oldfieldname": "in_words_export",
   "oldfieldtype": "Data",
   "print_hide": 1,
   "print_width": "150px",
   "read_only": 1,
   "width": "150px"
  },
  {
   "fieldname": "tc_name",
   "fieldtype": "Link",
   "label": "Terms",
   "options": "Terms and Conditions",
   "print_hide": 1
  },
  {
   "fieldname": "terms",
   "fieldtype": "Text Editor",
   "label": "Terms and Conditions"
  },
  {
   "fieldname": "transporter",
   "fieldtype": "Link",
   "ignore_user_permissions": 1,
   "label": "Transporter",
   "options": "Supplier",
   "print_hide": 1
  },
  {
   "fieldname": "driver",
   "fieldtype": "Link",
   "label": "Driver",
   "options": "Driver",
   "print_hide": 1
  },
  {
   "fieldname": "lr_no",
   "fieldtype": "Data",
   "label": "Transport Receipt No",
   "print_hide": 1
  },
  {
   "fieldname": "vehicle_no",
   "fieldtype": "Data",
   "label": "Vehicle No",
   "print_hide": 1
  },
  {
   "fetch_from": "transporter.name",
   "fieldname": "transporter_name",
   "fieldtype": "Data",
   "label": "Transporter Name",
   "print_hide": 1,
   "read_only": 1
  },
  {
   "fetch_from": "driver.full_name",
   "fieldname": "driver_name",
   "fieldtype": "Data",
   "label": "Driver Name",
   "print_hide": 1
  },
  {
   "fieldname": "lr_date",
   "fieldtype": "Date",
   "label": "Transport Receipt Date",
   "print_hide": 1
  },
  {
   "collapsible": 1,
   "fieldname": "more_info",
   "fieldtype": "Section Break",
   "label": "More Information",
   "oldfieldtype": "Section Break",
   "options": "fa fa-file-text",
   "print_hide": 1
  },
  {
   "fieldname": "project",
   "fieldtype": "Link",
   "label": "Project",
   "oldfieldname": "project",
   "oldfieldtype": "Link",
   "options": "Project",
   "search_index": 1
  },
  {
   "fieldname": "campaign",
   "fieldtype": "Link",
   "label": "Campaign",
   "oldfieldname": "campaign",
   "oldfieldtype": "Link",
   "options": "Campaign",
   "print_hide": 1,
   "read_only": 1
  },
  {
   "fieldname": "source",
   "fieldtype": "Link",
   "hidden": 1,
   "label": "Source",
   "oldfieldname": "source",
   "oldfieldtype": "Select",
   "options": "Lead Source",
   "print_hide": 1
  },
  {
   "fieldname": "per_billed",
   "fieldtype": "Percent",
   "label": "% Billed",
   "no_copy": 1,
   "print_hide": 1,
   "read_only": 1
  },
  {
   "fieldname": "customer_group",
   "fieldtype": "Link",
   "hidden": 1,
   "label": "Customer Group",
   "options": "Customer Group",
   "print_hide": 1
  },
  {
   "allow_on_submit": 1,
   "fieldname": "territory",
   "fieldtype": "Link",
   "hidden": 1,
   "label": "Territory",
   "options": "Territory",
   "print_hide": 1
  },
  {
   "allow_on_submit": 1,
   "fieldname": "letter_head",
   "fieldtype": "Link",
   "label": "Letter Head",
   "options": "Letter Head",
   "print_hide": 1
  },
  {
   "allow_on_submit": 1,
   "fieldname": "select_print_heading",
   "fieldtype": "Link",
   "label": "Print Heading",
   "no_copy": 1,
   "options": "Print Heading",
   "print_hide": 1,
   "report_hide": 1
  },
  {
   "fieldname": "language",
   "fieldtype": "Data",
   "label": "Print Language",
   "print_hide": 1,
   "read_only": 1
  },
  {
   "allow_on_submit": 1,
   "default": "0",
   "fieldname": "print_without_amount",
   "fieldtype": "Check",
   "label": "Print Without Amount",
   "print_hide": 1
  },
  {
   "allow_on_submit": 1,
   "default": "0",
   "fieldname": "group_same_items",
   "fieldtype": "Check",
   "label": "Group same items",
   "print_hide": 1
  },
  {
   "fieldname": "status",
   "fieldtype": "Select",
   "in_list_view": 1,
   "in_standard_filter": 1,
   "label": "Status",
   "no_copy": 1,
   "options": "Draft\nTo Bill\nCompleted\nReturn\nCancelled\nClosed",
   "print_hide": 1,
   "read_only": 1,
   "reqd": 1,
   "search_index": 1
  },
  {
   "fieldname": "per_installed",
   "fieldtype": "Percent",
   "label": "% Installed",
   "no_copy": 1,
   "print_hide": 1,
   "read_only": 1
  },
  {
   "fieldname": "installation_status",
   "fieldtype": "Select",
   "label": "Installation Status",
   "no_copy": 1,
   "options": "Not Installed\nInstalled",
   "print_hide": 1,
   "read_only": 1
  },
  {
   "fieldname": "excise_page",
   "fieldtype": "Data",
   "hidden": 1,
   "label": "Excise Page Number",
   "print_hide": 1
  },
  {
   "fieldname": "instructions",
   "fieldtype": "Text",
   "label": "Instructions"
  },
  {
   "fieldname": "auto_repeat",
   "fieldtype": "Link",
   "label": "Auto Repeat",
   "no_copy": 1,
   "options": "Auto Repeat",
   "print_hide": 1,
   "read_only": 1
  },
  {
   "fieldname": "sales_partner",
   "fieldtype": "Link",
   "label": "Sales Partner",
   "options": "Sales Partner",
   "print_hide": 1
  },
  {
   "fieldname": "commission_rate",
   "fieldtype": "Percent",
   "label": "Commission Rate (%)",
   "print_hide": 1
  },
  {
   "fieldname": "total_commission",
   "fieldtype": "Currency",
   "label": "Total Commission",
   "options": "Company:company:default_currency",
   "print_hide": 1
  },
  {
   "collapsible": 1,
   "collapsible_depends_on": "sales_team",
   "fieldname": "section_break1",
   "fieldtype": "Section Break",
   "label": "Sales Team",
   "print_hide": 1
  },
  {
   "allow_on_submit": 1,
   "fieldname": "sales_team",
   "fieldtype": "Table",
   "label": "Sales Team",
   "oldfieldname": "sales_team",
   "oldfieldtype": "Table",
   "options": "Sales Team",
   "print_hide": 1
  },
  {
   "fieldname": "pick_list",
   "fieldtype": "Link",
   "label": "Pick List",
   "options": "Pick List",
   "read_only": 1
  },
  {
   "fieldname": "remarks",
   "fieldtype": "Small Text",
   "in_global_search": 1,
   "in_standard_filter": 1,
   "label": "Remarks",
   "no_copy": 1,
   "print_hide": 1
  },
  {
   "default": "0",
   "depends_on": "is_return",
   "fieldname": "reopen_order",
   "fieldtype": "Check",
   "label": "Reopen Order",
   "search_index": 1
  },
  {
   "fieldname": "transaction_type",
   "fieldtype": "Link",
   "in_standard_filter": 1,
   "label": "Transaction Type",
   "options": "Transaction Type"
  },
  {
   "default": "Sales",
   "fetch_from": "transaction_type.order_type",
   "fieldname": "order_type",
   "fieldtype": "Select",
   "hidden": 1,
   "label": "Order Type",
   "options": "\nSales\nMaintenance\nShopping Cart",
   "print_hide": 1
  },
  {
   "fetch_from": "customer.tax_cnic",
   "fieldname": "tax_cnic",
   "fieldtype": "Data",
   "hidden": 1,
   "label": "CNIC",
   "read_only": 1
  },
  {
   "fetch_from": "customer.tax_strn",
   "fieldname": "tax_strn",
   "fieldtype": "Data",
   "hidden": 1,
   "label": "STRN",
   "read_only": 1
  },
  {
   "fieldname": "column_break_68",
   "fieldtype": "Column Break"
  },
  {
   "fieldname": "column_break_84",
   "fieldtype": "Column Break"
  },
  {
   "depends_on": "eval:doc.total_alt_uom_qty != doc.total_qty",
   "fieldname": "total_alt_uom_qty",
   "fieldtype": "Float",
   "label": "Total Contents Quantity",
   "read_only": 1
  },
  {
   "fieldname": "column_break_86",
   "fieldtype": "Column Break"
  },
  {
   "fieldname": "section_break_84",
   "fieldtype": "Section Break"
  },
  {
   "depends_on": "total_discount",
   "fieldname": "total_before_discount",
   "fieldtype": "Currency",
   "label": "Total Before Discount",
   "options": "currency",
   "print_hide": 1,
   "read_only": 1
  },
  {
   "depends_on": "total_discount",
   "fieldname": "base_total_before_discount",
   "fieldtype": "Currency",
   "force_currency_symbol": 1,
   "label": "Total Before Discount (Company Currency)",
   "options": "Company:company:default_currency",
   "print_hide": 1,
   "read_only": 1
  },
  {
   "fieldname": "column_break_90",
   "fieldtype": "Column Break"
  },
  {
   "depends_on": "total_discount",
   "fieldname": "total_discount",
   "fieldtype": "Currency",
   "label": "Total Discount",
   "options": "currency",
   "print_hide": 1,
   "read_only": 1
  },
  {
   "depends_on": "total_discount",
   "fieldname": "base_total_discount",
   "fieldtype": "Currency",
   "force_currency_symbol": 1,
   "label": "Total Discount (Company Currency)",
   "options": "Company:company:default_currency",
   "print_hide": 1,
   "read_only": 1
  },
  {
   "fieldname": "column_break_91",
   "fieldtype": "Column Break"
  },
  {
   "collapsible": 1,
   "fieldname": "tax_exclusive_totals_section",
   "fieldtype": "Section Break",
   "label": "Tax Exclusive Totals"
  },
  {
   "depends_on": "eval:doc.tax_exclusive_total != doc.total",
   "fieldname": "tax_exclusive_total",
   "fieldtype": "Currency",
   "label": "Tax Exclusive Total",
   "options": "currency",
   "print_hide": 1,
   "read_only": 1
  },
  {
   "depends_on": "eval:doc.tax_exclusive_total != doc.total",
   "fieldname": "base_tax_exclusive_total",
   "fieldtype": "Currency",
   "force_currency_symbol": 1,
   "label": "Tax Exclusive Total (Company Currency)",
   "options": "Company:company:default_currency",
   "print_hide": 1,
   "read_only": 1
  },
  {
   "fieldname": "column_break_98",
   "fieldtype": "Column Break"
  },
  {
   "depends_on": "total_discount",
   "fieldname": "tax_exclusive_total_before_discount",
   "fieldtype": "Currency",
   "label": "Tax Exclusive Total Before Discount",
   "options": "currency",
   "print_hide": 1,
   "read_only": 1
  },
  {
   "depends_on": "total_discount",
   "fieldname": "base_tax_exclusive_total_before_discount",
   "fieldtype": "Currency",
   "force_currency_symbol": 1,
   "label": "Tax Exclusive Total Before Discount (Company Currency)",
   "options": "Company:company:default_currency",
   "print_hide": 1,
   "read_only": 1
  },
  {
   "fieldname": "column_break_101",
   "fieldtype": "Column Break"
  },
  {
   "depends_on": "total_discount",
   "fieldname": "tax_exclusive_total_discount",
   "fieldtype": "Currency",
   "label": "Tax Exclusive Total Discount",
   "options": "currency",
   "print_hide": 1,
   "read_only": 1
  },
  {
   "depends_on": "total_discount",
   "fieldname": "base_tax_exclusive_total_discount",
   "fieldtype": "Currency",
   "force_currency_symbol": 1,
   "label": "Tax Exclusive Total Discount (Company Currency)",
   "options": "Company:company:default_currency",
   "print_hide": 1,
   "read_only": 1
  },
  {
   "collapsible": 1,
   "fieldname": "net_totals_section",
   "fieldtype": "Section Break",
   "label": "Net Totals"
  },
  {
   "fieldname": "column_break_105",
   "fieldtype": "Column Break"
  },
  {
   "depends_on": "eval:doc.taxable_total != doc.net_total",
   "fieldname": "taxable_total",
   "fieldtype": "Currency",
   "label": "Net Taxable Total",
   "options": "currency",
   "print_hide": 1,
   "read_only": 1
  },
  {
   "depends_on": "eval:doc.taxable_total != doc.net_total",
   "fieldname": "base_taxable_total",
   "fieldtype": "Currency",
   "force_currency_symbol": 1,
   "label": "Net Taxable Total (Company Currency)",
   "options": "Company:company:default_currency",
   "print_hide": 1,
   "read_only": 1
  },
  {
   "fieldname": "column_break_110",
   "fieldtype": "Column Break"
  },
  {
   "depends_on": "total_discount_after_taxes",
   "fieldname": "total_discount_after_taxes",
   "fieldtype": "Currency",
   "label": "Total Discount After Taxes",
   "options": "currency",
   "print_hide": 1,
   "read_only": 1
  },
  {
   "depends_on": "total_discount_after_taxes",
   "fieldname": "base_total_discount_after_taxes",
   "fieldtype": "Currency",
   "force_currency_symbol": 1,
   "label": "Total Discount After Taxes (Company Currency)",
   "options": "Company:company:default_currency",
   "print_hide": 1,
   "read_only": 1
  },
  {
   "depends_on": "total_discount_after_taxes",
   "fieldname": "total_after_taxes",
   "fieldtype": "Currency",
   "label": "Total After Taxes",
   "options": "currency",
   "print_hide": 1,
   "read_only": 1
  },
  {
   "depends_on": "total_discount_after_taxes",
   "fieldname": "base_total_after_taxes",
   "fieldtype": "Currency",
   "force_currency_symbol": 1,
   "label": "Total After Taxes (Company Currency)",
   "options": "Company:company:default_currency",
   "print_hide": 1,
   "read_only": 1
  },
  {
   "fieldname": "section_break_128",
   "fieldtype": "Section Break"
  },
  {
   "fieldname": "col_break_131",
   "fieldtype": "Column Break"
  },
  {
   "fieldname": "per_completed",
   "fieldtype": "Percent",
   "in_list_view": 1,
   "label": "% Billed + Returned",
   "no_copy": 1,
   "print_hide": 1,
   "read_only": 1
  },
  {
   "fieldname": "per_returned",
   "fieldtype": "Percent",
   "label": "% Returned",
   "no_copy": 1,
   "print_hide": 1,
   "read_only": 1
  },
  {
   "collapsible": 1,
   "collapsible_depends_on": "applies_to_item",
   "fieldname": "sec_applies_to",
   "fieldtype": "Section Break",
   "hidden": 1,
   "label": "Applies To"
  },
  {
   "depends_on": "eval:!doc.applies_to_item || doc.applies_to_item_name != doc.applies_to_item",
   "fetch_from": "applies_to_item.item_name",
   "fetch_if_empty": 1,
   "fieldname": "applies_to_item_name",
   "fieldtype": "Data",
   "label": "Applies to Item Name"
  },
  {
   "fieldname": "applies_to_item",
   "fieldtype": "Link",
   "in_standard_filter": 1,
   "label": "Applies to Item",
   "options": "Item"
  },
  {
   "fieldname": "more_info_cb_1",
   "fieldtype": "Column Break"
  },
  {
   "fieldname": "more_info_cb_2",
   "fieldtype": "Column Break"
  },
  {
   "allow_on_submit": 1,
   "depends_on": "eval:doc.received_by || doc.docstatus == 0",
   "fieldname": "received_by_type",
   "fieldtype": "Link",
   "hidden": 1,
   "label": "Received By Type",
   "options": "DocType"
  },
  {
   "allow_on_submit": 1,
   "depends_on": "received_by_type",
   "fieldname": "received_by",
   "fieldtype": "Dynamic Link",
   "hidden": 1,
   "label": "Received By",
   "options": "received_by_type"
  },
  {
   "allow_on_submit": 1,
   "fieldname": "contact_phone",
   "fieldtype": "Data",
   "label": "Phone No",
   "read_only": 1
  },
  {
   "depends_on": "eval: !doc.is_return && (doc.items || []).filter(d=>d.has_batch_no).length && doc.docstatus == 0",
   "fieldname": "auto_select_batches",
   "fieldtype": "Button",
   "label": "Auto Select Batches (FIFO)"
  },
  {
   "fieldname": "column_break_130",
   "fieldtype": "Column Break"
  },
  {
   "fieldname": "more_info_cb_3",
   "fieldtype": "Column Break"
  },
  {
   "fieldname": "column_break_54",
   "fieldtype": "Column Break"
  },
  {
   "default": "0",
   "fieldname": "has_stin",
   "fieldtype": "Check",
   "label": "Apply Taxes"
  },
  {
   "fetch_from": "applies_to_item.variant_of",
   "fieldname": "applies_to_variant_of",
   "fieldtype": "Link",
   "hidden": 1,
   "in_standard_filter": 1,
   "label": "Applies to Template",
   "options": "Item",
   "read_only": 1
  },
  {
   "fetch_from": "applies_to_variant_of.item_name",
   "fieldname": "applies_to_variant_of_name",
   "fieldtype": "Data",
   "hidden": 1,
   "label": "Applies to Template Name",
   "read_only": 1
  },
  {
   "fieldname": "inter_company_reference",
   "fieldtype": "Link",
   "label": "Inter Company Receipt Reference",
   "no_copy": 1,
   "options": "Purchase Receipt",
   "read_only": 1
  },
  {
<<<<<<< HEAD
   "fieldname": "address_and_contact_tab",
   "fieldtype": "Tab Break",
   "label": "Address and Contact"
  },
  {
   "fieldname": "sec_address",
   "fieldtype": "Section Break",
   "label": "Address"
  },
  {
   "fieldname": "cb_1",
   "fieldtype": "Column Break"
  },
  {
   "fieldname": "cb_2",
   "fieldtype": "Column Break"
  },
  {
   "fieldname": "sec_contact",
   "fieldtype": "Section Break",
   "label": "Contact"
  },
  {
   "fieldname": "cb_3",
   "fieldtype": "Column Break"
  },
  {
   "fieldname": "terms_tab",
   "fieldtype": "Tab Break",
   "label": "Terms"
  },
  {
   "fieldname": "transporter_info_tab",
   "fieldtype": "Tab Break",
   "label": "Transporter"
  },
  {
   "fieldname": "cb_4",
   "fieldtype": "Column Break"
  },
  {
   "fieldname": "print_settings_tab",
   "fieldtype": "Tab Break",
   "label": "Print Settings"
  },
  {
   "fieldname": "cb_6",
   "fieldtype": "Column Break"
  },
  {
   "fieldname": "status_tab",
   "fieldtype": "Tab Break",
   "label": "Status"
  },
  {
   "fieldname": "sec_billing",
   "fieldtype": "Section Break",
   "label": "Billing"
  },
  {
   "fieldname": "cb_7",
   "fieldtype": "Column Break"
  },
  {
   "fieldname": "sec_installation",
   "fieldtype": "Section Break",
   "label": "Installation"
  },
  {
   "fieldname": "cb_8",
   "fieldtype": "Column Break"
  },
  {
   "fieldname": "sec_subscription",
   "fieldtype": "Section Break",
   "label": "Subscription"
  },
  {
   "fieldname": "commission_tab",
   "fieldtype": "Tab Break",
   "hidden": 1,
   "label": "Commission",
   "print_hide": 1
  },
  {
   "fieldname": "cb_9",
   "fieldtype": "Column Break",
   "print_hide": 1
  },
  {
   "fieldname": "cb_10",
   "fieldtype": "Column Break",
   "print_hide": 1
  },
  {
   "fieldname": "section_break_164",
   "fieldtype": "Section Break"
=======
   "collapsible": 1,
   "fieldname": "accounting_dimensions_section",
   "fieldtype": "Section Break",
   "label": "Accounting Dimensions"
  },
  {
   "fieldname": "dimension_col_break",
   "fieldtype": "Column Break"
>>>>>>> 27388579
  }
 ],
 "icon": "fa fa-truck",
 "idx": 146,
 "is_submittable": 1,
 "modified": "2022-12-05 13:08:33.586765",
 "modified_by": "Administrator",
 "module": "Stock",
 "name": "Delivery Note",
 "naming_rule": "By \"Naming Series\" field",
 "owner": "Administrator",
 "permissions": [
  {
   "amend": 1,
   "cancel": 1,
   "create": 1,
   "delete": 1,
   "email": 1,
   "export": 1,
   "print": 1,
   "read": 1,
   "report": 1,
   "role": "Delivery User",
   "share": 1,
   "submit": 1,
   "write": 1
  },
  {
   "amend": 1,
   "cancel": 1,
   "create": 1,
   "delete": 1,
   "email": 1,
   "print": 1,
   "read": 1,
   "report": 1,
   "role": "Stock User",
   "share": 1,
   "submit": 1,
   "write": 1
  },
  {
   "amend": 1,
   "cancel": 1,
   "create": 1,
   "delete": 1,
   "email": 1,
   "export": 1,
   "print": 1,
   "read": 1,
   "report": 1,
   "role": "Accounts User",
   "share": 1,
   "submit": 1,
   "write": 1
  },
  {
   "email": 1,
   "export": 1,
   "print": 1,
   "read": 1,
   "report": 1,
   "role": "Cashier",
   "share": 1
  },
  {
   "email": 1,
   "export": 1,
   "print": 1,
   "read": 1,
   "report": 1,
   "role": "Sales User (Read Only)",
   "share": 1
  },
  {
   "email": 1,
   "export": 1,
   "print": 1,
   "read": 1,
   "report": 1,
   "role": "Sales User",
   "share": 1
  },
  {
   "export": 1,
   "print": 1,
   "read": 1,
   "report": 1,
   "role": "Auditor"
  },
  {
   "permlevel": 1,
   "read": 1,
   "role": "Stock Manager",
   "write": 1
  },
  {
   "export": 1,
   "permlevel": 1,
   "read": 1,
   "role": "Accounts User",
   "write": 1
  }
 ],
 "search_fields": "status,customer,customer_name, territory,base_grand_total",
 "show_name_in_global_search": 1,
 "sort_field": "posting_date",
 "sort_order": "DESC",
 "states": [],
 "timeline_field": "customer",
 "title_field": "title",
 "track_changes": 1,
 "track_seen": 1
}<|MERGE_RESOLUTION|>--- conflicted
+++ resolved
@@ -172,13 +172,7 @@
   "lr_date",
   "section_break_164",
   "instructions",
-<<<<<<< HEAD
   "print_settings_tab",
-=======
-  "accounting_dimensions_section",
-  "dimension_col_break",
-  "printing_details",
->>>>>>> 27388579
   "letter_head",
   "group_same_items",
   "print_without_amount",
@@ -197,6 +191,8 @@
   "cb_8",
   "per_installed",
   "excise_page",
+  "accounting_dimensions_section",
+  "dimension_col_break",
   "sec_subscription",
   "auto_repeat",
   "commission_tab",
@@ -1563,7 +1559,6 @@
    "read_only": 1
   },
   {
-<<<<<<< HEAD
    "fieldname": "address_and_contact_tab",
    "fieldtype": "Tab Break",
    "label": "Address and Contact"
@@ -1661,7 +1656,8 @@
   {
    "fieldname": "section_break_164",
    "fieldtype": "Section Break"
-=======
+  },
+  {
    "collapsible": 1,
    "fieldname": "accounting_dimensions_section",
    "fieldtype": "Section Break",
@@ -1670,7 +1666,6 @@
   {
    "fieldname": "dimension_col_break",
    "fieldtype": "Column Break"
->>>>>>> 27388579
   }
  ],
  "icon": "fa fa-truck",
