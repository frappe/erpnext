{
 "actions": [],
 "allow_auto_repeat": 1,
 "allow_import": 1,
 "autoname": "naming_series:",
 "creation": "2022-01-05 12:08:11.808587",
 "doctype": "DocType",
 "document_type": "Document",
 "engine": "InnoDB",
 "field_order": [
  "delivery_to_section",
  "column_break0",
  "title",
  "naming_series",
  "customer",
  "customer_name",
  "column_break1",
  "amended_from",
  "company",
  "posting_date",
  "posting_time",
  "set_posting_time",
  "is_return",
  "issue_credit_note",
  "return_against",
  "customer_po_details",
  "po_no",
  "column_break_17",
  "po_date",
  "section_break_18",
  "pick_list",
  "contact_info",
  "shipping_address_name",
  "shipping_address",
  "dispatch_address_name",
  "dispatch_address",
  "contact_person",
  "contact_display",
  "contact_mobile",
  "contact_email",
  "col_break21",
  "customer_address",
  "tax_id",
  "address_display",
  "company_address",
  "company_address_display",
  "currency_and_price_list",
  "currency",
  "conversion_rate",
  "col_break23",
  "selling_price_list",
  "price_list_currency",
  "plc_conversion_rate",
  "ignore_pricing_rule",
  "sec_warehouse",
  "set_warehouse",
  "col_break_warehouse",
  "set_target_warehouse",
  "items_section",
  "scan_barcode",
  "items",
  "serials_section",
  "serial_items",
  "pricing_rule_details",
  "pricing_rules",
  "packing_list",
  "packed_items",
  "product_bundle_help",
  "section_break_31",
  "total_qty",
  "base_total",
  "base_net_total",
  "column_break_33",
  "total_net_weight",
  "total",
  "net_total",
  "taxes_section",
  "tax_category",
  "column_break_39",
  "shipping_rule",
  "section_break_41",
  "taxes_and_charges",
  "taxes",
  "sec_tax_breakup",
  "other_charges_calculation",
  "section_break_44",
  "base_total_taxes_and_charges",
  "column_break_47",
  "total_taxes_and_charges",
  "section_break_49",
  "apply_discount_on",
  "base_discount_amount",
  "column_break_51",
  "additional_discount_percentage",
  "discount_amount",
  "totals",
  "base_grand_total",
  "base_rounding_adjustment",
  "base_rounded_total",
  "base_in_words",
  "column_break3",
  "grand_total",
  "rounding_adjustment",
  "rounded_total",
  "in_words",
  "disable_rounded_total",
  "terms_section_break",
  "tc_name",
  "terms",
  "transporter_info",
  "transporter",
  "driver",
  "lr_no",
  "vehicle_no",
  "col_break34",
  "transporter_name",
  "driver_name",
  "lr_date",
  "more_info",
  "project",
  "campaign",
  "source",
  "column_break5",
  "is_internal_customer",
  "represents_company",
  "inter_company_reference",
  "per_billed",
  "customer_group",
  "territory",
  "printing_details",
  "letter_head",
  "select_print_heading",
  "language",
  "column_break_88",
  "print_without_amount",
  "group_same_items",
  "section_break_83",
  "status",
  "per_installed",
  "installation_status",
  "column_break_89",
  "per_returned",
  "excise_page",
  "instructions",
  "subscription_section",
  "auto_repeat",
  "sales_team_section_break",
  "sales_partner",
  "column_break7",
  "amount_eligible_for_commission",
  "commission_rate",
  "total_commission",
  "section_break1",
  "sales_team"
 ],
 "fields": [
  {
   "fieldname": "delivery_to_section",
   "fieldtype": "Section Break",
   "label": "Delivery To",
   "options": "fa fa-user"
  },
  {
   "fieldname": "column_break0",
   "fieldtype": "Column Break",
   "oldfieldtype": "Column Break",
   "print_width": "50%",
   "width": "50%"
  },
  {
   "allow_on_submit": 1,
   "default": "{customer_name}",
   "fieldname": "title",
   "fieldtype": "Data",
   "hidden": 1,
   "label": "Title",
   "no_copy": 1,
   "print_hide": 1
  },
  {
   "fieldname": "naming_series",
   "fieldtype": "Select",
   "label": "Series",
   "no_copy": 1,
   "oldfieldname": "naming_series",
   "oldfieldtype": "Select",
   "options": "MAT-DN-.YYYY.-\nMAT-DN-RET-.YYYY.-",
   "print_hide": 1,
   "reqd": 1,
   "set_only_once": 1
  },
  {
   "fieldname": "customer",
   "fieldtype": "Link",
   "in_global_search": 1,
   "in_standard_filter": 1,
   "label": "Customer",
   "oldfieldname": "customer",
   "oldfieldtype": "Link",
   "options": "Customer",
   "print_hide": 1,
   "reqd": 1,
   "search_index": 1
  },
  {
   "bold": 1,
   "depends_on": "customer",
   "fetch_from": "customer.customer_name",
   "fieldname": "customer_name",
   "fieldtype": "Data",
   "in_global_search": 1,
   "label": "Customer Name",
   "read_only": 1
  },
  {
   "fieldname": "column_break1",
   "fieldtype": "Column Break",
   "oldfieldtype": "Column Break"
  },
  {
   "fieldname": "amended_from",
   "fieldtype": "Link",
   "ignore_user_permissions": 1,
   "label": "Amended From",
   "no_copy": 1,
   "oldfieldname": "amended_from",
   "oldfieldtype": "Data",
   "options": "Delivery Note",
   "print_hide": 1,
   "print_width": "150px",
   "read_only": 1,
   "width": "150px"
  },
  {
   "fieldname": "company",
   "fieldtype": "Link",
   "in_standard_filter": 1,
   "label": "Company",
   "oldfieldname": "company",
   "oldfieldtype": "Link",
   "options": "Company",
   "print_hide": 1,
   "print_width": "150px",
   "remember_last_selected_value": 1,
   "reqd": 1,
   "width": "150px"
  },
  {
   "default": "Today",
   "fieldname": "posting_date",
   "fieldtype": "Date",
   "label": "Date",
   "no_copy": 1,
   "oldfieldname": "posting_date",
   "oldfieldtype": "Date",
   "print_width": "100px",
   "reqd": 1,
   "search_index": 1,
   "width": "100px"
  },
  {
   "fieldname": "posting_time",
   "fieldtype": "Time",
   "label": "Posting Time",
   "oldfieldname": "posting_time",
   "oldfieldtype": "Time",
   "print_hide": 1,
   "print_width": "100px",
   "reqd": 1,
   "width": "100px"
  },
  {
   "default": "0",
   "depends_on": "eval:doc.docstatus==0",
   "fieldname": "set_posting_time",
   "fieldtype": "Check",
   "label": "Edit Posting Date and Time",
   "print_hide": 1
  },
  {
   "default": "0",
   "fieldname": "is_return",
   "fieldtype": "Check",
   "label": "Is Return",
   "no_copy": 1,
   "print_hide": 1,
   "read_only": 1
  },
  {
   "default": "0",
   "depends_on": "is_return",
   "fieldname": "issue_credit_note",
   "fieldtype": "Check",
   "label": "Issue Credit Note"
  },
  {
   "depends_on": "is_return",
   "fieldname": "return_against",
   "fieldtype": "Link",
   "label": "Return Against Delivery Note",
   "no_copy": 1,
   "options": "Delivery Note",
   "print_hide": 1,
   "read_only": 1
  },
  {
   "collapsible": 1,
   "fieldname": "customer_po_details",
   "fieldtype": "Section Break",
   "label": "Customer PO Details"
  },
  {
   "allow_on_submit": 1,
   "fieldname": "po_no",
   "fieldtype": "Small Text",
   "label": "Customer's Purchase Order No",
   "no_copy": 1,
   "oldfieldname": "po_no",
   "oldfieldtype": "Data",
   "print_hide": 1,
   "print_width": "100px",
   "width": "100px"
  },
  {
   "fieldname": "column_break_17",
   "fieldtype": "Column Break"
  },
  {
   "fieldname": "po_date",
   "fieldtype": "Date",
   "label": "Customer's Purchase Order Date",
   "oldfieldname": "po_date",
   "oldfieldtype": "Data",
   "print_hide": 1,
   "print_width": "100px",
   "width": "100px"
  },
  {
   "collapsible": 1,
   "depends_on": "customer",
   "fieldname": "contact_info",
   "fieldtype": "Section Break",
   "label": "Address and Contact",
   "options": "fa fa-bullhorn"
  },
  {
   "fieldname": "shipping_address_name",
   "fieldtype": "Link",
   "label": "Shipping Address",
   "options": "Address",
   "print_hide": 1
  },
  {
   "fieldname": "shipping_address",
   "fieldtype": "Small Text",
   "label": "Shipping Address",
   "read_only": 1
  },
  {
   "fieldname": "contact_person",
   "fieldtype": "Link",
   "label": "Contact Person",
   "options": "Contact",
   "print_hide": 1
  },
  {
   "fieldname": "contact_display",
   "fieldtype": "Small Text",
   "in_global_search": 1,
   "label": "Contact",
   "read_only": 1
  },
  {
   "fieldname": "contact_mobile",
   "fieldtype": "Small Text",
   "hidden": 1,
   "label": "Mobile No",
   "read_only": 1
  },
  {
   "fieldname": "contact_email",
   "fieldtype": "Data",
   "hidden": 1,
   "label": "Contact Email",
   "options": "Email",
   "print_hide": 1,
   "read_only": 1
  },
  {
   "fieldname": "col_break21",
   "fieldtype": "Column Break",
   "print_width": "50%",
   "width": "50%"
  },
  {
   "depends_on": "customer",
   "fieldname": "customer_address",
   "fieldtype": "Link",
   "label": "Billing Address Name",
   "options": "Address",
   "print_hide": 1
  },
  {
   "fieldname": "tax_id",
   "fieldtype": "Data",
   "label": "Tax Id",
   "read_only": 1
  },
  {
   "fieldname": "address_display",
   "fieldtype": "Small Text",
   "label": "Billing Address",
   "read_only": 1
  },
  {
   "fieldname": "company_address",
   "fieldtype": "Link",
   "label": "Company Address Name",
   "options": "Address"
  },
  {
   "fieldname": "company_address_display",
   "fieldtype": "Small Text",
   "label": "Company Address",
   "read_only": 1
  },
  {
   "collapsible": 1,
   "fieldname": "currency_and_price_list",
   "fieldtype": "Section Break",
   "label": "Currency and Price List",
   "options": "fa fa-tag"
  },
  {
   "fieldname": "currency",
   "fieldtype": "Link",
   "label": "Currency",
   "oldfieldname": "currency",
   "oldfieldtype": "Select",
   "options": "Currency",
   "print_hide": 1,
   "reqd": 1
  },
  {
   "description": "Rate at which customer's currency is converted to company's base currency",
   "fieldname": "conversion_rate",
   "fieldtype": "Float",
   "label": "Exchange Rate",
   "oldfieldname": "conversion_rate",
   "oldfieldtype": "Currency",
   "precision": "9",
   "print_hide": 1,
   "reqd": 1
  },
  {
   "fieldname": "col_break23",
   "fieldtype": "Column Break"
  },
  {
   "fieldname": "selling_price_list",
   "fieldtype": "Link",
   "label": "Price List",
   "oldfieldname": "price_list_name",
   "oldfieldtype": "Select",
   "options": "Price List",
   "print_hide": 1,
   "reqd": 1
  },
  {
   "fieldname": "price_list_currency",
   "fieldtype": "Link",
   "label": "Price List Currency",
   "options": "Currency",
   "print_hide": 1,
   "read_only": 1,
   "reqd": 1
  },
  {
   "description": "Rate at which Price list currency is converted to company's base currency",
   "fieldname": "plc_conversion_rate",
   "fieldtype": "Float",
   "label": "Price List Exchange Rate",
   "precision": "9",
   "print_hide": 1,
   "reqd": 1
  },
  {
   "default": "0",
   "fieldname": "ignore_pricing_rule",
   "fieldtype": "Check",
   "label": "Ignore Pricing Rule",
   "no_copy": 1,
   "permlevel": 1,
   "print_hide": 1
  },
  {
   "fieldname": "sec_warehouse",
   "fieldtype": "Section Break"
  },
  {
   "fieldname": "set_warehouse",
   "fieldtype": "Link",
   "label": "Set Source Warehouse",
   "options": "Warehouse",
   "print_hide": 1
  },
  {
   "fieldname": "col_break_warehouse",
   "fieldtype": "Column Break"
  },
  {
   "fieldname": "items_section",
   "fieldtype": "Section Break",
   "oldfieldtype": "Section Break",
   "options": "fa fa-shopping-cart"
  },
  {
   "fieldname": "scan_barcode",
   "fieldtype": "Data",
   "label": "Scan Barcode",
   "options": "Barcode"
  },
  {
   "allow_bulk_edit": 1,
   "fieldname": "items",
   "fieldtype": "Table",
   "label": "Items",
   "oldfieldname": "delivery_note_details",
   "oldfieldtype": "Table",
   "options": "Delivery Note Item",
   "reqd": 1
  },
  {
   "fieldname": "pricing_rule_details",
   "fieldtype": "Section Break",
   "label": "Pricing Rules"
  },
  {
   "fieldname": "pricing_rules",
   "fieldtype": "Table",
   "label": "Pricing Rule Detail",
   "options": "Pricing Rule Detail",
   "read_only": 1
  },
  {
   "collapsible": 1,
   "collapsible_depends_on": "packed_items",
   "depends_on": "packed_items",
   "fieldname": "packing_list",
   "fieldtype": "Section Break",
   "label": "Packing List",
   "oldfieldtype": "Section Break",
   "options": "fa fa-suitcase",
   "print_hide": 1
  },
  {
   "depends_on": "packed_items",
   "fieldname": "packed_items",
   "fieldtype": "Table",
   "label": "Packed Items",
   "oldfieldname": "packing_details",
   "oldfieldtype": "Table",
   "options": "Packed Item",
   "print_hide": 1
  },
  {
   "fieldname": "product_bundle_help",
   "fieldtype": "HTML",
   "label": "Product Bundle Help",
   "print_hide": 1
  },
  {
   "fieldname": "section_break_31",
   "fieldtype": "Section Break"
  },
  {
   "fieldname": "total_qty",
   "fieldtype": "Float",
   "label": "Total Quantity",
   "read_only": 1
  },
  {
   "fieldname": "base_total",
   "fieldtype": "Currency",
   "label": "Total (Company Currency)",
   "options": "Company:company:default_currency",
   "print_hide": 1,
   "read_only": 1
  },
  {
   "fieldname": "base_net_total",
   "fieldtype": "Currency",
   "label": "Net Total (Company Currency)",
   "oldfieldname": "net_total",
   "oldfieldtype": "Currency",
   "options": "Company:company:default_currency",
   "print_hide": 1,
   "print_width": "150px",
   "read_only": 1,
   "width": "150px"
  },
  {
   "fieldname": "column_break_33",
   "fieldtype": "Column Break"
  },
  {
   "fieldname": "total",
   "fieldtype": "Currency",
   "label": "Total",
   "options": "currency",
   "read_only": 1
  },
  {
   "fieldname": "net_total",
   "fieldtype": "Currency",
   "label": "Net Total",
   "options": "currency",
   "print_hide": 1,
   "read_only": 1
  },
  {
   "fieldname": "total_net_weight",
   "fieldtype": "Float",
   "label": "Total Net Weight",
   "print_hide": 1,
   "read_only": 1
  },
  {
   "fieldname": "taxes_section",
   "fieldtype": "Section Break",
   "label": "Taxes and Charges",
   "oldfieldtype": "Section Break",
   "options": "fa fa-money"
  },
  {
   "fieldname": "tax_category",
   "fieldtype": "Link",
   "label": "Tax Category",
   "options": "Tax Category",
   "print_hide": 1
  },
  {
   "fieldname": "column_break_39",
   "fieldtype": "Column Break"
  },
  {
   "fieldname": "shipping_rule",
   "fieldtype": "Link",
   "label": "Shipping Rule",
   "oldfieldtype": "Button",
   "options": "Shipping Rule",
   "print_hide": 1
  },
  {
   "fieldname": "section_break_41",
   "fieldtype": "Section Break"
  },
  {
   "description": "If you have created a standard template in Sales Taxes and Charges Template, select one and click on the button below.",
   "fieldname": "taxes_and_charges",
   "fieldtype": "Link",
   "label": "Sales Taxes and Charges Template",
   "oldfieldname": "charge",
   "oldfieldtype": "Link",
   "options": "Sales Taxes and Charges Template",
   "print_hide": 1
  },
  {
   "fieldname": "taxes",
   "fieldtype": "Table",
   "label": "Sales Taxes and Charges",
   "oldfieldname": "other_charges",
   "oldfieldtype": "Table",
   "options": "Sales Taxes and Charges"
  },
  {
   "collapsible": 1,
   "fieldname": "sec_tax_breakup",
   "fieldtype": "Section Break",
   "label": "Tax Breakup"
  },
  {
   "fieldname": "other_charges_calculation",
   "fieldtype": "Long Text",
   "label": "Taxes and Charges Calculation",
   "no_copy": 1,
   "oldfieldtype": "HTML",
   "print_hide": 1,
   "read_only": 1
  },
  {
   "fieldname": "section_break_44",
   "fieldtype": "Section Break"
  },
  {
   "fieldname": "base_total_taxes_and_charges",
   "fieldtype": "Currency",
   "label": "Total Taxes and Charges (Company Currency)",
   "oldfieldname": "other_charges_total",
   "oldfieldtype": "Currency",
   "options": "Company:company:default_currency",
   "print_hide": 1,
   "print_width": "150px",
   "read_only": 1,
   "width": "150px"
  },
  {
   "fieldname": "column_break_47",
   "fieldtype": "Column Break"
  },
  {
   "fieldname": "total_taxes_and_charges",
   "fieldtype": "Currency",
   "label": "Total Taxes and Charges",
   "options": "currency",
   "print_hide": 1,
   "read_only": 1
  },
  {
   "collapsible": 1,
   "collapsible_depends_on": "discount_amount",
   "fieldname": "section_break_49",
   "fieldtype": "Section Break",
   "label": "Additional Discount"
  },
  {
   "default": "Grand Total",
   "fieldname": "apply_discount_on",
   "fieldtype": "Select",
   "label": "Apply Additional Discount On",
   "options": "\nGrand Total\nNet Total",
   "print_hide": 1
  },
  {
   "fieldname": "base_discount_amount",
   "fieldtype": "Currency",
   "label": "Additional Discount Amount (Company Currency)",
   "options": "Company:company:default_currency",
   "print_hide": 1,
   "read_only": 1
  },
  {
   "fieldname": "column_break_51",
   "fieldtype": "Column Break"
  },
  {
   "fieldname": "additional_discount_percentage",
   "fieldtype": "Float",
   "label": "Additional Discount Percentage",
   "print_hide": 1
  },
  {
   "fieldname": "discount_amount",
   "fieldtype": "Currency",
   "label": "Additional Discount Amount",
   "options": "currency",
   "print_hide": 1
  },
  {
   "fieldname": "totals",
   "fieldtype": "Section Break",
   "oldfieldtype": "Section Break",
   "options": "fa fa-money"
  },
  {
   "fieldname": "base_grand_total",
   "fieldtype": "Currency",
   "label": "Grand Total (Company Currency)",
   "oldfieldname": "grand_total",
   "oldfieldtype": "Currency",
   "options": "Company:company:default_currency",
   "print_hide": 1,
   "print_width": "150px",
   "read_only": 1,
   "width": "150px"
  },
  {
   "depends_on": "eval:!doc.disable_rounded_total",
   "fieldname": "base_rounding_adjustment",
   "fieldtype": "Currency",
   "label": "Rounding Adjustment (Company Currency)",
   "no_copy": 1,
   "options": "Company:company:default_currency",
   "print_hide": 1,
   "read_only": 1
  },
  {
   "depends_on": "eval:!doc.disable_rounded_total",
   "fieldname": "base_rounded_total",
   "fieldtype": "Currency",
   "label": "Rounded Total (Company Currency)",
   "oldfieldname": "rounded_total",
   "oldfieldtype": "Currency",
   "options": "Company:company:default_currency",
   "print_hide": 1,
   "print_width": "150px",
   "read_only": 1,
   "width": "150px"
  },
  {
   "description": "In Words will be visible once you save the Delivery Note.",
   "fieldname": "base_in_words",
   "fieldtype": "Data",
   "label": "In Words (Company Currency)",
   "length": 240,
   "oldfieldname": "in_words",
   "oldfieldtype": "Data",
   "print_hide": 1,
   "print_width": "200px",
   "read_only": 1,
   "width": "200px"
  },
  {
   "fieldname": "column_break3",
   "fieldtype": "Column Break",
   "oldfieldtype": "Column Break"
  },
  {
   "fieldname": "grand_total",
   "fieldtype": "Currency",
   "in_list_view": 1,
   "label": "Grand Total",
   "oldfieldname": "grand_total_export",
   "oldfieldtype": "Currency",
   "options": "currency",
   "print_width": "150px",
   "read_only": 1,
   "width": "150px"
  },
  {
   "depends_on": "eval:!doc.disable_rounded_total",
   "fieldname": "rounding_adjustment",
   "fieldtype": "Currency",
   "label": "Rounding Adjustment",
   "no_copy": 1,
   "options": "currency",
   "print_hide": 1,
   "read_only": 1
  },
  {
   "bold": 1,
   "depends_on": "eval:!doc.disable_rounded_total",
   "fieldname": "rounded_total",
   "fieldtype": "Currency",
   "label": "Rounded Total",
   "oldfieldname": "rounded_total_export",
   "oldfieldtype": "Currency",
   "options": "currency",
   "print_width": "150px",
   "read_only": 1,
   "width": "150px"
  },
  {
   "description": "In Words (Export) will be visible once you save the Delivery Note.",
   "fieldname": "in_words",
   "fieldtype": "Data",
   "label": "In Words",
   "length": 240,
   "oldfieldname": "in_words_export",
   "oldfieldtype": "Data",
   "print_hide": 1,
   "print_width": "150px",
   "read_only": 1,
   "width": "150px"
  },
  {
   "collapsible": 1,
   "collapsible_depends_on": "terms",
   "fieldname": "terms_section_break",
   "fieldtype": "Section Break",
   "label": "Terms and Conditions",
   "oldfieldtype": "Section Break",
   "options": "fa fa-legal"
  },
  {
   "fieldname": "tc_name",
   "fieldtype": "Link",
   "label": "Terms",
   "oldfieldname": "tc_name",
   "oldfieldtype": "Link",
   "options": "Terms and Conditions",
   "print_hide": 1
  },
  {
   "fieldname": "terms",
   "fieldtype": "Text Editor",
   "label": "Terms and Conditions Details",
   "oldfieldname": "terms",
   "oldfieldtype": "Text Editor"
  },
  {
   "collapsible": 1,
   "collapsible_depends_on": "transporter",
   "fieldname": "transporter_info",
   "fieldtype": "Section Break",
   "label": "Transporter Info",
   "options": "fa fa-truck",
   "print_hide": 1
  },
  {
   "fieldname": "transporter",
   "fieldtype": "Link",
   "label": "Transporter",
   "options": "Supplier",
   "print_hide": 1,
   "print_width": "150px",
   "width": "150px"
  },
  {
   "fieldname": "driver",
   "fieldtype": "Link",
   "label": "Driver",
   "options": "Driver",
   "print_hide": 1
  },
  {
   "fieldname": "lr_no",
   "fieldtype": "Data",
   "label": "Transport Receipt No",
   "oldfieldname": "lr_no",
   "oldfieldtype": "Data",
   "print_hide": 1,
   "print_width": "100px",
   "width": "100px"
  },
  {
   "fieldname": "vehicle_no",
   "fieldtype": "Data",
   "label": "Vehicle No",
   "print_hide": 1
  },
  {
   "fieldname": "col_break34",
   "fieldtype": "Column Break",
   "print_width": "50%",
   "width": "50%"
  },
  {
   "fetch_from": "transporter.name",
   "fieldname": "transporter_name",
   "fieldtype": "Data",
   "label": "Transporter Name",
   "print_hide": 1,
   "read_only": 1
  },
  {
   "fetch_from": "driver.full_name",
   "fieldname": "driver_name",
   "fieldtype": "Data",
   "label": "Driver Name",
   "print_hide": 1
  },
  {
   "default": "Today",
   "fieldname": "lr_date",
   "fieldtype": "Date",
   "label": "Transport Receipt Date",
   "oldfieldname": "lr_date",
   "oldfieldtype": "Date",
   "print_hide": 1,
   "print_width": "100px",
   "width": "100px"
  },
  {
   "collapsible": 1,
   "fieldname": "more_info",
   "fieldtype": "Section Break",
   "label": "More Information",
   "oldfieldtype": "Section Break",
   "options": "fa fa-file-text",
   "print_hide": 1
  },
  {
   "description": "Track this Delivery Note against any Project",
   "fieldname": "project",
   "fieldtype": "Link",
   "label": "Project",
   "oldfieldname": "project",
   "oldfieldtype": "Link",
   "options": "Project"
  },
  {
   "fieldname": "campaign",
   "fieldtype": "Link",
   "label": "Campaign",
   "oldfieldname": "campaign",
   "oldfieldtype": "Link",
   "options": "Campaign",
   "print_hide": 1
  },
  {
   "fieldname": "source",
   "fieldtype": "Link",
   "label": "Source",
   "oldfieldname": "source",
   "oldfieldtype": "Select",
   "options": "Lead Source",
   "print_hide": 1
  },
  {
   "fieldname": "column_break5",
   "fieldtype": "Column Break",
   "oldfieldtype": "Column Break",
   "print_hide": 1,
   "print_width": "50%",
   "width": "50%"
  },
  {
   "fieldname": "per_billed",
   "fieldtype": "Percent",
   "label": "% Amount Billed",
   "no_copy": 1,
   "print_hide": 1,
   "read_only": 1
  },
  {
   "fieldname": "customer_group",
   "fieldtype": "Link",
   "hidden": 1,
   "label": "Customer Group",
   "options": "Customer Group",
   "print_hide": 1
  },
  {
   "fieldname": "territory",
   "fieldtype": "Link",
   "label": "Territory",
   "options": "Territory",
   "print_hide": 1
  },
  {
   "collapsible": 1,
   "fieldname": "printing_details",
   "fieldtype": "Section Break",
   "label": "Print Settings"
  },
  {
   "allow_on_submit": 1,
   "fieldname": "letter_head",
   "fieldtype": "Link",
   "label": "Letter Head",
   "oldfieldname": "letter_head",
   "oldfieldtype": "Link",
   "options": "Letter Head",
   "print_hide": 1
  },
  {
   "allow_on_submit": 1,
   "fieldname": "select_print_heading",
   "fieldtype": "Link",
   "label": "Print Heading",
   "no_copy": 1,
   "oldfieldname": "select_print_heading",
   "oldfieldtype": "Link",
   "options": "Print Heading",
   "print_hide": 1,
   "report_hide": 1
  },
  {
   "fieldname": "language",
   "fieldtype": "Data",
   "label": "Print Language",
   "print_hide": 1,
   "read_only": 1
  },
  {
   "fieldname": "column_break_88",
   "fieldtype": "Column Break"
  },
  {
   "allow_on_submit": 1,
   "default": "0",
   "fieldname": "print_without_amount",
   "fieldtype": "Check",
   "label": "Print Without Amount",
   "oldfieldname": "print_without_amount",
   "oldfieldtype": "Check",
   "print_hide": 1
  },
  {
   "allow_on_submit": 1,
   "default": "0",
   "fieldname": "group_same_items",
   "fieldtype": "Check",
   "label": "Group same items",
   "print_hide": 1
  },
  {
   "collapsible": 1,
   "fieldname": "section_break_83",
   "fieldtype": "Section Break",
   "label": "Status"
  },
  {
   "default": "Draft",
   "fieldname": "status",
   "fieldtype": "Select",
   "in_standard_filter": 1,
   "label": "Status",
   "no_copy": 1,
   "oldfieldname": "status",
   "oldfieldtype": "Select",
   "options": "\nDraft\nTo Bill\nCompleted\nReturn Issued\nCancelled\nClosed",
   "print_hide": 1,
   "print_width": "150px",
   "read_only": 1,
   "reqd": 1,
   "search_index": 1,
   "width": "150px"
  },
  {
   "depends_on": "eval:!doc.__islocal",
   "description": "% of materials delivered against this Delivery Note",
   "fieldname": "per_installed",
   "fieldtype": "Percent",
   "in_list_view": 1,
   "label": "% Installed",
   "no_copy": 1,
   "oldfieldname": "per_installed",
   "oldfieldtype": "Currency",
   "print_hide": 1,
   "read_only": 1
  },
  {
   "fieldname": "installation_status",
   "fieldtype": "Select",
   "hidden": 1,
   "label": "Installation Status",
   "print_hide": 1
  },
  {
   "fieldname": "column_break_89",
   "fieldtype": "Column Break"
  },
  {
   "fieldname": "excise_page",
   "fieldtype": "Data",
   "hidden": 1,
   "label": "Excise Page Number",
   "oldfieldname": "excise_page",
   "oldfieldtype": "Data",
   "print_hide": 1
  },
  {
   "fieldname": "instructions",
   "fieldtype": "Text",
   "label": "Instructions",
   "oldfieldname": "instructions",
   "oldfieldtype": "Text"
  },
  {
   "fieldname": "subscription_section",
   "fieldtype": "Section Break",
   "label": "Subscription Section"
  },
  {
   "fieldname": "auto_repeat",
   "fieldtype": "Link",
   "label": "Auto Repeat",
   "no_copy": 1,
   "options": "Auto Repeat",
   "print_hide": 1,
   "read_only": 1
  },
  {
   "collapsible": 1,
   "collapsible_depends_on": "total_commission",
   "fieldname": "sales_team_section_break",
   "fieldtype": "Section Break",
   "label": "Commission",
   "oldfieldtype": "Section Break",
   "options": "fa fa-group",
   "print_hide": 1
  },
  {
   "fieldname": "sales_partner",
   "fieldtype": "Link",
   "label": "Sales Partner",
   "oldfieldname": "sales_partner",
   "oldfieldtype": "Link",
   "options": "Sales Partner",
   "print_hide": 1,
   "print_width": "150px",
   "width": "150px"
  },
  {
   "fieldname": "column_break7",
   "fieldtype": "Column Break",
   "print_hide": 1,
   "print_width": "50%",
   "width": "50%"
  },
  {
   "fieldname": "commission_rate",
   "fieldtype": "Float",
   "label": "Commission Rate (%)",
   "oldfieldname": "commission_rate",
   "oldfieldtype": "Currency",
   "print_hide": 1,
   "print_width": "100px",
   "width": "100px"
  },
  {
   "fieldname": "total_commission",
   "fieldtype": "Currency",
   "label": "Total Commission",
   "oldfieldname": "total_commission",
   "oldfieldtype": "Currency",
   "options": "Company:company:default_currency",
   "print_hide": 1
  },
  {
   "collapsible": 1,
   "collapsible_depends_on": "sales_team",
   "fieldname": "section_break1",
   "fieldtype": "Section Break",
   "label": "Sales Team",
   "print_hide": 1
  },
  {
   "allow_on_submit": 1,
   "fieldname": "sales_team",
   "fieldtype": "Table",
   "label": "Sales Team",
   "oldfieldname": "sales_team",
   "oldfieldtype": "Table",
   "options": "Sales Team",
   "print_hide": 1
  },
  {
   "fieldname": "pick_list",
   "fieldtype": "Link",
   "hidden": 1,
   "label": "Pick List",
   "options": "Pick List",
   "read_only": 1
  },
  {
   "fieldname": "section_break_18",
   "fieldtype": "Section Break"
  },
  {
   "default": "0",
   "fetch_from": "customer.is_internal_customer",
   "fieldname": "is_internal_customer",
   "fieldtype": "Check",
   "label": "Is Internal Customer",
   "read_only": 1
  },
  {
   "fieldname": "inter_company_reference",
   "fieldtype": "Link",
   "label": "Inter Company Reference",
   "options": "Purchase Receipt"
  },
  {
   "depends_on": "eval:!doc.__islocal",
   "fieldname": "per_returned",
   "fieldtype": "Percent",
   "label": "% Returned",
   "no_copy": 1,
   "print_hide": 1,
   "read_only": 1
  },
  {
   "depends_on": "eval: doc.is_internal_customer",
   "fieldname": "set_target_warehouse",
   "fieldtype": "Link",
   "in_standard_filter": 1,
   "label": "Set Target Warehouse",
   "no_copy": 1,
   "oldfieldname": "to_warehouse",
   "oldfieldtype": "Link",
   "options": "Warehouse",
   "print_hide": 1
  },
  {
   "description": "Company which internal customer represents.",
   "fetch_from": "customer.represents_company",
   "fieldname": "represents_company",
   "fieldtype": "Link",
   "ignore_user_permissions": 1,
   "label": "Represents Company",
   "options": "Company",
   "read_only": 1
  },
  {
   "default": "0",
   "depends_on": "grand_total",
   "fieldname": "disable_rounded_total",
   "fieldtype": "Check",
   "label": "Disable Rounded Total"
  },
  {
   "fieldname": "dispatch_address_name",
   "fieldtype": "Link",
   "label": "Dispatch Address Name",
   "options": "Address",
   "print_hide": 1
  },
  {
   "depends_on": "dispatch_address_name",
   "fieldname": "dispatch_address",
   "fieldtype": "Small Text",
   "label": "Dispatch Address",
   "print_hide": 1,
   "read_only": 1
  },
  {
   "fieldname": "amount_eligible_for_commission",
   "fieldtype": "Currency",
   "label": "Amount Eligible for Commission",
   "read_only": 1
  },
  {
   "collapsible": 1,
   "fieldname": "serials_section",
   "fieldtype": "Section Break",
   "label": "Serials"
  },
  {
   "fieldname": "serial_items",
   "fieldtype": "Table",
   "label": "Serial Items",
   "options": "Serial Number Item"
  }
 ],
 "icon": "fa fa-truck",
 "idx": 146,
 "is_submittable": 1,
 "links": [],
<<<<<<< HEAD
 "modified": "2022-02-28 11:16:08.100103",
=======
 "modified": "2022-03-10 14:29:13.428984",
>>>>>>> 3218ccbb
 "modified_by": "Administrator",
 "module": "Stock",
 "name": "Delivery Note",
 "naming_rule": "By \"Naming Series\" field",
 "owner": "Administrator",
 "permissions": [
  {
   "amend": 1,
   "cancel": 1,
   "create": 1,
   "delete": 1,
   "email": 1,
   "print": 1,
   "read": 1,
   "report": 1,
   "role": "Stock User",
   "share": 1,
   "submit": 1,
   "write": 1
  },
  {
   "amend": 1,
   "cancel": 1,
   "create": 1,
   "delete": 1,
   "email": 1,
   "print": 1,
   "read": 1,
   "report": 1,
   "role": "Stock Manager",
   "share": 1,
   "submit": 1,
   "write": 1
  },
  {
   "amend": 1,
   "cancel": 1,
   "create": 1,
   "delete": 1,
   "email": 1,
   "print": 1,
   "read": 1,
   "report": 1,
   "role": "Sales User",
   "share": 1,
   "submit": 1,
   "write": 1
  },
  {
   "read": 1,
   "report": 1,
   "role": "Accounts User"
  },
  {
   "permlevel": 1,
   "read": 1,
   "role": "Stock Manager",
   "write": 1
  }
 ],
 "search_fields": "status,customer,customer_name, territory,base_grand_total",
 "show_name_in_global_search": 1,
 "sort_field": "modified",
 "sort_order": "DESC",
 "states": [],
 "timeline_field": "customer",
 "title_field": "title",
 "track_changes": 1,
 "track_seen": 1
}<|MERGE_RESOLUTION|>--- conflicted
+++ resolved
@@ -1329,11 +1329,7 @@
  "idx": 146,
  "is_submittable": 1,
  "links": [],
-<<<<<<< HEAD
- "modified": "2022-02-28 11:16:08.100103",
-=======
  "modified": "2022-03-10 14:29:13.428984",
->>>>>>> 3218ccbb
  "modified_by": "Administrator",
  "module": "Stock",
  "name": "Delivery Note",
