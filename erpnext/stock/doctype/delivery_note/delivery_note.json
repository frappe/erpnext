{
 "actions": [],
 "allow_auto_repeat": 1,
 "allow_import": 1,
 "autoname": "naming_series:",
 "creation": "2013-05-24 19:29:09",
 "doctype": "DocType",
 "document_type": "Document",
 "engine": "InnoDB",
 "field_order": [
  "delivery_to_section",
  "column_break0",
  "title",
  "naming_series",
  "customer",
  "customer_name",
  "column_break1",
  "amended_from",
  "company",
  "posting_date",
  "posting_time",
  "set_posting_time",
  "is_return",
  "issue_credit_note",
  "return_against",
  "customer_po_details",
  "po_no",
  "column_break_17",
  "po_date",
  "section_break_18",
  "pick_list",
  "contact_info",
  "shipping_address_name",
  "shipping_address",
  "dispatch_address_name",
  "dispatch_address",
  "contact_person",
  "contact_display",
  "contact_mobile",
  "contact_email",
  "col_break21",
  "customer_address",
  "tax_id",
  "address_display",
  "company_address",
  "company_address_display",
  "currency_and_price_list",
  "currency",
  "conversion_rate",
  "col_break23",
  "selling_price_list",
  "price_list_currency",
  "plc_conversion_rate",
  "ignore_pricing_rule",
  "sec_warehouse",
  "set_warehouse",
  "col_break_warehouse",
  "set_target_warehouse",
  "items_section",
  "scan_barcode",
  "items",
  "pricing_rule_details",
  "pricing_rules",
  "packing_list",
  "packed_items",
  "product_bundle_help",
  "section_break_31",
  "total_qty",
  "base_total",
  "base_net_total",
  "column_break_33",
  "total_net_weight",
  "total",
  "net_total",
  "taxes_section",
  "tax_category",
  "column_break_39",
  "shipping_rule",
  "section_break_41",
  "taxes_and_charges",
  "taxes",
  "sec_tax_breakup",
  "other_charges_calculation",
  "section_break_44",
  "base_total_taxes_and_charges",
  "column_break_47",
  "total_taxes_and_charges",
  "section_break_49",
  "apply_discount_on",
  "base_discount_amount",
  "column_break_51",
  "additional_discount_percentage",
  "discount_amount",
  "totals",
  "base_grand_total",
  "base_rounding_adjustment",
  "base_rounded_total",
  "base_in_words",
  "column_break3",
  "grand_total",
  "rounding_adjustment",
  "rounded_total",
  "in_words",
  "disable_rounded_total",
  "terms_section_break",
  "tc_name",
  "terms",
  "transporter_info",
  "transporter",
  "driver",
  "lr_no",
  "vehicle_no",
  "col_break34",
  "transporter_name",
  "driver_name",
  "lr_date",
  "more_info",
  "project",
  "campaign",
  "source",
  "column_break5",
  "is_internal_customer",
  "represents_company",
  "inter_company_reference",
  "per_billed",
  "customer_group",
  "territory",
  "printing_details",
  "letter_head",
  "select_print_heading",
  "language",
  "column_break_88",
  "print_without_amount",
  "group_same_items",
  "section_break_83",
  "status",
  "per_installed",
  "installation_status",
  "column_break_89",
  "per_returned",
  "excise_page",
  "instructions",
  "subscription_section",
  "auto_repeat",
  "sales_team_section_break",
  "sales_partner",
  "commission_based_on_target_lines",
  "column_break7",
  "amount_eligible_for_commission",
  "commission_rate",
  "total_commission",
  "section_break1",
  "sales_team",
  "related_delivery_planning",
  "section_break_144",
  "sales_freight_checkbox"
 ],
 "fields": [
  {
   "fieldname": "delivery_to_section",
   "fieldtype": "Section Break",
   "label": "Delivery To",
   "options": "fa fa-user"
  },
  {
   "fieldname": "column_break0",
   "fieldtype": "Column Break",
   "oldfieldtype": "Column Break",
   "print_width": "50%",
   "width": "50%"
  },
  {
   "allow_on_submit": 1,
   "default": "{customer_name}",
   "fieldname": "title",
   "fieldtype": "Data",
   "hidden": 1,
   "label": "Title",
   "no_copy": 1,
   "print_hide": 1
  },
  {
   "fieldname": "naming_series",
   "fieldtype": "Select",
   "label": "Series",
   "no_copy": 1,
   "oldfieldname": "naming_series",
   "oldfieldtype": "Select",
   "options": "MAT-DN-.YYYY.-\nMAT-DN-RET-.YYYY.-",
   "print_hide": 1,
   "reqd": 1,
   "set_only_once": 1
  },
  {
   "fieldname": "customer",
   "fieldtype": "Link",
   "in_global_search": 1,
   "in_standard_filter": 1,
   "label": "Customer",
   "oldfieldname": "customer",
   "oldfieldtype": "Link",
   "options": "Customer",
   "print_hide": 1,
   "reqd": 1,
   "search_index": 1
  },
  {
   "bold": 1,
   "depends_on": "customer",
   "fetch_from": "customer.customer_name",
   "fieldname": "customer_name",
   "fieldtype": "Data",
   "in_global_search": 1,
   "label": "Customer Name",
   "read_only": 1
  },
  {
   "fieldname": "column_break1",
   "fieldtype": "Column Break",
   "oldfieldtype": "Column Break"
  },
  {
   "fieldname": "amended_from",
   "fieldtype": "Link",
   "ignore_user_permissions": 1,
   "label": "Amended From",
   "no_copy": 1,
   "oldfieldname": "amended_from",
   "oldfieldtype": "Data",
   "options": "Delivery Note",
   "print_hide": 1,
   "print_width": "150px",
   "read_only": 1,
   "width": "150px"
  },
  {
   "fieldname": "company",
   "fieldtype": "Link",
   "in_standard_filter": 1,
   "label": "Company",
   "oldfieldname": "company",
   "oldfieldtype": "Link",
   "options": "Company",
   "print_hide": 1,
   "print_width": "150px",
   "remember_last_selected_value": 1,
   "reqd": 1,
   "width": "150px"
  },
  {
   "default": "Today",
   "fieldname": "posting_date",
   "fieldtype": "Date",
   "label": "Date",
   "no_copy": 1,
   "oldfieldname": "posting_date",
   "oldfieldtype": "Date",
   "print_width": "100px",
   "reqd": 1,
   "search_index": 1,
   "width": "100px"
  },
  {
   "fieldname": "posting_time",
   "fieldtype": "Time",
   "label": "Posting Time",
   "oldfieldname": "posting_time",
   "oldfieldtype": "Time",
   "print_hide": 1,
   "print_width": "100px",
   "reqd": 1,
   "width": "100px"
  },
  {
   "default": "0",
   "depends_on": "eval:doc.docstatus==0",
   "fieldname": "set_posting_time",
   "fieldtype": "Check",
   "label": "Edit Posting Date and Time",
   "print_hide": 1
  },
  {
   "default": "0",
   "fieldname": "is_return",
   "fieldtype": "Check",
   "label": "Is Return",
   "no_copy": 1,
   "print_hide": 1,
   "read_only": 1
  },
  {
   "default": "0",
   "depends_on": "is_return",
   "fieldname": "issue_credit_note",
   "fieldtype": "Check",
   "label": "Issue Credit Note"
  },
  {
   "depends_on": "is_return",
   "fieldname": "return_against",
   "fieldtype": "Link",
   "label": "Return Against Delivery Note",
   "no_copy": 1,
   "options": "Delivery Note",
   "print_hide": 1,
   "read_only": 1
  },
  {
   "collapsible": 1,
   "fieldname": "customer_po_details",
   "fieldtype": "Section Break",
   "label": "Customer PO Details"
  },
  {
   "allow_on_submit": 1,
   "fieldname": "po_no",
   "fieldtype": "Small Text",
   "label": "Customer's Purchase Order No",
   "no_copy": 1,
   "oldfieldname": "po_no",
   "oldfieldtype": "Data",
   "print_hide": 1,
   "print_width": "100px",
   "width": "100px"
  },
  {
   "fieldname": "column_break_17",
   "fieldtype": "Column Break"
  },
  {
   "fieldname": "po_date",
   "fieldtype": "Date",
   "label": "Customer's Purchase Order Date",
   "oldfieldname": "po_date",
   "oldfieldtype": "Data",
   "print_hide": 1,
   "print_width": "100px",
   "width": "100px"
  },
  {
   "collapsible": 1,
   "depends_on": "customer",
   "fieldname": "contact_info",
   "fieldtype": "Section Break",
   "label": "Address and Contact",
   "options": "fa fa-bullhorn"
  },
  {
   "fieldname": "shipping_address_name",
   "fieldtype": "Link",
   "label": "Shipping Address",
   "options": "Address",
   "print_hide": 1
  },
  {
   "fieldname": "shipping_address",
   "fieldtype": "Small Text",
   "label": "Shipping Address",
   "read_only": 1
  },
  {
   "fieldname": "contact_person",
   "fieldtype": "Link",
   "label": "Contact Person",
   "options": "Contact",
   "print_hide": 1
  },
  {
   "fieldname": "contact_display",
   "fieldtype": "Small Text",
   "in_global_search": 1,
   "label": "Contact",
   "read_only": 1
  },
  {
   "fieldname": "contact_mobile",
   "fieldtype": "Small Text",
   "hidden": 1,
   "label": "Mobile No",
   "read_only": 1
  },
  {
   "fieldname": "contact_email",
   "fieldtype": "Data",
   "hidden": 1,
   "label": "Contact Email",
   "options": "Email",
   "print_hide": 1,
   "read_only": 1
  },
  {
   "fieldname": "col_break21",
   "fieldtype": "Column Break",
   "print_width": "50%",
   "width": "50%"
  },
  {
   "depends_on": "customer",
   "fieldname": "customer_address",
   "fieldtype": "Link",
   "label": "Billing Address Name",
   "options": "Address",
   "print_hide": 1
  },
  {
   "fieldname": "tax_id",
   "fieldtype": "Data",
   "label": "Tax Id",
   "read_only": 1
  },
  {
   "fieldname": "address_display",
   "fieldtype": "Small Text",
   "label": "Billing Address",
   "read_only": 1
  },
  {
   "fieldname": "company_address",
   "fieldtype": "Link",
   "label": "Company Address Name",
   "options": "Address"
  },
  {
   "fieldname": "company_address_display",
   "fieldtype": "Small Text",
   "label": "Company Address",
   "read_only": 1
  },
  {
   "collapsible": 1,
   "fieldname": "currency_and_price_list",
   "fieldtype": "Section Break",
   "label": "Currency and Price List",
   "options": "fa fa-tag"
  },
  {
   "fieldname": "currency",
   "fieldtype": "Link",
   "label": "Currency",
   "oldfieldname": "currency",
   "oldfieldtype": "Select",
   "options": "Currency",
   "print_hide": 1,
   "reqd": 1
  },
  {
   "description": "Rate at which customer's currency is converted to company's base currency",
   "fieldname": "conversion_rate",
   "fieldtype": "Float",
   "label": "Exchange Rate",
   "oldfieldname": "conversion_rate",
   "oldfieldtype": "Currency",
   "precision": "9",
   "print_hide": 1,
   "reqd": 1
  },
  {
   "fieldname": "col_break23",
   "fieldtype": "Column Break"
  },
  {
   "fieldname": "selling_price_list",
   "fieldtype": "Link",
   "label": "Price List",
   "oldfieldname": "price_list_name",
   "oldfieldtype": "Select",
   "options": "Price List",
   "print_hide": 1,
   "reqd": 1
  },
  {
   "fieldname": "price_list_currency",
   "fieldtype": "Link",
   "label": "Price List Currency",
   "options": "Currency",
   "print_hide": 1,
   "read_only": 1,
   "reqd": 1
  },
  {
   "description": "Rate at which Price list currency is converted to company's base currency",
   "fieldname": "plc_conversion_rate",
   "fieldtype": "Float",
   "label": "Price List Exchange Rate",
   "precision": "9",
   "print_hide": 1,
   "reqd": 1
  },
  {
   "default": "0",
   "fieldname": "ignore_pricing_rule",
   "fieldtype": "Check",
   "label": "Ignore Pricing Rule",
   "no_copy": 1,
   "permlevel": 1,
   "print_hide": 1
  },
  {
   "fieldname": "sec_warehouse",
   "fieldtype": "Section Break"
  },
  {
   "fieldname": "set_warehouse",
   "fieldtype": "Link",
   "label": "Set Source Warehouse",
   "options": "Warehouse",
   "print_hide": 1
  },
  {
   "fieldname": "col_break_warehouse",
   "fieldtype": "Column Break"
  },
  {
   "fieldname": "items_section",
   "fieldtype": "Section Break",
   "oldfieldtype": "Section Break",
   "options": "fa fa-shopping-cart"
  },
  {
   "fieldname": "scan_barcode",
   "fieldtype": "Data",
   "label": "Scan Barcode",
   "options": "Barcode"
  },
  {
   "allow_bulk_edit": 1,
   "fieldname": "items",
   "fieldtype": "Table",
   "label": "Items",
   "oldfieldname": "delivery_note_details",
   "oldfieldtype": "Table",
   "options": "Delivery Note Item",
   "reqd": 1
  },
  {
   "fieldname": "pricing_rule_details",
   "fieldtype": "Section Break",
   "label": "Pricing Rules"
  },
  {
   "fieldname": "pricing_rules",
   "fieldtype": "Table",
   "label": "Pricing Rule Detail",
   "options": "Pricing Rule Detail",
   "read_only": 1
  },
  {
   "collapsible": 1,
   "collapsible_depends_on": "packed_items",
   "depends_on": "packed_items",
   "fieldname": "packing_list",
   "fieldtype": "Section Break",
   "label": "Packing List",
   "oldfieldtype": "Section Break",
   "options": "fa fa-suitcase",
   "print_hide": 1
  },
  {
   "depends_on": "packed_items",
   "fieldname": "packed_items",
   "fieldtype": "Table",
   "label": "Packed Items",
   "oldfieldname": "packing_details",
   "oldfieldtype": "Table",
   "options": "Packed Item",
   "print_hide": 1
  },
  {
   "fieldname": "product_bundle_help",
   "fieldtype": "HTML",
   "label": "Product Bundle Help",
   "print_hide": 1
  },
  {
   "fieldname": "section_break_31",
   "fieldtype": "Section Break"
  },
  {
   "fieldname": "total_qty",
   "fieldtype": "Float",
   "label": "Total Quantity",
   "read_only": 1
  },
  {
   "fieldname": "base_total",
   "fieldtype": "Currency",
   "label": "Total (Company Currency)",
   "options": "Company:company:default_currency",
   "print_hide": 1,
   "read_only": 1
  },
  {
   "fieldname": "base_net_total",
   "fieldtype": "Currency",
   "label": "Net Total (Company Currency)",
   "oldfieldname": "net_total",
   "oldfieldtype": "Currency",
   "options": "Company:company:default_currency",
   "print_hide": 1,
   "print_width": "150px",
   "read_only": 1,
   "width": "150px"
  },
  {
   "fieldname": "column_break_33",
   "fieldtype": "Column Break"
  },
  {
   "fieldname": "total",
   "fieldtype": "Currency",
   "label": "Total",
   "options": "currency",
   "read_only": 1
  },
  {
   "fieldname": "net_total",
   "fieldtype": "Currency",
   "label": "Net Total",
   "options": "currency",
   "print_hide": 1,
   "read_only": 1
  },
  {
   "fieldname": "total_net_weight",
   "fieldtype": "Float",
   "label": "Total Net Weight",
   "print_hide": 1,
   "read_only": 1
  },
  {
   "fieldname": "taxes_section",
   "fieldtype": "Section Break",
   "label": "Taxes and Charges",
   "oldfieldtype": "Section Break",
   "options": "fa fa-money"
  },
  {
   "fieldname": "tax_category",
   "fieldtype": "Link",
   "label": "Tax Category",
   "options": "Tax Category",
   "print_hide": 1
  },
  {
   "fieldname": "column_break_39",
   "fieldtype": "Column Break"
  },
  {
   "fieldname": "shipping_rule",
   "fieldtype": "Link",
   "label": "Shipping Rule",
   "oldfieldtype": "Button",
   "options": "Shipping Rule",
   "print_hide": 1
  },
  {
   "fieldname": "section_break_41",
   "fieldtype": "Section Break"
  },
  {
   "description": "If you have created a standard template in Sales Taxes and Charges Template, select one and click on the button below.",
   "fieldname": "taxes_and_charges",
   "fieldtype": "Link",
   "label": "Sales Taxes and Charges Template",
   "oldfieldname": "charge",
   "oldfieldtype": "Link",
   "options": "Sales Taxes and Charges Template",
   "print_hide": 1
  },
  {
   "fieldname": "taxes",
   "fieldtype": "Table",
   "label": "Sales Taxes and Charges",
   "oldfieldname": "other_charges",
   "oldfieldtype": "Table",
   "options": "Sales Taxes and Charges"
  },
  {
   "collapsible": 1,
   "fieldname": "sec_tax_breakup",
   "fieldtype": "Section Break",
   "label": "Tax Breakup"
  },
  {
   "fieldname": "other_charges_calculation",
   "fieldtype": "Long Text",
   "label": "Taxes and Charges Calculation",
   "no_copy": 1,
   "oldfieldtype": "HTML",
   "print_hide": 1,
   "read_only": 1
  },
  {
   "fieldname": "section_break_44",
   "fieldtype": "Section Break"
  },
  {
   "fieldname": "base_total_taxes_and_charges",
   "fieldtype": "Currency",
   "label": "Total Taxes and Charges (Company Currency)",
   "oldfieldname": "other_charges_total",
   "oldfieldtype": "Currency",
   "options": "Company:company:default_currency",
   "print_hide": 1,
   "print_width": "150px",
   "read_only": 1,
   "width": "150px"
  },
  {
   "fieldname": "column_break_47",
   "fieldtype": "Column Break"
  },
  {
   "fieldname": "total_taxes_and_charges",
   "fieldtype": "Currency",
   "label": "Total Taxes and Charges",
   "options": "currency",
   "print_hide": 1,
   "read_only": 1
  },
  {
   "collapsible": 1,
   "collapsible_depends_on": "discount_amount",
   "fieldname": "section_break_49",
   "fieldtype": "Section Break",
   "label": "Additional Discount"
  },
  {
   "default": "Grand Total",
   "fieldname": "apply_discount_on",
   "fieldtype": "Select",
   "label": "Apply Additional Discount On",
   "options": "\nGrand Total\nNet Total",
   "print_hide": 1
  },
  {
   "fieldname": "base_discount_amount",
   "fieldtype": "Currency",
   "label": "Additional Discount Amount (Company Currency)",
   "options": "Company:company:default_currency",
   "print_hide": 1,
   "read_only": 1
  },
  {
   "fieldname": "column_break_51",
   "fieldtype": "Column Break"
  },
  {
   "fieldname": "additional_discount_percentage",
   "fieldtype": "Float",
   "label": "Additional Discount Percentage",
   "print_hide": 1
  },
  {
   "fieldname": "discount_amount",
   "fieldtype": "Currency",
   "label": "Additional Discount Amount",
   "options": "currency",
   "print_hide": 1
  },
  {
   "fieldname": "totals",
   "fieldtype": "Section Break",
   "oldfieldtype": "Section Break",
   "options": "fa fa-money"
  },
  {
   "fieldname": "base_grand_total",
   "fieldtype": "Currency",
   "label": "Grand Total (Company Currency)",
   "oldfieldname": "grand_total",
   "oldfieldtype": "Currency",
   "options": "Company:company:default_currency",
   "print_hide": 1,
   "print_width": "150px",
   "read_only": 1,
   "width": "150px"
  },
  {
   "depends_on": "eval:!doc.disable_rounded_total",
   "fieldname": "base_rounding_adjustment",
   "fieldtype": "Currency",
   "label": "Rounding Adjustment (Company Currency)",
   "no_copy": 1,
   "options": "Company:company:default_currency",
   "print_hide": 1,
   "read_only": 1
  },
  {
   "depends_on": "eval:!doc.disable_rounded_total",
   "fieldname": "base_rounded_total",
   "fieldtype": "Currency",
   "hidden": 1,
   "label": "Rounded Total (Company Currency)",
   "oldfieldname": "rounded_total",
   "oldfieldtype": "Currency",
   "options": "Company:company:default_currency",
   "print_hide": 1,
   "print_width": "150px",
   "read_only": 1,
   "width": "150px"
  },
  {
   "description": "In Words will be visible once you save the Delivery Note.",
   "fieldname": "base_in_words",
   "fieldtype": "Data",
   "label": "In Words (Company Currency)",
   "length": 240,
   "oldfieldname": "in_words",
   "oldfieldtype": "Data",
   "print_hide": 1,
   "print_width": "200px",
   "read_only": 1,
   "width": "200px"
  },
  {
   "fieldname": "column_break3",
   "fieldtype": "Column Break",
   "oldfieldtype": "Column Break"
  },
  {
   "fieldname": "grand_total",
   "fieldtype": "Currency",
   "in_list_view": 1,
   "label": "Grand Total",
   "oldfieldname": "grand_total_export",
   "oldfieldtype": "Currency",
   "options": "currency",
   "print_width": "150px",
   "read_only": 1,
   "width": "150px"
  },
  {
   "depends_on": "eval:!doc.disable_rounded_total",
   "fieldname": "rounding_adjustment",
   "fieldtype": "Currency",
   "label": "Rounding Adjustment",
   "no_copy": 1,
   "options": "currency",
   "print_hide": 1,
   "read_only": 1
  },
  {
   "bold": 1,
   "depends_on": "eval:!doc.disable_rounded_total",
   "fieldname": "rounded_total",
   "fieldtype": "Currency",
   "label": "Rounded Total",
   "oldfieldname": "rounded_total_export",
   "oldfieldtype": "Currency",
   "options": "currency",
   "print_width": "150px",
   "read_only": 1,
   "width": "150px"
  },
  {
   "description": "In Words (Export) will be visible once you save the Delivery Note.",
   "fieldname": "in_words",
   "fieldtype": "Data",
   "label": "In Words",
   "length": 240,
   "oldfieldname": "in_words_export",
   "oldfieldtype": "Data",
   "print_hide": 1,
   "print_width": "150px",
   "read_only": 1,
   "width": "150px"
  },
  {
   "collapsible": 1,
   "collapsible_depends_on": "terms",
   "fieldname": "terms_section_break",
   "fieldtype": "Section Break",
   "label": "Terms and Conditions",
   "oldfieldtype": "Section Break",
   "options": "fa fa-legal"
  },
  {
   "fieldname": "tc_name",
   "fieldtype": "Link",
   "label": "Terms",
   "oldfieldname": "tc_name",
   "oldfieldtype": "Link",
   "options": "Terms and Conditions",
   "print_hide": 1
  },
  {
   "fieldname": "terms",
   "fieldtype": "Text Editor",
   "label": "Terms and Conditions Details",
   "oldfieldname": "terms",
   "oldfieldtype": "Text Editor"
  },
  {
   "collapsible": 1,
   "collapsible_depends_on": "transporter",
   "fieldname": "transporter_info",
   "fieldtype": "Section Break",
   "label": "Transporter Info",
   "options": "fa fa-truck",
   "print_hide": 1
  },
  {
   "fieldname": "transporter",
   "fieldtype": "Link",
   "label": "Transporter",
   "options": "Supplier",
   "print_hide": 1,
   "print_width": "150px",
   "width": "150px"
  },
  {
   "fieldname": "driver",
   "fieldtype": "Link",
   "label": "Driver",
   "options": "Driver",
   "print_hide": 1
  },
  {
   "fieldname": "lr_no",
   "fieldtype": "Data",
   "label": "Transport Receipt No",
   "oldfieldname": "lr_no",
   "oldfieldtype": "Data",
   "print_hide": 1,
   "print_width": "100px",
   "width": "100px"
  },
  {
   "fieldname": "vehicle_no",
   "fieldtype": "Data",
   "label": "Vehicle No",
   "print_hide": 1
  },
  {
   "fieldname": "col_break34",
   "fieldtype": "Column Break",
   "print_width": "50%",
   "width": "50%"
  },
  {
   "fetch_from": "transporter.name",
   "fieldname": "transporter_name",
   "fieldtype": "Data",
   "label": "Transporter Name",
   "print_hide": 1,
   "read_only": 1
  },
  {
   "fetch_from": "driver.full_name",
   "fieldname": "driver_name",
   "fieldtype": "Data",
   "label": "Driver Name",
   "print_hide": 1
  },
  {
   "default": "Today",
   "fieldname": "lr_date",
   "fieldtype": "Date",
   "label": "Transport Receipt Date",
   "oldfieldname": "lr_date",
   "oldfieldtype": "Date",
   "print_hide": 1,
   "print_width": "100px",
   "width": "100px"
  },
  {
   "collapsible": 1,
   "fieldname": "more_info",
   "fieldtype": "Section Break",
   "label": "More Information",
   "oldfieldtype": "Section Break",
   "options": "fa fa-file-text",
   "print_hide": 1
  },
  {
   "description": "Track this Delivery Note against any Project",
   "fieldname": "project",
   "fieldtype": "Link",
   "label": "Project",
   "oldfieldname": "project",
   "oldfieldtype": "Link",
   "options": "Project"
  },
  {
   "fieldname": "campaign",
   "fieldtype": "Link",
   "label": "Campaign",
   "oldfieldname": "campaign",
   "oldfieldtype": "Link",
   "options": "Campaign",
   "print_hide": 1
  },
  {
   "fieldname": "source",
   "fieldtype": "Link",
   "label": "Source",
   "oldfieldname": "source",
   "oldfieldtype": "Select",
   "options": "Lead Source",
   "print_hide": 1
  },
  {
   "fieldname": "column_break5",
   "fieldtype": "Column Break",
   "oldfieldtype": "Column Break",
   "print_hide": 1,
   "print_width": "50%",
   "width": "50%"
  },
  {
   "fieldname": "per_billed",
   "fieldtype": "Percent",
   "label": "% Amount Billed",
   "no_copy": 1,
   "print_hide": 1,
   "read_only": 1
  },
  {
   "fieldname": "customer_group",
   "fieldtype": "Link",
   "hidden": 1,
   "label": "Customer Group",
   "options": "Customer Group",
   "print_hide": 1
  },
  {
   "fieldname": "territory",
   "fieldtype": "Link",
   "label": "Territory",
   "options": "Territory",
   "print_hide": 1
  },
  {
   "collapsible": 1,
   "fieldname": "printing_details",
   "fieldtype": "Section Break",
   "label": "Print Settings"
  },
  {
   "allow_on_submit": 1,
   "fieldname": "letter_head",
   "fieldtype": "Link",
   "label": "Letter Head",
   "oldfieldname": "letter_head",
   "oldfieldtype": "Link",
   "options": "Letter Head",
   "print_hide": 1
  },
  {
   "allow_on_submit": 1,
   "fieldname": "select_print_heading",
   "fieldtype": "Link",
   "label": "Print Heading",
   "no_copy": 1,
   "oldfieldname": "select_print_heading",
   "oldfieldtype": "Link",
   "options": "Print Heading",
   "print_hide": 1,
   "report_hide": 1
  },
  {
   "fieldname": "language",
   "fieldtype": "Data",
   "label": "Print Language",
   "print_hide": 1,
   "read_only": 1
  },
  {
   "fieldname": "column_break_88",
   "fieldtype": "Column Break"
  },
  {
   "allow_on_submit": 1,
   "default": "0",
   "fieldname": "print_without_amount",
   "fieldtype": "Check",
   "label": "Print Without Amount",
   "oldfieldname": "print_without_amount",
   "oldfieldtype": "Check",
   "print_hide": 1
  },
  {
   "allow_on_submit": 1,
   "default": "0",
   "fieldname": "group_same_items",
   "fieldtype": "Check",
   "label": "Group same items",
   "print_hide": 1
  },
  {
   "collapsible": 1,
   "fieldname": "section_break_83",
   "fieldtype": "Section Break",
   "label": "Status"
  },
  {
   "default": "Draft",
   "fieldname": "status",
   "fieldtype": "Select",
   "in_standard_filter": 1,
   "label": "Status",
   "no_copy": 1,
   "oldfieldname": "status",
   "oldfieldtype": "Select",
   "options": "\nDraft\nTo Bill\nCompleted\nReturn Issued\nCancelled\nClosed",
   "print_hide": 1,
   "print_width": "150px",
   "read_only": 1,
   "reqd": 1,
   "search_index": 1,
   "width": "150px"
  },
  {
   "depends_on": "eval:!doc.__islocal",
   "description": "% of materials delivered against this Delivery Note",
   "fieldname": "per_installed",
   "fieldtype": "Percent",
   "in_list_view": 1,
   "label": "% Installed",
   "no_copy": 1,
   "oldfieldname": "per_installed",
   "oldfieldtype": "Currency",
   "print_hide": 1,
   "read_only": 1
  },
  {
   "fieldname": "installation_status",
   "fieldtype": "Select",
   "hidden": 1,
   "label": "Installation Status",
   "print_hide": 1
  },
  {
   "fieldname": "column_break_89",
   "fieldtype": "Column Break"
  },
  {
   "fieldname": "excise_page",
   "fieldtype": "Data",
   "hidden": 1,
   "label": "Excise Page Number",
   "oldfieldname": "excise_page",
   "oldfieldtype": "Data",
   "print_hide": 1
  },
  {
   "fieldname": "instructions",
   "fieldtype": "Text",
   "label": "Instructions",
   "oldfieldname": "instructions",
   "oldfieldtype": "Text"
  },
  {
   "fieldname": "subscription_section",
   "fieldtype": "Section Break",
   "label": "Subscription Section"
  },
  {
   "fieldname": "auto_repeat",
   "fieldtype": "Link",
   "label": "Auto Repeat",
   "no_copy": 1,
   "options": "Auto Repeat",
   "print_hide": 1,
   "read_only": 1
  },
  {
   "collapsible": 1,
   "collapsible_depends_on": "total_commission",
   "fieldname": "sales_team_section_break",
   "fieldtype": "Section Break",
   "label": "Commission",
   "oldfieldtype": "Section Break",
   "options": "fa fa-group",
   "print_hide": 1
  },
  {
   "fieldname": "sales_partner",
   "fieldtype": "Link",
   "label": "Sales Partner",
   "oldfieldname": "sales_partner",
   "oldfieldtype": "Link",
   "options": "Sales Partner",
   "print_hide": 1,
   "print_width": "150px",
   "width": "150px"
  },
  {
   "fieldname": "column_break7",
   "fieldtype": "Column Break",
   "print_hide": 1,
   "print_width": "50%",
   "width": "50%"
  },
  {
   "depends_on": "eval:!doc.commission_based_on_target_lines",
   "fieldname": "commission_rate",
   "fieldtype": "Float",
   "label": "Commission Rate (%)",
   "oldfieldname": "commission_rate",
   "oldfieldtype": "Currency",
   "print_hide": 1,
   "print_width": "100px",
   "width": "100px"
  },
  {
   "fieldname": "total_commission",
   "fieldtype": "Currency",
   "label": "Total Commission",
   "oldfieldname": "total_commission",
   "oldfieldtype": "Currency",
   "options": "Company:company:default_currency",
   "print_hide": 1
  },
  {
   "collapsible": 1,
   "collapsible_depends_on": "sales_team",
   "fieldname": "section_break1",
   "fieldtype": "Section Break",
   "label": "Sales Team",
   "print_hide": 1
  },
  {
   "allow_on_submit": 1,
   "fieldname": "sales_team",
   "fieldtype": "Table",
   "label": "Sales Team",
   "oldfieldname": "sales_team",
   "oldfieldtype": "Table",
   "options": "Sales Team",
   "print_hide": 1
  },
  {
   "fieldname": "pick_list",
   "fieldtype": "Link",
   "hidden": 1,
   "label": "Pick List",
   "options": "Pick List",
   "read_only": 1
  },
  {
   "fieldname": "section_break_18",
   "fieldtype": "Section Break"
  },
  {
   "default": "0",
   "fetch_from": "customer.is_internal_customer",
   "fieldname": "is_internal_customer",
   "fieldtype": "Check",
   "label": "Is Internal Customer",
   "read_only": 1
  },
  {
   "fieldname": "inter_company_reference",
   "fieldtype": "Link",
   "label": "Inter Company Reference",
   "options": "Purchase Receipt"
  },
  {
   "depends_on": "eval:!doc.__islocal",
   "fieldname": "per_returned",
   "fieldtype": "Percent",
   "label": "% Returned",
   "no_copy": 1,
   "print_hide": 1,
   "read_only": 1
  },
  {
   "depends_on": "eval: doc.is_internal_customer",
   "fieldname": "set_target_warehouse",
   "fieldtype": "Link",
   "in_standard_filter": 1,
   "label": "Set Target Warehouse",
   "no_copy": 1,
   "oldfieldname": "to_warehouse",
   "oldfieldtype": "Link",
   "options": "Warehouse",
   "print_hide": 1
  },
  {
   "description": "Company which internal customer represents.",
   "fetch_from": "customer.represents_company",
   "fieldname": "represents_company",
   "fieldtype": "Link",
   "ignore_user_permissions": 1,
   "label": "Represents Company",
   "options": "Company",
   "read_only": 1
  },
  {
   "default": "0",
   "depends_on": "grand_total",
   "fieldname": "disable_rounded_total",
   "fieldtype": "Check",
   "label": "Disable Rounded Total"
  },
  {
   "fieldname": "related_delivery_planning",
   "fieldtype": "Link",
   "hidden": 1,
   "label": "Related Delivery Planning",
   "options": "Delivery Planning",
   "read_only": 1
  },
  {
   "fieldname": "dispatch_address_name",
   "fieldtype": "Link",
   "label": "Dispatch Address Name",
   "options": "Address",
   "print_hide": 1
  },
  {
   "depends_on": "dispatch_address_name",
   "fieldname": "dispatch_address",
   "fieldtype": "Small Text",
   "label": "Dispatch Address",
   "print_hide": 1,
   "read_only": 1
  },
  {
   "default": "0",
   "fetch_from": "sales_partner.commission_based_on_target_lines",
   "fieldname": "commission_based_on_target_lines",
   "fieldtype": "Check",
   "hidden": 1,
   "label": "Commission Based on Target Lines"
  },
  {
   "fieldname": "amount_eligible_for_commission",
   "fieldtype": "Currency",
   "label": "Amount Eligible for Commission",
   "read_only": 1
  },
  {
   "fieldname": "section_break_144",
   "fieldtype": "Section Break",
   "hidden": 1
  },
  {
   "default": "0",
   "fieldname": "sales_freight_checkbox",
   "fieldtype": "Check",
   "hidden": 1,
   "label": "Sales Freight Checkbox",
   "read_only": 1
  }
 ],
 "icon": "fa fa-truck",
 "idx": 146,
 "is_submittable": 1,
 "links": [],
<<<<<<< HEAD
 "modified": "2021-11-01 10:59:15.949513",
=======
 "modified": "2021-10-09 14:29:13.428984",
>>>>>>> 9398e5f8
 "modified_by": "Administrator",
 "module": "Stock",
 "name": "Delivery Note",
 "naming_rule": "By \"Naming Series\" field",
 "owner": "Administrator",
 "permissions": [
  {
   "amend": 1,
   "cancel": 1,
   "create": 1,
   "delete": 1,
   "email": 1,
   "print": 1,
   "read": 1,
   "report": 1,
   "role": "Stock User",
   "share": 1,
   "submit": 1,
   "write": 1
  },
  {
   "amend": 1,
   "cancel": 1,
   "create": 1,
   "delete": 1,
   "email": 1,
   "print": 1,
   "read": 1,
   "report": 1,
   "role": "Stock Manager",
   "share": 1,
   "submit": 1,
   "write": 1
  },
  {
   "amend": 1,
   "cancel": 1,
   "create": 1,
   "delete": 1,
   "email": 1,
   "print": 1,
   "read": 1,
   "report": 1,
   "role": "Sales User",
   "share": 1,
   "submit": 1,
   "write": 1
  },
  {
   "read": 1,
   "report": 1,
   "role": "Accounts User"
  },
  {
   "permlevel": 1,
   "read": 1,
   "role": "Stock Manager",
   "write": 1
  }
 ],
 "search_fields": "status,customer,customer_name, territory,base_grand_total",
 "show_name_in_global_search": 1,
 "sort_field": "modified",
 "sort_order": "DESC",
 "timeline_field": "customer",
 "title_field": "title",
 "track_changes": 1,
 "track_seen": 1
}<|MERGE_RESOLUTION|>--- conflicted
+++ resolved
@@ -1350,11 +1350,7 @@
  "idx": 146,
  "is_submittable": 1,
  "links": [],
-<<<<<<< HEAD
  "modified": "2021-11-01 10:59:15.949513",
-=======
- "modified": "2021-10-09 14:29:13.428984",
->>>>>>> 9398e5f8
  "modified_by": "Administrator",
  "module": "Stock",
  "name": "Delivery Note",
