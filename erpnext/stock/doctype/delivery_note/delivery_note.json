--- conflicted
+++ resolved
@@ -1,9 +1,6 @@
 {
  "actions": [],
-<<<<<<< HEAD
-=======
  "allow_auto_repeat": 1,
->>>>>>> 540559d6
  "allow_import": 1,
  "autoname": "naming_series:",
  "creation": "2013-05-24 19:29:09",
@@ -1318,11 +1315,7 @@
  "idx": 146,
  "is_submittable": 1,
  "links": [],
-<<<<<<< HEAD
- "modified": "2020-05-19 17:03:45.880106",
-=======
  "modified": "2021-10-09 14:29:13.428984",
->>>>>>> 540559d6
  "modified_by": "Administrator",
  "module": "Stock",
  "name": "Delivery Note",
