{
 "actions": [],
 "allow_auto_repeat": 1,
 "allow_import": 1,
 "autoname": "naming_series:",
 "creation": "2013-05-24 19:29:09",
 "doctype": "DocType",
 "document_type": "Document",
 "engine": "InnoDB",
 "field_order": [
  "delivery_to_section",
  "column_break0",
  "title",
  "naming_series",
  "customer",
  "customer_name",
  "column_break1",
  "amended_from",
  "company",
  "posting_date",
  "posting_time",
  "set_posting_time",
  "is_return",
  "issue_credit_note",
  "return_against",
  "customer_po_details",
  "po_no",
  "column_break_17",
  "po_date",
  "section_break_18",
  "pick_list",
  "contact_info",
  "shipping_address_name",
  "shipping_address",
  "dispatch_address_name",
  "dispatch_address",
  "contact_person",
  "contact_display",
  "contact_mobile",
  "contact_email",
  "col_break21",
  "customer_address",
  "tax_id",
  "address_display",
  "company_address",
  "company_address_display",
  "currency_and_price_list",
  "currency",
  "conversion_rate",
  "col_break23",
  "selling_price_list",
  "price_list_currency",
  "plc_conversion_rate",
  "ignore_pricing_rule",
  "sec_warehouse",
  "set_warehouse",
  "col_break_warehouse",
  "set_target_warehouse",
  "items_section",
  "scan_barcode",
  "items",
  "pricing_rule_details",
  "pricing_rules",
  "packing_list",
  "packed_items",
  "product_bundle_help",
  "section_break_31",
  "total_qty",
  "base_total",
  "base_net_total",
  "column_break_33",
  "total_net_weight",
  "total",
  "net_total",
  "taxes_section",
  "tax_category",
  "column_break_39",
  "shipping_rule",
  "section_break_41",
  "taxes_and_charges",
  "taxes",
  "sec_tax_breakup",
  "other_charges_calculation",
  "section_break_44",
  "base_total_taxes_and_charges",
  "column_break_47",
  "total_taxes_and_charges",
  "section_break_49",
  "apply_discount_on",
  "base_discount_amount",
  "column_break_51",
  "additional_discount_percentage",
  "discount_amount",
  "totals",
  "base_grand_total",
  "base_rounding_adjustment",
  "base_rounded_total",
  "base_in_words",
  "column_break3",
  "grand_total",
  "rounding_adjustment",
  "rounded_total",
  "in_words",
  "disable_rounded_total",
  "terms_section_break",
  "tc_name",
  "terms",
  "transporter_info",
  "transporter",
  "driver",
  "lr_no",
  "vehicle_no",
  "col_break34",
  "transporter_name",
  "driver_name",
  "lr_date",
  "more_info",
  "project",
  "campaign",
  "source",
  "column_break5",
  "is_internal_customer",
  "represents_company",
  "inter_company_reference",
  "per_billed",
  "customer_group",
  "territory",
  "printing_details",
  "letter_head",
  "select_print_heading",
  "language",
  "column_break_88",
  "print_without_amount",
  "group_same_items",
  "section_break_83",
  "status",
  "per_installed",
  "installation_status",
  "column_break_89",
  "per_returned",
  "excise_page",
  "instructions",
  "subscription_section",
  "auto_repeat",
  "sales_team_section_break",
  "sales_partner",
  "column_break7",
  "amount_eligible_for_commission",
  "commission_rate",
  "total_commission",
  "section_break1",
  "sales_team"
 ],
 "fields": [
  {
   "fieldname": "delivery_to_section",
   "fieldtype": "Section Break",
   "label": "Delivery To",
   "options": "fa fa-user"
  },
  {
   "fieldname": "column_break0",
   "fieldtype": "Column Break",
   "oldfieldtype": "Column Break",
   "print_width": "50%",
   "width": "50%"
  },
  {
   "allow_on_submit": 1,
   "default": "{customer_name}",
   "fieldname": "title",
   "fieldtype": "Data",
   "hidden": 1,
   "label": "Title",
   "no_copy": 1,
   "print_hide": 1
  },
  {
   "fieldname": "naming_series",
   "fieldtype": "Select",
   "label": "Series",
   "no_copy": 1,
   "oldfieldname": "naming_series",
   "oldfieldtype": "Select",
   "options": "MAT-DN-.YYYY.-\nMAT-DN-RET-.YYYY.-",
   "print_hide": 1,
   "reqd": 1,
   "set_only_once": 1
  },
  {
   "fieldname": "customer",
   "fieldtype": "Link",
   "in_global_search": 1,
   "in_standard_filter": 1,
   "label": "Customer",
   "oldfieldname": "customer",
   "oldfieldtype": "Link",
   "options": "Customer",
   "print_hide": 1,
   "reqd": 1,
   "search_index": 1
  },
  {
   "bold": 1,
   "depends_on": "customer",
   "fetch_from": "customer.customer_name",
   "fieldname": "customer_name",
   "fieldtype": "Data",
   "in_global_search": 1,
   "label": "Customer Name",
   "read_only": 1
  },
  {
   "fieldname": "column_break1",
   "fieldtype": "Column Break",
   "oldfieldtype": "Column Break"
  },
  {
   "fieldname": "amended_from",
   "fieldtype": "Link",
   "ignore_user_permissions": 1,
   "label": "Amended From",
   "no_copy": 1,
   "oldfieldname": "amended_from",
   "oldfieldtype": "Data",
   "options": "Delivery Note",
   "print_hide": 1,
   "print_width": "150px",
   "read_only": 1,
   "width": "150px"
  },
  {
   "fieldname": "company",
   "fieldtype": "Link",
   "in_standard_filter": 1,
   "label": "Company",
   "oldfieldname": "company",
   "oldfieldtype": "Link",
   "options": "Company",
   "print_hide": 1,
   "print_width": "150px",
   "remember_last_selected_value": 1,
   "reqd": 1,
   "width": "150px"
  },
  {
   "default": "Today",
   "fieldname": "posting_date",
   "fieldtype": "Date",
   "label": "Date",
   "no_copy": 1,
   "oldfieldname": "posting_date",
   "oldfieldtype": "Date",
   "print_width": "100px",
   "reqd": 1,
   "search_index": 1,
   "width": "100px"
  },
  {
   "fieldname": "posting_time",
   "fieldtype": "Time",
   "label": "Posting Time",
   "oldfieldname": "posting_time",
   "oldfieldtype": "Time",
   "print_hide": 1,
   "print_width": "100px",
   "reqd": 1,
   "width": "100px"
  },
  {
   "default": "0",
   "depends_on": "eval:doc.docstatus==0",
   "fieldname": "set_posting_time",
   "fieldtype": "Check",
   "label": "Edit Posting Date and Time",
   "print_hide": 1
  },
  {
   "default": "0",
   "fieldname": "is_return",
   "fieldtype": "Check",
   "label": "Is Return",
   "no_copy": 1,
   "print_hide": 1,
   "read_only": 1
  },
  {
   "default": "0",
   "depends_on": "is_return",
   "fieldname": "issue_credit_note",
   "fieldtype": "Check",
   "label": "Issue Credit Note"
  },
  {
   "depends_on": "is_return",
   "fieldname": "return_against",
   "fieldtype": "Link",
   "label": "Return Against Delivery Note",
   "no_copy": 1,
   "options": "Delivery Note",
   "print_hide": 1,
   "read_only": 1
  },
  {
   "collapsible": 1,
   "fieldname": "customer_po_details",
   "fieldtype": "Section Break",
   "label": "Customer PO Details"
  },
  {
   "allow_on_submit": 1,
   "fieldname": "po_no",
   "fieldtype": "Small Text",
   "label": "Customer's Purchase Order No",
   "no_copy": 1,
   "oldfieldname": "po_no",
   "oldfieldtype": "Data",
   "print_hide": 1,
   "print_width": "100px",
   "width": "100px"
  },
  {
   "fieldname": "column_break_17",
   "fieldtype": "Column Break"
  },
  {
   "fieldname": "po_date",
   "fieldtype": "Date",
   "label": "Customer's Purchase Order Date",
   "oldfieldname": "po_date",
   "oldfieldtype": "Data",
   "print_hide": 1,
   "print_width": "100px",
   "width": "100px"
  },
  {
   "collapsible": 1,
   "depends_on": "customer",
   "fieldname": "contact_info",
   "fieldtype": "Section Break",
   "label": "Address and Contact",
   "options": "fa fa-bullhorn"
  },
  {
   "fieldname": "shipping_address_name",
   "fieldtype": "Link",
   "label": "Shipping Address",
   "options": "Address",
   "print_hide": 1
  },
  {
   "fieldname": "shipping_address",
   "fieldtype": "Small Text",
   "label": "Shipping Address",
   "read_only": 1
  },
  {
   "fieldname": "contact_person",
   "fieldtype": "Link",
   "label": "Contact Person",
   "options": "Contact",
   "print_hide": 1
  },
  {
   "fieldname": "contact_display",
   "fieldtype": "Small Text",
   "in_global_search": 1,
   "label": "Contact",
   "read_only": 1
  },
  {
   "fieldname": "contact_mobile",
   "fieldtype": "Small Text",
   "hidden": 1,
   "label": "Mobile No",
   "read_only": 1
  },
  {
   "fieldname": "contact_email",
   "fieldtype": "Data",
   "hidden": 1,
   "label": "Contact Email",
   "options": "Email",
   "print_hide": 1,
   "read_only": 1
  },
  {
   "fieldname": "col_break21",
   "fieldtype": "Column Break",
   "print_width": "50%",
   "width": "50%"
  },
  {
   "depends_on": "customer",
   "fieldname": "customer_address",
   "fieldtype": "Link",
   "label": "Billing Address Name",
   "options": "Address",
   "print_hide": 1
  },
  {
   "fieldname": "tax_id",
   "fieldtype": "Data",
   "label": "Tax Id",
   "read_only": 1
  },
  {
   "fieldname": "address_display",
   "fieldtype": "Small Text",
   "label": "Billing Address",
   "read_only": 1
  },
  {
   "fieldname": "company_address",
   "fieldtype": "Link",
   "label": "Company Address Name",
   "options": "Address"
  },
  {
   "fieldname": "company_address_display",
   "fieldtype": "Small Text",
   "label": "Company Address",
   "read_only": 1
  },
  {
   "collapsible": 1,
   "fieldname": "currency_and_price_list",
   "fieldtype": "Section Break",
   "label": "Currency and Price List",
   "options": "fa fa-tag"
  },
  {
   "fieldname": "currency",
   "fieldtype": "Link",
   "label": "Currency",
   "oldfieldname": "currency",
   "oldfieldtype": "Select",
   "options": "Currency",
   "print_hide": 1,
   "reqd": 1
  },
  {
   "description": "Rate at which customer's currency is converted to company's base currency",
   "fieldname": "conversion_rate",
   "fieldtype": "Float",
   "label": "Exchange Rate",
   "oldfieldname": "conversion_rate",
   "oldfieldtype": "Currency",
   "precision": "9",
   "print_hide": 1,
   "reqd": 1
  },
  {
   "fieldname": "col_break23",
   "fieldtype": "Column Break"
  },
  {
   "fieldname": "selling_price_list",
   "fieldtype": "Link",
   "label": "Price List",
   "oldfieldname": "price_list_name",
   "oldfieldtype": "Select",
   "options": "Price List",
   "print_hide": 1,
   "reqd": 1
  },
  {
   "fieldname": "price_list_currency",
   "fieldtype": "Link",
   "label": "Price List Currency",
   "options": "Currency",
   "print_hide": 1,
   "read_only": 1,
   "reqd": 1
  },
  {
   "description": "Rate at which Price list currency is converted to company's base currency",
   "fieldname": "plc_conversion_rate",
   "fieldtype": "Float",
   "label": "Price List Exchange Rate",
   "precision": "9",
   "print_hide": 1,
   "reqd": 1
  },
  {
   "default": "0",
   "fieldname": "ignore_pricing_rule",
   "fieldtype": "Check",
   "label": "Ignore Pricing Rule",
   "no_copy": 1,
   "permlevel": 1,
   "print_hide": 1
  },
  {
   "fieldname": "sec_warehouse",
   "fieldtype": "Section Break"
  },
  {
   "fieldname": "set_warehouse",
   "fieldtype": "Link",
   "label": "Set Source Warehouse",
   "options": "Warehouse",
   "print_hide": 1
  },
  {
   "fieldname": "col_break_warehouse",
   "fieldtype": "Column Break"
  },
  {
   "fieldname": "items_section",
   "fieldtype": "Section Break",
   "oldfieldtype": "Section Break",
   "options": "fa fa-shopping-cart"
  },
  {
   "fieldname": "scan_barcode",
   "fieldtype": "Data",
   "label": "Scan Barcode",
   "options": "Barcode"
  },
  {
   "allow_bulk_edit": 1,
   "fieldname": "items",
   "fieldtype": "Table",
   "label": "Items",
   "oldfieldname": "delivery_note_details",
   "oldfieldtype": "Table",
   "options": "Delivery Note Item",
   "reqd": 1
  },
  {
   "fieldname": "pricing_rule_details",
   "fieldtype": "Section Break",
   "label": "Pricing Rules"
  },
  {
   "fieldname": "pricing_rules",
   "fieldtype": "Table",
   "label": "Pricing Rule Detail",
   "options": "Pricing Rule Detail",
   "read_only": 1
  },
  {
   "collapsible": 1,
   "collapsible_depends_on": "packed_items",
   "depends_on": "packed_items",
   "fieldname": "packing_list",
   "fieldtype": "Section Break",
   "label": "Packing List",
   "oldfieldtype": "Section Break",
   "options": "fa fa-suitcase",
   "print_hide": 1
  },
  {
   "depends_on": "packed_items",
   "fieldname": "packed_items",
   "fieldtype": "Table",
   "label": "Packed Items",
   "oldfieldname": "packing_details",
   "oldfieldtype": "Table",
   "options": "Packed Item",
   "print_hide": 1
  },
  {
   "fieldname": "product_bundle_help",
   "fieldtype": "HTML",
   "label": "Product Bundle Help",
   "print_hide": 1
  },
  {
   "fieldname": "section_break_31",
   "fieldtype": "Section Break"
  },
  {
   "fieldname": "total_qty",
   "fieldtype": "Float",
   "label": "Total Quantity",
   "read_only": 1
  },
  {
   "fieldname": "base_total",
   "fieldtype": "Currency",
   "label": "Total (Company Currency)",
   "options": "Company:company:default_currency",
   "print_hide": 1,
   "read_only": 1
  },
  {
   "fieldname": "base_net_total",
   "fieldtype": "Currency",
   "label": "Net Total (Company Currency)",
   "oldfieldname": "net_total",
   "oldfieldtype": "Currency",
   "options": "Company:company:default_currency",
   "print_hide": 1,
   "print_width": "150px",
   "read_only": 1,
   "width": "150px"
  },
  {
   "fieldname": "column_break_33",
   "fieldtype": "Column Break"
  },
  {
   "fieldname": "total",
   "fieldtype": "Currency",
   "label": "Total",
   "options": "currency",
   "read_only": 1
  },
  {
   "fieldname": "net_total",
   "fieldtype": "Currency",
   "label": "Net Total",
   "options": "currency",
   "print_hide": 1,
   "read_only": 1
  },
  {
   "fieldname": "total_net_weight",
   "fieldtype": "Float",
   "label": "Total Net Weight",
   "print_hide": 1,
   "read_only": 1
  },
  {
   "fieldname": "taxes_section",
   "fieldtype": "Section Break",
   "label": "Taxes and Charges",
   "oldfieldtype": "Section Break",
   "options": "fa fa-money"
  },
  {
   "fieldname": "tax_category",
   "fieldtype": "Link",
   "label": "Tax Category",
   "options": "Tax Category",
   "print_hide": 1
  },
  {
   "fieldname": "column_break_39",
   "fieldtype": "Column Break"
  },
  {
   "fieldname": "shipping_rule",
   "fieldtype": "Link",
   "label": "Shipping Rule",
   "oldfieldtype": "Button",
   "options": "Shipping Rule",
   "print_hide": 1
  },
  {
   "fieldname": "section_break_41",
   "fieldtype": "Section Break"
  },
  {
   "description": "If you have created a standard template in Sales Taxes and Charges Template, select one and click on the button below.",
   "fieldname": "taxes_and_charges",
   "fieldtype": "Link",
   "label": "Sales Taxes and Charges Template",
   "oldfieldname": "charge",
   "oldfieldtype": "Link",
   "options": "Sales Taxes and Charges Template",
   "print_hide": 1
  },
  {
   "fieldname": "taxes",
   "fieldtype": "Table",
   "label": "Sales Taxes and Charges",
   "oldfieldname": "other_charges",
   "oldfieldtype": "Table",
   "options": "Sales Taxes and Charges"
  },
  {
   "collapsible": 1,
   "fieldname": "sec_tax_breakup",
   "fieldtype": "Section Break",
   "label": "Tax Breakup"
  },
  {
   "fieldname": "other_charges_calculation",
   "fieldtype": "Long Text",
   "label": "Taxes and Charges Calculation",
   "no_copy": 1,
   "oldfieldtype": "HTML",
   "print_hide": 1,
   "read_only": 1
  },
  {
   "fieldname": "section_break_44",
   "fieldtype": "Section Break"
  },
  {
   "fieldname": "base_total_taxes_and_charges",
   "fieldtype": "Currency",
   "label": "Total Taxes and Charges (Company Currency)",
   "oldfieldname": "other_charges_total",
   "oldfieldtype": "Currency",
   "options": "Company:company:default_currency",
   "print_hide": 1,
   "print_width": "150px",
   "read_only": 1,
   "width": "150px"
  },
  {
   "fieldname": "column_break_47",
   "fieldtype": "Column Break"
  },
  {
   "fieldname": "total_taxes_and_charges",
   "fieldtype": "Currency",
   "label": "Total Taxes and Charges",
   "options": "currency",
   "print_hide": 1,
   "read_only": 1
  },
  {
   "collapsible": 1,
   "collapsible_depends_on": "discount_amount",
   "fieldname": "section_break_49",
   "fieldtype": "Section Break",
   "label": "Additional Discount"
  },
  {
   "default": "Grand Total",
   "fieldname": "apply_discount_on",
   "fieldtype": "Select",
   "label": "Apply Additional Discount On",
   "options": "\nGrand Total\nNet Total",
   "print_hide": 1
  },
  {
   "fieldname": "base_discount_amount",
   "fieldtype": "Currency",
   "label": "Additional Discount Amount (Company Currency)",
   "options": "Company:company:default_currency",
   "print_hide": 1,
   "read_only": 1
  },
  {
   "fieldname": "column_break_51",
   "fieldtype": "Column Break"
  },
  {
   "fieldname": "additional_discount_percentage",
   "fieldtype": "Float",
   "label": "Additional Discount Percentage",
   "print_hide": 1
  },
  {
   "fieldname": "discount_amount",
   "fieldtype": "Currency",
   "label": "Additional Discount Amount",
   "options": "currency",
   "print_hide": 1
  },
  {
   "fieldname": "totals",
   "fieldtype": "Section Break",
   "oldfieldtype": "Section Break",
   "options": "fa fa-money"
  },
  {
   "fieldname": "base_grand_total",
   "fieldtype": "Currency",
   "label": "Grand Total (Company Currency)",
   "oldfieldname": "grand_total",
   "oldfieldtype": "Currency",
   "options": "Company:company:default_currency",
   "print_hide": 1,
   "print_width": "150px",
   "read_only": 1,
   "width": "150px"
  },
  {
   "depends_on": "eval:!doc.disable_rounded_total",
   "fieldname": "base_rounding_adjustment",
   "fieldtype": "Currency",
   "label": "Rounding Adjustment (Company Currency)",
   "no_copy": 1,
   "options": "Company:company:default_currency",
   "print_hide": 1,
   "read_only": 1
  },
  {
   "depends_on": "eval:!doc.disable_rounded_total",
   "fieldname": "base_rounded_total",
   "fieldtype": "Currency",
   "label": "Rounded Total (Company Currency)",
   "oldfieldname": "rounded_total",
   "oldfieldtype": "Currency",
   "options": "Company:company:default_currency",
   "print_hide": 1,
   "print_width": "150px",
   "read_only": 1,
   "width": "150px"
  },
  {
   "description": "In Words will be visible once you save the Delivery Note.",
   "fieldname": "base_in_words",
   "fieldtype": "Data",
   "label": "In Words (Company Currency)",
   "length": 240,
   "oldfieldname": "in_words",
   "oldfieldtype": "Data",
   "print_hide": 1,
   "print_width": "200px",
   "read_only": 1,
   "width": "200px"
  },
  {
   "fieldname": "column_break3",
   "fieldtype": "Column Break",
   "oldfieldtype": "Column Break"
  },
  {
   "fieldname": "grand_total",
   "fieldtype": "Currency",
   "in_list_view": 1,
   "label": "Grand Total",
   "oldfieldname": "grand_total_export",
   "oldfieldtype": "Currency",
   "options": "currency",
   "print_width": "150px",
   "read_only": 1,
   "width": "150px"
  },
  {
   "depends_on": "eval:!doc.disable_rounded_total",
   "fieldname": "rounding_adjustment",
   "fieldtype": "Currency",
   "label": "Rounding Adjustment",
   "no_copy": 1,
   "options": "currency",
   "print_hide": 1,
   "read_only": 1
  },
  {
   "bold": 1,
   "depends_on": "eval:!doc.disable_rounded_total",
   "fieldname": "rounded_total",
   "fieldtype": "Currency",
   "label": "Rounded Total",
   "oldfieldname": "rounded_total_export",
   "oldfieldtype": "Currency",
   "options": "currency",
   "print_width": "150px",
   "read_only": 1,
   "width": "150px"
  },
  {
   "description": "In Words (Export) will be visible once you save the Delivery Note.",
   "fieldname": "in_words",
   "fieldtype": "Data",
   "label": "In Words",
   "length": 240,
   "oldfieldname": "in_words_export",
   "oldfieldtype": "Data",
   "print_hide": 1,
   "print_width": "150px",
   "read_only": 1,
   "width": "150px"
  },
  {
   "collapsible": 1,
   "collapsible_depends_on": "terms",
   "fieldname": "terms_section_break",
   "fieldtype": "Section Break",
   "label": "Terms and Conditions",
   "oldfieldtype": "Section Break",
   "options": "fa fa-legal"
  },
  {
   "fieldname": "tc_name",
   "fieldtype": "Link",
   "label": "Terms",
   "oldfieldname": "tc_name",
   "oldfieldtype": "Link",
   "options": "Terms and Conditions",
   "print_hide": 1
  },
  {
   "fieldname": "terms",
   "fieldtype": "Text Editor",
   "label": "Terms and Conditions Details",
   "oldfieldname": "terms",
   "oldfieldtype": "Text Editor"
  },
  {
   "collapsible": 1,
   "collapsible_depends_on": "transporter",
   "fieldname": "transporter_info",
   "fieldtype": "Section Break",
   "label": "Transporter Info",
   "options": "fa fa-truck",
   "print_hide": 1
  },
  {
   "fieldname": "transporter",
   "fieldtype": "Link",
   "label": "Transporter",
   "options": "Supplier",
   "print_hide": 1,
   "print_width": "150px",
   "width": "150px"
  },
  {
   "fieldname": "driver",
   "fieldtype": "Link",
   "label": "Driver",
   "options": "Driver",
   "print_hide": 1
  },
  {
   "fieldname": "lr_no",
   "fieldtype": "Data",
   "label": "Transport Receipt No",
   "oldfieldname": "lr_no",
   "oldfieldtype": "Data",
   "print_hide": 1,
   "print_width": "100px",
   "width": "100px"
  },
  {
   "fieldname": "vehicle_no",
   "fieldtype": "Data",
   "label": "Vehicle No",
   "print_hide": 1
  },
  {
   "fieldname": "col_break34",
   "fieldtype": "Column Break",
   "print_width": "50%",
   "width": "50%"
  },
  {
   "fetch_from": "transporter.name",
   "fieldname": "transporter_name",
   "fieldtype": "Data",
   "label": "Transporter Name",
   "print_hide": 1,
   "read_only": 1
  },
  {
   "fetch_from": "driver.full_name",
   "fieldname": "driver_name",
   "fieldtype": "Data",
   "label": "Driver Name",
   "print_hide": 1
  },
  {
   "default": "Today",
   "fieldname": "lr_date",
   "fieldtype": "Date",
   "label": "Transport Receipt Date",
   "oldfieldname": "lr_date",
   "oldfieldtype": "Date",
   "print_hide": 1,
   "print_width": "100px",
   "width": "100px"
  },
  {
   "collapsible": 1,
   "fieldname": "more_info",
   "fieldtype": "Section Break",
   "label": "More Information",
   "oldfieldtype": "Section Break",
   "options": "fa fa-file-text",
   "print_hide": 1
  },
  {
   "description": "Track this Delivery Note against any Project",
   "fieldname": "project",
   "fieldtype": "Link",
   "label": "Project",
   "oldfieldname": "project",
   "oldfieldtype": "Link",
   "options": "Project"
  },
  {
   "fieldname": "campaign",
   "fieldtype": "Link",
   "label": "Campaign",
   "oldfieldname": "campaign",
   "oldfieldtype": "Link",
   "options": "Campaign",
   "print_hide": 1
  },
  {
   "fieldname": "source",
   "fieldtype": "Link",
   "label": "Source",
   "oldfieldname": "source",
   "oldfieldtype": "Select",
   "options": "Lead Source",
   "print_hide": 1
  },
  {
   "fieldname": "column_break5",
   "fieldtype": "Column Break",
   "oldfieldtype": "Column Break",
   "print_hide": 1,
   "print_width": "50%",
   "width": "50%"
  },
  {
   "fieldname": "per_billed",
   "fieldtype": "Percent",
   "label": "% Amount Billed",
   "no_copy": 1,
   "print_hide": 1,
   "read_only": 1
  },
  {
   "fieldname": "customer_group",
   "fieldtype": "Link",
   "hidden": 1,
   "label": "Customer Group",
   "options": "Customer Group",
   "print_hide": 1
  },
  {
   "fieldname": "territory",
   "fieldtype": "Link",
   "label": "Territory",
   "options": "Territory",
   "print_hide": 1
  },
  {
   "collapsible": 1,
   "fieldname": "printing_details",
   "fieldtype": "Section Break",
   "label": "Print Settings"
  },
  {
   "allow_on_submit": 1,
   "fieldname": "letter_head",
   "fieldtype": "Link",
   "label": "Letter Head",
   "oldfieldname": "letter_head",
   "oldfieldtype": "Link",
   "options": "Letter Head",
   "print_hide": 1
  },
  {
   "allow_on_submit": 1,
   "fieldname": "select_print_heading",
   "fieldtype": "Link",
   "label": "Print Heading",
   "no_copy": 1,
   "oldfieldname": "select_print_heading",
   "oldfieldtype": "Link",
   "options": "Print Heading",
   "print_hide": 1,
   "report_hide": 1
  },
  {
   "fieldname": "language",
   "fieldtype": "Data",
   "label": "Print Language",
   "print_hide": 1,
   "read_only": 1
  },
  {
   "fieldname": "column_break_88",
   "fieldtype": "Column Break"
  },
  {
   "allow_on_submit": 1,
   "default": "0",
   "fieldname": "print_without_amount",
   "fieldtype": "Check",
   "label": "Print Without Amount",
   "oldfieldname": "print_without_amount",
   "oldfieldtype": "Check",
   "print_hide": 1
  },
  {
   "allow_on_submit": 1,
   "default": "0",
   "fieldname": "group_same_items",
   "fieldtype": "Check",
   "label": "Group same items",
   "print_hide": 1
  },
  {
   "collapsible": 1,
   "fieldname": "section_break_83",
   "fieldtype": "Section Break",
   "label": "Status"
  },
  {
   "default": "Draft",
   "fieldname": "status",
   "fieldtype": "Select",
   "in_standard_filter": 1,
   "label": "Status",
   "no_copy": 1,
   "oldfieldname": "status",
   "oldfieldtype": "Select",
   "options": "\nDraft\nTo Bill\nCompleted\nReturn Issued\nCancelled\nClosed",
   "print_hide": 1,
   "print_width": "150px",
   "read_only": 1,
   "reqd": 1,
   "search_index": 1,
   "width": "150px"
  },
  {
   "depends_on": "eval:!doc.__islocal",
   "description": "% of materials delivered against this Delivery Note",
   "fieldname": "per_installed",
   "fieldtype": "Percent",
   "in_list_view": 1,
   "label": "% Installed",
   "no_copy": 1,
   "oldfieldname": "per_installed",
   "oldfieldtype": "Currency",
   "print_hide": 1,
   "read_only": 1
  },
  {
   "fieldname": "installation_status",
   "fieldtype": "Select",
   "hidden": 1,
   "label": "Installation Status",
   "print_hide": 1
  },
  {
   "fieldname": "column_break_89",
   "fieldtype": "Column Break"
  },
  {
   "fieldname": "excise_page",
   "fieldtype": "Data",
   "hidden": 1,
   "label": "Excise Page Number",
   "oldfieldname": "excise_page",
   "oldfieldtype": "Data",
   "print_hide": 1
  },
  {
   "fieldname": "instructions",
   "fieldtype": "Text",
   "label": "Instructions",
   "oldfieldname": "instructions",
   "oldfieldtype": "Text"
  },
  {
   "fieldname": "subscription_section",
   "fieldtype": "Section Break",
   "label": "Subscription Section"
  },
  {
   "fieldname": "auto_repeat",
   "fieldtype": "Link",
   "label": "Auto Repeat",
   "no_copy": 1,
   "options": "Auto Repeat",
   "print_hide": 1,
   "read_only": 1
  },
  {
   "collapsible": 1,
   "collapsible_depends_on": "total_commission",
   "fieldname": "sales_team_section_break",
   "fieldtype": "Section Break",
   "label": "Commission",
   "oldfieldtype": "Section Break",
   "options": "fa fa-group",
   "print_hide": 1
  },
  {
   "fieldname": "sales_partner",
   "fieldtype": "Link",
   "label": "Sales Partner",
   "oldfieldname": "sales_partner",
   "oldfieldtype": "Link",
   "options": "Sales Partner",
   "print_hide": 1,
   "print_width": "150px",
   "width": "150px"
  },
  {
   "fieldname": "column_break7",
   "fieldtype": "Column Break",
   "print_hide": 1,
   "print_width": "50%",
   "width": "50%"
  },
  {
   "fieldname": "commission_rate",
   "fieldtype": "Float",
   "label": "Commission Rate (%)",
   "oldfieldname": "commission_rate",
   "oldfieldtype": "Currency",
   "print_hide": 1,
   "print_width": "100px",
   "width": "100px"
  },
  {
   "fieldname": "total_commission",
   "fieldtype": "Currency",
   "label": "Total Commission",
   "oldfieldname": "total_commission",
   "oldfieldtype": "Currency",
   "options": "Company:company:default_currency",
   "print_hide": 1
  },
  {
   "collapsible": 1,
   "collapsible_depends_on": "sales_team",
   "fieldname": "section_break1",
   "fieldtype": "Section Break",
   "label": "Sales Team",
   "print_hide": 1
  },
  {
   "allow_on_submit": 1,
   "fieldname": "sales_team",
   "fieldtype": "Table",
   "label": "Sales Team",
   "oldfieldname": "sales_team",
   "oldfieldtype": "Table",
   "options": "Sales Team",
   "print_hide": 1
  },
  {
   "fieldname": "pick_list",
   "fieldtype": "Link",
   "hidden": 1,
   "label": "Pick List",
   "options": "Pick List",
   "read_only": 1
  },
  {
   "fieldname": "section_break_18",
   "fieldtype": "Section Break"
  },
  {
   "default": "0",
   "fetch_from": "customer.is_internal_customer",
   "fieldname": "is_internal_customer",
   "fieldtype": "Check",
   "label": "Is Internal Customer",
   "read_only": 1
  },
  {
   "fieldname": "inter_company_reference",
   "fieldtype": "Link",
   "label": "Inter Company Reference",
   "options": "Purchase Receipt"
  },
  {
   "depends_on": "eval:!doc.__islocal",
   "fieldname": "per_returned",
   "fieldtype": "Percent",
   "label": "% Returned",
   "no_copy": 1,
   "print_hide": 1,
   "read_only": 1
  },
  {
   "depends_on": "eval: doc.is_internal_customer",
   "fieldname": "set_target_warehouse",
   "fieldtype": "Link",
   "in_standard_filter": 1,
   "label": "Set Target Warehouse",
   "no_copy": 1,
   "oldfieldname": "to_warehouse",
   "oldfieldtype": "Link",
   "options": "Warehouse",
   "print_hide": 1
  },
  {
   "description": "Company which internal customer represents.",
   "fetch_from": "customer.represents_company",
   "fieldname": "represents_company",
   "fieldtype": "Link",
   "ignore_user_permissions": 1,
   "label": "Represents Company",
   "options": "Company",
   "read_only": 1
  },
  {
   "default": "0",
   "depends_on": "grand_total",
   "fieldname": "disable_rounded_total",
   "fieldtype": "Check",
   "label": "Disable Rounded Total"
  },
  {
   "fieldname": "dispatch_address_name",
   "fieldtype": "Link",
   "label": "Dispatch Address Name",
   "options": "Address",
   "print_hide": 1
  },
  {
   "depends_on": "dispatch_address_name",
   "fieldname": "dispatch_address",
   "fieldtype": "Small Text",
   "label": "Dispatch Address",
   "print_hide": 1,
   "read_only": 1
  },
  {
   "fieldname": "amount_eligible_for_commission",
   "fieldtype": "Currency",
   "label": "Amount Eligible for Commission",
   "read_only": 1
  }
 ],
 "icon": "fa fa-truck",
 "idx": 146,
 "is_submittable": 1,
 "links": [],
<<<<<<< HEAD
 "modified": "2021-10-05 12:20:11.670342",
=======
 "modified": "2021-10-08 14:29:13.428984",
>>>>>>> c6a56a8f
 "modified_by": "Administrator",
 "module": "Stock",
 "name": "Delivery Note",
 "naming_rule": "By \"Naming Series\" field",
 "owner": "Administrator",
 "permissions": [
  {
   "amend": 1,
   "cancel": 1,
   "create": 1,
   "delete": 1,
   "email": 1,
   "print": 1,
   "read": 1,
   "report": 1,
   "role": "Stock User",
   "share": 1,
   "submit": 1,
   "write": 1
  },
  {
   "amend": 1,
   "cancel": 1,
   "create": 1,
   "delete": 1,
   "email": 1,
   "print": 1,
   "read": 1,
   "report": 1,
   "role": "Stock Manager",
   "share": 1,
   "submit": 1,
   "write": 1
  },
  {
   "amend": 1,
   "cancel": 1,
   "create": 1,
   "delete": 1,
   "email": 1,
   "print": 1,
   "read": 1,
   "report": 1,
   "role": "Sales User",
   "share": 1,
   "submit": 1,
   "write": 1
  },
  {
   "read": 1,
   "report": 1,
   "role": "Accounts User"
  },
  {
   "permlevel": 1,
   "read": 1,
   "role": "Stock Manager",
   "write": 1
  }
 ],
 "search_fields": "status,customer,customer_name, territory,base_grand_total",
 "show_name_in_global_search": 1,
 "sort_field": "modified",
 "sort_order": "DESC",
 "timeline_field": "customer",
 "title_field": "title",
 "track_changes": 1,
 "track_seen": 1
}<|MERGE_RESOLUTION|>--- conflicted
+++ resolved
@@ -1315,11 +1315,7 @@
  "idx": 146,
  "is_submittable": 1,
  "links": [],
-<<<<<<< HEAD
- "modified": "2021-10-05 12:20:11.670342",
-=======
  "modified": "2021-10-08 14:29:13.428984",
->>>>>>> c6a56a8f
  "modified_by": "Administrator",
  "module": "Stock",
  "name": "Delivery Note",
