{
 "allow_import": 1,
 "autoname": "naming_series:",
 "creation": "2013-05-24 19:29:09",
 "doctype": "DocType",
 "document_type": "Document",
 "engine": "InnoDB",
 "field_order": [
  "delivery_to_section",
  "column_break0",
  "title",
  "naming_series",
  "customer",
  "customer_name",
  "po_no",
  "po_date",
  "column_break1",
  "remarks",
  "is_return",
  "reopen_order",
  "return_against",
  "column_break_17",
  "amended_from",
  "company",
  "posting_date",
  "posting_time",
  "set_posting_time",
<<<<<<< HEAD
  "more_info",
  "transaction_type",
  "order_type",
  "column_break_36",
  "project",
  "pick_list",
  "col_break_39",
  "source",
  "campaign",
  "customer_group",
=======
  "is_return",
  "issue_credit_note",
  "return_against",
  "customer_po_details",
  "po_no",
  "column_break_17",
  "po_date",
  "section_break_18",
  "pick_list",
>>>>>>> fd30b8f4
  "contact_info",
  "shipping_address_name",
  "shipping_address",
  "column_break_46",
  "contact_person",
  "contact_display",
  "contact_mobile",
  "contact_email",
  "territory",
  "col_break21",
  "customer_address",
  "address_display",
  "tax_id",
  "tax_cnic",
  "tax_strn",
  "column_break_58",
  "company_address",
  "company_address_display",
  "currency_and_price_list",
  "currency",
  "conversion_rate",
  "col_break23",
  "selling_price_list",
  "price_list_currency",
  "plc_conversion_rate",
  "column_break_68",
  "ignore_pricing_rule",
  "get_latest_price",
  "sec_warehouse",
  "set_warehouse",
  "col_break_warehouse",
  "to_warehouse",
  "items_section",
  "scan_barcode",
  "items",
  "packing_list",
  "packed_items",
  "product_bundle_help",
  "pricing_rule_details",
  "pricing_rules",
  "section_break_31",
  "total_qty",
  "column_break_84",
  "total_alt_uom_qty",
  "column_break_86",
  "total_net_weight",
  "section_break_84",
  "total",
  "base_total",
  "column_break_33",
<<<<<<< HEAD
  "total_before_discount",
  "base_total_before_discount",
  "column_break_90",
  "total_discount",
  "base_total_discount",
=======
  "total_net_weight",
  "total",
  "net_total",
>>>>>>> fd30b8f4
  "taxes_section",
  "taxes_and_charges",
  "column_break_91",
  "tax_category",
  "column_break_39",
  "shipping_rule",
  "section_break_41",
  "taxes",
  "sec_tax_breakup",
  "other_charges_calculation",
  "tax_exclusive_totals_section",
  "tax_exclusive_total",
  "base_tax_exclusive_total",
  "column_break_98",
  "tax_exclusive_total_before_discount",
  "base_tax_exclusive_total_before_discount",
  "column_break_101",
  "tax_exclusive_total_discount",
  "base_tax_exclusive_total_discount",
  "net_totals_section",
  "net_total",
  "base_net_total",
  "column_break_105",
  "taxable_total",
  "base_taxable_total",
  "section_break_44",
  "total_taxes_and_charges",
  "base_total_taxes_and_charges",
  "column_break_110",
  "total_discount_after_taxes",
  "base_total_discount_after_taxes",
  "column_break_47",
  "total_after_taxes",
  "base_total_after_taxes",
  "section_break_49",
  "apply_discount_on",
  "additional_discount_percentage",
  "column_break_51",
  "discount_amount",
  "base_discount_amount",
  "totals",
  "grand_total",
  "base_grand_total",
  "column_break3",
  "rounded_total",
  "base_rounded_total",
  "section_break_128",
  "in_words",
  "base_in_words",
  "col_break_131",
  "rounding_adjustment",
  "base_rounding_adjustment",
  "terms_section_break",
  "tc_name",
  "terms",
  "transporter_info",
  "transporter",
  "transporter_name",
  "driver",
  "driver_name",
  "col_break34",
  "vehicle_no",
  "lr_no",
  "lr_date",
  "column_break_131",
  "instructions",
  "printing_details",
  "letter_head",
  "select_print_heading",
  "column_break_88",
  "language",
  "print_without_amount",
  "group_same_items",
  "section_break_83",
  "status",
  "per_completed",
  "column_break_89",
  "per_billed",
  "per_returned",
  "column_break_143",
  "installation_status",
  "per_installed",
  "excise_page",
  "sales_team_section_break",
  "sales_partner",
  "column_break7",
  "commission_rate",
  "column_break_169",
  "total_commission",
  "section_break1",
  "sales_team",
  "subscription_section",
  "auto_repeat"
 ],
 "fields": [
  {
   "fieldname": "delivery_to_section",
   "fieldtype": "Section Break",
   "label": "Delivery To",
   "options": "fa fa-user"
  },
  {
   "fieldname": "column_break0",
   "fieldtype": "Column Break",
   "oldfieldtype": "Column Break",
   "print_width": "50%",
   "width": "50%"
  },
  {
   "allow_on_submit": 1,
   "default": "{customer_name}",
   "fieldname": "title",
   "fieldtype": "Data",
   "hidden": 1,
   "label": "Title",
   "no_copy": 1,
   "print_hide": 1
  },
  {
   "fieldname": "naming_series",
   "fieldtype": "Select",
   "hidden": 1,
   "label": "Series",
   "no_copy": 1,
   "oldfieldname": "naming_series",
   "oldfieldtype": "Select",
   "options": "DN-",
   "print_hide": 1,
   "set_only_once": 1
  },
  {
   "fieldname": "customer",
   "fieldtype": "Link",
   "in_global_search": 1,
   "in_standard_filter": 1,
   "label": "Customer",
   "oldfieldname": "customer",
   "oldfieldtype": "Link",
   "options": "Customer",
   "print_hide": 1,
   "reqd": 1,
   "search_index": 1
  },
  {
   "bold": 1,
   "depends_on": "customer",
   "fetch_from": "customer.customer_name",
   "fieldname": "customer_name",
   "fieldtype": "Data",
   "in_global_search": 1,
   "label": "Customer Name",
   "read_only": 1
  },
  {
   "fieldname": "column_break1",
   "fieldtype": "Column Break",
   "oldfieldtype": "Column Break"
  },
  {
   "fieldname": "amended_from",
   "fieldtype": "Link",
   "ignore_user_permissions": 1,
   "label": "Amended From",
   "no_copy": 1,
   "oldfieldname": "amended_from",
   "oldfieldtype": "Data",
   "options": "Delivery Note",
   "print_hide": 1,
   "print_width": "150px",
   "read_only": 1,
   "width": "150px"
  },
  {
   "fieldname": "company",
   "fieldtype": "Link",
   "in_standard_filter": 1,
   "label": "Company",
   "oldfieldname": "company",
   "oldfieldtype": "Link",
   "options": "Company",
   "print_hide": 1,
   "print_width": "150px",
   "remember_last_selected_value": 1,
   "reqd": 1,
   "width": "150px"
  },
  {
   "default": "Today",
   "fieldname": "posting_date",
   "fieldtype": "Date",
   "in_list_view": 1,
   "label": "Delivery Date",
   "no_copy": 1,
   "oldfieldname": "posting_date",
   "oldfieldtype": "Date",
   "print_width": "100px",
   "reqd": 1,
   "search_index": 1,
   "width": "100px"
  },
  {
   "fieldname": "posting_time",
   "fieldtype": "Time",
   "label": "Posting Time",
   "oldfieldname": "posting_time",
   "oldfieldtype": "Time",
   "print_hide": 1,
   "print_width": "100px",
   "reqd": 1,
   "width": "100px"
  },
  {
   "default": "0",
   "depends_on": "eval:doc.docstatus==0",
   "fieldname": "set_posting_time",
   "fieldtype": "Check",
   "label": "Edit Posting Date and Time",
   "print_hide": 1
  },
  {
   "default": "0",
   "fieldname": "is_return",
   "fieldtype": "Check",
   "label": "Is Return",
   "no_copy": 1,
   "print_hide": 1,
   "read_only": 1
  },
  {
   "depends_on": "is_return",
   "fieldname": "return_against",
   "fieldtype": "Link",
   "label": "Return Against Delivery Note",
   "no_copy": 1,
   "options": "Delivery Note",
   "print_hide": 1,
   "read_only": 1
  },
  {
<<<<<<< HEAD
=======
   "collapsible": 1,
   "fieldname": "customer_po_details",
   "fieldtype": "Section Break",
   "label": "Customer PO Details"
  },
  {
>>>>>>> fd30b8f4
   "allow_on_submit": 1,
   "fieldname": "po_no",
   "fieldtype": "Small Text",
   "label": "Customer's Purchase Order No",
   "no_copy": 1,
   "oldfieldname": "po_no",
   "oldfieldtype": "Data",
   "print_hide": 1,
   "print_width": "100px",
   "width": "100px"
  },
  {
   "fieldname": "column_break_17",
   "fieldtype": "Column Break"
  },
  {
   "fieldname": "po_date",
   "fieldtype": "Date",
   "label": "Customer's Purchase Order Date",
   "oldfieldname": "po_date",
   "oldfieldtype": "Data",
   "print_hide": 1,
   "print_width": "100px",
   "width": "100px"
  },
  {
   "collapsible": 1,
   "depends_on": "customer",
   "fieldname": "contact_info",
   "fieldtype": "Section Break",
   "label": "Address and Contact",
   "options": "fa fa-bullhorn"
  },
  {
   "fieldname": "shipping_address_name",
   "fieldtype": "Link",
   "label": "Shipping Address",
   "options": "Address",
   "print_hide": 1
  },
  {
   "fieldname": "shipping_address",
   "fieldtype": "Small Text",
   "label": "Shipping Address",
   "read_only": 1
  },
  {
   "fieldname": "contact_person",
   "fieldtype": "Link",
   "label": "Contact Person",
   "options": "Contact",
   "print_hide": 1
  },
  {
   "fieldname": "contact_display",
   "fieldtype": "Small Text",
   "in_global_search": 1,
   "label": "Contact",
   "read_only": 1
  },
  {
   "fieldname": "contact_mobile",
   "fieldtype": "Small Text",
   "hidden": 1,
   "label": "Mobile No",
   "read_only": 1
  },
  {
   "fieldname": "contact_email",
   "fieldtype": "Data",
   "hidden": 1,
   "label": "Contact Email",
   "options": "Email",
   "print_hide": 1,
   "read_only": 1
  },
  {
   "fieldname": "col_break21",
   "fieldtype": "Column Break",
   "print_width": "50%",
   "width": "50%"
  },
  {
   "depends_on": "customer",
   "fieldname": "customer_address",
   "fieldtype": "Link",
   "label": "Billing Address",
   "options": "Address",
   "print_hide": 1
  },
  {
   "fieldname": "tax_id",
   "fieldtype": "Data",
   "label": "Tax Id",
   "read_only": 1
  },
  {
   "fieldname": "address_display",
   "fieldtype": "Small Text",
   "label": "Billing Address",
   "read_only": 1
  },
  {
   "fieldname": "company_address",
   "fieldtype": "Link",
   "label": "Company Address",
   "options": "Address"
  },
  {
   "fieldname": "company_address_display",
   "fieldtype": "Small Text",
   "label": "Company Address",
   "read_only": 1
  },
  {
   "collapsible": 1,
   "fieldname": "currency_and_price_list",
   "fieldtype": "Section Break",
   "label": "Currency and Price List",
   "options": "fa fa-tag"
  },
  {
   "fieldname": "currency",
   "fieldtype": "Link",
   "label": "Currency",
   "oldfieldname": "currency",
   "oldfieldtype": "Select",
   "options": "Currency",
   "print_hide": 1,
   "reqd": 1
  },
  {
   "description": "Rate at which customer's currency is converted to company's base currency",
   "fieldname": "conversion_rate",
   "fieldtype": "Float",
   "label": "Exchange Rate",
   "oldfieldname": "conversion_rate",
   "oldfieldtype": "Currency",
   "precision": "9",
   "print_hide": 1,
   "reqd": 1
  },
  {
   "fieldname": "col_break23",
   "fieldtype": "Column Break"
  },
  {
   "fieldname": "selling_price_list",
   "fieldtype": "Link",
   "label": "Price List",
   "oldfieldname": "price_list_name",
   "oldfieldtype": "Select",
   "options": "Price List",
   "print_hide": 1,
   "reqd": 1
  },
  {
   "fieldname": "price_list_currency",
   "fieldtype": "Link",
   "label": "Price List Currency",
   "options": "Currency",
   "print_hide": 1,
   "read_only": 1,
   "reqd": 1
  },
  {
   "description": "Rate at which Price list currency is converted to company's base currency",
   "fieldname": "plc_conversion_rate",
   "fieldtype": "Float",
   "label": "Price List Exchange Rate",
   "precision": "9",
   "print_hide": 1,
   "reqd": 1
  },
  {
   "default": "0",
   "fieldname": "ignore_pricing_rule",
   "fieldtype": "Check",
   "label": "Ignore Pricing Rule",
   "no_copy": 1,
   "permlevel": 1,
   "print_hide": 1
  },
  {
   "fieldname": "sec_warehouse",
   "fieldtype": "Section Break"
  },
  {
   "fieldname": "set_warehouse",
   "fieldtype": "Link",
   "label": "Set Source Warehouse",
   "options": "Warehouse",
   "print_hide": 1
  },
  {
   "fieldname": "col_break_warehouse",
   "fieldtype": "Column Break"
  },
  {
   "description": "Required only when delivering for demo purposes.",
   "fieldname": "to_warehouse",
   "fieldtype": "Link",
   "in_standard_filter": 1,
   "label": "Set Target Warehouse",
   "no_copy": 1,
   "oldfieldname": "to_warehouse",
   "oldfieldtype": "Link",
   "options": "Warehouse",
   "print_hide": 1
  },
  {
   "fieldname": "items_section",
   "fieldtype": "Section Break",
   "oldfieldtype": "Section Break",
   "options": "fa fa-shopping-cart"
  },
  {
   "fieldname": "scan_barcode",
   "fieldtype": "Data",
   "label": "Scan Barcode"
  },
  {
   "allow_bulk_edit": 1,
   "fieldname": "items",
   "fieldtype": "Table",
   "label": "Items",
   "oldfieldname": "delivery_note_details",
   "oldfieldtype": "Table",
   "options": "Delivery Note Item",
   "reqd": 1
  },
  {
   "fieldname": "pricing_rule_details",
   "fieldtype": "Section Break",
   "label": "Pricing Rules"
  },
  {
   "fieldname": "pricing_rules",
   "fieldtype": "Table",
   "label": "Pricing Rule Detail",
   "options": "Pricing Rule Detail",
   "read_only": 1
  },
  {
   "collapsible": 1,
   "collapsible_depends_on": "packed_items",
   "fieldname": "packing_list",
   "fieldtype": "Section Break",
   "label": "Packing List",
   "oldfieldtype": "Section Break",
   "options": "fa fa-suitcase",
   "print_hide": 1
  },
  {
   "fieldname": "packed_items",
   "fieldtype": "Table",
   "label": "Packed Items",
   "oldfieldname": "packing_details",
   "oldfieldtype": "Table",
   "options": "Packed Item",
   "print_hide": 1,
   "read_only": 1
  },
  {
   "fieldname": "product_bundle_help",
   "fieldtype": "HTML",
   "label": "Product Bundle Help",
   "print_hide": 1
  },
  {
   "fieldname": "section_break_31",
   "fieldtype": "Section Break"
  },
  {
   "fieldname": "total_qty",
   "fieldtype": "Float",
   "in_list_view": 1,
   "label": "Total Quantity",
   "read_only": 1
  },
  {
   "fieldname": "base_total",
   "fieldtype": "Currency",
   "force_currency_symbol": 1,
   "label": "Total (Company Currency)",
   "options": "Company:company:default_currency",
   "print_hide": 1,
   "read_only": 1
  },
  {
   "fieldname": "base_net_total",
   "fieldtype": "Currency",
   "force_currency_symbol": 1,
   "label": "Net Total (Company Currency)",
   "oldfieldname": "net_total",
   "oldfieldtype": "Currency",
   "options": "Company:company:default_currency",
   "print_hide": 1,
   "print_width": "150px",
   "read_only": 1,
   "width": "150px"
  },
  {
   "fieldname": "column_break_33",
   "fieldtype": "Column Break"
  },
  {
   "fieldname": "total",
   "fieldtype": "Currency",
   "label": "Total",
   "options": "currency",
   "read_only": 1
  },
  {
   "fieldname": "net_total",
   "fieldtype": "Currency",
   "label": "Net Total",
   "options": "currency",
   "print_hide": 1,
   "read_only": 1
  },
  {
   "fieldname": "total_net_weight",
   "fieldtype": "Float",
   "label": "Total Net Weight",
   "print_hide": 1,
   "read_only": 1
  },
  {
   "fieldname": "taxes_section",
   "fieldtype": "Section Break",
   "label": "Taxes and Charges",
   "oldfieldtype": "Section Break",
   "options": "fa fa-money"
  },
  {
   "fieldname": "tax_category",
   "fieldtype": "Link",
   "label": "Tax Category",
   "options": "Tax Category",
   "print_hide": 1
  },
  {
   "fieldname": "column_break_39",
   "fieldtype": "Column Break"
  },
  {
   "fieldname": "shipping_rule",
   "fieldtype": "Link",
   "label": "Shipping Rule",
   "oldfieldtype": "Button",
   "options": "Shipping Rule",
   "print_hide": 1
  },
  {
   "fieldname": "section_break_41",
   "fieldtype": "Section Break"
  },
  {
   "fieldname": "taxes_and_charges",
   "fieldtype": "Link",
   "label": "Sales Taxes and Charges Template",
   "oldfieldname": "charge",
   "oldfieldtype": "Link",
   "options": "Sales Taxes and Charges Template",
   "print_hide": 1
  },
  {
   "fieldname": "taxes",
   "fieldtype": "Table",
   "label": "Sales Taxes and Charges",
   "oldfieldname": "other_charges",
   "oldfieldtype": "Table",
   "options": "Sales Taxes and Charges"
  },
  {
   "collapsible": 1,
   "fieldname": "sec_tax_breakup",
   "fieldtype": "Section Break",
   "label": "Tax Breakup"
  },
  {
   "fieldname": "other_charges_calculation",
   "fieldtype": "Long Text",
   "label": "Taxes and Charges Calculation",
   "no_copy": 1,
   "oldfieldtype": "HTML",
   "print_hide": 1,
   "read_only": 1
  },
  {
   "fieldname": "section_break_44",
   "fieldtype": "Section Break"
  },
  {
   "fieldname": "base_total_taxes_and_charges",
   "fieldtype": "Currency",
   "force_currency_symbol": 1,
   "label": "Total Taxes and Charges (Company Currency)",
   "oldfieldname": "other_charges_total",
   "oldfieldtype": "Currency",
   "options": "Company:company:default_currency",
   "print_hide": 1,
   "print_width": "150px",
   "read_only": 1,
   "width": "150px"
  },
  {
   "fieldname": "column_break_47",
   "fieldtype": "Column Break"
  },
  {
   "fieldname": "total_taxes_and_charges",
   "fieldtype": "Currency",
   "label": "Total Taxes and Charges",
   "options": "currency",
   "print_hide": 1,
   "read_only": 1
  },
  {
   "collapsible": 1,
   "collapsible_depends_on": "discount_amount",
   "fieldname": "section_break_49",
   "fieldtype": "Section Break",
   "label": "Additional Discount"
  },
  {
   "default": "Grand Total",
   "fieldname": "apply_discount_on",
   "fieldtype": "Select",
   "label": "Apply Additional Discount On",
   "options": "\nGrand Total\nNet Total",
   "print_hide": 1
  },
  {
   "fieldname": "base_discount_amount",
   "fieldtype": "Currency",
   "force_currency_symbol": 1,
   "label": "Additional Discount Amount (Company Currency)",
   "options": "Company:company:default_currency",
   "print_hide": 1,
   "read_only": 1
  },
  {
   "fieldname": "column_break_51",
   "fieldtype": "Column Break"
  },
  {
   "fieldname": "additional_discount_percentage",
   "fieldtype": "Percent",
   "label": "Additional Discount Percentage",
   "print_hide": 1
  },
  {
   "fieldname": "discount_amount",
   "fieldtype": "Currency",
   "label": "Additional Discount Amount",
   "options": "currency",
   "print_hide": 1
  },
  {
   "fieldname": "totals",
   "fieldtype": "Section Break",
   "oldfieldtype": "Section Break",
   "options": "fa fa-money"
  },
  {
   "fieldname": "base_grand_total",
   "fieldtype": "Currency",
   "force_currency_symbol": 1,
   "label": "Grand Total (Company Currency)",
   "oldfieldname": "grand_total",
   "oldfieldtype": "Currency",
   "options": "Company:company:default_currency",
   "print_hide": 1,
   "print_width": "150px",
   "read_only": 1,
   "width": "150px"
  },
  {
   "fieldname": "base_rounding_adjustment",
   "fieldtype": "Currency",
   "force_currency_symbol": 1,
   "label": "Rounding Adjustment (Company Currency)",
   "no_copy": 1,
   "options": "Company:company:default_currency",
   "print_hide": 1,
   "read_only": 1
  },
  {
   "fieldname": "base_rounded_total",
   "fieldtype": "Currency",
   "force_currency_symbol": 1,
   "label": "Rounded Total (Company Currency)",
   "oldfieldname": "rounded_total",
   "oldfieldtype": "Currency",
   "options": "Company:company:default_currency",
   "print_hide": 1,
   "print_width": "150px",
   "read_only": 1,
   "width": "150px"
  },
  {
   "fieldname": "base_in_words",
   "fieldtype": "Data",
   "label": "In Words (Company Currency)",
   "oldfieldname": "in_words",
   "oldfieldtype": "Data",
   "print_hide": 1,
   "print_width": "200px",
   "read_only": 1,
   "width": "200px"
  },
  {
   "fieldname": "column_break3",
   "fieldtype": "Column Break",
   "oldfieldtype": "Column Break"
  },
  {
   "fieldname": "grand_total",
   "fieldtype": "Currency",
   "label": "Grand Total",
   "oldfieldname": "grand_total_export",
   "oldfieldtype": "Currency",
   "options": "currency",
   "print_width": "150px",
   "read_only": 1,
   "width": "150px"
  },
  {
   "fieldname": "rounding_adjustment",
   "fieldtype": "Currency",
   "label": "Rounding Adjustment",
   "no_copy": 1,
   "options": "currency",
   "print_hide": 1,
   "read_only": 1
  },
  {
   "bold": 1,
   "fieldname": "rounded_total",
   "fieldtype": "Currency",
   "label": "Rounded Total",
   "oldfieldname": "rounded_total_export",
   "oldfieldtype": "Currency",
   "options": "currency",
   "print_width": "150px",
   "read_only": 1,
   "width": "150px"
  },
  {
   "fieldname": "in_words",
   "fieldtype": "Data",
   "label": "In Words",
   "oldfieldname": "in_words_export",
   "oldfieldtype": "Data",
   "print_hide": 1,
   "print_width": "150px",
   "read_only": 1,
   "width": "150px"
  },
  {
   "collapsible": 1,
   "collapsible_depends_on": "terms",
   "fieldname": "terms_section_break",
   "fieldtype": "Section Break",
   "label": "Terms and Conditions",
   "oldfieldtype": "Section Break",
   "options": "fa fa-legal"
  },
  {
   "fieldname": "tc_name",
   "fieldtype": "Link",
   "label": "Terms",
   "oldfieldname": "tc_name",
   "oldfieldtype": "Link",
   "options": "Terms and Conditions",
   "print_hide": 1
  },
  {
   "fieldname": "terms",
   "fieldtype": "Text Editor",
   "label": "Terms and Conditions Details",
   "oldfieldname": "terms",
   "oldfieldtype": "Text Editor"
  },
  {
   "collapsible": 1,
   "collapsible_depends_on": "transporter",
   "fieldname": "transporter_info",
   "fieldtype": "Section Break",
   "label": "Transporter Info",
   "options": "fa fa-truck",
   "print_hide": 1
  },
  {
   "fieldname": "transporter",
   "fieldtype": "Link",
   "label": "Transporter",
   "options": "Supplier",
   "print_hide": 1,
   "print_width": "150px",
   "width": "150px"
  },
  {
   "fieldname": "driver",
   "fieldtype": "Link",
   "label": "Driver",
   "options": "Driver",
   "print_hide": 1
  },
  {
   "fieldname": "lr_no",
   "fieldtype": "Data",
   "label": "Transport Receipt No",
   "oldfieldname": "lr_no",
   "oldfieldtype": "Data",
   "print_hide": 1,
   "print_width": "100px",
   "width": "100px"
  },
  {
   "fieldname": "vehicle_no",
   "fieldtype": "Data",
   "label": "Vehicle No",
   "print_hide": 1
  },
  {
   "fieldname": "col_break34",
   "fieldtype": "Column Break",
   "print_width": "50%",
   "width": "50%"
  },
  {
   "fetch_from": "transporter.name",
   "fieldname": "transporter_name",
   "fieldtype": "Data",
   "label": "Transporter Name",
   "print_hide": 1,
   "read_only": 1
  },
  {
   "fetch_from": "driver.full_name",
   "fieldname": "driver_name",
   "fieldtype": "Data",
   "label": "Driver Name",
   "print_hide": 1
  },
  {
   "default": "Today",
   "fieldname": "lr_date",
   "fieldtype": "Date",
   "label": "Transport Receipt Date",
   "oldfieldname": "lr_date",
   "oldfieldtype": "Date",
   "print_hide": 1,
   "print_width": "100px",
   "width": "100px"
  },
  {
   "collapsible": 1,
   "fieldname": "more_info",
   "fieldtype": "Section Break",
   "label": "More Information",
   "oldfieldtype": "Section Break",
   "options": "fa fa-file-text",
   "print_hide": 1
  },
  {
   "fieldname": "project",
   "fieldtype": "Link",
   "label": "Project",
   "oldfieldname": "project",
   "oldfieldtype": "Link",
   "options": "Project"
  },
  {
   "fieldname": "campaign",
   "fieldtype": "Link",
   "label": "Campaign",
   "oldfieldname": "campaign",
   "oldfieldtype": "Link",
   "options": "Campaign",
   "print_hide": 1
  },
  {
   "fieldname": "source",
   "fieldtype": "Link",
   "label": "Source",
   "oldfieldname": "source",
   "oldfieldtype": "Select",
   "options": "Lead Source",
   "print_hide": 1
  },
  {
   "fieldname": "per_billed",
   "fieldtype": "Percent",
   "label": "% Billed",
   "no_copy": 1,
   "print_hide": 1,
   "read_only": 1
  },
  {
   "fieldname": "customer_group",
   "fieldtype": "Link",
   "hidden": 1,
   "label": "Customer Group",
   "options": "Customer Group",
   "print_hide": 1
  },
  {
   "fieldname": "territory",
   "fieldtype": "Link",
   "label": "Territory",
   "options": "Territory",
   "print_hide": 1
  },
  {
   "collapsible": 1,
   "fieldname": "printing_details",
   "fieldtype": "Section Break",
   "label": "Print Settings"
  },
  {
   "allow_on_submit": 1,
   "fieldname": "letter_head",
   "fieldtype": "Link",
   "label": "Letter Head",
   "oldfieldname": "letter_head",
   "oldfieldtype": "Link",
   "options": "Letter Head",
   "print_hide": 1
  },
  {
   "allow_on_submit": 1,
   "fieldname": "select_print_heading",
   "fieldtype": "Link",
   "label": "Print Heading",
   "no_copy": 1,
   "oldfieldname": "select_print_heading",
   "oldfieldtype": "Link",
   "options": "Print Heading",
   "print_hide": 1,
   "report_hide": 1
  },
  {
   "fieldname": "language",
   "fieldtype": "Data",
   "label": "Print Language",
   "print_hide": 1,
   "read_only": 1
  },
  {
   "fieldname": "column_break_88",
   "fieldtype": "Column Break"
  },
  {
   "allow_on_submit": 1,
   "default": "0",
   "fieldname": "print_without_amount",
   "fieldtype": "Check",
   "label": "Print Without Amount",
   "oldfieldname": "print_without_amount",
   "oldfieldtype": "Check",
   "print_hide": 1
  },
  {
   "allow_on_submit": 1,
   "default": "0",
   "fieldname": "group_same_items",
   "fieldtype": "Check",
   "label": "Group same items",
   "print_hide": 1
  },
  {
   "collapsible": 1,
   "fieldname": "section_break_83",
   "fieldtype": "Section Break",
   "label": "Status"
  },
  {
   "default": "Draft",
   "fieldname": "status",
   "fieldtype": "Select",
   "in_list_view": 1,
   "in_standard_filter": 1,
   "label": "Status",
   "no_copy": 1,
   "oldfieldname": "status",
   "oldfieldtype": "Select",
   "options": "\nDraft\nTo Bill\nCompleted\nCancelled\nClosed",
   "print_hide": 1,
   "print_width": "150px",
   "read_only": 1,
   "reqd": 1,
   "search_index": 1,
   "width": "150px"
  },
  {
   "depends_on": "eval:!doc.__islocal",
   "fieldname": "per_installed",
   "fieldtype": "Percent",
   "label": "% Installed",
   "no_copy": 1,
   "oldfieldname": "per_installed",
   "oldfieldtype": "Currency",
   "print_hide": 1,
   "read_only": 1
  },
  {
   "default": "Not Installed",
   "fieldname": "installation_status",
   "fieldtype": "Select",
   "label": "Installation Status",
   "no_copy": 1,
   "options": "Not Installed\nInstalled",
   "print_hide": 1,
   "read_only": 1
  },
  {
   "fieldname": "column_break_89",
   "fieldtype": "Column Break"
  },
  {
   "fieldname": "excise_page",
   "fieldtype": "Data",
   "hidden": 1,
   "label": "Excise Page Number",
   "oldfieldname": "excise_page",
   "oldfieldtype": "Data",
   "print_hide": 1
  },
  {
   "fieldname": "instructions",
   "fieldtype": "Text",
   "label": "Instructions",
   "oldfieldname": "instructions",
   "oldfieldtype": "Text"
  },
  {
   "collapsible": 1,
   "collapsible_depends_on": "auto_repeat",
   "fieldname": "subscription_section",
   "fieldtype": "Section Break",
   "label": "Subscription Section"
  },
  {
   "fieldname": "auto_repeat",
   "fieldtype": "Link",
   "label": "Auto Repeat",
   "no_copy": 1,
   "options": "Auto Repeat",
   "print_hide": 1,
   "read_only": 1
  },
  {
   "collapsible": 1,
   "collapsible_depends_on": "total_commission",
   "fieldname": "sales_team_section_break",
   "fieldtype": "Section Break",
   "label": "Commission",
   "oldfieldtype": "Section Break",
   "options": "fa fa-group",
   "print_hide": 1
  },
  {
   "fieldname": "sales_partner",
   "fieldtype": "Link",
   "label": "Sales Partner",
   "oldfieldname": "sales_partner",
   "oldfieldtype": "Link",
   "options": "Sales Partner",
   "print_hide": 1,
   "print_width": "150px",
   "width": "150px"
  },
  {
   "fieldname": "column_break7",
   "fieldtype": "Column Break",
   "print_hide": 1,
   "print_width": "50%",
   "width": "50%"
  },
  {
   "fieldname": "commission_rate",
   "fieldtype": "Float",
   "label": "Commission Rate (%)",
   "oldfieldname": "commission_rate",
   "oldfieldtype": "Currency",
   "print_hide": 1,
   "print_width": "100px",
   "width": "100px"
  },
  {
   "fieldname": "total_commission",
   "fieldtype": "Currency",
   "label": "Total Commission",
   "oldfieldname": "total_commission",
   "oldfieldtype": "Currency",
   "options": "Company:company:default_currency",
   "print_hide": 1
  },
  {
   "collapsible": 1,
   "collapsible_depends_on": "sales_team",
   "fieldname": "section_break1",
   "fieldtype": "Section Break",
   "label": "Sales Team",
   "print_hide": 1
  },
  {
   "allow_on_submit": 1,
   "fieldname": "sales_team",
   "fieldtype": "Table",
   "label": "Sales Team",
   "oldfieldname": "sales_team",
   "oldfieldtype": "Table",
   "options": "Sales Team",
   "print_hide": 1
  },
  {
   "fieldname": "pick_list",
   "fieldtype": "Link",
   "hidden": 1,
   "label": "Pick List",
   "options": "Pick List",
   "read_only": 1
  },
  {
   "depends_on": "total_discount_after_taxes",
   "fieldname": "total_after_taxes",
   "fieldtype": "Currency",
   "label": "Total After Taxes",
   "options": "currency",
   "print_hide": 1,
   "read_only": 1
  },
  {
   "depends_on": "total_discount_after_taxes",
   "fieldname": "total_discount_after_taxes",
   "fieldtype": "Currency",
   "label": "Total Discount After Taxes",
   "options": "currency",
   "print_hide": 1,
   "read_only": 1
  },
  {
   "depends_on": "total_discount_after_taxes",
   "fieldname": "base_total_after_taxes",
   "fieldtype": "Currency",
   "force_currency_symbol": 1,
   "label": "Total After Taxes (Company Currency)",
   "options": "Company:company:default_currency",
   "print_hide": 1,
   "read_only": 1
  },
  {
   "depends_on": "total_discount_after_taxes",
   "fieldname": "base_total_discount_after_taxes",
   "fieldtype": "Currency",
   "force_currency_symbol": 1,
   "label": "Total Discount After Taxes (Company Currency)",
   "options": "Company:company:default_currency",
   "print_hide": 1,
   "read_only": 1
  },
  {
   "fieldname": "total_alt_uom_qty",
   "fieldtype": "Float",
   "label": "Total Contents Quantity",
   "read_only": 1
  },
  {
   "depends_on": "total_discount",
   "fieldname": "total_before_discount",
   "fieldtype": "Currency",
   "label": "Total Before Discount",
   "options": "currency",
   "print_hide": 1,
   "read_only": 1
  },
  {
   "depends_on": "total_discount",
   "fieldname": "tax_exclusive_total_before_discount",
   "fieldtype": "Currency",
   "label": "Tax Exclusive Total Before Discount",
   "options": "currency",
   "print_hide": 1,
   "read_only": 1
  },
  {
   "depends_on": "total_discount",
   "fieldname": "total_discount",
   "fieldtype": "Currency",
   "label": "Total Discount",
   "options": "currency",
   "print_hide": 1,
   "read_only": 1
  },
  {
   "depends_on": "total_discount",
   "fieldname": "tax_exclusive_total_discount",
   "fieldtype": "Currency",
   "label": "Tax Exclusive Total Discount",
   "options": "currency",
   "print_hide": 1,
   "read_only": 1
  },
  {
   "depends_on": "total_discount",
   "fieldname": "base_total_before_discount",
   "fieldtype": "Currency",
   "force_currency_symbol": 1,
   "label": "Total Before Discount (Company Currency)",
   "options": "Company:company:default_currency",
   "print_hide": 1,
   "read_only": 1
  },
  {
   "depends_on": "total_discount",
   "fieldname": "base_tax_exclusive_total_before_discount",
   "fieldtype": "Currency",
   "force_currency_symbol": 1,
   "label": "Tax Exclusive Total Before Discount (Company Currency)",
   "options": "Company:company:default_currency",
   "print_hide": 1,
   "read_only": 1
  },
  {
   "depends_on": "total_discount",
   "fieldname": "base_total_discount",
   "fieldtype": "Currency",
   "force_currency_symbol": 1,
   "label": "Total Discount (Company Currency)",
   "options": "Company:company:default_currency",
   "print_hide": 1,
   "read_only": 1
  },
  {
   "depends_on": "total_discount",
   "fieldname": "base_tax_exclusive_total_discount",
   "fieldtype": "Currency",
   "force_currency_symbol": 1,
   "label": "Tax Exclusive Total Discount (Company Currency)",
   "options": "Company:company:default_currency",
   "print_hide": 1,
   "read_only": 1
  },
  {
   "fieldname": "remarks",
   "fieldtype": "Small Text",
   "in_global_search": 1,
   "in_standard_filter": 1,
   "label": "Remarks",
   "print_hide": 1
  },
  {
   "fieldname": "transaction_type",
   "fieldtype": "Link",
   "in_standard_filter": 1,
   "label": "Transaction Type",
   "options": "Transaction Type"
  },
  {
   "default": "0",
   "depends_on": "is_return",
   "fieldname": "reopen_order",
   "fieldtype": "Check",
   "label": "Reopen Sales Order"
  },
  {
   "fetch_from": "customer.tax_cnic",
   "fieldname": "tax_cnic",
   "fieldtype": "Data",
   "label": "CNIC",
   "read_only": 1
  },
  {
   "fetch_from": "customer.tax_strn",
   "fieldname": "tax_strn",
   "fieldtype": "Data",
   "label": "STRN",
   "read_only": 1
  },
  {
   "fieldname": "get_latest_price",
   "fieldtype": "Button",
   "label": "Get Latest Price"
  },
  {
   "depends_on": "eval:doc.tax_exclusive_total != doc.total",
   "fieldname": "base_tax_exclusive_total",
   "fieldtype": "Currency",
   "force_currency_symbol": 1,
   "label": "Tax Exclusive Total (Company Currency)",
   "options": "Company:company:default_currency",
   "print_hide": 1,
   "read_only": 1
  },
  {
   "depends_on": "eval:doc.taxable_total != doc.net_total",
   "fieldname": "base_taxable_total",
   "fieldtype": "Currency",
   "force_currency_symbol": 1,
   "label": "Net Taxable Total (Company Currency)",
   "options": "Company:company:default_currency",
   "print_hide": 1,
   "read_only": 1
  },
  {
   "depends_on": "eval:doc.tax_exclusive_total != doc.total",
   "fieldname": "tax_exclusive_total",
   "fieldtype": "Currency",
   "label": "Tax Exclusive Total",
   "options": "currency",
   "print_hide": 1,
   "read_only": 1
  },
  {
   "depends_on": "eval:doc.taxable_total != doc.net_total",
   "fieldname": "taxable_total",
   "fieldtype": "Currency",
   "label": "Net Taxable Total",
   "options": "currency",
   "print_hide": 1,
   "read_only": 1
  },
  {
   "default": "Sales",
   "fetch_from": "transaction_type.order_type",
   "fieldname": "order_type",
   "fieldtype": "Select",
   "in_standard_filter": 1,
   "label": "Order Type",
   "options": "\nSales\nMaintenance\nShopping Cart",
   "print_hide": 1
  },
  {
   "fieldname": "per_returned",
   "fieldtype": "Percent",
   "label": "% Returned",
   "no_copy": 1,
   "print_hide": 1,
   "read_only": 1
  },
  {
   "fieldname": "per_completed",
   "fieldtype": "Percent",
   "in_list_view": 1,
   "label": "% Billed + Returned",
   "no_copy": 1,
   "print_hide": 1,
   "read_only": 1
  },
  {
   "fieldname": "column_break_131",
   "fieldtype": "Column Break"
  },
  {
   "fieldname": "column_break_143",
   "fieldtype": "Column Break"
  },
  {
   "fieldname": "column_break_36",
   "fieldtype": "Column Break"
  },
  {
   "fieldname": "col_break_39",
   "fieldtype": "Column Break"
  },
  {
   "fieldname": "column_break_46",
   "fieldtype": "Column Break"
  },
  {
   "fieldname": "column_break_58",
   "fieldtype": "Column Break"
  },
  {
   "fieldname": "column_break_68",
   "fieldtype": "Column Break"
  },
  {
   "fieldname": "column_break_84",
   "fieldtype": "Column Break"
  },
  {
   "fieldname": "column_break_86",
   "fieldtype": "Column Break"
  },
  {
   "fieldname": "section_break_84",
   "fieldtype": "Section Break"
  },
  {
   "fieldname": "column_break_90",
   "fieldtype": "Column Break"
  },
  {
   "fieldname": "column_break_91",
   "fieldtype": "Column Break"
  },
  {
   "collapsible": 1,
   "fieldname": "tax_exclusive_totals_section",
   "fieldtype": "Section Break",
   "label": "Tax Exclusive Totals"
  },
  {
   "collapsible": 1,
   "fieldname": "net_totals_section",
   "fieldtype": "Section Break",
   "label": "Net Totals"
  },
  {
   "fieldname": "column_break_110",
   "fieldtype": "Column Break"
  },
  {
   "fieldname": "section_break_128",
   "fieldtype": "Section Break"
  },
  {
   "fieldname": "col_break_131",
   "fieldtype": "Column Break"
  },
  {
   "fieldname": "column_break_169",
   "fieldtype": "Column Break"
  },
  {
   "fieldname": "column_break_105",
   "fieldtype": "Column Break"
  },
  {
   "fieldname": "column_break_98",
   "fieldtype": "Column Break"
  },
  {
   "fieldname": "column_break_101",
   "fieldtype": "Column Break"
  }
 ],
 "icon": "fa fa-truck",
 "idx": 146,
 "is_submittable": 1,
<<<<<<< HEAD
 "modified": "2020-03-03 16:15:06.282362",
=======
 "links": [],
 "modified": "2020-05-19 17:03:45.880106",
>>>>>>> fd30b8f4
 "modified_by": "Administrator",
 "module": "Stock",
 "name": "Delivery Note",
 "owner": "Administrator",
 "permissions": [
  {
   "amend": 1,
   "cancel": 1,
   "create": 1,
   "delete": 1,
   "email": 1,
   "print": 1,
   "read": 1,
   "report": 1,
   "role": "Stock User",
   "share": 1,
   "submit": 1,
   "write": 1
  },
  {
   "amend": 1,
   "cancel": 1,
   "create": 1,
   "delete": 1,
   "email": 1,
   "print": 1,
   "read": 1,
   "report": 1,
   "role": "Stock Manager",
   "share": 1,
   "submit": 1,
   "write": 1
  },
  {
   "amend": 1,
   "cancel": 1,
   "create": 1,
   "delete": 1,
   "email": 1,
   "print": 1,
   "read": 1,
   "report": 1,
   "role": "Sales User",
   "share": 1,
   "submit": 1,
   "write": 1
  },
  {
   "read": 1,
   "report": 1,
   "role": "Accounts User"
  },
  {
   "permlevel": 1,
   "read": 1,
   "role": "Stock Manager",
   "write": 1
  }
 ],
 "search_fields": "status,customer,customer_name, territory,base_grand_total",
 "show_name_in_global_search": 1,
 "sort_field": "posting_date",
 "sort_order": "DESC",
 "timeline_field": "customer",
 "title_field": "title",
 "track_changes": 1,
 "track_seen": 1
}<|MERGE_RESOLUTION|>--- conflicted
+++ resolved
@@ -1,4 +1,5 @@
 {
+ "actions": [],
  "allow_import": 1,
  "autoname": "naming_series:",
  "creation": "2013-05-24 19:29:09",
@@ -25,7 +26,6 @@
   "posting_date",
   "posting_time",
   "set_posting_time",
-<<<<<<< HEAD
   "more_info",
   "transaction_type",
   "order_type",
@@ -36,17 +36,6 @@
   "source",
   "campaign",
   "customer_group",
-=======
-  "is_return",
-  "issue_credit_note",
-  "return_against",
-  "customer_po_details",
-  "po_no",
-  "column_break_17",
-  "po_date",
-  "section_break_18",
-  "pick_list",
->>>>>>> fd30b8f4
   "contact_info",
   "shipping_address_name",
   "shipping_address",
@@ -97,17 +86,11 @@
   "total",
   "base_total",
   "column_break_33",
-<<<<<<< HEAD
   "total_before_discount",
   "base_total_before_discount",
   "column_break_90",
   "total_discount",
   "base_total_discount",
-=======
-  "total_net_weight",
-  "total",
-  "net_total",
->>>>>>> fd30b8f4
   "taxes_section",
   "taxes_and_charges",
   "column_break_91",
@@ -347,15 +330,6 @@
    "read_only": 1
   },
   {
-<<<<<<< HEAD
-=======
-   "collapsible": 1,
-   "fieldname": "customer_po_details",
-   "fieldtype": "Section Break",
-   "label": "Customer PO Details"
-  },
-  {
->>>>>>> fd30b8f4
    "allow_on_submit": 1,
    "fieldname": "po_no",
    "fieldtype": "Small Text",
@@ -1602,12 +1576,8 @@
  "icon": "fa fa-truck",
  "idx": 146,
  "is_submittable": 1,
-<<<<<<< HEAD
- "modified": "2020-03-03 16:15:06.282362",
-=======
  "links": [],
  "modified": "2020-05-19 17:03:45.880106",
->>>>>>> fd30b8f4
  "modified_by": "Administrator",
  "module": "Stock",
  "name": "Delivery Note",
