--- conflicted
+++ resolved
@@ -468,32 +468,6 @@
 	})
 	return list_context
 
-<<<<<<< HEAD
-=======
-def get_invoiced_qty_map(delivery_note):
-	"""returns a map: {dn_detail: invoiced_qty}"""
-	invoiced_qty_map = {}
-
-	for dn_detail, qty in frappe.db.sql("""select dn_detail, qty from `tabSales Invoice Item`
-		where delivery_note=%s and docstatus=1""", delivery_note):
-			if not invoiced_qty_map.get(dn_detail):
-				invoiced_qty_map[dn_detail] = 0
-			invoiced_qty_map[dn_detail] += qty
-
-	return invoiced_qty_map
-
-def get_returned_qty_map(delivery_note):
-	"""returns a map: {so_detail: returned_qty}"""
-	returned_qty_map = frappe._dict(frappe.db.sql("""select dn_item.dn_detail, abs(dn_item.qty) as qty
-		from `tabDelivery Note Item` dn_item, `tabDelivery Note` dn
-		where dn.name = dn_item.parent
-			and dn.docstatus = 1
-			and dn.is_return = 1
-			and dn.return_against = %s
-	""", delivery_note))
-
-	return returned_qty_map
->>>>>>> 24e5a617
 
 @frappe.whitelist()
 def make_sales_invoice(source_name, target_doc=None):
@@ -526,29 +500,6 @@
 			target_doc.serial_no = get_delivery_note_serial_no(source_doc.item_code,
 				target_doc.qty, source_parent.name)
 
-<<<<<<< HEAD
-=======
-	def get_pending_qty(item_row):
-		pending_qty = item_row.qty - invoiced_qty_map.get(item_row.name, 0)
-
-		returned_qty = 0
-		if returned_qty_map.get(item_row.name, 0) > 0:
-			returned_qty = flt(returned_qty_map.get(item_row.name, 0))
-			returned_qty_map[item_row.name] -= pending_qty
-
-		if returned_qty:
-			if returned_qty >= pending_qty:
-				pending_qty = 0
-				returned_qty -= pending_qty
-			else:
-				pending_qty -= returned_qty
-				returned_qty = 0
-
-		to_make_invoice_qty_map[item_row.name] = pending_qty
-
-		return pending_qty
-
->>>>>>> 24e5a617
 	doc = get_mapped_doc("Delivery Note", source_name, {
 		"Delivery Note": {
 			"doctype": "Sales Invoice",
