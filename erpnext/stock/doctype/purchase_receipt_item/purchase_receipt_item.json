{
 "actions": [],
 "autoname": "hash",
 "creation": "2013-05-24 19:29:10",
 "doctype": "DocType",
 "document_type": "Document",
 "editable_grid": 1,
 "engine": "InnoDB",
 "field_order": [
  "barcode",
  "section_break_2",
  "item_code",
  "product_bundle",
  "supplier_part_no",
  "column_break_2",
  "item_name",
  "section_break_4",
  "description",
  "brand",
  "image_column",
  "item_group",
  "image",
  "image_view",
  "received_and_accepted",
  "received_qty",
  "qty",
  "rejected_qty",
  "col_break2",
  "uom",
  "stock_uom",
  "conversion_factor",
  "retain_sample",
  "sample_quantity",
  "tracking_section",
  "received_stock_qty",
  "stock_qty",
  "col_break_tracking_section",
  "returned_qty",
  "rate_and_amount",
  "price_list_rate",
  "col_break3",
  "base_price_list_rate",
  "discount_and_margin_section",
  "margin_type",
  "margin_rate_or_amount",
  "rate_with_margin",
  "column_break_37",
  "discount_percentage",
  "discount_amount",
  "base_rate_with_margin",
  "sec_break1",
  "rate",
  "amount",
  "col_break4",
  "base_rate",
  "base_amount",
  "pricing_rules",
  "stock_uom_rate",
  "is_free_item",
  "section_break_29",
  "net_rate",
  "net_amount",
  "item_tax_template",
  "column_break_32",
  "base_net_rate",
  "base_net_amount",
  "valuation_rate",
  "item_tax_amount",
  "rm_supp_cost",
  "landed_cost_voucher_amount",
  "billed_amt",
  "warehouse_and_reference",
  "warehouse",
  "rejected_warehouse",
  "from_warehouse",
  "material_request",
  "purchase_order",
  "purchase_invoice",
  "column_break_40",
  "is_fixed_asset",
  "asset_location",
  "asset_category",
  "schedule_date",
  "quality_inspection",
  "material_request_item",
  "purchase_order_item",
  "purchase_invoice_item",
  "purchase_receipt_item",
  "delivery_note_item",
  "putaway_rule",
  "is_subcontracted",
  "challan_number_issues_by_job_worker",
  "challan_date_issues_by_job_worker",
  "nature_of_job_work_done",
  "section_break_45",
  "allow_zero_valuation_rate",
  "bom",
  "serial_no",
  "col_break5",
  "include_exploded_items",
  "batch_no",
  "rejected_serial_no",
  "item_tax_rate",
  "item_weight_details",
  "weight_per_unit",
  "total_weight",
  "column_break_41",
  "weight_uom",
  "manufacture_details",
  "manufacturer",
  "column_break_16",
  "manufacturer_part_no",
  "accounting_details_section",
  "expense_account",
  "column_break_102",
  "provisional_expense_account",
  "accounting_dimensions_section",
  "project",
  "dimension_col_break",
  "cost_center",
  "section_break_80",
  "page_break"
 ],
 "fields": [
  {
   "fieldname": "barcode",
   "fieldtype": "Data",
   "label": "Barcode"
  },
  {
   "fieldname": "section_break_2",
   "fieldtype": "Section Break"
  },
  {
   "bold": 1,
   "columns": 3,
   "fieldname": "item_code",
   "fieldtype": "Link",
   "in_global_search": 1,
   "in_list_view": 1,
   "label": "Item Code",
   "oldfieldname": "item_code",
   "oldfieldtype": "Link",
   "options": "Item",
   "print_width": "100px",
   "reqd": 1,
   "search_index": 1,
   "width": "100px"
  },
  {
   "fieldname": "supplier_part_no",
   "fieldtype": "Data",
   "hidden": 1,
   "label": "Supplier Part Number",
   "read_only": 1
  },
  {
   "fieldname": "column_break_2",
   "fieldtype": "Column Break"
  },
  {
   "fieldname": "item_name",
   "fieldtype": "Data",
   "in_global_search": 1,
   "label": "Item Name",
   "oldfieldname": "item_name",
   "oldfieldtype": "Data",
   "print_hide": 1,
   "reqd": 1
  },
  {
   "collapsible": 1,
   "fieldname": "section_break_4",
   "fieldtype": "Section Break",
   "label": "Description"
  },
  {
   "fieldname": "description",
   "fieldtype": "Text Editor",
   "label": "Description",
   "oldfieldname": "description",
   "oldfieldtype": "Text",
   "print_width": "300px",
   "reqd": 1,
   "width": "300px"
  },
  {
   "fieldname": "image",
   "fieldtype": "Attach",
   "hidden": 1,
   "label": "Image"
  },
  {
   "fieldname": "image_view",
   "fieldtype": "Image",
   "label": "Image View",
   "options": "image",
   "print_hide": 1
  },
  {
   "fieldname": "received_and_accepted",
   "fieldtype": "Section Break",
   "label": "Received and Accepted"
  },
  {
   "bold": 1,
   "default": "0",
   "fieldname": "received_qty",
   "fieldtype": "Float",
   "label": "Received Quantity",
   "oldfieldname": "received_qty",
   "oldfieldtype": "Currency",
   "print_hide": 1,
   "print_width": "100px",
   "read_only": 1,
   "reqd": 1,
   "width": "100px"
  },
  {
   "columns": 2,
   "fieldname": "qty",
   "fieldtype": "Float",
   "in_list_view": 1,
   "label": "Accepted Quantity",
   "oldfieldname": "qty",
   "oldfieldtype": "Currency",
   "print_width": "100px",
   "width": "100px"
  },
  {
   "columns": 1,
   "fieldname": "rejected_qty",
   "fieldtype": "Float",
   "in_list_view": 1,
   "label": "Rejected Quantity",
   "oldfieldname": "rejected_qty",
   "oldfieldtype": "Currency",
   "print_hide": 1,
   "print_width": "100px",
   "width": "100px"
  },
  {
   "fieldname": "col_break2",
   "fieldtype": "Column Break",
   "print_hide": 1
  },
  {
   "fieldname": "uom",
   "fieldtype": "Link",
   "label": "UOM",
   "oldfieldname": "uom",
   "oldfieldtype": "Link",
   "options": "UOM",
   "print_width": "100px",
   "reqd": 1,
   "width": "100px"
  },
  {
   "fieldname": "stock_uom",
   "fieldtype": "Link",
   "label": "Stock UOM",
   "oldfieldname": "stock_uom",
   "oldfieldtype": "Data",
   "options": "UOM",
   "print_hide": 1,
   "print_width": "100px",
   "read_only": 1,
   "reqd": 1,
   "width": "100px"
  },
  {
   "fieldname": "conversion_factor",
   "fieldtype": "Float",
   "label": "Conversion Factor",
   "oldfieldname": "conversion_factor",
   "oldfieldtype": "Currency",
   "print_hide": 1,
   "print_width": "100px",
   "reqd": 1,
   "width": "100px"
  },
  {
   "default": "0",
   "fetch_from": "item_code.retain_sample",
   "fieldname": "retain_sample",
   "fieldtype": "Check",
   "label": "Retain Sample",
   "read_only": 1
  },
  {
   "depends_on": "retain_sample",
   "fetch_from": "item_code.sample_quantity",
   "fieldname": "sample_quantity",
   "fieldtype": "Int",
   "label": "Sample Quantity"
  },
  {
   "fieldname": "rate_and_amount",
   "fieldtype": "Section Break",
   "label": "Rate and Amount"
  },
  {
   "fieldname": "price_list_rate",
   "fieldtype": "Currency",
   "label": "Price List Rate",
   "options": "currency",
   "print_hide": 1
  },
  {
   "depends_on": "price_list_rate",
   "fieldname": "discount_percentage",
   "fieldtype": "Percent",
   "label": "Discount on Price List Rate (%)",
   "print_hide": 1
  },
  {
   "depends_on": "price_list_rate",
   "fieldname": "discount_amount",
   "fieldtype": "Currency",
   "label": "Discount Amount",
   "options": "currency"
  },
  {
   "fieldname": "col_break3",
   "fieldtype": "Column Break"
  },
  {
   "fieldname": "base_price_list_rate",
   "fieldtype": "Currency",
   "label": "Price List Rate (Company Currency)",
   "options": "Company:company:default_currency",
   "print_hide": 1,
   "read_only": 1
  },
  {
   "fieldname": "sec_break1",
   "fieldtype": "Section Break"
  },
  {
   "bold": 1,
   "columns": 2,
   "fieldname": "rate",
   "fieldtype": "Currency",
   "in_list_view": 1,
   "label": "Rate",
   "oldfieldname": "import_rate",
   "oldfieldtype": "Currency",
   "options": "currency",
   "print_width": "100px",
   "width": "100px"
  },
  {
   "fieldname": "amount",
   "fieldtype": "Currency",
   "in_list_view": 1,
   "label": "Amount",
   "oldfieldname": "import_amount",
   "oldfieldtype": "Currency",
   "options": "currency",
   "read_only": 1
  },
  {
   "fieldname": "col_break4",
   "fieldtype": "Column Break"
  },
  {
   "fieldname": "base_rate",
   "fieldtype": "Currency",
   "label": "Rate (Company Currency)",
   "oldfieldname": "purchase_rate",
   "oldfieldtype": "Currency",
   "options": "Company:company:default_currency",
   "print_hide": 1,
   "print_width": "100px",
   "read_only": 1,
   "reqd": 1,
   "width": "100px"
  },
  {
   "fieldname": "base_amount",
   "fieldtype": "Currency",
   "label": "Amount (Company Currency)",
   "oldfieldname": "amount",
   "oldfieldtype": "Currency",
   "options": "Company:company:default_currency",
   "print_hide": 1,
   "print_width": "100px",
   "read_only": 1,
   "width": "100px"
  },
  {
   "fieldname": "pricing_rules",
   "fieldtype": "Small Text",
   "hidden": 1,
   "label": "Pricing Rules",
   "print_hide": 1,
   "read_only": 1
  },
  {
   "default": "0",
   "fieldname": "is_free_item",
   "fieldtype": "Check",
   "label": "Is Free Item",
   "print_hide": 1,
   "read_only": 1
  },
  {
   "fieldname": "section_break_29",
   "fieldtype": "Section Break"
  },
  {
   "fieldname": "net_rate",
   "fieldtype": "Currency",
   "label": "Net Rate",
   "options": "currency",
   "print_hide": 1,
   "read_only": 1
  },
  {
   "columns": 2,
   "fieldname": "net_amount",
   "fieldtype": "Currency",
   "in_list_view": 1,
   "label": "Net Amount",
   "options": "currency",
   "print_hide": 1,
   "read_only": 1
  },
  {
   "fieldname": "column_break_32",
   "fieldtype": "Column Break"
  },
  {
   "fieldname": "base_net_rate",
   "fieldtype": "Currency",
   "label": "Net Rate (Company Currency)",
   "options": "Company:company:default_currency",
   "print_hide": 1,
   "read_only": 1
  },
  {
   "fieldname": "base_net_amount",
   "fieldtype": "Currency",
   "label": "Net Amount (Company Currency)",
   "options": "Company:company:default_currency",
   "print_hide": 1,
   "read_only": 1
  },
  {
   "collapsible": 1,
   "fieldname": "item_weight_details",
   "fieldtype": "Section Break",
   "label": "Item Weight Details"
  },
  {
   "fieldname": "weight_per_unit",
   "fieldtype": "Float",
   "label": "Weight Per Unit"
  },
  {
   "fieldname": "total_weight",
   "fieldtype": "Float",
   "label": "Total Weight",
   "read_only": 1
  },
  {
   "fieldname": "column_break_41",
   "fieldtype": "Column Break"
  },
  {
   "fieldname": "weight_uom",
   "fieldtype": "Link",
   "label": "Weight UOM",
   "options": "UOM"
  },
  {
   "fieldname": "warehouse_and_reference",
   "fieldtype": "Section Break",
   "label": "Warehouse and Reference"
  },
  {
   "bold": 1,
   "fieldname": "warehouse",
   "fieldtype": "Link",
   "in_list_view": 1,
   "label": "Accepted Warehouse",
   "oldfieldname": "warehouse",
   "oldfieldtype": "Link",
   "options": "Warehouse",
   "print_hide": 1,
   "print_width": "100px",
   "width": "100px"
  },
  {
   "fieldname": "rejected_warehouse",
   "fieldtype": "Link",
   "label": "Rejected Warehouse",
   "no_copy": 1,
   "oldfieldname": "rejected_warehouse",
   "oldfieldtype": "Link",
   "options": "Warehouse",
   "print_hide": 1,
   "print_width": "100px",
   "width": "100px"
  },
  {
   "depends_on": "eval:!doc.__islocal",
   "fieldname": "quality_inspection",
   "fieldtype": "Link",
   "label": "Quality Inspection",
   "no_copy": 1,
   "oldfieldname": "qa_no",
   "oldfieldtype": "Link",
   "options": "Quality Inspection",
   "print_hide": 1
  },
  {
   "fieldname": "column_break_40",
   "fieldtype": "Column Break"
  },
  {
   "default": "0",
   "fieldname": "is_fixed_asset",
   "fieldtype": "Check",
   "hidden": 1,
   "label": "Is Fixed Asset",
   "no_copy": 1,
   "print_hide": 1,
   "read_only": 1
  },
  {
   "fieldname": "purchase_order",
   "fieldtype": "Link",
   "label": "Purchase Order",
   "no_copy": 1,
   "oldfieldname": "prevdoc_docname",
   "oldfieldtype": "Link",
   "options": "Purchase Order",
   "print_width": "150px",
   "read_only": 1,
   "search_index": 1,
   "width": "150px"
  },
  {
   "fieldname": "schedule_date",
   "fieldtype": "Date",
   "label": "Required By",
   "oldfieldname": "schedule_date",
   "oldfieldtype": "Date",
   "print_hide": 1,
   "read_only": 1
  },
  {
   "fieldname": "stock_qty",
   "fieldtype": "Float",
   "label": "Accepted Qty in Stock UOM",
   "no_copy": 1,
   "oldfieldname": "stock_qty",
   "oldfieldtype": "Currency",
   "print_hide": 1,
   "print_width": "100px",
   "read_only": 1,
   "width": "100px"
  },
  {
   "fieldname": "section_break_45",
   "fieldtype": "Section Break"
  },
  {
   "depends_on": "eval:!doc.is_fixed_asset",
   "fieldname": "serial_no",
   "fieldtype": "Small Text",
   "in_list_view": 1,
   "label": "Serial No",
   "no_copy": 1,
   "oldfieldname": "serial_no",
   "oldfieldtype": "Text"
  },
  {
   "depends_on": "eval:!doc.is_fixed_asset",
   "fieldname": "batch_no",
   "fieldtype": "Link",
   "in_list_view": 1,
   "label": "Batch No",
   "no_copy": 1,
   "oldfieldname": "batch_no",
   "oldfieldtype": "Link",
   "options": "Batch",
   "print_hide": 1
  },
  {
   "depends_on": "eval:!doc.is_fixed_asset",
   "fieldname": "rejected_serial_no",
   "fieldtype": "Small Text",
   "label": "Rejected Serial No",
   "no_copy": 1,
   "print_hide": 1
  },
  {
   "fieldname": "item_tax_template",
   "fieldtype": "Link",
   "label": "Item Tax Template",
   "options": "Item Tax Template",
   "print_hide": 1
  },
  {
   "fieldname": "project",
   "fieldtype": "Link",
   "label": "Project",
   "options": "Project",
   "print_hide": 1
  },
  {
   "default": ":Company",
   "depends_on": "eval:cint(erpnext.is_perpetual_inventory_enabled(parent.company))",
   "fieldname": "cost_center",
   "fieldtype": "Link",
   "label": "Cost Center",
   "options": "Cost Center",
   "print_hide": 1
  },
  {
   "fieldname": "purchase_order_item",
   "fieldtype": "Data",
   "hidden": 1,
   "label": "Purchase Order Item",
   "no_copy": 1,
   "oldfieldname": "prevdoc_detail_docname",
   "oldfieldtype": "Data",
   "print_hide": 1,
   "print_width": "150px",
   "read_only": 1,
   "search_index": 1,
   "width": "150px"
  },
  {
   "fieldname": "col_break5",
   "fieldtype": "Column Break"
  },
  {
   "default": "0",
   "fieldname": "allow_zero_valuation_rate",
   "fieldtype": "Check",
   "label": "Allow Zero Valuation Rate",
   "no_copy": 1,
   "print_hide": 1
  },
  {
   "fieldname": "bom",
   "fieldtype": "Link",
   "label": "BOM",
   "no_copy": 1,
   "options": "BOM",
   "print_hide": 1
  },
  {
   "default": "0",
   "depends_on": "eval:parent.is_subcontracted == 'Yes'",
   "fieldname": "include_exploded_items",
   "fieldtype": "Check",
   "label": "Include Exploded Items",
   "print_hide": 1,
   "read_only": 1
  },
  {
   "fieldname": "billed_amt",
   "fieldtype": "Currency",
   "label": "Billed Amt",
   "no_copy": 1,
   "options": "currency",
   "print_hide": 1,
   "read_only": 1
  },
  {
   "allow_on_submit": 1,
   "fieldname": "landed_cost_voucher_amount",
   "fieldtype": "Currency",
   "label": "Landed Cost Voucher Amount",
   "no_copy": 1,
   "options": "Company:company:default_currency",
   "print_hide": 1,
   "read_only": 1
  },
  {
   "fetch_from": "item_code.brand",
   "fieldname": "brand",
   "fieldtype": "Link",
   "hidden": 1,
   "label": "Brand",
   "oldfieldname": "brand",
   "oldfieldtype": "Link",
   "options": "Brand",
   "print_hide": 1,
   "read_only": 1
  },
  {
   "fetch_from": "item_code.item_group",
   "fieldname": "item_group",
   "fieldtype": "Link",
   "label": "Item Group",
   "oldfieldname": "item_group",
   "oldfieldtype": "Link",
   "options": "Item Group",
   "print_hide": 1,
   "read_only": 1
  },
  {
   "fieldname": "rm_supp_cost",
   "fieldtype": "Currency",
   "hidden": 1,
   "label": "Raw Materials Supplied Cost",
   "no_copy": 1,
   "oldfieldname": "rm_supp_cost",
   "oldfieldtype": "Currency",
   "options": "Company:company:default_currency",
   "print_hide": 1,
   "print_width": "150px",
   "read_only": 1,
   "width": "150px"
  },
  {
   "fieldname": "item_tax_amount",
   "fieldtype": "Currency",
   "hidden": 1,
   "label": "Item Tax Amount Included in Value",
   "no_copy": 1,
   "oldfieldname": "item_tax_amount",
   "oldfieldtype": "Currency",
   "options": "Company:company:default_currency",
   "print_hide": 1,
   "print_width": "150px",
   "read_only": 1,
   "width": "150px"
  },
  {
   "allow_on_submit": 1,
   "fieldname": "valuation_rate",
   "fieldtype": "Currency",
   "hidden": 1,
   "label": "Valuation Rate",
   "no_copy": 1,
   "oldfieldname": "valuation_rate",
   "oldfieldtype": "Currency",
   "options": "Company:company:default_currency",
   "print_hide": 1,
   "print_width": "80px",
   "read_only": 1,
   "width": "80px"
  },
  {
   "description": "Tax detail table fetched from item master as a string and stored in this field.\nUsed for Taxes and Charges",
   "fieldname": "item_tax_rate",
   "fieldtype": "Code",
   "hidden": 1,
   "label": "Item Tax Rate",
   "oldfieldname": "item_tax_rate",
   "oldfieldtype": "Small Text",
   "print_hide": 1,
   "read_only": 1,
   "report_hide": 1
  },
  {
   "allow_on_submit": 1,
   "default": "0",
   "fieldname": "page_break",
   "fieldtype": "Check",
   "label": "Page Break",
   "oldfieldname": "page_break",
   "oldfieldtype": "Check",
   "print_hide": 1
  },
  {
   "fieldname": "section_break_80",
   "fieldtype": "Section Break"
  },
  {
   "fieldname": "material_request",
   "fieldtype": "Link",
   "label": "Material Request",
   "options": "Material Request",
   "read_only": 1
  },
  {
   "fieldname": "material_request_item",
   "fieldtype": "Data",
   "hidden": 1,
   "label": "Material Request Item",
   "read_only": 1
  },
  {
   "fieldname": "expense_account",
   "fieldtype": "Link",
   "hidden": 1,
   "label": "Expense Account",
   "options": "Account",
   "read_only": 1
  },
  {
   "fieldname": "accounting_dimensions_section",
   "fieldtype": "Section Break",
   "label": "Accounting Dimensions"
  },
  {
   "fieldname": "dimension_col_break",
   "fieldtype": "Column Break"
  },
  {
   "collapsible": 1,
   "fieldname": "manufacture_details",
   "fieldtype": "Section Break",
   "label": "Manufacture"
  },
  {
   "fieldname": "manufacturer",
   "fieldtype": "Link",
   "label": "Manufacturer",
   "options": "Manufacturer"
  },
  {
   "fieldname": "column_break_16",
   "fieldtype": "Column Break"
  },
  {
   "fieldname": "manufacturer_part_no",
   "fieldtype": "Data",
   "label": "Manufacturer Part Number"
  },
  {
   "depends_on": "is_fixed_asset",
   "fieldname": "asset_location",
   "fieldtype": "Link",
   "label": "Asset Location",
   "options": "Location"
  },
  {
   "depends_on": "is_fixed_asset",
   "fetch_from": "item_code.asset_category",
   "fieldname": "asset_category",
   "fieldtype": "Link",
   "label": "Asset Category",
   "options": "Asset Category",
   "read_only": 1
  },
  {
   "depends_on": "eval:parent.is_internal_supplier",
   "fieldname": "from_warehouse",
   "fieldtype": "Link",
   "hidden": 1,
   "ignore_user_permissions": 1,
   "label": "From Warehouse",
   "options": "Warehouse"
  },
  {
   "fieldname": "purchase_receipt_item",
   "fieldtype": "Data",
   "hidden": 1,
   "label": "Purchase Receipt Item",
   "no_copy": 1,
   "print_hide": 1,
   "read_only": 1
  },
  {
   "collapsible": 1,
   "fieldname": "image_column",
   "fieldtype": "Column Break"
  },
  {
   "fieldname": "putaway_rule",
   "fieldtype": "Link",
   "label": "Putaway Rule",
   "no_copy": 1,
   "options": "Putaway Rule",
   "print_hide": 1,
   "read_only": 1
  },
  {
   "fieldname": "tracking_section",
   "fieldtype": "Section Break"
  },
  {
   "fieldname": "col_break_tracking_section",
   "fieldtype": "Column Break"
  },
  {
   "depends_on": "returned_qty",
   "fieldname": "returned_qty",
   "fieldtype": "Float",
   "label": "Returned Qty in Stock UOM",
   "no_copy": 1,
   "print_hide": 1,
   "read_only": 1
  },
  {
   "fieldname": "received_stock_qty",
   "fieldtype": "Float",
   "label": "Received Qty in Stock UOM",
   "no_copy": 1,
   "print_hide": 1,
   "read_only": 1
  },
  {
   "depends_on": "eval: doc.uom != doc.stock_uom",
   "fieldname": "stock_uom_rate",
   "fieldtype": "Currency",
   "label": "Rate of Stock UOM",
   "no_copy": 1,
   "options": "currency",
   "read_only": 1
  },
  {
   "fieldname": "delivery_note_item",
   "fieldtype": "Data",
   "label": "Delivery Note Item",
   "no_copy": 1,
   "print_hide": 1,
   "read_only": 1
  },
  {
   "collapsible": 1,
   "fieldname": "discount_and_margin_section",
   "fieldtype": "Section Break",
   "label": "Discount and Margin"
  },
  {
   "depends_on": "price_list_rate",
   "fieldname": "margin_type",
   "fieldtype": "Select",
   "label": "Margin Type",
   "options": "\nPercentage\nAmount",
   "print_hide": 1
  },
  {
   "depends_on": "eval:doc.margin_type && doc.price_list_rate",
   "fieldname": "margin_rate_or_amount",
   "fieldtype": "Float",
   "label": "Margin Rate or Amount",
   "print_hide": 1
  },
  {
   "depends_on": "eval:doc.margin_type && doc.price_list_rate && doc.margin_rate_or_amount",
   "fieldname": "rate_with_margin",
   "fieldtype": "Currency",
   "label": "Rate With Margin",
   "options": "currency",
   "print_hide": 1,
   "read_only": 1
  },
  {
   "fieldname": "column_break_37",
   "fieldtype": "Column Break"
  },
  {
   "depends_on": "eval:doc.margin_type && doc.price_list_rate && doc.margin_rate_or_amount",
   "fieldname": "base_rate_with_margin",
   "fieldtype": "Currency",
   "label": "Rate With Margin (Company Currency)",
   "options": "Company:company:default_currency"
  },
  {
   "fieldname": "purchase_invoice",
   "fieldtype": "Link",
   "label": "Purchase Invoice",
   "options": "Purchase Invoice",
   "read_only": 1
  },
  {
   "fieldname": "purchase_invoice_item",
   "fieldtype": "Data",
   "hidden": 1,
   "label": "Purchase Invoice Item",
   "no_copy": 1,
   "print_hide": 1,
   "read_only": 1
  },
  {
   "fieldname": "product_bundle",
   "fieldtype": "Link",
   "label": "Product Bundle",
   "options": "Product Bundle",
   "read_only": 1
  },
  {
<<<<<<< HEAD
   "depends_on": "eval:doc.is_subcontracted",
   "fieldname": "challan_number_issues_by_job_worker",
   "fieldtype": "Link",
   "label": "Challan Number Issues by Job Worker",
   "options": "Sales Invoice Item"
  },
  {
   "depends_on": "eval:doc.is_subcontracted",
   "fieldname": "challan_date_issues_by_job_worker",
   "fieldtype": "Date",
   "label": "Challan Date Issues by Job Worker"
  },
  {
   "fetch_from": "purchase_order.is_subcontracted",
   "fieldname": "is_subcontracted",
   "fieldtype": "Data",
   "label": "Supply Raw Materials",
   "read_only": 1
  },
  {
   "depends_on": "eval:doc.is_subcontracted",
   "fieldname": "nature_of_job_work_done",
   "fieldtype": "Data",
   "label": "Nature of Job Work Done"
=======
   "fieldname": "provisional_expense_account",
   "fieldtype": "Link",
   "label": "Provisional Expense Account",
   "options": "Account"
  },
  {
   "fieldname": "accounting_details_section",
   "fieldtype": "Section Break",
   "label": "Accounting Details"
  },
  {
   "fieldname": "column_break_102",
   "fieldtype": "Column Break"
>>>>>>> b77b3780
  }
 ],
 "idx": 1,
 "istable": 1,
 "links": [],
<<<<<<< HEAD
 "modified": "2022-03-02 14:51:18.450127",
=======
 "modified": "2022-04-11 13:07:32.061402",
>>>>>>> b77b3780
 "modified_by": "Administrator",
 "module": "Stock",
 "name": "Purchase Receipt Item",
 "owner": "Administrator",
 "permissions": [],
 "quick_entry": 1,
 "sort_field": "modified",
 "sort_order": "DESC"
}<|MERGE_RESOLUTION|>--- conflicted
+++ resolved
@@ -980,7 +980,6 @@
    "read_only": 1
   },
   {
-<<<<<<< HEAD
    "depends_on": "eval:doc.is_subcontracted",
    "fieldname": "challan_number_issues_by_job_worker",
    "fieldtype": "Link",
@@ -1005,7 +1004,8 @@
    "fieldname": "nature_of_job_work_done",
    "fieldtype": "Data",
    "label": "Nature of Job Work Done"
-=======
+  },
+  {
    "fieldname": "provisional_expense_account",
    "fieldtype": "Link",
    "label": "Provisional Expense Account",
@@ -1019,17 +1019,12 @@
   {
    "fieldname": "column_break_102",
    "fieldtype": "Column Break"
->>>>>>> b77b3780
   }
  ],
  "idx": 1,
  "istable": 1,
  "links": [],
-<<<<<<< HEAD
- "modified": "2022-03-02 14:51:18.450127",
-=======
  "modified": "2022-04-11 13:07:32.061402",
->>>>>>> b77b3780
  "modified_by": "Administrator",
  "module": "Stock",
  "name": "Purchase Receipt Item",
