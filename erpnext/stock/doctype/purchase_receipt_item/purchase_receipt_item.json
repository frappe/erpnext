{
 "actions": [],
 "autoname": "hash",
 "creation": "2013-05-24 19:29:10",
 "doctype": "DocType",
 "document_type": "Document",
 "editable_grid": 1,
 "engine": "InnoDB",
 "field_order": [
  "barcode",
  "section_break_2",
  "item_code",
  "supplier_part_no",
  "column_break_2",
  "item_name",
  "section_break_4",
  "description",
  "brand",
  "image_column",
  "item_group",
  "image",
  "image_view",
  "received_and_accepted",
  "received_qty",
  "qty",
  "rejected_qty",
  "col_break2",
  "uom",
  "stock_uom",
  "conversion_factor",
  "stock_qty",
  "retain_sample",
  "sample_quantity",
  "rate_and_amount",
  "price_list_rate",
  "discount_percentage",
  "discount_amount",
  "col_break3",
  "base_price_list_rate",
  "sec_break1",
  "rate",
  "amount",
  "col_break4",
  "base_rate",
  "base_amount",
  "pricing_rules",
  "is_free_item",
  "section_break_29",
  "net_rate",
  "net_amount",
  "item_tax_template",
  "column_break_32",
  "base_net_rate",
  "base_net_amount",
  "valuation_rate",
  "item_tax_amount",
  "rm_supp_cost",
  "landed_cost_voucher_amount",
  "billed_amt",
  "warehouse_and_reference",
  "warehouse",
  "rejected_warehouse",
  "from_warehouse",
  "purchase_order",
  "material_request",
  "column_break_40",
  "is_fixed_asset",
  "asset_location",
  "asset_category",
  "schedule_date",
  "quality_inspection",
  "purchase_order_item",
  "material_request_item",
  "purchase_receipt_item",
  "section_break_45",
  "allow_zero_valuation_rate",
  "bom",
  "serial_no",
  "col_break5",
  "include_exploded_items",
  "batch_no",
  "rejected_serial_no",
  "expense_account",
  "item_tax_rate",
  "item_weight_details",
  "weight_per_unit",
  "total_weight",
  "column_break_41",
  "weight_uom",
  "manufacture_details",
  "manufacturer",
  "column_break_16",
  "manufacturer_part_no",
  "accounting_dimensions_section",
  "project",
  "dimension_col_break",
  "cost_center",
  "section_break_80",
  "page_break"
 ],
 "fields": [
  {
   "fieldname": "barcode",
   "fieldtype": "Data",
   "label": "Barcode"
  },
  {
   "fieldname": "section_break_2",
   "fieldtype": "Section Break"
  },
  {
   "bold": 1,
   "columns": 3,
   "fieldname": "item_code",
   "fieldtype": "Link",
   "in_global_search": 1,
   "in_list_view": 1,
   "label": "Item Code",
   "oldfieldname": "item_code",
   "oldfieldtype": "Link",
   "options": "Item",
   "print_width": "100px",
   "reqd": 1,
   "search_index": 1,
   "width": "100px"
  },
  {
   "fieldname": "supplier_part_no",
   "fieldtype": "Data",
   "hidden": 1,
   "label": "Supplier Part Number",
   "read_only": 1
  },
  {
   "fieldname": "column_break_2",
   "fieldtype": "Column Break"
  },
  {
   "fieldname": "item_name",
   "fieldtype": "Data",
   "in_global_search": 1,
   "label": "Item Name",
   "oldfieldname": "item_name",
   "oldfieldtype": "Data",
   "print_hide": 1,
   "reqd": 1
  },
  {
   "collapsible": 1,
   "fieldname": "section_break_4",
   "fieldtype": "Section Break",
   "label": "Description"
  },
  {
   "fieldname": "description",
   "fieldtype": "Text Editor",
   "label": "Description",
   "oldfieldname": "description",
   "oldfieldtype": "Text",
   "print_width": "300px",
   "reqd": 1,
   "width": "300px"
  },
  {
   "fieldname": "image",
   "fieldtype": "Attach",
   "hidden": 1,
   "label": "Image"
  },
  {
   "fieldname": "image_view",
   "fieldtype": "Image",
   "label": "Image View",
   "options": "image",
   "print_hide": 1
  },
  {
   "fieldname": "received_and_accepted",
   "fieldtype": "Section Break",
   "label": "Received and Accepted"
  },
  {
   "bold": 1,
   "fieldname": "received_qty",
   "fieldtype": "Float",
   "label": "Received Quantity",
   "oldfieldname": "received_qty",
   "oldfieldtype": "Currency",
   "print_hide": 1,
   "print_width": "100px",
   "reqd": 1,
   "width": "100px"
  },
  {
   "columns": 2,
   "fieldname": "qty",
   "fieldtype": "Float",
   "in_list_view": 1,
   "label": "Accepted Quantity",
   "oldfieldname": "qty",
   "oldfieldtype": "Currency",
   "print_width": "100px",
   "width": "100px"
  },
  {
   "fieldname": "rejected_qty",
   "fieldtype": "Float",
   "label": "Rejected Quantity",
   "oldfieldname": "rejected_qty",
   "oldfieldtype": "Currency",
   "print_hide": 1,
   "print_width": "100px",
   "width": "100px"
  },
  {
   "fieldname": "col_break2",
   "fieldtype": "Column Break",
   "print_hide": 1
  },
  {
   "fieldname": "uom",
   "fieldtype": "Link",
   "label": "UOM",
   "oldfieldname": "uom",
   "oldfieldtype": "Link",
   "options": "UOM",
   "print_width": "100px",
   "reqd": 1,
   "width": "100px"
  },
  {
   "fieldname": "stock_uom",
   "fieldtype": "Link",
   "label": "Stock UOM",
   "oldfieldname": "stock_uom",
   "oldfieldtype": "Data",
   "options": "UOM",
   "print_hide": 1,
   "print_width": "100px",
   "read_only": 1,
   "reqd": 1,
   "width": "100px"
  },
  {
   "fieldname": "conversion_factor",
   "fieldtype": "Float",
   "label": "Conversion Factor",
   "oldfieldname": "conversion_factor",
   "oldfieldtype": "Currency",
   "print_hide": 1,
   "print_width": "100px",
   "reqd": 1,
   "width": "100px"
  },
  {
   "default": "0",
   "fetch_from": "item_code.retain_sample",
   "fieldname": "retain_sample",
   "fieldtype": "Check",
   "label": "Retain Sample",
   "read_only": 1
  },
  {
   "depends_on": "retain_sample",
   "fetch_from": "item_code.sample_quantity",
   "fieldname": "sample_quantity",
   "fieldtype": "Int",
   "label": "Sample Quantity"
  },
  {
   "fieldname": "rate_and_amount",
   "fieldtype": "Section Break",
   "label": "Rate and Amount"
  },
  {
   "fieldname": "price_list_rate",
   "fieldtype": "Currency",
   "label": "Price List Rate",
   "options": "currency",
   "print_hide": 1
  },
  {
   "depends_on": "price_list_rate",
   "fieldname": "discount_percentage",
   "fieldtype": "Percent",
   "label": "Discount on Price List Rate (%)",
   "print_hide": 1
  },
  {
   "depends_on": "price_list_rate",
   "fieldname": "discount_amount",
   "fieldtype": "Currency",
   "label": "Discount Amount",
   "options": "currency"
  },
  {
   "fieldname": "col_break3",
   "fieldtype": "Column Break"
  },
  {
   "fieldname": "base_price_list_rate",
   "fieldtype": "Currency",
   "label": "Price List Rate (Company Currency)",
   "options": "Company:company:default_currency",
   "print_hide": 1,
   "read_only": 1
  },
  {
   "fieldname": "sec_break1",
   "fieldtype": "Section Break"
  },
  {
   "bold": 1,
   "columns": 3,
   "fieldname": "rate",
   "fieldtype": "Currency",
   "in_list_view": 1,
   "label": "Rate",
   "oldfieldname": "import_rate",
   "oldfieldtype": "Currency",
   "options": "currency",
   "print_width": "100px",
   "width": "100px"
  },
  {
   "fieldname": "amount",
   "fieldtype": "Currency",
   "in_list_view": 1,
   "label": "Amount",
   "oldfieldname": "import_amount",
   "oldfieldtype": "Currency",
   "options": "currency",
   "read_only": 1
  },
  {
   "fieldname": "col_break4",
   "fieldtype": "Column Break"
  },
  {
   "fieldname": "base_rate",
   "fieldtype": "Currency",
   "label": "Rate (Company Currency)",
   "oldfieldname": "purchase_rate",
   "oldfieldtype": "Currency",
   "options": "Company:company:default_currency",
   "print_hide": 1,
   "print_width": "100px",
   "read_only": 1,
   "reqd": 1,
   "width": "100px"
  },
  {
   "fieldname": "base_amount",
   "fieldtype": "Currency",
   "label": "Amount (Company Currency)",
   "oldfieldname": "amount",
   "oldfieldtype": "Currency",
   "options": "Company:company:default_currency",
   "print_hide": 1,
   "print_width": "100px",
   "read_only": 1,
   "width": "100px"
  },
  {
   "fieldname": "pricing_rules",
   "fieldtype": "Small Text",
   "hidden": 1,
   "label": "Pricing Rules",
   "print_hide": 1,
   "read_only": 1
  },
  {
   "default": "0",
   "fieldname": "is_free_item",
   "fieldtype": "Check",
   "label": "Is Free Item",
   "print_hide": 1,
   "read_only": 1
  },
  {
   "fieldname": "section_break_29",
   "fieldtype": "Section Break"
  },
  {
   "fieldname": "net_rate",
   "fieldtype": "Currency",
   "label": "Net Rate",
   "options": "currency",
   "print_hide": 1,
   "read_only": 1
  },
  {
   "columns": 2,
   "fieldname": "net_amount",
   "fieldtype": "Currency",
   "in_list_view": 1,
   "label": "Net Amount",
   "options": "currency",
   "print_hide": 1,
   "read_only": 1
  },
  {
   "fieldname": "column_break_32",
   "fieldtype": "Column Break"
  },
  {
   "fieldname": "base_net_rate",
   "fieldtype": "Currency",
   "label": "Net Rate (Company Currency)",
   "options": "Company:company:default_currency",
   "print_hide": 1,
   "read_only": 1
  },
  {
   "fieldname": "base_net_amount",
   "fieldtype": "Currency",
   "label": "Net Amount (Company Currency)",
   "options": "Company:company:default_currency",
   "print_hide": 1,
   "read_only": 1
  },
  {
   "collapsible": 1,
   "fieldname": "item_weight_details",
   "fieldtype": "Section Break",
   "label": "Item Weight Details"
  },
  {
   "fieldname": "weight_per_unit",
   "fieldtype": "Float",
   "label": "Weight Per Unit"
  },
  {
   "fieldname": "total_weight",
   "fieldtype": "Float",
   "label": "Total Weight",
   "read_only": 1
  },
  {
   "fieldname": "column_break_41",
   "fieldtype": "Column Break"
  },
  {
   "fieldname": "weight_uom",
   "fieldtype": "Link",
   "label": "Weight UOM",
   "options": "UOM"
  },
  {
   "fieldname": "warehouse_and_reference",
   "fieldtype": "Section Break",
   "label": "Warehouse and Reference"
  },
  {
   "bold": 1,
   "fieldname": "warehouse",
   "fieldtype": "Link",
   "in_list_view": 1,
   "label": "Accepted Warehouse",
   "oldfieldname": "warehouse",
   "oldfieldtype": "Link",
   "options": "Warehouse",
   "print_hide": 1,
   "print_width": "100px",
   "width": "100px"
  },
  {
   "fieldname": "rejected_warehouse",
   "fieldtype": "Link",
   "label": "Rejected Warehouse",
   "no_copy": 1,
   "oldfieldname": "rejected_warehouse",
   "oldfieldtype": "Link",
   "options": "Warehouse",
   "print_hide": 1,
   "print_width": "100px",
   "width": "100px"
  },
  {
   "depends_on": "eval:!doc.__islocal",
   "fieldname": "quality_inspection",
   "fieldtype": "Link",
   "label": "Quality Inspection",
   "no_copy": 1,
   "oldfieldname": "qa_no",
   "oldfieldtype": "Link",
   "options": "Quality Inspection",
   "print_hide": 1
  },
  {
   "fieldname": "column_break_40",
   "fieldtype": "Column Break"
  },
  {
   "default": "0",
   "fieldname": "is_fixed_asset",
   "fieldtype": "Check",
   "hidden": 1,
   "label": "Is Fixed Asset",
   "no_copy": 1,
   "print_hide": 1,
   "read_only": 1
  },
  {
   "fieldname": "purchase_order",
   "fieldtype": "Link",
   "label": "Purchase Order",
   "no_copy": 1,
   "oldfieldname": "prevdoc_docname",
   "oldfieldtype": "Link",
   "options": "Purchase Order",
   "print_width": "150px",
   "read_only": 1,
   "search_index": 1,
   "width": "150px"
  },
  {
   "fieldname": "schedule_date",
   "fieldtype": "Date",
   "label": "Required By",
   "oldfieldname": "schedule_date",
   "oldfieldtype": "Date",
   "print_hide": 1,
   "read_only": 1
  },
  {
   "fieldname": "stock_qty",
   "fieldtype": "Float",
   "label": "Accepted Qty as per Stock UOM",
   "oldfieldname": "stock_qty",
   "oldfieldtype": "Currency",
   "print_hide": 1,
   "print_width": "100px",
   "read_only": 1,
   "width": "100px"
  },
  {
   "fieldname": "section_break_45",
   "fieldtype": "Section Break"
  },
  {
   "depends_on": "eval:!doc.is_fixed_asset",
   "fieldname": "serial_no",
   "fieldtype": "Small Text",
   "in_list_view": 1,
   "label": "Serial No",
   "no_copy": 1,
   "oldfieldname": "serial_no",
   "oldfieldtype": "Text"
  },
  {
   "depends_on": "eval:!doc.is_fixed_asset",
   "fieldname": "batch_no",
   "fieldtype": "Link",
   "in_list_view": 1,
   "label": "Batch No",
   "no_copy": 1,
   "oldfieldname": "batch_no",
   "oldfieldtype": "Link",
   "options": "Batch",
   "print_hide": 1
  },
  {
   "depends_on": "eval:!doc.is_fixed_asset",
   "fieldname": "rejected_serial_no",
   "fieldtype": "Small Text",
   "label": "Rejected Serial No",
   "no_copy": 1,
   "print_hide": 1
  },
  {
   "fieldname": "item_tax_template",
   "fieldtype": "Link",
   "label": "Item Tax Template",
   "options": "Item Tax Template",
   "print_hide": 1
  },
  {
   "fieldname": "project",
   "fieldtype": "Link",
   "label": "Project",
   "options": "Project",
   "print_hide": 1
  },
  {
   "default": ":Company",
   "depends_on": "eval:cint(erpnext.is_perpetual_inventory_enabled(parent.company))",
   "fieldname": "cost_center",
   "fieldtype": "Link",
   "label": "Cost Center",
   "options": "Cost Center",
   "print_hide": 1
  },
  {
   "fieldname": "purchase_order_item",
   "fieldtype": "Data",
   "hidden": 1,
   "label": "Purchase Order Item",
   "no_copy": 1,
   "oldfieldname": "prevdoc_detail_docname",
   "oldfieldtype": "Data",
   "print_hide": 1,
   "print_width": "150px",
   "read_only": 1,
   "search_index": 1,
   "width": "150px"
  },
  {
   "fieldname": "col_break5",
   "fieldtype": "Column Break"
  },
  {
   "default": "0",
   "fieldname": "allow_zero_valuation_rate",
   "fieldtype": "Check",
   "label": "Allow Zero Valuation Rate",
   "no_copy": 1,
   "print_hide": 1
  },
  {
   "fieldname": "bom",
   "fieldtype": "Link",
   "label": "BOM",
   "no_copy": 1,
   "options": "BOM",
   "print_hide": 1
  },
  {
   "default": "0",
   "depends_on": "eval:parent.is_subcontracted == 'Yes'",
   "fieldname": "include_exploded_items",
   "fieldtype": "Check",
   "label": "Include Exploded Items",
   "print_hide": 1,
   "read_only": 1
  },
  {
   "fieldname": "billed_amt",
   "fieldtype": "Currency",
   "label": "Billed Amt",
   "no_copy": 1,
   "options": "currency",
   "print_hide": 1,
   "read_only": 1
  },
  {
   "allow_on_submit": 1,
   "fieldname": "landed_cost_voucher_amount",
   "fieldtype": "Currency",
   "label": "Landed Cost Voucher Amount",
   "no_copy": 1,
   "options": "Company:company:default_currency",
   "print_hide": 1,
   "read_only": 1
  },
  {
   "fetch_from": "item_code.brand",
   "fieldname": "brand",
   "fieldtype": "Link",
   "hidden": 1,
   "label": "Brand",
   "oldfieldname": "brand",
   "oldfieldtype": "Link",
   "options": "Brand",
   "print_hide": 1,
   "read_only": 1
  },
  {
   "fetch_from": "item_code.item_group",
   "fieldname": "item_group",
   "fieldtype": "Link",
   "label": "Item Group",
   "oldfieldname": "item_group",
   "oldfieldtype": "Link",
   "options": "Item Group",
   "print_hide": 1,
   "read_only": 1
  },
  {
   "fieldname": "rm_supp_cost",
   "fieldtype": "Currency",
   "hidden": 1,
   "label": "Raw Materials Supplied Cost",
   "no_copy": 1,
   "oldfieldname": "rm_supp_cost",
   "oldfieldtype": "Currency",
   "options": "Company:company:default_currency",
   "print_hide": 1,
   "print_width": "150px",
   "read_only": 1,
   "width": "150px"
  },
  {
   "fieldname": "item_tax_amount",
   "fieldtype": "Currency",
   "hidden": 1,
   "label": "Item Tax Amount Included in Value",
   "no_copy": 1,
   "oldfieldname": "item_tax_amount",
   "oldfieldtype": "Currency",
   "options": "Company:company:default_currency",
   "print_hide": 1,
   "print_width": "150px",
   "read_only": 1,
   "width": "150px"
  },
  {
   "allow_on_submit": 1,
   "fieldname": "valuation_rate",
   "fieldtype": "Currency",
   "hidden": 1,
   "label": "Valuation Rate",
   "no_copy": 1,
   "oldfieldname": "valuation_rate",
   "oldfieldtype": "Currency",
   "options": "Company:company:default_currency",
   "print_hide": 1,
   "print_width": "80px",
   "read_only": 1,
   "width": "80px"
  },
  {
   "description": "Tax detail table fetched from item master as a string and stored in this field.\nUsed for Taxes and Charges",
   "fieldname": "item_tax_rate",
   "fieldtype": "Code",
   "hidden": 1,
   "label": "Item Tax Rate",
   "oldfieldname": "item_tax_rate",
   "oldfieldtype": "Small Text",
   "print_hide": 1,
   "read_only": 1,
   "report_hide": 1
  },
  {
   "allow_on_submit": 1,
   "default": "0",
   "fieldname": "page_break",
   "fieldtype": "Check",
   "label": "Page Break",
   "oldfieldname": "page_break",
   "oldfieldtype": "Check",
   "print_hide": 1
  },
  {
   "fieldname": "section_break_80",
   "fieldtype": "Section Break"
  },
  {
   "fieldname": "material_request",
   "fieldtype": "Link",
   "label": "Material Request",
   "options": "Material Request",
   "read_only": 1
  },
  {
   "fieldname": "material_request_item",
   "fieldtype": "Data",
   "hidden": 1,
   "label": "Material Request Item",
   "read_only": 1
  },
  {
   "fieldname": "expense_account",
   "fieldtype": "Link",
   "hidden": 1,
   "label": "Expense Account",
   "options": "Account",
   "read_only": 1
  },
  {
   "fieldname": "accounting_dimensions_section",
   "fieldtype": "Section Break",
   "label": "Accounting Dimensions"
  },
  {
   "fieldname": "dimension_col_break",
   "fieldtype": "Column Break"
  },
  {
   "collapsible": 1,
   "fieldname": "manufacture_details",
   "fieldtype": "Section Break",
   "label": "Manufacture"
  },
  {
   "fieldname": "manufacturer",
   "fieldtype": "Link",
   "label": "Manufacturer",
   "options": "Manufacturer"
  },
  {
   "fieldname": "column_break_16",
   "fieldtype": "Column Break"
  },
  {
   "fieldname": "manufacturer_part_no",
   "fieldtype": "Data",
   "label": "Manufacturer Part Number"
  },
  {
   "depends_on": "is_fixed_asset",
   "fieldname": "asset_location",
   "fieldtype": "Link",
   "label": "Asset Location",
   "options": "Location"
  },
  {
   "depends_on": "is_fixed_asset",
   "fetch_from": "item_code.asset_category",
   "fieldname": "asset_category",
   "fieldtype": "Link",
   "label": "Asset Category",
   "options": "Asset Category",
   "read_only": 1
  },
  {
   "fieldname": "from_warehouse",
   "fieldtype": "Link",
   "hidden": 1,
   "ignore_user_permissions": 1,
   "label": "Supplier Warehouse",
   "options": "Warehouse"
  },
  {
<<<<<<< HEAD
   "fieldname": "purchase_receipt_item",
   "fieldtype": "Data",
   "hidden": 1,
   "label": "Purchase Receipt Item",
   "no_copy": 1,
   "print_hide": 1,
   "read_only": 1
=======
   "collapsible": 1,
   "fieldname": "image_column",
   "fieldtype": "Column Break"
>>>>>>> 28a4880b
  }
 ],
 "idx": 1,
 "istable": 1,
 "links": [],
 "modified": "2020-04-10 19:01:21.154963",
 "modified_by": "Administrator",
 "module": "Stock",
 "name": "Purchase Receipt Item",
 "owner": "Administrator",
 "permissions": [],
 "quick_entry": 1,
 "sort_field": "modified",
 "sort_order": "DESC"
}<|MERGE_RESOLUTION|>--- conflicted
+++ resolved
@@ -822,7 +822,6 @@
    "options": "Warehouse"
   },
   {
-<<<<<<< HEAD
    "fieldname": "purchase_receipt_item",
    "fieldtype": "Data",
    "hidden": 1,
@@ -830,11 +829,11 @@
    "no_copy": 1,
    "print_hide": 1,
    "read_only": 1
-=======
+  },
+  {
    "collapsible": 1,
    "fieldname": "image_column",
    "fieldtype": "Column Break"
->>>>>>> 28a4880b
   }
  ],
  "idx": 1,
