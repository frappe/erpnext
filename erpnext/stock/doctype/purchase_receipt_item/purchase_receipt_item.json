--- conflicted
+++ resolved
@@ -814,8 +814,6 @@
    "read_only": 1
   },
   {
-<<<<<<< HEAD
-=======
    "fieldname": "from_warehouse",
    "fieldtype": "Link",
    "hidden": 1,
@@ -824,7 +822,6 @@
    "options": "Warehouse"
   },
   {
->>>>>>> 00175c96
    "fieldname": "purchase_receipt_item",
    "fieldtype": "Data",
    "hidden": 1,
@@ -832,24 +829,17 @@
    "no_copy": 1,
    "print_hide": 1,
    "read_only": 1
-<<<<<<< HEAD
-=======
   },
   {
    "collapsible": 1,
    "fieldname": "image_column",
    "fieldtype": "Column Break"
->>>>>>> 00175c96
   }
  ],
  "idx": 1,
  "istable": 1,
  "links": [],
-<<<<<<< HEAD
- "modified": "2020-06-20 18:49:16.824489",
-=======
  "modified": "2020-04-28 19:01:21.154963",
->>>>>>> 00175c96
  "modified_by": "Administrator",
  "module": "Stock",
  "name": "Purchase Receipt Item",
