{
 "actions": [],
 "autoname": "hash",
 "creation": "2013-05-24 19:29:10",
 "doctype": "DocType",
 "document_type": "Document",
 "editable_grid": 1,
 "engine": "InnoDB",
 "field_order": [
  "barcode",
  "section_break_2",
  "item_code",
  "supplier_part_no",
  "column_break_2",
  "item_name",
  "section_break_4",
  "description",
  "brand",
  "image_column",
  "item_group",
  "image",
  "image_view",
  "received_and_accepted",
  "received_qty",
  "qty",
  "rejected_qty",
  "col_break2",
  "uom",
  "stock_uom",
  "conversion_factor",
  "retain_sample",
  "sample_quantity",
  "tracking_section",
  "received_stock_qty",
  "stock_qty",
  "col_break_tracking_section",
  "returned_qty",
  "rate_and_amount",
  "price_list_rate",
  "discount_percentage",
  "discount_amount",
  "col_break3",
  "base_price_list_rate",
  "sec_break1",
  "rate",
  "amount",
  "col_break4",
  "base_rate",
  "base_amount",
  "pricing_rules",
  "is_free_item",
  "section_break_29",
  "net_rate",
  "net_amount",
  "item_tax_template",
  "column_break_32",
  "base_net_rate",
  "base_net_amount",
  "valuation_rate",
  "item_tax_amount",
  "rm_supp_cost",
  "landed_cost_voucher_amount",
  "billed_amt",
  "warehouse_and_reference",
  "warehouse",
  "rejected_warehouse",
  "from_warehouse",
  "purchase_order",
  "material_request",
  "column_break_40",
  "is_fixed_asset",
  "asset_location",
  "asset_category",
  "schedule_date",
  "quality_inspection",
  "purchase_order_item",
  "material_request_item",
  "purchase_receipt_item",
<<<<<<< HEAD
  "delivery_note_item",
=======
  "putaway_rule",
>>>>>>> 16bcd01f
  "section_break_45",
  "allow_zero_valuation_rate",
  "bom",
  "serial_no",
  "col_break5",
  "include_exploded_items",
  "batch_no",
  "rejected_serial_no",
  "expense_account",
  "item_tax_rate",
  "item_weight_details",
  "weight_per_unit",
  "total_weight",
  "column_break_41",
  "weight_uom",
  "manufacture_details",
  "manufacturer",
  "column_break_16",
  "manufacturer_part_no",
  "accounting_dimensions_section",
  "project",
  "dimension_col_break",
  "cost_center",
  "section_break_80",
  "page_break"
 ],
 "fields": [
  {
   "fieldname": "barcode",
   "fieldtype": "Data",
   "label": "Barcode"
  },
  {
   "fieldname": "section_break_2",
   "fieldtype": "Section Break"
  },
  {
   "bold": 1,
   "columns": 3,
   "fieldname": "item_code",
   "fieldtype": "Link",
   "in_global_search": 1,
   "in_list_view": 1,
   "label": "Item Code",
   "oldfieldname": "item_code",
   "oldfieldtype": "Link",
   "options": "Item",
   "print_width": "100px",
   "reqd": 1,
   "search_index": 1,
   "width": "100px"
  },
  {
   "fieldname": "supplier_part_no",
   "fieldtype": "Data",
   "hidden": 1,
   "label": "Supplier Part Number",
   "read_only": 1
  },
  {
   "fieldname": "column_break_2",
   "fieldtype": "Column Break"
  },
  {
   "fieldname": "item_name",
   "fieldtype": "Data",
   "in_global_search": 1,
   "label": "Item Name",
   "oldfieldname": "item_name",
   "oldfieldtype": "Data",
   "print_hide": 1,
   "reqd": 1
  },
  {
   "collapsible": 1,
   "fieldname": "section_break_4",
   "fieldtype": "Section Break",
   "label": "Description"
  },
  {
   "fieldname": "description",
   "fieldtype": "Text Editor",
   "label": "Description",
   "oldfieldname": "description",
   "oldfieldtype": "Text",
   "print_width": "300px",
   "reqd": 1,
   "width": "300px"
  },
  {
   "fieldname": "image",
   "fieldtype": "Attach",
   "hidden": 1,
   "label": "Image"
  },
  {
   "fieldname": "image_view",
   "fieldtype": "Image",
   "label": "Image View",
   "options": "image",
   "print_hide": 1
  },
  {
   "fieldname": "received_and_accepted",
   "fieldtype": "Section Break",
   "label": "Received and Accepted"
  },
  {
   "bold": 1,
   "fieldname": "received_qty",
   "fieldtype": "Float",
   "label": "Received Quantity",
   "oldfieldname": "received_qty",
   "oldfieldtype": "Currency",
   "print_hide": 1,
   "print_width": "100px",
   "reqd": 1,
   "width": "100px"
  },
  {
   "columns": 2,
   "fieldname": "qty",
   "fieldtype": "Float",
   "in_list_view": 1,
   "label": "Accepted Quantity",
   "oldfieldname": "qty",
   "oldfieldtype": "Currency",
   "print_width": "100px",
   "width": "100px"
  },
  {
   "fieldname": "rejected_qty",
   "fieldtype": "Float",
   "label": "Rejected Quantity",
   "oldfieldname": "rejected_qty",
   "oldfieldtype": "Currency",
   "print_hide": 1,
   "print_width": "100px",
   "width": "100px"
  },
  {
   "fieldname": "col_break2",
   "fieldtype": "Column Break",
   "print_hide": 1
  },
  {
   "fieldname": "uom",
   "fieldtype": "Link",
   "label": "UOM",
   "oldfieldname": "uom",
   "oldfieldtype": "Link",
   "options": "UOM",
   "print_width": "100px",
   "reqd": 1,
   "width": "100px"
  },
  {
   "fieldname": "stock_uom",
   "fieldtype": "Link",
   "label": "Stock UOM",
   "oldfieldname": "stock_uom",
   "oldfieldtype": "Data",
   "options": "UOM",
   "print_hide": 1,
   "print_width": "100px",
   "read_only": 1,
   "reqd": 1,
   "width": "100px"
  },
  {
   "fieldname": "conversion_factor",
   "fieldtype": "Float",
   "label": "Conversion Factor",
   "oldfieldname": "conversion_factor",
   "oldfieldtype": "Currency",
   "print_hide": 1,
   "print_width": "100px",
   "reqd": 1,
   "width": "100px"
  },
  {
   "default": "0",
   "fetch_from": "item_code.retain_sample",
   "fieldname": "retain_sample",
   "fieldtype": "Check",
   "label": "Retain Sample",
   "read_only": 1
  },
  {
   "depends_on": "retain_sample",
   "fetch_from": "item_code.sample_quantity",
   "fieldname": "sample_quantity",
   "fieldtype": "Int",
   "label": "Sample Quantity"
  },
  {
   "fieldname": "rate_and_amount",
   "fieldtype": "Section Break",
   "label": "Rate and Amount"
  },
  {
   "fieldname": "price_list_rate",
   "fieldtype": "Currency",
   "label": "Price List Rate",
   "options": "currency",
   "print_hide": 1
  },
  {
   "depends_on": "price_list_rate",
   "fieldname": "discount_percentage",
   "fieldtype": "Percent",
   "label": "Discount on Price List Rate (%)",
   "print_hide": 1
  },
  {
   "depends_on": "price_list_rate",
   "fieldname": "discount_amount",
   "fieldtype": "Currency",
   "label": "Discount Amount",
   "options": "currency"
  },
  {
   "fieldname": "col_break3",
   "fieldtype": "Column Break"
  },
  {
   "fieldname": "base_price_list_rate",
   "fieldtype": "Currency",
   "label": "Price List Rate (Company Currency)",
   "options": "Company:company:default_currency",
   "print_hide": 1,
   "read_only": 1
  },
  {
   "fieldname": "sec_break1",
   "fieldtype": "Section Break"
  },
  {
   "bold": 1,
   "columns": 3,
   "fieldname": "rate",
   "fieldtype": "Currency",
   "in_list_view": 1,
   "label": "Rate",
   "oldfieldname": "import_rate",
   "oldfieldtype": "Currency",
   "options": "currency",
   "print_width": "100px",
   "width": "100px"
  },
  {
   "fieldname": "amount",
   "fieldtype": "Currency",
   "in_list_view": 1,
   "label": "Amount",
   "oldfieldname": "import_amount",
   "oldfieldtype": "Currency",
   "options": "currency",
   "read_only": 1
  },
  {
   "fieldname": "col_break4",
   "fieldtype": "Column Break"
  },
  {
   "fieldname": "base_rate",
   "fieldtype": "Currency",
   "label": "Rate (Company Currency)",
   "oldfieldname": "purchase_rate",
   "oldfieldtype": "Currency",
   "options": "Company:company:default_currency",
   "print_hide": 1,
   "print_width": "100px",
   "read_only": 1,
   "reqd": 1,
   "width": "100px"
  },
  {
   "fieldname": "base_amount",
   "fieldtype": "Currency",
   "label": "Amount (Company Currency)",
   "oldfieldname": "amount",
   "oldfieldtype": "Currency",
   "options": "Company:company:default_currency",
   "print_hide": 1,
   "print_width": "100px",
   "read_only": 1,
   "width": "100px"
  },
  {
   "fieldname": "pricing_rules",
   "fieldtype": "Small Text",
   "hidden": 1,
   "label": "Pricing Rules",
   "print_hide": 1,
   "read_only": 1
  },
  {
   "default": "0",
   "fieldname": "is_free_item",
   "fieldtype": "Check",
   "label": "Is Free Item",
   "print_hide": 1,
   "read_only": 1
  },
  {
   "fieldname": "section_break_29",
   "fieldtype": "Section Break"
  },
  {
   "fieldname": "net_rate",
   "fieldtype": "Currency",
   "label": "Net Rate",
   "options": "currency",
   "print_hide": 1,
   "read_only": 1
  },
  {
   "columns": 2,
   "fieldname": "net_amount",
   "fieldtype": "Currency",
   "in_list_view": 1,
   "label": "Net Amount",
   "options": "currency",
   "print_hide": 1,
   "read_only": 1
  },
  {
   "fieldname": "column_break_32",
   "fieldtype": "Column Break"
  },
  {
   "fieldname": "base_net_rate",
   "fieldtype": "Currency",
   "label": "Net Rate (Company Currency)",
   "options": "Company:company:default_currency",
   "print_hide": 1,
   "read_only": 1
  },
  {
   "fieldname": "base_net_amount",
   "fieldtype": "Currency",
   "label": "Net Amount (Company Currency)",
   "options": "Company:company:default_currency",
   "print_hide": 1,
   "read_only": 1
  },
  {
   "collapsible": 1,
   "fieldname": "item_weight_details",
   "fieldtype": "Section Break",
   "label": "Item Weight Details"
  },
  {
   "fieldname": "weight_per_unit",
   "fieldtype": "Float",
   "label": "Weight Per Unit"
  },
  {
   "fieldname": "total_weight",
   "fieldtype": "Float",
   "label": "Total Weight",
   "read_only": 1
  },
  {
   "fieldname": "column_break_41",
   "fieldtype": "Column Break"
  },
  {
   "fieldname": "weight_uom",
   "fieldtype": "Link",
   "label": "Weight UOM",
   "options": "UOM"
  },
  {
   "fieldname": "warehouse_and_reference",
   "fieldtype": "Section Break",
   "label": "Warehouse and Reference"
  },
  {
   "bold": 1,
   "fieldname": "warehouse",
   "fieldtype": "Link",
   "in_list_view": 1,
   "label": "Accepted Warehouse",
   "oldfieldname": "warehouse",
   "oldfieldtype": "Link",
   "options": "Warehouse",
   "print_hide": 1,
   "print_width": "100px",
   "width": "100px"
  },
  {
   "fieldname": "rejected_warehouse",
   "fieldtype": "Link",
   "label": "Rejected Warehouse",
   "no_copy": 1,
   "oldfieldname": "rejected_warehouse",
   "oldfieldtype": "Link",
   "options": "Warehouse",
   "print_hide": 1,
   "print_width": "100px",
   "width": "100px"
  },
  {
   "depends_on": "eval:!doc.__islocal",
   "fieldname": "quality_inspection",
   "fieldtype": "Link",
   "label": "Quality Inspection",
   "no_copy": 1,
   "oldfieldname": "qa_no",
   "oldfieldtype": "Link",
   "options": "Quality Inspection",
   "print_hide": 1
  },
  {
   "fieldname": "column_break_40",
   "fieldtype": "Column Break"
  },
  {
   "default": "0",
   "fieldname": "is_fixed_asset",
   "fieldtype": "Check",
   "hidden": 1,
   "label": "Is Fixed Asset",
   "no_copy": 1,
   "print_hide": 1,
   "read_only": 1
  },
  {
   "fieldname": "purchase_order",
   "fieldtype": "Link",
   "label": "Purchase Order",
   "no_copy": 1,
   "oldfieldname": "prevdoc_docname",
   "oldfieldtype": "Link",
   "options": "Purchase Order",
   "print_width": "150px",
   "read_only": 1,
   "search_index": 1,
   "width": "150px"
  },
  {
   "fieldname": "schedule_date",
   "fieldtype": "Date",
   "label": "Required By",
   "oldfieldname": "schedule_date",
   "oldfieldtype": "Date",
   "print_hide": 1,
   "read_only": 1
  },
  {
   "fieldname": "stock_qty",
   "fieldtype": "Float",
   "label": "Accepted Qty in Stock UOM",
   "oldfieldname": "stock_qty",
   "oldfieldtype": "Currency",
   "print_hide": 1,
   "print_width": "100px",
   "read_only": 1,
   "width": "100px"
  },
  {
   "fieldname": "section_break_45",
   "fieldtype": "Section Break"
  },
  {
   "depends_on": "eval:!doc.is_fixed_asset",
   "fieldname": "serial_no",
   "fieldtype": "Small Text",
   "in_list_view": 1,
   "label": "Serial No",
   "no_copy": 1,
   "oldfieldname": "serial_no",
   "oldfieldtype": "Text"
  },
  {
   "depends_on": "eval:!doc.is_fixed_asset",
   "fieldname": "batch_no",
   "fieldtype": "Link",
   "in_list_view": 1,
   "label": "Batch No",
   "no_copy": 1,
   "oldfieldname": "batch_no",
   "oldfieldtype": "Link",
   "options": "Batch",
   "print_hide": 1
  },
  {
   "depends_on": "eval:!doc.is_fixed_asset",
   "fieldname": "rejected_serial_no",
   "fieldtype": "Small Text",
   "label": "Rejected Serial No",
   "no_copy": 1,
   "print_hide": 1
  },
  {
   "fieldname": "item_tax_template",
   "fieldtype": "Link",
   "label": "Item Tax Template",
   "options": "Item Tax Template",
   "print_hide": 1
  },
  {
   "fieldname": "project",
   "fieldtype": "Link",
   "label": "Project",
   "options": "Project",
   "print_hide": 1
  },
  {
   "default": ":Company",
   "depends_on": "eval:cint(erpnext.is_perpetual_inventory_enabled(parent.company))",
   "fieldname": "cost_center",
   "fieldtype": "Link",
   "label": "Cost Center",
   "options": "Cost Center",
   "print_hide": 1
  },
  {
   "fieldname": "purchase_order_item",
   "fieldtype": "Data",
   "hidden": 1,
   "label": "Purchase Order Item",
   "no_copy": 1,
   "oldfieldname": "prevdoc_detail_docname",
   "oldfieldtype": "Data",
   "print_hide": 1,
   "print_width": "150px",
   "read_only": 1,
   "search_index": 1,
   "width": "150px"
  },
  {
   "fieldname": "col_break5",
   "fieldtype": "Column Break"
  },
  {
   "default": "0",
   "fieldname": "allow_zero_valuation_rate",
   "fieldtype": "Check",
   "label": "Allow Zero Valuation Rate",
   "no_copy": 1,
   "print_hide": 1
  },
  {
   "fieldname": "bom",
   "fieldtype": "Link",
   "label": "BOM",
   "no_copy": 1,
   "options": "BOM",
   "print_hide": 1
  },
  {
   "default": "0",
   "depends_on": "eval:parent.is_subcontracted == 'Yes'",
   "fieldname": "include_exploded_items",
   "fieldtype": "Check",
   "label": "Include Exploded Items",
   "print_hide": 1,
   "read_only": 1
  },
  {
   "fieldname": "billed_amt",
   "fieldtype": "Currency",
   "label": "Billed Amt",
   "no_copy": 1,
   "options": "currency",
   "print_hide": 1,
   "read_only": 1
  },
  {
   "allow_on_submit": 1,
   "fieldname": "landed_cost_voucher_amount",
   "fieldtype": "Currency",
   "label": "Landed Cost Voucher Amount",
   "no_copy": 1,
   "options": "Company:company:default_currency",
   "print_hide": 1,
   "read_only": 1
  },
  {
   "fetch_from": "item_code.brand",
   "fieldname": "brand",
   "fieldtype": "Link",
   "hidden": 1,
   "label": "Brand",
   "oldfieldname": "brand",
   "oldfieldtype": "Link",
   "options": "Brand",
   "print_hide": 1,
   "read_only": 1
  },
  {
   "fetch_from": "item_code.item_group",
   "fieldname": "item_group",
   "fieldtype": "Link",
   "label": "Item Group",
   "oldfieldname": "item_group",
   "oldfieldtype": "Link",
   "options": "Item Group",
   "print_hide": 1,
   "read_only": 1
  },
  {
   "fieldname": "rm_supp_cost",
   "fieldtype": "Currency",
   "hidden": 1,
   "label": "Raw Materials Supplied Cost",
   "no_copy": 1,
   "oldfieldname": "rm_supp_cost",
   "oldfieldtype": "Currency",
   "options": "Company:company:default_currency",
   "print_hide": 1,
   "print_width": "150px",
   "read_only": 1,
   "width": "150px"
  },
  {
   "fieldname": "item_tax_amount",
   "fieldtype": "Currency",
   "hidden": 1,
   "label": "Item Tax Amount Included in Value",
   "no_copy": 1,
   "oldfieldname": "item_tax_amount",
   "oldfieldtype": "Currency",
   "options": "Company:company:default_currency",
   "print_hide": 1,
   "print_width": "150px",
   "read_only": 1,
   "width": "150px"
  },
  {
   "allow_on_submit": 1,
   "fieldname": "valuation_rate",
   "fieldtype": "Currency",
   "hidden": 1,
   "label": "Valuation Rate",
   "no_copy": 1,
   "oldfieldname": "valuation_rate",
   "oldfieldtype": "Currency",
   "options": "Company:company:default_currency",
   "print_hide": 1,
   "print_width": "80px",
   "read_only": 1,
   "width": "80px"
  },
  {
   "description": "Tax detail table fetched from item master as a string and stored in this field.\nUsed for Taxes and Charges",
   "fieldname": "item_tax_rate",
   "fieldtype": "Code",
   "hidden": 1,
   "label": "Item Tax Rate",
   "oldfieldname": "item_tax_rate",
   "oldfieldtype": "Small Text",
   "print_hide": 1,
   "read_only": 1,
   "report_hide": 1
  },
  {
   "allow_on_submit": 1,
   "default": "0",
   "fieldname": "page_break",
   "fieldtype": "Check",
   "label": "Page Break",
   "oldfieldname": "page_break",
   "oldfieldtype": "Check",
   "print_hide": 1
  },
  {
   "fieldname": "section_break_80",
   "fieldtype": "Section Break"
  },
  {
   "fieldname": "material_request",
   "fieldtype": "Link",
   "label": "Material Request",
   "options": "Material Request",
   "read_only": 1
  },
  {
   "fieldname": "material_request_item",
   "fieldtype": "Data",
   "hidden": 1,
   "label": "Material Request Item",
   "read_only": 1
  },
  {
   "fieldname": "expense_account",
   "fieldtype": "Link",
   "hidden": 1,
   "label": "Expense Account",
   "options": "Account",
   "read_only": 1
  },
  {
   "fieldname": "accounting_dimensions_section",
   "fieldtype": "Section Break",
   "label": "Accounting Dimensions"
  },
  {
   "fieldname": "dimension_col_break",
   "fieldtype": "Column Break"
  },
  {
   "collapsible": 1,
   "fieldname": "manufacture_details",
   "fieldtype": "Section Break",
   "label": "Manufacture"
  },
  {
   "fieldname": "manufacturer",
   "fieldtype": "Link",
   "label": "Manufacturer",
   "options": "Manufacturer"
  },
  {
   "fieldname": "column_break_16",
   "fieldtype": "Column Break"
  },
  {
   "fieldname": "manufacturer_part_no",
   "fieldtype": "Data",
   "label": "Manufacturer Part Number"
  },
  {
   "depends_on": "is_fixed_asset",
   "fieldname": "asset_location",
   "fieldtype": "Link",
   "label": "Asset Location",
   "options": "Location"
  },
  {
   "depends_on": "is_fixed_asset",
   "fetch_from": "item_code.asset_category",
   "fieldname": "asset_category",
   "fieldtype": "Link",
   "label": "Asset Category",
   "options": "Asset Category",
   "read_only": 1
  },
  {
   "depends_on": "eval:parent.is_internal_supplier",
   "fieldname": "from_warehouse",
   "fieldtype": "Link",
   "hidden": 1,
   "ignore_user_permissions": 1,
   "label": "From Warehouse",
   "options": "Warehouse"
  },
  {
   "fieldname": "purchase_receipt_item",
   "fieldtype": "Data",
   "hidden": 1,
   "label": "Purchase Receipt Item",
   "no_copy": 1,
   "print_hide": 1,
   "read_only": 1
  },
  {
   "collapsible": 1,
   "fieldname": "image_column",
   "fieldtype": "Column Break"
  },
  {
   "fieldname": "putaway_rule",
   "fieldtype": "Link",
   "label": "Putaway Rule",
   "no_copy": 1,
   "options": "Putaway Rule",
   "print_hide": 1,
   "read_only": 1
  },
  {
   "fieldname": "tracking_section",
   "fieldtype": "Section Break"
  },
  {
   "fieldname": "col_break_tracking_section",
   "fieldtype": "Column Break"
  },
  {
   "depends_on": "returned_qty",
   "fieldname": "returned_qty",
   "fieldtype": "Float",
   "label": "Returned Qty in Stock UOM",
   "no_copy": 1,
   "print_hide": 1,
   "read_only": 1
  },
  {
   "fieldname": "received_stock_qty",
   "fieldtype": "Float",
   "label": "Received Qty in Stock UOM",
   "print_hide": 1
  },
  {
   "fieldname": "delivery_note_item",
   "fieldtype": "Data",
   "label": "Delivery Note Item",
   "no_copy": 1,
   "print_hide": 1,
   "read_only": 1
  }
 ],
 "idx": 1,
 "istable": 1,
 "links": [],
<<<<<<< HEAD
 "modified": "2020-12-26 16:50:56.479347",
=======
 "modified": "2020-12-09 10:00:38.204294",
>>>>>>> 16bcd01f
 "modified_by": "Administrator",
 "module": "Stock",
 "name": "Purchase Receipt Item",
 "owner": "Administrator",
 "permissions": [],
 "quick_entry": 1,
 "sort_field": "modified",
 "sort_order": "DESC"
}<|MERGE_RESOLUTION|>--- conflicted
+++ resolved
@@ -76,11 +76,8 @@
   "purchase_order_item",
   "material_request_item",
   "purchase_receipt_item",
-<<<<<<< HEAD
   "delivery_note_item",
-=======
   "putaway_rule",
->>>>>>> 16bcd01f
   "section_break_45",
   "allow_zero_valuation_rate",
   "bom",
@@ -889,11 +886,7 @@
  "idx": 1,
  "istable": 1,
  "links": [],
-<<<<<<< HEAD
  "modified": "2020-12-26 16:50:56.479347",
-=======
- "modified": "2020-12-09 10:00:38.204294",
->>>>>>> 16bcd01f
  "modified_by": "Administrator",
  "module": "Stock",
  "name": "Purchase Receipt Item",
