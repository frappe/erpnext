{
 "actions": [],
 "autoname": "hash",
 "creation": "2013-05-24 19:29:10",
 "doctype": "DocType",
 "document_type": "Document",
 "editable_grid": 1,
 "engine": "InnoDB",
 "field_order": [
  "item_code",
  "vehicle",
  "is_vehicle",
  "col_break_2",
  "item_name",
  "section_break_4",
  "hide_item_code",
  "description",
  "image_section",
  "image",
  "image_view",
  "manufacture_details",
  "manufacturer",
  "column_break_16",
  "manufacturer_part_no",
  "section_break_2",
  "supplier_part_no",
  "barcode",
  "column_break_2",
  "item_group",
  "brand",
  "quantity_and_rate_section",
  "received_qty",
  "qty",
  "rejected_qty",
  "uom",
  "column_break_44",
  "conversion_factor",
  "stock_qty",
  "stock_uom",
  "col_break_48",
  "alt_uom_size",
  "alt_uom_qty",
  "alt_uom",
  "column_break_52",
  "net_weight_per_unit",
  "net_weight",
  "weight_uom",
  "sample_quantity",
  "retain_sample",
  "rate_and_amount",
  "price_list_rate",
  "base_price_list_rate",
  "column_break_46",
  "discount_percentage",
  "discount_amount",
  "col_break3",
  "pricing_rules",
  "is_free_item",
  "apply_discount_after_taxes",
  "is_fixed_asset",
  "sec_break1",
  "rate",
  "base_rate",
  "column_break_57",
  "amount",
  "base_amount",
  "col_break4",
  "amount_before_discount",
  "base_amount_before_discount",
  "column_break_63",
  "total_discount",
  "base_total_discount",
  "section_break_29",
  "tax_exclusive_price_list_rate",
  "base_tax_exclusive_price_list_rate",
  "column_break_69",
  "tax_exclusive_discount_amount",
  "column_break_71",
  "tax_exclusive_rate",
  "base_tax_exclusive_rate",
  "column_break_74",
  "tax_exclusive_amount",
  "base_tax_exclusive_amount",
  "column_break_77",
  "tax_exclusive_amount_before_discount",
  "base_tax_exclusive_amount_before_discount",
  "column_break_80",
  "tax_exclusive_total_discount",
  "base_tax_exclusive_total_discount",
  "tax_inclusive_amounts_section",
  "item_taxes_and_charges",
  "base_item_taxes_and_charges",
  "column_break_86",
  "tax_inclusive_rate",
  "base_tax_inclusive_rate",
  "column_break_89",
  "tax_inclusive_amount",
  "base_tax_inclusive_amount",
  "net_amounts_section",
  "net_rate",
  "base_net_rate",
  "column_break_32",
  "net_amount",
  "base_net_amount",
  "column_break_98",
  "taxable_rate",
  "base_taxable_rate",
  "column_break_101",
  "taxable_amount",
  "base_taxable_amount",
  "item_weight_details",
  "valuation_rate",
  "column_break_41",
  "item_tax_amount",
  "billed_net_amount",
  "billed_item_tax_amount",
  "rm_supp_cost",
  "warehouse_and_reference",
  "warehouse",
  "rejected_warehouse",
  "force_default_warehouse",
  "is_stock_item",
  "column_break_114",
  "material_request",
  "material_request_item",
  "purchase_order",
  "purchase_order_item",
  "delivery_note_item",
  "column_break_40",
  "quality_inspection",
  "asset_location",
  "asset_category",
  "schedule_date",
  "purchase_receipt_item",
  "planning_section",
  "landed_cost_voucher_amount",
  "column_break_127",
  "returned_qty",
  "column_break_129",
  "billed_amt",
  "billed_qty",
  "section_break_45",
  "bom",
  "has_batch_no",
  "batch_no",
  "allow_zero_valuation_rate",
  "col_break5",
  "has_serial_no",
  "serial_no",
  "column_break_48",
  "rejected_serial_no",
  "include_exploded_items",
  "item_tax_rate",
  "item_tax_detail",
  "item_tax_detail_before_discount",
  "accounting_dimensions_section",
  "cost_center",
  "item_tax_template",
  "dimension_col_break",
  "project",
  "expense_account",
  "section_break_80",
  "page_break"
 ],
 "fields": [
  {
   "fieldname": "barcode",
   "fieldtype": "Data",
   "label": "Barcode"
  },
  {
   "fieldname": "section_break_2",
   "fieldtype": "Section Break"
  },
  {
   "bold": 1,
   "columns": 3,
   "fieldname": "item_code",
   "fieldtype": "Link",
   "in_global_search": 1,
   "in_list_view": 1,
   "in_standard_filter": 1,
   "label": "Item Code",
   "oldfieldname": "item_code",
   "oldfieldtype": "Link",
   "options": "Item",
   "print_width": "100px",
   "reqd": 1,
   "search_index": 1,
   "width": "100px"
  },
  {
   "fieldname": "supplier_part_no",
   "fieldtype": "Data",
   "hidden": 1,
   "label": "Supplier Part Number",
   "read_only": 1
  },
  {
   "fieldname": "column_break_2",
   "fieldtype": "Column Break"
  },
  {
   "fieldname": "item_name",
   "fieldtype": "Data",
   "in_global_search": 1,
   "label": "Item Name",
   "oldfieldname": "item_name",
   "oldfieldtype": "Data",
   "print_hide": 1,
   "reqd": 1
  },
  {
   "collapsible": 1,
   "fieldname": "section_break_4",
   "fieldtype": "Section Break",
   "label": "Description"
  },
  {
   "fieldname": "description",
   "fieldtype": "Text Editor",
   "label": "Description",
   "oldfieldname": "description",
   "oldfieldtype": "Text",
   "print_width": "300px",
   "width": "300px"
  },
  {
   "fieldname": "image",
   "fieldtype": "Attach",
   "hidden": 1,
   "label": "Image"
  },
  {
   "fieldname": "image_view",
   "fieldtype": "Image",
   "label": "Image View",
   "options": "image",
   "print_hide": 1
  },
  {
   "bold": 1,
   "fieldname": "received_qty",
   "fieldtype": "Float",
   "label": "Received Qty",
   "oldfieldname": "received_qty",
   "oldfieldtype": "Currency",
   "print_hide": 1,
   "print_width": "100px",
   "reqd": 1,
   "width": "100px"
  },
  {
   "columns": 2,
   "fieldname": "qty",
   "fieldtype": "Float",
   "in_list_view": 1,
   "label": "Accepted Qty",
   "oldfieldname": "qty",
   "oldfieldtype": "Currency",
   "print_width": "100px",
   "width": "100px"
  },
  {
   "fieldname": "rejected_qty",
   "fieldtype": "Float",
   "label": "Rejected Qty",
   "oldfieldname": "rejected_qty",
   "oldfieldtype": "Currency",
   "print_hide": 1,
   "print_width": "100px",
   "width": "100px"
  },
  {
   "fieldname": "uom",
   "fieldtype": "Link",
   "label": "UOM",
   "oldfieldname": "uom",
   "oldfieldtype": "Link",
   "options": "UOM",
   "print_width": "100px",
   "reqd": 1,
   "width": "100px"
  },
  {
   "fieldname": "stock_uom",
   "fieldtype": "Link",
   "label": "Stock UOM",
   "oldfieldname": "stock_uom",
   "oldfieldtype": "Data",
   "options": "UOM",
   "print_hide": 1,
   "print_width": "100px",
   "read_only": 1,
   "reqd": 1,
   "width": "100px"
  },
  {
   "fieldname": "conversion_factor",
   "fieldtype": "Float",
   "label": "Conversion Factor",
   "oldfieldname": "conversion_factor",
   "oldfieldtype": "Currency",
   "precision": "9",
   "print_hide": 1,
   "print_width": "100px",
   "reqd": 1,
   "width": "100px"
  },
  {
   "default": "0",
   "fetch_from": "item_code.retain_sample",
   "fieldname": "retain_sample",
   "fieldtype": "Check",
   "label": "Retain Sample",
   "read_only": 1
  },
  {
   "depends_on": "retain_sample",
   "fetch_from": "item_code.sample_quantity",
   "fieldname": "sample_quantity",
   "fieldtype": "Int",
   "label": "Sample Quantity"
  },
  {
   "fieldname": "rate_and_amount",
   "fieldtype": "Section Break",
   "label": "Rate and Amount"
  },
  {
   "fieldname": "price_list_rate",
   "fieldtype": "Currency",
   "label": "Price List Rate",
   "options": "currency",
   "print_hide": 1
  },
  {
   "depends_on": "price_list_rate",
   "fieldname": "discount_percentage",
   "fieldtype": "Percent",
   "label": "Discount on Price List Rate (%)",
   "print_hide": 1
  },
  {
   "depends_on": "price_list_rate",
   "fieldname": "discount_amount",
   "fieldtype": "Currency",
   "label": "Discount on Price List Rate",
   "options": "currency"
  },
  {
   "fieldname": "col_break3",
   "fieldtype": "Column Break"
  },
  {
   "fieldname": "base_price_list_rate",
   "fieldtype": "Currency",
   "force_currency_symbol": 1,
   "label": "Price List Rate (Company Currency)",
   "options": "Company:company:default_currency",
   "print_hide": 1,
   "read_only": 1
  },
  {
   "fieldname": "sec_break1",
   "fieldtype": "Section Break"
  },
  {
   "bold": 1,
   "columns": 3,
   "fieldname": "rate",
   "fieldtype": "Currency",
   "in_list_view": 1,
   "label": "Rate",
   "oldfieldname": "import_rate",
   "oldfieldtype": "Currency",
   "options": "currency",
   "print_width": "100px",
   "width": "100px"
  },
  {
   "fieldname": "amount",
   "fieldtype": "Currency",
   "in_list_view": 1,
   "label": "Amount",
   "oldfieldname": "import_amount",
   "oldfieldtype": "Currency",
   "options": "currency"
  },
  {
   "fieldname": "col_break4",
   "fieldtype": "Column Break"
  },
  {
   "fieldname": "base_rate",
   "fieldtype": "Currency",
   "force_currency_symbol": 1,
   "label": "Rate (Company Currency)",
   "oldfieldname": "purchase_rate",
   "oldfieldtype": "Currency",
   "options": "Company:company:default_currency",
   "print_hide": 1,
   "print_width": "100px",
   "read_only": 1,
   "reqd": 1,
   "width": "100px"
  },
  {
   "fieldname": "base_amount",
   "fieldtype": "Currency",
   "force_currency_symbol": 1,
   "label": "Amount (Company Currency)",
   "oldfieldname": "amount",
   "oldfieldtype": "Currency",
   "options": "Company:company:default_currency",
   "print_hide": 1,
   "print_width": "100px",
   "read_only": 1,
   "width": "100px"
  },
  {
   "fieldname": "pricing_rules",
   "fieldtype": "Small Text",
   "hidden": 1,
   "label": "Pricing Rules",
   "print_hide": 1,
   "read_only": 1
  },
  {
   "default": "0",
   "fieldname": "is_free_item",
   "fieldtype": "Check",
   "label": "Is Free Item",
   "print_hide": 1,
   "read_only": 1
  },
  {
   "collapsible": 1,
   "fieldname": "section_break_29",
   "fieldtype": "Section Break",
   "label": "Tax Exclusive Amounts"
  },
  {
   "fieldname": "net_rate",
   "fieldtype": "Currency",
   "label": "Net Rate",
   "options": "currency",
   "print_hide": 1,
   "read_only": 1
  },
  {
   "columns": 2,
   "fieldname": "net_amount",
   "fieldtype": "Currency",
   "in_list_view": 1,
   "label": "Net Amount",
   "options": "currency",
   "print_hide": 1,
   "read_only": 1
  },
  {
   "fieldname": "column_break_32",
   "fieldtype": "Column Break"
  },
  {
   "fieldname": "base_net_rate",
   "fieldtype": "Currency",
   "force_currency_symbol": 1,
   "label": "Net Rate (Company Currency)",
   "options": "Company:company:default_currency",
   "print_hide": 1,
   "read_only": 1
  },
  {
   "fieldname": "base_net_amount",
   "fieldtype": "Currency",
   "force_currency_symbol": 1,
   "label": "Net Amount (Company Currency)",
   "options": "Company:company:default_currency",
   "print_hide": 1,
   "read_only": 1
  },
  {
   "collapsible": 1,
   "fieldname": "item_weight_details",
   "fieldtype": "Section Break"
  },
  {
   "fieldname": "net_weight_per_unit",
   "fieldtype": "Float",
   "label": "Weight Per Unit"
  },
  {
   "fieldname": "net_weight",
   "fieldtype": "Float",
   "label": "Total Weight",
   "read_only": 1
  },
  {
   "fieldname": "column_break_41",
   "fieldtype": "Column Break"
  },
  {
   "fieldname": "weight_uom",
   "fieldtype": "Link",
   "label": "Weight UOM",
   "options": "UOM"
  },
  {
   "fieldname": "warehouse_and_reference",
   "fieldtype": "Section Break",
   "label": "Warehouse and Reference"
  },
  {
   "bold": 1,
   "fieldname": "warehouse",
   "fieldtype": "Link",
   "in_list_view": 1,
   "in_standard_filter": 1,
   "label": "Accepted Warehouse",
   "oldfieldname": "warehouse",
   "oldfieldtype": "Link",
   "options": "Warehouse",
   "print_hide": 1,
   "print_width": "100px",
   "search_index": 1,
   "width": "100px"
  },
  {
   "fieldname": "rejected_warehouse",
   "fieldtype": "Link",
   "label": "Rejected Warehouse",
   "no_copy": 1,
   "oldfieldname": "rejected_warehouse",
   "oldfieldtype": "Link",
   "options": "Warehouse",
   "print_hide": 1,
   "print_width": "100px",
   "width": "100px"
  },
  {
   "depends_on": "eval:!doc.__islocal",
   "fieldname": "quality_inspection",
   "fieldtype": "Link",
   "label": "Quality Inspection",
   "no_copy": 1,
   "oldfieldname": "qa_no",
   "oldfieldtype": "Link",
   "options": "Quality Inspection",
   "print_hide": 1
  },
  {
   "fieldname": "column_break_40",
   "fieldtype": "Column Break"
  },
  {
   "default": "0",
   "fieldname": "is_fixed_asset",
   "fieldtype": "Check",
   "hidden": 1,
   "label": "Is Fixed Asset",
   "print_hide": 1,
   "read_only": 1
  },
  {
   "fieldname": "purchase_order",
   "fieldtype": "Link",
   "label": "Purchase Order",
   "no_copy": 1,
   "oldfieldname": "prevdoc_docname",
   "oldfieldtype": "Link",
   "options": "Purchase Order",
   "print_width": "150px",
   "read_only": 1,
   "search_index": 1,
   "width": "150px"
  },
  {
   "fieldname": "schedule_date",
   "fieldtype": "Date",
   "label": "Required By",
   "oldfieldname": "schedule_date",
   "oldfieldtype": "Date",
   "print_hide": 1,
   "read_only": 1
  },
  {
   "fieldname": "stock_qty",
   "fieldtype": "Float",
   "label": "Qty as per Stock UOM",
   "oldfieldname": "stock_qty",
   "oldfieldtype": "Currency",
   "precision": "6",
   "print_hide": 1,
   "print_width": "100px",
   "read_only": 1,
   "width": "100px"
  },
  {
   "fieldname": "section_break_45",
   "fieldtype": "Section Break"
  },
  {
   "depends_on": "eval:!doc.is_fixed_asset",
   "fieldname": "serial_no",
   "fieldtype": "Small Text",
   "in_list_view": 1,
   "in_standard_filter": 1,
   "label": "Serial No",
   "no_copy": 1,
   "oldfieldname": "serial_no",
   "oldfieldtype": "Text"
  },
  {
   "depends_on": "eval:!doc.is_fixed_asset",
   "fieldname": "batch_no",
   "fieldtype": "Link",
   "in_list_view": 1,
   "in_standard_filter": 1,
   "label": "Batch No",
   "no_copy": 1,
   "oldfieldname": "batch_no",
   "oldfieldtype": "Link",
   "options": "Batch",
   "print_hide": 1
  },
  {
   "fieldname": "column_break_48",
   "fieldtype": "Column Break"
  },
  {
   "depends_on": "eval:!doc.is_fixed_asset",
   "fieldname": "rejected_serial_no",
   "fieldtype": "Small Text",
   "label": "Rejected Serial No",
   "no_copy": 1,
   "print_hide": 1
  },
  {
   "fieldname": "item_tax_template",
   "fieldtype": "Link",
   "label": "Item Tax Template",
   "options": "Item Tax Template",
   "print_hide": 1
  },
  {
   "fieldname": "project",
   "fieldtype": "Link",
   "in_standard_filter": 1,
   "label": "Project",
   "options": "Project",
   "print_hide": 1
  },
  {
   "depends_on": "eval:cint(erpnext.is_perpetual_inventory_enabled(parent.company))",
   "fieldname": "cost_center",
   "fieldtype": "Link",
   "label": "Cost Center",
   "options": "Cost Center",
   "print_hide": 1
  },
  {
   "fieldname": "purchase_order_item",
   "fieldtype": "Data",
   "hidden": 1,
   "label": "Purchase Order Item",
   "no_copy": 1,
   "oldfieldname": "prevdoc_detail_docname",
   "oldfieldtype": "Data",
   "print_hide": 1,
   "print_width": "150px",
   "read_only": 1,
   "search_index": 1,
   "width": "150px"
  },
  {
   "fieldname": "col_break5",
   "fieldtype": "Column Break"
  },
  {
   "default": "0",
   "fieldname": "allow_zero_valuation_rate",
   "fieldtype": "Check",
   "label": "Allow Zero Valuation Rate",
   "no_copy": 1,
   "print_hide": 1
  },
  {
   "fieldname": "bom",
   "fieldtype": "Link",
   "label": "BOM",
   "no_copy": 1,
   "options": "BOM",
   "print_hide": 1
  },
  {
   "default": "0",
   "depends_on": "eval:parent.is_subcontracted == 'Yes'",
   "fieldname": "include_exploded_items",
   "fieldtype": "Check",
   "label": "Include Exploded Items",
   "print_hide": 1,
   "read_only": 1
  },
  {
   "fieldname": "billed_amt",
   "fieldtype": "Currency",
   "label": "Billed Amt",
   "no_copy": 1,
   "options": "currency",
   "print_hide": 1,
   "read_only": 1
  },
  {
   "allow_on_submit": 1,
   "fieldname": "landed_cost_voucher_amount",
   "fieldtype": "Currency",
   "label": "Landed Cost Voucher Amount",
   "no_copy": 1,
   "options": "Company:company:default_currency",
   "print_hide": 1,
   "read_only": 1
  },
  {
   "fieldname": "brand",
   "fieldtype": "Link",
   "hidden": 1,
   "label": "Brand",
   "oldfieldname": "brand",
   "oldfieldtype": "Link",
   "options": "Brand",
   "print_hide": 1,
   "read_only": 1
  },
  {
   "fieldname": "item_group",
   "fieldtype": "Link",
   "hidden": 1,
   "label": "Item Group",
   "oldfieldname": "item_group",
   "oldfieldtype": "Link",
   "options": "Item Group",
   "print_hide": 1,
   "read_only": 1
  },
  {
   "fieldname": "rm_supp_cost",
   "fieldtype": "Currency",
   "hidden": 1,
   "label": "Raw Materials Supplied Cost",
   "no_copy": 1,
   "oldfieldname": "rm_supp_cost",
   "oldfieldtype": "Currency",
   "options": "Company:company:default_currency",
   "print_hide": 1,
   "print_width": "150px",
   "read_only": 1,
   "width": "150px"
  },
  {
   "fieldname": "item_tax_amount",
   "fieldtype": "Currency",
   "hidden": 1,
   "label": "Item Tax Amount Included in Value",
   "no_copy": 1,
   "oldfieldname": "item_tax_amount",
   "oldfieldtype": "Currency",
   "options": "Company:company:default_currency",
   "print_hide": 1,
   "print_width": "150px",
   "read_only": 1,
   "width": "150px"
  },
  {
   "allow_on_submit": 1,
   "fieldname": "valuation_rate",
   "fieldtype": "Currency",
   "hidden": 1,
   "label": "Valuation Rate",
   "no_copy": 1,
   "oldfieldname": "valuation_rate",
   "oldfieldtype": "Currency",
   "options": "Company:company:default_currency",
   "print_hide": 1,
   "print_width": "80px",
   "read_only": 1,
   "width": "80px"
  },
  {
   "description": "Tax detail table fetched from item master as a string and stored in this field.\nUsed for Taxes and Charges",
   "fieldname": "item_tax_rate",
   "fieldtype": "Code",
   "hidden": 1,
   "label": "Item Tax Rate",
   "oldfieldname": "item_tax_rate",
   "oldfieldtype": "Small Text",
   "print_hide": 1,
   "read_only": 1,
   "report_hide": 1
  },
  {
   "allow_on_submit": 1,
   "default": "0",
   "fieldname": "page_break",
   "fieldtype": "Check",
   "label": "Page Break",
   "oldfieldname": "page_break",
   "oldfieldtype": "Check",
   "print_hide": 1
  },
  {
   "fieldname": "section_break_80",
   "fieldtype": "Section Break"
  },
  {
   "collapsible": 1,
   "fieldname": "image_section",
   "fieldtype": "Section Break",
   "label": "Image"
  },
  {
   "fieldname": "material_request",
   "fieldtype": "Link",
   "label": "Material Request",
   "options": "Material Request"
  },
  {
   "fieldname": "material_request_item",
   "fieldtype": "Data",
   "label": "Material Request Item"
  },
  {
   "fieldname": "expense_account",
   "fieldtype": "Link",
   "hidden": 1,
   "ignore_user_permissions": 1,
   "label": "Expense Account",
   "options": "Account",
   "read_only": 1
  },
  {
   "collapsible": 1,
   "fieldname": "accounting_dimensions_section",
   "fieldtype": "Section Break",
   "label": "Accounting Details"
  },
  {
   "fieldname": "dimension_col_break",
   "fieldtype": "Column Break"
  },
  {
   "collapsible": 1,
   "fieldname": "manufacture_details",
   "fieldtype": "Section Break",
   "label": "Manufacture"
  },
  {
   "fieldname": "manufacturer",
   "fieldtype": "Link",
   "label": "Manufacturer",
   "options": "Manufacturer"
  },
  {
   "fieldname": "column_break_16",
   "fieldtype": "Column Break"
  },
  {
   "fieldname": "manufacturer_part_no",
   "fieldtype": "Data",
   "label": "Manufacturer Part Number"
  },
  {
   "depends_on": "is_fixed_asset",
   "fieldname": "asset_location",
   "fieldtype": "Link",
   "label": "Asset Location",
   "options": "Location"
  },
  {
   "depends_on": "is_fixed_asset",
   "fetch_from": "item_code.asset_category",
   "fieldname": "asset_category",
   "fieldtype": "Link",
   "label": "Asset Category",
   "options": "Asset Category",
   "read_only": 1
  },
  {
   "fieldname": "col_break_2",
   "fieldtype": "Column Break"
  },
  {
   "default": "0",
   "fieldname": "hide_item_code",
   "fieldtype": "Check",
   "label": "Hide Item Code"
  },
  {
   "fieldname": "quantity_and_rate_section",
   "fieldtype": "Section Break",
   "label": "Quantity and Rate"
  },
  {
   "fieldname": "column_break_44",
   "fieldtype": "Column Break"
  },
  {
   "fieldname": "col_break_48",
   "fieldtype": "Column Break"
  },
  {
   "depends_on": "alt_uom",
   "fieldname": "alt_uom_size",
   "fieldtype": "Float",
   "label": "Per Unit",
   "print_hide": 1,
   "read_only": 1
  },
  {
   "depends_on": "alt_uom",
   "fieldname": "alt_uom_qty",
   "fieldtype": "Float",
   "label": "Contents Qty",
   "print_hide": 1,
   "read_only": 1
  },
  {
   "fieldname": "alt_uom",
   "fieldtype": "Link",
   "label": "Contents UOM",
   "options": "UOM",
   "print_hide": 1,
   "read_only": 1
  },
  {
   "fieldname": "column_break_52",
   "fieldtype": "Column Break"
  },
  {
   "fieldname": "column_break_46",
   "fieldtype": "Column Break"
  },
  {
   "default": "0",
   "depends_on": "price_list_rate",
   "fieldname": "apply_discount_after_taxes",
   "fieldtype": "Check",
   "label": "Apply Discount After Taxes",
   "print_hide": 1
  },
  {
   "fieldname": "column_break_57",
   "fieldtype": "Column Break"
  },
  {
   "fieldname": "amount_before_discount",
   "fieldtype": "Currency",
   "label": "Amount Before Discount",
   "options": "currency",
   "print_hide": 1
  },
  {
   "depends_on": "total_discount",
   "fieldname": "base_amount_before_discount",
   "fieldtype": "Currency",
   "force_currency_symbol": 1,
   "label": "Amount Before Discount (Company Currency)",
   "options": "Company:company:default_currency",
   "print_hide": 1,
   "read_only": 1
  },
  {
   "fieldname": "column_break_63",
   "fieldtype": "Column Break"
  },
  {
   "fieldname": "total_discount",
   "fieldtype": "Currency",
   "label": "Total Discount",
   "options": "currency",
   "print_hide": 1
  },
  {
   "depends_on": "total_discount",
   "fieldname": "base_total_discount",
   "fieldtype": "Currency",
   "force_currency_symbol": 1,
   "label": "Total Discount (Company Currency)",
   "options": "Company:company:default_currency",
   "print_hide": 1,
   "read_only": 1
  },
  {
   "fieldname": "tax_exclusive_price_list_rate",
   "fieldtype": "Currency",
   "label": "Tax Exclusive Price List Rate",
   "options": "currency",
   "print_hide": 1,
   "read_only": 1
  },
  {
   "fieldname": "base_tax_exclusive_price_list_rate",
   "fieldtype": "Currency",
   "force_currency_symbol": 1,
   "label": "Tax Exclusive Price List Rate (Company Currency)",
   "options": "Company:company:default_currency",
   "print_hide": 1,
   "read_only": 1
  },
  {
   "fieldname": "column_break_69",
   "fieldtype": "Column Break"
  },
  {
   "depends_on": "discount_percentage",
   "fieldname": "tax_exclusive_discount_amount",
   "fieldtype": "Currency",
   "label": "Tax Exclusive Discount Amount",
   "options": "currency",
   "print_hide": 1,
   "read_only": 1
  },
  {
   "fieldname": "column_break_71",
   "fieldtype": "Column Break"
  },
  {
   "fieldname": "tax_exclusive_rate",
   "fieldtype": "Currency",
   "label": "Tax Exclusive Rate",
   "options": "currency",
   "print_hide": 1
  },
  {
   "fieldname": "base_tax_exclusive_rate",
   "fieldtype": "Currency",
   "force_currency_symbol": 1,
   "label": "Tax Exclusive Rate (Company Currency)",
   "options": "Company:company:default_currency",
   "print_hide": 1,
   "read_only": 1
  },
  {
   "fieldname": "column_break_74",
   "fieldtype": "Column Break"
  },
  {
   "fieldname": "tax_exclusive_amount",
   "fieldtype": "Currency",
   "label": "Tax Exclusive Amount",
   "options": "currency",
   "print_hide": 1,
   "read_only": 1
  },
  {
   "fieldname": "base_tax_exclusive_amount",
   "fieldtype": "Currency",
   "force_currency_symbol": 1,
   "label": "Tax Exclusive Amount (Company Currency)",
   "options": "Company:company:default_currency",
   "print_hide": 1,
   "read_only": 1
  },
  {
   "fieldname": "column_break_77",
   "fieldtype": "Column Break"
  },
  {
   "depends_on": "total_discount",
   "fieldname": "tax_exclusive_amount_before_discount",
   "fieldtype": "Currency",
   "label": "Tax Exclusive Amount Before Discount",
   "options": "currency",
   "print_hide": 1,
   "read_only": 1
  },
  {
   "depends_on": "total_discount",
   "fieldname": "base_tax_exclusive_amount_before_discount",
   "fieldtype": "Currency",
   "force_currency_symbol": 1,
   "label": "Tax Exclusive Amount before Discount (Company Currency)",
   "options": "Company:company:default_currency",
   "print_hide": 1,
   "read_only": 1
  },
  {
   "fieldname": "column_break_80",
   "fieldtype": "Column Break"
  },
  {
   "depends_on": "total_discount",
   "fieldname": "tax_exclusive_total_discount",
   "fieldtype": "Currency",
   "label": "Tax Exclusive Total Discount",
   "options": "currency",
   "print_hide": 1,
   "read_only": 1
  },
  {
   "depends_on": "total_discount",
   "fieldname": "base_tax_exclusive_total_discount",
   "fieldtype": "Currency",
   "force_currency_symbol": 1,
   "label": "Tax Exclusive Total Discount (Company Currency)",
   "options": "Company:company:default_currency",
   "print_hide": 1,
   "read_only": 1
  },
  {
   "collapsible": 1,
   "collapsible_depends_on": "item_taxes_and_charges",
   "depends_on": "item_taxes_and_charges",
   "fieldname": "tax_inclusive_amounts_section",
   "fieldtype": "Section Break",
   "label": "Tax Inclusive Amounts"
  },
  {
   "fieldname": "item_taxes_and_charges",
   "fieldtype": "Currency",
   "label": "Taxes",
   "options": "currency",
   "print_hide": 1,
   "read_only": 1
  },
  {
   "fieldname": "base_item_taxes_and_charges",
   "fieldtype": "Currency",
   "force_currency_symbol": 1,
   "label": "Taxes and Charges (Company Currency)",
   "options": "Company:company:default_currency",
   "print_hide": 1,
   "read_only": 1
  },
  {
   "fieldname": "column_break_86",
   "fieldtype": "Column Break"
  },
  {
   "fieldname": "tax_inclusive_rate",
   "fieldtype": "Currency",
   "label": "Tax Inclusive Rate",
   "options": "currency",
   "print_hide": 1
  },
  {
   "fieldname": "base_tax_inclusive_rate",
   "fieldtype": "Currency",
   "force_currency_symbol": 1,
   "label": "Tax Inclusive Rate (Company Currency)",
   "options": "Company:company:default_currency",
   "print_hide": 1,
   "read_only": 1
  },
  {
   "fieldname": "column_break_89",
   "fieldtype": "Column Break"
  },
  {
   "fieldname": "tax_inclusive_amount",
   "fieldtype": "Currency",
   "label": "Tax Inclusive Amount",
   "options": "currency",
   "print_hide": 1
  },
  {
   "fieldname": "base_tax_inclusive_amount",
   "fieldtype": "Currency",
   "force_currency_symbol": 1,
   "label": "Tax Inclusive Amount (Company Currency)",
   "options": "Company:company:default_currency",
   "print_hide": 1,
   "read_only": 1
  },
  {
   "collapsible": 1,
   "fieldname": "net_amounts_section",
   "fieldtype": "Section Break",
   "label": "Net Amounts"
  },
  {
   "fieldname": "column_break_98",
   "fieldtype": "Column Break"
  },
  {
   "depends_on": "eval:doc.taxable_rate != doc.net_rate",
   "fieldname": "taxable_rate",
   "fieldtype": "Currency",
   "label": "Net Taxable Rate",
   "options": "currency",
   "print_hide": 1,
   "read_only": 1
  },
  {
   "depends_on": "eval:doc.taxable_rate != doc.net_rate",
   "fieldname": "base_taxable_rate",
   "fieldtype": "Currency",
   "force_currency_symbol": 1,
   "label": "Net Taxable Rate (Company Currency)",
   "options": "Company:company:default_currency",
   "print_hide": 1,
   "read_only": 1
  },
  {
   "fieldname": "column_break_101",
   "fieldtype": "Column Break"
  },
  {
   "depends_on": "eval:doc.taxable_amount != doc.net_amount",
   "fieldname": "taxable_amount",
   "fieldtype": "Currency",
   "label": "Net Taxable Amount",
   "options": "currency",
   "print_hide": 1,
   "read_only": 1
  },
  {
   "depends_on": "eval:doc.taxable_amount != doc.net_amount",
   "fieldname": "base_taxable_amount",
   "fieldtype": "Currency",
   "force_currency_symbol": 1,
   "label": "Net Taxable Amount (Company Currency)",
   "options": "Company:company:default_currency",
   "print_hide": 1,
   "read_only": 1
  },
  {
   "fieldname": "billed_net_amount",
   "fieldtype": "Currency",
   "hidden": 1,
   "label": "Billed Net Amount (Company Currency)",
   "no_copy": 1,
   "options": "Company:company:default_currency",
   "print_hide": 1,
   "read_only": 1
  },
  {
   "fieldname": "billed_item_tax_amount",
   "fieldtype": "Currency",
   "hidden": 1,
   "label": "Billed Item Tax Amount",
   "no_copy": 1,
   "options": "Company:company:default_currency",
   "print_hide": 1,
   "read_only": 1
  },
  {
   "fieldname": "column_break_114",
   "fieldtype": "Column Break"
  },
  {
   "fieldname": "planning_section",
   "fieldtype": "Section Break",
   "label": "Planning"
  },
  {
   "fieldname": "column_break_127",
   "fieldtype": "Column Break"
  },
  {
   "fieldname": "returned_qty",
   "fieldtype": "Float",
   "label": "Returned Qty",
   "no_copy": 1,
   "print_hide": 1,
   "read_only": 1
  },
  {
   "fieldname": "column_break_129",
   "fieldtype": "Column Break"
  },
  {
   "fieldname": "billed_qty",
   "fieldtype": "Float",
   "label": "Billed Qty",
   "no_copy": 1,
   "print_hide": 1,
   "read_only": 1
  },
  {
   "fieldname": "item_tax_detail",
   "fieldtype": "Small Text",
   "hidden": 1,
   "label": "Item Tax Detail",
   "print_hide": 1,
   "read_only": 1
  },
  {
   "columns": 1,
   "depends_on": "is_vehicle",
   "fieldname": "vehicle",
   "fieldtype": "Link",
   "label": "Vehicle",
   "no_copy": 1,
   "options": "Vehicle"
  },
  {
   "default": "0",
   "fieldname": "is_vehicle",
   "fieldtype": "Check",
   "hidden": 1,
   "label": "Is Vehicle",
   "read_only": 1
  },
  {
   "default": "0",
   "fetch_from": "item_code.has_batch_no",
   "fieldname": "has_batch_no",
   "fieldtype": "Check",
   "hidden": 1,
   "label": "Has Batch No",
   "read_only": 1
  },
  {
   "default": "0",
   "fetch_from": "item_code.has_serial_no",
   "fieldname": "has_serial_no",
   "fieldtype": "Check",
   "hidden": 1,
   "label": "Has Serial No",
   "read_only": 1
  },
  {
   "fieldname": "item_tax_detail_before_discount",
   "fieldtype": "Small Text",
   "hidden": 1,
   "label": "Item Tax Detail (Before Discount)",
   "print_hide": 1,
   "read_only": 1
  },
  {
   "default": "0",
   "fieldname": "is_stock_item",
   "fieldtype": "Check",
   "hidden": 1,
   "label": "Is Stock Item",
   "read_only": 1
  },
  {
   "default": "0",
   "fieldname": "force_default_warehouse",
   "fieldtype": "Check",
   "hidden": 1,
   "label": "Force Default Warehouse",
   "read_only": 1
  },
  {
   "fieldname": "purchase_receipt_item",
   "fieldtype": "Data",
   "hidden": 1,
   "label": "Purchase Receipt Item",
   "no_copy": 1,
   "print_hide": 1,
   "read_only": 1,
   "search_index": 1
  },
  {
   "fieldname": "delivery_note_item",
   "fieldtype": "Data",
   "hidden": 1,
   "label": "Delivery Note Item",
   "no_copy": 1,
   "print_hide": 1,
   "print_width": "150px",
   "read_only": 1,
   "width": "150px"
  }
 ],
 "idx": 1,
 "istable": 1,
<<<<<<< HEAD
 "links": [],
 "modified": "2023-01-12 01:06:02.157518",
=======
 "modified": "2023-02-26 16:52:20.576397",
>>>>>>> c27f6c95
 "modified_by": "Administrator",
 "module": "Stock",
 "name": "Purchase Receipt Item",
 "owner": "Administrator",
 "permissions": [],
 "quick_entry": 1,
 "sort_field": "modified",
 "sort_order": "DESC",
 "states": []
}<|MERGE_RESOLUTION|>--- conflicted
+++ resolved
@@ -1368,12 +1368,7 @@
  ],
  "idx": 1,
  "istable": 1,
-<<<<<<< HEAD
- "links": [],
- "modified": "2023-01-12 01:06:02.157518",
-=======
  "modified": "2023-02-26 16:52:20.576397",
->>>>>>> c27f6c95
  "modified_by": "Administrator",
  "module": "Stock",
  "name": "Purchase Receipt Item",
