--- conflicted
+++ resolved
@@ -256,23 +256,11 @@
    "label": "Reference",
    "show_days": 1,
    "show_seconds": 1
-<<<<<<< HEAD
-=======
-  },
-  {
-   "fieldname": "batch_no",
-   "fieldtype": "Link",
-   "label": "Batch No",
-   "options": "Batch",
-   "show_days": 1,
-   "show_seconds": 1
->>>>>>> 72e8ec5e
   }
  ],
  "icon": "fa fa-flag",
  "idx": 1,
  "index_web_pages_for_search": 1,
-<<<<<<< HEAD
  "links": [
   {
    "link_doctype": "Batch",
@@ -280,10 +268,6 @@
   }
  ],
  "modified": "2020-12-10 22:05:35.481386",
-=======
- "links": [],
- "modified": "2020-12-08 18:12:15.395772",
->>>>>>> 72e8ec5e
  "modified_by": "Administrator",
  "module": "Stock",
  "name": "Item Price",
