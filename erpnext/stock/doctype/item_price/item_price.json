--- conflicted
+++ resolved
@@ -18,10 +18,7 @@
   "price_list",
   "customer",
   "supplier",
-<<<<<<< HEAD
-=======
   "batch_no",
->>>>>>> 540559d6
   "column_break_3",
   "buying",
   "selling",
@@ -51,38 +48,23 @@
    "oldfieldtype": "Select",
    "options": "Item",
    "reqd": 1,
-<<<<<<< HEAD
-   "search_index": 1
-=======
    "search_index": 1,
    "show_days": 1,
    "show_seconds": 1
->>>>>>> 540559d6
   },
   {
    "fieldname": "uom",
    "fieldtype": "Link",
    "label": "UOM",
-<<<<<<< HEAD
-   "options": "UOM"
-=======
    "options": "UOM",
    "show_days": 1,
    "show_seconds": 1
->>>>>>> 540559d6
   },
   {
    "default": "0",
    "description": "Quantity  that must be bought or sold per UOM",
    "fieldname": "packing_unit",
    "fieldtype": "Int",
-<<<<<<< HEAD
-   "label": "Packing Unit"
-  },
-  {
-   "fieldname": "column_break_17",
-   "fieldtype": "Column Break"
-=======
    "label": "Packing Unit",
    "show_days": 1,
    "show_seconds": 1
@@ -92,20 +74,15 @@
    "fieldtype": "Column Break",
    "show_days": 1,
    "show_seconds": 1
->>>>>>> 540559d6
   },
   {
    "fieldname": "item_name",
    "fieldtype": "Data",
    "in_list_view": 1,
    "label": "Item Name",
-<<<<<<< HEAD
-   "read_only": 1
-=======
-   "read_only": 1,
-   "show_days": 1,
-   "show_seconds": 1
->>>>>>> 540559d6
+   "read_only": 1,
+   "show_days": 1,
+   "show_seconds": 1
   },
   {
    "fetch_from": "item_code.brand",
@@ -113,37 +90,25 @@
    "fieldtype": "Read Only",
    "in_list_view": 1,
    "label": "Brand",
-<<<<<<< HEAD
-   "read_only": 1
-=======
-   "read_only": 1,
-   "show_days": 1,
-   "show_seconds": 1
->>>>>>> 540559d6
+   "read_only": 1,
+   "show_days": 1,
+   "show_seconds": 1
   },
   {
    "fieldname": "item_description",
    "fieldtype": "Text",
    "label": "Item Description",
-<<<<<<< HEAD
-   "read_only": 1
-=======
-   "read_only": 1,
-   "show_days": 1,
-   "show_seconds": 1
->>>>>>> 540559d6
+   "read_only": 1,
+   "show_days": 1,
+   "show_seconds": 1
   },
   {
    "fieldname": "price_list_details",
    "fieldtype": "Section Break",
    "label": "Price List",
-<<<<<<< HEAD
-   "options": "fa fa-tags"
-=======
    "options": "fa fa-tags",
    "show_days": 1,
    "show_seconds": 1
->>>>>>> 540559d6
   },
   {
    "fieldname": "price_list",
@@ -152,13 +117,9 @@
    "in_standard_filter": 1,
    "label": "Price List",
    "options": "Price List",
-<<<<<<< HEAD
-   "reqd": 1
-=======
    "reqd": 1,
    "show_days": 1,
    "show_seconds": 1
->>>>>>> 540559d6
   },
   {
    "bold": 1,
@@ -166,26 +127,15 @@
    "fieldname": "customer",
    "fieldtype": "Link",
    "label": "Customer",
-<<<<<<< HEAD
-   "options": "Customer"
-=======
    "options": "Customer",
    "show_days": 1,
    "show_seconds": 1
->>>>>>> 540559d6
   },
   {
    "depends_on": "eval:doc.buying == 1",
    "fieldname": "supplier",
    "fieldtype": "Link",
    "label": "Supplier",
-<<<<<<< HEAD
-   "options": "Supplier"
-  },
-  {
-   "fieldname": "column_break_3",
-   "fieldtype": "Column Break"
-=======
    "options": "Supplier",
    "show_days": 1,
    "show_seconds": 1
@@ -195,44 +145,31 @@
    "fieldtype": "Column Break",
    "show_days": 1,
    "show_seconds": 1
->>>>>>> 540559d6
   },
   {
    "default": "0",
    "fieldname": "buying",
    "fieldtype": "Check",
    "label": "Buying",
-<<<<<<< HEAD
-   "read_only": 1
-=======
-   "read_only": 1,
-   "show_days": 1,
-   "show_seconds": 1
->>>>>>> 540559d6
+   "read_only": 1,
+   "show_days": 1,
+   "show_seconds": 1
   },
   {
    "default": "0",
    "fieldname": "selling",
    "fieldtype": "Check",
    "label": "Selling",
-<<<<<<< HEAD
-   "read_only": 1
-=======
-   "read_only": 1,
-   "show_days": 1,
-   "show_seconds": 1
->>>>>>> 540559d6
+   "read_only": 1,
+   "show_days": 1,
+   "show_seconds": 1
   },
   {
    "fieldname": "item_details",
    "fieldtype": "Section Break",
-<<<<<<< HEAD
-   "options": "fa fa-tag"
-=======
    "options": "fa fa-tag",
    "show_days": 1,
    "show_seconds": 1
->>>>>>> 540559d6
   },
   {
    "bold": 1,
@@ -240,13 +177,6 @@
    "fieldtype": "Link",
    "label": "Currency",
    "options": "Currency",
-<<<<<<< HEAD
-   "read_only": 1
-  },
-  {
-   "fieldname": "col_br_1",
-   "fieldtype": "Column Break"
-=======
    "read_only": 1,
    "show_days": 1,
    "show_seconds": 1
@@ -256,7 +186,6 @@
    "fieldtype": "Column Break",
    "show_days": 1,
    "show_seconds": 1
->>>>>>> 540559d6
   },
   {
    "fieldname": "price_list_rate",
@@ -268,13 +197,6 @@
    "oldfieldname": "ref_rate",
    "oldfieldtype": "Currency",
    "options": "currency",
-<<<<<<< HEAD
-   "reqd": 1
-  },
-  {
-   "fieldname": "section_break_15",
-   "fieldtype": "Section Break"
-=======
    "reqd": 1,
    "show_days": 1,
    "show_seconds": 1
@@ -284,31 +206,19 @@
    "fieldtype": "Section Break",
    "show_days": 1,
    "show_seconds": 1
->>>>>>> 540559d6
   },
   {
    "default": "Today",
    "fieldname": "valid_from",
    "fieldtype": "Date",
-<<<<<<< HEAD
-   "label": "Valid From "
-=======
    "label": "Valid From",
    "show_days": 1,
    "show_seconds": 1
->>>>>>> 540559d6
   },
   {
    "default": "0",
    "fieldname": "lead_time_days",
    "fieldtype": "Int",
-<<<<<<< HEAD
-   "label": "Lead Time in days"
-  },
-  {
-   "fieldname": "column_break_18",
-   "fieldtype": "Column Break"
-=======
    "label": "Lead Time in days",
    "show_days": 1,
    "show_seconds": 1
@@ -318,18 +228,10 @@
    "fieldtype": "Column Break",
    "show_days": 1,
    "show_seconds": 1
->>>>>>> 540559d6
   },
   {
    "fieldname": "valid_upto",
    "fieldtype": "Date",
-<<<<<<< HEAD
-   "label": "Valid Upto "
-  },
-  {
-   "fieldname": "section_break_24",
-   "fieldtype": "Section Break"
-=======
    "label": "Valid Upto",
    "show_days": 1,
    "show_seconds": 1
@@ -339,26 +241,18 @@
    "fieldtype": "Section Break",
    "show_days": 1,
    "show_seconds": 1
->>>>>>> 540559d6
   },
   {
    "fieldname": "note",
    "fieldtype": "Text",
-<<<<<<< HEAD
-   "label": "Note"
-=======
    "label": "Note",
    "show_days": 1,
    "show_seconds": 1
->>>>>>> 540559d6
   },
   {
    "fieldname": "reference",
    "fieldtype": "Data",
    "in_list_view": 1,
-<<<<<<< HEAD
-   "label": "Reference"
-=======
    "label": "Reference",
    "show_days": 1,
    "show_seconds": 1
@@ -370,19 +264,13 @@
    "options": "Batch",
    "show_days": 1,
    "show_seconds": 1
->>>>>>> 540559d6
   }
  ],
  "icon": "fa fa-flag",
  "idx": 1,
-<<<<<<< HEAD
- "links": [],
- "modified": "2020-02-28 14:21:25.580331",
-=======
  "index_web_pages_for_search": 1,
  "links": [],
  "modified": "2020-12-08 18:12:15.395772",
->>>>>>> 540559d6
  "modified_by": "Administrator",
  "module": "Stock",
  "name": "Item Price",
