# Copyright (c) 2013, Web Notes Technologies Pvt. Ltd. and Contributors
# License: GNU General Public License v3. See license.txt

from __future__ import unicode_literals
import frappe
from frappe import throw, _

class ItemPriceDuplicateItem(frappe.ValidationError): pass

class DocType:
	def __init__(self, d, dl):
		self.doc, self.doclist = d, dl

	def validate(self):
		self.validate_item()
		self.validate_price_list()
		self.check_duplicate_item()
		self.update_price_list_details()
		self.update_item_details()
		
	def validate_item(self):
		if not frappe.conn.exists("Item", self.doc.item_code):
			throw("{doctype}: {item} {not_found}".format(**{
				"doctype": _("Item"), 
				"item": self.doc.item_code, 
				"not_found": _(" not found")
			}))

	def validate_price_list(self):
		enabled = frappe.conn.get_value("Price List", self.doc.price_list, "enabled")
		if not enabled:
			throw("{message}: {price_list} {disabled}".format(**{
				"message": _("Price List"),
				"price_list": self.doc.price_list,
				"disabled": _("is disabled.")
			}))

	def check_duplicate_item(self):
		if frappe.conn.sql("""select name from `tabItem Price` 
			where item_code=%s and price_list=%s and name!=%s""", 
			(self.doc.item_code, self.doc.price_list, self.doc.name)):
				throw("{duplicate_item}: {item_code}, {already}: {price_list}".format(**{
					"duplicate_item": _("Duplicate Item"),
					"item_code": self.doc.item_code,
					"already": _("already available in Price List"),
					"price_list": self.doc.price_list
				}), ItemPriceDuplicateItem)

	def update_price_list_details(self):
		self.doc.buying, self.doc.selling, self.doc.currency = \
			frappe.conn.get_value("Price List", {"name": self.doc.price_list, "enabled": 1}, 
				["buying", "selling", "currency"])

	def update_item_details(self):
<<<<<<< HEAD
		if self.doc.item_code:
			self.doc.item_name, self.doc.item_description = webnotes.conn.get_value("Item", 
				self.doc.item_code, ["item_name", "description"])
=======
		self.doc.item_name, self.doc.item_description = frappe.conn.get_value("Item", 
			self.doc.item_code, ["item_name", "description"])
				
>>>>>>> da0a23e6
<|MERGE_RESOLUTION|>--- conflicted
+++ resolved
@@ -52,12 +52,6 @@
 				["buying", "selling", "currency"])
 
 	def update_item_details(self):
-<<<<<<< HEAD
 		if self.doc.item_code:
-			self.doc.item_name, self.doc.item_description = webnotes.conn.get_value("Item", 
-				self.doc.item_code, ["item_name", "description"])
-=======
-		self.doc.item_name, self.doc.item_description = frappe.conn.get_value("Item", 
-			self.doc.item_code, ["item_name", "description"])
-				
->>>>>>> da0a23e6
+			self.doc.item_name, self.doc.item_description = frappe.conn.get_value("Item", 
+				self.doc.item_code, ["item_name", "description"])