--- conflicted
+++ resolved
@@ -791,7 +791,6 @@
 			});
 		}
 	}
-<<<<<<< HEAD
 });
 
 frappe.tour['Item'] = [
@@ -837,7 +836,4 @@
 	}
 
 
-];
-=======
-});
->>>>>>> f91faac7
+];