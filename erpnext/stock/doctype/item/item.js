// Copyright (c) 2015, Frappe Technologies Pvt. Ltd. and Contributors
// License: GNU General Public License v3. See license.txt

frappe.provide("erpnext.item");

frappe.ui.form.on("Item", {
	setup: function(frm) {
		frm.add_fetch('attribute', 'numeric_values', 'numeric_values');
		frm.add_fetch('attribute', 'from_range', 'from_range');
		frm.add_fetch('attribute', 'to_range', 'to_range');
		frm.add_fetch('attribute', 'increment', 'increment');
		frm.add_fetch('tax_type', 'tax_rate', 'tax_rate');
	},
	onload: function(frm) {
		erpnext.item.setup_queries(frm);
		if (frm.doc.variant_of){
			frm.fields_dict["attributes"].grid.set_column_disp("attribute_value", true);
		}

		// should never check Private
		frm.fields_dict["website_image"].df.is_private = 0;
		if (frm.doc.is_fixed_asset) {
			frm.trigger("set_asset_naming_series");
		}
	},

	refresh: function(frm) {
		if (frm.doc.is_stock_item) {
			frm.add_custom_button(__("Balance"), function() {
				frappe.route_options = {
					"item_code": frm.doc.name
				}
				frappe.set_route("query-report", "Stock Balance");
			}, __("View"));
			frm.add_custom_button(__("Ledger"), function() {
				frappe.route_options = {
					"item_code": frm.doc.name
				}
				frappe.set_route("query-report", "Stock Ledger");
			}, __("View"));
			frm.add_custom_button(__("Projected"), function() {
				frappe.route_options = {
					"item_code": frm.doc.name
				}
				frappe.set_route("query-report", "Stock Projected Qty");
			}, __("View"));
		}

		if (!frm.doc.is_fixed_asset) {
			erpnext.item.make_dashboard(frm);
		}

		if (frm.doc.is_fixed_asset) {
			frm.trigger('is_fixed_asset');
			frm.trigger('auto_create_assets');
		}

		// clear intro
		frm.set_intro();

		if (frm.doc.has_variants) {
			frm.set_intro(__("This Item is a Template and cannot be used in transactions. Item attributes will be copied over into the variants unless 'No Copy' is set"), true);
			frm.add_custom_button(__("Show Variants"), function() {
				frappe.set_route("List", "Item", {"variant_of": frm.doc.name});
			}, __("View"));

			frm.add_custom_button(__("Variant Details Report"), function() {
				frappe.set_route("query-report", "Item Variant Details", {"item": frm.doc.name});
			}, __("View"));

			if(frm.doc.variant_based_on==="Item Attribute") {
				frm.add_custom_button(__("Single Variant"), function() {
					erpnext.item.show_single_variant_dialog(frm);
				}, __('Create'));
				frm.add_custom_button(__("Multiple Variants"), function() {
					erpnext.item.show_multiple_variants_dialog(frm);
				}, __('Create'));
			} else {
				frm.add_custom_button(__("Variant"), function() {
					erpnext.item.show_modal_for_manufacturers(frm);
				}, __('Create'));
			}

			frm.page.set_inner_btn_group_as_primary(__('Create'));
		}
		if (frm.doc.variant_of) {
			frm.set_intro(__('This Item is a Variant of {0} (Template).',
				[`<a href="#Form/Item/${frm.doc.variant_of}">${frm.doc.variant_of}</a>`]), true);
		}

		if (frappe.defaults.get_default("item_naming_by")!="Naming Series" || frm.doc.variant_of) {
			frm.toggle_display("naming_series", false);
		} else {
			erpnext.toggle_naming_series();
		}

		erpnext.item.edit_prices_button(frm);
		erpnext.item.toggle_attributes(frm);

		frm.add_custom_button(__('Duplicate'), function() {
			var new_item = frappe.model.copy_doc(frm.doc);
			if(new_item.item_name===new_item.item_code) {
				new_item.item_name = null;
			}
			if(new_item.description===new_item.description) {
				new_item.description = null;
			}
			frappe.set_route('Form', 'Item', new_item.name);
		});

		if(frm.doc.has_variants) {
			frm.add_custom_button(__("Item Variant Settings"), function() {
				frappe.set_route("Form", "Item Variant Settings");
			}, __("View"));
		}

		const stock_exists = (frm.doc.__onload
			&& frm.doc.__onload.stock_exists) ? 1 : 0;

		['is_stock_item', 'has_serial_no', 'has_batch_no'].forEach((fieldname) => {
			frm.set_df_property(fieldname, 'read_only', stock_exists);
		});

		frm.toggle_reqd('customer', frm.doc.is_customer_provided_item ? 1:0);
	},

	validate: function(frm){
		erpnext.item.weight_to_validate(frm);
	},

	image: function() {
		refresh_field("image_view");
	},

	is_customer_provided_item: function(frm) {
		frm.toggle_reqd('customer', frm.doc.is_customer_provided_item ? 1:0);
	},

	gst_hsn_code: function(frm) {
<<<<<<< HEAD
		if(!frm.doc.taxes || !frm.doc.taxes.length) {
			frappe.db.get_doc("GST HSN Code", frm.doc.gst_hsn_code).then(hsn_doc => {
				$.each(hsn_doc.taxes || [], function(i, tax) {
					let a = frappe.model.add_child(frm.doc, 'Item Tax', 'taxes');
=======
		if((!frm.doc.taxes || !frm.doc.taxes.length) && frm.doc.gst_hsn_code) {
			frappe.db.get_doc("GST HSN Code", frm.doc.gst_hsn_code).then(hsn_doc => {
				$.each(hsn_doc.taxes || [], function(i, tax) {
					let a = frappe.model.add_child(cur_frm.doc, 'Item Tax', 'taxes');
>>>>>>> 00175c96
					a.item_tax_template = tax.item_tax_template;
					a.tax_category = tax.tax_category;
					a.valid_from = tax.valid_from;
					frm.refresh_field('taxes');
				});
			});
		}
	},

	is_fixed_asset: function(frm) {
		// set serial no to false & toggles its visibility
		frm.set_value('has_serial_no', 0);
		frm.toggle_enable(['has_serial_no', 'serial_no_series'], !frm.doc.is_fixed_asset);
		frm.toggle_reqd(['asset_category'], frm.doc.is_fixed_asset);
		frm.toggle_display(['has_serial_no', 'serial_no_series'], !frm.doc.is_fixed_asset);

		frm.call({
			method: "set_asset_naming_series",
			doc: frm.doc,
			callback: function() {
				frm.set_value("is_stock_item", frm.doc.is_fixed_asset ? 0 : 1);
				frm.trigger("set_asset_naming_series");
			}
		});

		frm.trigger('auto_create_assets');
	},

	set_asset_naming_series: function(frm) {
		if (frm.doc.__onload && frm.doc.__onload.asset_naming_series) {
			frm.set_df_property("asset_naming_series", "options", frm.doc.__onload.asset_naming_series);
		}
	},

	auto_create_assets: function(frm) {
		frm.toggle_reqd(['asset_naming_series'], frm.doc.auto_create_assets);
		frm.toggle_display(['asset_naming_series'], frm.doc.auto_create_assets);
	},

	page_name: frappe.utils.warn_page_name_change,

	item_code: function(frm) {
		if(!frm.doc.item_name)
			frm.set_value("item_name", frm.doc.item_code);
		if(!frm.doc.description)
			frm.set_value("description", frm.doc.item_code);
	},

	is_stock_item: function(frm) {
		if(!frm.doc.is_stock_item) {
			frm.set_value("has_batch_no", 0);
			frm.set_value("create_new_batch", 0);
			frm.set_value("has_serial_no", 0);
		}
	},

	copy_from_item_group: function(frm) {
		return frm.call({
			doc: frm.doc,
			method: "copy_specification_from_item_group"
		});
	},

	has_variants: function(frm) {
		erpnext.item.toggle_attributes(frm);
	},

	show_in_website: function(frm) {
		if (frm.doc.default_warehouse && !frm.doc.website_warehouse){
			frm.set_value("website_warehouse", frm.doc.default_warehouse);
		}
	},

	set_meta_tags(frm) {
		frappe.utils.set_meta_tag(frm.doc.route);
	}
});

frappe.ui.form.on('Item Reorder', {
	reorder_levels_add: function(frm, cdt, cdn) {
		var row = frappe.get_doc(cdt, cdn);
		var type = frm.doc.default_material_request_type
		row.material_request_type = (type == 'Material Transfer')? 'Transfer' : type;
	}
})

frappe.ui.form.on('Item Customer Detail', {
	customer_items_add: function(frm, cdt, cdn) {
		frappe.model.set_value(cdt, cdn, 'customer_group', "");
	},
	customer_name: function(frm, cdt, cdn) {
		set_customer_group(frm, cdt, cdn);
	},
	customer_group: function(frm, cdt, cdn) {
		if(set_customer_group(frm, cdt, cdn)){
			frappe.msgprint(__("Changing Customer Group for the selected Customer is not allowed."));
		}
	}
});

var set_customer_group = function(frm, cdt, cdn) {
	var row = frappe.get_doc(cdt, cdn);

	if (!row.customer_name) {
		return false;
	}

	frappe.model.with_doc("Customer", row.customer_name, function() {
		var customer = frappe.model.get_doc("Customer", row.customer_name);
		row.customer_group = customer.customer_group;
		refresh_field("customer_group", cdn, "customer_items");
	});
	return true;
}

$.extend(erpnext.item, {
	setup_queries: function(frm) {
		frm.fields_dict["item_defaults"].grid.get_field("expense_account").get_query = function(doc, cdt, cdn) {
			const row = locals[cdt][cdn];
			return {
				query: "erpnext.controllers.queries.get_expense_account",
				filters: { company: row.company }
			}
		}

		frm.fields_dict["item_defaults"].grid.get_field("income_account").get_query = function(doc, cdt, cdn) {
			const row = locals[cdt][cdn];
			return {
				query: "erpnext.controllers.queries.get_income_account",
				filters: { company: row.company }
			}
		}

		frm.fields_dict["item_defaults"].grid.get_field("buying_cost_center").get_query = function(doc, cdt, cdn) {
			const row = locals[cdt][cdn];
			return {
				filters: {
					"is_group": 0,
					"company": row.company
				}
			}
		}

		frm.fields_dict["item_defaults"].grid.get_field("selling_cost_center").get_query = function(doc, cdt, cdn) {
			const row = locals[cdt][cdn];
			return {
				filters: {
					"is_group": 0,
					"company": row.company
				}
			}
		}


		frm.fields_dict['taxes'].grid.get_field("tax_type").get_query = function(doc, cdt, cdn) {
			return {
				filters: [
					['Account', 'account_type', 'in',
						'Tax, Chargeable, Income Account, Expense Account'],
					['Account', 'docstatus', '!=', 2]
				]
			}
		}

		frm.fields_dict['item_group'].get_query = function(doc, cdt, cdn) {
			return {
				filters: [
					['Item Group', 'docstatus', '!=', 2]
				]
			}
		}

		frm.fields_dict['deferred_revenue_account'].get_query = function() {
			return {
				filters: {
					'root_type': 'Liability',
					"is_group": 0
				}
			}
		}

		frm.fields_dict['deferred_expense_account'].get_query = function() {
			return {
				filters: {
					'root_type': 'Asset',
					"is_group": 0
				}
			}
		}

		frm.fields_dict.customer_items.grid.get_field("customer_name").get_query = function(doc, cdt, cdn) {
			return { query: "erpnext.controllers.queries.customer_query" }
		}

		frm.fields_dict.supplier_items.grid.get_field("supplier").get_query = function(doc, cdt, cdn) {
			return { query: "erpnext.controllers.queries.supplier_query" }
		}

		frm.fields_dict["item_defaults"].grid.get_field("default_warehouse").get_query = function(doc, cdt, cdn) {
			const row = locals[cdt][cdn];
			return {
				filters: {
					"is_group": 0,
					"company": row.company
				}
			}
		}

		frm.fields_dict.reorder_levels.grid.get_field("warehouse_group").get_query = function(doc, cdt, cdn) {
			return {
				filters: { "is_group": 1 }
			}
		}

		frm.fields_dict.reorder_levels.grid.get_field("warehouse").get_query = function(doc, cdt, cdn) {
			var d = locals[cdt][cdn];

			var filters = {
				"is_group": 0
			}

			if (d.parent_warehouse) {
				filters.extend({"parent_warehouse": d.warehouse_group})
			}

			return {
				filters: filters
			}
		}

	},

	make_dashboard: function(frm) {
		if(frm.doc.__islocal)
			return;

		// Show Stock Levels only if is_stock_item
		if (frm.doc.is_stock_item) {
			frappe.require('assets/js/item-dashboard.min.js', function() {
				var section = frm.dashboard.add_section('<h5 style="margin-top: 0px;">\
					<a href="#stock-balance">' + __("Stock Levels") + '</a></h5>');
				erpnext.item.item_dashboard = new erpnext.stock.ItemDashboard({
					parent: section,
					item_code: frm.doc.name
				});
				erpnext.item.item_dashboard.refresh();
			});
		}
	},

	edit_prices_button: function(frm) {
		frm.add_custom_button(__("Add / Edit Prices"), function() {
			frappe.set_route("List", "Item Price", {"item_code": frm.doc.name});
		}, __("View"));
	},

	weight_to_validate: function(frm){
		if((frm.doc.nett_weight || frm.doc.gross_weight) && !frm.doc.weight_uom) {
			frappe.msgprint(__('Weight is mentioned,\nPlease mention "Weight UOM" too'));
			frappe.validated = 0;
		}
	},

	show_modal_for_manufacturers: function(frm) {
		var dialog = new frappe.ui.Dialog({
			fields: [
				{
					fieldtype: 'Link',
					fieldname: 'manufacturer',
					options: 'Manufacturer',
					label: 'Manufacturer',
					reqd: 1,
				},
				{
					fieldtype: 'Data',
					label: 'Manufacturer Part Number',
					fieldname: 'manufacturer_part_no'
				},
			]
		});

		dialog.set_primary_action(__('Create'), function() {
			var data = dialog.get_values();
			if(!data) return;

			// call the server to make the variant
			data.template = frm.doc.name;
			frappe.call({
				method: "erpnext.controllers.item_variant.get_variant",
				args: data,
				callback: function(r) {
					var doclist = frappe.model.sync(r.message);
					dialog.hide();
					frappe.set_route("Form", doclist[0].doctype, doclist[0].name);
				}
			});
		})

		dialog.show();
	},

	show_multiple_variants_dialog: function(frm) {
		var me = this;

		let promises = [];
		let attr_val_fields = {};

		function make_fields_from_attribute_values(attr_dict) {
			let fields = [];
			Object.keys(attr_dict).forEach((name, i) => {
				if(i % 3 === 0){
					fields.push({fieldtype: 'Section Break'});
				}
				fields.push({fieldtype: 'Column Break', label: name});
				attr_dict[name].forEach(value => {
					fields.push({
						fieldtype: 'Check',
						label: value,
						fieldname: value,
						default: 0,
						onchange: function() {
							let selected_attributes = get_selected_attributes();
							let lengths = [];
							Object.keys(selected_attributes).map(key => {
								lengths.push(selected_attributes[key].length);
							});
							if(lengths.includes(0)) {
								me.multiple_variant_dialog.get_primary_btn().html(__('Create Variants'));
								me.multiple_variant_dialog.disable_primary_action();
							} else {
								let no_of_combinations = lengths.reduce((a, b) => a * b, 1);
								me.multiple_variant_dialog.get_primary_btn()
									.html(__(
										`Make ${no_of_combinations} Variant${no_of_combinations === 1 ? '' : 's'}`
									));
								me.multiple_variant_dialog.enable_primary_action();
							}
						}
					});
				});
			});
			return fields;
		}

		function make_and_show_dialog(fields) {
			me.multiple_variant_dialog = new frappe.ui.Dialog({
				title: __("Select Attribute Values"),
				fields: [
					{
						fieldtype: "HTML",
						fieldname: "help",
						options: `<label class="control-label">
							${__("Select at least one value from each of the attributes.")}
						</label>`,
					}
				].concat(fields)
			});

			me.multiple_variant_dialog.set_primary_action(__('Create Variants'), () => {
				let selected_attributes = get_selected_attributes();

				me.multiple_variant_dialog.hide();
				frappe.call({
					method: "erpnext.controllers.item_variant.enqueue_multiple_variant_creation",
					args: {
						"item": frm.doc.name,
						"args": selected_attributes
					},
					callback: function(r) {
						if (r.message==='queued') {
							frappe.show_alert({
								message: __("Variant creation has been queued."),
								indicator: 'orange'
							});
						} else {
							frappe.show_alert({
								message: __("{0} variants created.", [r.message]),
								indicator: 'green'
							});
						}
					}
				});
			});

			$($(me.multiple_variant_dialog.$wrapper.find('.form-column'))
				.find('.frappe-control')).css('margin-bottom', '0px');

			me.multiple_variant_dialog.disable_primary_action();
			me.multiple_variant_dialog.clear();
			me.multiple_variant_dialog.show();
		}

		function get_selected_attributes() {
			let selected_attributes = {};
			me.multiple_variant_dialog.$wrapper.find('.form-column').each((i, col) => {
				if(i===0) return;
				let attribute_name = $(col).find('label').html();
				selected_attributes[attribute_name] = [];
				let checked_opts = $(col).find('.checkbox input');
				checked_opts.each((i, opt) => {
					if($(opt).is(':checked')) {
						selected_attributes[attribute_name].push($(opt).attr('data-fieldname'));
					}
				});
			});

			return selected_attributes;
		}

		frm.doc.attributes.forEach(function(d) {
			let p = new Promise(resolve => {
				if(!d.numeric_values) {
					frappe.call({
						method: "frappe.client.get_list",
						args: {
							doctype: "Item Attribute Value",
							filters: [
								["parent","=", d.attribute]
							],
							fields: ["attribute_value"],
							limit_start: 0,
							limit_page_length: 500,
							parent: "Item Attribute",
							order_by: "idx"
						}
					}).then((r) => {
						if(r.message) {
							attr_val_fields[d.attribute] = r.message.map(function(d) { return d.attribute_value; });
							resolve();
						}
					});
				} else {
					frappe.call({
						method: "frappe.client.get",
						args: {
							doctype: "Item Attribute",
							name: d.attribute
						}
					}).then((r) => {
						if(r.message) {
							const from = r.message.from_range;
							const to = r.message.to_range;
							const increment = r.message.increment;

							let values = [];
							for(var i = from; i <= to; i += increment) {
								values.push(i);
							}
							attr_val_fields[d.attribute] = values;
							resolve();
						}
					});
				}
			});

			promises.push(p);

		}, this);

		Promise.all(promises).then(() => {
			let fields = make_fields_from_attribute_values(attr_val_fields);
			make_and_show_dialog(fields);
		})

	},

	show_single_variant_dialog: function(frm) {
		var fields = []

		for(var i=0;i< frm.doc.attributes.length;i++){
			var fieldtype, desc;
			var row = frm.doc.attributes[i];
			if (row.numeric_values){
				fieldtype = "Float";
				desc = "Min Value: "+ row.from_range +" , Max Value: "+ row.to_range +", in Increments of: "+ row.increment
			}
			else {
				fieldtype = "Data";
				desc = ""
			}
			fields = fields.concat({
				"label": row.attribute,
				"fieldname": row.attribute,
				"fieldtype": fieldtype,
				"reqd": 0,
				"description": desc
			})
		}

		var d = new frappe.ui.Dialog({
			title: __('Create Variant'),
			fields: fields
		});

		d.set_primary_action(__('Create'), function() {
			var args = d.get_values();
			if(!args) return;
			frappe.call({
				method: "erpnext.controllers.item_variant.get_variant",
				btn: d.get_primary_btn(),
				args: {
					"template": frm.doc.name,
					"args": d.get_values()
				},
				callback: function(r) {
					// returns variant item
					if (r.message) {
						var variant = r.message;
						frappe.msgprint_dialog = frappe.msgprint(__("Item Variant {0} already exists with same attributes",
							[repl('<a href="#Form/Item/%(item_encoded)s" class="strong variant-click">%(item)s</a>', {
								item_encoded: encodeURIComponent(variant),
								item: variant
							})]
						));
						frappe.msgprint_dialog.hide_on_page_refresh = true;
						frappe.msgprint_dialog.$wrapper.find(".variant-click").on("click", function() {
							d.hide();
						});
					} else {
						d.hide();
						frappe.call({
							method: "erpnext.controllers.item_variant.create_variant",
							args: {
								"item": frm.doc.name,
								"args": d.get_values()
							},
							callback: function(r) {
								var doclist = frappe.model.sync(r.message);
								frappe.set_route("Form", doclist[0].doctype, doclist[0].name);
							}
						});
					}
				}
			});
		});

		d.show();

		$.each(d.fields_dict, function(i, field) {

			if(field.df.fieldtype !== "Data") {
				return;
			}

			$(field.input_area).addClass("ui-front");

			var input = field.$input.get(0);
			input.awesomplete = new Awesomplete(input, {
				minChars: 0,
				maxItems: 99,
				autoFirst: true,
				list: [],
			});
			input.field = field;

			field.$input
				.on('input', function(e) {
					var term = e.target.value;
					frappe.call({
						method: "erpnext.stock.doctype.item.item.get_item_attribute",
						args: {
							parent: i,
							attribute_value: term
						},
						callback: function(r) {
							if (r.message) {
								e.target.awesomplete.list = r.message.map(function(d) { return d.attribute_value; });
							}
						}
					});
				})
				.on('focus', function(e) {
					$(e.target).val('').trigger('input');
				})
		});
	},

	toggle_attributes: function(frm) {
		if((frm.doc.has_variants || frm.doc.variant_of)
			&& frm.doc.variant_based_on==='Item Attribute') {
			frm.toggle_display("attributes", true);

			var grid = frm.fields_dict.attributes.grid;

			if(frm.doc.variant_of) {
				// variant

				// value column is displayed but not editable
				grid.set_column_disp("attribute_value", true);
				grid.toggle_enable("attribute_value", false);

				grid.toggle_enable("attribute", false);

				// can't change attributes since they are
				// saved when the variant was created
				frm.toggle_enable("attributes", false);
			} else {
				// template - values not required!

				// make the grid editable
				frm.toggle_enable("attributes", true);

				// value column is hidden
				grid.set_column_disp("attribute_value", false);

				// enable the grid so you can add more attributes
				grid.toggle_enable("attribute", true);
			}

		} else {
			// nothing to do with attributes, hide it
			frm.toggle_display("attributes", false);
		}
		frm.layout.refresh_sections();
	}
});

frappe.ui.form.on("UOM Conversion Detail", {
	uom: function(frm, cdt, cdn) {
		var row = locals[cdt][cdn];
		if (row.uom) {
			frappe.call({
				method: "erpnext.stock.doctype.item.item.get_uom_conv_factor",
				args: {
					"uom": row.uom,
					"stock_uom": frm.doc.stock_uom
				},
				callback: function(r) {
					if (!r.exc && r.message) {
						frappe.model.set_value(cdt, cdn, "conversion_factor", r.message);
					}
				}
			});
		}
	}
})<|MERGE_RESOLUTION|>--- conflicted
+++ resolved
@@ -137,17 +137,10 @@
 	},
 
 	gst_hsn_code: function(frm) {
-<<<<<<< HEAD
-		if(!frm.doc.taxes || !frm.doc.taxes.length) {
-			frappe.db.get_doc("GST HSN Code", frm.doc.gst_hsn_code).then(hsn_doc => {
-				$.each(hsn_doc.taxes || [], function(i, tax) {
-					let a = frappe.model.add_child(frm.doc, 'Item Tax', 'taxes');
-=======
 		if((!frm.doc.taxes || !frm.doc.taxes.length) && frm.doc.gst_hsn_code) {
 			frappe.db.get_doc("GST HSN Code", frm.doc.gst_hsn_code).then(hsn_doc => {
 				$.each(hsn_doc.taxes || [], function(i, tax) {
 					let a = frappe.model.add_child(cur_frm.doc, 'Item Tax', 'taxes');
->>>>>>> 00175c96
 					a.item_tax_template = tax.item_tax_template;
 					a.tax_category = tax.tax_category;
 					a.valid_from = tax.valid_from;
