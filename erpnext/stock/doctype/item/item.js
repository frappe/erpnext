// Copyright (c) 2015, Frappe Technologies Pvt. Ltd. and Contributors
// License: GNU General Public License v3. See license.txt

frappe.provide("erpnext.item");

frappe.ui.form.on("Item", {
	setup: function(frm) {
		frm.add_fetch('attribute', 'numeric_values', 'numeric_values');
		frm.add_fetch('attribute', 'from_range', 'from_range');
		frm.add_fetch('attribute', 'to_range', 'to_range');
		frm.add_fetch('attribute', 'increment', 'increment');
		frm.add_fetch('tax_type', 'tax_rate', 'tax_rate');
	},
	onload: function(frm) {
		erpnext.item.setup_queries(frm);
		if (frm.doc.variant_of){
			frm.fields_dict["attributes"].grid.set_column_disp("attribute_value", true);
		}

		// should never check Private
		frm.fields_dict["website_image"].df.is_private = 0;
		if (frm.doc.is_fixed_asset) {
			frm.trigger("set_asset_naming_series");
		}
	},

	refresh: function(frm) {
		if(frm.doc.is_stock_item) {
			frm.add_custom_button(__("Balance"), function() {
				frappe.route_options = {
					"item_code": frm.doc.name
				}
				frappe.set_route("query-report", "Stock Balance");
			}, __("View"));
			frm.add_custom_button(__("Ledger"), function() {
				frappe.route_options = {
					"item_code": frm.doc.name
				}
				frappe.set_route("query-report", "Stock Ledger");
			}, __("View"));
			frm.add_custom_button(__("Projected"), function() {
				frappe.route_options = {
					"item_code": frm.doc.name
				}
				frappe.set_route("query-report", "Stock Projected Qty");
			}, __("View"));
		}

		if(!frm.doc.is_fixed_asset) {
			erpnext.item.make_dashboard(frm);
		}

		// clear intro
		frm.set_intro();

		if (frm.doc.has_variants) {
			frm.set_intro(__("This Item is a Template and cannot be used in transactions. Item attributes will be copied over into the variants unless 'No Copy' is set"), true);
			frm.add_custom_button(__("Show Variants"), function() {
				frappe.set_route("List", "Item", {"variant_of": frm.doc.name});
			}, __("View"));

			frm.add_custom_button(__("Variant Details Report"), function() {
				frappe.set_route("query-report", "Item Variant Details", {"item": frm.doc.name});
			}, __("View"));

			if(frm.doc.variant_based_on==="Item Attribute") {
				frm.add_custom_button(__("Single Variant"), function() {
					erpnext.item.show_single_variant_dialog(frm);
				}, __('Create'));
				frm.add_custom_button(__("Multiple Variants"), function() {
					erpnext.item.show_multiple_variants_dialog(frm);
				}, __('Create'));
			} else {
				frm.add_custom_button(__("Variant"), function() {
					erpnext.item.show_modal_for_manufacturers(frm);
				}, __('Create'));
			}

			frm.page.set_inner_btn_group_as_primary(__('Create'));
		}
		if (frm.doc.variant_of) {
			frm.set_intro(__('This Item is a Variant of {0} (Template).',
				[`<a href="#Form/Item/${frm.doc.variant_of}">${frm.doc.variant_of}</a>`]), true);
		}

		if (frappe.defaults.get_default("item_naming_by")!="Naming Series" || frm.doc.variant_of) {
			frm.toggle_display("naming_series", false);
		} else {
			erpnext.toggle_naming_series();
		}

		erpnext.item.edit_prices_button(frm);
		erpnext.item.toggle_attributes(frm);

		frm.add_custom_button(__('Duplicate'), function() {
			var new_item = frappe.model.copy_doc(frm.doc);
			if(new_item.item_name===new_item.item_code) {
				new_item.item_name = null;
			}
			if(new_item.description===new_item.description) {
				new_item.description = null;
			}
			frappe.set_route('Form', 'Item', new_item.name);
		});

		if(frm.doc.has_variants) {
			frm.add_custom_button(__("Item Variant Settings"), function() {
				frappe.set_route("Form", "Item Variant Settings");
			}, __("View"));
		}

		const stock_exists = (frm.doc.__onload
			&& frm.doc.__onload.stock_exists) ? 1 : 0;

		['is_stock_item', 'has_serial_no', 'has_batch_no'].forEach((fieldname) => {
			frm.set_df_property(fieldname, 'read_only', stock_exists);
		});

		const alt_uom_readonly = (!frm.doc.__islocal && frm.doc.alt_uom && flt(frm.doc.alt_uom_size)) ? 1 : 0;
		frm.set_df_property('alt_uom_size', 'read_only', alt_uom_readonly);
<<<<<<< HEAD
=======

		frm.toggle_reqd('customer', frm.doc.is_customer_provided_item ? 1:0);
>>>>>>> bdc15668
	},

	validate: function(frm){
		erpnext.item.weight_to_validate(frm);
	},

	image: function() {
		refresh_field("image_view");
	},

	is_customer_provided_item: function(frm) {
		frm.toggle_reqd('customer', frm.doc.is_customer_provided_item ? 1:0);
	},

	is_fixed_asset: function(frm) {
		frm.call({
			method: "set_asset_naming_series",
			doc: frm.doc,
			callback: function() {
				frm.set_value("is_stock_item", frm.doc.is_fixed_asset ? 0 : 1);
				frm.trigger("set_asset_naming_series");
			}
		})
	},

	set_asset_naming_series: function(frm) {
		if (frm.doc.__onload && frm.doc.__onload.asset_naming_series) {
			frm.set_df_property("asset_naming_series", "options", frm.doc.__onload.asset_naming_series);
		}
	},

	page_name: frappe.utils.warn_page_name_change,

	item_code: function(frm) {
		if(!frm.doc.item_name)
			frm.set_value("item_name", frm.doc.item_code);
		if(!frm.doc.description)
			frm.set_value("description", frm.doc.item_code);
	},

	is_stock_item: function(frm) {
		if(!frm.doc.is_stock_item) {
			frm.set_value("has_batch_no", 0);
			frm.set_value("create_new_batch", 0);
			frm.set_value("has_serial_no", 0);
		}
	},

	copy_from_item_group: function(frm) {
		return frm.call({
			doc: frm.doc,
			method: "copy_specification_from_item_group"
		});
	},

	has_variants: function(frm) {
		erpnext.item.toggle_attributes(frm);
	},

	show_in_website: function(frm) {
		if (frm.doc.default_warehouse && !frm.doc.website_warehouse){
			frm.set_value("website_warehouse", frm.doc.default_warehouse);
		}
	},

	set_meta_tags(frm) {
		frappe.utils.set_meta_tag(frm.doc.route);
	}
});

frappe.ui.form.on('Item Reorder', {
	reorder_levels_add: function(frm, cdt, cdn) {
		var row = frappe.get_doc(cdt, cdn);
		var type = frm.doc.default_material_request_type
		row.material_request_type = (type == 'Material Transfer')? 'Transfer' : type;
	}
})

frappe.ui.form.on('Item Customer Detail', {
	customer_items_add: function(frm, cdt, cdn) {
		frappe.model.set_value(cdt, cdn, 'customer_group', "");
	},
	customer_name: function(frm, cdt, cdn) {
		set_customer_group(frm, cdt, cdn);
	},
	customer_group: function(frm, cdt, cdn) {
		if(set_customer_group(frm, cdt, cdn)){
			frappe.msgprint(__("Changing Customer Group for the selected Customer is not allowed."));
		}
	}
});

var set_customer_group = function(frm, cdt, cdn) {
	var row = frappe.get_doc(cdt, cdn);

	if (!row.customer_name) {
		return false;
	}

	frappe.model.with_doc("Customer", row.customer_name, function() {
		var customer = frappe.model.get_doc("Customer", row.customer_name);
		row.customer_group = customer.customer_group;
		refresh_field("customer_group", cdn, "customer_items");
	});
	return true;
}

$.extend(erpnext.item, {
	setup_queries: function(frm) {
		frm.fields_dict["item_defaults"].grid.get_field("expense_account").get_query = function(doc, cdt, cdn) {
			const row = locals[cdt][cdn];
			return {
				query: "erpnext.controllers.queries.get_expense_account",
				filters: { company: row.company }
			}
		}

		frm.fields_dict["item_defaults"].grid.get_field("income_account").get_query = function(doc, cdt, cdn) {
			const row = locals[cdt][cdn];
			return {
				query: "erpnext.controllers.queries.get_income_account",
				filters: { company: row.company }
			}
		}

		frm.fields_dict["item_defaults"].grid.get_field("buying_cost_center").get_query = function(doc, cdt, cdn) {
			const row = locals[cdt][cdn];
			return {
				filters: {
					"is_group": 0,
					"company": row.company
				}
			}
		}

		frm.fields_dict["item_defaults"].grid.get_field("selling_cost_center").get_query = function(doc, cdt, cdn) {
			const row = locals[cdt][cdn];
			return {
				filters: {
					"is_group": 0,
					"company": row.company
				}
			}
		}


		frm.fields_dict['taxes'].grid.get_field("tax_type").get_query = function(doc, cdt, cdn) {
			return {
				filters: [
					['Account', 'account_type', 'in',
						'Tax, Chargeable, Income Account, Expense Account'],
					['Account', 'docstatus', '!=', 2]
				]
			}
		}

		frm.fields_dict['item_group'].get_query = function(doc, cdt, cdn) {
			return {
				filters: [
					['Item Group', 'docstatus', '!=', 2]
				]
			}
		}

		frm.fields_dict['deferred_revenue_account'].get_query = function() {
			return {
				filters: {
					'root_type': 'Liability',
					"is_group": 0
				}
			}
		}

		frm.fields_dict['deferred_expense_account'].get_query = function() {
			return {
				filters: {
					'root_type': 'Asset',
					"is_group": 0
				}
			}
		}

		frm.fields_dict.customer_items.grid.get_field("customer_name").get_query = function(doc, cdt, cdn) {
			return { query: "erpnext.controllers.queries.customer_query" }
		}

		frm.fields_dict.supplier_items.grid.get_field("supplier").get_query = function(doc, cdt, cdn) {
			return { query: "erpnext.controllers.queries.supplier_query" }
		}

		frm.fields_dict["item_defaults"].grid.get_field("default_warehouse").get_query = function(doc, cdt, cdn) {
			const row = locals[cdt][cdn];
			return {
				filters: {
					"is_group": 0,
					"company": row.company
				}
			}
		}

		frm.fields_dict.reorder_levels.grid.get_field("warehouse_group").get_query = function(doc, cdt, cdn) {
			return {
				filters: { "is_group": 1 }
			}
		}

		frm.fields_dict.reorder_levels.grid.get_field("warehouse").get_query = function(doc, cdt, cdn) {
			var d = locals[cdt][cdn];

			var filters = {
				"is_group": 0
			}

			if (d.parent_warehouse) {
				filters.extend({"parent_warehouse": d.warehouse_group})
			}

			return {
				filters: filters
			}
		}

	},

	make_dashboard: function(frm) {
		if(frm.doc.__islocal)
			return;

		// Show Stock Levels only if is_stock_item
		if (frm.doc.is_stock_item) {
			frappe.require('assets/js/item-dashboard.min.js', function() {
				var section = frm.dashboard.add_section('<h5 style="margin-top: 0px;">\
					<a href="#stock-balance">' + __("Stock Levels") + '</a></h5>');
				erpnext.item.item_dashboard = new erpnext.stock.ItemDashboard({
					parent: section,
					item_code: frm.doc.name
				});
				erpnext.item.item_dashboard.refresh();
			});
		}
	},

	edit_prices_button: function(frm) {
		frm.add_custom_button(__("Add / Edit Prices"), function() {
			frappe.set_route("List", "Item Price", {"item_code": frm.doc.name});
		}, __("View"));
	},

	weight_to_validate: function(frm){
		if((frm.doc.nett_weight || frm.doc.gross_weight) && !frm.doc.weight_uom) {
			frappe.msgprint(__('Weight is mentioned,\nPlease mention "Weight UOM" too'));
			frappe.validated = 0;
		}
	},

	show_modal_for_manufacturers: function(frm) {
		var dialog = new frappe.ui.Dialog({
			fields: [
				{fieldtype:'Link', options:'Manufacturer',
					reqd:1, label:'Manufacturer'},
				{fieldtype:'Data', label:'Manufacturer Part Number',
					fieldname: 'manufacturer_part_no'},
			]
		});

		dialog.set_primary_action(__('Create'), function() {
			var data = dialog.get_values();
			if(!data) return;

			// call the server to make the variant
			data.template = frm.doc.name;
			frappe.call({
				method:"erpnext.controllers.item_variant.get_variant",
				args: data,
				callback: function(r) {
					var doclist = frappe.model.sync(r.message);
					dialog.hide();
					frappe.set_route("Form", doclist[0].doctype, doclist[0].name);
				}
			});
		})

		dialog.show();
	},

	show_multiple_variants_dialog: function(frm) {
		var me = this;

		let promises = [];
		let attr_val_fields = {};

		function make_fields_from_attribute_values(attr_dict) {
			let fields = [];
			Object.keys(attr_dict).forEach((name, i) => {
				if(i % 3 === 0){
					fields.push({fieldtype: 'Section Break'});
				}
				fields.push({fieldtype: 'Column Break', label: name});
				attr_dict[name].forEach(value => {
					fields.push({
						fieldtype: 'Check',
						label: value,
						fieldname: value,
						default: 0,
						onchange: function() {
							let selected_attributes = get_selected_attributes();
							let lengths = [];
							Object.keys(selected_attributes).map(key => {
								lengths.push(selected_attributes[key].length);
							});
							if(lengths.includes(0)) {
								me.multiple_variant_dialog.get_primary_btn().html(__('Create Variants'));
								me.multiple_variant_dialog.disable_primary_action();
							} else {
								let no_of_combinations = lengths.reduce((a, b) => a * b, 1);
								me.multiple_variant_dialog.get_primary_btn()
									.html(__(
										`Make ${no_of_combinations} Variant${no_of_combinations === 1 ? '' : 's'}`
									));
								me.multiple_variant_dialog.enable_primary_action();
							}
						}
					});
				});
			});
			return fields;
		}

		function make_and_show_dialog(fields) {
			me.multiple_variant_dialog = new frappe.ui.Dialog({
				title: __("Select Attribute Values"),
				fields: [
					{
						fieldtype: "HTML",
						fieldname: "help",
						options: `<label class="control-label">
							${__("Select at least one value from each of the attributes.")}
						</label>`,
					}
				].concat(fields)
			});

			me.multiple_variant_dialog.set_primary_action(__('Create Variants'), () => {
				let selected_attributes = get_selected_attributes();

				me.multiple_variant_dialog.hide();
				frappe.call({
					method:"erpnext.controllers.item_variant.enqueue_multiple_variant_creation",
					args: {
						"item": frm.doc.name,
						"args": selected_attributes
					},
					callback: function(r) {
						if (r.message==='queued') {
							frappe.show_alert({
								message: __("Variant creation has been queued."),
								indicator: 'orange'
							});
						} else {
							frappe.show_alert({
								message: __("{0} variants created.", [r.message]),
								indicator: 'green'
							});
						}
					}
				});
			});

			$($(me.multiple_variant_dialog.$wrapper.find('.form-column'))
				.find('.frappe-control')).css('margin-bottom', '0px');

			me.multiple_variant_dialog.disable_primary_action();
			me.multiple_variant_dialog.clear();
			me.multiple_variant_dialog.show();
		}

		function get_selected_attributes() {
			let selected_attributes = {};
			me.multiple_variant_dialog.$wrapper.find('.form-column').each((i, col) => {
				if(i===0) return;
				let attribute_name = $(col).find('label').html();
				selected_attributes[attribute_name] = [];
				let checked_opts = $(col).find('.checkbox input');
				checked_opts.each((i, opt) => {
					if($(opt).is(':checked')) {
						selected_attributes[attribute_name].push($(opt).attr('data-fieldname'));
					}
				});
			});

			return selected_attributes;
		}

		frm.doc.attributes.forEach(function(d) {
			let p = new Promise(resolve => {
				if(!d.numeric_values) {
					frappe.call({
						method:"frappe.client.get_list",
						args:{
							doctype:"Item Attribute Value",
							filters: [
								["parent","=", d.attribute]
							],
							fields: ["attribute_value"],
							limit_start: 0,
							limit_page_length: 500,
							parent: "Item Attribute",
							order_by: "idx"
						}
					}).then((r) => {
						if(r.message) {
							attr_val_fields[d.attribute] = r.message.map(function(d) { return d.attribute_value; });
							resolve();
						}
					});
				} else {
					frappe.call({
						method:"frappe.client.get",
						args:{
							doctype:"Item Attribute",
							name: d.attribute
						}
					}).then((r) => {
						if(r.message) {
							const from = r.message.from_range;
							const to = r.message.to_range;
							const increment = r.message.increment;

							let values = [];
							for(var i = from; i <= to; i += increment) {
								values.push(i);
							}
							attr_val_fields[d.attribute] = values;
							resolve();
						}
					});
				}
			});

			promises.push(p);

		}, this);

		Promise.all(promises).then(() => {
			let fields = make_fields_from_attribute_values(attr_val_fields);
			make_and_show_dialog(fields);
		})

	},

	show_single_variant_dialog: function(frm) {
		var fields = []

		for(var i=0;i< frm.doc.attributes.length;i++){
			var fieldtype, desc;
			var row = frm.doc.attributes[i];
			if (row.numeric_values){
				fieldtype = "Float";
				desc = "Min Value: "+ row.from_range +" , Max Value: "+ row.to_range +", in Increments of: "+ row.increment
			}
			else {
				fieldtype = "Data";
				desc = ""
			}
			fields = fields.concat({
				"label": row.attribute,
				"fieldname": row.attribute,
				"fieldtype": fieldtype,
				"reqd": 1,
				"description": desc
			})
		}

		var d = new frappe.ui.Dialog({
			title: __('Create Variant'),
			fields: fields
		});

		d.set_primary_action(__('Create'), function() {
			var args = d.get_values();
			if(!args) return;
			frappe.call({
				method:"erpnext.controllers.item_variant.get_variant",
				args: {
					"template": frm.doc.name,
					"args": d.get_values()
				},
				callback: function(r) {
					// returns variant item
					if (r.message) {
						var variant = r.message;
						frappe.msgprint_dialog = frappe.msgprint(__("Item Variant {0} already exists with same attributes",
							[repl('<a href="#Form/Item/%(item_encoded)s" class="strong variant-click">%(item)s</a>', {
								item_encoded: encodeURIComponent(variant),
								item: variant
							})]
						));
						frappe.msgprint_dialog.hide_on_page_refresh = true;
						frappe.msgprint_dialog.$wrapper.find(".variant-click").on("click", function() {
							d.hide();
						});
					} else {
						d.hide();
						frappe.call({
							method:"erpnext.controllers.item_variant.create_variant",
							args: {
								"item": frm.doc.name,
								"args": d.get_values()
							},
							callback: function(r) {
								var doclist = frappe.model.sync(r.message);
								frappe.set_route("Form", doclist[0].doctype, doclist[0].name);
							}
						});
					}
				}
			});
		});

		d.show();

		$.each(d.fields_dict, function(i, field) {

			if(field.df.fieldtype !== "Data") {
				return;
			}

			$(field.input_area).addClass("ui-front");

			var input = field.$input.get(0);
			input.awesomplete = new Awesomplete(input, {
				minChars: 0,
				maxItems: 99,
				autoFirst: true,
				list: [],
			});
			input.field = field;

			field.$input
				.on('input', function(e) {
					var term = e.target.value;
					frappe.call({
						method:"erpnext.stock.doctype.item.item.get_item_attribute",
						args:{
							parent: i,
							attribute_value: term
						},
						callback: function(r) {
							if (r.message) {
								e.target.awesomplete.list = r.message.map(function(d) { return d.attribute_value; });
							}
						}
					});
				})
				.on('focus', function(e) {
					$(e.target).val('').trigger('input');
				})
		});
	},

	toggle_attributes: function(frm) {
		if((frm.doc.has_variants || frm.doc.variant_of)
			&& frm.doc.variant_based_on==='Item Attribute') {
			frm.toggle_display("attributes", true);

			var grid = frm.fields_dict.attributes.grid;

			if(frm.doc.variant_of) {
				// variant

				// value column is displayed but not editable
				grid.set_column_disp("attribute_value", true);
				grid.toggle_enable("attribute_value", false);

				grid.toggle_enable("attribute", false);

				// can't change attributes since they are
				// saved when the variant was created
				frm.toggle_enable("attributes", false);
			} else {
				// template - values not required!

				// make the grid editable
				frm.toggle_enable("attributes", true);

				// value column is hidden
				grid.set_column_disp("attribute_value", false);

				// enable the grid so you can add more attributes
				grid.toggle_enable("attribute", true);
			}

		} else {
			// nothing to do with attributes, hide it
			frm.toggle_display("attributes", false);
		}
		frm.layout.refresh_sections();
	}
});

frappe.ui.form.on("UOM Conversion Detail", {
	uom: function(frm, cdt, cdn) {
		var row = locals[cdt][cdn];
		if (row.uom) {
			frappe.call({
				method:"erpnext.stock.doctype.item.item.get_uom_conv_factor",
				args: {
					"uom": row.uom,
					"stock_uom": frm.doc.stock_uom
				},
				callback: function(r) {
					if (!r.exc && r.message) {
						frappe.model.set_value(cdt, cdn, "conversion_factor", r.message);
					}
				}
			});
		}
	}
})<|MERGE_RESOLUTION|>--- conflicted
+++ resolved
@@ -118,11 +118,8 @@
 
 		const alt_uom_readonly = (!frm.doc.__islocal && frm.doc.alt_uom && flt(frm.doc.alt_uom_size)) ? 1 : 0;
 		frm.set_df_property('alt_uom_size', 'read_only', alt_uom_readonly);
-<<<<<<< HEAD
-=======
 
 		frm.toggle_reqd('customer', frm.doc.is_customer_provided_item ? 1:0);
->>>>>>> bdc15668
 	},
 
 	validate: function(frm){
