--- conflicted
+++ resolved
@@ -116,12 +116,10 @@
 			frm.set_df_property(fieldname, 'read_only', stock_exists);
 		});
 
-<<<<<<< HEAD
 		const alt_uom_readonly = (!frm.doc.__islocal && frm.doc.alt_uom && flt(frm.doc.alt_uom_size)) ? 1 : 0;
 		frm.set_df_property('alt_uom_size', 'read_only', alt_uom_readonly);
-=======
+
 		frm.toggle_reqd('customer', frm.doc.is_customer_provided_item ? 1:0);
->>>>>>> 551f52fd
 	},
 
 	validate: function(frm){
