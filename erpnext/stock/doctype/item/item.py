--- conflicted
+++ resolved
@@ -473,7 +473,6 @@
 		context.metatags['og:type'] = 'product'
 		context.metatags['og:site_name'] = 'ERPNext'
 
-<<<<<<< HEAD
 	def calculate_uom_conversion_factors(self):
 		# Modified version of https://www.geeksforgeeks.org/find-paths-given-source-destination/
 		class Graph:
@@ -577,19 +576,6 @@
 			uom_conversion_factors[self.stock_uom] = 1.0
 
 		# Only update conversion factors if something has changed
-=======
-	def set_shopping_cart_data(self, context):
-		from erpnext.shopping_cart.product_info import get_product_info_for_website
-		context.shopping_cart = get_product_info_for_website(self.name, skip_quotation_creation=True)
-
-	def add_default_uom_in_conversion_factor_table(self):
-		uom_conv_list = [d.uom for d in self.get("uoms")]
-		if self.stock_uom not in uom_conv_list:
-			ch = self.append('uoms', {})
-			ch.uom = self.stock_uom
-			ch.conversion_factor = 1
-
->>>>>>> fd30b8f4
 		to_remove = []
 		for d in self.uoms:
 			if d.uom in uom_conversion_factors:
@@ -617,6 +603,10 @@
 			ch.to_qty = flt(self.alt_uom_size)
 			ch.to_uom = self.alt_uom
 
+	def set_shopping_cart_data(self, context):
+		from erpnext.shopping_cart.product_info import get_product_info_for_website
+		context.shopping_cart = get_product_info_for_website(self.name, skip_quotation_creation=True)
+
 	def update_show_in_website(self):
 		if self.disabled:
 			self.show_in_website = False
@@ -884,39 +874,6 @@
 		if len(companies) != len(self.item_defaults):
 			frappe.throw(_("Cannot set multiple Item Defaults for a company."))
 
-<<<<<<< HEAD
-=======
-	def update_defaults_from_item_group(self):
-		"""Get defaults from Item Group"""
-		if self.item_group and not self.item_defaults:
-			item_defaults = frappe.db.get_values("Item Default", {"parent": self.item_group},
-				['company', 'default_warehouse','default_price_list','buying_cost_center','default_supplier',
-				'expense_account','selling_cost_center','income_account'], as_dict = 1)
-			if item_defaults:
-				for item in item_defaults:
-					self.append('item_defaults', {
-						'company': item.company,
-						'default_warehouse': item.default_warehouse,
-						'default_price_list': item.default_price_list,
-						'buying_cost_center': item.buying_cost_center,
-						'default_supplier': item.default_supplier,
-						'expense_account': item.expense_account,
-						'selling_cost_center': item.selling_cost_center,
-						'income_account': item.income_account
-					})
-			else:
-				warehouse = ''
-				defaults = frappe.defaults.get_defaults() or {}
-
-				# To check default warehouse is belong to the default company
-				if defaults.get("default_warehouse") and defaults.company and frappe.db.exists("Warehouse",
-					{'name': defaults.default_warehouse, 'company': defaults.company}):
-						self.append("item_defaults", {
-							"company": defaults.get("company"),
-							"default_warehouse": defaults.default_warehouse
-						})
-
->>>>>>> fd30b8f4
 	def update_variants(self):
 		if self.flags.dont_update_variants or \
 						frappe.db.get_single_value('Item Variant Settings', 'do_not_update_variants'):
