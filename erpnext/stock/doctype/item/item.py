# Copyright (c) 2015, Frappe Technologies Pvt. Ltd. and Contributors
# License: GNU General Public License v3. See license.txt

from __future__ import unicode_literals

import itertools
import json
import erpnext
import frappe
import copy
from erpnext.controllers.item_variant import (ItemVariantExistsError,
		copy_attributes_to_variant, get_variant, make_variant_item_code, validate_item_variant_attributes)
from erpnext.setup.doctype.item_group.item_group import (get_parent_item_groups, invalidate_cache_for)
from frappe import _, msgprint
from frappe.utils import (cint, cstr, flt, formatdate, get_timestamp, getdate,
						  now_datetime, random_string, strip)
from frappe.utils.html_utils import clean_html
from frappe.website.doctype.website_slideshow.website_slideshow import \
	get_slideshow

from frappe.website.render import clear_cache
from frappe.website.website_generator import WebsiteGenerator

from six import iteritems


class DuplicateReorderRows(frappe.ValidationError):
	pass


class StockExistsForTemplate(frappe.ValidationError):
	pass


class InvalidBarcode(frappe.ValidationError):
	pass


class ConflictingConversionFactors(frappe.ValidationError):
	pass


class Item(WebsiteGenerator):
	website = frappe._dict(
		page_title_field="item_name",
		condition_field="show_in_website",
		template="templates/generators/item.html",
		no_cache=1
	)

	def onload(self):
		super(Item, self).onload()

		self.set_onload('stock_exists', self.stock_ledger_created())
		self.set_asset_naming_series()

	def set_asset_naming_series(self):
		if not hasattr(self, '_asset_naming_series'):
			from erpnext.assets.doctype.asset.asset import get_asset_naming_series
			self._asset_naming_series = get_asset_naming_series()

		self.set_onload('asset_naming_series', self._asset_naming_series)

	def autoname(self):
		if frappe.db.get_default("item_naming_by") == "Naming Series":
			if self.variant_of:
				if not self.item_code:
					template_item_name = frappe.db.get_value("Item", self.variant_of, "item_name")
					self.item_code = make_variant_item_code(self.variant_of, template_item_name, self)
			else:
				from frappe.model.naming import set_name_by_naming_series
				set_name_by_naming_series(self)
				self.item_code = self.name

		self.item_code = strip(self.item_code)
		self.name = self.item_code

	def before_insert(self):
		if not self.description:
			self.description = self.item_name

		# if self.is_sales_item and not self.get('is_item_from_hub'):
		# 	self.publish_in_hub = 1

	def after_insert(self):
		'''set opening stock and item price'''
		if self.standard_rate:
			for default in self.item_defaults or [frappe._dict()]:
				self.add_price(default.default_price_list)

		if self.opening_stock:
			self.set_opening_stock()

	def validate(self):
		self.get_doc_before_save()

		super(Item, self).validate()

		if not self.item_name:
			self.item_name = self.item_code

		if not self.description:
			self.description = self.item_name

		self.validate_uom()
		self.validate_description()
		self.add_alt_uom_in_conversion_table()
		self.compute_uom_conversion_factors()
		self.validate_conversion_factor()
		self.validate_item_type()
		self.check_for_active_boms()
		self.fill_customer_code()
		self.check_item_tax()
		self.validate_barcode()
		self.validate_warehouse_for_reorder()
		self.update_bom_item_desc()
		self.synced_with_hub = 0

		self.validate_has_variants()
		self.validate_stock_exists_for_template_item()
		self.validate_attributes()
		self.validate_variant_attributes()
		self.validate_variant_based_on_change()
		self.validate_website_image()
		self.make_thumbnail()
		self.validate_fixed_asset()
		self.validate_retain_sample()
		self.validate_uom_conversion_factor()
		self.validate_item_defaults()
		self.validate_stock_for_has_batch_and_has_serial()

		if not self.get("__islocal"):
			self.old_item_group = frappe.db.get_value(self.doctype, self.name, "item_group")
			self.old_website_item_groups = frappe.db.sql_list("""select item_group
					from `tabWebsite Item Group`
					where parentfield='website_item_groups' and parenttype='Item' and parent=%s""", self.name)

	def on_update(self):
		invalidate_cache_for_item(self)
		self.validate_name_with_item_group()
		self.update_variants()
		self.update_item_price()
		self.update_template_item()

	def validate_description(self):
		'''Clean HTML description if set'''
		if cint(frappe.db.get_single_value('Stock Settings', 'clean_description_html')):
			self.description = clean_html(self.description)

	def add_price(self, price_list=None):
		'''Add a new price'''
		if not price_list:
			price_list = (frappe.db.get_single_value('Selling Settings', 'selling_price_list')
						or frappe.db.get_value('Price List', _('Standard Selling')))
		if price_list:
			item_price = frappe.get_doc({
				"doctype": "Item Price",
				"price_list": price_list,
				"item_code": self.name,
				"currency": erpnext.get_default_currency(),
				"price_list_rate": self.standard_rate,
				"valid_from": None
			})
			item_price.insert()

	def set_opening_stock(self):
		'''set opening stock'''
		if not self.is_stock_item or self.has_serial_no or self.has_batch_no:
			return

		if not self.valuation_rate and self.standard_rate:
			self.valuation_rate = self.standard_rate

		if not self.valuation_rate:
			frappe.throw(_("Valuation Rate is mandatory if Opening Stock entered"))

		from erpnext.stock.doctype.stock_entry.stock_entry_utils import make_stock_entry

		# default warehouse, or Stores
		for default in self.item_defaults or [frappe._dict({'company': frappe.defaults.get_defaults().company})]:
			default_warehouse = (default.default_warehouse
					or frappe.db.get_single_value('Stock Settings', 'default_warehouse')
					or frappe.db.get_value('Warehouse', {'warehouse_name': _('Stores')}))

			if default_warehouse:
				stock_entry = make_stock_entry(item_code=self.name, target=default_warehouse, qty=self.opening_stock,
												rate=self.valuation_rate, company=default.company)

				stock_entry.add_comment("Comment", _("Opening Stock"))

	def make_route(self):
		if not self.route:
			return cstr(frappe.db.get_value('Item Group', self.item_group,
					'route')) + '/' + self.scrub((self.item_name if self.item_name else self.item_code) + '-' + random_string(5))

	def validate_website_image(self):
		"""Validate if the website image is a public file"""
		auto_set_website_image = False
		if not self.website_image and self.image:
			auto_set_website_image = True
			self.website_image = self.image

		if not self.website_image:
			return

		# find if website image url exists as public
		file_doc = frappe.get_all("File", filters={
			"file_url": self.website_image
		}, fields=["name", "is_private"], order_by="is_private asc", limit_page_length=1)

		if file_doc:
			file_doc = file_doc[0]

		if not file_doc:
			if not auto_set_website_image:
				frappe.msgprint(_("Website Image {0} attached to Item {1} cannot be found")
									.format(self.website_image, self.name))

			self.website_image = None

		elif file_doc.is_private:
			if not auto_set_website_image:
				frappe.msgprint(_("Website Image should be a public file or website URL"))

			self.website_image = None

	def make_thumbnail(self):
		"""Make a thumbnail of `website_image`"""
		import requests.exceptions

		if not self.is_new() and self.website_image != frappe.db.get_value(self.doctype, self.name, "website_image"):
			self.thumbnail = None

		if self.website_image and not self.thumbnail:
			file_doc = None

			try:
				file_doc = frappe.get_doc("File", {
					"file_url": self.website_image,
					"attached_to_doctype": "Item",
					"attached_to_name": self.name
				})
			except frappe.DoesNotExistError:
				pass
				# cleanup
				frappe.local.message_log.pop()

			except requests.exceptions.HTTPError:
				frappe.msgprint(_("Warning: Invalid attachment {0}").format(self.website_image))
				self.website_image = None

			except requests.exceptions.SSLError:
				frappe.msgprint(
					_("Warning: Invalid SSL certificate on attachment {0}").format(self.website_image))
				self.website_image = None

			# for CSV import
			if self.website_image and not file_doc:
				try:
					file_doc = frappe.get_doc({
						"doctype": "File",
						"file_url": self.website_image,
						"attached_to_doctype": "Item",
						"attached_to_name": self.name
					}).insert()

				except IOError:
					self.website_image = None

			if file_doc:
				if not file_doc.thumbnail_url:
					file_doc.make_thumbnail()

				self.thumbnail = file_doc.thumbnail_url

	def validate_fixed_asset(self):
		if self.is_fixed_asset:
			if self.is_stock_item:
				frappe.throw(_("Fixed Asset Item must be a non-stock item."))

			if not self.asset_category:
				frappe.throw(_("Asset Category is mandatory for Fixed Asset item"))

			if self.stock_ledger_created():
				frappe.throw(_("Cannot be a fixed asset item as Stock Ledger is created."))

		if not self.is_fixed_asset:
			asset = frappe.db.get_all("Asset", filters={"item_code": self.name, "docstatus": 1}, limit=1)
			if asset:
				frappe.throw(_('"Is Fixed Asset" cannot be unchecked, as Asset record exists against the item'))

	def validate_retain_sample(self):
		if self.retain_sample and not frappe.db.get_single_value('Stock Settings', 'sample_retention_warehouse'):
			frappe.throw(_("Please select Sample Retention Warehouse in Stock Settings first"))
		if self.retain_sample and not self.has_batch_no:
			frappe.throw(_(" {0} Retain Sample is based on batch, please check Has Batch No to retain sample of item").format(
				self.item_code))

	def get_context(self, context):
		context.show_search = True
		context.search_link = '/product_search'

		context.parents = get_parent_item_groups(self.item_group)

		self.set_variant_context(context)
		self.set_attribute_context(context)
		self.set_disabled_attributes(context)

		return context

	def set_variant_context(self, context):
		if self.has_variants:
			context.no_cache = True

			# load variants
			# also used in set_attribute_context
			context.variants = frappe.get_all("Item",
				 filters={"variant_of": self.name, "show_variant_in_website": 1},
				 order_by="name asc")

			variant = frappe.form_dict.variant
			if not variant and context.variants:
				# the case when the item is opened for the first time from its list
				variant = context.variants[0]

			if variant:
				context.variant = frappe.get_doc("Item", variant)

				for fieldname in ("website_image", "web_long_description", "description",
										"website_specifications"):
					if context.variant.get(fieldname):
						value = context.variant.get(fieldname)
						if isinstance(value, list):
							value = [d.as_dict() for d in value]

						context[fieldname] = value

		if self.slideshow:
			if context.variant and context.variant.slideshow:
				context.update(get_slideshow(context.variant))
			else:
				context.update(get_slideshow(self))

	def set_attribute_context(self, context):
		if self.has_variants:
			attribute_values_available = {}
			context.attribute_values = {}
			context.selected_attributes = {}

			# load attributes
			for v in context.variants:
				v.attributes = frappe.get_all("Item Variant Attribute",
					  fields=["attribute", "attribute_value"],
					  filters={"parent": v.name})

				for attr in v.attributes:
					values = attribute_values_available.setdefault(attr.attribute, [])
					if attr.attribute_value not in values:
						values.append(attr.attribute_value)

					if v.name == context.variant.name:
						context.selected_attributes[attr.attribute] = attr.attribute_value

			# filter attributes, order based on attribute table
			for attr in self.attributes:
				values = context.attribute_values.setdefault(attr.attribute, [])

				if cint(frappe.db.get_value("Item Attribute", attr.attribute, "numeric_values")):
					for val in sorted(attribute_values_available.get(attr.attribute, []), key=flt):
						values.append(val)

				else:
					# get list of values defined (for sequence)
					for attr_value in frappe.db.get_all("Item Attribute Value",
						fields=["attribute_value"],
						filters={"parent": attr.attribute}, order_by="idx asc"):

						if attr_value.attribute_value in attribute_values_available.get(attr.attribute, []):
							values.append(attr_value.attribute_value)

			context.variant_info = json.dumps(context.variants)

	def set_disabled_attributes(self, context):
		"""Disable selection options of attribute combinations that do not result in a variant"""
		if not self.attributes or not self.has_variants:
			return

		context.disabled_attributes = {}
		attributes = [attr.attribute for attr in self.attributes]

		def find_variant(combination):
			for variant in context.variants:
				if len(variant.attributes) < len(attributes):
					continue

				if "combination" not in variant:
					ref_combination = []

					for attr in variant.attributes:
						idx = attributes.index(attr.attribute)
						ref_combination.insert(idx, attr.attribute_value)

					variant["combination"] = ref_combination

				if not (set(combination) - set(variant["combination"])):
					# check if the combination is a subset of a variant combination
					# eg. [Blue, 0.5] is a possible combination if exists [Blue, Large, 0.5]
					return True

		for i, attr in enumerate(self.attributes):
			if i == 0:
				continue

			combination_source = []

			# loop through previous attributes
			for prev_attr in self.attributes[:i]:
				combination_source.append([context.selected_attributes.get(prev_attr.attribute)])

			combination_source.append(context.attribute_values[attr.attribute])

			for combination in itertools.product(*combination_source):
				if not find_variant(combination):
					context.disabled_attributes.setdefault(attr.attribute, []).append(combination[-1])

	def compute_uom_conversion_factors(self):
		# Modified version of https://www.geeksforgeeks.org/find-paths-given-source-destination/
		class Graph:
			def __init__(self, vertices):
				from collections import defaultdict
				self.V = vertices
				self.graph = defaultdict(list)

			def add_edge(self, src, dest, weight):
				self.graph[src].append((dest, weight))

			def get_all_paths_util(self, src, d, visited, path, all_paths, weight):
				# Mark the current node as visited and store in path
				visited[src] = True
				path.append((src, weight))

				# If current vertex is same as destination, then print current path[]
				if src == d:
					all_paths.append(path[:])
				else:  # If current vertex is not destination Recur for all the vertices adjacent to this vertex
					for i, weight in self.graph[src]:
						if not visited[i]:
							self.get_all_paths_util(i, d, visited, path, all_paths, weight)

				# Remove current vertex from path[] and mark it as unvisited
				path.pop()
				visited[src] = False

			def get_all_paths(self, s, d):
				visited = [False] * self.V
				all_paths = []
				path = []
				self.get_all_paths_util(s, d, visited, path, all_paths, 1.0)
				return all_paths

		# Get list of all UOMs, stock UOM being index 0
		uoms = [self.stock_uom]
		for d in self.uom_conversion_graph:
			if not d.from_qty:
				frappe.throw(_("Row {0}: UOM Conversion From Qty cannot be 0").format(d.idx))
			if not d.to_qty:
				frappe.throw(_("Row {0}: UOM Conversion To Qty cannot be 0").format(d.idx))
			if d.from_uom == d.to_uom:
				frappe.throw(_("Row {0}: From UOM and To UOM must not be the same").format(d.idx))

			predefined_conv_factor = get_uom_conv_factor(d.from_uom, d.to_uom)
			if predefined_conv_factor:
				input_conv_factor = flt(d.to_qty) / flt(d.from_qty)
				if abs(predefined_conv_factor - input_conv_factor) > 0.1/10**self.precision("conversion_factor", "uoms"):
					frappe.msgprint("Row {0}: Setting conversion quantities from {1} to {2} from UOM Conversion Factor"
						.format(d.idx, d.from_uom, d.to_uom), alert=True)
					if abs(predefined_conv_factor) >= 1:
						d.from_qty = 1
						d.to_qty = flt(predefined_conv_factor, self.precision("to_qty", "uom_conversion_graph"))
					else:
						d.from_qty = flt(1/flt(predefined_conv_factor), self.precision("from_qty", "uom_conversion_graph"))
						d.to_qty = 1

			if d.from_uom not in uoms:
				uoms.append(d.from_uom)
			if d.to_uom not in uoms:
				uoms.append(d.to_uom)

		# Create a graph of UOMs
		graph = Graph(len(uoms))
		for d in self.uom_conversion_graph:
			src = uoms.index(d.from_uom)
			dest = uoms.index(d.to_uom)
			w = flt(d.from_qty) / flt(d.to_qty)
			graph.add_edge(src, dest, 1/w)
			graph.add_edge(dest, src, w)

		# Get paths from all UOMs to stock UOM
		conv_factors = []
		for i in range(1, len(uoms)):
			uom = uoms[i]
			paths = graph.get_all_paths(i, 0)
			if not paths:
				frappe.throw(_("No conversion factor can be found from {0} to {1}").format(uom, self.stock_uom))

			# calculate the net conversion factor for each uom considering all paths
			weights = [1] * len(paths)
			for i, path in enumerate(paths):
				for d in path:
					weights[i] *= d[1]

			# if there are multiple paths, make sure their conversion_factors are the same
			conv = weights[0]
			for w in weights:
				if abs(w-conv) > 0.1/10**self.precision("conversion_factor", "uoms"):
					frappe.throw(_("Multiple conversion factors found from {0} to {1}")
						.format(uom, self.stock_uom), ConflictingConversionFactors)

			if not conv:
				frappe.throw(_("Conversion factor for UOM {0} is 0").format(uom))

			conv_factors.append({
				"uom": uom,
				"conversion_factor": conv
			})

		# Set Stock UOM's conversion_factor 1
		if self.stock_uom not in [d['uom'] for d in conv_factors]:
			conv_factors.append({
				"uom": self.stock_uom,
				"conversion_factor": 1.0
			})

		# Only update conversion factors if something has changed
		old_conv_factors = [{"uom": d.uom, "conversion_factor": d.conversion_factor} for d in self.uoms]
		if cmp(conv_factors, old_conv_factors) != 0:
			self.set("uoms", [])
			for d in conv_factors:
				self.append("uoms", d)

	def add_alt_uom_in_conversion_table(self):
		uom_conv_list = [(d.from_uom, d.to_uom) for d in self.get("uom_conversion_graph")]
		if self.alt_uom and self.alt_uom != self.stock_uom \
				and (self.stock_uom, self.alt_uom) not in uom_conv_list and (self.alt_uom, self.stock_uom) not in uom_conv_list:
			if not flt(self.alt_uom_size):
				frappe.throw(_("Container Size is invalid"))
			ch = self.append('uom_conversion_graph', {})
			ch.from_qty = 1.0
			ch.from_uom = self.stock_uom
			ch.to_qty = flt(self.alt_uom_size)
			ch.to_uom = self.alt_uom

	def update_template_tables(self):
		template = frappe.get_doc("Item", self.variant_of)

		# add item taxes from template
		for d in template.get("taxes"):
			self.append("taxes", {"item_tax_template": d.item_tax_template})

		# copy re-order table if empty
		if not self.get("reorder_levels"):
			for d in template.get("reorder_levels"):
				n = {}
				for k in ("warehouse", "warehouse_reorder_level",
					"warehouse_reorder_qty", "material_request_type"):
					n[k] = d.get(k)
				self.append("reorder_levels", n)

	def validate_conversion_factor(self):
		check_list = []
		for d in self.get('uoms'):
			if cstr(d.uom) in check_list:
				frappe.throw(
					_("Unit of Measure {0} has been entered more than once in Conversion Factor Table").format(d.uom))
			else:
				check_list.append(cstr(d.uom))

			if d.uom and cstr(d.uom) == cstr(self.stock_uom) and flt(d.conversion_factor) != 1:
				frappe.throw(
					_("Conversion factor for default Unit of Measure must be 1"))

			if self.alt_uom and d.uom == self.alt_uom:
				self.alt_uom_size = flt(1/flt(d.conversion_factor), self.precision("alt_uom_size"))

	def validate_item_type(self):
		if self.has_serial_no == 1 and self.is_stock_item == 0 and not self.is_fixed_asset:
			msgprint(_("'Has Serial No' can not be 'Yes' for non-stock item"), raise_exception=1)

		if self.has_serial_no == 0 and self.serial_no_series:
			self.serial_no_series = None

	def check_for_active_boms(self):
		if self.default_bom:
			bom_item = frappe.db.get_value("BOM", self.default_bom, "item")
			if bom_item not in (self.name, self.variant_of):
				frappe.throw(
					_("Default BOM ({0}) must be active for this item or its template").format(bom_item))

	def fill_customer_code(self):
		""" Append all the customer codes and insert into "customer_code" field of item table """
		cust_code = []
		for d in self.get('customer_items'):
			cust_code.append(d.ref_code)
		self.customer_code = ','.join(cust_code)

	def check_item_tax(self):
		"""Check whether Tax Rate is not entered twice for same Tax Type"""
		check_list = []
		for d in self.get('taxes'):
			if d.item_tax_template:
				if d.item_tax_template in check_list:
					frappe.throw(_("{0} entered twice in Item Tax").format(d.item_tax_template))
				else:
					check_list.append(d.item_tax_template)

	def validate_barcode(self):
		from stdnum import ean
		if len(self.barcodes) > 0:
			for item_barcode in self.barcodes:
				options = frappe.get_meta("Item Barcode").get_options("barcode_type").split('\n')
				if item_barcode.barcode:
					duplicate = frappe.db.sql(
						"""select parent from `tabItem Barcode` where barcode = %s and parent != %s""", (item_barcode.barcode, self.name))
					if duplicate:
						frappe.throw(_("Barcode {0} already used in Item {1}").format(
							item_barcode.barcode, duplicate[0][0]), frappe.DuplicateEntryError)

					item_barcode.barcode_type = "" if item_barcode.barcode_type not in options else item_barcode.barcode_type
					if item_barcode.barcode_type and item_barcode.barcode_type.upper() in ('EAN', 'UPC-A', 'EAN-13', 'EAN-8'):
						if not ean.is_valid(item_barcode.barcode):
							frappe.throw(_("Barcode {0} is not a valid {1} code").format(
								item_barcode.barcode, item_barcode.barcode_type), InvalidBarcode)

	def validate_warehouse_for_reorder(self):
		'''Validate Reorder level table for duplicate and conditional mandatory'''
		warehouse = []
		for d in self.get("reorder_levels"):
			if not d.warehouse_group:
				d.warehouse_group = d.warehouse
			if d.get("warehouse") and d.get("warehouse") not in warehouse:
				warehouse += [d.get("warehouse")]
			else:
				frappe.throw(_("Row {0}: An Reorder entry already exists for this warehouse {1}")
									.format(d.idx, d.warehouse), DuplicateReorderRows)

			if d.warehouse_reorder_level and not d.warehouse_reorder_qty:
				frappe.throw(_("Row #{0}: Please set reorder quantity").format(d.idx))

	def stock_ledger_created(self):
		if not hasattr(self, '_stock_ledger_created'):
			self._stock_ledger_created = len(frappe.db.sql("""select name from `tabStock Ledger Entry`
				where item_code = %s limit 1""", self.name))
		return self._stock_ledger_created

	def validate_name_with_item_group(self):
		# causes problem with tree build
		if frappe.db.exists("Item Group", self.name):
			frappe.throw(
				_("An Item Group exists with same name, please change the item name or rename the item group"))

	def update_item_price(self):
		frappe.db.sql("""update `tabItem Price` set item_name=%s,
			item_description=%s, brand=%s where item_code=%s""",
					(self.item_name, self.description, self.brand, self.name))

	def on_trash(self):
		super(Item, self).on_trash()
		frappe.db.sql("""delete from tabBin where item_code=%s""", self.name)
		frappe.db.sql("delete from `tabItem Price` where item_code=%s", self.name)
		for variant_of in frappe.get_all("Item", filters={"variant_of": self.name}):
			frappe.delete_doc("Item", variant_of.name)

	def before_rename(self, old_name, new_name, merge=False):
		if self.item_name == old_name:
			frappe.db.set_value("Item", old_name, "item_name", new_name)

		if merge:
			# Validate properties before merging
			if not frappe.db.exists("Item", new_name):
				frappe.throw(_("Item {0} does not exist").format(new_name))

			field_list = ["stock_uom", "is_stock_item", "has_serial_no", "has_batch_no"]
			new_properties = [cstr(d) for d in frappe.db.get_value("Item", new_name, field_list)]
			if new_properties != [cstr(self.get(fld)) for fld in field_list]:
				frappe.throw(_("To merge, following properties must be same for both items")
									+ ": \n" + ", ".join([self.meta.get_label(fld) for fld in field_list]))

	def after_rename(self, old_name, new_name, merge):
		if self.route:
			invalidate_cache_for_item(self)
			clear_cache(self.route)

		frappe.db.set_value("Item", new_name, "item_code", new_name)

		if merge:
			self.set_last_purchase_rate(new_name)
			self.recalculate_bin_qty(new_name)

		for dt in ("Sales Taxes and Charges", "Purchase Taxes and Charges"):
			for d in frappe.db.sql("""select name, item_wise_tax_detail from `tab{0}`
					where ifnull(item_wise_tax_detail, '') != ''""".format(dt), as_dict=1):

				item_wise_tax_detail = json.loads(d.item_wise_tax_detail)
				if isinstance(item_wise_tax_detail, dict) and old_name in item_wise_tax_detail:
					item_wise_tax_detail[new_name] = item_wise_tax_detail[old_name]
					item_wise_tax_detail.pop(old_name)

					frappe.db.set_value(dt, d.name, "item_wise_tax_detail",
											json.dumps(item_wise_tax_detail), update_modified=False)

	def set_last_purchase_rate(self, new_name):
		last_purchase_rate = get_last_purchase_details(new_name).get("base_rate", 0)
		frappe.db.set_value("Item", new_name, "last_purchase_rate", last_purchase_rate)

	def recalculate_bin_qty(self, new_name):
		from erpnext.stock.stock_balance import repost_stock
		frappe.db.auto_commit_on_many_writes = 1
		existing_allow_negative_stock = frappe.db.get_value("Stock Settings", None, "allow_negative_stock")
		frappe.db.set_value("Stock Settings", None, "allow_negative_stock", 1)

		repost_stock_for_warehouses = frappe.db.sql_list("""select distinct warehouse
			from tabBin where item_code=%s""", new_name)

		# Delete all existing bins to avoid duplicate bins for the same item and warehouse
		frappe.db.sql("delete from `tabBin` where item_code=%s", new_name)

		for warehouse in repost_stock_for_warehouses:
			repost_stock(new_name, warehouse)

		frappe.db.set_value("Stock Settings", None, "allow_negative_stock", existing_allow_negative_stock)
		frappe.db.auto_commit_on_many_writes = 0

	def copy_specification_from_item_group(self):
		self.set("website_specifications", [])
		if self.item_group:
			for label, desc in frappe.db.get_values("Item Website Specification",
										   {"parent": self.item_group}, ["label", "description"]):
				row = self.append("website_specifications")
				row.label = label
				row.description = desc

	def update_bom_item_desc(self):
		if self.is_new():
			return

		if self.db_get('description') != self.description:
			frappe.db.sql("""
				update `tabBOM`
				set description = %s
				where item = %s and docstatus < 2
			""", (self.description, self.name))

			frappe.db.sql("""
				update `tabBOM Item`
				set description = %s
				where item_code = %s and docstatus < 2
			""", (self.description, self.name))

			frappe.db.sql("""
				update `tabBOM Explosion Item`
				set description = %s
				where item_code = %s and docstatus < 2
			""", (self.description, self.name))

	def update_template_item(self):
		"""Set Show in Website for Template Item if True for its Variant"""
		if self.variant_of:
			if self.show_in_website:
				self.show_variant_in_website = 1
				self.show_in_website = 0

			if self.show_variant_in_website:
				# show template
				template_item = frappe.get_doc("Item", self.variant_of)

				if not template_item.show_in_website:
					template_item.show_in_website = 1
					template_item.flags.dont_update_variants = True
					template_item.flags.ignore_permissions = True
					template_item.save()

	def validate_item_defaults(self):
		companies = list(set([row.company for row in self.item_defaults]))

		if len(companies) != len(self.item_defaults):
			frappe.throw(_("Cannot set multiple Item Defaults for a company."))

<<<<<<< HEAD
=======
	def update_defaults_from_item_group(self):
		"""Get defaults from Item Group"""
		if self.item_group and not self.item_defaults:
			item_defaults = frappe.db.get_values("Item Default", {"parent": self.item_group},
				['company', 'default_warehouse','default_price_list','buying_cost_center','default_supplier',
				'expense_account','selling_cost_center','income_account'], as_dict = 1)
			if item_defaults:
				for item in item_defaults:
					self.append('item_defaults', {
						'company': item.company,
						'default_warehouse': item.default_warehouse,
						'default_price_list': item.default_price_list,
						'buying_cost_center': item.buying_cost_center,
						'default_supplier': item.default_supplier,
						'expense_account': item.expense_account,
						'selling_cost_center': item.selling_cost_center,
						'income_account': item.income_account
					})
			else:
				warehouse = ''
				defaults = frappe.defaults.get_defaults() or {}

				# To check default warehouse is belong to the default company
				if defaults.get("default_warehouse") and frappe.db.exists("Warehouse",
					{'name': defaults.default_warehouse, 'company': defaults.company}):
					warehouse = defaults.default_warehouse

				self.append("item_defaults", {
					"company": defaults.get("company"),
					"default_warehouse": warehouse
				})

>>>>>>> 25eff13d
	def update_variants(self):
		if self.flags.dont_update_variants or \
						frappe.db.get_single_value('Item Variant Settings', 'do_not_update_variants'):
			return
		if self.has_variants:
			variants = frappe.db.get_all("Item", fields=["item_code"], filters={"variant_of": self.name})
			if variants:
				if len(variants) <= 30:
					update_variants(variants, self, publish_progress=False)
					frappe.msgprint(_("Item Variants updated"))
				else:
					frappe.enqueue("erpnext.stock.doctype.item.item.update_variants",
						variants=variants, template=self, now=frappe.flags.in_test, timeout=600)

	def validate_has_variants(self):
		if not self.has_variants and frappe.db.get_value("Item", self.name, "has_variants"):
			if frappe.db.exists("Item", {"variant_of": self.name}):
				frappe.throw(_("Item has variants."))

	def validate_stock_exists_for_template_item(self):
		if self.stock_ledger_created() and self._doc_before_save:
			if (cint(self._doc_before_save.has_variants) != cint(self.has_variants)
				or self._doc_before_save.variant_of != self.variant_of):
				frappe.throw(_("Cannot change Variant properties after stock transaction. You will have to make a new Item to do this.").format(self.name),
					StockExistsForTemplate)

			if self.has_variants or self.variant_of:
				if not self.is_child_table_same('attributes'):
					frappe.throw(
						_('Cannot change Attributes after stock transaction. Make a new Item and transfer stock to the new Item'))

	def validate_variant_based_on_change(self):
		if not self.is_new() and (self.variant_of or (self.has_variants and frappe.get_all("Item", {"variant_of": self.name}))):
			if self.variant_based_on != frappe.db.get_value("Item", self.name, "variant_based_on"):
				frappe.throw(_("Variant Based On cannot be changed"))

	def validate_uom(self):
		if not self.get("__islocal"):
			check_stock_uom_with_bin(self.name, self.stock_uom)
		if self.has_variants:
			for d in frappe.db.get_all("Item", filters={"variant_of": self.name}):
				check_stock_uom_with_bin(d.name, self.stock_uom)
		if self.variant_of:
			template_uom = frappe.db.get_value("Item", self.variant_of, "stock_uom")
			if template_uom != self.stock_uom:
				frappe.throw(_("Default Unit of Measure for Variant '{0}' must be same as in Template '{1}'")
									.format(self.stock_uom, template_uom))

		if self.alt_uom == self.stock_uom:
			self.alt_uom = ""
		if not self.alt_uom:
			self.alt_uom_size = 1

	def validate_uom_conversion_factor(self):
		if self.uoms:
			for d in self.uoms:
				value = get_uom_conv_factor(d.uom, self.stock_uom)
				if value and abs(value - d.conversion_factor) > 0.1/10**self.precision("conversion_factor", "uoms"):
					frappe.msgprint("Setting conversion factor for UOM {0} from UOM Conversion Factor Master as {1}"
						.format(d.uom, value), alert=True)
					d.conversion_factor = value

	def validate_attributes(self):
		if not (self.has_variants or self.variant_of):
			return

		if not self.variant_based_on:
			self.variant_based_on = 'Item Attribute'

		if self.variant_based_on == 'Item Attribute':
			attributes = []
			if not self.attributes:
				frappe.throw(_("Attribute table is mandatory"))
			for d in self.attributes:
				if d.attribute in attributes:
					frappe.throw(
						_("Attribute {0} selected multiple times in Attributes Table".format(d.attribute)))
				else:
					attributes.append(d.attribute)

	def validate_variant_attributes(self):
		if self.is_new() and self.variant_of and self.variant_based_on == 'Item Attribute':
			args = {}
			for d in self.attributes:
				if cstr(d.attribute_value).strip() == '':
					frappe.throw(_("Please specify Attribute Value for attribute {0}").format(d.attribute))
				args[d.attribute] = d.attribute_value

			variant = get_variant(self.variant_of, args, self.name)
			if variant:
				frappe.throw(_("Item variant {0} exists with same attributes")
					.format(variant), ItemVariantExistsError)

			validate_item_variant_attributes(self, args)

	def validate_stock_for_has_batch_and_has_serial(self):
		if self.stock_ledger_created():
			for value in ["has_batch_no", "has_serial_no"]:
				if frappe.db.get_value("Item", self.name, value) != self.get_value(value):
					frappe.throw(_("Cannot change {0} as Stock Transaction for Item {1} exist.".format(value, self.name)))

def get_timeline_data(doctype, name):
	'''returns timeline data based on stock ledger entry'''
	out = {}
	items = dict(frappe.db.sql('''select posting_date, count(*)
		from `tabStock Ledger Entry` where item_code=%s
			and posting_date > date_sub(curdate(), interval 1 year)
			group by posting_date''', name))

	for date, count in iteritems(items):
		timestamp = get_timestamp(date)
		out.update({timestamp: count})

	return out


def validate_end_of_life(item_code, end_of_life=None, disabled=None, verbose=1):
	if (not end_of_life) or (disabled is None):
		end_of_life, disabled = frappe.db.get_value("Item", item_code, ["end_of_life", "disabled"])

	if end_of_life and end_of_life != "0000-00-00" and getdate(end_of_life) <= now_datetime().date():
		msg = _("Item {0} has reached its end of life on {1}").format(item_code, formatdate(end_of_life))
		_msgprint(msg, verbose)

	if disabled:
		_msgprint(_("Item {0} is disabled").format(item_code), verbose)


def validate_is_stock_item(item_code, is_stock_item=None, verbose=1):
	if not is_stock_item:
		is_stock_item = frappe.db.get_value("Item", item_code, "is_stock_item")

	if is_stock_item != 1:
		msg = _("Item {0} is not a stock Item").format(item_code)

		_msgprint(msg, verbose)


def validate_cancelled_item(item_code, docstatus=None, verbose=1):
	if docstatus is None:
		docstatus = frappe.db.get_value("Item", item_code, "docstatus")

	if docstatus == 2:
		msg = _("Item {0} is cancelled").format(item_code)
		_msgprint(msg, verbose)


def _msgprint(msg, verbose):
	if verbose:
		msgprint(msg, raise_exception=True)
	else:
		raise frappe.ValidationError(msg)


def get_last_purchase_details(item_code, doc_name=None, conversion_rate=1.0):
	"""returns last purchase details in stock uom"""
	# get last purchase order item details
	last_purchase_order = frappe.db.sql("""\
		select po.name, po.transaction_date, po.conversion_rate,
			po_item.conversion_factor, po_item.base_price_list_rate,
			po_item.discount_percentage, po_item.base_rate
		from `tabPurchase Order` po, `tabPurchase Order Item` po_item
		where po.docstatus = 1 and po_item.item_code = %s and po.name != %s and
			po.name = po_item.parent
		order by po.transaction_date desc, po.name desc
		limit 1""", (item_code, cstr(doc_name)), as_dict=1)

	# get last purchase receipt item details
	last_purchase_receipt = frappe.db.sql("""\
		select pr.name, pr.posting_date, pr.posting_time, pr.conversion_rate,
			pr_item.conversion_factor, pr_item.base_price_list_rate, pr_item.discount_percentage,
			pr_item.base_rate
		from `tabPurchase Receipt` pr, `tabPurchase Receipt Item` pr_item
		where pr.docstatus = 1 and pr_item.item_code = %s and pr.name != %s and
			pr.name = pr_item.parent
		order by pr.posting_date desc, pr.posting_time desc, pr.name desc
		limit 1""", (item_code, cstr(doc_name)), as_dict=1)

	purchase_order_date = getdate(last_purchase_order and last_purchase_order[0].transaction_date
							   or "1900-01-01")
	purchase_receipt_date = getdate(last_purchase_receipt and
								 last_purchase_receipt[0].posting_date or "1900-01-01")

	if (purchase_order_date > purchase_receipt_date) or \
				(last_purchase_order and not last_purchase_receipt):
		# use purchase order
		last_purchase = last_purchase_order[0]
		purchase_date = purchase_order_date

	elif (purchase_receipt_date > purchase_order_date) or \
				(last_purchase_receipt and not last_purchase_order):
		# use purchase receipt
		last_purchase = last_purchase_receipt[0]
		purchase_date = purchase_receipt_date

	else:
		return frappe._dict()

	conversion_factor = flt(last_purchase.conversion_factor)
	out = frappe._dict({
		"base_price_list_rate": flt(last_purchase.base_price_list_rate) / conversion_factor,
		"base_rate": flt(last_purchase.base_rate) / conversion_factor,
		"discount_percentage": flt(last_purchase.discount_percentage),
		"purchase_date": purchase_date
	})

	conversion_rate = flt(conversion_rate) or 1.0
	out.update({
		"price_list_rate": out.base_price_list_rate / conversion_rate,
		"rate": out.base_rate / conversion_rate,
		"base_rate": out.base_rate
	})

	return out


def invalidate_cache_for_item(doc):
	invalidate_cache_for(doc, doc.item_group)

	website_item_groups = list(set((doc.get("old_website_item_groups") or [])
								+ [d.item_group for d in doc.get({"doctype": "Website Item Group"}) if d.item_group]))

	for item_group in website_item_groups:
		invalidate_cache_for(doc, item_group)

	if doc.get("old_item_group") and doc.get("old_item_group") != doc.item_group:
		invalidate_cache_for(doc, doc.old_item_group)


def check_stock_uom_with_bin(item, stock_uom):
	if stock_uom == frappe.db.get_value("Item", item, "stock_uom"):
		return

	matched = True
	ref_uom = frappe.db.get_value("Stock Ledger Entry",
							   {"item_code": item}, "stock_uom")

	if ref_uom:
		if cstr(ref_uom) != cstr(stock_uom):
			matched = False
	else:
		bin_list = frappe.db.sql("select * from tabBin where item_code=%s", item, as_dict=1)
		for bin in bin_list:
			if (bin.reserved_qty > 0 or bin.ordered_qty > 0 or bin.indented_qty > 0
								or bin.planned_qty > 0) and cstr(bin.stock_uom) != cstr(stock_uom):
				matched = False
				break

		if matched and bin_list:
			frappe.db.sql("""update tabBin set stock_uom=%s where item_code=%s""", (stock_uom, item))

	if not matched:
		frappe.throw(
			_("Default Unit of Measure for Item {0} cannot be changed directly because you have already made some transaction(s) with another UOM. You will need to create a new Item to use a different Default UOM.").format(item))

def get_item_defaults(item_code, company):
	item = frappe.get_cached_doc('Item', item_code)

	out = item.as_dict()

	for d in item.item_defaults:
		if d.company == company:
			row = copy.deepcopy(d.as_dict())
			row.pop("name")
			out.update(row)
	return out

def set_item_default(item_code, company, fieldname, value):
	item = frappe.get_cached_doc('Item', item_code)

	for d in item.item_defaults:
		if d.company == company:
			if not d.get(fieldname):
				frappe.db.set_value(d.doctype, d.name, fieldname, value)
			return

	# no row found, add a new row for the company
	d = item.append('item_defaults', {fieldname: value, "company": company})
	d.db_insert()
	item.clear_cache()

@frappe.whitelist()
def get_uom_conv_factor(uom, stock_uom):
	uoms = [uom, stock_uom]
	value = ""
	uom_details = frappe.db.sql("""select to_uom, from_uom, value from `tabUOM Conversion Factor`\
		where to_uom in ({0})
		""".format(', '.join(['"' + frappe.db.escape(i, percent=False) + '"' for i in uoms])), as_dict=True)

	for d in uom_details:
		if d.from_uom == stock_uom and d.to_uom == uom:
			value = 1/flt(d.value)
		elif d.from_uom == uom and d.to_uom == stock_uom:
			value = d.value

	if not value:
		uom_stock = frappe.db.get_value("UOM Conversion Factor", {"to_uom": stock_uom}, ["from_uom", "value"], as_dict=1)
		uom_row = frappe.db.get_value("UOM Conversion Factor", {"to_uom": uom}, ["from_uom", "value"], as_dict=1)

		if uom_stock and uom_row:
			if uom_stock.from_uom == uom_row.from_uom:
				value = flt(uom_stock.value) * 1/flt(uom_row.value)

	return value

@frappe.whitelist()
def get_item_attribute(parent, attribute_value=''):
	if not frappe.has_permission("Item"):
		frappe.msgprint(_("No Permission"), raise_exception=1)

	return frappe.get_all("Item Attribute Value", fields = ["attribute_value"],
		filters = {'parent': parent, 'attribute_value': ("like", "%%%s%%" % attribute_value)})

def update_variants(variants, template, publish_progress=True):
	count=0
	for d in variants:
		variant = frappe.get_doc("Item", d)
		copy_attributes_to_variant(template, variant)
		variant.save()
		count+=1
		if publish_progress:
				frappe.publish_progress(count*100/len(variants), title = _("Updating Variants..."))<|MERGE_RESOLUTION|>--- conflicted
+++ resolved
@@ -785,41 +785,6 @@
 		if len(companies) != len(self.item_defaults):
 			frappe.throw(_("Cannot set multiple Item Defaults for a company."))
 
-<<<<<<< HEAD
-=======
-	def update_defaults_from_item_group(self):
-		"""Get defaults from Item Group"""
-		if self.item_group and not self.item_defaults:
-			item_defaults = frappe.db.get_values("Item Default", {"parent": self.item_group},
-				['company', 'default_warehouse','default_price_list','buying_cost_center','default_supplier',
-				'expense_account','selling_cost_center','income_account'], as_dict = 1)
-			if item_defaults:
-				for item in item_defaults:
-					self.append('item_defaults', {
-						'company': item.company,
-						'default_warehouse': item.default_warehouse,
-						'default_price_list': item.default_price_list,
-						'buying_cost_center': item.buying_cost_center,
-						'default_supplier': item.default_supplier,
-						'expense_account': item.expense_account,
-						'selling_cost_center': item.selling_cost_center,
-						'income_account': item.income_account
-					})
-			else:
-				warehouse = ''
-				defaults = frappe.defaults.get_defaults() or {}
-
-				# To check default warehouse is belong to the default company
-				if defaults.get("default_warehouse") and frappe.db.exists("Warehouse",
-					{'name': defaults.default_warehouse, 'company': defaults.company}):
-					warehouse = defaults.default_warehouse
-
-				self.append("item_defaults", {
-					"company": defaults.get("company"),
-					"default_warehouse": warehouse
-				})
-
->>>>>>> 25eff13d
 	def update_variants(self):
 		if self.flags.dont_update_variants or \
 						frappe.db.get_single_value('Item Variant Settings', 'do_not_update_variants'):
