--- conflicted
+++ resolved
@@ -106,11 +106,8 @@
 		self.update_defaults_from_item_group()
 		self.validate_auto_reorder_enabled_in_stock_settings()
 		self.cant_change()
-<<<<<<< HEAD
-=======
 		self.update_show_in_website()
 		self.validate_item_tax_net_rate_range()
->>>>>>> 41ca297c
 
 		if not self.is_new():
 			self.old_item_group = frappe.db.get_value(self.doctype, self.name, "item_group")
@@ -216,8 +213,6 @@
 
 		[self.remove(d) for d in to_remove]
 
-<<<<<<< HEAD
-=======
 	def update_show_in_website(self):
 		if self.disabled:
 			self.show_in_website = False
@@ -227,7 +222,6 @@
 			if flt(tax.maximum_net_rate) < flt(tax.minimum_net_rate):
 				frappe.throw(_("Row #{0}: Maximum Net Rate cannot be greater than Minimum Net Rate"))
 
->>>>>>> 41ca297c
 	def update_template_tables(self):
 		template = frappe.get_doc("Item", self.variant_of)
 
