--- conflicted
+++ resolved
@@ -890,11 +890,7 @@
 	item_defaults = frappe.db.sql('''
 		select
 			i.item_name, i.description, i.stock_uom, i.name, i.is_stock_item, i.item_code, i.item_group,
-<<<<<<< HEAD
-			id.expense_account, id.buying_cost_center, id.default_warehouse, id.selling_cost_center
-=======
 			id.expense_account, id.buying_cost_center, id.default_warehouse, id.selling_cost_center, id.default_supplier
->>>>>>> 1cc7500b
 		from
 			`tabItem` i, `tabItem Default` id
 		where
