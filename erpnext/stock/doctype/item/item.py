# Copyright (c) 2015, Frappe Technologies Pvt. Ltd. and Contributors
# License: GNU General Public License v3. See license.txt

from __future__ import unicode_literals

import itertools
import json
import erpnext
import frappe
import copy
from erpnext.controllers.item_variant import (ItemVariantExistsError,
		copy_attributes_to_variant, get_variant, make_variant_item_code, validate_item_variant_attributes)
from erpnext.setup.doctype.item_group.item_group import (get_parent_item_groups, invalidate_cache_for)
from frappe import _, msgprint
from frappe.utils import (cint, cstr, flt, formatdate, get_timestamp, getdate,
						  now_datetime, random_string, strip)
from frappe.utils.html_utils import clean_html
from frappe.website.doctype.website_slideshow.website_slideshow import \
	get_slideshow

from frappe.website.render import clear_cache
from frappe.website.website_generator import WebsiteGenerator

from six import iteritems


class DuplicateReorderRows(frappe.ValidationError):
	pass


class StockExistsForTemplate(frappe.ValidationError):
	pass


class InvalidBarcode(frappe.ValidationError):
	pass


class ConflictingConversionFactors(frappe.ValidationError):
	pass


class Item(WebsiteGenerator):
	website = frappe._dict(
		page_title_field="item_name",
		condition_field="show_in_website",
		template="templates/generators/item/item.html",
		no_cache=1
	)

	def onload(self):
		super(Item, self).onload()

		self.set_onload('stock_exists', self.stock_ledger_created())
		self.set_asset_naming_series()

	def set_asset_naming_series(self):
		if not hasattr(self, '_asset_naming_series'):
			from erpnext.assets.doctype.asset.asset import get_asset_naming_series
			self._asset_naming_series = get_asset_naming_series()

		self.set_onload('asset_naming_series', self._asset_naming_series)

	def autoname(self):
		if frappe.db.get_default("item_naming_by") == "Naming Series":
			if self.variant_of:
				if not self.item_code:
					template_item_name = frappe.db.get_value("Item", self.variant_of, "item_name")
					self.item_code = make_variant_item_code(self.variant_of, template_item_name, self)
			else:
				from frappe.model.naming import set_name_by_naming_series
				set_name_by_naming_series(self)
				self.item_code = self.name
		elif not self.item_code:
			msgprint(_("Item Code is mandatory because Item is not automatically numbered"), raise_exception=1)

		self.item_code = strip(self.item_code)
		self.name = self.item_code

	def before_insert(self):
		if not self.description:
			self.description = self.item_name

		# if self.is_sales_item and not self.get('is_item_from_hub'):
		# 	self.publish_in_hub = 1

	def after_insert(self):
		'''set opening stock and item price'''
		if self.standard_rate:
			for default in self.item_defaults or [frappe._dict()]:
				self.add_price(default.default_price_list)

		if self.opening_stock:
			self.set_opening_stock()

	def validate(self):
		super(Item, self).validate()

		if not self.item_name:
			self.item_name = self.item_code

		if not self.description:
			self.description = self.item_name

		self.validate_uom()
		self.validate_description()
		self.add_alt_uom_in_conversion_table()
		self.compute_uom_conversion_factors()
		self.validate_conversion_factor()
		self.validate_item_type()
		self.check_for_active_boms()
		self.fill_customer_code()
		self.check_item_tax()
		self.validate_barcode()
		self.validate_warehouse_for_reorder()
		self.update_bom_item_desc()
		self.synced_with_hub = 0

		self.validate_has_variants()
		self.validate_stock_exists_for_template_item()
		self.validate_attributes()
		self.validate_variant_attributes()
		self.validate_variant_based_on_change()
		self.validate_website_image()
		self.make_thumbnail()
		self.validate_fixed_asset()
		self.validate_retain_sample()
		self.validate_uom_conversion_factor()
		self.validate_item_defaults()
		self.validate_customer_provided_part()
		self.update_defaults_from_item_group()
		self.validate_stock_for_has_batch_and_has_serial()

		if not self.get("__islocal"):
			self.old_item_group = frappe.db.get_value(self.doctype, self.name, "item_group")
			self.old_website_item_groups = frappe.db.sql_list("""select item_group
					from `tabWebsite Item Group`
					where parentfield='website_item_groups' and parenttype='Item' and parent=%s""", self.name)

	def on_update(self):
		invalidate_cache_for_item(self)
		self.validate_name_with_item_group()
		self.update_variants()
		self.update_item_price()
		self.update_template_item()

	def validate_description(self):
		'''Clean HTML description if set'''
		if cint(frappe.db.get_single_value('Stock Settings', 'clean_description_html')):
			self.description = clean_html(self.description)

	def validate_customer_provided_part(self):
		if self.is_customer_provided_item:
			if self.is_purchase_item:
				frappe.throw(_('"Customer Provided Item" cannot be Purchase Item also'))
			if self.valuation_rate:
				frappe.throw(_('"Customer Provided Item" cannot have Valuation Rate'))
			self.default_material_request_type = "Customer Provided"

	def add_price(self, price_list=None):
		'''Add a new price'''
		if not price_list:
			price_list = (frappe.db.get_single_value('Selling Settings', 'selling_price_list')
						or frappe.db.get_value('Price List', _('Standard Selling')))
		if price_list:
			item_price = frappe.get_doc({
				"doctype": "Item Price",
				"price_list": price_list,
				"item_code": self.name,
				"currency": erpnext.get_default_currency(),
				"price_list_rate": self.standard_rate
			})
			item_price.insert()

	def set_opening_stock(self):
		'''set opening stock'''
		if not self.is_stock_item or self.has_serial_no or self.has_batch_no:
			return

		if not self.valuation_rate and self.standard_rate:
			self.valuation_rate = self.standard_rate

		if not self.valuation_rate:
			frappe.throw(_("Valuation Rate is mandatory if Opening Stock entered"))

		from erpnext.stock.doctype.stock_entry.stock_entry_utils import make_stock_entry

		# default warehouse, or Stores
		for default in self.item_defaults or [frappe._dict({'company': frappe.defaults.get_defaults().company})]:
			default_warehouse = (default.default_warehouse
					or frappe.db.get_single_value('Stock Settings', 'default_warehouse')
					or frappe.db.get_value('Warehouse', {'warehouse_name': _('Stores')}))

			if default_warehouse:
				stock_entry = make_stock_entry(item_code=self.name, target=default_warehouse, qty=self.opening_stock,
												rate=self.valuation_rate, company=default.company)

				stock_entry.add_comment("Comment", _("Opening Stock"))

	def make_route(self):
		if not self.route:
			return cstr(frappe.db.get_value('Item Group', self.item_group,
					'route')) + '/' + self.scrub((self.item_name if self.item_name else self.item_code) + '-' + random_string(5))

	def validate_website_image(self):
		"""Validate if the website image is a public file"""
		auto_set_website_image = False
		if not self.website_image and self.image:
			auto_set_website_image = True
			self.website_image = self.image

		if not self.website_image:
			return

		# find if website image url exists as public
		file_doc = frappe.get_all("File", filters={
			"file_url": self.website_image
		}, fields=["name", "is_private"], order_by="is_private asc", limit_page_length=1)

		if file_doc:
			file_doc = file_doc[0]

		if not file_doc:
			if not auto_set_website_image:
				frappe.msgprint(_("Website Image {0} attached to Item {1} cannot be found")
									.format(self.website_image, self.name))

			self.website_image = None

		elif file_doc.is_private:
			if not auto_set_website_image:
				frappe.msgprint(_("Website Image should be a public file or website URL"))

			self.website_image = None

	def make_thumbnail(self):
		"""Make a thumbnail of `website_image`"""
		import requests.exceptions

		if not self.is_new() and self.website_image != frappe.db.get_value(self.doctype, self.name, "website_image"):
			self.thumbnail = None

		if self.website_image and not self.thumbnail:
			file_doc = None

			try:
				file_doc = frappe.get_doc("File", {
					"file_url": self.website_image,
					"attached_to_doctype": "Item",
					"attached_to_name": self.name
				})
			except frappe.DoesNotExistError:
				pass
				# cleanup
				frappe.local.message_log.pop()

			except requests.exceptions.HTTPError:
				frappe.msgprint(_("Warning: Invalid attachment {0}").format(self.website_image))
				self.website_image = None

			except requests.exceptions.SSLError:
				frappe.msgprint(
					_("Warning: Invalid SSL certificate on attachment {0}").format(self.website_image))
				self.website_image = None

			# for CSV import
			if self.website_image and not file_doc:
				try:
					file_doc = frappe.get_doc({
						"doctype": "File",
						"file_url": self.website_image,
						"attached_to_doctype": "Item",
						"attached_to_name": self.name
					}).save()

				except IOError:
					self.website_image = None

			if file_doc:
				if not file_doc.thumbnail_url:
					file_doc.make_thumbnail()

				self.thumbnail = file_doc.thumbnail_url

	def validate_fixed_asset(self):
		if self.is_fixed_asset:
			if self.is_stock_item:
				frappe.throw(_("Fixed Asset Item must be a non-stock item."))

			if not self.asset_category:
				frappe.throw(_("Asset Category is mandatory for Fixed Asset item"))

			if self.stock_ledger_created():
				frappe.throw(_("Cannot be a fixed asset item as Stock Ledger is created."))

		if not self.is_fixed_asset:
			asset = frappe.db.get_all("Asset", filters={"item_code": self.name, "docstatus": 1}, limit=1)
			if asset:
				frappe.throw(_('"Is Fixed Asset" cannot be unchecked, as Asset record exists against the item'))

	def validate_retain_sample(self):
		if self.retain_sample and not frappe.db.get_single_value('Stock Settings', 'sample_retention_warehouse'):
			frappe.throw(_("Please select Sample Retention Warehouse in Stock Settings first"))
		if self.retain_sample and not self.has_batch_no:
			frappe.throw(_(" {0} Retain Sample is based on batch, please check Has Batch No to retain sample of item").format(
				self.item_code))

	def get_context(self, context):
		context.show_search = True
		context.search_link = '/product_search'

		context.parents = get_parent_item_groups(self.item_group)

		self.set_variant_context(context)
		self.set_attribute_context(context)
		self.set_disabled_attributes(context)
		self.set_metatags(context)
		self.set_shopping_cart_data(context)

		return context

	def set_variant_context(self, context):
		if self.has_variants:
			context.no_cache = True

			# load variants
			# also used in set_attribute_context
			context.variants = frappe.get_all("Item",
				 filters={"variant_of": self.name, "show_variant_in_website": 1},
				 order_by="name asc")

			variant = frappe.form_dict.variant
			if not variant and context.variants:
				# the case when the item is opened for the first time from its list
				variant = context.variants[0]

			if variant:
				context.variant = frappe.get_doc("Item", variant)

				for fieldname in ("website_image", "web_long_description", "description",
										"website_specifications"):
					if context.variant.get(fieldname):
						value = context.variant.get(fieldname)
						if isinstance(value, list):
							value = [d.as_dict() for d in value]

						context[fieldname] = value

		if self.slideshow:
			if context.variant and context.variant.slideshow:
				context.update(get_slideshow(context.variant))
			else:
				context.update(get_slideshow(self))

	def set_attribute_context(self, context):
		if self.has_variants:
			attribute_values_available = {}
			context.attribute_values = {}
			context.selected_attributes = {}

			# load attributes
			for v in context.variants:
				v.attributes = frappe.get_all("Item Variant Attribute",
					  fields=["attribute", "attribute_value"],
					  filters={"parent": v.name})
				# make a map for easier access in templates
				v.attribute_map = frappe._dict({})
				for attr in v.attributes:
					v.attribute_map[attr.attribute] = attr.attribute_value

				for attr in v.attributes:
					values = attribute_values_available.setdefault(attr.attribute, [])
					if attr.attribute_value not in values:
						values.append(attr.attribute_value)

					if v.name == context.variant.name:
						context.selected_attributes[attr.attribute] = attr.attribute_value

			# filter attributes, order based on attribute table
			for attr in self.attributes:
				values = context.attribute_values.setdefault(attr.attribute, [])

				if cint(frappe.db.get_value("Item Attribute", attr.attribute, "numeric_values")):
					for val in sorted(attribute_values_available.get(attr.attribute, []), key=flt):
						values.append(val)

				else:
					# get list of values defined (for sequence)
					for attr_value in frappe.db.get_all("Item Attribute Value",
						fields=["attribute_value"],
						filters={"parent": attr.attribute}, order_by="idx asc"):

						if attr_value.attribute_value in attribute_values_available.get(attr.attribute, []):
							values.append(attr_value.attribute_value)

			context.variant_info = json.dumps(context.variants)

	def set_disabled_attributes(self, context):
		"""Disable selection options of attribute combinations that do not result in a variant"""
		if not self.attributes or not self.has_variants:
			return

		context.disabled_attributes = {}
		attributes = [attr.attribute for attr in self.attributes]

		def find_variant(combination):
			for variant in context.variants:
				if len(variant.attributes) < len(attributes):
					continue

				if "combination" not in variant:
					ref_combination = []

					for attr in variant.attributes:
						idx = attributes.index(attr.attribute)
						ref_combination.insert(idx, attr.attribute_value)

					variant["combination"] = ref_combination

				if not (set(combination) - set(variant["combination"])):
					# check if the combination is a subset of a variant combination
					# eg. [Blue, 0.5] is a possible combination if exists [Blue, Large, 0.5]
					return True

		for i, attr in enumerate(self.attributes):
			if i == 0:
				continue

			combination_source = []

			# loop through previous attributes
			for prev_attr in self.attributes[:i]:
				combination_source.append([context.selected_attributes.get(prev_attr.attribute)])

			combination_source.append(context.attribute_values[attr.attribute])

			for combination in itertools.product(*combination_source):
				if not find_variant(combination):
					context.disabled_attributes.setdefault(attr.attribute, []).append(combination[-1])

	def compute_uom_conversion_factors(self):
		# Modified version of https://www.geeksforgeeks.org/find-paths-given-source-destination/
		class Graph:
			def __init__(self, vertices):
				from collections import defaultdict
				self.V = vertices
				self.graph = defaultdict(list)

			def add_edge(self, src, dest, weight):
				self.graph[src].append((dest, weight))

			def get_all_paths_util(self, src, d, visited, path, all_paths, weight):
				# Mark the current node as visited and store in path
				visited[src] = True
				path.append((src, weight))

				# If current vertex is same as destination, then print current path[]
				if src == d:
					all_paths.append(path[:])
				else:  # If current vertex is not destination Recur for all the vertices adjacent to this vertex
					for i, weight in self.graph[src]:
						if not visited[i]:
							self.get_all_paths_util(i, d, visited, path, all_paths, weight)

				# Remove current vertex from path[] and mark it as unvisited
				path.pop()
				visited[src] = False

			def get_all_paths(self, s, d):
				visited = [False] * self.V
				all_paths = []
				path = []
				self.get_all_paths_util(s, d, visited, path, all_paths, 1.0)
				return all_paths

		# Get list of all UOMs, stock UOM being index 0
		uoms = [self.stock_uom]
		for d in self.uom_conversion_graph:
			if not d.from_qty:
				frappe.throw(_("Row {0}: UOM Conversion From Qty cannot be 0").format(d.idx))
			if not d.to_qty:
				frappe.throw(_("Row {0}: UOM Conversion To Qty cannot be 0").format(d.idx))
			if d.from_uom == d.to_uom:
				frappe.throw(_("Row {0}: From UOM and To UOM must not be the same").format(d.idx))

			predefined_conv_factor = get_uom_conv_factor(d.from_uom, d.to_uom)
			if predefined_conv_factor:
				input_conv_factor = flt(d.to_qty) / flt(d.from_qty)
				if abs(predefined_conv_factor - input_conv_factor) > 0.1/10**self.precision("conversion_factor", "uoms"):
					frappe.msgprint("Row {0}: Setting conversion quantities from {1} to {2} from UOM Conversion Factor"
						.format(d.idx, d.from_uom, d.to_uom), alert=True)
					if abs(predefined_conv_factor) >= 1:
						d.from_qty = 1
						d.to_qty = flt(predefined_conv_factor, self.precision("to_qty", "uom_conversion_graph"))
					else:
						d.from_qty = flt(1/flt(predefined_conv_factor), self.precision("from_qty", "uom_conversion_graph"))
						d.to_qty = 1

			if d.from_uom not in uoms:
				uoms.append(d.from_uom)
			if d.to_uom not in uoms:
				uoms.append(d.to_uom)

		# Create a graph of UOMs
		graph = Graph(len(uoms))
		for d in self.uom_conversion_graph:
			src = uoms.index(d.from_uom)
			dest = uoms.index(d.to_uom)
			w = flt(d.from_qty) / flt(d.to_qty)
			graph.add_edge(src, dest, 1/w)
			graph.add_edge(dest, src, w)

		# Get paths from all UOMs to stock UOM
		conv_factors = []
		for i in range(1, len(uoms)):
			uom = uoms[i]
			paths = graph.get_all_paths(i, 0)
			if not paths:
				frappe.throw(_("No conversion factor can be found from {0} to {1}").format(uom, self.stock_uom))

			# calculate the net conversion factor for each uom considering all paths
			weights = [1] * len(paths)
			for i, path in enumerate(paths):
				for d in path:
					weights[i] *= d[1]

			# if there are multiple paths, make sure their conversion_factors are the same
			conv = weights[0]
			for w in weights:
				if abs(w-conv) > 0.1/10**self.precision("conversion_factor", "uoms"):
					frappe.throw(_("Multiple conversion factors found from {0} to {1}")
						.format(uom, self.stock_uom), ConflictingConversionFactors)

			if not conv:
				frappe.throw(_("Conversion factor for UOM {0} is 0").format(uom))

			conv_factors.append({
				"uom": uom,
				"conversion_factor": conv
			})
<<<<<<< HEAD

		# Set Stock UOM's conversion_factor 1
		if self.stock_uom not in [d['uom'] for d in conv_factors]:
			conv_factors.append({
				"uom": self.stock_uom,
				"conversion_factor": 1.0
			})

		# Only update conversion factors if something has changed
		old_conv_factors = [{"uom": d.uom, "conversion_factor": d.conversion_factor} for d in self.uoms]
		if cmp(conv_factors, old_conv_factors) != 0:
			self.set("uoms", [])
			for d in conv_factors:
				self.append("uoms", d)
=======

		# Set Stock UOM's conversion_factor 1
		if self.stock_uom not in [d['uom'] for d in conv_factors]:
			conv_factors.append({
				"uom": self.stock_uom,
				"conversion_factor": 1.0
			})

		# Only update conversion factors if something has changed
		old_conv_factors = [{"uom": d.uom, "conversion_factor": d.conversion_factor} for d in self.uoms]
		if cmp(conv_factors, old_conv_factors) != 0:
			self.set("uoms", [])
			for d in conv_factors:
				self.append("uoms", d)

	def set_metatags(self, context):
		context.metatags = frappe._dict({})

		safe_description = frappe.utils.to_markdown(self.description)

		context.metatags.url = frappe.utils.get_url() + '/' + context.route

		if context.website_image:
			if context.website_image.startswith('http'):
				url = context.website_image
			else:
				url = frappe.utils.get_url() + context.website_image
			context.metatags.image = url

		context.metatags.description = safe_description[:300]

		context.metatags.title = self.item_name or self.item_code

		context.metatags['og:type'] = 'product'
		context.metatags['og:site_name'] = 'ERPNext'

	def set_shopping_cart_data(self, context):
		from erpnext.shopping_cart.product_info import get_product_info_for_website
		context.shopping_cart = get_product_info_for_website(self.name)
>>>>>>> bdc15668

	def add_alt_uom_in_conversion_table(self):
		uom_conv_list = [(d.from_uom, d.to_uom) for d in self.get("uom_conversion_graph")]
		if self.alt_uom and self.alt_uom != self.stock_uom \
				and (self.stock_uom, self.alt_uom) not in uom_conv_list and (self.alt_uom, self.stock_uom) not in uom_conv_list:
			if not flt(self.alt_uom_size):
				frappe.throw(_("Container Size is invalid"))
			ch = self.append('uom_conversion_graph', {})
			ch.from_qty = 1.0
			ch.from_uom = self.stock_uom
			ch.to_qty = flt(self.alt_uom_size)
			ch.to_uom = self.alt_uom

	def update_template_tables(self):
		template = frappe.get_doc("Item", self.variant_of)

		# add item taxes from template
		for d in template.get("taxes"):
			self.append("taxes", {"item_tax_template": d.item_tax_template})

		# copy re-order table if empty
		if not self.get("reorder_levels"):
			for d in template.get("reorder_levels"):
				n = {}
				for k in ("warehouse", "warehouse_reorder_level",
					"warehouse_reorder_qty", "material_request_type"):
					n[k] = d.get(k)
				self.append("reorder_levels", n)

	def validate_conversion_factor(self):
		check_list = []
		for d in self.get('uoms'):
			if cstr(d.uom) in check_list:
				frappe.throw(
					_("Unit of Measure {0} has been entered more than once in Conversion Factor Table").format(d.uom))
			else:
				check_list.append(cstr(d.uom))

			if d.uom and cstr(d.uom) == cstr(self.stock_uom) and flt(d.conversion_factor) != 1:
				frappe.throw(
					_("Conversion factor for default Unit of Measure must be 1"))

			if self.alt_uom and d.uom == self.alt_uom:
				self.alt_uom_size = flt(1/flt(d.conversion_factor), self.precision("alt_uom_size"))

	def validate_item_type(self):
		if self.has_serial_no == 1 and self.is_stock_item == 0 and not self.is_fixed_asset:
			msgprint(_("'Has Serial No' can not be 'Yes' for non-stock item"), raise_exception=1)

		if self.has_serial_no == 0 and self.serial_no_series:
			self.serial_no_series = None

	def check_for_active_boms(self):
		if self.default_bom:
			bom_item = frappe.db.get_value("BOM", self.default_bom, "item")
			if bom_item not in (self.name, self.variant_of):
				frappe.throw(
					_("Default BOM ({0}) must be active for this item or its template").format(bom_item))

	def fill_customer_code(self):
		""" Append all the customer codes and insert into "customer_code" field of item table """
		cust_code = []
		for d in self.get('customer_items'):
			cust_code.append(d.ref_code)
		self.customer_code = ','.join(cust_code)

	def check_item_tax(self):
		"""Check whether Tax Rate is not entered twice for same Tax Type"""
		check_list = []
		for d in self.get('taxes'):
			if d.item_tax_template:
				if d.item_tax_template in check_list:
					frappe.throw(_("{0} entered twice in Item Tax").format(d.item_tax_template))
				else:
					check_list.append(d.item_tax_template)

	def validate_barcode(self):
		from stdnum import ean
		if len(self.barcodes) > 0:
			for item_barcode in self.barcodes:
				options = frappe.get_meta("Item Barcode").get_options("barcode_type").split('\n')
				if item_barcode.barcode:
					duplicate = frappe.db.sql(
						"""select parent from `tabItem Barcode` where barcode = %s and parent != %s""", (item_barcode.barcode, self.name))
					if duplicate:
						frappe.throw(_("Barcode {0} already used in Item {1}").format(
							item_barcode.barcode, duplicate[0][0]), frappe.DuplicateEntryError)

					item_barcode.barcode_type = "" if item_barcode.barcode_type not in options else item_barcode.barcode_type
					if item_barcode.barcode_type and item_barcode.barcode_type.upper() in ('EAN', 'UPC-A', 'EAN-13', 'EAN-8'):
						if not ean.is_valid(item_barcode.barcode):
							frappe.throw(_("Barcode {0} is not a valid {1} code").format(
								item_barcode.barcode, item_barcode.barcode_type), InvalidBarcode)

	def validate_warehouse_for_reorder(self):
		'''Validate Reorder level table for duplicate and conditional mandatory'''
		warehouse = []
		for d in self.get("reorder_levels"):
			if not d.warehouse_group:
				d.warehouse_group = d.warehouse
			if d.get("warehouse") and d.get("warehouse") not in warehouse:
				warehouse += [d.get("warehouse")]
			else:
				frappe.throw(_("Row {0}: An Reorder entry already exists for this warehouse {1}")
									.format(d.idx, d.warehouse), DuplicateReorderRows)

			if d.warehouse_reorder_level and not d.warehouse_reorder_qty:
				frappe.throw(_("Row #{0}: Please set reorder quantity").format(d.idx))

	def stock_ledger_created(self):
		if not hasattr(self, '_stock_ledger_created'):
			self._stock_ledger_created = len(frappe.db.sql("""select name from `tabStock Ledger Entry`
				where item_code = %s limit 1""", self.name))
		return self._stock_ledger_created

	def validate_name_with_item_group(self):
		# causes problem with tree build
		if frappe.db.exists("Item Group", self.name):
			frappe.throw(
				_("An Item Group exists with same name, please change the item name or rename the item group"))

	def update_item_price(self):
		frappe.db.sql("""update `tabItem Price` set item_name=%s,
			item_description=%s, brand=%s where item_code=%s""",
					(self.item_name, self.description, self.brand, self.name))

	def on_trash(self):
		super(Item, self).on_trash()
		frappe.db.sql("""delete from tabBin where item_code=%s""", self.name)
		frappe.db.sql("delete from `tabItem Price` where item_code=%s", self.name)
		for variant_of in frappe.get_all("Item", filters={"variant_of": self.name}):
			frappe.delete_doc("Item", variant_of.name)

	def before_rename(self, old_name, new_name, merge=False):
		if self.item_name == old_name:
			frappe.db.set_value("Item", old_name, "item_name", new_name)

		if merge:
			# Validate properties before merging
			if not frappe.db.exists("Item", new_name):
				frappe.throw(_("Item {0} does not exist").format(new_name))

			field_list = ["stock_uom", "is_stock_item", "has_serial_no", "has_batch_no"]
			new_properties = [cstr(d) for d in frappe.db.get_value("Item", new_name, field_list)]
			if new_properties != [cstr(self.get(fld)) for fld in field_list]:
				frappe.throw(_("To merge, following properties must be same for both items")
									+ ": \n" + ", ".join([self.meta.get_label(fld) for fld in field_list]))

	def after_rename(self, old_name, new_name, merge):
		if self.route:
			invalidate_cache_for_item(self)
			clear_cache(self.route)

		frappe.db.set_value("Item", new_name, "item_code", new_name)

		if merge:
			self.set_last_purchase_rate(new_name)
			self.recalculate_bin_qty(new_name)

		for dt in ("Sales Taxes and Charges", "Purchase Taxes and Charges"):
			for d in frappe.db.sql("""select name, item_wise_tax_detail from `tab{0}`
					where ifnull(item_wise_tax_detail, '') != ''""".format(dt), as_dict=1):

				item_wise_tax_detail = json.loads(d.item_wise_tax_detail)
				if isinstance(item_wise_tax_detail, dict) and old_name in item_wise_tax_detail:
					item_wise_tax_detail[new_name] = item_wise_tax_detail[old_name]
					item_wise_tax_detail.pop(old_name)

					frappe.db.set_value(dt, d.name, "item_wise_tax_detail",
											json.dumps(item_wise_tax_detail), update_modified=False)

	def set_last_purchase_rate(self, new_name):
		last_purchase_rate = get_last_purchase_details(new_name).get("base_rate", 0)
		frappe.db.set_value("Item", new_name, "last_purchase_rate", last_purchase_rate)

	def recalculate_bin_qty(self, new_name):
		from erpnext.stock.stock_balance import repost_stock
		frappe.db.auto_commit_on_many_writes = 1
		existing_allow_negative_stock = frappe.db.get_value("Stock Settings", None, "allow_negative_stock")
		frappe.db.set_value("Stock Settings", None, "allow_negative_stock", 1)

		repost_stock_for_warehouses = frappe.db.sql_list("""select distinct warehouse
			from tabBin where item_code=%s""", new_name)

		# Delete all existing bins to avoid duplicate bins for the same item and warehouse
		frappe.db.sql("delete from `tabBin` where item_code=%s", new_name)

		for warehouse in repost_stock_for_warehouses:
			repost_stock(new_name, warehouse)

		frappe.db.set_value("Stock Settings", None, "allow_negative_stock", existing_allow_negative_stock)
		frappe.db.auto_commit_on_many_writes = 0

	def copy_specification_from_item_group(self):
		self.set("website_specifications", [])
		if self.item_group:
			for label, desc in frappe.db.get_values("Item Website Specification",
										   {"parent": self.item_group}, ["label", "description"]):
				row = self.append("website_specifications")
				row.label = label
				row.description = desc

	def update_bom_item_desc(self):
		if self.is_new():
			return

		if self.db_get('description') != self.description:
			frappe.db.sql("""
				update `tabBOM`
				set description = %s
				where item = %s and docstatus < 2
			""", (self.description, self.name))

			frappe.db.sql("""
				update `tabBOM Item`
				set description = %s
				where item_code = %s and docstatus < 2
			""", (self.description, self.name))

			frappe.db.sql("""
				update `tabBOM Explosion Item`
				set description = %s
				where item_code = %s and docstatus < 2
			""", (self.description, self.name))

	def update_template_item(self):
		"""Set Show in Website for Template Item if True for its Variant"""
		if self.variant_of:
			if self.show_in_website:
				self.show_variant_in_website = 1
				self.show_in_website = 0

			if self.show_variant_in_website:
				# show template
				template_item = frappe.get_doc("Item", self.variant_of)

				if not template_item.show_in_website:
					template_item.show_in_website = 1
					template_item.flags.dont_update_variants = True
					template_item.flags.ignore_permissions = True
					template_item.save()

	def validate_item_defaults(self):
		companies = list(set([row.company for row in self.item_defaults]))

		if len(companies) != len(self.item_defaults):
			frappe.throw(_("Cannot set multiple Item Defaults for a company."))

	def update_defaults_from_item_group(self):
		"""Get defaults from Item Group"""
		if self.item_group and not self.item_defaults:
			item_defaults = frappe.db.get_values("Item Default", {"parent": self.item_group},
				['company', 'default_warehouse','default_price_list','buying_cost_center','default_supplier',
				'expense_account','selling_cost_center','income_account'], as_dict = 1)
			if item_defaults:
				for item in item_defaults:
					self.append('item_defaults', {
						'company': item.company,
						'default_warehouse': item.default_warehouse,
						'default_price_list': item.default_price_list,
						'buying_cost_center': item.buying_cost_center,
						'default_supplier': item.default_supplier,
						'expense_account': item.expense_account,
						'selling_cost_center': item.selling_cost_center,
						'income_account': item.income_account
					})
			else:
				self.append("item_defaults", {"company": frappe.defaults.get_defaults().company})

	def update_variants(self):
		if self.flags.dont_update_variants or \
						frappe.db.get_single_value('Item Variant Settings', 'do_not_update_variants'):
			return
		if self.has_variants:
			variants = frappe.db.get_all("Item", fields=["item_code"], filters={"variant_of": self.name})
			if variants:
				if len(variants) <= 30:
					update_variants(variants, self, publish_progress=False)
					frappe.msgprint(_("Item Variants updated"))
				else:
					frappe.enqueue("erpnext.stock.doctype.item.item.update_variants",
						variants=variants, template=self, now=frappe.flags.in_test, timeout=600)

	def validate_has_variants(self):
		if not self.has_variants and frappe.db.get_value("Item", self.name, "has_variants"):
			if frappe.db.exists("Item", {"variant_of": self.name}):
				frappe.throw(_("Item has variants."))

	def validate_stock_exists_for_template_item(self):
		if self.stock_ledger_created() and self._doc_before_save:
			if (cint(self._doc_before_save.has_variants) != cint(self.has_variants)
				or self._doc_before_save.variant_of != self.variant_of):
				frappe.throw(_("Cannot change Variant properties after stock transaction. You will have to make a new Item to do this.").format(self.name),
					StockExistsForTemplate)

			if self.has_variants or self.variant_of:
				if not self.is_child_table_same('attributes'):
					frappe.throw(
						_('Cannot change Attributes after stock transaction. Make a new Item and transfer stock to the new Item'))

	def validate_variant_based_on_change(self):
		if not self.is_new() and (self.variant_of or (self.has_variants and frappe.get_all("Item", {"variant_of": self.name}))):
			if self.variant_based_on != frappe.db.get_value("Item", self.name, "variant_based_on"):
				frappe.throw(_("Variant Based On cannot be changed"))

	def validate_uom(self):
		if not self.get("__islocal"):
			check_stock_uom_with_bin(self.name, self.stock_uom)
		if self.has_variants:
			for d in frappe.db.get_all("Item", filters={"variant_of": self.name}):
				check_stock_uom_with_bin(d.name, self.stock_uom)
		if self.variant_of:
			template_uom = frappe.db.get_value("Item", self.variant_of, "stock_uom")
			if template_uom != self.stock_uom:
				frappe.throw(_("Default Unit of Measure for Variant '{0}' must be same as in Template '{1}'")
					.format(self.stock_uom, template_uom))

		if self.alt_uom == self.stock_uom:
			self.alt_uom = ""
		if not self.alt_uom:
			self.alt_uom_size = 1

	def validate_uom_conversion_factor(self):
		if self.uoms:
			for d in self.uoms:
				value = get_uom_conv_factor(d.uom, self.stock_uom)
				if value and abs(value - d.conversion_factor) > 0.1/10**self.precision("conversion_factor", "uoms"):
					frappe.msgprint("Setting conversion factor for UOM {0} from UOM Conversion Factor Master as {1}"
						.format(d.uom, value), alert=True)
					d.conversion_factor = value

	def validate_attributes(self):
		if not (self.has_variants or self.variant_of):
			return

		if not self.variant_based_on:
			self.variant_based_on = 'Item Attribute'

		if self.variant_based_on == 'Item Attribute':
			attributes = []
			if not self.attributes:
				frappe.throw(_("Attribute table is mandatory"))
			for d in self.attributes:
				if d.attribute in attributes:
					frappe.throw(
						_("Attribute {0} selected multiple times in Attributes Table".format(d.attribute)))
				else:
					attributes.append(d.attribute)

	def validate_variant_attributes(self):
		if self.is_new() and self.variant_of and self.variant_based_on == 'Item Attribute':
			args = {}
			for d in self.attributes:
				if cstr(d.attribute_value).strip() == '':
					frappe.throw(_("Please specify Attribute Value for attribute {0}").format(d.attribute))
				args[d.attribute] = d.attribute_value

			variant = get_variant(self.variant_of, args, self.name)
			if variant:
				frappe.throw(_("Item variant {0} exists with same attributes")
					.format(variant), ItemVariantExistsError)

			validate_item_variant_attributes(self, args)

			# copy variant_of value for each attribute row
			for d in self.attributes:
				d.variant_of = self.variant_of

	def validate_stock_for_has_batch_and_has_serial(self):
		if self.stock_ledger_created():
			for value in ["has_batch_no", "has_serial_no"]:
				if frappe.db.get_value("Item", self.name, value) != self.get_value(value):
					frappe.throw(_("Cannot change {0} as Stock Transaction for Item {1} exist.".format(value, self.name)))

def get_timeline_data(doctype, name):
	'''returns timeline data based on stock ledger entry'''
	out = {}
	items = dict(frappe.db.sql('''select posting_date, count(*)
		from `tabStock Ledger Entry` where item_code=%s
			and posting_date > date_sub(curdate(), interval 1 year)
			group by posting_date''', name))

	for date, count in iteritems(items):
		timestamp = get_timestamp(date)
		out.update({timestamp: count})

	return out


def validate_end_of_life(item_code, end_of_life=None, disabled=None, verbose=1):
	if (not end_of_life) or (disabled is None):
		end_of_life, disabled = frappe.db.get_value("Item", item_code, ["end_of_life", "disabled"])

	if end_of_life and end_of_life != "0000-00-00" and getdate(end_of_life) <= now_datetime().date():
		msg = _("Item {0} has reached its end of life on {1}").format(item_code, formatdate(end_of_life))
		_msgprint(msg, verbose)

	if disabled:
		_msgprint(_("Item {0} is disabled").format(item_code), verbose)


def validate_is_stock_item(item_code, is_stock_item=None, verbose=1):
	if not is_stock_item:
		is_stock_item = frappe.db.get_value("Item", item_code, "is_stock_item")

	if is_stock_item != 1:
		msg = _("Item {0} is not a stock Item").format(item_code)

		_msgprint(msg, verbose)


def validate_cancelled_item(item_code, docstatus=None, verbose=1):
	if docstatus is None:
		docstatus = frappe.db.get_value("Item", item_code, "docstatus")

	if docstatus == 2:
		msg = _("Item {0} is cancelled").format(item_code)
		_msgprint(msg, verbose)


def _msgprint(msg, verbose):
	if verbose:
		msgprint(msg, raise_exception=True)
	else:
		raise frappe.ValidationError(msg)


def get_last_purchase_details(item_code, doc_name=None, conversion_rate=1.0):
	"""returns last purchase details in stock uom"""
	# get last purchase order item details
	last_purchase_order = frappe.db.sql("""\
		select po.name, po.transaction_date, po.conversion_rate,
			po_item.conversion_factor, po_item.base_price_list_rate,
			po_item.discount_percentage, po_item.base_rate
		from `tabPurchase Order` po, `tabPurchase Order Item` po_item
		where po.docstatus = 1 and po_item.item_code = %s and po.name != %s and
			po.name = po_item.parent
		order by po.transaction_date desc, po.name desc
		limit 1""", (item_code, cstr(doc_name)), as_dict=1)

	# get last purchase receipt item details
	last_purchase_receipt = frappe.db.sql("""\
		select pr.name, pr.posting_date, pr.posting_time, pr.conversion_rate,
			pr_item.conversion_factor, pr_item.base_price_list_rate, pr_item.discount_percentage,
			pr_item.base_rate
		from `tabPurchase Receipt` pr, `tabPurchase Receipt Item` pr_item
		where pr.docstatus = 1 and pr_item.item_code = %s and pr.name != %s and
			pr.name = pr_item.parent
		order by pr.posting_date desc, pr.posting_time desc, pr.name desc
		limit 1""", (item_code, cstr(doc_name)), as_dict=1)

	purchase_order_date = getdate(last_purchase_order and last_purchase_order[0].transaction_date
							   or "1900-01-01")
	purchase_receipt_date = getdate(last_purchase_receipt and
								 last_purchase_receipt[0].posting_date or "1900-01-01")

	if (purchase_order_date > purchase_receipt_date) or \
				(last_purchase_order and not last_purchase_receipt):
		# use purchase order
		last_purchase = last_purchase_order[0]
		purchase_date = purchase_order_date

	elif (purchase_receipt_date > purchase_order_date) or \
				(last_purchase_receipt and not last_purchase_order):
		# use purchase receipt
		last_purchase = last_purchase_receipt[0]
		purchase_date = purchase_receipt_date

	else:
		return frappe._dict()

	conversion_factor = flt(last_purchase.conversion_factor)
	out = frappe._dict({
		"base_price_list_rate": flt(last_purchase.base_price_list_rate) / conversion_factor,
		"base_rate": flt(last_purchase.base_rate) / conversion_factor,
		"discount_percentage": flt(last_purchase.discount_percentage),
		"purchase_date": purchase_date
	})

	conversion_rate = flt(conversion_rate) or 1.0
	out.update({
		"price_list_rate": out.base_price_list_rate / conversion_rate,
		"rate": out.base_rate / conversion_rate,
		"base_rate": out.base_rate
	})

	return out


def invalidate_cache_for_item(doc):
	invalidate_cache_for(doc, doc.item_group)

	website_item_groups = list(set((doc.get("old_website_item_groups") or [])
								+ [d.item_group for d in doc.get({"doctype": "Website Item Group"}) if d.item_group]))

	for item_group in website_item_groups:
		invalidate_cache_for(doc, item_group)

	if doc.get("old_item_group") and doc.get("old_item_group") != doc.item_group:
		invalidate_cache_for(doc, doc.old_item_group)

	invalidate_item_variants_cache_for_website(doc)


def invalidate_item_variants_cache_for_website(doc):
	from erpnext.portal.product_configurator.item_variants_cache import ItemVariantsCacheManager

	item_code = None
	if doc.has_variants and doc.show_in_website:
		item_code = doc.name
	elif doc.variant_of and frappe.db.get_value('Item', doc.variant_of, 'show_in_website'):
		item_code = doc.variant_of

	if item_code:
		item_cache = ItemVariantsCacheManager(item_code)
		item_cache.clear_cache()


def check_stock_uom_with_bin(item, stock_uom):
	if stock_uom == frappe.db.get_value("Item", item, "stock_uom"):
		return

	matched = True
	ref_uom = frappe.db.get_value("Stock Ledger Entry",
							   {"item_code": item}, "stock_uom")

	if ref_uom:
		if cstr(ref_uom) != cstr(stock_uom):
			matched = False
	else:
		bin_list = frappe.db.sql("select * from tabBin where item_code=%s", item, as_dict=1)
		for bin in bin_list:
			if (bin.reserved_qty > 0 or bin.ordered_qty > 0 or bin.indented_qty > 0
								or bin.planned_qty > 0) and cstr(bin.stock_uom) != cstr(stock_uom):
				matched = False
				break

		if matched and bin_list:
			frappe.db.sql("""update tabBin set stock_uom=%s where item_code=%s""", (stock_uom, item))

	if not matched:
		frappe.throw(
			_("Default Unit of Measure for Item {0} cannot be changed directly because you have already made some transaction(s) with another UOM. You will need to create a new Item to use a different Default UOM.").format(item))

def get_item_defaults(item_code, company):
	item = frappe.get_cached_doc('Item', item_code)

	out = item.as_dict()

	for d in item.item_defaults:
		if d.company == company:
			row = copy.deepcopy(d.as_dict())
			row.pop("name")
			out.update(row)
	return out

def set_item_default(item_code, company, fieldname, value):
	item = frappe.get_cached_doc('Item', item_code)

	for d in item.item_defaults:
		if d.company == company:
			if not d.get(fieldname):
				frappe.db.set_value(d.doctype, d.name, fieldname, value)
			return

	# no row found, add a new row for the company
	d = item.append('item_defaults', {fieldname: value, "company": company})
	d.db_insert()
	item.clear_cache()

@frappe.whitelist()
def get_uom_conv_factor(uom, stock_uom):
	uoms = [uom, stock_uom]
	value = ""
	uom_details = frappe.db.sql("""select to_uom, from_uom, value from `tabUOM Conversion Factor`\
		where to_uom in ({0})
		""".format(', '.join([frappe.db.escape(i, percent=False) for i in uoms])), as_dict=True)

	for d in uom_details:
		if d.from_uom == stock_uom and d.to_uom == uom:
			value = 1/flt(d.value)
		elif d.from_uom == uom and d.to_uom == stock_uom:
			value = d.value

	if not value:
		uom_stock = frappe.db.get_value("UOM Conversion Factor", {"to_uom": stock_uom}, ["from_uom", "value"], as_dict=1)
		uom_row = frappe.db.get_value("UOM Conversion Factor", {"to_uom": uom}, ["from_uom", "value"], as_dict=1)

		if uom_stock and uom_row:
			if uom_stock.from_uom == uom_row.from_uom:
				value = flt(uom_stock.value) * 1/flt(uom_row.value)

	return value

@frappe.whitelist()
def get_item_attribute(parent, attribute_value=''):
	if not frappe.has_permission("Item"):
		frappe.msgprint(_("No Permission"), raise_exception=1)

	return frappe.get_all("Item Attribute Value", fields = ["attribute_value"],
		filters = {'parent': parent, 'attribute_value': ("like", "%%%s%%" % attribute_value)})

def update_variants(variants, template, publish_progress=True):
	count=0
	for d in variants:
		variant = frappe.get_doc("Item", d)
		copy_attributes_to_variant(template, variant)
		variant.save()
		count+=1
		if publish_progress:
				frappe.publish_progress(count*100/len(variants), title = _("Updating Variants..."))

def on_doctype_update():
	# since route is a Text column, it needs a length for indexing
	frappe.db.add_index("Item", ["route(500)"])<|MERGE_RESOLUTION|>--- conflicted
+++ resolved
@@ -538,7 +538,6 @@
 				"uom": uom,
 				"conversion_factor": conv
 			})
-<<<<<<< HEAD
 
 		# Set Stock UOM's conversion_factor 1
 		if self.stock_uom not in [d['uom'] for d in conv_factors]:
@@ -553,21 +552,6 @@
 			self.set("uoms", [])
 			for d in conv_factors:
 				self.append("uoms", d)
-=======
-
-		# Set Stock UOM's conversion_factor 1
-		if self.stock_uom not in [d['uom'] for d in conv_factors]:
-			conv_factors.append({
-				"uom": self.stock_uom,
-				"conversion_factor": 1.0
-			})
-
-		# Only update conversion factors if something has changed
-		old_conv_factors = [{"uom": d.uom, "conversion_factor": d.conversion_factor} for d in self.uoms]
-		if cmp(conv_factors, old_conv_factors) != 0:
-			self.set("uoms", [])
-			for d in conv_factors:
-				self.append("uoms", d)
 
 	def set_metatags(self, context):
 		context.metatags = frappe._dict({})
@@ -593,7 +577,6 @@
 	def set_shopping_cart_data(self, context):
 		from erpnext.shopping_cart.product_info import get_product_info_for_website
 		context.shopping_cart = get_product_info_for_website(self.name)
->>>>>>> bdc15668
 
 	def add_alt_uom_in_conversion_table(self):
 		uom_conv_list = [(d.from_uom, d.to_uom) for d in self.get("uom_conversion_graph")]
