# Copyright (c) 2015, Frappe Technologies Pvt. Ltd. and Contributors
# License: GNU General Public License v3. See license.txt

from __future__ import unicode_literals

import itertools
import json
import erpnext
import frappe
import copy
from erpnext.controllers.item_variant import (ItemVariantExistsError,
		copy_attributes_to_variant, get_variant, make_variant_item_code, validate_item_variant_attributes)
from erpnext.setup.doctype.item_group.item_group import (get_parent_item_groups, invalidate_cache_for)
from frappe import _, msgprint
from frappe.utils import (cint, cstr, flt, formatdate, get_timestamp, getdate,
<<<<<<< HEAD
						  now_datetime, random_string, strip, nowtime)
=======
						  now_datetime, random_string, strip, get_link_to_form)
>>>>>>> b2fccc1d
from frappe.utils.html_utils import clean_html
from frappe.website.doctype.website_slideshow.website_slideshow import \
	get_slideshow

from frappe.website.render import clear_cache
from frappe.website.website_generator import WebsiteGenerator

from six import iteritems


class DuplicateReorderRows(frappe.ValidationError):
	pass


class StockExistsForTemplate(frappe.ValidationError):
	pass


class InvalidBarcode(frappe.ValidationError):
	pass


class Item(WebsiteGenerator):
	website = frappe._dict(
		page_title_field="item_name",
		condition_field="show_in_website",
		template="templates/generators/item/item.html",
		no_cache=1
	)

	def onload(self):
		super(Item, self).onload()

		self.set_onload('stock_exists', self.stock_ledger_created())
		self.set_asset_naming_series()

	def set_asset_naming_series(self):
		if not hasattr(self, '_asset_naming_series'):
			from erpnext.assets.doctype.asset.asset import get_asset_naming_series
			self._asset_naming_series = get_asset_naming_series()

		self.set_onload('asset_naming_series', self._asset_naming_series)

	def autoname(self):
		if frappe.db.get_default("item_naming_by") == "Naming Series":
			if self.variant_of:
				if not self.item_code:
					template_item_name = frappe.db.get_value("Item", self.variant_of, "item_name")
					self.item_code = make_variant_item_code(self.variant_of, template_item_name, self)
			else:
				from frappe.model.naming import set_name_by_naming_series
				set_name_by_naming_series(self)
				self.item_code = self.name

		self.item_code = strip(self.item_code)
		self.name = self.item_code

	def before_insert(self):
		if not self.description:
			self.description = self.item_name

		# if self.is_sales_item and not self.get('is_item_from_hub'):
		# 	self.publish_in_hub = 1

	def after_insert(self):
		'''set opening stock and item price'''
		if self.standard_rate:
			for default in self.item_defaults or [frappe._dict()]:
				self.add_price(default.default_price_list)

		if self.opening_stock:
			self.set_opening_stock()

	def validate(self):
		super(Item, self).validate()

		if not self.item_name:
			self.item_name = self.item_code

		if not self.description:
			self.description = self.item_name

		self.validate_uom()
		self.validate_description()
		self.add_default_uom_in_conversion_factor_table()
		self.validate_conversion_factor()
		self.validate_item_type()
		self.validate_naming_series()
		self.check_for_active_boms()
		self.fill_customer_code()
		self.check_item_tax()
		self.validate_barcode()
		self.validate_warehouse_for_reorder()
		self.update_bom_item_desc()
		self.synced_with_hub = 0

		self.validate_has_variants()
		self.validate_stock_exists_for_template_item()
		self.validate_attributes()
		self.validate_variant_attributes()
		self.validate_variant_based_on_change()
		self.validate_website_image()
		self.make_thumbnail()
		self.validate_fixed_asset()
		self.validate_retain_sample()
		self.validate_uom_conversion_factor()
		self.validate_item_defaults()
		self.validate_customer_provided_part()
		self.update_defaults_from_item_group()
		self.validate_auto_reorder_enabled_in_stock_settings()
		self.cant_change()
		self.update_show_in_website()

		if not self.get("__islocal"):
			self.old_item_group = frappe.db.get_value(self.doctype, self.name, "item_group")
			self.old_website_item_groups = frappe.db.sql_list("""select item_group
					from `tabWebsite Item Group`
					where parentfield='website_item_groups' and parenttype='Item' and parent=%s""", self.name)

	def on_update(self):
		invalidate_cache_for_item(self)
		self.validate_name_with_item_group()
		self.update_variants()
		self.update_item_price()
		self.update_template_item()

	def validate_description(self):
		'''Clean HTML description if set'''
		if cint(frappe.db.get_single_value('Stock Settings', 'clean_description_html')):
			self.description = clean_html(self.description)

	def validate_customer_provided_part(self):
		if self.is_customer_provided_item:
			if self.is_purchase_item:
				frappe.throw(_('"Customer Provided Item" cannot be Purchase Item also'))
			if self.valuation_rate:
				frappe.throw(_('"Customer Provided Item" cannot have Valuation Rate'))
			self.default_material_request_type = "Customer Provided"

	def add_price(self, price_list=None):
		'''Add a new price'''
		if not price_list:
			price_list = (frappe.db.get_single_value('Selling Settings', 'selling_price_list')
						or frappe.db.get_value('Price List', _('Standard Selling')))
		if price_list:
			item_price = frappe.get_doc({
				"doctype": "Item Price",
				"price_list": price_list,
				"item_code": self.name,
				"currency": erpnext.get_default_currency(),
				"price_list_rate": self.standard_rate
			})
			item_price.insert()

	def set_opening_stock(self):
		'''set opening stock'''
		if not self.is_stock_item or self.has_serial_no or self.has_batch_no:
			return

		if not self.valuation_rate and self.standard_rate:
			self.valuation_rate = self.standard_rate

		if not self.valuation_rate:
			frappe.throw(_("Valuation Rate is mandatory if Opening Stock entered"))

		from erpnext.stock.doctype.stock_entry.stock_entry_utils import make_stock_entry

		# default warehouse, or Stores
		for default in self.item_defaults or [frappe._dict({'company': frappe.defaults.get_defaults().company})]:
			default_warehouse = (default.default_warehouse
					or frappe.db.get_single_value('Stock Settings', 'default_warehouse'))
			if default_warehouse:
				warehouse_company = frappe.db.get_value("Warehouse", default_warehouse, "company")

			if not default_warehouse or warehouse_company != default.company:
				default_warehouse = frappe.db.get_value('Warehouse',
					{'warehouse_name': _('Stores'), 'company': default.company})

			if default_warehouse:
				stock_entry = make_stock_entry(item_code=self.name, target=default_warehouse, qty=self.opening_stock,
					rate=self.valuation_rate, company=default.company, posting_date=getdate(), posting_time=nowtime())

				stock_entry.add_comment("Comment", _("Opening Stock"))

	def make_route(self):
		if not self.route:
			return cstr(frappe.db.get_value('Item Group', self.item_group,
					'route')) + '/' + self.scrub((self.item_name if self.item_name else self.item_code) + '-' + random_string(5))

	def validate_website_image(self):
		if frappe.flags.in_import:
			return

		"""Validate if the website image is a public file"""
		auto_set_website_image = False
		if not self.website_image and self.image:
			auto_set_website_image = True
			self.website_image = self.image

		if not self.website_image:
			return

		# find if website image url exists as public
		file_doc = frappe.get_all("File", filters={
			"file_url": self.website_image
		}, fields=["name", "is_private"], order_by="is_private asc", limit_page_length=1)

		if file_doc:
			file_doc = file_doc[0]

		if not file_doc:
			if not auto_set_website_image:
				frappe.msgprint(_("Website Image {0} attached to Item {1} cannot be found").format(self.website_image, self.name))

			self.website_image = None

		elif file_doc.is_private:
			if not auto_set_website_image:
				frappe.msgprint(_("Website Image should be a public file or website URL"))

			self.website_image = None

	def make_thumbnail(self):
		if frappe.flags.in_import:
			return

		"""Make a thumbnail of `website_image`"""
		import requests.exceptions

		if not self.is_new() and self.website_image != frappe.db.get_value(self.doctype, self.name, "website_image"):
			self.thumbnail = None

		if self.website_image and not self.thumbnail:
			file_doc = None

			try:
				file_doc = frappe.get_doc("File", {
					"file_url": self.website_image,
					"attached_to_doctype": "Item",
					"attached_to_name": self.name
				})
			except frappe.DoesNotExistError:
				pass
				# cleanup
				frappe.local.message_log.pop()

			except requests.exceptions.HTTPError:
				frappe.msgprint(_("Warning: Invalid attachment {0}").format(self.website_image))
				self.website_image = None

			except requests.exceptions.SSLError:
				frappe.msgprint(
					_("Warning: Invalid SSL certificate on attachment {0}").format(self.website_image))
				self.website_image = None

			# for CSV import
			if self.website_image and not file_doc:
				try:
					file_doc = frappe.get_doc({
						"doctype": "File",
						"file_url": self.website_image,
						"attached_to_doctype": "Item",
						"attached_to_name": self.name
					}).save()

				except IOError:
					self.website_image = None

			if file_doc:
				if not file_doc.thumbnail_url:
					file_doc.make_thumbnail()

				self.thumbnail = file_doc.thumbnail_url

	def validate_fixed_asset(self):
		if self.is_fixed_asset:
			if self.is_stock_item:
				frappe.throw(_("Fixed Asset Item must be a non-stock item."))

			if not self.asset_category:
				frappe.throw(_("Asset Category is mandatory for Fixed Asset item"))

			if self.stock_ledger_created():
				frappe.throw(_("Cannot be a fixed asset item as Stock Ledger is created."))

		if not self.is_fixed_asset:
			asset = frappe.db.get_all("Asset", filters={"item_code": self.name, "docstatus": 1}, limit=1)
			if asset:
				frappe.throw(_('"Is Fixed Asset" cannot be unchecked, as Asset record exists against the item'))

	def validate_retain_sample(self):
		if self.retain_sample and not frappe.db.get_single_value('Stock Settings', 'sample_retention_warehouse'):
			frappe.throw(_("Please select Sample Retention Warehouse in Stock Settings first"))
		if self.retain_sample and not self.has_batch_no:
			frappe.throw(_("{0} Retain Sample is based on batch, please check Has Batch No to retain sample of item").format(
				self.item_code))

	def get_context(self, context):
		context.show_search = True
		context.search_link = '/product_search'

		context.parents = get_parent_item_groups(self.item_group)

		self.set_variant_context(context)
		self.set_attribute_context(context)
		self.set_disabled_attributes(context)
		self.set_metatags(context)
		self.set_shopping_cart_data(context)

		return context

	def set_variant_context(self, context):
		if self.has_variants:
			context.no_cache = True

			# load variants
			# also used in set_attribute_context
			context.variants = frappe.get_all("Item",
				 filters={"variant_of": self.name, "show_variant_in_website": 1},
				 order_by="name asc")

			variant = frappe.form_dict.variant
			if not variant and context.variants:
				# the case when the item is opened for the first time from its list
				variant = context.variants[0]

			if variant:
				context.variant = frappe.get_doc("Item", variant)

				for fieldname in ("website_image", "web_long_description", "description",
										"website_specifications"):
					if context.variant.get(fieldname):
						value = context.variant.get(fieldname)
						if isinstance(value, list):
							value = [d.as_dict() for d in value]

						context[fieldname] = value

		if self.slideshow:
			if context.variant and context.variant.slideshow:
				context.update(get_slideshow(context.variant))
			else:
				context.update(get_slideshow(self))

	def set_attribute_context(self, context):
		if self.has_variants:
			attribute_values_available = {}
			context.attribute_values = {}
			context.selected_attributes = {}

			# load attributes
			for v in context.variants:
				v.attributes = frappe.get_all("Item Variant Attribute",
					  fields=["attribute", "attribute_value"],
					  filters={"parent": v.name})
				# make a map for easier access in templates
				v.attribute_map = frappe._dict({})
				for attr in v.attributes:
					v.attribute_map[attr.attribute] = attr.attribute_value

				for attr in v.attributes:
					values = attribute_values_available.setdefault(attr.attribute, [])
					if attr.attribute_value not in values:
						values.append(attr.attribute_value)

					if v.name == context.variant.name:
						context.selected_attributes[attr.attribute] = attr.attribute_value

			# filter attributes, order based on attribute table
			for attr in self.attributes:
				values = context.attribute_values.setdefault(attr.attribute, [])

				if cint(frappe.db.get_value("Item Attribute", attr.attribute, "numeric_values")):
					for val in sorted(attribute_values_available.get(attr.attribute, []), key=flt):
						values.append(val)

				else:
					# get list of values defined (for sequence)
					for attr_value in frappe.db.get_all("Item Attribute Value",
						fields=["attribute_value"],
						filters={"parent": attr.attribute}, order_by="idx asc"):

						if attr_value.attribute_value in attribute_values_available.get(attr.attribute, []):
							values.append(attr_value.attribute_value)

			context.variant_info = json.dumps(context.variants)

	def set_disabled_attributes(self, context):
		"""Disable selection options of attribute combinations that do not result in a variant"""
		if not self.attributes or not self.has_variants:
			return

		context.disabled_attributes = {}
		attributes = [attr.attribute for attr in self.attributes]

		def find_variant(combination):
			for variant in context.variants:
				if len(variant.attributes) < len(attributes):
					continue

				if "combination" not in variant:
					ref_combination = []

					for attr in variant.attributes:
						idx = attributes.index(attr.attribute)
						ref_combination.insert(idx, attr.attribute_value)

					variant["combination"] = ref_combination

				if not (set(combination) - set(variant["combination"])):
					# check if the combination is a subset of a variant combination
					# eg. [Blue, 0.5] is a possible combination if exists [Blue, Large, 0.5]
					return True

		for i, attr in enumerate(self.attributes):
			if i == 0:
				continue

			combination_source = []

			# loop through previous attributes
			for prev_attr in self.attributes[:i]:
				combination_source.append([context.selected_attributes.get(prev_attr.attribute)])

			combination_source.append(context.attribute_values[attr.attribute])

			for combination in itertools.product(*combination_source):
				if not find_variant(combination):
					context.disabled_attributes.setdefault(attr.attribute, []).append(combination[-1])

	def set_metatags(self, context):
		context.metatags = frappe._dict({})

		safe_description = frappe.utils.to_markdown(self.description)

		context.metatags.url = frappe.utils.get_url() + '/' + context.route

		if context.website_image:
			if context.website_image.startswith('http'):
				url = context.website_image
			else:
				url = frappe.utils.get_url() + context.website_image
			context.metatags.image = url

		context.metatags.description = safe_description[:300]

		context.metatags.title = self.item_name or self.item_code

		context.metatags['og:type'] = 'product'
		context.metatags['og:site_name'] = 'ERPNext'

	def set_shopping_cart_data(self, context):
		from erpnext.shopping_cart.product_info import get_product_info_for_website
		context.shopping_cart = get_product_info_for_website(self.name, skip_quotation_creation=True)

	def add_default_uom_in_conversion_factor_table(self):
		uom_conv_list = [d.uom for d in self.get("uoms")]
		if self.stock_uom not in uom_conv_list:
			ch = self.append('uoms', {})
			ch.uom = self.stock_uom
			ch.conversion_factor = 1

		to_remove = []
		for d in self.get("uoms"):
			if d.conversion_factor == 1 and d.uom != self.stock_uom:
				to_remove.append(d)

		[self.remove(d) for d in to_remove]

	def update_show_in_website(self):
		if self.disabled:
			self.show_in_website = False

	def update_template_tables(self):
		template = frappe.get_doc("Item", self.variant_of)

		# add item taxes from template
		for d in template.get("taxes"):
			self.append("taxes", {"item_tax_template": d.item_tax_template})

		# copy re-order table if empty
		if not self.get("reorder_levels"):
			for d in template.get("reorder_levels"):
				n = {}
				for k in ("warehouse", "warehouse_reorder_level",
					"warehouse_reorder_qty", "material_request_type"):
					n[k] = d.get(k)
				self.append("reorder_levels", n)

	def validate_conversion_factor(self):
		check_list = []
		for d in self.get('uoms'):
			if cstr(d.uom) in check_list:
				frappe.throw(
					_("Unit of Measure {0} has been entered more than once in Conversion Factor Table").format(d.uom))
			else:
				check_list.append(cstr(d.uom))

			if d.uom and cstr(d.uom) == cstr(self.stock_uom) and flt(d.conversion_factor) != 1:
				frappe.throw(
					_("Conversion factor for default Unit of Measure must be 1 in row {0}").format(d.idx))

	def validate_item_type(self):
		if self.has_serial_no == 1 and self.is_stock_item == 0 and not self.is_fixed_asset:
			msgprint(_("'Has Serial No' can not be 'Yes' for non-stock item"), raise_exception=1)

		if self.has_serial_no == 0 and self.serial_no_series:
			self.serial_no_series = None

	def validate_naming_series(self):
		for field in ["serial_no_series", "batch_number_series"]:
			series = self.get(field)
			if series and "#" in series and "." not in series:
				frappe.throw(_("Invalid naming series (. missing) for {0}")
					.format(frappe.bold(self.meta.get_field(field).label)))

	def check_for_active_boms(self):
		if self.default_bom:
			bom_item = frappe.db.get_value("BOM", self.default_bom, "item")
			if bom_item not in (self.name, self.variant_of):
				frappe.throw(
					_("Default BOM ({0}) must be active for this item or its template").format(bom_item))

	def fill_customer_code(self):
		""" Append all the customer codes and insert into "customer_code" field of item table """
		cust_code = []
		for d in self.get('customer_items'):
			cust_code.append(d.ref_code)
		self.customer_code = ','.join(cust_code)

	def check_item_tax(self):
		"""Check whether Tax Rate is not entered twice for same Tax Type"""
		check_list = []
		for d in self.get('taxes'):
			if d.item_tax_template:
				if d.item_tax_template in check_list:
					frappe.throw(_("{0} entered twice in Item Tax").format(d.item_tax_template))
				else:
					check_list.append(d.item_tax_template)

	def validate_barcode(self):
		from stdnum import ean
		if len(self.barcodes) > 0:
			for item_barcode in self.barcodes:
				options = frappe.get_meta("Item Barcode").get_options("barcode_type").split('\n')
				if item_barcode.barcode:
					duplicate = frappe.db.sql(
						"""select parent from `tabItem Barcode` where barcode = %s and parent != %s""", (item_barcode.barcode, self.name))
					if duplicate:
						frappe.throw(_("Barcode {0} already used in Item {1}").format(
							item_barcode.barcode, duplicate[0][0]))

					item_barcode.barcode_type = "" if item_barcode.barcode_type not in options else item_barcode.barcode_type
					if item_barcode.barcode_type and item_barcode.barcode_type.upper() in ('EAN', 'UPC-A', 'EAN-13', 'EAN-8'):
						if not ean.is_valid(item_barcode.barcode):
							frappe.throw(_("Barcode {0} is not a valid {1} code").format(
								item_barcode.barcode, item_barcode.barcode_type), InvalidBarcode)

					if item_barcode.barcode != item_barcode.name:
						# if barcode is getting updated , the row name has to reset.
						# Delete previous old row doc and re-enter row as if new to reset name in db.
						item_barcode.set("__islocal", True)
						item_barcode.name = None
						frappe.delete_doc("Item Barcode", item_barcode.name)

	def validate_warehouse_for_reorder(self):
		'''Validate Reorder level table for duplicate and conditional mandatory'''
		warehouse = []
		for d in self.get("reorder_levels"):
			if not d.warehouse_group:
				d.warehouse_group = d.warehouse
			if d.get("warehouse") and d.get("warehouse") not in warehouse:
				warehouse += [d.get("warehouse")]
			else:
				frappe.throw(_("Row {0}: An Reorder entry already exists for this warehouse {1}")
									.format(d.idx, d.warehouse), DuplicateReorderRows)

			if d.warehouse_reorder_level and not d.warehouse_reorder_qty:
				frappe.throw(_("Row #{0}: Please set reorder quantity").format(d.idx))

	def stock_ledger_created(self):
		if not hasattr(self, '_stock_ledger_created'):
			self._stock_ledger_created = len(frappe.db.sql("""select name from `tabStock Ledger Entry`
				where item_code = %s and is_cancelled = 0 limit 1""", self.name))
		return self._stock_ledger_created

	def validate_name_with_item_group(self):
		# causes problem with tree build
		if frappe.db.exists("Item Group", self.name):
			frappe.throw(
				_("An Item Group exists with same name, please change the item name or rename the item group"))

	def update_item_price(self):
		frappe.db.sql("""update `tabItem Price` set item_name=%s,
			item_description=%s, brand=%s where item_code=%s""",
					(self.item_name, self.description, self.brand, self.name))

	def on_trash(self):
		super(Item, self).on_trash()
		frappe.db.sql("""delete from tabBin where item_code=%s""", self.name)
		frappe.db.sql("delete from `tabItem Price` where item_code=%s", self.name)
		for variant_of in frappe.get_all("Item", filters={"variant_of": self.name}):
			frappe.delete_doc("Item", variant_of.name)

	def before_rename(self, old_name, new_name, merge=False):
		if self.item_name == old_name:
			frappe.db.set_value("Item", old_name, "item_name", new_name)

		if merge:
			# Validate properties before merging
			if not frappe.db.exists("Item", new_name):
				frappe.throw(_("Item {0} does not exist").format(new_name))

			field_list = ["stock_uom", "is_stock_item", "has_serial_no", "has_batch_no"]
			new_properties = [cstr(d) for d in frappe.db.get_value("Item", new_name, field_list)]
			if new_properties != [cstr(self.get(fld)) for fld in field_list]:
				frappe.throw(_("To merge, following properties must be same for both items")
									+ ": \n" + ", ".join([self.meta.get_label(fld) for fld in field_list]))

	def after_rename(self, old_name, new_name, merge):
		if merge:
			self.validate_duplicate_item_in_stock_reconciliation(old_name, new_name)

		if self.route:
			invalidate_cache_for_item(self)
			clear_cache(self.route)

		frappe.db.set_value("Item", new_name, "item_code", new_name)

		if merge:
			self.set_last_purchase_rate(new_name)
			self.recalculate_bin_qty(new_name)

		for dt in ("Sales Taxes and Charges", "Purchase Taxes and Charges"):
			for d in frappe.db.sql("""select name, item_wise_tax_detail from `tab{0}`
					where ifnull(item_wise_tax_detail, '') != ''""".format(dt), as_dict=1):

				item_wise_tax_detail = json.loads(d.item_wise_tax_detail)
				if isinstance(item_wise_tax_detail, dict) and old_name in item_wise_tax_detail:
					item_wise_tax_detail[new_name] = item_wise_tax_detail[old_name]
					item_wise_tax_detail.pop(old_name)

					frappe.db.set_value(dt, d.name, "item_wise_tax_detail",
											json.dumps(item_wise_tax_detail), update_modified=False)

	def validate_duplicate_item_in_stock_reconciliation(self, old_name, new_name):
		records = frappe.db.sql(""" SELECT parent, COUNT(*) as records
			FROM `tabStock Reconciliation Item`
			WHERE item_code = %s and docstatus = 1
			GROUP By item_code, warehouse, parent
			HAVING records > 1
		""", new_name, as_dict=1)

		if not records: return
		document = _("Stock Reconciliation") if len(records) == 1 else _("Stock Reconciliations")

		msg = _("The items {0} and {1} are present in the following {2} : <br>"
			.format(frappe.bold(old_name), frappe.bold(new_name), document))

		msg += ', '.join([get_link_to_form("Stock Reconciliation", d.parent) for d in records]) + "<br><br>"

		msg += _("Note: To merge the items, create a separate Stock Reconciliation for the old item {0}"
			.format(frappe.bold(old_name)))

		frappe.throw(_(msg), title=_("Merge not allowed"))

	def set_last_purchase_rate(self, new_name):
		last_purchase_rate = get_last_purchase_details(new_name).get("base_net_rate", 0)
		frappe.db.set_value("Item", new_name, "last_purchase_rate", last_purchase_rate)

	def recalculate_bin_qty(self, new_name):
		from erpnext.stock.stock_balance import repost_stock
		frappe.db.auto_commit_on_many_writes = 1
		existing_allow_negative_stock = frappe.db.get_value("Stock Settings", None, "allow_negative_stock")
		frappe.db.set_value("Stock Settings", None, "allow_negative_stock", 1)

		repost_stock_for_warehouses = frappe.db.sql_list("""select distinct warehouse
			from tabBin where item_code=%s""", new_name)

		# Delete all existing bins to avoid duplicate bins for the same item and warehouse
		frappe.db.sql("delete from `tabBin` where item_code=%s", new_name)

		for warehouse in repost_stock_for_warehouses:
			repost_stock(new_name, warehouse)

		frappe.db.set_value("Stock Settings", None, "allow_negative_stock", existing_allow_negative_stock)
		frappe.db.auto_commit_on_many_writes = 0

	def copy_specification_from_item_group(self):
		self.set("website_specifications", [])
		if self.item_group:
			for label, desc in frappe.db.get_values("Item Website Specification",
										   {"parent": self.item_group}, ["label", "description"]):
				row = self.append("website_specifications")
				row.label = label
				row.description = desc

	def update_bom_item_desc(self):
		if self.is_new():
			return

		if self.db_get('description') != self.description:
			frappe.db.sql("""
				update `tabBOM`
				set description = %s
				where item = %s and docstatus < 2
			""", (self.description, self.name))

			frappe.db.sql("""
				update `tabBOM Item`
				set description = %s
				where item_code = %s and docstatus < 2
			""", (self.description, self.name))

			frappe.db.sql("""
				update `tabBOM Explosion Item`
				set description = %s
				where item_code = %s and docstatus < 2
			""", (self.description, self.name))

	def update_template_item(self):
		"""Set Show in Website for Template Item if True for its Variant"""
		if self.variant_of:
			if self.show_in_website:
				self.show_variant_in_website = 1
				self.show_in_website = 0

			if self.show_variant_in_website:
				# show template
				template_item = frappe.get_doc("Item", self.variant_of)

				if not template_item.show_in_website:
					template_item.show_in_website = 1
					template_item.flags.dont_update_variants = True
					template_item.flags.ignore_permissions = True
					template_item.save()

	def validate_item_defaults(self):
		companies = list(set([row.company for row in self.item_defaults]))

		if len(companies) != len(self.item_defaults):
			frappe.throw(_("Cannot set multiple Item Defaults for a company."))

	def update_defaults_from_item_group(self):
		"""Get defaults from Item Group"""
		if self.item_group and not self.item_defaults:
			item_defaults = frappe.db.get_values("Item Default", {"parent": self.item_group},
				['company', 'default_warehouse','default_price_list','buying_cost_center','default_supplier',
				'expense_account','selling_cost_center','income_account'], as_dict = 1)
			if item_defaults:
				for item in item_defaults:
					self.append('item_defaults', {
						'company': item.company,
						'default_warehouse': item.default_warehouse,
						'default_price_list': item.default_price_list,
						'buying_cost_center': item.buying_cost_center,
						'default_supplier': item.default_supplier,
						'expense_account': item.expense_account,
						'selling_cost_center': item.selling_cost_center,
						'income_account': item.income_account
					})
			else:
				warehouse = ''
				defaults = frappe.defaults.get_defaults() or {}

				# To check default warehouse is belong to the default company
				if defaults.get("default_warehouse") and defaults.company and frappe.db.exists("Warehouse",
					{'name': defaults.default_warehouse, 'company': defaults.company}):
						self.append("item_defaults", {
							"company": defaults.get("company"),
							"default_warehouse": defaults.default_warehouse
						})

	def update_variants(self):
		if self.flags.dont_update_variants or \
						frappe.db.get_single_value('Item Variant Settings', 'do_not_update_variants'):
			return
		if self.has_variants:
			variants = frappe.db.get_all("Item", fields=["item_code"], filters={"variant_of": self.name})
			if variants:
				if len(variants) <= 30:
					update_variants(variants, self, publish_progress=False)
					frappe.msgprint(_("Item Variants updated"))
				else:
					frappe.enqueue("erpnext.stock.doctype.item.item.update_variants",
						variants=variants, template=self, now=frappe.flags.in_test, timeout=600)

	def validate_has_variants(self):
		if not self.has_variants and frappe.db.get_value("Item", self.name, "has_variants"):
			if frappe.db.exists("Item", {"variant_of": self.name}):
				frappe.throw(_("Item has variants."))

	def validate_stock_exists_for_template_item(self):
		if self.stock_ledger_created() and self._doc_before_save:
			if (cint(self._doc_before_save.has_variants) != cint(self.has_variants)
				or self._doc_before_save.variant_of != self.variant_of):
				frappe.throw(_("Cannot change Variant properties after stock transaction. You will have to make a new Item to do this.").format(self.name),
					StockExistsForTemplate)

			if self.has_variants or self.variant_of:
				if not self.is_child_table_same('attributes'):
					frappe.throw(
						_('Cannot change Attributes after stock transaction. Make a new Item and transfer stock to the new Item'))

	def validate_variant_based_on_change(self):
		if not self.is_new() and (self.variant_of or (self.has_variants and frappe.get_all("Item", {"variant_of": self.name}))):
			if self.variant_based_on != frappe.db.get_value("Item", self.name, "variant_based_on"):
				frappe.throw(_("Variant Based On cannot be changed"))

	def validate_uom(self):
		if not self.get("__islocal"):
			check_stock_uom_with_bin(self.name, self.stock_uom)
		if self.has_variants:
			for d in frappe.db.get_all("Item", filters={"variant_of": self.name}):
				check_stock_uom_with_bin(d.name, self.stock_uom)
		if self.variant_of:
			template_uom = frappe.db.get_value("Item", self.variant_of, "stock_uom")
			if template_uom != self.stock_uom:
				frappe.throw(_("Default Unit of Measure for Variant '{0}' must be same as in Template '{1}'")
									.format(self.stock_uom, template_uom))

	def validate_uom_conversion_factor(self):
		if self.uoms:
			for d in self.uoms:
				value = get_uom_conv_factor(d.uom, self.stock_uom)
				if value:
					d.conversion_factor = value

	def validate_attributes(self):
		if not (self.has_variants or self.variant_of):
			return

		if not self.variant_based_on:
			self.variant_based_on = 'Item Attribute'

		if self.variant_based_on == 'Item Attribute':
			attributes = []
			if not self.attributes:
				frappe.throw(_("Attribute table is mandatory"))
			for d in self.attributes:
				if d.attribute in attributes:
					frappe.throw(
						_("Attribute {0} selected multiple times in Attributes Table").format(d.attribute))
				else:
					attributes.append(d.attribute)

	def validate_variant_attributes(self):
		if self.is_new() and self.variant_of and self.variant_based_on == 'Item Attribute':
			# remove attributes with no attribute_value set
			self.attributes = [d for d in self.attributes if cstr(d.attribute_value).strip()]

			args = {}
			for i, d in enumerate(self.attributes):
				d.idx = i + 1
				args[d.attribute] = d.attribute_value

			variant = get_variant(self.variant_of, args, self.name)
			if variant:
				frappe.throw(_("Item variant {0} exists with same attributes")
					.format(variant), ItemVariantExistsError)

			validate_item_variant_attributes(self, args)

			# copy variant_of value for each attribute row
			for d in self.attributes:
				d.variant_of = self.variant_of

	def cant_change(self):
		if not self.get("__islocal"):
			fields = ("has_serial_no", "is_stock_item", "valuation_method", "has_batch_no")

			values = frappe.db.get_value("Item", self.name, fields, as_dict=True)
			if not values.get('valuation_method') and self.get('valuation_method'):
				values['valuation_method'] = frappe.db.get_single_value("Stock Settings", "valuation_method") or "FIFO"

			if values:
				for field in fields:
					if cstr(self.get(field)) != cstr(values.get(field)):
						if not self.check_if_linked_document_exists(field):
							break # no linked document, allowed
						else:
							frappe.throw(_("As there are existing transactions against item {0}, you can not change the value of {1}").format(self.name, frappe.bold(self.meta.get_label(field))))

	def check_if_linked_document_exists(self, field):
		linked_doctypes = ["Delivery Note Item", "Sales Invoice Item", "Purchase Receipt Item",
			"Purchase Invoice Item", "Stock Entry Detail", "Stock Reconciliation Item"]

		# For "Is Stock Item", following doctypes is important
		# because reserved_qty, ordered_qty and requested_qty updated from these doctypes
		if field == "is_stock_item":
			linked_doctypes += ["Sales Order Item", "Purchase Order Item", "Material Request Item"]

		for doctype in linked_doctypes:
			if doctype in ("Purchase Invoice Item", "Sales Invoice Item",):
				# If Invoice has Stock impact, only then consider it.
				if self.stock_ledger_created():
					return True

			elif frappe.db.get_value(doctype, filters={"item_code": self.name, "docstatus": 1}) or \
				frappe.db.get_value("Production Order",
					filters={"production_item": self.name, "docstatus": 1}):
				return True

	def validate_auto_reorder_enabled_in_stock_settings(self):
		if self.reorder_levels:
			enabled = frappe.db.get_single_value('Stock Settings', 'auto_indent')
			if not enabled:
				frappe.msgprint(msg=_("You have to enable auto re-order in Stock Settings to maintain re-order levels."), title=_("Enable Auto Re-Order"), indicator="orange")

	def create_onboarding_docs(self, args):
		company = frappe.defaults.get_defaults().get('company') or \
			frappe.db.get_single_value('Global Defaults', 'default_company')

		for i in range(1, args.get('max_count')):
			item = args.get('item_' + str(i))
			if item:
				default_warehouse = ''
				default_warehouse = frappe.db.get_value('Warehouse', filters={
					'warehouse_name': _('Finished Goods'),
					'company': company
				})

				try:
					frappe.get_doc({
						'doctype': self.doctype,
						'item_code': item,
						'item_name': item,
						'description': item,
						'show_in_website': 1,
						'is_sales_item': 1,
						'is_purchase_item': 1,
						'is_stock_item': 1,
						'item_group': _('Products'),
						'stock_uom': _(args.get('item_uom_' + str(i))),
						'item_defaults': [{
							'default_warehouse': default_warehouse,
							'company': company
						}]
					}).insert()

				except frappe.NameError:
					pass
				else:
					if args.get('item_price_' + str(i)):
						item_price = flt(args.get('item_price_' + str(i)))

						price_list_name = frappe.db.get_value('Price List', {'selling': 1})
						make_item_price(item, price_list_name, item_price)
						price_list_name = frappe.db.get_value('Price List', {'buying': 1})
						make_item_price(item, price_list_name, item_price)

def make_item_price(item, price_list_name, item_price):
	frappe.get_doc({
		'doctype': 'Item Price',
		'price_list': price_list_name,
		'item_code': item,
		'price_list_rate': item_price
	}).insert()

def get_timeline_data(doctype, name):
	'''returns timeline data based on stock ledger entry'''
	out = {}
	items = dict(frappe.db.sql('''select posting_date, count(*)
		from `tabStock Ledger Entry` where item_code=%s
			and posting_date > date_sub(curdate(), interval 1 year)
			group by posting_date''', name))

	for date, count in iteritems(items):
		timestamp = get_timestamp(date)
		out.update({timestamp: count})

	return out


def validate_end_of_life(item_code, end_of_life=None, disabled=None, verbose=1):
	if (not end_of_life) or (disabled is None):
		end_of_life, disabled = frappe.db.get_value("Item", item_code, ["end_of_life", "disabled"])

	if end_of_life and end_of_life != "0000-00-00" and getdate(end_of_life) <= now_datetime().date():
		msg = _("Item {0} has reached its end of life on {1}").format(item_code, formatdate(end_of_life))
		_msgprint(msg, verbose)

	if disabled:
		_msgprint(_("Item {0} is disabled").format(item_code), verbose)


def validate_is_stock_item(item_code, is_stock_item=None, verbose=1):
	if not is_stock_item:
		is_stock_item = frappe.db.get_value("Item", item_code, "is_stock_item")

	if is_stock_item != 1:
		msg = _("Item {0} is not a stock Item").format(item_code)

		_msgprint(msg, verbose)


def validate_cancelled_item(item_code, docstatus=None, verbose=1):
	if docstatus is None:
		docstatus = frappe.db.get_value("Item", item_code, "docstatus")

	if docstatus == 2:
		msg = _("Item {0} is cancelled").format(item_code)
		_msgprint(msg, verbose)

def _msgprint(msg, verbose):
	if verbose:
		msgprint(msg, raise_exception=True)
	else:
		raise frappe.ValidationError(msg)


def get_last_purchase_details(item_code, doc_name=None, conversion_rate=1.0):
	"""returns last purchase details in stock uom"""
	# get last purchase order item details

	last_purchase_order = frappe.db.sql("""\
		select po.name, po.transaction_date, po.conversion_rate,
			po_item.conversion_factor, po_item.base_price_list_rate,
			po_item.discount_percentage, po_item.base_rate, po_item.base_net_rate
		from `tabPurchase Order` po, `tabPurchase Order Item` po_item
		where po.docstatus = 1 and po_item.item_code = %s and po.name != %s and
			po.name = po_item.parent
		order by po.transaction_date desc, po.name desc
		limit 1""", (item_code, cstr(doc_name)), as_dict=1)


	# get last purchase receipt item details
	last_purchase_receipt = frappe.db.sql("""\
		select pr.name, pr.posting_date, pr.posting_time, pr.conversion_rate,
			pr_item.conversion_factor, pr_item.base_price_list_rate, pr_item.discount_percentage,
			pr_item.base_rate, pr_item.base_net_rate
		from `tabPurchase Receipt` pr, `tabPurchase Receipt Item` pr_item
		where pr.docstatus = 1 and pr_item.item_code = %s and pr.name != %s and
			pr.name = pr_item.parent
		order by pr.posting_date desc, pr.posting_time desc, pr.name desc
		limit 1""", (item_code, cstr(doc_name)), as_dict=1)

	purchase_order_date = getdate(last_purchase_order and last_purchase_order[0].transaction_date
							   or "1900-01-01")
	purchase_receipt_date = getdate(last_purchase_receipt and
								 last_purchase_receipt[0].posting_date or "1900-01-01")

	if last_purchase_order and (purchase_order_date >= purchase_receipt_date or not last_purchase_receipt):
		# use purchase order

		last_purchase = last_purchase_order[0]
		purchase_date = purchase_order_date

	elif last_purchase_receipt and (purchase_receipt_date > purchase_order_date or not last_purchase_order):
		# use purchase receipt
		last_purchase = last_purchase_receipt[0]
		purchase_date = purchase_receipt_date

	else:
		return frappe._dict()

	conversion_factor = flt(last_purchase.conversion_factor)
	out = frappe._dict({
		"base_price_list_rate": flt(last_purchase.base_price_list_rate) / conversion_factor,
		"base_rate": flt(last_purchase.base_rate) / conversion_factor,
		"base_net_rate": flt(last_purchase.base_net_rate) / conversion_factor,
		"discount_percentage": flt(last_purchase.discount_percentage),
		"purchase_date": purchase_date
	})


	conversion_rate = flt(conversion_rate) or 1.0
	out.update({
		"price_list_rate": out.base_price_list_rate / conversion_rate,
		"rate": out.base_rate / conversion_rate,
		"base_rate": out.base_rate,
		"base_net_rate": out.base_net_rate
	})

	return out


def invalidate_cache_for_item(doc):
	invalidate_cache_for(doc, doc.item_group)

	website_item_groups = list(set((doc.get("old_website_item_groups") or [])
								+ [d.item_group for d in doc.get({"doctype": "Website Item Group"}) if d.item_group]))

	for item_group in website_item_groups:
		invalidate_cache_for(doc, item_group)

	if doc.get("old_item_group") and doc.get("old_item_group") != doc.item_group:
		invalidate_cache_for(doc, doc.old_item_group)

	invalidate_item_variants_cache_for_website(doc)


def invalidate_item_variants_cache_for_website(doc):
	from erpnext.portal.product_configurator.item_variants_cache import ItemVariantsCacheManager

	item_code = None
	if doc.has_variants and doc.show_in_website:
		item_code = doc.name
	elif doc.variant_of and frappe.db.get_value('Item', doc.variant_of, 'show_in_website'):
		item_code = doc.variant_of

	if item_code:
		item_cache = ItemVariantsCacheManager(item_code)
		item_cache.clear_cache()


def check_stock_uom_with_bin(item, stock_uom):
	if stock_uom == frappe.db.get_value("Item", item, "stock_uom"):
		return

	matched = True
	ref_uom = frappe.db.get_value("Stock Ledger Entry",
							   {"item_code": item}, "stock_uom")

	if ref_uom:
		if cstr(ref_uom) != cstr(stock_uom):
			matched = False
	else:
		bin_list = frappe.db.sql("select * from tabBin where item_code=%s", item, as_dict=1)
		for bin in bin_list:
			if (bin.reserved_qty > 0 or bin.ordered_qty > 0 or bin.indented_qty > 0
								or bin.planned_qty > 0) and cstr(bin.stock_uom) != cstr(stock_uom):
				matched = False
				break

		if matched and bin_list:
			frappe.db.sql("""update tabBin set stock_uom=%s where item_code=%s""", (stock_uom, item))

	if not matched:
		frappe.throw(
			_("Default Unit of Measure for Item {0} cannot be changed directly because you have already made some transaction(s) with another UOM. You will need to create a new Item to use a different Default UOM.").format(item))

def get_item_defaults(item_code, company):
	item = frappe.get_cached_doc('Item', item_code)

	out = item.as_dict()

	for d in item.item_defaults:
		if d.company == company:
			row = copy.deepcopy(d.as_dict())
			row.pop("name")
			out.update(row)
	return out

def set_item_default(item_code, company, fieldname, value):
	item = frappe.get_cached_doc('Item', item_code)

	for d in item.item_defaults:
		if d.company == company:
			if not d.get(fieldname):
				frappe.db.set_value(d.doctype, d.name, fieldname, value)
			return

	# no row found, add a new row for the company
	d = item.append('item_defaults', {fieldname: value, "company": company})
	d.db_insert()
	item.clear_cache()

@frappe.whitelist()
def get_item_details(item_code, company=None):
	out = frappe._dict()
	if company:
		out = get_item_defaults(item_code, company) or frappe._dict()

	doc = frappe.get_cached_doc("Item", item_code)
	out.update(doc.as_dict())

	return out

@frappe.whitelist()
def get_uom_conv_factor(uom, stock_uom):
	uoms = [uom, stock_uom]
	value = ""
	uom_details = frappe.db.sql("""select to_uom, from_uom, value from `tabUOM Conversion Factor`\
		where to_uom in ({0})
		""".format(', '.join([frappe.db.escape(i, percent=False) for i in uoms])), as_dict=True)

	for d in uom_details:
		if d.from_uom == stock_uom and d.to_uom == uom:
			value = 1/flt(d.value)
		elif d.from_uom == uom and d.to_uom == stock_uom:
			value = d.value

	if not value:
		uom_stock = frappe.db.get_value("UOM Conversion Factor", {"to_uom": stock_uom}, ["from_uom", "value"], as_dict=1)
		uom_row = frappe.db.get_value("UOM Conversion Factor", {"to_uom": uom}, ["from_uom", "value"], as_dict=1)

		if uom_stock and uom_row:
			if uom_stock.from_uom == uom_row.from_uom:
				value = flt(uom_stock.value) * 1/flt(uom_row.value)

	return value

@frappe.whitelist()
def get_item_attribute(parent, attribute_value=''):
	if not frappe.has_permission("Item"):
		frappe.msgprint(_("No Permission"), raise_exception=1)

	return frappe.get_all("Item Attribute Value", fields = ["attribute_value"],
		filters = {'parent': parent, 'attribute_value': ("like", "%%%s%%" % attribute_value)})

def update_variants(variants, template, publish_progress=True):
	count=0
	for d in variants:
		variant = frappe.get_doc("Item", d)
		copy_attributes_to_variant(template, variant)
		variant.save()
		count+=1
		if publish_progress:
				frappe.publish_progress(count*100/len(variants), title = _("Updating Variants..."))

def on_doctype_update():
	# since route is a Text column, it needs a length for indexing
	frappe.db.add_index("Item", ["route(500)"])<|MERGE_RESOLUTION|>--- conflicted
+++ resolved
@@ -13,11 +13,7 @@
 from erpnext.setup.doctype.item_group.item_group import (get_parent_item_groups, invalidate_cache_for)
 from frappe import _, msgprint
 from frappe.utils import (cint, cstr, flt, formatdate, get_timestamp, getdate,
-<<<<<<< HEAD
-						  now_datetime, random_string, strip, nowtime)
-=======
-						  now_datetime, random_string, strip, get_link_to_form)
->>>>>>> b2fccc1d
+		now_datetime, random_string, strip, get_link_to_form, nowtime)
 from frappe.utils.html_utils import clean_html
 from frappe.website.doctype.website_slideshow.website_slideshow import \
 	get_slideshow
