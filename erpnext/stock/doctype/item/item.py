--- conflicted
+++ resolved
@@ -668,17 +668,10 @@
 
 	def validate_stock_exists_for_template_item(self):
 		if self.stock_ledger_created() and self._doc_before_save:
-<<<<<<< HEAD
-			if (self._doc_before_save.has_variants != self.has_variants
-                                or self._doc_before_save.variant_of != self.variant_of):
-				frappe.throw(_("Cannot change Variant properties after stock transction. You will have to make a new Item to do this.").format(self.name),
-                                    StockExistsForTemplate)
-=======
 			if (cint(self._doc_before_save.has_variants) != cint(self.has_variants)
 				or self._doc_before_save.variant_of != self.variant_of):
 				frappe.throw(_("Cannot change Variant properties after stock transaction. You will have to make a new Item to do this.").format(self.name),
 					StockExistsForTemplate)
->>>>>>> fcb984b2
 
 			if self.has_variants or self.variant_of:
 				if not self.is_child_table_same('attributes'):
