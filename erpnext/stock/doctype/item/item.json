--- conflicted
+++ resolved
@@ -1311,7 +1311,6 @@
    "fieldname": "default_manufacturer_part_no",
    "fieldtype": "Data",
    "label": "Default Manufacturer Part No",
-<<<<<<< HEAD
    "read_only": 1,
    "show_days": 1,
    "show_seconds": 1
@@ -1339,14 +1338,11 @@
    "options": "Web Page Block",
    "show_days": 1,
    "show_seconds": 1
-=======
-   "read_only": 1
   },
   {
    "fieldname": "website_image_alt",
    "fieldtype": "Data",
    "label": "Image Description"
->>>>>>> 8ca57eb5
   }
  ],
  "has_web_view": 1,
@@ -1356,11 +1352,7 @@
  "index_web_pages_for_search": 1,
  "links": [],
  "max_attachments": 1,
-<<<<<<< HEAD
- "modified": "2020-08-12 17:50:27.825672",
-=======
  "modified": "2020-08-07 14:24:58.384992",
->>>>>>> 8ca57eb5
  "modified_by": "Administrator",
  "module": "Stock",
  "name": "Item",
