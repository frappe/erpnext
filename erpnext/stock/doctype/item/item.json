--- conflicted
+++ resolved
@@ -1014,7 +1014,6 @@
     "fieldtype": "Check",
     "label": "Synced With Hub",
     "read_only": 1
-<<<<<<< HEAD
    },
    {
     "fieldname": "manufacturers",
@@ -1035,8 +1034,6 @@
     "fieldtype": "Float",
     "label": "Over Billing Allowance (%)",
     "depends_on": "eval:!doc.__islocal"
-=======
->>>>>>> 397013ec
    }
   ],
   "has_web_view": 1,
@@ -1044,11 +1041,7 @@
   "idx": 2,
   "image_field": "image",
   "max_attachments": 1,
-<<<<<<< HEAD
-  "modified": "2019-07-04 04:45:59.911507",
-=======
-  "modified": "2019-07-05 12:18:13.977931",
->>>>>>> 397013ec
+  "modified": "2019-07-12 12:18:13.977931",
   "modified_by": "Administrator",
   "module": "Stock",
   "name": "Item",
