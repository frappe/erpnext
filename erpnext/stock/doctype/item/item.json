--- conflicted
+++ resolved
@@ -27,10 +27,7 @@
   "valuation_rate",
   "standard_rate",
   "is_fixed_asset",
-<<<<<<< HEAD
-=======
   "auto_create_assets",
->>>>>>> 6a743be1
   "asset_category",
   "asset_naming_series",
   "over_delivery_receipt_allowance",
@@ -56,10 +53,7 @@
   "uoms",
   "serial_nos_and_batches",
   "has_batch_no",
-<<<<<<< HEAD
   "batch_wise_valuation",
-=======
->>>>>>> 6a743be1
   "create_new_batch",
   "batch_number_series",
   "has_expiry_date",
@@ -1044,19 +1038,18 @@
    "label": "Over Billing Allowance (%)"
   },
   {
-<<<<<<< HEAD
    "depends_on": "has_batch_no",
    "fieldname": "batch_wise_valuation",
    "fieldtype": "Select",
    "label": "Enable Batch Wise Valuation",
    "options": "\nNo\nYes"
-=======
+  },
+  {
    "default": "0",
    "depends_on": "is_fixed_asset",
    "fieldname": "auto_create_assets",
    "fieldtype": "Check",
    "label": "Auto Create Assets on Purchase"
->>>>>>> 6a743be1
   }
  ],
  "has_web_view": 1,
@@ -1064,11 +1057,7 @@
  "idx": 2,
  "image_field": "image",
  "max_attachments": 1,
-<<<<<<< HEAD
- "modified": "2019-09-13 15:36:46.902320",
-=======
- "modified": "2019-10-09 17:05:59.576119",
->>>>>>> 6a743be1
+ "modified": "2019-10-09 17:05:59.576120",
  "modified_by": "Administrator",
  "module": "Stock",
  "name": "Item",
