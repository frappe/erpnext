{
 "actions": [],
 "allow_guest_to_view": 1,
 "allow_import": 1,
 "allow_rename": 1,
 "autoname": "field:item_code",
 "creation": "2013-05-03 10:45:46",
 "description": "A Product or a Service that is bought, sold or kept in stock.",
 "doctype": "DocType",
 "document_type": "Setup",
 "editable_grid": 1,
 "engine": "InnoDB",
 "field_order": [
  "name_and_description_section",
  "naming_series",
  "item_code",
  "variant_of",
  "item_name",
  "item_group",
  "is_item_from_hub",
  "stock_uom",
  "column_break0",
  "disabled",
  "allow_alternative_item",
  "is_stock_item",
  "include_item_in_manufacturing",
  "opening_stock",
  "valuation_rate",
  "standard_rate",
  "is_fixed_asset",
  "auto_create_assets",
  "asset_category",
  "asset_naming_series",
  "over_delivery_receipt_allowance",
  "over_billing_allowance",
  "image",
  "section_break_11",
  "brand",
  "description",
  "sb_barcodes",
  "barcodes",
  "inventory_section",
  "shelf_life_in_days",
  "end_of_life",
  "default_material_request_type",
  "valuation_method",
  "column_break1",
  "warranty_period",
  "weight_per_unit",
  "weight_uom",
  "reorder_section",
  "reorder_levels",
  "unit_of_measure_conversion",
  "uoms",
  "serial_nos_and_batches",
  "has_batch_no",
  "create_new_batch",
  "batch_number_series",
  "has_expiry_date",
  "retain_sample",
  "sample_quantity",
  "column_break_37",
  "has_serial_no",
  "serial_no_series",
  "variants_section",
  "has_variants",
  "variant_based_on",
  "attributes",
  "defaults",
  "item_defaults",
  "purchase_details",
  "is_purchase_item",
  "purchase_uom",
  "min_order_qty",
  "safety_stock",
  "purchase_details_cb",
  "lead_time_days",
  "last_purchase_rate",
  "is_customer_provided_item",
  "customer",
  "supplier_details",
  "delivered_by_supplier",
  "column_break2",
  "supplier_items",
  "foreign_trade_details",
  "country_of_origin",
  "column_break_59",
  "customs_tariff_number",
  "sales_details",
  "sales_uom",
  "is_sales_item",
  "column_break3",
  "max_discount",
  "deferred_revenue",
  "deferred_revenue_account",
  "enable_deferred_revenue",
  "column_break_85",
  "no_of_months",
  "deferred_expense_section",
  "deferred_expense_account",
  "enable_deferred_expense",
  "column_break_88",
  "no_of_months_exp",
  "customer_details",
  "customer_items",
  "item_tax_section_break",
  "taxes",
  "inspection_criteria",
  "inspection_required_before_purchase",
  "inspection_required_before_delivery",
  "quality_inspection_template",
  "manufacturing",
  "default_bom",
  "is_sub_contracted_item",
  "column_break_74",
  "customer_code",
  "default_item_manufacturer",
  "default_manufacturer_part_no",
  "website_section",
  "show_in_website",
  "show_variant_in_website",
  "route",
  "weightage",
  "slideshow",
  "website_image",
  "thumbnail",
  "cb72",
  "website_warehouse",
  "website_item_groups",
  "set_meta_tags",
  "sb72",
  "copy_from_item_group",
  "website_specifications",
  "web_long_description",
  "website_content",
  "total_projected_qty",
  "hub_publishing_sb",
  "publish_in_hub",
  "hub_category_to_publish",
  "hub_warehouse",
  "synced_with_hub"
 ],
 "fields": [
  {
   "fieldname": "name_and_description_section",
   "fieldtype": "Section Break",
   "oldfieldtype": "Section Break",
   "options": "fa fa-flag"
  },
  {
   "fieldname": "naming_series",
   "fieldtype": "Select",
   "label": "Series",
   "options": "STO-ITEM-.YYYY.-",
   "set_only_once": 1
  },
  {
   "bold": 1,
   "fieldname": "item_code",
   "fieldtype": "Data",
   "in_global_search": 1,
   "label": "Item Code",
   "oldfieldname": "item_code",
   "oldfieldtype": "Data",
   "reqd": 1,
   "unique": 1
  },
  {
   "depends_on": "variant_of",
   "description": "If item is a variant of another item then description, image, pricing, taxes etc will be set from the template unless explicitly specified",
   "fieldname": "variant_of",
   "fieldtype": "Link",
   "ignore_user_permissions": 1,
   "in_standard_filter": 1,
   "label": "Variant Of",
   "options": "Item",
   "read_only": 1,
   "search_index": 1,
   "set_only_once": 1
  },
  {
   "bold": 1,
   "fieldname": "item_name",
   "fieldtype": "Data",
   "in_global_search": 1,
   "label": "Item Name",
   "oldfieldname": "item_name",
   "oldfieldtype": "Data",
   "search_index": 1
  },
  {
   "fieldname": "item_group",
   "fieldtype": "Link",
   "in_list_view": 1,
   "in_preview": 1,
   "in_standard_filter": 1,
   "label": "Item Group",
   "oldfieldname": "item_group",
   "oldfieldtype": "Link",
   "options": "Item Group",
   "reqd": 1,
   "search_index": 1
  },
  {
   "default": "0",
   "fieldname": "is_item_from_hub",
   "fieldtype": "Check",
   "label": "Is Item from Hub",
   "read_only": 1
  },
  {
   "fieldname": "stock_uom",
   "fieldtype": "Link",
   "ignore_user_permissions": 1,
   "label": "Default Unit of Measure",
   "oldfieldname": "stock_uom",
   "oldfieldtype": "Link",
   "options": "UOM",
   "reqd": 1
  },
  {
   "fieldname": "column_break0",
   "fieldtype": "Column Break"
  },
  {
   "default": "0",
   "fieldname": "disabled",
   "fieldtype": "Check",
   "label": "Disabled"
  },
  {
   "default": "0",
   "fieldname": "allow_alternative_item",
   "fieldtype": "Check",
   "label": "Allow Alternative Item"
  },
  {
   "bold": 1,
   "default": "1",
   "fieldname": "is_stock_item",
   "fieldtype": "Check",
   "label": "Maintain Stock",
   "oldfieldname": "is_stock_item",
   "oldfieldtype": "Select"
  },
  {
   "default": "1",
   "fieldname": "include_item_in_manufacturing",
   "fieldtype": "Check",
   "label": "Include Item In Manufacturing"
  },
  {
   "bold": 1,
   "depends_on": "eval:(doc.__islocal&&doc.is_stock_item && !doc.has_serial_no && !doc.has_batch_no)",
   "fieldname": "opening_stock",
   "fieldtype": "Float",
   "label": "Opening Stock"
  },
  {
   "depends_on": "is_stock_item",
   "fieldname": "valuation_rate",
   "fieldtype": "Currency",
   "label": "Valuation Rate"
  },
  {
   "bold": 1,
   "depends_on": "eval:doc.__islocal",
   "fieldname": "standard_rate",
   "fieldtype": "Currency",
   "label": "Standard Selling Rate"
  },
  {
   "default": "0",
   "fieldname": "is_fixed_asset",
   "fieldtype": "Check",
   "label": "Is Fixed Asset",
   "set_only_once": 1
  },
  {
   "depends_on": "is_fixed_asset",
   "fieldname": "asset_category",
   "fieldtype": "Link",
   "label": "Asset Category",
   "options": "Asset Category"
  },
  {
   "depends_on": "is_fixed_asset",
   "fieldname": "asset_naming_series",
   "fieldtype": "Select",
   "label": "Asset Naming Series"
  },
  {
   "fieldname": "image",
   "fieldtype": "Attach Image",
   "hidden": 1,
   "in_preview": 1,
   "label": "Image",
   "options": "image",
   "print_hide": 1
  },
  {
   "collapsible": 1,
   "fieldname": "section_break_11",
   "fieldtype": "Section Break",
   "label": "Description"
  },
  {
   "fieldname": "brand",
   "fieldtype": "Link",
   "label": "Brand",
   "oldfieldname": "brand",
   "oldfieldtype": "Link",
   "options": "Brand",
   "print_hide": 1
  },
  {
   "fieldname": "description",
   "fieldtype": "Text Editor",
   "in_preview": 1,
   "label": "Description",
   "oldfieldname": "description",
   "oldfieldtype": "Text"
  },
  {
   "fieldname": "sb_barcodes",
   "fieldtype": "Section Break",
   "label": "Barcodes"
  },
  {
   "fieldname": "barcodes",
   "fieldtype": "Table",
   "label": "Barcodes",
   "options": "Item Barcode"
  },
  {
   "collapsible": 1,
   "collapsible_depends_on": "is_stock_item",
   "depends_on": "is_stock_item",
   "fieldname": "inventory_section",
   "fieldtype": "Section Break",
   "label": "Inventory",
   "oldfieldtype": "Section Break",
   "options": "fa fa-truck"
  },
  {
   "fieldname": "shelf_life_in_days",
   "fieldtype": "Int",
   "label": "Shelf Life In Days",
   "mandatory_depends_on": "eval:doc.has_batch_no && doc.has_expiry_date"
  },
  {
   "default": "2099-12-31",
   "depends_on": "is_stock_item",
   "fieldname": "end_of_life",
   "fieldtype": "Date",
   "label": "End of Life",
   "oldfieldname": "end_of_life",
   "oldfieldtype": "Date"
  },
  {
   "default": "Purchase",
   "fieldname": "default_material_request_type",
   "fieldtype": "Select",
   "label": "Default Material Request Type",
   "options": "Purchase\nMaterial Transfer\nMaterial Issue\nManufacture\nCustomer Provided"
  },
  {
   "depends_on": "is_stock_item",
   "fieldname": "valuation_method",
   "fieldtype": "Select",
   "label": "Valuation Method",
   "options": "\nFIFO\nMoving Average",
   "set_only_once": 1
  },
  {
   "depends_on": "is_stock_item",
   "fieldname": "column_break1",
   "fieldtype": "Column Break",
   "oldfieldtype": "Column Break",
   "width": "50%"
  },
  {
   "depends_on": "eval:doc.is_stock_item",
   "fieldname": "warranty_period",
   "fieldtype": "Data",
   "label": "Warranty Period (in days)",
   "oldfieldname": "warranty_period",
   "oldfieldtype": "Data"
  },
  {
   "depends_on": "is_stock_item",
   "fieldname": "weight_per_unit",
   "fieldtype": "Float",
   "label": "Weight Per Unit"
  },
  {
   "depends_on": "eval:doc.is_stock_item",
   "fieldname": "weight_uom",
   "fieldtype": "Link",
   "ignore_user_permissions": 1,
   "label": "Weight UOM",
   "options": "UOM"
  },
  {
   "collapsible": 1,
   "depends_on": "is_stock_item",
   "fieldname": "reorder_section",
   "fieldtype": "Section Break",
   "label": "Auto re-order",
   "options": "fa fa-rss"
  },
  {
   "description": "Will also apply for variants unless overrridden",
   "fieldname": "reorder_levels",
   "fieldtype": "Table",
   "label": "Reorder level based on Warehouse",
   "options": "Item Reorder"
  },
  {
   "collapsible": 1,
   "fieldname": "unit_of_measure_conversion",
   "fieldtype": "Section Break",
   "label": "Units of Measure"
  },
  {
   "description": "Will also apply for variants",
   "fieldname": "uoms",
   "fieldtype": "Table",
   "label": "UOMs",
   "oldfieldname": "uom_conversion_details",
   "oldfieldtype": "Table",
   "options": "UOM Conversion Detail"
  },
  {
   "collapsible": 1,
   "collapsible_depends_on": "eval:doc.has_batch_no || doc.has_serial_no || doc.is_fixed_asset",
   "depends_on": "eval:doc.is_stock_item || doc.is_fixed_asset",
   "fieldname": "serial_nos_and_batches",
   "fieldtype": "Section Break",
   "label": "Serial Nos and Batches"
  },
  {
   "default": "0",
   "depends_on": "eval:doc.is_stock_item",
   "fieldname": "has_batch_no",
   "fieldtype": "Check",
   "label": "Has Batch No",
   "no_copy": 1,
   "oldfieldname": "has_batch_no",
   "oldfieldtype": "Select"
  },
  {
   "default": "0",
   "depends_on": "has_batch_no",
   "fieldname": "create_new_batch",
   "fieldtype": "Check",
   "label": "Automatically Create New Batch"
  },
  {
   "depends_on": "eval:doc.has_batch_no==1 && doc.create_new_batch==1",
   "description": "Example: ABCD.#####. If series is set and Batch No is not mentioned in transactions, then automatic batch number will be created based on this series. If you always want to explicitly mention Batch No for this item, leave this blank. Note: this setting will take priority over the Naming Series Prefix in Stock Settings.",
   "fieldname": "batch_number_series",
   "fieldtype": "Data",
   "label": "Batch Number Series",
   "translatable": 1
  },
  {
   "default": "0",
   "depends_on": "has_batch_no",
   "fieldname": "has_expiry_date",
   "fieldtype": "Check",
   "label": "Has Expiry Date"
  },
  {
   "default": "0",
   "fieldname": "retain_sample",
   "fieldtype": "Check",
   "label": "Retain Sample"
  },
  {
   "depends_on": "eval: (doc.retain_sample && doc.has_batch_no)",
   "description": "Maximum sample quantity that can be retained",
   "fieldname": "sample_quantity",
   "fieldtype": "Int",
   "label": "Max Sample Quantity"
  },
  {
   "fieldname": "column_break_37",
   "fieldtype": "Column Break"
  },
  {
   "default": "0",
   "depends_on": "eval:doc.is_stock_item || doc.is_fixed_asset",
   "fieldname": "has_serial_no",
   "fieldtype": "Check",
   "label": "Has Serial No",
   "no_copy": 1,
   "oldfieldname": "has_serial_no",
   "oldfieldtype": "Select"
  },
  {
   "depends_on": "eval:doc.is_stock_item || doc.is_fixed_asset",
   "description": "Example: ABCD.#####\nIf series is set and Serial No is not mentioned in transactions, then automatic serial number will be created based on this series. If you always want to explicitly mention Serial Nos for this item. leave this blank.",
   "fieldname": "serial_no_series",
   "fieldtype": "Data",
   "label": "Serial Number Series"
  },
  {
   "collapsible": 1,
   "collapsible_depends_on": "attributes",
   "fieldname": "variants_section",
   "fieldtype": "Section Break",
   "label": "Variants"
  },
  {
   "default": "0",
   "depends_on": "eval:!doc.variant_of",
   "description": "If this item has variants, then it cannot be selected in sales orders etc.",
   "fieldname": "has_variants",
   "fieldtype": "Check",
   "in_standard_filter": 1,
   "label": "Has Variants",
   "no_copy": 1
  },
  {
   "default": "Item Attribute",
   "depends_on": "has_variants",
   "fieldname": "variant_based_on",
   "fieldtype": "Select",
   "label": "Variant Based On",
   "options": "Item Attribute\nManufacturer"
  },
  {
   "depends_on": "eval:(doc.has_variants || doc.variant_of) && doc.variant_based_on==='Item Attribute'",
   "fieldname": "attributes",
   "fieldtype": "Table",
   "hidden": 1,
   "label": "Attributes",
   "no_copy": 1,
   "options": "Item Variant Attribute"
  },
  {
   "fieldname": "defaults",
   "fieldtype": "Section Break",
   "label": "Sales, Purchase, Accounting Defaults"
  },
  {
   "fieldname": "item_defaults",
   "fieldtype": "Table",
   "label": "Item Defaults",
   "options": "Item Default"
  },
  {
   "collapsible": 1,
   "fieldname": "purchase_details",
   "fieldtype": "Section Break",
   "label": "Purchase, Replenishment Details",
   "oldfieldtype": "Section Break",
   "options": "fa fa-shopping-cart"
  },
  {
   "default": "1",
   "fieldname": "is_purchase_item",
   "fieldtype": "Check",
   "label": "Is Purchase Item"
  },
  {
   "fieldname": "purchase_uom",
   "fieldtype": "Link",
   "label": "Default Purchase Unit of Measure",
   "options": "UOM"
  },
  {
   "default": "0.00",
   "depends_on": "is_stock_item",
   "description": "Minimum quantity should be as per Stock UOM",
   "fieldname": "min_order_qty",
   "fieldtype": "Float",
   "label": "Minimum Order Qty",
   "oldfieldname": "min_order_qty",
   "oldfieldtype": "Currency"
  },
  {
   "fieldname": "safety_stock",
   "fieldtype": "Float",
   "label": "Safety Stock"
  },
  {
   "fieldname": "purchase_details_cb",
   "fieldtype": "Column Break"
  },
  {
   "description": "Average time taken by the supplier to deliver",
   "fieldname": "lead_time_days",
   "fieldtype": "Int",
   "label": "Lead Time in days",
   "oldfieldname": "lead_time_days",
   "oldfieldtype": "Int"
  },
  {
   "fieldname": "last_purchase_rate",
   "fieldtype": "Float",
   "label": "Last Purchase Rate",
   "no_copy": 1,
   "oldfieldname": "last_purchase_rate",
   "oldfieldtype": "Currency",
   "read_only": 1
  },
  {
   "default": "0",
   "fieldname": "is_customer_provided_item",
   "fieldtype": "Check",
   "label": "Is Customer Provided Item"
  },
  {
   "depends_on": "eval:doc.is_customer_provided_item==1",
   "fieldname": "customer",
   "fieldtype": "Link",
   "label": "Customer",
   "options": "Customer"
  },
  {
   "collapsible": 1,
   "fieldname": "supplier_details",
   "fieldtype": "Section Break",
   "label": "Supplier Details"
  },
  {
   "default": "0",
   "fieldname": "delivered_by_supplier",
   "fieldtype": "Check",
   "label": "Delivered by Supplier (Drop Ship)",
   "print_hide": 1
  },
  {
   "fieldname": "column_break2",
   "fieldtype": "Column Break",
   "oldfieldtype": "Column Break",
   "width": "50%"
  },
  {
   "fieldname": "supplier_items",
   "fieldtype": "Table",
   "label": "Supplier Items",
   "options": "Item Supplier"
  },
  {
   "collapsible": 1,
   "fieldname": "foreign_trade_details",
   "fieldtype": "Section Break",
   "label": "Foreign Trade Details"
  },
  {
   "fieldname": "country_of_origin",
   "fieldtype": "Link",
   "label": "Country of Origin",
   "options": "Country"
  },
  {
   "fieldname": "column_break_59",
   "fieldtype": "Column Break"
  },
  {
   "fieldname": "customs_tariff_number",
   "fieldtype": "Link",
   "label": "Customs Tariff Number",
   "options": "Customs Tariff Number"
  },
  {
   "collapsible": 1,
   "fieldname": "sales_details",
   "fieldtype": "Section Break",
   "label": "Sales Details",
   "oldfieldtype": "Section Break",
   "options": "fa fa-tag"
  },
  {
   "fieldname": "sales_uom",
   "fieldtype": "Link",
   "label": "Default Sales Unit of Measure",
   "options": "UOM"
  },
  {
   "default": "1",
   "fieldname": "is_sales_item",
   "fieldtype": "Check",
   "label": "Is Sales Item"
  },
  {
   "fieldname": "column_break3",
   "fieldtype": "Column Break",
   "oldfieldtype": "Column Break",
   "width": "50%"
  },
  {
   "fieldname": "max_discount",
   "fieldtype": "Float",
   "label": "Max Discount (%)",
   "oldfieldname": "max_discount",
   "oldfieldtype": "Currency"
  },
  {
   "collapsible": 1,
   "fieldname": "deferred_revenue",
   "fieldtype": "Section Break",
   "label": "Deferred Revenue"
  },
  {
   "depends_on": "enable_deferred_revenue",
   "fieldname": "deferred_revenue_account",
   "fieldtype": "Link",
   "ignore_user_permissions": 1,
   "label": "Deferred Revenue Account",
   "options": "Account"
  },
  {
   "default": "0",
   "fieldname": "enable_deferred_revenue",
   "fieldtype": "Check",
   "label": "Enable Deferred Revenue"
  },
  {
   "fieldname": "column_break_85",
   "fieldtype": "Column Break"
  },
  {
   "depends_on": "enable_deferred_revenue",
   "fieldname": "no_of_months",
   "fieldtype": "Int",
   "label": "No of Months"
  },
  {
   "collapsible": 1,
   "fieldname": "deferred_expense_section",
   "fieldtype": "Section Break",
   "label": "Deferred Expense"
  },
  {
   "depends_on": "enable_deferred_expense",
   "fieldname": "deferred_expense_account",
   "fieldtype": "Link",
   "ignore_user_permissions": 1,
   "label": "Deferred Expense Account",
   "options": "Account"
  },
  {
   "default": "0",
   "fieldname": "enable_deferred_expense",
   "fieldtype": "Check",
   "label": "Enable Deferred Expense"
  },
  {
   "fieldname": "column_break_88",
   "fieldtype": "Column Break"
  },
  {
   "depends_on": "enable_deferred_expense",
   "fieldname": "no_of_months_exp",
   "fieldtype": "Int",
   "label": "No of Months"
  },
  {
   "collapsible": 1,
   "fieldname": "customer_details",
   "fieldtype": "Section Break",
   "label": "Customer Details"
  },
  {
   "fieldname": "customer_items",
   "fieldtype": "Table",
   "label": "Customer Items",
   "options": "Item Customer Detail"
  },
  {
   "collapsible": 1,
   "collapsible_depends_on": "taxes",
   "fieldname": "item_tax_section_break",
   "fieldtype": "Section Break",
   "label": "Item Tax",
   "oldfieldtype": "Section Break",
   "options": "fa fa-money"
  },
  {
   "description": "Will also apply for variants",
   "fieldname": "taxes",
   "fieldtype": "Table",
   "label": "Taxes",
   "oldfieldname": "item_tax",
   "oldfieldtype": "Table",
   "options": "Item Tax"
  },
  {
   "collapsible": 1,
   "fieldname": "inspection_criteria",
   "fieldtype": "Section Break",
   "label": "Inspection Criteria",
   "oldfieldtype": "Section Break",
   "options": "fa fa-search"
  },
  {
   "default": "0",
   "fieldname": "inspection_required_before_purchase",
   "fieldtype": "Check",
   "label": "Inspection Required before Purchase",
   "oldfieldname": "inspection_required",
   "oldfieldtype": "Select"
  },
  {
   "default": "0",
   "fieldname": "inspection_required_before_delivery",
   "fieldtype": "Check",
   "label": "Inspection Required before Delivery"
  },
  {
   "depends_on": "eval:(doc.inspection_required_before_purchase || doc.inspection_required_before_delivery)",
   "fieldname": "quality_inspection_template",
   "fieldtype": "Link",
   "label": "Quality Inspection Template",
   "options": "Quality Inspection Template",
   "print_hide": 1
  },
  {
   "collapsible": 1,
   "depends_on": "is_stock_item",
   "fieldname": "manufacturing",
   "fieldtype": "Section Break",
   "label": "Manufacturing",
   "oldfieldtype": "Section Break",
   "options": "fa fa-cogs"
  },
  {
   "fieldname": "default_bom",
   "fieldtype": "Link",
   "ignore_user_permissions": 1,
   "label": "Default BOM",
   "no_copy": 1,
   "oldfieldname": "default_bom",
   "oldfieldtype": "Link",
   "options": "BOM",
   "read_only": 1
  },
  {
   "default": "0",
   "description": "If subcontracted to a vendor",
   "fieldname": "is_sub_contracted_item",
   "fieldtype": "Check",
   "label": "Supply Raw Materials for Purchase",
   "oldfieldname": "is_sub_contracted_item",
   "oldfieldtype": "Select"
  },
  {
   "fieldname": "column_break_74",
   "fieldtype": "Column Break"
  },
  {
   "fieldname": "customer_code",
   "fieldtype": "Data",
   "hidden": 1,
   "label": "Customer Code",
   "no_copy": 1,
   "print_hide": 1
  },
  {
   "collapsible": 1,
   "fieldname": "website_section",
   "fieldtype": "Section Break",
   "label": "Website",
   "options": "fa fa-globe"
  },
  {
   "default": "0",
   "depends_on": "eval:!doc.variant_of",
   "fieldname": "show_in_website",
   "fieldtype": "Check",
   "label": "Show in Website",
   "search_index": 1
  },
  {
   "default": "0",
   "depends_on": "variant_of",
   "fieldname": "show_variant_in_website",
   "fieldtype": "Check",
   "label": "Show in Website (Variant)",
   "search_index": 1
  },
  {
   "depends_on": "eval: doc.show_in_website || doc.show_variant_in_website",
   "fieldname": "route",
   "fieldtype": "Small Text",
   "label": "Route",
   "no_copy": 1
  },
  {
   "depends_on": "eval: doc.show_in_website || doc.show_variant_in_website",
   "description": "Items with higher weightage will be shown higher",
   "fieldname": "weightage",
   "fieldtype": "Int",
   "label": "Weightage"
  },
  {
   "depends_on": "eval: doc.show_in_website || doc.show_variant_in_website",
   "description": "Show a slideshow at the top of the page",
   "fieldname": "slideshow",
   "fieldtype": "Link",
   "label": "Slideshow",
   "options": "Website Slideshow"
  },
  {
   "depends_on": "eval: doc.show_in_website || doc.show_variant_in_website",
   "description": "Item Image (if not slideshow)",
   "fieldname": "website_image",
   "fieldtype": "Attach",
   "label": "Website Image"
  },
  {
   "fieldname": "thumbnail",
   "fieldtype": "Data",
   "label": "Thumbnail",
   "read_only": 1
  },
  {
   "fieldname": "cb72",
   "fieldtype": "Column Break"
  },
  {
   "depends_on": "eval: doc.show_in_website || doc.show_variant_in_website",
   "description": "Show \"In Stock\" or \"Not in Stock\" based on stock available in this warehouse.",
   "fieldname": "website_warehouse",
   "fieldtype": "Link",
   "ignore_user_permissions": 1,
   "label": "Website Warehouse",
   "options": "Warehouse"
  },
  {
   "depends_on": "eval: doc.show_in_website || doc.show_variant_in_website",
   "description": "List this Item in multiple groups on the website.",
   "fieldname": "website_item_groups",
   "fieldtype": "Table",
   "label": "Website Item Groups",
   "options": "Website Item Group"
  },
  {
   "depends_on": "eval: doc.show_in_website || doc.show_variant_in_website",
   "fieldname": "set_meta_tags",
   "fieldtype": "Button",
   "label": "Set Meta Tags"
  },
  {
   "collapsible": 1,
   "collapsible_depends_on": "website_specifications",
   "depends_on": "eval: doc.show_in_website || doc.show_variant_in_website",
   "fieldname": "sb72",
   "fieldtype": "Section Break",
   "label": "Website Specifications"
  },
  {
   "depends_on": "eval: doc.show_in_website || doc.show_variant_in_website",
   "fieldname": "copy_from_item_group",
   "fieldtype": "Button",
   "label": "Copy From Item Group"
  },
  {
   "depends_on": "eval: doc.show_in_website || doc.show_variant_in_website",
   "fieldname": "website_specifications",
   "fieldtype": "Table",
   "label": "Website Specifications",
   "options": "Item Website Specification"
  },
  {
   "depends_on": "eval: doc.show_in_website || doc.show_variant_in_website",
   "fieldname": "web_long_description",
   "fieldtype": "Text Editor",
   "label": "Website Description"
  },
  {
   "description": "You can use any valid Bootstrap 4 markup in this field. It will be shown on your Item Page.",
   "fieldname": "website_content",
   "fieldtype": "HTML Editor",
   "label": "Website Content"
  },
  {
   "fieldname": "total_projected_qty",
   "fieldtype": "Float",
   "hidden": 1,
   "label": "Total Projected Qty",
   "print_hide": 1,
   "read_only": 1
  },
  {
   "collapsible": 1,
   "depends_on": "eval:(!doc.is_item_from_hub)",
   "fieldname": "hub_publishing_sb",
   "fieldtype": "Section Break",
   "label": "Hub Publishing Details"
  },
  {
   "default": "0",
   "description": "Publish Item to hub.erpnext.com",
   "fieldname": "publish_in_hub",
   "fieldtype": "Check",
   "label": "Publish in Hub"
  },
  {
   "fieldname": "hub_category_to_publish",
   "fieldtype": "Data",
   "label": "Hub Category to Publish",
   "read_only": 1
  },
  {
   "description": "Publish \"In Stock\" or \"Not in Stock\" on Hub based on stock available in this warehouse.",
   "fieldname": "hub_warehouse",
   "fieldtype": "Link",
   "ignore_user_permissions": 1,
   "label": "Hub Warehouse",
   "options": "Warehouse"
  },
  {
   "default": "0",
   "fieldname": "synced_with_hub",
   "fieldtype": "Check",
   "label": "Synced With Hub",
   "read_only": 1
  },
  {
   "depends_on": "eval:!doc.__islocal",
   "fieldname": "over_delivery_receipt_allowance",
   "fieldtype": "Float",
   "label": "Over Delivery/Receipt Allowance (%)",
   "oldfieldname": "tolerance",
   "oldfieldtype": "Currency"
  },
  {
   "depends_on": "eval:!doc.__islocal",
   "fieldname": "over_billing_allowance",
   "fieldtype": "Float",
   "label": "Over Billing Allowance (%)"
  },
  {
   "default": "0",
   "depends_on": "is_fixed_asset",
   "fieldname": "auto_create_assets",
   "fieldtype": "Check",
   "label": "Auto Create Assets on Purchase"
  },
  {
   "fieldname": "default_item_manufacturer",
   "fieldtype": "Data",
   "label": "Default Item Manufacturer",
   "read_only": 1
  },
  {
   "fieldname": "default_manufacturer_part_no",
   "fieldtype": "Data",
   "label": "Default Manufacturer Part No",
   "read_only": 1
  }
 ],
 "has_web_view": 1,
 "icon": "fa fa-tag",
 "idx": 2,
 "image_field": "image",
 "links": [],
 "max_attachments": 1,
<<<<<<< HEAD
 "modified": "2020-07-01 12:43:10.656530",
=======
 "modified": "2020-06-30 12:01:07.534447",
>>>>>>> 00175c96
 "modified_by": "Administrator",
 "module": "Stock",
 "name": "Item",
 "owner": "Administrator",
 "permissions": [
  {
   "create": 1,
   "delete": 1,
   "email": 1,
   "export": 1,
   "import": 1,
   "print": 1,
   "read": 1,
   "report": 1,
   "role": "Item Manager",
   "share": 1,
   "write": 1
  },
  {
   "email": 1,
   "print": 1,
   "read": 1,
   "report": 1,
   "role": "Stock Manager"
  },
  {
   "email": 1,
   "print": 1,
   "read": 1,
   "report": 1,
   "role": "Stock User"
  },
  {
   "read": 1,
   "role": "Sales User"
  },
  {
   "read": 1,
   "role": "Purchase User"
  },
  {
   "read": 1,
   "role": "Maintenance User"
  },
  {
   "read": 1,
   "role": "Accounts User"
  },
  {
   "read": 1,
   "role": "Manufacturing User"
  }
 ],
 "quick_entry": 1,
 "search_fields": "item_name,description,item_group,customer_code",
 "show_name_in_global_search": 1,
 "show_preview_popup": 1,
 "sort_field": "idx desc,modified desc",
 "sort_order": "DESC",
 "title_field": "item_name",
 "track_changes": 1
}<|MERGE_RESOLUTION|>--- conflicted
+++ resolved
@@ -1061,11 +1061,7 @@
  "image_field": "image",
  "links": [],
  "max_attachments": 1,
-<<<<<<< HEAD
- "modified": "2020-07-01 12:43:10.656530",
-=======
  "modified": "2020-06-30 12:01:07.534447",
->>>>>>> 00175c96
  "modified_by": "Administrator",
  "module": "Stock",
  "name": "Item",
