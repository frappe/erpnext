--- conflicted
+++ resolved
@@ -854,128 +854,6 @@
    "print_hide": 1
   },
   {
-<<<<<<< HEAD
-=======
-   "collapsible": 1,
-   "depends_on": "eval:!doc.is_fixed_asset",
-   "fieldname": "website_section",
-   "fieldtype": "Section Break",
-   "label": "Website",
-   "options": "fa fa-globe"
-  },
-  {
-   "default": "0",
-   "depends_on": "eval:!doc.variant_of",
-   "fieldname": "show_in_website",
-   "fieldtype": "Check",
-   "label": "Show in Website",
-   "search_index": 1
-  },
-  {
-   "default": "0",
-   "depends_on": "variant_of",
-   "fieldname": "show_variant_in_website",
-   "fieldtype": "Check",
-   "label": "Show in Website (Variant)",
-   "search_index": 1
-  },
-  {
-   "depends_on": "eval: doc.show_in_website || doc.show_variant_in_website",
-   "fieldname": "route",
-   "fieldtype": "Small Text",
-   "label": "Route",
-   "no_copy": 1
-  },
-  {
-   "depends_on": "eval: doc.show_in_website || doc.show_variant_in_website",
-   "description": "Items with higher weightage will be shown higher",
-   "fieldname": "weightage",
-   "fieldtype": "Int",
-   "label": "Weightage"
-  },
-  {
-   "depends_on": "eval: doc.show_in_website || doc.show_variant_in_website",
-   "description": "Show a slideshow at the top of the page",
-   "fieldname": "slideshow",
-   "fieldtype": "Link",
-   "label": "Slideshow",
-   "options": "Website Slideshow"
-  },
-  {
-   "depends_on": "eval: doc.show_in_website || doc.show_variant_in_website",
-   "description": "Item Image (if not slideshow)",
-   "fieldname": "website_image",
-   "fieldtype": "Attach",
-   "label": "Website Image"
-  },
-  {
-   "fieldname": "thumbnail",
-   "fieldtype": "Data",
-   "label": "Thumbnail",
-   "read_only": 1
-  },
-  {
-   "fieldname": "cb72",
-   "fieldtype": "Column Break"
-  },
-  {
-   "depends_on": "eval: doc.show_in_website || doc.show_variant_in_website",
-   "description": "Show \"In Stock\" or \"Not in Stock\" based on stock available in this warehouse.",
-   "fieldname": "website_warehouse",
-   "fieldtype": "Link",
-   "ignore_user_permissions": 1,
-   "label": "Website Warehouse",
-   "options": "Warehouse"
-  },
-  {
-   "depends_on": "eval: doc.show_in_website || doc.show_variant_in_website",
-   "description": "List this Item in multiple groups on the website.",
-   "fieldname": "website_item_groups",
-   "fieldtype": "Table",
-   "label": "Website Item Groups",
-   "options": "Website Item Group"
-  },
-  {
-   "depends_on": "eval: doc.show_in_website || doc.show_variant_in_website",
-   "fieldname": "set_meta_tags",
-   "fieldtype": "Button",
-   "label": "Set Meta Tags"
-  },
-  {
-   "collapsible": 1,
-   "collapsible_depends_on": "website_specifications",
-   "depends_on": "eval: doc.show_in_website || doc.show_variant_in_website",
-   "fieldname": "sb72",
-   "fieldtype": "Section Break",
-   "label": "Website Specifications"
-  },
-  {
-   "depends_on": "eval: doc.show_in_website || doc.show_variant_in_website",
-   "fieldname": "copy_from_item_group",
-   "fieldtype": "Button",
-   "label": "Copy From Item Group"
-  },
-  {
-   "depends_on": "eval: doc.show_in_website || doc.show_variant_in_website",
-   "fieldname": "website_specifications",
-   "fieldtype": "Table",
-   "label": "Website Specifications",
-   "options": "Item Website Specification"
-  },
-  {
-   "depends_on": "eval: doc.show_in_website || doc.show_variant_in_website",
-   "fieldname": "web_long_description",
-   "fieldtype": "Text Editor",
-   "label": "Website Description"
-  },
-  {
-   "description": "You can use any valid Bootstrap 4 markup in this field. It will be shown on your Item Page.",
-   "fieldname": "website_content",
-   "fieldtype": "HTML Editor",
-   "label": "Website Content"
-  },
-  {
->>>>>>> aa040514
    "fieldname": "total_projected_qty",
    "fieldtype": "Float",
    "hidden": 1,
@@ -1072,11 +950,7 @@
  "index_web_pages_for_search": 1,
  "links": [],
  "max_attachments": 1,
-<<<<<<< HEAD
- "modified": "2021-07-16 15:32:12.806991",
-=======
  "modified": "2021-08-26 12:23:07.277077",
->>>>>>> aa040514
  "modified_by": "Administrator",
  "module": "Stock",
  "name": "Item",
