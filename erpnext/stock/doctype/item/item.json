--- conflicted
+++ resolved
@@ -1045,11 +1045,7 @@
  "image_field": "image",
  "links": [],
  "max_attachments": 1,
-<<<<<<< HEAD
- "modified": "2019-12-13 12:15:56.197246",
-=======
  "modified": "2020-01-02 19:13:59.295963",
->>>>>>> 7ae11005
  "modified_by": "Administrator",
  "module": "Stock",
  "name": "Item",
