[
 {
  "description": "_Test Item 1",
  "doctype": "Item",
  "has_batch_no": 0,
  "has_serial_no": 0,
  "inspection_required": 0,
  "is_stock_item": 1,
  "is_sub_contracted_item": 0,
  "item_code": "_Test Item",
  "item_group": "_Test Item Group",
  "item_name": "_Test Item",
  "apply_warehouse_wise_reorder_level": 1,
  "gst_hsn_code": "999800",
  "valuation_rate": 100,
  "item_defaults": [{
    "company": "_Test Company",
    "default_warehouse": "_Test Warehouse - _TC",
    "expense_account": "_Test Account Cost for Goods Sold - _TC",
    "buying_cost_center": "_Test Cost Center - _TC",
    "selling_cost_center": "_Test Cost Center - _TC",
    "income_account": "Sales - _TC"
  }],
  "reorder_levels": [
   {
    "material_request_type": "Purchase",
    "warehouse": "_Test Warehouse - _TC",
    "warehouse_reorder_level": 20,
    "warehouse_reorder_qty": 20
   }
  ],
  "uom_conversion_graph": [
    {
      "from_qty": 10.0,
      "from_uom": "_Test UOM",
      "to_qty": 1.0,
      "to_uom": "_Test UOM 1"
    }
  ],
  "stock_uom": "_Test UOM",
  "show_in_website": 1,
  "website_warehouse": "_Test Warehouse - _TC"
 },
 {
  "description": "_Test Item 2",
  "doctype": "Item",
  "has_batch_no": 0,
  "has_serial_no": 0,
  "inspection_required": 0,
  "is_stock_item": 1,
  "is_sub_contracted_item": 0,
  "item_code": "_Test Item 2",
  "item_group": "_Test Item Group",
  "item_name": "_Test Item 2",
  "stock_uom": "_Test UOM",
  "show_in_website": 1,
  "website_warehouse": "_Test Warehouse - _TC",
  "gst_hsn_code": "999800",
  "item_defaults": [{
    "company": "_Test Company",
    "default_warehouse": "_Test Warehouse - _TC",
    "expense_account": "_Test Account Cost for Goods Sold - _TC",
    "buying_cost_center": "_Test Cost Center - _TC",
    "selling_cost_center": "_Test Cost Center - _TC",
    "income_account": "Sales - _TC"
  }]
 },
 {
  "description": "_Test Item Home Desktop 100 3",
  "doctype": "Item",
  "has_batch_no": 0,
  "has_serial_no": 0,
  "inspection_required": 0,
  "is_stock_item": 1,
  "is_sub_contracted_item": 0,
  "item_code": "_Test Item Home Desktop 100",
  "item_group": "_Test Item Group Desktops",
  "item_name": "_Test Item Home Desktop 100",
  "valuation_rate": 100,
  "gst_hsn_code": "999800",
  "item_defaults": [{
    "company": "_Test Company",
    "default_warehouse": "_Test Warehouse - _TC",
    "expense_account": "_Test Account Cost for Goods Sold - _TC",
    "buying_cost_center": "_Test Cost Center - _TC",
    "selling_cost_center": "_Test Cost Center - _TC",
    "income_account": "Sales - _TC"
  }],
  "taxes": [
   {
    "doctype": "Item Tax",
    "parentfield": "taxes",
    "item_tax_template": "_Test Account Excise Duty @ 10",
    "tax_category": ""
   }
  ],
  "stock_uom": "_Test UOM 1"
 },
 {
  "description": "_Test Item Home Desktop 200 4",
  "doctype": "Item",
  "has_batch_no": 0,
  "has_serial_no": 0,
  "inspection_required": 0,
  "is_sub_contracted_item": 0,
  "item_code": "_Test Item Home Desktop 200",
  "item_group": "_Test Item Group Desktops",
  "item_name": "_Test Item Home Desktop 200",
  "stock_uom": "_Test UOM 1",
  "gst_hsn_code": "999800",
  "item_defaults": [{
    "company": "_Test Company",
    "default_warehouse": "_Test Warehouse - _TC",
    "expense_account": "_Test Account Cost for Goods Sold - _TC",
    "buying_cost_center": "_Test Cost Center - _TC",
    "selling_cost_center": "_Test Cost Center - _TC",
    "income_account": "Sales - _TC"
  }]
 },
 {
  "description": "_Test Product Bundle Item 5",
  "doctype": "Item",
  "has_batch_no": 0,
  "has_serial_no": 0,
  "inspection_required": 0,
  "is_stock_item": 0,
  "is_sub_contracted_item": 0,
  "item_code": "_Test Product Bundle Item",
  "item_group": "_Test Item Group Desktops",
  "item_name": "_Test Product Bundle Item",
  "stock_uom": "_Test UOM",
  "gst_hsn_code": "999800",
  "item_defaults": [{
    "company": "_Test Company",
    "default_warehouse": "_Test Warehouse - _TC",
    "expense_account": "_Test Account Cost for Goods Sold - _TC",
    "buying_cost_center": "_Test Cost Center - _TC",
    "selling_cost_center": "_Test Cost Center - _TC",
    "income_account": "Sales - _TC"
  }]
 },
 {
  "description": "_Test FG Item 6",
  "doctype": "Item",
  "has_batch_no": 0,
  "has_serial_no": 0,
  "inspection_required": 0,
  "is_stock_item": 1,
  "is_sub_contracted_item": 1,
  "item_code": "_Test FG Item",
  "item_group": "_Test Item Group Desktops",
  "item_name": "_Test FG Item",
  "stock_uom": "_Test UOM",
  "gst_hsn_code": "999800",
  "item_defaults": [{
    "company": "_Test Company",
    "default_warehouse": "_Test Warehouse - _TC",
    "expense_account": "_Test Account Cost for Goods Sold - _TC",
    "buying_cost_center": "_Test Cost Center - _TC",
    "selling_cost_center": "_Test Cost Center - _TC",
    "income_account": "Sales - _TC"
  }]
 },
 {
  "description": "_Test Non Stock Item 7",
  "doctype": "Item",
  "has_batch_no": 0,
  "has_serial_no": 0,
  "inspection_required": 0,
  "is_stock_item": 0,
  "is_sub_contracted_item": 0,
  "item_code": "_Test Non Stock Item",
  "item_group": "_Test Item Group Desktops",
  "item_name": "_Test Non Stock Item",
  "stock_uom": "_Test UOM",
  "gst_hsn_code": "999800",
  "item_defaults": [{
    "company": "_Test Company",
    "default_warehouse": "_Test Warehouse - _TC",
    "expense_account": "_Test Account Cost for Goods Sold - _TC",
    "buying_cost_center": "_Test Cost Center - _TC",
    "selling_cost_center": "_Test Cost Center - _TC",
    "income_account": "Sales - _TC"
  }]
 },
 {
  "description": "_Test Serialized Item 8",
  "doctype": "Item",
  "has_batch_no": 0,
  "has_serial_no": 1,
  "inspection_required": 0,
  "is_stock_item": 1,
  "is_sub_contracted_item": 0,
  "item_code": "_Test Serialized Item",
  "item_group": "_Test Item Group Desktops",
  "item_name": "_Test Serialized Item",
  "stock_uom": "_Test UOM",
  "gst_hsn_code": "999800",
  "item_defaults": [{
    "company": "_Test Company",
    "default_warehouse": "_Test Warehouse - _TC",
    "expense_account": "_Test Account Cost for Goods Sold - _TC",
    "buying_cost_center": "_Test Cost Center - _TC",
    "selling_cost_center": "_Test Cost Center - _TC",
    "income_account": "Sales - _TC"
  }]
 },
 {
  "description": "_Test Serialized Item 9",
  "doctype": "Item",
  "has_batch_no": 0,
  "has_serial_no": 1,
  "inspection_required": 0,
  "is_stock_item": 1,
  "is_sub_contracted_item": 0,
  "item_code": "_Test Serialized Item With Series",
  "item_group": "_Test Item Group Desktops",
  "item_name": "_Test Serialized Item With Series",
  "serial_no_series": "ABCD.#####",
  "stock_uom": "_Test UOM",
  "gst_hsn_code": "999800",
  "item_defaults": [{
    "company": "_Test Company",
    "default_warehouse": "_Test Warehouse - _TC",
    "expense_account": "_Test Account Cost for Goods Sold - _TC",
    "buying_cost_center": "_Test Cost Center - _TC",
    "selling_cost_center": "_Test Cost Center - _TC",
    "income_account": "Sales - _TC"
  }]
 },
 {
  "description": "_Test Item Home Desktop Manufactured 10",
  "doctype": "Item",
  "has_batch_no": 0,
  "has_serial_no": 0,
  "inspection_required": 0,
  "is_stock_item": 1,
  "is_sub_contracted_item": 0,
  "item_code": "_Test Item Home Desktop Manufactured",
  "item_group": "_Test Item Group Desktops",
  "item_name": "_Test Item Home Desktop Manufactured",
  "stock_uom": "_Test UOM",
  "gst_hsn_code": "999800",
  "item_defaults": [{
    "company": "_Test Company",
    "default_warehouse": "_Test Warehouse - _TC",
    "expense_account": "_Test Account Cost for Goods Sold - _TC",
    "buying_cost_center": "_Test Cost Center - _TC",
    "selling_cost_center": "_Test Cost Center - _TC",
    "income_account": "Sales - _TC"
  }]
 },
 {
  "description": "_Test FG Item 2 11",
  "doctype": "Item",
  "has_batch_no": 0,
  "has_serial_no": 0,
  "inspection_required": 0,
  "is_stock_item": 1,
  "is_sub_contracted_item": 1,
  "item_code": "_Test FG Item 2",
  "item_group": "_Test Item Group Desktops",
  "item_name": "_Test FG Item 2",
  "stock_uom": "_Test UOM",
  "gst_hsn_code": "999800",
  "item_defaults": [{
    "company": "_Test Company",
    "default_warehouse": "_Test Warehouse - _TC",
    "expense_account": "_Test Account Cost for Goods Sold - _TC",
    "buying_cost_center": "_Test Cost Center - _TC",
    "selling_cost_center": "_Test Cost Center - _TC",
    "income_account": "Sales - _TC"
  }]
 },
 {
  "description": "_Test Variant Item 12",
  "doctype": "Item",
  "has_batch_no": 0,
  "has_serial_no": 0,
  "inspection_required": 0,
  "is_stock_item": 1,
  "is_sub_contracted_item": 1,
  "item_code": "_Test Variant Item",
  "item_group": "_Test Item Group Desktops",
  "item_name": "_Test Variant Item",
  "stock_uom": "_Test UOM",
  "gst_hsn_code": "999800",
  "has_variants": 1,
  "item_defaults": [{
    "company": "_Test Company",
    "default_warehouse": "_Test Warehouse - _TC",
    "expense_account": "_Test Account Cost for Goods Sold - _TC",
    "buying_cost_center": "_Test Cost Center - _TC",
    "selling_cost_center": "_Test Cost Center - _TC",
    "income_account": "Sales - _TC"
  }],
  "attributes": [
	  {
	  	"attribute": "Test Size"
	  }
  ],
  "apply_warehouse_wise_reorder_level": 1,
  "reorder_levels": [
      {
       "material_request_type": "Purchase",
       "warehouse": "_Test Warehouse - _TC",
       "warehouse_reorder_level": 20,
       "warehouse_reorder_qty": 20
      }
  ]
 },
 {
  "description": "_Test Item 1",
  "doctype": "Item",
  "has_batch_no": 0,
  "has_serial_no": 0,
  "inspection_required": 0,
  "is_stock_item": 1,
  "is_sub_contracted_item": 0,
  "item_code": "_Test Item Warehouse Group Wise Reorder",
  "item_group": "_Test Item Group",
  "item_name": "_Test Item Warehouse Group Wise Reorder",
  "apply_warehouse_wise_reorder_level": 1,
  "gst_hsn_code": "999800",
  "item_defaults": [{
    "company": "_Test Company",
    "default_warehouse": "_Test Warehouse Group-C1 - _TC",
    "expense_account": "_Test Account Cost for Goods Sold - _TC",
    "buying_cost_center": "_Test Cost Center - _TC",
    "selling_cost_center": "_Test Cost Center - _TC",
    "income_account": "Sales - _TC"
  }],
  "reorder_levels": [
   {
	"warehouse_group": "_Test Warehouse Group - _TC",
    "material_request_type": "Purchase",
    "warehouse": "_Test Warehouse Group-C1 - _TC",
    "warehouse_reorder_level": 20,
    "warehouse_reorder_qty": 20
   }
  ],
  "stock_uom": "_Test UOM",
  "show_in_website": 1,
  "website_warehouse": "_Test Warehouse Group-C1 - _TC"
 },
 {
<<<<<<< HEAD
  "description": "_Test Item With Contents UOM",
=======
  "description": "_Test Item With Item Tax Template",
>>>>>>> 551f52fd
  "doctype": "Item",
  "has_batch_no": 0,
  "has_serial_no": 0,
  "inspection_required": 0,
  "is_stock_item": 1,
  "is_sub_contracted_item": 0,
<<<<<<< HEAD
  "item_code": "_Test Item With Contents UOM",
  "item_group": "_Test Item Group",
  "item_name": "_Test Item With Contents UOM",
  "gst_hsn_code": "999800",
  "stock_uom": "_Test UOM",
  "alt_uom": "_Test UOM 1",
  "alt_uom_size": "5",
=======
  "item_code": "_Test Item With Item Tax Template",
  "item_group": "_Test Item Group",
  "item_name": "_Test Item With Item Tax Template",
  "stock_uom": "_Test UOM",
  "gst_hsn_code": "999800",
  "item_defaults": [{
    "company": "_Test Company",
    "default_warehouse": "_Test Warehouse - _TC",
    "expense_account": "_Test Account Cost for Goods Sold - _TC",
    "buying_cost_center": "_Test Cost Center - _TC",
    "selling_cost_center": "_Test Cost Center - _TC",
    "income_account": "Sales - _TC"
  }],
  "taxes": [
   {
    "doctype": "Item Tax",
    "parentfield": "taxes",
    "item_tax_template": "_Test Account Excise Duty @ 10",
    "tax_category": ""
   },
   {
    "doctype": "Item Tax",
    "parentfield": "taxes",
    "item_tax_template": "_Test Account Excise Duty @ 12",
    "tax_category": "_Test Tax Category 1"
   }
  ]
 },
 {
  "description": "_Test Item Inherit Group Item Tax Template 1",
  "doctype": "Item",
  "has_batch_no": 0,
  "has_serial_no": 0,
  "inspection_required": 0,
  "is_stock_item": 1,
  "is_sub_contracted_item": 0,
  "item_code": "_Test Item Inherit Group Item Tax Template 1",
  "item_group": "_Test Item Group Tax Parent",
  "item_name": "_Test Item Inherit Group Item Tax Template 1",
  "stock_uom": "_Test UOM",
  "gst_hsn_code": "999800",
  "item_defaults": [{
    "company": "_Test Company",
    "default_warehouse": "_Test Warehouse - _TC",
    "expense_account": "_Test Account Cost for Goods Sold - _TC",
    "buying_cost_center": "_Test Cost Center - _TC",
    "selling_cost_center": "_Test Cost Center - _TC",
    "income_account": "Sales - _TC"
  }]
 },
 {
  "description": "_Test Item Inherit Group Item Tax Template 2",
  "doctype": "Item",
  "has_batch_no": 0,
  "has_serial_no": 0,
  "inspection_required": 0,
  "is_stock_item": 1,
  "is_sub_contracted_item": 0,
  "item_code": "_Test Item Inherit Group Item Tax Template 2",
  "item_group": "_Test Item Group Tax Child Override",
  "item_name": "_Test Item Inherit Group Item Tax Template 2",
  "stock_uom": "_Test UOM",
  "gst_hsn_code": "999800",
>>>>>>> 551f52fd
  "item_defaults": [{
    "company": "_Test Company",
    "default_warehouse": "_Test Warehouse - _TC",
    "expense_account": "_Test Account Cost for Goods Sold - _TC",
    "buying_cost_center": "_Test Cost Center - _TC",
    "selling_cost_center": "_Test Cost Center - _TC",
    "income_account": "Sales - _TC"
  }]
<<<<<<< HEAD
=======
 },
 {
  "description": "_Test Item Override Group Item Tax Template",
  "doctype": "Item",
  "has_batch_no": 0,
  "has_serial_no": 0,
  "inspection_required": 0,
  "is_stock_item": 1,
  "is_sub_contracted_item": 0,
  "item_code": "_Test Item Override Group Item Tax Template",
  "item_group": "_Test Item Group Tax Child Override",
  "item_name": "_Test Item Override Group Item Tax Template",
  "stock_uom": "_Test UOM",
  "gst_hsn_code": "999800",
  "item_defaults": [{
    "company": "_Test Company",
    "default_warehouse": "_Test Warehouse - _TC",
    "expense_account": "_Test Account Cost for Goods Sold - _TC",
    "buying_cost_center": "_Test Cost Center - _TC",
    "selling_cost_center": "_Test Cost Center - _TC",
    "income_account": "Sales - _TC"
  }],
  "taxes": [
   {
    "doctype": "Item Tax",
    "parentfield": "taxes",
    "item_tax_template": "_Test Account Excise Duty @ 20",
    "tax_category": ""
   },
   {
    "doctype": "Item Tax",
    "parentfield": "taxes",
    "item_tax_template": "_Test Item Tax Template 1",
    "tax_category": "_Test Tax Category 1"
   }
  ]
>>>>>>> 551f52fd
 }
]<|MERGE_RESOLUTION|>--- conflicted
+++ resolved
@@ -29,12 +29,14 @@
     "warehouse_reorder_qty": 20
    }
   ],
-  "uom_conversion_graph": [
+  "uoms": [
     {
-      "from_qty": 10.0,
-      "from_uom": "_Test UOM",
-      "to_qty": 1.0,
-      "to_uom": "_Test UOM 1"
+      "uom": "_Test UOM",
+      "conversion_factor": 1.0
+    },
+    {
+      "uom": "_Test UOM 1",
+      "conversion_factor": 10.0
     }
   ],
   "stock_uom": "_Test UOM",
@@ -344,26 +346,13 @@
   "website_warehouse": "_Test Warehouse Group-C1 - _TC"
  },
  {
-<<<<<<< HEAD
-  "description": "_Test Item With Contents UOM",
-=======
   "description": "_Test Item With Item Tax Template",
->>>>>>> 551f52fd
-  "doctype": "Item",
-  "has_batch_no": 0,
-  "has_serial_no": 0,
-  "inspection_required": 0,
-  "is_stock_item": 1,
-  "is_sub_contracted_item": 0,
-<<<<<<< HEAD
-  "item_code": "_Test Item With Contents UOM",
-  "item_group": "_Test Item Group",
-  "item_name": "_Test Item With Contents UOM",
-  "gst_hsn_code": "999800",
-  "stock_uom": "_Test UOM",
-  "alt_uom": "_Test UOM 1",
-  "alt_uom_size": "5",
-=======
+  "doctype": "Item",
+  "has_batch_no": 0,
+  "has_serial_no": 0,
+  "inspection_required": 0,
+  "is_stock_item": 1,
+  "is_sub_contracted_item": 0,
   "item_code": "_Test Item With Item Tax Template",
   "item_group": "_Test Item Group",
   "item_name": "_Test Item With Item Tax Template",
@@ -427,17 +416,14 @@
   "item_name": "_Test Item Inherit Group Item Tax Template 2",
   "stock_uom": "_Test UOM",
   "gst_hsn_code": "999800",
->>>>>>> 551f52fd
-  "item_defaults": [{
-    "company": "_Test Company",
-    "default_warehouse": "_Test Warehouse - _TC",
-    "expense_account": "_Test Account Cost for Goods Sold - _TC",
-    "buying_cost_center": "_Test Cost Center - _TC",
-    "selling_cost_center": "_Test Cost Center - _TC",
-    "income_account": "Sales - _TC"
-  }]
-<<<<<<< HEAD
-=======
+  "item_defaults": [{
+    "company": "_Test Company",
+    "default_warehouse": "_Test Warehouse - _TC",
+    "expense_account": "_Test Account Cost for Goods Sold - _TC",
+    "buying_cost_center": "_Test Cost Center - _TC",
+    "selling_cost_center": "_Test Cost Center - _TC",
+    "income_account": "Sales - _TC"
+  }]
  },
  {
   "description": "_Test Item Override Group Item Tax Template",
@@ -474,6 +460,29 @@
     "tax_category": "_Test Tax Category 1"
    }
   ]
->>>>>>> 551f52fd
+ },
+ {
+  "description": "_Test Item With Contents UOM",
+  "doctype": "Item",
+  "has_batch_no": 0,
+  "has_serial_no": 0,
+  "inspection_required": 0,
+  "is_stock_item": 1,
+  "is_sub_contracted_item": 0,
+  "item_code": "_Test Item With Contents UOM",
+  "item_group": "_Test Item Group",
+  "item_name": "_Test Item With Contents UOM",
+  "gst_hsn_code": "999800",
+  "stock_uom": "_Test UOM",
+  "alt_uom": "_Test UOM 1",
+  "alt_uom_size": "5",
+  "item_defaults": [{
+    "company": "_Test Company",
+    "default_warehouse": "_Test Warehouse - _TC",
+    "expense_account": "_Test Account Cost for Goods Sold - _TC",
+    "buying_cost_center": "_Test Cost Center - _TC",
+    "selling_cost_center": "_Test Cost Center - _TC",
+    "income_account": "Sales - _TC"
+  }]
  }
 ]