from __future__ import unicode_literals
from frappe import _

def get_data():
	return {
		'heatmap': True,
		'heatmap_message': _('This is based on stock movement. See {0} for details')\
			.format('<a href="#query-report/Stock Ledger">' + _('Stock Ledger') + '</a>'),
		'fieldname': 'item_code',
		'non_standard_fieldnames': {
			'Work Order': 'production_item',
			'Product Bundle': 'new_item_code',
			'BOM': 'item',
			'Batch': 'item'
		},
		'transactions': [
			{
				'label': _('Groups'),
				'items': ['BOM', 'Product Bundle', 'Item Alternative']
			},
			{
				'label': _('Pricing'),
				'items': ['Item Price', 'Pricing Rule']
			},
			{
				'label': _('Sell'),
				'items': ['Quotation', 'Sales Order', 'Delivery Note', 'Sales Invoice']
			},
			{
				'label': _('Buy'),
				'items': ['Purchase Order', 'Purchase Receipt', 'Purchase Invoice', 'Landed Cost Voucher']
			},
			{
				'label': _('Request'),
				'items': ['Material Request', 'Supplier Quotation', 'Request for Quotation']
			},
			{
				'label': _('Work Done'),
				'items': ['Work Order', 'Maintenance Visit', 'Warranty Claim', 'Project']
			},
			{
				'label': _('Move'),
				'items': ['Stock Entry', 'Stock Reconciliation']
			},
			{
<<<<<<< HEAD
				'label': _('Traceability'),
				'items': ['Serial No', 'Batch']
			},
=======
				'label': _('Manufacture'),
				'items': ['Production Plan', 'Work Order', 'Item Manufacturer']
			}
>>>>>>> 0c0604b7
		]
	}<|MERGE_RESOLUTION|>--- conflicted
+++ resolved
@@ -43,14 +43,12 @@
 				'items': ['Stock Entry', 'Stock Reconciliation']
 			},
 			{
-<<<<<<< HEAD
 				'label': _('Traceability'),
 				'items': ['Serial No', 'Batch']
 			},
-=======
+			{
 				'label': _('Manufacture'),
 				'items': ['Production Plan', 'Work Order', 'Item Manufacturer']
 			}
->>>>>>> 0c0604b7
 		]
 	}