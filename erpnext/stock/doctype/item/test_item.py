--- conflicted
+++ resolved
@@ -105,35 +105,6 @@
 		for key, value in iteritems(to_check):
 			self.assertEqual(value, details.get(key))
 
-<<<<<<< HEAD
-	def test_get_item_details_alt_uom(self):
-		to_check = {
-			"item_code": "_Test Item With Contents UOM",
-			"qty": 1.0,
-			"alt_uom": "_Test UOM 1",
-			"alt_uom_size": 5,
-			"alt_uom_qty": 5
-		}
-
-		details = get_item_details({
-			"item_code": "_Test Item With Contents UOM",
-			"company": "_Test Company",
-			"price_list": "_Test Price List",
-			"currency": "_Test Currency",
-			"doctype": "Sales Order",
-			"conversion_rate": 1,
-			"price_list_currency": "_Test Currency",
-			"plc_conversion_rate": 1,
-			"order_type": "Sales",
-			"customer": "_Test Customer",
-			"conversion_factor": 1,
-			"price_list_uom_dependant": 1,
-			"ignore_pricing_rule": 1
-		})
-
-		for key, value in iteritems(to_check):
-			self.assertEqual(value, details.get(key))
-=======
 	def test_item_tax_template(self):
 		expected_item_tax_template = [
 			{"item_code": "_Test Item With Item Tax Template", "tax_category": "",
@@ -195,7 +166,34 @@
 
 			self.assertEqual(details.item_tax_template, data['item_tax_template'])
 			self.assertEqual(json.loads(details.item_tax_rate), expected_item_tax_map[details.item_tax_template])
->>>>>>> 551f52fd
+
+	def test_get_item_details_alt_uom(self):
+		to_check = {
+			"item_code": "_Test Item With Contents UOM",
+			"qty": 1.0,
+			"alt_uom": "_Test UOM 1",
+			"alt_uom_size": 5,
+			"alt_uom_qty": 5
+		}
+
+		details = get_item_details({
+			"item_code": "_Test Item With Contents UOM",
+			"company": "_Test Company",
+			"price_list": "_Test Price List",
+			"currency": "_Test Currency",
+			"doctype": "Sales Order",
+			"conversion_rate": 1,
+			"price_list_currency": "_Test Currency",
+			"plc_conversion_rate": 1,
+			"order_type": "Sales",
+			"customer": "_Test Customer",
+			"conversion_factor": 1,
+			"price_list_uom_dependant": 1,
+			"ignore_pricing_rule": 1
+		})
+
+		for key, value in iteritems(to_check):
+			self.assertEqual(value, details.get(key))
 
 	def test_item_attribute_change_after_variant(self):
 		frappe.delete_doc_if_exists("Item", "_Test Variant Item-L", force=1)
