{
 "actions": [],
 "creation": "2013-02-22 01:28:01",
 "doctype": "DocType",
 "editable_grid": 1,
 "engine": "InnoDB",
 "field_order": [
  "item_tax_template",
  "tax_category",
<<<<<<< HEAD
  "valid_from"
=======
  "valid_from",
  "minimum_net_rate",
  "maximum_net_rate"
>>>>>>> 540559d6
 ],
 "fields": [
  {
   "fieldname": "item_tax_template",
   "fieldtype": "Link",
   "in_list_view": 1,
   "label": "Item Tax Template",
   "oldfieldname": "tax_type",
   "oldfieldtype": "Link",
   "options": "Item Tax Template",
   "reqd": 1
  },
  {
   "fieldname": "tax_category",
   "fieldtype": "Link",
   "in_list_view": 1,
   "label": "Tax Category",
   "oldfieldname": "tax_rate",
   "oldfieldtype": "Currency",
   "options": "Tax Category"
  },
  {
   "fieldname": "valid_from",
   "fieldtype": "Date",
   "in_list_view": 1,
   "label": "Valid From"
<<<<<<< HEAD
=======
  },
  {
   "fieldname": "maximum_net_rate",
   "fieldtype": "Float",
   "in_list_view": 1,
   "label": "Maximum Net Rate"
  },
  {
   "fieldname": "minimum_net_rate",
   "fieldtype": "Float",
   "in_list_view": 1,
   "label": "Minimum Net Rate"
>>>>>>> 540559d6
  }
 ],
 "idx": 1,
 "istable": 1,
 "links": [],
<<<<<<< HEAD
 "modified": "2019-12-28 21:54:40.807849",
=======
 "modified": "2021-06-03 13:20:06.982303",
>>>>>>> 540559d6
 "modified_by": "Administrator",
 "module": "Stock",
 "name": "Item Tax",
 "owner": "Administrator",
 "permissions": [],
 "sort_field": "modified",
 "sort_order": "DESC"
}<|MERGE_RESOLUTION|>--- conflicted
+++ resolved
@@ -7,13 +7,9 @@
  "field_order": [
   "item_tax_template",
   "tax_category",
-<<<<<<< HEAD
-  "valid_from"
-=======
   "valid_from",
   "minimum_net_rate",
   "maximum_net_rate"
->>>>>>> 540559d6
  ],
  "fields": [
   {
@@ -40,8 +36,6 @@
    "fieldtype": "Date",
    "in_list_view": 1,
    "label": "Valid From"
-<<<<<<< HEAD
-=======
   },
   {
    "fieldname": "maximum_net_rate",
@@ -54,17 +48,12 @@
    "fieldtype": "Float",
    "in_list_view": 1,
    "label": "Minimum Net Rate"
->>>>>>> 540559d6
   }
  ],
  "idx": 1,
  "istable": 1,
  "links": [],
-<<<<<<< HEAD
- "modified": "2019-12-28 21:54:40.807849",
-=======
  "modified": "2021-06-03 13:20:06.982303",
->>>>>>> 540559d6
  "modified_by": "Administrator",
  "module": "Stock",
  "name": "Item Tax",
