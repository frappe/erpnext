{
<<<<<<< HEAD
 "actions": [],
=======
>>>>>>> 00175c96
 "creation": "2013-02-22 01:28:01",
 "doctype": "DocType",
 "editable_grid": 1,
 "engine": "InnoDB",
 "field_order": [
  "item_tax_template",
  "tax_category",
  "valid_from"
 ],
 "fields": [
  {
   "fieldname": "item_tax_template",
   "fieldtype": "Link",
   "in_list_view": 1,
   "label": "Item Tax Template",
   "oldfieldname": "tax_type",
   "oldfieldtype": "Link",
   "options": "Item Tax Template",
   "reqd": 1
  },
  {
   "fieldname": "tax_category",
   "fieldtype": "Link",
   "in_list_view": 1,
   "label": "Tax Category",
   "oldfieldname": "tax_rate",
   "oldfieldtype": "Currency",
   "options": "Tax Category"
  },
  {
   "fieldname": "valid_from",
   "fieldtype": "Date",
   "in_list_view": 1,
   "label": "Valid From"
  }
 ],
 "idx": 1,
 "istable": 1,
<<<<<<< HEAD
 "links": [],
 "modified": "2019-12-28 21:54:40.807849",
=======
 "modified": "2020-06-25 01:40:28.859752",
>>>>>>> 00175c96
 "modified_by": "Administrator",
 "module": "Stock",
 "name": "Item Tax",
 "owner": "Administrator",
 "permissions": [],
 "sort_field": "modified",
 "sort_order": "DESC"
}<|MERGE_RESOLUTION|>--- conflicted
+++ resolved
@@ -1,8 +1,4 @@
 {
-<<<<<<< HEAD
- "actions": [],
-=======
->>>>>>> 00175c96
  "creation": "2013-02-22 01:28:01",
  "doctype": "DocType",
  "editable_grid": 1,
@@ -41,12 +37,7 @@
  ],
  "idx": 1,
  "istable": 1,
-<<<<<<< HEAD
- "links": [],
- "modified": "2019-12-28 21:54:40.807849",
-=======
  "modified": "2020-06-25 01:40:28.859752",
->>>>>>> 00175c96
  "modified_by": "Administrator",
  "module": "Stock",
  "name": "Item Tax",
