{
 "actions": [],
 "creation": "2013-06-24 16:37:54",
 "description": "Default settings for your stock-related transactions",
 "doctype": "DocType",
 "engine": "InnoDB",
 "field_order": [
  "defaults_tab",
  "item_defaults_section",
  "item_naming_by",
  "valuation_method",
  "item_group",
  "column_break_4",
  "default_warehouse",
  "sample_retention_warehouse",
  "stock_uom",
  "price_list_defaults_section",
  "auto_insert_price_list_rate_if_missing",
  "column_break_12",
  "update_existing_price_list_rate",
  "conversion_factor_section",
  "allow_to_edit_stock_uom_qty_for_sales",
  "column_break_lznj",
  "allow_to_edit_stock_uom_qty_for_purchase",
  "stock_validations_tab",
  "section_break_9",
  "over_delivery_receipt_allowance",
  "mr_qty_allowance",
  "over_picking_allowance",
  "column_break_121",
  "role_allowed_to_over_deliver_receive",
  "allow_negative_stock",
  "show_barcode_field",
  "clean_description_html",
  "allow_internal_transfer_at_arms_length_price",
  "quality_inspection_settings_section",
  "action_if_quality_inspection_is_not_submitted",
  "column_break_23",
  "action_if_quality_inspection_is_rejected",
  "stock_reservation_tab",
  "enable_stock_reservation",
  "column_break_rx3e",
  "allow_partial_reservation",
  "auto_reserve_stock_for_sales_order_on_purchase",
  "serial_and_batch_reservation_section",
  "auto_reserve_serial_and_batch",
  "serial_and_batch_item_settings_tab",
  "section_break_7",
  "do_not_use_batchwise_valuation",
  "auto_create_serial_and_batch_bundle_for_outward",
  "pick_serial_and_batch_based_on",
  "column_break_mhzc",
  "disable_serial_no_and_batch_selector",
  "use_naming_series",
  "naming_series_prefix",
  "use_serial_batch_fields",
  "do_not_update_serial_batch_on_creation_of_auto_bundle",
  "stock_planning_tab",
  "auto_material_request",
  "auto_indent",
  "column_break_27",
  "reorder_email_notify",
  "inter_warehouse_transfer_settings_section",
  "allow_from_dn",
  "column_break_31",
  "allow_from_pr",
  "stock_closing_tab",
  "control_historical_stock_transactions_section",
  "stock_frozen_upto",
  "stock_frozen_upto_days",
  "column_break_26",
  "role_allowed_to_create_edit_back_dated_transactions",
  "stock_auth_role"
 ],
 "fields": [
  {
   "default": "Item Code",
   "fieldname": "item_naming_by",
   "fieldtype": "Select",
   "in_list_view": 1,
   "label": "Item Naming By",
   "options": "Item Code\nNaming Series"
  },
  {
   "fieldname": "item_group",
   "fieldtype": "Link",
   "in_list_view": 1,
   "label": "Default Item Group",
   "options": "Item Group"
  },
  {
   "fieldname": "stock_uom",
   "fieldtype": "Link",
   "in_list_view": 1,
   "label": "Default Stock UOM",
   "options": "UOM"
  },
  {
   "fieldname": "default_warehouse",
   "fieldtype": "Link",
   "label": "Default Warehouse",
   "options": "Warehouse"
  },
  {
   "fieldname": "sample_retention_warehouse",
   "fieldtype": "Link",
   "label": "Sample Retention Warehouse",
   "options": "Warehouse"
  },
  {
   "fieldname": "column_break_4",
   "fieldtype": "Column Break"
  },
  {
   "documentation_url": "https://docs.erpnext.com/docs/v14/user/manual/en/stock/articles/calculation-of-valuation-rate-in-fifo-and-moving-average",
   "fieldname": "valuation_method",
   "fieldtype": "Select",
   "label": "Default Valuation Method",
   "options": "FIFO\nMoving Average\nLIFO"
  },
  {
   "description": "The percentage you are allowed to receive or deliver more against the quantity ordered. For example, if you have ordered 100 units, and your Allowance is 10%, then you are allowed to receive 110 units.",
   "fieldname": "over_delivery_receipt_allowance",
   "fieldtype": "Float",
   "label": "Over Delivery/Receipt Allowance (%)"
  },
  {
   "default": "Stop",
   "fieldname": "action_if_quality_inspection_is_not_submitted",
   "fieldtype": "Select",
   "label": "Action If Quality Inspection Is Not Submitted",
   "options": "Stop\nWarn"
  },
  {
   "default": "1",
   "fieldname": "show_barcode_field",
   "fieldtype": "Check",
   "label": "Show Barcode Field in Stock Transactions"
  },
  {
   "default": "1",
   "fieldname": "clean_description_html",
   "fieldtype": "Check",
   "label": "Convert Item Description to Clean HTML in Transactions"
  },
  {
   "fieldname": "section_break_7",
   "fieldtype": "Section Break",
   "label": "Serial & Batch Item Settings"
  },
  {
   "default": "0",
   "fieldname": "auto_insert_price_list_rate_if_missing",
   "fieldtype": "Check",
   "label": "Auto Insert Item Price If Missing"
  },
  {
   "default": "0",
   "fieldname": "allow_negative_stock",
   "fieldtype": "Check",
   "label": "Allow Negative Stock"
  },
  {
   "fieldname": "auto_material_request",
   "fieldtype": "Section Break",
   "label": "Auto Material Request"
  },
  {
   "default": "0",
   "fieldname": "auto_indent",
   "fieldtype": "Check",
   "label": "Raise Material Request When Stock Reaches Re-order Level"
  },
  {
   "default": "0",
   "fieldname": "reorder_email_notify",
   "fieldtype": "Check",
   "label": "Notify by Email on Creation of Automatic Material Request"
  },
  {
   "description": "No stock transactions can be created or modified before this date.",
   "fieldname": "stock_frozen_upto",
   "fieldtype": "Date",
   "label": "Stock Frozen Up To"
  },
  {
   "description": "Stock transactions that are older than the mentioned days cannot be modified.",
   "fieldname": "stock_frozen_upto_days",
   "fieldtype": "Int",
   "label": "Freeze Stocks Older Than (Days)"
  },
  {
   "depends_on": "eval:(doc.stock_frozen_upto || doc.stock_frozen_upto_days)",
   "description": "The users with this Role are allowed to create/modify a stock transaction, even though the transaction is frozen.",
   "fieldname": "stock_auth_role",
   "fieldtype": "Link",
   "label": "Role Allowed to Edit Frozen Stock",
   "options": "Role"
  },
  {
   "default": "0",
   "fieldname": "use_naming_series",
   "fieldtype": "Check",
   "label": "Have Default Naming Series for Batch ID?"
  },
  {
   "default": "BATCH-",
   "depends_on": "eval:doc.use_naming_series==1",
   "fieldname": "naming_series_prefix",
   "fieldtype": "Data",
   "label": "Naming Series Prefix"
  },
  {
   "fieldname": "inter_warehouse_transfer_settings_section",
   "fieldtype": "Section Break",
   "label": "Inter Warehouse Transfer Settings"
  },
  {
   "default": "0",
   "fieldname": "allow_from_dn",
   "fieldtype": "Check",
   "label": "Allow Material Transfer from Delivery Note to Sales Invoice"
  },
  {
   "default": "0",
   "fieldname": "allow_from_pr",
   "fieldtype": "Check",
   "label": "Allow Material Transfer from Purchase Receipt to Purchase Invoice"
  },
  {
   "description": "If mentioned, the system will allow only the users with this Role to create or modify any stock transaction earlier than the latest stock transaction for a specific item and warehouse. If set as blank, it allows all users to create/edit back-dated transactions.",
   "fieldname": "role_allowed_to_create_edit_back_dated_transactions",
   "fieldtype": "Link",
   "label": "Role Allowed to Create/Edit Back-dated Transactions",
   "options": "Role"
  },
  {
   "fieldname": "column_break_26",
   "fieldtype": "Column Break"
  },
  {
   "fieldname": "control_historical_stock_transactions_section",
   "fieldtype": "Section Break",
   "label": "Control Historical Stock Transactions"
  },
  {
   "default": "0",
   "fieldname": "disable_serial_no_and_batch_selector",
   "fieldtype": "Check",
   "label": "Disable Serial No And Batch Selector"
  },
  {
   "description": "Users with this role are allowed to over deliver/receive against orders above the allowance percentage",
   "fieldname": "role_allowed_to_over_deliver_receive",
   "fieldtype": "Link",
   "label": "Role Allowed to Over Deliver/Receive",
   "options": "Role"
  },
  {
   "fieldname": "item_defaults_section",
   "fieldtype": "Section Break",
   "label": "Item Defaults"
  },
  {
   "fieldname": "section_break_9",
   "fieldtype": "Section Break",
   "label": "Stock Transactions Settings"
  },
  {
   "fieldname": "column_break_12",
   "fieldtype": "Column Break"
  },
  {
   "fieldname": "column_break_27",
   "fieldtype": "Column Break"
  },
  {
   "fieldname": "column_break_31",
   "fieldtype": "Column Break"
  },
  {
   "fieldname": "quality_inspection_settings_section",
   "fieldtype": "Section Break",
   "label": "Quality Inspection Settings"
  },
  {
   "default": "Stop",
   "fieldname": "action_if_quality_inspection_is_rejected",
   "fieldtype": "Select",
   "label": "Action If Quality Inspection Is Rejected",
   "options": "Stop\nWarn"
  },
  {
   "description": "The percentage you are allowed to transfer more against the quantity ordered. For example, if you have ordered 100 units, and your Allowance is 10%, then you are allowed transfer 110 units.",
   "fieldname": "mr_qty_allowance",
   "fieldtype": "Float",
   "label": "Over Transfer Allowance"
  },
  {
   "default": "0",
   "depends_on": "auto_insert_price_list_rate_if_missing",
   "fieldname": "update_existing_price_list_rate",
   "fieldtype": "Check",
   "label": "Update Existing Price List Rate"
  },
  {
   "fieldname": "defaults_tab",
   "fieldtype": "Tab Break",
   "label": "Defaults"
  },
  {
   "fieldname": "stock_validations_tab",
   "fieldtype": "Tab Break",
   "label": "Stock Validations"
  },
  {
   "fieldname": "stock_planning_tab",
   "fieldtype": "Tab Break",
   "label": "Stock Planning"
  },
  {
   "fieldname": "stock_closing_tab",
   "fieldtype": "Tab Break",
   "label": "Stock Closing"
  },
  {
   "fieldname": "serial_and_batch_item_settings_tab",
   "fieldtype": "Tab Break",
   "label": "Serial & Batch Item"
  },
  {
   "fieldname": "column_break_23",
   "fieldtype": "Column Break"
  },
  {
   "fieldname": "price_list_defaults_section",
   "fieldtype": "Section Break",
   "label": "Price List Defaults"
  },
  {
   "fieldname": "column_break_121",
   "fieldtype": "Column Break"
  },
  {
   "fieldname": "stock_reservation_tab",
   "fieldtype": "Tab Break",
   "label": "Stock Reservation"
  },
  {
   "default": "0",
   "description": "Allows to keep aside a specific quantity of inventory for a particular order.",
   "fieldname": "enable_stock_reservation",
   "fieldtype": "Check",
   "label": "Enable Stock Reservation"
  },
  {
   "fieldname": "column_break_rx3e",
   "fieldtype": "Column Break"
  },
  {
   "default": "1",
   "depends_on": "eval: doc.enable_stock_reservation",
   "description": "Partial stock can be reserved. For example, If you have a Sales Order of 100 units and the Available Stock is 90 units then a Stock Reservation Entry will be created for 90 units. ",
   "fieldname": "allow_partial_reservation",
   "fieldtype": "Check",
   "label": "Allow Partial Reservation"
  },
  {
   "fieldname": "column_break_mhzc",
   "fieldtype": "Column Break"
  },
  {
   "default": "FIFO",
   "depends_on": "auto_create_serial_and_batch_bundle_for_outward",
   "fieldname": "pick_serial_and_batch_based_on",
   "fieldtype": "Select",
   "label": "Pick Serial / Batch Based On",
   "mandatory_depends_on": "auto_create_serial_and_batch_bundle_for_outward",
   "options": "FIFO\nLIFO\nExpiry"
  },
  {
   "default": "1",
   "fieldname": "auto_create_serial_and_batch_bundle_for_outward",
   "fieldtype": "Check",
   "label": "Auto Create Serial and Batch Bundle For Outward"
  },
  {
   "default": "1",
   "depends_on": "eval: doc.enable_stock_reservation",
   "description": "Serial and Batch Nos will be auto-reserved based on <b>Pick Serial / Batch Based On</b>",
   "fieldname": "auto_reserve_serial_and_batch",
   "fieldtype": "Check",
   "label": "Auto Reserve Serial and Batch Nos"
  },
  {
   "fieldname": "serial_and_batch_reservation_section",
   "fieldtype": "Section Break",
   "label": "Serial and Batch Reservation"
  },
  {
   "fieldname": "conversion_factor_section",
   "fieldtype": "Section Break",
   "label": "Stock UOM Quantity"
  },
  {
   "fieldname": "column_break_lznj",
   "fieldtype": "Column Break"
  },
  {
   "default": "0",
   "fieldname": "allow_to_edit_stock_uom_qty_for_sales",
   "fieldtype": "Check",
   "label": "Allow to Edit Stock UOM Qty for Sales Documents"
  },
  {
   "default": "0",
   "fieldname": "allow_to_edit_stock_uom_qty_for_purchase",
   "fieldtype": "Check",
   "label": "Allow to Edit Stock UOM Qty for Purchase Documents"
  },
  {
   "default": "0",
   "depends_on": "eval: doc.enable_stock_reservation",
   "description": "Stock will be reserved on submission of <b>Purchase Receipt</b> created against Material Request for Sales Order.",
   "fieldname": "auto_reserve_stock_for_sales_order_on_purchase",
   "fieldtype": "Check",
   "label": "Auto Reserve Stock for Sales Order on Purchase"
  },
  {
   "default": "1",
   "description": "On submission of the stock transaction, system will auto create the Serial and Batch Bundle based on the Serial No / Batch fields.",
   "fieldname": "use_serial_batch_fields",
   "fieldtype": "Check",
   "label": "Use Serial / Batch Fields"
  },
  {
   "default": "1",
   "depends_on": "use_serial_batch_fields",
   "description": "If enabled, do not update serial / batch values in the stock transactions on creation of auto Serial \n / Batch Bundle. ",
   "fieldname": "do_not_update_serial_batch_on_creation_of_auto_bundle",
   "fieldtype": "Check",
   "label": "Do Not Update Serial / Batch on Creation of Auto Bundle"
  },
  {
   "default": "0",
<<<<<<< HEAD
   "description": "If enabled, the item rate won't adjust to the valuation rate during internal transfers, but accounting will still use the valuation rate.",
   "fieldname": "allow_internal_transfer_at_arms_length_price",
   "fieldtype": "Check",
   "label": "Allow Internal Transfers at Arm's Length Price"
=======
   "depends_on": "eval:doc.valuation_method === \"Moving Average\"",
   "description": "If enabled, the system will use the moving average valuation method to calculate the valuation rate for the batched items and will not consider the individual batch-wise incoming rate.",
   "fieldname": "do_not_use_batchwise_valuation",
   "fieldtype": "Check",
   "label": "Do Not Use Batch-wise Valuation"
  },
  {
   "description": "The percentage you are allowed to pick more items in the pick list than the ordered quantity.",
   "fieldname": "over_picking_allowance",
   "fieldtype": "Percent",
   "label": "Over Picking Allowance"
>>>>>>> 930ecb31
  }
 ],
 "icon": "icon-cog",
 "idx": 1,
 "index_web_pages_for_search": 1,
 "issingle": 1,
 "links": [],
<<<<<<< HEAD
 "modified": "2024-07-19 12:07:00.679382",
=======
 "modified": "2024-07-15 17:18:23.872161",
>>>>>>> 930ecb31
 "modified_by": "Administrator",
 "module": "Stock",
 "name": "Stock Settings",
 "owner": "Administrator",
 "permissions": [
  {
   "create": 1,
   "email": 1,
   "print": 1,
   "read": 1,
   "role": "Stock Manager",
   "share": 1,
   "write": 1
  },
  {
   "read": 1,
   "role": "Sales User"
  }
 ],
 "quick_entry": 1,
 "sort_field": "creation",
 "sort_order": "ASC",
 "states": [],
 "track_changes": 1
}<|MERGE_RESOLUTION|>--- conflicted
+++ resolved
@@ -443,12 +443,13 @@
   },
   {
    "default": "0",
-<<<<<<< HEAD
    "description": "If enabled, the item rate won't adjust to the valuation rate during internal transfers, but accounting will still use the valuation rate.",
    "fieldname": "allow_internal_transfer_at_arms_length_price",
    "fieldtype": "Check",
    "label": "Allow Internal Transfers at Arm's Length Price"
-=======
+  },
+  {
+   "default": "0",
    "depends_on": "eval:doc.valuation_method === \"Moving Average\"",
    "description": "If enabled, the system will use the moving average valuation method to calculate the valuation rate for the batched items and will not consider the individual batch-wise incoming rate.",
    "fieldname": "do_not_use_batchwise_valuation",
@@ -460,7 +461,6 @@
    "fieldname": "over_picking_allowance",
    "fieldtype": "Percent",
    "label": "Over Picking Allowance"
->>>>>>> 930ecb31
   }
  ],
  "icon": "icon-cog",
@@ -468,11 +468,7 @@
  "index_web_pages_for_search": 1,
  "issingle": 1,
  "links": [],
-<<<<<<< HEAD
- "modified": "2024-07-19 12:07:00.679382",
-=======
  "modified": "2024-07-15 17:18:23.872161",
->>>>>>> 930ecb31
  "modified_by": "Administrator",
  "module": "Stock",
  "name": "Stock Settings",
