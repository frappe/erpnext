--- conflicted
+++ resolved
@@ -55,14 +55,10 @@
 
 				visited.add(key)
 
+	@frappe.whitelist()
 	def get_current_rates(self, row=None, unset_missing_items=True):
 		missing_item_codes = []
 
-<<<<<<< HEAD
-	@frappe.whitelist()
-	def get_current_rates(self, row=None):
-=======
->>>>>>> 36678aba
 		for d in self.get('items'):
 			if row and d.name != row:
 				continue
