# Copyright (c) 2022, Frappe Technologies Pvt. Ltd. and contributors
# For license information, please see license.txt

import collections
import csv
from collections import defaultdict
from typing import Dict, List

import frappe
from frappe import _, _dict, bold
from frappe.model.document import Document
from frappe.query_builder.functions import CombineDatetime, Sum
from frappe.utils import (
	add_days,
	cint,
	cstr,
	flt,
	get_link_to_form,
	now,
	nowtime,
	parse_json,
	today,
)
from frappe.utils.csvutils import build_csv_response

from erpnext.stock.serial_batch_bundle import BatchNoValuation, SerialNoValuation
from erpnext.stock.serial_batch_bundle import get_serial_nos as get_serial_nos_from_bundle


class SerialNoExistsInFutureTransactionError(frappe.ValidationError):
	pass


class BatchNegativeStockError(frappe.ValidationError):
	pass


class SerialNoDuplicateError(frappe.ValidationError):
	pass


class SerialNoWarehouseError(frappe.ValidationError):
	pass


class SerialandBatchBundle(Document):
	def validate(self):
		self.validate_serial_and_batch_no()
		self.validate_duplicate_serial_and_batch_no()
		self.validate_voucher_no()
		if self.type_of_transaction == "Maintenance":
			return

		self.validate_serial_nos_duplicate()
		self.check_future_entries_exists()
		self.set_is_outward()
		self.calculate_total_qty()
		self.set_warehouse()
		self.set_incoming_rate()
		self.calculate_qty_and_amount()

	def validate_serial_nos_inventory(self):
		if not (self.has_serial_no and self.type_of_transaction == "Outward"):
			return

		serial_nos = [d.serial_no for d in self.entries if d.serial_no]
		kwargs = {"item_code": self.item_code, "warehouse": self.warehouse}
		if self.voucher_type == "POS Invoice":
			kwargs["ignore_voucher_no"] = self.voucher_no

		available_serial_nos = get_available_serial_nos(frappe._dict(kwargs))

		serial_no_warehouse = {}
		for data in available_serial_nos:
			if data.serial_no not in serial_nos:
				continue

			serial_no_warehouse[data.serial_no] = data.warehouse

		for serial_no in serial_nos:
			if (
				not serial_no_warehouse.get(serial_no) or serial_no_warehouse.get(serial_no) != self.warehouse
			):
				self.throw_error_message(
					f"Serial No {bold(serial_no)} is not present in the warehouse {bold(self.warehouse)}.",
					SerialNoWarehouseError,
				)

	def validate_serial_nos_duplicate(self):
		if self.voucher_type in ["Stock Reconciliation", "Stock Entry"] and self.docstatus != 1:
			return

		if not (self.has_serial_no and self.type_of_transaction == "Inward"):
			return

		serial_nos = [d.serial_no for d in self.entries if d.serial_no]
		kwargs = frappe._dict(
			{
				"item_code": self.item_code,
				"posting_date": self.posting_date,
				"posting_time": self.posting_time,
				"serial_nos": serial_nos,
			}
		)

		if self.returned_against and self.docstatus == 1:
			kwargs["ignore_voucher_detail_no"] = self.voucher_detail_no

		if self.docstatus == 1:
			kwargs["voucher_no"] = self.voucher_no

		available_serial_nos = get_available_serial_nos(kwargs)

		for data in available_serial_nos:
			if data.serial_no in serial_nos:
				self.throw_error_message(
					f"Serial No {bold(data.serial_no)} is already present in the warehouse {bold(data.warehouse)}.",
					SerialNoDuplicateError,
				)

	def throw_error_message(self, message, exception=frappe.ValidationError):
		frappe.throw(_(message), exception, title=_("Error"))

	def set_incoming_rate(self, row=None, save=False):
		if self.type_of_transaction not in ["Inward", "Outward"] or self.voucher_type in [
			"Installation Note",
			"Job Card",
			"Maintenance Schedule",
			"Pick List",
		]:
			return

		if self.type_of_transaction == "Outward":
			self.set_incoming_rate_for_outward_transaction(row, save)
		else:
			self.set_incoming_rate_for_inward_transaction(row, save)

	def calculate_total_qty(self, save=True):
		self.total_qty = 0.0
		for d in self.entries:
			d.qty = 1 if self.has_serial_no and abs(d.qty) > 1 else abs(d.qty) if d.qty else 0
			d.stock_value_difference = abs(d.stock_value_difference) if d.stock_value_difference else 0
			if self.type_of_transaction == "Outward":
				d.qty *= -1
				d.stock_value_difference *= -1

			self.total_qty += flt(d.qty)

		if save:
			self.db_set("total_qty", self.total_qty)

	def get_serial_nos(self):
		return [d.serial_no for d in self.entries if d.serial_no]

	def set_incoming_rate_for_outward_transaction(self, row=None, save=False):
		sle = self.get_sle_for_outward_transaction()

		if self.has_serial_no:
			sn_obj = SerialNoValuation(
				sle=sle,
				item_code=self.item_code,
				warehouse=self.warehouse,
			)

		else:
			sn_obj = BatchNoValuation(
				sle=sle,
				item_code=self.item_code,
				warehouse=self.warehouse,
			)

		for d in self.entries:
			available_qty = 0
			if self.has_serial_no:
				d.incoming_rate = abs(sn_obj.serial_no_incoming_rate.get(d.serial_no, 0.0))
			else:
				if sn_obj.batch_avg_rate.get(d.batch_no):
					d.incoming_rate = abs(sn_obj.batch_avg_rate.get(d.batch_no))

				available_qty = flt(sn_obj.available_qty.get(d.batch_no))
				if self.docstatus == 1:
					available_qty += flt(d.qty)

				self.validate_negative_batch(d.batch_no, available_qty)

			d.stock_value_difference = flt(d.qty) * flt(d.incoming_rate)

			if save:
				d.db_set(
					{"incoming_rate": d.incoming_rate, "stock_value_difference": d.stock_value_difference}
				)

	def validate_negative_batch(self, batch_no, available_qty):
		if available_qty < 0:
			msg = f"""Batch No {bold(batch_no)} has negative stock
				of quantity {bold(available_qty)} in the
				warehouse {self.warehouse}"""

			frappe.throw(_(msg), BatchNegativeStockError)

	def get_sle_for_outward_transaction(self):
		sle = frappe._dict(
			{
				"posting_date": self.posting_date,
				"posting_time": self.posting_time,
				"item_code": self.item_code,
				"warehouse": self.warehouse,
				"serial_and_batch_bundle": self.name,
				"actual_qty": self.total_qty,
				"company": self.company,
				"serial_nos": [row.serial_no for row in self.entries if row.serial_no],
				"batch_nos": {row.batch_no: row for row in self.entries if row.batch_no},
				"voucher_type": self.voucher_type,
			}
		)

		if self.docstatus == 1:
			sle["voucher_no"] = self.voucher_no

		if not sle.actual_qty:
			self.calculate_total_qty()
			sle.actual_qty = self.total_qty

		return sle

	def set_incoming_rate_for_inward_transaction(self, row=None, save=False):
		valuation_field = "valuation_rate"
		if self.voucher_type in ["Sales Invoice", "Delivery Note", "Quotation"]:
			valuation_field = "incoming_rate"

		if self.voucher_type == "POS Invoice":
			valuation_field = "rate"

		rate = row.get(valuation_field) if row else 0.0
		child_table = self.child_table

		if self.voucher_type == "Subcontracting Receipt":
			if not self.voucher_detail_no:
				return
			elif frappe.db.exists("Subcontracting Receipt Supplied Item", self.voucher_detail_no):
				valuation_field = "rate"
				child_table = "Subcontracting Receipt Supplied Item"
			else:
				valuation_field = "rm_supp_cost"
				child_table = "Subcontracting Receipt Item"

		precision = frappe.get_precision(child_table, valuation_field) or 2

		if not rate and self.voucher_detail_no and self.voucher_no:
			rate = frappe.db.get_value(child_table, self.voucher_detail_no, valuation_field)

		for d in self.entries:
			if not rate or (
				flt(rate, precision) == flt(d.incoming_rate, precision) and d.stock_value_difference
			):
				continue

			d.incoming_rate = flt(rate, precision)
			if self.has_batch_no:
				d.stock_value_difference = flt(d.qty) * flt(d.incoming_rate)

			if save:
				d.db_set(
					{"incoming_rate": d.incoming_rate, "stock_value_difference": d.stock_value_difference}
				)

	def set_serial_and_batch_values(self, parent, row, qty_field=None):
		values_to_set = {}
		if not self.voucher_no or self.voucher_no != row.parent:
			values_to_set["voucher_no"] = row.parent

		if self.voucher_type != parent.doctype:
			values_to_set["voucher_type"] = parent.doctype

		if not self.voucher_detail_no or self.voucher_detail_no != row.name:
			values_to_set["voucher_detail_no"] = row.name

		if parent.get("posting_date") and (
			not self.posting_date or self.posting_date != parent.posting_date
		):
			values_to_set["posting_date"] = parent.posting_date or today()

		if parent.get("posting_time") and (
			not self.posting_time or self.posting_time != parent.posting_time
		):
			values_to_set["posting_time"] = parent.posting_time

		if values_to_set:
			self.db_set(values_to_set)

		self.calculate_total_qty(save=True)

		# If user has changed the rate in the child table
		if self.docstatus == 0:
			self.set_incoming_rate(save=True, row=row)

		self.calculate_qty_and_amount(save=True)
		self.validate_quantity(row, qty_field=qty_field)
		self.set_warranty_expiry_date()

	def set_warranty_expiry_date(self):
		if self.type_of_transaction != "Outward":
			return

		if not (self.docstatus == 1 and self.voucher_type == "Delivery Note" and self.has_serial_no):
			return

		warranty_period = frappe.get_cached_value("Item", self.item_code, "warranty_period")

		if not warranty_period:
			return

		warranty_expiry_date = add_days(self.posting_date, cint(warranty_period))

		serial_nos = self.get_serial_nos()
		if not serial_nos:
			return

		sn_table = frappe.qb.DocType("Serial No")
		(
			frappe.qb.update(sn_table)
			.set(sn_table.warranty_expiry_date, warranty_expiry_date)
			.where(sn_table.name.isin(serial_nos))
		).run()

	def validate_voucher_no(self):
		if not (self.voucher_type and self.voucher_no):
			return

		if self.voucher_no and not frappe.db.exists(self.voucher_type, self.voucher_no):
			self.throw_error_message(f"The {self.voucher_type} # {self.voucher_no} does not exist")

		if self.flags.ignore_voucher_validation:
			return

		if (
			self.docstatus == 1
			and frappe.get_cached_value(self.voucher_type, self.voucher_no, "docstatus") != 1
		):
			self.throw_error_message(f"The {self.voucher_type} # {self.voucher_no} should be submit first.")

	def check_future_entries_exists(self):
		if not self.has_serial_no:
			return

		serial_nos = [d.serial_no for d in self.entries if d.serial_no]

		if not serial_nos:
			return

		parent = frappe.qb.DocType("Serial and Batch Bundle")
		child = frappe.qb.DocType("Serial and Batch Entry")

		timestamp_condition = CombineDatetime(
			parent.posting_date, parent.posting_time
		) > CombineDatetime(self.posting_date, self.posting_time)

		future_entries = (
			frappe.qb.from_(parent)
			.inner_join(child)
			.on(parent.name == child.parent)
			.select(
				child.serial_no,
				parent.voucher_type,
				parent.voucher_no,
			)
			.where(
				(child.serial_no.isin(serial_nos))
				& (child.parent != self.name)
				& (parent.item_code == self.item_code)
				& (parent.docstatus == 1)
				& (parent.is_cancelled == 0)
				& (parent.type_of_transaction.isin(["Inward", "Outward"]))
			)
			.where(timestamp_condition)
		).run(as_dict=True)

		if future_entries:
			msg = """The serial nos has been used in the future
				transactions so you need to cancel them first.
				The list of serial nos and their respective
				transactions are as below."""

			msg += "<br><br><ul>"

			for d in future_entries:
				msg += f"<li>{d.serial_no} in {get_link_to_form(d.voucher_type, d.voucher_no)}</li>"
			msg += "</li></ul>"

			title = "Serial No Exists In Future Transaction(s)"

			frappe.throw(_(msg), title=_(title), exc=SerialNoExistsInFutureTransactionError)

	def validate_quantity(self, row, qty_field=None):
		if not qty_field:
			qty_field = "qty"

		precision = row.precision
		if self.voucher_type in ["Subcontracting Receipt"]:
			qty_field = "consumed_qty"

		if abs(abs(flt(self.total_qty, precision)) - abs(flt(row.get(qty_field), precision))) > 0.01:
			self.throw_error_message(
				f"Total quantity {abs(self.total_qty)} in the Serial and Batch Bundle {bold(self.name)} does not match with the quantity {abs(row.get(qty_field))} for the Item {bold(self.item_code)} in the {self.voucher_type} # {self.voucher_no}"
			)

	def set_is_outward(self):
		for row in self.entries:
			if self.type_of_transaction == "Outward" and row.qty > 0:
				row.qty *= -1
			elif self.type_of_transaction == "Inward" and row.qty < 0:
				row.qty *= -1

			row.is_outward = 1 if self.type_of_transaction == "Outward" else 0

	@frappe.whitelist()
	def set_warehouse(self):
		for row in self.entries:
			if row.warehouse != self.warehouse:
				row.warehouse = self.warehouse

	def calculate_qty_and_amount(self, save=False):
		self.total_amount = 0.0
		self.total_qty = 0.0
		self.avg_rate = 0.0

		for row in self.entries:
			rate = flt(row.incoming_rate)
			row.stock_value_difference = flt(row.qty) * rate
			self.total_amount += flt(row.qty) * rate
			self.total_qty += flt(row.qty)

		if self.total_qty:
			self.avg_rate = flt(self.total_amount) / flt(self.total_qty)

		if save:
			self.db_set(
				{
					"total_qty": self.total_qty,
					"avg_rate": self.avg_rate,
					"total_amount": self.total_amount,
				}
			)

	def calculate_outgoing_rate(self):
		if not (self.has_serial_no and self.entries):
			return

		if not (self.voucher_type and self.voucher_no):
			return False

		if self.voucher_type in ["Purchase Receipt", "Purchase Invoice"]:
			return frappe.get_cached_value(self.voucher_type, self.voucher_no, "is_return")
		elif self.voucher_type in ["Sales Invoice", "Delivery Note"]:
			return not frappe.get_cached_value(self.voucher_type, self.voucher_no, "is_return")
		elif self.voucher_type == "Stock Entry":
			return frappe.get_cached_value(self.voucher_type, self.voucher_no, "purpose") in [
				"Material Receipt"
			]

	def validate_serial_and_batch_no(self):
		if self.item_code and not self.has_serial_no and not self.has_batch_no:
			msg = f"The Item {self.item_code} does not have Serial No or Batch No"
			frappe.throw(_(msg))

		serial_nos = []
		batch_nos = []

		serial_batches = {}

		for row in self.entries:
			if row.serial_no:
				serial_nos.append(row.serial_no)

			if row.batch_no and not row.serial_no:
				batch_nos.append(row.batch_no)

			if row.serial_no and row.batch_no and self.type_of_transaction == "Outward":
				serial_batches.setdefault(row.serial_no, row.batch_no)

		if serial_nos:
			self.validate_incorrect_serial_nos(serial_nos)

		elif batch_nos:
			self.validate_incorrect_batch_nos(batch_nos)

		if serial_batches:
			self.validate_serial_batch_no(serial_batches)

	def validate_serial_batch_no(self, serial_batches):
		correct_batches = frappe._dict(
			frappe.get_all(
				"Serial No",
				filters={"name": ("in", list(serial_batches.keys()))},
				fields=["name", "batch_no"],
				as_list=True,
			)
		)

		for serial_no, batch_no in serial_batches.items():
			if correct_batches.get(serial_no) != batch_no:
				self.throw_error_message(
					f"Serial No {bold(serial_no)} does not belong to Batch No {bold(batch_no)}"
				)

	def validate_incorrect_serial_nos(self, serial_nos):

		if self.voucher_type == "Stock Entry" and self.voucher_no:
			if frappe.get_cached_value("Stock Entry", self.voucher_no, "purpose") == "Repack":
				return

		incorrect_serial_nos = frappe.get_all(
			"Serial No",
			filters={"name": ("in", serial_nos), "item_code": ("!=", self.item_code)},
			fields=["name"],
		)

		if incorrect_serial_nos:
			incorrect_serial_nos = ", ".join([d.name for d in incorrect_serial_nos])
			self.throw_error_message(
				f"Serial Nos {bold(incorrect_serial_nos)} does not belong to Item {bold(self.item_code)}"
			)

	def validate_incorrect_batch_nos(self, batch_nos):
		incorrect_batch_nos = frappe.get_all(
			"Batch", filters={"name": ("in", batch_nos), "item": ("!=", self.item_code)}, fields=["name"]
		)

		if incorrect_batch_nos:
			incorrect_batch_nos = ", ".join([d.name for d in incorrect_batch_nos])
			self.throw_error_message(
				f"Batch Nos {bold(incorrect_batch_nos)} does not belong to Item {bold(self.item_code)}"
			)

	def validate_duplicate_serial_and_batch_no(self):
		serial_nos = []
		batch_nos = []

		for row in self.entries:
			if row.serial_no:
				serial_nos.append(row.serial_no)

			if row.batch_no and not row.serial_no:
				batch_nos.append(row.batch_no)

		if serial_nos:
			for key, value in collections.Counter(serial_nos).items():
				if value > 1:
					self.throw_error_message(f"Duplicate Serial No {key} found")

		if batch_nos:
			for key, value in collections.Counter(batch_nos).items():
				if value > 1:
					self.throw_error_message(f"Duplicate Batch No {key} found")

	def before_cancel(self):
		self.delink_serial_and_batch_bundle()
		self.clear_table()

	def delink_serial_and_batch_bundle(self):
		self.voucher_no = None

		sles = frappe.get_all("Stock Ledger Entry", filters={"serial_and_batch_bundle": self.name})

		for sle in sles:
			frappe.db.set_value("Stock Ledger Entry", sle.name, "serial_and_batch_bundle", None)

	def clear_table(self):
		self.set("entries", [])

	@property
	def child_table(self):
		if self.voucher_type == "Job Card":
			return

		parent_child_map = {
			"Asset Capitalization": "Asset Capitalization Stock Item",
			"Asset Repair": "Asset Repair Consumed Item",
			"Quotation": "Packed Item",
			"Stock Entry": "Stock Entry Detail",
		}

		return (
			parent_child_map[self.voucher_type]
			if self.voucher_type in parent_child_map
			else f"{self.voucher_type} Item"
		)

	def delink_refernce_from_voucher(self):
		or_filters = {"serial_and_batch_bundle": self.name}

		fields = ["name", "serial_and_batch_bundle"]
		if self.voucher_type == "Stock Reconciliation":
			fields = ["name", "current_serial_and_batch_bundle", "serial_and_batch_bundle"]
			or_filters["current_serial_and_batch_bundle"] = self.name

		elif self.voucher_type == "Purchase Receipt":
			fields = ["name", "rejected_serial_and_batch_bundle", "serial_and_batch_bundle"]
			or_filters["rejected_serial_and_batch_bundle"] = self.name

		if (
			self.voucher_type == "Subcontracting Receipt"
			and self.voucher_detail_no
			and not frappe.db.exists("Subcontracting Receipt Item", self.voucher_detail_no)
		):
			self.voucher_type = "Subcontracting Receipt Supplied"

		vouchers = frappe.get_all(
			self.child_table,
			fields=fields,
			filters={"docstatus": 0},
			or_filters=or_filters,
		)

		for voucher in vouchers:
			if voucher.get("current_serial_and_batch_bundle"):
				frappe.db.set_value(self.child_table, voucher.name, "current_serial_and_batch_bundle", None)
			elif voucher.get("rejected_serial_and_batch_bundle"):
				frappe.db.set_value(self.child_table, voucher.name, "rejected_serial_and_batch_bundle", None)

			frappe.db.set_value(self.child_table, voucher.name, "serial_and_batch_bundle", None)

	def delink_reference_from_batch(self):
		batches = frappe.get_all(
			"Batch",
			fields=["name"],
			filters={"reference_name": self.name, "reference_doctype": "Serial and Batch Bundle"},
		)

		for batch in batches:
			frappe.db.set_value("Batch", batch.name, {"reference_name": None, "reference_doctype": None})

	def on_submit(self):
		self.validate_serial_nos_inventory()

	def validate_serial_and_batch_inventory(self):
		self.check_future_entries_exists()
		self.validate_batch_inventory()

	def validate_batch_inventory(self):
		if not self.has_batch_no:
			return

		batches = [d.batch_no for d in self.entries if d.batch_no]
		if not batches:
			return

		available_batches = get_auto_batch_nos(
			frappe._dict(
				{
					"item_code": self.item_code,
					"warehouse": self.warehouse,
					"batch_no": batches,
				}
			)
		)

		if not available_batches:
			return

		available_batches = get_availabel_batches_qty(available_batches)
		for batch_no in batches:
			if batch_no not in available_batches or available_batches[batch_no] < 0:
				self.throw_error_message(
					f"Batch {bold(batch_no)} is not available in the selected warehouse {self.warehouse}"
				)

	def on_cancel(self):
		self.validate_voucher_no_docstatus()

	def validate_voucher_no_docstatus(self):
		if frappe.db.get_value(self.voucher_type, self.voucher_no, "docstatus") == 1:
			msg = f"""The {self.voucher_type} {bold(self.voucher_no)}
				is in submitted state, please cancel it first"""
			frappe.throw(_(msg))

	def on_trash(self):
		self.validate_voucher_no_docstatus()
		self.delink_refernce_from_voucher()
		self.delink_reference_from_batch()
		self.clear_table()

	@frappe.whitelist()
	def add_serial_batch(self, data):
		serial_nos, batch_nos = [], []
		if isinstance(data, str):
			data = parse_json(data)

		if data.get("csv_file"):
			serial_nos, batch_nos = get_serial_batch_from_csv(self.item_code, data.get("csv_file"))
		else:
			serial_nos, batch_nos = get_serial_batch_from_data(self.item_code, data)

		if not serial_nos and not batch_nos:
			return

		if serial_nos:
			self.set("entries", serial_nos)
		elif batch_nos:
			self.set("entries", batch_nos)


@frappe.whitelist()
def download_blank_csv_template(content):
	csv_data = []
	if isinstance(content, str):
		content = parse_json(content)

	csv_data.append(content)
	csv_data.append([])
	csv_data.append([])

	filename = "serial_and_batch_bundle"
	build_csv_response(csv_data, filename)


@frappe.whitelist()
def upload_csv_file(item_code, file_path):
	serial_nos, batch_nos = [], []
	serial_nos, batch_nos = get_serial_batch_from_csv(item_code, file_path)

	return {
		"serial_nos": serial_nos,
		"batch_nos": batch_nos,
	}


def get_serial_batch_from_csv(item_code, file_path):
	file_path = frappe.get_site_path() + file_path
	serial_nos = []
	batch_nos = []

	with open(file_path, "r") as f:
		reader = csv.reader(f)
		serial_nos, batch_nos = parse_csv_file_to_get_serial_batch(reader)

	if serial_nos:
		make_serial_nos(item_code, serial_nos)

	if batch_nos:
		make_batch_nos(item_code, batch_nos)

	return serial_nos, batch_nos


def parse_csv_file_to_get_serial_batch(reader):
	has_serial_no, has_batch_no = False, False
	serial_nos = []
	batch_nos = []

	for index, row in enumerate(reader):
		if index == 0:
			has_serial_no = row[0] == "Serial No"
			has_batch_no = row[0] == "Batch No"
			continue

		if not row[0]:
			continue

		if has_serial_no or (has_serial_no and has_batch_no):
			_dict = {"serial_no": row[0], "qty": 1}

			if has_batch_no:
				_dict.update(
					{
						"batch_no": row[1],
						"qty": row[2],
					}
				)

			serial_nos.append(_dict)
		elif has_batch_no:
			batch_nos.append(
				{
					"batch_no": row[0],
					"qty": row[1],
				}
			)

	return serial_nos, batch_nos


def get_serial_batch_from_data(item_code, kwargs):
	serial_nos = []
	batch_nos = []
	if kwargs.get("serial_nos"):
		data = parse_serial_nos(kwargs.get("serial_nos"))
		for serial_no in data:
			if not serial_no:
				continue
			serial_nos.append({"serial_no": serial_no, "qty": 1})

		make_serial_nos(item_code, serial_nos)

	return serial_nos, batch_nos


def make_serial_nos(item_code, serial_nos):
	item = frappe.get_cached_value("Item", item_code, ["description", "item_code"], as_dict=1)

	serial_nos = [d.get("serial_no") for d in serial_nos if d.get("serial_no")]

	serial_nos_details = []
	user = frappe.session.user
	for serial_no in serial_nos:
		serial_nos_details.append(
			(
				serial_no,
				serial_no,
				now(),
				now(),
				user,
				user,
				item.item_code,
				item.item_name,
				item.description,
				"Inactive",
			)
		)

	fields = [
		"name",
		"serial_no",
		"creation",
		"modified",
		"owner",
		"modified_by",
		"item_code",
		"item_name",
		"description",
		"status",
	]

	frappe.db.bulk_insert("Serial No", fields=fields, values=set(serial_nos_details))

	frappe.msgprint(_("Serial Nos are created successfully"))


def make_batch_nos(item_code, batch_nos):
	item = frappe.get_cached_value("Item", item_code, ["description", "item_code"], as_dict=1)

	batch_nos = [d.get("batch_no") for d in batch_nos if d.get("batch_no")]

	batch_nos_details = []
	user = frappe.session.user
	for batch_no in batch_nos:
		batch_nos_details.append(
			(batch_no, batch_no, now(), now(), user, user, item.item_code, item.item_name, item.description)
		)

	fields = [
		"name",
		"batch_id",
		"creation",
		"modified",
		"owner",
		"modified_by",
		"item",
		"item_name",
		"description",
	]

	frappe.db.bulk_insert("Batch", fields=fields, values=set(batch_nos_details))

	frappe.msgprint(_("Batch Nos are created successfully"))


def parse_serial_nos(data):
	if isinstance(data, list):
		return data

	return [s.strip() for s in cstr(data).strip().upper().replace(",", "\n").split("\n") if s.strip()]


@frappe.whitelist()
@frappe.validate_and_sanitize_search_inputs
def item_query(doctype, txt, searchfield, start, page_len, filters, as_dict=False):
	item_filters = {"disabled": 0}
	if txt:
		item_filters["name"] = ("like", f"%{txt}%")

	return frappe.get_all(
		"Item",
		filters=item_filters,
		or_filters={"has_serial_no": 1, "has_batch_no": 1},
		fields=["name", "item_name"],
		as_list=1,
	)


@frappe.whitelist()
def get_serial_batch_ledgers(item_code, docstatus=None, voucher_no=None, name=None):
	filters = get_filters_for_bundle(item_code, docstatus=docstatus, voucher_no=voucher_no, name=name)

	return frappe.get_all(
		"Serial and Batch Bundle",
		fields=[
			"`tabSerial and Batch Bundle`.`name`",
			"`tabSerial and Batch Entry`.`qty`",
			"`tabSerial and Batch Entry`.`warehouse`",
			"`tabSerial and Batch Entry`.`batch_no`",
			"`tabSerial and Batch Entry`.`serial_no`",
		],
		filters=filters,
		order_by="`tabSerial and Batch Entry`.`idx`",
	)


def get_filters_for_bundle(item_code, docstatus=None, voucher_no=None, name=None):
	filters = [
		["Serial and Batch Bundle", "item_code", "=", item_code],
		["Serial and Batch Bundle", "is_cancelled", "=", 0],
	]

	if not docstatus:
		docstatus = [0, 1]

	if isinstance(docstatus, list):
		filters.append(["Serial and Batch Bundle", "docstatus", "in", docstatus])
	else:
		filters.append(["Serial and Batch Bundle", "docstatus", "=", docstatus])

	if voucher_no:
		filters.append(["Serial and Batch Bundle", "voucher_no", "=", voucher_no])

	if name:
		if isinstance(name, list):
			filters.append(["Serial and Batch Entry", "parent", "in", name])
		else:
			filters.append(["Serial and Batch Entry", "parent", "=", name])

	return filters


@frappe.whitelist()
def add_serial_batch_ledgers(entries, child_row, doc, warehouse) -> object:
	if isinstance(child_row, str):
		child_row = frappe._dict(parse_json(child_row))

	if isinstance(entries, str):
		entries = parse_json(entries)

	if doc and isinstance(doc, str):
		parent_doc = parse_json(doc)

	if frappe.db.exists("Serial and Batch Bundle", child_row.serial_and_batch_bundle):
		doc = update_serial_batch_no_ledgers(entries, child_row, parent_doc, warehouse)
	else:
		doc = create_serial_batch_no_ledgers(entries, child_row, parent_doc, warehouse)

	return doc


def create_serial_batch_no_ledgers(entries, child_row, parent_doc, warehouse=None) -> object:

	warehouse = warehouse or (
		child_row.rejected_warehouse if child_row.is_rejected else child_row.warehouse
	)

	type_of_transaction = child_row.type_of_transaction
	if parent_doc.get("doctype") == "Stock Entry":
		type_of_transaction = "Outward" if child_row.s_warehouse else "Inward"
		warehouse = warehouse or child_row.s_warehouse or child_row.t_warehouse

	doc = frappe.get_doc(
		{
			"doctype": "Serial and Batch Bundle",
			"voucher_type": child_row.parenttype,
			"item_code": child_row.item_code,
			"warehouse": warehouse,
			"is_rejected": child_row.is_rejected,
			"type_of_transaction": type_of_transaction,
			"posting_date": parent_doc.get("posting_date"),
			"posting_time": parent_doc.get("posting_time"),
		}
	)

	for row in entries:
		row = frappe._dict(row)
		doc.append(
			"entries",
			{
				"qty": (row.qty or 1.0) * (1 if type_of_transaction == "Inward" else -1),
				"warehouse": warehouse,
				"batch_no": row.batch_no,
				"serial_no": row.serial_no,
			},
		)

	doc.save()

	frappe.db.set_value(child_row.doctype, child_row.name, "serial_and_batch_bundle", doc.name)

	frappe.msgprint(_("Serial and Batch Bundle created"), alert=True)

	return doc


def update_serial_batch_no_ledgers(entries, child_row, parent_doc, warehouse=None) -> object:
	doc = frappe.get_doc("Serial and Batch Bundle", child_row.serial_and_batch_bundle)
	doc.voucher_detail_no = child_row.name
	doc.posting_date = parent_doc.posting_date
	doc.posting_time = parent_doc.posting_time
	doc.warehouse = warehouse or doc.warehouse
	doc.set("entries", [])

	for d in entries:
		doc.append(
			"entries",
			{
				"qty": d.get("qty") * (1 if doc.type_of_transaction == "Inward" else -1),
				"warehouse": warehouse or d.get("warehouse"),
				"batch_no": d.get("batch_no"),
				"serial_no": d.get("serial_no"),
			},
		)

	doc.save(ignore_permissions=True)

	frappe.msgprint(_("Serial and Batch Bundle updated"), alert=True)

	return doc


def get_serial_and_batch_ledger(**kwargs):
	kwargs = frappe._dict(kwargs)

	sle_table = frappe.qb.DocType("Stock Ledger Entry")
	serial_batch_table = frappe.qb.DocType("Serial and Batch Entry")

	query = (
		frappe.qb.from_(sle_table)
		.inner_join(serial_batch_table)
		.on(sle_table.serial_and_batch_bundle == serial_batch_table.parent)
		.select(
			serial_batch_table.serial_no,
			serial_batch_table.warehouse,
			serial_batch_table.batch_no,
			serial_batch_table.qty,
			serial_batch_table.incoming_rate,
			serial_batch_table.voucher_detail_no,
		)
		.where(
			(sle_table.item_code == kwargs.item_code)
			& (sle_table.warehouse == kwargs.warehouse)
			& (serial_batch_table.is_outward == 0)
		)
	)

	if kwargs.serial_nos:
		query = query.where(serial_batch_table.serial_no.isin(kwargs.serial_nos))

	if kwargs.batch_nos:
		query = query.where(serial_batch_table.batch_no.isin(kwargs.batch_nos))

	if kwargs.fetch_incoming_rate:
		query = query.where(sle_table.actual_qty > 0)

	return query.run(as_dict=True)


@frappe.whitelist()
def get_auto_data(**kwargs):
	kwargs = frappe._dict(kwargs)
	if cint(kwargs.has_serial_no):
		return get_available_serial_nos(kwargs)

	elif cint(kwargs.has_batch_no):
		return get_auto_batch_nos(kwargs)


def get_availabel_batches_qty(available_batches):
	available_batches_qty = defaultdict(float)
	for batch in available_batches:
		available_batches_qty[batch.batch_no] += batch.qty

	return available_batches_qty


def get_available_serial_nos(kwargs):
	fields = ["name as serial_no", "warehouse"]
	if kwargs.has_batch_no:
		fields.append("batch_no")

	order_by = "creation"
	if kwargs.based_on == "LIFO":
		order_by = "creation desc"
	elif kwargs.based_on == "Expiry":
		order_by = "amc_expiry_date asc"

	filters = {"item_code": kwargs.item_code, "warehouse": ("is", "set")}

	if kwargs.warehouse:
		filters["warehouse"] = kwargs.warehouse

	# Since SLEs are not present against Reserved Stock [POS invoices, SRE], need to ignore reserved serial nos.
	ignore_serial_nos = get_reserved_serial_nos(kwargs)

	# To ignore serial nos in the same record for the draft state
	if kwargs.get("ignore_serial_nos"):
		ignore_serial_nos.extend(kwargs.get("ignore_serial_nos"))

	if kwargs.get("posting_date"):
		if kwargs.get("posting_time") is None:
			kwargs.posting_time = nowtime()

		time_based_serial_nos = get_serial_nos_based_on_posting_date(kwargs, ignore_serial_nos)

		if not time_based_serial_nos:
			return []

		filters["name"] = ("in", time_based_serial_nos)
	elif ignore_serial_nos:
		filters["name"] = ("not in", ignore_serial_nos)

	if kwargs.get("batches"):
		batches = get_non_expired_batches(kwargs.get("batches"))
		if not batches:
			return []

		filters["batch_no"] = ("in", batches)

	return frappe.get_all(
		"Serial No",
		fields=fields,
		filters=filters,
		limit=cint(kwargs.qty) or 10000000,
		order_by=order_by,
	)


def get_non_expired_batches(batches):
	filters = {}
	if isinstance(batches, list):
		filters["name"] = ("in", batches)
	else:
		filters["name"] = batches

	data = frappe.get_all(
		"Batch",
		filters=filters,
		or_filters=[["expiry_date", ">=", today()], ["expiry_date", "is", "not set"]],
		fields=["name"],
	)

	return [d.name for d in data] if data else []


def get_serial_nos_based_on_posting_date(kwargs, ignore_serial_nos):
	from erpnext.stock.doctype.serial_no.serial_no import get_serial_nos

	serial_nos = set()
	data = get_stock_ledgers_for_serial_nos(kwargs)

	for d in data:
		if d.serial_and_batch_bundle:
			sns = get_serial_nos_from_bundle(d.serial_and_batch_bundle, kwargs.get("serial_nos", []))
			if d.actual_qty > 0:
				serial_nos.update(sns)
			else:
				serial_nos.difference_update(sns)

		elif d.serial_no:
			sns = get_serial_nos(d.serial_no)
			if d.actual_qty > 0:
				serial_nos.update(sns)
			else:
				serial_nos.difference_update(sns)

	serial_nos = list(serial_nos)
	for serial_no in ignore_serial_nos:
		if serial_no in serial_nos:
			serial_nos.remove(serial_no)

	return serial_nos


def get_reserved_serial_nos(kwargs):
	ignore_serial_nos = []

	# Extend the list by serial nos reserved in POS Invoice
	ignore_serial_nos.extend(get_reserved_serial_nos_for_pos(kwargs))

	# Extend the list by serial nos reserved via SRE
	ignore_serial_nos.extend(get_reserved_serial_nos_for_sre(kwargs))

	return ignore_serial_nos


def get_reserved_serial_nos_for_pos(kwargs):
	from erpnext.controllers.sales_and_purchase_return import get_returned_serial_nos
	from erpnext.stock.doctype.serial_no.serial_no import get_serial_nos

	ignore_serial_nos = []
	pos_invoices = frappe.get_all(
		"POS Invoice",
		fields=[
			"`tabPOS Invoice Item`.serial_no",
			"`tabPOS Invoice`.is_return",
			"`tabPOS Invoice Item`.name as child_docname",
			"`tabPOS Invoice`.name as parent_docname",
			"`tabPOS Invoice Item`.serial_and_batch_bundle",
		],
		filters=[
			["POS Invoice", "consolidated_invoice", "is", "not set"],
			["POS Invoice", "docstatus", "=", 1],
			["POS Invoice Item", "item_code", "=", kwargs.item_code],
			["POS Invoice", "name", "!=", kwargs.ignore_voucher_no],
		],
	)

	ids = [
		pos_invoice.serial_and_batch_bundle
		for pos_invoice in pos_invoices
		if pos_invoice.serial_and_batch_bundle
	]

	if not ids:
		return []

	for d in get_serial_batch_ledgers(kwargs.item_code, docstatus=1, name=ids):
		ignore_serial_nos.append(d.serial_no)

	# Will be deprecated in v16
	returned_serial_nos = []
	for pos_invoice in pos_invoices:
		if pos_invoice.serial_no:
			ignore_serial_nos.extend(get_serial_nos(pos_invoice.serial_no))

		if pos_invoice.is_return:
			continue

		child_doc = _dict(
			{
				"doctype": "POS Invoice Item",
				"name": pos_invoice.child_docname,
			}
		)

		parent_doc = _dict(
			{
				"doctype": "POS Invoice",
				"name": pos_invoice.parent_docname,
			}
		)

		returned_serial_nos.extend(
			get_returned_serial_nos(
				child_doc, parent_doc, ignore_voucher_detail_no=kwargs.get("ignore_voucher_detail_no")
			)
		)

	return list(set(ignore_serial_nos) - set(returned_serial_nos))


<<<<<<< HEAD
def get_reserved_serial_nos_for_sre(kwargs):
	sre = frappe.qb.DocType("Stock Reservation Entry")
	sb_entry = frappe.qb.DocType("Serial and Batch Entry")
	query = (
		frappe.qb.from_(sre)
		.inner_join(sb_entry)
		.on(sre.name == sb_entry.parent)
		.select(sb_entry.serial_no)
		.where(
			(sre.docstatus == 1)
			& (sre.item_code == kwargs.item_code)
			& (sre.reserved_qty >= sre.delivered_qty)
			& (sre.status.notin(["Delivered", "Cancelled"]))
		)
	)

	if kwargs.warehouse:
		query = query.where(sre.warehouse == kwargs.warehouse)

	if kwargs.ignore_voucher_no:
		query = query.where(sre.name != kwargs.ignore_voucher_no)

	return [row[0] for row in query.run()]
=======
def get_reserved_batches_for_pos(kwargs):
	pos_batches = frappe._dict()
	pos_invoices = frappe.get_all(
		"POS Invoice",
		fields=[
			"`tabPOS Invoice Item`.batch_no",
			"`tabPOS Invoice`.is_return",
			"`tabPOS Invoice Item`.warehouse",
			"`tabPOS Invoice Item`.name as child_docname",
			"`tabPOS Invoice`.name as parent_docname",
			"`tabPOS Invoice Item`.serial_and_batch_bundle",
		],
		filters=[
			["POS Invoice", "consolidated_invoice", "is", "not set"],
			["POS Invoice", "docstatus", "=", 1],
			["POS Invoice Item", "item_code", "=", kwargs.item_code],
			["POS Invoice", "name", "!=", kwargs.ignore_voucher_no],
		],
	)

	ids = [
		pos_invoice.serial_and_batch_bundle
		for pos_invoice in pos_invoices
		if pos_invoice.serial_and_batch_bundle
	]

	if not ids:
		return []

	if ids:
		for d in get_serial_batch_ledgers(kwargs.item_code, docstatus=1, name=ids):
			if d.batch_no not in pos_batches:
				pos_batches[d.batch_no] = frappe._dict(
					{
						"qty": d.qty,
						"warehouse": d.warehouse,
					}
				)
			else:
				pos_batches[d.batch_no].qty += d.qty

	for row in pos_invoices:
		if not row.batch_no:
			continue

		if row.batch_no in pos_batches:
			pos_batches[row.batch_no] -= row.qty * -1 if row.is_return else row.qty
		else:
			pos_batches[row.batch_no] = frappe._dict(
				{
					"qty": (row.qty * -1 if row.is_return else row.qty),
					"warehouse": row.warehouse,
				}
			)

	return pos_batches
>>>>>>> 4badac8e


def get_auto_batch_nos(kwargs):
	available_batches = get_available_batches(kwargs)
	qty = flt(kwargs.qty)

	pos_invoice_batches = get_reserved_batches_for_pos(kwargs)
	stock_ledgers_batches = get_stock_ledgers_batches(kwargs)
	if stock_ledgers_batches or pos_invoice_batches:
		update_available_batches(available_batches, stock_ledgers_batches, pos_invoice_batches)

	available_batches = list(filter(lambda x: x.qty > 0, available_batches))
	if not qty:
		return available_batches

	return get_qty_based_available_batches(available_batches, qty)


def get_qty_based_available_batches(available_batches, qty):
	batches = []
	for batch in available_batches:
		if qty <= 0:
			break

		batch_qty = flt(batch.qty)
		if qty > batch_qty:
			batches.append(
				frappe._dict(
					{
						"batch_no": batch.batch_no,
						"qty": batch_qty,
						"warehouse": batch.warehouse,
					}
				)
			)
			qty -= batch_qty
		else:
			batches.append(
				frappe._dict(
					{
						"batch_no": batch.batch_no,
						"qty": qty,
						"warehouse": batch.warehouse,
					}
				)
			)
			qty = 0

	return batches


def update_available_batches(available_batches, reserved_batches=None, pos_invoice_batches=None):
	for batches in [reserved_batches, pos_invoice_batches]:
		if batches:
			for batch_no, data in batches.items():
				batch_not_exists = True
				for batch in available_batches:
					if batch.batch_no == batch_no and batch.warehouse == data.warehouse:
						batch.qty += data.qty
						batch_not_exists = False

				if batch_not_exists:
					available_batches.append(data)


def get_available_batches(kwargs):
	stock_ledger_entry = frappe.qb.DocType("Stock Ledger Entry")
	batch_ledger = frappe.qb.DocType("Serial and Batch Entry")
	batch_table = frappe.qb.DocType("Batch")

	query = (
		frappe.qb.from_(stock_ledger_entry)
		.inner_join(batch_ledger)
		.on(stock_ledger_entry.serial_and_batch_bundle == batch_ledger.parent)
		.inner_join(batch_table)
		.on(batch_ledger.batch_no == batch_table.name)
		.select(
			batch_ledger.batch_no,
			batch_ledger.warehouse,
			Sum(batch_ledger.qty).as_("qty"),
		)
		.where(
			(batch_table.disabled == 0)
			& ((batch_table.expiry_date >= today()) | (batch_table.expiry_date.isnull()))
		)
		.where(stock_ledger_entry.is_cancelled == 0)
		.groupby(batch_ledger.batch_no, batch_ledger.warehouse)
	)

	if kwargs.get("posting_date"):
		if kwargs.get("posting_time") is None:
			kwargs.posting_time = nowtime()

		timestamp_condition = CombineDatetime(
			stock_ledger_entry.posting_date, stock_ledger_entry.posting_time
		) <= CombineDatetime(kwargs.posting_date, kwargs.posting_time)

		query = query.where(timestamp_condition)

	for field in ["warehouse", "item_code"]:
		if not kwargs.get(field):
			continue

		if isinstance(kwargs.get(field), list):
			query = query.where(stock_ledger_entry[field].isin(kwargs.get(field)))
		else:
			query = query.where(stock_ledger_entry[field] == kwargs.get(field))

	if kwargs.get("batch_no"):
		if isinstance(kwargs.batch_no, list):
			query = query.where(batch_ledger.batch_no.isin(kwargs.batch_no))
		else:
			query = query.where(batch_ledger.batch_no == kwargs.batch_no)

	if kwargs.based_on == "LIFO":
		query = query.orderby(batch_table.creation, order=frappe.qb.desc)
	elif kwargs.based_on == "Expiry":
		query = query.orderby(batch_table.expiry_date)
	else:
		query = query.orderby(batch_table.creation)

	if kwargs.get("ignore_voucher_nos"):
		query = query.where(stock_ledger_entry.voucher_no.notin(kwargs.get("ignore_voucher_nos")))

	data = query.run(as_dict=True)

	return data


# For work order and subcontracting
def get_voucher_wise_serial_batch_from_bundle(**kwargs) -> Dict[str, Dict]:
	data = get_ledgers_from_serial_batch_bundle(**kwargs)
	if not data:
		return {}

	group_by_voucher = {}

	for row in data:
		key = (row.item_code, row.warehouse, row.voucher_no)
		if kwargs.get("get_subcontracted_item"):
			# get_subcontracted_item = ("doctype", "field_name")
			doctype, field_name = kwargs.get("get_subcontracted_item")

			subcontracted_item_code = frappe.get_cached_value(doctype, row.voucher_detail_no, field_name)
			key = (row.item_code, subcontracted_item_code, row.warehouse, row.voucher_no)

		if key not in group_by_voucher:
			group_by_voucher.setdefault(
				key,
				frappe._dict({"serial_nos": [], "batch_nos": defaultdict(float), "item_row": row}),
			)

		child_row = group_by_voucher[key]
		if row.serial_no:
			child_row["serial_nos"].append(row.serial_no)

		if row.batch_no:
			child_row["batch_nos"][row.batch_no] += row.qty

	return group_by_voucher


def get_ledgers_from_serial_batch_bundle(**kwargs) -> List[frappe._dict]:
	bundle_table = frappe.qb.DocType("Serial and Batch Bundle")
	serial_batch_table = frappe.qb.DocType("Serial and Batch Entry")

	query = (
		frappe.qb.from_(bundle_table)
		.inner_join(serial_batch_table)
		.on(bundle_table.name == serial_batch_table.parent)
		.select(
			serial_batch_table.serial_no,
			bundle_table.warehouse,
			bundle_table.item_code,
			serial_batch_table.batch_no,
			serial_batch_table.qty,
			serial_batch_table.incoming_rate,
			bundle_table.voucher_detail_no,
			bundle_table.voucher_no,
			bundle_table.posting_date,
			bundle_table.posting_time,
		)
		.where(
			(bundle_table.docstatus == 1)
			& (bundle_table.is_cancelled == 0)
			& (bundle_table.type_of_transaction.isin(["Inward", "Outward"]))
		)
		.orderby(bundle_table.posting_date, bundle_table.posting_time)
	)

	for key, val in kwargs.items():
		if key in ["get_subcontracted_item"]:
			continue

		if key in ["name", "item_code", "warehouse", "voucher_no", "company", "voucher_detail_no"]:
			if isinstance(val, list):
				query = query.where(bundle_table[key].isin(val))
			else:
				query = query.where(bundle_table[key] == val)
		elif key in ["posting_date", "posting_time"]:
			query = query.where(bundle_table[key] >= val)
		else:
			if isinstance(val, list):
				query = query.where(serial_batch_table[key].isin(val))
			else:
				query = query.where(serial_batch_table[key] == val)

	return query.run(as_dict=True)


def get_stock_ledgers_for_serial_nos(kwargs):
	stock_ledger_entry = frappe.qb.DocType("Stock Ledger Entry")

	query = (
		frappe.qb.from_(stock_ledger_entry)
		.select(
			stock_ledger_entry.actual_qty,
			stock_ledger_entry.serial_no,
			stock_ledger_entry.serial_and_batch_bundle,
		)
		.where((stock_ledger_entry.is_cancelled == 0))
	)

	if kwargs.get("posting_date"):
		if kwargs.get("posting_time") is None:
			kwargs.posting_time = nowtime()

		timestamp_condition = CombineDatetime(
			stock_ledger_entry.posting_date, stock_ledger_entry.posting_time
		) <= CombineDatetime(kwargs.posting_date, kwargs.posting_time)

		query = query.where(timestamp_condition)

	for field in ["warehouse", "item_code", "serial_no"]:
		if not kwargs.get(field):
			continue

		if isinstance(kwargs.get(field), list):
			query = query.where(stock_ledger_entry[field].isin(kwargs.get(field)))
		else:
			query = query.where(stock_ledger_entry[field] == kwargs.get(field))

	if kwargs.voucher_no:
		query = query.where(stock_ledger_entry.voucher_no != kwargs.voucher_no)

	return query.run(as_dict=True)


def get_stock_ledgers_batches(kwargs):
	stock_ledger_entry = frappe.qb.DocType("Stock Ledger Entry")
	batch_table = frappe.qb.DocType("Batch")

	query = (
		frappe.qb.from_(stock_ledger_entry)
		.inner_join(batch_table)
		.on(stock_ledger_entry.batch_no == batch_table.name)
		.select(
			stock_ledger_entry.warehouse,
			stock_ledger_entry.item_code,
			Sum(stock_ledger_entry.actual_qty).as_("qty"),
			stock_ledger_entry.batch_no,
		)
		.where((stock_ledger_entry.is_cancelled == 0) & (stock_ledger_entry.batch_no.isnotnull()))
		.groupby(stock_ledger_entry.batch_no, stock_ledger_entry.warehouse)
	)

	for field in ["warehouse", "item_code"]:
		if not kwargs.get(field):
			continue

		if isinstance(kwargs.get(field), list):
			query = query.where(stock_ledger_entry[field].isin(kwargs.get(field)))
		else:
			query = query.where(stock_ledger_entry[field] == kwargs.get(field))

	if kwargs.based_on == "LIFO":
		query = query.orderby(batch_table.creation, order=frappe.qb.desc)
	elif kwargs.based_on == "Expiry":
		query = query.orderby(batch_table.expiry_date)
	else:
		query = query.orderby(batch_table.creation)

	data = query.run(as_dict=True)
	batches = {}
	for d in data:
		batches[d.batch_no] = d

	return batches<|MERGE_RESOLUTION|>--- conflicted
+++ resolved
@@ -1253,7 +1253,6 @@
 	return list(set(ignore_serial_nos) - set(returned_serial_nos))
 
 
-<<<<<<< HEAD
 def get_reserved_serial_nos_for_sre(kwargs):
 	sre = frappe.qb.DocType("Stock Reservation Entry")
 	sb_entry = frappe.qb.DocType("Serial and Batch Entry")
@@ -1277,7 +1276,8 @@
 		query = query.where(sre.name != kwargs.ignore_voucher_no)
 
 	return [row[0] for row in query.run()]
-=======
+
+
 def get_reserved_batches_for_pos(kwargs):
 	pos_batches = frappe._dict()
 	pos_invoices = frappe.get_all(
@@ -1334,7 +1334,6 @@
 			)
 
 	return pos_batches
->>>>>>> 4badac8e
 
 
 def get_auto_batch_nos(kwargs):
