{
 "allow_import": 1,
 "autoname": "naming_series:",
 "creation": "2013-05-21 16:16:39",
 "doctype": "DocType",
 "document_type": "Document",
 "editable_grid": 1,
 "engine": "InnoDB",
 "field_order": [
  "supplier_section",
  "column_break0",
  "title",
  "company",
  "supplier",
  "supplier_name",
  "supplier_delivery_note",
  "naming_series",
  "letter_of_credit",
  "column_break_10",
  "remarks",
  "is_return",
  "reopen_order",
  "return_against",
  "column_break1",
  "amended_from",
  "posting_date",
  "posting_time",
  "set_posting_time",
  "more_info",
  "transaction_type",
  "column_break_22",
  "project",
  "column_break4",
  "incoterms",
  "section_break_14",
  "pol_address",
  "pol_address_display",
  "col_break_27",
  "poa_address",
  "poa_address_display",
  "section_addresses",
  "supplier_address",
  "address_display",
  "col_break_address",
  "contact_person",
  "contact_display",
  "contact_mobile",
  "contact_email",
  "column_break_29",
  "shipping_address",
  "shipping_address_display",
  "currency_and_price_list",
  "currency",
  "conversion_rate",
  "column_break2",
  "buying_price_list",
  "price_list_currency",
  "plc_conversion_rate",
  "col_break_44",
  "ignore_pricing_rule",
  "calculate_tax_on_company_currency",
  "get_latest_price",
  "sec_warehouse",
  "set_warehouse",
  "column_break_53",
  "rejected_warehouse",
  "col_break_warehouse",
  "is_subcontracted",
  "supplier_warehouse",
  "items_section",
  "scan_barcode",
  "items",
  "get_current_stock",
  "pricing_rule_details",
  "pricing_rules",
  "raw_material_details",
  "supplied_items",
  "section_break0",
  "total_qty",
  "column_break_63",
  "total_alt_uom_qty",
  "column_break_65",
  "total_net_weight",
  "section_break_67",
  "total",
  "base_total",
  "column_break_70",
  "total_before_discount",
  "base_total_before_discount",
  "column_break_73",
  "total_discount",
  "base_total_discount",
  "taxes_charges_section",
  "taxes_and_charges",
  "column_break_78",
  "tax_category",
  "column_break_80",
  "shipping_rule",
  "taxes_section",
  "taxes",
  "sec_tax_breakup",
  "other_charges_calculation",
  "tax_exclusive_totals_section",
  "tax_exclusive_total",
  "base_tax_exclusive_total",
  "column_break_89",
  "tax_exclusive_total_before_discount",
  "base_tax_exclusive_total_before_discount",
  "column_break_92",
  "tax_exclusive_total_discount",
  "base_tax_exclusive_total_discount",
  "totals",
  "net_total",
  "base_net_total",
  "column_break_27",
  "taxable_total",
  "base_taxable_total",
  "section_break_97",
  "total_taxes_and_charges",
  "base_total_taxes_and_charges",
  "taxes_and_charges_added",
  "base_taxes_and_charges_added",
  "taxes_and_charges_deducted",
  "base_taxes_and_charges_deducted",
  "shipping_col",
  "total_after_taxes",
  "base_total_after_taxes",
  "column_break3",
  "total_discount_after_taxes",
  "base_total_discount_after_taxes",
  "section_break_42",
  "apply_discount_on",
  "column_break_122",
  "additional_discount_percentage",
  "column_break_44",
  "discount_amount",
  "base_discount_amount",
  "section_break_46",
  "grand_total",
  "base_grand_total",
  "column_break_119",
  "rounded_total",
  "base_rounded_total",
  "section_break_122",
  "in_words",
  "base_in_words",
  "column_break_50",
  "rounding_adjustment",
  "base_rounding_adjustment",
  "disable_rounded_total",
  "terms_section_break",
  "tc_name",
  "terms",
  "bill_no",
  "bill_date",
  "billing_and_receiving_status_section",
  "status",
  "column_break_136",
  "per_completed",
  "column_break_138",
  "per_billed",
  "per_returned",
  "printing_settings",
  "letter_head",
  "select_print_heading",
  "other_details",
  "column_break_152",
  "instructions",
  "column_break_155",
  "language",
  "group_same_items",
  "transporter_info",
  "transporter_name",
  "column_break5",
  "lr_no",
  "column_break_160",
  "lr_date",
  "subscription_detail",
  "auto_repeat"
 ],
 "fields": [
  {
   "fieldname": "supplier_section",
   "fieldtype": "Section Break",
   "options": "fa fa-user"
  },
  {
   "fieldname": "column_break0",
   "fieldtype": "Column Break",
   "oldfieldtype": "Column Break",
   "print_width": "50%",
   "width": "50%"
  },
  {
   "allow_on_submit": 1,
   "default": "{supplier_name}",
   "fieldname": "title",
   "fieldtype": "Data",
   "hidden": 1,
   "label": "Title",
   "no_copy": 1,
   "print_hide": 1
  },
  {
   "fieldname": "naming_series",
   "fieldtype": "Select",
   "hidden": 1,
   "label": "Series",
   "no_copy": 1,
   "oldfieldname": "naming_series",
   "oldfieldtype": "Select",
   "options": "PREC-",
   "print_hide": 1,
   "set_only_once": 1
  },
  {
   "bold": 1,
   "fieldname": "supplier",
   "fieldtype": "Link",
   "in_global_search": 1,
   "in_standard_filter": 1,
   "label": "Supplier",
   "oldfieldname": "supplier",
   "oldfieldtype": "Link",
   "options": "Supplier",
   "print_hide": 1,
   "print_width": "150px",
   "reqd": 1,
   "search_index": 1,
   "width": "150px"
  },
  {
   "bold": 1,
   "depends_on": "supplier",
   "fetch_from": "supplier.supplier_name",
   "fieldname": "supplier_name",
   "fieldtype": "Data",
   "in_global_search": 1,
   "label": "Supplier Name",
   "read_only": 1
  },
  {
   "fieldname": "supplier_delivery_note",
   "fieldtype": "Data",
   "label": "Supplier Delivery Note"
  },
  {
   "fieldname": "column_break1",
   "fieldtype": "Column Break",
   "oldfieldtype": "Column Break",
   "print_width": "50%",
   "width": "50%"
  },
  {
   "default": "Today",
   "fieldname": "posting_date",
   "fieldtype": "Date",
   "in_list_view": 1,
   "in_standard_filter": 1,
   "label": "Received Date",
   "no_copy": 1,
   "oldfieldname": "posting_date",
   "oldfieldtype": "Date",
   "print_width": "100px",
   "reqd": 1,
   "search_index": 1,
   "width": "100px"
  },
  {
   "fieldname": "posting_time",
   "fieldtype": "Time",
   "label": "Received Time",
   "no_copy": 1,
   "oldfieldname": "posting_time",
   "oldfieldtype": "Time",
   "print_hide": 1,
   "print_width": "100px",
   "reqd": 1,
   "width": "100px"
  },
  {
   "default": "0",
   "depends_on": "eval:doc.docstatus==0",
   "fieldname": "set_posting_time",
   "fieldtype": "Check",
   "label": "Edit Posting Date and Time",
   "no_copy": 1,
   "print_hide": 1
  },
  {
   "fieldname": "company",
   "fieldtype": "Link",
   "in_standard_filter": 1,
   "label": "Company",
   "oldfieldname": "company",
   "oldfieldtype": "Link",
   "options": "Company",
   "print_hide": 1,
   "print_width": "150px",
   "remember_last_selected_value": 1,
   "reqd": 1,
   "width": "150px"
  },
  {
   "default": "0",
   "fieldname": "is_return",
   "fieldtype": "Check",
   "in_standard_filter": 1,
   "label": "Is Return",
   "no_copy": 1,
   "print_hide": 1,
   "read_only": 1
  },
  {
   "depends_on": "is_return",
   "fieldname": "return_against",
   "fieldtype": "Link",
   "label": "Return Against Purchase Receipt",
   "no_copy": 1,
   "options": "Purchase Receipt",
   "print_hide": 1,
   "read_only": 1
  },
  {
   "collapsible": 1,
   "fieldname": "section_addresses",
   "fieldtype": "Section Break",
   "label": "Address and Contact"
  },
  {
   "fieldname": "supplier_address",
   "fieldtype": "Link",
   "label": "Select Supplier Address",
   "options": "Address",
   "print_hide": 1
  },
  {
   "fieldname": "contact_person",
   "fieldtype": "Link",
   "label": "Contact Person",
   "options": "Contact",
   "print_hide": 1
  },
  {
   "fieldname": "address_display",
   "fieldtype": "Small Text",
   "label": "Address",
   "read_only": 1
  },
  {
   "fieldname": "contact_display",
   "fieldtype": "Small Text",
   "in_global_search": 1,
   "label": "Contact",
   "read_only": 1
  },
  {
   "fieldname": "contact_mobile",
   "fieldtype": "Small Text",
   "label": "Mobile No",
   "read_only": 1
  },
  {
   "fieldname": "contact_email",
   "fieldtype": "Small Text",
   "label": "Contact Email",
   "options": "Email",
   "print_hide": 1,
   "read_only": 1
  },
  {
   "fieldname": "col_break_address",
   "fieldtype": "Column Break"
  },
  {
   "fieldname": "shipping_address",
   "fieldtype": "Link",
   "label": "Select Shipping Address",
   "options": "Address",
   "print_hide": 1
  },
  {
   "fieldname": "shipping_address_display",
   "fieldtype": "Small Text",
   "label": "Shipping Address",
   "print_hide": 1,
   "read_only": 1
  },
  {
   "collapsible": 1,
   "fieldname": "currency_and_price_list",
   "fieldtype": "Section Break",
   "label": "Currency and Price List",
   "options": "fa fa-tag"
  },
  {
   "fieldname": "currency",
   "fieldtype": "Link",
   "label": "Currency",
   "oldfieldname": "currency",
   "oldfieldtype": "Select",
   "options": "Currency",
   "print_hide": 1,
   "reqd": 1
  },
  {
   "description": "Rate at which supplier's currency is converted to company's base currency",
   "fieldname": "conversion_rate",
   "fieldtype": "Float",
   "label": "Exchange Rate",
   "oldfieldname": "conversion_rate",
   "oldfieldtype": "Currency",
   "precision": "9",
   "print_hide": 1,
   "reqd": 1
  },
  {
   "fieldname": "column_break2",
   "fieldtype": "Column Break",
   "oldfieldtype": "Column Break",
   "print_width": "50%",
   "width": "50%"
  },
  {
   "fieldname": "buying_price_list",
   "fieldtype": "Link",
   "label": "Price List",
   "options": "Price List",
   "print_hide": 1
  },
  {
   "depends_on": "buying_price_list",
   "fieldname": "price_list_currency",
   "fieldtype": "Link",
   "label": "Price List Currency",
   "options": "Currency",
   "print_hide": 1,
   "read_only": 1
  },
  {
   "depends_on": "buying_price_list",
   "fieldname": "plc_conversion_rate",
   "fieldtype": "Float",
   "label": "Price List Exchange Rate",
   "precision": "9",
   "print_hide": 1
  },
  {
   "default": "0",
   "fieldname": "ignore_pricing_rule",
   "fieldtype": "Check",
   "label": "Ignore Pricing Rule",
   "no_copy": 1,
   "permlevel": 1,
   "print_hide": 1
  },
  {
   "fieldname": "sec_warehouse",
   "fieldtype": "Section Break"
  },
  {
   "fieldname": "set_warehouse",
   "fieldtype": "Link",
   "label": "Accepted Warehouse",
   "options": "Warehouse",
   "print_hide": 1
  },
  {
   "description": "Warehouse where you are maintaining stock of rejected items",
   "fieldname": "rejected_warehouse",
   "fieldtype": "Link",
   "label": "Rejected Warehouse",
   "no_copy": 1,
   "oldfieldname": "rejected_warehouse",
   "oldfieldtype": "Link",
   "options": "Warehouse",
   "print_hide": 1
  },
  {
   "fieldname": "col_break_warehouse",
   "fieldtype": "Column Break"
  },
  {
   "default": "No",
   "fieldname": "is_subcontracted",
   "fieldtype": "Select",
   "label": "Raw Materials Supplied",
   "oldfieldname": "is_subcontracted",
   "oldfieldtype": "Select",
   "options": "No\nYes",
   "print_hide": 1
  },
  {
   "depends_on": "eval:doc.is_subcontracted==\"Yes\"",
   "fieldname": "supplier_warehouse",
   "fieldtype": "Link",
   "label": "Supplier Warehouse",
   "no_copy": 1,
   "oldfieldname": "supplier_warehouse",
   "oldfieldtype": "Link",
   "options": "Warehouse",
   "print_hide": 1,
   "print_width": "50px",
   "width": "50px"
  },
  {
   "fieldname": "items_section",
   "fieldtype": "Section Break",
   "oldfieldtype": "Section Break",
   "options": "fa fa-shopping-cart"
  },
  {
   "allow_bulk_edit": 1,
   "fieldname": "items",
   "fieldtype": "Table",
   "label": "Items",
   "oldfieldname": "purchase_receipt_details",
   "oldfieldtype": "Table",
   "options": "Purchase Receipt Item",
   "reqd": 1
  },
  {
   "collapsible": 1,
   "fieldname": "pricing_rule_details",
   "fieldtype": "Section Break",
   "label": "Pricing Rules"
  },
  {
   "fieldname": "pricing_rules",
   "fieldtype": "Table",
   "label": "Pricing Rule Detail",
   "options": "Pricing Rule Detail",
   "read_only": 1
  },
  {
   "depends_on": "supplied_items",
   "fieldname": "get_current_stock",
   "fieldtype": "Button",
   "label": "Get current stock",
   "oldfieldtype": "Button",
   "options": "get_current_stock",
   "print_hide": 1
  },
  {
   "collapsible": 1,
   "collapsible_depends_on": "supplied_items",
   "fieldname": "raw_material_details",
   "fieldtype": "Section Break",
   "label": "Raw Materials Supplied",
   "oldfieldtype": "Section Break",
   "options": "fa fa-table",
   "print_hide": 1,
   "read_only": 1
  },
  {
   "fieldname": "supplied_items",
   "fieldtype": "Table",
   "label": "Supplied Items",
   "no_copy": 1,
   "oldfieldname": "pr_raw_material_details",
   "oldfieldtype": "Table",
   "options": "Purchase Receipt Item Supplied",
   "print_hide": 1,
   "read_only": 1
  },
  {
   "fieldname": "section_break0",
   "fieldtype": "Section Break",
   "oldfieldtype": "Section Break"
  },
  {
   "fieldname": "total_qty",
   "fieldtype": "Float",
   "label": "Total Quantity",
   "read_only": 1
  },
  {
   "fieldname": "base_total",
   "fieldtype": "Currency",
   "force_currency_symbol": 1,
   "label": "Total (Company Currency)",
   "options": "Company:company:default_currency",
   "print_hide": 1,
   "read_only": 1
  },
  {
   "depends_on": "eval:doc.net_total != doc.total",
   "fieldname": "base_net_total",
   "fieldtype": "Currency",
   "force_currency_symbol": 1,
   "label": "Net Total (Company Currency)",
   "oldfieldname": "net_total",
   "oldfieldtype": "Currency",
   "options": "Company:company:default_currency",
   "print_hide": 1,
   "print_width": "150px",
   "read_only": 1,
   "reqd": 1,
   "width": "150px"
  },
  {
   "fieldname": "column_break_27",
   "fieldtype": "Column Break"
  },
  {
   "fieldname": "total",
   "fieldtype": "Currency",
   "label": "Total",
   "options": "currency",
   "read_only": 1
  },
  {
   "depends_on": "eval:doc.net_total != doc.total",
   "fieldname": "net_total",
   "fieldtype": "Currency",
   "label": "Net Total",
   "oldfieldname": "net_total_import",
   "oldfieldtype": "Currency",
   "options": "currency",
   "print_hide": 1,
   "read_only": 1
  },
  {
   "depends_on": "total_net_weight",
   "fieldname": "total_net_weight",
   "fieldtype": "Float",
   "label": "Total Net Weight",
   "print_hide": 1,
   "read_only": 1
  },
  {
   "description": "Add / Edit Taxes and Charges",
   "fieldname": "taxes_charges_section",
   "fieldtype": "Section Break",
   "label": "Tax and Charges",
   "oldfieldtype": "Section Break",
   "options": "fa fa-money"
  },
  {
   "fieldname": "tax_category",
   "fieldtype": "Link",
   "label": "Tax Category",
   "options": "Tax Category",
   "print_hide": 1
  },
  {
   "fieldname": "shipping_col",
   "fieldtype": "Column Break"
  },
  {
   "fieldname": "shipping_rule",
   "fieldtype": "Link",
   "label": "Shipping Rule",
   "options": "Shipping Rule"
  },
  {
   "fieldname": "taxes_section",
   "fieldtype": "Section Break"
  },
  {
   "fieldname": "taxes_and_charges",
   "fieldtype": "Link",
   "label": "Purchase Taxes and Charges Template",
   "oldfieldname": "purchase_other_charges",
   "oldfieldtype": "Link",
   "options": "Purchase Taxes and Charges Template",
   "print_hide": 1
  },
  {
   "fieldname": "taxes",
   "fieldtype": "Table",
   "label": "Purchase Taxes and Charges",
   "oldfieldname": "purchase_tax_details",
   "oldfieldtype": "Table",
   "options": "Purchase Taxes and Charges"
  },
  {
   "collapsible": 1,
   "fieldname": "sec_tax_breakup",
   "fieldtype": "Section Break",
   "label": "Tax Breakup"
  },
  {
   "fieldname": "other_charges_calculation",
   "fieldtype": "Long Text",
   "label": "Taxes and Charges Calculation",
   "no_copy": 1,
   "oldfieldtype": "HTML",
   "print_hide": 1,
   "read_only": 1
  },
  {
   "collapsible": 1,
   "fieldname": "totals",
   "fieldtype": "Section Break",
   "label": "Net Totals",
   "oldfieldtype": "Section Break",
   "options": "fa fa-money"
  },
  {
   "depends_on": "taxes_and_charges_deducted",
   "fieldname": "base_taxes_and_charges_added",
   "fieldtype": "Currency",
   "force_currency_symbol": 1,
   "label": "Taxes and Charges Added (Company Currency)",
   "oldfieldname": "other_charges_added",
   "oldfieldtype": "Currency",
   "options": "Company:company:default_currency",
   "print_hide": 1,
   "read_only": 1
  },
  {
   "depends_on": "taxes_and_charges_deducted",
   "fieldname": "base_taxes_and_charges_deducted",
   "fieldtype": "Currency",
   "force_currency_symbol": 1,
   "label": "Taxes and Charges Deducted (Company Currency)",
   "oldfieldname": "other_charges_deducted",
   "oldfieldtype": "Currency",
   "options": "Company:company:default_currency",
   "print_hide": 1,
   "read_only": 1
  },
  {
   "fieldname": "base_total_taxes_and_charges",
   "fieldtype": "Currency",
   "force_currency_symbol": 1,
   "label": "Total Taxes and Charges (Company Currency)",
   "oldfieldname": "total_tax",
   "oldfieldtype": "Currency",
   "options": "Company:company:default_currency",
   "print_hide": 1,
   "read_only": 1
  },
  {
   "fieldname": "column_break3",
   "fieldtype": "Column Break",
   "print_width": "50%",
   "width": "50%"
  },
  {
   "depends_on": "taxes_and_charges_deducted",
   "fieldname": "taxes_and_charges_added",
   "fieldtype": "Currency",
   "label": "Taxes and Charges Added",
   "oldfieldname": "other_charges_added_import",
   "oldfieldtype": "Currency",
   "options": "currency",
   "print_hide": 1,
   "read_only": 1
  },
  {
   "depends_on": "taxes_and_charges_deducted",
   "fieldname": "taxes_and_charges_deducted",
   "fieldtype": "Currency",
   "label": "Taxes and Charges Deducted",
   "oldfieldname": "other_charges_deducted_import",
   "oldfieldtype": "Currency",
   "options": "currency",
   "print_hide": 1,
   "read_only": 1
  },
  {
   "fieldname": "total_taxes_and_charges",
   "fieldtype": "Currency",
   "label": "Total Taxes and Charges",
   "options": "currency",
   "print_hide": 1,
   "read_only": 1
  },
  {
   "collapsible": 1,
   "collapsible_depends_on": "discount_amount",
   "fieldname": "section_break_42",
   "fieldtype": "Section Break",
   "label": "Additional Discount"
  },
  {
   "default": "Grand Total",
   "fieldname": "apply_discount_on",
   "fieldtype": "Select",
   "label": "Apply Additional Discount On",
   "options": "\nGrand Total\nNet Total",
   "print_hide": 1
  },
  {
   "fieldname": "base_discount_amount",
   "fieldtype": "Currency",
   "force_currency_symbol": 1,
   "label": "Additional Discount Amount (Company Currency)",
   "options": "Company:company:default_currency",
   "print_hide": 1,
   "read_only": 1
  },
  {
   "fieldname": "column_break_44",
   "fieldtype": "Column Break"
  },
  {
   "fieldname": "additional_discount_percentage",
   "fieldtype": "Float",
   "label": "Additional Discount Percentage",
   "print_hide": 1
  },
  {
   "fieldname": "discount_amount",
   "fieldtype": "Currency",
   "label": "Additional Discount Amount",
   "options": "currency",
   "print_hide": 1
  },
  {
   "fieldname": "section_break_46",
   "fieldtype": "Section Break"
  },
  {
   "fieldname": "base_grand_total",
   "fieldtype": "Currency",
   "force_currency_symbol": 1,
   "label": "Grand Total (Company Currency)",
   "oldfieldname": "grand_total",
   "oldfieldtype": "Currency",
   "options": "Company:company:default_currency",
   "print_hide": 1,
   "read_only": 1
  },
  {
   "fieldname": "base_rounding_adjustment",
   "fieldtype": "Currency",
   "force_currency_symbol": 1,
   "label": "Rounding Adjustment (Company Currency)",
   "no_copy": 1,
   "options": "Company:company:default_currency",
   "print_hide": 1,
   "read_only": 1
  },
  {
   "fieldname": "base_in_words",
   "fieldtype": "Data",
   "label": "In Words (Company Currency)",
   "oldfieldname": "in_words",
   "oldfieldtype": "Data",
   "print_hide": 1,
   "read_only": 1
  },
  {
   "fieldname": "base_rounded_total",
   "fieldtype": "Currency",
   "force_currency_symbol": 1,
   "label": "Rounded Total (Company Currency)",
   "oldfieldname": "rounded_total",
   "oldfieldtype": "Currency",
   "options": "Company:company:default_currency",
   "print_hide": 1,
   "read_only": 1
  },
  {
   "fieldname": "column_break_50",
   "fieldtype": "Column Break"
  },
  {
   "fieldname": "grand_total",
   "fieldtype": "Currency",
   "in_list_view": 1,
   "label": "Grand Total",
   "oldfieldname": "grand_total_import",
   "oldfieldtype": "Currency",
   "options": "currency",
   "read_only": 1
  },
  {
   "fieldname": "rounding_adjustment",
   "fieldtype": "Currency",
   "label": "Rounding Adjustment",
   "no_copy": 1,
   "options": "currency",
   "print_hide": 1,
   "read_only": 1
  },
  {
   "depends_on": "eval:!doc.disable_rounded_total",
   "fieldname": "rounded_total",
   "fieldtype": "Currency",
   "label": "Rounded Total",
   "no_copy": 1,
   "options": "currency",
   "print_hide": 1,
   "read_only": 1
  },
  {
   "fieldname": "in_words",
   "fieldtype": "Data",
   "label": "In Words",
   "oldfieldname": "in_words_import",
   "oldfieldtype": "Data",
   "print_hide": 1,
   "read_only": 1
  },
  {
   "default": "0",
   "fieldname": "disable_rounded_total",
   "fieldtype": "Check",
   "label": "Disable Rounded Total"
  },
  {
   "collapsible": 1,
   "collapsible_depends_on": "terms",
   "fieldname": "terms_section_break",
   "fieldtype": "Section Break",
   "label": "Terms and Conditions",
   "oldfieldtype": "Section Break",
   "options": "fa fa-legal"
  },
  {
   "fieldname": "tc_name",
   "fieldtype": "Link",
   "label": "Terms",
   "oldfieldname": "tc_name",
   "oldfieldtype": "Link",
   "options": "Terms and Conditions",
   "print_hide": 1
  },
  {
   "fieldname": "terms",
   "fieldtype": "Text Editor",
   "label": "Terms and Conditions",
   "oldfieldname": "terms",
   "oldfieldtype": "Text Editor"
  },
  {
   "fieldname": "bill_no",
   "fieldtype": "Data",
   "hidden": 1,
   "label": "Bill No",
   "oldfieldname": "bill_no",
   "oldfieldtype": "Data",
   "print_hide": 1
  },
  {
   "fieldname": "bill_date",
   "fieldtype": "Date",
   "hidden": 1,
   "label": "Bill Date",
   "oldfieldname": "bill_date",
   "oldfieldtype": "Date",
   "print_hide": 1
  },
  {
   "collapsible": 1,
   "fieldname": "more_info",
   "fieldtype": "Section Break",
   "label": "More Information",
   "oldfieldtype": "Section Break",
   "options": "fa fa-file-text"
  },
  {
   "default": "Draft",
   "fieldname": "status",
   "fieldtype": "Select",
   "in_standard_filter": 1,
   "label": "Status",
   "no_copy": 1,
   "oldfieldname": "status",
   "oldfieldtype": "Select",
   "options": "\nDraft\nTo Bill\nCompleted\nCancelled\nClosed",
   "print_hide": 1,
   "print_width": "150px",
   "read_only": 1,
   "reqd": 1,
   "search_index": 1,
   "width": "150px"
  },
  {
   "fieldname": "amended_from",
   "fieldtype": "Link",
   "hidden": 1,
   "ignore_user_permissions": 1,
   "label": "Amended From",
   "no_copy": 1,
   "oldfieldname": "amended_from",
   "oldfieldtype": "Data",
   "options": "Purchase Receipt",
   "print_hide": 1,
   "print_width": "150px",
   "read_only": 1,
   "width": "150px"
  },
  {
   "fieldname": "column_break4",
   "fieldtype": "Column Break",
   "oldfieldtype": "Column Break",
   "print_hide": 1,
   "print_width": "50%",
   "width": "50%"
  },
  {
   "fieldname": "per_billed",
   "fieldtype": "Percent",
   "label": "% Amount Billed",
   "no_copy": 1,
   "print_hide": 1,
   "read_only": 1
  },
  {
   "fieldname": "subscription_detail",
   "fieldtype": "Section Break",
   "label": "Auto Repeat Detail"
  },
  {
   "fieldname": "auto_repeat",
   "fieldtype": "Link",
   "label": "Auto Repeat",
   "no_copy": 1,
   "options": "Auto Repeat",
   "print_hide": 1,
   "read_only": 1
  },
  {
   "collapsible": 1,
   "fieldname": "printing_settings",
   "fieldtype": "Section Break",
   "label": "Printing Settings"
  },
  {
   "allow_on_submit": 1,
   "fieldname": "letter_head",
   "fieldtype": "Link",
   "label": "Letter Head",
   "options": "Letter Head",
   "print_hide": 1
  },
  {
   "allow_on_submit": 1,
   "fieldname": "select_print_heading",
   "fieldtype": "Link",
   "label": "Print Heading",
   "no_copy": 1,
   "oldfieldname": "select_print_heading",
   "oldfieldtype": "Link",
   "options": "Print Heading",
   "print_hide": 1,
   "report_hide": 1
  },
  {
   "fieldname": "language",
   "fieldtype": "Data",
   "label": "Print Language",
   "read_only": 1
  },
  {
   "allow_on_submit": 1,
   "default": "0",
   "fieldname": "group_same_items",
   "fieldtype": "Check",
   "label": "Group same items",
   "print_hide": 1
  },
  {
   "fieldname": "other_details",
   "fieldtype": "HTML",
   "hidden": 1,
   "label": "Other Details",
   "oldfieldtype": "HTML",
   "options": "<div class=\"columnHeading\">Other Details</div>",
   "print_hide": 1,
   "print_width": "30%",
   "width": "30%"
  },
  {
   "fieldname": "instructions",
   "fieldtype": "Small Text",
   "label": "Instructions",
   "oldfieldname": "instructions",
   "oldfieldtype": "Text"
  },
  {
   "fieldname": "remarks",
   "fieldtype": "Small Text",
   "in_standard_filter": 1,
   "label": "Remarks",
   "no_copy": 1,
   "print_hide": 1
  },
  {
   "collapsible": 1,
   "collapsible_depends_on": "transporter_name",
   "fieldname": "transporter_info",
   "fieldtype": "Section Break",
   "label": "Transporter Details",
   "options": "fa fa-truck"
  },
  {
   "fieldname": "transporter_name",
   "fieldtype": "Data",
   "label": "Transporter Name",
   "oldfieldname": "transporter_name",
   "oldfieldtype": "Data"
  },
  {
   "fieldname": "column_break5",
   "fieldtype": "Column Break",
   "print_width": "50%",
   "width": "50%"
  },
  {
   "fieldname": "lr_no",
   "fieldtype": "Data",
   "label": "Vehicle Number",
   "no_copy": 1,
   "oldfieldname": "lr_no",
   "oldfieldtype": "Data",
   "print_width": "100px",
   "width": "100px"
  },
  {
   "fieldname": "lr_date",
   "fieldtype": "Date",
   "label": "Vehicle Date",
   "no_copy": 1,
   "oldfieldname": "lr_date",
   "oldfieldtype": "Date",
   "print_width": "100px",
   "width": "100px"
  },
  {
   "fieldname": "scan_barcode",
   "fieldtype": "Data",
   "label": "Scan Barcode"
  },
  {
   "allow_on_submit": 1,
   "fieldname": "letter_of_credit",
   "fieldtype": "Link",
   "in_filter": 1,
   "in_standard_filter": 1,
   "label": "Letter of Credit",
   "options": "Letter of Credit",
   "search_index": 1,
   "set_only_once": 1
  },
  {
   "fieldname": "column_break_10",
   "fieldtype": "Column Break"
  },
  {
   "default": "0",
   "depends_on": "is_return",
   "fieldname": "reopen_order",
   "fieldtype": "Check",
   "label": "Reopen Purchase Order"
  },
  {
   "fieldname": "incoterms",
   "fieldtype": "Select",
   "label": "Incoterms",
   "options": "\nCIF (Cost, Insurance and Freight)\nCIP (Carriage and Insurance Paid to)\nCFR (Cost and Freight)\nCPT (Carriage paid to)\nDAT (Delivered at Terminal)\nDAP (Delivered at Place)\nDDP (Delivery Duty Paid)\nEXW (Ex Works)\nFAS (Free Alongside Ship)\nFCA (Free Carrier)\nFOB (Free on Board)"
  },
  {
   "collapsible": 1,
   "fieldname": "section_break_14",
   "fieldtype": "Section Break",
   "hidden": 1,
   "label": "Port Address"
  },
  {
   "fieldname": "pol_address",
   "fieldtype": "Link",
   "label": "Port Of Loading",
   "options": "Address",
   "print_hide": 1
  },
  {
   "fieldname": "pol_address_display",
   "fieldtype": "Small Text",
   "label": "Port Of Loading Address",
   "read_only": 1
  },
  {
   "fieldname": "poa_address",
   "fieldtype": "Link",
   "label": "Port Of Arrival",
   "options": "Address",
   "print_hide": 1
  },
  {
   "fieldname": "poa_address_display",
   "fieldtype": "Small Text",
   "label": "Port Of Arrival Address",
   "read_only": 1
  },
  {
   "fieldname": "column_break_29",
   "fieldtype": "Column Break"
  },
  {
   "fieldname": "col_break_44",
   "fieldtype": "Column Break"
  },
  {
   "default": "1",
   "fieldname": "calculate_tax_on_company_currency",
   "fieldtype": "Check",
   "label": "Calculate Taxes on Company Currency",
   "print_hide": 1
  },
  {
   "fieldname": "get_latest_price",
   "fieldtype": "Button",
   "label": "Get Latest Price"
  },
  {
   "fieldname": "column_break_63",
   "fieldtype": "Column Break"
  },
  {
   "depends_on": "eval:doc.total_alt_uom_qty != doc.total_qty",
   "fieldname": "total_alt_uom_qty",
   "fieldtype": "Float",
   "label": "Total Contents Quantity",
   "read_only": 1
  },
  {
   "fieldname": "column_break_65",
   "fieldtype": "Column Break"
  },
  {
   "fieldname": "section_break_67",
   "fieldtype": "Section Break"
  },
  {
   "fieldname": "column_break_70",
   "fieldtype": "Column Break"
  },
  {
   "depends_on": "total_discount",
   "fieldname": "total_before_discount",
   "fieldtype": "Currency",
   "label": "Total Before Discount",
   "options": "currency",
   "print_hide": 1,
   "read_only": 1
  },
  {
   "depends_on": "total_discount",
   "fieldname": "base_total_before_discount",
   "fieldtype": "Currency",
   "force_currency_symbol": 1,
   "label": "Total Before Discount (Company Currency)",
   "options": "Company:company:default_currency",
   "print_hide": 1,
   "read_only": 1
  },
  {
   "fieldname": "column_break_73",
   "fieldtype": "Column Break"
  },
  {
   "depends_on": "total_discount",
   "fieldname": "total_discount",
   "fieldtype": "Currency",
   "label": "Total Discount",
   "options": "currency",
   "print_hide": 1,
   "read_only": 1
  },
  {
   "depends_on": "total_discount",
   "fieldname": "base_total_discount",
   "fieldtype": "Currency",
   "force_currency_symbol": 1,
   "label": "Total Discount (Company Currency)",
   "options": "Company:company:default_currency",
   "print_hide": 1,
   "read_only": 1
  },
  {
   "fieldname": "column_break_78",
   "fieldtype": "Column Break"
  },
  {
   "fieldname": "column_break_80",
   "fieldtype": "Column Break"
  },
  {
   "collapsible": 1,
   "fieldname": "tax_exclusive_totals_section",
   "fieldtype": "Section Break",
   "label": "Tax Exclusive Totals"
  },
  {
   "depends_on": "eval:doc.tax_exclusive_total != doc.total",
   "fieldname": "tax_exclusive_total",
   "fieldtype": "Currency",
   "label": "Tax Exclusive Total",
   "options": "currency",
   "print_hide": 1,
   "read_only": 1
  },
  {
   "depends_on": "eval:doc.tax_exclusive_total != doc.total",
   "fieldname": "base_tax_exclusive_total",
   "fieldtype": "Currency",
   "force_currency_symbol": 1,
   "label": "Tax Exclusive Total (Company Currency)",
   "options": "Company:company:default_currency",
   "print_hide": 1,
   "read_only": 1
  },
  {
   "fieldname": "column_break_89",
   "fieldtype": "Column Break"
  },
  {
   "depends_on": "total_discount",
   "fieldname": "tax_exclusive_total_before_discount",
   "fieldtype": "Currency",
   "label": "Tax Exclusive Total Before Discount",
   "options": "currency",
   "print_hide": 1,
   "read_only": 1
  },
  {
   "depends_on": "total_discount",
   "fieldname": "base_tax_exclusive_total_before_discount",
   "fieldtype": "Currency",
   "force_currency_symbol": 1,
   "label": "Tax Exclusive Total Before Discount (Company Currency)",
   "options": "Company:company:default_currency",
   "print_hide": 1,
   "read_only": 1
  },
  {
   "fieldname": "column_break_92",
   "fieldtype": "Column Break"
  },
  {
   "depends_on": "total_discount",
   "fieldname": "tax_exclusive_total_discount",
   "fieldtype": "Currency",
   "label": "Tax Exclusive Total Discount",
   "options": "currency",
   "print_hide": 1,
   "read_only": 1
  },
  {
   "depends_on": "total_discount",
   "fieldname": "base_tax_exclusive_total_discount",
   "fieldtype": "Currency",
   "force_currency_symbol": 1,
   "label": "Tax Exclusive Total Discount (Company Currency)",
   "options": "Company:company:default_currency",
   "print_hide": 1,
   "read_only": 1
  },
  {
   "depends_on": "eval:doc.taxable_total != doc.net_total",
   "fieldname": "taxable_total",
   "fieldtype": "Currency",
   "label": "Net Taxable Total",
   "options": "currency",
   "print_hide": 1,
   "read_only": 1
  },
  {
   "depends_on": "eval:doc.taxable_total != doc.net_total",
   "fieldname": "base_taxable_total",
   "fieldtype": "Currency",
   "force_currency_symbol": 1,
   "label": "Net Taxable Total (Company Currency)",
   "options": "Company:company:default_currency",
   "print_hide": 1,
   "read_only": 1
  },
  {
   "fieldname": "section_break_97",
   "fieldtype": "Section Break"
  },
  {
   "depends_on": "total_discount_after_taxes",
   "fieldname": "total_after_taxes",
   "fieldtype": "Currency",
   "label": "Total After Taxes",
   "options": "currency",
   "print_hide": 1,
   "read_only": 1
  },
  {
   "depends_on": "total_discount_after_taxes",
   "fieldname": "base_total_after_taxes",
   "fieldtype": "Currency",
   "force_currency_symbol": 1,
   "label": "Total After Taxes (Company Currency)",
   "options": "Company:company:default_currency",
   "print_hide": 1,
   "read_only": 1
  },
  {
   "depends_on": "total_discount_after_taxes",
   "fieldname": "total_discount_after_taxes",
   "fieldtype": "Currency",
   "label": "Total Discount After Taxes",
   "options": "currency",
   "print_hide": 1,
   "read_only": 1
  },
  {
   "depends_on": "total_discount_after_taxes",
   "fieldname": "base_total_discount_after_taxes",
   "fieldtype": "Currency",
   "force_currency_symbol": 1,
   "label": "Total Discount After Taxes (Company Currency)",
   "options": "Company:company:default_currency",
   "print_hide": 1,
   "read_only": 1
  },
  {
   "fieldname": "column_break_119",
   "fieldtype": "Column Break"
  },
  {
   "fieldname": "section_break_122",
   "fieldtype": "Section Break"
  },
  {
   "collapsible": 1,
   "fieldname": "billing_and_receiving_status_section",
   "fieldtype": "Section Break",
   "label": "Billing and Receiving Status"
  },
  {
   "fieldname": "column_break_136",
   "fieldtype": "Column Break"
  },
  {
   "fieldname": "per_completed",
   "fieldtype": "Percent",
   "label": "% Completed",
   "no_copy": 1,
   "print_hide": 1,
   "read_only": 1
  },
  {
   "fieldname": "column_break_138",
   "fieldtype": "Column Break"
  },
  {
   "fieldname": "per_returned",
   "fieldtype": "Percent",
   "label": "% Returned",
   "no_copy": 1,
   "print_hide": 1,
   "read_only": 1
  },
  {
   "fieldname": "column_break_152",
   "fieldtype": "Column Break"
  },
  {
   "fieldname": "column_break_155",
   "fieldtype": "Column Break"
  },
  {
   "fieldname": "column_break_160",
   "fieldtype": "Column Break"
  },
  {
   "fieldname": "project",
   "fieldtype": "Link",
   "label": "Project",
   "options": "Project",
   "print_hide": 1
  },
  {
   "fieldname": "column_break_53",
   "fieldtype": "Column Break"
  },
  {
   "fieldname": "col_break_27",
   "fieldtype": "Column Break"
  },
  {
   "fieldname": "column_break_122",
   "fieldtype": "Column Break"
  },
  {
   "fieldname": "transaction_type",
   "fieldtype": "Link",
   "label": "Transaction Type",
   "options": "Transaction Type"
  },
  {
   "fieldname": "column_break_22",
   "fieldtype": "Column Break"
  }
 ],
 "icon": "fa fa-truck",
 "idx": 261,
 "is_submittable": 1,
<<<<<<< HEAD
 "modified": "2020-10-08 22:19:25.922796",
=======
 "modified": "2020-10-07 17:01:02.044566",
>>>>>>> ec6294f1
 "modified_by": "Administrator",
 "module": "Stock",
 "name": "Purchase Receipt",
 "owner": "Administrator",
 "permissions": [
  {
   "amend": 1,
   "cancel": 1,
   "create": 1,
   "delete": 1,
   "email": 1,
   "print": 1,
   "read": 1,
   "report": 1,
   "role": "Stock Manager",
   "share": 1,
   "submit": 1,
   "write": 1
  },
  {
   "amend": 1,
   "cancel": 1,
   "create": 1,
   "delete": 1,
   "email": 1,
   "print": 1,
   "read": 1,
   "report": 1,
   "role": "Stock User",
   "share": 1,
   "submit": 1,
   "write": 1
  },
  {
   "amend": 1,
   "cancel": 1,
   "create": 1,
   "email": 1,
   "export": 1,
   "print": 1,
   "read": 1,
   "report": 1,
   "role": "Purchase User",
   "share": 1,
   "submit": 1,
   "write": 1
  },
  {
   "amend": 1,
   "cancel": 1,
   "create": 1,
   "delete": 1,
   "email": 1,
   "export": 1,
   "print": 1,
   "read": 1,
   "report": 1,
   "role": "Accounts User",
   "share": 1,
   "submit": 1,
   "write": 1
  },
  {
   "permlevel": 1,
   "read": 1,
   "role": "Stock Manager",
   "write": 1
  },
  {
   "export": 1,
   "permlevel": 1,
   "read": 1,
   "role": "Accounts User",
   "write": 1
  },
  {
   "amend": 1,
   "cancel": 1,
   "create": 1,
   "delete": 1,
   "email": 1,
   "if_owner": 1,
   "print": 1,
   "read": 1,
   "report": 1,
   "role": "Stock User",
   "share": 1,
   "submit": 1,
   "write": 1
  }
 ],
 "search_fields": "status, posting_date, supplier",
 "show_name_in_global_search": 1,
 "sort_field": "posting_date",
 "sort_order": "DESC",
 "timeline_field": "supplier",
 "title_field": "title",
 "track_changes": 1
}<|MERGE_RESOLUTION|>--- conflicted
+++ resolved
@@ -1496,11 +1496,7 @@
  "icon": "fa fa-truck",
  "idx": 261,
  "is_submittable": 1,
-<<<<<<< HEAD
  "modified": "2020-10-08 22:19:25.922796",
-=======
- "modified": "2020-10-07 17:01:02.044566",
->>>>>>> ec6294f1
  "modified_by": "Administrator",
  "module": "Stock",
  "name": "Purchase Receipt",
