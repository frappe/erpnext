--- conflicted
+++ resolved
@@ -62,14 +62,11 @@
   "total_net_weight",
   "total",
   "net_total",
-<<<<<<< HEAD
-=======
   "pricing_rule_details",
   "pricing_rules",
   "raw_material_details",
   "get_current_stock",
   "supplied_items",
->>>>>>> 540559d6
   "taxes_charges_section",
   "tax_category",
   "shipping_col",
@@ -1084,18 +1081,6 @@
    "width": "100px"
   },
   {
-<<<<<<< HEAD
-   "fieldname": "scan_barcode",
-   "fieldtype": "Data",
-   "label": "Scan Barcode"
-  },
-  {
-   "description": "Track this Purchase Receipt against any Project",
-   "fieldname": "project",
-   "fieldtype": "Link",
-   "label": "Project",
-   "options": "Project"
-=======
    "default": "0",
    "fetch_from": "supplier.is_internal_supplier",
    "fieldname": "is_internal_supplier",
@@ -1174,18 +1159,13 @@
    "hidden": 1,
    "label": "Provisional Expense Account",
    "options": "Account"
->>>>>>> 540559d6
   }
  ],
  "icon": "fa fa-truck",
  "idx": 261,
  "is_submittable": 1,
  "links": [],
-<<<<<<< HEAD
- "modified": "2020-07-15 12:49:42.095297",
-=======
  "modified": "2022-02-01 11:40:52.690984",
->>>>>>> 540559d6
  "modified_by": "Administrator",
  "module": "Stock",
  "name": "Purchase Receipt",
