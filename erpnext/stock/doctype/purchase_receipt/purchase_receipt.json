--- conflicted
+++ resolved
@@ -74,7 +74,6 @@
   "supplied_items",
   "section_break0",
   "total_qty",
-<<<<<<< HEAD
   "column_break_63",
   "total_alt_uom_qty",
   "column_break_65",
@@ -88,14 +87,6 @@
   "column_break_73",
   "total_discount",
   "base_total_discount",
-=======
-  "base_total",
-  "base_net_total",
-  "column_break_27",
-  "total_net_weight",
-  "total",
-  "net_total",
->>>>>>> fd30b8f4
   "taxes_charges_section",
   "taxes_and_charges",
   "column_break_78",
@@ -1127,7 +1118,6 @@
    "width": "100px"
   },
   {
-<<<<<<< HEAD
    "depends_on": "total_discount_after_taxes",
    "fieldname": "total_after_taxes",
    "fieldtype": "Currency",
@@ -1466,22 +1456,13 @@
   {
    "fieldname": "column_break_155",
    "fieldtype": "Column Break"
-=======
-   "fieldname": "scan_barcode",
-   "fieldtype": "Data",
-   "label": "Scan Barcode"
->>>>>>> fd30b8f4
   }
  ],
  "icon": "fa fa-truck",
  "idx": 261,
  "is_submittable": 1,
-<<<<<<< HEAD
- "modified": "2020-03-03 15:55:37.264767",
-=======
  "links": [],
  "modified": "2020-04-17 13:06:26.970288",
->>>>>>> fd30b8f4
  "modified_by": "Administrator",
  "module": "Stock",
  "name": "Purchase Receipt",
