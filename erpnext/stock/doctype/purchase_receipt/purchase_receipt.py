# Copyright (c) 2015, Frappe Technologies Pvt. Ltd. and Contributors
# License: GNU General Public License v3. See license.txt

from __future__ import unicode_literals
import frappe

from frappe.utils import flt, cint, nowdate

from frappe import throw, _
import frappe.defaults
from frappe.utils import getdate
from erpnext.controllers.buying_controller import BuyingController
from erpnext.accounts.utils import get_account_currency
from frappe.desk.notifications import clear_doctype_notifications
from erpnext.buying.utils import check_for_closed_status
from erpnext.assets.doctype.asset.asset import get_asset_account
from six import iteritems

form_grid_templates = {
	"items": "templates/form_grid/item_grid.html"
}

class PurchaseReceipt(BuyingController):
	def __init__(self, *args, **kwargs):
		super(PurchaseReceipt, self).__init__(*args, **kwargs)
		self.status_updater = [{
			'source_dt': 'Purchase Receipt Item',
			'target_dt': 'Purchase Order Item',
			'join_field': 'purchase_order_item',
			'target_field': 'received_qty',
			'target_parent_dt': 'Purchase Order',
			'target_parent_field': 'per_received',
			'target_ref_field': 'qty',
			'source_field': 'qty',
			'percent_join_field': 'purchase_order',
			'overflow_type': 'receipt'
		},
		{
			'source_dt': 'Purchase Receipt Item',
			'target_dt': 'Purchase Order Item',
			'join_field': 'purchase_order_item',
			'target_field': 'returned_qty',
			'target_parent_dt': 'Purchase Order',
			# 'target_parent_field': 'per_received',
			# 'target_ref_field': 'qty',
			'source_field': '-1 * qty',
			# 'overflow_type': 'receipt',
			'extra_cond': """ and exists (select name from `tabPurchase Receipt` where name=`tabPurchase Receipt Item`.parent and is_return=1)"""
		}]

	def validate(self):
		self.validate_posting_time()
		super(PurchaseReceipt, self).validate()

		if self._action=="submit":
			self.make_batches('warehouse')
		else:
			self.set_status()

		self.po_required()
		self.validate_with_previous_doc()
		self.validate_uom_is_integer("uom", ["qty", "received_qty"])
		self.validate_uom_is_integer("stock_uom", "stock_qty")

		self.check_for_closed_status()

		if getdate(self.posting_date) > getdate(nowdate()):
			throw(_("Posting Date cannot be future date"))

		self.set_title()

	def validate_with_previous_doc(self):
		super(PurchaseReceipt, self).validate_with_previous_doc({
			"Purchase Order": {
				"ref_dn_field": "purchase_order",
				"compare_fields": [["supplier", "="], ["company", "="],	["currency", "="]],
			},
			"Purchase Order Item": {
				"ref_dn_field": "purchase_order_item",
				"compare_fields": [["project", "="], ["uom", "="], ["item_code", "="]],
				"is_child_table": True,
				"allow_duplicate_prev_row_id": True
			}
		})

		if cint(frappe.db.get_single_value('Buying Settings', 'maintain_same_rate')) and not self.is_return:
			self.validate_rate_with_reference_doc([["Purchase Order", "purchase_order", "purchase_order_item"]])

	def po_required(self):
		if frappe.db.get_value("Buying Settings", None, "po_required") == 'Yes':
			for d in self.get('items'):
				if not d.purchase_order:
					frappe.throw(_("Purchase Order number required for Item {0}").format(d.item_code))

	def get_already_received_qty(self, po, po_detail):
		qty = frappe.db.sql("""select sum(qty) from `tabPurchase Receipt Item`
			where purchase_order_item = %s and docstatus = 1
			and purchase_order=%s
			and parent != %s""", (po_detail, po, self.name))
		return qty and flt(qty[0][0]) or 0.0

	def get_po_qty_and_warehouse(self, po_detail):
		po_qty, po_warehouse = frappe.db.get_value("Purchase Order Item", po_detail,
			["qty", "warehouse"])
		return po_qty, po_warehouse

	# Check for Closed status
	def check_for_closed_status(self):
		check_list =[]
		for d in self.get('items'):
			if (d.meta.get_field('purchase_order') and d.purchase_order
				and d.purchase_order not in check_list):
				check_list.append(d.purchase_order)
				check_for_closed_status('Purchase Order', d.purchase_order)

	# on submit
	def on_submit(self):
		super(PurchaseReceipt, self).on_submit()

		# Check for Approving Authority
		frappe.get_doc('Authorization Control').validate_approving_authority(self.doctype,
			self.company, self.base_grand_total)

		self.update_prevdoc_status()
		if self.per_billed < 100:
			self.update_billing_status()
		else:
			self.status = "Completed"

		
		# Updating stock ledger should always be called after updating prevdoc status,
		# because updating ordered qty, reserved_qty_for_subcontract in bin
		# depends upon updated ordered qty in PO
		self.update_stock_ledger()

		from erpnext.stock.doctype.serial_no.serial_no import update_serial_nos_after_submit
		update_serial_nos_after_submit(self, "items")

		self.make_gl_entries()

	def check_next_docstatus(self):
		submit_rv = frappe.db.sql("""select t1.name
			from `tabPurchase Invoice` t1,`tabPurchase Invoice Item` t2
			where t1.name = t2.parent and t2.purchase_receipt = %s and t1.docstatus = 1""",
			(self.name))
		if submit_rv:
			frappe.throw(_("Purchase Invoice {0} is already submitted").format(self.submit_rv[0][0]))

	def on_cancel(self):
		super(PurchaseReceipt, self).on_cancel()

		self.check_for_closed_status()
		# Check if Purchase Invoice has been submitted against current Purchase Order
		submitted = frappe.db.sql("""select t1.name
			from `tabPurchase Invoice` t1,`tabPurchase Invoice Item` t2
			where t1.name = t2.parent and t2.purchase_receipt = %s and t1.docstatus = 1""",
			self.name)
		if submitted:
			frappe.throw(_("Purchase Invoice {0} is already submitted").format(submitted[0][0]))

		self.update_prevdoc_status()
		self.update_billing_status()

		# Updating stock ledger should always be called after updating prevdoc status,
		# because updating ordered qty in bin depends upon updated ordered qty in PO
		self.update_stock_ledger()
		self.make_gl_entries_on_cancel()

	def get_current_stock(self):
		for d in self.get('supplied_items'):
			if self.supplier_warehouse:
				bin = frappe.db.sql("select actual_qty from `tabBin` where item_code = %s and warehouse = %s", (d.rm_item_code, self.supplier_warehouse), as_dict = 1)
				d.current_stock = bin and flt(bin[0]['actual_qty']) or 0

	def get_gl_entries(self, warehouse_account=None):
		from erpnext.accounts.general_ledger import process_gl_map

		stock_rbnb = self.get_company_default("stock_received_but_not_billed")
		expenses_included_in_valuation = self.get_company_default("expenses_included_in_valuation")

		gl_entries = []
		warehouse_with_no_account = []
		negative_expense_to_be_booked = 0.0
		stock_items = self.get_stock_items()
		for d in self.get("items"):
			if d.item_code in stock_items and flt(d.valuation_rate) and flt(d.qty):
				if warehouse_account.get(d.warehouse):
					stock_value_diff = frappe.db.get_value("Stock Ledger Entry",
						{"voucher_type": "Purchase Receipt", "voucher_no": self.name,
						"voucher_detail_no": d.name, "warehouse": d.warehouse}, "stock_value_difference")
					valuation_net_amount = self.get_item_valuation_net_amount(d)
					valuation_item_tax_amount = self.get_item_valuation_tax_amount(d)

					if not stock_value_diff:
						continue
					gl_entries.append(self.get_gl_dict({
						"account": warehouse_account[d.warehouse]["account"],
						"against": stock_rbnb,
						"cost_center": d.cost_center,
						"remarks": self.get("remarks") or _("Accounting Entry for Stock"),
						"debit": stock_value_diff
					}, warehouse_account[d.warehouse]["account_currency"]))

					# Item net amount
					stock_rbnb_currency = get_account_currency(stock_rbnb)
					gl_entries.append(self.get_gl_dict({
						"account": stock_rbnb,
						"against": warehouse_account[d.warehouse]["account"],
						"cost_center": d.cost_center,
						"remarks": self.get("remarks") or _("Accounting Entry for Stock"),
<<<<<<< HEAD
						"credit": valuation_net_amount,
						"credit_in_account_currency": flt(d.base_net_amount, d.precision("base_net_amount")) \
							if stock_rbnb_currency==self.company_currency else flt(d.net_amount, d.precision("net_amount"))
=======
						"credit": valuation_net_amount if self.taxes else valuation_net_amount + valuation_item_tax_amount
>>>>>>> 905bb9ad
					}, stock_rbnb_currency))

					negative_expense_to_be_booked += valuation_item_tax_amount

					# Amount added through landed-cost-voucher
					if flt(d.landed_cost_voucher_amount):
						gl_entries.append(self.get_gl_dict({
							"account": expenses_included_in_valuation,
							"against": warehouse_account[d.warehouse]["account"],
							"cost_center": d.cost_center,
							"remarks": self.get("remarks") or _("Accounting Entry for Stock"),
							"credit": flt(d.landed_cost_voucher_amount),
							"project": d.project
						}))

					# sub-contracting warehouse
					if flt(d.rm_supp_cost) and warehouse_account.get(self.supplier_warehouse):
						gl_entries.append(self.get_gl_dict({
							"account": warehouse_account[self.supplier_warehouse]["account"],
							"against": warehouse_account[d.warehouse]["account"],
							"cost_center": d.cost_center,
							"remarks": self.get("remarks") or _("Accounting Entry for Stock"),
							"credit": flt(d.rm_supp_cost)
						}, warehouse_account[self.supplier_warehouse]["account_currency"]))

					# divisional loss adjustment
					valuation_amount_as_per_doc = valuation_net_amount + valuation_item_tax_amount + \
						flt(d.landed_cost_voucher_amount) + flt(d.rm_supp_cost)

					divisional_loss = flt(valuation_amount_as_per_doc - stock_value_diff,
						d.precision("base_net_amount"))

					if divisional_loss:
						if self.is_return or flt(d.item_tax_amount):
							loss_account = expenses_included_in_valuation
						else:
							loss_account = stock_rbnb

						gl_entries.append(self.get_gl_dict({
							"account": loss_account,
							"against": warehouse_account[d.warehouse]["account"],
							"cost_center": d.cost_center,
							"remarks": self.get("remarks") or _("Accounting Entry for Stock"),
							"debit": divisional_loss,
							"project": d.project
						}, stock_rbnb_currency))

				elif d.warehouse not in warehouse_with_no_account or \
					d.rejected_warehouse not in warehouse_with_no_account:
						warehouse_with_no_account.append(d.warehouse)

		self.get_asset_gl_entry(gl_entries)
		# Cost center-wise amount breakup for other charges included for valuation
		valuation_tax = {}
		for tax in self.get("taxes"):
			if tax.category in ("Valuation", "Valuation and Total") and flt(tax.base_tax_amount_after_discount_amount):
				if not tax.cost_center:
					frappe.throw(_("Cost Center is required in row {0} in Taxes table for type {1}").format(tax.idx, _(tax.category)))
				valuation_tax.setdefault(tax.cost_center, 0)
				valuation_tax[tax.cost_center] += \
					(tax.add_deduct_tax == "Add" and 1 or -1) * flt(tax.base_tax_amount_after_discount_amount)

		if negative_expense_to_be_booked and valuation_tax:
			# Backward compatibility:
			# If expenses_included_in_valuation account has been credited in against PI
			# and charges added via Landed Cost Voucher,
			# post valuation related charges on "Stock Received But Not Billed"

			negative_expense_booked_in_pi = frappe.db.sql("""select name from `tabPurchase Invoice Item` pi
				where docstatus = 1 and purchase_receipt=%s
				and exists(select name from `tabGL Entry` where voucher_type='Purchase Invoice'
					and voucher_no=pi.parent and account=%s)""", (self.name, expenses_included_in_valuation))

			if negative_expense_booked_in_pi:
				expenses_included_in_valuation = stock_rbnb

			against_account = ", ".join(set([d.account for d in gl_entries if flt(d.debit) > 0]))
			total_valuation_amount = sum(valuation_tax.values())
			amount_including_divisional_loss = negative_expense_to_be_booked
			i = 1
			for cost_center, amount in iteritems(valuation_tax):
				if i == len(valuation_tax):
					applicable_amount = amount_including_divisional_loss
				else:
					applicable_amount = negative_expense_to_be_booked * (amount / total_valuation_amount)
					amount_including_divisional_loss -= applicable_amount

				gl_entries.append(
					self.get_gl_dict({
						"account": expenses_included_in_valuation,
						"cost_center": cost_center,
						"credit": applicable_amount,
						"remarks": self.remarks or _("Accounting Entry for Stock"),
						"against": against_account
					})
				)

				i += 1

		if warehouse_with_no_account:
			frappe.msgprint(_("No accounting entries for the following warehouses") + ": \n" +
				"\n".join(warehouse_with_no_account))

		return process_gl_map(gl_entries)
		
	def get_asset_gl_entry(self, gl_entries):
		for d in self.get("items"):
			if d.is_fixed_asset:
				arbnb_account = self.get_company_default("asset_received_but_not_billed")

				# CWIP entry
				cwip_account = get_asset_account("capital_work_in_progress_account", d.asset,
					company = self.company)

				asset_amount = flt(d.net_amount) + flt(d.item_tax_amount/self.conversion_rate)
				base_asset_amount = flt(d.base_net_amount + d.item_tax_amount)

				cwip_account_currency = get_account_currency(cwip_account)
				gl_entries.append(self.get_gl_dict({
					"account": cwip_account,
					"against": arbnb_account,
					"cost_center": d.cost_center,
					"remarks": self.get("remarks") or _("Accounting Entry for Asset"),
					"debit": base_asset_amount,
					"debit_in_account_currency": (base_asset_amount
						if cwip_account_currency == self.company_currency else asset_amount)
				}))

				# Asset received but not billed
				asset_rbnb_currency = get_account_currency(arbnb_account)
				gl_entries.append(self.get_gl_dict({
					"account": arbnb_account,
					"against": cwip_account,
					"cost_center": d.cost_center,
					"remarks": self.get("remarks") or _("Accounting Entry for Asset"),
					"credit": base_asset_amount,
					"credit_in_account_currency": (base_asset_amount
						if asset_rbnb_currency == self.company_currency else asset_amount)
				}))

		return gl_entries

	def update_status(self, status):
		self.set_status(update=True, status = status)
		self.notify_update()
		clear_doctype_notifications(self)

	def update_billing_status(self, update_modified=True):
		updated_pr = [self.name]
		for d in self.get("items"):
			if d.purchase_order_item:
				updated_pr += update_billed_amount_based_on_po(d.purchase_order_item, update_modified)

		for pr in set(updated_pr):
			pr_doc = self if (pr == self.name) else frappe.get_doc("Purchase Receipt", pr)
			pr_doc.update_billing_percentage(update_modified=update_modified)

		self.load_from_db()

<<<<<<< HEAD
	def set_title(self):
		if self.letter_of_credit:
			self.title = "{0}/{1}".format(self.letter_of_credit, self.supplier_name)
		else:
			self.title = self.supplier_name

=======
>>>>>>> 905bb9ad
	def set_billed_valuation_amounts(self):
		for d in self.get("items"):
			data = frappe.db.sql("""select sum(base_net_amount), sum(item_tax_amount), sum(qty)
				from `tabPurchase Invoice Item`
				where docstatus = 1 and pr_detail = %s""", d.name)
			d.billed_net_amount = data[0][0] if data else 0.0
			d.billed_item_tax_amount = data[0][1] if data else 0.0
			d.billed_qty = data[0][2] if data else 0.0

def update_billed_amount_based_on_po(po_detail, update_modified=True):
	# Billed against Sales Order directly
	billed_against_po = frappe.db.sql("""
		select sum(item.qty)
		from `tabPurchase Invoice Item` item, `tabPurchase Invoice` inv
		where inv.name=item.parent and item.po_detail=%s and (item.pr_detail is null or item.pr_detail = '') and item.docstatus=1
			and inv.is_return = 0
	""", po_detail)
	billed_against_po = billed_against_po and billed_against_po[0][0] or 0

	# Get all Delivery Note Item rows against the Sales Order Item row
	pr_details = frappe.db.sql("""select pr_item.name, pr_item.qty, pr_item.parent
		from `tabPurchase Receipt Item` pr_item, `tabPurchase Receipt` pr
		where pr.name=pr_item.parent and pr_item.purchase_order_item=%s
			and pr.docstatus=1 and pr.is_return = 0
		order by pr.posting_date asc, pr.posting_time asc, pr.name asc""", po_detail, as_dict=1)

	updated_pr = []
	for pr_item in pr_details:
		# Get billed qty directly against Purchase Receipt
		billed_qty_agianst_pr = frappe.db.sql("""
			select sum(item.qty)
			from `tabPurchase Invoice Item` item, `tabPurchase Invoice` inv
			where inv.name=item.parent and item.pr_detail=%s and item.docstatus=1 and inv.is_return = 0""", pr_item.name)
		billed_qty_agianst_pr = billed_qty_agianst_pr and billed_qty_agianst_pr[0][0] or 0

		# Distribute billed qty directly against PO between PRs based on FIFO
		if billed_against_po and billed_qty_agianst_pr < pr_item.qty:
			pending_to_bill = flt(pr_item.qty) - billed_qty_agianst_pr
			if pending_to_bill <= billed_against_po:
				billed_qty_agianst_pr += pending_to_bill
				billed_against_po -= pending_to_bill
			else:
				billed_qty_agianst_pr += billed_against_po
				billed_against_po = 0

		frappe.db.set_value("Purchase Receipt Item", pr_item.name, "billed_amt", billed_qty_agianst_pr, update_modified=update_modified)

		updated_pr.append(pr_item.parent)

	return updated_pr

def update_billed_amount_based_on_pr(bill_doc, update_modified=True):
	updated_pr = []
	for d in bill_doc.get("items"):
		if d.get("pr_detail"):
			billed_amt = frappe.db.sql("""
				select sum(item.qty)
				from `tabPurchase Invoice Item` item, `tabPurchase Invoice` inv
				where inv.name=item.parent and item.pr_detail=%s and item.docstatus=1 and inv.is_return = 0
			""", d.get("pr_detail"))
			billed_amt = billed_amt and billed_amt[0][0] or 0

			frappe.db.set_value("Purchase Receipt Item", d.get("pr_detail"), "billed_amt", billed_amt, update_modified=update_modified)
			updated_pr.append(d.purchase_receipt)
		elif d.get("po_detail"):
			updated_pr += update_billed_amount_based_on_po(d.get("po_detail"), update_modified)

	for pr in set(updated_pr):
		frappe.get_doc("Purchase Receipt", pr).update_billing_percentage(update_modified=update_modified)

@frappe.whitelist()
def make_purchase_invoice(source_name, target_doc=None):
	from frappe.model.mapper import get_mapped_doc
	invoiced_qty_map = get_invoiced_qty_map(source_name)

	def set_missing_values(source, target):
		if len(target.get("items")) == 0:
			frappe.throw(_("All items have already been invoiced"))

		doc = frappe.get_doc(target)
		doc.ignore_pricing_rule = 1
		doc.run_method("set_missing_values")
		doc.run_method("calculate_taxes_and_totals")

	def update_item(source_doc, target_doc, source_parent):
		target_doc.qty = source_doc.qty - invoiced_qty_map.get(source_doc.name, 0)

	doclist = get_mapped_doc("Purchase Receipt", source_name,	{
		"Purchase Receipt": {
			"doctype": "Purchase Invoice",
			"field_map": {
				"supplier_warehouse":"supplier_warehouse"
			},
			"validation": {
				"docstatus": ["=", 1],
			},
		},
		"Purchase Receipt Item": {
			"doctype": "Purchase Invoice Item",
			"field_map": {
				"name": "pr_detail",
				"parent": "purchase_receipt",
				"purchase_order_item": "po_detail",
				"purchase_order": "purchase_order",
				"is_fixed_asset": "is_fixed_asset",
				"asset": "asset",
			},
			"postprocess": update_item,
			"filter": lambda d: abs(d.qty) - abs(invoiced_qty_map.get(d.name, 0))<=0
		},
		"Purchase Taxes and Charges": {
			"doctype": "Purchase Taxes and Charges",
			"add_if_empty": True
		}
	}, target_doc, set_missing_values)

	return doclist

def get_invoiced_qty_map(purchase_receipt):
	"""returns a map: {pr_detail: invoiced_qty}"""
	invoiced_qty_map = {}

	for pr_detail, qty in frappe.db.sql("""select pr_detail, qty from `tabPurchase Invoice Item`
		where purchase_receipt=%s and docstatus=1""", purchase_receipt):
			if not invoiced_qty_map.get(pr_detail):
				invoiced_qty_map[pr_detail] = 0
			invoiced_qty_map[pr_detail] += qty

	return invoiced_qty_map

@frappe.whitelist()
def make_purchase_return(source_name, target_doc=None):
	from erpnext.controllers.sales_and_purchase_return import make_return_doc
	return make_return_doc("Purchase Receipt", source_name, target_doc)


@frappe.whitelist()
def update_purchase_receipt_status(docname, status):
	pr = frappe.get_doc("Purchase Receipt", docname)
	pr.update_status(status)<|MERGE_RESOLUTION|>--- conflicted
+++ resolved
@@ -208,13 +208,7 @@
 						"against": warehouse_account[d.warehouse]["account"],
 						"cost_center": d.cost_center,
 						"remarks": self.get("remarks") or _("Accounting Entry for Stock"),
-<<<<<<< HEAD
-						"credit": valuation_net_amount,
-						"credit_in_account_currency": flt(d.base_net_amount, d.precision("base_net_amount")) \
-							if stock_rbnb_currency==self.company_currency else flt(d.net_amount, d.precision("net_amount"))
-=======
 						"credit": valuation_net_amount if self.taxes else valuation_net_amount + valuation_item_tax_amount
->>>>>>> 905bb9ad
 					}, stock_rbnb_currency))
 
 					negative_expense_to_be_booked += valuation_item_tax_amount
@@ -374,15 +368,12 @@
 
 		self.load_from_db()
 
-<<<<<<< HEAD
 	def set_title(self):
 		if self.letter_of_credit:
 			self.title = "{0}/{1}".format(self.letter_of_credit, self.supplier_name)
 		else:
 			self.title = self.supplier_name
 
-=======
->>>>>>> 905bb9ad
 	def set_billed_valuation_amounts(self):
 		for d in self.get("items"):
 			data = frappe.db.sql("""select sum(base_net_amount), sum(item_tax_amount), sum(qty)
