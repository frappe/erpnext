--- conflicted
+++ resolved
@@ -335,7 +335,6 @@
 
 		return process_gl_map(gl_entries)
 
-<<<<<<< HEAD
 	def get_asset_gl_entry(self, gl_entries):
 		for item in self.get("items"):
 			if item.is_fixed_asset:
@@ -414,83 +413,6 @@
 		for asset in assets:
 			frappe.db.set_value("Asset", asset.name, "gross_purchase_amount", flt(valuation_rate))
 			frappe.db.set_value("Asset", asset.name, "purchase_receipt_amount", flt(valuation_rate))
-=======
-	def get_asset_gl_entry(self, gl_entries, expenses_included_in_valuation=None):
-		arbnb_account, cwip_account = None, None
-
-		if not expenses_included_in_valuation:
-			expenses_included_in_valuation = self.get_company_default("expenses_included_in_valuation")
-
-		for d in self.get("items"):
-			asset_category = frappe.get_cached_value("Item", d.item_code, "asset_category")
-			cwip_enabled = is_cwip_accounting_enabled(self.company, asset_category)
-
-			if d.is_fixed_asset and not (arbnb_account and cwip_account):
-				arbnb_account = self.get_company_default("asset_received_but_not_billed")
-
-				# CWIP entry
-				cwip_account = get_asset_account("capital_work_in_progress_account", d.asset,
-					company = self.company)
-
-			if d.is_fixed_asset and cwip_enabled:
-				asset_amount = flt(d.net_amount) + flt(d.item_tax_amount/self.conversion_rate)
-				base_asset_amount = flt(d.base_net_amount + d.item_tax_amount)
-
-				cwip_account_currency = get_account_currency(cwip_account)
-				gl_entries.append(self.get_gl_dict({
-					"account": cwip_account,
-					"against": arbnb_account,
-					"cost_center": d.cost_center,
-					"remarks": self.get("remarks") or _("Accounting Entry for Asset"),
-					"debit": base_asset_amount,
-					"debit_in_account_currency": (base_asset_amount
-						if cwip_account_currency == self.company_currency else asset_amount)
-				}, item=d))
-
-				# Asset received but not billed
-				asset_rbnb_currency = get_account_currency(arbnb_account)
-				gl_entries.append(self.get_gl_dict({
-					"account": arbnb_account,
-					"against": cwip_account,
-					"cost_center": d.cost_center,
-					"remarks": self.get("remarks") or _("Accounting Entry for Asset"),
-					"credit": base_asset_amount,
-					"credit_in_account_currency": (base_asset_amount
-						if asset_rbnb_currency == self.company_currency else asset_amount)
-				}, item=d))
-
-			if d.is_fixed_asset and flt(d.landed_cost_voucher_amount):
-				asset_account = (get_asset_category_account(d.asset, 'fixed_asset_account',
-					company = self.company) if not cwip_enabled else cwip_account)
-
-				gl_entries.append(self.get_gl_dict({
-					"account": expenses_included_in_valuation,
-					"against": asset_account,
-					"cost_center": d.cost_center,
-					"remarks": self.get("remarks") or _("Accounting Entry for Stock"),
-					"credit": flt(d.landed_cost_voucher_amount),
-					"project": d.project
-				}, item=d))
-
-				gl_entries.append(self.get_gl_dict({
-					"account": asset_account,
-					"against": expenses_included_in_valuation,
-					"cost_center": d.cost_center,
-					"remarks": self.get("remarks") or _("Accounting Entry for Stock"),
-					"debit": flt(d.landed_cost_voucher_amount),
-					"project": d.project
-				}, item=d))
-
-				if d.asset:
-					doc = frappe.get_doc("Asset", d.asset)
-					frappe.db.set_value("Asset", d.asset, "gross_purchase_amount",
-						doc.gross_purchase_amount + flt(d.landed_cost_voucher_amount))
-
-					frappe.db.set_value("Asset", d.asset, "purchase_receipt_amount",
-						doc.purchase_receipt_amount + flt(d.landed_cost_voucher_amount))
-
-		return gl_entries
->>>>>>> 1ad2d4a9
 
 	def update_status(self, status):
 		self.set_status(update=True, status = status)
@@ -669,9 +591,6 @@
 
 	return doclist
 
-<<<<<<< HEAD
-
-=======
 def get_item_account_wise_additional_cost(purchase_document):
 	landed_cost_voucher = frappe.get_value("Landed Cost Purchase Receipt",
 		{"receipt_document": purchase_document}, "parent")
@@ -697,4 +616,3 @@
 					account.amount * item.get(based_on_field) / total_item_cost
 
 	return item_account_wise_cost
->>>>>>> 1ad2d4a9
