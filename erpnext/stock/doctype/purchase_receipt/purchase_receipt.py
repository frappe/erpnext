# Copyright (c) 2015, Frappe Technologies Pvt. Ltd. and Contributors
# License: GNU General Public License v3. See license.txt


import json

import frappe
from frappe import _, throw
from frappe.desk.notifications import clear_doctype_notifications
from frappe.model.mapper import get_mapped_doc
from frappe.utils import cint, flt, getdate, nowdate
from six import iteritems

import erpnext
from erpnext.accounts.utils import get_account_currency
from erpnext.assets.doctype.asset.asset import get_asset_account, is_cwip_accounting_enabled
from erpnext.assets.doctype.asset_category.asset_category import get_asset_category_account
from erpnext.buying.utils import check_on_hold_or_closed_status
from erpnext.controllers.buying_controller import BuyingController
from erpnext.stock.doctype.delivery_note.delivery_note import make_inter_company_transaction

form_grid_templates = {"items": "templates/form_grid/item_grid.html"}


class PurchaseReceipt(BuyingController):
	def __init__(self, *args, **kwargs):
		super(PurchaseReceipt, self).__init__(*args, **kwargs)
		self.status_updater = [
			{
				"target_dt": "Purchase Order Item",
				"join_field": "purchase_order_item",
				"target_field": "received_qty",
				"target_parent_dt": "Purchase Order",
				"target_parent_field": "per_received",
				"target_ref_field": "qty",
				"source_dt": "Purchase Receipt Item",
				"source_field": "received_qty",
				"second_source_dt": "Purchase Invoice Item",
				"second_source_field": "received_qty",
				"second_join_field": "po_detail",
				"percent_join_field": "purchase_order",
				"overflow_type": "receipt",
				"second_source_extra_cond": """ and exists(select name from `tabPurchase Invoice`
				where name=`tabPurchase Invoice Item`.parent and update_stock = 1)""",
			},
			{
				"source_dt": "Purchase Receipt Item",
				"target_dt": "Material Request Item",
				"join_field": "material_request_item",
				"target_field": "received_qty",
				"target_parent_dt": "Material Request",
				"target_parent_field": "per_received",
				"target_ref_field": "stock_qty",
				"source_field": "stock_qty",
				"percent_join_field": "material_request",
			},
			{
				"source_dt": "Purchase Receipt Item",
				"target_dt": "Purchase Invoice Item",
				"join_field": "purchase_invoice_item",
				"target_field": "received_qty",
				"target_parent_dt": "Purchase Invoice",
				"target_parent_field": "per_received",
				"target_ref_field": "qty",
				"source_field": "received_qty",
				"percent_join_field": "purchase_invoice",
				"overflow_type": "receipt",
			},
		]

		if cint(self.is_return):
			self.status_updater.extend(
				[
					{
						"source_dt": "Purchase Receipt Item",
						"target_dt": "Purchase Order Item",
						"join_field": "purchase_order_item",
						"target_field": "returned_qty",
						"source_field": "-1 * qty",
						"second_source_dt": "Purchase Invoice Item",
						"second_source_field": "-1 * qty",
						"second_join_field": "po_detail",
						"extra_cond": """ and exists (select name from `tabPurchase Receipt`
						where name=`tabPurchase Receipt Item`.parent and is_return=1)""",
						"second_source_extra_cond": """ and exists (select name from `tabPurchase Invoice`
						where name=`tabPurchase Invoice Item`.parent and is_return=1 and update_stock=1)""",
					},
					{
						"source_dt": "Purchase Receipt Item",
						"target_dt": "Purchase Receipt Item",
						"join_field": "purchase_receipt_item",
						"target_field": "returned_qty",
						"target_parent_dt": "Purchase Receipt",
						"target_parent_field": "per_returned",
						"target_ref_field": "received_stock_qty",
						"source_field": "-1 * received_stock_qty",
						"percent_join_field_parent": "return_against",
					},
				]
			)

	def before_validate(self):
		from erpnext.stock.doctype.putaway_rule.putaway_rule import apply_putaway_rule

		if self.get("items") and self.apply_putaway_rule and not self.get("is_return"):
			apply_putaway_rule(self.doctype, self.get("items"), self.company)

	def validate(self):
		self.validate_posting_time()
		super(PurchaseReceipt, self).validate()

		if self._action == "submit":
			self.make_batches("warehouse")
		else:
			self.set_status()

		self.po_required()
		self.validate_with_previous_doc()
		self.validate_uom_is_integer("uom", ["qty", "received_qty"])
		self.validate_uom_is_integer("stock_uom", "stock_qty")
		self.validate_cwip_accounts()
		self.validate_provisional_expense_account()

		self.check_on_hold_or_closed_status()

		if getdate(self.posting_date) > getdate(nowdate()):
			throw(_("Posting Date cannot be future date"))

		self.reset_default_field_value("set_warehouse", "items", "warehouse")
		self.reset_default_field_value("rejected_warehouse", "items", "rejected_warehouse")
		self.reset_default_field_value("set_from_warehouse", "items", "from_warehouse")

	def validate_cwip_accounts(self):
		for item in self.get("items"):
			if item.is_fixed_asset and is_cwip_accounting_enabled(item.asset_category):
				# check cwip accounts before making auto assets
				# Improves UX by not giving messages of "Assets Created" before throwing error of not finding arbnb account
				arbnb_account = self.get_company_default("asset_received_but_not_billed")
				cwip_account = get_asset_account(
					"capital_work_in_progress_account", asset_category=item.asset_category, company=self.company
				)
				break

	def validate_provisional_expense_account(self):
		provisional_accounting_for_non_stock_items = cint(
			frappe.db.get_value(
				"Company", self.company, "enable_provisional_accounting_for_non_stock_items"
			)
		)

		if provisional_accounting_for_non_stock_items:
			default_provisional_account = self.get_company_default("default_provisional_account")
			if not self.provisional_expense_account:
				self.provisional_expense_account = default_provisional_account

	def validate_with_previous_doc(self):
		super(PurchaseReceipt, self).validate_with_previous_doc(
			{
				"Purchase Order": {
					"ref_dn_field": "purchase_order",
					"compare_fields": [["supplier", "="], ["company", "="], ["currency", "="]],
				},
				"Purchase Order Item": {
					"ref_dn_field": "purchase_order_item",
					"compare_fields": [["project", "="], ["uom", "="], ["item_code", "="]],
					"is_child_table": True,
					"allow_duplicate_prev_row_id": True,
				},
			}
		)

		if (
			cint(frappe.db.get_single_value("Buying Settings", "maintain_same_rate")) and not self.is_return
		):
			self.validate_rate_with_reference_doc(
				[["Purchase Order", "purchase_order", "purchase_order_item"]]
			)

	def po_required(self):
		if frappe.db.get_value("Buying Settings", None, "po_required") == "Yes":
			for d in self.get("items"):
				if not d.purchase_order:
					frappe.throw(_("Purchase Order number required for Item {0}").format(d.item_code))

	def get_already_received_qty(self, po, po_detail):
		qty = frappe.db.sql(
			"""select sum(qty) from `tabPurchase Receipt Item`
			where purchase_order_item = %s and docstatus = 1
			and purchase_order=%s
			and parent != %s""",
			(po_detail, po, self.name),
		)
		return qty and flt(qty[0][0]) or 0.0

	def get_po_qty_and_warehouse(self, po_detail):
		po_qty, po_warehouse = frappe.db.get_value(
			"Purchase Order Item", po_detail, ["qty", "warehouse"]
		)
		return po_qty, po_warehouse

	# Check for Closed status
	def check_on_hold_or_closed_status(self):
		check_list = []
		for d in self.get("items"):
			if (
				d.meta.get_field("purchase_order") and d.purchase_order and d.purchase_order not in check_list
			):
				check_list.append(d.purchase_order)
				check_on_hold_or_closed_status("Purchase Order", d.purchase_order)

	# on submit
	def on_submit(self):
		super(PurchaseReceipt, self).on_submit()

		# Check for Approving Authority
		frappe.get_doc("Authorization Control").validate_approving_authority(
			self.doctype, self.company, self.base_grand_total
		)

		self.update_prevdoc_status()
		if flt(self.per_billed) < 100:
			self.update_billing_status()
		else:
			self.db_set("status", "Completed")

		# Updating stock ledger should always be called after updating prevdoc status,
		# because updating ordered qty, reserved_qty_for_subcontract in bin
		# depends upon updated ordered qty in PO
		self.update_stock_ledger()

		from erpnext.stock.doctype.serial_no.serial_no import update_serial_nos_after_submit

		update_serial_nos_after_submit(self, "items")

		self.make_gl_entries()
		self.repost_future_sle_and_gle()
		self.set_consumed_qty_in_po()

	def check_next_docstatus(self):
		submit_rv = frappe.db.sql(
			"""select t1.name
			from `tabPurchase Invoice` t1,`tabPurchase Invoice Item` t2
			where t1.name = t2.parent and t2.purchase_receipt = %s and t1.docstatus = 1""",
			(self.name),
		)
		if submit_rv:
			frappe.throw(_("Purchase Invoice {0} is already submitted").format(self.submit_rv[0][0]))

	def on_cancel(self):
		super(PurchaseReceipt, self).on_cancel()

		self.check_on_hold_or_closed_status()
		# Check if Purchase Invoice has been submitted against current Purchase Order
		submitted = frappe.db.sql(
			"""select t1.name
			from `tabPurchase Invoice` t1,`tabPurchase Invoice Item` t2
			where t1.name = t2.parent and t2.purchase_receipt = %s and t1.docstatus = 1""",
			self.name,
		)
		if submitted:
			frappe.throw(_("Purchase Invoice {0} is already submitted").format(submitted[0][0]))

		self.update_prevdoc_status()
		self.update_billing_status()

		# Updating stock ledger should always be called after updating prevdoc status,
		# because updating ordered qty in bin depends upon updated ordered qty in PO
		self.update_stock_ledger()
		self.make_gl_entries_on_cancel()
		self.repost_future_sle_and_gle()
		self.ignore_linked_doctypes = ("GL Entry", "Stock Ledger Entry", "Repost Item Valuation")
		self.delete_auto_created_batches()
		self.set_consumed_qty_in_po()

	@frappe.whitelist()
	def get_current_stock(self):
		for d in self.get("supplied_items"):
			if self.supplier_warehouse:
				bin = frappe.db.sql(
					"select actual_qty from `tabBin` where item_code = %s and warehouse = %s",
					(d.rm_item_code, self.supplier_warehouse),
					as_dict=1,
				)
				d.current_stock = bin and flt(bin[0]["actual_qty"]) or 0

	def get_gl_entries(self, warehouse_account=None):
		from erpnext.accounts.general_ledger import process_gl_map

		gl_entries = []

		self.make_item_gl_entries(gl_entries, warehouse_account=warehouse_account)
		self.make_tax_gl_entries(gl_entries)
		self.get_asset_gl_entry(gl_entries)

		return process_gl_map(gl_entries)

	def make_item_gl_entries(self, gl_entries, warehouse_account=None):
		if erpnext.is_perpetual_inventory_enabled(self.company):
			stock_rbnb = self.get_company_default("stock_received_but_not_billed")
			landed_cost_entries = get_item_account_wise_additional_cost(self.name)
			expenses_included_in_valuation = self.get_company_default("expenses_included_in_valuation")

		warehouse_with_no_account = []
		stock_items = self.get_stock_items()
		provisional_accounting_for_non_stock_items = cint(
			frappe.db.get_value(
				"Company", self.company, "enable_provisional_accounting_for_non_stock_items"
			)
		)

		for d in self.get("items"):
			if d.item_code in stock_items and flt(d.valuation_rate) and flt(d.qty):
				if warehouse_account.get(d.warehouse):
					stock_value_diff = frappe.db.get_value(
						"Stock Ledger Entry",
						{
							"voucher_type": "Purchase Receipt",
							"voucher_no": self.name,
							"voucher_detail_no": d.name,
							"warehouse": d.warehouse,
							"is_cancelled": 0,
						},
						"stock_value_difference",
					)

					warehouse_account_name = warehouse_account[d.warehouse]["account"]
					warehouse_account_currency = warehouse_account[d.warehouse]["account_currency"]
					supplier_warehouse_account = warehouse_account.get(self.supplier_warehouse, {}).get("account")
					supplier_warehouse_account_currency = warehouse_account.get(self.supplier_warehouse, {}).get(
						"account_currency"
					)
					remarks = self.get("remarks") or _("Accounting Entry for Stock")

					# If PR is sub-contracted and fg item rate is zero
					# in that case if account for source and target warehouse are same,
					# then GL entries should not be posted
					if (
						flt(stock_value_diff) == flt(d.rm_supp_cost)
						and warehouse_account.get(self.supplier_warehouse)
						and warehouse_account_name == supplier_warehouse_account
					):
						continue

					self.add_gl_entry(
						gl_entries=gl_entries,
						account=warehouse_account_name,
						cost_center=d.cost_center,
						debit=stock_value_diff,
						credit=0.0,
						remarks=remarks,
						against_account=stock_rbnb,
						account_currency=warehouse_account_currency,
						item=d,
					)

					# GL Entry for from warehouse or Stock Received but not billed
					# Intentionally passed negative debit amount to avoid incorrect GL Entry validation
					credit_currency = (
						get_account_currency(warehouse_account[d.from_warehouse]["account"])
						if d.from_warehouse
						else get_account_currency(stock_rbnb)
					)

					credit_amount = (
						flt(d.base_net_amount, d.precision("base_net_amount"))
						if credit_currency == self.company_currency
						else flt(d.net_amount, d.precision("net_amount"))
					)
					if credit_amount:
						account = warehouse_account[d.from_warehouse]["account"] if d.from_warehouse else stock_rbnb

						self.add_gl_entry(
							gl_entries=gl_entries,
							account=account,
							cost_center=d.cost_center,
							debit=-1 * flt(d.base_net_amount, d.precision("base_net_amount")),
							credit=0.0,
							remarks=remarks,
							against_account=warehouse_account_name,
							debit_in_account_currency=-1 * credit_amount,
							account_currency=credit_currency,
							item=d,
						)

					# Amount added through landed-cos-voucher
					if d.landed_cost_voucher_amount and landed_cost_entries:
						for account, amount in iteritems(landed_cost_entries[(d.item_code, d.name)]):
							account_currency = get_account_currency(account)
							credit_amount = (
								flt(amount["base_amount"])
								if (amount["base_amount"] or account_currency != self.company_currency)
								else flt(amount["amount"])
							)

							self.add_gl_entry(
								gl_entries=gl_entries,
								account=account,
								cost_center=d.cost_center,
								debit=0.0,
								credit=credit_amount,
								remarks=remarks,
								against_account=warehouse_account_name,
								credit_in_account_currency=flt(amount["amount"]),
								account_currency=account_currency,
								project=d.project,
								item=d,
							)

					# sub-contracting warehouse
					if flt(d.rm_supp_cost) and warehouse_account.get(self.supplier_warehouse):
						self.add_gl_entry(
							gl_entries=gl_entries,
							account=supplier_warehouse_account,
							cost_center=d.cost_center,
							debit=0.0,
							credit=flt(d.rm_supp_cost),
							remarks=remarks,
							against_account=warehouse_account_name,
							account_currency=supplier_warehouse_account_currency,
							item=d,
						)

					# divisional loss adjustment
					valuation_amount_as_per_doc = (
						flt(d.base_net_amount, d.precision("base_net_amount"))
						+ flt(d.landed_cost_voucher_amount)
						+ flt(d.rm_supp_cost)
						+ flt(d.item_tax_amount)
					)

					divisional_loss = flt(
						valuation_amount_as_per_doc - stock_value_diff, d.precision("base_net_amount")
					)

					if divisional_loss:
						if self.is_return or flt(d.item_tax_amount):
							loss_account = expenses_included_in_valuation
						else:
							loss_account = (
								self.get_company_default("default_expense_account", ignore_validation=True) or stock_rbnb
							)

						cost_center = d.cost_center or frappe.get_cached_value(
							"Company", self.company, "cost_center"
						)

						self.add_gl_entry(
							gl_entries=gl_entries,
							account=loss_account,
							cost_center=cost_center,
							debit=divisional_loss,
							credit=0.0,
							remarks=remarks,
							against_account=warehouse_account_name,
							account_currency=credit_currency,
							project=d.project,
							item=d,
						)

				elif (
					d.warehouse not in warehouse_with_no_account
					or d.rejected_warehouse not in warehouse_with_no_account
				):
					warehouse_with_no_account.append(d.warehouse)
			elif (
				d.item_code not in stock_items
				and not d.is_fixed_asset
				and flt(d.qty)
				and provisional_accounting_for_non_stock_items
			):
				self.add_provisional_gl_entry(d, gl_entries, self.posting_date)

		if warehouse_with_no_account:
			frappe.msgprint(
				_("No accounting entries for the following warehouses")
				+ ": \n"
				+ "\n".join(warehouse_with_no_account)
			)

	def add_provisional_gl_entry(self, item, gl_entries, posting_date, reverse=0):
		provisional_expense_account = self.get("provisional_expense_account")
		credit_currency = get_account_currency(provisional_expense_account)
		debit_currency = get_account_currency(item.expense_account)
		expense_account = item.expense_account
		remarks = self.get("remarks") or _("Accounting Entry for Service")
		multiplication_factor = 1

		if reverse:
			multiplication_factor = -1
			expense_account = frappe.db.get_value(
				"Purchase Receipt Item", {"name": item.get("pr_detail")}, ["expense_account"]
			)

		self.add_gl_entry(
			gl_entries=gl_entries,
			account=provisional_expense_account,
			cost_center=item.cost_center,
			debit=0.0,
			credit=multiplication_factor * item.amount,
			remarks=remarks,
			against_account=expense_account,
			account_currency=credit_currency,
			project=item.project,
			voucher_detail_no=item.name,
			item=item,
			posting_date=posting_date,
		)

		self.add_gl_entry(
			gl_entries=gl_entries,
			account=expense_account,
			cost_center=item.cost_center,
			debit=multiplication_factor * item.amount,
			credit=0.0,
			remarks=remarks,
			against_account=provisional_expense_account,
			account_currency=debit_currency,
			project=item.project,
			voucher_detail_no=item.name,
			item=item,
			posting_date=posting_date,
		)

	def make_tax_gl_entries(self, gl_entries):

		if erpnext.is_perpetual_inventory_enabled(self.company):
			expenses_included_in_valuation = self.get_company_default("expenses_included_in_valuation")

		negative_expense_to_be_booked = sum([flt(d.item_tax_amount) for d in self.get("items")])
		# Cost center-wise amount breakup for other charges included for valuation
		valuation_tax = {}
		for tax in self.get("taxes"):
			if tax.category in ("Valuation", "Valuation and Total") and flt(
				tax.base_tax_amount_after_discount_amount
			):
				if not tax.cost_center:
					frappe.throw(
						_("Cost Center is required in row {0} in Taxes table for type {1}").format(
							tax.idx, _(tax.category)
						)
					)
				valuation_tax.setdefault(tax.name, 0)
				valuation_tax[tax.name] += (tax.add_deduct_tax == "Add" and 1 or -1) * flt(
					tax.base_tax_amount_after_discount_amount
				)

		if negative_expense_to_be_booked and valuation_tax:
			# Backward compatibility:
			# If expenses_included_in_valuation account has been credited in against PI
			# and charges added via Landed Cost Voucher,
			# post valuation related charges on "Stock Received But Not Billed"
			# introduced in 2014 for backward compatibility of expenses already booked in expenses_included_in_valuation account

			negative_expense_booked_in_pi = frappe.db.sql(
				"""select name from `tabPurchase Invoice Item` pi
				where docstatus = 1 and purchase_receipt=%s
				and exists(select name from `tabGL Entry` where voucher_type='Purchase Invoice'
					and voucher_no=pi.parent and account=%s)""",
				(self.name, expenses_included_in_valuation),
			)

			against_account = ", ".join([d.account for d in gl_entries if flt(d.debit) > 0])
			total_valuation_amount = sum(valuation_tax.values())
			amount_including_divisional_loss = negative_expense_to_be_booked
			stock_rbnb = self.get_company_default("stock_received_but_not_billed")
			i = 1
			for tax in self.get("taxes"):
				if valuation_tax.get(tax.name):

					if negative_expense_booked_in_pi:
						account = stock_rbnb
					else:
						account = tax.account_head

					if i == len(valuation_tax):
						applicable_amount = amount_including_divisional_loss
					else:
						applicable_amount = negative_expense_to_be_booked * (
							valuation_tax[tax.name] / total_valuation_amount
						)
						amount_including_divisional_loss -= applicable_amount

					self.add_gl_entry(
						gl_entries=gl_entries,
						account=account,
						cost_center=tax.cost_center,
						debit=0.0,
						credit=applicable_amount,
						remarks=self.remarks or _("Accounting Entry for Stock"),
						against_account=against_account,
						item=tax,
					)

					i += 1

	def add_gl_entry(
		self,
		gl_entries,
		account,
		cost_center,
		debit,
		credit,
		remarks,
		against_account,
		debit_in_account_currency=None,
		credit_in_account_currency=None,
		account_currency=None,
		project=None,
		voucher_detail_no=None,
		item=None,
		posting_date=None,
	):

		gl_entry = {
			"account": account,
			"cost_center": cost_center,
			"debit": debit,
			"credit": credit,
			"against": against_account,
			"remarks": remarks,
		}

		if voucher_detail_no:
			gl_entry.update({"voucher_detail_no": voucher_detail_no})

		if debit_in_account_currency:
			gl_entry.update({"debit_in_account_currency": debit_in_account_currency})

		if credit_in_account_currency:
			gl_entry.update({"credit_in_account_currency": credit_in_account_currency})

		if posting_date:
			gl_entry.update({"posting_date": posting_date})

		gl_entries.append(self.get_gl_dict(gl_entry, item=item))

	def get_asset_gl_entry(self, gl_entries):
		for item in self.get("items"):
			if item.is_fixed_asset:
				if is_cwip_accounting_enabled(item.asset_category):
					self.add_asset_gl_entries(item, gl_entries)
				if flt(item.landed_cost_voucher_amount):
					self.add_lcv_gl_entries(item, gl_entries)
					# update assets gross amount by its valuation rate
					# valuation rate is total of net rate, raw mat supp cost, tax amount, lcv amount per item
					self.update_assets(item, item.valuation_rate)
		return gl_entries

	def add_asset_gl_entries(self, item, gl_entries):
		arbnb_account = self.get_company_default("asset_received_but_not_billed")
		# This returns category's cwip account if not then fallback to company's default cwip account
		cwip_account = get_asset_account(
			"capital_work_in_progress_account", asset_category=item.asset_category, company=self.company
		)

		asset_amount = flt(item.net_amount) + flt(item.item_tax_amount / self.conversion_rate)
		base_asset_amount = flt(item.base_net_amount + item.item_tax_amount)
		remarks = self.get("remarks") or _("Accounting Entry for Asset")

		cwip_account_currency = get_account_currency(cwip_account)
		# debit cwip account
		debit_in_account_currency = (
			base_asset_amount if cwip_account_currency == self.company_currency else asset_amount
		)

		self.add_gl_entry(
			gl_entries=gl_entries,
			account=cwip_account,
			cost_center=item.cost_center,
			debit=base_asset_amount,
			credit=0.0,
			remarks=remarks,
			against_account=arbnb_account,
			debit_in_account_currency=debit_in_account_currency,
			item=item,
		)

		asset_rbnb_currency = get_account_currency(arbnb_account)
		# credit arbnb account
		credit_in_account_currency = (
			base_asset_amount if asset_rbnb_currency == self.company_currency else asset_amount
		)

		self.add_gl_entry(
			gl_entries=gl_entries,
			account=arbnb_account,
			cost_center=item.cost_center,
			debit=0.0,
			credit=base_asset_amount,
			remarks=remarks,
			against_account=cwip_account,
			credit_in_account_currency=credit_in_account_currency,
			item=item,
		)

	def add_lcv_gl_entries(self, item, gl_entries):
		expenses_included_in_asset_valuation = self.get_company_default(
			"expenses_included_in_asset_valuation"
		)
		if not is_cwip_accounting_enabled(item.asset_category):
			asset_account = get_asset_category_account(
				asset_category=item.asset_category, fieldname="fixed_asset_account", company=self.company
			)
		else:
			# This returns company's default cwip account
			asset_account = get_asset_account("capital_work_in_progress_account", company=self.company)

		remarks = self.get("remarks") or _("Accounting Entry for Stock")

		self.add_gl_entry(
			gl_entries=gl_entries,
			account=expenses_included_in_asset_valuation,
			cost_center=item.cost_center,
			debit=0.0,
			credit=flt(item.landed_cost_voucher_amount),
			remarks=remarks,
			against_account=asset_account,
			project=item.project,
			item=item,
		)

		self.add_gl_entry(
			gl_entries=gl_entries,
			account=asset_account,
			cost_center=item.cost_center,
			debit=flt(item.landed_cost_voucher_amount),
			credit=0.0,
			remarks=remarks,
			against_account=expenses_included_in_asset_valuation,
			project=item.project,
			item=item,
		)

	def update_assets(self, item, valuation_rate):
		assets = frappe.db.get_all(
			"Asset", filters={"purchase_receipt": self.name, "item_code": item.item_code}
		)

		for asset in assets:
			frappe.db.set_value("Asset", asset.name, "gross_purchase_amount", flt(valuation_rate))
			frappe.db.set_value("Asset", asset.name, "purchase_receipt_amount", flt(valuation_rate))

	def update_status(self, status):
		self.set_status(update=True, status=status)
		self.notify_update()
		clear_doctype_notifications(self)

	def update_billing_status(self, update_modified=True):
		updated_pr = [self.name]
		for d in self.get("items"):
			if d.get("purchase_invoice") and d.get("purchase_invoice_item"):
				d.db_set("billed_amt", d.amount, update_modified=update_modified)
			elif d.purchase_order_item:
				updated_pr += update_billed_amount_based_on_po(d.purchase_order_item, update_modified)

		for pr in set(updated_pr):
			pr_doc = self if (pr == self.name) else frappe.get_doc("Purchase Receipt", pr)
			update_billing_percentage(pr_doc, update_modified=update_modified)

		self.load_from_db()


def update_billed_amount_based_on_po(po_detail, update_modified=True):
	# Billed against Sales Order directly
	billed_against_po = frappe.db.sql(
		"""select sum(amount) from `tabPurchase Invoice Item`
		where po_detail=%s and (pr_detail is null or pr_detail = '') and docstatus=1""",
		po_detail,
	)
	billed_against_po = billed_against_po and billed_against_po[0][0] or 0

	# Get all Purchase Receipt Item rows against the Purchase Order Item row
	pr_details = frappe.db.sql(
		"""select pr_item.name, pr_item.amount, pr_item.parent
		from `tabPurchase Receipt Item` pr_item, `tabPurchase Receipt` pr
		where pr.name=pr_item.parent and pr_item.purchase_order_item=%s
			and pr.docstatus=1 and pr.is_return = 0
		order by pr.posting_date asc, pr.posting_time asc, pr.name asc""",
		po_detail,
		as_dict=1,
	)

	updated_pr = []
	for pr_item in pr_details:
		# Get billed amount directly against Purchase Receipt
		billed_amt_agianst_pr = frappe.db.sql(
			"""select sum(amount) from `tabPurchase Invoice Item`
			where pr_detail=%s and docstatus=1""",
			pr_item.name,
		)
		billed_amt_agianst_pr = billed_amt_agianst_pr and billed_amt_agianst_pr[0][0] or 0

		# Distribute billed amount directly against PO between PRs based on FIFO
		if billed_against_po and billed_amt_agianst_pr < pr_item.amount:
			pending_to_bill = flt(pr_item.amount) - billed_amt_agianst_pr
			if pending_to_bill <= billed_against_po:
				billed_amt_agianst_pr += pending_to_bill
				billed_against_po -= pending_to_bill
			else:
				billed_amt_agianst_pr += billed_against_po
				billed_against_po = 0

		frappe.db.set_value(
			"Purchase Receipt Item",
			pr_item.name,
			"billed_amt",
			billed_amt_agianst_pr,
			update_modified=update_modified,
		)

		updated_pr.append(pr_item.parent)

	return updated_pr


def update_billing_percentage(pr_doc, update_modified=True):
	# Reload as billed amount was set in db directly
	pr_doc.load_from_db()

	# Update Billing % based on pending accepted qty
	total_amount, total_billed_amount = 0, 0
	for item in pr_doc.items:
		return_data = frappe.db.get_list(
			"Purchase Receipt",
			fields=["sum(abs(`tabPurchase Receipt Item`.qty)) as qty"],
			filters=[
				["Purchase Receipt", "docstatus", "=", 1],
				["Purchase Receipt", "is_return", "=", 1],
				["Purchase Receipt Item", "purchase_receipt_item", "=", item.name],
			],
		)

		returned_qty = return_data[0].qty if return_data else 0
		returned_amount = flt(returned_qty) * flt(item.rate)
		pending_amount = flt(item.amount) - returned_amount
		total_billable_amount = pending_amount if item.billed_amt <= pending_amount else item.billed_amt

		total_amount += total_billable_amount
		total_billed_amount += flt(item.billed_amt)

	percent_billed = round(100 * (total_billed_amount / (total_amount or 1)), 6)
	pr_doc.db_set("per_billed", percent_billed)
	pr_doc.load_from_db()

	if update_modified:
		pr_doc.set_status(update=True)
		pr_doc.notify_update()


@frappe.whitelist()
def make_purchase_invoice(source_name, target_doc=None):
	from erpnext.accounts.party import get_payment_terms_template

	doc = frappe.get_doc("Purchase Receipt", source_name)
	returned_qty_map = get_returned_qty_map(source_name)
	invoiced_qty_map = get_invoiced_qty_map(source_name)

	def set_missing_values(source, target):
		if len(target.get("items")) == 0:
			frappe.throw(_("All items have already been Invoiced/Returned"))

		doc = frappe.get_doc(target)
		doc.payment_terms_template = get_payment_terms_template(
			source.supplier, "Supplier", source.company
		)
		doc.run_method("onload")
		doc.run_method("set_missing_values")
		doc.run_method("calculate_taxes_and_totals")
		doc.set_payment_schedule()

	def update_item(source_doc, target_doc, source_parent):
		target_doc.qty, returned_qty = get_pending_qty(source_doc)
		if frappe.db.get_single_value(
			"Buying Settings", "bill_for_rejected_quantity_in_purchase_invoice"
		):
			target_doc.rejected_qty = 0
		target_doc.stock_qty = flt(target_doc.qty) * flt(
			target_doc.conversion_factor, target_doc.precision("conversion_factor")
		)
		returned_qty_map[source_doc.name] = returned_qty

	def get_pending_qty(item_row):
		qty = item_row.qty
		if frappe.db.get_single_value(
			"Buying Settings", "bill_for_rejected_quantity_in_purchase_invoice"
		):
			qty = item_row.received_qty
		pending_qty = qty - invoiced_qty_map.get(item_row.name, 0)
		returned_qty = flt(returned_qty_map.get(item_row.name, 0))
		if returned_qty:
			if returned_qty >= pending_qty:
				pending_qty = 0
				returned_qty -= pending_qty
			else:
				pending_qty -= returned_qty
				returned_qty = 0
		return pending_qty, returned_qty

	doclist = get_mapped_doc(
		"Purchase Receipt",
		source_name,
		{
			"Purchase Receipt": {
				"doctype": "Purchase Invoice",
				"field_map": {
					"supplier_warehouse": "supplier_warehouse",
					"is_return": "is_return",
					"bill_date": "bill_date",
				},
				"validation": {
					"docstatus": ["=", 1],
				},
			},
			"Purchase Receipt Item": {
				"doctype": "Purchase Invoice Item",
				"field_map": {
					"name": "pr_detail",
					"parent": "purchase_receipt",
					"purchase_order_item": "po_detail",
					"purchase_order": "purchase_order",
					"is_fixed_asset": "is_fixed_asset",
					"asset_location": "asset_location",
					"asset_category": "asset_category",
				},
				"postprocess": update_item,
				"filter": lambda d: get_pending_qty(d)[0] <= 0
				if not doc.get("is_return")
				else get_pending_qty(d)[0] > 0,
			},
			"Purchase Taxes and Charges": {"doctype": "Purchase Taxes and Charges", "add_if_empty": True},
		},
		target_doc,
		set_missing_values,
	)

	doclist.set_onload("ignore_price_list", True)
	return doclist


def get_invoiced_qty_map(purchase_receipt):
	"""returns a map: {pr_detail: invoiced_qty}"""
	invoiced_qty_map = {}

	for pr_detail, qty in frappe.db.sql(
		"""select pr_detail, qty from `tabPurchase Invoice Item`
		where purchase_receipt=%s and docstatus=1""",
		purchase_receipt,
	):
		if not invoiced_qty_map.get(pr_detail):
			invoiced_qty_map[pr_detail] = 0
		invoiced_qty_map[pr_detail] += qty

	return invoiced_qty_map


def get_returned_qty_map(purchase_receipt):
	"""returns a map: {so_detail: returned_qty}"""
	returned_qty_map = frappe._dict(
		frappe.db.sql(
			"""select pr_item.purchase_receipt_item, abs(pr_item.qty) as qty
		from `tabPurchase Receipt Item` pr_item, `tabPurchase Receipt` pr
		where pr.name = pr_item.parent
			and pr.docstatus = 1
			and pr.is_return = 1
			and pr.return_against = %s
	""",
			purchase_receipt,
		)
	)

	return returned_qty_map


@frappe.whitelist()
def make_purchase_return(source_name, target_doc=None):
	from erpnext.controllers.sales_and_purchase_return import make_return_doc

	return make_return_doc("Purchase Receipt", source_name, target_doc)


@frappe.whitelist()
def update_purchase_receipt_status(docname, status):
	pr = frappe.get_doc("Purchase Receipt", docname)
	pr.update_status(status)


@frappe.whitelist()
def make_stock_entry(source_name, target_doc=None):
	def set_missing_values(source, target):
		target.stock_entry_type = "Material Transfer"
		target.purpose = "Material Transfer"

	doclist = get_mapped_doc(
		"Purchase Receipt",
		source_name,
		{
			"Purchase Receipt": {
				"doctype": "Stock Entry",
			},
			"Purchase Receipt Item": {
				"doctype": "Stock Entry Detail",
				"field_map": {
					"warehouse": "s_warehouse",
					"parent": "reference_purchase_receipt",
					"batch_no": "batch_no",
				},
			},
		},
		target_doc,
		set_missing_values,
	)

	return doclist


@frappe.whitelist()
def make_inter_company_delivery_note(source_name, target_doc=None):
	return make_inter_company_transaction("Purchase Receipt", source_name, target_doc)


def get_item_account_wise_additional_cost(purchase_document):
	landed_cost_vouchers = frappe.get_all(
		"Landed Cost Purchase Receipt",
		fields=["parent"],
		filters={"receipt_document": purchase_document, "docstatus": 1},
	)

	if not landed_cost_vouchers:
		return

	item_account_wise_cost = {}

	for lcv in landed_cost_vouchers:
		landed_cost_voucher_doc = frappe.get_doc("Landed Cost Voucher", lcv.parent)

		# Use amount field for total item cost for manually cost distributed LCVs
		if landed_cost_voucher_doc.distribute_charges_based_on == "Distribute Manually":
			based_on_field = "amount"
		else:
			based_on_field = frappe.scrub(landed_cost_voucher_doc.distribute_charges_based_on)

		total_item_cost = 0

		for item in landed_cost_voucher_doc.items:
			total_item_cost += item.get(based_on_field)

		for item in landed_cost_voucher_doc.items:
			if item.receipt_document == purchase_document:
				for account in landed_cost_voucher_doc.taxes:
					item_account_wise_cost.setdefault((item.item_code, item.purchase_receipt_item), {})
					item_account_wise_cost[(item.item_code, item.purchase_receipt_item)].setdefault(
						account.expense_account, {"amount": 0.0, "base_amount": 0.0}
					)

					item_account_wise_cost[(item.item_code, item.purchase_receipt_item)][account.expense_account][
						"amount"
					] += (account.amount * item.get(based_on_field) / total_item_cost)

					item_account_wise_cost[(item.item_code, item.purchase_receipt_item)][account.expense_account][
						"base_amount"
					] += (account.base_amount * item.get(based_on_field) / total_item_cost)

	return item_account_wise_cost


<<<<<<< HEAD
	return item_account_wise_cost

# API method to created consolidated Purchase Invoice against multiple receipts
@frappe.whitelist()
def create_consolidated_purchase_invoice(purchase_receipts, save=0, submit=0):

	if isinstance(purchase_receipts, (str,)):
		purchase_receipts = json.loads(purchase_receipts)

	target_doc = None
	for purchase_receipt in purchase_receipts:
		target_doc = make_purchase_invoice(purchase_receipt, target_doc)

	if save:
		target_doc.save()
		if submit:
			target_doc.submit()

	return target_doc
=======
def on_doctype_update():
	frappe.db.add_index("Purchase Receipt", ["supplier", "is_return", "return_against"])
>>>>>>> 512b480f
<|MERGE_RESOLUTION|>--- conflicted
+++ resolved
@@ -1,8 +1,6 @@
 # Copyright (c) 2015, Frappe Technologies Pvt. Ltd. and Contributors
 # License: GNU General Public License v3. See license.txt
 
-
-import json
 
 import frappe
 from frappe import _, throw
@@ -1063,27 +1061,5 @@
 	return item_account_wise_cost
 
 
-<<<<<<< HEAD
-	return item_account_wise_cost
-
-# API method to created consolidated Purchase Invoice against multiple receipts
-@frappe.whitelist()
-def create_consolidated_purchase_invoice(purchase_receipts, save=0, submit=0):
-
-	if isinstance(purchase_receipts, (str,)):
-		purchase_receipts = json.loads(purchase_receipts)
-
-	target_doc = None
-	for purchase_receipt in purchase_receipts:
-		target_doc = make_purchase_invoice(purchase_receipt, target_doc)
-
-	if save:
-		target_doc.save()
-		if submit:
-			target_doc.submit()
-
-	return target_doc
-=======
 def on_doctype_update():
-	frappe.db.add_index("Purchase Receipt", ["supplier", "is_return", "return_against"])
->>>>>>> 512b480f
+	frappe.db.add_index("Purchase Receipt", ["supplier", "is_return", "return_against"])