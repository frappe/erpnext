# Copyright (c) 2015, Frappe Technologies Pvt. Ltd. and Contributors
# License: GNU General Public License v3. See license.txt

from __future__ import unicode_literals
import frappe

from frappe.utils import flt, cint, nowdate, getdate

from frappe import throw, _
import frappe.defaults
from erpnext.controllers.buying_controller import BuyingController
from erpnext.accounts.utils import get_account_currency
from frappe.desk.notifications import clear_doctype_notifications
from frappe.model.mapper import get_mapped_doc
from erpnext.buying.utils import check_on_hold_or_closed_status
from erpnext.assets.doctype.asset.asset import get_asset_account, is_cwip_accounting_enabled
from erpnext.assets.doctype.asset_category.asset_category import get_asset_category_account
from six import iteritems

form_grid_templates = {
	"items": "templates/form_grid/item_grid.html"
}

class PurchaseReceipt(BuyingController):
	def __init__(self, *args, **kwargs):
		super(PurchaseReceipt, self).__init__(*args, **kwargs)
		self.status_updater = [{
			'source_dt': 'Purchase Receipt Item',
			'target_dt': 'Purchase Order Item',
			'join_field': 'purchase_order_item',
			'target_field': 'received_qty',
			'target_parent_dt': 'Purchase Order',
			'target_parent_field': 'per_received',
			'target_ref_field': 'qty',
			'source_field': 'received_qty',
			'percent_join_field': 'purchase_order',
			'second_source_dt': 'Purchase Invoice Item',
			'second_source_field': 'received_qty',
			'second_join_field': 'po_detail',
			'overflow_type': 'receipt',
			'extra_cond': """ and exists (select name from `tabPurchase Receipt`
				where name=`tabPurchase Receipt Item`.parent and (is_return=0 or reopen_order=1))""",
			'second_source_extra_cond': """ and exists(select name from `tabPurchase Invoice`
				where name=`tabPurchase Invoice Item`.parent and update_stock = 1 and (is_return=0 or reopen_order=1))"""
		}]
		if cint(self.is_return):
			self.status_updater.append({
				'source_dt': 'Purchase Receipt Item',
				'target_dt': 'Purchase Order Item',
				'join_field': 'purchase_order_item',
				'target_field': 'total_returned_qty',
				'target_parent_dt': 'Purchase Order',
				'source_field': '-1 * received_qty',
				'second_source_dt': 'Purchase Invoice Item',
				'second_source_field': '-1 * received_qty',
				'second_join_field': 'po_detail',
				'extra_cond': """ and exists (select name from `tabPurchase Receipt`
					where name=`tabPurchase Receipt Item`.parent and is_return=1)""",
				'second_source_extra_cond': """ and exists (select name from `tabPurchase Invoice`
					where name=`tabPurchase Invoice Item`.parent and is_return=1 and update_stock=1)"""
			})
			self.status_updater.append({
				'source_dt': 'Purchase Receipt Item',
				'target_dt': 'Purchase Order Item',
				'join_field': 'purchase_order_item',
				'target_field': 'returned_qty',
				'target_ref_field': 'qty',
				'source_field': '-1 * received_qty',
				'target_parent_dt': 'Purchase Order',
				'target_parent_field': 'per_returned',
				'percent_join_field': 'purchase_order',
				'extra_cond': """ and exists (select name from `tabPurchase Receipt` where name=`tabPurchase Receipt Item`.parent
					and is_return=1 and reopen_order = 0)"""
			})
			self.status_updater.append({
				'source_dt': 'Purchase Receipt Item',
				'target_dt': 'Purchase Receipt Item',
				'join_field': 'pr_detail',
				'target_field': 'returned_qty',
				'target_ref_field': 'qty',
				'source_field': '-1 * received_qty',
				'target_parent_dt': 'Purchase Receipt',
				'target_parent_field': 'per_returned',
				'percent_join_name': self.return_against,
				'extra_cond': """ and exists(select name from `tabPurchase Receipt` where name=`tabPurchase Receipt Item`.parent
					and is_return=1)"""
			})
			self.status_updater.append({
				'source_dt': 'Purchase Receipt Item',
				'target_dt': 'Purchase Receipt Item',
				'join_field': 'pr_detail',
				'target_field': '(billed_qty + returned_qty)',
				'update_children': False,
				'target_ref_field': 'qty',
				'target_parent_dt': 'Purchase Receipt',
				'target_parent_field': 'per_completed',
				'percent_join_name': self.return_against,
				'no_allowance': 1
			})
			self.status_updater.append({
				'source_dt': 'Purchase Receipt Item',
				'target_dt': 'Purchase Order Item',
				'join_field': 'purchase_order_item',
				'target_field': '(billed_qty + returned_qty)',
				'update_children': False,
				'target_ref_field': 'qty',
				'target_parent_dt': 'Purchase Order',
				'target_parent_field': 'per_completed',
				'percent_join_field': 'purchase_order'
			})

	def validate(self):
		self.validate_posting_time()
		super(PurchaseReceipt, self).validate()

		if self._action=="submit":
			self.make_batches('warehouse')
		else:
			self.set_status()

		self.po_required()
		self.validate_with_previous_doc()
		self.validate_uom_is_integer("uom", ["qty", "received_qty"])
		self.validate_uom_is_integer("stock_uom", "stock_qty")
		self.validate_cwip_accounts()

		self.check_on_hold_or_closed_status()

		if getdate(self.posting_date) > getdate(nowdate()):
			throw(_("Posting Date cannot be future date"))

		self.set_title()

	def validate_cwip_accounts(self):
		for item in self.get('items'):
			if item.is_fixed_asset and is_cwip_accounting_enabled(item.asset_category):
				# check cwip accounts before making auto assets
				# Improves UX by not giving messages of "Assets Created" before throwing error of not finding arbnb account
				arbnb_account = self.get_company_default("asset_received_but_not_billed")
				cwip_account = get_asset_account("capital_work_in_progress_account", asset_category = item.asset_category, \
					company = self.company)
				break

	def validate_with_previous_doc(self):
		super(PurchaseReceipt, self).validate_with_previous_doc({
			"Purchase Order": {
				"ref_dn_field": "purchase_order",
				"compare_fields": [["supplier", "="], ["company", "="],	["currency", "="]],
			},
			"Purchase Order Item": {
				"ref_dn_field": "purchase_order_item",
				"compare_fields": [["project", "="], ["uom", "="], ["item_code", "="]],
				"is_child_table": True,
				"allow_duplicate_prev_row_id": True
			},
			"Purchase Receipt Item": {
				"ref_dn_field": "pr_detail",
				"compare_fields": [["project", "="], ["item_code", "="]],
				"is_child_table": True,
				"allow_duplicate_prev_row_id": True
			}
		})

		if cint(frappe.db.get_single_value('Buying Settings', 'maintain_same_rate')) and not self.is_return:
			self.validate_rate_with_reference_doc([["Purchase Order", "purchase_order", "purchase_order_item"]])

	def po_required(self):
		if frappe.db.get_value("Buying Settings", None, "po_required") == 'Yes':
			for d in self.get('items'):
				if not d.purchase_order:
					frappe.throw(_("Purchase Order number required for Item {0}").format(d.item_code))

	def get_already_received_qty(self, po, po_detail):
		qty = frappe.db.sql("""select sum(qty) from `tabPurchase Receipt Item`
			where purchase_order_item = %s and docstatus = 1
			and purchase_order=%s
			and parent != %s""", (po_detail, po, self.name))
		return qty and flt(qty[0][0]) or 0.0

	def get_po_qty_and_warehouse(self, po_detail):
		po_qty, po_warehouse = frappe.db.get_value("Purchase Order Item", po_detail,
			["qty", "warehouse"])
		return po_qty, po_warehouse

	# Check for Closed status
	def check_on_hold_or_closed_status(self):
		check_list =[]
		for d in self.get('items'):
			if (d.meta.get_field('purchase_order') and d.purchase_order
				and d.purchase_order not in check_list):
				check_list.append(d.purchase_order)
				check_on_hold_or_closed_status('Purchase Order', d.purchase_order)

	# on submit
	def on_submit(self):
		super(PurchaseReceipt, self).on_submit()

		# Check for Approving Authority
		frappe.get_doc('Authorization Control').validate_approving_authority(self.doctype,
			self.company, self.base_grand_total)

		self.update_prevdoc_status()
		self.update_billing_status()
		self.update_billing_status_for_zero_amount("Purchase Order", "purchase_order")

		# Updating stock ledger should always be called after updating prevdoc status,
		# because updating ordered qty, reserved_qty_for_subcontract in bin
		# depends upon updated ordered qty in PO
		self.update_stock_ledger()

		from erpnext.stock.doctype.serial_no.serial_no import update_serial_nos_after_submit
		update_serial_nos_after_submit(self, "items")

		self.make_gl_entries()

	def check_next_docstatus(self):
		submit_rv = frappe.db.sql("""select t1.name
			from `tabPurchase Invoice` t1,`tabPurchase Invoice Item` t2
			where t1.name = t2.parent and t2.purchase_receipt = %s and t1.docstatus = 1""",
			(self.name))
		if submit_rv:
			frappe.throw(_("Purchase Invoice {0} is already submitted").format(self.submit_rv[0][0]))

	def on_cancel(self):
		super(PurchaseReceipt, self).on_cancel()

		self.check_on_hold_or_closed_status()
		# Check if Purchase Invoice has been submitted against current Purchase Order
		submitted = frappe.db.sql("""select t1.name
			from `tabPurchase Invoice` t1,`tabPurchase Invoice Item` t2
			where t1.name = t2.parent and t2.purchase_receipt = %s and t1.docstatus = 1""",
			self.name)
		if submitted:
			frappe.throw(_("Purchase Invoice {0} is already submitted").format(submitted[0][0]))

		self.update_prevdoc_status()
		self.update_billing_status()
		self.update_billing_status_for_zero_amount("Purchase Order", "purchase_order")

		# Updating stock ledger should always be called after updating prevdoc status,
		# because updating ordered qty in bin depends upon updated ordered qty in PO
		self.update_stock_ledger()
		self.make_gl_entries_on_cancel()
		self.delete_auto_created_batches()

	def get_current_stock(self):
		for d in self.get('supplied_items'):
			if self.supplier_warehouse:
				bin = frappe.db.sql("select actual_qty from `tabBin` where item_code = %s and warehouse = %s", (d.rm_item_code, self.supplier_warehouse), as_dict = 1)
				d.current_stock = bin and flt(bin[0]['actual_qty']) or 0

	def get_gl_entries(self, warehouse_account=None):
		from erpnext.accounts.general_ledger import process_gl_map

		stock_rbnb = self.get_company_default("stock_received_but_not_billed")
		cogs_account = self.get_company_default("default_expense_account")
		landed_cost_entries = get_item_account_wise_additional_cost(self.name)
		expenses_included_in_valuation = self.get_company_default("expenses_included_in_valuation")

		gl_entries = []
		warehouse_with_no_account = []
		negative_expense_to_be_booked = 0.0
		stock_items = self.get_stock_items()
		for d in self.get("items"):
			if d.item_code in stock_items and flt(d.valuation_rate) and flt(d.qty):
				if warehouse_account.get(d.warehouse):
					stock_value_diff = frappe.db.get_value("Stock Ledger Entry",
						{"voucher_type": "Purchase Receipt", "voucher_no": self.name,
						"voucher_detail_no": d.name, "warehouse": d.warehouse}, "stock_value_difference")
					valuation_net_amount = self.get_item_valuation_net_amount(d)
					valuation_item_tax_amount = self.get_item_valuation_tax_amount(d)

					if not stock_value_diff:
						continue

					# If PR is sub-contracted and fg item rate is zero
					# in that case if account for shource and target warehouse are same,
					# then GL entries should not be posted
					if flt(stock_value_diff) == flt(d.rm_supp_cost) \
						and warehouse_account.get(self.supplier_warehouse) \
						and warehouse_account[d.warehouse]["account"] == warehouse_account[self.supplier_warehouse]["account"]:
							continue

					gl_entries.append(self.get_gl_dict({
						"account": warehouse_account[d.warehouse]["account"],
						"against": stock_rbnb,
						"cost_center": d.cost_center,
						"remarks": self.get("remarks") or _("Accounting Entry for Stock"),
						"debit": stock_value_diff
					}, warehouse_account[d.warehouse]["account_currency"], item=d))

					# stock received but not billed
<<<<<<< HEAD
					stock_rbnb_currency = get_account_currency(stock_rbnb)
					gl_entries.append(self.get_gl_dict({
						"account": stock_rbnb,
						"against": warehouse_account[d.warehouse]["account"],
						"cost_center": d.cost_center,
						"remarks": self.get("remarks") or _("Accounting Entry for Stock"),
						"credit": valuation_net_amount if self.taxes else valuation_net_amount + valuation_item_tax_amount
					}, stock_rbnb_currency))
=======
					if d.base_net_amount:
						stock_rbnb_currency = get_account_currency(stock_rbnb)
						gl_entries.append(self.get_gl_dict({
							"account": stock_rbnb,
							"against": warehouse_account[d.warehouse]["account"],
							"cost_center": d.cost_center,
							"remarks": self.get("remarks") or _("Accounting Entry for Stock"),
							"credit": flt(d.base_net_amount, d.precision("base_net_amount")),
							"credit_in_account_currency": flt(d.base_net_amount, d.precision("base_net_amount")) \
								if stock_rbnb_currency==self.company_currency else flt(d.net_amount, d.precision("net_amount"))
						}, stock_rbnb_currency, item=d))
>>>>>>> 24e5a617

					negative_expense_to_be_booked += valuation_item_tax_amount

					# Amount added through landed-cost-voucher
					if d.landed_cost_voucher_amount and landed_cost_entries:
						for account, amount in iteritems(landed_cost_entries[(d.item_code, d.name)]):
							gl_entries.append(self.get_gl_dict({
								"account": account,
								"against": warehouse_account[d.warehouse]["account"],
								"cost_center": d.cost_center,
								"remarks": self.get("remarks") or _("Accounting Entry for Stock"),
								"credit": flt(amount),
								"project": d.project
							}, item=d))

					# sub-contracting warehouse
					if flt(d.rm_supp_cost) and warehouse_account.get(self.supplier_warehouse):
						gl_entries.append(self.get_gl_dict({
							"account": warehouse_account[self.supplier_warehouse]["account"],
							"against": warehouse_account[d.warehouse]["account"],
							"cost_center": d.cost_center,
							"remarks": self.get("remarks") or _("Accounting Entry for Stock"),
							"credit": flt(d.rm_supp_cost)
						}, warehouse_account[self.supplier_warehouse]["account_currency"], item=d))

					# divisional loss adjustment
					valuation_amount_as_per_doc = valuation_net_amount + valuation_item_tax_amount + \
						flt(d.landed_cost_voucher_amount) + flt(d.rm_supp_cost)

					divisional_loss = flt(valuation_amount_as_per_doc - stock_value_diff,
						d.precision("base_net_amount"))

					if divisional_loss:
						if self.is_return or flt(d.item_tax_amount):
							loss_account = expenses_included_in_valuation
						else:
							loss_account = cogs_account

						gl_entries.append(self.get_gl_dict({
							"account": loss_account,
							"against": warehouse_account[d.warehouse]["account"],
							"cost_center": d.cost_center,
							"remarks": self.get("remarks") or _("Accounting Entry for Stock"),
							"debit": divisional_loss,
							"project": d.project
						}, stock_rbnb_currency, item=d))

				elif d.warehouse not in warehouse_with_no_account or \
					d.rejected_warehouse not in warehouse_with_no_account:
						warehouse_with_no_account.append(d.warehouse)

		self.get_asset_gl_entry(gl_entries)
		# Cost center-wise amount breakup for other charges included for valuation
		valuation_tax = {}
		for tax in self.get("taxes"):
			if tax.category in ("Valuation", "Valuation and Total") and flt(tax.base_tax_amount_after_discount_amount):
				if not tax.cost_center:
					frappe.throw(_("Cost Center is required in row {0} in Taxes table for type {1}").format(tax.idx, _(tax.category)))
				valuation_tax.setdefault(tax.name, 0)
				valuation_tax[tax.name] += \
					(tax.add_deduct_tax == "Add" and 1 or -1) * flt(tax.base_tax_amount_after_discount_amount)

		if negative_expense_to_be_booked and valuation_tax:
			# Backward compatibility:
			# If expenses_included_in_valuation account has been credited in against PI
			# and charges added via Landed Cost Voucher,
			# post valuation related charges on "Stock Received But Not Billed"
			# introduced in 2014 for backward compatibility of expenses already booked in expenses_included_in_valuation account

			negative_expense_booked_in_pi = frappe.db.sql("""select name from `tabPurchase Invoice Item` pi
				where docstatus = 1 and purchase_receipt=%s
				and exists(select name from `tabGL Entry` where voucher_type='Purchase Invoice'
					and voucher_no=pi.parent and account=%s)""", (self.name, expenses_included_in_valuation))

			against_account = ", ".join(set([d.account for d in gl_entries if flt(d.debit) > 0]))
			total_valuation_amount = sum(valuation_tax.values())
			amount_including_divisional_loss = negative_expense_to_be_booked
			i = 1
			for tax in self.get("taxes"):
				if valuation_tax.get(tax.name):

					if negative_expense_booked_in_pi:
						account = stock_rbnb
					else:
						account = tax.account_head

					if i == len(valuation_tax):
						applicable_amount = amount_including_divisional_loss
					else:
						applicable_amount = negative_expense_to_be_booked * (valuation_tax[tax.name] / total_valuation_amount)
						amount_including_divisional_loss -= applicable_amount

					gl_entries.append(
						self.get_gl_dict({
							"account": account,
							"cost_center": tax.cost_center,
							"credit": applicable_amount,
							"remarks": self.remarks or _("Accounting Entry for Stock"),
							"against": against_account
						}, item=tax)
					)

					i += 1

		if warehouse_with_no_account:
			frappe.msgprint(_("No accounting entries for the following warehouses") + ": \n" +
				"\n".join(warehouse_with_no_account))

		return process_gl_map(gl_entries)

	def get_asset_gl_entry(self, gl_entries):
		for item in self.get("items"):
			if item.is_fixed_asset:
				if is_cwip_accounting_enabled(item.asset_category):
					self.add_asset_gl_entries(item, gl_entries)
				if flt(item.landed_cost_voucher_amount):
					self.add_lcv_gl_entries(item, gl_entries)
					# update assets gross amount by its valuation rate
					# valuation rate is total of net rate, raw mat supp cost, tax amount, lcv amount per item
					self.update_assets(item, item.valuation_rate)
		return gl_entries

	def add_asset_gl_entries(self, item, gl_entries):
		arbnb_account = self.get_company_default("asset_received_but_not_billed")
		# This returns category's cwip account if not then fallback to company's default cwip account
		cwip_account = get_asset_account("capital_work_in_progress_account", asset_category = item.asset_category, \
			company = self.company)

		asset_amount = flt(item.net_amount) + flt(item.item_tax_amount/self.conversion_rate)
		base_asset_amount = flt(item.base_net_amount + item.item_tax_amount)

		cwip_account_currency = get_account_currency(cwip_account)
		# debit cwip account
		gl_entries.append(self.get_gl_dict({
			"account": cwip_account,
			"against": arbnb_account,
			"cost_center": item.cost_center,
			"remarks": self.get("remarks") or _("Accounting Entry for Asset"),
			"debit": base_asset_amount,
			"debit_in_account_currency": (base_asset_amount
				if cwip_account_currency == self.company_currency else asset_amount)
		}, item=item))

		asset_rbnb_currency = get_account_currency(arbnb_account)
		# credit arbnb account
		gl_entries.append(self.get_gl_dict({
			"account": arbnb_account,
			"against": cwip_account,
			"cost_center": item.cost_center,
			"remarks": self.get("remarks") or _("Accounting Entry for Asset"),
			"credit": base_asset_amount,
			"credit_in_account_currency": (base_asset_amount
				if asset_rbnb_currency == self.company_currency else asset_amount)
		}, item=item))

	def add_lcv_gl_entries(self, item, gl_entries):
		expenses_included_in_asset_valuation = self.get_company_default("expenses_included_in_asset_valuation")
		if not is_cwip_accounting_enabled(item.asset_category):
			asset_account = get_asset_category_account(asset_category=item.asset_category, \
					fieldname='fixed_asset_account', company=self.company)
		else:
			# This returns company's default cwip account
			asset_account = get_asset_account("capital_work_in_progress_account", company=self.company)

		gl_entries.append(self.get_gl_dict({
			"account": expenses_included_in_asset_valuation,
			"against": asset_account,
			"cost_center": item.cost_center,
			"remarks": self.get("remarks") or _("Accounting Entry for Stock"),
			"credit": flt(item.landed_cost_voucher_amount),
			"project": item.project
		}, item=item))

		gl_entries.append(self.get_gl_dict({
			"account": asset_account,
			"against": expenses_included_in_asset_valuation,
			"cost_center": item.cost_center,
			"remarks": self.get("remarks") or _("Accounting Entry for Stock"),
			"debit": flt(item.landed_cost_voucher_amount),
			"project": item.project
		}, item=item))

	def update_assets(self, item, valuation_rate):
		assets = frappe.db.get_all('Asset',
			filters={ 'purchase_receipt': self.name, 'item_code': item.item_code }
		)

		for asset in assets:
			frappe.db.set_value("Asset", asset.name, "gross_purchase_amount", flt(valuation_rate))
			frappe.db.set_value("Asset", asset.name, "purchase_receipt_amount", flt(valuation_rate))

	def update_status(self, status):
		self.set_status(update=True, status = status)
		self.notify_update()
		clear_doctype_notifications(self)

	def update_billing_status(self, update_modified=True):
		updated_pr = [self.name]
		for d in self.get("items"):
			if d.purchase_order_item:
				updated_pr += update_billed_amount_based_on_po(d.purchase_order_item, update_modified)

		for pr in set(updated_pr):
			pr_doc = self if (pr == self.name) else frappe.get_doc("Purchase Receipt", pr)
			pr_doc.update_billing_percentage(update_modified=update_modified)

		self.load_from_db()

	def set_title(self):
		if self.letter_of_credit:
			self.title = "{0}/{1}".format(self.letter_of_credit, self.supplier_name)
		else:
			self.title = self.supplier_name

	def set_billed_valuation_amounts(self):
		for d in self.get("items"):
			data = frappe.db.sql("""
				select i.base_net_amount, i.item_tax_amount, i.qty, pi.is_return, pi.update_stock, pi.reopen_order
				from `tabPurchase Invoice Item` i
				inner join `tabPurchase Invoice` pi on pi.name = i.parent
				where pi.docstatus = 1 and i.pr_detail = %s
			""", d.name, as_dict=1)

			d.billed_net_amount = 0.0
			d.billed_item_tax_amount = 0.0
			d.billed_qty = 0.0

			for pinv_item in data:
				if not pinv_item.is_return or not pinv_item.update_stock:
					d.billed_net_amount += pinv_item.base_net_amount
					d.billed_item_tax_amount += pinv_item.item_tax_amount
				if not pinv_item.is_return or (pinv_item.reopen_order and not pinv_item.update_stock):
					d.billed_qty += pinv_item.qty

def update_billed_amount_based_on_pr(pr_detail, update_modified=True):
	billed = frappe.db.sql("""
		select sum(item.qty), sum(item.amount)
		from `tabPurchase Invoice Item` item, `tabPurchase Invoice` inv
		where inv.name=item.parent and item.pr_detail=%s and item.docstatus=1
			and (inv.is_return = 0 or (inv.reopen_order = 1 and inv.update_stock = 0))
	""", pr_detail)

	billed_qty = flt(billed[0][0]) if billed else 0
	billed_amt = flt(billed[0][1]) if billed else 0

	frappe.db.set_value("Purchase Receipt Item", pr_detail, {"billed_qty": billed_qty, "billed_amt": billed_amt}, None,
		update_modified=update_modified)

def update_billed_amount_based_on_po(po_detail, update_modified=True):
	# Billed against Purchase Order directly
	billed_against_po = frappe.db.sql("""
		select sum(item.qty), sum(item.amount)
		from `tabPurchase Invoice Item` item, `tabPurchase Invoice` inv
		where inv.name=item.parent and item.po_detail=%s and (item.pr_detail is null or item.pr_detail = '') and item.docstatus=1
			and (inv.is_return = 0 or inv.reopen_order = 1)
	""", po_detail)
	billed_qty_against_po = flt(billed_against_po[0][0]) if billed_against_po else 0
	billed_amt_against_po = flt(billed_against_po[0][1]) if billed_against_po else 0

	# Get all Purhcase Receipt Item rows against the Purchase Order Item row
	pr_details = frappe.db.sql("""select pr_item.name, pr_item.amount,
			pr_item.received_qty, pr_item.qty, pr_item.returned_qty, pr_item.rejected_qty, pr_item.parent
		from `tabPurchase Receipt Item` pr_item, `tabPurchase Receipt` pr
		where pr.name=pr_item.parent and pr_item.purchase_order_item=%s
			and pr.docstatus=1 and pr.is_return = 0
		order by pr.posting_date asc, pr.posting_time asc, pr.name asc""", po_detail, as_dict=1)

	updated_pr = []
	for pr_item in pr_details:
		# Get billed qty directly against Purchase Receipt
		billed_against_pr = frappe.db.sql("""
			select sum(item.qty), sum(item.amount)
			from `tabPurchase Invoice Item` item, `tabPurchase Invoice` inv
			where inv.name=item.parent and item.pr_detail=%s and item.docstatus=1
				and (inv.is_return = 0 or (inv.reopen_order = 1 and inv.update_stock = 0))
		""", pr_item.name)
		billed_qty_against_pr = flt(billed_against_pr[0][0]) if billed_against_pr else 0
		billed_amt_against_pr = flt(billed_against_pr[0][1]) if billed_against_pr else 0

		returned_or_rejected_qty = max(flt(pr_item.returned_qty), flt(pr_item.rejected_qty))

		# Distribute billed qty directly against PO between PRs based on FIFO
		pending_qty_to_bill = flt(pr_item.received_qty) - returned_or_rejected_qty
		pending_qty_to_bill -= billed_qty_against_pr
		if billed_qty_against_po and pending_qty_to_bill > 0:
			billed_qty_against_pr += min(billed_qty_against_po, pending_qty_to_bill)
			billed_qty_against_po -= min(billed_qty_against_po, pending_qty_to_bill)

		pending_amt_to_bill = flt(pr_item.amount)
		pending_amt_to_bill -= flt(pr_item.amount) / flt(pr_item.received_qty) * returned_or_rejected_qty if pr_item.received_qty else 0
		pending_amt_to_bill -= billed_amt_against_pr
		if billed_amt_against_po and pending_amt_to_bill > 0:
			billed_amt_against_pr += min(billed_amt_against_po, pending_amt_to_bill)
			billed_amt_against_po -= min(billed_amt_against_po, pending_amt_to_bill)

		frappe.db.set_value("Purchase Receipt Item", pr_item.name, {
			"billed_qty": billed_qty_against_pr, "billed_amt": billed_amt_against_pr
		}, None, update_modified=update_modified)

		updated_pr.append(pr_item.parent)

	return updated_pr

@frappe.whitelist()
def make_purchase_invoice(source_name, target_doc=None):
	from frappe.model.mapper import get_mapped_doc
	doc = frappe.get_doc('Purchase Receipt', source_name)

	def set_missing_values(source, target):
		if len(target.get("items")) == 0:
			frappe.throw(_("All items have already been Invoiced/Returned"))

		doc = frappe.get_doc(target)
		doc.ignore_pricing_rule = 1
		doc.run_method("onload")
		doc.run_method("set_missing_values")
		doc.run_method("calculate_taxes_and_totals")

	def update_item(source_doc, target_doc, source_parent):
<<<<<<< HEAD
		target_doc.qty = source_doc.qty - source_doc.billed_qty - source_doc.returned_qty
		target_doc.received_qty = target_doc.qty
=======
		target_doc.qty, returned_qty = get_pending_qty(source_doc)
		returned_qty_map[source_doc.name] = returned_qty

	def get_pending_qty(item_row):
		pending_qty = item_row.qty - invoiced_qty_map.get(item_row.name, 0)
		returned_qty = flt(returned_qty_map.get(item_row.name, 0))
		if returned_qty:
			if returned_qty >= pending_qty:
				pending_qty = 0
				returned_qty -= pending_qty
			else:
				pending_qty -= returned_qty
				returned_qty = 0
		return pending_qty, returned_qty

>>>>>>> 24e5a617

	doclist = get_mapped_doc("Purchase Receipt", source_name,	{
		"Purchase Receipt": {
			"doctype": "Purchase Invoice",
			"field_map": {
				"supplier_warehouse":"supplier_warehouse",
				"is_return": "is_return"
			},
			"validation": {
				"docstatus": ["=", 1],
			},
		},
		"Purchase Receipt Item": {
			"doctype": "Purchase Invoice Item",
			"field_map": {
				"name": "pr_detail",
				"parent": "purchase_receipt",
				"purchase_order_item": "po_detail",
				"purchase_order": "purchase_order",
				"is_fixed_asset": "is_fixed_asset",
				"asset_location": "asset_location",
				"asset_category": 'asset_category'
			},
			"postprocess": update_item,
			"filter": lambda d: d.qty <= 0 if not doc.get("is_return") else d.qty >= 0
		},
		"Purchase Taxes and Charges": {
			"doctype": "Purchase Taxes and Charges",
			"add_if_empty": True
		}
	}, target_doc, set_missing_values)

	return doclist

<<<<<<< HEAD
=======
def get_invoiced_qty_map(purchase_receipt):
	"""returns a map: {pr_detail: invoiced_qty}"""
	invoiced_qty_map = {}

	for pr_detail, qty in frappe.db.sql("""select pr_detail, qty from `tabPurchase Invoice Item`
		where purchase_receipt=%s and docstatus=1""", purchase_receipt):
			if not invoiced_qty_map.get(pr_detail):
				invoiced_qty_map[pr_detail] = 0
			invoiced_qty_map[pr_detail] += qty

	return invoiced_qty_map

def get_returned_qty_map(purchase_receipt):
	"""returns a map: {so_detail: returned_qty}"""
	returned_qty_map = frappe._dict(frappe.db.sql("""select pr_item.purchase_receipt_item, abs(pr_item.qty) as qty
		from `tabPurchase Receipt Item` pr_item, `tabPurchase Receipt` pr
		where pr.name = pr_item.parent
			and pr.docstatus = 1
			and pr.is_return = 1
			and pr.return_against = %s
	""", purchase_receipt))

	return returned_qty_map

>>>>>>> 24e5a617
@frappe.whitelist()
def make_purchase_return(source_name, target_doc=None):
	from erpnext.controllers.sales_and_purchase_return import make_return_doc
	return make_return_doc("Purchase Receipt", source_name, target_doc)


@frappe.whitelist()
def update_purchase_receipt_status(docname, status):
	pr = frappe.get_doc("Purchase Receipt", docname)
	pr.update_status(status)

@frappe.whitelist()
def make_stock_entry(source_name,target_doc=None):
	def set_missing_values(source, target):
		target.stock_entry_type = "Material Transfer"
		target.purpose =  "Material Transfer"

	doclist = get_mapped_doc("Purchase Receipt", source_name,{
		"Purchase Receipt": {
			"doctype": "Stock Entry",
		},
		"Purchase Receipt Item": {
			"doctype": "Stock Entry Detail",
			"field_map": {
				"warehouse": "s_warehouse",
				"parent": "reference_purchase_receipt"
			},
		},
	}, target_doc, set_missing_values)

	return doclist

def get_item_account_wise_additional_cost(purchase_document):
	landed_cost_vouchers = frappe.get_all("Landed Cost Purchase Receipt", fields=["parent"],
		filters = {"receipt_document": purchase_document, "docstatus": 1})

	if not landed_cost_vouchers:
		return

	item_account_wise_cost = {}

	for lcv in landed_cost_vouchers:
		landed_cost_voucher_doc = frappe.get_doc("Landed Cost Voucher", lcv.parent)
		based_on_field = frappe.scrub(landed_cost_voucher_doc.distribute_charges_based_on)
		total_item_cost = 0

		for item in landed_cost_voucher_doc.items:
			total_item_cost += item.get(based_on_field)

		for item in landed_cost_voucher_doc.items:
			if item.receipt_document == purchase_document:
				for account in landed_cost_voucher_doc.taxes:
					item_account_wise_cost.setdefault((item.item_code, item.purchase_receipt_item), {})
					item_account_wise_cost[(item.item_code, item.purchase_receipt_item)].setdefault(account.expense_account, 0.0)
					item_account_wise_cost[(item.item_code, item.purchase_receipt_item)][account.expense_account] += \
						account.amount * item.get(based_on_field) / total_item_cost

	return item_account_wise_cost
<|MERGE_RESOLUTION|>--- conflicted
+++ resolved
@@ -253,7 +253,7 @@
 		from erpnext.accounts.general_ledger import process_gl_map
 
 		stock_rbnb = self.get_company_default("stock_received_but_not_billed")
-		cogs_account = self.get_company_default("default_expense_account")
+		stock_rbnb_currency = get_account_currency(stock_rbnb)
 		landed_cost_entries = get_item_account_wise_additional_cost(self.name)
 		expenses_included_in_valuation = self.get_company_default("expenses_included_in_valuation")
 
@@ -290,28 +290,14 @@
 					}, warehouse_account[d.warehouse]["account_currency"], item=d))
 
 					# stock received but not billed
-<<<<<<< HEAD
-					stock_rbnb_currency = get_account_currency(stock_rbnb)
-					gl_entries.append(self.get_gl_dict({
-						"account": stock_rbnb,
-						"against": warehouse_account[d.warehouse]["account"],
-						"cost_center": d.cost_center,
-						"remarks": self.get("remarks") or _("Accounting Entry for Stock"),
-						"credit": valuation_net_amount if self.taxes else valuation_net_amount + valuation_item_tax_amount
-					}, stock_rbnb_currency))
-=======
-					if d.base_net_amount:
-						stock_rbnb_currency = get_account_currency(stock_rbnb)
+					if valuation_net_amount:
 						gl_entries.append(self.get_gl_dict({
 							"account": stock_rbnb,
 							"against": warehouse_account[d.warehouse]["account"],
 							"cost_center": d.cost_center,
 							"remarks": self.get("remarks") or _("Accounting Entry for Stock"),
-							"credit": flt(d.base_net_amount, d.precision("base_net_amount")),
-							"credit_in_account_currency": flt(d.base_net_amount, d.precision("base_net_amount")) \
-								if stock_rbnb_currency==self.company_currency else flt(d.net_amount, d.precision("net_amount"))
+							"credit": valuation_net_amount
 						}, stock_rbnb_currency, item=d))
->>>>>>> 24e5a617
 
 					negative_expense_to_be_booked += valuation_item_tax_amount
 
@@ -345,10 +331,10 @@
 						d.precision("base_net_amount"))
 
 					if divisional_loss:
-						if self.is_return or flt(d.item_tax_amount):
+						if self.is_return or valuation_item_tax_amount:
 							loss_account = expenses_included_in_valuation
 						else:
-							loss_account = cogs_account
+							loss_account = stock_rbnb
 
 						gl_entries.append(self.get_gl_dict({
 							"account": loss_account,
@@ -631,26 +617,8 @@
 		doc.run_method("calculate_taxes_and_totals")
 
 	def update_item(source_doc, target_doc, source_parent):
-<<<<<<< HEAD
 		target_doc.qty = source_doc.qty - source_doc.billed_qty - source_doc.returned_qty
 		target_doc.received_qty = target_doc.qty
-=======
-		target_doc.qty, returned_qty = get_pending_qty(source_doc)
-		returned_qty_map[source_doc.name] = returned_qty
-
-	def get_pending_qty(item_row):
-		pending_qty = item_row.qty - invoiced_qty_map.get(item_row.name, 0)
-		returned_qty = flt(returned_qty_map.get(item_row.name, 0))
-		if returned_qty:
-			if returned_qty >= pending_qty:
-				pending_qty = 0
-				returned_qty -= pending_qty
-			else:
-				pending_qty -= returned_qty
-				returned_qty = 0
-		return pending_qty, returned_qty
-
->>>>>>> 24e5a617
 
 	doclist = get_mapped_doc("Purchase Receipt", source_name,	{
 		"Purchase Receipt": {
@@ -685,33 +653,6 @@
 
 	return doclist
 
-<<<<<<< HEAD
-=======
-def get_invoiced_qty_map(purchase_receipt):
-	"""returns a map: {pr_detail: invoiced_qty}"""
-	invoiced_qty_map = {}
-
-	for pr_detail, qty in frappe.db.sql("""select pr_detail, qty from `tabPurchase Invoice Item`
-		where purchase_receipt=%s and docstatus=1""", purchase_receipt):
-			if not invoiced_qty_map.get(pr_detail):
-				invoiced_qty_map[pr_detail] = 0
-			invoiced_qty_map[pr_detail] += qty
-
-	return invoiced_qty_map
-
-def get_returned_qty_map(purchase_receipt):
-	"""returns a map: {so_detail: returned_qty}"""
-	returned_qty_map = frappe._dict(frappe.db.sql("""select pr_item.purchase_receipt_item, abs(pr_item.qty) as qty
-		from `tabPurchase Receipt Item` pr_item, `tabPurchase Receipt` pr
-		where pr.name = pr_item.parent
-			and pr.docstatus = 1
-			and pr.is_return = 1
-			and pr.return_against = %s
-	""", purchase_receipt))
-
-	return returned_qty_map
-
->>>>>>> 24e5a617
 @frappe.whitelist()
 def make_purchase_return(source_name, target_doc=None):
 	from erpnext.controllers.sales_and_purchase_return import make_return_doc
