--- conflicted
+++ resolved
@@ -254,44 +254,7 @@
 					d.rejected_warehouse not in warehouse_with_no_account:
 						warehouse_with_no_account.append(d.warehouse)
 
-<<<<<<< HEAD
-			elif d.is_fixed_asset:
-				asset_accounts = self.get_company_default(["capital_work_in_progress_account",
-					"asset_received_but_not_billed"])
-
-				# CWIP entry
-				cwip_account = get_asset_category_account(d.asset,
-					'capital_work_in_progress_account') or asset_accounts[0]
-
-				asset_amount = flt(d.net_amount) + flt(d.item_tax_amount/self.conversion_rate)
-				base_asset_amount = flt(d.base_net_amount + d.item_tax_amount)
-
-				cwip_account_currency = get_account_currency(cwip_account)
-				gl_entries.append(self.get_gl_dict({
-					"account": cwip_account,
-					"against": asset_accounts[1],
-					"cost_center": d.cost_center,
-					"remarks": self.get("remarks") or _("Accounting Entry for Asset"),
-					"debit": base_asset_amount,
-					"debit_in_account_currency": (base_asset_amount
-						if cwip_account_currency == self.company_currency else asset_amount)
-				}))
-
-				# Asset received but not billed
-				asset_rbnb_currency = get_account_currency(asset_accounts[1])
-				gl_entries.append(self.get_gl_dict({
-					"account": asset_accounts[1],
-					"against": asset_accounts[0],
-					"cost_center": d.cost_center,
-					"remarks": self.get("remarks") or _("Accounting Entry for Asset"),
-					"credit": base_asset_amount,
-					"credit_in_account_currency": (base_asset_amount
-						if asset_rbnb_currency == self.company_currency else asset_amount)
-				}))
-
-=======
 		self.get_asset_gl_entry(gl_entries)
->>>>>>> 1cc7500b
 		# Cost center-wise amount breakup for other charges included for valuation
 		valuation_tax = {}
 		for tax in self.get("taxes"):
