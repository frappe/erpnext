--- conflicted
+++ resolved
@@ -207,10 +207,7 @@
 		from erpnext.accounts.general_ledger import process_gl_map
 
 		stock_rbnb = self.get_company_default("stock_received_but_not_billed")
-<<<<<<< HEAD
-=======
 		stock_rbnb_currency = get_account_currency(stock_rbnb)
->>>>>>> bd4896b1
 		cogs_account = self.get_company_default("default_expense_account")
 		landed_cost_entries = get_item_account_wise_additional_cost(self.name)
 		expenses_included_in_valuation = self.get_company_default("expenses_included_in_valuation")
@@ -292,10 +289,7 @@
 						if self.is_return or flt(d.item_tax_amount):
 							loss_account = expenses_included_in_valuation
 						else:
-<<<<<<< HEAD
-=======
 							cogs_account = self.get_company_default("default_expense_account")
->>>>>>> bd4896b1
 							loss_account = cogs_account
 
 						gl_entries.append(self.get_gl_dict({
