# Copyright (c) 2015, Frappe Technologies Pvt. Ltd. and Contributors
# License: GNU General Public License v3. See license.txt

from __future__ import unicode_literals
import frappe

from frappe.utils import flt, cint, nowdate

from frappe import throw, _
import frappe.defaults
from frappe.utils import getdate
from erpnext.controllers.buying_controller import BuyingController
from erpnext.accounts.utils import get_account_currency
from frappe.desk.notifications import clear_doctype_notifications
from erpnext.buying.utils import check_for_closed_status
from erpnext.assets.doctype.asset.asset import get_asset_account
from six import iteritems

form_grid_templates = {
	"items": "templates/form_grid/item_grid.html"
}

class PurchaseReceipt(BuyingController):
	def __init__(self, *args, **kwargs):
		super(PurchaseReceipt, self).__init__(*args, **kwargs)
		self.status_updater = [{
			'source_dt': 'Purchase Receipt Item',
			'target_dt': 'Purchase Order Item',
			'join_field': 'purchase_order_item',
			'target_field': 'received_qty',
			'target_parent_dt': 'Purchase Order',
			'target_parent_field': 'per_received',
			'target_ref_field': 'qty',
			'source_field': 'qty',
			'percent_join_field': 'purchase_order',
			'overflow_type': 'receipt'
		},
		{
			'source_dt': 'Purchase Receipt Item',
			'target_dt': 'Purchase Order Item',
			'join_field': 'purchase_order_item',
			'target_field': 'returned_qty',
			'target_parent_dt': 'Purchase Order',
			# 'target_parent_field': 'per_received',
			# 'target_ref_field': 'qty',
			'source_field': '-1 * qty',
			# 'overflow_type': 'receipt',
			'extra_cond': """ and exists (select name from `tabPurchase Receipt` where name=`tabPurchase Receipt Item`.parent and is_return=1)"""
		}]

	def validate(self):
		self.validate_posting_time()
		super(PurchaseReceipt, self).validate()

		if self._action=="submit":
			self.make_batches('warehouse')
		else:
			self.set_status()

		self.po_required()
		self.validate_with_previous_doc()
		self.validate_uom_is_integer("uom", ["qty", "received_qty"])
		self.validate_uom_is_integer("stock_uom", "stock_qty")

		self.check_for_closed_status()

		if getdate(self.posting_date) > getdate(nowdate()):
			throw(_("Posting Date cannot be future date"))

		self.set_title()

	def validate_with_previous_doc(self):
		super(PurchaseReceipt, self).validate_with_previous_doc({
			"Purchase Order": {
				"ref_dn_field": "purchase_order",
				"compare_fields": [["supplier", "="], ["company", "="],	["currency", "="]],
			},
			"Purchase Order Item": {
				"ref_dn_field": "purchase_order_item",
				"compare_fields": [["project", "="], ["uom", "="], ["item_code", "="]],
				"is_child_table": True,
				"allow_duplicate_prev_row_id": True
			}
		})

		if cint(frappe.db.get_single_value('Buying Settings', 'maintain_same_rate')) and not self.is_return:
			self.validate_rate_with_reference_doc([["Purchase Order", "purchase_order", "purchase_order_item"]])

	def po_required(self):
		if frappe.db.get_value("Buying Settings", None, "po_required") == 'Yes':
			for d in self.get('items'):
				if not d.purchase_order:
					frappe.throw(_("Purchase Order number required for Item {0}").format(d.item_code))

	def get_already_received_qty(self, po, po_detail):
		qty = frappe.db.sql("""select sum(qty) from `tabPurchase Receipt Item`
			where purchase_order_item = %s and docstatus = 1
			and purchase_order=%s
			and parent != %s""", (po_detail, po, self.name))
		return qty and flt(qty[0][0]) or 0.0

	def get_po_qty_and_warehouse(self, po_detail):
		po_qty, po_warehouse = frappe.db.get_value("Purchase Order Item", po_detail,
			["qty", "warehouse"])
		return po_qty, po_warehouse

	# Check for Closed status
	def check_for_closed_status(self):
		check_list =[]
		for d in self.get('items'):
			if (d.meta.get_field('purchase_order') and d.purchase_order
				and d.purchase_order not in check_list):
				check_list.append(d.purchase_order)
				check_for_closed_status('Purchase Order', d.purchase_order)

	# on submit
	def on_submit(self):
		super(PurchaseReceipt, self).on_submit()

		# Check for Approving Authority
		frappe.get_doc('Authorization Control').validate_approving_authority(self.doctype,
			self.company, self.base_grand_total)

		self.update_prevdoc_status()
		if self.per_billed < 100:
			self.update_billing_status()
		else:
			self.status = "Completed"

		
		# Updating stock ledger should always be called after updating prevdoc status,
		# because updating ordered qty, reserved_qty_for_subcontract in bin
		# depends upon updated ordered qty in PO
		self.update_stock_ledger()

		from erpnext.stock.doctype.serial_no.serial_no import update_serial_nos_after_submit
		update_serial_nos_after_submit(self, "items")

		self.make_gl_entries()

	def check_next_docstatus(self):
		submit_rv = frappe.db.sql("""select t1.name
			from `tabPurchase Invoice` t1,`tabPurchase Invoice Item` t2
			where t1.name = t2.parent and t2.purchase_receipt = %s and t1.docstatus = 1""",
			(self.name))
		if submit_rv:
			frappe.throw(_("Purchase Invoice {0} is already submitted").format(self.submit_rv[0][0]))

	def on_cancel(self):
		super(PurchaseReceipt, self).on_cancel()

		self.check_for_closed_status()
		# Check if Purchase Invoice has been submitted against current Purchase Order
		submitted = frappe.db.sql("""select t1.name
			from `tabPurchase Invoice` t1,`tabPurchase Invoice Item` t2
			where t1.name = t2.parent and t2.purchase_receipt = %s and t1.docstatus = 1""",
			self.name)
		if submitted:
			frappe.throw(_("Purchase Invoice {0} is already submitted").format(submitted[0][0]))

		self.update_prevdoc_status()
		self.update_billing_status()

		# Updating stock ledger should always be called after updating prevdoc status,
		# because updating ordered qty in bin depends upon updated ordered qty in PO
		self.update_stock_ledger()
		self.make_gl_entries_on_cancel()

	def get_current_stock(self):
		for d in self.get('supplied_items'):
			if self.supplier_warehouse:
				bin = frappe.db.sql("select actual_qty from `tabBin` where item_code = %s and warehouse = %s", (d.rm_item_code, self.supplier_warehouse), as_dict = 1)
				d.current_stock = bin and flt(bin[0]['actual_qty']) or 0

	def get_gl_entries(self, warehouse_account=None):
		from erpnext.accounts.general_ledger import process_gl_map

		stock_rbnb = self.get_company_default("stock_received_but_not_billed")
		expenses_included_in_valuation = self.get_company_default("expenses_included_in_valuation")

		gl_entries = []
		warehouse_with_no_account = []
		negative_expense_to_be_booked = 0.0
		stock_items = self.get_stock_items()
		for d in self.get("items"):
			if d.item_code in stock_items and flt(d.valuation_rate) and flt(d.qty):
				if warehouse_account.get(d.warehouse):
					stock_value_diff = frappe.db.get_value("Stock Ledger Entry",
						{"voucher_type": "Purchase Receipt", "voucher_no": self.name,
						"voucher_detail_no": d.name, "warehouse": d.warehouse}, "stock_value_difference")
					valuation_net_amount = self.get_item_valuation_net_amount(d)
					valuation_item_tax_amount = self.get_item_valuation_tax_amount(d)

					if not stock_value_diff:
						continue
					gl_entries.append(self.get_gl_dict({
						"account": warehouse_account[d.warehouse]["account"],
						"against": stock_rbnb,
						"cost_center": d.cost_center,
						"remarks": self.get("remarks") or _("Accounting Entry for Stock"),
						"debit": stock_value_diff
					}, warehouse_account[d.warehouse]["account_currency"]))

					# Item net amount
					stock_rbnb_currency = get_account_currency(stock_rbnb)
					gl_entries.append(self.get_gl_dict({
						"account": stock_rbnb,
						"against": warehouse_account[d.warehouse]["account"],
						"cost_center": d.cost_center,
						"remarks": self.get("remarks") or _("Accounting Entry for Stock"),
						"credit": valuation_net_amount,
						"credit_in_account_currency": flt(d.base_net_amount, d.precision("base_net_amount")) \
							if stock_rbnb_currency==self.company_currency else flt(d.net_amount, d.precision("net_amount"))
					}, stock_rbnb_currency))

					negative_expense_to_be_booked += valuation_item_tax_amount

					# Amount added through landed-cost-voucher
					if flt(d.landed_cost_voucher_amount):
						gl_entries.append(self.get_gl_dict({
							"account": expenses_included_in_valuation,
							"against": warehouse_account[d.warehouse]["account"],
							"cost_center": d.cost_center,
							"remarks": self.get("remarks") or _("Accounting Entry for Stock"),
							"credit": flt(d.landed_cost_voucher_amount),
							"project": d.project
						}))

					# sub-contracting warehouse
					if flt(d.rm_supp_cost) and warehouse_account.get(self.supplier_warehouse):
						gl_entries.append(self.get_gl_dict({
							"account": warehouse_account[self.supplier_warehouse]["account"],
							"against": warehouse_account[d.warehouse]["account"],
							"cost_center": d.cost_center,
							"remarks": self.get("remarks") or _("Accounting Entry for Stock"),
							"credit": flt(d.rm_supp_cost)
						}, warehouse_account[self.supplier_warehouse]["account_currency"]))

					# divisional loss adjustment
					valuation_amount_as_per_doc = valuation_net_amount + valuation_item_tax_amount + \
						flt(d.landed_cost_voucher_amount) + flt(d.rm_supp_cost)

					divisional_loss = flt(valuation_amount_as_per_doc - stock_value_diff,
						d.precision("base_net_amount"))

					if divisional_loss:
						if self.is_return or flt(d.item_tax_amount):
							loss_account = expenses_included_in_valuation
						else:
							loss_account = stock_rbnb

						gl_entries.append(self.get_gl_dict({
							"account": loss_account,
							"against": warehouse_account[d.warehouse]["account"],
							"cost_center": d.cost_center,
							"remarks": self.get("remarks") or _("Accounting Entry for Stock"),
							"debit": divisional_loss,
							"project": d.project
						}, stock_rbnb_currency))

				elif d.warehouse not in warehouse_with_no_account or \
					d.rejected_warehouse not in warehouse_with_no_account:
						warehouse_with_no_account.append(d.warehouse)

		self.get_asset_gl_entry(gl_entries)
		# Cost center-wise amount breakup for other charges included for valuation
		valuation_tax = {}
		for tax in self.get("taxes"):
			if tax.category in ("Valuation", "Valuation and Total") and flt(tax.base_tax_amount_after_discount_amount):
				if not tax.cost_center:
					frappe.throw(_("Cost Center is required in row {0} in Taxes table for type {1}").format(tax.idx, _(tax.category)))
				valuation_tax.setdefault(tax.cost_center, 0)
				valuation_tax[tax.cost_center] += \
					(tax.add_deduct_tax == "Add" and 1 or -1) * flt(tax.base_tax_amount_after_discount_amount)

		if negative_expense_to_be_booked and valuation_tax:
			# Backward compatibility:
			# If expenses_included_in_valuation account has been credited in against PI
			# and charges added via Landed Cost Voucher,
			# post valuation related charges on "Stock Received But Not Billed"

			negative_expense_booked_in_pi = frappe.db.sql("""select name from `tabPurchase Invoice Item` pi
				where docstatus = 1 and purchase_receipt=%s
				and exists(select name from `tabGL Entry` where voucher_type='Purchase Invoice'
					and voucher_no=pi.parent and account=%s)""", (self.name, expenses_included_in_valuation))

			if negative_expense_booked_in_pi:
				expenses_included_in_valuation = stock_rbnb

			against_account = ", ".join([d.account for d in gl_entries if flt(d.debit) > 0])
			total_valuation_amount = sum(valuation_tax.values())
			amount_including_divisional_loss = negative_expense_to_be_booked
			i = 1
			for cost_center, amount in iteritems(valuation_tax):
				if i == len(valuation_tax):
					applicable_amount = amount_including_divisional_loss
				else:
					applicable_amount = negative_expense_to_be_booked * (amount / total_valuation_amount)
					amount_including_divisional_loss -= applicable_amount

				gl_entries.append(
					self.get_gl_dict({
						"account": expenses_included_in_valuation,
						"cost_center": cost_center,
						"credit": applicable_amount,
						"remarks": self.remarks or _("Accounting Entry for Stock"),
						"against": against_account
					})
				)

				i += 1

		if warehouse_with_no_account:
			frappe.msgprint(_("No accounting entries for the following warehouses") + ": \n" +
				"\n".join(warehouse_with_no_account))

		return process_gl_map(gl_entries)
		
	def get_asset_gl_entry(self, gl_entries):
		for d in self.get("items"):
			if d.is_fixed_asset:
				arbnb_account = self.get_company_default("asset_received_but_not_billed")

				# CWIP entry
				cwip_account = get_asset_account("capital_work_in_progress_account", d.asset,
					company = self.company)

				asset_amount = flt(d.net_amount) + flt(d.item_tax_amount/self.conversion_rate)
				base_asset_amount = flt(d.base_net_amount + d.item_tax_amount)

				cwip_account_currency = get_account_currency(cwip_account)
				gl_entries.append(self.get_gl_dict({
					"account": cwip_account,
					"against": arbnb_account,
					"cost_center": d.cost_center,
					"remarks": self.get("remarks") or _("Accounting Entry for Asset"),
					"debit": base_asset_amount,
					"debit_in_account_currency": (base_asset_amount
						if cwip_account_currency == self.company_currency else asset_amount)
				}))

				# Asset received but not billed
				asset_rbnb_currency = get_account_currency(arbnb_account)
				gl_entries.append(self.get_gl_dict({
					"account": arbnb_account,
					"against": cwip_account,
					"cost_center": d.cost_center,
					"remarks": self.get("remarks") or _("Accounting Entry for Asset"),
					"credit": base_asset_amount,
					"credit_in_account_currency": (base_asset_amount
						if asset_rbnb_currency == self.company_currency else asset_amount)
				}))

		return gl_entries

	def update_status(self, status):
		self.set_status(update=True, status = status)
		self.notify_update()
		clear_doctype_notifications(self)

	def update_billing_status(self, update_modified=True):
		updated_pr = [self.name]
		for d in self.get("items"):
			if d.purchase_order_item:
				updated_pr += update_billed_amount_based_on_po(d.purchase_order_item, update_modified)

		for pr in set(updated_pr):
			pr_doc = self if (pr == self.name) else frappe.get_doc("Purchase Receipt", pr)
			pr_doc.update_billing_percentage(update_modified=update_modified)

		self.load_from_db()

<<<<<<< HEAD
	def set_title(self):
		if self.letter_of_credit:
			self.title = "{0}/{1}".format(self.letter_of_credit, self.supplier_name)
		else:
			self.title = self.supplier_name

	def set_invoiced_item_tax_amount(self):
		for d in self.get("items"):
			invoiced_tax_data = frappe.db.sql("""select sum(item_tax_amount), sum(qty)
				from `tabPurchase Invoice Item`
				where docstatus = 1 and pr_detail = %s""", d.name)
			d.invoiced_item_tax_amount = invoiced_tax_data and invoiced_tax_data[0][0] or 0.0
			d.invoiced_item_tax_portion = invoiced_tax_data and invoiced_tax_data[0][1] and min(1.0, invoiced_tax_data[0][1]/d.qty) or 0.0
=======
	def set_billed_valuation_amounts(self):
		for d in self.get("items"):
			data = frappe.db.sql("""select sum(base_net_amount), sum(item_tax_amount), sum(qty)
				from `tabPurchase Invoice Item`
				where docstatus = 1 and pr_detail = %s""", d.name)
			d.billed_net_amount = data[0][0] if data else 0.0
			d.billed_item_tax_amount = data[0][1] if data else 0.0
			d.billed_qty = data[0][2] if data else 0.0
>>>>>>> c84e5272

def update_billed_amount_based_on_po(po_detail, update_modified=True):
	# Billed against Sales Order directly
	billed_against_po = frappe.db.sql("""select sum(amount) from `tabPurchase Invoice Item`
		where po_detail=%s and (pr_detail is null or pr_detail = '') and docstatus=1""", po_detail)
	billed_against_po = billed_against_po and billed_against_po[0][0] or 0

	# Get all Delivery Note Item rows against the Sales Order Item row
	pr_details = frappe.db.sql("""select pr_item.name, pr_item.amount, pr_item.parent
		from `tabPurchase Receipt Item` pr_item, `tabPurchase Receipt` pr
		where pr.name=pr_item.parent and pr_item.purchase_order_item=%s
			and pr.docstatus=1 and pr.is_return = 0
		order by pr.posting_date asc, pr.posting_time asc, pr.name asc""", po_detail, as_dict=1)

	updated_pr = []
	for pr_item in pr_details:
		# Get billed amount directly against Purchase Receipt
		billed_amt_agianst_pr = frappe.db.sql("""select sum(amount) from `tabPurchase Invoice Item`
			where pr_detail=%s and docstatus=1""", pr_item.name)
		billed_amt_agianst_pr = billed_amt_agianst_pr and billed_amt_agianst_pr[0][0] or 0

		# Distribute billed amount directly against PO between PRs based on FIFO
		if billed_against_po and billed_amt_agianst_pr < pr_item.amount:
			pending_to_bill = flt(pr_item.amount) - billed_amt_agianst_pr
			if pending_to_bill <= billed_against_po:
				billed_amt_agianst_pr += pending_to_bill
				billed_against_po -= pending_to_bill
			else:
				billed_amt_agianst_pr += billed_against_po
				billed_against_po = 0

		frappe.db.set_value("Purchase Receipt Item", pr_item.name, "billed_amt", billed_amt_agianst_pr, update_modified=update_modified)

		updated_pr.append(pr_item.parent)

	return updated_pr

def update_billed_amount_based_on_pr(bill_doc, update_modified=True):
	updated_pr = []
	for d in bill_doc.get("items"):
		if d.get("pr_detail"):
			billed_amt = frappe.db.sql("""select sum(amount) from `tabPurchase Invoice Item`
				where pr_detail=%s and docstatus=1""", d.get("pr_detail"))
			billed_amt = billed_amt and billed_amt[0][0] or 0

			frappe.db.set_value("Purchase Receipt Item", d.get("pr_detail"), "billed_amt", billed_amt, update_modified=update_modified)
			updated_pr.append(d.purchase_receipt)
		elif d.get("po_detail"):
			updated_pr += update_billed_amount_based_on_po(d.get("po_detail"), update_modified)

	for pr in set(updated_pr):
		frappe.get_doc("Purchase Receipt", pr).update_billing_percentage(update_modified=update_modified)

@frappe.whitelist()
def make_purchase_invoice(source_name, target_doc=None):
	from frappe.model.mapper import get_mapped_doc
	invoiced_qty_map = get_invoiced_qty_map(source_name)

	def set_missing_values(source, target):
		if len(target.get("items")) == 0:
			frappe.throw(_("All items have already been invoiced"))

		doc = frappe.get_doc(target)
		doc.ignore_pricing_rule = 1
		doc.run_method("set_missing_values")
		doc.run_method("calculate_taxes_and_totals")

	def update_item(source_doc, target_doc, source_parent):
		target_doc.qty = source_doc.qty - invoiced_qty_map.get(source_doc.name, 0)

	doclist = get_mapped_doc("Purchase Receipt", source_name,	{
		"Purchase Receipt": {
			"doctype": "Purchase Invoice",
			"field_map": {
				"supplier_warehouse":"supplier_warehouse"
			},
			"validation": {
				"docstatus": ["=", 1],
			},
		},
		"Purchase Receipt Item": {
			"doctype": "Purchase Invoice Item",
			"field_map": {
				"name": "pr_detail",
				"parent": "purchase_receipt",
				"purchase_order_item": "po_detail",
				"purchase_order": "purchase_order",
				"is_fixed_asset": "is_fixed_asset",
				"asset": "asset",
			},
			"postprocess": update_item,
			"filter": lambda d: abs(d.qty) - abs(invoiced_qty_map.get(d.name, 0))<=0
		},
		"Purchase Taxes and Charges": {
			"doctype": "Purchase Taxes and Charges",
			"add_if_empty": True
		}
	}, target_doc, set_missing_values)

	return doclist

def get_invoiced_qty_map(purchase_receipt):
	"""returns a map: {pr_detail: invoiced_qty}"""
	invoiced_qty_map = {}

	for pr_detail, qty in frappe.db.sql("""select pr_detail, qty from `tabPurchase Invoice Item`
		where purchase_receipt=%s and docstatus=1""", purchase_receipt):
			if not invoiced_qty_map.get(pr_detail):
				invoiced_qty_map[pr_detail] = 0
			invoiced_qty_map[pr_detail] += qty

	return invoiced_qty_map

@frappe.whitelist()
def make_purchase_return(source_name, target_doc=None):
	from erpnext.controllers.sales_and_purchase_return import make_return_doc
	return make_return_doc("Purchase Receipt", source_name, target_doc)


@frappe.whitelist()
def update_purchase_receipt_status(docname, status):
	pr = frappe.get_doc("Purchase Receipt", docname)
	pr.update_status(status)<|MERGE_RESOLUTION|>--- conflicted
+++ resolved
@@ -370,21 +370,12 @@
 
 		self.load_from_db()
 
-<<<<<<< HEAD
 	def set_title(self):
 		if self.letter_of_credit:
 			self.title = "{0}/{1}".format(self.letter_of_credit, self.supplier_name)
 		else:
 			self.title = self.supplier_name
 
-	def set_invoiced_item_tax_amount(self):
-		for d in self.get("items"):
-			invoiced_tax_data = frappe.db.sql("""select sum(item_tax_amount), sum(qty)
-				from `tabPurchase Invoice Item`
-				where docstatus = 1 and pr_detail = %s""", d.name)
-			d.invoiced_item_tax_amount = invoiced_tax_data and invoiced_tax_data[0][0] or 0.0
-			d.invoiced_item_tax_portion = invoiced_tax_data and invoiced_tax_data[0][1] and min(1.0, invoiced_tax_data[0][1]/d.qty) or 0.0
-=======
 	def set_billed_valuation_amounts(self):
 		for d in self.get("items"):
 			data = frappe.db.sql("""select sum(base_net_amount), sum(item_tax_amount), sum(qty)
@@ -393,7 +384,6 @@
 			d.billed_net_amount = data[0][0] if data else 0.0
 			d.billed_item_tax_amount = data[0][1] if data else 0.0
 			d.billed_qty = data[0][2] if data else 0.0
->>>>>>> c84e5272
 
 def update_billed_amount_based_on_po(po_detail, update_modified=True):
 	# Billed against Sales Order directly
