# Copyright (c) 2015, Frappe Technologies Pvt. Ltd. and Contributors
# License: GNU General Public License v3. See license.txt


import frappe
from frappe import _, throw
from frappe.desk.notifications import clear_doctype_notifications
from frappe.model.mapper import get_mapped_doc
from frappe.utils import cint, flt, getdate, nowdate
from six import iteritems

import erpnext
from erpnext.accounts.utils import get_account_currency
from erpnext.assets.doctype.asset.asset import get_asset_account, is_cwip_accounting_enabled
from erpnext.assets.doctype.asset_category.asset_category import get_asset_category_account
from erpnext.buying.utils import check_on_hold_or_closed_status
from erpnext.controllers.buying_controller import BuyingController
from erpnext.stock.doctype.delivery_note.delivery_note import make_inter_company_transaction

form_grid_templates = {
	"items": "templates/form_grid/item_grid.html"
}

class PurchaseReceipt(BuyingController):
	def __init__(self, *args, **kwargs):
		super(PurchaseReceipt, self).__init__(*args, **kwargs)
		self.status_updater = [{
			'target_dt': 'Purchase Order Item',
			'join_field': 'purchase_order_item',
			'target_field': 'received_qty',
			'target_parent_dt': 'Purchase Order',
			'target_parent_field': 'per_received',
			'target_ref_field': 'qty',
			'source_dt': 'Purchase Receipt Item',
			'source_field': 'received_qty',
			'second_source_dt': 'Purchase Invoice Item',
			'second_source_field': 'received_qty',
			'second_join_field': 'po_detail',
			'percent_join_field': 'purchase_order',
			'overflow_type': 'receipt',
			'second_source_extra_cond': """ and exists(select name from `tabPurchase Invoice`
				where name=`tabPurchase Invoice Item`.parent and update_stock = 1)"""
		},
		{
			'source_dt': 'Purchase Receipt Item',
			'target_dt': 'Material Request Item',
			'join_field': 'material_request_item',
			'target_field': 'received_qty',
			'target_parent_dt': 'Material Request',
			'target_parent_field': 'per_received',
			'target_ref_field': 'stock_qty',
			'source_field': 'stock_qty',
			'percent_join_field': 'material_request'
		},
		{
			'source_dt': 'Purchase Receipt Item',
			'target_dt': 'Purchase Invoice Item',
			'join_field': 'purchase_invoice_item',
			'target_field': 'received_qty',
			'target_parent_dt': 'Purchase Invoice',
			'target_parent_field': 'per_received',
			'target_ref_field': 'qty',
			'source_field': 'received_qty',
			'percent_join_field': 'purchase_invoice',
			'overflow_type': 'receipt'
		}]

		if cint(self.is_return):
			self.status_updater.extend([
				{
					'source_dt': 'Purchase Receipt Item',
					'target_dt': 'Purchase Order Item',
					'join_field': 'purchase_order_item',
					'target_field': 'returned_qty',
					'source_field': '-1 * qty',
					'second_source_dt': 'Purchase Invoice Item',
					'second_source_field': '-1 * qty',
					'second_join_field': 'po_detail',
					'extra_cond': """ and exists (select name from `tabPurchase Receipt`
						where name=`tabPurchase Receipt Item`.parent and is_return=1)""",
					'second_source_extra_cond': """ and exists (select name from `tabPurchase Invoice`
						where name=`tabPurchase Invoice Item`.parent and is_return=1 and update_stock=1)"""
				},
				{
					'source_dt': 'Purchase Receipt Item',
					'target_dt': 'Purchase Receipt Item',
					'join_field': 'purchase_receipt_item',
					'target_field': 'returned_qty',
					'target_parent_dt': 'Purchase Receipt',
					'target_parent_field': 'per_returned',
					'target_ref_field': 'received_stock_qty',
					'source_field': '-1 * received_stock_qty',
					'percent_join_field_parent': 'return_against'
				}
			])

	def before_validate(self):
		from erpnext.stock.doctype.putaway_rule.putaway_rule import apply_putaway_rule

		if self.get("items") and self.apply_putaway_rule and not self.get("is_return"):
			apply_putaway_rule(self.doctype, self.get("items"), self.company)

	def validate(self):
		self.validate_posting_time()
		super(PurchaseReceipt, self).validate()

		if self._action=="submit":
			self.make_batches('warehouse')
		else:
			self.set_status()

		self.po_required()
		self.validate_with_previous_doc()
		self.validate_uom_is_integer("uom", ["qty", "received_qty"])
		self.validate_uom_is_integer("stock_uom", "stock_qty")
		self.validate_cwip_accounts()
		self.validate_provisional_expense_account()

		self.check_on_hold_or_closed_status()

		if getdate(self.posting_date) > getdate(nowdate()):
			throw(_("Posting Date cannot be future date"))

<<<<<<< HEAD
=======
		self.reset_default_field_value("set_warehouse", "items", "warehouse")
		self.reset_default_field_value("rejected_warehouse", "items", "rejected_warehouse")
		self.reset_default_field_value("set_from_warehouse", "items", "from_warehouse")


>>>>>>> 540559d6
	def validate_cwip_accounts(self):
		for item in self.get('items'):
			if item.is_fixed_asset and is_cwip_accounting_enabled(item.asset_category):
				# check cwip accounts before making auto assets
				# Improves UX by not giving messages of "Assets Created" before throwing error of not finding arbnb account
				arbnb_account = self.get_company_default("asset_received_but_not_billed")
				cwip_account = get_asset_account("capital_work_in_progress_account", asset_category = item.asset_category, \
					company = self.company)
				break

	def validate_provisional_expense_account(self):
		provisional_accounting_for_non_stock_items = \
			cint(frappe.db.get_value('Company', self.company, 'enable_provisional_accounting_for_non_stock_items'))

		if provisional_accounting_for_non_stock_items:
			default_provisional_account = self.get_company_default("default_provisional_account")
			if not self.provisional_expense_account:
				self.provisional_expense_account = default_provisional_account

	def validate_with_previous_doc(self):
		super(PurchaseReceipt, self).validate_with_previous_doc({
			"Purchase Order": {
				"ref_dn_field": "purchase_order",
				"compare_fields": [["supplier", "="], ["company", "="],	["currency", "="]],
			},
			"Purchase Order Item": {
				"ref_dn_field": "purchase_order_item",
				"compare_fields": [["project", "="], ["uom", "="], ["item_code", "="]],
				"is_child_table": True,
				"allow_duplicate_prev_row_id": True
			}
		})

		if cint(frappe.db.get_single_value('Buying Settings', 'maintain_same_rate')) and not self.is_return:
			self.validate_rate_with_reference_doc([["Purchase Order", "purchase_order", "purchase_order_item"]])

	def po_required(self):
		if frappe.db.get_value("Buying Settings", None, "po_required") == 'Yes':
			for d in self.get('items'):
				if not d.purchase_order:
					frappe.throw(_("Purchase Order number required for Item {0}").format(d.item_code))

	def get_already_received_qty(self, po, po_detail):
		qty = frappe.db.sql("""select sum(qty) from `tabPurchase Receipt Item`
			where purchase_order_item = %s and docstatus = 1
			and purchase_order=%s
			and parent != %s""", (po_detail, po, self.name))
		return qty and flt(qty[0][0]) or 0.0

	def get_po_qty_and_warehouse(self, po_detail):
		po_qty, po_warehouse = frappe.db.get_value("Purchase Order Item", po_detail,
			["qty", "warehouse"])
		return po_qty, po_warehouse

	# Check for Closed status
	def check_on_hold_or_closed_status(self):
		check_list =[]
		for d in self.get('items'):
			if (d.meta.get_field('purchase_order') and d.purchase_order
				and d.purchase_order not in check_list):
				check_list.append(d.purchase_order)
				check_on_hold_or_closed_status('Purchase Order', d.purchase_order)

	# on submit
	def on_submit(self):
		super(PurchaseReceipt, self).on_submit()

		# Check for Approving Authority
		frappe.get_doc('Authorization Control').validate_approving_authority(self.doctype,
			self.company, self.base_grand_total)

		self.update_prevdoc_status()
		if flt(self.per_billed) < 100:
			self.update_billing_status()
		else:
			self.db_set("status", "Completed")


		# Updating stock ledger should always be called after updating prevdoc status,
		# because updating ordered qty, reserved_qty_for_subcontract in bin
		# depends upon updated ordered qty in PO
		self.update_stock_ledger()

		from erpnext.stock.doctype.serial_no.serial_no import update_serial_nos_after_submit
		update_serial_nos_after_submit(self, "items")

		self.make_gl_entries()
		self.repost_future_sle_and_gle()
		self.set_consumed_qty_in_po()

	def check_next_docstatus(self):
		submit_rv = frappe.db.sql("""select t1.name
			from `tabPurchase Invoice` t1,`tabPurchase Invoice Item` t2
			where t1.name = t2.parent and t2.purchase_receipt = %s and t1.docstatus = 1""",
			(self.name))
		if submit_rv:
			frappe.throw(_("Purchase Invoice {0} is already submitted").format(self.submit_rv[0][0]))

	def on_cancel(self):
		super(PurchaseReceipt, self).on_cancel()

		self.check_on_hold_or_closed_status()
		# Check if Purchase Invoice has been submitted against current Purchase Order
		submitted = frappe.db.sql("""select t1.name
			from `tabPurchase Invoice` t1,`tabPurchase Invoice Item` t2
			where t1.name = t2.parent and t2.purchase_receipt = %s and t1.docstatus = 1""",
			self.name)
		if submitted:
			frappe.throw(_("Purchase Invoice {0} is already submitted").format(submitted[0][0]))

		self.update_prevdoc_status()
		self.update_billing_status()

		# Updating stock ledger should always be called after updating prevdoc status,
		# because updating ordered qty in bin depends upon updated ordered qty in PO
		self.update_stock_ledger()
		self.make_gl_entries_on_cancel()
<<<<<<< HEAD
		self.delete_auto_created_batches()
=======
		self.repost_future_sle_and_gle()
		self.ignore_linked_doctypes = ('GL Entry', 'Stock Ledger Entry', 'Repost Item Valuation')
		self.delete_auto_created_batches()
		self.set_consumed_qty_in_po()
>>>>>>> 540559d6

	@frappe.whitelist()
	def get_current_stock(self):
		for d in self.get('supplied_items'):
			if self.supplier_warehouse:
				bin = frappe.db.sql("select actual_qty from `tabBin` where item_code = %s and warehouse = %s", (d.rm_item_code, self.supplier_warehouse), as_dict = 1)
				d.current_stock = bin and flt(bin[0]['actual_qty']) or 0

	def get_gl_entries(self, warehouse_account=None):
		from erpnext.accounts.general_ledger import process_gl_map
		gl_entries = []

<<<<<<< HEAD
		stock_rbnb = self.get_company_default("stock_received_but_not_billed")
		stock_rbnb_currency = get_account_currency(stock_rbnb)
		landed_cost_entries = get_item_account_wise_additional_cost(self.name)
		expenses_included_in_valuation = self.get_company_default("expenses_included_in_valuation")
=======
		self.make_item_gl_entries(gl_entries, warehouse_account=warehouse_account)
		self.make_tax_gl_entries(gl_entries)
		self.get_asset_gl_entry(gl_entries)

		return process_gl_map(gl_entries)

	def make_item_gl_entries(self, gl_entries, warehouse_account=None):
		if erpnext.is_perpetual_inventory_enabled(self.company):
			stock_rbnb = self.get_company_default("stock_received_but_not_billed")
			landed_cost_entries = get_item_account_wise_additional_cost(self.name)
			expenses_included_in_valuation = self.get_company_default("expenses_included_in_valuation")
>>>>>>> 540559d6

		warehouse_with_no_account = []
		stock_items = self.get_stock_items()
		provisional_accounting_for_non_stock_items = \
				cint(frappe.db.get_value('Company', self.company, 'enable_provisional_accounting_for_non_stock_items'))

		for d in self.get("items"):
			if d.item_code in stock_items and flt(d.valuation_rate) and flt(d.qty):
				if warehouse_account.get(d.warehouse):
					stock_value_diff = frappe.db.get_value("Stock Ledger Entry",
						{"voucher_type": "Purchase Receipt", "voucher_no": self.name,
						"voucher_detail_no": d.name, "warehouse": d.warehouse}, "stock_value_difference")

					if not stock_value_diff:
						continue

<<<<<<< HEAD
					# If PR is sub-contracted and fg item rate is zero
					# in that case if account for shource and target warehouse are same,
					# then GL entries should not be posted
					if flt(stock_value_diff) == flt(d.rm_supp_cost) \
						and warehouse_account.get(self.supplier_warehouse) \
						and warehouse_account[d.warehouse]["account"] == warehouse_account[self.supplier_warehouse]["account"]:
							continue

					gl_entries.append(self.get_gl_dict({
						"account": warehouse_account[d.warehouse]["account"],
						"against": stock_rbnb,
						"cost_center": d.cost_center,
						"remarks": self.get("remarks") or _("Accounting Entry for Stock"),
						"debit": stock_value_diff
					}, warehouse_account[d.warehouse]["account_currency"], item=d))

					# stock received but not billed
					if d.base_net_amount:
						gl_entries.append(self.get_gl_dict({
							"account": stock_rbnb,
							"against": warehouse_account[d.warehouse]["account"],
							"cost_center": d.cost_center,
							"remarks": self.get("remarks") or _("Accounting Entry for Stock"),
							"credit": flt(d.base_net_amount, d.precision("base_net_amount")),
							"credit_in_account_currency": flt(d.base_net_amount, d.precision("base_net_amount")) \
								if stock_rbnb_currency==self.company_currency else flt(d.net_amount, d.precision("net_amount"))
						}, stock_rbnb_currency, item=d))

					negative_expense_to_be_booked += flt(d.item_tax_amount)

					# Amount added through landed-cost-voucher
=======
					warehouse_account_name = warehouse_account[d.warehouse]["account"]
					warehouse_account_currency = warehouse_account[d.warehouse]["account_currency"]
					supplier_warehouse_account = warehouse_account.get(self.supplier_warehouse, {}).get("account")
					supplier_warehouse_account_currency = warehouse_account.get(self.supplier_warehouse, {}).get("account_currency")
					remarks = self.get("remarks") or _("Accounting Entry for Stock")

					# If PR is sub-contracted and fg item rate is zero
					# in that case if account for source and target warehouse are same,
					# then GL entries should not be posted
					if flt(stock_value_diff) == flt(d.rm_supp_cost) \
						and warehouse_account.get(self.supplier_warehouse) \
						and warehouse_account_name == supplier_warehouse_account:
							continue

					self.add_gl_entry(
						gl_entries=gl_entries,
						account=warehouse_account_name,
						cost_center=d.cost_center,
						debit=stock_value_diff,
						credit=0.0,
						remarks=remarks,
						against_account=stock_rbnb,
						account_currency=warehouse_account_currency,
						item=d)

					# GL Entry for from warehouse or Stock Received but not billed
					# Intentionally passed negative debit amount to avoid incorrect GL Entry validation
					credit_currency = get_account_currency(warehouse_account[d.from_warehouse]['account']) \
						if d.from_warehouse else get_account_currency(stock_rbnb)

					credit_amount = flt(d.base_net_amount, d.precision("base_net_amount")) \
						if credit_currency == self.company_currency else flt(d.net_amount, d.precision("net_amount"))
					if credit_amount:
						account = warehouse_account[d.from_warehouse]['account'] \
								if d.from_warehouse else stock_rbnb

						self.add_gl_entry(
							gl_entries=gl_entries,
							account=account,
							cost_center=d.cost_center,
							debit=-1 * flt(d.base_net_amount, d.precision("base_net_amount")),
							credit=0.0,
							remarks=remarks,
							against_account=warehouse_account_name,
							debit_in_account_currency=-1 * credit_amount,
							account_currency=credit_currency,
							item=d)

					# Amount added through landed-cos-voucher
>>>>>>> 540559d6
					if d.landed_cost_voucher_amount and landed_cost_entries:
						for account, amount in iteritems(landed_cost_entries[(d.item_code, d.name)]):
							account_currency = get_account_currency(account)
							credit_amount = (flt(amount["base_amount"]) if (amount["base_amount"] or
								account_currency!=self.company_currency) else flt(amount["amount"]))

							self.add_gl_entry(
								gl_entries=gl_entries,
								account=account,
								cost_center=d.cost_center,
								debit=0.0,
								credit=credit_amount,
								remarks=remarks,
								against_account=warehouse_account_name,
								credit_in_account_currency=flt(amount["amount"]),
								account_currency=account_currency,
								project=d.project,
								item=d)

					# sub-contracting warehouse
					if flt(d.rm_supp_cost) and warehouse_account.get(self.supplier_warehouse):
						self.add_gl_entry(
							gl_entries=gl_entries,
							account=supplier_warehouse_account,
							cost_center=d.cost_center,
							debit=0.0,
							credit=flt(d.rm_supp_cost),
							remarks=remarks,
							against_account=warehouse_account_name,
							account_currency=supplier_warehouse_account_currency,
							item=d)

					# divisional loss adjustment
					valuation_amount_as_per_doc = flt(d.base_net_amount, d.precision("base_net_amount")) + \
						flt(d.landed_cost_voucher_amount) + flt(d.rm_supp_cost) + flt(d.item_tax_amount)

					divisional_loss = flt(valuation_amount_as_per_doc - stock_value_diff,
						d.precision("base_net_amount"))

					if divisional_loss:
						if self.is_return or flt(d.item_tax_amount):
							loss_account = expenses_included_in_valuation
						else:
<<<<<<< HEAD
							cogs_account = self.get_company_default("default_expense_account")
							loss_account = cogs_account

						gl_entries.append(self.get_gl_dict({
							"account": loss_account,
							"against": warehouse_account[d.warehouse]["account"],
							"cost_center": d.cost_center,
							"remarks": self.get("remarks") or _("Accounting Entry for Stock"),
							"debit": divisional_loss,
							"project": d.project
						}, stock_rbnb_currency, item=d))
=======
							loss_account = self.get_company_default("default_expense_account", ignore_validation=True) or stock_rbnb

						cost_center = d.cost_center or frappe.get_cached_value("Company", self.company, "cost_center")

						self.add_gl_entry(
							gl_entries=gl_entries,
							account=loss_account,
							cost_center=cost_center,
							debit=divisional_loss,
							credit=0.0,
							remarks=remarks,
							against_account=warehouse_account_name,
							account_currency=credit_currency,
							project=d.project,
							item=d)
>>>>>>> 540559d6

				elif d.warehouse not in warehouse_with_no_account or \
					d.rejected_warehouse not in warehouse_with_no_account:
						warehouse_with_no_account.append(d.warehouse)
			elif d.item_code not in stock_items and not d.is_fixed_asset and flt(d.qty) and provisional_accounting_for_non_stock_items:
				self.add_provisional_gl_entry(d, gl_entries, self.posting_date)

		if warehouse_with_no_account:
			frappe.msgprint(_("No accounting entries for the following warehouses") + ": \n" +
				"\n".join(warehouse_with_no_account))

	def add_provisional_gl_entry(self, item, gl_entries, posting_date, reverse=0):
		provisional_expense_account = self.get('provisional_expense_account')
		credit_currency = get_account_currency(provisional_expense_account)
		debit_currency = get_account_currency(item.expense_account)
		expense_account = item.expense_account
		remarks = self.get("remarks") or _("Accounting Entry for Service")
		multiplication_factor = 1

		if reverse:
			multiplication_factor = -1
			expense_account = frappe.db.get_value('Purchase Receipt Item', {'name': item.get('pr_detail')}, ['expense_account'])

		self.add_gl_entry(
			gl_entries=gl_entries,
			account=provisional_expense_account,
			cost_center=item.cost_center,
			debit=0.0,
			credit=multiplication_factor * item.amount,
			remarks=remarks,
			against_account=expense_account,
			account_currency=credit_currency,
			project=item.project,
			voucher_detail_no=item.name,
			item=item,
			posting_date=posting_date)

		self.add_gl_entry(
			gl_entries=gl_entries,
			account=expense_account,
			cost_center=item.cost_center,
			debit=multiplication_factor * item.amount,
			credit=0.0,
			remarks=remarks,
			against_account=provisional_expense_account,
			account_currency = debit_currency,
			project=item.project,
			voucher_detail_no=item.name,
			item=item,
			posting_date=posting_date)

	def make_tax_gl_entries(self, gl_entries):

		if erpnext.is_perpetual_inventory_enabled(self.company):
			expenses_included_in_valuation = self.get_company_default("expenses_included_in_valuation")

		negative_expense_to_be_booked = sum([flt(d.item_tax_amount) for d in self.get('items')])
		# Cost center-wise amount breakup for other charges included for valuation
		valuation_tax = {}
		for tax in self.get("taxes"):
			if tax.category in ("Valuation", "Valuation and Total") and flt(tax.base_tax_amount_after_discount_amount):
				if not tax.cost_center:
					frappe.throw(_("Cost Center is required in row {0} in Taxes table for type {1}").format(tax.idx, _(tax.category)))
				valuation_tax.setdefault(tax.name, 0)
				valuation_tax[tax.name] += \
					(tax.add_deduct_tax == "Add" and 1 or -1) * flt(tax.base_tax_amount_after_discount_amount)

		if negative_expense_to_be_booked and valuation_tax:
			# Backward compatibility:
			# If expenses_included_in_valuation account has been credited in against PI
			# and charges added via Landed Cost Voucher,
			# post valuation related charges on "Stock Received But Not Billed"
			# introduced in 2014 for backward compatibility of expenses already booked in expenses_included_in_valuation account

			negative_expense_booked_in_pi = frappe.db.sql("""select name from `tabPurchase Invoice Item` pi
				where docstatus = 1 and purchase_receipt=%s
				and exists(select name from `tabGL Entry` where voucher_type='Purchase Invoice'
					and voucher_no=pi.parent and account=%s)""", (self.name, expenses_included_in_valuation))

			against_account = ", ".join([d.account for d in gl_entries if flt(d.debit) > 0])
			total_valuation_amount = sum(valuation_tax.values())
			amount_including_divisional_loss = negative_expense_to_be_booked
			stock_rbnb = self.get_company_default("stock_received_but_not_billed")
			i = 1
			for tax in self.get("taxes"):
				if valuation_tax.get(tax.name):

					if negative_expense_booked_in_pi:
						account = stock_rbnb
					else:
						account = tax.account_head

					if i == len(valuation_tax):
						applicable_amount = amount_including_divisional_loss
					else:
						applicable_amount = negative_expense_to_be_booked * (valuation_tax[tax.name] / total_valuation_amount)
						amount_including_divisional_loss -= applicable_amount

					self.add_gl_entry(
						gl_entries=gl_entries,
						account=account,
						cost_center=tax.cost_center,
						debit=0.0,
						credit=applicable_amount,
						remarks=self.remarks or _("Accounting Entry for Stock"),
						against_account=against_account,
						item=tax)

					i += 1

	def add_gl_entry(self, gl_entries, account, cost_center, debit, credit, remarks, against_account,
		debit_in_account_currency=None, credit_in_account_currency=None, account_currency=None,
		project=None, voucher_detail_no=None, item=None, posting_date=None):

		gl_entry = {
			"account": account,
			"cost_center": cost_center,
			"debit": debit,
			"credit": credit,
			"against": against_account,
			"remarks": remarks,
		}

		if voucher_detail_no:
			gl_entry.update({"voucher_detail_no": voucher_detail_no})

		if debit_in_account_currency:
			gl_entry.update({"debit_in_account_currency": debit_in_account_currency})

		if credit_in_account_currency:
			gl_entry.update({"credit_in_account_currency": credit_in_account_currency})

		if posting_date:
			gl_entry.update({"posting_date": posting_date})

		gl_entries.append(self.get_gl_dict(gl_entry, item=item))

	def get_asset_gl_entry(self, gl_entries):
		for item in self.get("items"):
			if item.is_fixed_asset:
				if is_cwip_accounting_enabled(item.asset_category):
					self.add_asset_gl_entries(item, gl_entries)
				if flt(item.landed_cost_voucher_amount):
					self.add_lcv_gl_entries(item, gl_entries)
					# update assets gross amount by its valuation rate
					# valuation rate is total of net rate, raw mat supp cost, tax amount, lcv amount per item
					self.update_assets(item, item.valuation_rate)
		return gl_entries

	def add_asset_gl_entries(self, item, gl_entries):
		arbnb_account = self.get_company_default("asset_received_but_not_billed")
		# This returns category's cwip account if not then fallback to company's default cwip account
		cwip_account = get_asset_account("capital_work_in_progress_account", asset_category = item.asset_category, \
			company = self.company)

		asset_amount = flt(item.net_amount) + flt(item.item_tax_amount/self.conversion_rate)
		base_asset_amount = flt(item.base_net_amount + item.item_tax_amount)
		remarks = self.get("remarks") or _("Accounting Entry for Asset")

		cwip_account_currency = get_account_currency(cwip_account)
		# debit cwip account
		debit_in_account_currency = (base_asset_amount
			if cwip_account_currency == self.company_currency else asset_amount)

		self.add_gl_entry(
			gl_entries=gl_entries,
			account=cwip_account,
			cost_center=item.cost_center,
			debit=base_asset_amount,
			credit=0.0,
			remarks=remarks,
			against_account=arbnb_account,
			debit_in_account_currency=debit_in_account_currency,
			item=item)

		asset_rbnb_currency = get_account_currency(arbnb_account)
		# credit arbnb account
<<<<<<< HEAD
		gl_entries.append(self.get_gl_dict({
			"account": arbnb_account,
			"against": cwip_account,
			"cost_center": item.cost_center,
			"remarks": self.get("remarks") or _("Accounting Entry for Asset"),
			"credit": base_asset_amount,
			"credit_in_account_currency": (base_asset_amount
				if asset_rbnb_currency == self.company_currency else asset_amount)
		}, item=item))
=======
		credit_in_account_currency = (base_asset_amount
			if asset_rbnb_currency == self.company_currency else asset_amount)

		self.add_gl_entry(
			gl_entries=gl_entries,
			account=arbnb_account,
			cost_center=item.cost_center,
			debit=0.0,
			credit=base_asset_amount,
			remarks=remarks,
			against_account=cwip_account,
			credit_in_account_currency=credit_in_account_currency,
			item=item)
>>>>>>> 540559d6

	def add_lcv_gl_entries(self, item, gl_entries):
		expenses_included_in_asset_valuation = self.get_company_default("expenses_included_in_asset_valuation")
		if not is_cwip_accounting_enabled(item.asset_category):
			asset_account = get_asset_category_account(asset_category=item.asset_category, \
					fieldname='fixed_asset_account', company=self.company)
		else:
			# This returns company's default cwip account
			asset_account = get_asset_account("capital_work_in_progress_account", company=self.company)

<<<<<<< HEAD
		gl_entries.append(self.get_gl_dict({
			"account": expenses_included_in_asset_valuation,
			"against": asset_account,
			"cost_center": item.cost_center,
			"remarks": self.get("remarks") or _("Accounting Entry for Stock"),
			"credit": flt(item.landed_cost_voucher_amount),
			"project": item.project
		}, item=item))

		gl_entries.append(self.get_gl_dict({
			"account": asset_account,
			"against": expenses_included_in_asset_valuation,
			"cost_center": item.cost_center,
			"remarks": self.get("remarks") or _("Accounting Entry for Stock"),
			"debit": flt(item.landed_cost_voucher_amount),
			"project": item.project
		}, item=item))
=======
		remarks = self.get("remarks") or _("Accounting Entry for Stock")

		self.add_gl_entry(
			gl_entries=gl_entries,
			account=expenses_included_in_asset_valuation,
			cost_center=item.cost_center,
			debit=0.0,
			credit=flt(item.landed_cost_voucher_amount),
			remarks=remarks,
			against_account=asset_account,
			project=item.project,
			item=item)

		self.add_gl_entry(
			gl_entries=gl_entries,
			account=asset_account,
			cost_center=item.cost_center,
			debit=flt(item.landed_cost_voucher_amount),
			credit=0.0,
			remarks=remarks,
			against_account=expenses_included_in_asset_valuation,
			project=item.project,
			item=item)
>>>>>>> 540559d6

	def update_assets(self, item, valuation_rate):
		assets = frappe.db.get_all('Asset',
			filters={ 'purchase_receipt': self.name, 'item_code': item.item_code }
		)

		for asset in assets:
			frappe.db.set_value("Asset", asset.name, "gross_purchase_amount", flt(valuation_rate))
			frappe.db.set_value("Asset", asset.name, "purchase_receipt_amount", flt(valuation_rate))

	def update_status(self, status):
		self.set_status(update=True, status=status)
		self.notify_update()
		clear_doctype_notifications(self)

	def update_billing_status(self, update_modified=True):
		updated_pr = [self.name]
		for d in self.get("items"):
			if d.get("purchase_invoice") and d.get("purchase_invoice_item"):
				d.db_set('billed_amt', d.amount, update_modified=update_modified)
			elif d.purchase_order_item:
				updated_pr += update_billed_amount_based_on_po(d.purchase_order_item, update_modified)

		for pr in set(updated_pr):
			pr_doc = self if (pr == self.name) else frappe.get_doc("Purchase Receipt", pr)
			update_billing_percentage(pr_doc, update_modified=update_modified)

		self.load_from_db()

def update_billed_amount_based_on_po(po_detail, update_modified=True):
	# Billed against Sales Order directly
	billed_against_po = frappe.db.sql("""select sum(amount) from `tabPurchase Invoice Item`
		where po_detail=%s and (pr_detail is null or pr_detail = '') and docstatus=1""", po_detail)
	billed_against_po = billed_against_po and billed_against_po[0][0] or 0

	# Get all Purchase Receipt Item rows against the Purchase Order Item row
	pr_details = frappe.db.sql("""select pr_item.name, pr_item.amount, pr_item.parent
		from `tabPurchase Receipt Item` pr_item, `tabPurchase Receipt` pr
		where pr.name=pr_item.parent and pr_item.purchase_order_item=%s
			and pr.docstatus=1 and pr.is_return = 0
		order by pr.posting_date asc, pr.posting_time asc, pr.name asc""", po_detail, as_dict=1)

	updated_pr = []
	for pr_item in pr_details:
		# Get billed amount directly against Purchase Receipt
		billed_amt_agianst_pr = frappe.db.sql("""select sum(amount) from `tabPurchase Invoice Item`
			where pr_detail=%s and docstatus=1""", pr_item.name)
		billed_amt_agianst_pr = billed_amt_agianst_pr and billed_amt_agianst_pr[0][0] or 0

		# Distribute billed amount directly against PO between PRs based on FIFO
		if billed_against_po and billed_amt_agianst_pr < pr_item.amount:
			pending_to_bill = flt(pr_item.amount) - billed_amt_agianst_pr
			if pending_to_bill <= billed_against_po:
				billed_amt_agianst_pr += pending_to_bill
				billed_against_po -= pending_to_bill
			else:
				billed_amt_agianst_pr += billed_against_po
				billed_against_po = 0

		frappe.db.set_value("Purchase Receipt Item", pr_item.name, "billed_amt", billed_amt_agianst_pr, update_modified=update_modified)

		updated_pr.append(pr_item.parent)

	return updated_pr

def update_billing_percentage(pr_doc, update_modified=True):
	# Reload as billed amount was set in db directly
	pr_doc.load_from_db()

	# Update Billing % based on pending accepted qty
	total_amount, total_billed_amount = 0, 0
	for item in pr_doc.items:
		return_data = frappe.db.get_list("Purchase Receipt",
			fields = [
				"sum(abs(`tabPurchase Receipt Item`.qty)) as qty"
			],
			filters = [
				["Purchase Receipt", "docstatus", "=", 1],
				["Purchase Receipt", "is_return", "=", 1],
				["Purchase Receipt Item", "purchase_receipt_item", "=", item.name]
		])

		returned_qty = return_data[0].qty if return_data else 0
		returned_amount = flt(returned_qty) * flt(item.rate)
		pending_amount = flt(item.amount) - returned_amount
		total_billable_amount = pending_amount if item.billed_amt <= pending_amount else item.billed_amt

		total_amount += total_billable_amount
		total_billed_amount += flt(item.billed_amt)

	percent_billed = round(100 * (total_billed_amount / (total_amount or 1)), 6)
	pr_doc.db_set("per_billed", percent_billed)
	pr_doc.load_from_db()

	if update_modified:
		pr_doc.set_status(update=True)
		pr_doc.notify_update()

@frappe.whitelist()
def make_purchase_invoice(source_name, target_doc=None):
	from erpnext.accounts.party import get_payment_terms_template

	doc = frappe.get_doc('Purchase Receipt', source_name)
	returned_qty_map = get_returned_qty_map(source_name)
	invoiced_qty_map = get_invoiced_qty_map(source_name)

	def set_missing_values(source, target):
		if len(target.get("items")) == 0:
			frappe.throw(_("All items have already been Invoiced/Returned"))

		doc = frappe.get_doc(target)
		doc.ignore_pricing_rule = 1
		doc.payment_terms_template = get_payment_terms_template(source.supplier, "Supplier", source.company)
		doc.run_method("onload")
		doc.run_method("set_missing_values")
		doc.run_method("calculate_taxes_and_totals")
		doc.set_payment_schedule()

	def update_item(source_doc, target_doc, source_parent):
		target_doc.qty, returned_qty = get_pending_qty(source_doc)
<<<<<<< HEAD
		returned_qty_map[source_doc.name] = returned_qty

	def get_pending_qty(item_row):
		pending_qty = item_row.qty - invoiced_qty_map.get(item_row.name, 0)
=======
		if frappe.db.get_single_value("Buying Settings", "bill_for_rejected_quantity_in_purchase_invoice"):
			target_doc.rejected_qty = 0
		target_doc.stock_qty = flt(target_doc.qty) * flt(target_doc.conversion_factor, target_doc.precision("conversion_factor"))
		returned_qty_map[source_doc.name] = returned_qty

	def get_pending_qty(item_row):
		qty = item_row.qty
		if frappe.db.get_single_value("Buying Settings", "bill_for_rejected_quantity_in_purchase_invoice"):
			qty = item_row.received_qty
		pending_qty = qty - invoiced_qty_map.get(item_row.name, 0)
>>>>>>> 540559d6
		returned_qty = flt(returned_qty_map.get(item_row.name, 0))
		if returned_qty:
			if returned_qty >= pending_qty:
				pending_qty = 0
				returned_qty -= pending_qty
			else:
				pending_qty -= returned_qty
				returned_qty = 0
		return pending_qty, returned_qty


	doclist = get_mapped_doc("Purchase Receipt", source_name,	{
		"Purchase Receipt": {
			"doctype": "Purchase Invoice",
			"field_map": {
				"supplier_warehouse":"supplier_warehouse",
				"is_return": "is_return",
				"bill_date": "bill_date"
			},
			"validation": {
				"docstatus": ["=", 1],
			},
		},
		"Purchase Receipt Item": {
			"doctype": "Purchase Invoice Item",
			"field_map": {
				"name": "pr_detail",
				"parent": "purchase_receipt",
				"purchase_order_item": "po_detail",
				"purchase_order": "purchase_order",
				"is_fixed_asset": "is_fixed_asset",
				"asset_location": "asset_location",
				"asset_category": 'asset_category'
			},
			"postprocess": update_item,
			"filter": lambda d: get_pending_qty(d)[0] <= 0 if not doc.get("is_return") else get_pending_qty(d)[0] > 0
		},
		"Purchase Taxes and Charges": {
			"doctype": "Purchase Taxes and Charges",
			"add_if_empty": True
		}
	}, target_doc, set_missing_values)

	return doclist

def get_invoiced_qty_map(purchase_receipt):
	"""returns a map: {pr_detail: invoiced_qty}"""
	invoiced_qty_map = {}

	for pr_detail, qty in frappe.db.sql("""select pr_detail, qty from `tabPurchase Invoice Item`
		where purchase_receipt=%s and docstatus=1""", purchase_receipt):
			if not invoiced_qty_map.get(pr_detail):
				invoiced_qty_map[pr_detail] = 0
			invoiced_qty_map[pr_detail] += qty

	return invoiced_qty_map

def get_returned_qty_map(purchase_receipt):
	"""returns a map: {so_detail: returned_qty}"""
	returned_qty_map = frappe._dict(frappe.db.sql("""select pr_item.purchase_receipt_item, abs(pr_item.qty) as qty
		from `tabPurchase Receipt Item` pr_item, `tabPurchase Receipt` pr
		where pr.name = pr_item.parent
			and pr.docstatus = 1
			and pr.is_return = 1
			and pr.return_against = %s
	""", purchase_receipt))

	return returned_qty_map

@frappe.whitelist()
def make_purchase_return(source_name, target_doc=None):
	from erpnext.controllers.sales_and_purchase_return import make_return_doc
	return make_return_doc("Purchase Receipt", source_name, target_doc)


@frappe.whitelist()
def update_purchase_receipt_status(docname, status):
	pr = frappe.get_doc("Purchase Receipt", docname)
	pr.update_status(status)

@frappe.whitelist()
def make_stock_entry(source_name,target_doc=None):
	def set_missing_values(source, target):
		target.stock_entry_type = "Material Transfer"
		target.purpose =  "Material Transfer"

	doclist = get_mapped_doc("Purchase Receipt", source_name,{
		"Purchase Receipt": {
			"doctype": "Stock Entry",
		},
		"Purchase Receipt Item": {
			"doctype": "Stock Entry Detail",
			"field_map": {
				"warehouse": "s_warehouse",
				"parent": "reference_purchase_receipt",
				"batch_no": "batch_no"
			},
		},
	}, target_doc, set_missing_values)

	return doclist

@frappe.whitelist()
def make_inter_company_delivery_note(source_name, target_doc=None):
	return make_inter_company_transaction("Purchase Receipt", source_name, target_doc)

def get_item_account_wise_additional_cost(purchase_document):
	landed_cost_vouchers = frappe.get_all("Landed Cost Purchase Receipt", fields=["parent"],
		filters = {"receipt_document": purchase_document, "docstatus": 1})

	if not landed_cost_vouchers:
		return

	item_account_wise_cost = {}

	for lcv in landed_cost_vouchers:
		landed_cost_voucher_doc = frappe.get_doc("Landed Cost Voucher", lcv.parent)
<<<<<<< HEAD
		based_on_field = frappe.scrub(landed_cost_voucher_doc.distribute_charges_based_on)
=======

		#Use amount field for total item cost for manually cost distributed LCVs
		if landed_cost_voucher_doc.distribute_charges_based_on == 'Distribute Manually':
			based_on_field = 'amount'
		else:
			based_on_field = frappe.scrub(landed_cost_voucher_doc.distribute_charges_based_on)

>>>>>>> 540559d6
		total_item_cost = 0

		for item in landed_cost_voucher_doc.items:
			total_item_cost += item.get(based_on_field)

		for item in landed_cost_voucher_doc.items:
			if item.receipt_document == purchase_document:
				for account in landed_cost_voucher_doc.taxes:
					item_account_wise_cost.setdefault((item.item_code, item.purchase_receipt_item), {})
<<<<<<< HEAD
					item_account_wise_cost[(item.item_code, item.purchase_receipt_item)].setdefault(account.expense_account, 0.0)
					item_account_wise_cost[(item.item_code, item.purchase_receipt_item)][account.expense_account] += \
						account.amount * item.get(based_on_field) / total_item_cost
=======
					item_account_wise_cost[(item.item_code, item.purchase_receipt_item)].setdefault(account.expense_account, {
						"amount": 0.0,
						"base_amount": 0.0
					})

					item_account_wise_cost[(item.item_code, item.purchase_receipt_item)][account.expense_account]["amount"] += \
						account.amount * item.get(based_on_field) / total_item_cost

					item_account_wise_cost[(item.item_code, item.purchase_receipt_item)][account.expense_account]["base_amount"] += \
						account.base_amount * item.get(based_on_field) / total_item_cost
>>>>>>> 540559d6

	return item_account_wise_cost<|MERGE_RESOLUTION|>--- conflicted
+++ resolved
@@ -121,14 +121,11 @@
 		if getdate(self.posting_date) > getdate(nowdate()):
 			throw(_("Posting Date cannot be future date"))
 
-<<<<<<< HEAD
-=======
 		self.reset_default_field_value("set_warehouse", "items", "warehouse")
 		self.reset_default_field_value("rejected_warehouse", "items", "rejected_warehouse")
 		self.reset_default_field_value("set_from_warehouse", "items", "from_warehouse")
 
 
->>>>>>> 540559d6
 	def validate_cwip_accounts(self):
 		for item in self.get('items'):
 			if item.is_fixed_asset and is_cwip_accounting_enabled(item.asset_category):
@@ -246,14 +243,10 @@
 		# because updating ordered qty in bin depends upon updated ordered qty in PO
 		self.update_stock_ledger()
 		self.make_gl_entries_on_cancel()
-<<<<<<< HEAD
-		self.delete_auto_created_batches()
-=======
 		self.repost_future_sle_and_gle()
 		self.ignore_linked_doctypes = ('GL Entry', 'Stock Ledger Entry', 'Repost Item Valuation')
 		self.delete_auto_created_batches()
 		self.set_consumed_qty_in_po()
->>>>>>> 540559d6
 
 	@frappe.whitelist()
 	def get_current_stock(self):
@@ -266,12 +259,6 @@
 		from erpnext.accounts.general_ledger import process_gl_map
 		gl_entries = []
 
-<<<<<<< HEAD
-		stock_rbnb = self.get_company_default("stock_received_but_not_billed")
-		stock_rbnb_currency = get_account_currency(stock_rbnb)
-		landed_cost_entries = get_item_account_wise_additional_cost(self.name)
-		expenses_included_in_valuation = self.get_company_default("expenses_included_in_valuation")
-=======
 		self.make_item_gl_entries(gl_entries, warehouse_account=warehouse_account)
 		self.make_tax_gl_entries(gl_entries)
 		self.get_asset_gl_entry(gl_entries)
@@ -283,7 +270,6 @@
 			stock_rbnb = self.get_company_default("stock_received_but_not_billed")
 			landed_cost_entries = get_item_account_wise_additional_cost(self.name)
 			expenses_included_in_valuation = self.get_company_default("expenses_included_in_valuation")
->>>>>>> 540559d6
 
 		warehouse_with_no_account = []
 		stock_items = self.get_stock_items()
@@ -300,39 +286,6 @@
 					if not stock_value_diff:
 						continue
 
-<<<<<<< HEAD
-					# If PR is sub-contracted and fg item rate is zero
-					# in that case if account for shource and target warehouse are same,
-					# then GL entries should not be posted
-					if flt(stock_value_diff) == flt(d.rm_supp_cost) \
-						and warehouse_account.get(self.supplier_warehouse) \
-						and warehouse_account[d.warehouse]["account"] == warehouse_account[self.supplier_warehouse]["account"]:
-							continue
-
-					gl_entries.append(self.get_gl_dict({
-						"account": warehouse_account[d.warehouse]["account"],
-						"against": stock_rbnb,
-						"cost_center": d.cost_center,
-						"remarks": self.get("remarks") or _("Accounting Entry for Stock"),
-						"debit": stock_value_diff
-					}, warehouse_account[d.warehouse]["account_currency"], item=d))
-
-					# stock received but not billed
-					if d.base_net_amount:
-						gl_entries.append(self.get_gl_dict({
-							"account": stock_rbnb,
-							"against": warehouse_account[d.warehouse]["account"],
-							"cost_center": d.cost_center,
-							"remarks": self.get("remarks") or _("Accounting Entry for Stock"),
-							"credit": flt(d.base_net_amount, d.precision("base_net_amount")),
-							"credit_in_account_currency": flt(d.base_net_amount, d.precision("base_net_amount")) \
-								if stock_rbnb_currency==self.company_currency else flt(d.net_amount, d.precision("net_amount"))
-						}, stock_rbnb_currency, item=d))
-
-					negative_expense_to_be_booked += flt(d.item_tax_amount)
-
-					# Amount added through landed-cost-voucher
-=======
 					warehouse_account_name = warehouse_account[d.warehouse]["account"]
 					warehouse_account_currency = warehouse_account[d.warehouse]["account_currency"]
 					supplier_warehouse_account = warehouse_account.get(self.supplier_warehouse, {}).get("account")
@@ -382,7 +335,6 @@
 							item=d)
 
 					# Amount added through landed-cos-voucher
->>>>>>> 540559d6
 					if d.landed_cost_voucher_amount and landed_cost_entries:
 						for account, amount in iteritems(landed_cost_entries[(d.item_code, d.name)]):
 							account_currency = get_account_currency(account)
@@ -426,19 +378,6 @@
 						if self.is_return or flt(d.item_tax_amount):
 							loss_account = expenses_included_in_valuation
 						else:
-<<<<<<< HEAD
-							cogs_account = self.get_company_default("default_expense_account")
-							loss_account = cogs_account
-
-						gl_entries.append(self.get_gl_dict({
-							"account": loss_account,
-							"against": warehouse_account[d.warehouse]["account"],
-							"cost_center": d.cost_center,
-							"remarks": self.get("remarks") or _("Accounting Entry for Stock"),
-							"debit": divisional_loss,
-							"project": d.project
-						}, stock_rbnb_currency, item=d))
-=======
 							loss_account = self.get_company_default("default_expense_account", ignore_validation=True) or stock_rbnb
 
 						cost_center = d.cost_center or frappe.get_cached_value("Company", self.company, "cost_center")
@@ -454,7 +393,6 @@
 							account_currency=credit_currency,
 							project=d.project,
 							item=d)
->>>>>>> 540559d6
 
 				elif d.warehouse not in warehouse_with_no_account or \
 					d.rejected_warehouse not in warehouse_with_no_account:
@@ -632,17 +570,6 @@
 
 		asset_rbnb_currency = get_account_currency(arbnb_account)
 		# credit arbnb account
-<<<<<<< HEAD
-		gl_entries.append(self.get_gl_dict({
-			"account": arbnb_account,
-			"against": cwip_account,
-			"cost_center": item.cost_center,
-			"remarks": self.get("remarks") or _("Accounting Entry for Asset"),
-			"credit": base_asset_amount,
-			"credit_in_account_currency": (base_asset_amount
-				if asset_rbnb_currency == self.company_currency else asset_amount)
-		}, item=item))
-=======
 		credit_in_account_currency = (base_asset_amount
 			if asset_rbnb_currency == self.company_currency else asset_amount)
 
@@ -656,7 +583,6 @@
 			against_account=cwip_account,
 			credit_in_account_currency=credit_in_account_currency,
 			item=item)
->>>>>>> 540559d6
 
 	def add_lcv_gl_entries(self, item, gl_entries):
 		expenses_included_in_asset_valuation = self.get_company_default("expenses_included_in_asset_valuation")
@@ -667,25 +593,6 @@
 			# This returns company's default cwip account
 			asset_account = get_asset_account("capital_work_in_progress_account", company=self.company)
 
-<<<<<<< HEAD
-		gl_entries.append(self.get_gl_dict({
-			"account": expenses_included_in_asset_valuation,
-			"against": asset_account,
-			"cost_center": item.cost_center,
-			"remarks": self.get("remarks") or _("Accounting Entry for Stock"),
-			"credit": flt(item.landed_cost_voucher_amount),
-			"project": item.project
-		}, item=item))
-
-		gl_entries.append(self.get_gl_dict({
-			"account": asset_account,
-			"against": expenses_included_in_asset_valuation,
-			"cost_center": item.cost_center,
-			"remarks": self.get("remarks") or _("Accounting Entry for Stock"),
-			"debit": flt(item.landed_cost_voucher_amount),
-			"project": item.project
-		}, item=item))
-=======
 		remarks = self.get("remarks") or _("Accounting Entry for Stock")
 
 		self.add_gl_entry(
@@ -709,7 +616,6 @@
 			against_account=expenses_included_in_asset_valuation,
 			project=item.project,
 			item=item)
->>>>>>> 540559d6
 
 	def update_assets(self, item, valuation_rate):
 		assets = frappe.db.get_all('Asset',
@@ -830,12 +736,6 @@
 
 	def update_item(source_doc, target_doc, source_parent):
 		target_doc.qty, returned_qty = get_pending_qty(source_doc)
-<<<<<<< HEAD
-		returned_qty_map[source_doc.name] = returned_qty
-
-	def get_pending_qty(item_row):
-		pending_qty = item_row.qty - invoiced_qty_map.get(item_row.name, 0)
-=======
 		if frappe.db.get_single_value("Buying Settings", "bill_for_rejected_quantity_in_purchase_invoice"):
 			target_doc.rejected_qty = 0
 		target_doc.stock_qty = flt(target_doc.qty) * flt(target_doc.conversion_factor, target_doc.precision("conversion_factor"))
@@ -846,7 +746,6 @@
 		if frappe.db.get_single_value("Buying Settings", "bill_for_rejected_quantity_in_purchase_invoice"):
 			qty = item_row.received_qty
 		pending_qty = qty - invoiced_qty_map.get(item_row.name, 0)
->>>>>>> 540559d6
 		returned_qty = flt(returned_qty_map.get(item_row.name, 0))
 		if returned_qty:
 			if returned_qty >= pending_qty:
@@ -964,9 +863,6 @@
 
 	for lcv in landed_cost_vouchers:
 		landed_cost_voucher_doc = frappe.get_doc("Landed Cost Voucher", lcv.parent)
-<<<<<<< HEAD
-		based_on_field = frappe.scrub(landed_cost_voucher_doc.distribute_charges_based_on)
-=======
 
 		#Use amount field for total item cost for manually cost distributed LCVs
 		if landed_cost_voucher_doc.distribute_charges_based_on == 'Distribute Manually':
@@ -974,7 +870,6 @@
 		else:
 			based_on_field = frappe.scrub(landed_cost_voucher_doc.distribute_charges_based_on)
 
->>>>>>> 540559d6
 		total_item_cost = 0
 
 		for item in landed_cost_voucher_doc.items:
@@ -984,11 +879,6 @@
 			if item.receipt_document == purchase_document:
 				for account in landed_cost_voucher_doc.taxes:
 					item_account_wise_cost.setdefault((item.item_code, item.purchase_receipt_item), {})
-<<<<<<< HEAD
-					item_account_wise_cost[(item.item_code, item.purchase_receipt_item)].setdefault(account.expense_account, 0.0)
-					item_account_wise_cost[(item.item_code, item.purchase_receipt_item)][account.expense_account] += \
-						account.amount * item.get(based_on_field) / total_item_cost
-=======
 					item_account_wise_cost[(item.item_code, item.purchase_receipt_item)].setdefault(account.expense_account, {
 						"amount": 0.0,
 						"base_amount": 0.0
@@ -999,6 +889,5 @@
 
 					item_account_wise_cost[(item.item_code, item.purchase_receipt_item)][account.expense_account]["base_amount"] += \
 						account.base_amount * item.get(based_on_field) / total_item_cost
->>>>>>> 540559d6
 
 	return item_account_wise_cost