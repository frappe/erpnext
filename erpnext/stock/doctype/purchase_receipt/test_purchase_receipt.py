# Copyright (c) 2015, Frappe Technologies Pvt. Ltd. and Contributors
# License: GNU General Public License v3. See license.txt

from __future__ import unicode_literals
import unittest
import frappe, erpnext
import frappe.defaults
from frappe.utils import cint, flt, cstr, today, random_string
from erpnext.stock.doctype.purchase_receipt.purchase_receipt import make_purchase_invoice
from erpnext import set_perpetual_inventory
from erpnext.stock.doctype.serial_no.serial_no import SerialNoDuplicateError
from erpnext.accounts.doctype.account.test_account import get_inventory_account
from erpnext.stock.doctype.item.test_item import make_item
from six import iteritems
class TestPurchaseReceipt(unittest.TestCase):
	def setUp(self):
		set_perpetual_inventory(0)
		frappe.db.set_value("Buying Settings", None, "allow_multiple_items", 1)

	def test_make_purchase_invoice(self):
		pr = make_purchase_receipt(do_not_save=True)
		self.assertRaises(frappe.ValidationError, make_purchase_invoice, pr.name)
		pr.submit()

		pi = make_purchase_invoice(pr.name)

		self.assertEqual(pi.doctype, "Purchase Invoice")
		self.assertEqual(len(pi.get("items")), len(pr.get("items")))

		# modify rate
		pi.get("items")[0].rate = 200
		self.assertRaises(frappe.ValidationError, frappe.get_doc(pi).submit)

	def test_purchase_receipt_no_gl_entry(self):
		company = frappe.db.get_value('Warehouse', '_Test Warehouse - _TC', 'company')

		existing_bin_stock_value = frappe.db.get_value("Bin", {"item_code": "_Test Item",
			"warehouse": "_Test Warehouse - _TC"}, "stock_value")

		pr = make_purchase_receipt()

		stock_value_difference = frappe.db.get_value("Stock Ledger Entry",
			{"voucher_type": "Purchase Receipt", "voucher_no": pr.name,
				"item_code": "_Test Item", "warehouse": "_Test Warehouse - _TC"}, "stock_value_difference")

		self.assertEqual(stock_value_difference, 250)

		current_bin_stock_value = frappe.db.get_value("Bin", {"item_code": "_Test Item",
			"warehouse": "_Test Warehouse - _TC"}, "stock_value")
		self.assertEqual(current_bin_stock_value, existing_bin_stock_value + 250)

		self.assertFalse(get_gl_entries("Purchase Receipt", pr.name))

	def test_purchase_receipt_gl_entry(self):
		pr = make_purchase_receipt(company="_Test Company with perpetual inventory", warehouse = "Stores - TCP1", supplier_warehouse = "Work in Progress - TCP1", get_multiple_items = True, get_taxes_and_charges = True)
		self.assertEqual(cint(erpnext.is_perpetual_inventory_enabled(pr.company)), 1)

		gl_entries = get_gl_entries("Purchase Receipt", pr.name)

		self.assertTrue(gl_entries)

		stock_in_hand_account = get_inventory_account(pr.company, pr.items[0].warehouse)
		fixed_asset_account = get_inventory_account(pr.company, pr.items[1].warehouse)

		if stock_in_hand_account == fixed_asset_account:
			expected_values = {
				stock_in_hand_account: [750.0, 0.0],
				"Stock Received But Not Billed - TCP1": [0.0, 500.0],
				"Expenses Included In Valuation - TCP1": [0.0, 250.0]
			}
		else:
			expected_values = {
				stock_in_hand_account: [375.0, 0.0],
				fixed_asset_account: [375.0, 0.0],
				"Stock Received But Not Billed - TCP1": [0.0, 500.0],
				"Expenses Included In Valuation - TCP1": [0.0, 250.0]
			}
		for gle in gl_entries:
			self.assertEqual(expected_values[gle.account][0], gle.debit)
			self.assertEqual(expected_values[gle.account][1], gle.credit)

		pr.cancel()
		self.assertFalse(get_gl_entries("Purchase Receipt", pr.name))

	def test_subcontracting(self):
		from erpnext.stock.doctype.stock_entry.test_stock_entry import make_stock_entry

		frappe.db.set_value("Buying Settings", None, "backflush_raw_materials_of_subcontract_based_on", "BOM")
		make_stock_entry(item_code="_Test Item", target="_Test Warehouse 1 - _TC", qty=100, basic_rate=100)
		make_stock_entry(item_code="_Test Item Home Desktop 100", target="_Test Warehouse 1 - _TC",
			qty=100, basic_rate=100)
		pr = make_purchase_receipt(item_code="_Test FG Item", qty=10, rate=500, is_subcontracted="Yes")
		self.assertEqual(len(pr.get("supplied_items")), 2)

		rm_supp_cost = sum([d.amount for d in pr.get("supplied_items")])
		self.assertEqual(pr.get("items")[0].rm_supp_cost, flt(rm_supp_cost, 2))

	def test_serial_no_supplier(self):
		pr = make_purchase_receipt(item_code="_Test Serialized Item With Series", qty=1)
		self.assertEqual(frappe.db.get_value("Serial No", pr.get("items")[0].serial_no, "supplier"),
			pr.supplier)

		pr.cancel()
		self.assertFalse(frappe.db.get_value("Serial No", pr.get("items")[0].serial_no, "warehouse"))

	def test_rejected_serial_no(self):
		pr = frappe.copy_doc(test_records[0])
		pr.get("items")[0].item_code = "_Test Serialized Item With Series"
		pr.get("items")[0].qty = 3
		pr.get("items")[0].rejected_qty = 2
		pr.get("items")[0].received_qty = 5
		pr.get("items")[0].rejected_warehouse = "_Test Rejected Warehouse - _TC"
		pr.insert()
		pr.submit()

		accepted_serial_nos = pr.get("items")[0].serial_no.split("\n")
		self.assertEqual(len(accepted_serial_nos), 3)
		for serial_no in accepted_serial_nos:
			self.assertEqual(frappe.db.get_value("Serial No", serial_no, "warehouse"),
				pr.get("items")[0].warehouse)

		rejected_serial_nos = pr.get("items")[0].rejected_serial_no.split("\n")
		self.assertEqual(len(rejected_serial_nos), 2)
		for serial_no in rejected_serial_nos:
			self.assertEqual(frappe.db.get_value("Serial No", serial_no, "warehouse"),
				pr.get("items")[0].rejected_warehouse)

	def test_purchase_return(self):

		pr = make_purchase_receipt(company="_Test Company with perpetual inventory", warehouse = "Stores - TCP1", supplier_warehouse = "Work in Progress - TCP1")

		return_pr = make_purchase_receipt(company="_Test Company with perpetual inventory", warehouse = "Stores - TCP1", supplier_warehouse = "Work in Progress - TCP1", is_return=1, return_against=pr.name, qty=-2)

		# check sle
		outgoing_rate = frappe.db.get_value("Stock Ledger Entry", {"voucher_type": "Purchase Receipt",
			"voucher_no": return_pr.name}, "outgoing_rate")

		self.assertEqual(outgoing_rate, 50)


		# check gl entries for return
		gl_entries = get_gl_entries("Purchase Receipt", return_pr.name)

		self.assertTrue(gl_entries)
		stock_in_hand_account = get_inventory_account(return_pr.company)

		expected_values = {
			stock_in_hand_account: [0.0, 100.0],
			"Stock Received But Not Billed - TCP1": [100.0, 0.0],
		}

		for gle in gl_entries:
			self.assertEqual(expected_values[gle.account][0], gle.debit)
			self.assertEqual(expected_values[gle.account][1], gle.credit)


	def test_purchase_return_for_rejected_qty(self):
		from erpnext.stock.doctype.warehouse.test_warehouse import get_warehouse

		rejected_warehouse=get_warehouse(company = "_Test Company with perpetual inventory", abbr = " - TCP1", warehouse_name = "_Test Rejected Warehouse").name
		print(rejected_warehouse)
		pr = make_purchase_receipt(company="_Test Company with perpetual inventory", warehouse = "Stores - TCP1", supplier_warehouse = "Work in Progress - TCP1", received_qty=4, qty=2, rejected_warehouse=rejected_warehouse)

		return_pr = make_purchase_receipt(company="_Test Company with perpetual inventory", warehouse = "Stores - TCP1", supplier_warehouse = "Work in Progress - TCP1", is_return=1, return_against=pr.name, received_qty = -4, qty=-2, rejected_warehouse=rejected_warehouse)

		actual_qty = frappe.db.get_value("Stock Ledger Entry", {"voucher_type": "Purchase Receipt",
			"voucher_no": return_pr.name, 'warehouse': return_pr.items[0].rejected_warehouse}, "actual_qty")

		self.assertEqual(actual_qty, -2)


	def test_purchase_return_for_serialized_items(self):
		def _check_serial_no_values(serial_no, field_values):
			serial_no = frappe.get_doc("Serial No", serial_no)
			for field, value in iteritems(field_values):
				self.assertEqual(cstr(serial_no.get(field)), value)

		from erpnext.stock.doctype.serial_no.serial_no import get_serial_nos

		pr = make_purchase_receipt(item_code="_Test Serialized Item With Series", qty=1)

		serial_no = get_serial_nos(pr.get("items")[0].serial_no)[0]

		_check_serial_no_values(serial_no, {
			"warehouse": "_Test Warehouse - _TC",
			"purchase_document_no": pr.name
		})

		return_pr = make_purchase_receipt(item_code="_Test Serialized Item With Series", qty=-1,
			is_return=1, return_against=pr.name, serial_no=serial_no)

		_check_serial_no_values(serial_no, {
			"warehouse": "",
			"purchase_document_no": pr.name,
			"delivery_document_no": return_pr.name
		})

	def test_purchase_return_for_multi_uom(self):
		item_code = "_Test Purchase Return For Multi-UOM"
		if not frappe.db.exists('Item', item_code):
			item = make_item(item_code, {'stock_uom': 'Box'})
			row = item.append('uoms', {
				'uom': 'Unit',
				'conversion_factor': 0.1
			})
			row.db_update()

		pr = make_purchase_receipt(item_code=item_code, qty=1, uom="Box", conversion_factor=1.0)
		return_pr = make_purchase_receipt(item_code=item_code, qty=-10, uom="Unit",
			stock_uom="Box", conversion_factor=0.1, is_return=1, return_against=pr.name)

		self.assertEqual(abs(return_pr.items[0].stock_qty), 1.0)

	def test_closed_purchase_receipt(self):
		from erpnext.stock.doctype.purchase_receipt.purchase_receipt import update_purchase_receipt_status

		pr = make_purchase_receipt(do_not_submit=True)
		pr.submit()

		update_purchase_receipt_status(pr.name, "Closed")
		self.assertEqual(frappe.db.get_value("Purchase Receipt", pr.name, "status"), "Closed")

	def test_pr_billing_status(self):
		# PO -> PR1 -> PI and PO -> PI and PO -> PR2
		from erpnext.buying.doctype.purchase_order.test_purchase_order import create_purchase_order
		from erpnext.buying.doctype.purchase_order.purchase_order \
			import make_purchase_receipt, make_purchase_invoice as make_purchase_invoice_from_po

		po = create_purchase_order()

		pr1 = make_purchase_receipt(po.name)
		pr1.posting_date = today()
		pr1.posting_time = "10:00"
		pr1.get("items")[0].received_qty = 2
		pr1.get("items")[0].qty = 2
		pr1.submit()

		pi1 = make_purchase_invoice(pr1.name)
		pi1.submit()

		pr1.load_from_db()
		self.assertEqual(pr1.per_billed, 100)

		pi2 = make_purchase_invoice_from_po(po.name)
		pi2.get("items")[0].qty = 4
		pi2.submit()

		pr2 = make_purchase_receipt(po.name)
		pr2.posting_date = today()
		pr2.posting_time = "08:00"
		pr2.get("items")[0].received_qty = 5
		pr2.get("items")[0].qty = 5
		pr2.submit()

		pr1.load_from_db()
		self.assertEqual(pr1.get("items")[0].billed_amt, 1000)
		self.assertEqual(pr1.per_billed, 100)
		self.assertEqual(pr1.status, "Completed")

		self.assertEqual(pr2.get("items")[0].billed_amt, 2000)
		self.assertEqual(pr2.per_billed, 80)
		self.assertEqual(pr2.status, "To Bill")

	def test_not_accept_duplicate_serial_no(self):
		from erpnext.stock.doctype.stock_entry.test_stock_entry import make_stock_entry
		from erpnext.stock.doctype.delivery_note.test_delivery_note import create_delivery_note

		item_code = frappe.db.get_value('Item', {'has_serial_no': 1, 'is_fixed_asset': 0})
		if not item_code:
			item = make_item("Test Serial Item 1", dict(has_serial_no=1))
			item_code = item.name

		serial_no = random_string(5)
		make_purchase_receipt(item_code=item_code, qty=1, serial_no=serial_no)
		create_delivery_note(item_code=item_code, qty=1, serial_no=serial_no)

		pr = make_purchase_receipt(item_code=item_code, qty=1, serial_no=serial_no, do_not_submit=True)
		self.assertRaises(SerialNoDuplicateError, pr.submit)

		se = make_stock_entry(item_code=item_code, target="_Test Warehouse - _TC", qty=1,
			serial_no=serial_no, basic_rate=100, do_not_submit=True)
		self.assertRaises(SerialNoDuplicateError, se.submit)

	def test_auto_asset_creation(self):
		asset_item = "Test Asset Item"

		if not frappe.db.exists('Item', asset_item):
			asset_category = frappe.get_all('Asset Category')

			if asset_category:
				asset_category = asset_category[0].name

			if not asset_category:
				doc = frappe.get_doc({
					'doctype': 'Asset Category',
					'asset_category_name': 'Test Asset Category',
					'depreciation_method': 'Straight Line',
					'total_number_of_depreciations': 12,
					'frequency_of_depreciation': 1,
					'accounts': [{
						'company_name': '_Test Company',
						'fixed_asset_account': '_Test Fixed Asset - _TC',
						'accumulated_depreciation_account': 'Depreciation - _TC',
						'depreciation_expense_account': 'Depreciation - _TC'
					}]
				}).insert()

				asset_category = doc.name

			item_data = make_item(asset_item, {'is_stock_item':0,
				'stock_uom': 'Box', 'is_fixed_asset': 1, 'auto_create_assets': 1,
				'asset_category': asset_category, 'asset_naming_series': 'ABC.###'})
			asset_item = item_data.item_code

		pr = make_purchase_receipt(item_code=asset_item, qty=3)
		assets = frappe.db.get_all('Asset', filters={'purchase_receipt': pr.name})

		self.assertEquals(len(assets), 3)

		location = frappe.db.get_value('Asset', assets[0].name, 'location')
		self.assertEquals(location, "Test Location")

<<<<<<< HEAD
=======
		frappe.db.set_value("Asset", asset, "purchase_receipt", "")
		frappe.db.set_value("Purchase Receipt Item", pr.items[0].name, "asset", "")

		pr.load_from_db()

		pr.cancel()
		serial_nos = frappe.get_all('Serial No', {'asset': asset}, 'name') or []
		self.assertEquals(len(serial_nos), 0)
		frappe.db.sql("delete from `tabAsset`")

>>>>>>> 1ad2d4a9
	def test_purchase_receipt_for_enable_allow_cost_center_in_entry_of_bs_account(self):
		from erpnext.accounts.doctype.cost_center.test_cost_center import create_cost_center
		accounts_settings = frappe.get_doc('Accounts Settings', 'Accounts Settings')
		accounts_settings.allow_cost_center_in_entry_of_bs_account = 1
		accounts_settings.save()
		cost_center = "_Test Cost Center for BS Account - TCP1"
		create_cost_center(cost_center_name="_Test Cost Center for BS Account", company="_Test Company with perpetual inventory")

		if not frappe.db.exists('Location', 'Test Location'):
			frappe.get_doc({
				'doctype': 'Location',
				'location_name': 'Test Location'
			}).insert()

		pr = make_purchase_receipt(cost_center=cost_center, company="_Test Company with perpetual inventory", warehouse = "Stores - TCP1", supplier_warehouse = "Work in Progress - TCP1")

		stock_in_hand_account = get_inventory_account(pr.company, pr.get("items")[0].warehouse)
		gl_entries = get_gl_entries("Purchase Receipt", pr.name)

		self.assertTrue(gl_entries)

		expected_values = {
			"Stock Received But Not Billed - TCP1": {
				"cost_center": cost_center
			},
			stock_in_hand_account: {
				"cost_center": cost_center
			}
		}
		for i, gle in enumerate(gl_entries):
			self.assertEqual(expected_values[gle.account]["cost_center"], gle.cost_center)

		accounts_settings.allow_cost_center_in_entry_of_bs_account = 0
		accounts_settings.save()

	def test_purchase_receipt_for_disable_allow_cost_center_in_entry_of_bs_account(self):
		accounts_settings = frappe.get_doc('Accounts Settings', 'Accounts Settings')
		accounts_settings.allow_cost_center_in_entry_of_bs_account = 0
		accounts_settings.save()

		if not frappe.db.exists('Location', 'Test Location'):
			frappe.get_doc({
				'doctype': 'Location',
				'location_name': 'Test Location'
			}).insert()
		pr = make_purchase_receipt(company="_Test Company with perpetual inventory", warehouse = "Stores - TCP1", supplier_warehouse = "Work in Progress - TCP1")

		stock_in_hand_account = get_inventory_account(pr.company, pr.get("items")[0].warehouse)
		gl_entries = get_gl_entries("Purchase Receipt", pr.name)

		self.assertTrue(gl_entries)

		expected_values = {
			"Stock Received But Not Billed - TCP1": {
				"cost_center": None
			},
			stock_in_hand_account: {
				"cost_center": None
			}
		}
		for i, gle in enumerate(gl_entries):
			self.assertEqual(expected_values[gle.account]["cost_center"], gle.cost_center)

	def test_make_purchase_invoice_from_pr_for_returned_qty(self):
		from erpnext.buying.doctype.purchase_order.test_purchase_order import create_purchase_order, create_pr_against_po

		po = create_purchase_order()
		pr = create_pr_against_po(po.name)

		pr1 = make_purchase_receipt(is_return=1, return_against=pr.name, qty=-1, do_not_submit=True)
		pr1.items[0].purchase_order = po.name
		pr1.items[0].purchase_order_item = po.items[0].name
		pr1.submit()

		pi = make_purchase_invoice(pr.name)
		self.assertEquals(pi.items[0].qty, 3)

	def test_make_purchase_invoice_from_pr_with_returned_qty_duplicate_items(self):
		pr1 = make_purchase_receipt(qty=8, do_not_submit=True)
		pr1.append("items", {
			"item_code": "_Test Item",
			"warehouse": "_Test Warehouse - _TC",
			"qty": 1,
			"received_qty": 1,
			"rate": 100,
			"conversion_factor": 1.0,
		})
		pr1.submit()

		pi1 = make_purchase_invoice(pr1.name)
		pi1.items[0].qty = 4
		pi1.items.pop(1)
		pi1.save()
		pi1.submit()

		make_purchase_receipt(is_return=1, return_against=pr1.name, qty=-2)

		pi2 = make_purchase_invoice(pr1.name)
		self.assertEquals(pi2.items[0].qty, 2)
		self.assertEquals(pi2.items[1].qty, 1)

def get_gl_entries(voucher_type, voucher_no):
	return frappe.db.sql("""select account, debit, credit, cost_center
		from `tabGL Entry` where voucher_type=%s and voucher_no=%s
		order by account desc""", (voucher_type, voucher_no), as_dict=1)

def get_taxes(**args):

	args = frappe._dict(args)

	return [{'account_head': '_Test Account Shipping Charges - TCP1',
			'add_deduct_tax': 'Add',
			'category': 'Valuation and Total',
			'charge_type': 'Actual',
			'cost_center': args.cost_center or 'Main - TCP1',
			'description': 'Shipping Charges',
			'doctype': 'Purchase Taxes and Charges',
			'parentfield': 'taxes',
			'rate': 100.0,
			'tax_amount': 100.0},
		{'account_head': '_Test Account VAT - TCP1',
			'add_deduct_tax': 'Add',
			'category': 'Total',
			'charge_type': 'Actual',
			'cost_center': args.cost_center or 'Main - TCP1',
			'description': 'VAT',
			'doctype': 'Purchase Taxes and Charges',
			'parentfield': 'taxes',
			'rate': 120.0,
			'tax_amount': 120.0},
		{'account_head': '_Test Account Customs Duty - TCP1',
			'add_deduct_tax': 'Add',
			'category': 'Valuation',
			'charge_type': 'Actual',
			'cost_center': args.cost_center or 'Main - TCP1',
			'description': 'Customs Duty',
			'doctype': 'Purchase Taxes and Charges',
			'parentfield': 'taxes',
			'rate': 150.0,
			'tax_amount': 150.0}]

def get_items(**args):
	args = frappe._dict(args)
	return [{
	"base_amount": 250.0,
	"conversion_factor": 1.0,
	"description": "_Test Item",
	"doctype": "Purchase Receipt Item",
	"item_code": "_Test Item",
	"item_name": "_Test Item",
	"parentfield": "items",
	"qty": 5.0,
	"rate": 50.0,
	"received_qty": 5.0,
	"rejected_qty": 0.0,
	"stock_uom": "_Test UOM",
	"uom": "_Test UOM",
	"warehouse": args.warehouse or "_Test Warehouse - _TC",
	"cost_center": args.cost_center or "Main - _TC"
	},
	{
	"base_amount": 250.0,
	"conversion_factor": 1.0,
	"description": "_Test Item Home Desktop 100",
	"doctype": "Purchase Receipt Item",
	"item_code": "_Test Item Home Desktop 100",
	"item_name": "_Test Item Home Desktop 100",
	"parentfield": "items",
	"qty": 5.0,
	"rate": 50.0,
	"received_qty": 5.0,
	"rejected_qty": 0.0,
	"stock_uom": "_Test UOM",
	"uom": "_Test UOM",
	"warehouse": args.warehouse or "_Test Warehouse 1 - _TC",
	"cost_center": args.cost_center or "Main - _TC"
	}]

def make_purchase_receipt(**args):
	if not frappe.db.exists('Location', 'Test Location'):
		frappe.get_doc({
			'doctype': 'Location',
			'location_name': 'Test Location'
		}).insert()

	frappe.db.set_value("Buying Settings", None, "allow_multiple_items", 1)
	pr = frappe.new_doc("Purchase Receipt")
	args = frappe._dict(args)
	pr.posting_date = args.posting_date or today()
	if args.posting_time:
		pr.posting_time = args.posting_time
	pr.company = args.company or "_Test Company"
	pr.supplier = args.supplier or "_Test Supplier"
	pr.is_subcontracted = args.is_subcontracted or "No"
	pr.supplier_warehouse = args.supplier_warehouse or "_Test Warehouse 1 - _TC"
	pr.currency = args.currency or "INR"
	pr.is_return = args.is_return
	pr.return_against = args.return_against
	qty = args.qty or 5
	received_qty = args.received_qty or qty
	rejected_qty = args.rejected_qty or flt(received_qty) - flt(qty)

	pr.append("items", {
		"item_code": args.item or args.item_code or "_Test Item",
		"warehouse": args.warehouse or "_Test Warehouse - _TC",
		"qty": qty,
		"received_qty": received_qty,
		"rejected_qty": rejected_qty,
		"rejected_warehouse": args.rejected_warehouse or "_Test Rejected Warehouse - _TC" if rejected_qty != 0 else "",
		"rate": args.rate or 50,
		"conversion_factor": args.conversion_factor or 1.0,
		"serial_no": args.serial_no,
		"stock_uom": args.stock_uom or "_Test UOM",
		"uom": args.uom or "_Test UOM",
		"cost_center": args.cost_center or frappe.get_cached_value('Company',  pr.company,  'cost_center'),
		"asset_location": args.location or "Test Location"
	})

	if args.get_multiple_items:
		pr.items = []
		for item in get_items(warehouse= args.warehouse, cost_center = args.cost_center or frappe.get_cached_value('Company', pr.company, 'cost_center')):
			pr.append("items", item)


	if args.get_taxes_and_charges:
		for tax in get_taxes():
			pr.append("taxes", tax)

	if not args.do_not_save:
		pr.insert()
		if not args.do_not_submit:
			pr.submit()
	return pr


test_dependencies = ["BOM", "Item Price", "Location"]
test_records = frappe.get_test_records('Purchase Receipt')<|MERGE_RESOLUTION|>--- conflicted
+++ resolved
@@ -320,19 +320,6 @@
 		location = frappe.db.get_value('Asset', assets[0].name, 'location')
 		self.assertEquals(location, "Test Location")
 
-<<<<<<< HEAD
-=======
-		frappe.db.set_value("Asset", asset, "purchase_receipt", "")
-		frappe.db.set_value("Purchase Receipt Item", pr.items[0].name, "asset", "")
-
-		pr.load_from_db()
-
-		pr.cancel()
-		serial_nos = frappe.get_all('Serial No', {'asset': asset}, 'name') or []
-		self.assertEquals(len(serial_nos), 0)
-		frappe.db.sql("delete from `tabAsset`")
-
->>>>>>> 1ad2d4a9
 	def test_purchase_receipt_for_enable_allow_cost_center_in_entry_of_bs_account(self):
 		from erpnext.accounts.doctype.cost_center.test_cost_center import create_cost_center
 		accounts_settings = frappe.get_doc('Accounts Settings', 'Accounts Settings')
