# Copyright (c) 2015, Frappe Technologies Pvt. Ltd. and Contributors
# License: GNU General Public License v3. See license.txt


import json
import unittest
from collections import defaultdict

import frappe
from frappe.tests.utils import FrappeTestCase, change_settings
from frappe.utils import add_days, cint, cstr, flt, today

import erpnext
from erpnext.accounts.doctype.account.test_account import get_inventory_account
from erpnext.controllers.buying_controller import QtyMismatchError
from erpnext.stock.doctype.item.test_item import create_item, make_item
from erpnext.stock.doctype.purchase_receipt.purchase_receipt import make_purchase_invoice
from erpnext.stock.doctype.serial_no.serial_no import SerialNoDuplicateError, get_serial_nos
from erpnext.stock.doctype.warehouse.test_warehouse import create_warehouse
from erpnext.stock.stock_ledger import SerialNoExistsInFutureTransaction


class TestPurchaseReceipt(FrappeTestCase):
	def setUp(self):
		frappe.db.set_value("Buying Settings", None, "allow_multiple_items", 1)

	def test_purchase_receipt_received_qty(self):
		"""
		1. Test if received qty is validated against accepted + rejected
		2. Test if received qty is auto set on save
		"""
		pr = make_purchase_receipt(
			qty=1, rejected_qty=1, received_qty=3, item_code="_Test Item Home Desktop 200", do_not_save=True
		)
		self.assertRaises(QtyMismatchError, pr.save)

		pr.items[0].received_qty = 0
		pr.save()
		self.assertEqual(pr.items[0].received_qty, 2)

		# teardown
		pr.delete()

	def test_reverse_purchase_receipt_sle(self):

		pr = make_purchase_receipt(qty=0.5, item_code="_Test Item Home Desktop 200")

		sl_entry = frappe.db.get_all(
			"Stock Ledger Entry",
			{"voucher_type": "Purchase Receipt", "voucher_no": pr.name},
			["actual_qty"],
		)

		self.assertEqual(len(sl_entry), 1)
		self.assertEqual(sl_entry[0].actual_qty, 0.5)

		pr.cancel()

		sl_entry_cancelled = frappe.db.get_all(
			"Stock Ledger Entry",
			{"voucher_type": "Purchase Receipt", "voucher_no": pr.name},
			["actual_qty"],
			order_by="creation",
		)

		self.assertEqual(len(sl_entry_cancelled), 2)
		self.assertEqual(sl_entry_cancelled[1].actual_qty, -0.5)

	def test_make_purchase_invoice(self):
		if not frappe.db.exists(
			"Payment Terms Template", "_Test Payment Terms Template For Purchase Invoice"
		):
			frappe.get_doc(
				{
					"doctype": "Payment Terms Template",
					"template_name": "_Test Payment Terms Template For Purchase Invoice",
					"allocate_payment_based_on_payment_terms": 1,
					"terms": [
						{
							"doctype": "Payment Terms Template Detail",
							"invoice_portion": 50.00,
							"credit_days_based_on": "Day(s) after invoice date",
							"credit_days": 00,
						},
						{
							"doctype": "Payment Terms Template Detail",
							"invoice_portion": 50.00,
							"credit_days_based_on": "Day(s) after invoice date",
							"credit_days": 30,
						},
					],
				}
			).insert()

		template = frappe.db.get_value(
			"Payment Terms Template", "_Test Payment Terms Template For Purchase Invoice"
		)
		old_template_in_supplier = frappe.db.get_value("Supplier", "_Test Supplier", "payment_terms")
		frappe.db.set_value("Supplier", "_Test Supplier", "payment_terms", template)

		pr = make_purchase_receipt(do_not_save=True)
		self.assertRaises(frappe.ValidationError, make_purchase_invoice, pr.name)
		pr.submit()

		pi = make_purchase_invoice(pr.name)

		self.assertEqual(pi.doctype, "Purchase Invoice")
		self.assertEqual(len(pi.get("items")), len(pr.get("items")))

		# test maintaining same rate throughout purchade cycle
		pi.get("items")[0].rate = 200
		self.assertRaises(frappe.ValidationError, frappe.get_doc(pi).submit)

		# test if payment terms are fetched and set in PI
		self.assertEqual(pi.payment_terms_template, template)
		self.assertEqual(pi.payment_schedule[0].payment_amount, flt(pi.grand_total) / 2)
		self.assertEqual(pi.payment_schedule[0].invoice_portion, 50)
		self.assertEqual(pi.payment_schedule[1].payment_amount, flt(pi.grand_total) / 2)
		self.assertEqual(pi.payment_schedule[1].invoice_portion, 50)

		# teardown
		pi.delete()  # draft PI
		pr.cancel()
		frappe.db.set_value("Supplier", "_Test Supplier", "payment_terms", old_template_in_supplier)
		frappe.get_doc(
			"Payment Terms Template", "_Test Payment Terms Template For Purchase Invoice"
		).delete()

	def test_purchase_receipt_no_gl_entry(self):
		from erpnext.stock.doctype.stock_entry.test_stock_entry import make_stock_entry

		existing_bin_qty, existing_bin_stock_value = frappe.db.get_value(
			"Bin",
			{"item_code": "_Test Item", "warehouse": "_Test Warehouse - _TC"},
			["actual_qty", "stock_value"],
		)

		if existing_bin_qty < 0:
			make_stock_entry(
				item_code="_Test Item", target="_Test Warehouse - _TC", qty=abs(existing_bin_qty)
			)

		existing_bin_qty, existing_bin_stock_value = frappe.db.get_value(
			"Bin",
			{"item_code": "_Test Item", "warehouse": "_Test Warehouse - _TC"},
			["actual_qty", "stock_value"],
		)

		pr = make_purchase_receipt()

		stock_value_difference = frappe.db.get_value(
			"Stock Ledger Entry",
			{
				"voucher_type": "Purchase Receipt",
				"voucher_no": pr.name,
				"item_code": "_Test Item",
				"warehouse": "_Test Warehouse - _TC",
			},
			"stock_value_difference",
		)

		self.assertEqual(stock_value_difference, 250)

		current_bin_stock_value = frappe.db.get_value(
			"Bin", {"item_code": "_Test Item", "warehouse": "_Test Warehouse - _TC"}, "stock_value"
		)
		self.assertEqual(current_bin_stock_value, existing_bin_stock_value + 250)

		self.assertFalse(get_gl_entries("Purchase Receipt", pr.name))

		pr.cancel()

	def test_batched_serial_no_purchase(self):
		item = frappe.db.exists("Item", {"item_name": "Batched Serialized Item"})
		if not item:
			item = create_item("Batched Serialized Item")
			item.has_batch_no = 1
			item.create_new_batch = 1
			item.has_serial_no = 1
			item.batch_number_series = "BS-BATCH-.##"
			item.serial_no_series = "BS-.####"
			item.save()
		else:
			item = frappe.get_doc("Item", {"item_name": "Batched Serialized Item"})

		pr = make_purchase_receipt(item_code=item.name, qty=5, rate=500)

		self.assertTrue(frappe.db.get_value("Batch", {"item": item.name, "reference_name": pr.name}))

		pr.load_from_db()
		batch_no = pr.items[0].batch_no
		pr.cancel()

		self.assertFalse(frappe.db.get_value("Batch", {"item": item.name, "reference_name": pr.name}))
		self.assertFalse(frappe.db.get_all("Serial No", {"batch_no": batch_no}))

	def test_duplicate_serial_nos(self):
		from erpnext.stock.doctype.delivery_note.test_delivery_note import create_delivery_note

		item = frappe.db.exists("Item", {"item_name": "Test Serialized Item 123"})
		if not item:
			item = create_item("Test Serialized Item 123")
			item.has_serial_no = 1
			item.serial_no_series = "TSI123-.####"
			item.save()
		else:
			item = frappe.get_doc("Item", {"item_name": "Test Serialized Item 123"})

		# First make purchase receipt
		pr = make_purchase_receipt(item_code=item.name, qty=2, rate=500)
		pr.load_from_db()

		serial_nos = frappe.db.get_value(
			"Stock Ledger Entry",
			{"voucher_type": "Purchase Receipt", "voucher_no": pr.name, "item_code": item.name},
			"serial_no",
		)

		serial_nos = get_serial_nos(serial_nos)

		self.assertEquals(get_serial_nos(pr.items[0].serial_no), serial_nos)

		# Then tried to receive same serial nos in difference company
		pr_different_company = make_purchase_receipt(
			item_code=item.name,
			qty=2,
			rate=500,
			serial_no="\n".join(serial_nos),
			company="_Test Company 1",
			do_not_submit=True,
			warehouse="Stores - _TC1",
		)

		self.assertRaises(SerialNoDuplicateError, pr_different_company.submit)

		# Then made delivery note to remove the serial nos from stock
		dn = create_delivery_note(item_code=item.name, qty=2, rate=1500, serial_no="\n".join(serial_nos))
		dn.load_from_db()
		self.assertEquals(get_serial_nos(dn.items[0].serial_no), serial_nos)

		posting_date = add_days(today(), -3)

		# Try to receive same serial nos again in the same company with backdated.
		pr1 = make_purchase_receipt(
			item_code=item.name,
			qty=2,
			rate=500,
			posting_date=posting_date,
			serial_no="\n".join(serial_nos),
			do_not_submit=True,
		)

		self.assertRaises(SerialNoExistsInFutureTransaction, pr1.submit)

		# Try to receive same serial nos with different company with backdated.
		pr2 = make_purchase_receipt(
			item_code=item.name,
			qty=2,
			rate=500,
			posting_date=posting_date,
			serial_no="\n".join(serial_nos),
			company="_Test Company 1",
			do_not_submit=True,
			warehouse="Stores - _TC1",
		)

		self.assertRaises(SerialNoExistsInFutureTransaction, pr2.submit)

		# Receive the same serial nos after the delivery note posting date and time
		make_purchase_receipt(item_code=item.name, qty=2, rate=500, serial_no="\n".join(serial_nos))

		# Raise the error for backdated deliver note entry cancel
		self.assertRaises(SerialNoExistsInFutureTransaction, dn.cancel)

	def test_purchase_receipt_gl_entry(self):
		pr = make_purchase_receipt(
			company="_Test Company with perpetual inventory",
			warehouse="Stores - TCP1",
			supplier_warehouse="Work in Progress - TCP1",
			get_multiple_items=True,
			get_taxes_and_charges=True,
		)

		self.assertEqual(cint(erpnext.is_perpetual_inventory_enabled(pr.company)), 1)

		gl_entries = get_gl_entries("Purchase Receipt", pr.name)

		self.assertTrue(gl_entries)

		stock_in_hand_account = get_inventory_account(pr.company, pr.items[0].warehouse)
		fixed_asset_account = get_inventory_account(pr.company, pr.items[1].warehouse)

		if stock_in_hand_account == fixed_asset_account:
			expected_values = {
				stock_in_hand_account: [750.0, 0.0],
				"Stock Received But Not Billed - TCP1": [0.0, 500.0],
				"_Test Account Shipping Charges - TCP1": [0.0, 100.0],
				"_Test Account Customs Duty - TCP1": [0.0, 150.0],
			}
		else:
			expected_values = {
				stock_in_hand_account: [375.0, 0.0],
				fixed_asset_account: [375.0, 0.0],
				"Stock Received But Not Billed - TCP1": [0.0, 500.0],
				"_Test Account Shipping Charges - TCP1": [0.0, 250.0],
			}
		for gle in gl_entries:
			self.assertEqual(expected_values[gle.account][0], gle.debit)
			self.assertEqual(expected_values[gle.account][1], gle.credit)

		pr.cancel()
		self.assertTrue(get_gl_entries("Purchase Receipt", pr.name))

	def test_subcontracting(self):
		from erpnext.stock.doctype.stock_entry.test_stock_entry import make_stock_entry

		frappe.db.set_value(
			"Buying Settings", None, "backflush_raw_materials_of_subcontract_based_on", "BOM"
		)

		make_stock_entry(
			item_code="_Test Item", qty=100, target="_Test Warehouse 1 - _TC", basic_rate=100
		)
		make_stock_entry(
<<<<<<< HEAD
			item_code="_Test Item Home Desktop 100", qty=100,
			target="_Test Warehouse 1 - _TC", basic_rate=100
		)
		pr = make_purchase_receipt(
			item_code="_Test FG Item", qty=10,
			rate=500, is_subcontracted=1
=======
			item_code="_Test Item Home Desktop 100",
			qty=100,
			target="_Test Warehouse 1 - _TC",
			basic_rate=100,
>>>>>>> 96fc6ad5
		)
		pr = make_purchase_receipt(item_code="_Test FG Item", qty=10, rate=500, is_subcontracted="Yes")
		self.assertEqual(len(pr.get("supplied_items")), 2)

		rm_supp_cost = sum(d.amount for d in pr.get("supplied_items"))
		self.assertEqual(pr.get("items")[0].rm_supp_cost, flt(rm_supp_cost, 2))

		pr.cancel()

	def test_subcontracting_gle_fg_item_rate_zero(self):
		from erpnext.stock.doctype.stock_entry.test_stock_entry import make_stock_entry

		frappe.db.set_value(
			"Buying Settings", None, "backflush_raw_materials_of_subcontract_based_on", "BOM"
		)

		se1 = make_stock_entry(
			item_code="_Test Item",
			target="Work In Progress - TCP1",
			qty=100,
			basic_rate=100,
			company="_Test Company with perpetual inventory",
		)

		se2 = make_stock_entry(
			item_code="_Test Item Home Desktop 100",
			target="Work In Progress - TCP1",
			qty=100,
			basic_rate=100,
			company="_Test Company with perpetual inventory",
		)

		pr = make_purchase_receipt(
			item_code="_Test FG Item",
<<<<<<< HEAD
			qty=10, rate=0,
			is_subcontracted=1,
=======
			qty=10,
			rate=0,
			is_subcontracted="Yes",
>>>>>>> 96fc6ad5
			company="_Test Company with perpetual inventory",
			warehouse="Stores - TCP1",
			supplier_warehouse="Work In Progress - TCP1",
		)

		gl_entries = get_gl_entries("Purchase Receipt", pr.name)

		self.assertFalse(gl_entries)

		pr.cancel()
		se1.cancel()
		se2.cancel()

	def test_subcontracting_over_receipt(self):
		"""
		Behaviour: Raise multiple PRs against one PO that in total
		        receive more than the required qty in the PO.
		Expected Result: Error Raised for Over Receipt against PO.
		"""
		from erpnext.buying.doctype.purchase_order.purchase_order import make_purchase_receipt
		from erpnext.buying.doctype.purchase_order.purchase_order import (
			make_rm_stock_entry as make_subcontract_transfer_entry,
		)
		from erpnext.buying.doctype.purchase_order.test_purchase_order import (
			create_purchase_order,
			make_subcontracted_item,
			update_backflush_based_on,
		)
		from erpnext.stock.doctype.stock_entry.test_stock_entry import make_stock_entry

		update_backflush_based_on("Material Transferred for Subcontract")
		item_code = "_Test Subcontracted FG Item 1"
		make_subcontracted_item(item_code=item_code)

<<<<<<< HEAD
		po = create_purchase_order(item_code=item_code, qty=1, include_exploded_items=0,
			is_subcontracted=1, supplier_warehouse="_Test Warehouse 1 - _TC")
=======
		po = create_purchase_order(
			item_code=item_code,
			qty=1,
			include_exploded_items=0,
			is_subcontracted="Yes",
			supplier_warehouse="_Test Warehouse 1 - _TC",
		)
>>>>>>> 96fc6ad5

		# stock raw materials in a warehouse before transfer
		make_stock_entry(
			target="_Test Warehouse - _TC", item_code="Test Extra Item 1", qty=10, basic_rate=100
		)
		make_stock_entry(
			target="_Test Warehouse - _TC", item_code="_Test FG Item", qty=1, basic_rate=100
		)
		make_stock_entry(
			target="_Test Warehouse - _TC", item_code="Test Extra Item 2", qty=1, basic_rate=100
		)

		rm_items = [
			{
				"item_code": item_code,
				"rm_item_code": po.supplied_items[0].rm_item_code,
				"item_name": "_Test FG Item",
				"qty": po.supplied_items[0].required_qty,
				"warehouse": "_Test Warehouse - _TC",
				"stock_uom": "Nos",
			},
			{
				"item_code": item_code,
				"rm_item_code": po.supplied_items[1].rm_item_code,
				"item_name": "Test Extra Item 1",
				"qty": po.supplied_items[1].required_qty,
				"warehouse": "_Test Warehouse - _TC",
				"stock_uom": "Nos",
			},
		]
		rm_item_string = json.dumps(rm_items)
		se = frappe.get_doc(make_subcontract_transfer_entry(po.name, rm_item_string))
		se.to_warehouse = "_Test Warehouse 1 - _TC"
		se.save()
		se.submit()

		pr1 = make_purchase_receipt(po.name)
		pr2 = make_purchase_receipt(po.name)

		pr1.submit()
		self.assertRaises(frappe.ValidationError, pr2.submit)
		frappe.db.rollback()

	def test_serial_no_supplier(self):
		pr = make_purchase_receipt(item_code="_Test Serialized Item With Series", qty=1)
		pr_row_1_serial_no = pr.get("items")[0].serial_no

		self.assertEqual(frappe.db.get_value("Serial No", pr_row_1_serial_no, "supplier"), pr.supplier)

		pr.cancel()
		self.assertFalse(frappe.db.get_value("Serial No", pr_row_1_serial_no, "warehouse"))

	def test_rejected_serial_no(self):
		pr = frappe.copy_doc(test_records[0])
		pr.get("items")[0].item_code = "_Test Serialized Item With Series"
		pr.get("items")[0].qty = 3
		pr.get("items")[0].rejected_qty = 2
		pr.get("items")[0].received_qty = 5
		pr.get("items")[0].rejected_warehouse = "_Test Rejected Warehouse - _TC"
		pr.insert()
		pr.submit()

		accepted_serial_nos = pr.get("items")[0].serial_no.split("\n")
		self.assertEqual(len(accepted_serial_nos), 3)
		for serial_no in accepted_serial_nos:
			self.assertEqual(
				frappe.db.get_value("Serial No", serial_no, "warehouse"), pr.get("items")[0].warehouse
			)

		rejected_serial_nos = pr.get("items")[0].rejected_serial_no.split("\n")
		self.assertEqual(len(rejected_serial_nos), 2)
		for serial_no in rejected_serial_nos:
			self.assertEqual(
				frappe.db.get_value("Serial No", serial_no, "warehouse"), pr.get("items")[0].rejected_warehouse
			)

		pr.cancel()

	def test_purchase_return_partial(self):
		pr = make_purchase_receipt(
			company="_Test Company with perpetual inventory",
			warehouse="Stores - TCP1",
			supplier_warehouse="Work in Progress - TCP1",
		)

		return_pr = make_purchase_receipt(
			company="_Test Company with perpetual inventory",
			warehouse="Stores - TCP1",
			supplier_warehouse="Work in Progress - TCP1",
			is_return=1,
			return_against=pr.name,
			qty=-2,
			do_not_submit=1,
		)
		return_pr.items[0].purchase_receipt_item = pr.items[0].name
		return_pr.submit()

		# check sle
		outgoing_rate = frappe.db.get_value(
			"Stock Ledger Entry",
			{"voucher_type": "Purchase Receipt", "voucher_no": return_pr.name},
			"outgoing_rate",
		)

		self.assertEqual(outgoing_rate, 50)

		# check gl entries for return
		gl_entries = get_gl_entries("Purchase Receipt", return_pr.name)

		self.assertTrue(gl_entries)
		stock_in_hand_account = get_inventory_account(return_pr.company)

		expected_values = {
			stock_in_hand_account: [0.0, 100.0],
			"Stock Received But Not Billed - TCP1": [100.0, 0.0],
		}

		for gle in gl_entries:
			self.assertEqual(expected_values[gle.account][0], gle.debit)
			self.assertEqual(expected_values[gle.account][1], gle.credit)

		# hack because new_doc isn't considering is_return portion of status_updater
		returned = frappe.get_doc("Purchase Receipt", return_pr.name)
		returned.update_prevdoc_status()
		pr.load_from_db()

		# Check if Original PR updated
		self.assertEqual(pr.items[0].returned_qty, 2)
		self.assertEqual(pr.per_returned, 40)

		from erpnext.controllers.sales_and_purchase_return import make_return_doc

		return_pr_2 = make_return_doc("Purchase Receipt", pr.name)

		# Check if unreturned amount is mapped in 2nd return
		self.assertEqual(return_pr_2.items[0].qty, -3)

		# Make PI against unreturned amount
		buying_settings = frappe.get_single("Buying Settings")
		buying_settings.bill_for_rejected_quantity_in_purchase_invoice = 0
		buying_settings.save()

		pi = make_purchase_invoice(pr.name)
		pi.submit()

		self.assertEqual(pi.items[0].qty, 3)

		buying_settings.bill_for_rejected_quantity_in_purchase_invoice = 1
		buying_settings.save()

		pr.load_from_db()
		# PR should be completed on billing all unreturned amount
		self.assertEqual(pr.items[0].billed_amt, 150)
		self.assertEqual(pr.per_billed, 100)
		self.assertEqual(pr.status, "Completed")

		pi.load_from_db()
		pi.cancel()

		pr.load_from_db()
		self.assertEqual(pr.per_billed, 0)

		return_pr.cancel()
		pr.cancel()

	def test_purchase_return_full(self):
		pr = make_purchase_receipt(
			company="_Test Company with perpetual inventory",
			warehouse="Stores - TCP1",
			supplier_warehouse="Work in Progress - TCP1",
		)

		return_pr = make_purchase_receipt(
			company="_Test Company with perpetual inventory",
			warehouse="Stores - TCP1",
			supplier_warehouse="Work in Progress - TCP1",
			is_return=1,
			return_against=pr.name,
			qty=-5,
			do_not_submit=1,
		)
		return_pr.items[0].purchase_receipt_item = pr.items[0].name
		return_pr.submit()

		# hack because new_doc isn't considering is_return portion of status_updater
		returned = frappe.get_doc("Purchase Receipt", return_pr.name)
		returned.update_prevdoc_status()
		pr.load_from_db()

		# Check if Original PR updated
		self.assertEqual(pr.items[0].returned_qty, 5)
		self.assertEqual(pr.per_returned, 100)
		self.assertEqual(pr.status, "Return Issued")

		return_pr.cancel()
		pr.cancel()

	def test_purchase_return_for_rejected_qty(self):
		from erpnext.stock.doctype.warehouse.test_warehouse import get_warehouse

		rejected_warehouse = "_Test Rejected Warehouse - TCP1"
		if not frappe.db.exists("Warehouse", rejected_warehouse):
			get_warehouse(
				company="_Test Company with perpetual inventory",
				abbr=" - TCP1",
				warehouse_name="_Test Rejected Warehouse",
			).name

		pr = make_purchase_receipt(
			company="_Test Company with perpetual inventory",
			warehouse="Stores - TCP1",
			supplier_warehouse="Work in Progress - TCP1",
			qty=2,
			rejected_qty=2,
			rejected_warehouse=rejected_warehouse,
		)

		return_pr = make_purchase_receipt(
			company="_Test Company with perpetual inventory",
			warehouse="Stores - TCP1",
			supplier_warehouse="Work in Progress - TCP1",
			is_return=1,
			return_against=pr.name,
			qty=-2,
			rejected_qty=-2,
			rejected_warehouse=rejected_warehouse,
		)

		actual_qty = frappe.db.get_value(
			"Stock Ledger Entry",
			{
				"voucher_type": "Purchase Receipt",
				"voucher_no": return_pr.name,
				"warehouse": return_pr.items[0].rejected_warehouse,
			},
			"actual_qty",
		)

		self.assertEqual(actual_qty, -2)

		return_pr.cancel()
		pr.cancel()

	def test_purchase_return_for_serialized_items(self):
		def _check_serial_no_values(serial_no, field_values):
			serial_no = frappe.get_doc("Serial No", serial_no)
			for field, value in field_values.items():
				self.assertEqual(cstr(serial_no.get(field)), value)

		from erpnext.stock.doctype.serial_no.serial_no import get_serial_nos

		pr = make_purchase_receipt(item_code="_Test Serialized Item With Series", qty=1)

		serial_no = get_serial_nos(pr.get("items")[0].serial_no)[0]

		_check_serial_no_values(
			serial_no, {"warehouse": "_Test Warehouse - _TC", "purchase_document_no": pr.name}
		)

		return_pr = make_purchase_receipt(
			item_code="_Test Serialized Item With Series",
			qty=-1,
			is_return=1,
			return_against=pr.name,
			serial_no=serial_no,
		)

		_check_serial_no_values(
			serial_no,
			{"warehouse": "", "purchase_document_no": pr.name, "delivery_document_no": return_pr.name},
		)

		return_pr.cancel()
		pr.reload()
		pr.cancel()

	def test_purchase_return_for_multi_uom(self):
		item_code = "_Test Purchase Return For Multi-UOM"
		if not frappe.db.exists("Item", item_code):
			item = make_item(item_code, {"stock_uom": "Box"})
			row = item.append("uoms", {"uom": "Unit", "conversion_factor": 0.1})
			row.db_update()

		pr = make_purchase_receipt(item_code=item_code, qty=1, uom="Box", conversion_factor=1.0)
		return_pr = make_purchase_receipt(
			item_code=item_code,
			qty=-10,
			uom="Unit",
			stock_uom="Box",
			conversion_factor=0.1,
			is_return=1,
			return_against=pr.name,
		)

		self.assertEqual(abs(return_pr.items[0].stock_qty), 1.0)

		return_pr.cancel()
		pr.cancel()

	def test_closed_purchase_receipt(self):
		from erpnext.stock.doctype.purchase_receipt.purchase_receipt import (
			update_purchase_receipt_status,
		)

		pr = make_purchase_receipt()

		update_purchase_receipt_status(pr.name, "Closed")
		self.assertEqual(frappe.db.get_value("Purchase Receipt", pr.name, "status"), "Closed")

		pr.reload()
		pr.cancel()

	def test_pr_billing_status(self):
		"""Flow:
		1. PO -> PR1 -> PI
		2. PO -> PI
		3. PO -> PR2.
		"""
		from erpnext.buying.doctype.purchase_order.purchase_order import (
			make_purchase_invoice as make_purchase_invoice_from_po,
		)
		from erpnext.buying.doctype.purchase_order.purchase_order import make_purchase_receipt
		from erpnext.buying.doctype.purchase_order.test_purchase_order import create_purchase_order

		po = create_purchase_order()

		pr1 = make_purchase_receipt(po.name)
		pr1.posting_date = today()
		pr1.posting_time = "10:00"
		pr1.get("items")[0].received_qty = 2
		pr1.get("items")[0].qty = 2
		pr1.submit()

		pi1 = make_purchase_invoice(pr1.name)
		pi1.submit()

		pr1.load_from_db()
		self.assertEqual(pr1.per_billed, 100)

		pi2 = make_purchase_invoice_from_po(po.name)
		pi2.get("items")[0].qty = 4
		pi2.submit()

		pr2 = make_purchase_receipt(po.name)
		pr2.posting_date = today()
		pr2.posting_time = "08:00"
		pr2.get("items")[0].received_qty = 5
		pr2.get("items")[0].qty = 5
		pr2.submit()

		pr1.load_from_db()
		self.assertEqual(pr1.get("items")[0].billed_amt, 1000)
		self.assertEqual(pr1.per_billed, 100)
		self.assertEqual(pr1.status, "Completed")

		pr2.load_from_db()
		self.assertEqual(pr2.get("items")[0].billed_amt, 2000)
		self.assertEqual(pr2.per_billed, 80)
		self.assertEqual(pr2.status, "To Bill")

		pr2.cancel()
		pi2.reload()
		pi2.cancel()
		pi1.reload()
		pi1.cancel()
		pr1.reload()
		pr1.cancel()
		po.reload()
		po.cancel()

	def test_serial_no_against_purchase_receipt(self):
		from erpnext.stock.doctype.serial_no.serial_no import get_serial_nos

		item_code = "Test Manual Created Serial No"
		if not frappe.db.exists("Item", item_code):
			item = make_item(item_code, dict(has_serial_no=1))

		serial_no = "12903812901"
		pr_doc = make_purchase_receipt(item_code=item_code, qty=1, serial_no=serial_no)

		self.assertEqual(
			serial_no,
			frappe.db.get_value(
				"Serial No",
				{"purchase_document_type": "Purchase Receipt", "purchase_document_no": pr_doc.name},
				"name",
			),
		)

		pr_doc.cancel()

		# check for the auto created serial nos
		item_code = "Test Auto Created Serial No"
		if not frappe.db.exists("Item", item_code):
			make_item(item_code, dict(has_serial_no=1, serial_no_series="KLJL.###"))

		new_pr_doc = make_purchase_receipt(item_code=item_code, qty=1)

		serial_no = get_serial_nos(new_pr_doc.items[0].serial_no)[0]
		self.assertEqual(
			serial_no,
			frappe.db.get_value(
				"Serial No",
				{"purchase_document_type": "Purchase Receipt", "purchase_document_no": new_pr_doc.name},
				"name",
			),
		)

		new_pr_doc.cancel()

	def test_auto_asset_creation(self):
		asset_item = "Test Asset Item"

		if not frappe.db.exists("Item", asset_item):
			asset_category = frappe.get_all("Asset Category")

			if asset_category:
				asset_category = asset_category[0].name

			if not asset_category:
				doc = frappe.get_doc(
					{
						"doctype": "Asset Category",
						"asset_category_name": "Test Asset Category",
						"depreciation_method": "Straight Line",
						"total_number_of_depreciations": 12,
						"frequency_of_depreciation": 1,
						"accounts": [
							{
								"company_name": "_Test Company",
								"fixed_asset_account": "_Test Fixed Asset - _TC",
								"accumulated_depreciation_account": "_Test Accumulated Depreciations - _TC",
								"depreciation_expense_account": "_Test Depreciations - _TC",
							}
						],
					}
				).insert()

				asset_category = doc.name

			item_data = make_item(
				asset_item,
				{
					"is_stock_item": 0,
					"stock_uom": "Box",
					"is_fixed_asset": 1,
					"auto_create_assets": 1,
					"asset_category": asset_category,
					"asset_naming_series": "ABC.###",
				},
			)
			asset_item = item_data.item_code

		pr = make_purchase_receipt(item_code=asset_item, qty=3)
		assets = frappe.db.get_all("Asset", filters={"purchase_receipt": pr.name})

		self.assertEqual(len(assets), 3)

		location = frappe.db.get_value("Asset", assets[0].name, "location")
		self.assertEqual(location, "Test Location")

		pr.cancel()

	def test_purchase_return_with_submitted_asset(self):
		from erpnext.stock.doctype.purchase_receipt.purchase_receipt import make_purchase_return

		pr = make_purchase_receipt(item_code="Test Asset Item", qty=1)

		asset = frappe.get_doc("Asset", {"purchase_receipt": pr.name})
		asset.available_for_use_date = frappe.utils.nowdate()
		asset.gross_purchase_amount = 50.0
		asset.append(
			"finance_books",
			{
				"expected_value_after_useful_life": 10,
				"depreciation_method": "Straight Line",
				"total_number_of_depreciations": 3,
				"frequency_of_depreciation": 1,
			},
		)
		asset.submit()

		pr_return = make_purchase_return(pr.name)
		self.assertRaises(frappe.exceptions.ValidationError, pr_return.submit)

		asset.load_from_db()
		asset.cancel()

		pr_return.submit()

		pr_return.cancel()
		pr.cancel()

	def test_purchase_receipt_cost_center(self):
		from erpnext.accounts.doctype.cost_center.test_cost_center import create_cost_center

		cost_center = "_Test Cost Center for BS Account - TCP1"
		create_cost_center(
			cost_center_name="_Test Cost Center for BS Account",
			company="_Test Company with perpetual inventory",
		)

		if not frappe.db.exists("Location", "Test Location"):
			frappe.get_doc({"doctype": "Location", "location_name": "Test Location"}).insert()

		pr = make_purchase_receipt(
			cost_center=cost_center,
			company="_Test Company with perpetual inventory",
			warehouse="Stores - TCP1",
			supplier_warehouse="Work in Progress - TCP1",
		)

		stock_in_hand_account = get_inventory_account(pr.company, pr.get("items")[0].warehouse)
		gl_entries = get_gl_entries("Purchase Receipt", pr.name)

		self.assertTrue(gl_entries)

		expected_values = {
			"Stock Received But Not Billed - TCP1": {"cost_center": cost_center},
			stock_in_hand_account: {"cost_center": cost_center},
		}
		for i, gle in enumerate(gl_entries):
			self.assertEqual(expected_values[gle.account]["cost_center"], gle.cost_center)

		pr.cancel()

	def test_purchase_receipt_cost_center_with_balance_sheet_account(self):
		if not frappe.db.exists("Location", "Test Location"):
			frappe.get_doc({"doctype": "Location", "location_name": "Test Location"}).insert()

		pr = make_purchase_receipt(
			company="_Test Company with perpetual inventory",
			warehouse="Stores - TCP1",
			supplier_warehouse="Work in Progress - TCP1",
		)

		stock_in_hand_account = get_inventory_account(pr.company, pr.get("items")[0].warehouse)
		gl_entries = get_gl_entries("Purchase Receipt", pr.name)

		self.assertTrue(gl_entries)
		cost_center = pr.get("items")[0].cost_center

		expected_values = {
			"Stock Received But Not Billed - TCP1": {"cost_center": cost_center},
			stock_in_hand_account: {"cost_center": cost_center},
		}
		for i, gle in enumerate(gl_entries):
			self.assertEqual(expected_values[gle.account]["cost_center"], gle.cost_center)

		pr.cancel()

	def test_make_purchase_invoice_from_pr_for_returned_qty(self):
		from erpnext.buying.doctype.purchase_order.test_purchase_order import (
			create_pr_against_po,
			create_purchase_order,
		)

		po = create_purchase_order()
		pr = create_pr_against_po(po.name)

		pr1 = make_purchase_receipt(qty=-1, is_return=1, return_against=pr.name, do_not_submit=True)
		pr1.items[0].purchase_order = po.name
		pr1.items[0].purchase_order_item = po.items[0].name
		pr1.items[0].purchase_receipt_item = pr.items[0].name
		pr1.submit()

		pi1 = make_purchase_invoice(pr.name)
		self.assertEqual(pi1.items[0].qty, 3)

		pr1.cancel()
		pr.reload()
		pr.cancel()
		po.reload()
		po.cancel()

	def test_make_purchase_invoice_from_pr_with_returned_qty_duplicate_items(self):
		pr1 = make_purchase_receipt(qty=8, do_not_submit=True)
		pr1.append(
			"items",
			{
				"item_code": "_Test Item",
				"warehouse": "_Test Warehouse - _TC",
				"qty": 1,
				"received_qty": 1,
				"rate": 100,
				"conversion_factor": 1.0,
			},
		)
		pr1.submit()

		pi1 = make_purchase_invoice(pr1.name)
		pi1.items[0].qty = 4
		pi1.items.pop(1)
		pi1.save()
		pi1.submit()

		pr2 = make_purchase_receipt(qty=-2, is_return=1, return_against=pr1.name, do_not_submit=True)
		pr2.items[0].purchase_receipt_item = pr1.items[0].name
		pr2.submit()

		pi2 = make_purchase_invoice(pr1.name)
		self.assertEqual(pi2.items[0].qty, 2)
		self.assertEqual(pi2.items[1].qty, 1)

		pr2.cancel()
		pi1.cancel()
		pr1.reload()
		pr1.cancel()

	def test_stock_transfer_from_purchase_receipt(self):
		pr1 = make_purchase_receipt(
			warehouse="Work In Progress - TCP1", company="_Test Company with perpetual inventory"
		)

		pr = make_purchase_receipt(
			company="_Test Company with perpetual inventory", warehouse="Stores - TCP1", do_not_save=1
		)

		pr.supplier_warehouse = ""
		pr.items[0].from_warehouse = "Work In Progress - TCP1"

		pr.submit()

		gl_entries = get_gl_entries("Purchase Receipt", pr.name)
		sl_entries = get_sl_entries("Purchase Receipt", pr.name)

		self.assertFalse(gl_entries)

		expected_sle = {"Work In Progress - TCP1": -5, "Stores - TCP1": 5}

		for sle in sl_entries:
			self.assertEqual(expected_sle[sle.warehouse], sle.actual_qty)

		pr.cancel()
		pr1.cancel()

	def test_stock_transfer_from_purchase_receipt_with_valuation(self):
		create_warehouse(
			"_Test Warehouse for Valuation",
			company="_Test Company with perpetual inventory",
			properties={"account": "_Test Account Stock In Hand - TCP1"},
		)

		pr1 = make_purchase_receipt(
			warehouse="_Test Warehouse for Valuation - TCP1",
			company="_Test Company with perpetual inventory",
		)

		pr = make_purchase_receipt(
			company="_Test Company with perpetual inventory", warehouse="Stores - TCP1", do_not_save=1
		)

		pr.items[0].from_warehouse = "_Test Warehouse for Valuation - TCP1"
		pr.supplier_warehouse = ""

		pr.append(
			"taxes",
			{
				"charge_type": "On Net Total",
				"account_head": "_Test Account Shipping Charges - TCP1",
				"category": "Valuation and Total",
				"cost_center": "Main - TCP1",
				"description": "Test",
				"rate": 9,
			},
		)

		pr.submit()

		gl_entries = get_gl_entries("Purchase Receipt", pr.name)
		sl_entries = get_sl_entries("Purchase Receipt", pr.name)

		expected_gle = [
			["Stock In Hand - TCP1", 272.5, 0.0],
			["_Test Account Stock In Hand - TCP1", 0.0, 250.0],
			["_Test Account Shipping Charges - TCP1", 0.0, 22.5],
		]

		expected_sle = {"_Test Warehouse for Valuation - TCP1": -5, "Stores - TCP1": 5}

		for sle in sl_entries:
			self.assertEqual(expected_sle[sle.warehouse], sle.actual_qty)

		for i, gle in enumerate(gl_entries):
			self.assertEqual(gle.account, expected_gle[i][0])
			self.assertEqual(gle.debit, expected_gle[i][1])
			self.assertEqual(gle.credit, expected_gle[i][2])

		pr.cancel()
		pr1.cancel()

	def test_subcontracted_pr_for_multi_transfer_batches(self):
		from erpnext.buying.doctype.purchase_order.purchase_order import (
			make_purchase_receipt,
			make_rm_stock_entry,
		)
		from erpnext.buying.doctype.purchase_order.test_purchase_order import (
			create_purchase_order,
			update_backflush_based_on,
		)
		from erpnext.stock.doctype.stock_entry.test_stock_entry import make_stock_entry

		update_backflush_based_on("Material Transferred for Subcontract")
		item_code = "_Test Subcontracted FG Item 3"

		make_item(
			"Sub Contracted Raw Material 3",
			{"is_stock_item": 1, "is_sub_contracted_item": 1, "has_batch_no": 1, "create_new_batch": 1},
		)

		create_subcontracted_item(
			item_code=item_code, has_batch_no=1, raw_materials=["Sub Contracted Raw Material 3"]
		)

		order_qty = 500
<<<<<<< HEAD
		po = create_purchase_order(item_code=item_code, qty=order_qty,
			is_subcontracted=1, supplier_warehouse="_Test Warehouse 1 - _TC")
=======
		po = create_purchase_order(
			item_code=item_code,
			qty=order_qty,
			is_subcontracted="Yes",
			supplier_warehouse="_Test Warehouse 1 - _TC",
		)
>>>>>>> 96fc6ad5

		ste1 = make_stock_entry(
			target="_Test Warehouse - _TC",
			item_code="Sub Contracted Raw Material 3",
			qty=300,
			basic_rate=100,
		)
		ste2 = make_stock_entry(
			target="_Test Warehouse - _TC",
			item_code="Sub Contracted Raw Material 3",
			qty=200,
			basic_rate=100,
		)

		transferred_batch = {ste1.items[0].batch_no: 300, ste2.items[0].batch_no: 200}

		rm_items = [
			{
				"item_code": item_code,
				"rm_item_code": "Sub Contracted Raw Material 3",
				"item_name": "_Test Item",
				"qty": 300,
				"warehouse": "_Test Warehouse - _TC",
				"stock_uom": "Nos",
				"name": po.supplied_items[0].name,
			},
			{
				"item_code": item_code,
				"rm_item_code": "Sub Contracted Raw Material 3",
				"item_name": "_Test Item",
				"qty": 200,
				"warehouse": "_Test Warehouse - _TC",
				"stock_uom": "Nos",
				"name": po.supplied_items[0].name,
			},
		]

		rm_item_string = json.dumps(rm_items)
		se = frappe.get_doc(make_rm_stock_entry(po.name, rm_item_string))
		self.assertEqual(len(se.items), 2)
		se.items[0].batch_no = ste1.items[0].batch_no
		se.items[1].batch_no = ste2.items[0].batch_no
		se.submit()

		supplied_qty = frappe.db.get_value(
			"Purchase Order Item Supplied",
			{"parent": po.name, "rm_item_code": "Sub Contracted Raw Material 3"},
			"supplied_qty",
		)

		self.assertEqual(supplied_qty, 500.00)

		pr = make_purchase_receipt(po.name)
		pr.save()
		self.assertEqual(len(pr.supplied_items), 2)

		for row in pr.supplied_items:
			self.assertEqual(transferred_batch.get(row.batch_no), row.consumed_qty)

		update_backflush_based_on("BOM")

		pr.delete()
		se.cancel()
		ste2.cancel()
		ste1.cancel()
		po.cancel()

	def test_po_to_pi_and_po_to_pr_worflow_full(self):
		"""Test following behaviour:
		- Create PO
		- Create PI from PO and submit
		- Create PR from PO and submit
		"""
		from erpnext.buying.doctype.purchase_order import purchase_order, test_purchase_order

		po = test_purchase_order.create_purchase_order()

		pi = purchase_order.make_purchase_invoice(po.name)
		pi.submit()

		pr = purchase_order.make_purchase_receipt(po.name)
		pr.submit()

		pr.load_from_db()

		self.assertEqual(pr.status, "Completed")
		self.assertEqual(pr.per_billed, 100)

	def test_po_to_pi_and_po_to_pr_worflow_partial(self):
		"""Test following behaviour:
		- Create PO
		- Create partial PI from PO and submit
		- Create PR from PO and submit
		"""
		from erpnext.buying.doctype.purchase_order import purchase_order, test_purchase_order

		po = test_purchase_order.create_purchase_order()

		pi = purchase_order.make_purchase_invoice(po.name)
		pi.items[0].qty /= 2  # roughly 50%, ^ this function only creates PI with 1 item.
		pi.submit()

		pr = purchase_order.make_purchase_receipt(po.name)
		pr.save()
		# per_billed is only updated after submission.
		self.assertEqual(flt(pr.per_billed), 0)

		pr.submit()

		pi.load_from_db()
		pr.load_from_db()

		self.assertEqual(pr.status, "To Bill")
		self.assertAlmostEqual(pr.per_billed, 50.0, places=2)

	def test_purchase_receipt_with_exchange_rate_difference(self):
		from erpnext.accounts.doctype.purchase_invoice.purchase_invoice import (
			make_purchase_receipt as create_purchase_receipt,
		)
		from erpnext.accounts.doctype.purchase_invoice.test_purchase_invoice import (
			make_purchase_invoice as create_purchase_invoice,
		)

		pi = create_purchase_invoice(
			company="_Test Company with perpetual inventory",
			cost_center="Main - TCP1",
			warehouse="Stores - TCP1",
			expense_account="_Test Account Cost for Goods Sold - TCP1",
			currency="USD",
			conversion_rate=70,
		)

		pr = create_purchase_receipt(pi.name)
		pr.conversion_rate = 80
		pr.items[0].purchase_invoice = pi.name
		pr.items[0].purchase_invoice_item = pi.items[0].name

		pr.save()
		pr.submit()

		# Get exchnage gain and loss account
		exchange_gain_loss_account = frappe.db.get_value(
			"Company", pr.company, "exchange_gain_loss_account"
		)

		# fetching the latest GL Entry with exchange gain and loss account account
		amount = frappe.db.get_value(
			"GL Entry", {"account": exchange_gain_loss_account, "voucher_no": pr.name}, "credit"
		)
		discrepancy_caused_by_exchange_rate_diff = abs(
			pi.items[0].base_net_amount - pr.items[0].base_net_amount
		)

		self.assertEqual(discrepancy_caused_by_exchange_rate_diff, amount)

	def test_payment_terms_are_fetched_when_creating_purchase_invoice(self):
		from erpnext.accounts.doctype.payment_entry.test_payment_entry import (
			create_payment_terms_template,
		)
		from erpnext.accounts.doctype.purchase_invoice.test_purchase_invoice import make_purchase_invoice
		from erpnext.buying.doctype.purchase_order.test_purchase_order import (
			create_purchase_order,
			make_pr_against_po,
		)
		from erpnext.selling.doctype.sales_order.test_sales_order import (
			automatically_fetch_payment_terms,
			compare_payment_schedules,
		)

		automatically_fetch_payment_terms()

		po = create_purchase_order(qty=10, rate=100, do_not_save=1)
		create_payment_terms_template()
		po.payment_terms_template = "Test Receivable Template"
		po.submit()

		pr = make_pr_against_po(po.name, received_qty=10)

		pi = make_purchase_invoice(qty=10, rate=100, do_not_save=1)
		pi.items[0].purchase_receipt = pr.name
		pi.items[0].pr_detail = pr.items[0].name
		pi.items[0].purchase_order = po.name
		pi.items[0].po_detail = po.items[0].name
		pi.insert()

		# self.assertEqual(po.payment_terms_template, pi.payment_terms_template)
		compare_payment_schedules(self, po, pi)

		automatically_fetch_payment_terms(enable=0)

	@change_settings("Stock Settings", {"allow_negative_stock": 1})
	def test_neg_to_positive(self):
		from erpnext.stock.doctype.stock_entry.stock_entry_utils import make_stock_entry

		item_code = "_TestNegToPosItem"
		warehouse = "Stores - TCP1"
		company = "_Test Company with perpetual inventory"
		account = "Stock Received But Not Billed - TCP1"

		make_item(item_code)
		se = make_stock_entry(
			item_code=item_code, from_warehouse=warehouse, qty=50, do_not_save=True, rate=0
		)
		se.items[0].allow_zero_valuation_rate = 1
		se.save()
		se.submit()

		pr = make_purchase_receipt(
			qty=50,
			rate=1,
			item_code=item_code,
			warehouse=warehouse,
			get_taxes_and_charges=True,
			company=company,
		)
		gles = get_gl_entries(pr.doctype, pr.name)

		for gle in gles:
			if gle.account == account:
				self.assertEqual(gle.credit, 50)


def get_sl_entries(voucher_type, voucher_no):
	return frappe.db.sql(
		""" select actual_qty, warehouse, stock_value_difference
		from `tabStock Ledger Entry` where voucher_type=%s and voucher_no=%s
		order by posting_time desc""",
		(voucher_type, voucher_no),
		as_dict=1,
	)


def get_gl_entries(voucher_type, voucher_no):
	return frappe.db.sql(
		"""select account, debit, credit, cost_center, is_cancelled
		from `tabGL Entry` where voucher_type=%s and voucher_no=%s
		order by account desc""",
		(voucher_type, voucher_no),
		as_dict=1,
	)


def get_taxes(**args):

	args = frappe._dict(args)

	return [
		{
			"account_head": "_Test Account Shipping Charges - TCP1",
			"add_deduct_tax": "Add",
			"category": "Valuation and Total",
			"charge_type": "Actual",
			"cost_center": args.cost_center or "Main - TCP1",
			"description": "Shipping Charges",
			"doctype": "Purchase Taxes and Charges",
			"parentfield": "taxes",
			"rate": 100.0,
			"tax_amount": 100.0,
		},
		{
			"account_head": "_Test Account VAT - TCP1",
			"add_deduct_tax": "Add",
			"category": "Total",
			"charge_type": "Actual",
			"cost_center": args.cost_center or "Main - TCP1",
			"description": "VAT",
			"doctype": "Purchase Taxes and Charges",
			"parentfield": "taxes",
			"rate": 120.0,
			"tax_amount": 120.0,
		},
		{
			"account_head": "_Test Account Customs Duty - TCP1",
			"add_deduct_tax": "Add",
			"category": "Valuation",
			"charge_type": "Actual",
			"cost_center": args.cost_center or "Main - TCP1",
			"description": "Customs Duty",
			"doctype": "Purchase Taxes and Charges",
			"parentfield": "taxes",
			"rate": 150.0,
			"tax_amount": 150.0,
		},
	]


def get_items(**args):
	args = frappe._dict(args)
	return [
		{
			"base_amount": 250.0,
			"conversion_factor": 1.0,
			"description": "_Test Item",
			"doctype": "Purchase Receipt Item",
			"item_code": "_Test Item",
			"item_name": "_Test Item",
			"parentfield": "items",
			"qty": 5.0,
			"rate": 50.0,
			"received_qty": 5.0,
			"rejected_qty": 0.0,
			"stock_uom": "_Test UOM",
			"uom": "_Test UOM",
			"warehouse": args.warehouse or "_Test Warehouse - _TC",
			"cost_center": args.cost_center or "Main - _TC",
		},
		{
			"base_amount": 250.0,
			"conversion_factor": 1.0,
			"description": "_Test Item Home Desktop 100",
			"doctype": "Purchase Receipt Item",
			"item_code": "_Test Item Home Desktop 100",
			"item_name": "_Test Item Home Desktop 100",
			"parentfield": "items",
			"qty": 5.0,
			"rate": 50.0,
			"received_qty": 5.0,
			"rejected_qty": 0.0,
			"stock_uom": "_Test UOM",
			"uom": "_Test UOM",
			"warehouse": args.warehouse or "_Test Warehouse 1 - _TC",
			"cost_center": args.cost_center or "Main - _TC",
		},
	]


def make_purchase_receipt(**args):
	if not frappe.db.exists("Location", "Test Location"):
		frappe.get_doc({"doctype": "Location", "location_name": "Test Location"}).insert()

	frappe.db.set_value("Buying Settings", None, "allow_multiple_items", 1)
	pr = frappe.new_doc("Purchase Receipt")
	args = frappe._dict(args)
	pr.posting_date = args.posting_date or today()
	if args.posting_time:
		pr.posting_time = args.posting_time
	if args.posting_date or args.posting_time:
		pr.set_posting_time = 1
	pr.company = args.company or "_Test Company"
	pr.supplier = args.supplier or "_Test Supplier"
	pr.is_subcontracted = args.is_subcontracted or 0
	pr.supplier_warehouse = args.supplier_warehouse or "_Test Warehouse 1 - _TC"
	pr.currency = args.currency or "INR"
	pr.is_return = args.is_return
	pr.return_against = args.return_against
	pr.apply_putaway_rule = args.apply_putaway_rule
	qty = args.qty or 5
	rejected_qty = args.rejected_qty or 0
	received_qty = args.received_qty or flt(rejected_qty) + flt(qty)

	item_code = args.item or args.item_code or "_Test Item"
	uom = args.uom or frappe.db.get_value("Item", item_code, "stock_uom") or "_Test UOM"
	pr.append(
		"items",
		{
			"item_code": item_code,
			"warehouse": args.warehouse or "_Test Warehouse - _TC",
			"qty": qty,
			"received_qty": received_qty,
			"rejected_qty": rejected_qty,
			"rejected_warehouse": args.rejected_warehouse or "_Test Rejected Warehouse - _TC"
			if rejected_qty != 0
			else "",
			"rate": args.rate if args.rate != None else 50,
			"conversion_factor": args.conversion_factor or 1.0,
			"stock_qty": flt(qty) * (flt(args.conversion_factor) or 1.0),
			"serial_no": args.serial_no,
			"batch_no": args.batch_no,
			"stock_uom": args.stock_uom or "_Test UOM",
			"uom": uom,
			"cost_center": args.cost_center
			or frappe.get_cached_value("Company", pr.company, "cost_center"),
			"asset_location": args.location or "Test Location",
		},
	)

	if args.get_multiple_items:
		pr.items = []

		company_cost_center = frappe.get_cached_value("Company", pr.company, "cost_center")
		cost_center = args.cost_center or company_cost_center

		for item in get_items(warehouse=args.warehouse, cost_center=cost_center):
			pr.append("items", item)

	if args.get_taxes_and_charges:
		for tax in get_taxes():
			pr.append("taxes", tax)

	if not args.do_not_save:
		pr.insert()
		if not args.do_not_submit:
			pr.submit()
	return pr


def create_subcontracted_item(**args):
	from erpnext.manufacturing.doctype.production_plan.test_production_plan import make_bom

	args = frappe._dict(args)

	if not frappe.db.exists("Item", args.item_code):
		make_item(
			args.item_code,
			{
				"is_stock_item": 1,
				"is_sub_contracted_item": 1,
				"has_batch_no": args.get("has_batch_no") or 0,
			},
		)

	if not args.raw_materials:
		if not frappe.db.exists("Item", "Test Extra Item 1"):
			make_item(
				"Test Extra Item 1",
				{
					"is_stock_item": 1,
				},
			)

		if not frappe.db.exists("Item", "Test Extra Item 2"):
			make_item(
				"Test Extra Item 2",
				{
					"is_stock_item": 1,
				},
			)

		args.raw_materials = ["_Test FG Item", "Test Extra Item 1"]

	if not frappe.db.get_value("BOM", {"item": args.item_code}, "name"):
		make_bom(item=args.item_code, raw_materials=args.get("raw_materials"))


test_dependencies = ["BOM", "Item Price", "Location"]
test_records = frappe.get_test_records("Purchase Receipt")<|MERGE_RESOLUTION|>--- conflicted
+++ resolved
@@ -322,21 +322,13 @@
 			item_code="_Test Item", qty=100, target="_Test Warehouse 1 - _TC", basic_rate=100
 		)
 		make_stock_entry(
-<<<<<<< HEAD
-			item_code="_Test Item Home Desktop 100", qty=100,
-			target="_Test Warehouse 1 - _TC", basic_rate=100
-		)
-		pr = make_purchase_receipt(
-			item_code="_Test FG Item", qty=10,
-			rate=500, is_subcontracted=1
-=======
 			item_code="_Test Item Home Desktop 100",
 			qty=100,
 			target="_Test Warehouse 1 - _TC",
 			basic_rate=100,
->>>>>>> 96fc6ad5
-		)
-		pr = make_purchase_receipt(item_code="_Test FG Item", qty=10, rate=500, is_subcontracted="Yes")
+		)
+		pr = make_purchase_receipt(item_code="_Test FG Item", qty=10, rate=500, is_subcontracted=1)
+		pr = make_purchase_receipt(item_code="_Test FG Item", qty=10, rate=500, is_subcontracted=1)
 		self.assertEqual(len(pr.get("supplied_items")), 2)
 
 		rm_supp_cost = sum(d.amount for d in pr.get("supplied_items"))
@@ -369,14 +361,9 @@
 
 		pr = make_purchase_receipt(
 			item_code="_Test FG Item",
-<<<<<<< HEAD
-			qty=10, rate=0,
-			is_subcontracted=1,
-=======
 			qty=10,
 			rate=0,
-			is_subcontracted="Yes",
->>>>>>> 96fc6ad5
+			is_subcontracted=1,
 			company="_Test Company with perpetual inventory",
 			warehouse="Stores - TCP1",
 			supplier_warehouse="Work In Progress - TCP1",
@@ -411,18 +398,13 @@
 		item_code = "_Test Subcontracted FG Item 1"
 		make_subcontracted_item(item_code=item_code)
 
-<<<<<<< HEAD
-		po = create_purchase_order(item_code=item_code, qty=1, include_exploded_items=0,
-			is_subcontracted=1, supplier_warehouse="_Test Warehouse 1 - _TC")
-=======
 		po = create_purchase_order(
 			item_code=item_code,
 			qty=1,
 			include_exploded_items=0,
-			is_subcontracted="Yes",
+			is_subcontracted=1,
 			supplier_warehouse="_Test Warehouse 1 - _TC",
 		)
->>>>>>> 96fc6ad5
 
 		# stock raw materials in a warehouse before transfer
 		make_stock_entry(
@@ -1138,17 +1120,12 @@
 		)
 
 		order_qty = 500
-<<<<<<< HEAD
-		po = create_purchase_order(item_code=item_code, qty=order_qty,
-			is_subcontracted=1, supplier_warehouse="_Test Warehouse 1 - _TC")
-=======
 		po = create_purchase_order(
 			item_code=item_code,
 			qty=order_qty,
-			is_subcontracted="Yes",
+			is_subcontracted=1,
 			supplier_warehouse="_Test Warehouse 1 - _TC",
 		)
->>>>>>> 96fc6ad5
 
 		ste1 = make_stock_entry(
 			target="_Test Warehouse - _TC",
