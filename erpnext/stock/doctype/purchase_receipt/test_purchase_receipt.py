--- conflicted
+++ resolved
@@ -927,8 +927,6 @@
 		pr1.reload()
 		pr1.cancel()
 
-<<<<<<< HEAD
-=======
 	def test_stock_transfer_from_purchase_receipt(self):
 		from erpnext.stock.doctype.delivery_note.delivery_note import make_inter_company_purchase_receipt
 		from erpnext.stock.doctype.delivery_note.test_delivery_note import create_delivery_note
@@ -1044,7 +1042,6 @@
 		pr.cancel()
 		pr1.cancel()
 
->>>>>>> 72d32a49
 	def test_po_to_pi_and_po_to_pr_worflow_full(self):
 		"""Test following behaviour:
 		- Create PO
