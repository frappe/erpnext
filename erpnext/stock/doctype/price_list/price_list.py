# Copyright (c) 2015, Frappe Technologies Pvt. Ltd. and Contributors
# License: GNU General Public License v3. See license.txt

from __future__ import unicode_literals

import frappe
from frappe import _, throw
from frappe.model.document import Document
from frappe.utils import cint


class PriceList(Document):
	def validate(self):
		if not cint(self.buying) and not cint(self.selling):
			throw(_("Price List must be applicable for Buying or Selling"))

		if not self.is_new():
			self.check_impact_on_shopping_cart()

	def on_update(self):
		self.set_default_if_missing()
		self.update_item_price()
		self.delete_price_list_details_key()

	def set_default_if_missing(self):
		if cint(self.selling):
			if not frappe.db.get_value("Selling Settings", None, "selling_price_list"):
				frappe.set_value("Selling Settings", "Selling Settings", "selling_price_list", self.name)

		elif cint(self.buying):
			if not frappe.db.get_value("Buying Settings", None, "buying_price_list"):
				frappe.set_value("Buying Settings", "Buying Settings", "buying_price_list", self.name)

	def update_item_price(self):
		frappe.db.sql("""update `tabItem Price` set currency=%s,
			buying=%s, selling=%s, modified=NOW() where price_list=%s""",
			(self.currency, cint(self.buying), cint(self.selling), self.name))

	def check_impact_on_shopping_cart(self):
<<<<<<< HEAD
		"Check if Price List currency change impacts Shopping Cart."
		from erpnext.shopping_cart.doctype.shopping_cart_settings.shopping_cart_settings import validate_cart_settings

		doc_before_save = self.get_doc_before_save()
		currency_changed = self.currency != doc_before_save.currency
		affects_cart = self.name == frappe.get_cached_value("Shopping Cart Settings", None, "price_list")
=======
		"Check if Price List currency change impacts E Commerce Cart."
		from erpnext.e_commerce.doctype.e_commerce_settings.e_commerce_settings import (
			validate_cart_settings,
		)

		doc_before_save = self.get_doc_before_save()
		currency_changed = self.currency != doc_before_save.currency
		affects_cart = self.name == frappe.get_cached_value("E Commerce Settings", None, "price_list")
>>>>>>> 3b7e981c

		if currency_changed and affects_cart:
			validate_cart_settings()

	def on_trash(self):
		self.delete_price_list_details_key()

		def _update_default_price_list(module):
			b = frappe.get_doc(module + " Settings")
			price_list_fieldname = module.lower() + "_price_list"

			if self.name == b.get(price_list_fieldname):
				b.set(price_list_fieldname, None)
				b.flags.ignore_permissions = True
				b.save()

		for module in ["Selling", "Buying"]:
			_update_default_price_list(module)

	def delete_price_list_details_key(self):
		frappe.cache().hdel("price_list_details", self.name)

def get_price_list_details(price_list):
	price_list_details = frappe.cache().hget("price_list_details", price_list)

	if not price_list_details:
		price_list_details = frappe.get_cached_value("Price List", price_list,
			["currency", "price_not_uom_dependent", "enabled"], as_dict=1)

		if not price_list_details or not price_list_details.get("enabled"):
			throw(_("Price List {0} is disabled or does not exist").format(price_list))

		frappe.cache().hset("price_list_details", price_list, price_list_details)

	return price_list_details or {}<|MERGE_RESOLUTION|>--- conflicted
+++ resolved
@@ -37,14 +37,6 @@
 			(self.currency, cint(self.buying), cint(self.selling), self.name))
 
 	def check_impact_on_shopping_cart(self):
-<<<<<<< HEAD
-		"Check if Price List currency change impacts Shopping Cart."
-		from erpnext.shopping_cart.doctype.shopping_cart_settings.shopping_cart_settings import validate_cart_settings
-
-		doc_before_save = self.get_doc_before_save()
-		currency_changed = self.currency != doc_before_save.currency
-		affects_cart = self.name == frappe.get_cached_value("Shopping Cart Settings", None, "price_list")
-=======
 		"Check if Price List currency change impacts E Commerce Cart."
 		from erpnext.e_commerce.doctype.e_commerce_settings.e_commerce_settings import (
 			validate_cart_settings,
@@ -53,7 +45,6 @@
 		doc_before_save = self.get_doc_before_save()
 		currency_changed = self.currency != doc_before_save.currency
 		affects_cart = self.name == frappe.get_cached_value("E Commerce Settings", None, "price_list")
->>>>>>> 3b7e981c
 
 		if currency_changed and affects_cart:
 			validate_cart_settings()
