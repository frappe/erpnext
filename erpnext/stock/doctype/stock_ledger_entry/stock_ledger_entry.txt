--- conflicted
+++ resolved
@@ -5,27 +5,16 @@
 	{
 		'creation': '2009-05-12 16:46:51',
 		'docstatus': 0,
-<<<<<<< HEAD
-		'modified': '2012-03-21 14:04:38',
-=======
 		'modified': '2012-04-18 11:59:34',
->>>>>>> b3012510
 		'modified_by': u'Administrator',
 		'owner': u'Administrator'
 	},
 
 	# These values are common for all DocType
 	{
-<<<<<<< HEAD
-		'_last_update': u'1322549701',
-		'autoname': u'SLE/.########',
-		'colour': u'White:FFF',
-		'default_print_format': u'Standard',
-=======
 		'_last_update': u'1334728856',
 		'autoname': u'SLE/.########',
 		'colour': u'White:FFF',
->>>>>>> b3012510
 		'doctype': 'DocType',
 		'hide_toolbar': 1,
 		'in_create': 1,
@@ -48,24 +37,12 @@
 
 	# These values are common for all DocPerm
 	{
-<<<<<<< HEAD
-		'amend': 0,
-		'cancel': 0,
-		'create': 0,
-=======
->>>>>>> b3012510
 		'doctype': u'DocPerm',
 		'name': '__common__',
 		'parent': u'Stock Ledger Entry',
 		'parentfield': u'permissions',
 		'parenttype': u'DocType',
-<<<<<<< HEAD
-		'read': 1,
-		'submit': 0,
-		'write': 0
-=======
 		'read': 1
->>>>>>> b3012510
 	},
 
 	# DocType, Stock Ledger Entry
@@ -77,29 +54,12 @@
 	# DocPerm
 	{
 		'doctype': u'DocPerm',
-<<<<<<< HEAD
-		'permlevel': 0,
-		'role': u'System Manager'
-=======
 		'permlevel': 1,
 		'role': u'All'
->>>>>>> b3012510
 	},
 
 	# DocPerm
 	{
-<<<<<<< HEAD
-		'doctype': u'DocPerm',
-		'permlevel': 0,
-		'role': u'Material User'
-	},
-
-	# DocPerm
-	{
-		'doctype': u'DocPerm',
-		'permlevel': 1,
-		'role': u'All'
-=======
 		'amend': 0,
 		'cancel': 0,
 		'create': 0,
@@ -108,16 +68,10 @@
 		'role': u'Material User',
 		'submit': 0,
 		'write': 0
->>>>>>> b3012510
 	},
 
 	# DocPerm
 	{
-<<<<<<< HEAD
-		'doctype': u'DocPerm',
-		'permlevel': 1,
-		'role': u'Material User'
-=======
 		'amend': 0,
 		'cancel': 0,
 		'create': 0,
@@ -126,7 +80,6 @@
 		'role': u'Material User',
 		'submit': 0,
 		'write': 0
->>>>>>> b3012510
 	},
 
 	# DocPerm
@@ -141,10 +94,7 @@
 		'doctype': u'DocField',
 		'fieldname': u'item_code',
 		'fieldtype': u'Link',
-<<<<<<< HEAD
-=======
-		'hidden': 0,
->>>>>>> b3012510
+		'hidden': 0,
 		'in_filter': 1,
 		'label': u'Item Code',
 		'oldfieldname': u'item_code',
@@ -174,20 +124,13 @@
 		'doctype': u'DocField',
 		'fieldname': u'batch_no',
 		'fieldtype': u'Data',
-<<<<<<< HEAD
+		'hidden': 0,
 		'label': u'Batch No',
 		'oldfieldname': u'batch_no',
 		'oldfieldtype': u'Data',
-		'permlevel': 0
-=======
-		'hidden': 0,
-		'label': u'Batch No',
-		'oldfieldname': u'batch_no',
-		'oldfieldtype': u'Data',
 		'permlevel': 0,
 		'print_hide': 0,
 		'reqd': 0
->>>>>>> b3012510
 	},
 
 	# DocField
@@ -195,10 +138,7 @@
 		'doctype': u'DocField',
 		'fieldname': u'warehouse',
 		'fieldtype': u'Link',
-<<<<<<< HEAD
-=======
-		'hidden': 0,
->>>>>>> b3012510
+		'hidden': 0,
 		'in_filter': 1,
 		'label': u'Warehouse',
 		'oldfieldname': u'warehouse',
@@ -216,19 +156,12 @@
 		'doctype': u'DocField',
 		'fieldname': u'warehouse_type',
 		'fieldtype': u'Select',
-<<<<<<< HEAD
-=======
-		'hidden': 0,
->>>>>>> b3012510
+		'hidden': 0,
 		'in_filter': 1,
 		'label': u'Warehouse Type',
 		'oldfieldname': u'warehouse_type',
 		'oldfieldtype': u'Select',
-<<<<<<< HEAD
-		'options': u'link:Warehouse Type',
-=======
 		'options': u'\nStores',
->>>>>>> b3012510
 		'permlevel': 1,
 		'print_hide': 0,
 		'reqd': 0,
@@ -241,10 +174,7 @@
 		'doctype': u'DocField',
 		'fieldname': u'posting_date',
 		'fieldtype': u'Date',
-<<<<<<< HEAD
-=======
-		'hidden': 0,
->>>>>>> b3012510
+		'hidden': 0,
 		'in_filter': 1,
 		'label': u'Posting Date',
 		'oldfieldname': u'posting_date',
@@ -261,20 +191,14 @@
 		'doctype': u'DocField',
 		'fieldname': u'posting_time',
 		'fieldtype': u'Time',
-<<<<<<< HEAD
-=======
-		'hidden': 0,
->>>>>>> b3012510
+		'hidden': 0,
 		'in_filter': 0,
 		'label': u'Posting Time',
 		'oldfieldname': u'posting_time',
 		'oldfieldtype': u'Time',
 		'permlevel': 1,
-<<<<<<< HEAD
-=======
-		'print_hide': 0,
-		'reqd': 0,
->>>>>>> b3012510
+		'print_hide': 0,
+		'reqd': 0,
 		'search_index': 0,
 		'width': u'100px'
 	},
@@ -285,22 +209,15 @@
 		'doctype': u'DocField',
 		'fieldname': u'transaction_date',
 		'fieldtype': u'Date',
-<<<<<<< HEAD
-=======
-		'hidden': 0,
->>>>>>> b3012510
+		'hidden': 0,
 		'in_filter': 1,
 		'label': u'Transaction Date',
 		'oldfieldname': u'transaction_date',
 		'oldfieldtype': u'Date',
 		'permlevel': 1,
-<<<<<<< HEAD
-		'search_index': 0,
-=======
-		'print_hide': 0,
-		'reqd': 0,
-		'search_index': 1,
->>>>>>> b3012510
+		'print_hide': 0,
+		'reqd': 0,
+		'search_index': 1,
 		'width': u'100px'
 	},
 
@@ -309,22 +226,15 @@
 		'doctype': u'DocField',
 		'fieldname': u'voucher_type',
 		'fieldtype': u'Data',
-<<<<<<< HEAD
-=======
-		'hidden': 0,
->>>>>>> b3012510
+		'hidden': 0,
 		'in_filter': 1,
 		'label': u'Voucher Type',
 		'oldfieldname': u'voucher_type',
 		'oldfieldtype': u'Data',
 		'permlevel': 1,
-<<<<<<< HEAD
-		'search_index': 0,
-=======
-		'print_hide': 0,
-		'reqd': 0,
-		'search_index': 1,
->>>>>>> b3012510
+		'print_hide': 0,
+		'reqd': 0,
+		'search_index': 1,
 		'width': u'150px'
 	},
 
@@ -333,22 +243,15 @@
 		'doctype': u'DocField',
 		'fieldname': u'voucher_no',
 		'fieldtype': u'Data',
-<<<<<<< HEAD
-=======
-		'hidden': 0,
->>>>>>> b3012510
+		'hidden': 0,
 		'in_filter': 1,
 		'label': u'Voucher No',
 		'oldfieldname': u'voucher_no',
 		'oldfieldtype': u'Data',
 		'permlevel': 1,
-<<<<<<< HEAD
-		'search_index': 0,
-=======
-		'print_hide': 0,
-		'reqd': 0,
-		'search_index': 1,
->>>>>>> b3012510
+		'print_hide': 0,
+		'reqd': 0,
+		'search_index': 1,
 		'width': u'150px'
 	},
 
@@ -357,19 +260,13 @@
 		'doctype': u'DocField',
 		'fieldname': u'voucher_detail_no',
 		'fieldtype': u'Data',
-<<<<<<< HEAD
-=======
-		'hidden': 0,
->>>>>>> b3012510
+		'hidden': 0,
 		'label': u'Voucher Detail No',
 		'oldfieldname': u'voucher_detail_no',
 		'oldfieldtype': u'Data',
 		'permlevel': 1,
-<<<<<<< HEAD
-=======
-		'print_hide': 0,
-		'reqd': 0,
->>>>>>> b3012510
+		'print_hide': 0,
+		'reqd': 0,
 		'width': u'150px'
 	},
 
@@ -379,20 +276,14 @@
 		'doctype': u'DocField',
 		'fieldname': u'actual_qty',
 		'fieldtype': u'Currency',
-<<<<<<< HEAD
-=======
-		'hidden': 0,
->>>>>>> b3012510
+		'hidden': 0,
 		'in_filter': 1,
 		'label': u'Actual Quantity',
 		'oldfieldname': u'actual_qty',
 		'oldfieldtype': u'Currency',
 		'permlevel': 1,
-<<<<<<< HEAD
-=======
-		'print_hide': 0,
-		'reqd': 0,
->>>>>>> b3012510
+		'print_hide': 0,
+		'reqd': 0,
 		'width': u'150px'
 	},
 
@@ -401,20 +292,13 @@
 		'doctype': u'DocField',
 		'fieldname': u'incoming_rate',
 		'fieldtype': u'Currency',
-<<<<<<< HEAD
+		'hidden': 0,
 		'label': u'Incoming Rate',
 		'oldfieldname': u'incoming_rate',
 		'oldfieldtype': u'Currency',
-		'permlevel': 0
-=======
-		'hidden': 0,
-		'label': u'Incoming Rate',
-		'oldfieldname': u'incoming_rate',
-		'oldfieldtype': u'Currency',
 		'permlevel': 0,
 		'print_hide': 0,
 		'reqd': 0
->>>>>>> b3012510
 	},
 
 	# DocField
@@ -422,19 +306,13 @@
 		'doctype': u'DocField',
 		'fieldname': u'stock_uom',
 		'fieldtype': u'Data',
-<<<<<<< HEAD
-=======
-		'hidden': 0,
->>>>>>> b3012510
+		'hidden': 0,
 		'label': u'Stock UOM',
 		'oldfieldname': u'stock_uom',
 		'oldfieldtype': u'Data',
 		'permlevel': 1,
-<<<<<<< HEAD
-=======
-		'print_hide': 0,
-		'reqd': 0,
->>>>>>> b3012510
+		'print_hide': 0,
+		'reqd': 0,
 		'width': u'150px'
 	},
 
@@ -443,20 +321,14 @@
 		'doctype': u'DocField',
 		'fieldname': u'bin_aqat',
 		'fieldtype': u'Currency',
-<<<<<<< HEAD
-=======
-		'hidden': 0,
->>>>>>> b3012510
+		'hidden': 0,
 		'in_filter': 1,
 		'label': u'Bin Actual Qty After Transaction',
 		'oldfieldname': u'bin_aqat',
 		'oldfieldtype': u'Currency',
 		'permlevel': 1,
-<<<<<<< HEAD
-=======
-		'print_hide': 0,
-		'reqd': 0,
->>>>>>> b3012510
+		'print_hide': 0,
+		'reqd': 0,
 		'width': u'150px'
 	},
 
@@ -495,19 +367,13 @@
 		'doctype': u'DocField',
 		'fieldname': u'valuation_rate',
 		'fieldtype': u'Currency',
-<<<<<<< HEAD
-=======
-		'hidden': 0,
->>>>>>> b3012510
+		'hidden': 0,
 		'label': u'Valuation Rate',
 		'oldfieldname': u'valuation_rate',
 		'oldfieldtype': u'Currency',
 		'permlevel': 0,
-<<<<<<< HEAD
-=======
-		'print_hide': 0,
-		'reqd': 0,
->>>>>>> b3012510
+		'print_hide': 0,
+		'reqd': 0,
 		'width': u'150px'
 	},
 
@@ -516,28 +382,18 @@
 		'doctype': u'DocField',
 		'fieldname': u'stock_value',
 		'fieldtype': u'Currency',
-<<<<<<< HEAD
+		'hidden': 0,
 		'label': u'Stock Value',
 		'oldfieldname': u'stock_value',
 		'oldfieldtype': u'Currency',
-		'permlevel': 0
-=======
-		'hidden': 0,
-		'label': u'Stock Value',
-		'oldfieldname': u'stock_value',
-		'oldfieldtype': u'Currency',
 		'permlevel': 0,
 		'print_hide': 0,
 		'reqd': 0
->>>>>>> b3012510
-	},
-
-	# DocField
-	{
-<<<<<<< HEAD
-=======
+	},
+
+	# DocField
+	{
 		'colour': u'White:FFF',
->>>>>>> b3012510
 		'doctype': u'DocField',
 		'fieldname': u'fcfs_stack',
 		'fieldtype': u'Text',
@@ -549,10 +405,7 @@
 		'permlevel': 2,
 		'print_hide': 1,
 		'report_hide': 1,
-<<<<<<< HEAD
-=======
-		'reqd': 0,
->>>>>>> b3012510
+		'reqd': 0,
 		'search_index': 0
 	},
 
@@ -561,25 +414,16 @@
 		'doctype': u'DocField',
 		'fieldname': u'company',
 		'fieldtype': u'Select',
-<<<<<<< HEAD
-=======
-		'hidden': 0,
->>>>>>> b3012510
+		'hidden': 0,
 		'in_filter': 1,
 		'label': u'Company',
 		'oldfieldname': u'company',
 		'oldfieldtype': u'Data',
-<<<<<<< HEAD
-		'options': u'link:Company',
-		'permlevel': 1,
-		'search_index': 0,
-=======
 		'options': u'\nWeb Notes Technologies Pvt Ltd',
 		'permlevel': 1,
 		'print_hide': 0,
 		'reqd': 0,
 		'search_index': 1,
->>>>>>> b3012510
 		'width': u'150px'
 	},
 
@@ -588,22 +432,15 @@
 		'doctype': u'DocField',
 		'fieldname': u'fiscal_year',
 		'fieldtype': u'Data',
-<<<<<<< HEAD
-=======
-		'hidden': 0,
->>>>>>> b3012510
+		'hidden': 0,
 		'in_filter': 1,
 		'label': u'Fiscal Year',
 		'oldfieldname': u'fiscal_year',
 		'oldfieldtype': u'Data',
 		'permlevel': 1,
-<<<<<<< HEAD
-		'search_index': 0,
-=======
-		'print_hide': 0,
-		'reqd': 0,
-		'search_index': 1,
->>>>>>> b3012510
+		'print_hide': 0,
+		'reqd': 0,
+		'search_index': 1,
 		'width': u'150px'
 	},
 
@@ -612,23 +449,16 @@
 		'doctype': u'DocField',
 		'fieldname': u'is_cancelled',
 		'fieldtype': u'Select',
-<<<<<<< HEAD
-=======
-		'hidden': 0,
->>>>>>> b3012510
+		'hidden': 0,
 		'in_filter': 1,
 		'label': u'Is Cancelled',
 		'oldfieldname': u'is_cancelled',
 		'oldfieldtype': u'Select',
 		'options': u'\nYes\nNo',
 		'permlevel': 1,
-<<<<<<< HEAD
-		'search_index': 0,
-=======
-		'print_hide': 0,
-		'reqd': 0,
-		'search_index': 1,
->>>>>>> b3012510
+		'print_hide': 0,
+		'reqd': 0,
+		'search_index': 1,
 		'width': u'100px'
 	},
 
@@ -637,23 +467,16 @@
 		'doctype': u'DocField',
 		'fieldname': u'is_stock_entry',
 		'fieldtype': u'Select',
-<<<<<<< HEAD
-=======
-		'hidden': 0,
->>>>>>> b3012510
+		'hidden': 0,
 		'in_filter': 1,
 		'label': u'Is Stock Entry',
 		'oldfieldname': u'is_stock_entry',
 		'oldfieldtype': u'Select',
 		'options': u'\nYes\nNo',
 		'permlevel': 1,
-<<<<<<< HEAD
-		'search_index': 0,
-=======
-		'print_hide': 0,
-		'reqd': 0,
-		'search_index': 1,
->>>>>>> b3012510
+		'print_hide': 0,
+		'reqd': 0,
+		'search_index': 1,
 		'width': u'100px'
 	}
 ]