--- conflicted
+++ resolved
@@ -36,10 +36,10 @@
   {
    "fieldname": "naming_series",
    "fieldtype": "Select",
-   "hidden": 1,
    "label": "Series",
    "no_copy": 1,
-   "options": "MAT-QA-",
+   "options": "MAT-QA-.YYYY.-",
+   "reqd": 1,
    "set_only_once": 1
   },
   {
@@ -234,12 +234,8 @@
  "idx": 1,
  "index_web_pages_for_search": 1,
  "is_submittable": 1,
-<<<<<<< HEAD
- "modified": "2020-03-03 16:14:03.577597",
-=======
  "links": [],
  "modified": "2020-09-12 16:11:31.910508",
->>>>>>> 24e5a617
  "modified_by": "Administrator",
  "module": "Stock",
  "name": "Quality Inspection",
