--- conflicted
+++ resolved
@@ -181,11 +181,7 @@
  ],
  "istable": 1,
  "links": [],
-<<<<<<< HEAD
- "modified": "2020-03-13 19:08:21.995986",
-=======
  "modified": "2021-09-28 12:02:16.923056",
->>>>>>> 540559d6
  "modified_by": "Administrator",
  "module": "Stock",
  "name": "Pick List Item",
