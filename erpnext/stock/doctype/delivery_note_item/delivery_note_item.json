--- conflicted
+++ resolved
@@ -80,12 +80,9 @@
   "accounting_dimensions_section",
   "cost_center",
   "dimension_col_break",
-<<<<<<< HEAD
   "project",
-=======
   "reason_for_return_section_break",
   "reason_for_return",
->>>>>>> 7d8d3516
   "section_break_72",
   "page_break"
  ],
@@ -706,12 +703,12 @@
    "fieldtype": "Column Break"
   },
   {
-<<<<<<< HEAD
    "fieldname": "project",
    "fieldtype": "Link",
    "label": "Project",
    "options": "Project"
-=======
+  },
+  {
    "depends_on": "eval:parent.is_return==1",
    "fieldname": "reason_for_return",
    "fieldtype": "Small Text",
@@ -724,17 +721,12 @@
    "fieldname": "reason_for_return_section_break",
    "fieldtype": "Section Break",
    "label": "Reason For Return"
->>>>>>> 7d8d3516
   }
  ],
  "idx": 1,
  "istable": 1,
  "links": [],
-<<<<<<< HEAD
  "modified": "2020-03-11 12:25:06.177894",
-=======
- "modified": "2020-03-06 14:18:33.131672",
->>>>>>> 7d8d3516
  "modified_by": "Administrator",
  "module": "Stock",
  "name": "Delivery Note Item",
