# Copyright (c) 2015, Frappe Technologies Pvt. Ltd. and Contributors
# License: GNU General Public License v3. See license.txt

from __future__ import unicode_literals
import frappe
import json

from frappe.model.naming import make_autoname
from frappe.utils import cint, cstr, flt, add_days, nowdate, getdate
from erpnext.stock.get_item_details import get_reserved_qty_for_so

from frappe import _, ValidationError

from erpnext.controllers.stock_controller import StockController
from six.moves import map
class SerialNoCannotCreateDirectError(ValidationError): pass
class SerialNoCannotCannotChangeError(ValidationError): pass
class SerialNoNotRequiredError(ValidationError): pass
class SerialNoRequiredError(ValidationError): pass
class SerialNoQtyError(ValidationError): pass
class SerialNoItemError(ValidationError): pass
class SerialNoWarehouseError(ValidationError): pass
class SerialNoBatchError(ValidationError): pass
class SerialNoNotExistsError(ValidationError): pass
class SerialNoDuplicateError(ValidationError): pass

class SerialNo(StockController):
	def __init__(self, *args, **kwargs):
		super(SerialNo, self).__init__(*args, **kwargs)
		self.via_stock_ledger = False

	def validate(self):
		if self.get("__islocal") and self.warehouse and not self.via_stock_ledger:
			frappe.throw(_("New Serial No cannot have Warehouse. Warehouse must be set by Stock Entry or Purchase Receipt"), SerialNoCannotCreateDirectError)

		self.set_maintenance_status()
		self.validate_warehouse()
		self.validate_item()
		self.set_status()

	def set_status(self):
		if self.delivery_document_type:
			self.status = "Delivered"
		elif self.warranty_expiry_date and getdate(self.warranty_expiry_date) <= getdate(nowdate()):
			self.status = "Expired"
		elif not self.warehouse:
			self.status = "Inactive"
		else:
			self.status = "Active"

	def set_maintenance_status(self):
		if not self.warranty_expiry_date and not self.amc_expiry_date:
			self.maintenance_status = None

		if self.warranty_expiry_date and getdate(self.warranty_expiry_date) < getdate(nowdate()):
			self.maintenance_status = "Out of Warranty"

		if self.amc_expiry_date and getdate(self.amc_expiry_date) < getdate(nowdate()):
			self.maintenance_status = "Out of AMC"

		if self.amc_expiry_date and getdate(self.amc_expiry_date) >= getdate(nowdate()):
			self.maintenance_status = "Under AMC"

		if self.warranty_expiry_date and getdate(self.warranty_expiry_date) >= getdate(nowdate()):
			self.maintenance_status = "Under Warranty"

	def validate_warehouse(self):
		if not self.get("__islocal"):
			item_code, warehouse = frappe.db.get_value("Serial No",
				self.name, ["item_code", "warehouse"])
			if not self.via_stock_ledger and item_code != self.item_code:
				frappe.throw(_("Item Code cannot be changed for Serial No."),
					SerialNoCannotCannotChangeError)
			if not self.via_stock_ledger and warehouse != self.warehouse:
				frappe.throw(_("Warehouse cannot be changed for Serial No."),
					SerialNoCannotCannotChangeError)

	def validate_item(self):
		"""
			Validate whether serial no is required for this item
		"""
		item = frappe.get_cached_doc("Item", self.item_code)
		if item.has_serial_no!=1:
			frappe.throw(_("Item {0} is not setup for Serial Nos. Check Item master").format(self.item_code))

		self.item_group = item.item_group
		self.description = item.description
		self.item_name = item.item_name
		self.brand = item.brand
		self.warranty_period = item.warranty_period

	def set_purchase_details(self, purchase_sle):
		if purchase_sle:
			self.purchase_document_type = purchase_sle.voucher_type
			self.purchase_document_no = purchase_sle.voucher_no
			self.purchase_date = purchase_sle.posting_date
			self.purchase_time = purchase_sle.posting_time
			self.purchase_rate = purchase_sle.incoming_rate
			if purchase_sle.voucher_type in ("Purchase Receipt", "Purchase Invoice"):
				self.supplier, self.supplier_name = \
					frappe.db.get_value(purchase_sle.voucher_type, purchase_sle.voucher_no,
						["supplier", "supplier_name"])

			# If sales return entry
			if self.purchase_document_type == 'Delivery Note':
				self.sales_invoice = None
		else:
			for fieldname in ("purchase_document_type", "purchase_document_no",
				"purchase_date", "purchase_time", "purchase_rate", "supplier", "supplier_name"):
					self.set(fieldname, None)

	def set_sales_details(self, delivery_sle):
		if delivery_sle:
			self.delivery_document_type = delivery_sle.voucher_type
			self.delivery_document_no = delivery_sle.voucher_no
			self.delivery_date = delivery_sle.posting_date
			self.delivery_time = delivery_sle.posting_time
			if delivery_sle.voucher_type  in ("Delivery Note", "Sales Invoice"):
				self.customer, self.customer_name = \
					frappe.db.get_value(delivery_sle.voucher_type, delivery_sle.voucher_no,
						["customer", "customer_name"])
			if self.warranty_period:
				self.warranty_expiry_date	= add_days(cstr(delivery_sle.posting_date),
					cint(self.warranty_period))
		else:
			for fieldname in ("delivery_document_type", "delivery_document_no",
				"delivery_date", "delivery_time", "customer", "customer_name",
				"warranty_expiry_date"):
					self.set(fieldname, None)

	def get_last_sle(self, serial_no=None):
		entries = {}
		sle_dict = self.get_stock_ledger_entries(serial_no)
		if sle_dict:
			if sle_dict.get("incoming", []):
				sle_list = [sle for sle in sle_dict["incoming"] if sle.is_cancelled == 0]
				if sle_list:
					entries["purchase_sle"] = sle_list[0]

			if len(sle_dict.get("incoming", [])) - len(sle_dict.get("outgoing", [])) > 0:
				entries["last_sle"] = sle_dict["incoming"][0]
			else:
				entries["last_sle"] = sle_dict["outgoing"][0]
				sle_list = [sle for sle in sle_dict["outgoing"] if sle.is_cancelled == 0]
				if sle_list:
					entries["delivery_sle"] = sle_list[0]

		return entries

	def get_stock_ledger_entries(self, serial_no=None):
		sle_dict = {}
		if not serial_no:
			serial_no = self.name

		for sle in frappe.db.sql("""
			SELECT voucher_type, voucher_no,
				posting_date, posting_time, incoming_rate, actual_qty, serial_no, is_cancelled
			FROM
				`tabStock Ledger Entry`
			WHERE
				item_code=%s AND company = %s
				AND (serial_no = %s
					OR serial_no like %s
					OR serial_no like %s
					OR serial_no like %s
				)
			ORDER BY
				posting_date desc, posting_time desc, creation desc""",
			(self.item_code, self.company,
				serial_no, serial_no+'\n%', '%\n'+serial_no, '%\n'+serial_no+'\n%'), as_dict=1):
				if serial_no.upper() in get_serial_nos(sle.serial_no):
					if cint(sle.actual_qty) > 0:
						sle_dict.setdefault("incoming", []).append(sle)
					else:
						sle_dict.setdefault("outgoing", []).append(sle)

		return sle_dict

	def on_trash(self):
		sl_entries = frappe.db.sql("""select serial_no from `tabStock Ledger Entry`
			where serial_no like %s and item_code=%s""",
			("%%%s%%" % self.name, self.item_code), as_dict=True)

		# Find the exact match
		sle_exists = False
		for d in sl_entries:
			if self.name.upper() in get_serial_nos(d.serial_no):
				sle_exists = True
				break

		if sle_exists:
			frappe.throw(_("Cannot delete Serial No {0}, as it is used in stock transactions").format(self.name))

<<<<<<< HEAD
=======
	def before_rename(self, old, new, merge=False):
		if merge:
			frappe.throw(_("Sorry, Serial Nos cannot be merged"))

	def after_rename(self, old, new, merge=False):
		"""rename serial_no text fields"""
		for dt in frappe.db.sql("""select parent from tabDocField
			where fieldname='serial_no' and fieldtype in ('Text', 'Small Text', 'Long Text')"""):

			for item in frappe.db.sql("""select name, serial_no from `tab%s`
				where serial_no like %s""" % (dt[0], frappe.db.escape('%' + old + '%'))):

				serial_nos = map(lambda i: new if i.upper()==old.upper() else i, item[1].split('\n'))
				frappe.db.sql("""update `tab%s` set serial_no = %s
					where name=%s""" % (dt[0], '%s', '%s'),
					('\n'.join(list(serial_nos)), item[0]))

>>>>>>> b2fccc1d
	def update_serial_no_reference(self, serial_no=None):
		last_sle = self.get_last_sle(serial_no)
		self.set_purchase_details(last_sle.get("purchase_sle"))
		self.set_sales_details(last_sle.get("delivery_sle"))
		self.set_maintenance_status()
		self.set_status()

def process_serial_no(sle):
	item_det = get_item_details(sle.item_code)
	validate_serial_no(sle, item_det)
	update_serial_nos(sle, item_det)

def validate_serial_no(sle, item_det):
	serial_nos = get_serial_nos(sle.serial_no) if sle.serial_no else []
	validate_material_transfer_entry(sle)

	if item_det.has_serial_no==0:
		if serial_nos:
			frappe.throw(_("Item {0} is not setup for Serial Nos. Column must be blank").format(sle.item_code),
				SerialNoNotRequiredError)
	else:
		if serial_nos:
			if cint(sle.actual_qty) != flt(sle.actual_qty):
				frappe.throw(_("Serial No {0} quantity {1} cannot be a fraction").format(sle.item_code, sle.actual_qty))

			if len(serial_nos) and len(serial_nos) != abs(cint(sle.actual_qty)):
				frappe.throw(_("{0} Serial Numbers required for Item {1}. You have provided {2}.").format(abs(sle.actual_qty), sle.item_code, len(serial_nos)),
					SerialNoQtyError)

			if len(serial_nos) != len(set(serial_nos)):
				frappe.throw(_("Duplicate Serial No entered for Item {0}").format(sle.item_code), SerialNoDuplicateError)

			for serial_no in serial_nos:
				if frappe.db.exists("Serial No", serial_no):
					sr = frappe.db.get_value("Serial No", serial_no, ["name", "item_code", "batch_no", "sales_order",
						"delivery_document_no", "delivery_document_type", "warehouse",
						"purchase_document_no", "company"], as_dict=1)

					if sr and cint(sle.actual_qty) < 0 and sr.warehouse != sle.warehouse:
						frappe.throw(_("Cannot cancel {0} {1} because Serial No {2} does not belong to the warehouse {3}")
							.format(sle.voucher_type, sle.voucher_no, serial_no, sle.warehouse), SerialNoWarehouseError)

					if sr.item_code!=sle.item_code:
						if not allow_serial_nos_with_different_item(serial_no, sle):
							frappe.throw(_("Serial No {0} does not belong to Item {1}").format(serial_no,
								sle.item_code), SerialNoItemError)

					if cint(sle.actual_qty) > 0 and has_duplicate_serial_no(sr, sle):
						frappe.throw(_("Serial No {0} has already been received").format(serial_no),
							SerialNoDuplicateError)

					if (sr.delivery_document_no and sle.voucher_type not in ['Stock Entry', 'Stock Reconciliation']
						and sle.voucher_type == sr.delivery_document_type):
						return_against = frappe.db.get_value(sle.voucher_type, sle.voucher_no, 'return_against')
						if return_against and return_against != sr.delivery_document_no:
							frappe.throw(_("Serial no {0} has been already returned").format(sr.name))

					if cint(sle.actual_qty) < 0:
						if sr.warehouse!=sle.warehouse:
							frappe.throw(_("Serial No {0} does not belong to Warehouse {1}").format(serial_no,
								sle.warehouse), SerialNoWarehouseError)

						if sle.voucher_type in ("Delivery Note", "Sales Invoice"):

							if sr.batch_no and sr.batch_no != sle.batch_no:
								frappe.throw(_("Serial No {0} does not belong to Batch {1}").format(serial_no,
									sle.batch_no), SerialNoBatchError)

							if not sr.warehouse:
								frappe.throw(_("Serial No {0} does not belong to any Warehouse")
									.format(serial_no), SerialNoWarehouseError)

							# if Sales Order reference in Serial No validate the Delivery Note or Invoice is against the same
							if sr.sales_order:
								if sle.voucher_type == "Sales Invoice":
									if not frappe.db.exists("Sales Invoice Item", {"parent": sle.voucher_no,
										"item_code": sle.item_code, "sales_order": sr.sales_order}):
										frappe.throw(_("Cannot deliver Serial No {0} of item {1} as it is reserved \
											to fullfill Sales Order {2}").format(sr.name, sle.item_code, sr.sales_order))
								elif sle.voucher_type == "Delivery Note":
									if not frappe.db.exists("Delivery Note Item", {"parent": sle.voucher_no,
										"item_code": sle.item_code, "against_sales_order": sr.sales_order}):
										invoice = frappe.db.get_value("Delivery Note Item", {"parent": sle.voucher_no,
											"item_code": sle.item_code}, "against_sales_invoice")
										if not invoice or frappe.db.exists("Sales Invoice Item",
											{"parent": invoice, "item_code": sle.item_code,
											"sales_order": sr.sales_order}):
											frappe.throw(_("Cannot deliver Serial No {0} of item {1} as it is reserved to \
												fullfill Sales Order {2}").format(sr.name, sle.item_code, sr.sales_order))
							# if Sales Order reference in Delivery Note or Invoice validate SO reservations for item
							if sle.voucher_type == "Sales Invoice":
								sales_order = frappe.db.get_value("Sales Invoice Item", {"parent": sle.voucher_no,
									"item_code": sle.item_code}, "sales_order")
								if sales_order and get_reserved_qty_for_so(sales_order, sle.item_code):
									validate_so_serial_no(sr, sales_order)
							elif sle.voucher_type == "Delivery Note":
								sales_order = frappe.get_value("Delivery Note Item", {"parent": sle.voucher_no,
									"item_code": sle.item_code}, "against_sales_order")
								if sales_order and get_reserved_qty_for_so(sales_order, sle.item_code):
									validate_so_serial_no(sr, sales_order)
								else:
									sales_invoice = frappe.get_value("Delivery Note Item", {"parent": sle.voucher_no,
										"item_code": sle.item_code}, "against_sales_invoice")
									if sales_invoice:
										sales_order = frappe.db.get_value("Sales Invoice Item", {
											"parent": sales_invoice, "item_code": sle.item_code}, "sales_order")
										if sales_order and get_reserved_qty_for_so(sales_order, sle.item_code):
											validate_so_serial_no(sr, sales_order)
				elif cint(sle.actual_qty) < 0:
					# transfer out
					frappe.throw(_("Serial No {0} not in stock").format(serial_no), SerialNoNotExistsError)
		elif cint(sle.actual_qty) < 0 or not item_det.serial_no_series:
			frappe.throw(_("Serial Nos Required for Serialized Item {0}").format(sle.item_code),
				SerialNoRequiredError)

def validate_material_transfer_entry(sle_doc):
	sle_doc.update({
		"skip_update_serial_no": False,
		"skip_serial_no_validaiton": False
	})

	if (sle_doc.voucher_type == "Stock Entry" and
		frappe.get_cached_value("Stock Entry", sle_doc.voucher_no, "purpose") == "Material Transfer"):
		if sle_doc.actual_qty < 0:
			sle_doc.skip_update_serial_no = True
		else:
			sle_doc.skip_serial_no_validaiton = True

def validate_so_serial_no(sr, sales_order,):
	if not sr.sales_order or sr.sales_order!= sales_order:
		frappe.throw(_("""Sales Order {0} has reservation for item {1}, you can
		only deliver reserved {1} against {0}. Serial No {2} cannot
		be delivered""").format(sales_order, sr.item_code, sr.name))

def has_duplicate_serial_no(sn, sle):
	if (sn.warehouse and not sle.skip_serial_no_validaiton
		and sle.voucher_type != 'Stock Reconciliation'):
		return True

	if sn.company != sle.company:
		return False

	status = False
	if sn.purchase_document_no:
		if sle.voucher_type in ['Purchase Receipt', 'Stock Entry', "Purchase Invoice"] and \
			sn.delivery_document_type not in ['Purchase Receipt', 'Stock Entry', "Purchase Invoice"]:
			status = True

		if status and sle.voucher_type == 'Stock Entry' and \
			frappe.db.get_value('Stock Entry', sle.voucher_no, 'purpose') != 'Material Receipt':
			status = False

	return status

def allow_serial_nos_with_different_item(sle_serial_no, sle):
	"""
		Allows same serial nos for raw materials and finished goods
		in Manufacture / Repack type Stock Entry
	"""
	allow_serial_nos = False
	if sle.voucher_type=="Stock Entry" and cint(sle.actual_qty) > 0:
		stock_entry = frappe.get_cached_doc("Stock Entry", sle.voucher_no)
		if stock_entry.purpose in ("Repack", "Manufacture"):
			for d in stock_entry.get("items"):
				if d.serial_no and (d.s_warehouse or d.t_warehouse):
					serial_nos = get_serial_nos(d.serial_no)
					if sle_serial_no in serial_nos:
						allow_serial_nos = True

	return allow_serial_nos

def update_serial_nos(sle, item_det):
	if sle.skip_update_serial_no: return
	if not sle.serial_no and cint(sle.actual_qty) > 0 \
			and item_det.has_serial_no == 1 and item_det.serial_no_series:
		serial_nos = get_auto_serial_nos(item_det.serial_no_series, sle.actual_qty)
		frappe.db.set(sle, "serial_no", serial_nos)
		validate_serial_no(sle, item_det)
	if sle.serial_no:
		auto_make_serial_nos(sle)

def get_auto_serial_nos(serial_no_series, qty):
	serial_nos = []
	for i in range(cint(qty)):
		serial_nos.append(make_autoname(serial_no_series, "Serial No"))

	return "\n".join(serial_nos)

def auto_make_serial_nos(args):
	serial_nos = get_serial_nos(args.get('serial_no'))
	created_numbers = []
	voucher_type = args.get('voucher_type')
	item_code = args.get('item_code')
	for serial_no in serial_nos:
		is_new = False
		if frappe.db.exists("Serial No", serial_no):
			sr = frappe.get_cached_doc("Serial No", serial_no)
		elif args.get('actual_qty', 0) > 0:
			sr = frappe.new_doc("Serial No")
			is_new = True

		sr = update_args_for_serial_no(sr, serial_no, args, is_new=is_new)
		if is_new:
			created_numbers.append(sr.name)

	form_links = list(map(lambda d: frappe.utils.get_link_to_form('Serial No', d), created_numbers))

	# Setting up tranlated title field for all cases
	singular_title = _("Serial Number Created")
	multiple_title = _("Serial Numbers Created")

	if voucher_type:
		multiple_title = singular_title = _("{0} Created").format(voucher_type)

	if len(form_links) == 1:
		frappe.msgprint(_("Serial No {0} Created").format(form_links[0]), singular_title)
	elif len(form_links) > 0:
		message = _("The following serial numbers were created: <br><br> {0}").format(get_items_html(form_links, item_code))
		frappe.msgprint(message, multiple_title)

def get_items_html(serial_nos, item_code):
	body = ', '.join(serial_nos)
	return '''<details><summary>
		<b>{0}:</b> {1} Serial Numbers <span class="caret"></span>
	</summary>
	<div class="small">{2}</div></details>
	'''.format(item_code, len(serial_nos), body)


def get_item_details(item_code):
	return frappe.db.sql("""select name, has_batch_no, docstatus,
		is_stock_item, has_serial_no, serial_no_series
		from tabItem where name=%s""", item_code, as_dict=True)[0]

def get_serial_nos(serial_no):
	return [s.strip() for s in cstr(serial_no).strip().upper().replace(',', '\n').split('\n')
		if s.strip()]

def update_args_for_serial_no(serial_no_doc, serial_no, args, is_new=False):
	serial_no_doc.update({
		"item_code": args.get("item_code"),
		"company": args.get("company"),
		"batch_no": args.get("batch_no"),
		"via_stock_ledger": args.get("via_stock_ledger") or True,
		"supplier": args.get("supplier"),
		"location": args.get("location"),
		"warehouse": (args.get("warehouse")
			if args.get("actual_qty", 0) > 0 else None)
	})

	if is_new:
		serial_no_doc.serial_no = serial_no

	if (serial_no_doc.sales_order and args.get("voucher_type") == "Stock Entry"
		and not args.get("actual_qty", 0) > 0):
		serial_no_doc.sales_order = None

	serial_no_doc.validate_item()
	serial_no_doc.update_serial_no_reference(serial_no)

	if is_new:
		serial_no_doc.db_insert()
	else:
		serial_no_doc.db_update()

	return serial_no_doc

def update_serial_nos_after_submit(controller, parentfield):
	stock_ledger_entries = frappe.db.sql("""select voucher_detail_no, serial_no, actual_qty, warehouse
		from `tabStock Ledger Entry` where voucher_type=%s and voucher_no=%s""",
		(controller.doctype, controller.name), as_dict=True)

	if not stock_ledger_entries: return

	for d in controller.get(parentfield):
		if d.serial_no:
			continue

		update_rejected_serial_nos = True if (controller.doctype in ("Purchase Receipt", "Purchase Invoice")
			and d.rejected_qty) else False
		accepted_serial_nos_updated = False

		if controller.doctype == "Stock Entry":
			warehouse = d.t_warehouse
			qty = d.transfer_qty
		else:
			warehouse = d.warehouse
			qty = (d.qty if controller.doctype == "Stock Reconciliation"
				else d.stock_qty)
		for sle in stock_ledger_entries:
			if sle.voucher_detail_no==d.name:
				if not accepted_serial_nos_updated and qty and abs(sle.actual_qty)==qty \
					and sle.warehouse == warehouse and sle.serial_no != d.serial_no:
						d.serial_no = sle.serial_no
						frappe.db.set_value(d.doctype, d.name, "serial_no", sle.serial_no)
						accepted_serial_nos_updated = True
						if not update_rejected_serial_nos:
							break
				elif update_rejected_serial_nos and abs(sle.actual_qty)==d.rejected_qty \
					and sle.warehouse == d.rejected_warehouse and sle.serial_no != d.rejected_serial_no:
						d.rejected_serial_no = sle.serial_no
						frappe.db.set_value(d.doctype, d.name, "rejected_serial_no", sle.serial_no)
						update_rejected_serial_nos = False
						if accepted_serial_nos_updated:
							break

def update_maintenance_status():
	serial_nos = frappe.db.sql('''select name from `tabSerial No` where (amc_expiry_date<%s or
		warranty_expiry_date<%s) and maintenance_status not in ('Out of Warranty', 'Out of AMC')''',
		(nowdate(), nowdate()))
	for serial_no in serial_nos:
		doc = frappe.get_doc("Serial No", serial_no[0])
		doc.set_maintenance_status()
		frappe.db.set_value('Serial No', doc.name, 'maintenance_status', doc.maintenance_status)

def get_delivery_note_serial_no(item_code, qty, delivery_note):
	serial_nos = ''
	dn_serial_nos = frappe.db.sql_list(""" select name from `tabSerial No`
		where item_code = %(item_code)s and delivery_document_no = %(delivery_note)s
		and sales_invoice is null limit {0}""".format(cint(qty)), {
		'item_code': item_code,
		'delivery_note': delivery_note
	})

	if dn_serial_nos and len(dn_serial_nos)>0:
		serial_nos = '\n'.join(dn_serial_nos)

	return serial_nos

@frappe.whitelist()
def auto_fetch_serial_number(qty, item_code, warehouse, batch_nos=None, for_doctype=None):
	filters = {
		"item_code": item_code,
		"warehouse": warehouse,
		"delivery_document_no": "",
		"sales_invoice": ""
	}

	if batch_nos:
		try:
			filters["batch_no"] = ["in", json.loads(batch_nos)]
		except:
			filters["batch_no"] = ["in", [batch_nos]]

	if for_doctype == 'POS Invoice':
		reserved_serial_nos, unreserved_serial_nos = get_pos_reserved_serial_nos(filters, qty)
		return unreserved_serial_nos

	serial_numbers = frappe.get_list("Serial No", filters=filters, limit=qty, order_by="creation")
	return [item['name'] for item in serial_numbers]

@frappe.whitelist()
def get_pos_reserved_serial_nos(filters, qty=None):
	batch_no_cond = ""
	if filters.get("batch_no"):
		batch_no_cond = "and item.batch_no = {}".format(frappe.db.escape(filters.get('batch_no')))

	reserved_serial_nos_str = [d.serial_no for d in frappe.db.sql("""select item.serial_no as serial_no
		from `tabPOS Invoice` p, `tabPOS Invoice Item` item
		where p.name = item.parent 
		and p.consolidated_invoice is NULL 
		and p.docstatus = 1
		and item.docstatus = 1
		and item.item_code = %s
		and item.warehouse = %s
		{}
		""".format(batch_no_cond), [filters.get('item_code'), filters.get('warehouse')], as_dict=1)]

	reserved_serial_nos = []
	for s in reserved_serial_nos_str:
		if not s: continue

		serial_nos = s.split("\n")
		serial_nos = ' '.join(serial_nos).split() # remove whitespaces
		if len(serial_nos): reserved_serial_nos += serial_nos

	filters["name"] = ["not in", reserved_serial_nos]
	serial_numbers = frappe.get_list("Serial No", filters=filters, limit=qty, order_by="creation")
	unreserved_serial_nos = [item['name'] for item in serial_numbers]

	return reserved_serial_nos, unreserved_serial_nos<|MERGE_RESOLUTION|>--- conflicted
+++ resolved
@@ -191,8 +191,6 @@
 		if sle_exists:
 			frappe.throw(_("Cannot delete Serial No {0}, as it is used in stock transactions").format(self.name))
 
-<<<<<<< HEAD
-=======
 	def before_rename(self, old, new, merge=False):
 		if merge:
 			frappe.throw(_("Sorry, Serial Nos cannot be merged"))
@@ -210,7 +208,6 @@
 					where name=%s""" % (dt[0], '%s', '%s'),
 					('\n'.join(list(serial_nos)), item[0]))
 
->>>>>>> b2fccc1d
 	def update_serial_no_reference(self, serial_no=None):
 		last_sle = self.get_last_sle(serial_no)
 		self.set_purchase_details(last_sle.get("purchase_sle"))
