--- conflicted
+++ resolved
@@ -397,17 +397,12 @@
 	if not sle.is_cancelled and not sle.serial_no and cint(sle.actual_qty) > 0 \
 			and item_det.has_serial_no == 1 and item_det.serial_no_series:
 		serial_nos = get_auto_serial_nos(item_det.serial_no_series, sle.actual_qty)
-<<<<<<< HEAD
 		if return_sle:
 			sle.serial_no = serial_nos
 			validate_serial_no(sle, item_det)
 		else:
 			sle.db_set("serial_no", serial_nos)
 			validate_serial_no(sle, item_det)
-=======
-		sle.db_set("serial_no", serial_nos)
-		validate_serial_no(sle, item_det)
->>>>>>> 3218ccbb
 	if sle.serial_no:
 		auto_make_serial_nos(sle)
 		if return_sle:
@@ -539,11 +534,7 @@
 				else d.stock_qty)
 		for sle in stock_ledger_entries:
 			if sle.voucher_detail_no==d.name:
-<<<<<<< HEAD
-				if not accepted_serial_nos_updated and qty and (abs(sle.actual_qty)==qty) \
-=======
 				if not accepted_serial_nos_updated and qty and abs(sle.actual_qty) == abs(qty) \
->>>>>>> 3218ccbb
 					and sle.warehouse == warehouse and sle.serial_no != d.serial_no:
 						d.serial_no = sle.serial_no
 						frappe.db.set_value(d.doctype, d.name, "serial_no", sle.serial_no)
