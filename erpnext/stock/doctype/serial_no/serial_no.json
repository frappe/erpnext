--- conflicted
+++ resolved
@@ -425,12 +425,8 @@
  ],
  "icon": "fa fa-barcode",
  "idx": 1,
-<<<<<<< HEAD
- "modified": "2020-05-21 19:29:58.517772",
-=======
  "links": [],
  "modified": "2020-07-22 15:53:50.900855",
->>>>>>> 24e5a617
  "modified_by": "Administrator",
  "module": "Stock",
  "name": "Serial No",
