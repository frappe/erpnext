--- conflicted
+++ resolved
@@ -134,12 +134,10 @@
 	},
 
 	refresh: function(frm) {
-<<<<<<< HEAD
 		var d = frm.doc.work_order_detail
 		if(d.length > 0){
 			frm.set_df_property("items",'read_only',1)
 		}
-=======
 		frappe.call({
 			method:"erpnext.nepali_date.get_converted_date",
 			args: {
@@ -151,7 +149,6 @@
 				}
 			}	
 		})
->>>>>>> 81bc4391
 		frm.events.make_custom_buttons(frm);
 		frm.toggle_reqd('customer', frm.doc.material_request_type=="Customer Provided");
 
