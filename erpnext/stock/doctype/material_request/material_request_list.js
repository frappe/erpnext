--- conflicted
+++ resolved
@@ -3,17 +3,17 @@
 	get_indicator: function(doc) {
 		if(doc.status=="Stopped") {
 			return [__("Stopped"), "red", "status,=,Stopped"];
-<<<<<<< HEAD
+
 		} else if(doc.docstatus==1 && flt(doc.per_ordered, 2) == 0) {
 			return [__("Pending"), "orange", "per_ordered,=,0"];
 		}  else if(doc.docstatus==1 && flt(doc.per_ordered, 2) < 100) {
 			return [__("Partially ordred"), "yellow", "per_ordered,<,100"];
-=======
+
 		} else if(doc.docstatus==1 && flt(doc.per_ordered, 2) == 0.00) {
 			return [__("Pending"), "orange", "per_ordered,=,0"];
 		} else if(doc.docstatus==1 && flt(doc.per_ordered, 2) < 100) {
 			return [__("Partially Ordered"), "orange", "per_ordered,<,100"];
->>>>>>> 3fe99559
+
 		} else if(doc.docstatus==1 && flt(doc.per_ordered, 2) == 100) {
 			if (doc.material_request_type == "Purchase") {
 				return [__("Ordered"), "green", "per_ordered,=,100"];
