--- conflicted
+++ resolved
@@ -18,11 +18,8 @@
 				return [__("Transfered"), "green", "per_ordered,=,100"];
 			} else if (doc.material_request_type == "Material Issue") {
 				return [__("Issued"), "green", "per_ordered,=,100"];
-<<<<<<< HEAD
-=======
 			} else if (doc.material_request_type == "Customer Provided") {
 				return [__("Received"), "green", "per_ordered,=,100"];
->>>>>>> 0c0604b7
 			} else if (doc.material_request_type == "Manufacture") {
 				return [__("Manufactured"), "green", "per_ordered,=,100"];
 			}
