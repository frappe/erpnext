--- conflicted
+++ resolved
@@ -314,11 +314,7 @@
  "idx": 70,
  "is_submittable": 1,
  "links": [],
-<<<<<<< HEAD
- "modified": "2021-03-11 22:16:13.559368",
-=======
  "modified": "2021-03-31 23:52:55.392512",
->>>>>>> 062d3014
  "modified_by": "Administrator",
  "module": "Stock",
  "name": "Material Request",
