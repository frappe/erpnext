# Copyright (c) 2015, Frappe Technologies Pvt. Ltd. and Contributors
# For license information, please see license.txt


import frappe
from frappe import _
from frappe.model.document import Document
from frappe.model.meta import get_field_precision
from frappe.query_builder.custom import ConstantColumn
from frappe.utils import flt

import erpnext
from erpnext.controllers.taxes_and_totals import init_landed_taxes_and_totals
from erpnext.stock.doctype.serial_no.serial_no import get_serial_nos


class LandedCostVoucher(Document):
	# begin: auto-generated types
	# This code is auto-generated. Do not modify anything in this block.

	from typing import TYPE_CHECKING

	if TYPE_CHECKING:
		from frappe.types import DF

		from erpnext.stock.doctype.landed_cost_item.landed_cost_item import LandedCostItem
		from erpnext.stock.doctype.landed_cost_purchase_receipt.landed_cost_purchase_receipt import (
			LandedCostPurchaseReceipt,
		)
		from erpnext.stock.doctype.landed_cost_taxes_and_charges.landed_cost_taxes_and_charges import (
			LandedCostTaxesandCharges,
		)

		amended_from: DF.Link | None
		company: DF.Link
		distribute_charges_based_on: DF.Literal["Qty", "Amount", "Distribute Manually"]
		items: DF.Table[LandedCostItem]
		naming_series: DF.Literal["MAT-LCV-.YYYY.-"]
		posting_date: DF.Date
		purchase_receipts: DF.Table[LandedCostPurchaseReceipt]
		taxes: DF.Table[LandedCostTaxesandCharges]
		total_taxes_and_charges: DF.Currency
	# end: auto-generated types

	@frappe.whitelist()
	def get_items_from_purchase_receipts(self):
		self.set("items", [])
		for pr in self.get("purchase_receipts"):
			if pr.receipt_document_type and pr.receipt_document:
				pr_items = get_pr_items(pr)

				for d in pr_items:
					item = self.append("items")
					item.item_code = d.item_code
					item.description = d.description
					item.qty = d.qty
					item.rate = d.base_rate
					item.cost_center = d.cost_center or erpnext.get_default_cost_center(self.company)
					item.amount = d.base_amount
					item.receipt_document_type = pr.receipt_document_type
					item.receipt_document = pr.receipt_document
					item.purchase_receipt_item = d.name
					item.is_fixed_asset = d.is_fixed_asset

	def validate(self):
		self.check_mandatory()
		self.validate_receipt_documents()
		self.validate_line_items()
		init_landed_taxes_and_totals(self)
		self.set_total_taxes_and_charges()
		if not self.get("items"):
			self.get_items_from_purchase_receipts()

		self.set_applicable_charges_on_item()

	def validate_line_items(self):
		for d in self.get("items"):
			if (
				d.docstatus == 0
				and d.purchase_receipt_item
				and not frappe.db.exists(
					d.receipt_document_type + " Item",
					{"name": d.purchase_receipt_item, "parent": d.receipt_document},
				)
			):
				frappe.throw(
					_("Row {0}: {2} Item {1} does not exist in {2} {3}").format(
						d.idx,
						frappe.bold(d.purchase_receipt_item),
						d.receipt_document_type,
						frappe.bold(d.receipt_document),
					),
					title=_("Incorrect Reference Document (Purchase Receipt Item)"),
				)

	def check_mandatory(self):
		if not self.get("purchase_receipts"):
			frappe.throw(_("Please enter Receipt Document"))

	def validate_receipt_documents(self):
		receipt_documents = []

		for d in self.get("purchase_receipts"):
			docstatus = frappe.db.get_value(d.receipt_document_type, d.receipt_document, "docstatus")
			if docstatus != 1:
				msg = f"Row {d.idx}: {d.receipt_document_type} {frappe.bold(d.receipt_document)} must be submitted"
				frappe.throw(_(msg), title=_("Invalid Document"))

			if d.receipt_document_type == "Purchase Invoice":
				update_stock = frappe.db.get_value(
					d.receipt_document_type, d.receipt_document, "update_stock"
				)
				if not update_stock:
					msg = _("Row {0}: Purchase Invoice {1} has no stock impact.").format(
						d.idx, frappe.bold(d.receipt_document)
					)
					msg += "<br>" + _(
						"Please create Landed Cost Vouchers against Invoices that have 'Update Stock' enabled."
					)
					frappe.throw(msg, title=_("Incorrect Invoice"))

			receipt_documents.append(d.receipt_document)

		for item in self.get("items"):
			if not item.receipt_document:
				frappe.throw(_("Item must be added using 'Get Items from Purchase Receipts' button"))

			elif item.receipt_document not in receipt_documents:
				frappe.throw(
					_("Item Row {0}: {1} {2} does not exist in above '{1}' table").format(
						item.idx, item.receipt_document_type, item.receipt_document
					)
				)

			if not item.cost_center:
				frappe.throw(
					_("Row {0}: Cost center is required for an item {1}").format(item.idx, item.item_code)
				)

	def set_total_taxes_and_charges(self):
		self.total_taxes_and_charges = sum(flt(d.base_amount) for d in self.get("taxes"))

	def set_applicable_charges_on_item(self):
		if self.get("taxes") and self.distribute_charges_based_on != "Distribute Manually":
			total_item_cost = 0.0
			total_charges = 0.0
			item_count = 0
			based_on_field = frappe.scrub(self.distribute_charges_based_on)

			for item in self.get("items"):
				total_item_cost += item.get(based_on_field)

			for item in self.get("items"):
				if not total_item_cost and not item.get(based_on_field):
					frappe.throw(
						_(
							"It's not possible to distribute charges equally when total amount is zero, please set 'Distribute Charges Based On' as 'Quantity'"
						)
					)

				item.applicable_charges = flt(
					flt(item.get(based_on_field))
					* (flt(self.total_taxes_and_charges) / flt(total_item_cost)),
					item.precision("applicable_charges"),
				)
				total_charges += item.applicable_charges
				item_count += 1

			if total_charges != self.total_taxes_and_charges:
				diff = self.total_taxes_and_charges - total_charges
				self.get("items")[item_count - 1].applicable_charges += diff

	def validate_applicable_charges_for_item(self):
		if self.distribute_charges_based_on == "Distribute Manually" and len(self.taxes) > 1:
			frappe.throw(
				_(
					"Please keep one Applicable Charges, when 'Distribute Charges Based On' is 'Distribute Manually'. For more charges, please create another Landed Cost Voucher."
				)
			)

		based_on = self.distribute_charges_based_on.lower()

		if based_on != "distribute manually":
			total = sum(flt(d.get(based_on)) for d in self.get("items"))
		else:
			# consider for proportion while distributing manually
			total = sum(flt(d.get("applicable_charges")) for d in self.get("items"))

		if not total:
			frappe.throw(
				_(
					"Total {0} for all items is zero, may be you should change 'Distribute Charges Based On'"
				).format(based_on)
			)

		total_applicable_charges = sum(flt(d.applicable_charges) for d in self.get("items"))

		precision = get_field_precision(
			frappe.get_meta("Landed Cost Item").get_field("applicable_charges"),
			currency=frappe.get_cached_value("Company", self.company, "default_currency"),
		)

		diff = flt(self.total_taxes_and_charges) - flt(total_applicable_charges)
		diff = flt(diff, precision)

		if abs(diff) < (2.0 / (10**precision)):
			self.items[-1].applicable_charges += diff
		else:
			frappe.throw(
				_(
					"Total Applicable Charges in Purchase Receipt Items table must be same as Total Taxes and Charges"
				)
			)

	def on_submit(self):
		self.validate_applicable_charges_for_item()
		self.update_landed_cost()

	def on_cancel(self):
		self.update_landed_cost()

	def update_landed_cost(self):
		for d in self.get("purchase_receipts"):
			doc = frappe.get_doc(d.receipt_document_type, d.receipt_document)
			# check if there are {qty} assets created and linked to this receipt document
			if self.docstatus != 2:
				self.validate_asset_qty_and_status(d.receipt_document_type, doc)

			# set landed cost voucher amount in pr item
			doc.set_landed_cost_voucher_amount()

			# set valuation amount in pr item
			doc.update_valuation_rate(reset_outgoing_rate=False)

			# db_update will update and save landed_cost_voucher_amount and voucher_amount in PR
			for item in doc.get("items"):
				item.db_update()

			# asset rate will be updated while creating asset gl entries from PI or PY

			# update latest valuation rate in serial no
			self.update_rate_in_serial_no_for_non_asset_items(doc)

		for d in self.get("purchase_receipts"):
			doc = frappe.get_doc(d.receipt_document_type, d.receipt_document)
			# update stock & gl entries for cancelled state of PR
			doc.docstatus = 2
			doc.update_stock_ledger(allow_negative_stock=True, via_landed_cost_voucher=True)
			doc.make_gl_entries_on_cancel()

			# update stock & gl entries for submit state of PR
			doc.docstatus = 1
			doc.make_bundle_using_old_serial_batch_fields(via_landed_cost_voucher=True)
			doc.update_stock_ledger(allow_negative_stock=True, via_landed_cost_voucher=True)
<<<<<<< HEAD
			if d.receipt_document_type == "Purchase Receipt":
				doc.make_gl_entries(via_landed_cost_voucher=True)
			else:
				doc.make_gl_entries()
=======
			doc.make_gl_entries()
>>>>>>> affe304d
			doc.repost_future_sle_and_gle(via_landed_cost_voucher=True)

	def validate_asset_qty_and_status(self, receipt_document_type, receipt_document):
		for item in self.get("items"):
			if item.is_fixed_asset:
				receipt_document_type = (
					"purchase_invoice"
					if item.receipt_document_type == "Purchase Invoice"
					else "purchase_receipt"
				)
				docs = frappe.db.get_all(
					"Asset",
					filters={
						receipt_document_type: item.receipt_document,
						"item_code": item.item_code,
						"docstatus": ["!=", 2],
					},
					fields=["name", "docstatus"],
				)
				if not docs or len(docs) < item.qty:
					frappe.throw(
						_(
							"There are only {0} asset created or linked to {1}. Please create or link {2} Assets with respective document."
						).format(len(docs), item.receipt_document, item.qty)
					)
				if docs:
					for d in docs:
						if d.docstatus == 1:
							frappe.throw(
								_(
									"{0} <b>{1}</b> has submitted Assets. Remove Item <b>{2}</b> from table to continue."
								).format(item.receipt_document_type, item.receipt_document, item.item_code)
							)

	def update_rate_in_serial_no_for_non_asset_items(self, receipt_document):
		for item in receipt_document.get("items"):
			if not item.is_fixed_asset and item.serial_no:
				serial_nos = get_serial_nos(item.serial_no)
				if serial_nos:
					frappe.db.sql(
						"update `tabSerial No` set purchase_rate=%s where name in ({})".format(
							", ".join(["%s"] * len(serial_nos))
						),
						tuple([item.valuation_rate, *serial_nos]),
					)


def get_pr_items(purchase_receipt):
	item = frappe.qb.DocType("Item")
	pr_item = frappe.qb.DocType(purchase_receipt.receipt_document_type + " Item")
	return (
		frappe.qb.from_(pr_item)
		.inner_join(item)
		.on(item.name == pr_item.item_code)
		.select(
			pr_item.item_code,
			pr_item.description,
			pr_item.qty,
			pr_item.base_rate,
			pr_item.base_amount,
			pr_item.name,
			pr_item.cost_center,
			pr_item.is_fixed_asset,
			ConstantColumn(purchase_receipt.receipt_document_type).as_("receipt_document_type"),
			ConstantColumn(purchase_receipt.receipt_document).as_("receipt_document"),
		)
		.where(
			(pr_item.parent == purchase_receipt.receipt_document)
			& ((item.is_stock_item == 1) | (item.is_fixed_asset == 1))
		)
		.run(as_dict=True)
	)<|MERGE_RESOLUTION|>--- conflicted
+++ resolved
@@ -252,14 +252,10 @@
 			doc.docstatus = 1
 			doc.make_bundle_using_old_serial_batch_fields(via_landed_cost_voucher=True)
 			doc.update_stock_ledger(allow_negative_stock=True, via_landed_cost_voucher=True)
-<<<<<<< HEAD
 			if d.receipt_document_type == "Purchase Receipt":
 				doc.make_gl_entries(via_landed_cost_voucher=True)
 			else:
 				doc.make_gl_entries()
-=======
-			doc.make_gl_entries()
->>>>>>> affe304d
 			doc.repost_future_sle_and_gle(via_landed_cost_voucher=True)
 
 	def validate_asset_qty_and_status(self, receipt_document_type, receipt_document):
