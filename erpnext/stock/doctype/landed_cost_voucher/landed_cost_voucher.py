--- conflicted
+++ resolved
@@ -45,7 +45,6 @@
 		self.set("items", [])
 		for pr in self.get("purchase_receipts"):
 			if pr.receipt_document_type and pr.receipt_document:
-<<<<<<< HEAD
 				if pr.receipt_document_type == "Purchase Invoice":
 					po_detail_field = "po_detail"
 				else:
@@ -61,15 +60,6 @@
 					where pr_item.parent = %s
 				""".format(doctype=pr.receipt_document_type, po_detail_field=po_detail_field),
 					pr.receipt_document, as_dict=True)
-=======
-				pr_items = frappe.db.sql("""select pr_item.item_code, pr_item.description,
-					pr_item.qty, pr_item.base_rate, pr_item.base_amount, pr_item.name,
-					pr_item.cost_center, pr_item.is_fixed_asset
-					from `tab{doctype} Item` pr_item where parent = %s
-					and exists(select name from tabItem
-						where name = pr_item.item_code and (is_stock_item = 1 or is_fixed_asset=1))
-					""".format(doctype=pr.receipt_document_type), pr.receipt_document, as_dict=True)
->>>>>>> bd5b37db
 
 				for d in pr_items:
 					item = self.append("items")
@@ -80,7 +70,6 @@
 					item.rate = d.base_rate
 					item.cost_center = d.cost_center or erpnext.get_default_cost_center(self.company)
 					item.amount = d.base_amount
-<<<<<<< HEAD
 					item.purchase_order = d.purchase_order
 					item.purchase_order_item = d.get(po_detail_field)
 					if pr.receipt_document_type == "Purchase Receipt":
@@ -89,21 +78,6 @@
 					elif pr.receipt_document_type == "Purchase Invoice":
 						item.purchase_invoice = pr.receipt_document
 						item.purchase_invoice_item = d.name
-=======
-					item.receipt_document_type = pr.receipt_document_type
-					item.receipt_document = pr.receipt_document
-					item.purchase_receipt_item = d.name
-					item.is_fixed_asset = d.is_fixed_asset
-
-	def validate(self):
-		self.check_mandatory()
-		if not self.get("items"):
-			self.get_items_from_purchase_receipts()
-		else:
-			self.validate_applicable_charges_for_item()
-		self.validate_purchase_receipts()
-		self.set_total_taxes_and_charges()
->>>>>>> bd5b37db
 
 	def check_mandatory(self):
 		if self.party:
@@ -138,7 +112,6 @@
 					or (item.purchase_receipt_item and item.purchase_invoice_item):
 				frappe.throw(_("Item must be added using 'Get Items from Purchase Receipts' button"))
 
-<<<<<<< HEAD
 			if item.purchase_receipt:
 				if item.purchase_receipt not in receipt_documents:
 					frappe.throw(_("Item Row {0}: {1} {2} does not exist in above '{3}' table")
@@ -147,11 +120,6 @@
 				if item.purchase_invoice not in receipt_documents:
 					frappe.throw(_("Item Row {0}: {1} {2} does not exist in above '{3}' table")
 						.format(item.idx, "Purchase Invoice", item.purchase_invoice, "Purchase Receipts"))
-=======
-			elif item.receipt_document not in receipt_documents:
-				frappe.throw(_("Item Row {0}: {1} {2} does not exist in above '{1}' table")
-					.format(item.idx, item.receipt_document_type, item.receipt_document))
->>>>>>> bd5b37db
 
 			if not item.cost_center:
 				frappe.throw(_("Item Row {0}: Cost center is not set for item {1}")
@@ -243,7 +211,6 @@
 			self.base_grand_total = 0
 			self.total_advance = 0
 
-<<<<<<< HEAD
 		grand_total = self.grand_total if self.party_account_currency == self.currency else self.base_grand_total
 		if grand_total >= 0 and self.total_advance > grand_total:
 			frappe.throw(_("Advance amount cannot be greater than {0}").format(grand_total))
@@ -251,10 +218,6 @@
 		self.outstanding_amount = flt(grand_total - self.total_advance, self.precision("outstanding_amount"))
 
 		self.distribute_applicable_charges_for_item()
-=======
-	def on_submit(self):
-		self.update_landed_cost()
->>>>>>> bd5b37db
 
 	def distribute_applicable_charges_for_item(self):
 		totals = {}
@@ -321,11 +284,7 @@
 			# asset rate will be updated while creating asset gl entries from PI or PY
 
 			# update latest valuation rate in serial no
-<<<<<<< HEAD
-			update_rate_in_serial_no(doc)
-=======
-			self.update_rate_in_serial_no_for_non_asset_items(doc)
->>>>>>> bd5b37db
+			update_rate_in_serial_no_for_non_asset_items(doc)
 
 			# update stock & gl entries for cancelled state of PR
 			doc.docstatus = 2
@@ -334,10 +293,9 @@
 
 			# update stock & gl entries for submit state of PR
 			doc.docstatus = 1
-			doc.update_stock_ledger(via_landed_cost_voucher=True)
+			doc.update_stock_ledger(allow_negative_stock=True, via_landed_cost_voucher=True)
 			doc.make_gl_entries()
 
-<<<<<<< HEAD
 	def make_gl_entries(self, cancel=False):
 		if flt(self.grand_total) > 0:
 			gl_entries = self.get_gl_entries()
@@ -392,36 +350,6 @@
 
 		return gl_entry
 
-def update_rate_in_serial_no(receipt_document):
-	for item in receipt_document.get("items"):
-		if item.serial_no:
-			serial_nos = get_serial_nos(item.serial_no)
-			if serial_nos:
-				frappe.db.sql("update `tabSerial No` set purchase_rate=%s where name in ({0})"
-					.format(", ".join(["%s"]*len(serial_nos))), tuple([item.valuation_rate] + serial_nos))
-
-@frappe.whitelist()
-def get_landed_cost_voucher(dt, dn):
-	doc = frappe.get_doc(dt, dn)
-
-	lcv = frappe.new_doc("Landed Cost Voucher")
-	lcv.company = doc.company
-	lcv.project = doc.set_project
-	lcv.append("purchase_receipts", {
-		"receipt_document_type": dt,
-		"receipt_document": dn,
-		"supplier": doc.supplier,
-		"posting_date": doc.posting_date,
-		"grand_total": doc.base_grand_total,
-	})
-
-	if doc.get("letter_of_credit"):
-		lcv.party_type = "Letter of Credit"
-		lcv.party = doc.get("letter_of_credit")
-
-	lcv.get_items_from_purchase_receipts()
-	return lcv
-=======
 	def validate_asset_qty_and_status(self, receipt_document_type, receipt_document):
 		for item in self.get('items'):
 			if item.is_fixed_asset:
@@ -439,11 +367,32 @@
 								Remove Item <b>{1}</b> from table to continue.').format(
 									item.receipt_document, item.item_code, item.receipt_document_type))
 
-	def update_rate_in_serial_no_for_non_asset_items(self, receipt_document):
-		for item in receipt_document.get("items"):
-			if not item.is_fixed_asset and item.serial_no:
-				serial_nos = get_serial_nos(item.serial_no)
-				if serial_nos:
-					frappe.db.sql("update `tabSerial No` set purchase_rate=%s where name in ({0})"
-						.format(", ".join(["%s"]*len(serial_nos))), tuple([item.valuation_rate] + serial_nos))
->>>>>>> bd5b37db
+def update_rate_in_serial_no_for_non_asset_items(receipt_document):
+	for item in receipt_document.get("items"):
+		if item.serial_no:
+			serial_nos = get_serial_nos(item.serial_no)
+			if serial_nos:
+				frappe.db.sql("update `tabSerial No` set purchase_rate=%s where name in ({0})"
+					.format(", ".join(["%s"]*len(serial_nos))), tuple([item.valuation_rate] + serial_nos))
+
+@frappe.whitelist()
+def get_landed_cost_voucher(dt, dn):
+	doc = frappe.get_doc(dt, dn)
+
+	lcv = frappe.new_doc("Landed Cost Voucher")
+	lcv.company = doc.company
+	lcv.project = doc.set_project
+	lcv.append("purchase_receipts", {
+		"receipt_document_type": dt,
+		"receipt_document": dn,
+		"supplier": doc.supplier,
+		"posting_date": doc.posting_date,
+		"grand_total": doc.base_grand_total,
+	})
+
+	if doc.get("letter_of_credit"):
+		lcv.party_type = "Letter of Credit"
+		lcv.party = doc.get("letter_of_credit")
+
+	lcv.get_items_from_purchase_receipts()
+	return lcv