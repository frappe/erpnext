# Copyright (c) 2015, Frappe Technologies Pvt. Ltd. and Contributors
# For license information, please see license.txt

from __future__ import unicode_literals
import frappe, erpnext
from frappe import _
from frappe.utils import flt
from frappe.model.meta import get_field_precision
from frappe.model.document import Document
from erpnext.stock.doctype.serial_no.serial_no import get_serial_nos
from erpnext.controllers.accounts_controller import AccountsController
from erpnext.accounts.general_ledger import make_gl_entries
from frappe.utils.csvutils import getlink

class LandedCostVoucher(AccountsController):
	def get_items_from_purchase_receipts(self):
		self.set("items", [])
		for pr in self.get("purchase_receipts"):
			if pr.receipt_document_type and pr.receipt_document:
				pr_items = frappe.db.sql("""select pr_item.item_code, pr_item.description, pr_item.total_weight,
					pr_item.qty, pr_item.base_rate, pr_item.base_amount, pr_item.name, pr_item.cost_center
					from `tab{doctype} Item` pr_item where parent = %s
					and exists(select name from tabItem where name = pr_item.item_code and is_stock_item = 1)
					""".format(doctype=pr.receipt_document_type), pr.receipt_document, as_dict=True)

				for d in pr_items:
					item = self.append("items")
					item.item_code = d.item_code
					item.description = d.description
					item.qty = d.qty
					item.weight = d.total_weight
					item.rate = d.base_rate
					item.cost_center = d.cost_center or \
						erpnext.get_default_cost_center(self.company)
					item.amount = d.base_amount
					item.receipt_document_type = pr.receipt_document_type
					item.receipt_document = pr.receipt_document
					item.purchase_receipt_item = d.name

	def validate(self):
		super(LandedCostVoucher, self).validate()

		self.check_mandatory()
		self.validate_purchase_receipts()
		self.set_total_taxes_and_charges()
		if not self.get("items"):
			self.get_items_from_purchase_receipts()
		else:
			self.validate_applicable_charges_for_item()
		self.set_status()

	def check_mandatory(self):
		if not self.get("purchase_receipts"):
			frappe.throw(_("Please enter Receipt Document"))

		
	def validate_purchase_receipts(self):
		receipt_documents = []
		
		for d in self.get("purchase_receipts"):
			if frappe.db.get_value(d.receipt_document_type, d.receipt_document, "docstatus") != 1:
				frappe.throw(_("Receipt document must be submitted"))
			else:
				receipt_documents.append(d.receipt_document)

		for item in self.get("items"):
			if not item.receipt_document:
				frappe.throw(_("Item must be added using 'Get Items from Purchase Receipts' button"))
			elif item.receipt_document not in receipt_documents:
				frappe.throw(_("Item Row {idx}: {doctype} {docname} does not exist in above '{doctype}' table")
					.format(idx=item.idx, doctype=item.receipt_document_type, docname=item.receipt_document))

			if not item.cost_center:
				frappe.throw(_("Row {0}: Cost center is required for an item {1}")
					.format(item.idx, item.item_code))

	def set_total_taxes_and_charges(self):
		self.total_taxes_and_charges = sum([flt(d.amount) for d in self.get("taxes")])

	def validate_applicable_charges_for_item(self):
		total_applicable_charges = sum([flt(d.applicable_charges) for d in self.get("items")])

		precision = get_field_precision(frappe.get_meta("Landed Cost Item").get_field("applicable_charges"),
		currency = frappe.db.get_value("Company", self.company, "default_currency", cache=True))

		diff = flt(self.total_taxes_and_charges) - flt(total_applicable_charges)
		diff = flt(diff, precision)

		if abs(diff) < (2.0 / (10**precision)):
			self.items[-1].applicable_charges += diff
		else:
			frappe.throw(_("Total Applicable Charges in Purchase Receipt Items table must be same as Total Taxes and Charges"))

	def set_cost_center(self):
		if not self.cost_center:
			self.cost_center = frappe.db.get_value('Company', self.company, 'cost_center')

	def on_submit(self):
		self.update_landed_cost()
		self.make_gl_entries()

	def on_cancel(self):
		self.update_landed_cost()
		if self.credit_to:
			self.make_gl_entries(cancel=True)

	def update_landed_cost(self):
		for d in self.get("purchase_receipts"):
			doc = frappe.get_doc(d.receipt_document_type, d.receipt_document)

			# set landed cost voucher amount in pr item
			doc.set_landed_cost_voucher_amount()

			# set valuation amount in pr item
			doc.update_valuation_rate("items")

			# db_update will update and save landed_cost_voucher_amount and voucher_amount in PR
			for item in doc.get("items"):
				item.db_update()

			# update latest valuation rate in serial no
			self.update_rate_in_serial_no(doc)

			# update stock & gl entries for cancelled state of PR
			doc.docstatus = 2
			doc.update_stock_ledger(allow_negative_stock=True, via_landed_cost_voucher=True)
			doc.make_gl_entries_on_cancel(repost_future_gle=False)


			# update stock & gl entries for submit state of PR
			doc.docstatus = 1
			doc.update_stock_ledger(via_landed_cost_voucher=True)
			doc.make_gl_entries()

	def update_rate_in_serial_no(self, receipt_document):
		for item in receipt_document.get("items"):
			if item.serial_no:
				serial_nos = get_serial_nos(item.serial_no)
				if serial_nos:
					frappe.db.sql("update `tabSerial No` set purchase_rate=%s where name in ({0})"
						.format(", ".join(["%s"]*len(serial_nos))), tuple([item.valuation_rate] + serial_nos))

<<<<<<< HEAD
@frappe.whitelist()
def get_landed_cost_voucher(dt, dn):
	doc = frappe.get_doc(dt, dn)

	lcv = frappe.new_doc("Landed Cost Voucher")
	lcv.company = doc.company
	lcv.append("purchase_receipts", {
		"receipt_document_type": dt,
		"receipt_document": dn,
		"supplier": doc.supplier,
		"grand_total": doc.base_grand_total
	})

	lcv.get_items_from_purchase_receipts()
	return lcv
=======
	def validate_account_details(self):
		if not self.credit_to:
			frappe.throw(_("Please set default payable account for the company {0}").format(getlink("Company",self.company)))

	def make_gl_entries(self, cancel=False):
		if flt(self.total_taxes_and_charges) > 0:
			gl_entries = self.get_gl_entries()
			make_gl_entries(gl_entries, cancel)

	def get_gl_entries(self):
		gl_entry = []
		self.validate_account_details()

		payable_amount = flt(self.total_taxes_and_charges)

		# payable entry
		if payable_amount:
			gl_entry.append(
				self.get_gl_dict({
					"account": self.credit_to,
					"credit": payable_amount,
					"credit_in_account_currency": payable_amount,
					"against": ",".join([d.account_head for d in self.taxes]),
					"party_type": "Supplier",
					"party": self.supplier,
					"against_voucher_type": self.doctype,
					"against_voucher": self.name
				})
			)

		# expense entries
		for tax in self.taxes:
			gl_entry.append(
				self.get_gl_dict({
					"account": tax.account_head,
					"debit": tax.amount,
					"debit_in_account_currency": tax.amount,
					"against": self.supplier,
					"cost_center": tax.cost_center
				})
			)

		return gl_entry
>>>>>>> 51da271b
<|MERGE_RESOLUTION|>--- conflicted
+++ resolved
@@ -140,23 +140,6 @@
 					frappe.db.sql("update `tabSerial No` set purchase_rate=%s where name in ({0})"
 						.format(", ".join(["%s"]*len(serial_nos))), tuple([item.valuation_rate] + serial_nos))
 
-<<<<<<< HEAD
-@frappe.whitelist()
-def get_landed_cost_voucher(dt, dn):
-	doc = frappe.get_doc(dt, dn)
-
-	lcv = frappe.new_doc("Landed Cost Voucher")
-	lcv.company = doc.company
-	lcv.append("purchase_receipts", {
-		"receipt_document_type": dt,
-		"receipt_document": dn,
-		"supplier": doc.supplier,
-		"grand_total": doc.base_grand_total
-	})
-
-	lcv.get_items_from_purchase_receipts()
-	return lcv
-=======
 	def validate_account_details(self):
 		if not self.credit_to:
 			frappe.throw(_("Please set default payable account for the company {0}").format(getlink("Company",self.company)))
@@ -200,4 +183,19 @@
 			)
 
 		return gl_entry
->>>>>>> 51da271b
+
+@frappe.whitelist()
+def get_landed_cost_voucher(dt, dn):
+	doc = frappe.get_doc(dt, dn)
+
+	lcv = frappe.new_doc("Landed Cost Voucher")
+	lcv.company = doc.company
+	lcv.append("purchase_receipts", {
+		"receipt_document_type": dt,
+		"receipt_document": dn,
+		"supplier": doc.supplier,
+		"grand_total": doc.base_grand_total
+	})
+
+	lcv.get_items_from_purchase_receipts()
+	return lcv