# Copyright (c) 2015, Frappe Technologies Pvt. Ltd. and Contributors
# License: GNU General Public License v3. See license.txt


from __future__ import unicode_literals
import unittest
import frappe
from frappe.utils import flt
from erpnext.stock.doctype.purchase_receipt.test_purchase_receipt \
	import set_perpetual_inventory, get_gl_entries, test_records as pr_test_records, make_purchase_receipt
from erpnext.accounts.doctype.purchase_invoice.test_purchase_invoice import make_purchase_invoice
from erpnext.accounts.doctype.account.test_account import get_inventory_account

class TestLandedCostVoucher(unittest.TestCase):
	def test_landed_cost_voucher(self):
		frappe.db.set_value("Buying Settings", None, "allow_multiple_items", 1)

		pr = make_purchase_receipt(company="_Test Company with perpetual inventory",
			warehouse = "Stores - TCP1", supplier_warehouse = "Work in Progress - TCP1",
			get_multiple_items = True, get_taxes_and_charges = True)

		last_sle = frappe.db.get_value("Stock Ledger Entry", {
				"voucher_type": pr.doctype,
				"voucher_no": pr.name,
				"item_code": "_Test Item",
				"warehouse": "Stores - TCP1"
			},
			fieldname=["qty_after_transaction", "stock_value"], as_dict=1)

		submit_landed_cost_voucher("Purchase Receipt", pr.name, pr.company)

		pr_lc_value = frappe.db.get_value("Purchase Receipt Item", {"parent": pr.name}, "landed_cost_voucher_amount")
		self.assertEqual(pr_lc_value, 25.0)

		last_sle_after_landed_cost = frappe.db.get_value("Stock Ledger Entry", {
				"voucher_type": pr.doctype,
				"voucher_no": pr.name,
				"item_code": "_Test Item",
				"warehouse": "Stores - TCP1"
			},
			fieldname=["qty_after_transaction", "stock_value"], as_dict=1)

		self.assertEqual(last_sle.qty_after_transaction, last_sle_after_landed_cost.qty_after_transaction)

		self.assertEqual(last_sle_after_landed_cost.stock_value - last_sle.stock_value, 25.0)

		gl_entries = get_gl_entries("Purchase Receipt", pr.name)

		self.assertTrue(gl_entries)

		stock_in_hand_account = get_inventory_account(pr.company, pr.get("items")[0].warehouse)
		fixed_asset_account = get_inventory_account(pr.company, pr.get("items")[1].warehouse)

		if stock_in_hand_account == fixed_asset_account:
			expected_values = {
				stock_in_hand_account: [800.0, 0.0],
				"Stock Received But Not Billed - TCP1": [0.0, 500.0],
				"Expenses Included In Valuation - TCP1": [0.0, 50.0],
				"_Test Account Customs Duty - TCP1": [0.0, 150],
				"_Test Account Shipping Charges - TCP1": [0.0, 100.00]
			}
		else:
			expected_values = {
				stock_in_hand_account: [400.0, 0.0],
				fixed_asset_account: [400.0, 0.0],
				"Stock Received But Not Billed - TCP1": [0.0, 500.0],
				"Expenses Included In Valuation - TCP1": [0.0, 300.0]
			}

		for gle in gl_entries:
			if not gle.get('is_cancelled'):
				self.assertEqual(expected_values[gle.account][0], gle.debit)
				self.assertEqual(expected_values[gle.account][1], gle.credit)


	def test_landed_cost_voucher_against_purchase_invoice(self):

		pi = make_purchase_invoice(update_stock=1, posting_date=frappe.utils.nowdate(),
			posting_time=frappe.utils.nowtime(), cash_bank_account="Cash - TCP1",
			company="_Test Company with perpetual inventory", supplier_warehouse="Work In Progress - TCP1",
			warehouse= "Stores - TCP1", cost_center = "Main - TCP1",
			expense_account ="_Test Account Cost for Goods Sold - TCP1")

		last_sle = frappe.db.get_value("Stock Ledger Entry", {
				"voucher_type": pi.doctype,
				"voucher_no": pi.name,
				"item_code": "_Test Item",
				"warehouse": "Stores - TCP1"
			},
			fieldname=["qty_after_transaction", "stock_value"], as_dict=1)

		submit_landed_cost_voucher("Purchase Invoice", pi.name, pi.company)

		pi_lc_value = frappe.db.get_value("Purchase Invoice Item", {"parent": pi.name},
			"landed_cost_voucher_amount")

		self.assertEqual(pi_lc_value, 50.0)

		last_sle_after_landed_cost = frappe.db.get_value("Stock Ledger Entry", {
				"voucher_type": pi.doctype,
				"voucher_no": pi.name,
				"item_code": "_Test Item",
				"warehouse": "Stores - TCP1"
			},
			fieldname=["qty_after_transaction", "stock_value"], as_dict=1)

		self.assertEqual(last_sle.qty_after_transaction, last_sle_after_landed_cost.qty_after_transaction)

		self.assertEqual(last_sle_after_landed_cost.stock_value - last_sle.stock_value, 50.0)

		gl_entries = get_gl_entries("Purchase Invoice", pi.name)

		self.assertTrue(gl_entries)
		stock_in_hand_account = get_inventory_account(pi.company, pi.get("items")[0].warehouse)

		expected_values = {
			stock_in_hand_account: [300.0, 0.0],
			"Creditors - TCP1": [0.0, 250.0],
			"Expenses Included In Valuation - TCP1": [0.0, 50.0]
		}

		for gle in gl_entries:
			if not gle.get('is_cancelled'):
				self.assertEqual(expected_values[gle.account][0], gle.debit)
				self.assertEqual(expected_values[gle.account][1], gle.credit)


	def test_landed_cost_voucher_for_serialized_item(self):
		frappe.db.sql("delete from `tabSerial No` where name in ('SN001', 'SN002', 'SN003', 'SN004', 'SN005')")
		pr = make_purchase_receipt(company="_Test Company with perpetual inventory", warehouse = "Stores - TCP1",
		supplier_warehouse = "Work in Progress - TCP1", get_multiple_items = True,
		get_taxes_and_charges = True, do_not_submit = True)

		pr.items[0].item_code = "_Test Serialized Item"
		pr.items[0].serial_no = "SN001\nSN002\nSN003\nSN004\nSN005"
		pr.submit()

		serial_no_rate = frappe.db.get_value("Serial No", "SN001", "purchase_rate")

		submit_landed_cost_voucher("Purchase Receipt", pr.name, pr.company)

		serial_no = frappe.db.get_value("Serial No", "SN001",
			["warehouse", "purchase_rate"], as_dict=1)

		self.assertEqual(serial_no.purchase_rate - serial_no_rate, 5.0)
		self.assertEqual(serial_no.warehouse, "Stores - TCP1")


	def test_landed_cost_voucher_for_odd_numbers (self):

		pr = make_purchase_receipt(company="_Test Company with perpetual inventory", warehouse = "Stores - TCP1", supplier_warehouse = "Work in Progress - TCP1", do_not_save=True)
		pr.items[0].cost_center = "Main - TCP1"
		for x in range(2):
			pr.append("items", {
				"item_code": "_Test Item",
				"warehouse": "Stores - TCP1",
				"cost_center": "Main - TCP1",
				"qty": 5,
				"rate": 50
			})
		pr.submit()

		lcv = submit_landed_cost_voucher("Purchase Receipt", pr.name, pr.company, 123.22)

		self.assertEqual(lcv.items[0].applicable_charges, 41.07)
		self.assertEqual(lcv.items[2].applicable_charges, 41.08)

	def test_multiple_landed_cost_voucher_against_pr(self):
<<<<<<< HEAD
		pr = make_purchase_receipt(company="_Test Company with perpetual inventory", warehouse = "Stores - TCP1", 
=======
		pr = make_purchase_receipt(company="_Test Company with perpetual inventory", warehouse = "Stores - TCP1",
>>>>>>> 00175c96
			supplier_warehouse = "Stores - TCP1", do_not_save=True)

		pr.append("items", {
			"item_code": "_Test Item",
			"warehouse": "Stores - TCP1",
			"cost_center": "Main - TCP1",
			"qty": 5,
			"rate": 100
		})

		pr.submit()

<<<<<<< HEAD
		lcv1 = make_landed_cost_voucher(receipt_document_type = 'Purchase Receipt', 
=======
		lcv1 = make_landed_cost_voucher(company = pr.company, receipt_document_type = 'Purchase Receipt',
>>>>>>> 00175c96
			receipt_document=pr.name, charges=100, do_not_save=True)

		lcv1.insert()
		lcv1.set('items', [
			lcv1.get('items')[0]
		])
		distribute_landed_cost_on_items(lcv1)

		lcv1.submit()

<<<<<<< HEAD
		lcv2 = make_landed_cost_voucher(receipt_document_type = 'Purchase Receipt', 
=======
		lcv2 = make_landed_cost_voucher(company = pr.company, receipt_document_type = 'Purchase Receipt',
>>>>>>> 00175c96
			receipt_document=pr.name, charges=100, do_not_save=True)

		lcv2.insert()
		lcv2.set('items', [
			lcv2.get('items')[1]
		])
		distribute_landed_cost_on_items(lcv2)

		lcv2.submit()

		pr.load_from_db()

		self.assertEqual(pr.items[0].landed_cost_voucher_amount, 100)
		self.assertEqual(pr.items[1].landed_cost_voucher_amount, 100)

def make_landed_cost_voucher(** args):
	args = frappe._dict(args)
	ref_doc = frappe.get_doc(args.receipt_document_type, args.receipt_document)

	lcv = frappe.new_doc('Landed Cost Voucher')
<<<<<<< HEAD
	lcv.company = '_Test Company'
=======
	lcv.company = args.company or '_Test Company'
>>>>>>> 00175c96
	lcv.distribute_charges_based_on = 'Amount'

	lcv.set('purchase_receipts', [{
		"receipt_document_type": args.receipt_document_type,
		"receipt_document": args.receipt_document,
		"supplier": ref_doc.supplier,
		"posting_date": ref_doc.posting_date,
		"grand_total": ref_doc.grand_total
	}])

	lcv.set("taxes", [{
		"description": "Shipping Charges",
		"expense_account": "Expenses Included In Valuation - TCP1",
		"amount": args.charges
	}])

	if not args.do_not_save:
		lcv.insert()
		if not args.do_not_submit:
			lcv.submit()

	return lcv


def submit_landed_cost_voucher(receipt_document_type, receipt_document, company, charges=50):
	ref_doc = frappe.get_doc(receipt_document_type, receipt_document)

	lcv = frappe.new_doc("Landed Cost Voucher")
	lcv.company = company
	lcv.distribute_charges_based_on = 'Amount'

	lcv.set("purchase_receipts", [{
		"receipt_document_type": receipt_document_type,
		"receipt_document": receipt_document,
		"supplier": ref_doc.supplier,
		"posting_date": ref_doc.posting_date,
		"grand_total": ref_doc.base_grand_total
	}])

	lcv.set("taxes", [{
		"description": "Insurance Charges",
		"expense_account": "Expenses Included In Valuation - TCP1",
		"amount": charges
	}])

	lcv.insert()

	distribute_landed_cost_on_items(lcv)

	lcv.submit()

	return lcv

def distribute_landed_cost_on_items(lcv):
	based_on = lcv.distribute_charges_based_on.lower()
	total = sum([flt(d.get(based_on)) for d in lcv.get("items")])

	for item in lcv.get("items"):
		item.applicable_charges = flt(item.get(based_on)) * flt(lcv.total_taxes_and_charges) / flt(total)
		item.applicable_charges = flt(item.applicable_charges, lcv.precision("applicable_charges", item))

test_records = frappe.get_test_records('Landed Cost Voucher')<|MERGE_RESOLUTION|>--- conflicted
+++ resolved
@@ -166,11 +166,7 @@
 		self.assertEqual(lcv.items[2].applicable_charges, 41.08)
 
 	def test_multiple_landed_cost_voucher_against_pr(self):
-<<<<<<< HEAD
-		pr = make_purchase_receipt(company="_Test Company with perpetual inventory", warehouse = "Stores - TCP1", 
-=======
 		pr = make_purchase_receipt(company="_Test Company with perpetual inventory", warehouse = "Stores - TCP1",
->>>>>>> 00175c96
 			supplier_warehouse = "Stores - TCP1", do_not_save=True)
 
 		pr.append("items", {
@@ -183,11 +179,7 @@
 
 		pr.submit()
 
-<<<<<<< HEAD
-		lcv1 = make_landed_cost_voucher(receipt_document_type = 'Purchase Receipt', 
-=======
 		lcv1 = make_landed_cost_voucher(company = pr.company, receipt_document_type = 'Purchase Receipt',
->>>>>>> 00175c96
 			receipt_document=pr.name, charges=100, do_not_save=True)
 
 		lcv1.insert()
@@ -198,11 +190,7 @@
 
 		lcv1.submit()
 
-<<<<<<< HEAD
-		lcv2 = make_landed_cost_voucher(receipt_document_type = 'Purchase Receipt', 
-=======
 		lcv2 = make_landed_cost_voucher(company = pr.company, receipt_document_type = 'Purchase Receipt',
->>>>>>> 00175c96
 			receipt_document=pr.name, charges=100, do_not_save=True)
 
 		lcv2.insert()
@@ -223,11 +211,7 @@
 	ref_doc = frappe.get_doc(args.receipt_document_type, args.receipt_document)
 
 	lcv = frappe.new_doc('Landed Cost Voucher')
-<<<<<<< HEAD
-	lcv.company = '_Test Company'
-=======
 	lcv.company = args.company or '_Test Company'
->>>>>>> 00175c96
 	lcv.distribute_charges_based_on = 'Amount'
 
 	lcv.set('purchase_receipts', [{
