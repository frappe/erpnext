{
 "actions": [],
 "autoname": "hash",
 "creation": "2013-02-22 01:28:02",
 "doctype": "DocType",
 "document_type": "Setup",
 "editable_grid": 1,
 "engine": "InnoDB",
 "field_order": [
  "item_code",
  "item_name",
  "col_break1",
  "schedule_date",
  "section_break_4",
  "description",
  "column_break_12",
  "item_group",
  "brand",
  "image",
  "quantity_and_warehouse",
  "qty",
  "stock_uom",
  "from_warehouse",
  "warehouse",
  "col_break2",
  "uom",
  "conversion_factor",
  "stock_qty",
  "qty_info_sec_break",
  "min_order_qty",
  "projected_qty",
  "qty_info_col_break",
  "actual_qty",
  "ordered_qty",
  "received_qty",
  "rate_and_amount_section_break",
  "rate",
  "col_break3",
  "amount",
  "manufacture_details",
  "manufacturer",
  "manufacturer_part_no",
  "col_break_mfg",
  "bom_no",
  "work_order",
  "accounting_dimensions_section",
  "project",
  "dimension_col_break",
  "cost_center",
  "more_info",
  "lead_time_date",
  "sales_order",
  "sales_order_item",
  "production_plan",
  "material_request_plan_item",
  "job_card_item",
  "col_break4",
  "expense_account",
  "section_break_46",
  "page_break"
 ],
 "fields": [
  {
   "bold": 1,
   "columns": 3,
   "fieldname": "item_code",
   "fieldtype": "Link",
   "in_global_search": 1,
   "in_list_view": 1,
   "label": "Item Code",
   "oldfieldname": "item_code",
   "oldfieldtype": "Link",
   "options": "Item",
   "print_width": "100px",
   "reqd": 1,
   "search_index": 1,
   "width": "100px"
  },
  {
   "fieldname": "col_break1",
   "fieldtype": "Column Break"
  },
  {
   "fieldname": "item_name",
   "fieldtype": "Data",
   "in_global_search": 1,
   "label": "Item Name",
   "oldfieldname": "item_name",
   "oldfieldtype": "Data",
   "print_hide": 1,
   "print_width": "100px",
   "search_index": 1,
   "width": "100px"
  },
  {
   "collapsible": 1,
   "fieldname": "section_break_4",
   "fieldtype": "Section Break",
   "label": "Description"
  },
  {
   "fieldname": "description",
   "fieldtype": "Text Editor",
   "label": "Description",
   "oldfieldname": "description",
   "oldfieldtype": "Text",
   "print_width": "250px",
   "reqd": 1,
   "width": "250px"
  },
  {
   "fieldname": "image",
   "fieldtype": "Attach Image",
   "label": "Image",
   "print_hide": 1,
   "read_only": 1
  },
  {
   "fieldname": "quantity_and_warehouse",
   "fieldtype": "Section Break",
   "label": "Quantity and Warehouse"
  },
  {
   "columns": 1,
   "fieldname": "qty",
   "fieldtype": "Float",
   "in_list_view": 1,
   "label": "Quantity",
   "oldfieldname": "qty",
   "oldfieldtype": "Currency",
   "print_width": "80px",
   "reqd": 1,
   "width": "80px"
  },
  {
   "columns": 1,
   "fieldname": "uom",
   "fieldtype": "Link",
   "in_list_view": 1,
   "label": "UOM",
   "oldfieldname": "uom",
   "oldfieldtype": "Link",
   "options": "UOM",
   "print_width": "70px",
   "reqd": 1,
   "width": "70px"
  },
  {
   "fieldname": "conversion_factor",
   "fieldtype": "Float",
   "label": "UOM Conversion Factor",
   "print_hide": 1,
   "reqd": 1
  },
  {
   "fieldname": "stock_uom",
   "fieldtype": "Link",
   "label": "Stock UOM",
   "options": "UOM",
   "print_hide": 1,
   "read_only": 1,
   "reqd": 1
  },
  {
   "columns": 3,
   "fieldname": "warehouse",
   "fieldtype": "Link",
   "in_list_view": 1,
   "label": "Target Warehouse",
   "oldfieldname": "warehouse",
   "oldfieldtype": "Link",
   "options": "Warehouse",
   "print_width": "100px",
   "width": "100px"
  },
  {
   "fieldname": "col_break2",
   "fieldtype": "Column Break"
  },
  {
   "bold": 1,
   "columns": 2,
   "fieldname": "schedule_date",
   "fieldtype": "Date",
   "in_list_view": 1,
   "label": "Required By",
   "oldfieldname": "schedule_date",
   "oldfieldtype": "Date",
   "print_width": "100px",
   "reqd": 1,
   "width": "100px"
  },
  {
   "fieldname": "rate",
   "fieldtype": "Currency",
   "label": "Rate",
   "print_hide": 1
  },
  {
   "fieldname": "amount",
   "fieldtype": "Currency",
   "label": "Amount",
   "print_hide": 1,
   "read_only": 1
  },
  {
   "fieldname": "stock_qty",
   "fieldtype": "Float",
   "label": "Stock Qty",
   "no_copy": 1,
   "print_hide": 1,
   "read_only": 1
  },
  {
   "collapsible": 1,
   "fieldname": "more_info",
   "fieldtype": "Section Break",
   "label": "More Information"
  },
  {
   "fieldname": "item_group",
   "fieldtype": "Link",
   "label": "Item Group",
   "oldfieldname": "item_group",
   "oldfieldtype": "Link",
   "options": "Item Group",
   "print_hide": 1,
   "read_only": 1,
   "search_index": 1
  },
  {
   "fieldname": "brand",
   "fieldtype": "Link",
   "label": "Brand",
   "oldfieldname": "brand",
   "oldfieldtype": "Link",
   "options": "Brand",
   "print_hide": 1,
   "print_width": "100px",
   "read_only": 1,
   "width": "100px"
  },
  {
   "fieldname": "lead_time_date",
   "fieldtype": "Date",
   "label": "Lead Time Date",
   "no_copy": 1,
   "oldfieldname": "lead_time_date",
   "oldfieldtype": "Date",
   "print_hide": 1,
   "read_only": 1
  },
  {
   "fieldname": "sales_order",
   "fieldtype": "Link",
   "label": "Sales Order",
   "options": "Sales Order",
   "print_hide": 1,
   "read_only": 1
  },
  {
   "fieldname": "sales_order_item",
   "fieldtype": "Data",
   "hidden": 1,
   "label": "Sales Order Item",
   "no_copy": 1,
   "print_hide": 1,
   "read_only": 1,
   "search_index": 1
  },
  {
   "fieldname": "project",
   "fieldtype": "Link",
   "label": "Project",
   "options": "Project"
  },
  {
   "fieldname": "production_plan",
   "fieldtype": "Link",
   "label": "Production Plan",
   "no_copy": 1,
   "options": "Production Plan",
   "print_hide": 1,
   "read_only": 1
  },
  {
   "fieldname": "material_request_plan_item",
   "fieldtype": "Data",
   "label": "Material Request Plan Item",
   "no_copy": 1,
   "print_hide": 1,
   "read_only": 1
  },
  {
   "fieldname": "col_break3",
   "fieldtype": "Column Break"
  },
  {
   "fieldname": "min_order_qty",
   "fieldtype": "Float",
   "label": "Min Order Qty",
   "no_copy": 1,
   "oldfieldname": "min_order_qty",
   "oldfieldtype": "Currency",
   "print_hide": 1,
   "print_width": "70px",
   "read_only": 1,
   "width": "70px"
  },
  {
   "allow_on_submit": 1,
   "fieldname": "projected_qty",
   "fieldtype": "Float",
   "label": "Projected Qty",
   "no_copy": 1,
   "oldfieldname": "projected_qty",
   "oldfieldtype": "Currency",
   "print_hide": 1,
   "print_width": "70px",
   "read_only": 1,
   "width": "70px"
  },
  {
   "fieldname": "actual_qty",
   "fieldtype": "Float",
   "label": "Actual Qty",
   "no_copy": 1,
   "print_hide": 1,
   "read_only": 1,
   "report_hide": 1
  },
  {
   "depends_on": "eval:doc.docstatus==1",
   "fieldname": "ordered_qty",
   "fieldtype": "Float",
   "label": "Completed Qty",
   "no_copy": 1,
   "oldfieldname": "ordered_qty",
   "oldfieldtype": "Currency",
   "print_hide": 1,
   "read_only": 1
  },
  {
   "fieldname": "expense_account",
   "fieldtype": "Link",
   "label": "Expense Account",
   "options": "Account",
   "print_hide": 1
  },
  {
   "fieldname": "cost_center",
   "fieldtype": "Link",
   "label": "Cost Center",
   "options": "Cost Center",
   "print_hide": 1
  },
  {
   "allow_on_submit": 1,
   "default": "0",
   "fieldname": "page_break",
   "fieldtype": "Check",
   "label": "Page Break",
   "no_copy": 1,
   "oldfieldname": "page_break",
   "oldfieldtype": "Check",
   "print_hide": 1
  },
  {
   "depends_on": "eval:doc.docstatus==1",
   "fieldname": "received_qty",
   "fieldtype": "Float",
   "label": "Received Qty",
   "no_copy": 1,
   "print_hide": 1,
   "read_only": 1
  },
  {
   "collapsible": 1,
   "fieldname": "accounting_dimensions_section",
   "fieldtype": "Section Break",
   "label": "Accounting Dimensions"
  },
  {
   "fieldname": "dimension_col_break",
   "fieldtype": "Column Break"
  },
  {
   "collapsible": 1,
   "depends_on": "eval:in_list([\"Manufacture\", \"Purchase\"], parent.material_request_type)",
   "fieldname": "manufacture_details",
   "fieldtype": "Section Break",
   "label": "Manufacture"
  },
  {
   "fieldname": "manufacturer",
   "fieldtype": "Link",
   "label": "Manufacturer",
   "options": "Manufacturer"
  },
  {
   "fieldname": "column_break_12",
   "fieldtype": "Column Break"
  },
  {
   "fieldname": "manufacturer_part_no",
   "fieldtype": "Data",
   "label": "Manufacturer Part Number",
   "read_only": 1
  },
  {
   "fieldname": "rate_and_amount_section_break",
   "fieldtype": "Section Break"
  },
  {
   "fieldname": "col_break4",
   "fieldtype": "Column Break"
  },
  {
   "depends_on": "eval:parent.material_request_type == \"Material Transfer\"",
   "fieldname": "from_warehouse",
   "fieldtype": "Link",
   "label": "Source Warehouse",
   "options": "Warehouse"
  },
  {
   "allow_on_submit": 1,
   "fieldname": "bom_no",
   "fieldtype": "Link",
   "label": "BOM No",
   "no_copy": 1,
   "options": "BOM",
   "print_hide": 1
  },
  {
   "fieldname": "section_break_46",
   "fieldtype": "Section Break"
  },
  {
   "fieldname": "col_break_mfg",
   "fieldtype": "Column Break"
  },
  {
   "fieldname": "qty_info_sec_break",
   "fieldtype": "Section Break"
  },
  {
   "fieldname": "qty_info_col_break",
   "fieldtype": "Column Break"
  },
  {
<<<<<<< HEAD
   "fieldname": "work_order",
   "fieldtype": "Link",
   "label": "Work Order",
   "options": "Work Order"
=======
   "fieldname": "job_card_item",
   "fieldtype": "Data",
   "hidden": 1,
   "no_copy": 1,
   "print_hide": 1,
   "label": "Job Card Item"
>>>>>>> c92dfa98
  }
 ],
 "idx": 1,
 "index_web_pages_for_search": 1,
 "istable": 1,
 "links": [],
<<<<<<< HEAD
 "modified": "2021-07-17 16:22:17.788913",
=======
 "modified": "2021-11-03 14:40:24.409826",
>>>>>>> c92dfa98
 "modified_by": "Administrator",
 "module": "Stock",
 "name": "Material Request Item",
 "naming_rule": "Random",
 "owner": "Administrator",
 "permissions": [],
 "sort_field": "modified",
 "sort_order": "DESC",
 "track_changes": 1
}<|MERGE_RESOLUTION|>--- conflicted
+++ resolved
@@ -448,30 +448,25 @@
    "fieldtype": "Column Break"
   },
   {
-<<<<<<< HEAD
    "fieldname": "work_order",
    "fieldtype": "Link",
    "label": "Work Order",
    "options": "Work Order"
-=======
+   },
+   {
    "fieldname": "job_card_item",
    "fieldtype": "Data",
    "hidden": 1,
    "no_copy": 1,
    "print_hide": 1,
    "label": "Job Card Item"
->>>>>>> c92dfa98
   }
  ],
  "idx": 1,
  "index_web_pages_for_search": 1,
  "istable": 1,
  "links": [],
-<<<<<<< HEAD
- "modified": "2021-07-17 16:22:17.788913",
-=======
  "modified": "2021-11-03 14:40:24.409826",
->>>>>>> c92dfa98
  "modified_by": "Administrator",
  "module": "Stock",
  "name": "Material Request Item",
