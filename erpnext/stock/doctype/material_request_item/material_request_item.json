--- conflicted
+++ resolved
@@ -376,11 +376,8 @@
    "fieldname": "received_qty",
    "fieldtype": "Float",
    "label": "Received Quantity",
-<<<<<<< HEAD
-=======
-   "no_copy": 1,
-   "print_hide": 1,
->>>>>>> 27c6f694
+   "no_copy": 1,
+   "print_hide": 1,
    "read_only": 1
   },
   {
@@ -412,7 +409,6 @@
   {
    "fieldname": "manufacturer_part_no",
    "fieldtype": "Data",
-<<<<<<< HEAD
    "label": "Manufacturer Part Number",
    "read_only": 1
   },
@@ -423,19 +419,12 @@
   {
    "fieldname": "col_break4",
    "fieldtype": "Column Break"
-=======
-   "label": "Manufacturer Part Number"
->>>>>>> 27c6f694
   }
  ],
  "idx": 1,
  "istable": 1,
  "links": [],
-<<<<<<< HEAD
- "modified": "2020-03-02 20:20:42.555084",
-=======
  "modified": "2020-04-16 09:00:00.992835",
->>>>>>> 27c6f694
  "modified_by": "Administrator",
  "module": "Stock",
  "name": "Material Request Item",
