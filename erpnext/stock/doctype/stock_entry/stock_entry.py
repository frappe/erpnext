# Copyright (c) 2015, Frappe Technologies Pvt. Ltd. and Contributors
# License: GNU General Public License v3. See license.txt

from __future__ import unicode_literals
import frappe, erpnext
import frappe.defaults
from frappe import _
from frappe.utils import cstr, cint, flt, comma_or, getdate, nowdate, formatdate, format_time
from erpnext.stock.utils import get_incoming_rate
from erpnext.stock.stock_ledger import get_previous_sle, NegativeStockError, get_valuation_rate
from erpnext.stock.get_item_details import get_bin_details, get_default_cost_center, get_conversion_factor, get_reserved_qty_for_so
from erpnext.setup.doctype.item_group.item_group import get_item_group_defaults
from erpnext.setup.doctype.brand.brand import get_brand_defaults
from erpnext.stock.doctype.batch.batch import get_batch_no, set_batch_nos, get_batch_qty
from erpnext.stock.doctype.item.item import get_item_defaults
from erpnext.manufacturing.doctype.bom.bom import validate_bom_no, add_additional_cost
from erpnext.stock.utils import get_bin
from frappe.model.mapper import get_mapped_doc
from erpnext.stock.doctype.serial_no.serial_no import update_serial_nos_after_submit, get_serial_nos
from erpnext.stock.doctype.stock_reconciliation.stock_reconciliation import OpeningEntryAccountError
from erpnext.accounts.general_ledger import process_gl_map
import json

from six import string_types, itervalues, iteritems

class IncorrectValuationRateError(frappe.ValidationError): pass
class DuplicateEntryForWorkOrderError(frappe.ValidationError): pass
class OperationsNotCompleteError(frappe.ValidationError): pass
class MaxSampleAlreadyRetainedError(frappe.ValidationError): pass

from erpnext.controllers.stock_controller import StockController

form_grid_templates = {
	"items": "templates/form_grid/stock_entry_grid.html"
}

class StockEntry(StockController):
	def get_feed(self):
		return self.stock_entry_type

	def onload(self):
		for item in self.get("items"):
			item.update(get_bin_details(item.item_code, item.s_warehouse))

	def validate(self):
		self.pro_doc = frappe._dict()
		if self.work_order:
			self.pro_doc = frappe.get_doc('Work Order', self.work_order)

		self.validate_posting_time()
		self.validate_purpose()
		self.validate_item()
		self.validate_customer_provided_item()
		self.validate_qty()
		self.set_transfer_qty()
		self.validate_uom_is_integer("uom", "qty")
		self.validate_uom_is_integer("stock_uom", "transfer_qty")
		self.validate_warehouse()
		self.validate_work_order()
		self.validate_bom()
		self.mark_finished_and_scrap_items()
		self.validate_finished_goods()
		self.validate_with_material_request()
		self.validate_batch()
		self.validate_inspection()
		self.validate_fg_completed_qty()
		self.validate_difference_account()
		self.set_job_card_data()
		self.set_purpose_for_stock_entry()

		if not self.from_bom:
			self.fg_completed_qty = 0.0

		if self._action == 'submit':
			self.make_batches('t_warehouse')
		else:
			set_batch_nos(self, 's_warehouse')

		self.validate_serialized_batch()
		self.set_actual_qty()
		self.calculate_rate_and_amount()

	def on_submit(self):
		self.update_stock_ledger()

		update_serial_nos_after_submit(self, "items")
		self.update_work_order()
		self.validate_purchase_order()
		if self.purchase_order and self.purpose == "Send to Subcontractor":
			self.update_purchase_order_supplied_items()

		self.make_gl_entries()

		self.repost_future_sle_and_gle()
		self.update_cost_in_project()
		self.validate_reserved_serial_no_consumption()
		self.update_transferred_qty()
		self.update_quality_inspection()

		if self.work_order and self.purpose == "Manufacture":
			self.update_so_in_serial_number()

		if self.purpose == 'Material Transfer' and self.add_to_transit:
			self.set_material_request_transfer_status('In Transit')
		if self.purpose == 'Material Transfer' and self.outgoing_stock_entry:
			self.set_material_request_transfer_status('Completed')

	def on_cancel(self):

		if self.purchase_order and self.purpose == "Send to Subcontractor":
			self.update_purchase_order_supplied_items()

		if self.work_order and self.purpose == "Material Consumption for Manufacture":
			self.validate_work_order_status()

		self.update_work_order()
		self.update_stock_ledger()

		self.ignore_linked_doctypes = ('GL Entry', 'Stock Ledger Entry', 'Repost Item Valuation')

		self.make_gl_entries_on_cancel()
		self.repost_future_sle_and_gle()
		self.update_cost_in_project()
		self.update_transferred_qty()
		self.update_quality_inspection()
		self.delete_auto_created_batches()
		self.delete_linked_stock_entry()

		if self.purpose == 'Material Transfer' and self.add_to_transit:
			self.set_material_request_transfer_status('Not Started')
		if self.purpose == 'Material Transfer' and self.outgoing_stock_entry:
			self.set_material_request_transfer_status('In Transit')

	def set_job_card_data(self):
		if self.job_card and not self.work_order:
			data = frappe.db.get_value('Job Card',
				self.job_card, ['for_quantity', 'work_order', 'bom_no'], as_dict=1)
			self.fg_completed_qty = data.for_quantity
			self.work_order = data.work_order
			self.from_bom = 1
			self.bom_no = data.bom_no

	def validate_work_order_status(self):
		pro_doc = frappe.get_doc("Work Order", self.work_order)
		if pro_doc.status == 'Completed':
			frappe.throw(_("Cannot cancel transaction for Completed Work Order."))

	def validate_purpose(self):
		valid_purposes = ["Material Issue", "Material Receipt", "Material Transfer",
			"Material Transfer for Manufacture", "Manufacture", "Repack", "Send to Subcontractor",
			"Material Consumption for Manufacture"]

		if self.purpose not in valid_purposes:
			frappe.throw(_("Purpose must be one of {0}").format(comma_or(valid_purposes)))

		if self.job_card and self.purpose != 'Material Transfer for Manufacture':
			frappe.throw(_("For job card {0}, you can only make the 'Material Transfer for Manufacture' type stock entry")
				.format(self.job_card))

	def delete_linked_stock_entry(self):
		if self.purpose == "Send to Warehouse":
			for d in frappe.get_all("Stock Entry", filters={"docstatus": 0,
				"outgoing_stock_entry": self.name, "purpose": "Receive at Warehouse"}):
				frappe.delete_doc("Stock Entry", d.name)

	def set_transfer_qty(self):
		for item in self.get("items"):
			if not flt(item.qty):
				frappe.throw(_("Row {0}: Qty is mandatory").format(item.idx))
			if not flt(item.conversion_factor):
				frappe.throw(_("Row {0}: UOM Conversion Factor is mandatory").format(item.idx))
			item.transfer_qty = flt(flt(item.qty) * flt(item.conversion_factor),
				self.precision("transfer_qty", item))

	def update_cost_in_project(self):
		if (self.work_order and not frappe.db.get_value("Work Order",
			self.work_order, "update_consumed_material_cost_in_project")):
			return

		if self.project:
			amount = frappe.db.sql(""" select ifnull(sum(sed.amount), 0)
				from
					`tabStock Entry` se, `tabStock Entry Detail` sed
				where
					se.docstatus = 1 and se.project = %s and sed.parent = se.name
					and (sed.t_warehouse is null or sed.t_warehouse = '')""", self.project, as_list=1)

			amount = amount[0][0] if amount else 0
			additional_costs = frappe.db.sql(""" select ifnull(sum(sed.amount), 0)
				from
					`tabStock Entry` se, `tabLanded Cost Taxes and Charges` sed
				where
					se.docstatus = 1 and se.project = %s and sed.parent = se.name
					and se.purpose = 'Manufacture'""", self.project, as_list=1)

			additional_cost_amt = additional_costs[0][0] if additional_costs else 0

			amount += additional_cost_amt
			frappe.db.set_value('Project', self.project, 'total_consumed_material_cost', amount)

	def validate_item(self):
		stock_items = self.get_stock_items()
		serialized_items = self.get_serialized_items()
		for item in self.get("items"):
			if flt(item.qty) and flt(item.qty) < 0:
				frappe.throw(_("Row {0}: The item {1}, quantity must be positive number")
					.format(item.idx, frappe.bold(item.item_code)))

			if item.item_code not in stock_items:
				frappe.throw(_("{0} is not a stock Item").format(item.item_code))

			item_details = self.get_item_details(frappe._dict(
				{"item_code": item.item_code, "company": self.company,
				"project": self.project, "uom": item.uom, 's_warehouse': item.s_warehouse}),
				for_update=True)

			for f in ("uom", "stock_uom", "description", "item_name", "expense_account",
				"cost_center", "conversion_factor"):
					if f == "stock_uom" or not item.get(f):
						item.set(f, item_details.get(f))
					if f == 'conversion_factor' and item.uom == item_details.get('stock_uom'):
						item.set(f, item_details.get(f))

			if not item.transfer_qty and item.qty:
				item.transfer_qty = flt(flt(item.qty) * flt(item.conversion_factor),
				self.precision("transfer_qty", item))

			if (self.purpose in ("Material Transfer", "Material Transfer for Manufacture")
				and not item.serial_no
				and item.item_code in serialized_items):
				frappe.throw(_("Row #{0}: Please specify Serial No for Item {1}").format(item.idx, item.item_code),
					frappe.MandatoryError)

	def validate_qty(self):
		manufacture_purpose = ["Manufacture", "Material Consumption for Manufacture"]

		if self.purpose in manufacture_purpose and self.work_order:
			if not frappe.get_value('Work Order', self.work_order, 'skip_transfer'):
				item_code = []
				for item in self.items:
					if cstr(item.t_warehouse) == '':
						req_items = frappe.get_all('Work Order Item',
										filters={'parent': self.work_order, 'item_code': item.item_code}, fields=["item_code"])

						transferred_materials = frappe.db.sql("""
									select
										sum(qty) as qty
									from `tabStock Entry` se,`tabStock Entry Detail` sed
									where
										se.name = sed.parent and se.docstatus=1 and
										(se.purpose='Material Transfer for Manufacture' or se.purpose='Manufacture')
										and sed.item_code=%s and se.work_order= %s and ifnull(sed.t_warehouse, '') != ''
								""", (item.item_code, self.work_order), as_dict=1)

						stock_qty = flt(item.qty)
						trans_qty = flt(transferred_materials[0].qty)
						if req_items:
							if stock_qty > trans_qty:
								item_code.append(item.item_code)

	def validate_fg_completed_qty(self):
		item_wise_qty = {}
		if self.purpose == "Manufacture" and self.work_order:
			for d in self.items:
<<<<<<< HEAD
				if d.is_finished_item and d.qty != self.fg_completed_qty:
					frappe.throw(_("Finished product quantity <b>{0}</b> and For Quantity <b>{1}</b> cannot be different")
						.format(d.qty, self.fg_completed_qty))
=======
				if d.is_finished_item:
					item_wise_qty.setdefault(d.item_code, []).append(d.qty)

		for item_code, qty_list in iteritems(item_wise_qty):
			if self.fg_completed_qty != sum(qty_list):
				frappe.throw(_("The finished product {0} quantity {1} and For Quantity {2} cannot be different")
					.format(frappe.bold(item_code), frappe.bold(sum(qty_list)), frappe.bold(self.fg_completed_qty)))
>>>>>>> 1abaef73

	def validate_difference_account(self):
		if not cint(erpnext.is_perpetual_inventory_enabled(self.company)):
			return

		for d in self.get("items"):
			if not d.expense_account:
				frappe.throw(_("Please enter <b>Difference Account</b> or set default <b>Stock Adjustment Account</b> for company {0}")
					.format(frappe.bold(self.company)))

			elif self.is_opening == "Yes" and frappe.db.get_value("Account", d.expense_account, "report_type") == "Profit and Loss":
				frappe.throw(_("Difference Account must be a Asset/Liability type account, since this Stock Entry is an Opening Entry"), OpeningEntryAccountError)

	def validate_warehouse(self):
		"""perform various (sometimes conditional) validations on warehouse"""

		source_mandatory = ["Material Issue", "Material Transfer", "Send to Subcontractor", "Material Transfer for Manufacture",
			"Material Consumption for Manufacture"]

		target_mandatory = ["Material Receipt", "Material Transfer", "Send to Subcontractor",
			"Material Transfer for Manufacture"]

		validate_for_manufacture = any([d.bom_no for d in self.get("items")])

		if self.purpose in source_mandatory and self.purpose not in target_mandatory:
			self.to_warehouse = None
			for d in self.get('items'):
				d.t_warehouse = None
		elif self.purpose in target_mandatory and self.purpose not in source_mandatory:
			self.from_warehouse = None
			for d in self.get('items'):
				d.s_warehouse = None

		for d in self.get('items'):
			if not d.s_warehouse and not d.t_warehouse:
				d.s_warehouse = self.from_warehouse
				d.t_warehouse = self.to_warehouse

			if not (d.s_warehouse or d.t_warehouse):
				frappe.throw(_("Atleast one warehouse is mandatory"))

			if self.purpose in source_mandatory and not d.s_warehouse:
				if self.from_warehouse:
					d.s_warehouse = self.from_warehouse
				else:
					frappe.throw(_("Source warehouse is mandatory for row {0}").format(d.idx))

			if self.purpose in target_mandatory and not d.t_warehouse:
				if self.to_warehouse:
					d.t_warehouse = self.to_warehouse
				else:
					frappe.throw(_("Target warehouse is mandatory for row {0}").format(d.idx))

			if self.purpose == "Manufacture":
				if validate_for_manufacture:
					if d.is_finished_item or d.is_scrap_item:
						d.s_warehouse = None
						if not d.t_warehouse:
							frappe.throw(_("Target warehouse is mandatory for row {0}").format(d.idx))
					else:
						d.t_warehouse = None
						if not d.s_warehouse:
							frappe.throw(_("Source warehouse is mandatory for row {0}").format(d.idx))

			if cstr(d.s_warehouse) == cstr(d.t_warehouse) and not self.purpose == "Material Transfer for Manufacture":
				frappe.throw(_("Source and target warehouse cannot be same for row {0}").format(d.idx))

	def validate_work_order(self):
		if self.purpose in ("Manufacture", "Material Transfer for Manufacture", "Material Consumption for Manufacture"):
			# check if work order is entered

			if (self.purpose=="Manufacture" or self.purpose=="Material Consumption for Manufacture") \
					and self.work_order:
				if not self.fg_completed_qty:
					frappe.throw(_("For Quantity (Manufactured Qty) is mandatory"))
				self.check_if_operations_completed()
				self.check_duplicate_entry_for_work_order()
		elif self.purpose != "Material Transfer":
			self.work_order = None

	def check_if_operations_completed(self):
		"""Check if Time Sheets are completed against before manufacturing to capture operating costs."""
		prod_order = frappe.get_doc("Work Order", self.work_order)
		allowance_percentage = flt(frappe.db.get_single_value("Manufacturing Settings",
			"overproduction_percentage_for_work_order"))

		for d in prod_order.get("operations"):
			total_completed_qty = flt(self.fg_completed_qty) + flt(prod_order.produced_qty)
			completed_qty = d.completed_qty + (allowance_percentage/100 * d.completed_qty)
			if total_completed_qty > flt(completed_qty):
				job_card = frappe.db.get_value('Job Card', {'operation_id': d.name}, 'name')
				if not job_card:
					frappe.throw(_("Work Order {0}: Job Card not found for the operation {1}")
						.format(self.work_order, d.operation))

				work_order_link = frappe.utils.get_link_to_form('Work Order', self.work_order)
				job_card_link = frappe.utils.get_link_to_form('Job Card', job_card)
				frappe.throw(_("Row #{0}: Operation {1} is not completed for {2} qty of finished goods in Work Order {3}. Please update operation status via Job Card {4}.")
					.format(d.idx, frappe.bold(d.operation), frappe.bold(total_completed_qty), work_order_link, job_card_link), OperationsNotCompleteError)

	def check_duplicate_entry_for_work_order(self):
		other_ste = [t[0] for t in frappe.db.get_values("Stock Entry",  {
			"work_order": self.work_order,
			"purpose": self.purpose,
			"docstatus": ["!=", 2],
			"name": ["!=", self.name]
		}, "name")]

		if other_ste:
			production_item, qty = frappe.db.get_value("Work Order",
				self.work_order, ["production_item", "qty"])
			args = other_ste + [production_item]
			fg_qty_already_entered = frappe.db.sql("""select sum(transfer_qty)
				from `tabStock Entry Detail`
				where parent in (%s)
					and item_code = %s
					and ifnull(s_warehouse,'')='' """ % (", ".join(["%s" * len(other_ste)]), "%s"), args)[0][0]
			if fg_qty_already_entered and fg_qty_already_entered >= qty:
				frappe.throw(_("Stock Entries already created for Work Order ")
					+ self.work_order + ":" + ", ".join(other_ste), DuplicateEntryForWorkOrderError)

	def set_actual_qty(self):
		allow_negative_stock = cint(frappe.db.get_value("Stock Settings", None, "allow_negative_stock"))

		for d in self.get('items'):
			previous_sle = get_previous_sle({
				"item_code": d.item_code,
				"warehouse": d.s_warehouse or d.t_warehouse,
				"posting_date": self.posting_date,
				"posting_time": self.posting_time
			})

			# get actual stock at source warehouse
			d.actual_qty = previous_sle.get("qty_after_transaction") or 0

			# validate qty during submit
			if d.docstatus==1 and d.s_warehouse and not allow_negative_stock and flt(d.actual_qty, d.precision("actual_qty")) < flt(d.transfer_qty, d.precision("actual_qty")):
				frappe.throw(_("Row {0}: Quantity not available for {4} in warehouse {1} at posting time of the entry ({2} {3})").format(d.idx,
					frappe.bold(d.s_warehouse), formatdate(self.posting_date),
					format_time(self.posting_time), frappe.bold(d.item_code))
					+ '<br><br>' + _("Available quantity is {0}, you need {1}").format(frappe.bold(d.actual_qty),
						frappe.bold(d.transfer_qty)),
					NegativeStockError, title=_('Insufficient Stock'))

	def set_serial_nos(self, work_order):
		previous_se = frappe.db.get_value("Stock Entry", {"work_order": work_order,
				"purpose": "Material Transfer for Manufacture"}, "name")

		for d in self.get('items'):
			transferred_serial_no = frappe.db.get_value("Stock Entry Detail",{"parent": previous_se,
				"item_code": d.item_code}, "serial_no")

			if transferred_serial_no:
				d.serial_no = transferred_serial_no

	def get_stock_and_rate(self):
		"""
			Updates rate and availability of all the items.
			Called from Update Rate and Availability button.
		"""
		self.set_work_order_details()
		self.set_transfer_qty()
		self.set_actual_qty()
		self.calculate_rate_and_amount()

	def calculate_rate_and_amount(self, reset_outgoing_rate=True, raise_error_if_no_rate=True):
		self.set_basic_rate(reset_outgoing_rate, raise_error_if_no_rate)
		self.distribute_additional_costs()
		self.update_valuation_rate()
		self.set_total_incoming_outgoing_value()
		self.set_total_amount()

	def set_basic_rate(self, reset_outgoing_rate=True, raise_error_if_no_rate=True):
		"""
			Set rate for outgoing, scrapped and finished items
		"""
		# Set rate for outgoing items
		outgoing_items_cost = self.set_rate_for_outgoing_items(reset_outgoing_rate)
		finished_item_qty = sum([d.transfer_qty for d in self.items if d.is_finished_item])

		# Set basic rate for incoming items
		for d in self.get('items'):
			if d.s_warehouse or d.set_basic_rate_manually: continue

			if d.allow_zero_valuation_rate:
				d.basic_rate = 0.0
			elif d.is_finished_item:
				if self.purpose == "Manufacture":
					d.basic_rate = self.get_basic_rate_for_manufactured_item(finished_item_qty, outgoing_items_cost)
				elif self.purpose == "Repack":
					d.basic_rate = self.get_basic_rate_for_repacked_items(d.transfer_qty, outgoing_items_cost)

			if not d.basic_rate and not d.allow_zero_valuation_rate:
				d.basic_rate = get_valuation_rate(d.item_code, d.t_warehouse,
					self.doctype, self.name, d.allow_zero_valuation_rate,
					currency=erpnext.get_company_currency(self.company), company=self.company,
					raise_error_if_no_rate=raise_error_if_no_rate)

			d.basic_rate = flt(d.basic_rate, d.precision("basic_rate"))
			d.basic_amount = flt(flt(d.transfer_qty) * flt(d.basic_rate), d.precision("basic_amount"))

	def set_rate_for_outgoing_items(self, reset_outgoing_rate=True):
		outgoing_items_cost = 0.0
		for d in self.get('items'):
			if d.s_warehouse:
				if reset_outgoing_rate:
					args = self.get_args_for_incoming_rate(d)
					rate = get_incoming_rate(args)
					if rate > 0:
						d.basic_rate = rate

				d.basic_amount = flt(flt(d.transfer_qty) * flt(d.basic_rate), d.precision("basic_amount"))
				if not d.t_warehouse:
					outgoing_items_cost += flt(d.basic_amount)
		return outgoing_items_cost

	def get_args_for_incoming_rate(self, item):
		return frappe._dict({
			"item_code": item.item_code,
			"warehouse": item.s_warehouse or item.t_warehouse,
			"posting_date": self.posting_date,
			"posting_time": self.posting_time,
			"qty": item.s_warehouse and -1*flt(item.transfer_qty) or flt(item.transfer_qty),
			"serial_no": item.serial_no,
			"voucher_type": self.doctype,
			"voucher_no": self.name,
			"company": self.company,
			"allow_zero_valuation": item.allow_zero_valuation_rate,
		})

	def get_basic_rate_for_repacked_items(self, finished_item_qty, outgoing_items_cost):
		finished_items = [d.item_code for d in self.get("items") if d.is_finished_item]
		if len(finished_items) == 1:
			return flt(outgoing_items_cost / finished_item_qty)
		else:
			unique_finished_items = set(finished_items)
			if len(unique_finished_items) == 1:
				total_fg_qty = sum([flt(d.transfer_qty) for d in self.items if d.is_finished_item])
				return flt(outgoing_items_cost / total_fg_qty)

	def get_basic_rate_for_manufactured_item(self, finished_item_qty, outgoing_items_cost=0):
		scrap_items_cost = sum([flt(d.basic_amount) for d in self.get("items") if d.is_scrap_item])

		# Get raw materials cost from BOM if multiple material consumption entries
		if frappe.db.get_single_value("Manufacturing Settings", "material_consumption"):
			bom_items = self.get_bom_raw_materials(finished_item_qty)
			outgoing_items_cost = sum([flt(row.qty)*flt(row.rate) for row in bom_items.values()])

		return flt((outgoing_items_cost - scrap_items_cost) / finished_item_qty)

	def distribute_additional_costs(self):
		# If no incoming items, set additional costs blank
		if not any([d.item_code for d in self.items if d.t_warehouse]):
			self.additional_costs = []

		self.total_additional_costs = sum([flt(t.amount) for t in self.get("additional_costs")])

		if self.purpose in ("Repack", "Manufacture"):
			incoming_items_cost = sum([flt(t.basic_amount) for t in self.get("items") if t.is_finished_item])
		else:
			incoming_items_cost = sum([flt(t.basic_amount) for t in self.get("items") if t.t_warehouse])

		if incoming_items_cost:
			for d in self.get("items"):
				if (self.purpose in ("Repack", "Manufacture") and d.is_finished_item) or d.t_warehouse:
					d.additional_cost = (flt(d.basic_amount) / incoming_items_cost) * self.total_additional_costs
				else:
					d.additional_cost = 0

	def update_valuation_rate(self):
		for d in self.get("items"):
			if d.transfer_qty:
				d.amount = flt(flt(d.basic_amount) + flt(d.additional_cost), d.precision("amount"))
				d.valuation_rate = flt(flt(d.basic_rate) + (flt(d.additional_cost) / flt(d.transfer_qty)),
					d.precision("valuation_rate"))

	def set_total_incoming_outgoing_value(self):
		self.total_incoming_value = self.total_outgoing_value = 0.0
		for d in self.get("items"):
			if d.t_warehouse:
				self.total_incoming_value += flt(d.amount)
			if d.s_warehouse:
				self.total_outgoing_value += flt(d.amount)

		self.value_difference = self.total_incoming_value - self.total_outgoing_value

	def set_total_amount(self):
		self.total_amount = None
		if self.purpose not in ['Manufacture', 'Repack']:
			self.total_amount = sum([flt(item.amount) for item in self.get("items")])

	def set_stock_entry_type(self):
		if self.purpose:
			self.stock_entry_type = frappe.get_cached_value('Stock Entry Type',
				{'purpose': self.purpose}, 'name')

	def set_purpose_for_stock_entry(self):
		if self.stock_entry_type and not self.purpose:
			self.purpose = frappe.get_cached_value('Stock Entry Type',
				self.stock_entry_type, 'purpose')

	def validate_purchase_order(self):
		"""Throw exception if more raw material is transferred against Purchase Order than in
		the raw materials supplied table"""
		backflush_raw_materials_based_on = frappe.db.get_single_value("Buying Settings",
			"backflush_raw_materials_of_subcontract_based_on")

		qty_allowance = flt(frappe.db.get_single_value("Buying Settings",
			"over_transfer_allowance"))

		if not (self.purpose == "Send to Subcontractor" and self.purchase_order): return

		if (backflush_raw_materials_based_on == 'BOM'):
			purchase_order = frappe.get_doc("Purchase Order", self.purchase_order)
			for se_item in self.items:
				item_code = se_item.original_item or se_item.item_code
				precision = cint(frappe.db.get_default("float_precision")) or 3
				required_qty = sum([flt(d.required_qty) for d in purchase_order.supplied_items \
					if d.rm_item_code == item_code])

				total_allowed = required_qty + (required_qty * (qty_allowance/100))

				if not required_qty:
					bom_no = frappe.db.get_value("Purchase Order Item",
						{"parent": self.purchase_order, "item_code": se_item.subcontracted_item},
						"bom")

					if se_item.allow_alternative_item:
						original_item_code = frappe.get_value("Item Alternative", {"alternative_item_code": item_code}, "item_code")

						required_qty = sum([flt(d.required_qty) for d in purchase_order.supplied_items \
							if d.rm_item_code == original_item_code])

						total_allowed = required_qty + (required_qty * (qty_allowance/100))

				if not required_qty:
					frappe.throw(_("Item {0} not found in 'Raw Materials Supplied' table in Purchase Order {1}")
						.format(se_item.item_code, self.purchase_order))
				total_supplied = frappe.db.sql("""select sum(transfer_qty)
					from `tabStock Entry Detail`, `tabStock Entry`
					where `tabStock Entry`.purchase_order = %s
						and `tabStock Entry`.docstatus = 1
						and `tabStock Entry Detail`.item_code = %s
						and `tabStock Entry Detail`.parent = `tabStock Entry`.name""",
							(self.purchase_order, se_item.item_code))[0][0]

				if flt(total_supplied, precision) > flt(total_allowed, precision):
					frappe.throw(_("Row {0}# Item {1} cannot be transferred more than {2} against Purchase Order {3}")
						.format(se_item.idx, se_item.item_code, total_allowed, self.purchase_order))
		elif backflush_raw_materials_based_on == "Material Transferred for Subcontract":
			for row in self.items:
				if not row.subcontracted_item:
					frappe.throw(_("Row {0}: Subcontracted Item is mandatory for the raw material {1}")
						.format(row.idx, frappe.bold(row.item_code)))
				elif not row.po_detail:
					filters = {
						"parent": self.purchase_order, "docstatus": 1,
						"rm_item_code": row.item_code, "main_item_code": row.subcontracted_item
					}

					po_detail = frappe.db.get_value("Purchase Order Item Supplied", filters, "name")
					if po_detail:
						row.db_set("po_detail", po_detail)

	def validate_bom(self):
		for d in self.get('items'):
			if d.bom_no and (d.t_warehouse != getattr(self, "pro_doc", frappe._dict()).scrap_warehouse):
				item_code = d.original_item or d.item_code
				validate_bom_no(item_code, d.bom_no)

	def mark_finished_and_scrap_items(self):
		if self.purpose in ("Repack", "Manufacture"):
			if any([d.item_code for d in self.items if (d.is_finished_item and d.t_warehouse)]):
				return

			finished_item = self.get_finished_item()

			for d in self.items:
				if d.t_warehouse and not d.s_warehouse:
					if self.purpose=="Repack" or d.item_code == finished_item:
						d.is_finished_item = 1
					else:
						d.is_scrap_item = 1
				else:
					d.is_finished_item = 0
					d.is_scrap_item = 0

	def get_finished_item(self):
		finished_item = None
		if self.work_order:
			finished_item = frappe.db.get_value("Work Order", self.work_order, "production_item")
		elif self.bom_no:
			finished_item = frappe.db.get_value("BOM", self.bom_no, "item")

		return finished_item

	def validate_finished_goods(self):
		"""validation: finished good quantity should be same as manufacturing quantity"""
		if not self.work_order: return

		production_item, wo_qty = frappe.db.get_value("Work Order",
			self.work_order, ["production_item", "qty"])

		finished_items = []
		for d in self.get('items'):
			if d.is_finished_item:
				if d.item_code != production_item:
					frappe.throw(_("Finished Item {0} does not match with Work Order {1}")
						.format(d.item_code, self.work_order))
				elif flt(d.transfer_qty) > flt(self.fg_completed_qty):
					frappe.throw(_("Quantity in row {0} ({1}) must be same as manufactured quantity {2}"). \
						format(d.idx, d.transfer_qty, self.fg_completed_qty))
				finished_items.append(d.item_code)

		if len(set(finished_items)) > 1:
			frappe.throw(_("Multiple items cannot be marked as finished item"))

		if self.purpose == "Manufacture":
			allowance_percentage = flt(frappe.db.get_single_value("Manufacturing Settings",
				"overproduction_percentage_for_work_order"))

			allowed_qty = wo_qty + (allowance_percentage/100 * wo_qty)
			if self.fg_completed_qty > allowed_qty:
				frappe.throw(_("For quantity {0} should not be greater than work order quantity {1}")
					.format(flt(self.fg_completed_qty), wo_qty))

	def update_stock_ledger(self):
		sl_entries = []
		finished_item_row = self.get_finished_item_row()

		# make sl entries for source warehouse first
		self.get_sle_for_source_warehouse(sl_entries, finished_item_row)
<<<<<<< HEAD

		# SLE for target warehouse
		self.get_sle_for_target_warehouse(sl_entries, finished_item_row)

=======

		# SLE for target warehouse
		self.get_sle_for_target_warehouse(sl_entries, finished_item_row)

>>>>>>> 1abaef73
		# reverse sl entries if cancel
		if self.docstatus == 2:
			sl_entries.reverse()

		self.make_sl_entries(sl_entries)

	def get_finished_item_row(self):
		finished_item_row = None
		if self.purpose in ("Manufacture", "Repack"):
			for d in self.get('items'):
				if d.is_finished_item:
					finished_item_row = d

		return finished_item_row

	def get_sle_for_source_warehouse(self, sl_entries, finished_item_row):
		for d in self.get('items'):
			if cstr(d.s_warehouse):
				sle = self.get_sl_entries(d, {
					"warehouse": cstr(d.s_warehouse),
					"actual_qty": -flt(d.transfer_qty),
					"incoming_rate": 0
				})
				if cstr(d.t_warehouse):
					sle.dependant_sle_voucher_detail_no = d.name
				elif finished_item_row and (finished_item_row.item_code != d.item_code or finished_item_row.t_warehouse != d.s_warehouse):
					sle.dependant_sle_voucher_detail_no = finished_item_row.name
<<<<<<< HEAD

				sl_entries.append(sle)

=======

				sl_entries.append(sle)

>>>>>>> 1abaef73
	def get_sle_for_target_warehouse(self, sl_entries, finished_item_row):
		for d in self.get('items'):
			if cstr(d.t_warehouse):
				sle = self.get_sl_entries(d, {
					"warehouse": cstr(d.t_warehouse),
					"actual_qty": flt(d.transfer_qty),
					"incoming_rate": flt(d.valuation_rate)
				})
				if cstr(d.s_warehouse) or (finished_item_row and d.name == finished_item_row.name):
					sle.recalculate_rate = 1

				sl_entries.append(sle)

	def get_gl_entries(self, warehouse_account):
		gl_entries = super(StockEntry, self).get_gl_entries(warehouse_account)

		total_basic_amount = sum([flt(t.basic_amount) for t in self.get("items") if t.t_warehouse])
		divide_based_on = total_basic_amount

		if self.get("additional_costs") and not total_basic_amount:
			# if total_basic_amount is 0, distribute additional charges based on qty
			divide_based_on = sum(item.qty for item in list(self.get("items")))

		item_account_wise_additional_cost = {}

		for t in self.get("additional_costs"):
			for d in self.get("items"):
				if d.t_warehouse:
					item_account_wise_additional_cost.setdefault((d.item_code, d.name), {})
					item_account_wise_additional_cost[(d.item_code, d.name)].setdefault(t.expense_account, 0.0)

					multiply_based_on = d.basic_amount if total_basic_amount else d.qty

					item_account_wise_additional_cost[(d.item_code, d.name)][t.expense_account] += \
						flt(t.amount * multiply_based_on) / divide_based_on

		if item_account_wise_additional_cost:
			for d in self.get("items"):
				for account, amount in iteritems(item_account_wise_additional_cost.get((d.item_code, d.name), {})):
					if not amount: continue

					gl_entries.append(self.get_gl_dict({
						"account": account,
						"against": d.expense_account,
						"cost_center": d.cost_center,
						"remarks": self.get("remarks") or _("Accounting Entry for Stock"),
						"credit": amount
					}, item=d))

					gl_entries.append(self.get_gl_dict({
						"account": d.expense_account,
						"against": account,
						"cost_center": d.cost_center,
						"remarks": self.get("remarks") or _("Accounting Entry for Stock"),
						"credit": -1 * amount # put it as negative credit instead of debit purposefully
					}, item=d))

		return process_gl_map(gl_entries)

	def update_work_order(self):
		def _validate_work_order(pro_doc):
			if flt(pro_doc.docstatus) != 1:
				frappe.throw(_("Work Order {0} must be submitted").format(self.work_order))

			if pro_doc.status == 'Stopped':
				frappe.throw(_("Transaction not allowed against stopped Work Order {0}").format(self.work_order))

		if self.job_card:
			job_doc = frappe.get_doc('Job Card', self.job_card)
			job_doc.set_transferred_qty(update_status=True)

		if self.work_order:
			pro_doc = frappe.get_doc("Work Order", self.work_order)
			_validate_work_order(pro_doc)
			pro_doc.run_method("update_status")

			if self.fg_completed_qty:
				pro_doc.run_method("update_work_order_qty")
				if self.purpose == "Manufacture":
					pro_doc.run_method("update_planned_qty")

			if not pro_doc.operations:
				pro_doc.set_actual_dates()

	def get_item_details(self, args=None, for_update=False):
		item = frappe.db.sql("""select i.name, i.stock_uom, i.description, i.image, i.item_name, i.item_group,
				i.has_batch_no, i.sample_quantity, i.has_serial_no, i.allow_alternative_item,
				id.expense_account, id.buying_cost_center
			from `tabItem` i LEFT JOIN `tabItem Default` id ON i.name=id.parent and id.company=%s
			where i.name=%s
				and i.disabled=0
				and (i.end_of_life is null or i.end_of_life='0000-00-00' or i.end_of_life > %s)""",
			(self.company, args.get('item_code'), nowdate()), as_dict = 1)

		if not item:
			frappe.throw(_("Item {0} is not active or end of life has been reached").format(args.get("item_code")))

		item = item[0]
		item_group_defaults = get_item_group_defaults(item.name, self.company)
		brand_defaults = get_brand_defaults(item.name, self.company)

		ret = frappe._dict({
			'uom'			      	: item.stock_uom,
			'stock_uom'				: item.stock_uom,
			'description'		  	: item.description,
			'image'					: item.image,
			'item_name' 		  	: item.item_name,
			'cost_center'			: get_default_cost_center(args, item, item_group_defaults, brand_defaults, self.company),
			'qty'					: args.get("qty"),
			'transfer_qty'			: args.get('qty'),
			'conversion_factor'		: 1,
			'batch_no'				: '',
			'actual_qty'			: 0,
			'basic_rate'			: 0,
			'serial_no'				: '',
			'has_serial_no'			: item.has_serial_no,
			'has_batch_no'			: item.has_batch_no,
			'sample_quantity'		: item.sample_quantity,
			'expense_account'		: item.expense_account
		})

		if self.purpose == 'Send to Subcontractor':
			ret["allow_alternative_item"] = item.allow_alternative_item

		# update uom
		if args.get("uom") and for_update:
			ret.update(get_uom_details(args.get('item_code'), args.get('uom'), args.get('qty')))

		if self.purpose == 'Material Issue':
			ret["expense_account"] = (item.get("expense_account") or
				item_group_defaults.get("expense_account") or
				frappe.get_cached_value('Company',  self.company,  "default_expense_account"))

		for company_field, field in {'stock_adjustment_account': 'expense_account',
			'cost_center': 'cost_center'}.items():
			if not ret.get(field):
				ret[field] = frappe.get_cached_value('Company',  self.company,  company_field)

		args['posting_date'] = self.posting_date
		args['posting_time'] = self.posting_time

		stock_and_rate = get_warehouse_details(args) if args.get('warehouse') else {}
		ret.update(stock_and_rate)

		# automatically select batch for outgoing item
		if (args.get('s_warehouse', None) and args.get('qty') and
			ret.get('has_batch_no') and not args.get('batch_no')):
			args.batch_no = get_batch_no(args['item_code'], args['s_warehouse'], args['qty'])

		if self.purpose == "Send to Subcontractor" and self.get("purchase_order") and args.get('item_code'):
			subcontract_items = frappe.get_all("Purchase Order Item Supplied",
				{"parent": self.purchase_order, "rm_item_code": args.get('item_code')}, "main_item_code")

			if subcontract_items and len(subcontract_items) == 1:
				ret["subcontracted_item"] = subcontract_items[0].main_item_code

		return ret

	def set_items_for_stock_in(self):
		self.items = []

		if self.outgoing_stock_entry and self.purpose == 'Material Transfer':
			doc = frappe.get_doc('Stock Entry', self.outgoing_stock_entry)

			if doc.per_transferred == 100:
				frappe.throw(_("Goods are already received against the outward entry {0}")
					.format(doc.name))

			for d in doc.items:
				self.append('items', {
					's_warehouse': d.t_warehouse,
					'item_code': d.item_code,
					'qty': d.qty,
					'uom': d.uom,
					'against_stock_entry': d.parent,
					'ste_detail': d.name,
					'stock_uom': d.stock_uom,
					'conversion_factor': d.conversion_factor,
					'serial_no': d.serial_no,
					'batch_no': d.batch_no
				})

	def get_items(self):
		self.set('items', [])
		self.validate_work_order()

		if not self.posting_date or not self.posting_time:
			frappe.throw(_("Posting date and posting time is mandatory"))

		self.set_work_order_details()
		self.flags.backflush_based_on = frappe.db.get_single_value("Manufacturing Settings",
			"backflush_raw_materials_based_on")

		if self.bom_no:

			backflush_based_on = frappe.db.get_single_value("Manufacturing Settings",
				"backflush_raw_materials_based_on")

			if self.purpose in ["Material Issue", "Material Transfer", "Manufacture", "Repack",
					"Send to Subcontractor", "Material Transfer for Manufacture", "Material Consumption for Manufacture"]:

				if self.work_order and self.purpose == "Material Transfer for Manufacture":
					item_dict = self.get_pending_raw_materials(backflush_based_on)
					if self.to_warehouse and self.pro_doc:
						for item in itervalues(item_dict):
							item["to_warehouse"] = self.pro_doc.wip_warehouse
					self.add_to_stock_entry_detail(item_dict)

				elif (self.work_order and (self.purpose == "Manufacture"
						or self.purpose == "Material Consumption for Manufacture") and not self.pro_doc.skip_transfer
					and self.flags.backflush_based_on == "Material Transferred for Manufacture"):
					self.get_transfered_raw_materials()

				elif (self.work_order and (self.purpose == "Manufacture" or
					self.purpose == "Material Consumption for Manufacture") and self.flags.backflush_based_on== "BOM"
					and frappe.db.get_single_value("Manufacturing Settings", "material_consumption")== 1):
					self.get_unconsumed_raw_materials()

				else:
					if not self.fg_completed_qty:
						frappe.throw(_("Manufacturing Quantity is mandatory"))

					item_dict = self.get_bom_raw_materials(self.fg_completed_qty)

					#Get PO Supplied Items Details
					if self.purchase_order and self.purpose == "Send to Subcontractor":
						#Get PO Supplied Items Details
						item_wh = frappe._dict(frappe.db.sql("""
							select rm_item_code, reserve_warehouse
							from `tabPurchase Order` po, `tabPurchase Order Item Supplied` poitemsup
							where po.name = poitemsup.parent
								and po.name = %s""",self.purchase_order))

					for item in itervalues(item_dict):
						if self.pro_doc and cint(self.pro_doc.from_wip_warehouse):
							item["from_warehouse"] = self.pro_doc.wip_warehouse
						#Get Reserve Warehouse from PO
						if self.purchase_order and self.purpose=="Send to Subcontractor":
							item["from_warehouse"] = item_wh.get(item.item_code)
						item["to_warehouse"] = self.to_warehouse if self.purpose=="Send to Subcontractor" else ""

					self.add_to_stock_entry_detail(item_dict)

			# fetch the serial_no of the first stock entry for the second stock entry
			if self.work_order and self.purpose == "Manufacture":
				self.set_serial_nos(self.work_order)
				work_order = frappe.get_doc('Work Order', self.work_order)
				add_additional_cost(self, work_order)

			# add finished goods item
			if self.purpose in ("Manufacture", "Repack"):
				self.load_items_from_bom()

		self.set_scrap_items()
		self.set_actual_qty()
		self.calculate_rate_and_amount(raise_error_if_no_rate=False)

	def set_scrap_items(self):
		if self.purpose != "Send to Subcontractor" and self.purpose in ["Manufacture", "Repack"]:
			scrap_item_dict = self.get_bom_scrap_material(self.fg_completed_qty)
			for item in itervalues(scrap_item_dict):
				item.idx = ''
				if self.pro_doc and self.pro_doc.scrap_warehouse:
					item["to_warehouse"] = self.pro_doc.scrap_warehouse

			self.add_to_stock_entry_detail(scrap_item_dict, bom_no=self.bom_no)

	def set_work_order_details(self):
		if not getattr(self, "pro_doc", None):
			self.pro_doc = frappe._dict()

		if self.work_order:
			# common validations
			if not self.pro_doc:
				self.pro_doc = frappe.get_doc('Work Order', self.work_order)

			if self.pro_doc:
				self.bom_no = self.pro_doc.bom_no
			else:
				# invalid work order
				self.work_order = None

	def load_items_from_bom(self):
		if self.work_order:
			item_code = self.pro_doc.production_item
			to_warehouse = self.pro_doc.fg_warehouse
		else:
			item_code = frappe.db.get_value("BOM", self.bom_no, "item")
			to_warehouse = self.to_warehouse

		item = get_item_defaults(item_code, self.company)

		if not self.work_order and not to_warehouse:
			# in case of BOM
			to_warehouse = item.get("default_warehouse")

		self.add_to_stock_entry_detail({
			item.name: {
				"to_warehouse": to_warehouse,
				"from_warehouse": "",
				"qty": self.fg_completed_qty,
				"item_name": item.item_name,
				"description": item.description,
				"stock_uom": item.stock_uom,
				"expense_account": item.get("expense_account"),
				"cost_center": item.get("buying_cost_center"),
				"is_finished_item": 1
			}
		}, bom_no = self.bom_no)

	def get_bom_raw_materials(self, qty):
		from erpnext.manufacturing.doctype.bom.bom import get_bom_items_as_dict

		# item dict = { item_code: {qty, description, stock_uom} }
		item_dict = get_bom_items_as_dict(self.bom_no, self.company, qty=qty,
			fetch_exploded = self.use_multi_level_bom, fetch_qty_in_stock_uom=False)

		used_alternative_items = get_used_alternative_items(work_order = self.work_order)
		for item in itervalues(item_dict):
			# if source warehouse presents in BOM set from_warehouse as bom source_warehouse
			if item["allow_alternative_item"]:
				item["allow_alternative_item"] = frappe.db.get_value('Work Order',
					self.work_order, "allow_alternative_item")

			item.from_warehouse = self.from_warehouse or item.source_warehouse or item.default_warehouse
			if item.item_code in used_alternative_items:
				alternative_item_data = used_alternative_items.get(item.item_code)
				item.item_code = alternative_item_data.item_code
				item.item_name = alternative_item_data.item_name
				item.stock_uom = alternative_item_data.stock_uom
				item.uom = alternative_item_data.uom
				item.conversion_factor = alternative_item_data.conversion_factor
				item.description = alternative_item_data.description

		return item_dict

	def get_bom_scrap_material(self, qty):
		from erpnext.manufacturing.doctype.bom.bom import get_bom_items_as_dict

		# item dict = { item_code: {qty, description, stock_uom} }
		item_dict = get_bom_items_as_dict(self.bom_no, self.company, qty=qty,
			fetch_exploded = 0, fetch_scrap_items = 1)

		for item in itervalues(item_dict):
			item.from_warehouse = ""
			item.is_scrap_item = 1
		return item_dict

	def get_unconsumed_raw_materials(self):
		wo = frappe.get_doc("Work Order", self.work_order)
		wo_items = frappe.get_all('Work Order Item',
			filters={'parent': self.work_order},
			fields=["item_code", "required_qty", "consumed_qty", "transferred_qty"]
			)

		work_order_qty = wo.material_transferred_for_manufacturing or wo.qty
		for item in wo_items:
			item_account_details = get_item_defaults(item.item_code, self.company)
			# Take into account consumption if there are any.

			wo_item_qty = item.transferred_qty or item.required_qty

			req_qty_each = (
				(flt(wo_item_qty) - flt(item.consumed_qty)) /
					(flt(work_order_qty) - flt(wo.produced_qty))
			)

			qty = req_qty_each * flt(self.fg_completed_qty)

			if qty > 0:
				self.add_to_stock_entry_detail({
					item.item_code: {
						"from_warehouse": wo.wip_warehouse,
						"to_warehouse": "",
						"qty": qty,
						"item_name": item.item_name,
						"description": item.description,
						"stock_uom": item_account_details.stock_uom,
						"expense_account": item_account_details.get("expense_account"),
						"cost_center": item_account_details.get("buying_cost_center"),
					}
				})

	def get_transfered_raw_materials(self):
		transferred_materials = frappe.db.sql("""
			select
				item_name, original_item, item_code, sum(qty) as qty, sed.t_warehouse as warehouse,
				description, stock_uom, expense_account, cost_center
			from `tabStock Entry` se,`tabStock Entry Detail` sed
			where
				se.name = sed.parent and se.docstatus=1 and se.purpose='Material Transfer for Manufacture'
				and se.work_order= %s and ifnull(sed.t_warehouse, '') != ''
			group by sed.item_code, sed.t_warehouse
		""", self.work_order, as_dict=1)

		materials_already_backflushed = frappe.db.sql("""
			select
				item_code, sed.s_warehouse as warehouse, sum(qty) as qty
			from
				`tabStock Entry` se, `tabStock Entry Detail` sed
			where
				se.name = sed.parent and se.docstatus=1
				and (se.purpose='Manufacture' or se.purpose='Material Consumption for Manufacture')
				and se.work_order= %s and ifnull(sed.s_warehouse, '') != ''
			group by sed.item_code, sed.s_warehouse
		""", self.work_order, as_dict=1)

		backflushed_materials= {}
		for d in materials_already_backflushed:
			backflushed_materials.setdefault(d.item_code,[]).append({d.warehouse: d.qty})

		po_qty = frappe.db.sql("""select qty, produced_qty, material_transferred_for_manufacturing from
			`tabWork Order` where name=%s""", self.work_order, as_dict=1)[0]

		manufacturing_qty = flt(po_qty.qty)
		produced_qty = flt(po_qty.produced_qty)
		trans_qty = flt(po_qty.material_transferred_for_manufacturing)

		for item in transferred_materials:
			qty= item.qty
			item_code = item.original_item or item.item_code
			req_items = frappe.get_all('Work Order Item',
				filters={'parent': self.work_order, 'item_code': item_code},
				fields=["required_qty", "consumed_qty"]
				)

			req_qty = flt(req_items[0].required_qty) if req_items else flt(4)
			req_qty_each = flt(req_qty / manufacturing_qty)
			consumed_qty = flt(req_items[0].consumed_qty) if req_items else 0

			if trans_qty and manufacturing_qty > (produced_qty + flt(self.fg_completed_qty)):
				if qty >= req_qty:
					qty = (req_qty/trans_qty) * flt(self.fg_completed_qty)
				else:
					qty = qty - consumed_qty

				if self.purpose == 'Manufacture':
					# If Material Consumption is booked, must pull only remaining components to finish product
					if consumed_qty != 0:
						remaining_qty = consumed_qty - (produced_qty * req_qty_each)
						exhaust_qty = req_qty_each * produced_qty
						if remaining_qty > exhaust_qty :
							if (remaining_qty/(req_qty_each * flt(self.fg_completed_qty))) >= 1:
								qty =0
							else:
								qty = (req_qty_each * flt(self.fg_completed_qty)) - remaining_qty
					else:
						qty = req_qty_each * flt(self.fg_completed_qty)

			elif backflushed_materials.get(item.item_code):
				for d in backflushed_materials.get(item.item_code):
					if d.get(item.warehouse):
						if (qty > req_qty):
							qty = (qty/trans_qty) * flt(self.fg_completed_qty)

						if consumed_qty:
							qty -= consumed_qty

			if cint(frappe.get_cached_value('UOM', item.stock_uom, 'must_be_whole_number')):
				qty = frappe.utils.ceil(qty)

			if qty > 0:
				self.add_to_stock_entry_detail({
					item.item_code: {
						"from_warehouse": item.warehouse,
						"to_warehouse": "",
						"qty": qty,
						"item_name": item.item_name,
						"description": item.description,
						"stock_uom": item.stock_uom,
						"expense_account": item.expense_account,
						"cost_center": item.buying_cost_center,
						"original_item": item.original_item
					}
				})

	def get_pending_raw_materials(self, backflush_based_on=None):
		"""
			issue (item quantity) that is pending to issue or desire to transfer,
			whichever is less
		"""
		item_dict = self.get_pro_order_required_items(backflush_based_on)

		max_qty = flt(self.pro_doc.qty)

		allow_overproduction = False
		overproduction_percentage = flt(frappe.db.get_single_value("Manufacturing Settings",
			"overproduction_percentage_for_work_order"))

		to_transfer_qty = flt(self.pro_doc.material_transferred_for_manufacturing) + flt(self.fg_completed_qty)
		transfer_limit_qty = max_qty + ((max_qty * overproduction_percentage) / 100)

		if transfer_limit_qty >= to_transfer_qty:
			allow_overproduction = True

		for item, item_details in iteritems(item_dict):
			pending_to_issue = flt(item_details.required_qty) - flt(item_details.transferred_qty)
			desire_to_transfer = flt(self.fg_completed_qty) * flt(item_details.required_qty) / max_qty

			if (desire_to_transfer <= pending_to_issue
				or (desire_to_transfer > 0 and backflush_based_on == "Material Transferred for Manufacture")
				or allow_overproduction):
				item_dict[item]["qty"] = desire_to_transfer
			elif pending_to_issue > 0:
				item_dict[item]["qty"] = pending_to_issue
			else:
				item_dict[item]["qty"] = 0

		# delete items with 0 qty
		for item in item_dict.keys():
			if not item_dict[item]["qty"]:
				del item_dict[item]

		# show some message
		if not len(item_dict):
			frappe.msgprint(_("""All items have already been transferred for this Work Order."""))

		return item_dict

	def get_pro_order_required_items(self, backflush_based_on=None):
		item_dict = frappe._dict()
		pro_order = frappe.get_doc("Work Order", self.work_order)
		if not frappe.db.get_value("Warehouse", pro_order.wip_warehouse, "is_group"):
			wip_warehouse = pro_order.wip_warehouse
		else:
			wip_warehouse = None

		for d in pro_order.get("required_items"):
			if ( ((flt(d.required_qty) > flt(d.transferred_qty)) or
				(backflush_based_on == "Material Transferred for Manufacture")) and
				(d.include_item_in_manufacturing or self.purpose != "Material Transfer for Manufacture")):
				item_row = d.as_dict()
				if d.source_warehouse and not frappe.db.get_value("Warehouse", d.source_warehouse, "is_group"):
					item_row["from_warehouse"] = d.source_warehouse

				item_row["to_warehouse"] = wip_warehouse
				if item_row["allow_alternative_item"]:
					item_row["allow_alternative_item"] = pro_order.allow_alternative_item

				item_dict.setdefault(d.item_code, item_row)

		return item_dict

	def add_to_stock_entry_detail(self, item_dict, bom_no=None):
		for d in item_dict:
			stock_uom = item_dict[d].get("stock_uom") or frappe.db.get_value("Item", d, "stock_uom")

			se_child = self.append('items')
			se_child.s_warehouse = item_dict[d].get("from_warehouse")
			se_child.t_warehouse = item_dict[d].get("to_warehouse")
			se_child.item_code = item_dict[d].get('item_code') or cstr(d)
			se_child.uom = item_dict[d]["uom"] if item_dict[d].get("uom") else stock_uom
			se_child.stock_uom = stock_uom
			se_child.qty = flt(item_dict[d]["qty"], se_child.precision("qty"))
			se_child.allow_alternative_item = item_dict[d].get("allow_alternative_item", 0)
			se_child.subcontracted_item = item_dict[d].get("main_item_code")
			se_child.cost_center = (item_dict[d].get("cost_center") or
				get_default_cost_center(item_dict[d], company = self.company))
			se_child.is_finished_item = item_dict[d].get("is_finished_item", 0)
			se_child.is_scrap_item = item_dict[d].get("is_scrap_item", 0)

			for field in ["idx", "po_detail", "original_item",
				"expense_account", "description", "item_name"]:
				if item_dict[d].get(field):
					se_child.set(field, item_dict[d].get(field))

			if se_child.s_warehouse==None:
				se_child.s_warehouse = self.from_warehouse
			if se_child.t_warehouse==None:
				se_child.t_warehouse = self.to_warehouse

			# in stock uom
			se_child.conversion_factor = flt(item_dict[d].get("conversion_factor")) or 1
			se_child.transfer_qty = flt(item_dict[d]["qty"]*se_child.conversion_factor, se_child.precision("qty"))


			# to be assigned for finished item
			se_child.bom_no = bom_no

	def validate_with_material_request(self):
		for item in self.get("items"):
			material_request = item.material_request or None
			material_request_item = item.material_request_item or None
			if self.purpose == 'Material Transfer' and self.outgoing_stock_entry:
				parent_se = frappe.get_value("Stock Entry Detail", item.ste_detail, ['material_request','material_request_item'],as_dict=True)
				if parent_se:
					material_request = parent_se.material_request
					material_request_item = parent_se.material_request_item

			if material_request:
				mreq_item = frappe.db.get_value("Material Request Item",
					{"name": material_request_item, "parent": material_request},
					["item_code", "warehouse", "idx"], as_dict=True)
				if mreq_item.item_code != item.item_code:
					frappe.throw(_("Item for row {0} does not match Material Request").format(item.idx),
						frappe.MappingMismatchError)
				elif self.purpose == "Material Transfer" and self.add_to_transit:
					continue

	def validate_batch(self):
		if self.purpose in ["Material Transfer for Manufacture", "Manufacture", "Repack", "Send to Subcontractor"]:
			for item in self.get("items"):
				if item.batch_no:
					disabled = frappe.db.get_value("Batch", item.batch_no, "disabled")
					if disabled == 0:
						expiry_date = frappe.db.get_value("Batch", item.batch_no, "expiry_date")
						if expiry_date:
							if getdate(self.posting_date) > getdate(expiry_date):
								frappe.throw(_("Batch {0} of Item {1} has expired.")
									.format(item.batch_no, item.item_code))
					else:
						frappe.throw(_("Batch {0} of Item {1} is disabled.")
							.format(item.batch_no, item.item_code))

	def update_purchase_order_supplied_items(self):
		#Get PO Supplied Items Details
		item_wh = frappe._dict(frappe.db.sql("""
			select rm_item_code, reserve_warehouse
			from `tabPurchase Order` po, `tabPurchase Order Item Supplied` poitemsup
			where po.name = poitemsup.parent
			and po.name = %s""", self.purchase_order))

		#Update Supplied Qty in PO Supplied Items

		frappe.db.sql("""UPDATE `tabPurchase Order Item Supplied` pos
			SET
				pos.supplied_qty = IFNULL((SELECT ifnull(sum(transfer_qty), 0)
					FROM
						`tabStock Entry Detail` sed, `tabStock Entry` se
					WHERE
						pos.name = sed.po_detail AND pos.rm_item_code = sed.item_code
						AND pos.parent = se.purchase_order AND sed.docstatus = 1
						AND se.name = sed.parent and se.purchase_order = %(po)s
				), 0)
			WHERE pos.docstatus = 1 and pos.parent = %(po)s""", {"po": self.purchase_order})

		#Update reserved sub contracted quantity in bin based on Supplied Item Details and
		for d in self.get("items"):
			item_code = d.get('original_item') or d.get('item_code')
			reserve_warehouse = item_wh.get(item_code)
			stock_bin = get_bin(item_code, reserve_warehouse)
			stock_bin.update_reserved_qty_for_sub_contracting()

	def update_so_in_serial_number(self):
		so_name, item_code = frappe.db.get_value("Work Order", self.work_order, ["sales_order", "production_item"])
		if so_name and item_code:
			qty_to_reserve = get_reserved_qty_for_so(so_name, item_code)
			if qty_to_reserve:
				reserved_qty = frappe.db.sql("""select count(name) from `tabSerial No` where item_code=%s and
					sales_order=%s""", (item_code, so_name))
				if reserved_qty and reserved_qty[0][0]:
					qty_to_reserve -= reserved_qty[0][0]
				if qty_to_reserve > 0:
					for item in self.items:
						if item.item_code == item_code:
							serial_nos = (item.serial_no).split("\n")
							for serial_no in serial_nos:
								if qty_to_reserve > 0:
									frappe.db.set_value("Serial No", serial_no, "sales_order", so_name)
									qty_to_reserve -=1

	def validate_reserved_serial_no_consumption(self):
		for item in self.items:
			if item.s_warehouse and not item.t_warehouse and item.serial_no:
				for sr in get_serial_nos(item.serial_no):
					sales_order = frappe.db.get_value("Serial No", sr, "sales_order")
					if sales_order:
						msg = (_("(Serial No: {0}) cannot be consumed as it's reserverd to fullfill Sales Order {1}.")
							.format(sr, sales_order))

						frappe.throw(_("Item {0} {1}").format(item.item_code, msg))

	def update_transferred_qty(self):
		if self.purpose == 'Material Transfer' and self.outgoing_stock_entry:
			stock_entries = {}
			stock_entries_child_list = []
			for d in self.items:
				if not (d.against_stock_entry and d.ste_detail):
					continue

				stock_entries_child_list.append(d.ste_detail)
				transferred_qty = frappe.get_all("Stock Entry Detail", fields = ["sum(qty) as qty"],
					filters = { 'against_stock_entry': d.against_stock_entry,
						'ste_detail': d.ste_detail,'docstatus': 1})

				stock_entries[(d.against_stock_entry, d.ste_detail)] = (transferred_qty[0].qty
					if transferred_qty and transferred_qty[0] else 0.0) or 0.0

			if not stock_entries: return None

			cond = ''
			for data, transferred_qty in stock_entries.items():
				cond += """ WHEN (parent = %s and name = %s) THEN %s
					""" %(frappe.db.escape(data[0]), frappe.db.escape(data[1]), transferred_qty)

			if cond and stock_entries_child_list:
				frappe.db.sql(""" UPDATE `tabStock Entry Detail`
					SET
						transferred_qty = CASE {cond} END
					WHERE
						name in ({ste_details}) """.format(cond=cond,
					ste_details = ','.join(['%s'] * len(stock_entries_child_list))),
				tuple(stock_entries_child_list))

			args = {
				'source_dt': 'Stock Entry Detail',
				'target_field': 'transferred_qty',
				'target_ref_field': 'qty',
				'target_dt': 'Stock Entry Detail',
				'join_field': 'ste_detail',
				'target_parent_dt': 'Stock Entry',
				'target_parent_field': 'per_transferred',
				'source_field': 'qty',
				'percent_join_field': 'against_stock_entry'
			}

			self._update_percent_field_in_targets(args, update_modified=True)

	def update_quality_inspection(self):
		if self.inspection_required:
			reference_type = reference_name = ''
			if self.docstatus == 1:
				reference_name = self.name
				reference_type = 'Stock Entry'

			for d in self.items:
				if d.quality_inspection:
					frappe.db.set_value("Quality Inspection", d.quality_inspection, {
						'reference_type': reference_type,
						'reference_name': reference_name
					})
	def set_material_request_transfer_status(self, status):
		material_requests = []
		if self.outgoing_stock_entry:
			parent_se = frappe.get_value("Stock Entry", self.outgoing_stock_entry, 'add_to_transit')

		for item in self.items:
			material_request = item.material_request or None
			if self.purpose == "Material Transfer" and material_request not in material_requests:
				if self.outgoing_stock_entry and parent_se:
					material_request = frappe.get_value("Stock Entry Detail", item.ste_detail, 'material_request')

			if material_request and material_request not in material_requests:
				material_requests.append(material_request)
				frappe.db.set_value('Material Request', material_request, 'transfer_status', status)

@frappe.whitelist()
def move_sample_to_retention_warehouse(company, items):
	if isinstance(items, string_types):
		items = json.loads(items)
	retention_warehouse = frappe.db.get_single_value('Stock Settings', 'sample_retention_warehouse')
	stock_entry = frappe.new_doc("Stock Entry")
	stock_entry.company = company
	stock_entry.purpose = "Material Transfer"
	stock_entry.set_stock_entry_type()
	for item in items:
		if item.get('sample_quantity') and item.get('batch_no'):
			sample_quantity = validate_sample_quantity(item.get('item_code'), item.get('sample_quantity'),
				item.get('transfer_qty') or item.get('qty'), item.get('batch_no'))
			if sample_quantity:
				sample_serial_nos = ''
				if item.get('serial_no'):
					serial_nos = (item.get('serial_no')).split()
					if serial_nos and len(serial_nos) > item.get('sample_quantity'):
						serial_no_list = serial_nos[:-(len(serial_nos)-item.get('sample_quantity'))]
						sample_serial_nos = '\n'.join(serial_no_list)

				stock_entry.append("items", {
					"item_code": item.get('item_code'),
					"s_warehouse": item.get('t_warehouse'),
					"t_warehouse": retention_warehouse,
					"qty": item.get('sample_quantity'),
					"basic_rate": item.get('valuation_rate'),
					'uom': item.get('uom'),
					'stock_uom': item.get('stock_uom'),
					"conversion_factor": 1.0,
					"serial_no": sample_serial_nos,
					'batch_no': item.get('batch_no')
				})
	if stock_entry.get('items'):
		return stock_entry.as_dict()

@frappe.whitelist()
def make_stock_in_entry(source_name, target_doc=None):

	def set_missing_values(source, target):
		target.set_stock_entry_type()

	def update_item(source_doc, target_doc, source_parent):
		target_doc.t_warehouse = ''

		if source_doc.material_request_item and source_doc.material_request :
			add_to_transit = frappe.db.get_value('Stock Entry', source_name, 'add_to_transit')
			if add_to_transit:
				warehouse = frappe.get_value('Material Request Item', source_doc.material_request_item, 'warehouse')
				target_doc.t_warehouse = warehouse

		target_doc.s_warehouse = source_doc.t_warehouse
		target_doc.qty = source_doc.qty - source_doc.transferred_qty

	doclist = get_mapped_doc("Stock Entry", source_name, 	{
		"Stock Entry": {
			"doctype": "Stock Entry",
			"field_map": {
				"name": "outgoing_stock_entry"
			},
			"validation": {
				"docstatus": ["=", 1]
			}
		},
		"Stock Entry Detail": {
			"doctype": "Stock Entry Detail",
			"field_map": {
				"name": "ste_detail",
				"parent": "against_stock_entry",
				"serial_no": "serial_no",
				"batch_no": "batch_no"
			},
			"postprocess": update_item,
			"condition": lambda doc: flt(doc.qty) - flt(doc.transferred_qty) > 0.01
		},
	}, target_doc, set_missing_values)

	return doclist

@frappe.whitelist()
def get_work_order_details(work_order, company):
	work_order = frappe.get_doc("Work Order", work_order)
	pending_qty_to_produce = flt(work_order.qty) - flt(work_order.produced_qty)

	return {
		"from_bom": 1,
		"bom_no": work_order.bom_no,
		"use_multi_level_bom": work_order.use_multi_level_bom,
		"wip_warehouse": work_order.wip_warehouse,
		"fg_warehouse": work_order.fg_warehouse,
		"fg_completed_qty": pending_qty_to_produce
	}

def get_operating_cost_per_unit(work_order=None, bom_no=None):
	operating_cost_per_unit = 0
	if work_order:
		if not bom_no:
			bom_no = work_order.bom_no

		for d in work_order.get("operations"):
			if flt(d.completed_qty):
				operating_cost_per_unit += flt(d.actual_operating_cost) / flt(d.completed_qty)
			elif work_order.qty:
				operating_cost_per_unit += flt(d.planned_operating_cost) / flt(work_order.qty)

	# Get operating cost from BOM if not found in work_order.
	if not operating_cost_per_unit and bom_no:
		bom = frappe.db.get_value("BOM", bom_no, ["operating_cost", "quantity"], as_dict=1)
		if bom.quantity:
			operating_cost_per_unit = flt(bom.operating_cost) / flt(bom.quantity)

	return operating_cost_per_unit

def get_used_alternative_items(purchase_order=None, work_order=None):
	cond = ""

	if purchase_order:
		cond = "and ste.purpose = 'Send to Subcontractor' and ste.purchase_order = '{0}'".format(purchase_order)
	elif work_order:
		cond = "and ste.purpose = 'Material Transfer for Manufacture' and ste.work_order = '{0}'".format(work_order)

	if not cond: return {}

	used_alternative_items = {}
	data = frappe.db.sql(""" select sted.original_item, sted.uom, sted.conversion_factor,
			sted.item_code, sted.item_name, sted.conversion_factor,sted.stock_uom, sted.description
		from
			`tabStock Entry` ste, `tabStock Entry Detail` sted
		where
			sted.parent = ste.name and ste.docstatus = 1 and sted.original_item !=  sted.item_code
			{0} """.format(cond), as_dict=1)

	for d in data:
		used_alternative_items[d.original_item] = d

	return used_alternative_items

def get_valuation_rate_for_finished_good_entry(work_order):
	work_order_qty = flt(frappe.get_cached_value("Work Order",
		work_order, 'material_transferred_for_manufacturing'))

	field = "(SUM(total_outgoing_value) / %s) as valuation_rate" % (work_order_qty)

	stock_data = frappe.get_all("Stock Entry",
		fields = field,
		filters = {
			"docstatus": 1,
			"purpose": "Material Transfer for Manufacture",
			"work_order": work_order
		}
	)

	if stock_data:
		return stock_data[0].valuation_rate

@frappe.whitelist()
def get_uom_details(item_code, uom, qty):
	"""Returns dict `{"conversion_factor": [value], "transfer_qty": qty * [value]}`

	:param args: dict with `item_code`, `uom` and `qty`"""
	conversion_factor = get_conversion_factor(item_code, uom).get("conversion_factor")

	if not conversion_factor:
		frappe.msgprint(_("UOM coversion factor required for UOM: {0} in Item: {1}")
			.format(uom, item_code))
		ret = {'uom' : ''}
	else:
		ret = {
			'conversion_factor'		: flt(conversion_factor),
			'transfer_qty'			: flt(qty) * flt(conversion_factor)
		}
	return ret

@frappe.whitelist()
def get_expired_batch_items():
	return frappe.db.sql("""select b.item, sum(sle.actual_qty) as qty, sle.batch_no, sle.warehouse, sle.stock_uom\
	from `tabBatch` b, `tabStock Ledger Entry` sle
	where b.expiry_date <= %s
	and b.expiry_date is not NULL
	and b.batch_id = sle.batch_no
	group by sle.warehouse, sle.item_code, sle.batch_no""",(nowdate()), as_dict=1)

@frappe.whitelist()
def get_warehouse_details(args):
	if isinstance(args, string_types):
		args = json.loads(args)

	args = frappe._dict(args)

	ret = {}
	if args.warehouse and args.item_code:
		args.update({
			"posting_date": args.posting_date,
			"posting_time": args.posting_time,
		})
		ret = {
			"actual_qty" : get_previous_sle(args).get("qty_after_transaction") or 0,
			"basic_rate" : get_incoming_rate(args)
		}
	return ret

@frappe.whitelist()
def validate_sample_quantity(item_code, sample_quantity, qty, batch_no = None):
	if cint(qty) < cint(sample_quantity):
		frappe.throw(_("Sample quantity {0} cannot be more than received quantity {1}").format(sample_quantity, qty))
	retention_warehouse = frappe.db.get_single_value('Stock Settings', 'sample_retention_warehouse')
	retainted_qty = 0
	if batch_no:
		retainted_qty = get_batch_qty(batch_no, retention_warehouse, item_code)
	max_retain_qty = frappe.get_value('Item', item_code, 'sample_quantity')
	if retainted_qty >= max_retain_qty:
		frappe.msgprint(_("Maximum Samples - {0} have already been retained for Batch {1} and Item {2} in Batch {3}.").
			format(retainted_qty, batch_no, item_code, batch_no), alert=True)
		sample_quantity = 0
	qty_diff = max_retain_qty-retainted_qty
	if cint(sample_quantity) > cint(qty_diff):
		frappe.msgprint(_("Maximum Samples - {0} can be retained for Batch {1} and Item {2}.").
			format(max_retain_qty, batch_no, item_code), alert=True)
		sample_quantity = qty_diff
	return sample_quantity<|MERGE_RESOLUTION|>--- conflicted
+++ resolved
@@ -262,11 +262,6 @@
 		item_wise_qty = {}
 		if self.purpose == "Manufacture" and self.work_order:
 			for d in self.items:
-<<<<<<< HEAD
-				if d.is_finished_item and d.qty != self.fg_completed_qty:
-					frappe.throw(_("Finished product quantity <b>{0}</b> and For Quantity <b>{1}</b> cannot be different")
-						.format(d.qty, self.fg_completed_qty))
-=======
 				if d.is_finished_item:
 					item_wise_qty.setdefault(d.item_code, []).append(d.qty)
 
@@ -274,7 +269,6 @@
 			if self.fg_completed_qty != sum(qty_list):
 				frappe.throw(_("The finished product {0} quantity {1} and For Quantity {2} cannot be different")
 					.format(frappe.bold(item_code), frappe.bold(sum(qty_list)), frappe.bold(self.fg_completed_qty)))
->>>>>>> 1abaef73
 
 	def validate_difference_account(self):
 		if not cint(erpnext.is_perpetual_inventory_enabled(self.company)):
@@ -707,17 +701,10 @@
 
 		# make sl entries for source warehouse first
 		self.get_sle_for_source_warehouse(sl_entries, finished_item_row)
-<<<<<<< HEAD
 
 		# SLE for target warehouse
 		self.get_sle_for_target_warehouse(sl_entries, finished_item_row)
 
-=======
-
-		# SLE for target warehouse
-		self.get_sle_for_target_warehouse(sl_entries, finished_item_row)
-
->>>>>>> 1abaef73
 		# reverse sl entries if cancel
 		if self.docstatus == 2:
 			sl_entries.reverse()
@@ -745,15 +732,9 @@
 					sle.dependant_sle_voucher_detail_no = d.name
 				elif finished_item_row and (finished_item_row.item_code != d.item_code or finished_item_row.t_warehouse != d.s_warehouse):
 					sle.dependant_sle_voucher_detail_no = finished_item_row.name
-<<<<<<< HEAD
 
 				sl_entries.append(sle)
 
-=======
-
-				sl_entries.append(sle)
-
->>>>>>> 1abaef73
 	def get_sle_for_target_warehouse(self, sl_entries, finished_item_row):
 		for d in self.get('items'):
 			if cstr(d.t_warehouse):
