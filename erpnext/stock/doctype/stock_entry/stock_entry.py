--- conflicted
+++ resolved
@@ -194,8 +194,7 @@
 						item.set(f, item_details.get(f))
 
 			if not item.transfer_qty and item.qty:
-				item.transfer_qty = ( flt(item.qty, item.precision("qty"))
-					* flt(item.conversion_factor, item.precision("conversion_factor")) )
+				item.transfer_qty = item.qty * item.conversion_factor
 
 			if (self.purpose in ("Material Transfer", "Material Transfer for Manufacture")
 				and not item.serial_no
@@ -740,17 +739,7 @@
 			'description'		  	: item.description,
 			'image'					: item.image,
 			'item_name' 		  	: item.item_name,
-<<<<<<< HEAD
 			'hide_item_code'		: get_hide_item_code(args, item),
-			'cost_center'			: get_default_cost_center(args, item, item_group_defaults, brand_defaults, company=self.company),
-			'qty'					: args.get('qty') or 0,
-			'transfer_qty'			: args.get('qty') or 0,
-			'conversion_factor'		: 1,
-			'batch_no'				: args.get('batch_no'),
-			'actual_qty'			: 0,
-			'basic_rate'			: 0,
-			'serial_no'				: args.get('serial_no'),
-=======
 			'cost_center'			: get_default_cost_center(args, item, item_group_defaults, brand_defaults, self.company),
 			'qty'					: args.get("qty"),
 			'transfer_qty'			: args.get('qty'),
@@ -759,7 +748,6 @@
 			'actual_qty'			: 0,
 			'basic_rate'			: 0,
 			'serial_no'				: '',
->>>>>>> 0c0604b7
 			'has_serial_no'			: item.has_serial_no,
 			'has_batch_no'			: item.has_batch_no,
 			'sample_quantity'		: item.sample_quantity
@@ -770,11 +758,7 @@
 			ret.update(get_uom_details(args.get('item_code'), args.get('uom'), args.get('qty')))
 
 		if self.purpose == 'Material Issue':
-<<<<<<< HEAD
 			ret["expense_account"] = (item.get("expense_account") or brand_defaults.get("expense_account") or
-=======
-			ret["expense_account"] = (item.get("expense_account") or
->>>>>>> 0c0604b7
 				item_group_defaults.get("expense_account") or
 				frappe.get_cached_value('Company',  self.company,  "default_expense_account"))
 
@@ -782,14 +766,11 @@
 			'cost_center': 'cost_center'}.items():
 			if not ret.get(field):
 				ret[field] = frappe.get_cached_value('Company',  self.company,  company_field)
-<<<<<<< HEAD
 
 		if self.is_opening == "Yes":
 			temporary_opening_account = frappe.get_cached_value('Company',  self.company,  'temporary_opening_account')
 			if temporary_opening_account:
 				ret['expense_account'] = temporary_opening_account
-=======
->>>>>>> 0c0604b7
 
 		args['posting_date'] = self.posting_date
 		args['posting_time'] = self.posting_time
@@ -889,11 +870,7 @@
 
 					self.add_to_stock_entry_detail(item_dict)
 
-<<<<<<< HEAD
-				if self.purpose != "Subcontract" and self.purpose == "Manufacture":
-=======
 				if self.purpose != "Send to Subcontractor" and self.purpose in ["Manufacture", "Repack"]:
->>>>>>> 0c0604b7
 					scrap_item_dict = self.get_bom_scrap_material(self.fg_completed_qty)
 					for item in itervalues(scrap_item_dict):
 						if self.pro_doc and self.pro_doc.scrap_warehouse:
@@ -1227,11 +1204,7 @@
 						frappe.MappingMismatchError)
 
 	def validate_batch(self):
-<<<<<<< HEAD
-		if self.purpose in ["Material Transfer for Manufacture", "Manufacture", "Repack", "Subcontract"]:
-=======
 		if self.purpose in ["Material Transfer for Manufacture", "Manufacture", "Repack", "Send to Subcontractor"]:
->>>>>>> 0c0604b7
 			for item in self.get("items"):
 				if item.batch_no:
 					disabled = frappe.db.get_value("Batch", item.batch_no, "disabled")
