# Copyright (c) 2015, Frappe Technologies Pvt. Ltd. and Contributors
# License: GNU General Public License v3. See license.txt

from __future__ import unicode_literals
import frappe, erpnext
import frappe.defaults
from frappe import _
from frappe.utils import cstr, cint, flt, comma_or, getdate, nowdate, formatdate, format_time
from erpnext.stock.utils import get_incoming_rate
from erpnext.stock.stock_ledger import get_previous_sle, NegativeStockError, get_valuation_rate
from erpnext.stock.get_item_details import get_bin_details, get_default_cost_center, get_conversion_factor,\
	get_reserved_qty_for_so, get_hide_item_code
from erpnext.setup.doctype.item_group.item_group import get_item_group_defaults
from erpnext.setup.doctype.brand.brand import get_brand_defaults
from erpnext.stock.doctype.batch.batch import get_batch_no, set_batch_nos, get_batch_qty
from erpnext.stock.doctype.item.item import get_item_defaults
from erpnext.manufacturing.doctype.bom.bom import validate_bom_no, add_additional_cost
from erpnext.stock.utils import get_bin
from frappe.model.mapper import get_mapped_doc
from erpnext.stock.doctype.serial_no.serial_no import update_serial_nos_after_submit, get_serial_nos
from erpnext.stock.doctype.stock_reconciliation.stock_reconciliation import OpeningEntryAccountError

import json

from six import string_types, itervalues, iteritems

class IncorrectValuationRateError(frappe.ValidationError): pass
class DuplicateEntryForWorkOrderError(frappe.ValidationError): pass
class OperationsNotCompleteError(frappe.ValidationError): pass
class MaxSampleAlreadyRetainedError(frappe.ValidationError): pass

from erpnext.controllers.stock_controller import StockController

form_grid_templates = {
	"items": "templates/form_grid/stock_entry_grid.html"
}

class StockEntry(StockController):
	def get_feed(self):
		return self.stock_entry_type

	def onload(self):
		for item in self.get("items"):
			item.update(get_bin_details(item.item_code, item.s_warehouse))

	def validate(self):
		self.pro_doc = frappe._dict()
		if self.work_order:
			self.pro_doc = frappe.get_doc('Work Order', self.work_order)

		self.validate_posting_time()
		self.validate_purpose()
		self.validate_item()
		self.validate_qty()
		self.set_transfer_qty()
		self.validate_uom_is_integer("uom", "qty")
		self.validate_uom_is_integer("stock_uom", "transfer_qty")
		self.validate_warehouse()
		self.validate_for_maintenance()
		self.validate_work_order()
		self.validate_bom()
		self.validate_finished_goods()
		self.validate_with_material_request()
		self.validate_batch()
		self.validate_inspection()
		self.validate_fg_completed_qty()
		self.validate_difference_account()
		self.set_job_card_data()
		self.set_purpose_for_stock_entry()

		if not self.from_bom:
			self.fg_completed_qty = 0.0

		if self._action == 'submit':
			self.make_batches('t_warehouse')
		else:
			set_batch_nos(self, 's_warehouse')

		self.set_incoming_rate()
		self.validate_serialized_batch()
		self.set_actual_qty()
		self.calculate_rate_and_amount(update_finished_item_rate=False)

	def on_submit(self):

		self.update_stock_ledger()

		update_serial_nos_after_submit(self, "items")
		self.update_work_order()
		self.validate_purchase_order()
		if self.purchase_order and self.purpose == "Send to Subcontractor":
			self.update_purchase_order_supplied_items()
		self.make_gl_entries()
		self.update_cost_in_project()
		self.validate_reserved_serial_no_consumption()
		self.update_transferred_qty()
		self.update_quality_inspection()
		if self.work_order and self.purpose == "Manufacture":
			self.update_so_in_serial_number()

	def on_cancel(self):

		if self.purchase_order and self.purpose == "Send to Subcontractor":
			self.update_purchase_order_supplied_items()

		if self.work_order and self.purpose == "Material Consumption for Manufacture":
			self.validate_work_order_status()

		self.update_work_order()
		self.update_stock_ledger()
		self.make_gl_entries_on_cancel()
		self.update_cost_in_project()
		self.update_transferred_qty()
		self.update_quality_inspection()

	def set_job_card_data(self):
		if self.job_card and not self.work_order:
			data = frappe.db.get_value('Job Card',
				self.job_card, ['for_quantity', 'work_order', 'bom_no'], as_dict=1)
			self.fg_completed_qty = data.for_quantity
			self.work_order = data.work_order
			self.from_bom = 1
			self.bom_no = data.bom_no

	def validate_work_order_status(self):
		pro_doc = frappe.get_doc("Work Order", self.work_order)
		if pro_doc.status == 'Completed':
			frappe.throw(_("Cannot cancel transaction for Completed Work Order."))

	def validate_purpose(self):
		valid_purposes = ["Material Issue", "Material Receipt", "Material Transfer",
			"Material Transfer for Manufacture", "Manufacture", "Repack", "Send to Subcontractor",
			"Material Consumption for Manufacture", "Send to Warehouse", "Receive at Warehouse"]

		if self.purpose not in valid_purposes:
			frappe.throw(_("Purpose must be one of {0}").format(comma_or(valid_purposes)))

		if self.job_card and self.purpose != 'Material Transfer for Manufacture':
			frappe.throw(_("For job card {0}, you can only make the 'Material Transfer for Manufacture' type stock entry")
				.format(self.job_card))

	def set_transfer_qty(self):
		for item in self.get("items"):
			if not flt(item.qty):
				frappe.throw(_("Row {0}: Qty is mandatory").format(item.idx))
			if not flt(item.conversion_factor):
				frappe.throw(_("Row {0}: UOM Conversion Factor is mandatory").format(item.idx))
			item.transfer_qty = flt(flt(item.qty) * flt(item.conversion_factor),
				self.precision("transfer_qty", item))

			if not item.alt_uom:
				item.alt_uom_size = 1.0
			item.alt_uom_qty = flt(flt(item.qty) * flt(item.conversion_factor) * flt(item.alt_uom_size), item.precision("alt_uom_qty"))

	def update_cost_in_project(self):
		if (self.work_order and not frappe.db.get_value("Work Order",
			self.work_order, "update_consumed_material_cost_in_project")):
			return

		if self.project:
			amount = frappe.db.sql(""" select ifnull(sum(sed.amount), 0)
				from
					`tabStock Entry` se, `tabStock Entry Detail` sed
				where
					se.docstatus = 1 and se.project = %s and sed.parent = se.name
					and (sed.t_warehouse is null or sed.t_warehouse = '')""", self.project, as_list=1)

			amount = amount[0][0] if amount else 0
			additional_costs = frappe.db.sql(""" select ifnull(sum(sed.amount), 0)
				from
					`tabStock Entry` se, `tabStock Entry Taxes and Charges` sed
				where
					se.docstatus = 1 and se.project = %s and sed.parent = se.name
					and se.purpose = 'Manufacture'""", self.project, as_list=1)

			additional_cost_amt = additional_costs[0][0] if additional_costs else 0

			amount += additional_cost_amt
			frappe.db.set_value('Project', self.project, 'total_consumed_material_cost', amount)

	def validate_item(self):
		stock_items = self.get_stock_items()
		serialized_items = self.get_serialized_items()
		for item in self.get("items"):
			if item.item_code not in stock_items:
				frappe.throw(_("{0} is not a stock Item").format(item.item_code))

			item_details = self.get_item_details(frappe._dict(
				{"item_code": item.item_code, "company": self.company,
				"project": self.project, "uom": item.uom, 's_warehouse': item.s_warehouse}),
				for_update=True)

			for f in ("uom", "stock_uom", "description", "item_name", "expense_account",
				"cost_center", "conversion_factor"):
					if f in ["stock_uom", "conversion_factor"] or not item.get(f):
						item.set(f, item_details.get(f))

			if not item.transfer_qty and item.qty:
				item.transfer_qty = item.qty * item.conversion_factor

			if (self.purpose in ("Material Transfer", "Material Transfer for Manufacture")
				and not item.serial_no
				and item.item_code in serialized_items):
				frappe.throw(_("Row #{0}: Please specify Serial No for Item {1}").format(item.idx, item.item_code),
					frappe.MandatoryError)

			#Customer Provided parts will have zero valuation rate
			if frappe.db.get_value('Item', item.item_code, 'is_customer_provided_item'):
				item.allow_zero_valuation_rate = 1

	def validate_qty(self):
		manufacture_purpose = ["Manufacture", "Material Consumption for Manufacture"]

		if self.purpose in manufacture_purpose and self.work_order:
			if not frappe.get_value('Work Order', self.work_order, 'skip_transfer'):
				item_code = []
				for item in self.items:
					if cstr(item.t_warehouse) == '':
						req_items = frappe.get_all('Work Order Item',
										filters={'parent': self.work_order, 'item_code': item.item_code}, fields=["item_code"])

						transferred_materials = frappe.db.sql("""
									select
										sum(qty) as qty
									from `tabStock Entry` se,`tabStock Entry Detail` sed
									where
										se.name = sed.parent and se.docstatus=1 and
										(se.purpose='Material Transfer for Manufacture' or se.purpose='Manufacture')
										and sed.item_code=%s and se.work_order= %s and ifnull(sed.t_warehouse, '') != ''
								""", (item.item_code, self.work_order), as_dict=1)

						stock_qty = flt(item.qty)
						trans_qty = flt(transferred_materials[0].qty)
						if req_items:
							if stock_qty > trans_qty:
								item_code.append(item.item_code)

	def validate_fg_completed_qty(self):
		if self.purpose == "Manufacture" and self.work_order:
			production_item = frappe.get_value('Work Order', self.work_order, 'production_item')
			for item in self.items:
				if item.item_code == production_item and item.qty != self.fg_completed_qty:
					frappe.throw(_("Finished product quantity <b>{0}</b> and For Quantity <b>{1}</b> cannot be different")
						.format(item.qty, self.fg_completed_qty))

	def validate_difference_account(self):
		if not cint(erpnext.is_perpetual_inventory_enabled(self.company)):
			return

		for d in self.get("items"):
			if not d.expense_account:
				frappe.throw(_("Please enter <b>Difference Account</b> or set default <b>Stock Adjustment Account</b> for company {0}")
					.format(frappe.bold(self.company)))

			elif self.is_opening == "Yes" and frappe.db.get_value("Account", d.expense_account, "report_type") == "Profit and Loss":
				frappe.throw(_("Difference Account must be a Asset/Liability type account, since this Stock Entry is an Opening Entry"), OpeningEntryAccountError)

	def validate_warehouse(self):
		"""perform various (sometimes conditional) validations on warehouse"""

		source_mandatory = ["Material Issue", "Material Transfer", "Send to Subcontractor", "Material Transfer for Manufacture",
			"Material Consumption for Manufacture", "Send to Warehouse", "Receive at Warehouse"]

		target_mandatory = ["Material Receipt", "Material Transfer", "Send to Subcontractor",
			"Material Transfer for Manufacture", "Send to Warehouse", "Receive at Warehouse"]

		validate_for_manufacture = any([d.bom_no for d in self.get("items")])

		if self.purpose in source_mandatory and self.purpose not in target_mandatory:
			self.to_warehouse = None
			for d in self.get('items'):
				d.t_warehouse = None
		elif self.purpose in target_mandatory and self.purpose not in source_mandatory:
			self.from_warehouse = None
			for d in self.get('items'):
				d.s_warehouse = None

		for d in self.get('items'):
			if not d.s_warehouse and not d.t_warehouse:
				d.s_warehouse = self.from_warehouse
				d.t_warehouse = self.to_warehouse

			if not (d.s_warehouse or d.t_warehouse):
				frappe.throw(_("Atleast one warehouse is mandatory"))

			if self.purpose in source_mandatory and not d.s_warehouse:
				if self.from_warehouse:
					d.s_warehouse = self.from_warehouse
				else:
					frappe.throw(_("Source warehouse is mandatory for row {0}").format(d.idx))

			if self.purpose in target_mandatory and not d.t_warehouse:
				if self.to_warehouse:
					d.t_warehouse = self.to_warehouse
				else:
					frappe.throw(_("Target warehouse is mandatory for row {0}").format(d.idx))

			if self.purpose == "Manufacture":
				if validate_for_manufacture:
					if d.bom_no:
						d.s_warehouse = None

						if not d.t_warehouse:
							frappe.throw(_("Target warehouse is mandatory for row {0}").format(d.idx))

						elif self.pro_doc and (cstr(d.t_warehouse) != self.pro_doc.fg_warehouse and cstr(d.t_warehouse) != self.pro_doc.scrap_warehouse):
							frappe.throw(_("Target warehouse in row {0} must be same as Work Order").format(d.idx))

					else:
						d.t_warehouse = None
						if not d.s_warehouse:
							frappe.throw(_("Source warehouse is mandatory for row {0}").format(d.idx))

			if cstr(d.s_warehouse) == cstr(d.t_warehouse) and not self.purpose == "Material Transfer for Manufacture":
				frappe.throw(_("Source and target warehouse cannot be same for row {0}").format(d.idx))

	def validate_for_maintenance(self):
		if self.purpose not in ('Material Receipt', 'Material Issue'):
			self.for_maintenance = 0

		if not self.for_maintenance:
			self.customer = self.customer_name = self.customer_address = None
		if not self.customer_address and not self.supplier_address:
			self.address_display = None

	def validate_work_order(self):
		if self.purpose in ("Manufacture", "Material Transfer for Manufacture", "Material Consumption for Manufacture"):
			# check if work order is entered

			if (self.purpose=="Manufacture" or self.purpose=="Material Consumption for Manufacture") \
					and self.work_order:
				if not self.fg_completed_qty:
					frappe.throw(_("For Quantity (Manufactured Qty) is mandatory"))
				self.check_if_operations_completed()
				self.check_duplicate_entry_for_work_order()
		elif self.purpose != "Material Transfer":
			self.work_order = None

	def check_if_operations_completed(self):
		"""Check if Time Sheets are completed against before manufacturing to capture operating costs."""
		prod_order = frappe.get_doc("Work Order", self.work_order)
		allowance_percentage = flt(frappe.db.get_single_value("Manufacturing Settings",
			"overproduction_percentage_for_work_order"))

		for d in prod_order.get("operations"):
			total_completed_qty = flt(self.fg_completed_qty) + flt(prod_order.produced_qty)
			completed_qty = d.completed_qty + (allowance_percentage/100 * d.completed_qty)
			if total_completed_qty > flt(completed_qty):
				job_card = frappe.db.get_value('Job Card', {'operation_id': d.name}, 'name')
				if not job_card:
					frappe.throw(_("Work Order {0}: Job Card not found for the operation {1}")
						.format(self.work_order, d.operation))

				work_order_link = frappe.utils.get_link_to_form('Work Order', self.work_order)
				job_card_link = frappe.utils.get_link_to_form('Job Card', job_card)
				frappe.throw(_("Row #{0}: Operation {1} is not completed for {2} qty of finished goods in Work Order {3}. Please update operation status via Job Card {4}.")
					.format(d.idx, frappe.bold(d.operation), frappe.bold(total_completed_qty), work_order_link, job_card_link), OperationsNotCompleteError)

	def check_duplicate_entry_for_work_order(self):
		other_ste = [t[0] for t in frappe.db.get_values("Stock Entry",  {
			"work_order": self.work_order,
			"purpose": self.purpose,
			"docstatus": ["!=", 2],
			"name": ["!=", self.name]
		}, "name")]

		if other_ste:
			production_item, qty = frappe.db.get_value("Work Order",
				self.work_order, ["production_item", "qty"])
			args = other_ste + [production_item]
			fg_qty_already_entered = frappe.db.sql("""select sum(transfer_qty)
				from `tabStock Entry Detail`
				where parent in (%s)
					and item_code = %s
					and ifnull(s_warehouse,'')='' """ % (", ".join(["%s" * len(other_ste)]), "%s"), args)[0][0]
			if fg_qty_already_entered and fg_qty_already_entered >= qty:
				frappe.throw(_("Stock Entries already created for Work Order ")
					+ self.work_order + ":" + ", ".join(other_ste), DuplicateEntryForWorkOrderError)

	def set_incoming_rate(self):
		for d in self.items:
			if d.s_warehouse:
				args = self.get_args_for_incoming_rate(d)
				d.basic_rate = get_incoming_rate(args)
			elif d.allow_zero_valuation_rate and not d.s_warehouse:
				d.basic_rate = 0.0
			elif d.t_warehouse and not d.basic_rate:
				d.basic_rate = get_valuation_rate(d.item_code, d.t_warehouse,
					self.doctype, self.name, d.allow_zero_valuation_rate,
					currency=erpnext.get_company_currency(self.company), company=self.company)

	def set_actual_qty(self):
		allow_negative_stock = cint(frappe.db.get_value("Stock Settings", None, "allow_negative_stock"))

		for d in self.get('items'):
			previous_sle = get_previous_sle({
				"item_code": d.item_code,
				"warehouse": d.s_warehouse or d.t_warehouse,
				"posting_date": self.posting_date,
				"posting_time": self.posting_time
			})

			# get actual stock at source warehouse
			d.actual_qty = previous_sle.get("qty_after_transaction") or 0

			# validate qty during submit
			if d.docstatus==1 and d.s_warehouse and not allow_negative_stock and flt(d.actual_qty, d.precision("actual_qty")) < flt(d.transfer_qty, d.precision("actual_qty")):
				frappe.throw(_("Row {0}: Quantity not available for {4} in warehouse {1} at posting time of the entry ({2} {3})").format(d.idx,
					frappe.bold(d.s_warehouse), formatdate(self.posting_date),
					format_time(self.posting_time), frappe.bold(d.item_code))
					+ '<br><br>' + _("Available quantity is {0}, you need {1}").format(frappe.bold(d.actual_qty),
						frappe.bold(d.transfer_qty)),
					NegativeStockError, title=_('Insufficient Stock'))

	def set_serial_nos(self, work_order):
		previous_se = frappe.db.get_value("Stock Entry", {"work_order": work_order,
				"purpose": "Material Transfer for Manufacture"}, "name")

		for d in self.get('items'):
			transferred_serial_no = frappe.db.get_value("Stock Entry Detail",{"parent": previous_se,
				"item_code": d.item_code}, "serial_no")

			if transferred_serial_no:
				d.serial_no = transferred_serial_no

	def get_stock_and_rate(self):
		self.set_work_order_details()
		self.set_transfer_qty()
		self.set_actual_qty()
		self.calculate_rate_and_amount()

	def calculate_rate_and_amount(self, force=False,
			update_finished_item_rate=True, raise_error_if_no_rate=True):
		self.set_basic_rate(force, update_finished_item_rate, raise_error_if_no_rate)
		self.distribute_additional_costs()
		self.update_valuation_rate()
		self.set_total_incoming_outgoing_value()
		self.set_total_amount()

	def set_basic_rate(self, force=False, update_finished_item_rate=True, raise_error_if_no_rate=True):
		"""get stock and incoming rate on posting date"""
		raw_material_cost = 0.0
		scrap_material_cost = 0.0
		fg_basic_rate = 0.0

		for d in self.get('items'):
			if d.t_warehouse: fg_basic_rate = flt(d.basic_rate)
			args = self.get_args_for_incoming_rate(d)

			# get basic rate
			if not d.bom_no:
				if (not flt(d.basic_rate) and not d.allow_zero_valuation_rate) or d.s_warehouse or force:
					basic_rate = flt(get_incoming_rate(args, raise_error_if_no_rate), self.precision("basic_rate", d))
					if basic_rate > 0:
						d.basic_rate = basic_rate

				d.basic_amount = flt(flt(d.transfer_qty) * flt(d.basic_rate), d.precision("basic_amount"))
				if not d.t_warehouse:
					raw_material_cost += flt(d.basic_amount)

			# get scrap items basic rate
			if d.bom_no:
				if not flt(d.basic_rate) and not d.allow_zero_valuation_rate and \
					getattr(self, "pro_doc", frappe._dict()).scrap_warehouse == d.t_warehouse:
					basic_rate = flt(get_incoming_rate(args, raise_error_if_no_rate),
						self.precision("basic_rate", d))
					if basic_rate > 0:
						d.basic_rate = basic_rate
					d.basic_amount = flt(flt(d.transfer_qty) * flt(d.basic_rate), d.precision("basic_amount"))

				if getattr(self, "pro_doc", frappe._dict()).scrap_warehouse == d.t_warehouse:

					scrap_material_cost += flt(d.basic_amount)

			if self.for_maintenance:
				d.basic_rate = 0
				d.basic_amount = 0
				d.allow_zero_valuation_rate = 1

		number_of_fg_items = len([t.t_warehouse for t in self.get("items") if t.t_warehouse])
		if self.purpose == "Repack" or (fg_basic_rate == 0.0 and number_of_fg_items == 1) or update_finished_item_rate:
			self.set_basic_rate_for_finished_goods(raw_material_cost, scrap_material_cost)

	def get_args_for_incoming_rate(self, item):
		return frappe._dict({
			"item_code": item.item_code,
			"warehouse": item.s_warehouse or item.t_warehouse,
			"posting_date": self.posting_date,
			"posting_time": self.posting_time,
			"qty": item.s_warehouse and -1*flt(item.transfer_qty) or flt(item.transfer_qty),
			"serial_no": item.serial_no,
			"voucher_type": self.doctype,
			"voucher_no": item.name,
			"company": self.company,
			"allow_zero_valuation": item.allow_zero_valuation_rate,
		})

	def set_basic_rate_for_finished_goods(self, raw_material_cost, scrap_material_cost):
		if self.purpose in ["Manufacture", "Repack"]:
			def condition(d):
				return d.transfer_qty\
					and (d.bom_no or d.t_warehouse)\
					and (getattr(self, "pro_doc", frappe._dict()).scrap_warehouse != d.t_warehouse)

			total_qty = sum([flt(d.qty) for d in self.get("items") if condition(d)])
			for d in self.get("items"):
<<<<<<< HEAD
				if condition(d):
					ratio = flt(d.qty) / total_qty
					d.basic_rate = flt((raw_material_cost - scrap_material_cost) * ratio / flt(d.transfer_qty), d.precision("basic_rate"))
					d.basic_amount = flt(flt(d.basic_rate) * flt(d.transfer_qty), d.precision("basic_amount"))
=======
				if (d.transfer_qty and (d.bom_no or d.t_warehouse)
					and (getattr(self, "pro_doc", frappe._dict()).scrap_warehouse != d.t_warehouse)):

					if self.work_order \
						and frappe.db.get_single_value("Manufacturing Settings", "material_consumption"):
						bom_items = self.get_bom_raw_materials(d.transfer_qty)
						raw_material_cost = sum([flt(row.qty)*flt(row.rate) for row in bom_items.values()])

					if raw_material_cost:
						d.basic_rate = flt((raw_material_cost - scrap_material_cost) / flt(d.transfer_qty), d.precision("basic_rate"))
						d.basic_amount = flt((raw_material_cost - scrap_material_cost), d.precision("basic_amount"))
>>>>>>> bd5b37db

	def distribute_additional_costs(self):
		if self.purpose == "Material Issue":
			self.additional_costs = []

		self.total_additional_costs = sum([flt(t.amount) for t in self.get("additional_costs")])
		total_basic_amount = sum([flt(t.basic_amount) for t in self.get("items") if t.t_warehouse])

		for d in self.get("items"):
			if d.t_warehouse and total_basic_amount:
				d.additional_cost = (flt(d.basic_amount) / total_basic_amount) * self.total_additional_costs
			else:
				d.additional_cost = 0

	def update_valuation_rate(self):
		for d in self.get("items"):
			if d.transfer_qty:
				d.amount = flt(flt(d.basic_amount) + flt(d.additional_cost), d.precision("amount"))
				d.valuation_rate = flt(flt(d.basic_rate) + (flt(d.additional_cost) / flt(d.transfer_qty)),
					d.precision("valuation_rate"))

	def set_total_incoming_outgoing_value(self):
		self.total_incoming_value = self.total_outgoing_value = 0.0
		for d in self.get("items"):
			if d.t_warehouse:
				self.total_incoming_value += flt(d.amount)
			if d.s_warehouse:
				self.total_outgoing_value += flt(d.amount)

		self.value_difference = self.total_incoming_value - self.total_outgoing_value

	def set_total_amount(self):
		self.total_amount = None
		if self.purpose not in ['Manufacture', 'Repack']:
			self.total_amount = sum([flt(item.amount) for item in self.get("items")])

	def set_stock_entry_type(self):
		if self.purpose:
			self.stock_entry_type = frappe.get_cached_value('Stock Entry Type',
				{'purpose': self.purpose}, 'name')

	def set_purpose_for_stock_entry(self):
		if self.stock_entry_type and not self.purpose:
			self.purpose = frappe.get_cached_value('Stock Entry Type',
				self.stock_entry_type, 'purpose')

	def validate_purchase_order(self):
		"""Throw exception if more raw material is transferred against Purchase Order than in
		the raw materials supplied table"""
		backflush_raw_materials_based_on = frappe.db.get_single_value("Buying Settings",
			"backflush_raw_materials_of_subcontract_based_on")

		qty_allowance = flt(frappe.db.get_single_value("Buying Settings",
			"over_transfer_allowance"))

		if (self.purpose == "Send to Subcontractor" and self.purchase_order and
			backflush_raw_materials_based_on == 'BOM'):
			purchase_order = frappe.get_doc("Purchase Order", self.purchase_order)
			for se_item in self.items:
				item_code = se_item.original_item or se_item.item_code
				precision = cint(frappe.db.get_default("float_precision")) or 3
				required_qty = sum([flt(d.required_qty) for d in purchase_order.supplied_items \
					if d.rm_item_code == item_code])

				total_allowed = required_qty + (required_qty * (qty_allowance/100))

				if not required_qty:
					bom_no = frappe.db.get_value("Purchase Order Item",
						{"parent": self.purchase_order, "item_code": se_item.subcontracted_item},
						"bom")

					allow_alternative_item = frappe.get_value("BOM", bom_no, "allow_alternative_item")

					if allow_alternative_item:
						original_item_code = frappe.get_value("Item Alternative", {"alternative_item_code": item_code}, "item_code")

						required_qty = sum([flt(d.required_qty) for d in purchase_order.supplied_items \
							if d.rm_item_code == original_item_code])

						total_allowed = required_qty + (required_qty * (qty_allowance/100))

				if not required_qty:
					frappe.throw(_("Item {0} not found in 'Raw Materials Supplied' table in Purchase Order {1}")
						.format(se_item.item_code, self.purchase_order))
				total_supplied = frappe.db.sql("""select sum(transfer_qty)
					from `tabStock Entry Detail`, `tabStock Entry`
					where `tabStock Entry`.purchase_order = %s
						and `tabStock Entry`.docstatus = 1
						and `tabStock Entry Detail`.item_code = %s
						and `tabStock Entry Detail`.parent = `tabStock Entry`.name""",
							(self.purchase_order, se_item.item_code))[0][0]

				if flt(total_supplied, precision) > flt(total_allowed, precision):
					frappe.throw(_("Row {0}# Item {1} cannot be transferred more than {2} against Purchase Order {3}")
						.format(se_item.idx, se_item.item_code, total_allowed, self.purchase_order))

	def validate_bom(self):
		for d in self.get('items'):
			if d.bom_no and (d.t_warehouse != getattr(self, "pro_doc", frappe._dict()).scrap_warehouse):
				item_code = d.original_item or d.item_code
				validate_bom_no(item_code, d.bom_no)

	def validate_finished_goods(self):
		"""validation: finished good quantity should be same as manufacturing quantity"""
		if not self.work_order: return

		items_with_target_warehouse = []
		allowance_percentage = flt(frappe.db.get_single_value("Manufacturing Settings",
			"overproduction_percentage_for_work_order"))

		production_item, wo_qty = frappe.db.get_value("Work Order",
			self.work_order, ["production_item", "qty"])

		for d in self.get('items'):
			if (self.purpose != "Send to Subcontractor" and d.bom_no
				and flt(d.transfer_qty) > flt(self.fg_completed_qty) and d.item_code == production_item):
				frappe.throw(_("Quantity in row {0} ({1}) must be same as manufactured quantity {2}"). \
					format(d.idx, d.transfer_qty, self.fg_completed_qty))

			if self.work_order and self.purpose == "Manufacture" and d.t_warehouse:
				items_with_target_warehouse.append(d.item_code)

		if self.work_order and self.purpose == "Manufacture":
			allowed_qty = wo_qty + (allowance_percentage/100 * wo_qty)
			if self.fg_completed_qty > allowed_qty:
				frappe.throw(_("For quantity {0} should not be grater than work order quantity {1}")
					.format(flt(self.fg_completed_qty), wo_qty))

			if production_item not in items_with_target_warehouse:
				frappe.throw(_("Finished Item {0} must be entered for Manufacture type entry")
					.format(production_item))

	def update_stock_ledger(self):
		sl_entries = []

		# make sl entries for source warehouse first, then do for target warehouse
		for d in self.get('items'):
			if cstr(d.s_warehouse):
				sl_entries.append(self.get_sl_entries(d, {
					"warehouse": cstr(d.s_warehouse),
					"actual_qty": -flt(d.transfer_qty),
					"incoming_rate": 0
				}))

		for d in self.get('items'):
			if cstr(d.t_warehouse):
				sl_entries.append(self.get_sl_entries(d, {
					"warehouse": cstr(d.t_warehouse),
					"actual_qty": flt(d.transfer_qty),
					"incoming_rate": flt(d.valuation_rate)
				}))

		# On cancellation, make stock ledger entry for
		# target warehouse first, to update serial no values properly

			# if cstr(d.s_warehouse) and self.docstatus == 2:
			# 	sl_entries.append(self.get_sl_entries(d, {
			# 		"warehouse": cstr(d.s_warehouse),
			# 		"actual_qty": -flt(d.transfer_qty),
			# 		"incoming_rate": 0
			# 	}))

		if self.docstatus == 2:
			sl_entries.reverse()

		self.make_sl_entries(sl_entries, self.amended_from and 'Yes' or 'No')

	def get_gl_entries(self, warehouse_account):
		gl_entries = super(StockEntry, self).get_gl_entries(warehouse_account)

		total_basic_amount = sum([flt(t.basic_amount) for t in self.get("items") if t.t_warehouse])
		divide_based_on = total_basic_amount

		if self.get("additional_costs") and not total_basic_amount:
			# if total_basic_amount is 0, distribute additional charges based on qty
			divide_based_on = sum(item.qty for item in list(self.get("items")))

		item_account_wise_additional_cost = {}

		for t in self.get("additional_costs"):
			for d in self.get("items"):
				if d.t_warehouse:
					item_account_wise_additional_cost.setdefault((d.item_code, d.name), {})
					item_account_wise_additional_cost[(d.item_code, d.name)].setdefault(t.expense_account, 0.0)

					multiply_based_on = d.basic_amount if total_basic_amount else d.qty

					item_account_wise_additional_cost[(d.item_code, d.name)][t.expense_account] += \
						(t.amount * multiply_based_on) / divide_based_on

		if item_account_wise_additional_cost:
			for d in self.get("items"):
				for account, amount in iteritems(item_account_wise_additional_cost.get((d.item_code, d.name), {})):
					if not amount: continue

					gl_entries.append(self.get_gl_dict({
						"account": account,
						"against": d.expense_account,
						"cost_center": d.cost_center,
						"remarks": self.get("remarks") or _("Accounting Entry for Stock"),
						"credit": amount
					}, item=d))

					gl_entries.append(self.get_gl_dict({
						"account": d.expense_account,
						"against": account,
						"cost_center": d.cost_center,
						"remarks": self.get("remarks") or _("Accounting Entry for Stock"),
						"credit": -1 * amount # put it as negative credit instead of debit purposefully
					}, item=d))

		return gl_entries

	def update_work_order(self):
		def _validate_work_order(pro_doc):
			if flt(pro_doc.docstatus) != 1:
				frappe.throw(_("Work Order {0} must be submitted").format(self.work_order))

			if pro_doc.status == 'Stopped':
				frappe.throw(_("Transaction not allowed against stopped Work Order {0}").format(self.work_order))

		if self.job_card:
			job_doc = frappe.get_doc('Job Card', self.job_card)
			job_doc.set_transferred_qty(update_status=True)

		if self.work_order:
			pro_doc = frappe.get_doc("Work Order", self.work_order)
			_validate_work_order(pro_doc)
			pro_doc.run_method("update_status")
			if self.fg_completed_qty:
				pro_doc.run_method("update_work_order_qty")
				if self.purpose == "Manufacture":
					pro_doc.run_method("update_planned_qty")

	def get_item_details(self, args=None, for_update=False):
		item = frappe.db.sql("""select i.name, i.stock_uom, i.description, i.image, i.item_name, i.item_group,
				i.has_batch_no, i.sample_quantity, i.has_serial_no,
				id.expense_account, id.buying_cost_center,
				i.alt_uom, i.alt_uom_size, i.show_item_code
			from `tabItem` i LEFT JOIN `tabItem Default` id ON i.name=id.parent and id.company=%s
			where i.name=%s
				and i.disabled=0
				and (i.end_of_life is null or i.end_of_life='0000-00-00' or i.end_of_life > %s)""",
			(self.company, args.get('item_code'), nowdate()), as_dict = 1)

		if not item:
			frappe.throw(_("Item {0} is not active or end of life has been reached").format(args.get("item_code")))

		item = item[0]
		item_group_defaults = get_item_group_defaults(item.name, self.company)
		brand_defaults = get_brand_defaults(item.name, self.company)

		ret = frappe._dict({
			'uom'			      	: item.stock_uom,
			'stock_uom'				: item.stock_uom,
			'description'		  	: item.description,
			'image'					: item.image,
			'item_name' 		  	: item.item_name,
			'hide_item_code'		: get_hide_item_code(args, item),
			'cost_center'			: get_default_cost_center(args, item, item_group_defaults, brand_defaults, self.company),
			'qty'					: args.get("qty"),
			'transfer_qty'			: args.get('qty'),
			'conversion_factor'		: 1,
			'batch_no'				: '',
			'actual_qty'			: 0,
			'basic_rate'			: 0,
			'serial_no'				: '',
			'has_serial_no'			: item.has_serial_no,
			'has_batch_no'			: item.has_batch_no,
			'sample_quantity'		: item.sample_quantity
		})

		# update uom
		if args.get("uom") and for_update:
			ret.update(get_uom_details(args.get('item_code'), args.get('uom'), args.get('qty')))

		if self.purpose == 'Material Issue':
			ret["expense_account"] = (item.get("expense_account") or brand_defaults.get("expense_account") or
				item_group_defaults.get("expense_account") or
				frappe.get_cached_value('Company',  self.company,  "default_expense_account"))

		for company_field, field in {'stock_adjustment_account': 'expense_account',
			'cost_center': 'cost_center'}.items():
			if not ret.get(field):
				ret[field] = frappe.get_cached_value('Company',  self.company,  company_field)

		if self.is_opening == "Yes":
			temporary_opening_account = frappe.get_cached_value('Company',  self.company,  'temporary_opening_account')
			if temporary_opening_account:
				ret['expense_account'] = temporary_opening_account

		args['posting_date'] = self.posting_date
		args['posting_time'] = self.posting_time

		stock_and_rate = get_warehouse_details(args) if args.get('warehouse') else {}
		ret.update(stock_and_rate)

		# automatically select batch for outgoing item
		if (args.get('s_warehouse', None) and args.get('qty') and
			ret.get('has_batch_no') and not args.get('batch_no')):
			args.batch_no = get_batch_no(args['item_code'], args['s_warehouse'], args['qty'])

		# Contents UOM
		ret.alt_uom = item.alt_uom
		ret.alt_uom_size = item.alt_uom_size if item.alt_uom else 1.0
		ret.alt_uom_qty = flt(ret.transfer_qty) * flt(ret.alt_uom_size)

		return ret

	def set_items_for_stock_in(self):
		self.items = []

		if self.outgoing_stock_entry and self.purpose == 'Receive at Warehouse':
			doc = frappe.get_doc('Stock Entry', self.outgoing_stock_entry)

			if doc.per_transferred == 100:
				frappe.throw(_("Goods are already received against the outward entry {0}")
					.format(doc.name))

			for d in doc.items:
				self.append('items', {
					's_warehouse': d.t_warehouse,
					'item_code': d.item_code,
					'qty': d.qty,
					'uom': d.uom,
					'against_stock_entry': d.parent,
					'ste_detail': d.name,
					'stock_uom': d.stock_uom,
					'conversion_factor': d.conversion_factor,
					'serial_no': d.serial_no,
					'batch_no': d.batch_no
				})

	def get_items(self):
		self.set('items', [])
		self.validate_work_order()

		if not self.posting_date or not self.posting_time:
			frappe.throw(_("Posting date and posting time is mandatory"))

		self.set_work_order_details()

		if self.bom_no:

			if self.purpose in ["Material Issue", "Material Transfer", "Manufacture", "Repack",
					"Send to Subcontractor", "Material Transfer for Manufacture", "Material Consumption for Manufacture"]:

				if self.work_order and self.purpose == "Material Transfer for Manufacture":
					item_dict = self.get_pending_raw_materials()
					if self.to_warehouse and self.pro_doc:
						for item in itervalues(item_dict):
							item["to_warehouse"] = self.pro_doc.wip_warehouse
					self.add_to_stock_entry_detail(item_dict)

				elif (self.work_order and (self.purpose == "Manufacture" or self.purpose == "Material Consumption for Manufacture")
					and not self.pro_doc.skip_transfer and frappe.db.get_single_value("Manufacturing Settings",
					"backflush_raw_materials_based_on")== "Material Transferred for Manufacture"):
					self.get_transfered_raw_materials()

				elif self.work_order and (self.purpose == "Manufacture" or self.purpose == "Material Consumption for Manufacture") and \
					frappe.db.get_single_value("Manufacturing Settings", "backflush_raw_materials_based_on")== "BOM" and \
					frappe.db.get_single_value("Manufacturing Settings", "material_consumption")== 1:
					self.get_unconsumed_raw_materials()
				else:
					if not self.fg_completed_qty:
						frappe.throw(_("Manufacturing Quantity is mandatory"))

					item_dict = self.get_bom_raw_materials(self.fg_completed_qty)

					#Get PO Supplied Items Details
					if self.purchase_order and self.purpose == "Send to Subcontractor":
						#Get PO Supplied Items Details
						item_wh = frappe._dict(frappe.db.sql("""
							select rm_item_code, reserve_warehouse
							from `tabPurchase Order` po, `tabPurchase Order Item Supplied` poitemsup
							where po.name = poitemsup.parent
								and po.name = %s""",self.purchase_order))

					for item in itervalues(item_dict):
						if self.pro_doc and (cint(self.pro_doc.from_wip_warehouse) or not self.pro_doc.skip_transfer):
							item["from_warehouse"] = self.pro_doc.wip_warehouse
						#Get Reserve Warehouse from PO
						if self.purchase_order and self.purpose=="Send to Subcontractor":
							item["from_warehouse"] = item_wh.get(item.item_code)
						item["to_warehouse"] = self.to_warehouse if self.purpose=="Send to Subcontractor" else ""

					self.add_to_stock_entry_detail(item_dict)

				if self.purpose != "Send to Subcontractor" and self.purpose in ["Manufacture", "Repack"]:
					scrap_item_dict = self.get_bom_scrap_material(self.fg_completed_qty)
					for item in itervalues(scrap_item_dict):
						if self.pro_doc and self.pro_doc.scrap_warehouse:
							item["to_warehouse"] = self.pro_doc.scrap_warehouse

					self.add_to_stock_entry_detail(scrap_item_dict, bom_no=self.bom_no)

			# fetch the serial_no of the first stock entry for the second stock entry
			if self.work_order and self.purpose == "Manufacture":
				self.set_serial_nos(self.work_order)
				work_order = frappe.get_doc('Work Order', self.work_order)
				add_additional_cost(self, work_order)

			# add finished goods item
			if self.purpose in ("Manufacture", "Repack"):
				self.load_items_from_bom()

		self.set_actual_qty()
		self.calculate_rate_and_amount(raise_error_if_no_rate=False)

	def set_work_order_details(self):
		if not getattr(self, "pro_doc", None):
			self.pro_doc = frappe._dict()

		if self.work_order:
			# common validations
			if not self.pro_doc:
				self.pro_doc = frappe.get_doc('Work Order', self.work_order)

			if self.pro_doc:
				self.bom_no = self.pro_doc.bom_no
			else:
				# invalid work order
				self.work_order = None

	def load_items_from_bom(self):
		if self.work_order:
			item_code = self.pro_doc.production_item
			to_warehouse = self.pro_doc.fg_warehouse
		else:
			item_code = frappe.db.get_value("BOM", self.bom_no, "item")
			to_warehouse = self.to_warehouse

		item = get_item_defaults(item_code, self.company)

		if not self.work_order and not to_warehouse:
			# in case of BOM
			to_warehouse = item.get("default_warehouse")

		self.add_to_stock_entry_detail({
			item.name: {
				"to_warehouse": to_warehouse,
				"from_warehouse": "",
				"qty": self.fg_completed_qty,
				"item_name": item.item_name,
				"description": item.description,
				"stock_uom": item.stock_uom,
				"expense_account": item.get("expense_account"),
				"cost_center": item.get("buying_cost_center"),
			}
		}, bom_no = self.bom_no)

	def get_bom_raw_materials(self, qty):
		from erpnext.manufacturing.doctype.bom.bom import get_bom_items_as_dict

		# item dict = { item_code: {qty, description, stock_uom} }
		item_dict = get_bom_items_as_dict(self.bom_no, self.company, qty=qty,
			fetch_exploded = self.use_multi_level_bom, fetch_qty_in_stock_uom=False)

		used_alternative_items = get_used_alternative_items(work_order = self.work_order)
		for item in itervalues(item_dict):
			# if source warehouse presents in BOM set from_warehouse as bom source_warehouse
			if item["allow_alternative_item"]:
				item["allow_alternative_item"] = frappe.db.get_value('Work Order',
					self.work_order, "allow_alternative_item")

			item.from_warehouse = self.from_warehouse or item.source_warehouse or item.default_warehouse
			if item.item_code in used_alternative_items:
				alternative_item_data = used_alternative_items.get(item.item_code)
				item.item_code = alternative_item_data.item_code
				item.item_name = alternative_item_data.item_name
				item.stock_uom = alternative_item_data.stock_uom
				item.uom = alternative_item_data.uom
				item.conversion_factor = alternative_item_data.conversion_factor
				item.description = alternative_item_data.description

		return item_dict

	def get_bom_scrap_material(self, qty):
		from erpnext.manufacturing.doctype.bom.bom import get_bom_items_as_dict

		# item dict = { item_code: {qty, description, stock_uom} }
		item_dict = get_bom_items_as_dict(self.bom_no, self.company, qty=qty,
			fetch_exploded = 0, fetch_scrap_items = 1)

		for item in itervalues(item_dict):
			item.from_warehouse = ""
		return item_dict

	def get_unconsumed_raw_materials(self):
		wo = frappe.get_doc("Work Order", self.work_order)
		wo_items = frappe.get_all('Work Order Item',
			filters={'parent': self.work_order},
			fields=["item_code", "required_qty", "consumed_qty"]
			)

		for item in wo_items:
			qty = item.required_qty

			item_account_details = get_item_defaults(item.item_code, self.company)
			# Take into account consumption if there are any.
			if self.purpose == 'Manufacture':
				req_qty_each = flt(item.required_qty / wo.qty)
				if (flt(item.consumed_qty) != 0):
					remaining_qty = flt(item.consumed_qty) - (flt(wo.produced_qty) * req_qty_each)
					exhaust_qty = req_qty_each * wo.produced_qty
					if remaining_qty > exhaust_qty :
						if (remaining_qty/(req_qty_each * flt(self.fg_completed_qty))) >= 1:
							qty =0
						else:
							qty = (req_qty_each * flt(self.fg_completed_qty)) - remaining_qty
				else:
					qty = req_qty_each * flt(self.fg_completed_qty)

			if qty > 0:
				self.add_to_stock_entry_detail({
					item.item_code: {
						"from_warehouse": wo.wip_warehouse,
						"to_warehouse": "",
						"qty": qty,
						"item_name": item.item_name,
						"description": item.description,
						"stock_uom": item_account_details.stock_uom,
						"expense_account": item_account_details.get("expense_account"),
						"cost_center": item_account_details.get("buying_cost_center"),
					}
				})

	def get_transfered_raw_materials(self):
		transferred_materials = frappe.db.sql("""
			select
				item_name, original_item, item_code, sum(qty) as qty, sed.t_warehouse as warehouse,
				description, stock_uom, expense_account, cost_center
			from `tabStock Entry` se,`tabStock Entry Detail` sed
			where
				se.name = sed.parent and se.docstatus=1 and se.purpose='Material Transfer for Manufacture'
				and se.work_order= %s and ifnull(sed.t_warehouse, '') != ''
			group by sed.item_code, sed.t_warehouse
		""", self.work_order, as_dict=1)

		materials_already_backflushed = frappe.db.sql("""
			select
				item_code, sed.s_warehouse as warehouse, sum(qty) as qty
			from
				`tabStock Entry` se, `tabStock Entry Detail` sed
			where
				se.name = sed.parent and se.docstatus=1
				and (se.purpose='Manufacture' or se.purpose='Material Consumption for Manufacture')
				and se.work_order= %s and ifnull(sed.s_warehouse, '') != ''
			group by sed.item_code, sed.s_warehouse
		""", self.work_order, as_dict=1)

		backflushed_materials= {}
		for d in materials_already_backflushed:
			backflushed_materials.setdefault(d.item_code,[]).append({d.warehouse: d.qty})

		po_qty = frappe.db.sql("""select qty, produced_qty, material_transferred_for_manufacturing from
			`tabWork Order` where name=%s""", self.work_order, as_dict=1)[0]

		manufacturing_qty = flt(po_qty.qty)
		produced_qty = flt(po_qty.produced_qty)
		trans_qty = flt(po_qty.material_transferred_for_manufacturing)

		for item in transferred_materials:
			qty= item.qty
			item_code = item.original_item or item.item_code
			req_items = frappe.get_all('Work Order Item',
				filters={'parent': self.work_order, 'item_code': item_code},
				fields=["required_qty", "consumed_qty"]
				)
			if not req_items:
				frappe.msgprint(_("Did not found transfered item {0} in Work Order {1}, the item not added in Stock Entry")
					.format(item_code, self.work_order))
				continue

			req_qty = flt(req_items[0].required_qty)
			req_qty_each = flt(req_qty / manufacturing_qty)
			consumed_qty = flt(req_items[0].consumed_qty)

			if trans_qty and manufacturing_qty >= (produced_qty + flt(self.fg_completed_qty)):
				if qty >= req_qty:
					qty = (req_qty/trans_qty) * flt(self.fg_completed_qty)
				else:
					qty = qty - consumed_qty

				if self.purpose == 'Manufacture':
					# If Material Consumption is booked, must pull only remaining components to finish product
					if consumed_qty != 0:
						remaining_qty = consumed_qty - (produced_qty * req_qty_each)
						exhaust_qty = req_qty_each * produced_qty
						if remaining_qty > exhaust_qty :
							if (remaining_qty/(req_qty_each * flt(self.fg_completed_qty))) >= 1:
								qty =0
							else:
								qty = (req_qty_each * flt(self.fg_completed_qty)) - remaining_qty
					else:
						qty = req_qty_each * flt(self.fg_completed_qty)


			elif backflushed_materials.get(item.item_code):
				for d in backflushed_materials.get(item.item_code):
					if d.get(item.warehouse):
						if (qty > req_qty):
							qty = req_qty
							qty-= d.get(item.warehouse)

			if qty > 0:
				self.add_to_stock_entry_detail({
					item.item_code: {
						"from_warehouse": item.warehouse,
						"to_warehouse": "",
						"qty": qty,
						"item_name": item.item_name,
						"description": item.description,
						"stock_uom": item.stock_uom,
						"expense_account": item.expense_account,
						"cost_center": item.buying_cost_center,
						"original_item": item.original_item
					}
				})

	def get_pending_raw_materials(self):
		"""
			issue (item quantity) that is pending to issue or desire to transfer,
			whichever is less
		"""
		item_dict = self.get_pro_order_required_items()
		max_qty = flt(self.pro_doc.qty)
		for item, item_details in iteritems(item_dict):
			pending_to_issue = flt(item_details.required_qty) - flt(item_details.transferred_qty)
			desire_to_transfer = flt(self.fg_completed_qty) * flt(item_details.required_qty) / max_qty

			if desire_to_transfer <= pending_to_issue:
				item_dict[item]["qty"] = desire_to_transfer
			elif pending_to_issue > 0:
				item_dict[item]["qty"] = pending_to_issue
			else:
				item_dict[item]["qty"] = 0

		# delete items with 0 qty
		for item in item_dict.keys():
			if not item_dict[item]["qty"]:
				del item_dict[item]

		# show some message
		if not len(item_dict):
			frappe.msgprint(_("""All items have already been transferred for this Work Order."""))

		return item_dict

	def get_pro_order_required_items(self):
		item_dict = frappe._dict()
		pro_order = frappe.get_doc("Work Order", self.work_order)
		if not frappe.db.get_value("Warehouse", pro_order.wip_warehouse, "is_group"):
			wip_warehouse = pro_order.wip_warehouse
		else:
			wip_warehouse = None

		for d in pro_order.get("required_items"):
			if (flt(d.required_qty) > flt(d.transferred_qty) and
				(d.include_item_in_manufacturing or self.purpose != "Material Transfer for Manufacture")):
				item_row = d.as_dict()
				if d.source_warehouse and not frappe.db.get_value("Warehouse", d.source_warehouse, "is_group"):
					item_row["from_warehouse"] = d.source_warehouse

				item_row["to_warehouse"] = wip_warehouse
				if item_row["allow_alternative_item"]:
					item_row["allow_alternative_item"] = pro_order.allow_alternative_item

				item_dict.setdefault(d.item_code, item_row)

		return item_dict

	def add_to_stock_entry_detail(self, item_dict, bom_no=None):
		cost_center = frappe.db.get_value("Company", self.company, 'cost_center')

		for d in item_dict:
			stock_uom = item_dict[d].get("stock_uom") or frappe.db.get_value("Item", d, "stock_uom")

			se_child = self.append('items')
			se_child.s_warehouse = item_dict[d].get("from_warehouse")
			se_child.t_warehouse = item_dict[d].get("to_warehouse")
			se_child.item_code = item_dict[d].get('item_code') or cstr(d)
			se_child.uom = item_dict[d]["uom"] if item_dict[d].get("uom") else stock_uom
			se_child.stock_uom = stock_uom
			se_child.qty = flt(item_dict[d]["qty"], se_child.precision("qty"))
			se_child.cost_center = item_dict[d].get("cost_center") or cost_center
			se_child.allow_alternative_item = item_dict[d].get("allow_alternative_item", 0)
			se_child.subcontracted_item = item_dict[d].get("main_item_code")

			for field in ["idx", "po_detail", "original_item",
				"expense_account", "description", "item_name"]:
				if item_dict[d].get(field):
					se_child.set(field, item_dict[d].get(field))

			if se_child.s_warehouse==None:
				se_child.s_warehouse = self.from_warehouse
			if se_child.t_warehouse==None:
				se_child.t_warehouse = self.to_warehouse

			# in stock uom
			se_child.conversion_factor = flt(item_dict[d].get("conversion_factor")) or 1
			se_child.transfer_qty = flt(item_dict[d]["qty"]*se_child.conversion_factor, se_child.precision("qty"))


			# to be assigned for finished item
			se_child.bom_no = bom_no

	def validate_with_material_request(self):
		for item in self.get("items"):
			if item.material_request:
				mreq_item = frappe.db.get_value("Material Request Item",
					{"name": item.material_request_item, "parent": item.material_request},
					["item_code", "warehouse", "idx"], as_dict=True)
				if mreq_item.item_code != item.item_code or \
				mreq_item.warehouse != (item.s_warehouse if self.purpose== "Material Issue" else item.t_warehouse):
					frappe.throw(_("Item or Warehouse for row {0} does not match Material Request").format(item.idx),
						frappe.MappingMismatchError)

	def validate_batch(self):
		if self.purpose in ["Material Transfer for Manufacture", "Manufacture", "Repack", "Send to Subcontractor"]:
			for item in self.get("items"):
				if item.batch_no:
					disabled = frappe.db.get_value("Batch", item.batch_no, "disabled")
					if disabled == 0:
						expiry_date = frappe.db.get_value("Batch", item.batch_no, "expiry_date")
						if expiry_date:
							if getdate(self.posting_date) > getdate(expiry_date):
								frappe.throw(_("Batch {0} of Item {1} has expired.")
									.format(item.batch_no, item.item_code))
					else:
						frappe.throw(_("Batch {0} of Item {1} is disabled.")
							.format(item.batch_no, item.item_code))

	def update_purchase_order_supplied_items(self):
		#Get PO Supplied Items Details
		item_wh = frappe._dict(frappe.db.sql("""
			select rm_item_code, reserve_warehouse
			from `tabPurchase Order` po, `tabPurchase Order Item Supplied` poitemsup
			where po.name = poitemsup.parent
			and po.name = %s""", self.purchase_order))

		#Update Supplied Qty in PO Supplied Items

		frappe.db.sql("""UPDATE `tabPurchase Order Item Supplied` pos
			SET pos.supplied_qty = (SELECT ifnull(sum(transfer_qty), 0) FROM `tabStock Entry Detail` sed
			WHERE pos.name = sed.po_detail and sed.docstatus = 1)
			WHERE pos.docstatus = 1 and pos.parent = %s""", self.purchase_order)

		#Update reserved sub contracted quantity in bin based on Supplied Item Details and
		for d in self.get("items"):
			item_code = d.get('original_item') or d.get('item_code')
			reserve_warehouse = item_wh.get(item_code)
			stock_bin = get_bin(item_code, reserve_warehouse)
			stock_bin.update_reserved_qty_for_sub_contracting()

	def update_so_in_serial_number(self):
		so_name, item_code = frappe.db.get_value("Work Order", self.work_order, ["sales_order", "production_item"])
		if so_name and item_code:
			qty_to_reserve = get_reserved_qty_for_so(so_name, item_code)
			if qty_to_reserve:
				reserved_qty = frappe.db.sql("""select count(name) from `tabSerial No` where item_code=%s and
					sales_order=%s""", (item_code, so_name))
				if reserved_qty and reserved_qty[0][0]:
					qty_to_reserve -= reserved_qty[0][0]
				if qty_to_reserve > 0:
					for item in self.items:
						if item.item_code == item_code:
							serial_nos = (item.serial_no).split("\n")
							for serial_no in serial_nos:
								if qty_to_reserve > 0:
									frappe.db.set_value("Serial No", serial_no, "sales_order", so_name)
									qty_to_reserve -=1

	def validate_reserved_serial_no_consumption(self):
		for item in self.items:
			if item.s_warehouse and not item.t_warehouse and item.serial_no:
				for sr in get_serial_nos(item.serial_no):
					sales_order = frappe.db.get_value("Serial No", sr, "sales_order")
					if sales_order:
						frappe.throw(_("Item {0} (Serial No: {1}) cannot be consumed as is reserverd\
						 to fullfill Sales Order {2}.").format(item.item_code, sr, sales_order))

	def update_transferred_qty(self):
		if self.purpose == 'Receive at Warehouse':
			stock_entries = {}
			stock_entries_child_list = []
			for d in self.items:
				if not (d.against_stock_entry and d.ste_detail):
					continue

				stock_entries_child_list.append(d.ste_detail)
				transferred_qty = frappe.get_all("Stock Entry Detail", fields = ["sum(qty) as qty"],
					filters = { 'against_stock_entry': d.against_stock_entry,
						'ste_detail': d.ste_detail,'docstatus': 1})

				stock_entries[(d.against_stock_entry, d.ste_detail)] = (transferred_qty[0].qty
					if transferred_qty and transferred_qty[0] else 0.0) or 0.0

			if not stock_entries: return None

			cond = ''
			for data, transferred_qty in stock_entries.items():
				cond += """ WHEN (parent = %s and name = %s) THEN %s
					""" %(frappe.db.escape(data[0]), frappe.db.escape(data[1]), transferred_qty)

			if cond and stock_entries_child_list:
				frappe.db.sql(""" UPDATE `tabStock Entry Detail`
					SET
						transferred_qty = CASE {cond} END
					WHERE
						name in ({ste_details}) """.format(cond=cond,
					ste_details = ','.join(['%s'] * len(stock_entries_child_list))),
				tuple(stock_entries_child_list))

			args = {
				'source_dt': 'Stock Entry Detail',
				'target_field': 'transferred_qty',
				'target_ref_field': 'qty',
				'target_dt': 'Stock Entry Detail',
				'join_field': 'ste_detail',
				'target_parent_dt': 'Stock Entry',
				'target_parent_field': 'per_transferred',
				'source_field': 'qty',
				'percent_join_field': 'against_stock_entry'
			}

			self._update_percent_field_in_targets(args, update_modified=True)

	def update_quality_inspection(self):
		if self.inspection_required:
			reference_type = reference_name = ''
			if self.docstatus == 1:
				reference_name = self.name
				reference_type = 'Stock Entry'

			for d in self.items:
				if d.quality_inspection:
					frappe.db.set_value("Quality Inspection", d.quality_inspection, {
						'reference_type': reference_type,
						'reference_name': reference_name
					})

@frappe.whitelist()
def move_sample_to_retention_warehouse(company, items):
	if isinstance(items, string_types):
		items = json.loads(items)
	retention_warehouse = frappe.db.get_single_value('Stock Settings', 'sample_retention_warehouse')
	stock_entry = frappe.new_doc("Stock Entry")
	stock_entry.company = company
	stock_entry.purpose = "Material Transfer"
	stock_entry.set_stock_entry_type()
	for item in items:
		if item.get('sample_quantity') and item.get('batch_no'):
			sample_quantity = validate_sample_quantity(item.get('item_code'), item.get('sample_quantity'),
				item.get('transfer_qty') or item.get('qty'), item.get('batch_no'))
			if sample_quantity:
				sample_serial_nos = ''
				if item.get('serial_no'):
					serial_nos = (item.get('serial_no')).split()
					if serial_nos and len(serial_nos) > item.get('sample_quantity'):
						serial_no_list = serial_nos[:-(len(serial_nos)-item.get('sample_quantity'))]
						sample_serial_nos = '\n'.join(serial_no_list)

				stock_entry.append("items", {
					"item_code": item.get('item_code'),
					"s_warehouse": item.get('t_warehouse'),
					"t_warehouse": retention_warehouse,
					"qty": item.get('sample_quantity'),
					"basic_rate": item.get('valuation_rate'),
					'uom': item.get('uom'),
					'stock_uom': item.get('stock_uom'),
					"conversion_factor": 1.0,
					"serial_no": sample_serial_nos,
					'batch_no': item.get('batch_no')
				})
	if stock_entry.get('items'):
		return stock_entry.as_dict()

@frappe.whitelist()
def make_stock_in_entry(source_name, target_doc=None):
	def set_missing_values(source, target):
		target.purpose = 'Receive at Warehouse'
		target.set_stock_entry_type()

	def update_item(source_doc, target_doc, source_parent):
		target_doc.t_warehouse = ''
		target_doc.s_warehouse = source_doc.t_warehouse
		target_doc.qty = source_doc.qty - source_doc.transferred_qty

	doclist = get_mapped_doc("Stock Entry", source_name, 	{
		"Stock Entry": {
			"doctype": "Stock Entry",
			"field_map": {
				"name": "outgoing_stock_entry"
			},
			"validation": {
				"docstatus": ["=", 1]
			}
		},
		"Stock Entry Detail": {
			"doctype": "Stock Entry Detail",
			"field_map": {
				"name": "ste_detail",
				"parent": "against_stock_entry",
				"serial_no": "serial_no",
				"batch_no": "batch_no"
			},
			"postprocess": update_item,
			"condition": lambda doc: flt(doc.qty) - flt(doc.transferred_qty) > 0.01
		},
	}, target_doc, set_missing_values)

	return doclist

@frappe.whitelist()
def get_work_order_details(work_order, company):
	work_order = frappe.get_doc("Work Order", work_order)
	pending_qty_to_produce = flt(work_order.qty) - flt(work_order.produced_qty)

	return {
		"from_bom": 1,
		"bom_no": work_order.bom_no,
		"use_multi_level_bom": work_order.use_multi_level_bom,
		"wip_warehouse": work_order.wip_warehouse,
		"fg_warehouse": work_order.fg_warehouse,
		"fg_completed_qty": pending_qty_to_produce
	}

def get_operating_cost_per_unit(work_order=None, bom_no=None):
	operating_cost_per_unit = 0
	if work_order:
		if not bom_no:
			bom_no = work_order.bom_no

		for d in work_order.get("operations"):
			if flt(d.completed_qty):
				operating_cost_per_unit += flt(d.actual_operating_cost) / flt(d.completed_qty)
			elif work_order.qty:
				operating_cost_per_unit += flt(d.planned_operating_cost) / flt(work_order.qty)

	# Get operating cost from BOM if not found in work_order.
	if not operating_cost_per_unit and bom_no:
		bom = frappe.db.get_value("BOM", bom_no, ["operating_cost", "quantity"], as_dict=1)
		if bom.quantity:
			operating_cost_per_unit = flt(bom.operating_cost) / flt(bom.quantity)

	return operating_cost_per_unit

def get_used_alternative_items(purchase_order=None, work_order=None):
	cond = ""

	if purchase_order:
		cond = "and ste.purpose = 'Send to Subcontractor' and ste.purchase_order = '{0}'".format(purchase_order)
	elif work_order:
		cond = "and ste.purpose = 'Material Transfer for Manufacture' and ste.work_order = '{0}'".format(work_order)

	if not cond: return {}

	used_alternative_items = {}
	data = frappe.db.sql(""" select sted.original_item, sted.uom, sted.conversion_factor,
			sted.item_code, sted.item_name, sted.conversion_factor,sted.stock_uom, sted.description
		from
			`tabStock Entry` ste, `tabStock Entry Detail` sted
		where
			sted.parent = ste.name and ste.docstatus = 1 and sted.original_item !=  sted.item_code
			{0} """.format(cond), as_dict=1)

	for d in data:
		used_alternative_items[d.original_item] = d

	return used_alternative_items

def get_valuation_rate_for_finished_good_entry(work_order):
	work_order_qty = flt(frappe.get_cached_value("Work Order",
		work_order, 'material_transferred_for_manufacturing'))

	field = "(SUM(total_outgoing_value) / %s) as valuation_rate" % (work_order_qty)

	stock_data = frappe.get_all("Stock Entry",
		fields = field,
		filters = {
			"docstatus": 1,
			"purpose": "Material Transfer for Manufacture",
			"work_order": work_order
		}
	)

	if stock_data:
		return stock_data[0].valuation_rate

@frappe.whitelist()
def get_uom_details(item_code, uom, qty):
	"""Returns dict `{"conversion_factor": [value], "transfer_qty": qty * [value]}`

	:param args: dict with `item_code`, `uom` and `qty`"""
	conversion_factor = get_conversion_factor(item_code, uom).get("conversion_factor")

	if not conversion_factor:
		frappe.msgprint(_("UOM coversion factor required for UOM: {0} in Item: {1}")
			.format(uom, item_code))
		ret = {'uom' : ''}
	else:
		ret = {
			'conversion_factor'		: flt(conversion_factor),
			'transfer_qty'			: flt(qty) * flt(conversion_factor)
		}
	return ret

@frappe.whitelist()
def get_expired_batch_items():
	return frappe.db.sql("""select b.item, sum(sle.actual_qty) as qty, sle.batch_no, sle.warehouse, sle.stock_uom\
	from `tabBatch` b, `tabStock Ledger Entry` sle
	where b.expiry_date <= %s
	and b.expiry_date is not NULL
	and b.batch_id = sle.batch_no
	group by sle.warehouse, sle.item_code, sle.batch_no""",(nowdate()), as_dict=1)

@frappe.whitelist()
def get_warehouse_details(args):
	if isinstance(args, string_types):
		args = json.loads(args)

	args = frappe._dict(args)

	ret = {}
	if args.warehouse and args.item_code:
		args.update({
			"posting_date": args.posting_date,
			"posting_time": args.posting_time,
		})
		ret = {
			"actual_qty" : get_previous_sle(args).get("qty_after_transaction") or 0,
			"basic_rate" : get_incoming_rate(args) if not args.get('for_maintenance') else 0
		}
	return ret

@frappe.whitelist()
def validate_sample_quantity(item_code, sample_quantity, qty, batch_no = None):
	if cint(qty) < cint(sample_quantity):
		frappe.throw(_("Sample quantity {0} cannot be more than received quantity {1}").format(sample_quantity, qty))
	retention_warehouse = frappe.db.get_single_value('Stock Settings', 'sample_retention_warehouse')
	retainted_qty = 0
	if batch_no:
		retainted_qty = get_batch_qty(batch_no, retention_warehouse, item_code)
	max_retain_qty = frappe.get_value('Item', item_code, 'sample_quantity')
	if retainted_qty >= max_retain_qty:
		frappe.msgprint(_("Maximum Samples - {0} have already been retained for Batch {1} and Item {2} in Batch {3}.").
			format(retainted_qty, batch_no, item_code, batch_no), alert=True)
		sample_quantity = 0
	qty_diff = max_retain_qty-retainted_qty
	if cint(sample_quantity) > cint(qty_diff):
		frappe.msgprint(_("Maximum Samples - {0} can be retained for Batch {1} and Item {2}.").
			format(max_retain_qty, batch_no, item_code), alert=True)
		sample_quantity = qty_diff
	return sample_quantity<|MERGE_RESOLUTION|>--- conflicted
+++ resolved
@@ -502,17 +502,8 @@
 					and (d.bom_no or d.t_warehouse)\
 					and (getattr(self, "pro_doc", frappe._dict()).scrap_warehouse != d.t_warehouse)
 
-			total_qty = sum([flt(d.qty) for d in self.get("items") if condition(d)])
 			for d in self.get("items"):
-<<<<<<< HEAD
 				if condition(d):
-					ratio = flt(d.qty) / total_qty
-					d.basic_rate = flt((raw_material_cost - scrap_material_cost) * ratio / flt(d.transfer_qty), d.precision("basic_rate"))
-					d.basic_amount = flt(flt(d.basic_rate) * flt(d.transfer_qty), d.precision("basic_amount"))
-=======
-				if (d.transfer_qty and (d.bom_no or d.t_warehouse)
-					and (getattr(self, "pro_doc", frappe._dict()).scrap_warehouse != d.t_warehouse)):
-
 					if self.work_order \
 						and frappe.db.get_single_value("Manufacturing Settings", "material_consumption"):
 						bom_items = self.get_bom_raw_materials(d.transfer_qty)
@@ -521,7 +512,6 @@
 					if raw_material_cost:
 						d.basic_rate = flt((raw_material_cost - scrap_material_cost) / flt(d.transfer_qty), d.precision("basic_rate"))
 						d.basic_amount = flt((raw_material_cost - scrap_material_cost), d.precision("basic_amount"))
->>>>>>> bd5b37db
 
 	def distribute_additional_costs(self):
 		if self.purpose == "Material Issue":
