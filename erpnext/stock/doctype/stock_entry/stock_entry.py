# Copyright (c) 2015, Frappe Technologies Pvt. Ltd. and Contributors
# License: GNU General Public License v3. See license.txt


import json
from collections import defaultdict

import frappe
from frappe import _
from frappe.model.mapper import get_mapped_doc
from frappe.query_builder.functions import Sum
from frappe.utils import cint, comma_or, cstr, flt, format_time, formatdate, getdate, nowdate

import erpnext
from erpnext.accounts.general_ledger import process_gl_map
from erpnext.controllers.taxes_and_totals import init_landed_taxes_and_totals
from erpnext.manufacturing.doctype.bom.bom import add_additional_cost, validate_bom_no
from erpnext.setup.doctype.brand.brand import get_brand_defaults
from erpnext.setup.doctype.item_group.item_group import get_item_group_defaults
from erpnext.stock.doctype.batch.batch import get_batch_no, get_batch_qty, set_batch_nos
from erpnext.stock.doctype.item.item import get_item_defaults
from erpnext.stock.doctype.serial_no.serial_no import (
	get_serial_nos,
	update_serial_nos_after_submit,
)
from erpnext.stock.doctype.stock_reconciliation.stock_reconciliation import (
	OpeningEntryAccountError,
)
from erpnext.stock.get_item_details import (
	get_bin_details,
	get_conversion_factor,
	get_default_cost_center,
	get_reserved_qty_for_so,
)
from erpnext.stock.stock_ledger import NegativeStockError, get_previous_sle, get_valuation_rate
from erpnext.stock.utils import get_bin, get_incoming_rate


class FinishedGoodError(frappe.ValidationError):
	pass


class IncorrectValuationRateError(frappe.ValidationError):
	pass


class DuplicateEntryForWorkOrderError(frappe.ValidationError):
	pass


class OperationsNotCompleteError(frappe.ValidationError):
	pass


class MaxSampleAlreadyRetainedError(frappe.ValidationError):
	pass


from erpnext.controllers.stock_controller import StockController

form_grid_templates = {"items": "templates/form_grid/stock_entry_grid.html"}


class StockEntry(StockController):
	def get_feed(self):
		return self.stock_entry_type

	def onload(self):
		for item in self.get("items"):
			item.update(get_bin_details(item.item_code, item.s_warehouse))

	def before_validate(self):
		from erpnext.stock.doctype.putaway_rule.putaway_rule import apply_putaway_rule

		apply_rule = self.apply_putaway_rule and (
			self.purpose in ["Material Transfer", "Material Receipt"]
		)

		if self.get("items") and apply_rule:
			apply_putaway_rule(self.doctype, self.get("items"), self.company, purpose=self.purpose)

	def validate(self):
		self.pro_doc = frappe._dict()
		if self.work_order:
			self.pro_doc = frappe.get_doc("Work Order", self.work_order)

		self.validate_posting_time()
		self.validate_purpose()
		self.validate_item()
		self.validate_customer_provided_item()
		self.validate_qty()
		self.set_transfer_qty()
		self.validate_uom_is_integer("uom", "qty")
		self.validate_uom_is_integer("stock_uom", "transfer_qty")
		self.validate_warehouse()
		self.validate_work_order()
		self.validate_bom()

		if self.purpose in ("Manufacture", "Repack"):
			self.mark_finished_and_scrap_items()
			self.validate_finished_goods()

		self.validate_with_material_request()
		self.validate_batch()
		self.validate_inspection()
		# self.validate_fg_completed_qty()
		self.validate_difference_account()
		self.set_job_card_data()
		self.set_purpose_for_stock_entry()
		self.clean_serial_nos()
		self.validate_duplicate_serial_no()

		if not self.from_bom:
			self.fg_completed_qty = 0.0

		if self._action == "submit":
			self.make_batches("t_warehouse")
		else:
			set_batch_nos(self, "s_warehouse")

		self.validate_serialized_batch()
		self.set_actual_qty()
		self.calculate_rate_and_amount()
		self.validate_putaway_capacity()

		if not self.get("purpose") == "Manufacture":
			# ignore scrap item wh difference and empty source/target wh
			# in Manufacture Entry
			self.reset_default_field_value("from_warehouse", "items", "s_warehouse")
			self.reset_default_field_value("to_warehouse", "items", "t_warehouse")

	def on_submit(self):
		self.update_stock_ledger()

		update_serial_nos_after_submit(self, "items")
		self.update_work_order()
		self.validate_subcontracting_order()
		self.update_subcontracting_order_supplied_items()
		self.update_subcontracting_order_status()

		self.make_gl_entries()

		self.repost_future_sle_and_gle()
		self.update_cost_in_project()
		self.validate_reserved_serial_no_consumption()
		self.update_transferred_qty()
		self.update_quality_inspection()

		if self.work_order and self.purpose == "Manufacture":
			self.update_so_in_serial_number()

		if self.purpose == "Material Transfer" and self.add_to_transit:
			self.set_material_request_transfer_status("In Transit")
		if self.purpose == "Material Transfer" and self.outgoing_stock_entry:
			self.set_material_request_transfer_status("Completed")

	def on_cancel(self):
		self.update_subcontracting_order_supplied_items()
		self.update_subcontracting_order_status()

		if self.work_order and self.purpose == "Material Consumption for Manufacture":
			self.validate_work_order_status()

		self.update_work_order()
		self.update_stock_ledger()

		self.ignore_linked_doctypes = ("GL Entry", "Stock Ledger Entry", "Repost Item Valuation")

		self.make_gl_entries_on_cancel()
		self.repost_future_sle_and_gle()
		self.update_cost_in_project()
		self.update_transferred_qty()
		self.update_quality_inspection()
		self.delete_auto_created_batches()
		self.delete_linked_stock_entry()

		if self.purpose == "Material Transfer" and self.add_to_transit:
			self.set_material_request_transfer_status("Not Started")
		if self.purpose == "Material Transfer" and self.outgoing_stock_entry:
			self.set_material_request_transfer_status("In Transit")

	def set_job_card_data(self):
		if self.job_card and not self.work_order:
			data = frappe.db.get_value(
				"Job Card", self.job_card, ["for_quantity", "work_order", "bom_no"], as_dict=1
			)
			self.fg_completed_qty = data.for_quantity
			self.work_order = data.work_order
			self.from_bom = 1
			self.bom_no = data.bom_no

	def validate_work_order_status(self):
		pro_doc = frappe.get_doc("Work Order", self.work_order)
		if pro_doc.status == "Completed":
			frappe.throw(_("Cannot cancel transaction for Completed Work Order."))

	def validate_purpose(self):
		valid_purposes = [
			"Material Issue",
			"Material Receipt",
			"Material Transfer",
			"Material Transfer for Manufacture",
			"Manufacture",
			"Repack",
			"Send to Subcontractor",
			"Material Consumption for Manufacture",
		]

		if self.purpose not in valid_purposes:
			frappe.throw(_("Purpose must be one of {0}").format(comma_or(valid_purposes)))

		if self.job_card and self.purpose not in ["Material Transfer for Manufacture", "Repack"]:
			frappe.throw(
				_(
					"For job card {0}, you can only make the 'Material Transfer for Manufacture' type stock entry"
				).format(self.job_card)
			)

	def delete_linked_stock_entry(self):
		if self.purpose == "Send to Warehouse":
			for d in frappe.get_all(
				"Stock Entry",
				filters={"docstatus": 0, "outgoing_stock_entry": self.name, "purpose": "Receive at Warehouse"},
			):
				frappe.delete_doc("Stock Entry", d.name)

	def set_transfer_qty(self):
		for item in self.get("items"):
			if not flt(item.qty):
				frappe.throw(_("Row {0}: Qty is mandatory").format(item.idx), title=_("Zero quantity"))
			if not flt(item.conversion_factor):
				frappe.throw(_("Row {0}: UOM Conversion Factor is mandatory").format(item.idx))
			item.transfer_qty = flt(
				flt(item.qty) * flt(item.conversion_factor), self.precision("transfer_qty", item)
			)
			if not flt(item.transfer_qty):
				frappe.throw(
					_("Row {0}: Qty in Stock UOM can not be zero.").format(item.idx), title=_("Zero quantity")
				)

	def update_cost_in_project(self):
		if self.work_order and not frappe.db.get_value(
			"Work Order", self.work_order, "update_consumed_material_cost_in_project"
		):
			return

		if self.project:
			amount = frappe.db.sql(
				""" select ifnull(sum(sed.amount), 0)
				from
					`tabStock Entry` se, `tabStock Entry Detail` sed
				where
					se.docstatus = 1 and se.project = %s and sed.parent = se.name
					and (sed.t_warehouse is null or sed.t_warehouse = '')""",
				self.project,
				as_list=1,
			)

			amount = amount[0][0] if amount else 0
			additional_costs = frappe.db.sql(
				""" select ifnull(sum(sed.base_amount), 0)
				from
					`tabStock Entry` se, `tabLanded Cost Taxes and Charges` sed
				where
					se.docstatus = 1 and se.project = %s and sed.parent = se.name
					and se.purpose = 'Manufacture'""",
				self.project,
				as_list=1,
			)

			additional_cost_amt = additional_costs[0][0] if additional_costs else 0

			amount += additional_cost_amt
			frappe.db.set_value("Project", self.project, "total_consumed_material_cost", amount)

	def validate_item(self):
		stock_items = self.get_stock_items()
		serialized_items = self.get_serialized_items()
		for item in self.get("items"):
			if flt(item.qty) and flt(item.qty) < 0:
				frappe.throw(
					_("Row {0}: The item {1}, quantity must be positive number").format(
						item.idx, frappe.bold(item.item_code)
					)
				)

			if item.item_code not in stock_items:
				frappe.throw(_("{0} is not a stock Item").format(item.item_code))

			item_details = self.get_item_details(
				frappe._dict(
					{
						"item_code": item.item_code,
						"company": self.company,
						"project": self.project,
						"uom": item.uom,
						"s_warehouse": item.s_warehouse,
					}
				),
				for_update=True,
			)

			reset_fields = ("stock_uom", "item_name")
			for field in reset_fields:
				item.set(field, item_details.get(field))

			update_fields = ("uom", "description", "expense_account", "cost_center", "conversion_factor")

			for field in update_fields:
				if not item.get(field):
					item.set(field, item_details.get(field))
				if field == "conversion_factor" and item.uom == item_details.get("stock_uom"):
					item.set(field, item_details.get(field))

			if not item.transfer_qty and item.qty:
				item.transfer_qty = flt(
					flt(item.qty) * flt(item.conversion_factor), self.precision("transfer_qty", item)
				)

			if (
				self.purpose in ("Material Transfer", "Material Transfer for Manufacture")
				and not item.serial_no
				and item.item_code in serialized_items
			):
				frappe.throw(
					_("Row #{0}: Please specify Serial No for Item {1}").format(item.idx, item.item_code),
					frappe.MandatoryError,
				)

	def validate_qty(self):
		manufacture_purpose = ["Manufacture", "Material Consumption for Manufacture"]

		if self.purpose in manufacture_purpose and self.work_order:
			if not frappe.get_value("Work Order", self.work_order, "skip_transfer"):
				item_code = []
				for item in self.items:
					if cstr(item.t_warehouse) == "":
						req_items = frappe.get_all(
							"Work Order Item",
							filters={"parent": self.work_order, "item_code": item.item_code},
							fields=["item_code"],
						)

						transferred_materials = frappe.db.sql(
							"""
									select
										sum(qty) as qty
									from `tabStock Entry` se,`tabStock Entry Detail` sed
									where
										se.name = sed.parent and se.docstatus=1 and
										(se.purpose='Material Transfer for Manufacture' or se.purpose='Manufacture')
										and sed.item_code=%s and se.work_order= %s and ifnull(sed.t_warehouse, '') != ''
								""",
							(item.item_code, self.work_order),
							as_dict=1,
						)

						stock_qty = flt(item.qty)
						trans_qty = flt(transferred_materials[0].qty)
						if req_items:
							if stock_qty > trans_qty:
								item_code.append(item.item_code)

	def validate_fg_completed_qty(self):
		item_wise_qty = {}
		if self.purpose == "Manufacture" and self.work_order:
			for d in self.items:
				if d.is_finished_item or d.is_process_loss:
					item_wise_qty.setdefault(d.item_code, []).append(d.qty)

		for item_code, qty_list in item_wise_qty.items():
			total = flt(sum(qty_list), frappe.get_precision("Stock Entry Detail", "qty"))
			if self.fg_completed_qty != total:
				frappe.throw(
					_("The finished product {0} quantity {1} and For Quantity {2} cannot be different").format(
						frappe.bold(item_code), frappe.bold(total), frappe.bold(self.fg_completed_qty)
					)
				)

	def validate_difference_account(self):
		if not cint(erpnext.is_perpetual_inventory_enabled(self.company)):
			return

		for d in self.get("items"):
			if not d.expense_account:
				frappe.throw(
					_(
						"Please enter <b>Difference Account</b> or set default <b>Stock Adjustment Account</b> for company {0}"
					).format(frappe.bold(self.company))
				)

			elif (
				self.is_opening == "Yes"
				and frappe.db.get_value("Account", d.expense_account, "report_type") == "Profit and Loss"
			):
				frappe.throw(
					_(
						"Difference Account must be a Asset/Liability type account, since this Stock Entry is an Opening Entry"
					),
					OpeningEntryAccountError,
				)

	def validate_warehouse(self):
		"""perform various (sometimes conditional) validations on warehouse"""

		source_mandatory = [
			"Material Issue",
			"Material Transfer",
			"Send to Subcontractor",
			"Material Transfer for Manufacture",
			"Material Consumption for Manufacture",
		]

		target_mandatory = [
			"Material Receipt",
			"Material Transfer",
			"Send to Subcontractor",
			"Material Transfer for Manufacture",
		]

		validate_for_manufacture = any([d.bom_no for d in self.get("items")])

		if self.purpose in source_mandatory and self.purpose not in target_mandatory:
			self.to_warehouse = None
			for d in self.get("items"):
				d.t_warehouse = None
		elif self.purpose in target_mandatory and self.purpose not in source_mandatory:
			self.from_warehouse = None
			for d in self.get("items"):
				d.s_warehouse = None

		for d in self.get("items"):
			if not d.s_warehouse and not d.t_warehouse:
				d.s_warehouse = self.from_warehouse
				d.t_warehouse = self.to_warehouse

			if self.purpose in source_mandatory and not d.s_warehouse:
				if self.from_warehouse:
					d.s_warehouse = self.from_warehouse
				else:
					frappe.throw(_("Source warehouse is mandatory for row {0}").format(d.idx))

			if self.purpose in target_mandatory and not d.t_warehouse:
				if self.to_warehouse:
					d.t_warehouse = self.to_warehouse
				else:
					frappe.throw(_("Target warehouse is mandatory for row {0}").format(d.idx))

			if self.purpose == "Manufacture":
				if validate_for_manufacture:
					if d.is_finished_item or d.is_scrap_item or d.is_process_loss:
						d.s_warehouse = None
						if not d.t_warehouse:
							frappe.throw(_("Target warehouse is mandatory for row {0}").format(d.idx))
					else:
						d.t_warehouse = None
						if not d.s_warehouse:
							frappe.throw(_("Source warehouse is mandatory for row {0}").format(d.idx))

			if (
				cstr(d.s_warehouse) == cstr(d.t_warehouse)
				and not self.purpose == "Material Transfer for Manufacture"
			):
				frappe.throw(_("Source and target warehouse cannot be same for row {0}").format(d.idx))

			if not (d.s_warehouse or d.t_warehouse):
				frappe.throw(_("Atleast one warehouse is mandatory"))

	def validate_work_order(self):
		if self.purpose in (
			"Manufacture",
			"Material Transfer for Manufacture",
			"Material Consumption for Manufacture",
		):
			# check if work order is entered

			if (
				self.purpose == "Manufacture" or self.purpose == "Material Consumption for Manufacture"
			) and self.work_order:
				if not self.fg_completed_qty:
					frappe.throw(_("For Quantity (Manufactured Qty) is mandatory"))
				self.check_if_operations_completed()
				self.check_duplicate_entry_for_work_order()
		elif self.purpose != "Material Transfer":
			self.work_order = None

	def check_if_operations_completed(self):
		"""Check if Time Sheets are completed against before manufacturing to capture operating costs."""
		prod_order = frappe.get_doc("Work Order", self.work_order)
		allowance_percentage = flt(
			frappe.db.get_single_value("Manufacturing Settings", "overproduction_percentage_for_work_order")
		)

		for d in prod_order.get("operations"):
			total_completed_qty = flt(self.fg_completed_qty) + flt(prod_order.produced_qty)
			completed_qty = d.completed_qty + (allowance_percentage / 100 * d.completed_qty)
			if total_completed_qty > flt(completed_qty):
				job_card = frappe.db.get_value("Job Card", {"operation_id": d.name}, "name")
				if not job_card:
					frappe.throw(
						_("Work Order {0}: Job Card not found for the operation {1}").format(
							self.work_order, d.operation
						)
					)

				work_order_link = frappe.utils.get_link_to_form("Work Order", self.work_order)
				job_card_link = frappe.utils.get_link_to_form("Job Card", job_card)
				frappe.throw(
					_(
						"Row #{0}: Operation {1} is not completed for {2} qty of finished goods in Work Order {3}. Please update operation status via Job Card {4}."
					).format(
						d.idx,
						frappe.bold(d.operation),
						frappe.bold(total_completed_qty),
						work_order_link,
						job_card_link,
					),
					OperationsNotCompleteError,
				)

	def check_duplicate_entry_for_work_order(self):
		other_ste = [
			t[0]
			for t in frappe.db.get_values(
				"Stock Entry",
				{
					"work_order": self.work_order,
					"purpose": self.purpose,
					"docstatus": ["!=", 2],
					"name": ["!=", self.name],
				},
				"name",
			)
		]

		if other_ste:
			production_item, qty = frappe.db.get_value(
				"Work Order", self.work_order, ["production_item", "qty"]
			)
			args = other_ste + [production_item]
			fg_qty_already_entered = frappe.db.sql(
				"""select sum(transfer_qty)
				from `tabStock Entry Detail`
				where parent in (%s)
					and item_code = %s
					and ifnull(s_warehouse,'')='' """
				% (", ".join(["%s" * len(other_ste)]), "%s"),
				args,
			)[0][0]
			if fg_qty_already_entered and fg_qty_already_entered >= qty:
				frappe.throw(
					_("Stock Entries already created for Work Order {0}: {1}").format(
						self.work_order, ", ".join(other_ste)
					),
					DuplicateEntryForWorkOrderError,
				)

	def set_actual_qty(self):
		from erpnext.stock.stock_ledger import is_negative_stock_allowed

		for d in self.get("items"):
			allow_negative_stock = is_negative_stock_allowed(item_code=d.item_code)
			previous_sle = get_previous_sle(
				{
					"item_code": d.item_code,
					"warehouse": d.s_warehouse or d.t_warehouse,
					"posting_date": self.posting_date,
					"posting_time": self.posting_time,
				}
			)

			# get actual stock at source warehouse
			d.actual_qty = previous_sle.get("qty_after_transaction") or 0

			# validate qty during submit
			if (
				d.docstatus == 1
				and d.s_warehouse
				and not allow_negative_stock
				and flt(d.actual_qty, d.precision("actual_qty"))
				< flt(d.transfer_qty, d.precision("actual_qty"))
			):
				frappe.throw(
					_(
						"Row {0}: Quantity not available for {4} in warehouse {1} at posting time of the entry ({2} {3})"
					).format(
						d.idx,
						frappe.bold(d.s_warehouse),
						formatdate(self.posting_date),
						format_time(self.posting_time),
						frappe.bold(d.item_code),
					)
					+ "<br><br>"
					+ _("Available quantity is {0}, you need {1}").format(
						frappe.bold(d.actual_qty), frappe.bold(d.transfer_qty)
					),
					NegativeStockError,
					title=_("Insufficient Stock"),
				)

	def set_serial_nos(self, work_order):
		previous_se = frappe.db.get_value(
			"Stock Entry",
			{"work_order": work_order, "purpose": "Material Transfer for Manufacture"},
			"name",
		)

		for d in self.get("items"):
			transferred_serial_no = frappe.db.get_value(
				"Stock Entry Detail", {"parent": previous_se, "item_code": d.item_code}, "serial_no"
			)

			if transferred_serial_no:
				d.serial_no = transferred_serial_no

	@frappe.whitelist()
	def get_stock_and_rate(self):
		"""
		Updates rate and availability of all the items.
		Called from Update Rate and Availability button.
		"""
		self.set_work_order_details()
		self.set_transfer_qty()
		self.set_actual_qty()
		self.calculate_rate_and_amount()

	def calculate_rate_and_amount(self, reset_outgoing_rate=True, raise_error_if_no_rate=True):
		self.set_basic_rate(reset_outgoing_rate, raise_error_if_no_rate)
		init_landed_taxes_and_totals(self)
		self.distribute_additional_costs()
		self.update_valuation_rate()
		self.set_total_incoming_outgoing_value()
		self.set_total_amount()

	def set_basic_rate(self, reset_outgoing_rate=True, raise_error_if_no_rate=True):
		"""
		Set rate for outgoing, scrapped and finished items
		"""
		# Set rate for outgoing items
		outgoing_items_cost = self.set_rate_for_outgoing_items(
			reset_outgoing_rate, raise_error_if_no_rate
		)
		finished_item_qty = sum(
			d.transfer_qty for d in self.items if d.is_finished_item or d.is_process_loss
		)

		# Set basic rate for incoming items
		for d in self.get("items"):
			if d.s_warehouse or d.set_basic_rate_manually:
				continue

			if d.allow_zero_valuation_rate:
				d.basic_rate = 0.0
			elif d.is_finished_item:
				if self.purpose == "Manufacture":
					d.basic_rate = self.get_basic_rate_for_manufactured_item(
						finished_item_qty, outgoing_items_cost
					)
				elif self.purpose == "Repack":
					d.basic_rate = self.get_basic_rate_for_repacked_items(d.transfer_qty, outgoing_items_cost)

			if not d.basic_rate and not d.allow_zero_valuation_rate:
				d.basic_rate = get_valuation_rate(
					d.item_code,
					d.t_warehouse,
					self.doctype,
					self.name,
					d.allow_zero_valuation_rate,
					currency=erpnext.get_company_currency(self.company),
					company=self.company,
					raise_error_if_no_rate=raise_error_if_no_rate,
					batch_no=d.batch_no,
				)

			# do not round off basic rate to avoid precision loss
			d.basic_rate = flt(d.basic_rate)
			if d.is_process_loss:
				d.basic_rate = flt(0.0)
			d.basic_amount = flt(flt(d.transfer_qty) * flt(d.basic_rate), d.precision("basic_amount"))

	def set_rate_for_outgoing_items(self, reset_outgoing_rate=True, raise_error_if_no_rate=True):
		outgoing_items_cost = 0.0
		for d in self.get("items"):
			if d.s_warehouse:
				if reset_outgoing_rate:
					args = self.get_args_for_incoming_rate(d)
					rate = get_incoming_rate(args, raise_error_if_no_rate)
					if rate > 0:
						d.basic_rate = rate

				d.basic_amount = flt(flt(d.transfer_qty) * flt(d.basic_rate), d.precision("basic_amount"))
				if not d.t_warehouse:
					outgoing_items_cost += flt(d.basic_amount)

		return outgoing_items_cost

	def get_args_for_incoming_rate(self, item):
		return frappe._dict(
			{
				"item_code": item.item_code,
				"warehouse": item.s_warehouse or item.t_warehouse,
				"posting_date": self.posting_date,
				"posting_time": self.posting_time,
				"qty": item.s_warehouse and -1 * flt(item.transfer_qty) or flt(item.transfer_qty),
				"serial_no": item.serial_no,
				"batch_no": item.batch_no,
				"voucher_type": self.doctype,
				"voucher_no": self.name,
				"company": self.company,
				"allow_zero_valuation": item.allow_zero_valuation_rate,
			}
		)

	def get_basic_rate_for_repacked_items(self, finished_item_qty, outgoing_items_cost):
		finished_items = [d.item_code for d in self.get("items") if d.is_finished_item]
		if len(finished_items) == 1:
			return flt(outgoing_items_cost / finished_item_qty)
		else:
			unique_finished_items = set(finished_items)
			if len(unique_finished_items) == 1:
				total_fg_qty = sum([flt(d.transfer_qty) for d in self.items if d.is_finished_item])
				return flt(outgoing_items_cost / total_fg_qty)

	def get_basic_rate_for_manufactured_item(self, finished_item_qty, outgoing_items_cost=0) -> float:
		scrap_items_cost = sum([flt(d.basic_amount) for d in self.get("items") if d.is_scrap_item])

		# Get raw materials cost from BOM if multiple material consumption entries
		if not outgoing_items_cost and frappe.db.get_single_value(
			"Manufacturing Settings", "material_consumption", cache=True
		):
			bom_items = self.get_bom_raw_materials(finished_item_qty)
			outgoing_items_cost = sum([flt(row.qty) * flt(row.rate) for row in bom_items.values()])

		return flt((outgoing_items_cost - scrap_items_cost) / finished_item_qty)

	def distribute_additional_costs(self):
		# If no incoming items, set additional costs blank
		if not any(d.item_code for d in self.items if d.t_warehouse):
			self.additional_costs = []

		self.total_additional_costs = sum(flt(t.base_amount) for t in self.get("additional_costs"))

		if self.purpose in ("Repack", "Manufacture"):
			incoming_items_cost = sum(flt(t.basic_amount) for t in self.get("items") if t.is_finished_item)
		else:
			incoming_items_cost = sum(flt(t.basic_amount) for t in self.get("items") if t.t_warehouse)

		if not incoming_items_cost:
			return

		for d in self.get("items"):
			if self.purpose in ("Repack", "Manufacture") and not d.is_finished_item:
				d.additional_cost = 0
				continue
			elif not d.t_warehouse:
				d.additional_cost = 0
				continue
			d.additional_cost = (flt(d.basic_amount) / incoming_items_cost) * self.total_additional_costs

	def update_valuation_rate(self):
		for d in self.get("items"):
			if d.transfer_qty:
				d.amount = flt(flt(d.basic_amount) + flt(d.additional_cost), d.precision("amount"))
				# Do not round off valuation rate to avoid precision loss
				d.valuation_rate = flt(d.basic_rate) + (flt(d.additional_cost) / flt(d.transfer_qty))

	def set_total_incoming_outgoing_value(self):
		self.total_incoming_value = self.total_outgoing_value = 0.0
		for d in self.get("items"):
			if d.t_warehouse:
				self.total_incoming_value += flt(d.amount)
			if d.s_warehouse:
				self.total_outgoing_value += flt(d.amount)

		self.value_difference = self.total_incoming_value - self.total_outgoing_value

	def set_total_amount(self):
		self.total_amount = None
		if self.purpose not in ["Manufacture", "Repack"]:
			self.total_amount = sum([flt(item.amount) for item in self.get("items")])

	def set_stock_entry_type(self):
		if self.purpose:
			self.stock_entry_type = frappe.get_cached_value(
				"Stock Entry Type", {"purpose": self.purpose}, "name"
			)

	def set_purpose_for_stock_entry(self):
		if self.stock_entry_type and not self.purpose:
			self.purpose = frappe.get_cached_value("Stock Entry Type", self.stock_entry_type, "purpose")

	def validate_duplicate_serial_no(self):
		warehouse_wise_serial_nos = {}

		# In case of repack the source and target serial nos could be same
		for warehouse in ["s_warehouse", "t_warehouse"]:
			serial_nos = []
			for row in self.items:
				if not (row.serial_no and row.get(warehouse)):
					continue

				for sn in get_serial_nos(row.serial_no):
					if sn in serial_nos:
						frappe.throw(
							_("The serial no {0} has added multiple times in the stock entry {1}").format(
								frappe.bold(sn), self.name
							)
						)

					serial_nos.append(sn)

	def validate_subcontracting_order(self):
		"""Throw exception if more raw material is transferred against Subcontracting Order than in
		the raw materials supplied table"""
		backflush_raw_materials_based_on = frappe.db.get_single_value(
			"Buying Settings", "backflush_raw_materials_of_subcontract_based_on"
		)

		qty_allowance = flt(frappe.db.get_single_value("Buying Settings", "over_transfer_allowance"))

		if not (self.purpose == "Send to Subcontractor" and self.subcontracting_order):
			return

		if backflush_raw_materials_based_on == "BOM":
			subcontracting_order = frappe.get_doc("Subcontracting Order", self.subcontracting_order)
			for se_item in self.items:
				item_code = se_item.original_item or se_item.item_code
				precision = cint(frappe.db.get_default("float_precision")) or 3
				required_qty = sum(
					[
						flt(d.required_qty)
						for d in subcontracting_order.supplied_items
						if d.rm_item_code == item_code
					]
				)

				total_allowed = required_qty + (required_qty * (qty_allowance / 100))

				if not required_qty:
					bom_no = frappe.db.get_value(
						"Subcontracting Order Item",
						{"parent": self.subcontracting_order, "item_code": se_item.subcontracted_item},
						"bom",
					)

					if se_item.allow_alternative_item:
						original_item_code = frappe.get_value(
							"Item Alternative", {"alternative_item_code": item_code}, "item_code"
						)

						required_qty = sum(
							[
								flt(d.required_qty)
								for d in subcontracting_order.supplied_items
								if d.rm_item_code == original_item_code
							]
						)

						total_allowed = required_qty + (required_qty * (qty_allowance / 100))

				if not required_qty:
					frappe.throw(
						_("Item {0} not found in 'Raw Materials Supplied' table in Subcontracting Order {1}").format(
							se_item.item_code, self.subcontracting_order
						)
					)

				parent = frappe.qb.DocType("Stock Entry")
				child = frappe.qb.DocType("Stock Entry Detail")

				total_supplied = (
					frappe.qb.from_(parent)
					.inner_join(child)
					.on(parent.name == child.parent)
					.select(Sum(child.transfer_qty))
					.where(parent.docstatus == 1)
					.where(parent.subcontracting_order == self.subcontracting_order)
					.where(child.item_code == se_item.item_code)
				).run()[0][0]

				if flt(total_supplied, precision) > flt(total_allowed, precision):
					frappe.throw(
						_(
							"Row {0}# Item {1} cannot be transferred more than {2} against Subcontracting Order {3}"
						).format(
							se_item.idx, se_item.item_code, total_allowed, self.subcontracting_order
						)
					)
				elif not se_item.sco_rm_detail:
					filters = {
						"parent": self.subcontracting_order,
						"docstatus": 1,
						"rm_item_code": se_item.item_code,
						"main_item_code": se_item.subcontracted_item,
					}

					sco_rm_detail = frappe.db.get_value("Subcontracting Order Supplied Item", filters, "name")
					if sco_rm_detail:
						se_item.db_set("sco_rm_detail", sco_rm_detail)
		elif backflush_raw_materials_based_on == "Material Transferred for Subcontract":
			for row in self.items:
				if not row.subcontracted_item:
					frappe.throw(
						_("Row {0}: Subcontracted Item is mandatory for the raw material {1}").format(
							row.idx, frappe.bold(row.item_code)
						)
					)
				elif not row.sco_rm_detail:
					filters = {
						"parent": self.subcontracting_order,
						"docstatus": 1,
						"rm_item_code": row.item_code,
						"main_item_code": row.subcontracted_item,
					}

					sco_rm_detail = frappe.db.get_value("Subcontracting Order Supplied Item", filters, "name")
					if sco_rm_detail:
						row.db_set("sco_rm_detail", sco_rm_detail)

	def validate_bom(self):
		for d in self.get("items"):
			if d.bom_no and d.is_finished_item:
				item_code = d.original_item or d.item_code
				validate_bom_no(item_code, d.bom_no)

	def mark_finished_and_scrap_items(self):
		if any([d.item_code for d in self.items if (d.is_finished_item and d.t_warehouse)]):
			return

		finished_item = self.get_finished_item()

		if not finished_item and self.purpose == "Manufacture":
			# In case of independent Manufacture entry, don't auto set
			# user must decide and set
			return

		for d in self.items:
			if d.t_warehouse and not d.s_warehouse:
				if self.purpose == "Repack" or d.item_code == finished_item:
					d.is_finished_item = 1
				else:
					d.is_scrap_item = 1
			else:
				d.is_finished_item = 0
				d.is_scrap_item = 0

	def get_finished_item(self):
		finished_item = None
		if self.work_order:
			finished_item = frappe.db.get_value("Work Order", self.work_order, "production_item")
		elif self.bom_no:
			finished_item = frappe.db.get_value("BOM", self.bom_no, "item")

		return finished_item

	def validate_finished_goods(self):
		"""
		1. Check if FG exists (mfg, repack)
		2. Check if Multiple FG Items are present (mfg)
		3. Check FG Item and Qty against WO if present (mfg)
		"""
		production_item, wo_qty, finished_items = None, 0, []

		wo_details = frappe.db.get_value("Work Order", self.work_order, ["production_item", "qty"])
		if wo_details:
			production_item, wo_qty = wo_details

		for d in self.get("items"):
			if d.is_finished_item:
				if not self.work_order:
					# Independent MFG Entry/ Repack Entry, no WO to match against
					finished_items.append(d.item_code)
					continue

				if d.item_code != production_item:
					frappe.throw(
						_("Finished Item {0} does not match with Work Order {1}").format(
							d.item_code, self.work_order
						)
					)
				elif flt(d.transfer_qty) > flt(self.fg_completed_qty):
					frappe.throw(
						_("Quantity in row {0} ({1}) must be same as manufactured quantity {2}").format(
							d.idx, d.transfer_qty, self.fg_completed_qty
						)
					)

				finished_items.append(d.item_code)

		if not finished_items:
			frappe.throw(
				msg=_("There must be atleast 1 Finished Good in this Stock Entry").format(self.name),
				title=_("Missing Finished Good"),
				exc=FinishedGoodError,
			)

		if self.purpose == "Manufacture":
			if len(set(finished_items)) > 1:
				frappe.throw(
					msg=_("Multiple items cannot be marked as finished item"),
					title=_("Note"),
					exc=FinishedGoodError,
				)

			allowance_percentage = flt(
				frappe.db.get_single_value(
					"Manufacturing Settings", "overproduction_percentage_for_work_order"
				)
			)
			allowed_qty = wo_qty + ((allowance_percentage / 100) * wo_qty)

			# No work order could mean independent Manufacture entry, if so skip validation
			if self.work_order and self.fg_completed_qty > allowed_qty:
				frappe.throw(
					_("For quantity {0} should not be greater than work order quantity {1}").format(
						flt(self.fg_completed_qty), wo_qty
					)
				)

	def update_stock_ledger(self):
		sl_entries = []
		finished_item_row = self.get_finished_item_row()

		# make sl entries for source warehouse first
		self.get_sle_for_source_warehouse(sl_entries, finished_item_row)

		# SLE for target warehouse
		self.get_sle_for_target_warehouse(sl_entries, finished_item_row)

		# reverse sl entries if cancel
		if self.docstatus == 2:
			sl_entries.reverse()

		self.make_sl_entries(sl_entries)

	def get_finished_item_row(self):
		finished_item_row = None
		if self.purpose in ("Manufacture", "Repack"):
			for d in self.get("items"):
				if d.is_finished_item:
					finished_item_row = d

		return finished_item_row

	def get_sle_for_source_warehouse(self, sl_entries, finished_item_row):
		for d in self.get("items"):
			if cstr(d.s_warehouse):
				sle = self.get_sl_entries(
					d, {"warehouse": cstr(d.s_warehouse), "actual_qty": -flt(d.transfer_qty), "incoming_rate": 0}
				)
				if cstr(d.t_warehouse):
					sle.dependant_sle_voucher_detail_no = d.name
				elif finished_item_row and (
					finished_item_row.item_code != d.item_code or finished_item_row.t_warehouse != d.s_warehouse
				):
					sle.dependant_sle_voucher_detail_no = finished_item_row.name

				sl_entries.append(sle)

	def get_sle_for_target_warehouse(self, sl_entries, finished_item_row):
		for d in self.get("items"):
			if cstr(d.t_warehouse):
				sle = self.get_sl_entries(
					d,
					{
						"warehouse": cstr(d.t_warehouse),
						"actual_qty": flt(d.transfer_qty),
						"incoming_rate": flt(d.valuation_rate),
					},
				)
				if cstr(d.s_warehouse) or (finished_item_row and d.name == finished_item_row.name):
					sle.recalculate_rate = 1

				sl_entries.append(sle)

	def get_gl_entries(self, warehouse_account):
		gl_entries = super(StockEntry, self).get_gl_entries(warehouse_account)

		if self.purpose in ("Repack", "Manufacture"):
			total_basic_amount = sum(flt(t.basic_amount) for t in self.get("items") if t.is_finished_item)
		else:
			total_basic_amount = sum(flt(t.basic_amount) for t in self.get("items") if t.t_warehouse)

		divide_based_on = total_basic_amount

		if self.get("additional_costs") and not total_basic_amount:
			# if total_basic_amount is 0, distribute additional charges based on qty
			divide_based_on = sum(item.qty for item in list(self.get("items")))

		item_account_wise_additional_cost = {}

		for t in self.get("additional_costs"):
			for d in self.get("items"):
				if self.purpose in ("Repack", "Manufacture") and not d.is_finished_item:
					continue
				elif not d.t_warehouse:
					continue

				item_account_wise_additional_cost.setdefault((d.item_code, d.name), {})
				item_account_wise_additional_cost[(d.item_code, d.name)].setdefault(
					t.expense_account, {"amount": 0.0, "base_amount": 0.0}
				)

				multiply_based_on = d.basic_amount if total_basic_amount else d.qty

				item_account_wise_additional_cost[(d.item_code, d.name)][t.expense_account]["amount"] += (
					flt(t.amount * multiply_based_on) / divide_based_on
				)

				item_account_wise_additional_cost[(d.item_code, d.name)][t.expense_account]["base_amount"] += (
					flt(t.base_amount * multiply_based_on) / divide_based_on
				)

		if item_account_wise_additional_cost:
			for d in self.get("items"):
				for account, amount in item_account_wise_additional_cost.get(
					(d.item_code, d.name), {}
				).items():
					if not amount:
						continue

					gl_entries.append(
						self.get_gl_dict(
							{
								"account": account,
								"against": d.expense_account,
								"cost_center": d.cost_center,
								"remarks": self.get("remarks") or _("Accounting Entry for Stock"),
								"credit_in_account_currency": flt(amount["amount"]),
								"credit": flt(amount["base_amount"]),
							},
							item=d,
						)
					)

					gl_entries.append(
						self.get_gl_dict(
							{
								"account": d.expense_account,
								"against": account,
								"cost_center": d.cost_center,
								"remarks": self.get("remarks") or _("Accounting Entry for Stock"),
								"credit": -1
								* amount["base_amount"],  # put it as negative credit instead of debit purposefully
							},
							item=d,
						)
					)

		return process_gl_map(gl_entries)

	def update_work_order(self):
		def _validate_work_order(pro_doc):
			if flt(pro_doc.docstatus) != 1:
				frappe.throw(_("Work Order {0} must be submitted").format(self.work_order))

			if pro_doc.status == "Stopped":
				frappe.throw(
					_("Transaction not allowed against stopped Work Order {0}").format(self.work_order)
				)

		if self.job_card:
			job_doc = frappe.get_doc("Job Card", self.job_card)
			job_doc.set_transferred_qty(update_status=True)
			job_doc.set_transferred_qty_in_job_card(self)

		if self.work_order:
			pro_doc = frappe.get_doc("Work Order", self.work_order)
			_validate_work_order(pro_doc)
			pro_doc.run_method("update_status")

			if self.fg_completed_qty:
				pro_doc.run_method("update_work_order_qty")
				if self.purpose == "Manufacture":
					pro_doc.run_method("update_planned_qty")
					pro_doc.update_batch_produced_qty(self)

			if not pro_doc.operations:
				pro_doc.set_actual_dates()

	@frappe.whitelist()
	def get_item_details(self, args=None, for_update=False):
		item = frappe.db.sql(
			"""select i.name, i.stock_uom, i.description, i.image, i.item_name, i.item_group,
				i.has_batch_no, i.sample_quantity, i.has_serial_no, i.allow_alternative_item,
				id.expense_account, id.buying_cost_center
			from `tabItem` i LEFT JOIN `tabItem Default` id ON i.name=id.parent and id.company=%s
			where i.name=%s
				and i.disabled=0
				and (i.end_of_life is null or i.end_of_life<'1900-01-01' or i.end_of_life > %s)""",
			(self.company, args.get("item_code"), nowdate()),
			as_dict=1,
		)

		if not item:
			frappe.throw(
				_("Item {0} is not active or end of life has been reached").format(args.get("item_code"))
			)

		item = item[0]
		item_group_defaults = get_item_group_defaults(item.name, self.company)
		brand_defaults = get_brand_defaults(item.name, self.company)

		ret = frappe._dict(
			{
				"uom": item.stock_uom,
				"stock_uom": item.stock_uom,
				"description": item.description,
				"image": item.image,
				"item_name": item.item_name,
				"cost_center": get_default_cost_center(
					args, item, item_group_defaults, brand_defaults, self.company
				),
				"qty": args.get("qty"),
				"transfer_qty": args.get("qty"),
				"conversion_factor": 1,
				"batch_no": "",
				"actual_qty": 0,
				"basic_rate": 0,
				"serial_no": "",
				"has_serial_no": item.has_serial_no,
				"has_batch_no": item.has_batch_no,
				"sample_quantity": item.sample_quantity,
				"expense_account": item.expense_account,
			}
		)

		if self.purpose == "Send to Subcontractor":
			ret["allow_alternative_item"] = item.allow_alternative_item

		# update uom
		if args.get("uom") and for_update:
			ret.update(get_uom_details(args.get("item_code"), args.get("uom"), args.get("qty")))

		if self.purpose == "Material Issue":
			ret["expense_account"] = (
				item.get("expense_account")
				or item_group_defaults.get("expense_account")
				or frappe.get_cached_value("Company", self.company, "default_expense_account")
			)

		for company_field, field in {
			"stock_adjustment_account": "expense_account",
			"cost_center": "cost_center",
		}.items():
			if not ret.get(field):
				ret[field] = frappe.get_cached_value("Company", self.company, company_field)

		args["posting_date"] = self.posting_date
		args["posting_time"] = self.posting_time

		stock_and_rate = get_warehouse_details(args) if args.get("warehouse") else {}
		ret.update(stock_and_rate)

		# automatically select batch for outgoing item
		if (
			args.get("s_warehouse", None)
			and args.get("qty")
			and ret.get("has_batch_no")
			and not args.get("batch_no")
		):
			args.batch_no = get_batch_no(args["item_code"], args["s_warehouse"], args["qty"])

		if (
			self.purpose == "Send to Subcontractor"
			and self.get("subcontracting_order")
			and args.get("item_code")
		):
			subcontract_items = frappe.get_all(
				"Subcontracting Order Supplied Item",
				{"parent": self.subcontracting_order, "rm_item_code": args.get("item_code")},
				"main_item_code",
			)

			if subcontract_items and len(subcontract_items) == 1:
				ret["subcontracted_item"] = subcontract_items[0].main_item_code

		return ret

	@frappe.whitelist()
	def set_items_for_stock_in(self):
		self.items = []

		if self.outgoing_stock_entry and self.purpose == "Material Transfer":
			doc = frappe.get_doc("Stock Entry", self.outgoing_stock_entry)

			if doc.per_transferred == 100:
				frappe.throw(_("Goods are already received against the outward entry {0}").format(doc.name))

			for d in doc.items:
				self.append(
					"items",
					{
						"s_warehouse": d.t_warehouse,
						"item_code": d.item_code,
						"qty": d.qty,
						"uom": d.uom,
						"against_stock_entry": d.parent,
						"ste_detail": d.name,
						"stock_uom": d.stock_uom,
						"conversion_factor": d.conversion_factor,
						"serial_no": d.serial_no,
						"batch_no": d.batch_no,
					},
				)

	@frappe.whitelist()
	def get_items(self):
		self.set("items", [])
		self.validate_work_order()

		if not self.posting_date or not self.posting_time:
			frappe.throw(_("Posting date and posting time is mandatory"))

		self.set_work_order_details()
		self.flags.backflush_based_on = frappe.db.get_single_value(
			"Manufacturing Settings", "backflush_raw_materials_based_on"
		)

		if self.bom_no:

			backflush_based_on = frappe.db.get_single_value(
				"Manufacturing Settings", "backflush_raw_materials_based_on"
			)

			if self.purpose in [
				"Material Issue",
				"Material Transfer",
				"Manufacture",
				"Repack",
				"Send to Subcontractor",
				"Material Transfer for Manufacture",
				"Material Consumption for Manufacture",
			]:

				if self.work_order and self.purpose == "Material Transfer for Manufacture":
					item_dict = self.get_pending_raw_materials(backflush_based_on)
					if self.to_warehouse and self.pro_doc:
						for item in item_dict.values():
							item["to_warehouse"] = self.pro_doc.wip_warehouse
					self.add_to_stock_entry_detail(item_dict)

				elif (
					self.work_order
					and (self.purpose == "Manufacture" or self.purpose == "Material Consumption for Manufacture")
					and not self.pro_doc.skip_transfer
					and self.flags.backflush_based_on == "Material Transferred for Manufacture"
				):
					self.get_transfered_raw_materials()

				elif (
					self.work_order
					and (self.purpose == "Manufacture" or self.purpose == "Material Consumption for Manufacture")
					and self.flags.backflush_based_on == "BOM"
					and frappe.db.get_single_value("Manufacturing Settings", "material_consumption") == 1
				):
					self.get_unconsumed_raw_materials()

				else:
					if not self.fg_completed_qty:
						frappe.throw(_("Manufacturing Quantity is mandatory"))

					item_dict = self.get_bom_raw_materials(self.fg_completed_qty)

					# Get SCO Supplied Items Details
					if self.subcontracting_order and self.purpose == "Send to Subcontractor":
						# Get SCO Supplied Items Details
						parent = frappe.qb.DocType("Subcontracting Order")
						child = frappe.qb.DocType("Subcontracting Order Supplied Item")

						item_wh = (
							frappe.qb.from_(parent)
							.inner_join(child)
							.on(parent.name == child.parent)
							.select(child.rm_item_code, child.reserve_warehouse)
							.where(parent.name == self.subcontracting_order)
						).run(as_list=True)

						item_wh = frappe._dict(item_wh)

					for item in item_dict.values():
						if self.pro_doc and cint(self.pro_doc.from_wip_warehouse):
							item["from_warehouse"] = self.pro_doc.wip_warehouse
						# Get Reserve Warehouse from SCO
						if self.subcontracting_order and self.purpose == "Send to Subcontractor":
							item["from_warehouse"] = item_wh.get(item.item_code)
						item["to_warehouse"] = self.to_warehouse if self.purpose == "Send to Subcontractor" else ""

					self.add_to_stock_entry_detail(item_dict)

			# fetch the serial_no of the first stock entry for the second stock entry
			if self.work_order and self.purpose == "Manufacture":
				self.set_serial_nos(self.work_order)
				work_order = frappe.get_doc("Work Order", self.work_order)
				add_additional_cost(self, work_order)

			# add finished goods item
			if self.purpose in ("Manufacture", "Repack"):
				self.load_items_from_bom()

		self.set_scrap_items()
		self.set_actual_qty()
		self.update_items_for_process_loss()
		self.validate_customer_provided_item()
		self.calculate_rate_and_amount(raise_error_if_no_rate=False)

	def set_scrap_items(self):
		if self.purpose != "Send to Subcontractor" and self.purpose in ["Manufacture", "Repack"]:
			scrap_item_dict = self.get_bom_scrap_material(self.fg_completed_qty)
			for item in scrap_item_dict.values():
				if self.pro_doc and self.pro_doc.scrap_warehouse:
					item["to_warehouse"] = self.pro_doc.scrap_warehouse

			self.add_to_stock_entry_detail(scrap_item_dict, bom_no=self.bom_no)

	def set_work_order_details(self):
		if not getattr(self, "pro_doc", None):
			self.pro_doc = frappe._dict()

		if self.work_order:
			# common validations
			if not self.pro_doc:
				self.pro_doc = frappe.get_doc("Work Order", self.work_order)

			if self.pro_doc:
				self.bom_no = self.pro_doc.bom_no
			else:
				# invalid work order
				self.work_order = None

	def load_items_from_bom(self):
		if self.work_order:
			item_code = self.pro_doc.production_item
			to_warehouse = self.pro_doc.fg_warehouse
		else:
			item_code = frappe.db.get_value("BOM", self.bom_no, "item")
			to_warehouse = self.to_warehouse

		item = get_item_defaults(item_code, self.company)

		if not self.work_order and not to_warehouse:
			# in case of BOM
			to_warehouse = item.get("default_warehouse")

		args = {
			"to_warehouse": to_warehouse,
			"from_warehouse": "",
			"qty": self.fg_completed_qty,
			"item_name": item.item_name,
			"description": item.description,
			"stock_uom": item.stock_uom,
			"expense_account": item.get("expense_account"),
			"cost_center": item.get("buying_cost_center"),
			"is_finished_item": 1,
		}

		if (
			self.work_order
			and self.pro_doc.has_batch_no
			and cint(
				frappe.db.get_single_value(
					"Manufacturing Settings", "make_serial_no_batch_from_work_order", cache=True
				)
			)
		):
			self.set_batchwise_finished_goods(args, item)
		else:
			self.add_finished_goods(args, item)

	def set_batchwise_finished_goods(self, args, item):
		filters = {
			"reference_name": self.pro_doc.name,
			"reference_doctype": self.pro_doc.doctype,
			"qty_to_produce": (">", 0),
		}

		fields = ["qty_to_produce as qty", "produced_qty", "name"]

		data = frappe.get_all("Batch", filters=filters, fields=fields, order_by="creation asc")

		if not data:
			self.add_finished_goods(args, item)
		else:
			self.add_batchwise_finished_good(data, args, item)

	def add_batchwise_finished_good(self, data, args, item):
		qty = flt(self.fg_completed_qty)

		for row in data:
			batch_qty = flt(row.qty) - flt(row.produced_qty)
			if not batch_qty:
				continue

			if qty <= 0:
				break

			fg_qty = batch_qty
			if batch_qty >= qty:
				fg_qty = qty

			qty -= batch_qty
			args["qty"] = fg_qty
			args["batch_no"] = row.name

			self.add_finished_goods(args, item)

	def add_finished_goods(self, args, item):
		self.add_to_stock_entry_detail({item.name: args}, bom_no=self.bom_no)

	def get_bom_raw_materials(self, qty):
		from erpnext.manufacturing.doctype.bom.bom import get_bom_items_as_dict

		# item dict = { item_code: {qty, description, stock_uom} }
		item_dict = get_bom_items_as_dict(
			self.bom_no,
			self.company,
			qty=qty,
			fetch_exploded=self.use_multi_level_bom,
			fetch_qty_in_stock_uom=False,
		)

		used_alternative_items = get_used_alternative_items(work_order=self.work_order)
		for item in item_dict.values():
			# if source warehouse presents in BOM set from_warehouse as bom source_warehouse
			if item["allow_alternative_item"]:
				item["allow_alternative_item"] = frappe.db.get_value(
					"Work Order", self.work_order, "allow_alternative_item"
				)

			item.from_warehouse = self.from_warehouse or item.source_warehouse or item.default_warehouse
			if item.item_code in used_alternative_items:
				alternative_item_data = used_alternative_items.get(item.item_code)
				item.item_code = alternative_item_data.item_code
				item.item_name = alternative_item_data.item_name
				item.stock_uom = alternative_item_data.stock_uom
				item.uom = alternative_item_data.uom
				item.conversion_factor = alternative_item_data.conversion_factor
				item.description = alternative_item_data.description

		return item_dict

	def get_bom_scrap_material(self, qty):
		from erpnext.manufacturing.doctype.bom.bom import get_bom_items_as_dict

		# item dict = { item_code: {qty, description, stock_uom} }
		item_dict = (
			get_bom_items_as_dict(self.bom_no, self.company, qty=qty, fetch_exploded=0, fetch_scrap_items=1)
			or {}
		)

		for item in item_dict.values():
			item.from_warehouse = ""
			item.is_scrap_item = 1

		for row in self.get_scrap_items_from_job_card():
			if row.stock_qty <= 0:
				continue

			item_row = item_dict.get(row.item_code)
			if not item_row:
				item_row = frappe._dict({})

			item_row.update(
				{
					"uom": row.stock_uom,
					"from_warehouse": "",
					"qty": row.stock_qty + flt(item_row.stock_qty),
					"converison_factor": 1,
					"is_scrap_item": 1,
					"item_name": row.item_name,
					"description": row.description,
					"allow_zero_valuation_rate": 1,
				}
			)

			item_dict[row.item_code] = item_row

		return item_dict

	def get_scrap_items_from_job_card(self):
		if not self.pro_doc:
			self.set_work_order_details()

		if not self.pro_doc.operations:
			return []

		job_card = frappe.qb.DocType("Job Card")
		job_card_scrap_item = frappe.qb.DocType("Job Card Scrap Item")

		scrap_items = (
			frappe.qb.from_(job_card)
			.select(
				Sum(job_card_scrap_item.stock_qty).as_("stock_qty"),
				job_card_scrap_item.item_code,
				job_card_scrap_item.item_name,
				job_card_scrap_item.description,
				job_card_scrap_item.stock_uom,
			)
			.join(job_card_scrap_item)
			.on(job_card_scrap_item.parent == job_card.name)
			.where(
				(job_card_scrap_item.item_code.isnotnull())
				& (job_card.work_order == self.work_order)
				& (job_card.docstatus == 1)
			)
			.groupby(job_card_scrap_item.item_code)
		).run(as_dict=1)

		pending_qty = flt(self.get_completed_job_card_qty()) - flt(self.pro_doc.produced_qty)

		used_scrap_items = self.get_used_scrap_items()
		for row in scrap_items:
			row.stock_qty -= flt(used_scrap_items.get(row.item_code))
			row.stock_qty = (row.stock_qty) * flt(self.fg_completed_qty) / flt(pending_qty)

			if used_scrap_items.get(row.item_code):
				used_scrap_items[row.item_code] -= row.stock_qty

			if cint(frappe.get_cached_value("UOM", row.stock_uom, "must_be_whole_number")):
				row.stock_qty = frappe.utils.ceil(row.stock_qty)

		return scrap_items

	def get_completed_job_card_qty(self):
		return flt(min([d.completed_qty for d in self.pro_doc.operations]))

	def get_used_scrap_items(self):
		used_scrap_items = defaultdict(float)
		data = frappe.get_all(
			"Stock Entry",
			fields=["`tabStock Entry Detail`.`item_code`", "`tabStock Entry Detail`.`qty`"],
			filters=[
				["Stock Entry", "work_order", "=", self.work_order],
				["Stock Entry Detail", "is_scrap_item", "=", 1],
				["Stock Entry", "docstatus", "=", 1],
				["Stock Entry", "purpose", "in", ["Repack", "Manufacture"]],
			],
		)

		for row in data:
			used_scrap_items[row.item_code] += row.qty

		return used_scrap_items

	def get_unconsumed_raw_materials(self):
		wo = frappe.get_doc("Work Order", self.work_order)
		wo_items = frappe.get_all(
			"Work Order Item",
			filters={"parent": self.work_order},
			fields=["item_code", "source_warehouse", "required_qty", "consumed_qty", "transferred_qty"],
		)

		work_order_qty = wo.material_transferred_for_manufacturing or wo.qty
		for item in wo_items:
			item_account_details = get_item_defaults(item.item_code, self.company)
			# Take into account consumption if there are any.

			wo_item_qty = item.transferred_qty or item.required_qty

			wo_qty_consumed = flt(wo_item_qty) - flt(item.consumed_qty)
			wo_qty_to_produce = flt(work_order_qty) - flt(wo.produced_qty)

			req_qty_each = (wo_qty_consumed) / (wo_qty_to_produce or 1)

			qty = req_qty_each * flt(self.fg_completed_qty)

			if qty > 0:
				self.add_to_stock_entry_detail(
					{
						item.item_code: {
							"from_warehouse": wo.wip_warehouse or item.source_warehouse,
							"to_warehouse": "",
							"qty": qty,
							"item_name": item.item_name,
							"description": item.description,
							"stock_uom": item_account_details.stock_uom,
							"expense_account": item_account_details.get("expense_account"),
							"cost_center": item_account_details.get("buying_cost_center"),
						}
					}
				)

	def get_transfered_raw_materials(self):
		transferred_materials = frappe.db.sql(
			"""
			select
				item_name, original_item, item_code, sum(qty) as qty, sed.t_warehouse as warehouse,
				description, stock_uom, expense_account, cost_center
			from `tabStock Entry` se,`tabStock Entry Detail` sed
			where
				se.name = sed.parent and se.docstatus=1 and se.purpose='Material Transfer for Manufacture'
				and se.work_order= %s and ifnull(sed.t_warehouse, '') != ''
			group by sed.item_code, sed.t_warehouse
		""",
			self.work_order,
			as_dict=1,
		)

		materials_already_backflushed = frappe.db.sql(
			"""
			select
				item_code, sed.s_warehouse as warehouse, sum(qty) as qty
			from
				`tabStock Entry` se, `tabStock Entry Detail` sed
			where
				se.name = sed.parent and se.docstatus=1
				and (se.purpose='Manufacture' or se.purpose='Material Consumption for Manufacture')
				and se.work_order= %s and ifnull(sed.s_warehouse, '') != ''
			group by sed.item_code, sed.s_warehouse
		""",
			self.work_order,
			as_dict=1,
		)

		backflushed_materials = {}
		for d in materials_already_backflushed:
			backflushed_materials.setdefault(d.item_code, []).append({d.warehouse: d.qty})

		po_qty = frappe.db.sql(
			"""select qty, produced_qty, material_transferred_for_manufacturing from
			`tabWork Order` where name=%s""",
			self.work_order,
			as_dict=1,
		)[0]

		manufacturing_qty = flt(po_qty.qty) or 1
		produced_qty = flt(po_qty.produced_qty)
		trans_qty = flt(po_qty.material_transferred_for_manufacturing) or 1

		for item in transferred_materials:
			qty = item.qty
			item_code = item.original_item or item.item_code
			req_items = frappe.get_all(
				"Work Order Item",
				filters={"parent": self.work_order, "item_code": item_code},
				fields=["required_qty", "consumed_qty"],
			)

			req_qty = flt(req_items[0].required_qty) if req_items else flt(4)
			req_qty_each = flt(req_qty / manufacturing_qty)
			consumed_qty = flt(req_items[0].consumed_qty) if req_items else 0

			if trans_qty and manufacturing_qty > (produced_qty + flt(self.fg_completed_qty)):
				if qty >= req_qty:
					qty = (req_qty / trans_qty) * flt(self.fg_completed_qty)
				else:
					qty = qty - consumed_qty

				if self.purpose == "Manufacture":
					# If Material Consumption is booked, must pull only remaining components to finish product
					if consumed_qty != 0:
						remaining_qty = consumed_qty - (produced_qty * req_qty_each)
						exhaust_qty = req_qty_each * produced_qty
						if remaining_qty > exhaust_qty:
							if (remaining_qty / (req_qty_each * flt(self.fg_completed_qty))) >= 1:
								qty = 0
							else:
								qty = (req_qty_each * flt(self.fg_completed_qty)) - remaining_qty
					else:
						if self.flags.backflush_based_on == "Material Transferred for Manufacture":
							qty = (item.qty / trans_qty) * flt(self.fg_completed_qty)
						else:
							qty = req_qty_each * flt(self.fg_completed_qty)

			elif backflushed_materials.get(item.item_code):
				precision = frappe.get_precision("Stock Entry Detail", "qty")
				for d in backflushed_materials.get(item.item_code):
					if d.get(item.warehouse) > 0:
						if qty > req_qty:
							qty = (
								(flt(qty, precision) - flt(d.get(item.warehouse), precision))
								/ (flt(trans_qty, precision) - flt(produced_qty, precision))
							) * flt(self.fg_completed_qty)

							d[item.warehouse] -= qty

			if cint(frappe.get_cached_value("UOM", item.stock_uom, "must_be_whole_number")):
				qty = frappe.utils.ceil(qty)

			if qty > 0:
				self.add_to_stock_entry_detail(
					{
						item.item_code: {
							"from_warehouse": item.warehouse,
							"to_warehouse": "",
							"qty": qty,
							"item_name": item.item_name,
							"description": item.description,
							"stock_uom": item.stock_uom,
							"expense_account": item.expense_account,
							"cost_center": item.buying_cost_center,
							"original_item": item.original_item,
						}
					}
				)

	def get_pending_raw_materials(self, backflush_based_on=None):
		"""
		issue (item quantity) that is pending to issue or desire to transfer,
		whichever is less
		"""
		item_dict = self.get_pro_order_required_items(backflush_based_on)

		max_qty = flt(self.pro_doc.qty)

		allow_overproduction = False
		overproduction_percentage = flt(
			frappe.db.get_single_value("Manufacturing Settings", "overproduction_percentage_for_work_order")
		)

		to_transfer_qty = flt(self.pro_doc.material_transferred_for_manufacturing) + flt(
			self.fg_completed_qty
		)
		transfer_limit_qty = max_qty + ((max_qty * overproduction_percentage) / 100)

		if transfer_limit_qty >= to_transfer_qty:
			allow_overproduction = True

		for item, item_details in item_dict.items():
			pending_to_issue = flt(item_details.required_qty) - flt(item_details.transferred_qty)
			desire_to_transfer = flt(self.fg_completed_qty) * flt(item_details.required_qty) / max_qty

			if (
				desire_to_transfer <= pending_to_issue
				or (desire_to_transfer > 0 and backflush_based_on == "Material Transferred for Manufacture")
				or allow_overproduction
			):
				# "No need for transfer but qty still pending to transfer" case can occur
				# when transferring multiple RM in different Stock Entries
				item_dict[item]["qty"] = desire_to_transfer if (desire_to_transfer > 0) else pending_to_issue
			elif pending_to_issue > 0:
				item_dict[item]["qty"] = pending_to_issue
			else:
				item_dict[item]["qty"] = 0

		# delete items with 0 qty
		list_of_items = list(item_dict.keys())
		for item in list_of_items:
			if not item_dict[item]["qty"]:
				del item_dict[item]

		# show some message
		if not len(item_dict):
			frappe.msgprint(_("""All items have already been transferred for this Work Order."""))

		return item_dict

	def get_pro_order_required_items(self, backflush_based_on=None):
		"""
		Gets Work Order Required Items only if Stock Entry purpose is **Material Transferred for Manufacture**.
		"""
		item_dict, job_card_items = frappe._dict(), []
		work_order = frappe.get_doc("Work Order", self.work_order)

		consider_job_card = work_order.transfer_material_against == "Job Card" and self.get("job_card")
		if consider_job_card:
			job_card_items = self.get_job_card_item_codes(self.get("job_card"))

		if not frappe.db.get_value("Warehouse", work_order.wip_warehouse, "is_group"):
			wip_warehouse = work_order.wip_warehouse
		else:
			wip_warehouse = None

		for d in work_order.get("required_items"):
			if consider_job_card and (d.item_code not in job_card_items):
				continue

			transfer_pending = flt(d.required_qty) > flt(d.transferred_qty)
			can_transfer = transfer_pending or (
				backflush_based_on == "Material Transferred for Manufacture"
			)

			if not can_transfer:
				continue

			if d.include_item_in_manufacturing:
				item_row = d.as_dict()
				item_row["idx"] = len(item_dict) + 1

				if consider_job_card:
					job_card_item = frappe.db.get_value(
						"Job Card Item", {"item_code": d.item_code, "parent": self.get("job_card")}
					)
					item_row["job_card_item"] = job_card_item or None

				if d.source_warehouse and not frappe.db.get_value("Warehouse", d.source_warehouse, "is_group"):
					item_row["from_warehouse"] = d.source_warehouse

				item_row["to_warehouse"] = wip_warehouse
				if item_row["allow_alternative_item"]:
					item_row["allow_alternative_item"] = work_order.allow_alternative_item

				item_dict.setdefault(d.item_code, item_row)

		return item_dict

	def get_job_card_item_codes(self, job_card=None):
		if not job_card:
			return []

		job_card_items = frappe.get_all(
			"Job Card Item", filters={"parent": job_card}, fields=["item_code"], distinct=True
		)
		return [d.item_code for d in job_card_items]

	def add_to_stock_entry_detail(self, item_dict, bom_no=None):
		for d in item_dict:
			item_row = item_dict[d]
			stock_uom = item_row.get("stock_uom") or frappe.db.get_value("Item", d, "stock_uom")

			se_child = self.append("items")
			se_child.s_warehouse = item_row.get("from_warehouse")
			se_child.t_warehouse = item_row.get("to_warehouse")
			se_child.item_code = item_row.get("item_code") or cstr(d)
			se_child.uom = item_row["uom"] if item_row.get("uom") else stock_uom
			se_child.stock_uom = stock_uom
			se_child.qty = flt(item_row["qty"], se_child.precision("qty"))
			se_child.allow_alternative_item = item_row.get("allow_alternative_item", 0)
			se_child.subcontracted_item = item_row.get("main_item_code")
			se_child.cost_center = item_row.get("cost_center") or get_default_cost_center(
				item_row, company=self.company
			)
			se_child.is_finished_item = item_row.get("is_finished_item", 0)
			se_child.is_scrap_item = item_row.get("is_scrap_item", 0)
			se_child.is_process_loss = item_row.get("is_process_loss", 0)

			for field in [
				"sco_rm_detail",
				"original_item",
				"expense_account",
				"description",
				"item_name",
				"serial_no",
				"batch_no",
				"allow_zero_valuation_rate",
			]:
				if item_row.get(field):
					se_child.set(field, item_row.get(field))

			if se_child.s_warehouse == None:
				se_child.s_warehouse = self.from_warehouse
			if se_child.t_warehouse == None:
				se_child.t_warehouse = self.to_warehouse

			# in stock uom
			se_child.conversion_factor = flt(item_row.get("conversion_factor")) or 1
			se_child.transfer_qty = flt(
				item_row["qty"] * se_child.conversion_factor, se_child.precision("qty")
			)

			se_child.bom_no = bom_no  # to be assigned for finished item
			se_child.job_card_item = item_row.get("job_card_item") if self.get("job_card") else None

	def validate_with_material_request(self):
		for item in self.get("items"):
			material_request = item.material_request or None
			material_request_item = item.material_request_item or None
			if self.purpose == "Material Transfer" and self.outgoing_stock_entry:
				parent_se = frappe.get_value(
					"Stock Entry Detail",
					item.ste_detail,
					["material_request", "material_request_item"],
					as_dict=True,
				)
				if parent_se:
					material_request = parent_se.material_request
					material_request_item = parent_se.material_request_item

			if material_request:
				mreq_item = frappe.db.get_value(
					"Material Request Item",
					{"name": material_request_item, "parent": material_request},
					["item_code", "warehouse", "idx"],
					as_dict=True,
				)
				if mreq_item.item_code != item.item_code:
					frappe.throw(
						_("Item for row {0} does not match Material Request").format(item.idx),
						frappe.MappingMismatchError,
					)
				elif self.purpose == "Material Transfer" and self.add_to_transit:
					continue

	def validate_batch(self):
		if self.purpose in [
			"Material Transfer for Manufacture",
			"Manufacture",
			"Repack",
			"Send to Subcontractor",
		]:
			for item in self.get("items"):
				if item.batch_no:
					disabled = frappe.db.get_value("Batch", item.batch_no, "disabled")
					if disabled == 0:
						expiry_date = frappe.db.get_value("Batch", item.batch_no, "expiry_date")
						if expiry_date:
							if getdate(self.posting_date) > getdate(expiry_date):
								frappe.throw(_("Batch {0} of Item {1} has expired.").format(item.batch_no, item.item_code))
					else:
						frappe.throw(_("Batch {0} of Item {1} is disabled.").format(item.batch_no, item.item_code))

	def update_subcontracting_order_supplied_items(self):
		if self.subcontracting_order and (
			self.purpose in ["Send to Subcontractor", "Material Transfer"]
		):

			# Get SCO Supplied Items Details
			parent = frappe.qb.DocType("Subcontracting Order")
			child = frappe.qb.DocType("Subcontracting Order Supplied Item")
			item_wh = (
				frappe.qb.from_(parent)
				.inner_join(child)
				.on(parent.name == child.parent)
				.select(child.rm_item_code, child.reserve_warehouse)
				.where(parent.name == self.subcontracting_order)
			).run(as_list=True)

			item_wh = frappe._dict(item_wh)

			supplied_items = get_supplied_items(self.subcontracting_order)
			for name, item in supplied_items.items():
				frappe.db.set_value("Subcontracting Order Supplied Item", name, item)

			# Update reserved sub contracted quantity in bin based on Supplied Item Details and
			for d in self.get("items"):
				item_code = d.get("original_item") or d.get("item_code")
				reserve_warehouse = item_wh.get(item_code)
				if not (reserve_warehouse and item_code):
					continue
				stock_bin = get_bin(item_code, reserve_warehouse)
				stock_bin.update_reserved_qty_for_sub_contracting()

	def update_so_in_serial_number(self):
		so_name, item_code = frappe.db.get_value(
			"Work Order", self.work_order, ["sales_order", "production_item"]
		)
		if so_name and item_code:
			qty_to_reserve = get_reserved_qty_for_so(so_name, item_code)
			if qty_to_reserve:
				reserved_qty = frappe.db.sql(
					"""select count(name) from `tabSerial No` where item_code=%s and
					sales_order=%s""",
					(item_code, so_name),
				)
				if reserved_qty and reserved_qty[0][0]:
					qty_to_reserve -= reserved_qty[0][0]
				if qty_to_reserve > 0:
					for item in self.items:
						has_serial_no = frappe.get_cached_value("Item", item.item_code, "has_serial_no")
						if item.item_code == item_code and has_serial_no:
							serial_nos = (item.serial_no).split("\n")
							for serial_no in serial_nos:
								if qty_to_reserve > 0:
									frappe.db.set_value("Serial No", serial_no, "sales_order", so_name)
									qty_to_reserve -= 1

	def validate_reserved_serial_no_consumption(self):
		for item in self.items:
			if item.s_warehouse and not item.t_warehouse and item.serial_no:
				for sr in get_serial_nos(item.serial_no):
					sales_order = frappe.db.get_value("Serial No", sr, "sales_order")
					if sales_order:
						msg = _(
							"(Serial No: {0}) cannot be consumed as it's reserverd to fullfill Sales Order {1}."
						).format(sr, sales_order)

						frappe.throw(_("Item {0} {1}").format(item.item_code, msg))

	def update_transferred_qty(self):
		if self.purpose == "Material Transfer" and self.outgoing_stock_entry:
			stock_entries = {}
			stock_entries_child_list = []
			for d in self.items:
				if not (d.against_stock_entry and d.ste_detail):
					continue

				stock_entries_child_list.append(d.ste_detail)
				transferred_qty = frappe.get_all(
					"Stock Entry Detail",
					fields=["sum(qty) as qty"],
					filters={
						"against_stock_entry": d.against_stock_entry,
						"ste_detail": d.ste_detail,
						"docstatus": 1,
					},
				)

				stock_entries[(d.against_stock_entry, d.ste_detail)] = (
					transferred_qty[0].qty if transferred_qty and transferred_qty[0] else 0.0
				) or 0.0

			if not stock_entries:
				return None

			cond = ""
			for data, transferred_qty in stock_entries.items():
				cond += """ WHEN (parent = %s and name = %s) THEN %s
					""" % (
					frappe.db.escape(data[0]),
					frappe.db.escape(data[1]),
					transferred_qty,
				)

			if stock_entries_child_list:
				frappe.db.sql(
					""" UPDATE `tabStock Entry Detail`
					SET
						transferred_qty = CASE {cond} END
					WHERE
						name in ({ste_details}) """.format(
						cond=cond, ste_details=",".join(["%s"] * len(stock_entries_child_list))
					),
					tuple(stock_entries_child_list),
				)

			args = {
				"source_dt": "Stock Entry Detail",
				"target_field": "transferred_qty",
				"target_ref_field": "qty",
				"target_dt": "Stock Entry Detail",
				"join_field": "ste_detail",
				"target_parent_dt": "Stock Entry",
				"target_parent_field": "per_transferred",
				"source_field": "qty",
				"percent_join_field": "against_stock_entry",
			}

			self._update_percent_field_in_targets(args, update_modified=True)

	def update_quality_inspection(self):
		if self.inspection_required:
			reference_type = reference_name = ""
			if self.docstatus == 1:
				reference_name = self.name
				reference_type = "Stock Entry"

			for d in self.items:
				if d.quality_inspection:
					frappe.db.set_value(
						"Quality Inspection",
						d.quality_inspection,
						{"reference_type": reference_type, "reference_name": reference_name},
					)

	def set_material_request_transfer_status(self, status):
		material_requests = []
		if self.outgoing_stock_entry:
			parent_se = frappe.get_value("Stock Entry", self.outgoing_stock_entry, "add_to_transit")

		for item in self.items:
			material_request = item.material_request or None
			if self.purpose == "Material Transfer" and material_request not in material_requests:
				if self.outgoing_stock_entry and parent_se:
					material_request = frappe.get_value("Stock Entry Detail", item.ste_detail, "material_request")

			if material_request and material_request not in material_requests:
				material_requests.append(material_request)
				frappe.db.set_value("Material Request", material_request, "transfer_status", status)

	def update_items_for_process_loss(self):
		process_loss_dict = {}
		for d in self.get("items"):
			if not d.is_process_loss:
				continue

			scrap_warehouse = frappe.db.get_single_value(
				"Manufacturing Settings", "default_scrap_warehouse"
			)
			if scrap_warehouse is not None:
				d.t_warehouse = scrap_warehouse
			d.is_scrap_item = 0

			if d.item_code not in process_loss_dict:
				process_loss_dict[d.item_code] = [flt(0), flt(0)]
			process_loss_dict[d.item_code][0] += flt(d.transfer_qty)
			process_loss_dict[d.item_code][1] += flt(d.qty)

		for d in self.get("items"):
			if not d.is_finished_item or d.item_code not in process_loss_dict:
				continue
			# Assumption: 1 finished item has 1 row.
			d.transfer_qty -= process_loss_dict[d.item_code][0]
			d.qty -= process_loss_dict[d.item_code][1]

	def set_serial_no_batch_for_finished_good(self):
		args = {}
		if self.pro_doc.serial_no:
			self.get_serial_nos_for_fg(args)

		for row in self.items:
			if row.is_finished_item and row.item_code == self.pro_doc.production_item:
				if args.get("serial_no"):
					row.serial_no = "\n".join(args["serial_no"][0 : cint(row.qty)])

	def get_serial_nos_for_fg(self, args):
		fields = [
			"`tabStock Entry`.`name`",
			"`tabStock Entry Detail`.`qty`",
			"`tabStock Entry Detail`.`serial_no`",
			"`tabStock Entry Detail`.`batch_no`",
		]

		filters = [
			["Stock Entry", "work_order", "=", self.work_order],
			["Stock Entry", "purpose", "=", "Manufacture"],
			["Stock Entry", "docstatus", "=", 1],
			["Stock Entry Detail", "item_code", "=", self.pro_doc.production_item],
		]

		stock_entries = frappe.get_all("Stock Entry", fields=fields, filters=filters)

		if self.pro_doc.serial_no:
			args["serial_no"] = self.get_available_serial_nos(stock_entries)

	def get_available_serial_nos(self, stock_entries):
		used_serial_nos = []
		for row in stock_entries:
			if row.serial_no:
				used_serial_nos.extend(get_serial_nos(row.serial_no))

		return sorted(list(set(get_serial_nos(self.pro_doc.serial_no)) - set(used_serial_nos)))

<<<<<<< HEAD
	def update_subcontracting_order_status(self):
		if self.subcontracting_order and self.purpose == "Send to Subcontractor":
			from erpnext.subcontracting.doctype.subcontracting_order.subcontracting_order import (
				update_subcontracting_order_status,
			)

			update_subcontracting_order_status(self.subcontracting_order)
=======
	def set_missing_values(self):
		"Updates rate and availability of all the items of mapped doc."
		self.set_transfer_qty()
		self.set_actual_qty()
		self.calculate_rate_and_amount()
>>>>>>> 5edd1dbb


@frappe.whitelist()
def move_sample_to_retention_warehouse(company, items):
	if isinstance(items, str):
		items = json.loads(items)
	retention_warehouse = frappe.db.get_single_value("Stock Settings", "sample_retention_warehouse")
	stock_entry = frappe.new_doc("Stock Entry")
	stock_entry.company = company
	stock_entry.purpose = "Material Transfer"
	stock_entry.set_stock_entry_type()
	for item in items:
		if item.get("sample_quantity") and item.get("batch_no"):
			sample_quantity = validate_sample_quantity(
				item.get("item_code"),
				item.get("sample_quantity"),
				item.get("transfer_qty") or item.get("qty"),
				item.get("batch_no"),
			)
			if sample_quantity:
				sample_serial_nos = ""
				if item.get("serial_no"):
					serial_nos = (item.get("serial_no")).split()
					if serial_nos and len(serial_nos) > item.get("sample_quantity"):
						serial_no_list = serial_nos[: -(len(serial_nos) - item.get("sample_quantity"))]
						sample_serial_nos = "\n".join(serial_no_list)

				stock_entry.append(
					"items",
					{
						"item_code": item.get("item_code"),
						"s_warehouse": item.get("t_warehouse"),
						"t_warehouse": retention_warehouse,
						"qty": item.get("sample_quantity"),
						"basic_rate": item.get("valuation_rate"),
						"uom": item.get("uom"),
						"stock_uom": item.get("stock_uom"),
						"conversion_factor": 1.0,
						"serial_no": sample_serial_nos,
						"batch_no": item.get("batch_no"),
					},
				)
	if stock_entry.get("items"):
		return stock_entry.as_dict()


@frappe.whitelist()
def make_stock_in_entry(source_name, target_doc=None):
	def set_missing_values(source, target):
		target.set_stock_entry_type()
		target.set_missing_values()

	def update_item(source_doc, target_doc, source_parent):
		target_doc.t_warehouse = ""

		if source_doc.material_request_item and source_doc.material_request:
			add_to_transit = frappe.db.get_value("Stock Entry", source_name, "add_to_transit")
			if add_to_transit:
				warehouse = frappe.get_value(
					"Material Request Item", source_doc.material_request_item, "warehouse"
				)
				target_doc.t_warehouse = warehouse

		target_doc.s_warehouse = source_doc.t_warehouse
		target_doc.qty = source_doc.qty - source_doc.transferred_qty

	doclist = get_mapped_doc(
		"Stock Entry",
		source_name,
		{
			"Stock Entry": {
				"doctype": "Stock Entry",
				"field_map": {"name": "outgoing_stock_entry"},
				"validation": {"docstatus": ["=", 1]},
			},
			"Stock Entry Detail": {
				"doctype": "Stock Entry Detail",
				"field_map": {
					"name": "ste_detail",
					"parent": "against_stock_entry",
					"serial_no": "serial_no",
					"batch_no": "batch_no",
				},
				"postprocess": update_item,
				"condition": lambda doc: flt(doc.qty) - flt(doc.transferred_qty) > 0.01,
			},
		},
		target_doc,
		set_missing_values,
	)

	return doclist


@frappe.whitelist()
def get_work_order_details(work_order, company):
	work_order = frappe.get_doc("Work Order", work_order)
	pending_qty_to_produce = flt(work_order.qty) - flt(work_order.produced_qty)

	return {
		"from_bom": 1,
		"bom_no": work_order.bom_no,
		"use_multi_level_bom": work_order.use_multi_level_bom,
		"wip_warehouse": work_order.wip_warehouse,
		"fg_warehouse": work_order.fg_warehouse,
		"fg_completed_qty": pending_qty_to_produce,
	}


def get_operating_cost_per_unit(work_order=None, bom_no=None):
	operating_cost_per_unit = 0
	if work_order:
		if not bom_no:
			bom_no = work_order.bom_no

		for d in work_order.get("operations"):
			if flt(d.completed_qty):
				operating_cost_per_unit += flt(d.actual_operating_cost) / flt(d.completed_qty)
			elif work_order.qty:
				operating_cost_per_unit += flt(d.planned_operating_cost) / flt(work_order.qty)

	# Get operating cost from BOM if not found in work_order.
	if not operating_cost_per_unit and bom_no:
		bom = frappe.db.get_value("BOM", bom_no, ["operating_cost", "quantity"], as_dict=1)
		if bom.quantity:
			operating_cost_per_unit = flt(bom.operating_cost) / flt(bom.quantity)

	if (
		work_order
		and work_order.produced_qty
		and cint(
			frappe.db.get_single_value(
				"Manufacturing Settings", "add_corrective_operation_cost_in_finished_good_valuation"
			)
		)
	):
		operating_cost_per_unit += flt(work_order.corrective_operation_cost) / flt(
			work_order.produced_qty
		)

	return operating_cost_per_unit


def get_used_alternative_items(subcontracting_order=None, work_order=None):
	cond = ""

	if subcontracting_order:
		cond = "and ste.purpose = 'Send to Subcontractor' and ste.subcontracting_order = '{0}'".format(
			subcontracting_order
		)
	elif work_order:
		cond = "and ste.purpose = 'Material Transfer for Manufacture' and ste.work_order = '{0}'".format(
			work_order
		)

	if not cond:
		return {}

	used_alternative_items = {}
	data = frappe.db.sql(
		""" select sted.original_item, sted.uom, sted.conversion_factor,
			sted.item_code, sted.item_name, sted.conversion_factor,sted.stock_uom, sted.description
		from
			`tabStock Entry` ste, `tabStock Entry Detail` sted
		where
			sted.parent = ste.name and ste.docstatus = 1 and sted.original_item !=  sted.item_code
			{0} """.format(
			cond
		),
		as_dict=1,
	)

	for d in data:
		used_alternative_items[d.original_item] = d

	return used_alternative_items


def get_valuation_rate_for_finished_good_entry(work_order):
	work_order_qty = flt(
		frappe.get_cached_value("Work Order", work_order, "material_transferred_for_manufacturing")
	)

	field = "(SUM(total_outgoing_value) / %s) as valuation_rate" % (work_order_qty)

	stock_data = frappe.get_all(
		"Stock Entry",
		fields=field,
		filters={
			"docstatus": 1,
			"purpose": "Material Transfer for Manufacture",
			"work_order": work_order,
		},
	)

	if stock_data:
		return stock_data[0].valuation_rate


@frappe.whitelist()
def get_uom_details(item_code, uom, qty):
	"""Returns dict `{"conversion_factor": [value], "transfer_qty": qty * [value]}`
	:param args: dict with `item_code`, `uom` and `qty`"""
	conversion_factor = get_conversion_factor(item_code, uom).get("conversion_factor")

	if not conversion_factor:
		frappe.msgprint(
			_("UOM coversion factor required for UOM: {0} in Item: {1}").format(uom, item_code)
		)
		ret = {"uom": ""}
	else:
		ret = {
			"conversion_factor": flt(conversion_factor),
			"transfer_qty": flt(qty) * flt(conversion_factor),
		}
	return ret


@frappe.whitelist()
def get_expired_batch_items():
	return frappe.db.sql(
		"""select b.item, sum(sle.actual_qty) as qty, sle.batch_no, sle.warehouse, sle.stock_uom\
	from `tabBatch` b, `tabStock Ledger Entry` sle
	where b.expiry_date <= %s
	and b.expiry_date is not NULL
	and b.batch_id = sle.batch_no and sle.is_cancelled = 0
	group by sle.warehouse, sle.item_code, sle.batch_no""",
		(nowdate()),
		as_dict=1,
	)


@frappe.whitelist()
def get_warehouse_details(args):
	if isinstance(args, str):
		args = json.loads(args)

	args = frappe._dict(args)

	ret = {}
	if args.warehouse and args.item_code:
		args.update(
			{
				"posting_date": args.posting_date,
				"posting_time": args.posting_time,
			}
		)
		ret = {
			"actual_qty": get_previous_sle(args).get("qty_after_transaction") or 0,
			"basic_rate": get_incoming_rate(args),
		}
	return ret


@frappe.whitelist()
def validate_sample_quantity(item_code, sample_quantity, qty, batch_no=None):
	if cint(qty) < cint(sample_quantity):
		frappe.throw(
			_("Sample quantity {0} cannot be more than received quantity {1}").format(sample_quantity, qty)
		)
	retention_warehouse = frappe.db.get_single_value("Stock Settings", "sample_retention_warehouse")
	retainted_qty = 0
	if batch_no:
		retainted_qty = get_batch_qty(batch_no, retention_warehouse, item_code)
	max_retain_qty = frappe.get_value("Item", item_code, "sample_quantity")
	if retainted_qty >= max_retain_qty:
		frappe.msgprint(
			_(
				"Maximum Samples - {0} have already been retained for Batch {1} and Item {2} in Batch {3}."
			).format(retainted_qty, batch_no, item_code, batch_no),
			alert=True,
		)
		sample_quantity = 0
	qty_diff = max_retain_qty - retainted_qty
	if cint(sample_quantity) > cint(qty_diff):
		frappe.msgprint(
			_("Maximum Samples - {0} can be retained for Batch {1} and Item {2}.").format(
				max_retain_qty, batch_no, item_code
			),
			alert=True,
		)
		sample_quantity = qty_diff
	return sample_quantity


def get_supplied_items(subcontracting_order):
	fields = [
		"`tabStock Entry Detail`.`transfer_qty`",
		"`tabStock Entry`.`is_return`",
		"`tabStock Entry Detail`.`sco_rm_detail`",
		"`tabStock Entry Detail`.`item_code`",
	]

	filters = [
		["Stock Entry", "docstatus", "=", 1],
		["Stock Entry", "subcontracting_order", "=", subcontracting_order],
	]

	supplied_item_details = {}
	for row in frappe.get_all("Stock Entry", fields=fields, filters=filters):
		if not row.sco_rm_detail:
			continue

		key = row.sco_rm_detail
		if key not in supplied_item_details:
			supplied_item_details.setdefault(
				key, frappe._dict({"supplied_qty": 0, "returned_qty": 0, "total_supplied_qty": 0})
			)

		supplied_item = supplied_item_details[key]

		if row.is_return:
			supplied_item.returned_qty += row.transfer_qty
		else:
			supplied_item.supplied_qty += row.transfer_qty

		supplied_item.total_supplied_qty = flt(supplied_item.supplied_qty) - flt(
			supplied_item.returned_qty
		)

	return supplied_item_details


@frappe.whitelist()
def get_items_from_subcontracting_order(source_name, target_doc=None):
	sco = frappe.get_doc("Subcontracting Order", source_name)

	if sco.docstatus == 1:
		if target_doc and isinstance(target_doc, str):
			target_doc = frappe.get_doc(json.loads(target_doc))

		if target_doc.items:
			target_doc.items = []

		warehouses = {}
		for item in sco.items:
			warehouses[item.name] = item.warehouse

		for item in sco.supplied_items:
			target_doc.append(
				"items",
				{
					"s_warehouse": warehouses.get(item.reference_name),
					"t_warehouse": sco.supplier_warehouse,
					"item_code": item.rm_item_code,
					"qty": item.required_qty,
					"transfer_qty": item.required_qty,
					"uom": item.stock_uom,
					"stock_uom": item.stock_uom,
					"conversion_factor": 1,
				},
			)

	return target_doc<|MERGE_RESOLUTION|>--- conflicted
+++ resolved
@@ -2220,7 +2220,6 @@
 
 		return sorted(list(set(get_serial_nos(self.pro_doc.serial_no)) - set(used_serial_nos)))
 
-<<<<<<< HEAD
 	def update_subcontracting_order_status(self):
 		if self.subcontracting_order and self.purpose == "Send to Subcontractor":
 			from erpnext.subcontracting.doctype.subcontracting_order.subcontracting_order import (
@@ -2228,13 +2227,12 @@
 			)
 
 			update_subcontracting_order_status(self.subcontracting_order)
-=======
+
 	def set_missing_values(self):
 		"Updates rate and availability of all the items of mapped doc."
 		self.set_transfer_qty()
 		self.set_actual_qty()
 		self.calculate_rate_and_amount()
->>>>>>> 5edd1dbb
 
 
 @frappe.whitelist()
