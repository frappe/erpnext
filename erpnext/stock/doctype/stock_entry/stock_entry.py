# Copyright (c) 2015, Frappe Technologies Pvt. Ltd. and Contributors
# License: GNU General Public License v3. See license.txt

from __future__ import unicode_literals
import frappe, erpnext
import frappe.defaults
from frappe import _
from frappe.utils import cstr, cint, flt, comma_or, getdate, nowdate, formatdate, format_time
from erpnext.stock.utils import get_incoming_rate
from erpnext.stock.stock_ledger import get_previous_sle, NegativeStockError, get_valuation_rate
from erpnext.stock.get_item_details import get_bin_details, get_default_cost_center, get_conversion_factor,\
	get_reserved_qty_for_so, get_hide_item_code
from erpnext.setup.doctype.item_group.item_group import get_item_group_defaults
from erpnext.setup.doctype.brand.brand import get_brand_defaults
from erpnext.stock.doctype.batch.batch import get_batch_no, set_batch_nos, get_batch_qty
from erpnext.stock.doctype.item.item import get_item_defaults
from erpnext.manufacturing.doctype.bom.bom import validate_bom_no, add_additional_cost
from erpnext.stock.utils import get_bin
from frappe.model.mapper import get_mapped_doc
from erpnext.stock.doctype.serial_no.serial_no import update_serial_nos_after_submit, get_serial_nos
from erpnext.stock.doctype.stock_reconciliation.stock_reconciliation import OpeningEntryAccountError

import json

from six import string_types, itervalues, iteritems

class IncorrectValuationRateError(frappe.ValidationError): pass
class DuplicateEntryForWorkOrderError(frappe.ValidationError): pass
class OperationsNotCompleteError(frappe.ValidationError): pass
class MaxSampleAlreadyRetainedError(frappe.ValidationError): pass

from erpnext.controllers.stock_controller import StockController

form_grid_templates = {
	"items": "templates/form_grid/stock_entry_grid.html"
}

class StockEntry(StockController):
	def get_feed(self):
		return self.stock_entry_type

	def onload(self):
		for item in self.get("items"):
			item.update(get_bin_details(item.item_code, item.s_warehouse))

	def validate(self):
		self.pro_doc = frappe._dict()
		if self.work_order:
			self.pro_doc = frappe.get_doc('Work Order', self.work_order)

		self.validate_posting_time()
		self.validate_purpose()
		self.validate_item()
		self.validate_customer_provided_item()
		self.validate_qty()
		self.set_transfer_qty()
		self.validate_uom_is_integer("uom", "qty")
		self.validate_uom_is_integer("stock_uom", "transfer_qty")
		self.validate_warehouse()
		self.validate_for_maintenance()
		self.validate_work_order()
		self.validate_bom()
		self.validate_finished_goods()
		self.validate_with_material_request()
		self.validate_batch()
		self.validate_inspection()
		self.validate_fg_completed_qty()
		self.validate_difference_account()
		self.set_job_card_data()
		self.set_purpose_for_stock_entry()

		if not self.from_bom:
			self.fg_completed_qty = 0.0

		if self._action == 'submit':
			self.make_batches('t_warehouse')
		else:
			set_batch_nos(self, 's_warehouse')

		self.set_incoming_rate()
		self.validate_serialized_batch()
		self.set_actual_qty()
		self.calculate_rate_and_amount(update_finished_item_rate=False)

	def on_submit(self):

		self.update_stock_ledger()

		update_serial_nos_after_submit(self, "items")
		self.update_work_order()
		self.validate_purchase_order()
		if self.purchase_order and self.purpose == "Send to Subcontractor":
			self.update_purchase_order_supplied_items()
		self.make_gl_entries()
		self.update_cost_in_project()
		self.validate_reserved_serial_no_consumption()
		self.update_transferred_qty()
		self.update_quality_inspection()
		if self.work_order and self.purpose == "Manufacture":
			self.update_so_in_serial_number()

	def on_cancel(self):

		if self.purchase_order and self.purpose == "Send to Subcontractor":
			self.update_purchase_order_supplied_items()

		if self.work_order and self.purpose == "Material Consumption for Manufacture":
			self.validate_work_order_status()

		self.update_work_order()
		self.update_stock_ledger()
		self.make_gl_entries_on_cancel()
		self.update_cost_in_project()
		self.update_transferred_qty()
		self.update_quality_inspection()
		self.delete_auto_created_batches()

	def set_job_card_data(self):
		if self.job_card and not self.work_order:
			data = frappe.db.get_value('Job Card',
				self.job_card, ['for_quantity', 'work_order', 'bom_no'], as_dict=1)
			self.fg_completed_qty = data.for_quantity
			self.work_order = data.work_order
			self.from_bom = 1
			self.bom_no = data.bom_no

	def validate_work_order_status(self):
		pro_doc = frappe.get_doc("Work Order", self.work_order)
		if pro_doc.status == 'Completed':
			frappe.throw(_("Cannot cancel transaction for Completed Work Order."))

	def validate_purpose(self):
		valid_purposes = ["Material Issue", "Material Receipt", "Material Transfer",
			"Material Transfer for Manufacture", "Manufacture", "Repack", "Send to Subcontractor",
			"Material Consumption for Manufacture", "Send to Warehouse", "Receive at Warehouse"]

		if self.purpose not in valid_purposes:
			frappe.throw(_("Purpose must be one of {0}").format(comma_or(valid_purposes)))

		if self.job_card and self.purpose != 'Material Transfer for Manufacture':
			frappe.throw(_("For job card {0}, you can only make the 'Material Transfer for Manufacture' type stock entry")
				.format(self.job_card))

	def set_transfer_qty(self):
		for item in self.get("items"):
			if not flt(item.qty):
				frappe.throw(_("Row {0}: Qty is mandatory").format(item.idx))
			if not flt(item.conversion_factor):
				frappe.throw(_("Row {0}: UOM Conversion Factor is mandatory").format(item.idx))
			item.transfer_qty = flt(flt(item.qty) * flt(item.conversion_factor),
				self.precision("transfer_qty", item))

			if not item.alt_uom:
				item.alt_uom_size = 1.0
			item.alt_uom_qty = flt(flt(item.qty) * flt(item.conversion_factor) * flt(item.alt_uom_size), item.precision("alt_uom_qty"))

	def update_cost_in_project(self):
		if (self.work_order and not frappe.db.get_value("Work Order",
			self.work_order, "update_consumed_material_cost_in_project")):
			return

		if self.project:
			amount = frappe.db.sql(""" select ifnull(sum(sed.amount), 0)
				from
					`tabStock Entry` se, `tabStock Entry Detail` sed
				where
					se.docstatus = 1 and se.project = %s and sed.parent = se.name
					and (sed.t_warehouse is null or sed.t_warehouse = '')""", self.project, as_list=1)

			amount = amount[0][0] if amount else 0
			additional_costs = frappe.db.sql(""" select ifnull(sum(sed.amount), 0)
				from
					`tabStock Entry` se, `tabStock Entry Taxes and Charges` sed
				where
					se.docstatus = 1 and se.project = %s and sed.parent = se.name
					and se.purpose = 'Manufacture'""", self.project, as_list=1)

			additional_cost_amt = additional_costs[0][0] if additional_costs else 0

			amount += additional_cost_amt
			frappe.db.set_value('Project', self.project, 'total_consumed_material_cost', amount)

	def validate_item(self):
		stock_items = self.get_stock_items()
		serialized_items = self.get_serialized_items()
		for item in self.get("items"):
			if flt(item.qty) and flt(item.qty) < 0:
				frappe.throw(_("Row {0}: The item {1}, quantity must be positive number")
					.format(item.idx, frappe.bold(item.item_code)))

			if item.item_code not in stock_items:
				frappe.throw(_("{0} is not a stock Item").format(item.item_code))

			item_details = self.get_item_details(frappe._dict(
				{"item_code": item.item_code, "company": self.company,
				"project": self.project, "uom": item.uom, 's_warehouse': item.s_warehouse}),
				for_update=True)

			for f in ("uom", "stock_uom", "description", "item_name", "expense_account",
				"cost_center", "conversion_factor"):
					if f in ["stock_uom", "conversion_factor"] or not item.get(f):
						item.set(f, item_details.get(f))

			if not item.transfer_qty and item.qty:
				item.transfer_qty = item.qty * item.conversion_factor

			if (self.purpose in ("Material Transfer", "Material Transfer for Manufacture")
				and not item.serial_no
				and item.item_code in serialized_items):
				frappe.throw(_("Row #{0}: Please specify Serial No for Item {1}").format(item.idx, item.item_code),
					frappe.MandatoryError)

	def validate_qty(self):
		manufacture_purpose = ["Manufacture", "Material Consumption for Manufacture"]

		if self.purpose in manufacture_purpose and self.work_order:
			if not frappe.get_value('Work Order', self.work_order, 'skip_transfer'):
				item_code = []
				for item in self.items:
					if cstr(item.t_warehouse) == '':
						req_items = frappe.get_all('Work Order Item',
										filters={'parent': self.work_order, 'item_code': item.item_code}, fields=["item_code"])

						transferred_materials = frappe.db.sql("""
									select
										sum(qty) as qty
									from `tabStock Entry` se,`tabStock Entry Detail` sed
									where
										se.name = sed.parent and se.docstatus=1 and
										(se.purpose='Material Transfer for Manufacture' or se.purpose='Manufacture')
										and sed.item_code=%s and se.work_order= %s and ifnull(sed.t_warehouse, '') != ''
								""", (item.item_code, self.work_order), as_dict=1)

						stock_qty = flt(item.qty)
						trans_qty = flt(transferred_materials[0].qty)
						if req_items:
							if stock_qty > trans_qty:
								item_code.append(item.item_code)

	def validate_fg_completed_qty(self):
		if self.purpose == "Manufacture" and self.work_order:
			production_item = frappe.get_value('Work Order', self.work_order, 'production_item')
			for item in self.items:
				if item.item_code == production_item and item.qty != self.fg_completed_qty:
					frappe.throw(_("Finished product quantity <b>{0}</b> and For Quantity <b>{1}</b> cannot be different")
						.format(item.qty, self.fg_completed_qty))

	def validate_difference_account(self):
		if not cint(erpnext.is_perpetual_inventory_enabled(self.company)):
			return

		for d in self.get("items"):
			if not d.expense_account:
				frappe.throw(_("Please enter <b>Difference Account</b> or set default <b>Stock Adjustment Account</b> for company {0}")
					.format(frappe.bold(self.company)))

			elif self.is_opening == "Yes" and frappe.db.get_value("Account", d.expense_account, "report_type") == "Profit and Loss":
				frappe.throw(_("Difference Account must be a Asset/Liability type account, since this Stock Entry is an Opening Entry"), OpeningEntryAccountError)

	def validate_warehouse(self):
		"""perform various (sometimes conditional) validations on warehouse"""

		source_mandatory = ["Material Issue", "Material Transfer", "Send to Subcontractor", "Material Transfer for Manufacture",
			"Material Consumption for Manufacture", "Send to Warehouse", "Receive at Warehouse"]

		target_mandatory = ["Material Receipt", "Material Transfer", "Send to Subcontractor",
			"Material Transfer for Manufacture", "Send to Warehouse", "Receive at Warehouse"]

		validate_for_manufacture = any([d.bom_no for d in self.get("items")])

		if self.purpose in source_mandatory and self.purpose not in target_mandatory:
			self.to_warehouse = None
			for d in self.get('items'):
				d.t_warehouse = None
		elif self.purpose in target_mandatory and self.purpose not in source_mandatory:
			self.from_warehouse = None
			for d in self.get('items'):
				d.s_warehouse = None

		for d in self.get('items'):
			if not d.s_warehouse and not d.t_warehouse:
				d.s_warehouse = self.from_warehouse
				d.t_warehouse = self.to_warehouse

			if not (d.s_warehouse or d.t_warehouse):
				frappe.throw(_("Atleast one warehouse is mandatory"))

			if self.purpose in source_mandatory and not d.s_warehouse:
				if self.from_warehouse:
					d.s_warehouse = self.from_warehouse
				else:
					frappe.throw(_("Source warehouse is mandatory for row {0}").format(d.idx))

			if self.purpose in target_mandatory and not d.t_warehouse:
				if self.to_warehouse:
					d.t_warehouse = self.to_warehouse
				else:
					frappe.throw(_("Target warehouse is mandatory for row {0}").format(d.idx))

			if self.purpose == "Manufacture":
				if validate_for_manufacture:
					if d.bom_no:
						d.s_warehouse = None
						if not d.t_warehouse:
							frappe.throw(_("Target warehouse is mandatory for row {0}").format(d.idx))
					else:
						d.t_warehouse = None
						if not d.s_warehouse:
							frappe.throw(_("Source warehouse is mandatory for row {0}").format(d.idx))

			if cstr(d.s_warehouse) == cstr(d.t_warehouse) and not self.purpose == "Material Transfer for Manufacture":
				frappe.throw(_("Source and target warehouse cannot be same for row {0}").format(d.idx))

	def validate_for_maintenance(self):
		if self.purpose not in ('Material Receipt', 'Material Issue'):
			self.for_maintenance = 0

		if not self.for_maintenance:
			self.customer = self.customer_name = self.customer_address = None
		if not self.customer_address and not self.supplier_address:
			self.address_display = None

	def validate_work_order(self):
		if self.purpose in ("Manufacture", "Material Transfer for Manufacture", "Material Consumption for Manufacture"):
			# check if work order is entered

			if (self.purpose=="Manufacture" or self.purpose=="Material Consumption for Manufacture") \
					and self.work_order:
				if not self.fg_completed_qty:
					frappe.throw(_("For Quantity (Manufactured Qty) is mandatory"))
				self.check_if_operations_completed()
				self.check_duplicate_entry_for_work_order()
		elif self.purpose != "Material Transfer":
			self.work_order = None

	def check_if_operations_completed(self):
		"""Check if Time Sheets are completed against before manufacturing to capture operating costs."""
		prod_order = frappe.get_doc("Work Order", self.work_order)
		allowance_percentage = flt(frappe.db.get_single_value("Manufacturing Settings",
			"overproduction_percentage_for_work_order"))

		for d in prod_order.get("operations"):
			total_completed_qty = flt(self.fg_completed_qty) + flt(prod_order.produced_qty)
			completed_qty = d.completed_qty + (allowance_percentage/100 * d.completed_qty)
			if total_completed_qty > flt(completed_qty):
				job_card = frappe.db.get_value('Job Card', {'operation_id': d.name}, 'name')
				if not job_card:
					frappe.throw(_("Work Order {0}: Job Card not found for the operation {1}")
						.format(self.work_order, d.operation))

				work_order_link = frappe.utils.get_link_to_form('Work Order', self.work_order)
				job_card_link = frappe.utils.get_link_to_form('Job Card', job_card)
				frappe.throw(_("Row #{0}: Operation {1} is not completed for {2} qty of finished goods in Work Order {3}. Please update operation status via Job Card {4}.")
					.format(d.idx, frappe.bold(d.operation), frappe.bold(total_completed_qty), work_order_link, job_card_link), OperationsNotCompleteError)

	def check_duplicate_entry_for_work_order(self):
		other_ste = [t[0] for t in frappe.db.get_values("Stock Entry",  {
			"work_order": self.work_order,
			"purpose": self.purpose,
			"docstatus": ["!=", 2],
			"name": ["!=", self.name]
		}, "name")]

		if other_ste:
			production_item, qty = frappe.db.get_value("Work Order",
				self.work_order, ["production_item", "qty"])
			args = other_ste + [production_item]
			fg_qty_already_entered = frappe.db.sql("""select sum(transfer_qty)
				from `tabStock Entry Detail`
				where parent in (%s)
					and item_code = %s
					and ifnull(s_warehouse,'')='' """ % (", ".join(["%s" * len(other_ste)]), "%s"), args)[0][0]
			if fg_qty_already_entered and fg_qty_already_entered >= qty:
				frappe.throw(_("Stock Entries already created for Work Order ")
					+ self.work_order + ":" + ", ".join(other_ste), DuplicateEntryForWorkOrderError)

	def set_incoming_rate(self):
		if self.purpose == "Repack":
			self.set_basic_rate_for_finished_goods()

		for d in self.items:
			if d.s_warehouse:
				args = self.get_args_for_incoming_rate(d)
				d.basic_rate = get_incoming_rate(args)
			elif d.allow_zero_valuation_rate and not d.s_warehouse:
				d.basic_rate = 0.0
			elif d.t_warehouse and not d.basic_rate:
				d.basic_rate = get_valuation_rate(d.item_code, d.t_warehouse,
					self.doctype, self.name, d.allow_zero_valuation_rate,
					currency=erpnext.get_company_currency(self.company), company=self.company)

	def set_actual_qty(self):
		allow_negative_stock = cint(frappe.db.get_value("Stock Settings", None, "allow_negative_stock"))

		for d in self.get('items'):
			previous_sle = get_previous_sle({
				"item_code": d.item_code,
				"warehouse": d.s_warehouse or d.t_warehouse,
				"posting_date": self.posting_date,
				"posting_time": self.posting_time
			})

			# get actual stock at source warehouse
			d.actual_qty = previous_sle.get("qty_after_transaction") or 0

			# validate qty during submit
			if d.docstatus==1 and d.s_warehouse and not allow_negative_stock and flt(d.actual_qty, d.precision("actual_qty")) < flt(d.transfer_qty, d.precision("actual_qty")):
				frappe.throw(_("Row {0}: Quantity not available for {4} in warehouse {1} at posting time of the entry ({2} {3})").format(d.idx,
					frappe.bold(d.s_warehouse), formatdate(self.posting_date),
					format_time(self.posting_time), frappe.bold(d.item_code))
					+ '<br><br>' + _("Available quantity is {0}, you need {1}").format(frappe.bold(d.actual_qty),
						frappe.bold(d.transfer_qty)),
					NegativeStockError, title=_('Insufficient Stock'))

	def set_serial_nos(self, work_order):
		previous_se = frappe.db.get_value("Stock Entry", {"work_order": work_order,
				"purpose": "Material Transfer for Manufacture"}, "name")

		for d in self.get('items'):
			transferred_serial_no = frappe.db.get_value("Stock Entry Detail",{"parent": previous_se,
				"item_code": d.item_code}, "serial_no")

			if transferred_serial_no:
				d.serial_no = transferred_serial_no

	def get_stock_and_rate(self):
		self.set_work_order_details()
		self.set_transfer_qty()
		self.set_actual_qty()
		self.calculate_rate_and_amount()

	def calculate_rate_and_amount(self, force=False,
			update_finished_item_rate=True, raise_error_if_no_rate=True):
		self.set_basic_rate(force, update_finished_item_rate, raise_error_if_no_rate)
		self.distribute_additional_costs()
		self.update_valuation_rate()
		self.set_total_incoming_outgoing_value()
		self.set_total_amount()

	def set_basic_rate(self, force=False, update_finished_item_rate=True, raise_error_if_no_rate=True):
		"""get stock and incoming rate on posting date"""
		raw_material_cost = 0.0
		scrap_material_cost = 0.0
		fg_basic_rate = 0.0

		for d in self.get('items'):
			if d.t_warehouse: fg_basic_rate = flt(d.basic_rate)
			args = self.get_args_for_incoming_rate(d)

			# get basic rate
			if not d.bom_no:
				if (not flt(d.basic_rate) and not d.allow_zero_valuation_rate) or d.s_warehouse or force:
					basic_rate = flt(get_incoming_rate(args, raise_error_if_no_rate), self.precision("basic_rate", d))
					if basic_rate > 0:
						d.basic_rate = basic_rate

				d.basic_amount = flt(flt(d.transfer_qty) * flt(d.basic_rate), d.precision("basic_amount"))
				if not d.t_warehouse:
					raw_material_cost += flt(d.basic_amount)

			# get scrap items basic rate
			if d.bom_no:
				if not flt(d.basic_rate) and not d.allow_zero_valuation_rate and \
					getattr(self, "pro_doc", frappe._dict()).scrap_warehouse == d.t_warehouse:
					basic_rate = flt(get_incoming_rate(args, raise_error_if_no_rate),
						self.precision("basic_rate", d))
					if basic_rate > 0:
						d.basic_rate = basic_rate
					d.basic_amount = flt(flt(d.transfer_qty) * flt(d.basic_rate), d.precision("basic_amount"))

				if getattr(self, "pro_doc", frappe._dict()).scrap_warehouse == d.t_warehouse:

					scrap_material_cost += flt(d.basic_amount)

			if self.for_maintenance:
				d.basic_rate = 0
				d.basic_amount = 0
				d.allow_zero_valuation_rate = 1

		number_of_fg_items = len([t.t_warehouse for t in self.get("items") if t.t_warehouse])
		if self.purpose == "Repack" or (fg_basic_rate == 0.0 and number_of_fg_items == 1) or update_finished_item_rate:
			self.set_basic_rate_for_finished_goods(raw_material_cost, scrap_material_cost)

	def get_args_for_incoming_rate(self, item):
		return frappe._dict({
			"item_code": item.item_code,
			"warehouse": item.s_warehouse or item.t_warehouse,
			"posting_date": self.posting_date,
			"posting_time": self.posting_time,
			"qty": item.s_warehouse and -1*flt(item.transfer_qty) or flt(item.transfer_qty),
			"serial_no": item.serial_no,
			"voucher_type": self.doctype,
			"voucher_no": self.name,
			"company": self.company,
			"allow_zero_valuation": item.allow_zero_valuation_rate,
		})

	def set_basic_rate_for_finished_goods(self, raw_material_cost=0, scrap_material_cost=0):
		total_fg_qty = 0
		if not raw_material_cost and self.get("items"):
			raw_material_cost = sum([flt(row.basic_amount) for row in self.items
				if row.s_warehouse and not row.t_warehouse])

			total_fg_qty = sum([flt(row.qty) for row in self.items
				if row.t_warehouse and not row.s_warehouse])

		if self.purpose in ["Manufacture", "Repack"]:
			def condition(d):
				return d.transfer_qty\
					and (d.bom_no or d.t_warehouse)\
					and (getattr(self, "pro_doc", frappe._dict()).scrap_warehouse != d.t_warehouse)

<<<<<<< HEAD
			for d in self.get("items"):
				if condition(d):
					if self.work_order \
						and frappe.db.get_single_value("Manufacturing Settings", "material_consumption"):
=======
					if (self.work_order and self.purpose == "Manufacture"
						and frappe.db.get_single_value("Manufacturing Settings", "material_consumption")):
>>>>>>> fd30b8f4
						bom_items = self.get_bom_raw_materials(d.transfer_qty)
						raw_material_cost = sum([flt(row.qty)*flt(row.rate) for row in bom_items.values()])

					if raw_material_cost and self.purpose == "Manufacture":
						d.basic_rate = flt((raw_material_cost - scrap_material_cost) / flt(d.transfer_qty), d.precision("basic_rate"))
						d.basic_amount = flt((raw_material_cost - scrap_material_cost), d.precision("basic_amount"))
					elif self.purpose == "Repack" and total_fg_qty and not d.set_basic_rate_manually:
						d.basic_rate = flt(raw_material_cost) / flt(total_fg_qty)
						d.basic_amount = d.basic_rate * d.qty

	def distribute_additional_costs(self):
		if self.purpose == "Material Issue":
			self.additional_costs = []

		self.total_additional_costs = sum([flt(t.amount) for t in self.get("additional_costs")])
		total_basic_amount = sum([flt(t.basic_amount) for t in self.get("items") if t.t_warehouse])

		for d in self.get("items"):
			if d.t_warehouse and total_basic_amount:
				d.additional_cost = (flt(d.basic_amount) / total_basic_amount) * self.total_additional_costs
			else:
				d.additional_cost = 0

	def update_valuation_rate(self):
		for d in self.get("items"):
			if d.transfer_qty:
				d.amount = flt(flt(d.basic_amount) + flt(d.additional_cost), d.precision("amount"))
				d.valuation_rate = flt(flt(d.basic_rate) + (flt(d.additional_cost) / flt(d.transfer_qty)),
					d.precision("valuation_rate"))

	def set_total_incoming_outgoing_value(self):
		self.total_incoming_value = self.total_outgoing_value = 0.0
		for d in self.get("items"):
			if d.t_warehouse:
				self.total_incoming_value += flt(d.amount)
			if d.s_warehouse:
				self.total_outgoing_value += flt(d.amount)

		self.value_difference = self.total_incoming_value - self.total_outgoing_value

	def set_total_amount(self):
		self.total_amount = None
		if self.purpose not in ['Manufacture', 'Repack']:
			self.total_amount = sum([flt(item.amount) for item in self.get("items")])

	def set_stock_entry_type(self):
		if self.purpose:
			self.stock_entry_type = frappe.get_cached_value('Stock Entry Type',
				{'purpose': self.purpose}, 'name')

	def set_purpose_for_stock_entry(self):
		if self.stock_entry_type and not self.purpose:
			self.purpose = frappe.get_cached_value('Stock Entry Type',
				self.stock_entry_type, 'purpose')

	def validate_purchase_order(self):
		"""Throw exception if more raw material is transferred against Purchase Order than in
		the raw materials supplied table"""
		backflush_raw_materials_based_on = frappe.db.get_single_value("Buying Settings",
			"backflush_raw_materials_of_subcontract_based_on")

		qty_allowance = flt(frappe.db.get_single_value("Buying Settings",
			"over_transfer_allowance"))

		if (self.purpose == "Send to Subcontractor" and self.purchase_order and
			backflush_raw_materials_based_on == 'BOM'):
			purchase_order = frappe.get_doc("Purchase Order", self.purchase_order)
			for se_item in self.items:
				item_code = se_item.original_item or se_item.item_code
				precision = cint(frappe.db.get_default("float_precision")) or 3
				required_qty = sum([flt(d.required_qty) for d in purchase_order.supplied_items \
					if d.rm_item_code == item_code])

				total_allowed = required_qty + (required_qty * (qty_allowance/100))

				if not required_qty:
					bom_no = frappe.db.get_value("Purchase Order Item",
						{"parent": self.purchase_order, "item_code": se_item.subcontracted_item},
						"bom")

					allow_alternative_item = frappe.get_value("BOM", bom_no, "allow_alternative_item")

					if allow_alternative_item:
						original_item_code = frappe.get_value("Item Alternative", {"alternative_item_code": item_code}, "item_code")

						required_qty = sum([flt(d.required_qty) for d in purchase_order.supplied_items \
							if d.rm_item_code == original_item_code])

						total_allowed = required_qty + (required_qty * (qty_allowance/100))

				if not required_qty:
					frappe.throw(_("Item {0} not found in 'Raw Materials Supplied' table in Purchase Order {1}")
						.format(se_item.item_code, self.purchase_order))
				total_supplied = frappe.db.sql("""select sum(transfer_qty)
					from `tabStock Entry Detail`, `tabStock Entry`
					where `tabStock Entry`.purchase_order = %s
						and `tabStock Entry`.docstatus = 1
						and `tabStock Entry Detail`.item_code = %s
						and `tabStock Entry Detail`.parent = `tabStock Entry`.name""",
							(self.purchase_order, se_item.item_code))[0][0]

				if flt(total_supplied, precision) > flt(total_allowed, precision):
					frappe.throw(_("Row {0}# Item {1} cannot be transferred more than {2} against Purchase Order {3}")
						.format(se_item.idx, se_item.item_code, total_allowed, self.purchase_order))

	def validate_bom(self):
		for d in self.get('items'):
			if d.bom_no and (d.t_warehouse != getattr(self, "pro_doc", frappe._dict()).scrap_warehouse):
				item_code = d.original_item or d.item_code
				validate_bom_no(item_code, d.bom_no)

	def validate_finished_goods(self):
		"""validation: finished good quantity should be same as manufacturing quantity"""
		if not self.work_order: return

		items_with_target_warehouse = []
		allowance_percentage = flt(frappe.db.get_single_value("Manufacturing Settings",
			"overproduction_percentage_for_work_order"))

		production_item, wo_qty = frappe.db.get_value("Work Order",
			self.work_order, ["production_item", "qty"])

		for d in self.get('items'):
			if (self.purpose != "Send to Subcontractor" and d.bom_no
				and flt(d.transfer_qty) > flt(self.fg_completed_qty) and d.item_code == production_item):
				frappe.throw(_("Quantity in row {0} ({1}) must be same as manufactured quantity {2}"). \
					format(d.idx, d.transfer_qty, self.fg_completed_qty))

			if self.work_order and self.purpose == "Manufacture" and d.t_warehouse:
				items_with_target_warehouse.append(d.item_code)

		if self.work_order and self.purpose == "Manufacture":
			allowed_qty = wo_qty + (allowance_percentage/100 * wo_qty)
			if self.fg_completed_qty > allowed_qty:
				frappe.throw(_("For quantity {0} should not be grater than work order quantity {1}")
					.format(flt(self.fg_completed_qty), wo_qty))

			if production_item not in items_with_target_warehouse:
				frappe.throw(_("Finished Item {0} must be entered for Manufacture type entry")
					.format(production_item))

	def update_stock_ledger(self):
		sl_entries = []

		# make sl entries for source warehouse first, then do for target warehouse
		for d in self.get('items'):
			if cstr(d.s_warehouse):
				sl_entries.append(self.get_sl_entries(d, {
					"warehouse": cstr(d.s_warehouse),
					"actual_qty": -flt(d.transfer_qty),
					"incoming_rate": 0
				}))

		for d in self.get('items'):
			if cstr(d.t_warehouse):
				sl_entries.append(self.get_sl_entries(d, {
					"warehouse": cstr(d.t_warehouse),
					"actual_qty": flt(d.transfer_qty),
					"incoming_rate": flt(d.valuation_rate)
				}))

		# On cancellation, make stock ledger entry for
		# target warehouse first, to update serial no values properly

			# if cstr(d.s_warehouse) and self.docstatus == 2:
			# 	sl_entries.append(self.get_sl_entries(d, {
			# 		"warehouse": cstr(d.s_warehouse),
			# 		"actual_qty": -flt(d.transfer_qty),
			# 		"incoming_rate": 0
			# 	}))

		if self.docstatus == 2:
			sl_entries.reverse()

		self.make_sl_entries(sl_entries, self.amended_from and 'Yes' or 'No')

	def get_gl_entries(self, warehouse_account):
		gl_entries = super(StockEntry, self).get_gl_entries(warehouse_account)

		total_basic_amount = sum([flt(t.basic_amount) for t in self.get("items") if t.t_warehouse])
		divide_based_on = total_basic_amount

		if self.get("additional_costs") and not total_basic_amount:
			# if total_basic_amount is 0, distribute additional charges based on qty
			divide_based_on = sum(item.qty for item in list(self.get("items")))

		item_account_wise_additional_cost = {}

		for t in self.get("additional_costs"):
			for d in self.get("items"):
				if d.t_warehouse:
					item_account_wise_additional_cost.setdefault((d.item_code, d.name), {})
					item_account_wise_additional_cost[(d.item_code, d.name)].setdefault(t.expense_account, 0.0)

					multiply_based_on = d.basic_amount if total_basic_amount else d.qty

					item_account_wise_additional_cost[(d.item_code, d.name)][t.expense_account] += \
						(t.amount * multiply_based_on) / divide_based_on

		if item_account_wise_additional_cost:
			for d in self.get("items"):
				for account, amount in iteritems(item_account_wise_additional_cost.get((d.item_code, d.name), {})):
					if not amount: continue

					gl_entries.append(self.get_gl_dict({
						"account": account,
						"against": d.expense_account,
						"cost_center": d.cost_center,
						"remarks": self.get("remarks") or _("Accounting Entry for Stock"),
						"credit": amount
					}, item=d))

					gl_entries.append(self.get_gl_dict({
						"account": d.expense_account,
						"against": account,
						"cost_center": d.cost_center,
						"remarks": self.get("remarks") or _("Accounting Entry for Stock"),
						"credit": -1 * amount # put it as negative credit instead of debit purposefully
					}, item=d))

		return gl_entries

	def update_work_order(self):
		def _validate_work_order(pro_doc):
			if flt(pro_doc.docstatus) != 1:
				frappe.throw(_("Work Order {0} must be submitted").format(self.work_order))

			if pro_doc.status == 'Stopped':
				frappe.throw(_("Transaction not allowed against stopped Work Order {0}").format(self.work_order))

		if self.job_card:
			job_doc = frappe.get_doc('Job Card', self.job_card)
			job_doc.set_transferred_qty(update_status=True)

		if self.work_order:
			pro_doc = frappe.get_doc("Work Order", self.work_order)
			_validate_work_order(pro_doc)
			pro_doc.run_method("update_status")
			if self.fg_completed_qty:
				pro_doc.run_method("update_work_order_qty")
				if self.purpose == "Manufacture":
					pro_doc.run_method("update_planned_qty")

	def get_item_details(self, args=None, for_update=False):
		item = frappe.db.sql("""select i.name, i.stock_uom, i.description, i.image, i.item_name, i.item_group,
				i.has_batch_no, i.sample_quantity, i.has_serial_no,
				id.expense_account, id.buying_cost_center,
				i.alt_uom, i.alt_uom_size, i.show_item_code
			from `tabItem` i LEFT JOIN `tabItem Default` id ON i.name=id.parent and id.company=%s
			where i.name=%s
				and i.disabled=0
				and (i.end_of_life is null or i.end_of_life='0000-00-00' or i.end_of_life > %s)""",
			(self.company, args.get('item_code'), nowdate()), as_dict = 1)

		if not item:
			frappe.throw(_("Item {0} is not active or end of life has been reached").format(args.get("item_code")))

		item = item[0]
		item_group_defaults = get_item_group_defaults(item.name, self.company)
		brand_defaults = get_brand_defaults(item.name, self.company)

		ret = frappe._dict({
			'uom'			      	: item.stock_uom,
			'stock_uom'				: item.stock_uom,
			'description'		  	: item.description,
			'image'					: item.image,
			'item_name' 		  	: item.item_name,
			'hide_item_code'		: get_hide_item_code(args, item),
			'cost_center'			: get_default_cost_center(args, item, item_group_defaults, brand_defaults, company=self.company),
			'qty'					: args.get("qty"),
			'transfer_qty'			: args.get('qty'),
			'conversion_factor'		: 1,
			'batch_no'				: '',
			'actual_qty'			: 0,
			'basic_rate'			: 0,
			'serial_no'				: '',
			'has_serial_no'			: item.has_serial_no,
			'has_batch_no'			: item.has_batch_no,
			'sample_quantity'		: item.sample_quantity
		})

		# update uom
		if args.get("uom") and for_update:
			ret.update(get_uom_details(args.get('item_code'), args.get('uom'), args.get('qty')))

		if self.purpose == 'Material Issue':
			ret["expense_account"] = (item.get("expense_account") or brand_defaults.get("expense_account") or
				item_group_defaults.get("expense_account") or
				frappe.get_cached_value('Company',  self.company,  "default_expense_account"))

		for company_field, field in {'stock_adjustment_account': 'expense_account',
			'cost_center': 'cost_center'}.items():
			if not ret.get(field):
				ret[field] = frappe.get_cached_value('Company',  self.company,  company_field)

		if self.is_opening == "Yes":
			temporary_opening_account = frappe.get_cached_value('Company',  self.company,  'temporary_opening_account')
			if temporary_opening_account:
				ret['expense_account'] = temporary_opening_account

		args['posting_date'] = self.posting_date
		args['posting_time'] = self.posting_time

		stock_and_rate = get_warehouse_details(args) if args.get('warehouse') else {}
		ret.update(stock_and_rate)

		# automatically select batch for outgoing item
		if (args.get('s_warehouse', None) and args.get('qty') and
			ret.get('has_batch_no') and not args.get('batch_no')):
			args.batch_no = get_batch_no(args['item_code'], args['s_warehouse'], args['qty'])

		# Contents UOM
		ret.alt_uom = item.alt_uom
		ret.alt_uom_size = item.alt_uom_size if item.alt_uom else 1.0
		ret.alt_uom_qty = flt(ret.transfer_qty) * flt(ret.alt_uom_size)

		return ret

	def set_items_for_stock_in(self):
		self.items = []

		if self.outgoing_stock_entry and self.purpose == 'Receive at Warehouse':
			doc = frappe.get_doc('Stock Entry', self.outgoing_stock_entry)

			if doc.per_transferred == 100:
				frappe.throw(_("Goods are already received against the outward entry {0}")
					.format(doc.name))

			for d in doc.items:
				self.append('items', {
					's_warehouse': d.t_warehouse,
					'item_code': d.item_code,
					'qty': d.qty,
					'uom': d.uom,
					'against_stock_entry': d.parent,
					'ste_detail': d.name,
					'stock_uom': d.stock_uom,
					'conversion_factor': d.conversion_factor,
					'serial_no': d.serial_no,
					'batch_no': d.batch_no
				})

	def get_items(self):
		self.set('items', [])
		self.validate_work_order()

		if not self.posting_date or not self.posting_time:
			frappe.throw(_("Posting date and posting time is mandatory"))

		self.set_work_order_details()

		if self.bom_no:

			if self.purpose in ["Material Issue", "Material Transfer", "Manufacture", "Repack",
					"Send to Subcontractor", "Material Transfer for Manufacture", "Material Consumption for Manufacture"]:

				if self.work_order and self.purpose == "Material Transfer for Manufacture":
					item_dict = self.get_pending_raw_materials()
					if self.to_warehouse and self.pro_doc:
						for item in itervalues(item_dict):
							item["to_warehouse"] = self.pro_doc.wip_warehouse
					self.add_to_stock_entry_detail(item_dict)

				elif (self.work_order and (self.purpose == "Manufacture" or self.purpose == "Material Consumption for Manufacture")
					and not self.pro_doc.skip_transfer and frappe.db.get_single_value("Manufacturing Settings",
					"backflush_raw_materials_based_on")== "Material Transferred for Manufacture"):
					self.get_transfered_raw_materials()

				elif self.work_order and (self.purpose == "Manufacture" or self.purpose == "Material Consumption for Manufacture") and \
					frappe.db.get_single_value("Manufacturing Settings", "backflush_raw_materials_based_on")== "BOM" and \
					frappe.db.get_single_value("Manufacturing Settings", "material_consumption")== 1:
					self.get_unconsumed_raw_materials()
				else:
					if not self.fg_completed_qty:
						frappe.throw(_("Manufacturing Quantity is mandatory"))

					item_dict = self.get_bom_raw_materials(self.fg_completed_qty)

					#Get PO Supplied Items Details
					if self.purchase_order and self.purpose == "Send to Subcontractor":
						#Get PO Supplied Items Details
						item_wh = frappe._dict(frappe.db.sql("""
							select rm_item_code, reserve_warehouse
							from `tabPurchase Order` po, `tabPurchase Order Item Supplied` poitemsup
							where po.name = poitemsup.parent
								and po.name = %s""",self.purchase_order))

					for item in itervalues(item_dict):
						if self.pro_doc and (cint(self.pro_doc.from_wip_warehouse) or not self.pro_doc.skip_transfer):
							item["from_warehouse"] = self.pro_doc.wip_warehouse
						#Get Reserve Warehouse from PO
						if self.purchase_order and self.purpose=="Send to Subcontractor":
							item["from_warehouse"] = item_wh.get(item.item_code)
						item["to_warehouse"] = self.to_warehouse if self.purpose=="Send to Subcontractor" else ""

					self.add_to_stock_entry_detail(item_dict)

			# fetch the serial_no of the first stock entry for the second stock entry
			if self.work_order and self.purpose == "Manufacture":
				self.set_serial_nos(self.work_order)
				work_order = frappe.get_doc('Work Order', self.work_order)
				add_additional_cost(self, work_order)

			# add finished goods item
			if self.purpose in ("Manufacture", "Repack"):
				self.load_items_from_bom()

		self.set_scrap_items()
		self.set_actual_qty()
		self.calculate_rate_and_amount(raise_error_if_no_rate=False)

	def set_scrap_items(self):
		if self.purpose != "Send to Subcontractor" and self.purpose in ["Manufacture", "Repack"]:
			scrap_item_dict = self.get_bom_scrap_material(self.fg_completed_qty)
			for item in itervalues(scrap_item_dict):
				item.idx = ''
				if self.pro_doc and self.pro_doc.scrap_warehouse:
					item["to_warehouse"] = self.pro_doc.scrap_warehouse

			self.add_to_stock_entry_detail(scrap_item_dict, bom_no=self.bom_no)

	def set_work_order_details(self):
		if not getattr(self, "pro_doc", None):
			self.pro_doc = frappe._dict()

		if self.work_order:
			# common validations
			if not self.pro_doc:
				self.pro_doc = frappe.get_doc('Work Order', self.work_order)

			if self.pro_doc:
				self.bom_no = self.pro_doc.bom_no
			else:
				# invalid work order
				self.work_order = None

	def load_items_from_bom(self):
		if self.work_order:
			item_code = self.pro_doc.production_item
			to_warehouse = self.pro_doc.fg_warehouse
		else:
			item_code = frappe.db.get_value("BOM", self.bom_no, "item")
			to_warehouse = self.to_warehouse

		item = get_item_defaults(item_code, self.company)

		if not self.work_order and not to_warehouse:
			# in case of BOM
			to_warehouse = item.get("default_warehouse")

		self.add_to_stock_entry_detail({
			item.name: {
				"to_warehouse": to_warehouse,
				"from_warehouse": "",
				"qty": self.fg_completed_qty,
				"item_name": item.item_name,
				"description": item.description,
				"stock_uom": item.stock_uom,
				"expense_account": item.get("expense_account"),
				"cost_center": item.get("buying_cost_center"),
			}
		}, bom_no = self.bom_no)

	def get_bom_raw_materials(self, qty):
		from erpnext.manufacturing.doctype.bom.bom import get_bom_items_as_dict

		# item dict = { item_code: {qty, description, stock_uom} }
		item_dict = get_bom_items_as_dict(self.bom_no, self.company, qty=qty,
			fetch_exploded = self.use_multi_level_bom, fetch_qty_in_stock_uom=False)

		used_alternative_items = get_used_alternative_items(work_order = self.work_order)
		for item in itervalues(item_dict):
			# if source warehouse presents in BOM set from_warehouse as bom source_warehouse
			if item["allow_alternative_item"]:
				item["allow_alternative_item"] = frappe.db.get_value('Work Order',
					self.work_order, "allow_alternative_item")

			item.from_warehouse = self.from_warehouse or item.source_warehouse or item.default_warehouse
			if item.item_code in used_alternative_items:
				alternative_item_data = used_alternative_items.get(item.item_code)
				item.item_code = alternative_item_data.item_code
				item.item_name = alternative_item_data.item_name
				item.stock_uom = alternative_item_data.stock_uom
				item.uom = alternative_item_data.uom
				item.conversion_factor = alternative_item_data.conversion_factor
				item.description = alternative_item_data.description

		return item_dict

	def get_bom_scrap_material(self, qty):
		from erpnext.manufacturing.doctype.bom.bom import get_bom_items_as_dict

		# item dict = { item_code: {qty, description, stock_uom} }
		item_dict = get_bom_items_as_dict(self.bom_no, self.company, qty=qty,
			fetch_exploded = 0, fetch_scrap_items = 1)

		for item in itervalues(item_dict):
			item.from_warehouse = ""
		return item_dict

	def get_unconsumed_raw_materials(self):
		wo = frappe.get_doc("Work Order", self.work_order)
		wo_items = frappe.get_all('Work Order Item',
			filters={'parent': self.work_order},
			fields=["item_code", "required_qty", "consumed_qty"]
			)

		for item in wo_items:
			qty = item.required_qty

			item_account_details = get_item_defaults(item.item_code, self.company)
			# Take into account consumption if there are any.
			if self.purpose == 'Manufacture':
				req_qty_each = flt(item.required_qty / wo.qty)
				if (flt(item.consumed_qty) != 0):
					remaining_qty = flt(item.consumed_qty) - (flt(wo.produced_qty) * req_qty_each)
					exhaust_qty = req_qty_each * wo.produced_qty
					if remaining_qty > exhaust_qty :
						if (remaining_qty/(req_qty_each * flt(self.fg_completed_qty))) >= 1:
							qty =0
						else:
							qty = (req_qty_each * flt(self.fg_completed_qty)) - remaining_qty
				else:
					qty = req_qty_each * flt(self.fg_completed_qty)

			if qty > 0:
				self.add_to_stock_entry_detail({
					item.item_code: {
						"from_warehouse": wo.wip_warehouse,
						"to_warehouse": "",
						"qty": qty,
						"item_name": item.item_name,
						"description": item.description,
						"stock_uom": item_account_details.stock_uom,
						"expense_account": item_account_details.get("expense_account"),
						"cost_center": item_account_details.get("buying_cost_center"),
					}
				})

	def get_transfered_raw_materials(self):
		transferred_materials = frappe.db.sql("""
			select
				item_name, original_item, item_code, sum(qty) as qty, sed.t_warehouse as warehouse,
				description, stock_uom, expense_account, cost_center
			from `tabStock Entry` se,`tabStock Entry Detail` sed
			where
				se.name = sed.parent and se.docstatus=1 and se.purpose='Material Transfer for Manufacture'
				and se.work_order= %s and ifnull(sed.t_warehouse, '') != ''
			group by sed.item_code, sed.t_warehouse
		""", self.work_order, as_dict=1)

		materials_already_backflushed = frappe.db.sql("""
			select
				item_code, sed.s_warehouse as warehouse, sum(qty) as qty
			from
				`tabStock Entry` se, `tabStock Entry Detail` sed
			where
				se.name = sed.parent and se.docstatus=1
				and (se.purpose='Manufacture' or se.purpose='Material Consumption for Manufacture')
				and se.work_order= %s and ifnull(sed.s_warehouse, '') != ''
			group by sed.item_code, sed.s_warehouse
		""", self.work_order, as_dict=1)

		backflushed_materials= {}
		for d in materials_already_backflushed:
			backflushed_materials.setdefault(d.item_code,[]).append({d.warehouse: d.qty})

		po_qty = frappe.db.sql("""select qty, produced_qty, material_transferred_for_manufacturing from
			`tabWork Order` where name=%s""", self.work_order, as_dict=1)[0]

		manufacturing_qty = flt(po_qty.qty)
		produced_qty = flt(po_qty.produced_qty)
		trans_qty = flt(po_qty.material_transferred_for_manufacturing)

		for item in transferred_materials:
			qty= item.qty
			item_code = item.original_item or item.item_code
			req_items = frappe.get_all('Work Order Item',
				filters={'parent': self.work_order, 'item_code': item_code},
				fields=["required_qty", "consumed_qty"]
				)
			if not req_items:
				frappe.msgprint(_("Did not found transfered item {0} in Work Order {1}, the item not added in Stock Entry")
					.format(item_code, self.work_order))
				continue

			req_qty = flt(req_items[0].required_qty)
			req_qty_each = flt(req_qty / manufacturing_qty)
			consumed_qty = flt(req_items[0].consumed_qty)

			if trans_qty and manufacturing_qty > (produced_qty + flt(self.fg_completed_qty)):
				if qty >= req_qty:
					qty = (req_qty/trans_qty) * flt(self.fg_completed_qty)
				else:
					qty = qty - consumed_qty

				if self.purpose == 'Manufacture':
					# If Material Consumption is booked, must pull only remaining components to finish product
					if consumed_qty != 0:
						remaining_qty = consumed_qty - (produced_qty * req_qty_each)
						exhaust_qty = req_qty_each * produced_qty
						if remaining_qty > exhaust_qty :
							if (remaining_qty/(req_qty_each * flt(self.fg_completed_qty))) >= 1:
								qty =0
							else:
								qty = (req_qty_each * flt(self.fg_completed_qty)) - remaining_qty
					else:
						qty = req_qty_each * flt(self.fg_completed_qty)


			elif backflushed_materials.get(item.item_code):
				for d in backflushed_materials.get(item.item_code):
					if d.get(item.warehouse):
						if (qty > req_qty):
							qty = req_qty
							qty-= d.get(item.warehouse)

			if qty > 0:
				self.add_to_stock_entry_detail({
					item.item_code: {
						"from_warehouse": item.warehouse,
						"to_warehouse": "",
						"qty": qty,
						"item_name": item.item_name,
						"description": item.description,
						"stock_uom": item.stock_uom,
						"expense_account": item.expense_account,
						"cost_center": item.buying_cost_center,
						"original_item": item.original_item
					}
				})

	def get_pending_raw_materials(self):
		"""
			issue (item quantity) that is pending to issue or desire to transfer,
			whichever is less
		"""
		item_dict = self.get_pro_order_required_items()
		max_qty = flt(self.pro_doc.qty)
		for item, item_details in iteritems(item_dict):
			pending_to_issue = flt(item_details.required_qty) - flt(item_details.transferred_qty)
			desire_to_transfer = flt(self.fg_completed_qty) * flt(item_details.required_qty) / max_qty

			if desire_to_transfer <= pending_to_issue:
				item_dict[item]["qty"] = desire_to_transfer
			elif pending_to_issue > 0:
				item_dict[item]["qty"] = pending_to_issue
			else:
				item_dict[item]["qty"] = 0

		# delete items with 0 qty
		for item in item_dict.keys():
			if not item_dict[item]["qty"]:
				del item_dict[item]

		# show some message
		if not len(item_dict):
			frappe.msgprint(_("""All items have already been transferred for this Work Order."""))

		return item_dict

	def get_pro_order_required_items(self):
		item_dict = frappe._dict()
		pro_order = frappe.get_doc("Work Order", self.work_order)
		if not frappe.db.get_value("Warehouse", pro_order.wip_warehouse, "is_group"):
			wip_warehouse = pro_order.wip_warehouse
		else:
			wip_warehouse = None

		for d in pro_order.get("required_items"):
			if (flt(d.required_qty) > flt(d.transferred_qty) and
				(d.include_item_in_manufacturing or self.purpose != "Material Transfer for Manufacture")):
				item_row = d.as_dict()
				if d.source_warehouse and not frappe.db.get_value("Warehouse", d.source_warehouse, "is_group"):
					item_row["from_warehouse"] = d.source_warehouse

				item_row["to_warehouse"] = wip_warehouse
				if item_row["allow_alternative_item"]:
					item_row["allow_alternative_item"] = pro_order.allow_alternative_item

				item_dict.setdefault(d.item_code, item_row)

		return item_dict

	def add_to_stock_entry_detail(self, item_dict, bom_no=None):
		cost_center = frappe.db.get_value("Company", self.company, 'cost_center')

		for d in item_dict:
			stock_uom = item_dict[d].get("stock_uom") or frappe.db.get_value("Item", d, "stock_uom")

			se_child = self.append('items')
			se_child.s_warehouse = item_dict[d].get("from_warehouse")
			se_child.t_warehouse = item_dict[d].get("to_warehouse")
			se_child.item_code = item_dict[d].get('item_code') or cstr(d)
			se_child.uom = item_dict[d]["uom"] if item_dict[d].get("uom") else stock_uom
			se_child.stock_uom = stock_uom
			se_child.qty = flt(item_dict[d]["qty"], se_child.precision("qty"))
			se_child.cost_center = item_dict[d].get("cost_center") or cost_center
			se_child.allow_alternative_item = item_dict[d].get("allow_alternative_item", 0)
			se_child.subcontracted_item = item_dict[d].get("main_item_code")

			for field in ["idx", "po_detail", "original_item",
				"expense_account", "description", "item_name"]:
				if item_dict[d].get(field):
					se_child.set(field, item_dict[d].get(field))

			if se_child.s_warehouse==None:
				se_child.s_warehouse = self.from_warehouse
			if se_child.t_warehouse==None:
				se_child.t_warehouse = self.to_warehouse

			# in stock uom
			se_child.conversion_factor = flt(item_dict[d].get("conversion_factor")) or 1
			se_child.transfer_qty = flt(item_dict[d]["qty"]*se_child.conversion_factor, se_child.precision("qty"))


			# to be assigned for finished item
			se_child.bom_no = bom_no

	def validate_with_material_request(self):
		for item in self.get("items"):
			if item.material_request:
				mreq_item = frappe.db.get_value("Material Request Item",
					{"name": item.material_request_item, "parent": item.material_request},
					["item_code", "warehouse", "idx"], as_dict=True)
				if mreq_item.item_code != item.item_code or \
				mreq_item.warehouse != (item.s_warehouse if self.purpose== "Material Issue" else item.t_warehouse):
					frappe.throw(_("Item or Warehouse for row {0} does not match Material Request").format(item.idx),
						frappe.MappingMismatchError)

	def validate_batch(self):
		if self.purpose in ["Material Transfer for Manufacture", "Manufacture", "Repack", "Send to Subcontractor"]:
			for item in self.get("items"):
				if item.batch_no:
					disabled = frappe.db.get_value("Batch", item.batch_no, "disabled")
					if disabled == 0:
						expiry_date = frappe.db.get_value("Batch", item.batch_no, "expiry_date")
						if expiry_date:
							if getdate(self.posting_date) > getdate(expiry_date):
								frappe.throw(_("Batch {0} of Item {1} has expired.")
									.format(item.batch_no, item.item_code))
					else:
						frappe.throw(_("Batch {0} of Item {1} is disabled.")
							.format(item.batch_no, item.item_code))

	def update_purchase_order_supplied_items(self):
		#Get PO Supplied Items Details
		item_wh = frappe._dict(frappe.db.sql("""
			select rm_item_code, reserve_warehouse
			from `tabPurchase Order` po, `tabPurchase Order Item Supplied` poitemsup
			where po.name = poitemsup.parent
			and po.name = %s""", self.purchase_order))

		#Update Supplied Qty in PO Supplied Items

		frappe.db.sql("""UPDATE `tabPurchase Order Item Supplied` pos
			SET pos.supplied_qty = (SELECT ifnull(sum(transfer_qty), 0) FROM `tabStock Entry Detail` sed
			WHERE pos.name = sed.po_detail and sed.docstatus = 1)
			WHERE pos.docstatus = 1 and pos.parent = %s""", self.purchase_order)

		#Update reserved sub contracted quantity in bin based on Supplied Item Details and
		for d in self.get("items"):
			item_code = d.get('original_item') or d.get('item_code')
			reserve_warehouse = item_wh.get(item_code)
			stock_bin = get_bin(item_code, reserve_warehouse)
			stock_bin.update_reserved_qty_for_sub_contracting()

	def update_so_in_serial_number(self):
		so_name, item_code = frappe.db.get_value("Work Order", self.work_order, ["sales_order", "production_item"])
		if so_name and item_code:
			qty_to_reserve = get_reserved_qty_for_so(so_name, item_code)
			if qty_to_reserve:
				reserved_qty = frappe.db.sql("""select count(name) from `tabSerial No` where item_code=%s and
					sales_order=%s""", (item_code, so_name))
				if reserved_qty and reserved_qty[0][0]:
					qty_to_reserve -= reserved_qty[0][0]
				if qty_to_reserve > 0:
					for item in self.items:
						if item.item_code == item_code:
							serial_nos = (item.serial_no).split("\n")
							for serial_no in serial_nos:
								if qty_to_reserve > 0:
									frappe.db.set_value("Serial No", serial_no, "sales_order", so_name)
									qty_to_reserve -=1

	def validate_reserved_serial_no_consumption(self):
		for item in self.items:
			if item.s_warehouse and not item.t_warehouse and item.serial_no:
				for sr in get_serial_nos(item.serial_no):
					sales_order = frappe.db.get_value("Serial No", sr, "sales_order")
					if sales_order:
						frappe.throw(_("Item {0} (Serial No: {1}) cannot be consumed as is reserverd\
						 to fullfill Sales Order {2}.").format(item.item_code, sr, sales_order))

	def update_transferred_qty(self):
		if self.purpose == 'Receive at Warehouse':
			stock_entry_names = []
			stock_entries = {}
			stock_entries_child_list = []
			for d in self.items:
				if not (d.against_stock_entry and d.ste_detail):
					continue

				stock_entries_child_list.append(d.ste_detail)
				transferred_qty = frappe.get_all("Stock Entry Detail", fields = ["sum(qty) as qty"],
					filters = { 'against_stock_entry': d.against_stock_entry,
						'ste_detail': d.ste_detail,'docstatus': 1})

				stock_entries[(d.against_stock_entry, d.ste_detail)] = (transferred_qty[0].qty
					if transferred_qty and transferred_qty[0] else 0.0) or 0.0

				if d.against_stock_entry not in stock_entry_names:
					stock_entry_names.append(d.against_stock_entry)

			if not stock_entries: return None

			cond = ''
			for data, transferred_qty in stock_entries.items():
				cond += """ WHEN (parent = %s and name = %s) THEN %s
					""" %(frappe.db.escape(data[0]), frappe.db.escape(data[1]), transferred_qty)

			if cond and stock_entries_child_list:
				frappe.db.sql(""" UPDATE `tabStock Entry Detail`
					SET
						transferred_qty = CASE {cond} END
					WHERE
						name in ({ste_details}) """.format(cond=cond,
					ste_details = ','.join(['%s'] * len(stock_entries_child_list))),
				tuple(stock_entries_child_list))

			args = {
				'source_dt': 'Stock Entry Detail',
				'target_field': 'transferred_qty',
				'target_ref_field': 'qty',
				'target_dt': 'Stock Entry Detail',
				'join_field': 'ste_detail',
				'target_parent_dt': 'Stock Entry',
				'target_parent_field': 'per_transferred',
				'source_field': 'qty',
				'percent_join_field': 'against_stock_entry'
			}

			self._update_percent_field_in_targets(args, stock_entry_names, update_modified=True)

	def update_quality_inspection(self):
		if self.inspection_required:
			reference_type = reference_name = ''
			if self.docstatus == 1:
				reference_name = self.name
				reference_type = 'Stock Entry'

			for d in self.items:
				if d.quality_inspection:
					frappe.db.set_value("Quality Inspection", d.quality_inspection, {
						'reference_type': reference_type,
						'reference_name': reference_name
					})

@frappe.whitelist()
def move_sample_to_retention_warehouse(company, items):
	if isinstance(items, string_types):
		items = json.loads(items)
	retention_warehouse = frappe.db.get_single_value('Stock Settings', 'sample_retention_warehouse')
	stock_entry = frappe.new_doc("Stock Entry")
	stock_entry.company = company
	stock_entry.purpose = "Material Transfer"
	stock_entry.set_stock_entry_type()
	for item in items:
		if item.get('sample_quantity') and item.get('batch_no'):
			sample_quantity = validate_sample_quantity(item.get('item_code'), item.get('sample_quantity'),
				item.get('transfer_qty') or item.get('qty'), item.get('batch_no'))
			if sample_quantity:
				sample_serial_nos = ''
				if item.get('serial_no'):
					serial_nos = (item.get('serial_no')).split()
					if serial_nos and len(serial_nos) > item.get('sample_quantity'):
						serial_no_list = serial_nos[:-(len(serial_nos)-item.get('sample_quantity'))]
						sample_serial_nos = '\n'.join(serial_no_list)

				stock_entry.append("items", {
					"item_code": item.get('item_code'),
					"s_warehouse": item.get('t_warehouse'),
					"t_warehouse": retention_warehouse,
					"qty": item.get('sample_quantity'),
					"basic_rate": item.get('valuation_rate'),
					'uom': item.get('uom'),
					'stock_uom': item.get('stock_uom'),
					"conversion_factor": 1.0,
					"serial_no": sample_serial_nos,
					'batch_no': item.get('batch_no')
				})
	if stock_entry.get('items'):
		return stock_entry.as_dict()

@frappe.whitelist()
def make_stock_in_entry(source_name, target_doc=None):
	def set_missing_values(source, target):
		target.purpose = 'Receive at Warehouse'
		target.set_stock_entry_type()

	def update_item(source_doc, target_doc, source_parent):
		target_doc.t_warehouse = ''
		target_doc.s_warehouse = source_doc.t_warehouse
		target_doc.qty = source_doc.qty - source_doc.transferred_qty

	doclist = get_mapped_doc("Stock Entry", source_name, 	{
		"Stock Entry": {
			"doctype": "Stock Entry",
			"field_map": {
				"name": "outgoing_stock_entry"
			},
			"validation": {
				"docstatus": ["=", 1]
			}
		},
		"Stock Entry Detail": {
			"doctype": "Stock Entry Detail",
			"field_map": {
				"name": "ste_detail",
				"parent": "against_stock_entry",
				"serial_no": "serial_no",
				"batch_no": "batch_no"
			},
			"postprocess": update_item,
			"condition": lambda doc: flt(doc.qty) - flt(doc.transferred_qty) > 0.01
		},
	}, target_doc, set_missing_values)

	return doclist

@frappe.whitelist()
def get_work_order_details(work_order, company):
	work_order = frappe.get_doc("Work Order", work_order)
	pending_qty_to_produce = flt(work_order.qty) - flt(work_order.produced_qty)

	return {
		"from_bom": 1,
		"bom_no": work_order.bom_no,
		"use_multi_level_bom": work_order.use_multi_level_bom,
		"wip_warehouse": work_order.wip_warehouse,
		"fg_warehouse": work_order.fg_warehouse,
		"fg_completed_qty": pending_qty_to_produce
	}

def get_operating_cost_per_unit(work_order=None, bom_no=None):
	operating_cost_per_unit = 0
	if work_order:
		if not bom_no:
			bom_no = work_order.bom_no

		for d in work_order.get("operations"):
			if flt(d.completed_qty):
				operating_cost_per_unit += flt(d.actual_operating_cost) / flt(d.completed_qty)
			elif work_order.qty:
				operating_cost_per_unit += flt(d.planned_operating_cost) / flt(work_order.qty)

	# Get operating cost from BOM if not found in work_order.
	if not operating_cost_per_unit and bom_no:
		bom = frappe.db.get_value("BOM", bom_no, ["operating_cost", "quantity"], as_dict=1)
		if bom.quantity:
			operating_cost_per_unit = flt(bom.operating_cost) / flt(bom.quantity)

	return operating_cost_per_unit

def get_used_alternative_items(purchase_order=None, work_order=None):
	cond = ""

	if purchase_order:
		cond = "and ste.purpose = 'Send to Subcontractor' and ste.purchase_order = '{0}'".format(purchase_order)
	elif work_order:
		cond = "and ste.purpose = 'Material Transfer for Manufacture' and ste.work_order = '{0}'".format(work_order)

	if not cond: return {}

	used_alternative_items = {}
	data = frappe.db.sql(""" select sted.original_item, sted.uom, sted.conversion_factor,
			sted.item_code, sted.item_name, sted.conversion_factor,sted.stock_uom, sted.description
		from
			`tabStock Entry` ste, `tabStock Entry Detail` sted
		where
			sted.parent = ste.name and ste.docstatus = 1 and sted.original_item !=  sted.item_code
			{0} """.format(cond), as_dict=1)

	for d in data:
		used_alternative_items[d.original_item] = d

	return used_alternative_items

def get_valuation_rate_for_finished_good_entry(work_order):
	work_order_qty = flt(frappe.get_cached_value("Work Order",
		work_order, 'material_transferred_for_manufacturing'))

	field = "(SUM(total_outgoing_value) / %s) as valuation_rate" % (work_order_qty)

	stock_data = frappe.get_all("Stock Entry",
		fields = field,
		filters = {
			"docstatus": 1,
			"purpose": "Material Transfer for Manufacture",
			"work_order": work_order
		}
	)

	if stock_data:
		return stock_data[0].valuation_rate

@frappe.whitelist()
def get_uom_details(item_code, uom, qty):
	"""Returns dict `{"conversion_factor": [value], "transfer_qty": qty * [value]}`

	:param args: dict with `item_code`, `uom` and `qty`"""
	conversion_factor = get_conversion_factor(item_code, uom).get("conversion_factor")

	if not conversion_factor:
		frappe.msgprint(_("UOM coversion factor required for UOM: {0} in Item: {1}")
			.format(uom, item_code))
		ret = {'uom' : ''}
	else:
		ret = {
			'conversion_factor'		: flt(conversion_factor),
			'transfer_qty'			: flt(qty) * flt(conversion_factor)
		}
	return ret

@frappe.whitelist()
def get_expired_batch_items():
	return frappe.db.sql("""select b.item, sum(sle.actual_qty) as qty, sle.batch_no, sle.warehouse, sle.stock_uom\
	from `tabBatch` b, `tabStock Ledger Entry` sle
	where b.expiry_date <= %s
	and b.expiry_date is not NULL
	and b.batch_id = sle.batch_no
	group by sle.warehouse, sle.item_code, sle.batch_no""",(nowdate()), as_dict=1)

@frappe.whitelist()
def get_warehouse_details(args):
	if isinstance(args, string_types):
		args = json.loads(args)

	args = frappe._dict(args)

	ret = {}
	if args.warehouse and args.item_code:
		args.update({
			"posting_date": args.posting_date,
			"posting_time": args.posting_time,
		})
		ret = {
			"actual_qty" : get_previous_sle(args).get("qty_after_transaction") or 0,
			"basic_rate" : get_incoming_rate(args) if not args.get('for_maintenance') else 0
		}
	return ret

@frappe.whitelist()
def validate_sample_quantity(item_code, sample_quantity, qty, batch_no = None):
	if cint(qty) < cint(sample_quantity):
		frappe.throw(_("Sample quantity {0} cannot be more than received quantity {1}").format(sample_quantity, qty))
	retention_warehouse = frappe.db.get_single_value('Stock Settings', 'sample_retention_warehouse')
	retainted_qty = 0
	if batch_no:
		retainted_qty = get_batch_qty(batch_no, retention_warehouse, item_code)
	max_retain_qty = frappe.get_value('Item', item_code, 'sample_quantity')
	if retainted_qty >= max_retain_qty:
		frappe.msgprint(_("Maximum Samples - {0} have already been retained for Batch {1} and Item {2} in Batch {3}.").
			format(retainted_qty, batch_no, item_code, batch_no), alert=True)
		sample_quantity = 0
	qty_diff = max_retain_qty-retainted_qty
	if cint(sample_quantity) > cint(qty_diff):
		frappe.msgprint(_("Maximum Samples - {0} can be retained for Batch {1} and Item {2}.").
			format(max_retain_qty, batch_no, item_code), alert=True)
		sample_quantity = qty_diff
	return sample_quantity<|MERGE_RESOLUTION|>--- conflicted
+++ resolved
@@ -505,20 +505,12 @@
 				if row.t_warehouse and not row.s_warehouse])
 
 		if self.purpose in ["Manufacture", "Repack"]:
-			def condition(d):
-				return d.transfer_qty\
-					and (d.bom_no or d.t_warehouse)\
-					and (getattr(self, "pro_doc", frappe._dict()).scrap_warehouse != d.t_warehouse)
-
-<<<<<<< HEAD
 			for d in self.get("items"):
-				if condition(d):
-					if self.work_order \
-						and frappe.db.get_single_value("Manufacturing Settings", "material_consumption"):
-=======
+				if (d.transfer_qty and (d.bom_no or d.t_warehouse)
+					and (getattr(self, "pro_doc", frappe._dict()).scrap_warehouse != d.t_warehouse)):
+
 					if (self.work_order and self.purpose == "Manufacture"
 						and frappe.db.get_single_value("Manufacturing Settings", "material_consumption")):
->>>>>>> fd30b8f4
 						bom_items = self.get_bom_raw_materials(d.transfer_qty)
 						raw_material_cost = sum([flt(row.qty)*flt(row.rate) for row in bom_items.values()])
 
