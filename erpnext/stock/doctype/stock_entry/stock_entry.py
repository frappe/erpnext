# Copyright (c) 2015, Frappe Technologies Pvt. Ltd. and Contributors
# License: GNU General Public License v3. See license.txt

from __future__ import unicode_literals
import frappe, erpnext
import frappe.defaults
from frappe import _
from frappe.utils import cstr, cint, flt, comma_or, getdate, nowdate, formatdate, format_time
from erpnext.stock.utils import get_incoming_rate
from erpnext.stock.stock_ledger import get_previous_sle, NegativeStockError, get_valuation_rate
from erpnext.stock.get_item_details import get_bin_details, get_default_cost_center, get_conversion_factor
from erpnext.stock.doctype.batch.batch import get_batch_no, set_batch_nos, get_batch_qty
from erpnext.stock.doctype.item.item import get_item_defaults
from erpnext.manufacturing.doctype.bom.bom import validate_bom_no
from erpnext.stock.utils import get_bin
import json

from six import string_types

class IncorrectValuationRateError(frappe.ValidationError): pass
class DuplicateEntryForWorkOrderError(frappe.ValidationError): pass
class OperationsNotCompleteError(frappe.ValidationError): pass
class MaxSampleAlreadyRetainedError(frappe.ValidationError): pass

from erpnext.controllers.stock_controller import StockController

form_grid_templates = {
	"items": "templates/form_grid/stock_entry_grid.html"
}

class StockEntry(StockController):
	def get_feed(self):
		return _("From {0} to {1}").format(self.from_warehouse, self.to_warehouse)

	def onload(self):
		for item in self.get("items"):
			item.update(get_bin_details(item.item_code, item.s_warehouse))

	def validate(self):
		self.pro_doc = frappe._dict()
		if self.work_order:
			self.pro_doc = frappe.get_doc('Work Order', self.work_order)

		self.validate_posting_time()
		self.validate_purpose()
		self.validate_item()
		self.validate_qty()
		self.set_transfer_qty()
		self.validate_uom_is_integer("uom", "qty")
		self.validate_uom_is_integer("stock_uom", "transfer_qty")
		self.validate_warehouse()
		self.validate_work_order()
		self.validate_bom()
		self.validate_finished_goods()
		self.validate_with_material_request()
		self.validate_batch()
		self.validate_inspection()

		if not self.from_bom:
			self.fg_completed_qty = 0.0

		if self._action == 'submit':
			self.make_batches('t_warehouse')
		else:
			set_batch_nos(self, 's_warehouse')

		self.set_incoming_rate()
		self.set_actual_qty()
		self.calculate_rate_and_amount(update_finished_item_rate=False)

	def on_submit(self):

		self.update_stock_ledger()

		from erpnext.stock.doctype.serial_no.serial_no import update_serial_nos_after_submit
		update_serial_nos_after_submit(self, "items")
		self.update_work_order()
		self.validate_purchase_order()
		if self.purchase_order and self.purpose == "Subcontract":
			self.update_purchase_order_supplied_items()
		self.make_gl_entries()
		self.update_cost_in_project()

	def on_cancel(self):

		if self.purchase_order and self.purpose == "Subcontract":
			self.update_purchase_order_supplied_items()

		if self.work_order and self.purpose == "Material Consumption for Manufacture":
			self.validate_work_order_status()
		else:
			self.update_work_order()

		self.update_stock_ledger()
		self.make_gl_entries_on_cancel()

	def validate_work_order_status(self):
		pro_doc = frappe.get_doc("Work Order", self.work_order)
		if pro_doc.status == 'Completed':
			frappe.throw(_("Cannot cancel transaction for Completed Work Order."))

	def validate_purpose(self):
		valid_purposes = ["Material Issue", "Material Receipt", "Material Transfer", "Material Transfer for Manufacture",
			"Manufacture", "Repack", "Subcontract", "Material Consumption for Manufacture"]
		if self.purpose not in valid_purposes:
			frappe.throw(_("Purpose must be one of {0}").format(comma_or(valid_purposes)))

	def set_transfer_qty(self):
		for item in self.get("items"):
			if not flt(item.qty):
				frappe.throw(_("Row {0}: Qty is mandatory").format(item.idx))
			if not flt(item.conversion_factor):
				frappe.throw(_("Row {0}: UOM Conversion Factor is mandatory").format(item.idx))
			item.transfer_qty = flt(flt(item.qty) * flt(item.conversion_factor),
				self.precision("transfer_qty", item))

	def update_cost_in_project(self):
		if self.project:
			amount = frappe.db.sql(""" select ifnull(sum(sed.amount), 0)
				from
					`tabStock Entry` se, `tabStock Entry Detail` sed
				where
					se.docstatus = 1 and se.project = %s and sed.parent = se.name
					and (sed.t_warehouse is null or sed.t_warehouse = '')""", self.project, as_list=1)

			if amount:
				frappe.db.set_value('Project', self.project, 'total_consumed_material_cost', amount[0][0])

	def validate_item(self):
		stock_items = self.get_stock_items()
		serialized_items = self.get_serialized_items()
		for item in self.get("items"):
			if item.item_code not in stock_items:
				frappe.throw(_("{0} is not a stock Item").format(item.item_code))

			item_details = self.get_item_details(frappe._dict(
				{"item_code": item.item_code, "company": self.company,
				"project": self.project, "uom": item.uom, 's_warehouse': item.s_warehouse}),
				for_update=True)

			for f in ("uom", "stock_uom", "description", "item_name", "expense_account",
				"cost_center", "conversion_factor"):
					if f in ["stock_uom", "conversion_factor"] or not item.get(f):
						item.set(f, item_details.get(f))

			if not item.transfer_qty and item.qty:
				item.transfer_qty = item.qty * item.conversion_factor

			if (self.purpose in ("Material Transfer", "Material Transfer for Manufacture")
				and not item.serial_no
				and item.item_code in serialized_items):
				frappe.throw(_("Row #{0}: Please specify Serial No for Item {1}").format(item.idx, item.item_code),
					frappe.MandatoryError)

	def validate_qty(self):
		manufacture_purpose = ["Manufacture", "Material Consumption for Manufacture"]

		if self.purpose in manufacture_purpose and self.work_order:
			if not frappe.get_value('Work Order', self.work_order, 'skip_transfer'):
				item_code = []
				for item in self.items:
					if cstr(item.t_warehouse) == '':
						req_items = frappe.get_all('Work Order Item',
										filters={'parent': self.work_order, 'item_code': item.item_code}, fields=["item_code"])

						transferred_materials = frappe.db.sql("""
									select
										sum(qty) as qty
									from `tabStock Entry` se,`tabStock Entry Detail` sed
									where
										se.name = sed.parent and se.docstatus=1 and
										(se.purpose='Material Transfer for Manufacture' or se.purpose='Manufacture')
										and sed.item_code=%s and se.work_order= %s and ifnull(sed.t_warehouse, '') != ''
								""", (item.item_code, self.work_order), as_dict=1)

						stock_qty = flt(item.qty)
						trans_qty = flt(transferred_materials[0].qty)
						if req_items:
							if stock_qty > trans_qty:
								item_code.append(item.item_code)

	def validate_warehouse(self):
		"""perform various (sometimes conditional) validations on warehouse"""

		source_mandatory = ["Material Issue", "Material Transfer", "Subcontract", "Material Transfer for Manufacture",
							"Material Consumption for Manufacture"]
		target_mandatory = ["Material Receipt", "Material Transfer", "Subcontract", "Material Transfer for Manufacture",]

		validate_for_manufacture_repack = any([d.bom_no for d in self.get("items")])

		if self.purpose in source_mandatory and self.purpose not in target_mandatory:
			self.to_warehouse = None
			for d in self.get('items'):
				d.t_warehouse = None
		elif self.purpose in target_mandatory and self.purpose not in source_mandatory:
			self.from_warehouse = None
			for d in self.get('items'):
				d.s_warehouse = None

		for d in self.get('items'):
			if not d.s_warehouse and not d.t_warehouse:
				d.s_warehouse = self.from_warehouse
				d.t_warehouse = self.to_warehouse

			if not (d.s_warehouse or d.t_warehouse):
				frappe.throw(_("Atleast one warehouse is mandatory"))

			if self.purpose in source_mandatory and not d.s_warehouse:
				if self.from_warehouse:
					d.s_warehouse = self.from_warehouse
				else:
					frappe.throw(_("Source warehouse is mandatory for row {0}").format(d.idx))

			if self.purpose in target_mandatory and not d.t_warehouse:
				if self.to_warehouse:
					d.t_warehouse = self.to_warehouse
				else:
					frappe.throw(_("Target warehouse is mandatory for row {0}").format(d.idx))

			if self.purpose in ["Manufacture", "Repack"]:
				if validate_for_manufacture_repack:
					if d.bom_no:
						d.s_warehouse = None

						if not d.t_warehouse:
							frappe.throw(_("Target warehouse is mandatory for row {0}").format(d.idx))

						elif self.pro_doc and (cstr(d.t_warehouse) != self.pro_doc.fg_warehouse and cstr(d.t_warehouse) != self.pro_doc.scrap_warehouse):
							frappe.throw(_("Target warehouse in row {0} must be same as Work Order").format(d.idx))

					else:
						d.t_warehouse = None
						if not d.s_warehouse:
							frappe.throw(_("Source warehouse is mandatory for row {0}").format(d.idx))

			if cstr(d.s_warehouse) == cstr(d.t_warehouse) and not self.purpose == "Material Transfer for Manufacture":
				frappe.throw(_("Source and target warehouse cannot be same for row {0}").format(d.idx))

	def validate_work_order(self):
		if self.purpose in ("Manufacture", "Material Transfer for Manufacture", "Material Consumption for Manufacture"):
			# check if work order is entered

			if (self.purpose=="Manufacture" or self.purpose=="Material Consumption for Manufacture") \
					and self.work_order:
				if not self.fg_completed_qty:
					frappe.throw(_("For Quantity (Manufactured Qty) is mandatory"))
				self.check_if_operations_completed()
				self.check_duplicate_entry_for_work_order()
		elif self.purpose != "Material Transfer":
			self.work_order = None

	def check_if_operations_completed(self):
		"""Check if Time Sheets are completed against before manufacturing to capture operating costs."""
		prod_order = frappe.get_doc("Work Order", self.work_order)

		for d in prod_order.get("operations"):
			total_completed_qty = flt(self.fg_completed_qty) + flt(prod_order.produced_qty)
			if total_completed_qty > flt(d.completed_qty):
				frappe.throw(_("Row #{0}: Operation {1} is not completed for {2} qty of finished goods in Work Order # {3}. Please update operation status via Time Logs")
					.format(d.idx, d.operation, total_completed_qty, self.work_order), OperationsNotCompleteError)

	def check_duplicate_entry_for_work_order(self):
		other_ste = [t[0] for t in frappe.db.get_values("Stock Entry",  {
			"work_order": self.work_order,
			"purpose": self.purpose,
			"docstatus": ["!=", 2],
			"name": ["!=", self.name]
		}, "name")]

		if other_ste:
			production_item, qty = frappe.db.get_value("Work Order",
				self.work_order, ["production_item", "qty"])
			args = other_ste + [production_item]
			fg_qty_already_entered = frappe.db.sql("""select sum(transfer_qty)
				from `tabStock Entry Detail`
				where parent in (%s)
					and item_code = %s
					and ifnull(s_warehouse,'')='' """ % (", ".join(["%s" * len(other_ste)]), "%s"), args)[0][0]
			if fg_qty_already_entered and fg_qty_already_entered >= qty:
				frappe.throw(_("Stock Entries already created for Work Order ")
					+ self.work_order + ":" + ", ".join(other_ste), DuplicateEntryForWorkOrderError)

	def set_incoming_rate(self):
		for d in self.items:
			if d.s_warehouse:
				args = self.get_args_for_incoming_rate(d)
				d.basic_rate = get_incoming_rate(args)
			elif d.allow_zero_valuation_rate and not d.s_warehouse:
				d.basic_rate = 0.0
			elif d.t_warehouse and not d.basic_rate:
				d.basic_rate = get_valuation_rate(d.item_code, d.t_warehouse,
					self.doctype, d.name, d.allow_zero_valuation_rate,
					currency=erpnext.get_company_currency(self.company))

	def set_actual_qty(self):
		allow_negative_stock = cint(frappe.db.get_value("Stock Settings", None, "allow_negative_stock"))

		for d in self.get('items'):
			previous_sle = get_previous_sle({
				"item_code": d.item_code,
				"warehouse": d.s_warehouse or d.t_warehouse,
				"posting_date": self.posting_date,
				"posting_time": self.posting_time
			})

			# get actual stock at source warehouse
			d.actual_qty = previous_sle.get("qty_after_transaction") or 0

			# validate qty during submit
			if d.docstatus==1 and d.s_warehouse and not allow_negative_stock and d.actual_qty < d.transfer_qty:
				frappe.throw(_("Row {0}: Qty not available for {4} in warehouse {1} at posting time of the entry ({2} {3})").format(d.idx,
					frappe.bold(d.s_warehouse), formatdate(self.posting_date),
					format_time(self.posting_time), frappe.bold(d.item_code))
					+ '<br><br>' + _("Available qty is {0}, you need {1}").format(frappe.bold(d.actual_qty),
						frappe.bold(d.transfer_qty)),
					NegativeStockError, title=_('Insufficient Stock'))

	def set_serial_nos(self, work_order):
		previous_se = frappe.db.get_value("Stock Entry", {"work_order": work_order,
				"purpose": "Material Transfer for Manufacture"}, "name")

		for d in self.get('items'):
			transferred_serial_no = frappe.db.get_value("Stock Entry Detail",{"parent": previous_se,
				"item_code": d.item_code}, "serial_no")

			if transferred_serial_no:
				d.serial_no = transferred_serial_no

	def get_stock_and_rate(self):
		self.set_work_order_details()
		self.set_transfer_qty()
		self.set_actual_qty()
		self.calculate_rate_and_amount()

	def calculate_rate_and_amount(self, force=False,
			update_finished_item_rate=True, raise_error_if_no_rate=True):
		self.set_basic_rate(force, update_finished_item_rate)
		self.distribute_additional_costs()
		self.update_valuation_rate()
		self.set_total_incoming_outgoing_value()
		self.set_total_amount()

	def set_basic_rate(self, force=False, update_finished_item_rate=True, raise_error_if_no_rate=True):
		"""get stock and incoming rate on posting date"""
		raw_material_cost = 0.0
		scrap_material_cost = 0.0
		fg_basic_rate = 0.0

		for d in self.get('items'):
			if d.t_warehouse: fg_basic_rate = flt(d.basic_rate)
			args = self.get_args_for_incoming_rate(d)

			# get basic rate
			if not d.bom_no:
				if (not flt(d.basic_rate) and not d.allow_zero_valuation_rate) or d.s_warehouse or force:
					basic_rate = flt(get_incoming_rate(args, raise_error_if_no_rate), self.precision("basic_rate", d))
					if basic_rate > 0:
						d.basic_rate = basic_rate

				d.basic_amount = flt(flt(d.transfer_qty) * flt(d.basic_rate), d.precision("basic_amount"))
				if not d.t_warehouse:
					raw_material_cost += flt(d.basic_amount)

			# get scrap items basic rate
			if d.bom_no:
				if not flt(d.basic_rate) and not d.allow_zero_valuation_rate and \
					getattr(self, "pro_doc", frappe._dict()).scrap_warehouse == d.t_warehouse:
					basic_rate = flt(get_incoming_rate(args, raise_error_if_no_rate),
						self.precision("basic_rate", d))
					if basic_rate > 0:
						d.basic_rate = basic_rate
					d.basic_amount = flt(flt(d.transfer_qty) * flt(d.basic_rate), d.precision("basic_amount"))

				if getattr(self, "pro_doc", frappe._dict()).scrap_warehouse == d.t_warehouse:

					scrap_material_cost += flt(d.basic_amount)

		number_of_fg_items = len([t.t_warehouse for t in self.get("items") if t.t_warehouse])
		if (fg_basic_rate == 0.0 and number_of_fg_items == 1) or update_finished_item_rate:
			self.set_basic_rate_for_finished_goods(raw_material_cost, scrap_material_cost)

	def get_args_for_incoming_rate(self, item):
		return frappe._dict({
			"item_code": item.item_code,
			"warehouse": item.s_warehouse or item.t_warehouse,
			"posting_date": self.posting_date,
			"posting_time": self.posting_time,
			"qty": item.s_warehouse and -1*flt(item.transfer_qty) or flt(item.transfer_qty),
			"serial_no": item.serial_no,
			"voucher_type": self.doctype,
			"voucher_no": item.name,
			"company": self.company,
			"allow_zero_valuation": item.allow_zero_valuation_rate,
		})

	def set_basic_rate_for_finished_goods(self, raw_material_cost, scrap_material_cost):
		if self.purpose in ["Manufacture", "Repack"]:
			for d in self.get("items"):
				if d.transfer_qty and (d.bom_no or d.t_warehouse) and (getattr(self, "pro_doc", frappe._dict()).scrap_warehouse != d.t_warehouse):
					d.basic_rate = flt((raw_material_cost - scrap_material_cost) / flt(d.transfer_qty), d.precision("basic_rate"))
					d.basic_amount = flt((raw_material_cost - scrap_material_cost), d.precision("basic_amount"))

	def distribute_additional_costs(self):
		if self.purpose == "Material Issue":
			self.additional_costs = []

		self.total_additional_costs = sum([flt(t.amount) for t in self.get("additional_costs")])
		total_basic_amount = sum([flt(t.basic_amount) for t in self.get("items") if t.t_warehouse])

		for d in self.get("items"):
			if d.t_warehouse and total_basic_amount:
				d.additional_cost = (flt(d.basic_amount) / total_basic_amount) * self.total_additional_costs
			else:
				d.additional_cost = 0

	def update_valuation_rate(self):
		for d in self.get("items"):
			if d.transfer_qty:
				d.amount = flt(flt(d.basic_amount) + flt(d.additional_cost), d.precision("amount"))
				d.valuation_rate = flt(flt(d.basic_rate) + (flt(d.additional_cost) / flt(d.transfer_qty)),
					d.precision("valuation_rate"))

	def set_total_incoming_outgoing_value(self):
		self.total_incoming_value = self.total_outgoing_value = 0.0
		for d in self.get("items"):
			if d.t_warehouse:
				self.total_incoming_value += flt(d.amount)
			if d.s_warehouse:
				self.total_outgoing_value += flt(d.amount)

		self.value_difference = self.total_incoming_value - self.total_outgoing_value

	def set_total_amount(self):
		self.total_amount = None
		if self.purpose not in ['Manufacture', 'Repack']:
			self.total_amount = sum([flt(item.amount) for item in self.get("items")])

	def validate_purchase_order(self):
		"""Throw exception if more raw material is transferred against Purchase Order than in
		the raw materials supplied table"""
		if self.purpose == "Subcontract" and self.purchase_order:
			purchase_order = frappe.get_doc("Purchase Order", self.purchase_order)
			for se_item in self.items:
				item_code = se_item.original_item or se_item.item_code
				precision = cint(frappe.db.get_default("float_precision")) or 3
				total_allowed = sum([flt(d.required_qty) for d in purchase_order.supplied_items \
					if d.rm_item_code == item_code])
				if not total_allowed:
					frappe.throw(_("Item {0} not found in 'Raw Materials Supplied' table in Purchase Order {1}")
						.format(se_item.item_code, self.purchase_order))
				total_supplied = frappe.db.sql("""select sum(transfer_qty)
					from `tabStock Entry Detail`, `tabStock Entry`
					where `tabStock Entry`.purchase_order = %s
						and `tabStock Entry`.docstatus = 1
						and `tabStock Entry Detail`.item_code = %s
						and `tabStock Entry Detail`.parent = `tabStock Entry`.name""",
							(self.purchase_order, se_item.item_code))[0][0]

				if flt(total_supplied, precision) > flt(total_allowed, precision):
					frappe.throw(_("Row {0}# Item {1} cannot be transferred more than {2} against Purchase Order {3}")
						.format(se_item.idx, se_item.item_code, total_allowed, self.purchase_order))

	def validate_bom(self):
		for d in self.get('items'):
			if d.bom_no and (d.t_warehouse != getattr(self, "pro_doc", frappe._dict()).scrap_warehouse):
				item_code = d.original_item or d.item_code
				validate_bom_no(item_code, d.bom_no)

	def validate_finished_goods(self):
		"""validation: finished good quantity should be same as manufacturing quantity"""
		items_with_target_warehouse = []
		for d in self.get('items'):
			if self.purpose != "Subcontract" and d.bom_no and flt(d.transfer_qty) != flt(self.fg_completed_qty) and (d.t_warehouse != getattr(self, "pro_doc", frappe._dict()).scrap_warehouse):
				frappe.throw(_("Quantity in row {0} ({1}) must be same as manufactured quantity {2}"). \
					format(d.idx, d.transfer_qty, self.fg_completed_qty))

			if self.work_order and self.purpose == "Manufacture" and d.t_warehouse:
				items_with_target_warehouse.append(d.item_code)

		if self.work_order and self.purpose == "Manufacture":
			production_item = frappe.db.get_value("Work Order",
				self.work_order, "production_item")
			if production_item not in items_with_target_warehouse:
				frappe.throw(_("Finished Item {0} must be entered for Manufacture type entry")
					.format(production_item))

	def update_stock_ledger(self):
		sl_entries = []

		# make sl entries for source warehouse first, then do for target warehouse
		for d in self.get('items'):
			if cstr(d.s_warehouse):
				sl_entries.append(self.get_sl_entries(d, {
					"warehouse": cstr(d.s_warehouse),
					"actual_qty": -flt(d.transfer_qty),
					"incoming_rate": 0
				}))

		for d in self.get('items'):
			if cstr(d.t_warehouse):
				sl_entries.append(self.get_sl_entries(d, {
					"warehouse": cstr(d.t_warehouse),
					"actual_qty": flt(d.transfer_qty),
					"incoming_rate": flt(d.valuation_rate)
				}))

		# On cancellation, make stock ledger entry for
		# target warehouse first, to update serial no values properly

			# if cstr(d.s_warehouse) and self.docstatus == 2:
			# 	sl_entries.append(self.get_sl_entries(d, {
			# 		"warehouse": cstr(d.s_warehouse),
			# 		"actual_qty": -flt(d.transfer_qty),
			# 		"incoming_rate": 0
			# 	}))

		if self.docstatus == 2:
			sl_entries.reverse()

		self.make_sl_entries(sl_entries, self.amended_from and 'Yes' or 'No')

	def get_gl_entries(self, warehouse_account):
		expenses_included_in_valuation = self.get_company_default("expenses_included_in_valuation")

		gl_entries = super(StockEntry, self).get_gl_entries(warehouse_account)

		for d in self.get("items"):
			additional_cost = flt(d.additional_cost, d.precision("additional_cost"))
			if additional_cost:
				gl_entries.append(self.get_gl_dict({
					"account": expenses_included_in_valuation,
					"against": d.expense_account,
					"cost_center": d.cost_center,
					"remarks": self.get("remarks") or _("Accounting Entry for Stock"),
					"credit": additional_cost
				}))

				gl_entries.append(self.get_gl_dict({
					"account": d.expense_account,
					"against": expenses_included_in_valuation,
					"cost_center": d.cost_center,
					"remarks": self.get("remarks") or _("Accounting Entry for Stock"),
					"credit": -1 * additional_cost # put it as negative credit instead of debit purposefully
				}))

		return gl_entries

	def update_work_order(self):
		def _validate_work_order(pro_doc):
			if flt(pro_doc.docstatus) != 1:
				frappe.throw(_("Work Order {0} must be submitted").format(self.work_order))

			if pro_doc.status == 'Stopped':
				frappe.throw(_("Transaction not allowed against stopped Work Order {0}").format(self.work_order))

		if self.work_order:
			pro_doc = frappe.get_doc("Work Order", self.work_order)
			_validate_work_order(pro_doc)
			pro_doc.run_method("update_status")
			if self.fg_completed_qty:
				pro_doc.run_method("update_work_order_qty")
				if self.purpose == "Manufacture":
					pro_doc.run_method("update_planned_qty")

	def get_item_details(self, args=None, for_update=False):
		item = frappe.db.sql("""select i.stock_uom, i.description, i.image, i.item_name, i.item_group,
				i.has_batch_no, i.sample_quantity, i.has_serial_no,
				id.expense_account, id.buying_cost_center
<<<<<<< HEAD
			from `tabItem`, `tabItem Default` id
=======
			from `tabItem` i, `tabItem Default` id
>>>>>>> 1cc7500b
			where i.name=%s and i.name=id.parent and id.company=%s
				and i.disabled=0
				and (i.end_of_life is null or i.end_of_life='0000-00-00' or i.end_of_life > %s)""",
			(args.get('item_code'), self.company, nowdate()), as_dict = 1)
		if not item:
			frappe.throw(_("Item {0} is not active or end of life has been reached").format(args.get("item_code")))

		item = item[0]

		ret = frappe._dict({
			'uom'			      	: item.stock_uom,
			'stock_uom'			  	: item.stock_uom,
			'description'		  	: item.description,
			'image'					: item.image,
			'item_name' 		  	: item.item_name,
			'expense_account'		: args.get("expense_account"),
			'cost_center'			: get_default_cost_center(args, item),
			'qty'					: 0,
			'transfer_qty'			: 0,
			'conversion_factor'		: 1,
			'batch_no'				: '',
			'actual_qty'			: 0,
			'basic_rate'			: 0,
			'serial_no'				: '',
			'has_serial_no'			: item.has_serial_no,
			'has_batch_no'			: item.has_batch_no,
			'sample_quantity'		: item.sample_quantity
		})
		for d in [["Account", "expense_account", "default_expense_account"],
			["Cost Center", "cost_center", "cost_center"]]:
				company = frappe.db.get_value(d[0], ret.get(d[1]), "company")
				if not ret[d[1]] or (company and self.company != company):
					ret[d[1]] = frappe.db.get_value("Company", self.company, d[2]) if d[2] else None

		# update uom
		if args.get("uom") and for_update:
			ret.update(get_uom_details(args.get('item_code'), args.get('uom'), args.get('qty')))

		if not ret["expense_account"]:
			ret["expense_account"] = frappe.db.get_value("Company", self.company, "stock_adjustment_account")

		args['posting_date'] = self.posting_date
		args['posting_time'] = self.posting_time

		stock_and_rate = get_warehouse_details(args) if args.get('warehouse') else {}
		ret.update(stock_and_rate)

		# automatically select batch for outgoing item
		if (args.get('s_warehouse', None) and args.get('qty') and
			ret.get('has_batch_no') and not args.get('batch_no')):
			args.batch_no = get_batch_no(args['item_code'], args['s_warehouse'], args['qty'])

		return ret

	def get_items(self):
		self.set('items', [])
		self.validate_work_order()

		if not self.posting_date or not self.posting_time:
			frappe.throw(_("Posting date and posting time is mandatory"))

		self.set_work_order_details()

		if self.bom_no:

			if self.purpose in ["Material Issue", "Material Transfer", "Manufacture", "Repack",
					"Subcontract", "Material Transfer for Manufacture", "Material Consumption for Manufacture"]:

				if self.work_order and self.purpose == "Material Transfer for Manufacture":
					item_dict = self.get_pending_raw_materials()
					if self.to_warehouse and self.pro_doc:
						for item in item_dict.values():
							item["to_warehouse"] = self.pro_doc.wip_warehouse
					self.add_to_stock_entry_detail(item_dict)

				elif self.work_order and (self.purpose == "Manufacture" or self.purpose == "Material Consumption for Manufacture") and \
					frappe.db.get_single_value("Manufacturing Settings", "backflush_raw_materials_based_on")== "Material Transferred for Manufacture":
					self.get_transfered_raw_materials()

				elif self.work_order and (self.purpose == "Manufacture" or self.purpose == "Material Consumption for Manufacture") and \
					frappe.db.get_single_value("Manufacturing Settings", "backflush_raw_materials_based_on")== "BOM" and \
					frappe.db.get_single_value("Manufacturing Settings", "material_consumption")== 1:
					self.get_unconsumed_raw_materials()

				else:
					if not self.fg_completed_qty:
						frappe.throw(_("Manufacturing Quantity is mandatory"))

					item_dict = self.get_bom_raw_materials(self.fg_completed_qty)

					#Get PO Supplied Items Details
					if self.purchase_order and self.purpose == "Subcontract":
						#Get PO Supplied Items Details
						item_wh = frappe._dict(frappe.db.sql("""
							select rm_item_code, reserve_warehouse
							from `tabPurchase Order` po, `tabPurchase Order Item Supplied` poitemsup
							where po.name = poitemsup.parent
								and po.name = %s""",self.purchase_order))
					for item in item_dict.values():
						if self.pro_doc and not self.pro_doc.skip_transfer:
							item["from_warehouse"] = self.pro_doc.wip_warehouse
						#Get Reserve Warehouse from PO
						if self.purchase_order and self.purpose=="Subcontract":
							item["from_warehouse"] = item_wh.get(item.item_code)
						item["to_warehouse"] = self.to_warehouse if self.purpose=="Subcontract" else ""

					self.add_to_stock_entry_detail(item_dict)

					if self.purpose != "Subcontract":
						scrap_item_dict = self.get_bom_scrap_material(self.fg_completed_qty)
						for item in scrap_item_dict.values():
							if self.pro_doc and self.pro_doc.scrap_warehouse:
								item["to_warehouse"] = self.pro_doc.scrap_warehouse

						self.add_to_stock_entry_detail(scrap_item_dict, bom_no=self.bom_no)

			# fetch the serial_no of the first stock entry for the second stock entry
			if self.work_order and self.purpose == "Manufacture":
				self.set_serial_nos(self.work_order)

			# add finished goods item
			if self.purpose in ("Manufacture", "Repack"):
				self.load_items_from_bom()

		self.set_actual_qty()
		self.calculate_rate_and_amount(raise_error_if_no_rate=False)

	def set_work_order_details(self):
		if not getattr(self, "pro_doc", None):
			self.pro_doc = frappe._dict()

		if self.work_order:
			# common validations
			if not self.pro_doc:
				self.pro_doc = frappe.get_doc('Work Order', self.work_order)

			if self.pro_doc:
				self.bom_no = self.pro_doc.bom_no
			else:
				# invalid work order
				self.work_order = None

	def load_items_from_bom(self):
		if self.work_order:
			item_code = self.pro_doc.production_item
			to_warehouse = self.pro_doc.fg_warehouse
		else:
			item_code = frappe.db.get_value("BOM", self.bom_no, "item")
			to_warehouse = self.to_warehouse

		item = get_item_defaults(item_code, self.company)

		if not self.work_order and not to_warehouse:
			# in case of BOM
			to_warehouse = item.get("default_warehouse")

		self.add_to_stock_entry_detail({
			item.name: {
				"to_warehouse": to_warehouse,
				"from_warehouse": "",
				"qty": self.fg_completed_qty,
				"item_name": item.item_name,
				"description": item.description,
				"stock_uom": item.stock_uom,
				"expense_account": item.get("expense_account"),
				"cost_center": item.get("buying_cost_center"),
			}
		}, bom_no = self.bom_no)

	def get_bom_raw_materials(self, qty):
		from erpnext.manufacturing.doctype.bom.bom import get_bom_items_as_dict

		# item dict = { item_code: {qty, description, stock_uom} }
		item_dict = get_bom_items_as_dict(self.bom_no, self.company, qty=qty,
			fetch_exploded = self.use_multi_level_bom)

		used_alternative_items = get_used_alternative_items(work_order = self.work_order)
		for item in item_dict.values():
			# if source warehouse presents in BOM set from_warehouse as bom source_warehouse
			if item["allow_alternative_item"]:
				item["allow_alternative_item"] = frappe.db.get_value('Work Order',
					self.work_order, "allow_alternative_item")

			item.from_warehouse = self.from_warehouse or item.source_warehouse or item.default_warehouse
			if item.item_code in used_alternative_items:
				alternative_item_data = used_alternative_items.get(item.item_code)
				item.item_code = alternative_item_data.item_code
				item.item_name = alternative_item_data.item_name
				item.stock_uom = alternative_item_data.stock_uom
				item.uom = alternative_item_data.uom
				item.conversion_factor = alternative_item_data.conversion_factor
				item.description = alternative_item_data.description

		return item_dict

	def get_bom_scrap_material(self, qty):
		from erpnext.manufacturing.doctype.bom.bom import get_bom_items_as_dict

		# item dict = { item_code: {qty, description, stock_uom} }
		item_dict = get_bom_items_as_dict(self.bom_no, self.company, qty=qty,
			fetch_exploded = 0, fetch_scrap_items = 1)

		for item in item_dict.values():
			item.from_warehouse = ""
		return item_dict

	def get_unconsumed_raw_materials(self):
		wo = frappe.get_doc("Work Order", self.work_order)
		wo_items = frappe.get_all('Work Order Item',
			filters={'parent': self.work_order},
			fields=["item_code", "required_qty", "consumed_qty"]
			)

		for item in wo_items:
			qty = item.required_qty

			item_account_details = get_item_defaults(item.item_code, self.company)
			# Take into account consumption if there are any.
			if self.purpose == 'Manufacture':
				req_qty_each = flt(item.required_qty / wo.qty)
				if (flt(item.consumed_qty) != 0):
					remaining_qty = flt(item.consumed_qty) - (flt(wo.produced_qty) * req_qty_each)
					exhaust_qty = req_qty_each * wo.produced_qty
					if remaining_qty > exhaust_qty :
						if (remaining_qty/(req_qty_each * flt(self.fg_completed_qty))) >= 1:
							qty =0
						else:
							qty = (req_qty_each * flt(self.fg_completed_qty)) - remaining_qty
				else:
					qty = req_qty_each * flt(self.fg_completed_qty)

			if qty > 0:
				self.add_to_stock_entry_detail({
					item.item_code: {
						"from_warehouse": wo.wip_warehouse,
						"to_warehouse": "",
						"qty": qty,
						"item_name": item.item_name,
						"description": item.description,
						"stock_uom": item_account_details.stock_uom,
						"expense_account": item_account_details.get("expense_account"),
						"cost_center": item_account_details.get("buying_cost_center"),
					}
				})

	def get_transfered_raw_materials(self):
		transferred_materials = frappe.db.sql("""
			select
				item_name, item_code, sum(qty) as qty, sed.t_warehouse as warehouse,
				description, stock_uom, expense_account, cost_center
			from `tabStock Entry` se,`tabStock Entry Detail` sed
			where
				se.name = sed.parent and se.docstatus=1 and se.purpose='Material Transfer for Manufacture'
				and se.work_order= %s and ifnull(sed.t_warehouse, '') != ''
			group by sed.item_code, sed.t_warehouse
		""", self.work_order, as_dict=1)

		materials_already_backflushed = frappe.db.sql("""
			select
				item_code, sed.s_warehouse as warehouse, sum(qty) as qty
			from
				`tabStock Entry` se, `tabStock Entry Detail` sed
			where
				se.name = sed.parent and se.docstatus=1
				and (se.purpose='Manufacture' or se.purpose='Material Consumption for Manufacture')
				and se.work_order= %s and ifnull(sed.s_warehouse, '') != ''
			group by sed.item_code, sed.s_warehouse
		""", self.work_order, as_dict=1)

		backflushed_materials= {}
		for d in materials_already_backflushed:
			backflushed_materials.setdefault(d.item_code,[]).append({d.warehouse: d.qty})

		po_qty = frappe.db.sql("""select qty, produced_qty, material_transferred_for_manufacturing from
			`tabWork Order` where name=%s""", self.work_order, as_dict=1)[0]

		manufacturing_qty = flt(po_qty.qty)
		produced_qty = flt(po_qty.produced_qty)
		trans_qty = flt(po_qty.material_transferred_for_manufacturing)

		for item in transferred_materials:
			qty= item.qty
			req_items = frappe.get_all('Work Order Item',
				filters={'parent': self.work_order, 'item_code': item.item_code},
				fields=["required_qty", "consumed_qty"]
				)
			req_qty = flt(req_items[0].required_qty)
			req_qty_each = flt(req_qty / manufacturing_qty)
			consumed_qty = flt(req_items[0].consumed_qty)

			if trans_qty and manufacturing_qty >= (produced_qty + flt(self.fg_completed_qty)):
				if qty >= req_qty:
					qty = (req_qty/trans_qty) * flt(self.fg_completed_qty)
				else:
					qty = qty - consumed_qty

				if self.purpose == 'Manufacture':
					# If Material Consumption is booked, must pull only remaining components to finish product
					if consumed_qty != 0:
						remaining_qty = consumed_qty - (produced_qty * req_qty_each)
						exhaust_qty = req_qty_each * produced_qty
						if remaining_qty > exhaust_qty :
							if (remaining_qty/(req_qty_each * flt(self.fg_completed_qty))) >= 1:
								qty =0
							else:
								qty = (req_qty_each * flt(self.fg_completed_qty)) - remaining_qty
					else:
						qty = req_qty_each * flt(self.fg_completed_qty)


			elif backflushed_materials.get(item.item_code):
				for d in backflushed_materials.get(item.item_code):
					if d.get(item.warehouse):
						if (qty > req_qty):
							qty = req_qty
							qty-= d.get(item.warehouse)

			if qty > 0:
				self.add_to_stock_entry_detail({
					item.item_code: {
						"from_warehouse": item.warehouse,
						"to_warehouse": "",
						"qty": qty,
						"item_name": item.item_name,
						"description": item.description,
						"stock_uom": item.stock_uom,
						"expense_account": item.expense_account,
						"cost_center": item.buying_cost_center,
					}
				})

	def get_pending_raw_materials(self):
		"""
			issue (item quantity) that is pending to issue or desire to transfer,
			whichever is less
		"""
		item_dict = self.get_pro_order_required_items()
		max_qty = flt(self.pro_doc.qty)
		for item, item_details in item_dict.items():
			pending_to_issue = flt(item_details.required_qty) - flt(item_details.transferred_qty)
			desire_to_transfer = flt(self.fg_completed_qty) * flt(item_details.required_qty) / max_qty

			if desire_to_transfer <= pending_to_issue:
				item_dict[item]["qty"] = desire_to_transfer
			elif pending_to_issue > 0:
				item_dict[item]["qty"] = pending_to_issue
			else:
				item_dict[item]["qty"] = 0

		# delete items with 0 qty
		for item in item_dict.keys():
			if not item_dict[item]["qty"]:
				del item_dict[item]

		# show some message
		if not len(item_dict):
			frappe.msgprint(_("""All items have already been transferred for this Work Order."""))

		return item_dict

	def get_pro_order_required_items(self):
		item_dict = frappe._dict()
		pro_order = frappe.get_doc("Work Order", self.work_order)
		if not frappe.db.get_value("Warehouse", pro_order.wip_warehouse, "is_group"):
			wip_warehouse = pro_order.wip_warehouse
		else:
			wip_warehouse = None

		for d in pro_order.get("required_items"):
			if flt(d.required_qty) > flt(d.transferred_qty):
				item_row = d.as_dict()
				if d.source_warehouse and not frappe.db.get_value("Warehouse", d.source_warehouse, "is_group"):
					item_row["from_warehouse"] = d.source_warehouse

				item_row["to_warehouse"] = wip_warehouse
				if item_row["allow_alternative_item"]:
					item_row["allow_alternative_item"] = pro_order.allow_alternative_item

				item_dict.setdefault(d.item_code, item_row)

		return item_dict

	def add_to_stock_entry_detail(self, item_dict, bom_no=None):
		expense_account, cost_center = frappe.db.get_values("Company", self.company, \
			["default_expense_account", "cost_center"])[0]

		for d in item_dict:
			stock_uom = item_dict[d].get("stock_uom") or frappe.db.get_value("Item", d, "stock_uom")

			se_child = self.append('items')
			se_child.s_warehouse = item_dict[d].get("from_warehouse")
			se_child.t_warehouse = item_dict[d].get("to_warehouse")
			se_child.item_code = item_dict[d].get('item_code') or cstr(d)
			se_child.item_name = item_dict[d]["item_name"]
			se_child.description = item_dict[d]["description"]
			se_child.uom = stock_uom
			se_child.stock_uom = stock_uom
			se_child.qty = flt(item_dict[d]["qty"], se_child.precision("qty"))
			se_child.expense_account = item_dict[d].get("expense_account") or expense_account
			se_child.cost_center = item_dict[d].get("cost_center") or cost_center
			se_child.allow_alternative_item = item_dict[d].get("allow_alternative_item", 0)

			if item_dict[d].get("idx"):
				se_child.idx = item_dict[d].get("idx")

			if se_child.s_warehouse==None:
				se_child.s_warehouse = self.from_warehouse
			if se_child.t_warehouse==None:
				se_child.t_warehouse = self.to_warehouse

			# in stock uom
			se_child.transfer_qty = flt(item_dict[d]["qty"], se_child.precision("qty"))
			se_child.conversion_factor = 1.00

			# to be assigned for finished item
			se_child.bom_no = bom_no

	def validate_with_material_request(self):
		for item in self.get("items"):
			if item.material_request:
				mreq_item = frappe.db.get_value("Material Request Item",
					{"name": item.material_request_item, "parent": item.material_request},
					["item_code", "warehouse", "idx"], as_dict=True)
				if mreq_item.item_code != item.item_code or \
				mreq_item.warehouse != (item.s_warehouse if self.purpose== "Material Issue" else item.t_warehouse):
					frappe.throw(_("Item or Warehouse for row {0} does not match Material Request").format(item.idx),
						frappe.MappingMismatchError)

	def validate_batch(self):
		if self.purpose in ["Material Transfer for Manufacture", "Manufacture", "Repack", "Subcontract"]:
			for item in self.get("items"):
				if item.batch_no:
					expiry_date = frappe.db.get_value("Batch", item.batch_no, "expiry_date")
					if expiry_date:
						if getdate(self.posting_date) > getdate(expiry_date):
							frappe.throw(_("Batch {0} of Item {1} has expired.")
								.format(item.batch_no, item.item_code))

	def update_purchase_order_supplied_items(self):
		#Get PO Supplied Items Details
		item_wh = frappe._dict(frappe.db.sql("""
			select rm_item_code, reserve_warehouse
			from `tabPurchase Order` po, `tabPurchase Order Item Supplied` poitemsup
			where po.name = poitemsup.parent
			and po.name = %s""", self.purchase_order))

		#Update reserved sub contracted quantity in bin based on Supplied Item Details
		for d in self.get("items"):
			item_code = d.get('original_item') or d.get('item_code')
			reserve_warehouse = item_wh.get(item_code)
			stock_bin = get_bin(item_code, reserve_warehouse)
			stock_bin.update_reserved_qty_for_sub_contracting()

@frappe.whitelist()
def move_sample_to_retention_warehouse(company, items):
	if isinstance(items, string_types):
		items = json.loads(items)
	retention_warehouse = frappe.db.get_single_value('Stock Settings', 'sample_retention_warehouse')
	stock_entry = frappe.new_doc("Stock Entry")
	stock_entry.company = company
	stock_entry.purpose = "Material Transfer"
	for item in items:
		if item.get('sample_quantity') and item.get('batch_no'):
			sample_quantity = validate_sample_quantity(item.get('item_code'), item.get('sample_quantity'),
				item.get('transfer_qty') or item.get('qty'), item.get('batch_no'))
			if sample_quantity:
				sample_serial_nos = ''
				if item.get('serial_no'):
					serial_nos = (item.get('serial_no')).split()
					if serial_nos and len(serial_nos) > item.get('sample_quantity'):
						serial_no_list = serial_nos[:-(len(serial_nos)-item.get('sample_quantity'))]
						sample_serial_nos = '\n'.join(serial_no_list)

				stock_entry.append("items", {
					"item_code": item.get('item_code'),
					"s_warehouse": item.get('t_warehouse'),
					"t_warehouse": retention_warehouse,
					"qty": item.get('sample_quantity'),
					"basic_rate": item.get('valuation_rate'),
					'uom': item.get('uom'),
					'stock_uom': item.get('stock_uom'),
					"conversion_factor": 1.0,
					"serial_no": sample_serial_nos,
					'batch_no': item.get('batch_no')
				})
	if stock_entry.get('items'):
		return stock_entry.as_dict()

@frappe.whitelist()
def get_work_order_details(work_order):
	work_order = frappe.get_doc("Work Order", work_order)
	pending_qty_to_produce = flt(work_order.qty) - flt(work_order.produced_qty)

	return {
		"from_bom": 1,
		"bom_no": work_order.bom_no,
		"use_multi_level_bom": work_order.use_multi_level_bom,
		"wip_warehouse": work_order.wip_warehouse,
		"fg_warehouse": work_order.fg_warehouse,
		"fg_completed_qty": pending_qty_to_produce,
		"additional_costs": get_additional_costs(work_order, fg_qty=pending_qty_to_produce)
	}

def get_additional_costs(work_order=None, bom_no=None, fg_qty=None):
	additional_costs = []
	operating_cost_per_unit = get_operating_cost_per_unit(work_order, bom_no)
	if operating_cost_per_unit:
		additional_costs.append({
			"description": "Operating Cost as per Work Order / BOM",
			"amount": operating_cost_per_unit * flt(fg_qty)
		})

	if work_order and work_order.additional_operating_cost and work_order.qty:
		additional_operating_cost_per_unit = \
			flt(work_order.additional_operating_cost) / flt(work_order.qty)

		additional_costs.append({
			"description": "Additional Operating Cost",
			"amount": additional_operating_cost_per_unit * flt(fg_qty)
		})

	return additional_costs

def get_operating_cost_per_unit(work_order=None, bom_no=None):
	operating_cost_per_unit = 0
	if work_order:
		if not bom_no:
			bom_no = work_order.bom_no

		for d in work_order.get("operations"):
			if flt(d.completed_qty):
				operating_cost_per_unit += flt(d.actual_operating_cost) / flt(d.completed_qty)
			elif work_order.qty:
				operating_cost_per_unit += flt(d.planned_operating_cost) / flt(work_order.qty)

	# Get operating cost from BOM if not found in work_order.
	if not operating_cost_per_unit and bom_no:
		bom = frappe.db.get_value("BOM", bom_no, ["operating_cost", "quantity"], as_dict=1)
		if bom.quantity:
			operating_cost_per_unit = flt(bom.operating_cost) / flt(bom.quantity)

	return operating_cost_per_unit

def get_used_alternative_items(purchase_order=None, work_order=None):
	cond = ""

	if purchase_order:
		cond = "and ste.purpose = 'Subcontract' and ste.purchase_order = '{0}'".format(purchase_order)
	elif work_order:
		cond = "and ste.purpose = 'Material Transfer for Manufacture' and ste.work_order = '{0}'".format(work_order)

	if not cond: return {}

	used_alternative_items = {}
	data = frappe.db.sql(""" select sted.original_item, sted.uom, sted.conversion_factor,
			sted.item_code, sted.item_name, sted.conversion_factor,sted.stock_uom, sted.description
		from
			`tabStock Entry` ste, `tabStock Entry Detail` sted
		where
			sted.parent = ste.name and ste.docstatus = 1 and sted.original_item !=  sted.item_code
			{0} """.format(cond), as_dict=1)

	for d in data:
		used_alternative_items[d.original_item] = d

	return used_alternative_items

@frappe.whitelist()
def get_uom_details(item_code, uom, qty):
	"""Returns dict `{"conversion_factor": [value], "transfer_qty": qty * [value]}`

	:param args: dict with `item_code`, `uom` and `qty`"""
	conversion_factor = get_conversion_factor(item_code, uom).get("conversion_factor")

	if not conversion_factor:
		frappe.msgprint(_("UOM coversion factor required for UOM: {0} in Item: {1}")
			.format(uom, item_code))
		ret = {'uom' : ''}
	else:
		ret = {
			'conversion_factor'		: flt(conversion_factor),
			'transfer_qty'			: flt(qty) * flt(conversion_factor)
		}
	return ret

@frappe.whitelist()
def get_warehouse_details(args):
	if isinstance(args, string_types):
		args = json.loads(args)

	args = frappe._dict(args)

	ret = {}
	if args.warehouse and args.item_code:
		args.update({
			"posting_date": args.posting_date,
			"posting_time": args.posting_time,
		})
		ret = {
			"actual_qty" : get_previous_sle(args).get("qty_after_transaction") or 0,
			"basic_rate" : get_incoming_rate(args)
		}
	return ret

@frappe.whitelist()
def validate_sample_quantity(item_code, sample_quantity, qty, batch_no = None):
	if cint(qty) < cint(sample_quantity):
		frappe.throw(_("Sample quantity {0} cannot be more than received quantity {1}").format(sample_quantity, qty))
	retention_warehouse = frappe.db.get_single_value('Stock Settings', 'sample_retention_warehouse')
	retainted_qty = 0
	if batch_no:
		retainted_qty = get_batch_qty(batch_no, retention_warehouse, item_code)
	max_retain_qty = frappe.get_value('Item', item_code, 'sample_quantity')
	if retainted_qty >= max_retain_qty:
		frappe.msgprint(_("Maximum Samples - {0} have already been retained for Batch {1} and Item {2} in Batch {3}.").
			format(retainted_qty, batch_no, item_code, batch_no), alert=True)
		sample_quantity = 0
	qty_diff = max_retain_qty-retainted_qty
	if cint(sample_quantity) > cint(qty_diff):
		frappe.msgprint(_("Maximum Samples - {0} can be retained for Batch {1} and Item {2}.").
			format(max_retain_qty, batch_no, item_code), alert=True)
		sample_quantity = qty_diff
	return sample_quantity<|MERGE_RESOLUTION|>--- conflicted
+++ resolved
@@ -566,11 +566,7 @@
 		item = frappe.db.sql("""select i.stock_uom, i.description, i.image, i.item_name, i.item_group,
 				i.has_batch_no, i.sample_quantity, i.has_serial_no,
 				id.expense_account, id.buying_cost_center
-<<<<<<< HEAD
-			from `tabItem`, `tabItem Default` id
-=======
 			from `tabItem` i, `tabItem Default` id
->>>>>>> 1cc7500b
 			where i.name=%s and i.name=id.parent and id.company=%s
 				and i.disabled=0
 				and (i.end_of_life is null or i.end_of_life='0000-00-00' or i.end_of_life > %s)""",
