# Copyright (c) 2015, Frappe Technologies Pvt. Ltd. and Contributors
# License: GNU General Public License v3. See license.txt

from __future__ import unicode_literals
import frappe, erpnext
import frappe.defaults
from frappe import _
from frappe.utils import cstr, cint, flt, comma_or, getdate, nowdate, formatdate, format_time
from erpnext.stock.utils import get_incoming_rate
from erpnext.stock.stock_ledger import get_previous_sle, NegativeStockError, get_valuation_rate
from erpnext.stock.get_item_details import get_bin_details, get_default_cost_center, get_conversion_factor,\
	get_reserved_qty_for_so, get_hide_item_code
from erpnext.setup.doctype.item_group.item_group import get_item_group_defaults
from erpnext.setup.doctype.brand.brand import get_brand_defaults
from erpnext.stock.doctype.batch.batch import get_batch_no, set_batch_nos, get_batch_qty
from erpnext.stock.doctype.item.item import get_item_defaults
from erpnext.manufacturing.doctype.bom.bom import validate_bom_no, add_additional_cost
from erpnext.stock.utils import get_bin
from frappe.model.mapper import get_mapped_doc
from erpnext.stock.doctype.serial_no.serial_no import update_serial_nos_after_submit, get_serial_nos
from erpnext.stock.doctype.stock_reconciliation.stock_reconciliation import OpeningEntryAccountError

import json

from six import string_types, itervalues, iteritems

class IncorrectValuationRateError(frappe.ValidationError): pass
class DuplicateEntryForWorkOrderError(frappe.ValidationError): pass
class OperationsNotCompleteError(frappe.ValidationError): pass
class MaxSampleAlreadyRetainedError(frappe.ValidationError): pass

from erpnext.controllers.stock_controller import StockController

form_grid_templates = {
	"items": "templates/form_grid/stock_entry_grid.html"
}

class StockEntry(StockController):
	def get_feed(self):
		return self.stock_entry_type

	def onload(self):
		for item in self.get("items"):
			item.update(get_bin_details(item.item_code, item.s_warehouse))

	def validate(self):
		self.pro_doc = frappe._dict()
		if self.work_order:
			self.pro_doc = frappe.get_doc('Work Order', self.work_order)

		self.validate_posting_time()
		self.validate_purpose()
		self.validate_item()
		self.validate_customer_provided_item()
		self.validate_qty()
		self.set_transfer_qty()
		self.validate_uom_is_integer("uom", "qty")
		self.validate_uom_is_integer("stock_uom", "transfer_qty")
		self.validate_warehouse()
		self.validate_for_maintenance()
		self.validate_work_order()
		self.validate_bom()
		self.validate_finished_goods()
		self.validate_with_material_request()
		self.validate_batch()
		self.validate_inspection()
		self.validate_fg_completed_qty()
		self.validate_difference_account()
		self.set_job_card_data()
		self.set_purpose_for_stock_entry()

		if not self.from_bom:
			self.fg_completed_qty = 0.0

		if self._action == 'submit':
			self.make_batches('t_warehouse')
		else:
			set_batch_nos(self, 's_warehouse')

		self.set_incoming_rate()
		self.validate_serialized_batch()
		self.set_actual_qty()
		self.calculate_rate_and_amount(update_finished_item_rate=False)

	def on_submit(self):

		self.update_stock_ledger()

		update_serial_nos_after_submit(self, "items")
		self.update_work_order()
		self.validate_purchase_order()
		if self.purchase_order and self.purpose == "Send to Subcontractor":
			self.update_purchase_order_supplied_items()
		self.make_gl_entries()
		self.update_cost_in_project()
		self.validate_reserved_serial_no_consumption()
		self.update_transferred_qty()
		self.update_quality_inspection()
		if self.work_order and self.purpose == "Manufacture":
			self.update_so_in_serial_number()

	def on_cancel(self):

		if self.purchase_order and self.purpose == "Send to Subcontractor":
			self.update_purchase_order_supplied_items()

		if self.work_order and self.purpose == "Material Consumption for Manufacture":
			self.validate_work_order_status()

		self.update_work_order()
		self.update_stock_ledger()
		self.make_gl_entries_on_cancel()
		self.update_cost_in_project()
		self.update_transferred_qty()
		self.update_quality_inspection()
		self.delete_auto_created_batches()

	def set_job_card_data(self):
		if self.job_card and not self.work_order:
			data = frappe.db.get_value('Job Card',
				self.job_card, ['for_quantity', 'work_order', 'bom_no'], as_dict=1)
			self.fg_completed_qty = data.for_quantity
			self.work_order = data.work_order
			self.from_bom = 1
			self.bom_no = data.bom_no

	def validate_work_order_status(self):
		pro_doc = frappe.get_doc("Work Order", self.work_order)
		if pro_doc.status == 'Completed':
			frappe.throw(_("Cannot cancel transaction for Completed Work Order."))

	def validate_purpose(self):
		valid_purposes = ["Material Issue", "Material Receipt", "Material Transfer",
			"Material Transfer for Manufacture", "Manufacture", "Repack", "Send to Subcontractor",
			"Material Consumption for Manufacture", "Send to Warehouse", "Receive at Warehouse"]

		if self.purpose not in valid_purposes:
			frappe.throw(_("Purpose must be one of {0}").format(comma_or(valid_purposes)))

		if self.job_card and self.purpose != 'Material Transfer for Manufacture':
			frappe.throw(_("For job card {0}, you can only make the 'Material Transfer for Manufacture' type stock entry")
				.format(self.job_card))

	def set_transfer_qty(self):
		for item in self.get("items"):
			if not flt(item.qty):
				frappe.throw(_("Row {0}: Qty is mandatory").format(item.idx))
			if not flt(item.conversion_factor):
				frappe.throw(_("Row {0}: UOM Conversion Factor is mandatory").format(item.idx))
			item.transfer_qty = flt(flt(item.qty) * flt(item.conversion_factor),
				self.precision("transfer_qty", item))

			if not item.alt_uom:
				item.alt_uom_size = 1.0
			item.alt_uom_qty = flt(flt(item.qty) * flt(item.conversion_factor) * flt(item.alt_uom_size), item.precision("alt_uom_qty"))

	def update_cost_in_project(self):
		if (self.work_order and not frappe.db.get_value("Work Order",
			self.work_order, "update_consumed_material_cost_in_project")):
			return

		if self.project:
			amount = frappe.db.sql(""" select ifnull(sum(sed.amount), 0)
				from
					`tabStock Entry` se, `tabStock Entry Detail` sed
				where
					se.docstatus = 1 and se.project = %s and sed.parent = se.name
					and (sed.t_warehouse is null or sed.t_warehouse = '')""", self.project, as_list=1)

			amount = amount[0][0] if amount else 0
			additional_costs = frappe.db.sql(""" select ifnull(sum(sed.amount), 0)
				from
					`tabStock Entry` se, `tabStock Entry Taxes and Charges` sed
				where
					se.docstatus = 1 and se.project = %s and sed.parent = se.name
					and se.purpose = 'Manufacture'""", self.project, as_list=1)

			additional_cost_amt = additional_costs[0][0] if additional_costs else 0

			amount += additional_cost_amt
			frappe.db.set_value('Project', self.project, 'total_consumed_material_cost', amount)

	def validate_item(self):
		stock_items = self.get_stock_items()
		serialized_items = self.get_serialized_items()
		for item in self.get("items"):
			if flt(item.qty) and flt(item.qty) < 0:
				frappe.throw(_("Row {0}: The item {1}, quantity must be positive number")
					.format(item.idx, frappe.bold(item.item_code)))

			if item.item_code not in stock_items:
				frappe.throw(_("{0} is not a stock Item").format(item.item_code))

			item_details = self.get_item_details(frappe._dict(
				{"item_code": item.item_code, "company": self.company,
				"project": self.project, "uom": item.uom, 's_warehouse': item.s_warehouse}),
				for_update=True)

			for f in ("uom", "stock_uom", "description", "item_name", "expense_account",
				"cost_center", "conversion_factor"):
					if f in ["stock_uom", "conversion_factor"] or not item.get(f):
						item.set(f, item_details.get(f))

			if not item.transfer_qty and item.qty:
				item.transfer_qty = flt(flt(item.qty) * flt(item.conversion_factor),
				self.precision("transfer_qty", item))

			if (self.purpose in ("Material Transfer", "Material Transfer for Manufacture")
				and not item.serial_no
				and item.item_code in serialized_items):
				frappe.throw(_("Row #{0}: Please specify Serial No for Item {1}").format(item.idx, item.item_code),
					frappe.MandatoryError)

	def validate_qty(self):
		manufacture_purpose = ["Manufacture", "Material Consumption for Manufacture"]

		if self.purpose in manufacture_purpose and self.work_order:
			if not frappe.get_value('Work Order', self.work_order, 'skip_transfer'):
				item_code = []
				for item in self.items:
					if cstr(item.t_warehouse) == '':
						req_items = frappe.get_all('Work Order Item',
										filters={'parent': self.work_order, 'item_code': item.item_code}, fields=["item_code"])

						transferred_materials = frappe.db.sql("""
									select
										sum(qty) as qty
									from `tabStock Entry` se,`tabStock Entry Detail` sed
									where
										se.name = sed.parent and se.docstatus=1 and
										(se.purpose='Material Transfer for Manufacture' or se.purpose='Manufacture')
										and sed.item_code=%s and se.work_order= %s and ifnull(sed.t_warehouse, '') != ''
								""", (item.item_code, self.work_order), as_dict=1)

						stock_qty = flt(item.qty)
						trans_qty = flt(transferred_materials[0].qty)
						if req_items:
							if stock_qty > trans_qty:
								item_code.append(item.item_code)

	def validate_fg_completed_qty(self):
		if self.purpose == "Manufacture" and self.work_order:
			production_item = frappe.get_value('Work Order', self.work_order, 'production_item')
			for item in self.items:
				if item.item_code == production_item and item.qty != self.fg_completed_qty:
					frappe.throw(_("Finished product quantity <b>{0}</b> and For Quantity <b>{1}</b> cannot be different")
						.format(item.qty, self.fg_completed_qty))

	def validate_difference_account(self):
		if not cint(erpnext.is_perpetual_inventory_enabled(self.company)):
			return

		for d in self.get("items"):
			if not d.expense_account:
				frappe.throw(_("Please enter <b>Difference Account</b> or set default <b>Stock Adjustment Account</b> for company {0}")
					.format(frappe.bold(self.company)))

			elif self.is_opening == "Yes" and frappe.db.get_value("Account", d.expense_account, "report_type") == "Profit and Loss":
				frappe.throw(_("Difference Account must be a Asset/Liability type account, since this Stock Entry is an Opening Entry"), OpeningEntryAccountError)

	def validate_warehouse(self):
		"""perform various (sometimes conditional) validations on warehouse"""

		source_mandatory = ["Material Issue", "Material Transfer", "Send to Subcontractor", "Material Transfer for Manufacture",
			"Material Consumption for Manufacture", "Send to Warehouse", "Receive at Warehouse"]

		target_mandatory = ["Material Receipt", "Material Transfer", "Send to Subcontractor",
			"Material Transfer for Manufacture", "Send to Warehouse", "Receive at Warehouse"]

		validate_for_manufacture = any([d.bom_no for d in self.get("items")])

		if self.purpose in source_mandatory and self.purpose not in target_mandatory:
			self.to_warehouse = None
			for d in self.get('items'):
				d.t_warehouse = None
		elif self.purpose in target_mandatory and self.purpose not in source_mandatory:
			self.from_warehouse = None
			for d in self.get('items'):
				d.s_warehouse = None

		for d in self.get('items'):
			if not d.s_warehouse and not d.t_warehouse:
				d.s_warehouse = self.from_warehouse
				d.t_warehouse = self.to_warehouse

			if not (d.s_warehouse or d.t_warehouse):
				frappe.throw(_("Atleast one warehouse is mandatory"))

			if self.purpose in source_mandatory and not d.s_warehouse:
				if self.from_warehouse:
					d.s_warehouse = self.from_warehouse
				else:
					frappe.throw(_("Source warehouse is mandatory for row {0}").format(d.idx))

			if self.purpose in target_mandatory and not d.t_warehouse:
				if self.to_warehouse:
					d.t_warehouse = self.to_warehouse
				else:
					frappe.throw(_("Target warehouse is mandatory for row {0}").format(d.idx))

			if self.purpose == "Manufacture":
				if validate_for_manufacture:
					if d.bom_no:
						d.s_warehouse = None
						if not d.t_warehouse:
							frappe.throw(_("Target warehouse is mandatory for row {0}").format(d.idx))
					else:
						d.t_warehouse = None
						if not d.s_warehouse:
							frappe.throw(_("Source warehouse is mandatory for row {0}").format(d.idx))

			if cstr(d.s_warehouse) == cstr(d.t_warehouse) and not self.purpose == "Material Transfer for Manufacture":
				frappe.throw(_("Source and target warehouse cannot be same for row {0}").format(d.idx))

	def validate_for_maintenance(self):
		if self.purpose not in ('Material Receipt', 'Material Issue'):
			self.for_maintenance = 0

		if not self.for_maintenance:
			self.customer = self.customer_name = self.customer_address = None
		if not self.customer_address and not self.supplier_address:
			self.address_display = None

	def validate_work_order(self):
		if self.purpose in ("Manufacture", "Material Transfer for Manufacture", "Material Consumption for Manufacture"):
			# check if work order is entered

			if (self.purpose=="Manufacture" or self.purpose=="Material Consumption for Manufacture") \
					and self.work_order:
				if not self.fg_completed_qty:
					frappe.throw(_("For Quantity (Manufactured Qty) is mandatory"))
				self.check_if_operations_completed()
				self.check_duplicate_entry_for_work_order()
		elif self.purpose != "Material Transfer":
			self.work_order = None

	def check_if_operations_completed(self):
		"""Check if Time Sheets are completed against before manufacturing to capture operating costs."""
		prod_order = frappe.get_doc("Work Order", self.work_order)
		allowance_percentage = flt(frappe.db.get_single_value("Manufacturing Settings",
			"overproduction_percentage_for_work_order"))

		for d in prod_order.get("operations"):
			total_completed_qty = flt(self.fg_completed_qty) + flt(prod_order.produced_qty)
			completed_qty = d.completed_qty + (allowance_percentage/100 * d.completed_qty)
			if total_completed_qty > flt(completed_qty):
				job_card = frappe.db.get_value('Job Card', {'operation_id': d.name}, 'name')
				if not job_card:
					frappe.throw(_("Work Order {0}: Job Card not found for the operation {1}")
						.format(self.work_order, d.operation))

				work_order_link = frappe.utils.get_link_to_form('Work Order', self.work_order)
				job_card_link = frappe.utils.get_link_to_form('Job Card', job_card)
				frappe.throw(_("Row #{0}: Operation {1} is not completed for {2} qty of finished goods in Work Order {3}. Please update operation status via Job Card {4}.")
					.format(d.idx, frappe.bold(d.operation), frappe.bold(total_completed_qty), work_order_link, job_card_link), OperationsNotCompleteError)

	def check_duplicate_entry_for_work_order(self):
		other_ste = [t[0] for t in frappe.db.get_values("Stock Entry",  {
			"work_order": self.work_order,
			"purpose": self.purpose,
			"docstatus": ["!=", 2],
			"name": ["!=", self.name]
		}, "name")]

		if other_ste:
			production_item, qty = frappe.db.get_value("Work Order",
				self.work_order, ["production_item", "qty"])
			args = other_ste + [production_item]
			fg_qty_already_entered = frappe.db.sql("""select sum(transfer_qty)
				from `tabStock Entry Detail`
				where parent in (%s)
					and item_code = %s
					and ifnull(s_warehouse,'')='' """ % (", ".join(["%s" * len(other_ste)]), "%s"), args)[0][0]
			if fg_qty_already_entered and fg_qty_already_entered >= qty:
				frappe.throw(_("Stock Entries already created for Work Order ")
					+ self.work_order + ":" + ", ".join(other_ste), DuplicateEntryForWorkOrderError)

	def set_incoming_rate(self):
		if self.purpose == "Repack":
			self.set_basic_rate_for_finished_goods()

		for d in self.items:
			if d.s_warehouse:
				args = self.get_args_for_incoming_rate(d)
				d.basic_rate = get_incoming_rate(args)
			elif d.allow_zero_valuation_rate and not d.s_warehouse:
				d.basic_rate = 0.0
			elif d.t_warehouse and not d.basic_rate:
				d.basic_rate = get_valuation_rate(d.item_code, d.t_warehouse,
					self.doctype, self.name, d.allow_zero_valuation_rate,
					currency=erpnext.get_company_currency(self.company), company=self.company)

	def set_actual_qty(self):
		allow_negative_stock = cint(frappe.db.get_value("Stock Settings", None, "allow_negative_stock"))

		for d in self.get('items'):
			previous_sle = get_previous_sle({
				"item_code": d.item_code,
				"warehouse": d.s_warehouse or d.t_warehouse,
				"posting_date": self.posting_date,
				"posting_time": self.posting_time
			})

			# get actual stock at source warehouse
			d.actual_qty = previous_sle.get("qty_after_transaction") or 0

			# validate qty during submit
			if d.docstatus==1 and d.s_warehouse and not allow_negative_stock and flt(d.actual_qty, d.precision("actual_qty")) < flt(d.transfer_qty, d.precision("actual_qty")):
				frappe.throw(_("Row {0}: Quantity not available for {4} in warehouse {1} at posting time of the entry ({2} {3})").format(d.idx,
					frappe.bold(d.s_warehouse), formatdate(self.posting_date),
					format_time(self.posting_time), frappe.bold(d.item_code))
					+ '<br><br>' + _("Available quantity is {0}, you need {1}").format(frappe.bold(d.actual_qty),
						frappe.bold(d.transfer_qty)),
					NegativeStockError, title=_('Insufficient Stock'))

	def set_serial_nos(self, work_order):
		previous_se = frappe.db.get_value("Stock Entry", {"work_order": work_order,
				"purpose": "Material Transfer for Manufacture"}, "name")

		for d in self.get('items'):
			transferred_serial_no = frappe.db.get_value("Stock Entry Detail",{"parent": previous_se,
				"item_code": d.item_code}, "serial_no")

			if transferred_serial_no:
				d.serial_no = transferred_serial_no

	def get_stock_and_rate(self):
		self.set_work_order_details()
		self.set_transfer_qty()
		self.set_actual_qty()
		self.calculate_rate_and_amount()

	def calculate_rate_and_amount(self, force=False,
			update_finished_item_rate=True, raise_error_if_no_rate=True):
		self.set_basic_rate(force, update_finished_item_rate, raise_error_if_no_rate)
		self.distribute_additional_costs()
		self.update_valuation_rate()
		self.set_total_incoming_outgoing_value()
		self.set_total_amount()

	def set_basic_rate(self, force=False, update_finished_item_rate=True, raise_error_if_no_rate=True):
		"""get stock and incoming rate on posting date"""
		raw_material_cost = 0.0
		scrap_material_cost = 0.0
		fg_basic_rate = 0.0

		for d in self.get('items'):
			if d.t_warehouse: fg_basic_rate = flt(d.basic_rate)
			args = self.get_args_for_incoming_rate(d)

			# get basic rate
			if not d.bom_no:
				if (not flt(d.basic_rate) and not d.allow_zero_valuation_rate) or d.s_warehouse or force:
					basic_rate = flt(get_incoming_rate(args, raise_error_if_no_rate), self.precision("basic_rate", d))
					if basic_rate > 0:
						d.basic_rate = basic_rate

				d.basic_amount = flt(flt(d.transfer_qty) * flt(d.basic_rate), d.precision("basic_amount"))
				if not d.t_warehouse:
					raw_material_cost += flt(d.basic_amount)

			# get scrap items basic rate
			if d.bom_no:
				if not flt(d.basic_rate) and not d.allow_zero_valuation_rate and \
					getattr(self, "pro_doc", frappe._dict()).scrap_warehouse == d.t_warehouse:
					basic_rate = flt(get_incoming_rate(args, raise_error_if_no_rate),
						self.precision("basic_rate", d))
					if basic_rate > 0:
						d.basic_rate = basic_rate
					d.basic_amount = flt(flt(d.transfer_qty) * flt(d.basic_rate), d.precision("basic_amount"))

				if getattr(self, "pro_doc", frappe._dict()).scrap_warehouse == d.t_warehouse:

					scrap_material_cost += flt(d.basic_amount)

			if self.for_maintenance:
				d.basic_rate = 0
				d.basic_amount = 0
				d.allow_zero_valuation_rate = 1

		number_of_fg_items = len([t.t_warehouse for t in self.get("items") if t.t_warehouse])
		if self.purpose == "Repack" or (fg_basic_rate == 0.0 and number_of_fg_items == 1) or update_finished_item_rate:
			self.set_basic_rate_for_finished_goods(raw_material_cost, scrap_material_cost)

	def get_args_for_incoming_rate(self, item):
		return frappe._dict({
			"item_code": item.item_code,
			"warehouse": item.s_warehouse or item.t_warehouse,
			"posting_date": self.posting_date,
			"posting_time": self.posting_time,
			"qty": item.s_warehouse and -1*flt(item.transfer_qty) or flt(item.transfer_qty),
			"serial_no": item.serial_no,
			"voucher_type": self.doctype,
			"voucher_no": self.name,
			"company": self.company,
			"allow_zero_valuation": item.allow_zero_valuation_rate,
		})

	def set_basic_rate_for_finished_goods(self, raw_material_cost=0, scrap_material_cost=0):
		total_fg_qty = 0
		if not raw_material_cost and self.get("items"):
			raw_material_cost = sum([flt(row.basic_amount) for row in self.items
				if row.s_warehouse and not row.t_warehouse])

			total_fg_qty = sum([flt(row.qty) for row in self.items
				if row.t_warehouse and not row.s_warehouse])

		if self.purpose in ["Manufacture", "Repack"]:
			for d in self.get("items"):
				if (d.transfer_qty and (d.bom_no or d.t_warehouse)
					and (getattr(self, "pro_doc", frappe._dict()).scrap_warehouse != d.t_warehouse)):

					if (self.work_order and self.purpose == "Manufacture"
						and frappe.db.get_single_value("Manufacturing Settings", "material_consumption")):
						bom_items = self.get_bom_raw_materials(d.transfer_qty)
						raw_material_cost = sum([flt(row.qty)*flt(row.rate) for row in bom_items.values()])

					if raw_material_cost and self.purpose == "Manufacture":
						d.basic_rate = flt((raw_material_cost - scrap_material_cost) / flt(d.transfer_qty), d.precision("basic_rate"))
						d.basic_amount = flt((raw_material_cost - scrap_material_cost), d.precision("basic_amount"))
					elif self.purpose == "Repack" and total_fg_qty and not d.set_basic_rate_manually:
						d.basic_rate = flt(raw_material_cost) / flt(total_fg_qty)
						d.basic_amount = d.basic_rate * flt(d.qty)

	def distribute_additional_costs(self):
		if self.purpose == "Material Issue":
			self.additional_costs = []

		self.total_additional_costs = sum([flt(t.amount) for t in self.get("additional_costs")])
		total_basic_amount = sum([flt(t.basic_amount) for t in self.get("items") if t.t_warehouse])

		for d in self.get("items"):
			if d.t_warehouse and total_basic_amount:
				d.additional_cost = (flt(d.basic_amount) / total_basic_amount) * self.total_additional_costs
			else:
				d.additional_cost = 0

	def update_valuation_rate(self):
		for d in self.get("items"):
			if d.transfer_qty:
				d.amount = flt(flt(d.basic_amount) + flt(d.additional_cost), d.precision("amount"))
				d.valuation_rate = flt(flt(d.basic_rate) + (flt(d.additional_cost) / flt(d.transfer_qty)),
					d.precision("valuation_rate"))

	def set_total_incoming_outgoing_value(self):
		self.total_incoming_value = self.total_outgoing_value = 0.0
		for d in self.get("items"):
			if d.t_warehouse:
				self.total_incoming_value += flt(d.amount)
			if d.s_warehouse:
				self.total_outgoing_value += flt(d.amount)

		self.value_difference = self.total_incoming_value - self.total_outgoing_value

	def set_total_amount(self):
		self.total_amount = None
		if self.purpose not in ['Manufacture', 'Repack']:
			self.total_amount = sum([flt(item.amount) for item in self.get("items")])

	def set_stock_entry_type(self):
		if self.purpose:
			self.stock_entry_type = frappe.get_cached_value('Stock Entry Type',
				{'purpose': self.purpose}, 'name')

	def set_purpose_for_stock_entry(self):
		if self.stock_entry_type and not self.purpose:
			self.purpose = frappe.get_cached_value('Stock Entry Type',
				self.stock_entry_type, 'purpose')

	def validate_purchase_order(self):
		"""Throw exception if more raw material is transferred against Purchase Order than in
		the raw materials supplied table"""
		backflush_raw_materials_based_on = frappe.db.get_single_value("Buying Settings",
			"backflush_raw_materials_of_subcontract_based_on")

		qty_allowance = flt(frappe.db.get_single_value("Buying Settings",
			"over_transfer_allowance"))

		if not (self.purpose == "Send to Subcontractor" and self.purchase_order): return

		if (backflush_raw_materials_based_on == 'BOM'):
			purchase_order = frappe.get_doc("Purchase Order", self.purchase_order)
			for se_item in self.items:
				item_code = se_item.original_item or se_item.item_code
				precision = cint(frappe.db.get_default("float_precision")) or 3
				required_qty = sum([flt(d.required_qty) for d in purchase_order.supplied_items \
					if d.rm_item_code == item_code])

				total_allowed = required_qty + (required_qty * (qty_allowance/100))

				if not required_qty:
					bom_no = frappe.db.get_value("Purchase Order Item",
						{"parent": self.purchase_order, "item_code": se_item.subcontracted_item},
						"bom")

					if se_item.allow_alternative_item:
						original_item_code = frappe.get_value("Item Alternative", {"alternative_item_code": item_code}, "item_code")

						required_qty = sum([flt(d.required_qty) for d in purchase_order.supplied_items \
							if d.rm_item_code == original_item_code])

						total_allowed = required_qty + (required_qty * (qty_allowance/100))

				if not required_qty:
					frappe.throw(_("Item {0} not found in 'Raw Materials Supplied' table in Purchase Order {1}")
						.format(se_item.item_code, self.purchase_order))
				total_supplied = frappe.db.sql("""select sum(transfer_qty)
					from `tabStock Entry Detail`, `tabStock Entry`
					where `tabStock Entry`.purchase_order = %s
						and `tabStock Entry`.docstatus = 1
						and `tabStock Entry Detail`.item_code = %s
						and `tabStock Entry Detail`.parent = `tabStock Entry`.name""",
							(self.purchase_order, se_item.item_code))[0][0]

				if flt(total_supplied, precision) > flt(total_allowed, precision):
					frappe.throw(_("Row {0}# Item {1} cannot be transferred more than {2} against Purchase Order {3}")
						.format(se_item.idx, se_item.item_code, total_allowed, self.purchase_order))
		elif backflush_raw_materials_based_on == "Material Transferred for Subcontract":
			for row in self.items:
				if not row.subcontracted_item:
					frappe.throw(_("Row {0}: Subcontracted Item is mandatory for the raw material {1}")
						.format(row.idx, frappe.bold(row.item_code)))

	def validate_bom(self):
		for d in self.get('items'):
			if d.bom_no and (d.t_warehouse != getattr(self, "pro_doc", frappe._dict()).scrap_warehouse):
				item_code = d.original_item or d.item_code
				validate_bom_no(item_code, d.bom_no)

	def validate_finished_goods(self):
		"""validation: finished good quantity should be same as manufacturing quantity"""
		if not self.work_order: return

		items_with_target_warehouse = []
		allowance_percentage = flt(frappe.db.get_single_value("Manufacturing Settings",
			"overproduction_percentage_for_work_order"))

		production_item, wo_qty = frappe.db.get_value("Work Order",
			self.work_order, ["production_item", "qty"])

		for d in self.get('items'):
			if (self.purpose != "Send to Subcontractor" and d.bom_no
				and flt(d.transfer_qty) > flt(self.fg_completed_qty) and d.item_code == production_item):
				frappe.throw(_("Quantity in row {0} ({1}) must be same as manufactured quantity {2}"). \
					format(d.idx, d.transfer_qty, self.fg_completed_qty))

			if self.work_order and self.purpose == "Manufacture" and d.t_warehouse:
				items_with_target_warehouse.append(d.item_code)

		if self.work_order and self.purpose == "Manufacture":
			allowed_qty = wo_qty + (allowance_percentage/100 * wo_qty)
			if self.fg_completed_qty > allowed_qty:
				frappe.throw(_("For quantity {0} should not be grater than work order quantity {1}")
					.format(flt(self.fg_completed_qty), wo_qty))

			if production_item not in items_with_target_warehouse:
				frappe.throw(_("Finished Item {0} must be entered for Manufacture type entry")
					.format(production_item))

	def update_stock_ledger(self):
		sl_entries = []

		# make sl entries for source warehouse first, then do for target warehouse
		for d in self.get('items'):
			if cstr(d.s_warehouse):
				sl_entries.append(self.get_sl_entries(d, {
					"warehouse": cstr(d.s_warehouse),
					"actual_qty": -flt(d.transfer_qty),
					"incoming_rate": 0
				}))

		for d in self.get('items'):
			if cstr(d.t_warehouse):
				sl_entries.append(self.get_sl_entries(d, {
					"warehouse": cstr(d.t_warehouse),
					"actual_qty": flt(d.transfer_qty),
					"incoming_rate": flt(d.valuation_rate)
				}))

		# On cancellation, make stock ledger entry for
		# target warehouse first, to update serial no values properly

			# if cstr(d.s_warehouse) and self.docstatus == 2:
			# 	sl_entries.append(self.get_sl_entries(d, {
			# 		"warehouse": cstr(d.s_warehouse),
			# 		"actual_qty": -flt(d.transfer_qty),
			# 		"incoming_rate": 0
			# 	}))

		if self.docstatus == 2:
			sl_entries.reverse()

		self.make_sl_entries(sl_entries, self.amended_from and 'Yes' or 'No')

	def get_gl_entries(self, warehouse_account):
		gl_entries = super(StockEntry, self).get_gl_entries(warehouse_account)

		total_basic_amount = sum([flt(t.basic_amount) for t in self.get("items") if t.t_warehouse])
		divide_based_on = total_basic_amount

		if self.get("additional_costs") and not total_basic_amount:
			# if total_basic_amount is 0, distribute additional charges based on qty
			divide_based_on = sum(item.qty for item in list(self.get("items")))

		item_account_wise_additional_cost = {}

		for t in self.get("additional_costs"):
			for d in self.get("items"):
				if d.t_warehouse:
					item_account_wise_additional_cost.setdefault((d.item_code, d.name), {})
					item_account_wise_additional_cost[(d.item_code, d.name)].setdefault(t.expense_account, 0.0)

					multiply_based_on = d.basic_amount if total_basic_amount else d.qty

					item_account_wise_additional_cost[(d.item_code, d.name)][t.expense_account] += \
						(t.amount * multiply_based_on) / divide_based_on

		if item_account_wise_additional_cost:
			for d in self.get("items"):
				for account, amount in iteritems(item_account_wise_additional_cost.get((d.item_code, d.name), {})):
					if not amount: continue

					gl_entries.append(self.get_gl_dict({
						"account": account,
						"against": d.expense_account,
						"cost_center": d.cost_center,
						"remarks": self.get("remarks") or _("Accounting Entry for Stock"),
						"credit": amount
					}, item=d))

					gl_entries.append(self.get_gl_dict({
						"account": d.expense_account,
						"against": account,
						"cost_center": d.cost_center,
						"remarks": self.get("remarks") or _("Accounting Entry for Stock"),
						"credit": -1 * amount # put it as negative credit instead of debit purposefully
					}, item=d))

		return gl_entries

	def update_work_order(self):
		def _validate_work_order(pro_doc):
			if flt(pro_doc.docstatus) != 1:
				frappe.throw(_("Work Order {0} must be submitted").format(self.work_order))

			if pro_doc.status == 'Stopped':
				frappe.throw(_("Transaction not allowed against stopped Work Order {0}").format(self.work_order))

		if self.job_card:
			job_doc = frappe.get_doc('Job Card', self.job_card)
			job_doc.set_transferred_qty(update_status=True)

		if self.work_order:
			pro_doc = frappe.get_doc("Work Order", self.work_order)
			_validate_work_order(pro_doc)
			pro_doc.run_method("update_status")
			if self.fg_completed_qty:
				pro_doc.run_method("update_work_order_qty")
				if self.purpose == "Manufacture":
					pro_doc.run_method("update_planned_qty")

	def get_item_details(self, args=None, for_update=False):
		item = frappe.db.sql("""select i.name, i.stock_uom, i.description, i.image, i.item_name, i.item_group,
<<<<<<< HEAD
				i.has_batch_no, i.sample_quantity, i.has_serial_no,
				id.expense_account, id.buying_cost_center,
				i.alt_uom, i.alt_uom_size, i.show_item_code
=======
				i.has_batch_no, i.sample_quantity, i.has_serial_no, i.allow_alternative_item,
				id.expense_account, id.buying_cost_center
>>>>>>> 24e5a617
			from `tabItem` i LEFT JOIN `tabItem Default` id ON i.name=id.parent and id.company=%s
			where i.name=%s
				and i.disabled=0
				and (i.end_of_life is null or i.end_of_life='0000-00-00' or i.end_of_life > %s)""",
			(self.company, args.get('item_code'), nowdate()), as_dict = 1)

		if not item:
			frappe.throw(_("Item {0} is not active or end of life has been reached").format(args.get("item_code")))

		item = item[0]
		item_group_defaults = get_item_group_defaults(item.name, self.company)
		brand_defaults = get_brand_defaults(item.name, self.company)

		ret = frappe._dict({
			'uom'			      	: item.stock_uom,
			'stock_uom'				: item.stock_uom,
			'description'		  	: item.description,
			'image'					: item.image,
			'item_name' 		  	: item.item_name,
			'hide_item_code'		: get_hide_item_code(args, item),
			'cost_center'			: get_default_cost_center(args, item, item_group_defaults, brand_defaults, company=self.company),
			'qty'					: args.get("qty"),
			'transfer_qty'			: args.get('qty'),
			'conversion_factor'		: 1,
			'batch_no'				: '',
			'actual_qty'			: 0,
			'basic_rate'			: 0,
			'serial_no'				: '',
			'has_serial_no'			: item.has_serial_no,
			'has_batch_no'			: item.has_batch_no,
			'sample_quantity'		: item.sample_quantity
		})

		if self.purpose == 'Send to Subcontractor':
			ret["allow_alternative_item"] = item.allow_alternative_item

		# update uom
		if args.get("uom") and for_update:
			ret.update(get_uom_details(args.get('item_code'), args.get('uom'), args.get('qty')))

		if self.purpose == 'Material Issue':
			ret["expense_account"] = (item.get("expense_account") or brand_defaults.get("expense_account") or
				item_group_defaults.get("expense_account") or
				frappe.get_cached_value('Company',  self.company,  "default_expense_account"))

		for company_field, field in {'stock_adjustment_account': 'expense_account',
			'cost_center': 'cost_center'}.items():
			if not ret.get(field):
				ret[field] = frappe.get_cached_value('Company',  self.company,  company_field)

		if self.is_opening == "Yes":
			temporary_opening_account = frappe.get_cached_value('Company',  self.company,  'temporary_opening_account')
			if temporary_opening_account:
				ret['expense_account'] = temporary_opening_account

		args['posting_date'] = self.posting_date
		args['posting_time'] = self.posting_time

		stock_and_rate = get_warehouse_details(args) if args.get('warehouse') else {}
		ret.update(stock_and_rate)

		# automatically select batch for outgoing item
		if (args.get('s_warehouse', None) and args.get('qty') and
			ret.get('has_batch_no') and not args.get('batch_no')):
			args.batch_no = get_batch_no(args['item_code'], args['s_warehouse'], args['qty'])

<<<<<<< HEAD
		# Contents UOM
		ret.alt_uom = item.alt_uom
		ret.alt_uom_size = item.alt_uom_size if item.alt_uom else 1.0
		ret.alt_uom_qty = flt(ret.transfer_qty) * flt(ret.alt_uom_size)
=======
		if self.purpose == "Send to Subcontractor" and self.get("purchase_order") and args.get('item_code'):
			subcontract_items = frappe.get_all("Purchase Order Item Supplied",
				{"parent": self.purchase_order, "rm_item_code": args.get('item_code')}, "main_item_code")

			if subcontract_items and len(subcontract_items) == 1:
				ret["subcontracted_item"] = subcontract_items[0].main_item_code
>>>>>>> 24e5a617

		return ret

	def set_items_for_stock_in(self):
		self.items = []

		if self.outgoing_stock_entry and self.purpose == 'Receive at Warehouse':
			doc = frappe.get_doc('Stock Entry', self.outgoing_stock_entry)

			if doc.per_transferred == 100:
				frappe.throw(_("Goods are already received against the outward entry {0}")
					.format(doc.name))

			for d in doc.items:
				self.append('items', {
					's_warehouse': d.t_warehouse,
					'item_code': d.item_code,
					'qty': d.qty,
					'uom': d.uom,
					'against_stock_entry': d.parent,
					'ste_detail': d.name,
					'stock_uom': d.stock_uom,
					'conversion_factor': d.conversion_factor,
					'serial_no': d.serial_no,
					'batch_no': d.batch_no
				})

	def get_items(self):
		self.set('items', [])
		self.validate_work_order()

		if not self.posting_date or not self.posting_time:
			frappe.throw(_("Posting date and posting time is mandatory"))

		self.set_work_order_details()

		if self.bom_no:

			if self.purpose in ["Material Issue", "Material Transfer", "Manufacture", "Repack",
					"Send to Subcontractor", "Material Transfer for Manufacture", "Material Consumption for Manufacture"]:

				if self.work_order and self.purpose == "Material Transfer for Manufacture":
					item_dict = self.get_pending_raw_materials()
					if self.to_warehouse and self.pro_doc:
						for item in itervalues(item_dict):
							item["to_warehouse"] = self.pro_doc.wip_warehouse
					self.add_to_stock_entry_detail(item_dict)

				elif (self.work_order and (self.purpose == "Manufacture" or self.purpose == "Material Consumption for Manufacture")
					and not self.pro_doc.skip_transfer and frappe.db.get_single_value("Manufacturing Settings",
					"backflush_raw_materials_based_on")== "Material Transferred for Manufacture"):
					self.get_transfered_raw_materials()

				elif self.work_order and (self.purpose == "Manufacture" or self.purpose == "Material Consumption for Manufacture") and \
					frappe.db.get_single_value("Manufacturing Settings", "backflush_raw_materials_based_on")== "BOM" and \
					frappe.db.get_single_value("Manufacturing Settings", "material_consumption")== 1:
					self.get_unconsumed_raw_materials()
				else:
					if not self.fg_completed_qty:
						frappe.throw(_("Manufacturing Quantity is mandatory"))

					item_dict = self.get_bom_raw_materials(self.fg_completed_qty)

					#Get PO Supplied Items Details
					if self.purchase_order and self.purpose == "Send to Subcontractor":
						#Get PO Supplied Items Details
						item_wh = frappe._dict(frappe.db.sql("""
							select rm_item_code, reserve_warehouse
							from `tabPurchase Order` po, `tabPurchase Order Item Supplied` poitemsup
							where po.name = poitemsup.parent
								and po.name = %s""",self.purchase_order))

					for item in itervalues(item_dict):
						if self.pro_doc and (cint(self.pro_doc.from_wip_warehouse) or not self.pro_doc.skip_transfer):
							item["from_warehouse"] = self.pro_doc.wip_warehouse
						#Get Reserve Warehouse from PO
						if self.purchase_order and self.purpose=="Send to Subcontractor":
							item["from_warehouse"] = item_wh.get(item.item_code)
						item["to_warehouse"] = self.to_warehouse if self.purpose=="Send to Subcontractor" else ""

					self.add_to_stock_entry_detail(item_dict)

			# fetch the serial_no of the first stock entry for the second stock entry
			if self.work_order and self.purpose == "Manufacture":
				self.set_serial_nos(self.work_order)
				work_order = frappe.get_doc('Work Order', self.work_order)
				add_additional_cost(self, work_order)

			# add finished goods item
			if self.purpose in ("Manufacture", "Repack"):
				self.load_items_from_bom()

		self.set_scrap_items()
		self.set_actual_qty()
		self.calculate_rate_and_amount(raise_error_if_no_rate=False)

	def set_scrap_items(self):
		if self.purpose != "Send to Subcontractor" and self.purpose in ["Manufacture", "Repack"]:
			scrap_item_dict = self.get_bom_scrap_material(self.fg_completed_qty)
			for item in itervalues(scrap_item_dict):
				item.idx = ''
				if self.pro_doc and self.pro_doc.scrap_warehouse:
					item["to_warehouse"] = self.pro_doc.scrap_warehouse

			self.add_to_stock_entry_detail(scrap_item_dict, bom_no=self.bom_no)

	def set_work_order_details(self):
		if not getattr(self, "pro_doc", None):
			self.pro_doc = frappe._dict()

		if self.work_order:
			# common validations
			if not self.pro_doc:
				self.pro_doc = frappe.get_doc('Work Order', self.work_order)

			if self.pro_doc:
				self.bom_no = self.pro_doc.bom_no
			else:
				# invalid work order
				self.work_order = None

	def load_items_from_bom(self):
		if self.work_order:
			item_code = self.pro_doc.production_item
			to_warehouse = self.pro_doc.fg_warehouse
		else:
			item_code = frappe.db.get_value("BOM", self.bom_no, "item")
			to_warehouse = self.to_warehouse

		item = get_item_defaults(item_code, self.company)

		if not self.work_order and not to_warehouse:
			# in case of BOM
			to_warehouse = item.get("default_warehouse")

		self.add_to_stock_entry_detail({
			item.name: {
				"to_warehouse": to_warehouse,
				"from_warehouse": "",
				"qty": self.fg_completed_qty,
				"item_name": item.item_name,
				"description": item.description,
				"stock_uom": item.stock_uom,
				"expense_account": item.get("expense_account"),
				"cost_center": item.get("buying_cost_center"),
			}
		}, bom_no = self.bom_no)

	def get_bom_raw_materials(self, qty):
		from erpnext.manufacturing.doctype.bom.bom import get_bom_items_as_dict

		# item dict = { item_code: {qty, description, stock_uom} }
		item_dict = get_bom_items_as_dict(self.bom_no, self.company, qty=qty,
			fetch_exploded = self.use_multi_level_bom, fetch_qty_in_stock_uom=False)

		used_alternative_items = get_used_alternative_items(work_order = self.work_order)
		for item in itervalues(item_dict):
			# if source warehouse presents in BOM set from_warehouse as bom source_warehouse
			if item["allow_alternative_item"]:
				item["allow_alternative_item"] = frappe.db.get_value('Work Order',
					self.work_order, "allow_alternative_item")

			item.from_warehouse = self.from_warehouse or item.source_warehouse or item.default_warehouse
			if item.item_code in used_alternative_items:
				alternative_item_data = used_alternative_items.get(item.item_code)
				item.item_code = alternative_item_data.item_code
				item.item_name = alternative_item_data.item_name
				item.stock_uom = alternative_item_data.stock_uom
				item.uom = alternative_item_data.uom
				item.conversion_factor = alternative_item_data.conversion_factor
				item.description = alternative_item_data.description

		return item_dict

	def get_bom_scrap_material(self, qty):
		from erpnext.manufacturing.doctype.bom.bom import get_bom_items_as_dict

		# item dict = { item_code: {qty, description, stock_uom} }
		item_dict = get_bom_items_as_dict(self.bom_no, self.company, qty=qty,
			fetch_exploded = 0, fetch_scrap_items = 1)

		for item in itervalues(item_dict):
			item.from_warehouse = ""
		return item_dict

	def get_unconsumed_raw_materials(self):
		wo = frappe.get_doc("Work Order", self.work_order)
		wo_items = frappe.get_all('Work Order Item',
			filters={'parent': self.work_order},
			fields=["item_code", "required_qty", "consumed_qty"]
			)

		for item in wo_items:
			qty = item.required_qty

			item_account_details = get_item_defaults(item.item_code, self.company)
			# Take into account consumption if there are any.
			if self.purpose == 'Manufacture':
				req_qty_each = flt(item.required_qty / wo.qty)
				if (flt(item.consumed_qty) != 0):
					remaining_qty = flt(item.consumed_qty) - (flt(wo.produced_qty) * req_qty_each)
					exhaust_qty = req_qty_each * wo.produced_qty
					if remaining_qty > exhaust_qty :
						if (remaining_qty/(req_qty_each * flt(self.fg_completed_qty))) >= 1:
							qty =0
						else:
							qty = (req_qty_each * flt(self.fg_completed_qty)) - remaining_qty
				else:
					qty = req_qty_each * flt(self.fg_completed_qty)

			if qty > 0:
				self.add_to_stock_entry_detail({
					item.item_code: {
						"from_warehouse": wo.wip_warehouse,
						"to_warehouse": "",
						"qty": qty,
						"item_name": item.item_name,
						"description": item.description,
						"stock_uom": item_account_details.stock_uom,
						"expense_account": item_account_details.get("expense_account"),
						"cost_center": item_account_details.get("buying_cost_center"),
					}
				})

	def get_transfered_raw_materials(self):
		transferred_materials = frappe.db.sql("""
			select
				item_name, original_item, item_code, sum(qty) as qty, sed.t_warehouse as warehouse,
				description, stock_uom, expense_account, cost_center
			from `tabStock Entry` se,`tabStock Entry Detail` sed
			where
				se.name = sed.parent and se.docstatus=1 and se.purpose='Material Transfer for Manufacture'
				and se.work_order= %s and ifnull(sed.t_warehouse, '') != ''
			group by sed.item_code, sed.t_warehouse
		""", self.work_order, as_dict=1)

		materials_already_backflushed = frappe.db.sql("""
			select
				item_code, sed.s_warehouse as warehouse, sum(qty) as qty
			from
				`tabStock Entry` se, `tabStock Entry Detail` sed
			where
				se.name = sed.parent and se.docstatus=1
				and (se.purpose='Manufacture' or se.purpose='Material Consumption for Manufacture')
				and se.work_order= %s and ifnull(sed.s_warehouse, '') != ''
			group by sed.item_code, sed.s_warehouse
		""", self.work_order, as_dict=1)

		backflushed_materials= {}
		for d in materials_already_backflushed:
			backflushed_materials.setdefault(d.item_code,[]).append({d.warehouse: d.qty})

		po_qty = frappe.db.sql("""select qty, produced_qty, material_transferred_for_manufacturing from
			`tabWork Order` where name=%s""", self.work_order, as_dict=1)[0]

		manufacturing_qty = flt(po_qty.qty)
		produced_qty = flt(po_qty.produced_qty)
		trans_qty = flt(po_qty.material_transferred_for_manufacturing)

		for item in transferred_materials:
			qty= item.qty
			item_code = item.original_item or item.item_code
			req_items = frappe.get_all('Work Order Item',
				filters={'parent': self.work_order, 'item_code': item_code},
				fields=["required_qty", "consumed_qty"]
				)
			if not req_items:
				frappe.msgprint(_("Did not found transfered item {0} in Work Order {1}, the item not added in Stock Entry")
					.format(item_code, self.work_order))
				continue

			req_qty = flt(req_items[0].required_qty)
			req_qty_each = flt(req_qty / manufacturing_qty)
			consumed_qty = flt(req_items[0].consumed_qty)

			if trans_qty and manufacturing_qty > (produced_qty + flt(self.fg_completed_qty)):
				if qty >= req_qty:
					qty = (req_qty/trans_qty) * flt(self.fg_completed_qty)
				else:
					qty = qty - consumed_qty

				if self.purpose == 'Manufacture':
					# If Material Consumption is booked, must pull only remaining components to finish product
					if consumed_qty != 0:
						remaining_qty = consumed_qty - (produced_qty * req_qty_each)
						exhaust_qty = req_qty_each * produced_qty
						if remaining_qty > exhaust_qty :
							if (remaining_qty/(req_qty_each * flt(self.fg_completed_qty))) >= 1:
								qty =0
							else:
								qty = (req_qty_each * flt(self.fg_completed_qty)) - remaining_qty
					else:
						qty = req_qty_each * flt(self.fg_completed_qty)


			elif backflushed_materials.get(item.item_code):
				for d in backflushed_materials.get(item.item_code):
					if d.get(item.warehouse):
						if (qty > req_qty):
							qty = req_qty
							qty-= d.get(item.warehouse)

			if qty > 0:
				self.add_to_stock_entry_detail({
					item.item_code: {
						"from_warehouse": item.warehouse,
						"to_warehouse": "",
						"qty": qty,
						"item_name": item.item_name,
						"description": item.description,
						"stock_uom": item.stock_uom,
						"expense_account": item.expense_account,
						"cost_center": item.buying_cost_center,
						"original_item": item.original_item
					}
				})

	def get_pending_raw_materials(self):
		"""
			issue (item quantity) that is pending to issue or desire to transfer,
			whichever is less
		"""
		item_dict = self.get_pro_order_required_items()
		max_qty = flt(self.pro_doc.qty)
		for item, item_details in iteritems(item_dict):
			pending_to_issue = flt(item_details.required_qty) - flt(item_details.transferred_qty)
			desire_to_transfer = flt(self.fg_completed_qty) * flt(item_details.required_qty) / max_qty

			if desire_to_transfer <= pending_to_issue:
				item_dict[item]["qty"] = desire_to_transfer
			elif pending_to_issue > 0:
				item_dict[item]["qty"] = pending_to_issue
			else:
				item_dict[item]["qty"] = 0

		# delete items with 0 qty
		for item in item_dict.keys():
			if not item_dict[item]["qty"]:
				del item_dict[item]

		# show some message
		if not len(item_dict):
			frappe.msgprint(_("""All items have already been transferred for this Work Order."""))

		return item_dict

	def get_pro_order_required_items(self):
		item_dict = frappe._dict()
		pro_order = frappe.get_doc("Work Order", self.work_order)
		if not frappe.db.get_value("Warehouse", pro_order.wip_warehouse, "is_group"):
			wip_warehouse = pro_order.wip_warehouse
		else:
			wip_warehouse = None

		for d in pro_order.get("required_items"):
			if (flt(d.required_qty) > flt(d.transferred_qty) and
				(d.include_item_in_manufacturing or self.purpose != "Material Transfer for Manufacture")):
				item_row = d.as_dict()
				if d.source_warehouse and not frappe.db.get_value("Warehouse", d.source_warehouse, "is_group"):
					item_row["from_warehouse"] = d.source_warehouse

				item_row["to_warehouse"] = wip_warehouse
				if item_row["allow_alternative_item"]:
					item_row["allow_alternative_item"] = pro_order.allow_alternative_item

				item_dict.setdefault(d.item_code, item_row)

		return item_dict

	def add_to_stock_entry_detail(self, item_dict, bom_no=None):
		cost_center = frappe.db.get_value("Company", self.company, 'cost_center')

		for d in item_dict:
			stock_uom = item_dict[d].get("stock_uom") or frappe.db.get_value("Item", d, "stock_uom")

			se_child = self.append('items')
			se_child.s_warehouse = item_dict[d].get("from_warehouse")
			se_child.t_warehouse = item_dict[d].get("to_warehouse")
			se_child.item_code = item_dict[d].get('item_code') or cstr(d)
			se_child.uom = item_dict[d]["uom"] if item_dict[d].get("uom") else stock_uom
			se_child.stock_uom = stock_uom
			se_child.qty = flt(item_dict[d]["qty"], se_child.precision("qty"))
			se_child.cost_center = item_dict[d].get("cost_center") or cost_center
			se_child.allow_alternative_item = item_dict[d].get("allow_alternative_item", 0)
			se_child.subcontracted_item = item_dict[d].get("main_item_code")

			for field in ["idx", "po_detail", "original_item",
				"expense_account", "description", "item_name"]:
				if item_dict[d].get(field):
					se_child.set(field, item_dict[d].get(field))

			if se_child.s_warehouse==None:
				se_child.s_warehouse = self.from_warehouse
			if se_child.t_warehouse==None:
				se_child.t_warehouse = self.to_warehouse

			# in stock uom
			se_child.conversion_factor = flt(item_dict[d].get("conversion_factor")) or 1
			se_child.transfer_qty = flt(item_dict[d]["qty"]*se_child.conversion_factor, se_child.precision("qty"))


			# to be assigned for finished item
			se_child.bom_no = bom_no

	def validate_with_material_request(self):
		for item in self.get("items"):
			if item.material_request:
				mreq_item = frappe.db.get_value("Material Request Item",
					{"name": item.material_request_item, "parent": item.material_request},
					["item_code", "warehouse", "idx"], as_dict=True)
				if mreq_item.item_code != item.item_code or \
				mreq_item.warehouse != (item.s_warehouse if self.purpose== "Material Issue" else item.t_warehouse):
					frappe.throw(_("Item or Warehouse for row {0} does not match Material Request").format(item.idx),
						frappe.MappingMismatchError)

	def validate_batch(self):
		if self.purpose in ["Material Transfer for Manufacture", "Manufacture", "Repack", "Send to Subcontractor"]:
			for item in self.get("items"):
				if item.batch_no:
					disabled = frappe.db.get_value("Batch", item.batch_no, "disabled")
					if disabled == 0:
						expiry_date = frappe.db.get_value("Batch", item.batch_no, "expiry_date")
						if expiry_date:
							if getdate(self.posting_date) > getdate(expiry_date):
								frappe.throw(_("Batch {0} of Item {1} has expired.")
									.format(item.batch_no, item.item_code))
					else:
						frappe.throw(_("Batch {0} of Item {1} is disabled.")
							.format(item.batch_no, item.item_code))

	def update_purchase_order_supplied_items(self):
		#Get PO Supplied Items Details
		item_wh = frappe._dict(frappe.db.sql("""
			select rm_item_code, reserve_warehouse
			from `tabPurchase Order` po, `tabPurchase Order Item Supplied` poitemsup
			where po.name = poitemsup.parent
			and po.name = %s""", self.purchase_order))

		#Update Supplied Qty in PO Supplied Items

		frappe.db.sql("""UPDATE `tabPurchase Order Item Supplied` pos
			SET
				pos.supplied_qty = IFNULL((SELECT ifnull(sum(transfer_qty), 0)
					FROM
						`tabStock Entry Detail` sed, `tabStock Entry` se
					WHERE
						(pos.name = sed.po_detail OR sed.subcontracted_item = pos.main_item_code)
						AND sed.docstatus = 1 AND se.name = sed.parent and se.purchase_order = %(po)s
				), 0)
			WHERE pos.docstatus = 1 and pos.parent = %(po)s""", {"po": self.purchase_order})

		#Update reserved sub contracted quantity in bin based on Supplied Item Details and
		for d in self.get("items"):
			item_code = d.get('original_item') or d.get('item_code')
			reserve_warehouse = item_wh.get(item_code)
			stock_bin = get_bin(item_code, reserve_warehouse)
			stock_bin.update_reserved_qty_for_sub_contracting()

	def update_so_in_serial_number(self):
		so_name, item_code = frappe.db.get_value("Work Order", self.work_order, ["sales_order", "production_item"])
		if so_name and item_code:
			qty_to_reserve = get_reserved_qty_for_so(so_name, item_code)
			if qty_to_reserve:
				reserved_qty = frappe.db.sql("""select count(name) from `tabSerial No` where item_code=%s and
					sales_order=%s""", (item_code, so_name))
				if reserved_qty and reserved_qty[0][0]:
					qty_to_reserve -= reserved_qty[0][0]
				if qty_to_reserve > 0:
					for item in self.items:
						if item.item_code == item_code:
							serial_nos = (item.serial_no).split("\n")
							for serial_no in serial_nos:
								if qty_to_reserve > 0:
									frappe.db.set_value("Serial No", serial_no, "sales_order", so_name)
									qty_to_reserve -=1

	def validate_reserved_serial_no_consumption(self):
		for item in self.items:
			if item.s_warehouse and not item.t_warehouse and item.serial_no:
				for sr in get_serial_nos(item.serial_no):
					sales_order = frappe.db.get_value("Serial No", sr, "sales_order")
					if sales_order:
						frappe.throw(_("Item {0} (Serial No: {1}) cannot be consumed as is reserverd\
						 to fullfill Sales Order {2}.").format(item.item_code, sr, sales_order))

	def update_transferred_qty(self):
		if self.purpose == 'Receive at Warehouse':
			stock_entry_names = []
			stock_entries = {}
			stock_entries_child_list = []
			for d in self.items:
				if not (d.against_stock_entry and d.ste_detail):
					continue

				stock_entries_child_list.append(d.ste_detail)
				transferred_qty = frappe.get_all("Stock Entry Detail", fields = ["sum(qty) as qty"],
					filters = { 'against_stock_entry': d.against_stock_entry,
						'ste_detail': d.ste_detail,'docstatus': 1})

				stock_entries[(d.against_stock_entry, d.ste_detail)] = (transferred_qty[0].qty
					if transferred_qty and transferred_qty[0] else 0.0) or 0.0

				if d.against_stock_entry not in stock_entry_names:
					stock_entry_names.append(d.against_stock_entry)

			if not stock_entries: return None

			cond = ''
			for data, transferred_qty in stock_entries.items():
				cond += """ WHEN (parent = %s and name = %s) THEN %s
					""" %(frappe.db.escape(data[0]), frappe.db.escape(data[1]), transferred_qty)

			if cond and stock_entries_child_list:
				frappe.db.sql(""" UPDATE `tabStock Entry Detail`
					SET
						transferred_qty = CASE {cond} END
					WHERE
						name in ({ste_details}) """.format(cond=cond,
					ste_details = ','.join(['%s'] * len(stock_entries_child_list))),
				tuple(stock_entries_child_list))

			args = {
				'source_dt': 'Stock Entry Detail',
				'target_field': 'transferred_qty',
				'target_ref_field': 'qty',
				'target_dt': 'Stock Entry Detail',
				'join_field': 'ste_detail',
				'target_parent_dt': 'Stock Entry',
				'target_parent_field': 'per_transferred',
				'source_field': 'qty',
				'percent_join_field': 'against_stock_entry'
			}

			self._update_percent_field_in_targets(args, stock_entry_names, update_modified=True)

	def update_quality_inspection(self):
		if self.inspection_required:
			reference_type = reference_name = ''
			if self.docstatus == 1:
				reference_name = self.name
				reference_type = 'Stock Entry'

			for d in self.items:
				if d.quality_inspection:
					frappe.db.set_value("Quality Inspection", d.quality_inspection, {
						'reference_type': reference_type,
						'reference_name': reference_name
					})

@frappe.whitelist()
def move_sample_to_retention_warehouse(company, items):
	if isinstance(items, string_types):
		items = json.loads(items)
	retention_warehouse = frappe.db.get_single_value('Stock Settings', 'sample_retention_warehouse')
	stock_entry = frappe.new_doc("Stock Entry")
	stock_entry.company = company
	stock_entry.purpose = "Material Transfer"
	stock_entry.set_stock_entry_type()
	for item in items:
		if item.get('sample_quantity') and item.get('batch_no'):
			sample_quantity = validate_sample_quantity(item.get('item_code'), item.get('sample_quantity'),
				item.get('transfer_qty') or item.get('qty'), item.get('batch_no'))
			if sample_quantity:
				sample_serial_nos = ''
				if item.get('serial_no'):
					serial_nos = (item.get('serial_no')).split()
					if serial_nos and len(serial_nos) > item.get('sample_quantity'):
						serial_no_list = serial_nos[:-(len(serial_nos)-item.get('sample_quantity'))]
						sample_serial_nos = '\n'.join(serial_no_list)

				stock_entry.append("items", {
					"item_code": item.get('item_code'),
					"s_warehouse": item.get('t_warehouse'),
					"t_warehouse": retention_warehouse,
					"qty": item.get('sample_quantity'),
					"basic_rate": item.get('valuation_rate'),
					'uom': item.get('uom'),
					'stock_uom': item.get('stock_uom'),
					"conversion_factor": 1.0,
					"serial_no": sample_serial_nos,
					'batch_no': item.get('batch_no')
				})
	if stock_entry.get('items'):
		return stock_entry.as_dict()

@frappe.whitelist()
def make_stock_in_entry(source_name, target_doc=None):
	def set_missing_values(source, target):
		target.purpose = 'Receive at Warehouse'
		target.set_stock_entry_type()

	def update_item(source_doc, target_doc, source_parent):
		target_doc.t_warehouse = ''
		target_doc.s_warehouse = source_doc.t_warehouse
		target_doc.qty = source_doc.qty - source_doc.transferred_qty

	doclist = get_mapped_doc("Stock Entry", source_name, 	{
		"Stock Entry": {
			"doctype": "Stock Entry",
			"field_map": {
				"name": "outgoing_stock_entry"
			},
			"validation": {
				"docstatus": ["=", 1]
			}
		},
		"Stock Entry Detail": {
			"doctype": "Stock Entry Detail",
			"field_map": {
				"name": "ste_detail",
				"parent": "against_stock_entry",
				"serial_no": "serial_no",
				"batch_no": "batch_no"
			},
			"postprocess": update_item,
			"condition": lambda doc: flt(doc.qty) - flt(doc.transferred_qty) > 0.01
		},
	}, target_doc, set_missing_values)

	return doclist

@frappe.whitelist()
def get_work_order_details(work_order, company):
	work_order = frappe.get_doc("Work Order", work_order)
	pending_qty_to_produce = flt(work_order.qty) - flt(work_order.produced_qty)

	return {
		"from_bom": 1,
		"bom_no": work_order.bom_no,
		"use_multi_level_bom": work_order.use_multi_level_bom,
		"wip_warehouse": work_order.wip_warehouse,
		"fg_warehouse": work_order.fg_warehouse,
		"fg_completed_qty": pending_qty_to_produce
	}

def get_operating_cost_per_unit(work_order=None, bom_no=None):
	operating_cost_per_unit = 0
	if work_order:
		if not bom_no:
			bom_no = work_order.bom_no

		for d in work_order.get("operations"):
			if flt(d.completed_qty):
				operating_cost_per_unit += flt(d.actual_operating_cost) / flt(d.completed_qty)
			elif work_order.qty:
				operating_cost_per_unit += flt(d.planned_operating_cost) / flt(work_order.qty)

	# Get operating cost from BOM if not found in work_order.
	if not operating_cost_per_unit and bom_no:
		bom = frappe.db.get_value("BOM", bom_no, ["operating_cost", "quantity"], as_dict=1)
		if bom.quantity:
			operating_cost_per_unit = flt(bom.operating_cost) / flt(bom.quantity)

	return operating_cost_per_unit

def get_used_alternative_items(purchase_order=None, work_order=None):
	cond = ""

	if purchase_order:
		cond = "and ste.purpose = 'Send to Subcontractor' and ste.purchase_order = '{0}'".format(purchase_order)
	elif work_order:
		cond = "and ste.purpose = 'Material Transfer for Manufacture' and ste.work_order = '{0}'".format(work_order)

	if not cond: return {}

	used_alternative_items = {}
	data = frappe.db.sql(""" select sted.original_item, sted.uom, sted.conversion_factor,
			sted.item_code, sted.item_name, sted.conversion_factor,sted.stock_uom, sted.description
		from
			`tabStock Entry` ste, `tabStock Entry Detail` sted
		where
			sted.parent = ste.name and ste.docstatus = 1 and sted.original_item !=  sted.item_code
			{0} """.format(cond), as_dict=1)

	for d in data:
		used_alternative_items[d.original_item] = d

	return used_alternative_items

def get_valuation_rate_for_finished_good_entry(work_order):
	work_order_qty = flt(frappe.get_cached_value("Work Order",
		work_order, 'material_transferred_for_manufacturing'))

	field = "(SUM(total_outgoing_value) / %s) as valuation_rate" % (work_order_qty)

	stock_data = frappe.get_all("Stock Entry",
		fields = field,
		filters = {
			"docstatus": 1,
			"purpose": "Material Transfer for Manufacture",
			"work_order": work_order
		}
	)

	if stock_data:
		return stock_data[0].valuation_rate

@frappe.whitelist()
def get_uom_details(item_code, uom, qty):
	"""Returns dict `{"conversion_factor": [value], "transfer_qty": qty * [value]}`

	:param args: dict with `item_code`, `uom` and `qty`"""
	conversion_factor = get_conversion_factor(item_code, uom).get("conversion_factor")

	if not conversion_factor:
		frappe.msgprint(_("UOM coversion factor required for UOM: {0} in Item: {1}")
			.format(uom, item_code))
		ret = {'uom' : ''}
	else:
		ret = {
			'conversion_factor'		: flt(conversion_factor),
			'transfer_qty'			: flt(qty) * flt(conversion_factor)
		}
	return ret

@frappe.whitelist()
def get_expired_batch_items():
	return frappe.db.sql("""select b.item, sum(sle.actual_qty) as qty, sle.batch_no, sle.warehouse, sle.stock_uom\
	from `tabBatch` b, `tabStock Ledger Entry` sle
	where b.expiry_date <= %s
	and b.expiry_date is not NULL
	and b.batch_id = sle.batch_no
	group by sle.warehouse, sle.item_code, sle.batch_no""",(nowdate()), as_dict=1)

@frappe.whitelist()
def get_warehouse_details(args):
	if isinstance(args, string_types):
		args = json.loads(args)

	args = frappe._dict(args)

	ret = {}
	if args.warehouse and args.item_code:
		args.update({
			"posting_date": args.posting_date,
			"posting_time": args.posting_time,
		})
		ret = {
			"actual_qty" : get_previous_sle(args).get("qty_after_transaction") or 0,
			"basic_rate" : get_incoming_rate(args) if not args.get('for_maintenance') else 0
		}
	return ret

@frappe.whitelist()
def validate_sample_quantity(item_code, sample_quantity, qty, batch_no = None):
	if cint(qty) < cint(sample_quantity):
		frappe.throw(_("Sample quantity {0} cannot be more than received quantity {1}").format(sample_quantity, qty))
	retention_warehouse = frappe.db.get_single_value('Stock Settings', 'sample_retention_warehouse')
	retainted_qty = 0
	if batch_no:
		retainted_qty = get_batch_qty(batch_no, retention_warehouse, item_code)
	max_retain_qty = frappe.get_value('Item', item_code, 'sample_quantity')
	if retainted_qty >= max_retain_qty:
		frappe.msgprint(_("Maximum Samples - {0} have already been retained for Batch {1} and Item {2} in Batch {3}.").
			format(retainted_qty, batch_no, item_code, batch_no), alert=True)
		sample_quantity = 0
	qty_diff = max_retain_qty-retainted_qty
	if cint(sample_quantity) > cint(qty_diff):
		frappe.msgprint(_("Maximum Samples - {0} can be retained for Batch {1} and Item {2}.").
			format(max_retain_qty, batch_no, item_code), alert=True)
		sample_quantity = qty_diff
	return sample_quantity<|MERGE_RESOLUTION|>--- conflicted
+++ resolved
@@ -761,14 +761,9 @@
 
 	def get_item_details(self, args=None, for_update=False):
 		item = frappe.db.sql("""select i.name, i.stock_uom, i.description, i.image, i.item_name, i.item_group,
-<<<<<<< HEAD
-				i.has_batch_no, i.sample_quantity, i.has_serial_no,
+				i.has_batch_no, i.sample_quantity, i.has_serial_no, i.allow_alternative_item,
 				id.expense_account, id.buying_cost_center,
 				i.alt_uom, i.alt_uom_size, i.show_item_code
-=======
-				i.has_batch_no, i.sample_quantity, i.has_serial_no, i.allow_alternative_item,
-				id.expense_account, id.buying_cost_center
->>>>>>> 24e5a617
 			from `tabItem` i LEFT JOIN `tabItem Default` id ON i.name=id.parent and id.company=%s
 			where i.name=%s
 				and i.disabled=0
@@ -835,19 +830,17 @@
 			ret.get('has_batch_no') and not args.get('batch_no')):
 			args.batch_no = get_batch_no(args['item_code'], args['s_warehouse'], args['qty'])
 
-<<<<<<< HEAD
 		# Contents UOM
 		ret.alt_uom = item.alt_uom
 		ret.alt_uom_size = item.alt_uom_size if item.alt_uom else 1.0
 		ret.alt_uom_qty = flt(ret.transfer_qty) * flt(ret.alt_uom_size)
-=======
+
 		if self.purpose == "Send to Subcontractor" and self.get("purchase_order") and args.get('item_code'):
 			subcontract_items = frappe.get_all("Purchase Order Item Supplied",
 				{"parent": self.purchase_order, "rm_item_code": args.get('item_code')}, "main_item_code")
 
 			if subcontract_items and len(subcontract_items) == 1:
 				ret["subcontracted_item"] = subcontract_items[0].main_item_code
->>>>>>> 24e5a617
 
 		return ret
 
