{
 "actions": [],
 "allow_import": 1,
 "autoname": "naming_series:",
 "creation": "2013-04-09 11:43:55",
 "doctype": "DocType",
 "document_type": "Document",
 "engine": "InnoDB",
 "field_order": [
  "items_section",
  "title",
  "naming_series",
  "stock_entry_type",
  "outgoing_stock_entry",
  "purpose",
  "add_to_transit",
  "work_order",
  "purchase_order",
  "delivery_note_no",
  "sales_invoice_no",
  "pick_list",
  "purchase_receipt_no",
  "col2",
  "company",
  "posting_date",
  "posting_time",
  "set_posting_time",
  "inspection_required",
  "from_bom",
  "apply_putaway_rule",
  "sb1",
  "bom_no",
  "fg_completed_qty",
  "cb1",
  "use_multi_level_bom",
  "get_items",
  "section_break_12",
  "from_warehouse",
  "source_warehouse_address",
  "source_address_display",
  "cb0",
  "to_warehouse",
  "target_warehouse_address",
  "target_address_display",
  "sb0",
  "scan_barcode",
  "items",
  "get_stock_and_rate",
  "section_break_19",
  "total_incoming_value",
  "column_break_22",
  "total_outgoing_value",
  "value_difference",
  "additional_costs_section",
  "additional_costs",
  "total_additional_costs",
  "contact_section",
  "supplier",
  "supplier_name",
  "supplier_address",
  "address_display",
  "accounting_dimensions_section",
  "project",
  "dimension_col_break",
  "printing_settings",
  "select_print_heading",
  "print_settings_col_break",
  "letter_head",
  "more_info",
  "is_opening",
  "remarks",
  "col5",
  "per_transferred",
  "total_amount",
  "job_card",
  "amended_from",
  "credit_note",
  "is_return"
 ],
 "fields": [
  {
   "fieldname": "items_section",
   "fieldtype": "Section Break",
   "oldfieldtype": "Section Break"
  },
  {
   "fieldname": "title",
   "fieldtype": "Data",
   "hidden": 1,
   "label": "Title",
   "no_copy": 1,
   "print_hide": 1
  },
  {
   "fieldname": "naming_series",
   "fieldtype": "Select",
   "label": "Series",
   "no_copy": 1,
   "oldfieldname": "naming_series",
   "oldfieldtype": "Select",
   "options": "MAT-STE-.YYYY.-",
   "print_hide": 1,
   "reqd": 1,
   "set_only_once": 1
  },
  {
   "fieldname": "stock_entry_type",
   "fieldtype": "Link",
   "in_list_view": 1,
   "in_standard_filter": 1,
   "label": "Stock Entry Type",
   "options": "Stock Entry Type",
   "reqd": 1
  },
  {
   "depends_on": "eval:doc.purpose == 'Material Transfer'",
   "fieldname": "outgoing_stock_entry",
   "fieldtype": "Link",
   "label": "Stock Entry (Outward GIT)",
   "options": "Stock Entry",
   "read_only": 1
  },
  {
   "bold": 1,
   "fetch_from": "stock_entry_type.purpose",
   "fieldname": "purpose",
   "fieldtype": "Select",
   "hidden": 1,
   "in_list_view": 1,
   "label": "Purpose",
   "oldfieldname": "purpose",
   "oldfieldtype": "Select",
   "options": "Material Issue\nMaterial Receipt\nMaterial Transfer\nMaterial Transfer for Manufacture\nMaterial Consumption for Manufacture\nManufacture\nRepack\nSend to Subcontractor",
   "read_only": 1
  },
  {
   "fieldname": "company",
   "fieldtype": "Link",
   "label": "Company",
   "oldfieldname": "company",
   "oldfieldtype": "Link",
   "options": "Company",
   "print_hide": 1,
   "remember_last_selected_value": 1,
   "reqd": 1
  },
  {
   "depends_on": "eval:in_list([\"Material Transfer for Manufacture\", \"Manufacture\", \"Material Consumption for Manufacture\"], doc.purpose)",
   "fieldname": "work_order",
   "fieldtype": "Link",
   "label": "Work Order",
   "oldfieldname": "production_order",
   "oldfieldtype": "Link",
   "options": "Work Order",
   "print_hide": 1,
   "search_index": 1
  },
  {
   "depends_on": "eval:doc.purpose==\"Send to Subcontractor\"",
   "fieldname": "purchase_order",
   "fieldtype": "Link",
   "label": "Purchase Order",
   "options": "Purchase Order"
  },
  {
   "depends_on": "eval:doc.purpose==\"Sales Return\"",
   "fieldname": "delivery_note_no",
   "fieldtype": "Link",
   "label": "Delivery Note No",
   "no_copy": 1,
   "oldfieldname": "delivery_note_no",
   "oldfieldtype": "Link",
   "options": "Delivery Note",
   "print_hide": 1,
   "search_index": 1
  },
  {
   "depends_on": "eval:doc.purpose==\"Sales Return\"",
   "fieldname": "sales_invoice_no",
   "fieldtype": "Link",
   "label": "Sales Invoice No",
   "no_copy": 1,
   "options": "Sales Invoice",
   "print_hide": 1
  },
  {
   "depends_on": "eval:doc.purpose==\"Purchase Return\"",
   "fieldname": "purchase_receipt_no",
   "fieldtype": "Link",
   "label": "Purchase Receipt No",
   "no_copy": 1,
   "oldfieldname": "purchase_receipt_no",
   "oldfieldtype": "Link",
   "options": "Purchase Receipt",
   "print_hide": 1,
   "search_index": 1
  },
  {
   "fieldname": "col2",
   "fieldtype": "Column Break",
   "oldfieldtype": "Column Break",
   "print_width": "50%",
   "width": "50%"
  },
  {
   "default": "Today",
   "fieldname": "posting_date",
   "fieldtype": "Date",
   "label": "Posting Date",
   "no_copy": 1,
   "oldfieldname": "posting_date",
   "oldfieldtype": "Date",
   "search_index": 1
  },
  {
   "fieldname": "posting_time",
   "fieldtype": "Time",
   "label": "Posting Time",
   "no_copy": 1,
   "oldfieldname": "posting_time",
   "oldfieldtype": "Time",
   "print_hide": 1
  },
  {
   "default": "0",
   "depends_on": "eval:doc.docstatus==0",
   "fieldname": "set_posting_time",
   "fieldtype": "Check",
   "label": "Edit Posting Date and Time",
   "print_hide": 1
  },
  {
   "default": "0",
   "fieldname": "inspection_required",
   "fieldtype": "Check",
   "label": "Inspection Required"
  },
  {
   "default": "0",
   "depends_on": "eval:in_list([\"Material Issue\", \"Material Transfer\", \"Manufacture\", \"Repack\", \t\t\t\t\t\"Send to Subcontractor\", \"Material Transfer for Manufacture\", \"Material Consumption for Manufacture\"], doc.purpose)",
   "fieldname": "from_bom",
   "fieldtype": "Check",
   "label": "From BOM",
   "print_hide": 1
  },
  {
   "depends_on": "eval: doc.from_bom && (doc.purpose!==\"Sales Return\" && doc.purpose!==\"Purchase Return\")",
   "fieldname": "sb1",
   "fieldtype": "Section Break"
  },
  {
   "depends_on": "from_bom",
   "fieldname": "bom_no",
   "fieldtype": "Link",
   "label": "BOM No",
   "options": "BOM"
  },
  {
   "depends_on": "from_bom",
   "description": "As per Stock UOM",
   "fieldname": "fg_completed_qty",
   "fieldtype": "Float",
   "label": "For Quantity",
   "oldfieldname": "fg_completed_qty",
   "oldfieldtype": "Currency",
   "print_hide": 1
  },
  {
   "fieldname": "cb1",
   "fieldtype": "Column Break"
  },
  {
   "default": "1",
   "depends_on": "from_bom",
   "description": "Including items for sub assemblies",
   "fieldname": "use_multi_level_bom",
   "fieldtype": "Check",
   "label": "Use Multi-Level BOM",
   "print_hide": 1
  },
  {
   "depends_on": "from_bom",
   "fieldname": "get_items",
   "fieldtype": "Button",
   "label": "Get Items",
   "oldfieldtype": "Button",
   "print_hide": 1
  },
  {
   "fieldname": "section_break_12",
   "fieldtype": "Section Break"
  },
  {
   "description": "Sets 'Source Warehouse' in each row of the items table.",
   "fieldname": "from_warehouse",
   "fieldtype": "Link",
   "in_list_view": 1,
   "in_standard_filter": 1,
   "label": "Default Source Warehouse",
   "no_copy": 1,
   "oldfieldname": "from_warehouse",
   "oldfieldtype": "Link",
   "options": "Warehouse",
   "print_hide": 1
  },
  {
   "depends_on": "from_warehouse",
   "fieldname": "source_warehouse_address",
   "fieldtype": "Link",
   "label": "Source Warehouse Address",
   "options": "Address"
  },
  {
   "fieldname": "source_address_display",
   "fieldtype": "Small Text",
   "label": "Source Warehouse Address",
   "read_only": 1
  },
  {
   "fieldname": "cb0",
   "fieldtype": "Column Break"
  },
  {
   "description": "Sets 'Target Warehouse' in each row of the items table.",
   "fieldname": "to_warehouse",
   "fieldtype": "Link",
   "in_list_view": 1,
   "in_standard_filter": 1,
   "label": "Default Target Warehouse",
   "no_copy": 1,
   "oldfieldname": "to_warehouse",
   "oldfieldtype": "Link",
   "options": "Warehouse",
   "print_hide": 1
  },
  {
   "depends_on": "to_warehouse",
   "fieldname": "target_warehouse_address",
   "fieldtype": "Link",
   "label": "Target Warehouse Address",
   "options": "Address"
  },
  {
   "fieldname": "target_address_display",
   "fieldtype": "Small Text",
   "label": "Target Warehouse Address",
   "read_only": 1
  },
  {
   "fieldname": "sb0",
   "fieldtype": "Section Break",
   "options": "Simple"
  },
  {
   "fieldname": "scan_barcode",
   "options": "Barcode",
   "fieldtype": "Data",
   "label": "Scan Barcode"
  },
  {
   "allow_bulk_edit": 1,
   "fieldname": "items",
   "fieldtype": "Table",
   "label": "Items",
   "oldfieldname": "mtn_details",
   "oldfieldtype": "Table",
   "options": "Stock Entry Detail",
   "reqd": 1
  },
  {
   "fieldname": "get_stock_and_rate",
   "fieldtype": "Button",
   "label": "Update Rate and Availability",
   "oldfieldtype": "Button",
   "options": "get_stock_and_rate",
   "print_hide": 1
  },
  {
   "fieldname": "section_break_19",
   "fieldtype": "Section Break",
   "print_hide": 1
  },
  {
   "fieldname": "total_incoming_value",
   "fieldtype": "Currency",
   "label": "Total Incoming Value",
   "options": "Company:company:default_currency",
   "print_hide": 1,
   "read_only": 1
  },
  {
   "fieldname": "column_break_22",
   "fieldtype": "Column Break"
  },
  {
   "fieldname": "total_outgoing_value",
   "fieldtype": "Currency",
   "label": "Total Outgoing Value",
   "options": "Company:company:default_currency",
   "print_hide": 1,
   "read_only": 1
  },
  {
   "fieldname": "value_difference",
   "fieldtype": "Currency",
   "label": "Total Value Difference (Out - In)",
   "options": "Company:company:default_currency",
   "print_hide_if_no_value": 1,
   "read_only": 1
  },
  {
   "collapsible": 1,
   "collapsible_depends_on": "total_additional_costs",
   "fieldname": "additional_costs_section",
   "fieldtype": "Section Break",
   "label": "Additional Costs"
  },
  {
   "fieldname": "additional_costs",
   "fieldtype": "Table",
   "label": "Additional Costs",
   "options": "Landed Cost Taxes and Charges"
  },
  {
   "fieldname": "total_additional_costs",
   "fieldtype": "Currency",
   "label": "Total Additional Costs",
   "options": "Company:company:default_currency",
   "print_hide_if_no_value": 1,
   "read_only": 1
  },
  {
   "collapsible": 1,
   "depends_on": "eval:doc.purpose === \"Send to Subcontractor\"",
   "fieldname": "contact_section",
   "fieldtype": "Section Break",
   "label": "Supplier Details"
  },
  {
   "depends_on": "eval:doc.purpose === \"Send to Subcontractor\"",
   "fieldname": "supplier",
   "fieldtype": "Link",
   "label": "Supplier",
   "no_copy": 1,
   "oldfieldname": "supplier",
   "oldfieldtype": "Link",
   "options": "Supplier",
   "print_hide": 1
  },
  {
   "bold": 1,
   "depends_on": "eval:doc.purpose === \"Send to Subcontractor\"",
   "fieldname": "supplier_name",
   "fieldtype": "Data",
   "label": "Supplier Name",
   "no_copy": 1,
   "oldfieldname": "supplier_name",
   "oldfieldtype": "Data",
   "read_only": 1
  },
  {
   "depends_on": "eval:doc.purpose === \"Send to Subcontractor\"",
   "fieldname": "supplier_address",
   "fieldtype": "Link",
   "label": "Supplier Address",
   "no_copy": 1,
   "oldfieldname": "supplier_address",
   "oldfieldtype": "Small Text",
   "options": "Address"
  },
  {
   "fieldname": "address_display",
   "fieldtype": "Small Text",
   "label": "Address"
  },
  {
   "collapsible": 1,
   "fieldname": "printing_settings",
   "fieldtype": "Section Break",
   "label": "Printing Settings"
  },
  {
   "allow_on_submit": 1,
   "fieldname": "select_print_heading",
   "fieldtype": "Link",
   "label": "Print Heading",
   "oldfieldname": "select_print_heading",
   "oldfieldtype": "Link",
   "options": "Print Heading"
  },
  {
   "fieldname": "letter_head",
   "fieldtype": "Link",
   "label": "Letter Head",
   "options": "Letter Head"
  },
  {
   "collapsible": 1,
   "fieldname": "more_info",
   "fieldtype": "Section Break",
   "label": "More Information",
   "oldfieldtype": "Section Break"
  },
  {
   "fieldname": "is_opening",
   "fieldtype": "Select",
   "label": "Is Opening",
   "options": "No\nYes"
  },
  {
   "fieldname": "project",
   "fieldtype": "Link",
   "label": "Project",
   "oldfieldtype": "Link",
   "options": "Project"
  },
  {
   "fieldname": "remarks",
   "fieldtype": "Text",
   "label": "Remarks",
   "no_copy": 1,
   "oldfieldname": "remarks",
   "oldfieldtype": "Text",
   "print_hide": 1
  },
  {
   "fieldname": "col5",
   "fieldtype": "Column Break",
   "print_width": "50%",
   "width": "50%"
  },
  {
   "fieldname": "per_transferred",
   "fieldtype": "Percent",
   "in_list_view": 1,
   "label": "Per Transferred",
   "no_copy": 1,
   "print_hide": 1,
   "read_only": 1
  },
  {
   "depends_on": "total_amount",
   "fieldname": "total_amount",
   "fieldtype": "Currency",
   "label": "Total Amount",
   "options": "Company:company:default_currency",
   "print_hide_if_no_value": 1,
   "read_only": 1
  },
  {
   "fieldname": "job_card",
   "fieldtype": "Link",
   "label": "Job Card",
   "options": "Job Card",
   "print_hide": 1,
   "read_only": 1
  },
  {
   "fieldname": "amended_from",
   "fieldtype": "Link",
   "ignore_user_permissions": 1,
   "label": "Amended From",
   "no_copy": 1,
   "oldfieldname": "amended_from",
   "oldfieldtype": "Link",
   "options": "Stock Entry",
   "print_hide": 1,
   "read_only": 1
  },
  {
   "fieldname": "credit_note",
   "fieldtype": "Link",
   "hidden": 1,
   "label": "Credit Note",
   "options": "Journal Entry"
  },
  {
   "collapsible": 1,
   "fieldname": "accounting_dimensions_section",
   "fieldtype": "Section Break",
   "label": "Accounting Dimensions"
  },
  {
   "fieldname": "dimension_col_break",
   "fieldtype": "Column Break"
  },
  {
   "fieldname": "pick_list",
   "fieldtype": "Link",
   "label": "Pick List",
   "options": "Pick List",
   "read_only": 1
  },
  {
   "fieldname": "print_settings_col_break",
   "fieldtype": "Column Break"
  },
  {
   "default": "0",
   "depends_on": "eval: doc.purpose=='Material Transfer' && !doc.outgoing_stock_entry",
   "fetch_from": "stock_entry_type.add_to_transit",
   "fetch_if_empty": 1,
   "fieldname": "add_to_transit",
   "fieldtype": "Check",
   "label": "Add to Transit",
   "no_copy": 1
  },
  {
   "default": "0",
   "depends_on": "eval:in_list([\"Material Transfer\", \"Material Receipt\"], doc.purpose)",
   "fieldname": "apply_putaway_rule",
   "fieldtype": "Check",
   "label": "Apply Putaway Rule"
  },
  {
   "default": "0",
   "fieldname": "is_return",
   "fieldtype": "Check",
   "hidden": 1,
   "label": "Is Return",
   "no_copy": 1,
   "print_hide": 1,
   "read_only": 1
  }
 ],
 "icon": "fa fa-file-text",
 "idx": 1,
 "index_web_pages_for_search": 1,
 "is_submittable": 1,
 "links": [],
<<<<<<< HEAD
 "modified": "2021-08-19 19:19:31.514846",
=======
 "modified": "2021-08-17 20:16:12.737743",
>>>>>>> 6de7b8ea
 "modified_by": "Administrator",
 "module": "Stock",
 "name": "Stock Entry",
 "owner": "Administrator",
 "permissions": [
  {
   "amend": 1,
   "cancel": 1,
   "create": 1,
   "delete": 1,
   "email": 1,
   "print": 1,
   "read": 1,
   "report": 1,
   "role": "Stock User",
   "share": 1,
   "submit": 1,
   "write": 1
  },
  {
   "amend": 1,
   "cancel": 1,
   "create": 1,
   "delete": 1,
   "email": 1,
   "print": 1,
   "read": 1,
   "report": 1,
   "role": "Manufacturing User",
   "share": 1,
   "submit": 1,
   "write": 1
  },
  {
   "amend": 1,
   "cancel": 1,
   "create": 1,
   "delete": 1,
   "email": 1,
   "print": 1,
   "read": 1,
   "report": 1,
   "role": "Manufacturing Manager",
   "share": 1,
   "submit": 1,
   "write": 1
  },
  {
   "amend": 1,
   "cancel": 1,
   "create": 1,
   "delete": 1,
   "email": 1,
   "export": 1,
   "import": 1,
   "print": 1,
   "read": 1,
   "report": 1,
   "role": "Stock Manager",
   "set_user_permissions": 1,
   "share": 1,
   "submit": 1,
   "write": 1
  }
 ],
 "search_fields": "posting_date, from_warehouse, to_warehouse, purpose, remarks",
 "show_name_in_global_search": 1,
 "sort_field": "modified",
 "sort_order": "DESC",
 "title_field": "title",
 "track_changes": 1
}<|MERGE_RESOLUTION|>--- conflicted
+++ resolved
@@ -628,11 +628,7 @@
  "index_web_pages_for_search": 1,
  "is_submittable": 1,
  "links": [],
-<<<<<<< HEAD
- "modified": "2021-08-19 19:19:31.514846",
-=======
- "modified": "2021-08-17 20:16:12.737743",
->>>>>>> 6de7b8ea
+ "modified": "2021-08-20 19:19:31.514846",
  "modified_by": "Administrator",
  "module": "Stock",
  "name": "Stock Entry",
