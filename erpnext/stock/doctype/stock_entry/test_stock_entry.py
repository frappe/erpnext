# Copyright (c) 2015, Frappe Technologies Pvt. Ltd. and Contributors
# License: GNU General Public License v3. See license.txt


import unittest

import frappe
from frappe.permissions import add_user_permission, remove_user_permission
from frappe.utils import flt, nowdate, nowtime

from erpnext.accounts.doctype.account.test_account import get_inventory_account
from erpnext.stock.doctype.item.test_item import (
	create_item,
	make_item_variant,
	set_item_variant_settings,
)
from erpnext.stock.doctype.serial_no.serial_no import *  # noqa
from erpnext.stock.doctype.stock_entry.stock_entry import (
	FinishedGoodError,
	move_sample_to_retention_warehouse,
)
from erpnext.stock.doctype.stock_entry.stock_entry_utils import make_stock_entry
from erpnext.stock.doctype.stock_ledger_entry.stock_ledger_entry import StockFreezeError
from erpnext.stock.doctype.stock_reconciliation.stock_reconciliation import (
	OpeningEntryAccountError,
)
from erpnext.stock.doctype.stock_reconciliation.test_stock_reconciliation import (
	create_stock_reconciliation,
)
from erpnext.stock.stock_ledger import NegativeStockError, get_previous_sle
from erpnext.tests.utils import ERPNextTestCase, change_settings


def get_sle(**args):
	condition, values = "", []
	for key, value in args.items():
		condition += " and " if condition else " where "
		condition += "`{0}`=%s".format(key)
		values.append(value)

	return frappe.db.sql("""select * from `tabStock Ledger Entry` %s
		order by timestamp(posting_date, posting_time) desc, creation desc limit 1"""% condition,
		values, as_dict=1)

class TestStockEntry(ERPNextTestCase):
	def tearDown(self):
		frappe.set_user("Administrator")
		frappe.db.set_value("Manufacturing Settings", None, "material_consumption", "0")

	def test_fifo(self):
		frappe.db.set_value("Stock Settings", None, "allow_negative_stock", 1)
		item_code = "_Test Item 2"
		warehouse = "_Test Warehouse - _TC"

		create_stock_reconciliation(item_code="_Test Item 2", warehouse="_Test Warehouse - _TC",
			qty=0, rate=100)

		make_stock_entry(item_code=item_code, target=warehouse, qty=1, basic_rate=10)
		sle = get_sle(item_code = item_code, warehouse = warehouse)[0]

		self.assertEqual([[1, 10]], frappe.safe_eval(sle.stock_queue))

		# negative qty
		make_stock_entry(item_code=item_code, source=warehouse, qty=2, basic_rate=10)
		sle = get_sle(item_code = item_code, warehouse = warehouse)[0]

		self.assertEqual([[-1, 10]], frappe.safe_eval(sle.stock_queue))

		# further negative
		make_stock_entry(item_code=item_code, source=warehouse, qty=1)
		sle = get_sle(item_code = item_code, warehouse = warehouse)[0]

		self.assertEqual([[-2, 10]], frappe.safe_eval(sle.stock_queue))

		# move stock to positive
		make_stock_entry(item_code=item_code, target=warehouse, qty=3, basic_rate=20)
		sle = get_sle(item_code = item_code, warehouse = warehouse)[0]
		self.assertEqual([[1, 20]], frappe.safe_eval(sle.stock_queue))

		# incoming entry with diff rate
		make_stock_entry(item_code=item_code, target=warehouse, qty=1, basic_rate=30)
		sle = get_sle(item_code = item_code, warehouse = warehouse)[0]

		self.assertEqual([[1, 20],[1, 30]], frappe.safe_eval(sle.stock_queue))

		frappe.db.set_default("allow_negative_stock", 0)

	def test_auto_material_request(self):
		make_item_variant()
		self._test_auto_material_request("_Test Item")
		self._test_auto_material_request("_Test Item", material_request_type="Transfer")

	def test_auto_material_request_for_variant(self):
		fields = [{'field_name': 'reorder_levels'}]
		set_item_variant_settings(fields)
		make_item_variant()
		template = frappe.get_doc("Item", "_Test Variant Item")

		if not template.reorder_levels:
			template.append('reorder_levels', {
				"material_request_type": "Purchase",
				"warehouse": "_Test Warehouse - _TC",
				"warehouse_reorder_level": 20,
				"warehouse_reorder_qty": 20
			})

		template.save()
		self._test_auto_material_request("_Test Variant Item-S")

	def test_auto_material_request_for_warehouse_group(self):
		self._test_auto_material_request("_Test Item Warehouse Group Wise Reorder", warehouse="_Test Warehouse Group-C1 - _TC")

	def _test_auto_material_request(self, item_code, material_request_type="Purchase", warehouse="_Test Warehouse - _TC"):
		variant = frappe.get_doc("Item", item_code)

		projected_qty, actual_qty = frappe.db.get_value("Bin", {"item_code": item_code,
			"warehouse": warehouse}, ["projected_qty", "actual_qty"]) or [0, 0]

		# stock entry reqd for auto-reorder
		create_stock_reconciliation(item_code=item_code, warehouse=warehouse,
			qty = actual_qty + abs(projected_qty) + 10, rate=100)

		projected_qty = frappe.db.get_value("Bin", {"item_code": item_code,
			"warehouse": warehouse}, "projected_qty") or 0

		frappe.db.set_value("Stock Settings", None, "auto_indent", 1)

		# update re-level qty so that it is more than projected_qty
		if projected_qty >= variant.reorder_levels[0].warehouse_reorder_level:
			variant.reorder_levels[0].warehouse_reorder_level += projected_qty
			variant.reorder_levels[0].material_request_type = material_request_type
			variant.save()

		from erpnext.stock.reorder_item import reorder_item
		mr_list = reorder_item()

		frappe.db.set_value("Stock Settings", None, "auto_indent", 0)

		items = []
		for mr in mr_list:
			for d in mr.items:
				items.append(d.item_code)

		self.assertTrue(item_code in items)

	def test_material_receipt_gl_entry(self):
		company = frappe.db.get_value('Warehouse', 'Stores - TCP1', 'company')

		mr = make_stock_entry(item_code="_Test Item", target="Stores - TCP1", company= company,
			qty=50, basic_rate=100, expense_account="Stock Adjustment - TCP1")

		stock_in_hand_account = get_inventory_account(mr.company, mr.get("items")[0].t_warehouse)
		self.check_stock_ledger_entries("Stock Entry", mr.name,
			[["_Test Item", "Stores - TCP1", 50.0]])

		self.check_gl_entries("Stock Entry", mr.name,
			sorted([
				[stock_in_hand_account, 5000.0, 0.0],
				["Stock Adjustment - TCP1", 0.0, 5000.0]
			])
		)

		mr.cancel()

		self.assertTrue(frappe.db.sql("""select * from `tabStock Ledger Entry`
			where voucher_type='Stock Entry' and voucher_no=%s""", mr.name))

		self.assertTrue(frappe.db.sql("""select * from `tabGL Entry`
			where voucher_type='Stock Entry' and voucher_no=%s""", mr.name))

	def test_material_issue_gl_entry(self):
		company = frappe.db.get_value('Warehouse', 'Stores - TCP1', 'company')
		make_stock_entry(item_code="_Test Item", target="Stores - TCP1", company= company,
			qty=50, basic_rate=100, expense_account="Stock Adjustment - TCP1")

		mi = make_stock_entry(item_code="_Test Item", source="Stores - TCP1", company=company,
			qty=40, expense_account="Stock Adjustment - TCP1")

		self.check_stock_ledger_entries("Stock Entry", mi.name,
			[["_Test Item", "Stores - TCP1", -40.0]])

		stock_in_hand_account = get_inventory_account(mi.company, "Stores - TCP1")
		stock_value_diff = abs(frappe.db.get_value("Stock Ledger Entry", {"voucher_type": "Stock Entry",
			"voucher_no": mi.name}, "stock_value_difference"))

		self.check_gl_entries("Stock Entry", mi.name,
			sorted([
				[stock_in_hand_account, 0.0, stock_value_diff],
				["Stock Adjustment - TCP1", stock_value_diff, 0.0]
			])
		)
		mi.cancel()

	def test_material_transfer_gl_entry(self):
		company = frappe.db.get_value('Warehouse', 'Stores - TCP1', 'company')

		item_code = 'Hand Sanitizer - 001'
		create_item(item_code =item_code, is_stock_item = 1,
			is_purchase_item=1, opening_stock=1000, valuation_rate=10, company=company, warehouse="Stores - TCP1")

		mtn = make_stock_entry(item_code=item_code, source="Stores - TCP1",
			target="Finished Goods - TCP1", qty=45, company=company)

		self.check_stock_ledger_entries("Stock Entry", mtn.name,
			[[item_code, "Stores - TCP1", -45.0], [item_code, "Finished Goods - TCP1", 45.0]])

		source_warehouse_account = get_inventory_account(mtn.company, mtn.get("items")[0].s_warehouse)

		target_warehouse_account = get_inventory_account(mtn.company, mtn.get("items")[0].t_warehouse)

		if source_warehouse_account == target_warehouse_account:
			# no gl entry as both source and target warehouse has linked to same account.
			self.assertFalse(frappe.db.sql("""select * from `tabGL Entry`
				where voucher_type='Stock Entry' and voucher_no=%s""", mtn.name, as_dict=1))

		else:
			stock_value_diff = abs(frappe.db.get_value("Stock Ledger Entry", {"voucher_type": "Stock Entry",
				"voucher_no": mtn.name, "warehouse": "Stores - TCP1"}, "stock_value_difference"))

			self.check_gl_entries("Stock Entry", mtn.name,
				sorted([
					[source_warehouse_account, 0.0, stock_value_diff],
					[target_warehouse_account, stock_value_diff, 0.0],
				])
			)

		mtn.cancel()

	def test_repack_no_change_in_valuation(self):
		company = frappe.db.get_value('Warehouse', '_Test Warehouse - _TC', 'company')

		make_stock_entry(item_code="_Test Item", target="_Test Warehouse - _TC", qty=50, basic_rate=100)
		make_stock_entry(item_code="_Test Item Home Desktop 100", target="_Test Warehouse - _TC",
			qty=50, basic_rate=100)

		repack = frappe.copy_doc(test_records[3])
		repack.posting_date = nowdate()
		repack.posting_time = nowtime()
		repack.set_stock_entry_type()
		repack.insert()
		repack.submit()

		self.check_stock_ledger_entries("Stock Entry", repack.name,
			[["_Test Item", "_Test Warehouse - _TC", -50.0],
				["_Test Item Home Desktop 100", "_Test Warehouse - _TC", 1]])

		gl_entries = frappe.db.sql("""select account, debit, credit
			from `tabGL Entry` where voucher_type='Stock Entry' and voucher_no=%s
			order by account desc""", repack.name, as_dict=1)
		self.assertFalse(gl_entries)

	def test_repack_with_additional_costs(self):
		company = frappe.db.get_value('Warehouse', 'Stores - TCP1', 'company')

		make_stock_entry(item_code="_Test Item", target="Stores - TCP1", company= company,
			qty=50, basic_rate=100, expense_account="Stock Adjustment - TCP1")


		repack = make_stock_entry(company = company, purpose="Repack", do_not_save=True)
		repack.posting_date = nowdate()
		repack.posting_time = nowtime()

		expenses_included_in_valuation = frappe.get_value("Company", company, "expenses_included_in_valuation")

		items = get_multiple_items()
		repack.items = []
		for item in items:
			repack.append("items", item)

		repack.set("additional_costs", [
			{
				"expense_account": expenses_included_in_valuation,
				"description": "Actual Operating Cost",
				"amount": 1000
			},
			{
				"expense_account": expenses_included_in_valuation,
				"description": "Additional Operating Cost",
				"amount": 200
			},
		])

		repack.set_stock_entry_type()
		repack.insert()
		repack.submit()

		stock_in_hand_account = get_inventory_account(repack.company, repack.get("items")[1].t_warehouse)
		rm_stock_value_diff = abs(frappe.db.get_value("Stock Ledger Entry", {"voucher_type": "Stock Entry",
			"voucher_no": repack.name, "item_code": "_Test Item"}, "stock_value_difference"))

		fg_stock_value_diff = abs(frappe.db.get_value("Stock Ledger Entry", {"voucher_type": "Stock Entry",
			"voucher_no": repack.name, "item_code": "_Test Item Home Desktop 100"}, "stock_value_difference"))

		stock_value_diff = flt(fg_stock_value_diff - rm_stock_value_diff, 2)

		self.assertEqual(stock_value_diff, 1200)

		self.check_gl_entries("Stock Entry", repack.name,
			sorted([
				[stock_in_hand_account, 1200, 0.0],
				["Expenses Included In Valuation - TCP1", 0.0, 1200.0]
			])
		)

	def check_stock_ledger_entries(self, voucher_type, voucher_no, expected_sle):
		expected_sle.sort(key=lambda x: x[1])

		# check stock ledger entries
		sle = frappe.db.sql("""select item_code, warehouse, actual_qty
			from `tabStock Ledger Entry` where voucher_type = %s
			and voucher_no = %s order by item_code, warehouse, actual_qty""",
			(voucher_type, voucher_no), as_list=1)
		self.assertTrue(sle)
		sle.sort(key=lambda x: x[1])

		for i, sle in enumerate(sle):
			self.assertEqual(expected_sle[i][0], sle[0])
			self.assertEqual(expected_sle[i][1], sle[1])
			self.assertEqual(expected_sle[i][2], sle[2])

	def check_gl_entries(self, voucher_type, voucher_no, expected_gl_entries):
		expected_gl_entries.sort(key=lambda x: x[0])

		gl_entries = frappe.db.sql("""select account, debit, credit
			from `tabGL Entry` where voucher_type=%s and voucher_no=%s
			order by account asc, debit asc""", (voucher_type, voucher_no), as_list=1)

		self.assertTrue(gl_entries)
		gl_entries.sort(key=lambda x: x[0])
		for i, gle in enumerate(gl_entries):
			self.assertEqual(expected_gl_entries[i][0], gle[0])
			self.assertEqual(expected_gl_entries[i][1], gle[1])
			self.assertEqual(expected_gl_entries[i][2], gle[2])

	def test_serial_no_not_reqd(self):
		se = frappe.copy_doc(test_records[0])
		se.get("items")[0].serial_no = "ABCD"
		se.set_stock_entry_type()
		se.insert()
		self.assertRaises(SerialNoNotRequiredError, se.submit)

	def test_serial_no_reqd(self):
		se = frappe.copy_doc(test_records[0])
		se.get("items")[0].item_code = "_Test Serialized Item"
		se.get("items")[0].qty = 2
		se.get("items")[0].transfer_qty = 2
		se.set_stock_entry_type()
		se.insert()
		self.assertRaises(SerialNoRequiredError, se.submit)

	def test_serial_no_qty_more(self):
		se = frappe.copy_doc(test_records[0])
		se.get("items")[0].item_code = "_Test Serialized Item"
		se.get("items")[0].qty = 2
		se.get("items")[0].serial_no = "ABCD\nEFGH\nXYZ"
		se.get("items")[0].transfer_qty = 2
		se.set_stock_entry_type()
		se.insert()
		self.assertRaises(SerialNoQtyError, se.submit)

	def test_serial_no_qty_less(self):
		se = frappe.copy_doc(test_records[0])
		se.get("items")[0].item_code = "_Test Serialized Item"
		se.get("items")[0].qty = 2
		se.get("items")[0].serial_no = "ABCD"
		se.get("items")[0].transfer_qty = 2
		se.set_stock_entry_type()
		se.insert()
		self.assertRaises(SerialNoQtyError, se.submit)

	def test_serial_no_transfer_in(self):
		se = frappe.copy_doc(test_records[0])
		se.get("items")[0].item_code = "_Test Serialized Item"
		se.get("items")[0].qty = 2
		se.get("items")[0].serial_no = "ABCD\nEFGH"
		se.get("items")[0].transfer_qty = 2
		se.set_stock_entry_type()
		se.insert()
		se.submit()

		self.assertTrue(frappe.db.exists("Serial No", "ABCD"))
		self.assertTrue(frappe.db.exists("Serial No", "EFGH"))

		se.cancel()
		self.assertFalse(frappe.db.get_value("Serial No", "ABCD", "warehouse"))

	def test_serial_no_not_exists(self):
		frappe.db.sql("delete from `tabSerial No` where name in ('ABCD', 'EFGH')")
		make_serialized_item(target_warehouse="_Test Warehouse 1 - _TC")
		se = frappe.copy_doc(test_records[0])
		se.purpose = "Material Issue"
		se.get("items")[0].item_code = "_Test Serialized Item With Series"
		se.get("items")[0].qty = 2
		se.get("items")[0].s_warehouse = "_Test Warehouse 1 - _TC"
		se.get("items")[0].t_warehouse = None
		se.get("items")[0].serial_no = "ABCD\nEFGH"
		se.get("items")[0].transfer_qty = 2
		se.set_stock_entry_type()
		se.insert()

		self.assertRaises(SerialNoNotExistsError, se.submit)

	def test_serial_duplicate(self):
		se, serial_nos = self.test_serial_by_series()

		se = frappe.copy_doc(test_records[0])
		se.get("items")[0].item_code = "_Test Serialized Item With Series"
		se.get("items")[0].qty = 1
		se.get("items")[0].serial_no = serial_nos[0]
		se.get("items")[0].transfer_qty = 1
		se.set_stock_entry_type()
		se.insert()
		self.assertRaises(SerialNoDuplicateError, se.submit)

	def test_serial_by_series(self):
		se = make_serialized_item()

		serial_nos = get_serial_nos(se.get("items")[0].serial_no)

		self.assertTrue(frappe.db.exists("Serial No", serial_nos[0]))
		self.assertTrue(frappe.db.exists("Serial No", serial_nos[1]))

		return se, serial_nos

	def test_serial_item_error(self):
		se, serial_nos = self.test_serial_by_series()
		if not frappe.db.exists('Serial No', 'ABCD'):
			make_serialized_item(item_code="_Test Serialized Item", serial_no="ABCD\nEFGH")

		se = frappe.copy_doc(test_records[0])
		se.purpose = "Material Transfer"
		se.get("items")[0].item_code = "_Test Serialized Item"
		se.get("items")[0].qty = 1
		se.get("items")[0].transfer_qty = 1
		se.get("items")[0].serial_no = serial_nos[0]
		se.get("items")[0].s_warehouse = "_Test Warehouse - _TC"
		se.get("items")[0].t_warehouse = "_Test Warehouse 1 - _TC"
		se.set_stock_entry_type()
		se.insert()
		self.assertRaises(SerialNoItemError, se.submit)

	def test_serial_move(self):
		se = make_serialized_item()
		serial_no = get_serial_nos(se.get("items")[0].serial_no)[0]

		se = frappe.copy_doc(test_records[0])
		se.purpose = "Material Transfer"
		se.get("items")[0].item_code = "_Test Serialized Item With Series"
		se.get("items")[0].qty = 1
		se.get("items")[0].transfer_qty = 1
		se.get("items")[0].serial_no = serial_no
		se.get("items")[0].s_warehouse = "_Test Warehouse - _TC"
		se.get("items")[0].t_warehouse = "_Test Warehouse 1 - _TC"
		se.set_stock_entry_type()
		se.insert()
		se.submit()
		self.assertTrue(frappe.db.get_value("Serial No", serial_no, "warehouse"), "_Test Warehouse 1 - _TC")

		se.cancel()
		self.assertTrue(frappe.db.get_value("Serial No", serial_no, "warehouse"), "_Test Warehouse - _TC")

	def test_serial_warehouse_error(self):
		make_serialized_item(target_warehouse="_Test Warehouse 1 - _TC")

		t = make_serialized_item()
		serial_nos = get_serial_nos(t.get("items")[0].serial_no)

		se = frappe.copy_doc(test_records[0])
		se.purpose = "Material Transfer"
		se.get("items")[0].item_code = "_Test Serialized Item With Series"
		se.get("items")[0].qty = 1
		se.get("items")[0].transfer_qty = 1
		se.get("items")[0].serial_no = serial_nos[0]
		se.get("items")[0].s_warehouse = "_Test Warehouse 1 - _TC"
		se.get("items")[0].t_warehouse = "_Test Warehouse - _TC"
		se.set_stock_entry_type()
		se.insert()
		self.assertRaises(SerialNoWarehouseError, se.submit)

	def test_serial_cancel(self):
		se, serial_nos = self.test_serial_by_series()
		se.cancel()

		serial_no = get_serial_nos(se.get("items")[0].serial_no)[0]
		self.assertFalse(frappe.db.get_value("Serial No", serial_no, "warehouse"))

	def test_warehouse_company_validation(self):
		company = frappe.db.get_value('Warehouse', '_Test Warehouse 2 - _TC1', 'company')
		frappe.get_doc("User", "test2@example.com")\
			.add_roles("Sales User", "Sales Manager", "Stock User", "Stock Manager")
		frappe.set_user("test2@example.com")

		from erpnext.stock.utils import InvalidWarehouseCompany
		st1 = frappe.copy_doc(test_records[0])
		st1.get("items")[0].t_warehouse="_Test Warehouse 2 - _TC1"
		st1.set_stock_entry_type()
		st1.insert()
		self.assertRaises(InvalidWarehouseCompany, st1.submit)

	# permission tests
	def test_warehouse_user(self):
		add_user_permission("Warehouse", "_Test Warehouse 1 - _TC", "test@example.com")
		add_user_permission("Warehouse", "_Test Warehouse 2 - _TC1", "test2@example.com")
		add_user_permission("Company", "_Test Company 1", "test2@example.com")
		test_user = frappe.get_doc("User", "test@example.com")
		test_user.add_roles("Sales User", "Sales Manager", "Stock User")
		test_user.remove_roles("Stock Manager", "System Manager")

		frappe.get_doc("User", "test2@example.com")\
			.add_roles("Sales User", "Sales Manager", "Stock User", "Stock Manager")

		st1 = frappe.copy_doc(test_records[0])
		st1.company = "_Test Company 1"

		frappe.set_user("test@example.com")
		st1.get("items")[0].t_warehouse="_Test Warehouse 2 - _TC1"
		self.assertRaises(frappe.PermissionError, st1.insert)

		test_user.add_roles("System Manager")

		frappe.set_user("test2@example.com")
		st1 = frappe.copy_doc(test_records[0])
		st1.company = "_Test Company 1"
		st1.get("items")[0].t_warehouse="_Test Warehouse 2 - _TC1"
		st1.get("items")[0].expense_account = "Stock Adjustment - _TC1"
		st1.get("items")[0].cost_center = "Main - _TC1"
		st1.set_stock_entry_type()
		st1.insert()
		st1.submit()

		frappe.set_user("Administrator")
		remove_user_permission("Warehouse", "_Test Warehouse 1 - _TC", "test@example.com")
		remove_user_permission("Warehouse", "_Test Warehouse 2 - _TC1", "test2@example.com")
		remove_user_permission("Company", "_Test Company 1", "test2@example.com")

	def test_freeze_stocks(self):
		frappe.db.set_value('Stock Settings', None,'stock_auth_role', '')

		# test freeze_stocks_upto
		frappe.db.set_value("Stock Settings", None, "stock_frozen_upto", add_days(nowdate(), 5))
		se = frappe.copy_doc(test_records[0]).insert()
		self.assertRaises(StockFreezeError, se.submit)

		frappe.db.set_value("Stock Settings", None, "stock_frozen_upto", '')

		# test freeze_stocks_upto_days
		frappe.db.set_value("Stock Settings", None, "stock_frozen_upto_days", -1)
		se = frappe.copy_doc(test_records[0])
		se.set_posting_time = 1
		se.posting_date = nowdate()
		se.set_stock_entry_type()
		se.insert()
		self.assertRaises(StockFreezeError, se.submit)
		frappe.db.set_value("Stock Settings", None, "stock_frozen_upto_days", 0)

	def test_work_order(self):
		from erpnext.manufacturing.doctype.work_order.work_order import (
			make_stock_entry as _make_stock_entry,
		)
		bom_no, bom_operation_cost = frappe.db.get_value("BOM", {"item": "_Test FG Item 2",
			"is_default": 1, "docstatus": 1}, ["name", "operating_cost"])

		work_order = frappe.new_doc("Work Order")
		work_order.update({
			"company": "_Test Company",
			"fg_warehouse": "_Test Warehouse 1 - _TC",
			"production_item": "_Test FG Item 2",
			"bom_no": bom_no,
			"qty": 1.0,
			"stock_uom": "_Test UOM",
			"wip_warehouse": "_Test Warehouse - _TC",
			"additional_operating_cost": 1000
		})
		work_order.insert()
		work_order.submit()

		make_stock_entry(item_code="_Test Item", target="_Test Warehouse - _TC", qty=50, basic_rate=100)
		make_stock_entry(item_code="_Test Item 2", target="_Test Warehouse - _TC", qty=50, basic_rate=20)

		stock_entry = _make_stock_entry(work_order.name, "Manufacture", 1)

		rm_cost = 0
		for d in stock_entry.get("items"):
			if d.item_code != "_Test FG Item 2":
				rm_cost += flt(d.amount)
		fg_cost = list(filter(lambda x: x.item_code=="_Test FG Item 2", stock_entry.get("items")))[0].amount
		self.assertEqual(fg_cost,
			flt(rm_cost + bom_operation_cost + work_order.additional_operating_cost, 2))

	def test_work_order_manufacture_with_material_consumption(self):
		from erpnext.manufacturing.doctype.work_order.work_order import (
			make_stock_entry as _make_stock_entry,
		)
		frappe.db.set_value("Manufacturing Settings", None, "material_consumption", "1")

		bom_no = frappe.db.get_value("BOM", {"item": "_Test FG Item",
			"is_default": 1, "docstatus": 1})

		work_order = frappe.new_doc("Work Order")
		work_order.update({
			"company": "_Test Company",
			"fg_warehouse": "_Test Warehouse 1 - _TC",
			"production_item": "_Test FG Item",
			"bom_no": bom_no,
			"qty": 1.0,
			"stock_uom": "_Test UOM",
			"wip_warehouse": "_Test Warehouse - _TC"
		})
		work_order.insert()
		work_order.submit()

		make_stock_entry(item_code="_Test Item",
			target="Stores - _TC", qty=10, basic_rate=5000.0)
		make_stock_entry(item_code="_Test Item Home Desktop 100",
			target="Stores - _TC", qty=10, basic_rate=1000.0)


		s = frappe.get_doc(_make_stock_entry(work_order.name, "Material Transfer for Manufacture", 1))
		for d in s.get("items"):
			d.s_warehouse = "Stores - _TC"
		s.insert()
		s.submit()

		# When Stock Entry has RM and FG
		s = frappe.get_doc(_make_stock_entry(work_order.name, "Manufacture", 1))
		s.save()
		rm_cost = 0
		for d in s.get('items'):
			if d.s_warehouse:
				rm_cost += d.amount
		fg_cost = list(filter(lambda x: x.item_code=="_Test FG Item", s.get("items")))[0].amount
		scrap_cost = list(filter(lambda x: x.is_scrap_item, s.get("items")))[0].amount
		self.assertEqual(fg_cost,
			flt(rm_cost - scrap_cost, 2))

		# When Stock Entry has only FG + Scrap
		s.items.pop(0)
		s.items.pop(0)
		s.submit()

		rm_cost = 0
		for d in s.get('items'):
			if d.s_warehouse:
				rm_cost += d.amount
		self.assertEqual(rm_cost, 0)
		expected_fg_cost = s.get_basic_rate_for_manufactured_item(1)
		fg_cost = list(filter(lambda x: x.item_code=="_Test FG Item", s.get("items")))[0].amount
		self.assertEqual(flt(fg_cost, 2), flt(expected_fg_cost, 2))

	def test_variant_work_order(self):
		bom_no = frappe.db.get_value("BOM", {"item": "_Test Variant Item",
			"is_default": 1, "docstatus": 1})

		work_order = frappe.new_doc("Work Order")
		work_order.update({
			"company": "_Test Company",
			"fg_warehouse": "_Test Warehouse 1 - _TC",
			"production_item": "_Test Variant Item-S",
			"bom_no": bom_no,
			"qty": 1.0,
			"stock_uom": "_Test UOM",
			"wip_warehouse": "_Test Warehouse - _TC",
			"skip_transfer": 1
		})
		work_order.insert()
		work_order.submit()

		from erpnext.manufacturing.doctype.work_order.work_order import make_stock_entry

		stock_entry = frappe.get_doc(make_stock_entry(work_order.name, "Manufacture", 1))
		stock_entry.insert()
		self.assertTrue("_Test Variant Item-S" in [d.item_code for d in stock_entry.items])

	def test_same_serial_nos_in_repack_or_manufacture_entries(self):
		s1 = make_serialized_item(target_warehouse="_Test Warehouse - _TC")
		serial_nos = s1.get("items")[0].serial_no

		s2 = make_stock_entry(item_code="_Test Serialized Item With Series", source="_Test Warehouse - _TC",
			qty=2, basic_rate=100, purpose="Repack", serial_no=serial_nos, do_not_save=True)

		s2.append("items", {
			"item_code": "_Test Serialized Item",
			"t_warehouse": "_Test Warehouse - _TC",
			"qty": 2,
			"basic_rate": 120,
			"expense_account": "Stock Adjustment - _TC",
			"conversion_factor": 1.0,
			"cost_center": "_Test Cost Center - _TC",
			"serial_no": serial_nos
		})

		s2.submit()
		s2.cancel()

	def test_retain_sample(self):
		from erpnext.stock.doctype.batch.batch import get_batch_qty
		from erpnext.stock.doctype.warehouse.test_warehouse import create_warehouse

		create_warehouse("Test Warehouse for Sample Retention")
		frappe.db.set_value("Stock Settings", None, "sample_retention_warehouse", "Test Warehouse for Sample Retention - _TC")

		test_item_code = "Retain Sample Item"
		if not frappe.db.exists('Item', test_item_code):
			item = frappe.new_doc("Item")
			item.item_code = test_item_code
			item.item_name = "Retain Sample Item"
			item.description = "Retain Sample Item"
			item.item_group = "All Item Groups"
			item.is_stock_item = 1
			item.has_batch_no = 1
			item.create_new_batch = 1
			item.retain_sample = 1
			item.sample_quantity = 4
			item.save()

		receipt_entry = frappe.new_doc("Stock Entry")
		receipt_entry.company = "_Test Company"
		receipt_entry.purpose = "Material Receipt"
		receipt_entry.append("items", {
			"item_code": test_item_code,
			"t_warehouse": "_Test Warehouse - _TC",
			"qty": 40,
			"basic_rate": 12,
			"cost_center": "_Test Cost Center - _TC",
			"sample_quantity": 4
		})
		receipt_entry.set_stock_entry_type()
		receipt_entry.insert()
		receipt_entry.submit()

		retention_data = move_sample_to_retention_warehouse(receipt_entry.company, receipt_entry.get("items"))
		retention_entry = frappe.new_doc("Stock Entry")
		retention_entry.company = retention_data.company
		retention_entry.purpose = retention_data.purpose
		retention_entry.append("items", {
			"item_code": test_item_code,
			"t_warehouse": "Test Warehouse for Sample Retention - _TC",
			"s_warehouse": "_Test Warehouse - _TC",
			"qty": 4,
			"basic_rate": 12,
			"cost_center": "_Test Cost Center - _TC",
			"batch_no": receipt_entry.get("items")[0].batch_no
		})
		retention_entry.set_stock_entry_type()
		retention_entry.insert()
		retention_entry.submit()

		qty_in_usable_warehouse = get_batch_qty(receipt_entry.get("items")[0].batch_no, "_Test Warehouse - _TC", "_Test Item")
		qty_in_retention_warehouse = get_batch_qty(receipt_entry.get("items")[0].batch_no, "Test Warehouse for Sample Retention - _TC", "_Test Item")

		self.assertEqual(qty_in_usable_warehouse, 36)
		self.assertEqual(qty_in_retention_warehouse, 4)

	def test_quality_check(self):
		item_code = "_Test Item For QC"
		if not frappe.db.exists('Item', item_code):
			create_item(item_code)

		repack = frappe.copy_doc(test_records[3])
		repack.inspection_required = 1
		for d in repack.items:
			if not d.s_warehouse and d.t_warehouse:
				d.item_code = item_code
				d.qty = 1
				d.uom = "Nos"
				d.stock_uom = "Nos"
				d.basic_rate = 5000

		repack.insert()
		self.assertRaises(frappe.ValidationError, repack.submit)

	# def test_material_consumption(self):
	# 	frappe.db.set_value("Manufacturing Settings", None, "backflush_raw_materials_based_on", "BOM")
	# 	frappe.db.set_value("Manufacturing Settings", None, "material_consumption", "0")

	# 	from erpnext.manufacturing.doctype.work_order.work_order \
	# 		import make_stock_entry as _make_stock_entry
	# 	bom_no = frappe.db.get_value("BOM", {"item": "_Test FG Item 2",
	# 		"is_default": 1, "docstatus": 1})

	# 	work_order = frappe.new_doc("Work Order")
	# 	work_order.update({
	# 		"company": "_Test Company",
	# 		"fg_warehouse": "_Test Warehouse 1 - _TC",
	# 		"production_item": "_Test FG Item 2",
	# 		"bom_no": bom_no,
	# 		"qty": 4.0,
	# 		"stock_uom": "_Test UOM",
	# 		"wip_warehouse": "_Test Warehouse - _TC",
	# 		"additional_operating_cost": 1000,
	# 		"use_multi_level_bom": 1
	# 	})
	# 	work_order.insert()
	# 	work_order.submit()

	# 	make_stock_entry(item_code="_Test Serialized Item With Series", target="_Test Warehouse - _TC", qty=50, basic_rate=100)
	# 	make_stock_entry(item_code="_Test Item 2", target="_Test Warehouse - _TC", qty=50, basic_rate=20)

	# 	item_quantity = {
	# 		'_Test Item': 2.0,
	# 		'_Test Item 2': 12.0,
	# 		'_Test Serialized Item With Series': 6.0
	# 	}

	# 	stock_entry = frappe.get_doc(_make_stock_entry(work_order.name, "Material Consumption for Manufacture", 2))
	# 	for d in stock_entry.get('items'):
	# 		self.assertEqual(item_quantity.get(d.item_code), d.qty)

	def test_customer_provided_parts_se(self):
		create_item('CUST-0987', is_customer_provided_item = 1, customer = '_Test Customer', is_purchase_item = 0)
		se = make_stock_entry(item_code='CUST-0987', purpose = 'Material Receipt',
			qty=4, to_warehouse = "_Test Warehouse - _TC")
		self.assertEqual(se.get("items")[0].allow_zero_valuation_rate, 1)
		self.assertEqual(se.get("items")[0].amount, 0)

	def test_gle_for_opening_stock_entry(self):
		mr = make_stock_entry(item_code="_Test Item", target="Stores - TCP1",
			company="_Test Company with perpetual inventory", qty=50, basic_rate=100,
			expense_account="Stock Adjustment - TCP1", is_opening="Yes", do_not_save=True)

		self.assertRaises(OpeningEntryAccountError, mr.save)

		mr.items[0].expense_account = "Temporary Opening - TCP1"

		mr.save()
		mr.submit()

		is_opening = frappe.db.get_value("GL Entry",
			filters={"voucher_type": "Stock Entry", "voucher_no": mr.name}, fieldname="is_opening")
		self.assertEqual(is_opening, "Yes")

	def test_total_basic_amount_zero(self):
		se = frappe.get_doc({"doctype":"Stock Entry",
			"purpose":"Material Receipt",
			"stock_entry_type":"Material Receipt",
			"posting_date": nowdate(),
			"company":"_Test Company with perpetual inventory",
			"items":[
				{
					"item_code":"_Test Item",
					"description":"_Test Item",
					"qty": 1,
					"basic_rate": 0,
					"uom":"Nos",
					"t_warehouse": "Stores - TCP1",
					"allow_zero_valuation_rate": 1,
					"cost_center": "Main - TCP1"
				},
				{
					"item_code":"_Test Item",
					"description":"_Test Item",
					"qty": 2,
					"basic_rate": 0,
					"uom":"Nos",
					"t_warehouse": "Stores - TCP1",
					"allow_zero_valuation_rate": 1,
					"cost_center": "Main - TCP1"
				},
			],
			"additional_costs":[
				{"expense_account":"Miscellaneous Expenses - TCP1",
				"amount":100,
				"description": "miscellanous"
			}]
		})
		se.insert()
		se.submit()

		self.check_gl_entries("Stock Entry", se.name,
			sorted([
				["Stock Adjustment - TCP1", 100.0, 0.0],
				["Miscellaneous Expenses - TCP1", 0.0, 100.0]
			])
		)

	def test_conversion_factor_change(self):
		frappe.db.set_value("Stock Settings", None, "allow_negative_stock", 1)
		repack_entry = frappe.copy_doc(test_records[3])
		repack_entry.posting_date = nowdate()
		repack_entry.posting_time = nowtime()
		repack_entry.set_stock_entry_type()
		repack_entry.insert()

		# check current uom and conversion factor
		self.assertTrue(repack_entry.items[0].uom, "_Test UOM")
		self.assertTrue(repack_entry.items[0].conversion_factor, 1)

		# change conversion factor
		repack_entry.items[0].uom = "_Test UOM 1"
		repack_entry.items[0].stock_uom = "_Test UOM 1"
		repack_entry.items[0].conversion_factor = 2
		repack_entry.save()
		repack_entry.submit()

		self.assertEqual(repack_entry.items[0].conversion_factor, 2)
		self.assertEqual(repack_entry.items[0].uom, "_Test UOM 1")
		self.assertEqual(repack_entry.items[0].qty, 50)
		self.assertEqual(repack_entry.items[0].transfer_qty, 100)

		frappe.db.set_default("allow_negative_stock", 0)

	def test_additional_cost_distribution_manufacture(self):
		se = frappe.get_doc(
				doctype="Stock Entry",
				purpose="Manufacture",
				additional_costs=[frappe._dict(base_amount=100)],
				items=[
					frappe._dict(item_code="RM", basic_amount=10),
					frappe._dict(item_code="FG", basic_amount=20, t_warehouse="X", is_finished_item=1),
					frappe._dict(item_code="scrap", basic_amount=30, t_warehouse="X")
				],
			)

		se.distribute_additional_costs()

		distributed_costs = [d.additional_cost for d in se.items]
		self.assertEqual([0.0, 100.0, 0.0], distributed_costs)

	def test_additional_cost_distribution_non_manufacture(self):
		se = frappe.get_doc(
				doctype="Stock Entry",
				purpose="Material Receipt",
				additional_costs=[frappe._dict(base_amount=100)],
				items=[
					frappe._dict(item_code="RECEIVED_1", basic_amount=20, t_warehouse="X"),
					frappe._dict(item_code="RECEIVED_2", basic_amount=30, t_warehouse="X")
				],
			)

		se.distribute_additional_costs()

		distributed_costs = [d.additional_cost for d in se.items]
		self.assertEqual([40.0, 60.0], distributed_costs)

<<<<<<< HEAD
	def test_independent_manufacture_entry(self):
		"Test FG items and incoming rate calculation in Maniufacture Entry without WO or BOM linked."
		se = frappe.get_doc(
			doctype="Stock Entry",
			purpose="Manufacture",
			stock_entry_type="Manufacture",
			company="_Test Company",
			items=[
				frappe._dict(item_code="_Test Item", qty=1, basic_rate=200, s_warehouse="_Test Warehouse - _TC"),
				frappe._dict(item_code="_Test FG Item", qty=4, t_warehouse="_Test Warehouse 1 - _TC")
			]
		)
		# SE must have atleast one FG
		self.assertRaises(FinishedGoodError, se.save)

		se.items[0].is_finished_item = 1
		se.items[1].is_finished_item = 1
		# SE cannot have multiple FGs
		self.assertRaises(FinishedGoodError, se.save)

		se.items[0].is_finished_item = 0
		se.save()

		# Check if FG cost is calculated based on RM total cost
		# RM total cost = 200, FG rate = 200/4(FG qty) =  50
		self.assertEqual(se.items[1].basic_rate, 50)
		self.assertEqual(se.value_difference, 0.0)
		self.assertEqual(se.total_incoming_value, se.total_outgoing_value)

		# teardown
		se.delete()
=======
	@change_settings("Stock Settings", {"allow_negative_stock": 0})
	def test_future_negative_sle(self):
		# Initialize item, batch, warehouse, opening qty
		item_code = '_Test Future Neg Item'
		batch_no = '_Test Future Neg Batch'
		warehouses = [
			'_Test Future Neg Warehouse Source',
			'_Test Future Neg Warehouse Destination'
		]
		warehouse_names = initialize_records_for_future_negative_sle_test(
			item_code, batch_no, warehouses,
			opening_qty=2, posting_date='2021-07-01'
		)

		# Executing an illegal sequence should raise an error
		sequence_of_entries = [
			dict(item_code=item_code,
				qty=2,
				from_warehouse=warehouse_names[0],
				to_warehouse=warehouse_names[1],
				batch_no=batch_no,
				posting_date='2021-07-03',
				purpose='Material Transfer'),
			dict(item_code=item_code,
				qty=2,
				from_warehouse=warehouse_names[1],
				to_warehouse=warehouse_names[0],
				batch_no=batch_no,
				posting_date='2021-07-04',
				purpose='Material Transfer'),
			dict(item_code=item_code,
				qty=2,
				from_warehouse=warehouse_names[0],
				to_warehouse=warehouse_names[1],
				batch_no=batch_no,
				posting_date='2021-07-02',          # Illegal SE
				purpose='Material Transfer')
		]

		self.assertRaises(NegativeStockError, create_stock_entries, sequence_of_entries)

	@change_settings("Stock Settings", {"allow_negative_stock": 0})
	def test_future_negative_sle_batch(self):
		from erpnext.stock.doctype.batch.test_batch import TestBatch

		# Initialize item, batch, warehouse, opening qty
		item_code = '_Test MultiBatch Item'
		TestBatch.make_batch_item(item_code)

		batch_nos = [] # store generate batches
		warehouse = '_Test Warehouse - _TC'

		se1 = make_stock_entry(
				item_code=item_code,
				qty=2,
				to_warehouse=warehouse,
				posting_date='2021-09-01',
				purpose='Material Receipt'
			)
		batch_nos.append(se1.items[0].batch_no)
		se2 = make_stock_entry(
				item_code=item_code,
				qty=2,
				to_warehouse=warehouse,
				posting_date='2021-09-03',
				purpose='Material Receipt'
			)
		batch_nos.append(se2.items[0].batch_no)

		with self.assertRaises(NegativeStockError) as nse:
			make_stock_entry(item_code=item_code,
				qty=1,
				from_warehouse=warehouse,
				batch_no=batch_nos[1],
				posting_date='2021-09-02', # backdated consumption of 2nd batch
				purpose='Material Issue')
>>>>>>> 2bb7bca4

def make_serialized_item(**args):
	args = frappe._dict(args)
	se = frappe.copy_doc(test_records[0])

	if args.company:
		se.company = args.company

	se.get("items")[0].item_code = args.item_code or "_Test Serialized Item With Series"

	if args.serial_no:
		se.get("items")[0].serial_no = args.serial_no

	if args.cost_center:
		se.get("items")[0].cost_center = args.cost_center

	if args.expense_account:
		se.get("items")[0].expense_account = args.expense_account

	se.get("items")[0].qty = 2
	se.get("items")[0].transfer_qty = 2

	if args.target_warehouse:
		se.get("items")[0].t_warehouse = args.target_warehouse

	se.set_stock_entry_type()
	se.insert()
	se.submit()
	return se

def get_qty_after_transaction(**args):
	args = frappe._dict(args)
	last_sle = get_previous_sle({
		"item_code": args.item_code or "_Test Item",
		"warehouse": args.warehouse or "_Test Warehouse - _TC",
		"posting_date": args.posting_date or nowdate(),
		"posting_time": args.posting_time or nowtime()
	})
	return flt(last_sle.get("qty_after_transaction"))

def get_multiple_items():
	return [
			{
				"conversion_factor": 1.0,
				"cost_center": "Main - TCP1",
				"doctype": "Stock Entry Detail",
				"expense_account": "Stock Adjustment - TCP1",
				"basic_rate": 100,
				"item_code": "_Test Item",
				"qty": 50.0,
				"s_warehouse": "Stores - TCP1",
				"stock_uom": "_Test UOM",
				"transfer_qty": 50.0,
				"uom": "_Test UOM"
			},
			{
				"conversion_factor": 1.0,
				"cost_center": "Main - TCP1",
				"doctype": "Stock Entry Detail",
				"expense_account": "Stock Adjustment - TCP1",
				"basic_rate": 5000,
				"item_code": "_Test Item Home Desktop 100",
				"qty": 1,
				"stock_uom": "_Test UOM",
				"t_warehouse": "Stores - TCP1",
				"transfer_qty": 1,
				"uom": "_Test UOM"
			}
		]

test_records = frappe.get_test_records('Stock Entry')

def initialize_records_for_future_negative_sle_test(
		item_code, batch_no, warehouses, opening_qty, posting_date):
	from erpnext.stock.doctype.batch.test_batch import TestBatch, make_new_batch
	from erpnext.stock.doctype.stock_reconciliation.test_stock_reconciliation import (
		create_stock_reconciliation,
	)
	from erpnext.stock.doctype.warehouse.test_warehouse import create_warehouse

	TestBatch.make_batch_item(item_code)
	make_new_batch(item_code=item_code, batch_id=batch_no)
	warehouse_names = [create_warehouse(w) for w in warehouses]
	create_stock_reconciliation(
		purpose='Opening Stock',
		posting_date=posting_date,
		posting_time='20:00:20',
		item_code=item_code,
		warehouse=warehouse_names[0],
		valuation_rate=100,
		qty=opening_qty,
		batch_no=batch_no,
	)
	return warehouse_names


def create_stock_entries(sequence_of_entries):
	for entry_detail in sequence_of_entries:
		make_stock_entry(**entry_detail)<|MERGE_RESOLUTION|>--- conflicted
+++ resolved
@@ -932,7 +932,6 @@
 		distributed_costs = [d.additional_cost for d in se.items]
 		self.assertEqual([40.0, 60.0], distributed_costs)
 
-<<<<<<< HEAD
 	def test_independent_manufacture_entry(self):
 		"Test FG items and incoming rate calculation in Maniufacture Entry without WO or BOM linked."
 		se = frappe.get_doc(
@@ -964,7 +963,7 @@
 
 		# teardown
 		se.delete()
-=======
+
 	@change_settings("Stock Settings", {"allow_negative_stock": 0})
 	def test_future_negative_sle(self):
 		# Initialize item, batch, warehouse, opening qty
@@ -1041,7 +1040,6 @@
 				batch_no=batch_nos[1],
 				posting_date='2021-09-02', # backdated consumption of 2nd batch
 				purpose='Material Issue')
->>>>>>> 2bb7bca4
 
 def make_serialized_item(**args):
 	args = frappe._dict(args)
