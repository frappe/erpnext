--- conflicted
+++ resolved
@@ -712,18 +712,6 @@
 		erpnext.utils.get_address_display(frm, 'target_warehouse_address', 'target_address_display', false);
 	},
 
-<<<<<<< HEAD
-	add_to_transit: function (frm) {
-		if (frm.doc.add_to_transit && frm.doc.purpose == 'Material Transfer') {
-			frm.set_value('to_warehouse', '');
-			frm.fields_dict.to_warehouse.get_query = function () {
-				return {
-					filters: {
-						'warehouse_type': 'Transit',
-						'is_group': 0,
-						'company': frm.doc.company
-					}
-=======
 	add_to_transit: function(frm) {
 		if(frm.doc.purpose=='Material Transfer') {
 			var filters = {
@@ -740,7 +728,6 @@
 			frm.fields_dict.to_warehouse.get_query = function() {
 				return {
 					filters:filters
->>>>>>> be4fdca6
 				};
 			};
 		}
