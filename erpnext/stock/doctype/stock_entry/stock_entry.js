// Copyright (c) 2015, Frappe Technologies Pvt. Ltd. and Contributors // License: GNU General Public License v3. See license.txt

frappe.provide("erpnext.stock");
frappe.provide("erpnext.accounts.dimensions");

{% include 'erpnext/stock/landed_taxes_and_charges_common.js' %};

frappe.ui.form.on('Stock Entry', {
	setup: function (frm) {
		frm.set_indicator_formatter('item_code', function (doc) {
			if (!doc.s_warehouse) {
				return 'blue';
			} else {
				return (doc.qty <= doc.actual_qty) ? 'green' : 'orange';
			}
		});

		frm.set_query('work_order', function () {
			return {
				filters: [
					['Work Order', 'docstatus', '=', 1],
					['Work Order', 'qty', '>', '`tabWork Order`.produced_qty'],
					['Work Order', 'company', '=', frm.doc.company]
				]
			}
		});

		frm.set_query('outgoing_stock_entry', function () {
			return {
				filters: [
					['Stock Entry', 'docstatus', '=', 1],
					['Stock Entry', 'per_transferred', '<', '100'],
				]
			}
		});

		frm.set_query('source_warehouse_address', function () {
			return {
				filters: {
					link_doctype: 'Warehouse',
					link_name: frm.doc.from_warehouse
				}
			}
		});

		frm.set_query('target_warehouse_address', function () {
			return {
				filters: {
					link_doctype: 'Warehouse',
					link_name: frm.doc.to_warehouse
				}
			}
		});

		frappe.db.get_value('Stock Settings', { name: 'Stock Settings' }, 'sample_retention_warehouse', (r) => {
			if (r.sample_retention_warehouse) {
				var filters = [
					["Warehouse", 'company', '=', frm.doc.company],
					["Warehouse", "is_group", "=", 0],
					['Warehouse', 'name', '!=', r.sample_retention_warehouse]
				]
				frm.set_query("from_warehouse", function () {
					return {
						filters: filters
					};
				});
				frm.set_query("s_warehouse", "items", function () {
					return {
						filters: filters
					};
				});
			}
		});

		frm.set_query('batch_no', 'items', function (doc, cdt, cdn) {
			var item = locals[cdt][cdn];
			if (!item.item_code) {
				frappe.throw(__("Please enter Item Code to get Batch Number"));
			} else {
				if (in_list(["Material Transfer for Manufacture", "Manufacture", "Repack", "Send to Subcontractor"], doc.purpose)) {
					var filters = {
						'item_code': item.item_code,
						'posting_date': frm.doc.posting_date || frappe.datetime.nowdate()
					}
				} else {
					var filters = {
						'item_code': item.item_code
					}
				}

				// User could want to select a manually created empty batch (no warehouse)
				// or a pre-existing batch
				if (frm.doc.purpose != "Material Receipt") {
					filters["warehouse"] = item.s_warehouse || item.t_warehouse;
				}

				return {
					query: "erpnext.controllers.queries.get_batch_no",
					filters: filters
				}
			}
		});


		frm.add_fetch("bom_no", "inspection_required", "inspection_required");
		erpnext.accounts.dimensions.setup_dimension_filters(frm, frm.doctype);

		frappe.db.get_single_value('Stock Settings', 'disable_serial_no_and_batch_selector')
			.then((value) => {
				if (value) {
					frappe.flags.hide_serial_batch_dialog = true;
				}
			});
		attach_bom_items(frm.doc.bom_no);
	},
	onload: function (frm) {
		frm.call({
			method: "erpnext.stock.doctype.stock_entry.stock_entry.get_list",
			args: {
				company: frm.doc.company,
			},
			callback: function (r) {
				console.log(r.message)
				if (r.message) {
					frm.set_query("reference_challan", function () {
						return {
							filters: [
								["name", "in", r.message]
							]
						}
					});
				}
			}

		});
	},

	setup_quality_inspection: function (frm) {
		if (!frm.doc.inspection_required) {
			return;
		}

		if (!frm.is_new() && frm.doc.docstatus === 0) {
			frm.add_custom_button(__("Quality Inspection(s)"), () => {
				let transaction_controller = new erpnext.TransactionController({ frm: frm });
				transaction_controller.make_quality_inspection();
			}, __("Create"));
			frm.page.set_inner_btn_group_as_primary(__('Create'));
		}

		let quality_inspection_field = frm.get_docfield("items", "quality_inspection");
		quality_inspection_field.get_route_options_for_new_doc = function (row) {
			if (frm.is_new()) return;
			return {
				"inspection_type": "Incoming",
				"reference_type": frm.doc.doctype,
				"reference_name": frm.doc.name,
				"item_code": row.doc.item_code,
				"description": row.doc.description,
				"item_serial_no": row.doc.serial_no ? row.doc.serial_no.split("\n")[0] : null,
				"batch_no": row.doc.batch_no
			}
		}

		frm.set_query("quality_inspection", "items", function (doc, cdt, cdn) {
			var d = locals[cdt][cdn];

			return {
				query: "erpnext.stock.doctype.quality_inspection.quality_inspection.quality_inspection_query",
				filters: {
					'item_code': d.item_code,
					'reference_name': doc.name
				}
			}
		});
	},

	get_intercompany_item: function (frm, cdt, cdn) {
		frm.clear_table('items');
		frappe.call({
			method: "erpnext.stock.doctype.stock_entry.stock_entry.referance_challan",
			args: {
				reference_challan: frm.doc.reference_challan,
				name: frm.doc.name
			},
			callback: function (r) {

				$.each(r.message, function (index, row) {
					var child = frm.add_child("items")
					frappe.model.get_value("Item", { "item_code": row.item_code }, ["intercompany_item"], function (a) {
						if (a.intercompany_item) {
							child.item_code = a.intercompany_item
						}
						else {
							var msg = `InterCompany Item for item ${row.item_code} not found`
							frappe.throw(msg)

						}
					});
					child.subcontracted_item = row.subcontracted_item,
						child.qty = row.qty,
						child.uom = row.uom,
						child.conversion_factor = row.conversion_factor,
						child.transfer_qty = row.transfer_qty,
						child.stock_uom = row.stock_uom

				});
				frm.refresh_field('items');
				frm.refresh();

			}
		});
	},
	outgoing_stock_entry: function (frm) {
		frappe.call({
			doc: frm.doc,
			method: "set_items_for_stock_in",
			callback: function () {
				refresh_field('items');
			}
		});
	},

	refresh: function (frm) {
		if (!frm.doc.docstatus) {
			frm.trigger('validate_purpose_consumption');
			frm.add_custom_button(__('Material Request'), function () {
				frappe.model.with_doctype('Material Request', function () {
					var mr = frappe.model.get_new_doc('Material Request');
					var items = frm.get_field('items').grid.get_selected_children();
					if (!items.length) {
						items = frm.doc.items;
					}
					items.forEach(function (item) {
						var mr_item = frappe.model.add_child(mr, 'items');
						mr_item.item_code = item.item_code;
						mr_item.item_name = item.item_name;
						mr_item.uom = item.uom;
						mr_item.stock_uom = item.stock_uom;
						mr_item.conversion_factor = item.conversion_factor;
						mr_item.item_group = item.item_group;
						mr_item.description = item.description;
						mr_item.image = item.image;
						mr_item.qty = item.qty;
						mr_item.warehouse = item.s_warehouse;
						mr_item.required_date = frappe.datetime.nowdate();
					});
					frappe.set_route('Form', 'Material Request', mr.name);
				});
			}, __("Create"));
		}

		if (frm.doc.items) {
			const has_alternative = frm.doc.items.find(i => i.allow_alternative_item === 1);

			if (frm.doc.docstatus == 0 && has_alternative) {
				frm.add_custom_button(__('Alternate Item'), () => {
					erpnext.utils.select_alternate_items({
						frm: frm,
						child_docname: "items",
						warehouse_field: "s_warehouse",
						child_doctype: "Stock Entry Detail",
						original_item_field: "original_item",
						condition: (d) => {
							if (d.s_warehouse && d.allow_alternative_item) { return true; }
						}
					})
				});
			}
		}

		if (frm.doc.docstatus === 1) {
			if (frm.doc.add_to_transit && frm.doc.purpose == 'Material Transfer' && frm.doc.per_transferred < 100) {
				frm.add_custom_button('End Transit', function () {
					frappe.model.open_mapped_doc({
						method: "erpnext.stock.doctype.stock_entry.stock_entry.make_stock_in_entry",
						frm: frm
					})
				});
			}

			if (frm.doc.per_transferred > 0) {
				frm.add_custom_button(__('Received Stock Entries'), function () {
					frappe.route_options = {
						'outgoing_stock_entry': frm.doc.name,
						'docstatus': ['!=', 2]
					};

					frappe.set_route('List', 'Stock Entry');
				}, __("View"));
			}
		}

		if (frm.doc.docstatus === 0) {
			frm.add_custom_button(__('Purchase Invoice'), function () {
				erpnext.utils.map_current_doc({
					method: "erpnext.accounts.doctype.purchase_invoice.purchase_invoice.make_stock_entry",
					source_doctype: "Purchase Invoice",
					target: frm,
					date_field: "posting_date",
					setters: {
						supplier: frm.doc.supplier || undefined,
					},
					get_query_filters: {
						docstatus: 1
					}
				})
			}, __("Get Items From"));

			frm.add_custom_button(__('Material Request'), function () {
				const allowed_request_types = ["Material Transfer", "Material Issue", "Customer Provided"];
				const depends_on_condition = "eval:doc.material_request_type==='Customer Provided'";
				const d = erpnext.utils.map_current_doc({
					method: "erpnext.stock.doctype.material_request.material_request.make_stock_entry",
					source_doctype: "Material Request",
					target: frm,
					date_field: "schedule_date",
					setters: [{
						fieldtype: 'Select',
						label: __('Purpose'),
						options: allowed_request_types.join("\n"),
						fieldname: 'material_request_type',
						default: "Material Transfer",
						mandatory: 1,
						change() {
							if (this.value === 'Customer Provided') {
								d.dialog.get_field("customer").set_focus();
							}
						},
					},
					{
						fieldtype: 'Link',
						label: __('Customer'),
						options: 'Customer',
						fieldname: 'customer',
						depends_on: depends_on_condition,
						mandatory_depends_on: depends_on_condition,
					}],
					get_query_filters: {
						docstatus: 1,
						material_request_type: ["in", allowed_request_types],
						status: ["not in", ["Transferred", "Issued", "Cancelled", "Stopped"]]
					}
				})
			}, __("Get Items From"));
		}
		if (frm.doc.docstatus === 1) {
			frm.set_df_property('get_intercompany_item', 'hidden', true)
		}

		if (frm.doc.docstatus === 0 && frm.doc.purpose == "Material Issue") {
			frm.add_custom_button(__('Expired Batches'), function () {
				frappe.call({
					method: "erpnext.stock.doctype.stock_entry.stock_entry.get_expired_batch_items",
					callback: function (r) {
						if (!r.exc && r.message) {
							frm.set_value("items", []);
							r.message.forEach(function (element) {
								let d = frm.add_child("items");
								d.item_code = element.item;
								d.s_warehouse = element.warehouse;
								d.qty = element.qty;
								d.uom = element.stock_uom;
								d.conversion_factor = 1;
								d.batch_no = element.batch_no;
								d.transfer_qty = element.qty;
								frm.refresh_fields();
							});
						}
					}
				});
			}, __("Get Items From"));
		}

		frm.events.show_bom_custom_button(frm);

		if (frm.doc.docstatus == 1 && frm.doc.stock_entry_type == "Send to Subcontractor") {
			frappe.model.get_value("Stock Entry", { "reference_challan": frm.doc.name, "docstatus": 1 }, "name", function (b) {
				if (b.name) {
					console.log(b.name)
				}
				else {
					frappe.model.get_value("Purchase Order", { "name": frm.doc.purchase_order }, "supplier", function (d) {
						frappe.model.get_value("Supplier", { "name": d.supplier }, "is_internal_supplier", function (a) {
							if (a.is_internal_supplier == 1) {
								frm.add_custom_button(__('Material Transfer'), function () {
									frappe.model.get_value("Supplier", { "name": d.supplier }, "represents_company", function (c) {
										frappe.new_doc("Stock Entry", { "company": c.represents_company, "stock_entry_type": "Material Receipt", "reference_challan": frm.doc.name })

									})
								}, __('Create'));

							}
						})

					})
				}
			})
		}
		if (frm.doc.company) {
			frm.trigger("toggle_display_account_head");
		}


		if (frm.doc.docstatus == 1 && frm.doc.purpose == "Material Receipt" && frm.get_sum('items', 'sample_quantity')) {
			frm.add_custom_button(__('Create Sample Retention Stock Entry'), function () {
				frm.trigger("make_retention_stock_entry");
			});
		}

		frm.trigger("setup_quality_inspection");
		attach_bom_items(frm.doc.bom_no)
	},
	before_save: function(frm) {
		frm.doc.items.forEach((item) => {
			item.uom = item.uom || item.stock_uom;
		})
	},

	stock_entry_type: function(frm){
		frm.remove_custom_button('Bill of Materials', "Get Items From");
		frm.events.show_bom_custom_button(frm);
		frm.trigger('add_to_transit');
	},

	purpose: function (frm) {
		frm.trigger('validate_purpose_consumption');
		frm.fields_dict.items.grid.refresh();
		frm.cscript.toggle_related_fields(frm.doc);
	},

	validate_purpose_consumption: function (frm) {
		frappe.call({
			method: "erpnext.manufacturing.doctype.manufacturing_settings.manufacturing_settings.is_material_consumption_enabled",
		}).then(r => {
			if (cint(r.message) == 0
				&& frm.doc.purpose == "Material Consumption for Manufacture") {
				frm.set_value("purpose", 'Manufacture');
				frappe.throw(__('Material Consumption is not set in Manufacturing Settings.'));
			}
		});
	},

	company: function (frm) {
		if (frm.doc.company) {
			var company_doc = frappe.get_doc(":Company", frm.doc.company);
			if (company_doc.default_letter_head) {
				frm.set_value("letter_head", company_doc.default_letter_head);
			}
			frm.trigger("toggle_display_account_head");

			erpnext.accounts.dimensions.update_dimension(frm, frm.doctype);
		}
	},

	set_serial_no: function (frm, cdt, cdn, callback) {
		var d = frappe.model.get_doc(cdt, cdn);
		if (!d.item_code && !d.s_warehouse && !d.qty) return;
		var args = {
			'item_code': d.item_code,
			'warehouse': cstr(d.s_warehouse),
			'stock_qty': d.transfer_qty
		};
		frappe.call({
			method: "erpnext.stock.get_item_details.get_serial_no",
			args: { "args": args },
			callback: function (r) {
				if (!r.exe && r.message) {
					frappe.model.set_value(cdt, cdn, "serial_no", r.message);
				}
				if (callback) {
					callback();
				}
			}
		});
	},

	make_retention_stock_entry: function (frm) {
		frappe.call({
			method: "erpnext.stock.doctype.stock_entry.stock_entry.move_sample_to_retention_warehouse",
			args: {
				"company": frm.doc.company,
				"items": frm.doc.items
			},
			callback: function (r) {
				if (r.message) {
					var doc = frappe.model.sync(r.message)[0];
					frappe.set_route("Form", doc.doctype, doc.name);
				}
				else {
					frappe.msgprint(__("Retention Stock Entry already created or Sample Quantity not provided"));
				}
			}
		});
	},

	toggle_display_account_head: function (frm) {
		var enabled = erpnext.is_perpetual_inventory_enabled(frm.doc.company);
		frm.fields_dict["items"].grid.set_column_disp(["cost_center", "expense_account"], enabled);
	},

	set_basic_rate: function (frm, cdt, cdn) {
		const item = locals[cdt][cdn];
		item.transfer_qty = flt(item.qty) * flt(item.conversion_factor);

		const args = {
			'item_code': item.item_code,
			'posting_date': frm.doc.posting_date,
			'posting_time': frm.doc.posting_time,
			'warehouse': cstr(item.s_warehouse) || cstr(item.t_warehouse),
			'serial_no': item.serial_no,
			'company': frm.doc.company,
			'qty': item.s_warehouse ? -1 * flt(item.transfer_qty) : flt(item.transfer_qty),
			'voucher_type': frm.doc.doctype,
			'voucher_no': item.name,
			'allow_zero_valuation': 1,
		};

		if (item.item_code || item.serial_no) {
			frappe.call({
				method: "erpnext.stock.utils.get_incoming_rate",
				args: {
					args: args
				},
				callback: function (r) {
					frappe.model.set_value(cdt, cdn, 'basic_rate', (r.message || 0.0));
					frm.events.calculate_basic_amount(frm, item);
				}
			});
		}
	},

	get_warehouse_details: function (frm, cdt, cdn) {
		var child = locals[cdt][cdn];
		if (!child.bom_no) {
			frappe.call({
				method: "erpnext.stock.doctype.stock_entry.stock_entry.get_warehouse_details",
				args: {
					"args": {
						'item_code': child.item_code,
						'warehouse': cstr(child.s_warehouse) || cstr(child.t_warehouse),
						'transfer_qty': child.transfer_qty,
						'serial_no': child.serial_no,
						'qty': child.s_warehouse ? -1 * child.transfer_qty : child.transfer_qty,
						'posting_date': frm.doc.posting_date,
						'posting_time': frm.doc.posting_time,
						'company': frm.doc.company,
						'voucher_type': frm.doc.doctype,
						'voucher_no': child.name,
						'allow_zero_valuation': 1
					}
				},
				callback: function (r) {
					if (!r.exc) {
						["actual_qty", "basic_rate"].forEach((field) => {
							frappe.model.set_value(cdt, cdn, field, (r.message[field] || 0.0));
						});
						frm.events.calculate_basic_amount(frm, child);
					}
				}
			});
		}
	},

	show_bom_custom_button: function (frm) {
		if (frm.doc.docstatus === 0 &&
			['Material Issue', 'Material Receipt', 'Material Transfer', 'Send to Subcontractor'].includes(frm.doc.purpose)) {
			frm.add_custom_button(__('Bill of Materials'), function () {
				frm.events.get_items_from_bom(frm);
			}, __("Get Items From"));
		}
	},

	get_items_from_bom: function (frm) {
		let filters = function () {
			return { filters: { docstatus: 1 } };
		}

		let fields = [
			{
				"fieldname": "bom", "fieldtype": "Link", "label": __("BOM"),
				options: "BOM", reqd: 1, get_query: filters()
			},
			{
				"fieldname": "source_warehouse", "fieldtype": "Link", "label": __("Source Warehouse"),
				options: "Warehouse"
			},
			{
				"fieldname": "target_warehouse", "fieldtype": "Link", "label": __("Target Warehouse"),
				options: "Warehouse"
			},
			{
				"fieldname": "qty", "fieldtype": "Float", "label": __("Quantity"),
				reqd: 1, "default": 1
			},
			{
				"fieldname": "fetch_exploded", "fieldtype": "Check",
				"label": __("Fetch exploded BOM (including sub-assemblies)"), "default": 1
			},
			{ "fieldname": "fetch", "label": __("Get Items from BOM"), "fieldtype": "Button" }
		]

		// Exclude field 'Target Warehouse' in case of Material Issue
		if (frm.doc.purpose == 'Material Issue') {
			fields.splice(2, 1);
		}
		// Exclude field 'Source Warehouse' in case of Material Receipt
		else if (frm.doc.purpose == 'Material Receipt') {
			fields.splice(1, 1);
		}

		let d = new frappe.ui.Dialog({
			title: __("Get Items from BOM"),
			fields: fields
		});
		d.get_input("fetch").on("click", function () {
			let values = d.get_values();
			if (!values) return;
			values["company"] = frm.doc.company;
			if (!frm.doc.company) frappe.throw(__("Company field is required"));
			frappe.call({
				method: "erpnext.manufacturing.doctype.bom.bom.get_bom_items",
				args: values,
				callback: function (r) {
					if (!r.message) {
						frappe.throw(__("BOM does not contain any stock item"));
					} else {
						erpnext.utils.remove_empty_first_row(frm, "items");
						$.each(r.message, function (i, item) {
							let d = frappe.model.add_child(cur_frm.doc, "Stock Entry Detail", "items");
							d.item_code = item.item_code;
							d.item_name = item.item_name;
							d.item_group = item.item_group;
							d.s_warehouse = values.source_warehouse;
							d.t_warehouse = values.target_warehouse;
							d.uom = item.stock_uom;
							d.stock_uom = item.stock_uom;
							d.conversion_factor = item.conversion_factor ? item.conversion_factor : 1;
							d.qty = item.qty;
							d.expense_account = item.expense_account;
							d.project = item.project;
							frm.events.set_basic_rate(frm, d.doctype, d.name);
						});
					}
					d.hide();
					refresh_field("items");
				}
			});

		});
		d.show();
	},

	calculate_basic_amount: function (frm, item) {
		item.basic_amount = flt(flt(item.transfer_qty) * flt(item.basic_rate),
			precision("basic_amount", item));
		frm.events.calculate_total_additional_costs(frm);

		frm.events.calculate_amount(frm);
	},

	calculate_amount: function (frm) {
		frm.events.calculate_total_additional_costs(frm);
		let total_basic_amount = 0;
		if (in_list(["Repack", "Manufacture"], frm.doc.purpose)) {
			total_basic_amount = frappe.utils.sum(
				(frm.doc.items || []).map(function (i) {
					return i.is_finished_item ? flt(i.basic_amount) : 0;
				})
			);
		} else {
			total_basic_amount = frappe.utils.sum(
				(frm.doc.items || []).map(function (i) {
					return i.t_warehouse ? flt(i.basic_amount) : 0;
				})
			);
		}
		for (let i in frm.doc.items) {
			let item = frm.doc.items[i];

			if (((in_list(["Repack", "Manufacture"], frm.doc.purpose) && item.is_finished_item) || item.t_warehouse) && total_basic_amount) {
				item.additional_cost = (flt(item.basic_amount) / total_basic_amount) * frm.doc.total_additional_costs;
			} else {
				item.additional_cost = 0;
			}

			item.amount = flt(item.basic_amount + flt(item.additional_cost), precision("amount", item));

			if (flt(item.transfer_qty)) {
				item.valuation_rate = flt(flt(item.basic_rate) + (flt(item.additional_cost) / flt(item.transfer_qty)),
					precision("valuation_rate", item));
			}
		}

		refresh_field('items');
	},

	calculate_total_additional_costs: function (frm) {
		const total_additional_costs = frappe.utils.sum(
			(frm.doc.additional_costs || []).map(function (c) { return flt(c.base_amount); })
		);

		frm.set_value("total_additional_costs",
			flt(total_additional_costs, precision("total_additional_costs")));
	},

	source_warehouse_address: function (frm) {
		erpnext.utils.get_address_display(frm, 'source_warehouse_address', 'source_address_display', false);
	},

	target_warehouse_address: function (frm) {
		erpnext.utils.get_address_display(frm, 'target_warehouse_address', 'target_address_display', false);
	},

	add_to_transit: function (frm) {
		if (frm.doc.add_to_transit && frm.doc.purpose == 'Material Transfer') {
			frm.set_value('to_warehouse', '');
			frm.fields_dict.to_warehouse.get_query = function () {
				return {
					filters: {
						'warehouse_type': 'Transit',
						'is_group': 0,
						'company': frm.doc.company
					}
				};
			};
			frm.trigger('set_transit_warehouse');
		}
	},

	set_transit_warehouse: function (frm) {
		if (frm.doc.add_to_transit && frm.doc.purpose == 'Material Transfer' && !frm.doc.to_warehouse
			&& frm.doc.from_warehouse) {
			let dt = frm.doc.from_warehouse ? 'Warehouse' : 'Company';
			let dn = frm.doc.from_warehouse ? frm.doc.from_warehouse : frm.doc.company;
			frappe.db.get_value(dt, dn, 'default_in_transit_warehouse', (r) => {
				if (r.default_in_transit_warehouse) {
					frm.set_value('to_warehouse', r.default_in_transit_warehouse);
				}
			});
		}
	},

	apply_putaway_rule: function (frm) {
		if (frm.doc.apply_putaway_rule) erpnext.apply_putaway_rule(frm, frm.doc.purpose);
	},

});

frappe.ui.form.on('Stock Entry Detail', {
	qty: function (frm, cdt, cdn) {
		frm.events.set_serial_no(frm, cdt, cdn, () => {
			frm.events.set_basic_rate(frm, cdt, cdn);
		});
	},

	conversion_factor: function (frm, cdt, cdn) {
		frm.events.set_basic_rate(frm, cdt, cdn);
	},

	s_warehouse: function (frm, cdt, cdn) {
		frm.events.set_serial_no(frm, cdt, cdn, () => {
			frm.events.get_warehouse_details(frm, cdt, cdn);
		});

		// set allow_zero_valuation_rate to 0 if s_warehouse is selected.
		let item = frappe.get_doc(cdt, cdn);
		if (item.s_warehouse) {
			frappe.model.set_value(cdt, cdn, "allow_zero_valuation_rate", 0);
		}
	},

	t_warehouse: function (frm, cdt, cdn) {
		frm.events.get_warehouse_details(frm, cdt, cdn);
	},

	basic_rate: function (frm, cdt, cdn) {
		var item = locals[cdt][cdn];
		frm.events.calculate_basic_amount(frm, item);
	},

	barcode: function (doc, cdt, cdn) {
		var d = locals[cdt][cdn];
		if (d.barcode) {
			frappe.call({
				method: "erpnext.stock.get_item_details.get_item_code",
				args: { "barcode": d.barcode },
				callback: function (r) {
					if (!r.exe) {
						frappe.model.set_value(cdt, cdn, "item_code", r.message);
					}
				}
			});
		}
	},

	uom: function (doc, cdt, cdn) {
		var d = locals[cdt][cdn];
		if (d.uom && d.item_code) {
			return frappe.call({
				method: "erpnext.stock.doctype.stock_entry.stock_entry.get_uom_details",
				args: {
					item_code: d.item_code,
					uom: d.uom,
					qty: d.qty
				},
				callback: function (r) {
					if (r.message) {
						frappe.model.set_value(cdt, cdn, r.message);
					}
				}
			});
		}
	},

	item_code: function (frm, cdt, cdn) {
		var d = locals[cdt][cdn];
		if (d.item_code) {
			var args = {
				'item_code': d.item_code,
				'warehouse': cstr(d.s_warehouse) || cstr(d.t_warehouse),
				'transfer_qty': d.transfer_qty,
				'serial_no': d.serial_no,
				'bom_no': d.bom_no,
				'expense_account': d.expense_account,
				'cost_center': d.cost_center,
				'company': frm.doc.company,
				'qty': d.qty,
				'voucher_type': frm.doc.doctype,
				'voucher_no': d.name,
				'allow_zero_valuation': 1,
			};

			return frappe.call({
				doc: frm.doc,
				method: "get_item_details",
				args: args,
				callback: function (r) {
					if (r.message) {
						var d = locals[cdt][cdn];
						$.each(r.message, function (k, v) {
							if (v) {
								frappe.model.set_value(cdt, cdn, k, v); // qty and it's subsequent fields weren't triggered
							}
						});
						refresh_field("items");

						let no_batch_serial_number_value = !d.serial_no;
						if (d.has_batch_no && !d.has_serial_no) {
							// check only batch_no for batched item
							no_batch_serial_number_value = !d.batch_no;
						}

						if (no_batch_serial_number_value && !frappe.flags.hide_serial_batch_dialog) {
							erpnext.stock.select_batch_and_serial_no(frm, d);
						}
					}
				}
			});
		}
	},
	expense_account: function (frm, cdt, cdn) {
		erpnext.utils.copy_value_in_all_rows(frm.doc, cdt, cdn, "items", "expense_account");
	},
	cost_center: function (frm, cdt, cdn) {
		erpnext.utils.copy_value_in_all_rows(frm.doc, cdt, cdn, "items", "cost_center");
	},
	sample_quantity: function (frm, cdt, cdn) {
		validate_sample_quantity(frm, cdt, cdn);
	},
	batch_no: function (frm, cdt, cdn) {
		validate_sample_quantity(frm, cdt, cdn);
	},
});

var validate_sample_quantity = function (frm, cdt, cdn) {
	var d = locals[cdt][cdn];
	if (d.sample_quantity && frm.doc.purpose == "Material Receipt") {
		frappe.call({
			method: 'erpnext.stock.doctype.stock_entry.stock_entry.validate_sample_quantity',
			args: {
				batch_no: d.batch_no,
				item_code: d.item_code,
				sample_quantity: d.sample_quantity,
				qty: d.transfer_qty
			},
			callback: (r) => {
				frappe.model.set_value(cdt, cdn, "sample_quantity", r.message);
			}
		});
	}
};

frappe.ui.form.on('Landed Cost Taxes and Charges', {
	amount: function (frm, cdt, cdn) {
		frm.events.set_base_amount(frm, cdt, cdn);

	},

	expense_account: function (frm, cdt, cdn) {
		frm.events.set_account_currency(frm, cdt, cdn);
	}
});

erpnext.stock.StockEntry = erpnext.stock.StockController.extend({
	setup: function () {
		var me = this;

		this.setup_posting_date_time_check();


		this.frm.fields_dict.bom_no.get_query = function () {
			return {
				filters: {
					"docstatus": 1,
					"is_active": 1
				}
			};
		};

		this.frm.fields_dict.items.grid.get_field('item_code').get_query = function () {
			return erpnext.queries.item({ is_stock_item: 1 });
		};

		this.frm.set_query("purchase_order", function () {
			return {
				"filters": {
					"docstatus": 1,
					"is_subcontracted": "Yes",
					"company": me.frm.doc.company
				}
			};
		});

		if (me.frm.doc.company && erpnext.is_perpetual_inventory_enabled(me.frm.doc.company)) {
			this.frm.add_fetch("company", "stock_adjustment_account", "expense_account");
		}

		this.frm.fields_dict.items.grid.get_field('expense_account').get_query = function () {
			if (erpnext.is_perpetual_inventory_enabled(me.frm.doc.company)) {
				return {
					filters: {
						"company": me.frm.doc.company,
						"is_group": 0
					}
				}
			}
		}

		this.frm.add_fetch("purchase_order", "supplier", "supplier");

		frappe.dynamic_link = { doc: this.frm.doc, fieldname: 'supplier', doctype: 'Supplier' }
		this.frm.set_query("supplier_address", erpnext.queries.address_query)
	},

	onload_post_render: function () {
		var me = this;
		this.set_default_account(function () {
			if (me.frm.doc.__islocal && me.frm.doc.company && !me.frm.doc.amended_from) {
				me.frm.trigger("company");
			}
		});

		this.frm.get_field("items").grid.set_multiple_add("item_code", "qty");
	},

	refresh: function (frm) {

		var me = this;
		erpnext.toggle_naming_series();
		this.toggle_related_fields(this.frm.doc);
		this.toggle_enable_bom();
		this.show_stock_ledger();
		if (this.frm.doc.docstatus === 1 && erpnext.is_perpetual_inventory_enabled(this.frm.doc.company)) {
			this.show_general_ledger();
		}
		erpnext.hide_company();
		erpnext.utils.add_item(this.frm);

		if (frm.work_order) {
			
			if (frm.doc.stock_entry_type === "Material Consumption for Manufacture") {
				set_qty(frm)
			}
		}
	},
	scan_barcode: function () {
		let transaction_controller = new erpnext.TransactionController({ frm: this.frm });
		transaction_controller.scan_barcode();
	},

	on_submit: function () {
		this.clean_up();
	},

	after_cancel: function () {
		this.clean_up();
	},

	set_default_account: function (callback) {
		var me = this;

		if (this.frm.doc.company && erpnext.is_perpetual_inventory_enabled(this.frm.doc.company)) {
			return this.frm.call({
				method: "erpnext.accounts.utils.get_company_default",
				args: {
					"fieldname": "stock_adjustment_account",
					"company": this.frm.doc.company
				},
				callback: function (r) {
					if (!r.exc) {
						$.each(me.frm.doc.items || [], function (i, d) {
							if (!d.expense_account) d.expense_account = r.message;
						});
						if (callback) callback();
					}
				}
			});
		}
	},

	clean_up: function () {
		// Clear Work Order record from locals, because it is updated via Stock Entry
		if (this.frm.doc.work_order &&
			in_list(["Manufacture", "Material Transfer for Manufacture", "Material Consumption for Manufacture"],
				this.frm.doc.purpose)) {
			frappe.model.remove_from_locals("Work Order",
				this.frm.doc.work_order);
		}
	},

	fg_completed_qty: function () {
		this.get_items();
	},

	get_items: function () {
		var me = this;
		if (!this.frm.doc.fg_completed_qty || !this.frm.doc.bom_no)
			frappe.throw(__("BOM and Manufacturing Quantity are required"));

		if (this.frm.doc.work_order || this.frm.doc.bom_no) {
			// if work order / bom is mentioned, get items
			return this.frm.call({
				doc: me.frm.doc,
				freeze: true,
				method: "get_items",
				callback: function (r) {
					if (!r.exc) refresh_field("items");
					if (me.frm.doc.bom_no) attach_bom_items(me.frm.doc.bom_no)
				}
			});
		}
	},

	work_order: function () {
		var me = this;
		this.toggle_enable_bom();
		if (!me.frm.doc.work_order || me.frm.doc.job_card) {
			return;
		}

		return frappe.call({
			method: "erpnext.stock.doctype.stock_entry.stock_entry.get_work_order_details",
			args: {
				work_order: me.frm.doc.work_order,
				company: me.frm.doc.company
			},
			callback: function (r) {
				if (!r.exc) {
					$.each(["from_bom", "bom_no", "fg_completed_qty", "use_multi_level_bom"], function (i, field) {
						me.frm.set_value(field, r.message[field]);
					})

					if (me.frm.doc.purpose == "Material Transfer for Manufacture" && !me.frm.doc.to_warehouse)
						me.frm.set_value("to_warehouse", r.message["wip_warehouse"]);


					if (me.frm.doc.purpose == "Manufacture" || me.frm.doc.purpose == "Material Consumption for Manufacture") {
						if (me.frm.doc.purpose == "Manufacture") {
							if (!me.frm.doc.to_warehouse) me.frm.set_value("to_warehouse", r.message["fg_warehouse"]);
						}
						if (!me.frm.doc.from_warehouse) me.frm.set_value("from_warehouse", r.message["wip_warehouse"]);
					}
					me.get_items();
				}
			}
		});
	},

	toggle_enable_bom: function () {
		this.frm.toggle_enable("bom_no", !!!this.frm.doc.work_order);
	},

	add_excise_button: function () {
		if (frappe.boot.sysdefaults.country === "India")
			this.frm.add_custom_button(__("Excise Invoice"), function () {
				var excise = frappe.model.make_new_doc_and_get_name('Journal Entry');
				excise = locals['Journal Entry'][excise];
				excise.voucher_type = 'Excise Entry';
				frappe.set_route('Form', 'Journal Entry', excise.name);
			}, __('Create'));
	},

	items_add: function (doc, cdt, cdn) {
		var row = frappe.get_doc(cdt, cdn);

		if (!(row.expense_account && row.cost_center)) {
			this.frm.script_manager.copy_from_first_row("items", row, ["expense_account", "cost_center"]);
		}

		if (!row.s_warehouse) row.s_warehouse = this.frm.doc.from_warehouse;
		if (!row.t_warehouse) row.t_warehouse = this.frm.doc.to_warehouse;
	},

	from_warehouse: function (doc) {
		this.frm.trigger('set_transit_warehouse');
		this.set_warehouse_in_children(doc.items, "s_warehouse", doc.from_warehouse);
	},

	to_warehouse: function (doc) {
		this.set_warehouse_in_children(doc.items, "t_warehouse", doc.to_warehouse);
	},

	set_warehouse_in_children: function (child_table, warehouse_field, warehouse) {
		let transaction_controller = new erpnext.TransactionController();
		transaction_controller.autofill_warehouse(child_table, warehouse_field, warehouse);
	},

	items_on_form_rendered: function (doc, grid_row) {
		erpnext.setup_serial_or_batch_no();
	},

	toggle_related_fields: function (doc) {
		this.frm.toggle_enable("from_warehouse", doc.purpose != 'Material Receipt');
		this.frm.toggle_enable("to_warehouse", doc.purpose != 'Material Issue');

		this.frm.fields_dict["items"].grid.set_column_disp("retain_sample", doc.purpose == 'Material Receipt');
		this.frm.fields_dict["items"].grid.set_column_disp("sample_quantity", doc.purpose == 'Material Receipt');

		this.frm.cscript.toggle_enable_bom();

		if (doc.purpose == 'Send to Subcontractor') {
			doc.customer = doc.customer_name = doc.customer_address =
				doc.delivery_note_no = doc.sales_invoice_no = null;
		} else {
			doc.customer = doc.customer_name = doc.customer_address =
				doc.delivery_note_no = doc.sales_invoice_no = doc.supplier =
				doc.supplier_name = doc.supplier_address = doc.purchase_receipt_no =
				doc.address_display = null;
		}
		if (doc.purpose == "Material Receipt") {
			this.frm.set_value("from_bom", 0);
		}

		// Addition costs based on purpose
		this.frm.toggle_display(["additional_costs", "total_additional_costs", "additional_costs_section"],
			doc.purpose != 'Material Issue');

		this.frm.fields_dict["items"].grid.set_column_disp("additional_cost", doc.purpose != 'Material Issue');
	},

	supplier: function (doc) {
		erpnext.utils.get_party_details(this.frm, null, null, null);
	}
});

erpnext.stock.select_batch_and_serial_no = (frm, item) => {
	let get_warehouse_type_and_name = (item) => {
		let value = '';
		if (frm.fields_dict.from_warehouse.disp_status === "Write") {
			value = cstr(item.s_warehouse) || '';
			return {
				type: 'Source Warehouse',
				name: value
			};
		} else {
			value = cstr(item.t_warehouse) || '';
			return {
				type: 'Target Warehouse',
				name: value
			};
		}
	}

	if (item && !item.has_serial_no && !item.has_batch_no) return;
	if (frm.doc.purpose === 'Material Receipt') return;

	frappe.require("assets/erpnext/js/utils/serial_no_batch_selector.js", function () {
		new erpnext.SerialNoBatchSelector({
			frm: frm,
			item: item,
			warehouse_details: get_warehouse_type_and_name(item),
		});
	});

}

function attach_bom_items(bom_no) {
	if (!bom_no) {
		return
	}

	if (check_should_not_attach_bom_items(bom_no)) return
	frappe.db.get_doc("BOM", bom_no).then(bom => {
		const { name, items } = bom
		erpnext.stock.bom = { name, items: {} }
		items.forEach(item => {
			erpnext.stock.bom.items[item.item_code] = item;
		});
	});
}

function check_should_not_attach_bom_items(bom_no) {
<<<<<<< HEAD
	return (
		bom_no === undefined ||
		(erpnext.stock.bom && erpnext.stock.bom.name === bom_no)
	);
=======
  return (
	bom_no === undefined ||
	(erpnext.stock.bom && erpnext.stock.bom.name === bom_no)
  );
>>>>>>> d9f76478
}

$.extend(cur_frm.cscript, new erpnext.stock.StockEntry({ frm: cur_frm }));

function set_qty(frm) {
	frappe.call({
		method: 'get_se_data',
		doc: frm,
		callback(resp) {
			console.log("weight: ", resp.message)
			if (resp.message) {
				frm.fg_completed_qty = resp.message
				refresh_field('fg_completed_qty')
			}
		}
	})
}<|MERGE_RESOLUTION|>--- conflicted
+++ resolved
@@ -1211,17 +1211,10 @@
 }
 
 function check_should_not_attach_bom_items(bom_no) {
-<<<<<<< HEAD
-	return (
-		bom_no === undefined ||
-		(erpnext.stock.bom && erpnext.stock.bom.name === bom_no)
-	);
-=======
   return (
 	bom_no === undefined ||
 	(erpnext.stock.bom && erpnext.stock.bom.name === bom_no)
   );
->>>>>>> d9f76478
 }
 
 $.extend(cur_frm.cscript, new erpnext.stock.StockEntry({ frm: cur_frm }));
