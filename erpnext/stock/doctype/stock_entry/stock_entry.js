// Copyright (c) 2015, Frappe Technologies Pvt. Ltd. and Contributors // License: GNU General Public License v3. See license.txt

frappe.provide("erpnext.stock");
frappe.provide("erpnext.accounts.dimensions");

{% include 'erpnext/stock/landed_taxes_and_charges_common.js' %};

frappe.ui.form.on('Stock Entry', {
	setup: function(frm) {
		frm.set_indicator_formatter('item_code', function(doc) {
			if (!doc.s_warehouse) {
				return 'blue';
			} else {
				return (doc.qty<=doc.actual_qty) ? 'green' : 'orange';
			}
		});

		frm.set_query('work_order', function() {
			return {
				filters: [
					['Work Order', 'docstatus', '=', 1],
					['Work Order', 'qty', '>','`tabWork Order`.produced_qty'],
					['Work Order', 'company', '=', frm.doc.company]
				]
			}
		});

		frm.set_query('outgoing_stock_entry', function() {
			return {
				filters: [
					['Stock Entry', 'docstatus', '=', 1],
					['Stock Entry', 'per_transferred', '<','100'],
				]
			}
		});

		frm.set_query('source_warehouse_address', function() {
			return {
				filters: {
					link_doctype: 'Warehouse',
					link_name: frm.doc.from_warehouse
				}
			}
		});

		frm.set_query('target_warehouse_address', function() {
			return {
				filters: {
					link_doctype: 'Warehouse',
					link_name: frm.doc.to_warehouse
				}
			}
		});

		frappe.db.get_value('Stock Settings', {name: 'Stock Settings'}, 'sample_retention_warehouse', (r) => {
			if (r.sample_retention_warehouse) {
				var filters = [
							["Warehouse", 'company', '=', frm.doc.company],
							["Warehouse", "is_group", "=",0],
							['Warehouse', 'name', '!=', r.sample_retention_warehouse]
						]
				frm.set_query("from_warehouse", function() {
					return {
						filters: filters
					};
				});
				frm.set_query("s_warehouse", "items", function() {
					return {
						filters: filters
					};
				});
			}
		});

		frm.set_query('batch_no', 'items', function(doc, cdt, cdn) {
			var item = locals[cdt][cdn];
			if(!item.item_code) {
				frappe.throw(__("Please enter Item Code to get Batch Number"));
			} else {
				if (in_list(["Material Transfer for Manufacture", "Manufacture", "Repack", "Send to Subcontractor"], doc.purpose)) {
					var filters = {
						'item_code': item.item_code,
						'posting_date': frm.doc.posting_date || frappe.datetime.nowdate()
					}
				} else {
					var filters = {
						'item_code': item.item_code
					}
				}

				filters["warehouse"] = item.s_warehouse || item.t_warehouse;

				return {
					query : "erpnext.controllers.queries.get_batch_no",
					filters: filters
				}
			}
		});


		frm.add_fetch("bom_no", "inspection_required", "inspection_required");
		erpnext.accounts.dimensions.setup_dimension_filters(frm, frm.doctype);

		frappe.db.get_single_value('Stock Settings', 'disable_serial_no_and_batch_selector')
		.then((value) => {
			if (value) {
				frappe.flags.hide_serial_batch_dialog = true;
			}
		});
		attach_bom_items(frm.doc.bom_no);
	},

	setup_quality_inspection: function(frm) {
		if (!frm.doc.inspection_required) {
			return;
		}

		let quality_inspection_field = frm.get_docfield("items", "quality_inspection");
		quality_inspection_field.get_route_options_for_new_doc = function(row) {
			if (frm.is_new()) return;
			return {
				"inspection_type": "Incoming",
				"reference_type": frm.doc.doctype,
				"reference_name": frm.doc.name,
				"item_code": row.doc.item_code,
				"description": row.doc.description,
				"item_serial_no": row.doc.serial_no ? row.doc.serial_no.split("\n")[0] : null,
				"batch_no": row.doc.batch_no
			}
		}

		frm.set_query("quality_inspection", "items", function(doc, cdt, cdn) {
			var d = locals[cdt][cdn];

			return {
				query:"erpnext.stock.doctype.quality_inspection.quality_inspection.quality_inspection_query",
				filters: {
					'item_code': d.item_code,
					'reference_name': doc.name
				}
			}
		});
	},

	outgoing_stock_entry: function(frm) {
		frappe.call({
			doc: frm.doc,
			method: "set_items_for_stock_in",
			callback: function() {
				refresh_field('items');
			}
		});
	},

	refresh: function(frm) {
		if(!frm.doc.docstatus) {
			frm.trigger('validate_purpose_consumption');
			frm.add_custom_button(__('Create Material Request'), function() {
				frappe.model.with_doctype('Material Request', function() {
					var mr = frappe.model.get_new_doc('Material Request');
					var items = frm.get_field('items').grid.get_selected_children();
					if(!items.length) {
						items = frm.doc.items;
					}
					items.forEach(function(item) {
						var mr_item = frappe.model.add_child(mr, 'items');
						mr_item.item_code = item.item_code;
						mr_item.item_name = item.item_name;
						mr_item.uom = item.uom;
						mr_item.stock_uom = item.stock_uom;
						mr_item.conversion_factor = item.conversion_factor;
						mr_item.item_group = item.item_group;
						mr_item.description = item.description;
						mr_item.image = item.image;
						mr_item.qty = item.qty;
						mr_item.warehouse = item.s_warehouse;
						mr_item.required_date = frappe.datetime.nowdate();
					});
					frappe.set_route('Form', 'Material Request', mr.name);
				});
			});
		}

		if(frm.doc.items) {
			const has_alternative = frm.doc.items.find(i => i.allow_alternative_item === 1);

			if (frm.doc.docstatus == 0 && has_alternative) {
				frm.add_custom_button(__('Alternate Item'), () => {
					erpnext.utils.select_alternate_items({
						frm: frm,
						child_docname: "items",
						warehouse_field: "s_warehouse",
						child_doctype: "Stock Entry Detail",
						original_item_field: "original_item",
						condition: (d) => {
							if (d.s_warehouse && d.allow_alternative_item) {return true;}
						}
					})
				});
			}
		}

		if (frm.doc.docstatus === 1) {
			if (frm.doc.add_to_transit && frm.doc.purpose=='Material Transfer' && frm.doc.per_transferred < 100) {
				frm.add_custom_button('End Transit', function() {
					frappe.model.open_mapped_doc({
						method: "erpnext.stock.doctype.stock_entry.stock_entry.make_stock_in_entry",
						frm: frm
					})
				});
			}

			if (frm.doc.per_transferred > 0) {
				frm.add_custom_button(__('Received Stock Entries'), function() {
					frappe.route_options = {
						'outgoing_stock_entry': frm.doc.name,
						'docstatus': ['!=', 2]
					};

					frappe.set_route('List', 'Stock Entry');
				}, __("View"));
			}
		}

		if (frm.doc.docstatus===0) {
			frm.add_custom_button(__('Purchase Invoice'), function() {
				erpnext.utils.map_current_doc({
					method: "erpnext.accounts.doctype.purchase_invoice.purchase_invoice.make_stock_entry",
					source_doctype: "Purchase Invoice",
					target: frm,
					date_field: "posting_date",
					setters: {
						supplier: frm.doc.supplier || undefined,
					},
					get_query_filters: {
						docstatus: 1
					}
				})
			}, __("Get Items From"));

			frm.add_custom_button(__('Material Request'), function() {
				const allowed_request_types = ["Material Transfer", "Material Issue", "Customer Provided"];
				const depends_on_condition = "eval:doc.material_request_type==='Customer Provided'";
				const d = erpnext.utils.map_current_doc({
					method: "erpnext.stock.doctype.material_request.material_request.make_stock_entry",
					source_doctype: "Material Request",
					target: frm,
					date_field: "schedule_date",
					setters: [{
						fieldtype: 'Select',
						label: __('Purpose'),
						options: allowed_request_types.join("\n"),
						fieldname: 'material_request_type',
						default: "Material Transfer",
						mandatory: 1,
						change() {
							if (this.value === 'Customer Provided') {
								d.dialog.get_field("customer").set_focus();
							}
						},
					},
					{
						fieldtype: 'Link',
						label: __('Customer'),
						options: 'Customer',
						fieldname: 'customer',
						depends_on: depends_on_condition,
						mandatory_depends_on: depends_on_condition,
					}],
					get_query_filters: {
						docstatus: 1,
						material_request_type: ["in", allowed_request_types],
						status: ["not in", ["Transferred", "Issued"]]
					}
				})
			}, __("Get Items From"));
		}
		if (frm.doc.docstatus===0 && frm.doc.purpose == "Material Issue") {
			frm.add_custom_button(__('Expired Batches'), function() {
				frappe.call({
					method: "erpnext.stock.doctype.stock_entry.stock_entry.get_expired_batch_items",
					callback: function(r) {
						if (!r.exc && r.message) {
							frm.set_value("items", []);
							r.message.forEach(function(element) {
								let d = frm.add_child("items");
								d.item_code = element.item;
								d.s_warehouse = element.warehouse;
								d.qty = element.qty;
								d.uom = element.stock_uom;
								d.conversion_factor = 1;
								d.batch_no = element.batch_no;
								d.transfer_qty = element.qty;
								frm.refresh_fields();
							});
						}
					}
				});
			}, __("Get Items From"));
		}

		frm.events.show_bom_custom_button(frm);

		if (frm.doc.company) {
			frm.trigger("toggle_display_account_head");
		}

		if(frm.doc.docstatus==1 && frm.doc.purpose == "Material Receipt" && frm.get_sum('items', 			'sample_quantity')) {
			frm.add_custom_button(__('Create Sample Retention Stock Entry'), function () {
				frm.trigger("make_retention_stock_entry");
			});
		}

		frm.trigger("setup_quality_inspection");
		attach_bom_items(frm.doc.bom_no)
	},

	stock_entry_type: function(frm){
		frm.remove_custom_button('Bill of Materials', "Get Items From");
		frm.events.show_bom_custom_button(frm);
		frm.trigger('add_to_transit');
	},

	purpose: function(frm) {
		frm.trigger('validate_purpose_consumption');
		frm.fields_dict.items.grid.refresh();
		frm.cscript.toggle_related_fields(frm.doc);
	},

	validate_purpose_consumption: function(frm) {
		frappe.call({
			method: "erpnext.manufacturing.doctype.manufacturing_settings.manufacturing_settings.is_material_consumption_enabled",
		}).then(r => {
			if (cint(r.message) == 0
				&& frm.doc.purpose=="Material Consumption for Manufacture") {
				frm.set_value("purpose", 'Manufacture');
				frappe.throw(__('Material Consumption is not set in Manufacturing Settings.'));
			}
		});
	},

	company: function(frm) {
		if(frm.doc.company) {
			var company_doc = frappe.get_doc(":Company", frm.doc.company);
			if(company_doc.default_letter_head) {
				frm.set_value("letter_head", company_doc.default_letter_head);
			}
			frm.trigger("toggle_display_account_head");

			erpnext.accounts.dimensions.update_dimension(frm, frm.doctype);
		}
	},

	set_serial_no: function(frm, cdt, cdn, callback) {
		var d = frappe.model.get_doc(cdt, cdn);
		if(!d.item_code && !d.s_warehouse && !d.qty) return;
		var	args = {
			'item_code'	: d.item_code,
			'warehouse'	: cstr(d.s_warehouse),
			'stock_qty'		: d.transfer_qty
		};
		frappe.call({
			method: "erpnext.stock.get_item_details.get_serial_no",
			args: {"args": args},
			callback: function(r) {
				if (!r.exe && r.message){
					frappe.model.set_value(cdt, cdn, "serial_no", r.message);
				}
				if (callback) {
					callback();
				}
			}
		});
	},

	make_retention_stock_entry: function(frm) {
		frappe.call({
			method: "erpnext.stock.doctype.stock_entry.stock_entry.move_sample_to_retention_warehouse",
			args:{
				"company": frm.doc.company,
				"items": frm.doc.items
			},
			callback: function (r) {
				if (r.message) {
					var doc = frappe.model.sync(r.message)[0];
					frappe.set_route("Form", doc.doctype, doc.name);
				}
				else {
					frappe.msgprint(__("Retention Stock Entry already created or Sample Quantity not provided"));
				}
			}
		});
	},

	toggle_display_account_head: function(frm) {
		var enabled = erpnext.is_perpetual_inventory_enabled(frm.doc.company);
		frm.fields_dict["items"].grid.set_column_disp(["cost_center", "expense_account"], enabled);
	},

	set_basic_rate: function(frm, cdt, cdn) {
		const item = locals[cdt][cdn];
		item.transfer_qty = flt(item.qty) * flt(item.conversion_factor);

		const args = {
			'item_code'			: item.item_code,
			'posting_date'		: frm.doc.posting_date,
			'posting_time'		: frm.doc.posting_time,
			'warehouse'			: cstr(item.s_warehouse) || cstr(item.t_warehouse),
			'serial_no'			: item.serial_no,
			'company'			: frm.doc.company,
			'qty'				: item.s_warehouse ? -1*flt(item.transfer_qty) : flt(item.transfer_qty),
			'voucher_type'		: frm.doc.doctype,
			'voucher_no'		: item.name,
			'allow_zero_valuation': 1,
		};

		if (item.item_code || item.serial_no) {
			frappe.call({
				method: "erpnext.stock.utils.get_incoming_rate",
				args: {
					args: args
				},
				callback: function(r) {
					frappe.model.set_value(cdt, cdn, 'basic_rate', (r.message || 0.0));
					frm.events.calculate_basic_amount(frm, item);
				}
			});
		}
	},

	get_warehouse_details: function(frm, cdt, cdn) {
		var child = locals[cdt][cdn];
		if(!child.bom_no) {
			frappe.call({
				method: "erpnext.stock.doctype.stock_entry.stock_entry.get_warehouse_details",
				args: {
					"args": {
						'item_code': child.item_code,
						'warehouse': cstr(child.s_warehouse) || cstr(child.t_warehouse),
						'transfer_qty': child.transfer_qty,
						'serial_no': child.serial_no,
						'qty': child.s_warehouse ? -1* child.transfer_qty : child.transfer_qty,
						'posting_date': frm.doc.posting_date,
						'posting_time': frm.doc.posting_time,
						'company': frm.doc.company,
						'voucher_type': frm.doc.doctype,
						'voucher_no': child.name,
						'allow_zero_valuation': 1
					}
				},
				callback: function(r) {
					if (!r.exc) {
						$.extend(child, r.message);
						frm.events.calculate_basic_amount(frm, child);
					}
				}
			});
		}
	},

	show_bom_custom_button: function(frm){
		if (frm.doc.docstatus === 0 &&
			['Material Issue', 'Material Receipt', 'Material Transfer', 'Send to Subcontractor'].includes(frm.doc.purpose)) {
			frm.add_custom_button(__('Bill of Materials'), function() {
				frm.events.get_items_from_bom(frm);
			}, __("Get Items From"));
		}
	},

	get_items_from_bom: function(frm) {
		let filters = function(){
			return {filters: { docstatus:1 }};
		}

		let fields = [
			{"fieldname":"bom", "fieldtype":"Link", "label":__("BOM"),
			options:"BOM", reqd: 1, get_query: filters()},
			{"fieldname":"source_warehouse", "fieldtype":"Link", "label":__("Source Warehouse"),
			options:"Warehouse"},
			{"fieldname":"target_warehouse", "fieldtype":"Link", "label":__("Target Warehouse"),
			options:"Warehouse"},
			{"fieldname":"qty", "fieldtype":"Float", "label":__("Quantity"),
			reqd: 1, "default": 1},
			{"fieldname":"fetch_exploded", "fieldtype":"Check",
			"label":__("Fetch exploded BOM (including sub-assemblies)"), "default":1},
			{"fieldname":"fetch", "label":__("Get Items from BOM"), "fieldtype":"Button"}
		]

		// Exclude field 'Target Warehouse' in case of Material Issue
		if (frm.doc.purpose == 'Material Issue'){
			fields.splice(2,1);
		}
		// Exclude field 'Source Warehouse' in case of Material Receipt
		else if(frm.doc.purpose == 'Material Receipt'){
			fields.splice(1,1);
		}

		let d = new frappe.ui.Dialog({
			title: __("Get Items from BOM"),
			fields: fields
		});
		d.get_input("fetch").on("click", function() {
			let values = d.get_values();
			if(!values) return;
			values["company"] = frm.doc.company;
			if(!frm.doc.company) frappe.throw(__("Company field is required"));
			frappe.call({
				method: "erpnext.manufacturing.doctype.bom.bom.get_bom_items",
				args: values,
				callback: function(r) {
					if (!r.message) {
						frappe.throw(__("BOM does not contain any stock item"));
					} else {
						erpnext.utils.remove_empty_first_row(frm, "items");
						$.each(r.message, function(i, item) {
							let d = frappe.model.add_child(cur_frm.doc, "Stock Entry Detail", "items");
							d.item_code = item.item_code;
							d.item_name = item.item_name;
							d.item_group = item.item_group;
							d.s_warehouse = values.source_warehouse;
							d.t_warehouse = values.target_warehouse;
							d.uom = item.stock_uom;
							d.stock_uom = item.stock_uom;
							d.conversion_factor = item.conversion_factor ? item.conversion_factor : 1;
							d.qty = item.qty;
							d.expense_account = item.expense_account;
							d.project = item.project;
							frm.events.set_basic_rate(frm, d.doctype, d.name);
						});
					}
					d.hide();
					refresh_field("items");
				}
			});

		});
		d.show();
	},

	calculate_basic_amount: function(frm, item) {
		item.basic_amount = flt(flt(item.transfer_qty) * flt(item.basic_rate),
			precision("basic_amount", item));

		frm.events.calculate_amount(frm);
	},

	calculate_amount: function(frm) {
		frm.events.calculate_total_additional_costs(frm);
		let total_basic_amount = 0;
		if (in_list(["Repack", "Manufacture"], frm.doc.purpose)) {
			total_basic_amount = frappe.utils.sum(
				(frm.doc.items || []).map(function(i) {
					return i.is_finished_item ? flt(i.basic_amount) : 0;
				})
			);
		} else {
			total_basic_amount = frappe.utils.sum(
				(frm.doc.items || []).map(function(i) {
					return i.t_warehouse ? flt(i.basic_amount) : 0;
				})
			);
		}
		for (let i in frm.doc.items) {
			let item = frm.doc.items[i];

			if (((in_list(["Repack", "Manufacture"], frm.doc.purpose) && item.is_finished_item) || item.t_warehouse) && total_basic_amount) {
				item.additional_cost = (flt(item.basic_amount) / total_basic_amount) * frm.doc.total_additional_costs;
			} else {
				item.additional_cost = 0;
			}

			item.amount = flt(item.basic_amount + flt(item.additional_cost), precision("amount", item));

			if (flt(item.transfer_qty)) {
				item.valuation_rate = flt(flt(item.basic_rate) + (flt(item.additional_cost) / flt(item.transfer_qty)),
					precision("valuation_rate", item));
			}
		}

		refresh_field('items');
	},

	calculate_total_additional_costs: function(frm) {
		const total_additional_costs = frappe.utils.sum(
			(frm.doc.additional_costs || []).map(function(c) { return flt(c.base_amount); })
		);

		frm.set_value("total_additional_costs",
			flt(total_additional_costs, precision("total_additional_costs")));
	},

	source_warehouse_address: function(frm) {
		erpnext.utils.get_address_display(frm, 'source_warehouse_address', 'source_address_display', false);
	},

	target_warehouse_address: function(frm) {
		erpnext.utils.get_address_display(frm, 'target_warehouse_address', 'target_address_display', false);
	},

	add_to_transit: function(frm) {
		if(frm.doc.add_to_transit && frm.doc.purpose=='Material Transfer') {
			frm.set_value('to_warehouse', '');
			frm.set_value('stock_entry_type', 'Material Transfer');
			frm.fields_dict.to_warehouse.get_query = function() {
				return {
					filters:{
						'warehouse_type' : 'Transit',
						'is_group': 0,
						'company': frm.doc.company
					}
				};
			};
			frm.trigger('set_tansit_warehouse');
		}
	},

	set_tansit_warehouse: function(frm) {
		if(frm.doc.add_to_transit && frm.doc.purpose == 'Material Transfer' && !frm.doc.to_warehouse) {
			let dt = frm.doc.from_warehouse ? 'Warehouse' : 'Company';
			let dn = frm.doc.from_warehouse ? frm.doc.from_warehouse : frm.doc.company;
			frappe.db.get_value(dt, dn, 'default_in_transit_warehouse', (r) => {
				if (r.default_in_transit_warehouse) {
					frm.set_value('to_warehouse', r.default_in_transit_warehouse);
				}
			});
		}
	},

	apply_putaway_rule: function (frm) {
		if (frm.doc.apply_putaway_rule) erpnext.apply_putaway_rule(frm, frm.doc.purpose);
	}
});

frappe.ui.form.on('Stock Entry Detail', {
	qty: function(frm, cdt, cdn) {
		frm.events.set_serial_no(frm, cdt, cdn, () => {
			frm.events.set_basic_rate(frm, cdt, cdn);
		});
	},

	conversion_factor: function(frm, cdt, cdn) {
		frm.events.set_basic_rate(frm, cdt, cdn);
	},

	s_warehouse: function(frm, cdt, cdn) {
		frm.events.set_serial_no(frm, cdt, cdn, () => {
			frm.events.get_warehouse_details(frm, cdt, cdn);
		});
	},

	t_warehouse: function(frm, cdt, cdn) {
		frm.events.get_warehouse_details(frm, cdt, cdn);
	},

	basic_rate: function(frm, cdt, cdn) {
		var item = locals[cdt][cdn];
		frm.events.calculate_basic_amount(frm, item);
	},

	barcode: function(doc, cdt, cdn) {
		var d = locals[cdt][cdn];
		if (d.barcode) {
			frappe.call({
				method: "erpnext.stock.get_item_details.get_item_code",
				args: {"barcode": d.barcode },
				callback: function(r) {
					if (!r.exe){
						frappe.model.set_value(cdt, cdn, "item_code", r.message);
					}
				}
			});
		}
	},

	uom: function(doc, cdt, cdn) {
		var d = locals[cdt][cdn];
		if(d.uom && d.item_code){
			return frappe.call({
				method: "erpnext.stock.doctype.stock_entry.stock_entry.get_uom_details",
				args: {
					item_code: d.item_code,
					uom: d.uom,
					qty: d.qty
				},
				callback: function(r) {
					if(r.message) {
						frappe.model.set_value(cdt, cdn, r.message);
					}
				}
			});
		}
	},

	item_code: function(frm, cdt, cdn) {
		var d = locals[cdt][cdn];
		if(d.item_code) {
			var args = {
				'item_code'			: d.item_code,
				'warehouse'			: cstr(d.s_warehouse) || cstr(d.t_warehouse),
				'transfer_qty'		: d.transfer_qty,
				'serial_no'		: d.serial_no,
				'bom_no'		: d.bom_no,
				'expense_account'	: d.expense_account,
				'cost_center'		: d.cost_center,
				'company'		: frm.doc.company,
				'qty'			: d.qty,
				'voucher_type'		: frm.doc.doctype,
				'voucher_no'		: d.name,
				'allow_zero_valuation': 1,
			};

			return frappe.call({
				doc: frm.doc,
				method: "get_item_details",
				args: args,
				callback: function(r) {
					if(r.message) {
						var d = locals[cdt][cdn];
						$.each(r.message, function(k, v) {
							if (v) {
								frappe.model.set_value(cdt, cdn, k, v); // qty and it's subsequent fields weren't triggered
							}
						});
						refresh_field("items");

						let no_batch_serial_number_value = !d.serial_no;
						if (d.has_batch_no && !d.has_serial_no) {
							// check only batch_no for batched item
							no_batch_serial_number_value = !d.batch_no;
						}

						if (no_batch_serial_number_value && !frappe.flags.hide_serial_batch_dialog) {
							erpnext.stock.select_batch_and_serial_no(frm, d);
						}
					}
				}
			});
		}
	},
	expense_account: function(frm, cdt, cdn) {
		erpnext.utils.copy_value_in_all_rows(frm.doc, cdt, cdn, "items", "expense_account");
	},
	cost_center: function(frm, cdt, cdn) {
		erpnext.utils.copy_value_in_all_rows(frm.doc, cdt, cdn, "items", "cost_center");
	},
	sample_quantity: function(frm, cdt, cdn) {
		validate_sample_quantity(frm, cdt, cdn);
	},
	batch_no: function(frm, cdt, cdn) {
		validate_sample_quantity(frm, cdt, cdn);
	},
});

var validate_sample_quantity = function(frm, cdt, cdn) {
	var d = locals[cdt][cdn];
	if (d.sample_quantity && frm.doc.purpose == "Material Receipt") {
		frappe.call({
			method: 'erpnext.stock.doctype.stock_entry.stock_entry.validate_sample_quantity',
			args: {
				batch_no: d.batch_no,
				item_code: d.item_code,
				sample_quantity: d.sample_quantity,
				qty: d.transfer_qty
			},
			callback: (r) => {
				frappe.model.set_value(cdt, cdn, "sample_quantity", r.message);
			}
		});
	}
};

frappe.ui.form.on('Landed Cost Taxes and Charges', {
	amount: function(frm, cdt, cdn) {
		frm.events.set_base_amount(frm, cdt, cdn);

		// Adding this check because same table in used in LCV
		// This causes an error if you try to post an LCV immediately after a Stock Entry
		if (frm.doc.doctype == 'Stock Entry') {
			frm.events.calculate_amount(frm);
		}
	},

	expense_account: function(frm, cdt, cdn) {
		frm.events.set_account_currency(frm, cdt, cdn);
	}
});

erpnext.stock.StockEntry = erpnext.stock.StockController.extend({
	setup: function() {
		var me = this;

		this.setup_posting_date_time_check();

		this.frm.fields_dict.bom_no.get_query = function() {
			return {
				filters:{
					"docstatus": 1,
					"is_active": 1
				}
			};
		};

		this.frm.fields_dict.items.grid.get_field('item_code').get_query = function() {
			return erpnext.queries.item({is_stock_item: 1});
		};

		this.frm.set_query("purchase_order", function() {
			return {
				"filters": {
					"docstatus": 1,
					"is_subcontracted": "Yes",
					"company": me.frm.doc.company
				}
			};
		});

		if(me.frm.doc.company && erpnext.is_perpetual_inventory_enabled(me.frm.doc.company)) {
			this.frm.add_fetch("company", "stock_adjustment_account", "expense_account");
		}

		this.frm.fields_dict.items.grid.get_field('expense_account').get_query = function() {
			if (erpnext.is_perpetual_inventory_enabled(me.frm.doc.company)) {
				return {
					filters: {
						"company": me.frm.doc.company,
						"is_group": 0
					}
				}
			}
		}

		this.frm.add_fetch("purchase_order", "supplier", "supplier");

		frappe.dynamic_link = { doc: this.frm.doc, fieldname: 'supplier', doctype: 'Supplier' }
		this.frm.set_query("supplier_address", erpnext.queries.address_query)
	},

	onload_post_render: function() {
		var me = this;
		this.set_default_account(function() {
			if(me.frm.doc.__islocal && me.frm.doc.company && !me.frm.doc.amended_from) {
				me.frm.trigger("company");
			}
		});

		this.frm.get_field("items").grid.set_multiple_add("item_code", "qty");
	},

	refresh: function() {
		var me = this;
		erpnext.toggle_naming_series();
		this.toggle_related_fields(this.frm.doc);
		this.toggle_enable_bom();
		this.show_stock_ledger();
		if (this.frm.doc.docstatus===1 && erpnext.is_perpetual_inventory_enabled(this.frm.doc.company)) {
			this.show_general_ledger();
		}
		erpnext.hide_company();
		erpnext.utils.add_item(this.frm);
	},

	scan_barcode: function() {
		let transaction_controller= new erpnext.TransactionController({frm:this.frm});
		transaction_controller.scan_barcode();
	},

	on_submit: function() {
		this.clean_up();
	},

	after_cancel: function() {
		this.clean_up();
	},

	set_default_account: function(callback) {
		var me = this;

		if(this.frm.doc.company && erpnext.is_perpetual_inventory_enabled(this.frm.doc.company)) {
			return this.frm.call({
				method: "erpnext.accounts.utils.get_company_default",
				args: {
					"fieldname": "stock_adjustment_account",
					"company": this.frm.doc.company
				},
				callback: function(r) {
					if (!r.exc) {
						$.each(me.frm.doc.items || [], function(i, d) {
							if(!d.expense_account) d.expense_account = r.message;
						});
						if(callback) callback();
					}
				}
			});
		}
	},

	clean_up: function() {
		// Clear Work Order record from locals, because it is updated via Stock Entry
		if(this.frm.doc.work_order &&
			in_list(["Manufacture", "Material Transfer for Manufacture", "Material Consumption for Manufacture"],
				this.frm.doc.purpose)) {
			frappe.model.remove_from_locals("Work Order",
				this.frm.doc.work_order);
		}
	},

	fg_completed_qty: function() {
		this.get_items();
	},

	get_items: function() {
		var me = this;
		if(!this.frm.doc.fg_completed_qty || !this.frm.doc.bom_no)
			frappe.throw(__("BOM and Manufacturing Quantity are required"));

		if(this.frm.doc.work_order || this.frm.doc.bom_no) {
			// if work order / bom is mentioned, get items
			return this.frm.call({
				doc: me.frm.doc,
				freeze: true,
				method: "get_items",
				callback: function(r) {
					if(!r.exc) refresh_field("items");
					if(me.frm.doc.bom_no) attach_bom_items(me.frm.doc.bom_no)
				}
			});
		}
	},

	work_order: function() {
		var me = this;
		this.toggle_enable_bom();
		if(!me.frm.doc.work_order || me.frm.doc.job_card) {
			return;
		}

		return frappe.call({
			method: "erpnext.stock.doctype.stock_entry.stock_entry.get_work_order_details",
			args: {
				work_order: me.frm.doc.work_order,
				company: me.frm.doc.company
			},
			callback: function(r) {
				if (!r.exc) {
					$.each(["from_bom", "bom_no", "fg_completed_qty", "use_multi_level_bom"], function(i, field) {
						me.frm.set_value(field, r.message[field]);
					})

					if (me.frm.doc.purpose == "Material Transfer for Manufacture" && !me.frm.doc.to_warehouse)
						me.frm.set_value("to_warehouse", r.message["wip_warehouse"]);


					if (me.frm.doc.purpose == "Manufacture" || me.frm.doc.purpose == "Material Consumption for Manufacture" ) {
						if (me.frm.doc.purpose == "Manufacture") {
							if (!me.frm.doc.to_warehouse) me.frm.set_value("to_warehouse", r.message["fg_warehouse"]);
						}
						if (!me.frm.doc.from_warehouse) me.frm.set_value("from_warehouse", r.message["wip_warehouse"]);
					}
					me.get_items();
				}
			}
		});
	},

	toggle_enable_bom: function() {
		this.frm.toggle_enable("bom_no", !!!this.frm.doc.work_order);
	},

	add_excise_button: function() {
		if(frappe.boot.sysdefaults.country === "India")
			this.frm.add_custom_button(__("Excise Invoice"), function() {
				var excise = frappe.model.make_new_doc_and_get_name('Journal Entry');
				excise = locals['Journal Entry'][excise];
				excise.voucher_type = 'Excise Entry';
				frappe.set_route('Form', 'Journal Entry', excise.name);
			}, __('Create'));
	},

	items_add: function(doc, cdt, cdn) {
		var row = frappe.get_doc(cdt, cdn);
		this.frm.script_manager.copy_from_first_row("items", row, ["expense_account", "cost_center"]);

		if(!row.s_warehouse) row.s_warehouse = this.frm.doc.from_warehouse;
		if(!row.t_warehouse) row.t_warehouse = this.frm.doc.to_warehouse;
	},

	from_warehouse: function(doc) {
		this.frm.trigger('set_tansit_warehouse');
		this.set_warehouse_in_children(doc.items, "s_warehouse", doc.from_warehouse);
	},

	to_warehouse: function(doc) {
		this.set_warehouse_in_children(doc.items, "t_warehouse", doc.to_warehouse);
	},

	set_warehouse_in_children: function(child_table, warehouse_field, warehouse) {
		let transaction_controller = new erpnext.TransactionController();
		transaction_controller.autofill_warehouse(child_table, warehouse_field, warehouse);
	},

	items_on_form_rendered: function(doc, grid_row) {
		erpnext.setup_serial_or_batch_no();
	},

	toggle_related_fields: function(doc) {
		this.frm.toggle_enable("from_warehouse", doc.purpose!='Material Receipt');
		this.frm.toggle_enable("to_warehouse", doc.purpose!='Material Issue');

		this.frm.fields_dict["items"].grid.set_column_disp("retain_sample", doc.purpose=='Material Receipt');
		this.frm.fields_dict["items"].grid.set_column_disp("sample_quantity", doc.purpose=='Material Receipt');

		this.frm.cscript.toggle_enable_bom();

		if (doc.purpose == 'Send to Subcontractor') {
			doc.customer = doc.customer_name = doc.customer_address =
				doc.delivery_note_no = doc.sales_invoice_no = null;
		} else {
			doc.customer = doc.customer_name = doc.customer_address =
				doc.delivery_note_no = doc.sales_invoice_no = doc.supplier =
				doc.supplier_name = doc.supplier_address = doc.purchase_receipt_no =
				doc.address_display = null;
		}
		if(doc.purpose == "Material Receipt") {
			this.frm.set_value("from_bom", 0);
		}

		// Addition costs based on purpose
		this.frm.toggle_display(["additional_costs", "total_additional_costs", "additional_costs_section"],
			doc.purpose!='Material Issue');

		this.frm.fields_dict["items"].grid.set_column_disp("additional_cost", doc.purpose!='Material Issue');
	},

	supplier: function(doc) {
		erpnext.utils.get_party_details(this.frm, null, null, null);
	}
});

erpnext.stock.select_batch_and_serial_no = (frm, item) => {
	let get_warehouse_type_and_name = (item) => {
		let value = '';
		if(frm.fields_dict.from_warehouse.disp_status === "Write") {
			value = cstr(item.s_warehouse) || '';
			return {
				type: 'Source Warehouse',
				name: value
			};
		} else {
			value = cstr(item.t_warehouse) || '';
			return {
				type: 'Target Warehouse',
				name: value
			};
		}
	}

	if(item && !item.has_serial_no && !item.has_batch_no) return;
	if (frm.doc.purpose === 'Material Receipt') return;

	frappe.require("assets/erpnext/js/utils/serial_no_batch_selector.js", function() {
		new erpnext.SerialNoBatchSelector({
			frm: frm,
			item: item,
			warehouse_details: get_warehouse_type_and_name(item),
		});
	});

}

<<<<<<< HEAD
$.extend(cur_frm.cscript, new erpnext.stock.StockEntry({frm: cur_frm}));

frappe.tour['Stock Entry'] = [
	{
		fieldname: "stock_entry_type",
		title: __("Stock Entry Type"),
		description: __("Select the type of Stock Entry to be made.") + " " +
		__("For now, to move stock between warehouses select Material Transfer.")
	},
	{
		fieldname: "from_warehouse",
		title: __("Default Source Warehouse"),
		description: __("Select a source warehouse, where you have stock available.")
	},
	{
		fieldname: "to_warehouse",
		title: __("Default Target Warehouse"),
		description: __("Select a target warehouse, where stock needs to be transferred.")
	},
	{
		fieldname: "items",
		title: __("Items"),
		description: __("Select an item and entry quantity to be delivered.") + " " +
		__("Different 'Source Warehouse' and 'Target Warehouse' can be set for each row.")
	},
]
=======
function attach_bom_items(bom_no) {
	if (check_should_not_attach_bom_items(bom_no)) return
	frappe.db.get_doc("BOM",bom_no).then(bom => {
		const {name, items} = bom
		erpnext.stock.bom = {name, items:{}}
		items.forEach(item => {
			erpnext.stock.bom.items[item.item_code] = item;
		});
	});
}

function check_should_not_attach_bom_items(bom_no) {
  return (
    bom_no === undefined ||
    (erpnext.stock.bom && erpnext.stock.bom.name === bom_no)
  );
}

$.extend(cur_frm.cscript, new erpnext.stock.StockEntry({frm: cur_frm}));
>>>>>>> 8bc90ffc
<|MERGE_RESOLUTION|>--- conflicted
+++ resolved
@@ -1067,34 +1067,6 @@
 
 }
 
-<<<<<<< HEAD
-$.extend(cur_frm.cscript, new erpnext.stock.StockEntry({frm: cur_frm}));
-
-frappe.tour['Stock Entry'] = [
-	{
-		fieldname: "stock_entry_type",
-		title: __("Stock Entry Type"),
-		description: __("Select the type of Stock Entry to be made.") + " " +
-		__("For now, to move stock between warehouses select Material Transfer.")
-	},
-	{
-		fieldname: "from_warehouse",
-		title: __("Default Source Warehouse"),
-		description: __("Select a source warehouse, where you have stock available.")
-	},
-	{
-		fieldname: "to_warehouse",
-		title: __("Default Target Warehouse"),
-		description: __("Select a target warehouse, where stock needs to be transferred.")
-	},
-	{
-		fieldname: "items",
-		title: __("Items"),
-		description: __("Select an item and entry quantity to be delivered.") + " " +
-		__("Different 'Source Warehouse' and 'Target Warehouse' can be set for each row.")
-	},
-]
-=======
 function attach_bom_items(bom_no) {
 	if (check_should_not_attach_bom_items(bom_no)) return
 	frappe.db.get_doc("BOM",bom_no).then(bom => {
@@ -1114,4 +1086,28 @@
 }
 
 $.extend(cur_frm.cscript, new erpnext.stock.StockEntry({frm: cur_frm}));
->>>>>>> 8bc90ffc
+
+frappe.tour['Stock Entry'] = [
+	{
+		fieldname: "stock_entry_type",
+		title: __("Stock Entry Type"),
+		description: __("Select the type of Stock Entry to be made.") + " " +
+		__("For now, to move stock between warehouses select Material Transfer.")
+	},
+	{
+		fieldname: "from_warehouse",
+		title: __("Default Source Warehouse"),
+		description: __("Select a source warehouse, where you have stock available.")
+	},
+	{
+		fieldname: "to_warehouse",
+		title: __("Default Target Warehouse"),
+		description: __("Select a target warehouse, where stock needs to be transferred.")
+	},
+	{
+		fieldname: "items",
+		title: __("Items"),
+		description: __("Select an item and entry quantity to be delivered.") + " " +
+		__("Different 'Source Warehouse' and 'Target Warehouse' can be set for each row.")
+	},
+]