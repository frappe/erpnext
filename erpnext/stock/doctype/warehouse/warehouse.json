--- conflicted
+++ resolved
@@ -9,16 +9,10 @@
  "field_order": [
   "warehouse_detail",
   "warehouse_name",
-<<<<<<< HEAD
-  "section_break_3",
-  "warehouse_type",
-  "parent_warehouse",
-=======
   "column_break_3",
   "warehouse_type",
   "parent_warehouse",
   "default_in_transit_warehouse",
->>>>>>> 540559d6
   "is_group",
   "column_break_4",
   "account",
@@ -235,10 +229,6 @@
    "options": "Warehouse Type"
   },
   {
-<<<<<<< HEAD
-   "fieldname": "section_break_3",
-   "fieldtype": "Section Break"
-=======
    "fieldname": "column_break_3",
    "fieldtype": "Section Break"
   },
@@ -248,18 +238,13 @@
    "fieldtype": "Link",
    "label": "Default In-Transit Warehouse",
    "options": "Warehouse"
->>>>>>> 540559d6
   }
  ],
  "icon": "fa fa-building",
  "idx": 1,
  "is_tree": 1,
  "links": [],
-<<<<<<< HEAD
- "modified": "2020-08-03 18:41:52.442502",
-=======
  "modified": "2021-12-03 04:40:06.414630",
->>>>>>> 540559d6
  "modified_by": "Administrator",
  "module": "Stock",
  "name": "Warehouse",
