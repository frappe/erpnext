--- conflicted
+++ resolved
@@ -236,11 +236,7 @@
  "idx": 1,
  "is_tree": 1,
  "links": [],
-<<<<<<< HEAD
- "modified": "2020-03-18 18:26:00.479541",
-=======
  "modified": "2020-07-16 15:43:50.653256",
->>>>>>> 00175c96
  "modified_by": "Administrator",
  "module": "Stock",
  "name": "Warehouse",
