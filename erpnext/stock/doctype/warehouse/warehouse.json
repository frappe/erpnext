{
 "allow_import": 1,
 "allow_rename": 1,
 "creation": "2013-03-07 18:50:32",
 "description": "A logical Warehouse against which stock entries are made.",
 "doctype": "DocType",
 "document_type": "Setup",
 "engine": "InnoDB",
 "field_order": [
  "warehouse_detail",
  "warehouse_name",
  "section_break_3",
  "warehouse_type",
  "parent_warehouse",
  "is_group",
  "column_break_4",
  "account",
  "company",
  "disabled",
  "address_and_contact",
  "address_html",
  "column_break_10",
  "contact_html",
  "warehouse_contact_info",
  "email_id",
  "phone_no",
  "mobile_no",
  "column_break0",
  "address_line_1",
  "address_line_2",
  "city",
  "state",
  "pin",
  "tree_details",
  "lft",
  "rgt",
  "old_parent"
 ],
 "fields": [
  {
   "fieldname": "warehouse_detail",
   "fieldtype": "Section Break",
   "label": "Warehouse Detail",
   "oldfieldtype": "Section Break"
  },
  {
   "fieldname": "warehouse_name",
   "fieldtype": "Data",
   "label": "Warehouse Name",
   "oldfieldname": "warehouse_name",
   "oldfieldtype": "Data",
   "reqd": 1
  },
  {
   "bold": 1,
   "default": "0",
   "fieldname": "is_group",
   "fieldtype": "Check",
   "in_list_view": 1,
   "label": "Is Group"
  },
  {
   "fieldname": "company",
   "fieldtype": "Link",
   "in_list_view": 1,
   "in_standard_filter": 1,
   "label": "Company",
   "oldfieldname": "company",
   "oldfieldtype": "Link",
   "options": "Company",
   "remember_last_selected_value": 1,
   "reqd": 1,
   "search_index": 1
  },
  {
   "default": "0",
   "fieldname": "disabled",
   "fieldtype": "Check",
   "in_list_view": 1,
   "label": "Disabled"
  },
  {
   "fieldname": "column_break_4",
   "fieldtype": "Column Break"
  },
  {
   "description": "If blank, parent Warehouse Account or company default will be considered in transactions",
   "fieldname": "account",
   "fieldtype": "Link",
   "label": "Account",
   "options": "Account"
  },
  {
   "depends_on": "eval:!doc.__islocal",
   "fieldname": "address_and_contact",
   "fieldtype": "Section Break",
   "label": "Address and Contact"
  },
  {
   "fieldname": "address_html",
   "fieldtype": "HTML",
   "label": "Address HTML"
  },
  {
   "fieldname": "column_break_10",
   "fieldtype": "Column Break"
  },
  {
   "fieldname": "contact_html",
   "fieldtype": "HTML",
   "label": "Contact HTML"
  },
  {
   "collapsible": 1,
   "fieldname": "warehouse_contact_info",
   "fieldtype": "Section Break",
   "label": "Warehouse Contact Info"
  },
  {
   "fieldname": "email_id",
   "fieldtype": "Data",
   "hidden": 1,
   "label": "Email Address",
   "oldfieldname": "email_id",
   "oldfieldtype": "Data"
  },
  {
   "fieldname": "phone_no",
   "fieldtype": "Data",
   "label": "Phone No",
   "oldfieldname": "phone_no",
   "oldfieldtype": "Int",
   "options": "Phone"
  },
  {
   "fieldname": "mobile_no",
   "fieldtype": "Data",
   "label": "Mobile No",
   "oldfieldname": "mobile_no",
   "oldfieldtype": "Int",
   "options": "Phone"
  },
  {
   "fieldname": "column_break0",
   "fieldtype": "Column Break",
   "oldfieldtype": "Column Break"
  },
  {
   "fieldname": "address_line_1",
   "fieldtype": "Data",
   "label": "Address Line 1",
   "oldfieldname": "address_line_1",
   "oldfieldtype": "Data"
  },
  {
   "fieldname": "address_line_2",
   "fieldtype": "Data",
   "label": "Address Line 2",
   "oldfieldname": "address_line_2",
   "oldfieldtype": "Data"
  },
  {
   "fieldname": "city",
   "fieldtype": "Data",
   "in_list_view": 1,
   "label": "City",
   "oldfieldname": "city",
   "oldfieldtype": "Data"
  },
  {
   "fieldname": "state",
   "fieldtype": "Data",
   "label": "State",
   "oldfieldname": "state",
   "oldfieldtype": "Select"
  },
  {
   "fieldname": "pin",
   "fieldtype": "Data",
   "label": "PIN",
   "oldfieldname": "pin",
   "oldfieldtype": "Int"
  },
  {
   "collapsible": 1,
   "fieldname": "tree_details",
   "fieldtype": "Section Break",
   "label": "Tree Details"
  },
  {
   "bold": 1,
   "fieldname": "parent_warehouse",
   "fieldtype": "Link",
   "ignore_user_permissions": 1,
   "label": "Parent Warehouse",
   "options": "Warehouse",
   "search_index": 1
  },
  {
   "fieldname": "lft",
   "fieldtype": "Int",
   "hidden": 1,
   "label": "lft",
   "read_only": 1
  },
  {
   "fieldname": "rgt",
   "fieldtype": "Int",
   "hidden": 1,
   "label": "rgt",
   "read_only": 1
  },
  {
   "fieldname": "old_parent",
   "fieldtype": "Link",
   "hidden": 1,
   "ignore_user_permissions": 1,
   "label": "Old Parent",
   "options": "Warehouse",
   "read_only": 1
  },
  {
   "depends_on": "eval:(!doc.is_group);",
   "fieldname": "warehouse_type",
   "fieldtype": "Link",
   "label": "Warehouse Type",
   "options": "Warehouse Type"
  },
  {
   "fieldname": "section_break_3",
   "fieldtype": "Section Break"
  }
 ],
 "icon": "fa fa-building",
 "idx": 1,
 "is_tree": 1,
<<<<<<< HEAD
 "modified": "2020-03-18 18:26:00.479541",
=======
 "links": [],
 "modified": "2020-08-03 18:41:52.442502",
>>>>>>> 24e5a617
 "modified_by": "Administrator",
 "module": "Stock",
 "name": "Warehouse",
 "nsm_parent_field": "parent_warehouse",
 "owner": "Administrator",
 "permissions": [
  {
   "create": 1,
   "delete": 1,
   "email": 1,
   "export": 1,
   "import": 1,
   "print": 1,
   "read": 1,
   "report": 1,
   "role": "Item Manager",
   "set_user_permissions": 1,
   "share": 1,
   "write": 1
  },
  {
   "email": 1,
   "print": 1,
   "read": 1,
   "report": 1,
   "role": "Stock User"
  },
  {
   "email": 1,
   "print": 1,
   "read": 1,
   "report": 1,
   "role": "Sales User"
  },
  {
   "email": 1,
   "print": 1,
   "read": 1,
   "report": 1,
   "role": "Purchase User"
  },
  {
   "email": 1,
   "print": 1,
   "read": 1,
   "report": 1,
   "role": "Accounts User"
  },
  {
   "read": 1,
   "role": "Manufacturing User"
  }
 ],
 "show_name_in_global_search": 1,
 "sort_field": "modified",
 "sort_order": "DESC",
 "title_field": "warehouse_name"
}<|MERGE_RESOLUTION|>--- conflicted
+++ resolved
@@ -234,12 +234,8 @@
  "icon": "fa fa-building",
  "idx": 1,
  "is_tree": 1,
-<<<<<<< HEAD
- "modified": "2020-03-18 18:26:00.479541",
-=======
  "links": [],
  "modified": "2020-08-03 18:41:52.442502",
->>>>>>> 24e5a617
  "modified_by": "Administrator",
  "module": "Stock",
  "name": "Warehouse",
