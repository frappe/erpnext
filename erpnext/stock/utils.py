# Copyright (c) 2015, Frappe Technologies Pvt. Ltd. and Contributors
# License: GNU General Public License v3. See license.txt


import json

import frappe
from frappe import _
from frappe.utils import cstr, flt, get_link_to_form, nowdate, nowtime

import erpnext


class InvalidWarehouseCompany(frappe.ValidationError): pass
class PendingRepostingError(frappe.ValidationError): pass

def get_stock_value_from_bin(warehouse=None, item_code=None):
	values = {}
	conditions = ""
	if warehouse:
		conditions += """ and `tabBin`.warehouse in (
						select w2.name from `tabWarehouse` w1
						join `tabWarehouse` w2 on
						w1.name = %(warehouse)s
						and w2.lft between w1.lft and w1.rgt
						) """

		values['warehouse'] = warehouse

	if item_code:
		conditions += " and `tabBin`.item_code = %(item_code)s"

		values['item_code'] = item_code

	query = """select sum(stock_value) from `tabBin`, `tabItem` where 1 = 1
		and `tabItem`.name = `tabBin`.item_code and ifnull(`tabItem`.disabled, 0) = 0 %s""" % conditions

	stock_value = frappe.db.sql(query, values)

	return stock_value

def get_stock_value_on(warehouse=None, posting_date=None, item_code=None):
	if not posting_date: posting_date = nowdate()

	values, condition = [posting_date], ""

	if warehouse:

		lft, rgt, is_group = frappe.db.get_value("Warehouse", warehouse, ["lft", "rgt", "is_group"])

		if is_group:
			values.extend([lft, rgt])
			condition += "and exists (\
				select name from `tabWarehouse` wh where wh.name = sle.warehouse\
				and wh.lft >= %s and wh.rgt <= %s)"

		else:
			values.append(warehouse)
			condition += " AND warehouse = %s"

	if item_code:
		values.append(item_code)
		condition += " AND item_code = %s"

	stock_ledger_entries = frappe.db.sql("""
		SELECT item_code, stock_value, name, warehouse
		FROM `tabStock Ledger Entry` sle
		WHERE posting_date <= %s {0}
			and is_cancelled = 0
		ORDER BY timestamp(posting_date, posting_time) DESC, creation DESC
	""".format(condition), values, as_dict=1)

	sle_map = {}
	for sle in stock_ledger_entries:
		if not (sle.item_code, sle.warehouse) in sle_map:
			sle_map[(sle.item_code, sle.warehouse)] = flt(sle.stock_value)

	return sum(sle_map.values())

@frappe.whitelist()
def get_stock_balance(item_code, warehouse, posting_date=None, posting_time=None,
	with_valuation_rate=False, with_serial_no=False):
	"""Returns stock balance quantity at given warehouse on given posting date or current date.

	If `with_valuation_rate` is True, will return tuple (qty, rate)"""

	from erpnext.stock.stock_ledger import get_previous_sle

	if posting_date is None: posting_date = nowdate()
	if posting_time is None: posting_time = nowtime()

	args = {
		"item_code": item_code,
		"warehouse":warehouse,
		"posting_date": posting_date,
		"posting_time": posting_time
	}

	last_entry = get_previous_sle(args)

	if with_valuation_rate:
		if with_serial_no:
			serial_nos = get_serial_nos_data_after_transactions(args)

			return ((last_entry.qty_after_transaction, last_entry.valuation_rate, serial_nos)
				if last_entry else (0.0, 0.0, 0.0))
		else:
			return (last_entry.qty_after_transaction, last_entry.valuation_rate) if last_entry else (0.0, 0.0)
	else:
		return last_entry.qty_after_transaction if last_entry else 0.0

def get_serial_nos_data_after_transactions(args):
	from pypika import CustomFunction

	serial_nos = set()
	args = frappe._dict(args)
	sle = frappe.qb.DocType('Stock Ledger Entry')
	Timestamp = CustomFunction('timestamp', ['date', 'time'])

	stock_ledger_entries = frappe.qb.from_(
		sle
	).select(
		'serial_no','actual_qty'
	).where(
		(sle.item_code == args.item_code)
		& (sle.warehouse == args.warehouse)
		& (Timestamp(sle.posting_date, sle.posting_time) < Timestamp(args.posting_date, args.posting_time))
		& (sle.is_cancelled == 0)
	).orderby(
		sle.posting_date, sle.posting_time, sle.creation
	).run(as_dict=1)

	for stock_ledger_entry in stock_ledger_entries:
		changed_serial_no = get_serial_nos_data(stock_ledger_entry.serial_no)
		if stock_ledger_entry.actual_qty > 0:
			serial_nos.update(changed_serial_no)
		else:
			serial_nos.difference_update(changed_serial_no)

	return '\n'.join(serial_nos)

def get_serial_nos_data(serial_nos):
	from erpnext.stock.doctype.serial_no.serial_no import get_serial_nos
	return get_serial_nos(serial_nos)

@frappe.whitelist()
def get_latest_stock_qty(item_code, warehouse=None):
	values, condition = [item_code], ""
	if warehouse:
		lft, rgt, is_group = frappe.db.get_value("Warehouse", warehouse, ["lft", "rgt", "is_group"])

		if is_group:
			values.extend([lft, rgt])
			condition += "and exists (\
				select name from `tabWarehouse` wh where wh.name = tabBin.warehouse\
				and wh.lft >= %s and wh.rgt <= %s)"

		else:
			values.append(warehouse)
			condition += " AND warehouse = %s"

	actual_qty = frappe.db.sql("""select sum(actual_qty) from tabBin
		where item_code=%s {0}""".format(condition), values)[0][0]

	return actual_qty


def get_latest_stock_balance():
	bin_map = {}
	for d in frappe.db.sql("""SELECT item_code, warehouse, stock_value as stock_value
		FROM tabBin""", as_dict=1):
			bin_map.setdefault(d.warehouse, {}).setdefault(d.item_code, flt(d.stock_value))

	return bin_map

def get_bin(item_code, warehouse):
	bin = frappe.db.get_value("Bin", {"item_code": item_code, "warehouse": warehouse})
	if not bin:
		bin_obj = frappe.get_doc({
			"doctype": "Bin",
			"item_code": item_code,
			"warehouse": warehouse,
		})
		bin_obj.flags.ignore_permissions = 1
		bin_obj.insert()
	else:
		bin_obj = frappe.get_doc('Bin', bin, for_update=True)
	bin_obj.flags.ignore_permissions = True
	return bin_obj

def get_or_make_bin(item_code: str , warehouse: str) -> str:
	bin_record = frappe.db.get_value('Bin', {'item_code': item_code, 'warehouse': warehouse})

	if not bin_record:
		bin_obj = frappe.get_doc({
			"doctype": "Bin",
			"item_code": item_code,
			"warehouse": warehouse,
		})
		bin_obj.flags.ignore_permissions = 1
		bin_obj.insert()
		bin_record = bin_obj.name

	return bin_record

def update_bin(args, allow_negative_stock=False, via_landed_cost_voucher=False):
	"""WARNING: This function is deprecated. Inline this function instead of using it."""
	from erpnext.stock.doctype.bin.bin import update_stock
	is_stock_item = frappe.get_cached_value('Item', args.get("item_code"), 'is_stock_item')
	if is_stock_item:
		bin_name = get_or_make_bin(args.get("item_code"), args.get("warehouse"))
		update_stock(bin_name, args, allow_negative_stock, via_landed_cost_voucher)
	else:
		frappe.msgprint(_("Item {0} ignored since it is not a stock item").format(args.get("item_code")))

@frappe.whitelist()
def get_incoming_rate(args, raise_error_if_no_rate=True):
	"""Get Incoming Rate based on valuation method"""
	from erpnext.stock.stock_ledger import get_previous_sle, get_valuation_rate
	if isinstance(args, str):
		args = json.loads(args)

	in_rate = 0
	if (args.get("serial_no") or "").strip():
		in_rate = get_avg_purchase_rate(args.get("serial_no"))
	else:
		valuation_method = get_valuation_method(args.get("item_code"))
		previous_sle = get_previous_sle(args)
		if valuation_method == 'FIFO':
			if previous_sle:
				previous_stock_queue = json.loads(previous_sle.get('stock_queue', '[]') or '[]')
				in_rate = get_fifo_rate(previous_stock_queue, args.get("qty") or 0) if previous_stock_queue else 0
		elif valuation_method == 'Moving Average':
			in_rate = previous_sle.get('valuation_rate') or 0

	if not in_rate:
		voucher_no = args.get('voucher_no') or args.get('name')
		in_rate = get_valuation_rate(args.get('item_code'), args.get('warehouse'),
			args.get('voucher_type'), voucher_no, args.get('allow_zero_valuation'),
			currency=erpnext.get_company_currency(args.get('company')), company=args.get('company'),
			raise_error_if_no_rate=raise_error_if_no_rate)

	return flt(in_rate)

def get_avg_purchase_rate(serial_nos):
	"""get average value of serial numbers"""

	serial_nos = get_valid_serial_nos(serial_nos)
	return flt(frappe.db.sql("""select avg(purchase_rate) from `tabSerial No`
		where name in (%s)""" % ", ".join(["%s"] * len(serial_nos)),
		tuple(serial_nos))[0][0])

def get_valuation_method(item_code):
	"""get valuation method from item or default"""
	val_method = frappe.db.get_value('Item', item_code, 'valuation_method', cache=True)
	if not val_method:
		val_method = frappe.db.get_value("Stock Settings", None, "valuation_method") or "FIFO"
	return val_method

def get_fifo_rate(previous_stock_queue, qty):
	"""get FIFO (average) Rate from Queue"""
	if flt(qty) >= 0:
		total = sum(f[0] for f in previous_stock_queue)
		return sum(flt(f[0]) * flt(f[1]) for f in previous_stock_queue) / flt(total) if total else 0.0
	else:
		available_qty_for_outgoing, outgoing_cost = 0, 0
		qty_to_pop = abs(flt(qty))
		while qty_to_pop and previous_stock_queue:
			batch = previous_stock_queue[0]
			if 0 < batch[0] <= qty_to_pop:
				# if batch qty > 0
				# not enough or exactly same qty in current batch, clear batch
				available_qty_for_outgoing += flt(batch[0])
				outgoing_cost += flt(batch[0]) * flt(batch[1])
				qty_to_pop -= batch[0]
				previous_stock_queue.pop(0)
			else:
				# all from current batch
				available_qty_for_outgoing += flt(qty_to_pop)
				outgoing_cost += flt(qty_to_pop) * flt(batch[1])
				batch[0] -= qty_to_pop
				qty_to_pop = 0

		return outgoing_cost / available_qty_for_outgoing

def get_valid_serial_nos(sr_nos, qty=0, item_code=''):
	"""split serial nos, validate and return list of valid serial nos"""
	# TODO: remove duplicates in client side
	serial_nos = cstr(sr_nos).strip().replace(',', '\n').split('\n')

	valid_serial_nos = []
	for val in serial_nos:
		if val:
			val = val.strip()
			if val in valid_serial_nos:
				frappe.throw(_("Serial number {0} entered more than once").format(val))
			else:
				valid_serial_nos.append(val)

	if qty and len(valid_serial_nos) != abs(qty):
		frappe.throw(_("{0} valid serial nos for Item {1}").format(abs(qty), item_code))

	return valid_serial_nos

def validate_warehouse_company(warehouse, company):
	warehouse_company = frappe.db.get_value("Warehouse", warehouse, "company", cache=True)
	if warehouse_company and warehouse_company != company:
		frappe.throw(_("Warehouse {0} does not belong to company {1}").format(warehouse, company),
			InvalidWarehouseCompany)

def is_group_warehouse(warehouse):
	if frappe.db.get_value("Warehouse", warehouse, "is_group", cache=True):
		frappe.throw(_("Group node warehouse is not allowed to select for transactions"))

def validate_disabled_warehouse(warehouse):
	if frappe.db.get_value("Warehouse", warehouse, "disabled", cache=True):
		frappe.throw(_("Disabled Warehouse {0} cannot be used for this transaction.").format(get_link_to_form('Warehouse', warehouse)))

def update_included_uom_in_report(columns, result, include_uom, conversion_factors):
	if not include_uom or not conversion_factors:
		return

	convertible_cols = {}
	is_dict_obj = False
	if isinstance(result[0], dict):
		is_dict_obj = True

	convertible_columns = {}
	for idx, d in enumerate(columns):
		key = d.get("fieldname") if is_dict_obj else idx
		if d.get("convertible"):
			convertible_columns.setdefault(key, d.get("convertible"))

			# Add new column to show qty/rate as per the selected UOM
			columns.insert(idx+1, {
				'label': "{0} (per {1})".format(d.get("label"), include_uom),
				'fieldname': "{0}_{1}".format(d.get("fieldname"), frappe.scrub(include_uom)),
				'fieldtype': 'Currency' if d.get("convertible") == 'rate' else 'Float'
			})

	update_dict_values = []
	for row_idx, row in enumerate(result):
		data = row.items() if is_dict_obj else enumerate(row)
		for key, value in data:
			if key not in convertible_columns:
				continue
			# If no conversion factor for the UOM, defaults to 1
			if not conversion_factors[row_idx]:
				conversion_factors[row_idx] = 1

			if convertible_columns.get(key) == 'rate':
				new_value = flt(value) * conversion_factors[row_idx]
			else:
				new_value = flt(value) / conversion_factors[row_idx]

			if not is_dict_obj:
				row.insert(key+1, new_value)
			else:
				new_key = "{0}_{1}".format(key, frappe.scrub(include_uom))
				update_dict_values.append([row, new_key, new_value])

	for data in update_dict_values:
		row, key, value = data
		row[key] = value

def get_available_serial_nos(args):
	return frappe.db.sql(""" SELECT name from `tabSerial No`
		WHERE item_code = %(item_code)s and warehouse = %(warehouse)s
		 and timestamp(purchase_date, purchase_time) <= timestamp(%(posting_date)s, %(posting_time)s)
	""", args, as_dict=1)

def add_additional_uom_columns(columns, result, include_uom, conversion_factors):
	if not include_uom or not conversion_factors:
		return

	convertible_column_map = {}
	for col_idx in list(reversed(range(0, len(columns)))):
		col = columns[col_idx]
		if isinstance(col, dict) and col.get('convertible') in ['rate', 'qty']:
			next_col = col_idx + 1
			columns.insert(next_col, col.copy())
			columns[next_col]['fieldname'] += '_alt'
			convertible_column_map[col.get('fieldname')] = frappe._dict({
				'converted_col': columns[next_col]['fieldname'],
				'for_type': col.get('convertible')
			})
			if col.get('convertible') == 'rate':
				columns[next_col]['label'] += ' (per {})'.format(include_uom)
			else:
				columns[next_col]['label'] += ' ({})'.format(include_uom)

	for row_idx, row in enumerate(result):
		for convertible_col, data in convertible_column_map.items():
			conversion_factor = conversion_factors[row.get('item_code')] or 1
			for_type = data.for_type
			value_before_conversion = row.get(convertible_col)
			if for_type == 'rate':
				row[data.converted_col] = flt(value_before_conversion) * conversion_factor
			else:
				row[data.converted_col] = flt(value_before_conversion) / conversion_factor

		result[row_idx] = row

def get_incoming_outgoing_rate_for_cancel(item_code, voucher_type, voucher_no, voucher_detail_no):
	outgoing_rate = frappe.db.sql("""SELECT abs(stock_value_difference / actual_qty)
		FROM `tabStock Ledger Entry`
		WHERE voucher_type = %s and voucher_no = %s
			and item_code = %s and voucher_detail_no = %s
			ORDER BY CREATION DESC limit 1""",
		(voucher_type, voucher_no, item_code, voucher_detail_no))

	outgoing_rate = outgoing_rate[0][0] if outgoing_rate else 0.0

	return outgoing_rate

def is_reposting_item_valuation_in_progress():
	reposting_in_progress = frappe.db.exists("Repost Item Valuation",
		{'docstatus': 1, 'status': ['in', ['Queued','In Progress']]})
	if reposting_in_progress:
		frappe.msgprint(_("Item valuation reposting in progress. Report might show incorrect item valuation."), alert=1)

<<<<<<< HEAD
def calculate_mapped_packed_items_return(self):
	parent_items = set([item.parent_item for item in self.packed_items])
	doc = frappe.get_doc(self.doctype, self.return_against)
	for d_item, item in zip(doc.items, self.items):
		if d_item.item_code in parent_items:
			for p_item, d_p_item in zip(self.packed_items, doc.packed_items):
				p_item.parent_detail_docname = item.name
				p_item.qty = (d_p_item.qty / d_item.qty) * item.qty
=======
def check_pending_reposting(posting_date: str, throw_error: bool = True) -> bool:
	"""Check if there are pending reposting job till the specified posting date."""

	filters = {
		"docstatus": 1,
		"status": ["in", ["Queued","In Progress", "Failed"]],
		"posting_date": ["<=", posting_date],
	}

	reposting_pending =  frappe.db.exists("Repost Item Valuation", filters)
	if reposting_pending and throw_error:
		msg = _("Stock/Accounts can not be frozen as processing of backdated entries is going on. Please try again later.")
		frappe.msgprint(msg,
				raise_exception=PendingRepostingError,
				title="Stock Reposting Ongoing",
				indicator="red",
				primary_action={
					"label": _("Show pending entries"),
					"client_action": "erpnext.route_to_pending_reposts",
					"args": filters,
				}
			)

	return bool(reposting_pending)
>>>>>>> cce35c15
<|MERGE_RESOLUTION|>--- conflicted
+++ resolved
@@ -419,7 +419,7 @@
 	if reposting_in_progress:
 		frappe.msgprint(_("Item valuation reposting in progress. Report might show incorrect item valuation."), alert=1)
 
-<<<<<<< HEAD
+
 def calculate_mapped_packed_items_return(self):
 	parent_items = set([item.parent_item for item in self.packed_items])
 	doc = frappe.get_doc(self.doctype, self.return_against)
@@ -428,7 +428,8 @@
 			for p_item, d_p_item in zip(self.packed_items, doc.packed_items):
 				p_item.parent_detail_docname = item.name
 				p_item.qty = (d_p_item.qty / d_item.qty) * item.qty
-=======
+
+
 def check_pending_reposting(posting_date: str, throw_error: bool = True) -> bool:
 	"""Check if there are pending reposting job till the specified posting date."""
 
@@ -452,5 +453,4 @@
 				}
 			)
 
-	return bool(reposting_pending)
->>>>>>> cce35c15
+	return bool(reposting_pending)