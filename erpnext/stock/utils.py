# Copyright (c) 2015, Frappe Technologies Pvt. Ltd. and Contributors
# License: GNU General Public License v3. See license.txt

from __future__ import unicode_literals
import frappe, erpnext
from frappe import _
import json
from frappe.utils import flt, cstr, nowdate, nowtime

from six import string_types, iteritems

class InvalidWarehouseCompany(frappe.ValidationError): pass

def get_stock_value_from_bin(warehouse=None, item_code=None):
	values = {}
	conditions = ""
	if warehouse:
		conditions += """ and `tabBin`.warehouse in (
						select w2.name from `tabWarehouse` w1
						join `tabWarehouse` w2 on
						w1.name = %(warehouse)s
						and w2.lft between w1.lft and w1.rgt
						) """

		values['warehouse'] = warehouse

	if item_code:
		conditions += " and `tabBin`.item_code = %(item_code)s"

		values['item_code'] = item_code

	query = """select sum(stock_value) from `tabBin`, `tabItem` where 1 = 1
		and `tabItem`.name = `tabBin`.item_code and ifnull(`tabItem`.disabled, 0) = 0 %s""" % conditions

	stock_value = frappe.db.sql(query, values)

	return stock_value

def get_stock_value_on(warehouse=None, posting_date=None, item_code=None):
	if not posting_date: posting_date = nowdate()

	values, condition = [posting_date], ""

	if warehouse:

		lft, rgt, is_group = frappe.db.get_value("Warehouse", warehouse, ["lft", "rgt", "is_group"])

		if is_group:
			values.extend([lft, rgt])
			condition += "and exists (\
				select name from `tabWarehouse` wh where wh.name = sle.warehouse\
				and wh.lft >= %s and wh.rgt <= %s)"

		else:
			values.append(warehouse)
			condition += " AND warehouse = %s"

	if item_code:
		values.append(item_code)
		condition += " AND item_code = %s"

	stock_ledger_entries = frappe.db.sql("""
		SELECT item_code, stock_value, name, warehouse
		FROM `tabStock Ledger Entry` sle
		WHERE posting_date <= %s {0}
		ORDER BY timestamp(posting_date, posting_time) DESC, creation DESC
	""".format(condition), values, as_dict=1)

	sle_map = {}
	for sle in stock_ledger_entries:
		if not (sle.item_code, sle.warehouse) in sle_map:
			sle_map[(sle.item_code, sle.warehouse)] = flt(sle.stock_value)

	return sum(sle_map.values())

@frappe.whitelist()
def get_stock_balance(item_code, warehouse, posting_date=None, posting_time=None, with_valuation_rate=False):
	"""Returns stock balance quantity at given warehouse on given posting date or current date.

	If `with_valuation_rate` is True, will return tuple (qty, rate)"""

	from erpnext.stock.stock_ledger import get_previous_sle

	if not posting_date: posting_date = nowdate()
	if not posting_time: posting_time = nowtime()

	last_entry = get_previous_sle({
		"item_code": item_code,
		"warehouse":warehouse,
		"posting_date": posting_date,
		"posting_time": posting_time })

	if with_valuation_rate:
		return (last_entry.qty_after_transaction, last_entry.valuation_rate) if last_entry else (0.0, 0.0)
	else:
		return last_entry.qty_after_transaction if last_entry else 0.0

@frappe.whitelist()
def get_latest_stock_qty(item_code, warehouse=None):
	values, condition = [item_code], ""
	if warehouse:
		lft, rgt, is_group = frappe.db.get_value("Warehouse", warehouse, ["lft", "rgt", "is_group"])

		if is_group:
			values.extend([lft, rgt])
			condition += "and exists (\
				select name from `tabWarehouse` wh where wh.name = tabBin.warehouse\
				and wh.lft >= %s and wh.rgt <= %s)"

		else:
			values.append(warehouse)
			condition += " AND warehouse = %s"

	actual_qty = frappe.db.sql("""select sum(actual_qty) from tabBin
		where item_code=%s {0}""".format(condition), values)[0][0]

	return actual_qty


def get_latest_stock_balance():
	bin_map = {}
	for d in frappe.db.sql("""SELECT item_code, warehouse, stock_value as stock_value
		FROM tabBin""", as_dict=1):
			bin_map.setdefault(d.warehouse, {}).setdefault(d.item_code, flt(d.stock_value))

	return bin_map

def get_bin(item_code, warehouse):
	bin = frappe.db.get_value("Bin", {"item_code": item_code, "warehouse": warehouse})
	if not bin:
		bin_obj = frappe.get_doc({
			"doctype": "Bin",
			"item_code": item_code,
			"warehouse": warehouse,
		})
		bin_obj.flags.ignore_permissions = 1
		bin_obj.insert()
	else:
		bin_obj = frappe.get_doc('Bin', bin)
	bin_obj.flags.ignore_permissions = True
	return bin_obj

def update_bin(args, allow_negative_stock=False, via_landed_cost_voucher=False):
	is_stock_item = frappe.db.get_value('Item', args.get("item_code"), 'is_stock_item')
	if is_stock_item:
		bin = get_bin(args.get("item_code"), args.get("warehouse"))
		bin.update_stock(args, allow_negative_stock, via_landed_cost_voucher)
		return bin
	else:
		frappe.msgprint(_("Item {0} ignored since it is not a stock item").format(args.get("item_code")))

@frappe.whitelist()
def get_incoming_rate(args, raise_error_if_no_rate=True):
	"""Get Incoming Rate based on valuation method"""
	from erpnext.stock.stock_ledger import get_previous_sle, get_valuation_rate
	if isinstance(args, string_types):
		args = json.loads(args)

	in_rate = 0
	if (args.get("serial_no") or "").strip():
		in_rate = get_avg_purchase_rate(args.get("serial_no"))
	else:
		valuation_method = get_valuation_method(args.get("item_code"))
		previous_sle = get_previous_sle(args)
		if valuation_method == 'FIFO':
			if previous_sle:
				previous_stock_queue = json.loads(previous_sle.get('stock_queue', '[]') or '[]')
				in_rate = get_fifo_rate(previous_stock_queue, args.get("qty") or 0) if previous_stock_queue else 0
		elif valuation_method == 'Moving Average':
			in_rate = previous_sle.get('valuation_rate') or 0

	if not in_rate:
		voucher_no = args.get('voucher_no') or args.get('name')
		in_rate = get_valuation_rate(args.get('item_code'), args.get('warehouse'),
			args.get('voucher_type'), voucher_no, args.get('allow_zero_valuation'),
			currency=erpnext.get_company_currency(args.get('company')), company=args.get('company'),
			raise_error_if_no_rate=raise_error_if_no_rate)

	return in_rate

def get_avg_purchase_rate(serial_nos):
	"""get average value of serial numbers"""

	serial_nos = get_valid_serial_nos(serial_nos)
	return flt(frappe.db.sql("""select avg(purchase_rate) from `tabSerial No`
		where name in (%s)""" % ", ".join(["%s"] * len(serial_nos)),
		tuple(serial_nos))[0][0])

def get_valuation_method(item_code):
	"""get valuation method from item or default"""
	val_method = frappe.db.get_value('Item', item_code, 'valuation_method')
	if not val_method:
		val_method = frappe.db.get_value("Stock Settings", None, "valuation_method") or "FIFO"
	return val_method

def get_fifo_rate(previous_stock_queue, qty):
	"""get FIFO (average) Rate from Queue"""
	if qty >= 0:
		total = sum(f[0] for f in previous_stock_queue)
		return sum(flt(f[0]) * flt(f[1]) for f in previous_stock_queue) / flt(total) if total else 0.0
	else:
		available_qty_for_outgoing, outgoing_cost = 0, 0
		qty_to_pop = abs(qty)
		while qty_to_pop and previous_stock_queue:
			batch = previous_stock_queue[0]
			if 0 < batch[0] <= qty_to_pop:
				# if batch qty > 0
				# not enough or exactly same qty in current batch, clear batch
				available_qty_for_outgoing += flt(batch[0])
				outgoing_cost += flt(batch[0]) * flt(batch[1])
				qty_to_pop -= batch[0]
				previous_stock_queue.pop(0)
			else:
				# all from current batch
				available_qty_for_outgoing += flt(qty_to_pop)
				outgoing_cost += flt(qty_to_pop) * flt(batch[1])
				batch[0] -= qty_to_pop
				qty_to_pop = 0

		return outgoing_cost / available_qty_for_outgoing

def get_valid_serial_nos(sr_nos, qty=0, item_code=''):
	"""split serial nos, validate and return list of valid serial nos"""
	# TODO: remove duplicates in client side
	serial_nos = cstr(sr_nos).strip().replace(',', '\n').split('\n')

	valid_serial_nos = []
	for val in serial_nos:
		if val:
			val = val.strip()
			if val in valid_serial_nos:
				frappe.throw(_("Serial number {0} entered more than once").format(val))
			else:
				valid_serial_nos.append(val)

	if qty and len(valid_serial_nos) != abs(qty):
		frappe.throw(_("{0} valid serial nos for Item {1}").format(abs(qty), item_code))

	return valid_serial_nos

def validate_warehouse_company(warehouse, company):
	warehouse_company = frappe.db.get_value("Warehouse", warehouse, "company")
	if warehouse_company and warehouse_company != company:
		frappe.throw(_("Warehouse {0} does not belong to company {1}").format(warehouse, company),
			InvalidWarehouseCompany)

def is_group_warehouse(warehouse):
	if frappe.db.get_value("Warehouse", warehouse, "is_group"):
		frappe.throw(_("Group node warehouse is not allowed to select for transactions"))

def format_item_name(doc):
	if doc.get('item_name') and doc.get('item_name') != doc.get('item_code'):
		if doc.get('hide_item_code'):
			return doc.get('item_name')
		else:
			return "{0}: {1}".format(doc.get('item_code'), doc.get('item_name')) if doc.get('item_name')\
				else doc.get('item_code')
	else:
		return doc.get('item_code')

def update_included_uom_in_list_report(columns, result, include_uom, conversion_factors):
	if not include_uom or not conversion_factors:
		return

	convertible_cols = {}

	is_dict_obj = False
	if isinstance(result[0], dict):
		is_dict_obj = True

	convertible_columns = {}
	for idx, d in enumerate(columns):
		key = d.get("fieldname") if is_dict_obj else idx
		if d.get("convertible"):
			convertible_columns.setdefault(key, d.get("convertible"))

			# Add new column to show qty/rate as per the selected UOM
			columns.insert(idx+1, {
				'label': "{0} (per {1})".format(d.get("label"), include_uom),
				'fieldname': "{0}_{1}".format(d.get("fieldname"), frappe.scrub(include_uom)),
				'fieldtype': 'Currency' if d.get("convertible") == 'rate' else 'Float'
			})

	for row_idx, row in enumerate(result):
		data = row.items() if is_dict_obj else enumerate(row)
		for key, value in data:
			if not key in convertible_columns or not conversion_factors[row_idx]:
				continue

			if convertible_columns.get(key) == 'rate':
				new_value = flt(value) * conversion_factors[row_idx]
			else:
				new_value = flt(value) / conversion_factors[row_idx]

			if not is_dict_obj:
				row.insert(key+1, new_value)
			else:
				new_key = "{0}_{1}".format(key, frappe.scrub(include_uom))
				row[new_key] = new_value

def get_available_serial_nos(item_code, warehouse):
	return frappe.get_all("Serial No", filters = {'item_code': item_code,
		'warehouse': warehouse, 'delivery_document_no': ''}) or []

def add_additional_uom_columns(columns, result, include_uom, conversion_factors):
	if not include_uom or not conversion_factors:
		return

	convertible_column_map = {}
	for col_idx in list(reversed(range(0, len(columns)))):
		col = columns[col_idx]
		if isinstance(col, dict) and col.get('convertible') in ['rate', 'qty']:
			next_col = col_idx + 1
			columns.insert(next_col, col.copy())
			columns[next_col]['fieldname'] += '_alt'
			convertible_column_map[col.get('fieldname')] = frappe._dict({
				'converted_col': columns[next_col]['fieldname'],
				'for_type': col.get('convertible')
			})
			if col.get('convertible') == 'rate':
				columns[next_col]['label'] += ' (per {})'.format(include_uom)
			else:
				columns[next_col]['label'] += ' ({})'.format(include_uom)

	for row_idx, row in enumerate(result):
<<<<<<< HEAD
		new_row = []
		for col_idx, d in enumerate(row):
			new_row.append(d)
			if col_idx in convertible_cols:
				if conversion_factors[row_idx]:
					if convertible_cols[col_idx] == 'rate':
						new_row.append(flt(d) * conversion_factors[row_idx])
					else:
						new_row.append(flt(d) / conversion_factors[row_idx])
				else:
					new_row.append(None)

		result[row_idx] = new_row


def update_included_uom_in_dict_report(columns, result, include_uom, conversion_factors):
	if not include_uom or not conversion_factors:
		return

	convertible_cols = {}
	for col_idx in reversed(range(0, len(columns))):
		col = columns[col_idx]
		if isinstance(col, dict) and col.get('fieldname') and col.get("convertible") in ['rate', 'qty']:
			convertible_cols[col['fieldname']] = col['convertible']
			columns.insert(col_idx+1, col.copy())
			columns[col_idx+1]['fieldname'] += "_alt"
			if convertible_cols[col['fieldname']] == 'rate':
				columns[col_idx+1]['label'] += " (per {})".format(include_uom)
			else:
				columns[col_idx+1]['label'] += " ({})".format(include_uom)

	for row_idx, row in enumerate(result):
		for fieldname, conversion_type in iteritems(convertible_cols):
			if conversion_factors[row_idx]:
				if conversion_type == 'rate':
					row[fieldname + "_alt"] = flt(row.get(fieldname)) * conversion_factors[row_idx]
				else:
					row[fieldname + "_alt"] = flt(row.get(fieldname)) / conversion_factors[row_idx]
=======
		for convertible_col, data in convertible_column_map.items():
			conversion_factor = conversion_factors[row.get('item_code')] or 1
			for_type = data.for_type
			value_before_conversion = row.get(convertible_col)
			if for_type == 'rate':
				row[data.converted_col] = flt(value_before_conversion) * conversion_factor
			else:
				row[data.converted_col] = flt(value_before_conversion) / conversion_factor

		result[row_idx] = row
>>>>>>> 0c0604b7
<|MERGE_RESOLUTION|>--- conflicted
+++ resolved
@@ -263,67 +263,18 @@
 		return
 
 	convertible_cols = {}
-
-	is_dict_obj = False
-	if isinstance(result[0], dict):
-		is_dict_obj = True
-
-	convertible_columns = {}
-	for idx, d in enumerate(columns):
-		key = d.get("fieldname") if is_dict_obj else idx
-		if d.get("convertible"):
-			convertible_columns.setdefault(key, d.get("convertible"))
-
-			# Add new column to show qty/rate as per the selected UOM
-			columns.insert(idx+1, {
-				'label': "{0} (per {1})".format(d.get("label"), include_uom),
-				'fieldname': "{0}_{1}".format(d.get("fieldname"), frappe.scrub(include_uom)),
-				'fieldtype': 'Currency' if d.get("convertible") == 'rate' else 'Float'
-			})
-
-	for row_idx, row in enumerate(result):
-		data = row.items() if is_dict_obj else enumerate(row)
-		for key, value in data:
-			if not key in convertible_columns or not conversion_factors[row_idx]:
-				continue
-
-			if convertible_columns.get(key) == 'rate':
-				new_value = flt(value) * conversion_factors[row_idx]
-			else:
-				new_value = flt(value) / conversion_factors[row_idx]
-
-			if not is_dict_obj:
-				row.insert(key+1, new_value)
-			else:
-				new_key = "{0}_{1}".format(key, frappe.scrub(include_uom))
-				row[new_key] = new_value
-
-def get_available_serial_nos(item_code, warehouse):
-	return frappe.get_all("Serial No", filters = {'item_code': item_code,
-		'warehouse': warehouse, 'delivery_document_no': ''}) or []
-
-def add_additional_uom_columns(columns, result, include_uom, conversion_factors):
-	if not include_uom or not conversion_factors:
-		return
-
-	convertible_column_map = {}
-	for col_idx in list(reversed(range(0, len(columns)))):
+	for col_idx in reversed(range(0, len(columns))):
 		col = columns[col_idx]
-		if isinstance(col, dict) and col.get('convertible') in ['rate', 'qty']:
-			next_col = col_idx + 1
-			columns.insert(next_col, col.copy())
-			columns[next_col]['fieldname'] += '_alt'
-			convertible_column_map[col.get('fieldname')] = frappe._dict({
-				'converted_col': columns[next_col]['fieldname'],
-				'for_type': col.get('convertible')
-			})
-			if col.get('convertible') == 'rate':
-				columns[next_col]['label'] += ' (per {})'.format(include_uom)
+		if isinstance(col, dict) and col.get("convertible") in ['rate', 'qty']:
+			convertible_cols[col_idx] = col['convertible']
+			columns.insert(col_idx+1, col.copy())
+			columns[col_idx+1]['fieldname'] += "_alt"
+			if convertible_cols[col_idx] == 'rate':
+				columns[col_idx+1]['label'] += " (per {})".format(include_uom)
 			else:
 				columns[next_col]['label'] += ' ({})'.format(include_uom)
 
 	for row_idx, row in enumerate(result):
-<<<<<<< HEAD
 		new_row = []
 		for col_idx, d in enumerate(row):
 			new_row.append(d)
@@ -361,16 +312,4 @@
 				if conversion_type == 'rate':
 					row[fieldname + "_alt"] = flt(row.get(fieldname)) * conversion_factors[row_idx]
 				else:
-					row[fieldname + "_alt"] = flt(row.get(fieldname)) / conversion_factors[row_idx]
-=======
-		for convertible_col, data in convertible_column_map.items():
-			conversion_factor = conversion_factors[row.get('item_code')] or 1
-			for_type = data.for_type
-			value_before_conversion = row.get(convertible_col)
-			if for_type == 'rate':
-				row[data.converted_col] = flt(value_before_conversion) * conversion_factor
-			else:
-				row[data.converted_col] = flt(value_before_conversion) / conversion_factor
-
-		result[row_idx] = row
->>>>>>> 0c0604b7
+					row[fieldname + "_alt"] = flt(row.get(fieldname)) / conversion_factors[row_idx]