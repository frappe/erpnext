--- conflicted
+++ resolved
@@ -1,12 +1,7 @@
 {% for d in data %}
 	<div class="dashboard-list-item">
-<<<<<<< HEAD
 		<div class="row" parent="{{ d.item_code }}">
 			<div class="col-sm-3 small" style="margin-top: 8px;">
-=======
-		<div class="row">
-			<div class="col-sm-3" style="margin-top: 8px;">
->>>>>>> 540559d6
 				<a data-type="warehouse" data-name="{{ d.warehouse }}">{{ d.warehouse }}</a>
 			</div>
 			<div class="col-sm-3" style="margin-top: 8px;">
@@ -17,11 +12,7 @@
 					</a>
 				{% endif %}
 			</div>
-<<<<<<< HEAD
 			<div class="col-sm-3 small">
-=======
-			<div class="col-sm-4">
->>>>>>> 540559d6
 				<span class="inline-graph">
 					<span class="inline-graph-half" title="{{ __("Reserved Qty") }}">
 						<span class="inline-graph-count">{{"Backordered: "+ d.total_reserved }}</span>
