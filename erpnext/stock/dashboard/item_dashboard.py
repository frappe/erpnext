
import frappe
from frappe.model.db_query import DatabaseQuery
<<<<<<< HEAD
import pdb

# @frappe.whitelist()
# def get_data(item_code=None, warehouse=None, item_group=None, brand=None,
# 	start=0, sort_by='actual_qty', sort_order='desc', limit_page_length=20):
# 	'''Return data to render the item dashboard'''
# 	filters = []
# 	if item_code:
# 		filters.append(['item_code', '=', item_code])
# 	if warehouse:
# 		filters.append(['warehouse', '=', warehouse])
# 	if item_group:
# 		lft, rgt = frappe.db.get_value("Item Group", item_group, ["lft", "rgt"])
# 		items = frappe.db.sql_list("""
# 			select i.name from `tabItem` i
# 			where exists(select name from `tabItem Group`
# 				where name=i.item_group and lft >=%s and rgt<=%s)
# 		""", (lft, rgt))
# 		filters.append(['item_code', 'in', items])
# 	try:
# 		# check if user has any restrictions based on user permissions on warehouse
# 		if DatabaseQuery('Warehouse', user=frappe.session.user).build_match_conditions():
# 			filters.append(['warehouse', 'in', [w.name for w in frappe.get_list('Warehouse')]])
# 	except frappe.PermissionError:
# 		# user does not have access on warehouse
# 		return []

# 	items = frappe.db.get_all('Bin', fields=['item_code', 'warehouse', 'projected_qty',
# 			'reserved_qty', 'reserved_qty_for_production', 'reserved_qty_for_sub_contract', 'actual_qty', 'valuation_rate'],
# 		or_filters={
# 			'projected_qty': ['!=', 0],
# 			'reserved_qty': ['!=', 0],
# 			'reserved_qty_for_production': ['!=', 0],
# 			'reserved_qty_for_sub_contract': ['!=', 0],
# 			'actual_qty': ['!=', 0],
# 		},
# 		filters=filters,
# 		order_by=sort_by + ' ' + sort_order,
# 		limit_start=start,
# 		limit_page_length=limit_page_length, debug=1)


# 	if brand:
# 		items = filter(lambda item : item.brand == brand, items)



# 	return items
=======
from frappe.utils import cint, flt
>>>>>>> 540559d6


@frappe.whitelist()
def get_data(item_code=None, warehouse=None, item_group=None, brand=None,
	start=0, sort_by='actual_qty', sort_order='desc', limit_page_length=20):
	'''Self Modification of Return data to render the item dashboard'''
	item_code_filter = ""
	if item_code:
		item_code_filter = 'and bin.item_code = "{}"'.format(item_code)
	warehouse_filter = ""
	if warehouse:
		warehouse_filter = 'and bin.warehouse = "{}"'.format(warehouse)
	brand_filter = ""
	if brand:
		brand_filter = 'and item.brand = "{}"'.format(brand)

	item_group_filter = ""
	if item_group:
		lft, rgt = frappe.db.get_value("Item Group", item_group, ["lft", "rgt"])
		items = frappe.db.sql_list("""
			select i.name from `tabItem` i
			where exists(select name from `tabItem Group`
				where name=i.item_group and lft >=%s and rgt<=%s)
		""", (lft, rgt))
		item_group_filter = "and bin.item_code in ({})".format(",".join(items))
	try:
		# check if user has any restrictions based on user permissions on warehouse
		if DatabaseQuery('Warehouse', user=frappe.session.user).build_match_conditions():
			warehouse_string = ', '.join([ ('\'' + w.name + '\'') for w in frappe.get_list('Warehouse')])
			warehouse_filter += "and bin.warehouse in ({})".format(warehouse_string)
	except frappe.PermissionError:
		# user does not have access on warehouse
		return []

	## This is probably a good project to modify, since we just need to use SQL to rewrite
	SQL_query = """
		Select 	bin.item_code, 
				bin.warehouse, 
				bin.projected_qty, 
				bin.reserved_qty,
				bin.reserved_qty_for_production,
				bin.reserved_qty_for_sub_contract,
				bin.actual_qty,
				bin.valuation_rate,
				item.brand
		From `tabBin` bin
			Left Join `tabItem` item on bin.item_code = item.name
		Where 	(bin.projected_qty != 0.0 or
				bin.reserved_qty != 0.0 or
				bin.reserved_qty_for_production != 0.0 or
				bin.reserved_qty_for_sub_contract != 0.0 or
				bin.actual_qty != 0.0)
				{item_code_filter}
				{warehouse_filter}
				{item_group_filter}
				{brand_filter}
		Order By {sort_by} {sort_order}
		Limit {limit_page_length} offset {limit_start}
	""".format(
		item_code_filter	=	item_code_filter,
		warehouse_filter	=	warehouse_filter,
		item_group_filter	=	item_group_filter,
		brand_filter		=	brand_filter,
		sort_by				=	sort_by,
		sort_order			=	sort_order,
		limit_page_length	=	limit_page_length,
		limit_start			=	start,
	)

	"""
				%(item_code_filter)s
				%(warehouse_filter)s
				%(item_group_filter)s
				%(brand_filter)s


<<<<<<< HEAD
				{
		"item_code_filter": item_code_filter,
		"warehouse_filter": warehouse_filter,
		"item_group_filter": item_group_filter,
		"brand_filter": brand_filter,
	}, 
	"""
	items = frappe.db.sql(SQL_query, as_dict=1, debug=0)
=======
	precision = cint(frappe.db.get_single_value("System Settings", "float_precision"))

>>>>>>> 540559d6
	for item in items:
		item.update({
			'item_name': frappe.get_cached_value(
				"Item", item.item_code, 'item_name'),
			'disable_quick_entry': frappe.get_cached_value(
				"Item", item.item_code, 'has_batch_no')
			or frappe.get_cached_value(
				"Item", item.item_code, 'has_serial_no'),
			'projected_qty': flt(item.projected_qty, precision),
			'reserved_qty': flt(item.reserved_qty, precision),
			'reserved_qty_for_production': flt(item.reserved_qty_for_production, precision),
			'reserved_qty_for_sub_contract': flt(item.reserved_qty_for_sub_contract, precision),
			'actual_qty': flt(item.actual_qty, precision),
		})
	return items<|MERGE_RESOLUTION|>--- conflicted
+++ resolved
@@ -1,58 +1,7 @@
 
 import frappe
 from frappe.model.db_query import DatabaseQuery
-<<<<<<< HEAD
-import pdb
-
-# @frappe.whitelist()
-# def get_data(item_code=None, warehouse=None, item_group=None, brand=None,
-# 	start=0, sort_by='actual_qty', sort_order='desc', limit_page_length=20):
-# 	'''Return data to render the item dashboard'''
-# 	filters = []
-# 	if item_code:
-# 		filters.append(['item_code', '=', item_code])
-# 	if warehouse:
-# 		filters.append(['warehouse', '=', warehouse])
-# 	if item_group:
-# 		lft, rgt = frappe.db.get_value("Item Group", item_group, ["lft", "rgt"])
-# 		items = frappe.db.sql_list("""
-# 			select i.name from `tabItem` i
-# 			where exists(select name from `tabItem Group`
-# 				where name=i.item_group and lft >=%s and rgt<=%s)
-# 		""", (lft, rgt))
-# 		filters.append(['item_code', 'in', items])
-# 	try:
-# 		# check if user has any restrictions based on user permissions on warehouse
-# 		if DatabaseQuery('Warehouse', user=frappe.session.user).build_match_conditions():
-# 			filters.append(['warehouse', 'in', [w.name for w in frappe.get_list('Warehouse')]])
-# 	except frappe.PermissionError:
-# 		# user does not have access on warehouse
-# 		return []
-
-# 	items = frappe.db.get_all('Bin', fields=['item_code', 'warehouse', 'projected_qty',
-# 			'reserved_qty', 'reserved_qty_for_production', 'reserved_qty_for_sub_contract', 'actual_qty', 'valuation_rate'],
-# 		or_filters={
-# 			'projected_qty': ['!=', 0],
-# 			'reserved_qty': ['!=', 0],
-# 			'reserved_qty_for_production': ['!=', 0],
-# 			'reserved_qty_for_sub_contract': ['!=', 0],
-# 			'actual_qty': ['!=', 0],
-# 		},
-# 		filters=filters,
-# 		order_by=sort_by + ' ' + sort_order,
-# 		limit_start=start,
-# 		limit_page_length=limit_page_length, debug=1)
-
-
-# 	if brand:
-# 		items = filter(lambda item : item.brand == brand, items)
-
-
-
-# 	return items
-=======
 from frappe.utils import cint, flt
->>>>>>> 540559d6
 
 
 @frappe.whitelist()
@@ -129,7 +78,6 @@
 				%(brand_filter)s
 
 
-<<<<<<< HEAD
 				{
 		"item_code_filter": item_code_filter,
 		"warehouse_filter": warehouse_filter,
@@ -138,10 +86,8 @@
 	}, 
 	"""
 	items = frappe.db.sql(SQL_query, as_dict=1, debug=0)
-=======
 	precision = cint(frappe.db.get_single_value("System Settings", "float_precision"))
 
->>>>>>> 540559d6
 	for item in items:
 		item.update({
 			'item_name': frappe.get_cached_value(
