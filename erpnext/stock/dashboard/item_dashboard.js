frappe.provide('erpnext.stock');

<<<<<<< HEAD
erpnext.stock.ItemDashboard = class ItemDashboard {
	constructor(opts) {
		$.extend(this, opts);
		this.make();
	}
	make() {
=======
erpnext.stock.ItemDashboard = Class.extend({
	init: function (opts) {
		$.extend(this, opts);
		this.make();
	},
	make: function () {
>>>>>>> bcf3f3dd
		var me = this;
		this.start = 0;
		if (!this.sort_by) {
			this.sort_by = 'projected_qty';
			this.sort_order = 'asc';
		}

		this.content = $(frappe.render_template('item_dashboard')).appendTo(this.parent);
		this.result = this.content.find('.result');

		this.content.on('click', '.btn-move', function () {
			handle_move_add($(this), "Move");
		});

		this.content.on('click', '.btn-add', function () {
			handle_move_add($(this), "Add");
		});

		this.content.on('click', '.btn-edit', function () {
			let item = unescape($(this).attr('data-item'));
			let warehouse = unescape($(this).attr('data-warehouse'));
			let company = unescape($(this).attr('data-company'));
			frappe.db.get_value('Putaway Rule', {
				'item_code': item,
				'warehouse': warehouse,
				'company': company
			}, 'name', (r) => {
				frappe.set_route("Form", "Putaway Rule", r.name);
			});
		});

		function handle_move_add(element, action) {
			let item = unescape(element.attr('data-item'));
			let warehouse = unescape(element.attr('data-warehouse'));
			let actual_qty = unescape(element.attr('data-actual_qty'));
			let disable_quick_entry = Number(unescape(element.attr('data-disable_quick_entry')));
			let entry_type = action === "Move" ? "Material Transfer" : null;

			if (disable_quick_entry) {
				open_stock_entry(item, warehouse, entry_type);
			} else {
				if (action === "Add") {
					let rate = unescape($(this).attr('data-rate'));
					erpnext.stock.move_item(item, null, warehouse, actual_qty, rate, function () {
						me.refresh();
					});
				} else {
					erpnext.stock.move_item(item, warehouse, null, actual_qty, null, function () {
						me.refresh();
					});
				}
			}
		}

		function open_stock_entry(item, warehouse, entry_type) {
			frappe.model.with_doctype('Stock Entry', function () {
				var doc = frappe.model.get_new_doc('Stock Entry');
				if (entry_type) doc.stock_entry_type = entry_type;

				var row = frappe.model.add_child(doc, 'items');
				row.item_code = item;
				row.s_warehouse = warehouse;

				frappe.set_route('Form', doc.doctype, doc.name);
			});
		}

		// more
		this.content.find('.btn-more').on('click', function () {
			me.start += me.page_length;
			me.refresh();
		});

<<<<<<< HEAD
	}
	refresh() {
		if(this.before_refresh) {
=======
	},
	refresh: function () {
		if (this.before_refresh) {
>>>>>>> bcf3f3dd
			this.before_refresh();
		}

		let args = {
			item_code: this.item_code,
			warehouse: this.warehouse,
			parent_warehouse: this.parent_warehouse,
			item_group: this.item_group,
			company: this.company,
			start: this.start,
			sort_by: this.sort_by,
			sort_order: this.sort_order
		};

		var me = this;
		frappe.call({
			method: this.method,
			args: args,
			callback: function (r) {
				me.render(r.message);
			}
		});
<<<<<<< HEAD
	}
	render(data) {
		if (this.start===0) {
=======
	},
	render: function (data) {
		if (this.start === 0) {
>>>>>>> bcf3f3dd
			this.max_count = 0;
			this.result.empty();
		}

		let context = "";
		if (this.page_name === "warehouse-capacity-summary") {
			context = this.get_capacity_dashboard_data(data);
		} else {
			context = this.get_item_dashboard_data(data, this.max_count, true);
		}

		this.max_count = this.max_count;

		// show more button
		if (data && data.length === (this.page_length + 1)) {
			this.content.find('.more').removeClass('hidden');

			// remove the last element
			data.splice(-1);
		} else {
			this.content.find('.more').addClass('hidden');
		}

		// If not any stock in any warehouses provide a message to end user
		if (context.data.length > 0) {
			this.content.find('.result').css('text-align', 'unset');
			$(frappe.render_template(this.template, context)).appendTo(this.result);
		} else {
			var message = __("No Stock Available Currently");
			this.content.find('.result').css('text-align', 'center');

			$(`<div class='text-muted' style='margin: 20px 5px;'>
				${message} </div>`).appendTo(this.result);
		}
	}

<<<<<<< HEAD
	get_item_dashboard_data(data, max_count, show_item) {
		if(!max_count) max_count = 0;
		if(!data) data = [];
=======
	get_item_dashboard_data: function (data, max_count, show_item) {
		if (!max_count) max_count = 0;
		if (!data) data = [];
>>>>>>> bcf3f3dd

		data.forEach(function (d) {
			d.actual_or_pending = d.projected_qty + d.reserved_qty + d.reserved_qty_for_production + d.reserved_qty_for_sub_contract;
			d.pending_qty = 0;
			d.total_reserved = d.reserved_qty + d.reserved_qty_for_production + d.reserved_qty_for_sub_contract;
			if (d.actual_or_pending > d.actual_qty) {
				d.pending_qty = d.actual_or_pending - d.actual_qty;
			}

			max_count = Math.max(d.actual_or_pending, d.actual_qty,
				d.total_reserved, max_count);
		});

		let can_write = 0;
		if (frappe.boot.user.can_write.indexOf("Stock Entry") >= 0) {
			can_write = 1;
		}

		return {
			data: data,
			max_count: max_count,
			can_write: can_write,
			show_item: show_item || false
		};
	}

<<<<<<< HEAD
	get_capacity_dashboard_data(data) {
=======
	get_capacity_dashboard_data: function (data) {
>>>>>>> bcf3f3dd
		if (!data) data = [];

		data.forEach(function (d) {
			d.color = d.percent_occupied >= 80 ? "#f8814f" : "#2490ef";
		});

		let can_write = 0;
		if (frappe.boot.user.can_write.indexOf("Putaway Rule") >= 0) {
			can_write = 1;
		}

		return {
			data: data,
			can_write: can_write,
		};
	}
};

erpnext.stock.move_item = function (item, source, target, actual_qty, rate, callback) {
	var dialog = new frappe.ui.Dialog({
		title: target ? __('Add Item') : __('Move Item'),
		fields: [{
			fieldname: 'item_code',
			label: __('Item'),
			fieldtype: 'Link',
			options: 'Item',
			read_only: 1
		},
		{
			fieldname: 'source',
			label: __('Source Warehouse'),
			fieldtype: 'Link',
			options: 'Warehouse',
			read_only: 1
		},
		{
			fieldname: 'target',
			label: __('Target Warehouse'),
			fieldtype: 'Link',
			options: 'Warehouse',
			reqd: 1
		},
		{
			fieldname: 'qty',
			label: __('Quantity'),
			reqd: 1,
			fieldtype: 'Float',
			description: __('Available {0}', [actual_qty])
		},
		{
			fieldname: 'rate',
			label: __('Rate'),
			fieldtype: 'Currency',
			hidden: 1
		},
		],
	});
	dialog.show();
	dialog.get_field('item_code').set_input(item);

	if (source) {
		dialog.get_field('source').set_input(source);
	} else {
		dialog.get_field('source').df.hidden = 1;
		dialog.get_field('source').refresh();
	}

	if (rate) {
		dialog.get_field('rate').set_value(rate);
		dialog.get_field('rate').df.hidden = 0;
		dialog.get_field('rate').refresh();
	}

	if (target) {
		dialog.get_field('target').df.read_only = 1;
		dialog.get_field('target').value = target;
		dialog.get_field('target').refresh();
	}

	dialog.set_primary_action(__('Submit'), function () {
		var values = dialog.get_values();
		if (!values) {
			return;
		}
		if (source && values.qty > actual_qty) {
			frappe.msgprint(__('Quantity must be less than or equal to {0}', [actual_qty]));
			return;
		}
		if (values.source === values.target) {
			frappe.msgprint(__('Source and target warehouse must be different'));
		}

		frappe.call({
			method: 'erpnext.stock.doctype.stock_entry.stock_entry_utils.make_stock_entry',
			args: values,
			freeze: true,
			callback: function (r) {
				frappe.show_alert(__('Stock Entry {0} created',
					['<a href="/app/stock-entry/' + r.message.name + '">' + r.message.name + '</a>']));
				dialog.hide();
				callback(r);
			},
		});
	});

	$('<p style="margin-left: 10px;"><a class="link-open text-muted small">' +
			__("Add more items or open full form") + '</a></p>')
		.appendTo(dialog.body)
		.find('.link-open')
		.on('click', function () {
			frappe.model.with_doctype('Stock Entry', function () {
				var doc = frappe.model.get_new_doc('Stock Entry');
				doc.from_warehouse = dialog.get_value('source');
				doc.to_warehouse = dialog.get_value('target');
				var row = frappe.model.add_child(doc, 'items');
				row.item_code = dialog.get_value('item_code');
				row.f_warehouse = dialog.get_value('target');
				row.t_warehouse = dialog.get_value('target');
				row.qty = dialog.get_value('qty');
				row.conversion_factor = 1;
				row.transfer_qty = dialog.get_value('qty');
				row.basic_rate = dialog.get_value('rate');
				frappe.set_route('Form', doc.doctype, doc.name);
			});
		});
};<|MERGE_RESOLUTION|>--- conflicted
+++ resolved
@@ -1,20 +1,11 @@
 frappe.provide('erpnext.stock');
 
-<<<<<<< HEAD
 erpnext.stock.ItemDashboard = class ItemDashboard {
 	constructor(opts) {
 		$.extend(this, opts);
 		this.make();
 	}
 	make() {
-=======
-erpnext.stock.ItemDashboard = Class.extend({
-	init: function (opts) {
-		$.extend(this, opts);
-		this.make();
-	},
-	make: function () {
->>>>>>> bcf3f3dd
 		var me = this;
 		this.start = 0;
 		if (!this.sort_by) {
@@ -88,15 +79,9 @@
 			me.refresh();
 		});
 
-<<<<<<< HEAD
 	}
 	refresh() {
 		if(this.before_refresh) {
-=======
-	},
-	refresh: function () {
-		if (this.before_refresh) {
->>>>>>> bcf3f3dd
 			this.before_refresh();
 		}
 
@@ -119,15 +104,9 @@
 				me.render(r.message);
 			}
 		});
-<<<<<<< HEAD
 	}
 	render(data) {
 		if (this.start===0) {
-=======
-	},
-	render: function (data) {
-		if (this.start === 0) {
->>>>>>> bcf3f3dd
 			this.max_count = 0;
 			this.result.empty();
 		}
@@ -164,15 +143,9 @@
 		}
 	}
 
-<<<<<<< HEAD
 	get_item_dashboard_data(data, max_count, show_item) {
 		if(!max_count) max_count = 0;
 		if(!data) data = [];
-=======
-	get_item_dashboard_data: function (data, max_count, show_item) {
-		if (!max_count) max_count = 0;
-		if (!data) data = [];
->>>>>>> bcf3f3dd
 
 		data.forEach(function (d) {
 			d.actual_or_pending = d.projected_qty + d.reserved_qty + d.reserved_qty_for_production + d.reserved_qty_for_sub_contract;
@@ -199,11 +172,7 @@
 		};
 	}
 
-<<<<<<< HEAD
 	get_capacity_dashboard_data(data) {
-=======
-	get_capacity_dashboard_data: function (data) {
->>>>>>> bcf3f3dd
 		if (!data) data = [];
 
 		data.forEach(function (d) {
