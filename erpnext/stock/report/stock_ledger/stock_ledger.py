# Copyright (c) 2015, Frappe Technologies Pvt. Ltd. and Contributors
# License: GNU General Public License v3. See license.txt

from __future__ import unicode_literals
import frappe
from frappe import _, scrub
from erpnext.stock.utils import update_included_uom_in_dict_report
from collections import OrderedDict
from six import iteritems

def execute(filters=None):
	include_uom = filters.get("include_uom")
	columns = get_columns()
	items = get_items(filters)
	sl_entries = get_stock_ledger_entries(filters, items)
	item_details = get_item_details(items, sl_entries, include_uom)
	voucher_party_details = get_voucher_party_details(sl_entries)
	opening_row = get_opening_balance(filters.item_code, filters.warehouse, filters.from_date)

	data = []
	conversion_factors = []
	if opening_row:
		data.append(opening_row)

	for sle in sl_entries:
		item_detail = item_details[sle.item_code]
		party_detail = voucher_party_details.get(sle.voucher_no, frappe._dict())
		alt_uom_size = item_detail.alt_uom_size if filters.qty_field == "Contents Qty" and item_detail.alt_uom else 1.0

		row = frappe._dict({
			"date": sle.date,
			"item_code": sle.item_code,
			"item_name": item_detail.item_name,
			"item_group": item_detail.item_group,
			"brand": item_detail.brand,
			"description": item_detail.description,
			"warehouse": sle.warehouse,
			"party_type": party_detail.party_type,
			"party": party_detail.party,
			"uom": item_detail.alt_uom or item_detail.stock_uom if filters.qty_field == "Contents Qty" else item_detail.stock_uom,
			"actual_qty": sle.actual_qty * alt_uom_size,
			"qty_after_transaction": sle.qty_after_transaction * alt_uom_size,
			"valuation_rate": sle.valuation_rate / alt_uom_size,
			"stock_value": sle.stock_value,
			"voucher_type": sle.voucher_type,
			"voucher_no": sle.voucher_no,
			"batch_no": sle.batch_no,
			"serial_no": sle.serial_no,
			"project": sle.project,
			"company": sle.company
		})
<<<<<<< HEAD
		if sle.actual_qty > 0:
			row['incoming_rate'] = sle.incoming_rate / alt_uom_size
		elif sle.actual_qty:
			row['outgoing_rate'] = sle.stock_value_difference / sle.actual_qty / alt_uom_size
=======
		if sle.actual_qty:
			if sle.actual_qty > 0:
				row['transaction_rate'] = sle.incoming_rate
			else:
				row['transaction_rate'] = sle.stock_value_difference / sle.actual_qty
>>>>>>> 2001e259
		data.append(row)

		if include_uom:
			conversion_factors.append(item_detail.conversion_factor)

	update_included_uom_in_dict_report(columns, data, include_uom, conversion_factors)

	data = get_grouped_data(filters, columns, data)
	return columns, data

def get_columns():
	columns = [
		{"label": _("Date"), "fieldname": "date", "fieldtype": "Datetime", "width": 95},
		{"label": _("Voucher Type"), "fieldname": "voucher_type", "width": 110},
		{"label": _("Voucher #"), "fieldname": "voucher_no", "fieldtype": "Dynamic Link", "options": "voucher_type", "width": 100},
		{"label": _("Party Type"), "fieldname": "party_type", "fieldtype": "Data", "width": 80},
		{"label": _("Party"), "fieldname": "party", "fieldtype": "Dynamic Link", "options": "party_type", "width": 100},
		{"label": _("Item"), "fieldname": "item_code", "fieldtype": "Link", "options": "Item", "width": 150},
		{"label": _("Item Name"), "fieldname": "item_name", "width": 100},
		{"label": _("Item Group"), "fieldname": "item_group", "fieldtype": "Link", "options": "Item Group", "width": 100},
		{"label": _("Brand"), "fieldname": "brand", "fieldtype": "Link", "options": "Brand", "width": 100},
		{"label": _("Description"), "fieldname": "description", "width": 200},
		{"label": _("Warehouse"), "fieldname": "warehouse", "fieldtype": "Link", "options": "Warehouse", "width": 100},
		{"label": _("UOM"), "fieldname": "uom", "fieldtype": "Link", "options": "UOM", "width": 50},
		{"label": _("Qty"), "fieldname": "actual_qty", "fieldtype": "Float", "width": 60, "convertible": "qty"},
		{"label": _("Balance Qty"), "fieldname": "qty_after_transaction", "fieldtype": "Float", "width": 90, "convertible": "qty"},
		{"label": _("Transaction Rate"), "fieldname": "transaction_rate", "fieldtype": "Currency", "width": 110,
			"options": "Company:company:default_currency", "convertible": "rate"},
		{"label": _("Valuation Rate"), "fieldname": "valuation_rate", "fieldtype": "Currency", "width": 110,
			"options": "Company:company:default_currency", "convertible": "rate"},
		{"label": _("Balance Value"), "fieldname": "stock_value", "fieldtype": "Currency", "width": 110,
			"options": "Company:company:default_currency"},
		{"label": _("Batch"), "fieldname": "batch_no", "fieldtype": "Link", "options": "Batch", "width": 100},
		{"label": _("Serial #"), "fieldname": "serial_no", "fieldtype": "Link", "options": "Serial No", "width": 100},
		{"label": _("Project"), "fieldname": "project", "fieldtype": "Link", "options": "Project", "width": 100},
		{"label": _("Company"), "fieldname": "company", "fieldtype": "Link", "options": "Company", "width": 110}
	]

	return columns

def get_stock_ledger_entries(filters, items):
	item_conditions_sql = ''
	if items:
		item_conditions_sql = 'and sle.item_code in ({})'\
			.format(', '.join(['"' + frappe.db.escape(i) + '"' for i in items]))

	return frappe.db.sql("""select concat_ws(" ", posting_date, posting_time) as date,
			item_code, warehouse, actual_qty, qty_after_transaction, incoming_rate, valuation_rate,
			stock_value, voucher_type, voucher_no, batch_no, serial_no, company, project, stock_value_difference
		from `tabStock Ledger Entry` sle
		where company = %(company)s and
			posting_date between %(from_date)s and %(to_date)s
			{sle_conditions}
			{item_conditions_sql}
			order by posting_date asc, posting_time asc, name asc"""\
		.format(
			sle_conditions=get_sle_conditions(filters),
			item_conditions_sql = item_conditions_sql
		), filters, as_dict=1)

def get_items(filters):
	conditions = []
	if filters.get("item_code"):
		conditions.append("item.name=%(item_code)s")
	else:
		if filters.get("brand"):
			conditions.append("item.brand=%(brand)s")
		if filters.get("item_group"):
			conditions.append(get_item_group_condition(filters.get("item_group")))

	items = []
	if conditions:
		items = frappe.db.sql_list("""select name from `tabItem` item where {}"""
			.format(" and ".join(conditions)), filters)
	return items

def get_item_details(items, sl_entries, include_uom):
	item_details = {}
	if not items:
		items = list(set([d.item_code for d in sl_entries]))

	if not items:
		return item_details

	cf_field = cf_join = ""
	if include_uom:
		cf_field = ", ucd.conversion_factor"
		cf_join = "left join `tabUOM Conversion Detail` ucd on ucd.parent=item.name and ucd.uom='%s'" \
			% frappe.db.escape(include_uom)

	item_codes = ', '.join(['"' + frappe.db.escape(i, percent=False) + '"' for i in items])
	res = frappe.db.sql("""
		select
			item.name, item.item_name, item.description, item.item_group, item.brand,
			item.stock_uom, item.alt_uom, item.alt_uom_size {cf_field}
		from
			`tabItem` item
			{cf_join}
		where
			item.name in ({item_codes})
	""".format(cf_field=cf_field, cf_join=cf_join, item_codes=item_codes), as_dict=1)

	for item in res:
		item_details.setdefault(item.name, item)

	return item_details

def get_voucher_party_details(sl_entries):
	voucher_party_type = {
		"Delivery Note": "Customer",
		"Sales Invoice": "Customer",
		"Purchase Receipt": "Supplier",
		"Purchase Invoice": "Supplier"
	}
	voucher_map = {}
	for d in sl_entries:
		if d.voucher_type in voucher_party_type:
			voucher_map.setdefault(d.voucher_type, set()).add(d.voucher_no)

	voucher_party_details = frappe._dict()
	for voucher_type, vouchers in iteritems(voucher_map):
		data = frappe.db.sql("""
			select name, {field}
			from `tab{dt}`
			where name in ({dns})
		""".format(
			field=scrub(voucher_party_type[voucher_type]),
			dt=voucher_type,
			dns=", ".join(["%s"] * len(vouchers))
		), list(vouchers))

		for d in data:
			voucher_party_details[d[0]] = frappe._dict({"party_type": voucher_party_type[voucher_type], "party": d[1]})

	return voucher_party_details

def get_sle_conditions(filters):
	conditions = []
	if filters.get("warehouse"):
		warehouse_condition = get_warehouse_condition(filters.get("warehouse"))
		if warehouse_condition:
			conditions.append(warehouse_condition)
	if filters.get("voucher_no"):
		conditions.append("voucher_no=%(voucher_no)s")
	if filters.get("batch_no"):
		conditions.append("batch_no=%(batch_no)s")
	if filters.get("project"):
		conditions.append("project=%(project)s")

	return "and {}".format(" and ".join(conditions)) if conditions else ""

def get_opening_balance(item_code, warehouse, from_date, from_time="00:00:00"):
	if not (item_code and warehouse and from_date):
		return frappe._dict()

	from erpnext.stock.stock_ledger import get_previous_sle
	last_entry = get_previous_sle({
		"item_code": item_code,
		"warehouse_condition": get_warehouse_condition(warehouse),
		"posting_date": from_date,
		"posting_time": from_time
	})
	row = frappe._dict()
	row["voucher_type"] = _("Opening")
	for f in ('qty_after_transaction', 'valuation_rate', 'stock_value'):
		row[f] = last_entry.get(f, 0)

	return row

def get_grouped_data(filters, columns, data):
	if not filters.get("group_by") or filters.get("group_by") == "Ungrouped":
		return data

	group_field = filters.get("group_by").replace("Group by ", "")
	group_fieldnames = [scrub(group_field)]
	if group_fieldnames[0] == "item":
		group_fieldnames[0] = "item_code"
	elif group_fieldnames[0] == "item_warehouse":
		group_fieldnames[0] = "item_code"
		group_fieldnames.append("warehouse")

	group_rows = OrderedDict()
	for row in data:
		group = []
		for f in group_fieldnames:
			group.append(row.get(f))
		group = tuple(group)

		group_rows.setdefault(group, [])
		group_rows[group].append(row)

	out = []
	for group, rows in iteritems(group_rows):
		group_header = {}
		if group_fieldnames == ['item_code', 'warehouse'] and filters.from_date:
			opening_datetime = frappe.utils.get_datetime(rows[0].date)
			opening_datetime -= opening_datetime.resolution
			group_header = get_opening_balance(group[0], group[1], opening_datetime.date(), opening_datetime.time())

		for f, v in zip(group_fieldnames, group):
			group_header[f] = v

		out.append(group_header)
		out += rows
		out.append({})

	return out

def get_warehouse_condition(warehouse):
	warehouse_details = frappe.db.get_value("Warehouse", warehouse, ["lft", "rgt"], as_dict=1)
	if warehouse_details:
		return " exists (select name from `tabWarehouse` wh \
			where wh.lft >= %s and wh.rgt <= %s and warehouse = wh.name)"%(warehouse_details.lft,
			warehouse_details.rgt)

	return ''

def get_item_group_condition(item_group):
	item_group_details = frappe.db.get_value("Item Group", item_group, ["lft", "rgt"], as_dict=1)
	if item_group_details:
		return "item.item_group in (select ig.name from `tabItem Group` ig \
			where ig.lft >= %s and ig.rgt <= %s and item.item_group = ig.name)"%(item_group_details.lft,
			item_group_details.rgt)

	return ''<|MERGE_RESOLUTION|>--- conflicted
+++ resolved
@@ -49,18 +49,12 @@
 			"project": sle.project,
 			"company": sle.company
 		})
-<<<<<<< HEAD
-		if sle.actual_qty > 0:
-			row['incoming_rate'] = sle.incoming_rate / alt_uom_size
-		elif sle.actual_qty:
-			row['outgoing_rate'] = sle.stock_value_difference / sle.actual_qty / alt_uom_size
-=======
 		if sle.actual_qty:
 			if sle.actual_qty > 0:
 				row['transaction_rate'] = sle.incoming_rate
 			else:
 				row['transaction_rate'] = sle.stock_value_difference / sle.actual_qty
->>>>>>> 2001e259
+			row['transaction_rate'] /= alt_uom_size
 		data.append(row)
 
 		if include_uom:
