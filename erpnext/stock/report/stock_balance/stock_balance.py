# Copyright (c) 2015, Frappe Technologies Pvt. Ltd. and Contributors
# License: GNU General Public License v3. See license.txt

from __future__ import unicode_literals
import frappe
from frappe import _
from frappe.utils import flt, cint, getdate, now, date_diff
from erpnext.stock.utils import update_included_uom_in_dict_report
from erpnext.stock.report.stock_ledger.stock_ledger import get_item_group_condition

from erpnext.stock.report.stock_ageing.stock_ageing import get_fifo_queue, get_average_age

from six import iteritems

template = frappe._dict({
	"opening_qty": 0.0, "opening_val": 0.0,
	"in_qty": 0.0, "in_val": 0.0,
	"purchase_qty": 0.0, "purchase_val": 0.0,
	"out_qty": 0.0, "out_val": 0.0,
	"sales_qty": 0.0, "sales_val": 0.0,
	"bal_qty": 0.0, "bal_val": 0.0,
	"val_rate": 0.0
})

def execute(filters=None):
	if not filters: filters = {}

	validate_filters(filters)

	show_amounts_role = frappe.db.get_single_value("Stock Settings", "restrict_amounts_in_report_to_role")
	show_amounts = not show_amounts_role or show_amounts_role in frappe.get_roles()

	include_uom = filters.get("include_uom")
	columns = get_columns(filters, show_amounts)
	items = get_items(filters)

	# if no items in filter found return
	if isinstance(items, list) and not items:
		return columns, []

	sle = get_stock_ledger_entries(filters, items)

	if filters.get('show_stock_ageing_data'):
		filters['show_warehouse_wise_stock'] = True
		item_wise_fifo_queue = get_fifo_queue(filters, sle)

	# if no stock ledger entry found return
	if not sle:
		return columns, []

	iwb_map = get_item_warehouse_map(filters, sle)
	item_map = get_item_details(items, sle, filters)
	item_reorder_detail_map = get_item_reorder_details(item_map.keys())

	data = []
	conversion_factors = {}

	_func = lambda x: x[1]

	for (company, item, warehouse) in sorted(iwb_map):
		if item_map.get(item):
			qty_dict = iwb_map[(company, item, warehouse)]
			alt_uom_size = item_map[item]["alt_uom_size"] if filters.qty_field == "Contents Qty" and item_map[item]["alt_uom"] else 1.0
			item_reorder_level = 0
			item_reorder_qty = 0
			if item + warehouse in item_reorder_detail_map:
				item_reorder_level = item_reorder_detail_map[item + warehouse]["warehouse_reorder_level"]
				item_reorder_qty = item_reorder_detail_map[item + warehouse]["warehouse_reorder_qty"]

			report_data = {
<<<<<<< HEAD
				"item_code": item,
				"item_name": item_map[item]["item_name"],
				"item_group": item_map[item]["item_group"],
				"brand": item_map[item]["brand"],
				"description": item_map[item]["description"],
				"warehouse": warehouse,
				"uom": item_map[item]["alt_uom"] or item_map[item]["stock_uom"] if filters.qty_field == "Contents Qty" else item_map[item]["stock_uom"],
				"opening_qty": qty_dict.opening_qty * alt_uom_size,
				"in_qty": qty_dict.in_qty * alt_uom_size,
				"purchase_qty": qty_dict.purchase_qty * alt_uom_size,
				"out_qty": qty_dict.out_qty * alt_uom_size,
				"sales_qty": qty_dict.sales_qty * alt_uom_size,
				"bal_qty": qty_dict.bal_qty * alt_uom_size,
				"reorder_level": item_reorder_level * alt_uom_size,
				"reorder_qty": item_reorder_qty * alt_uom_size,
				"company": company
=======
				'item_code': item,
				'warehouse': warehouse,
				'company': company,
				'reorder_level': item_reorder_level,
				'reorder_qty': item_reorder_qty,
>>>>>>> bd5b37db
			}

			if item_map[item]["alt_uom"]:
				report_data["alt_uom_size"] = item_map[item]["alt_uom_size"]

			if show_amounts:
				report_data.update({
					"opening_val": qty_dict.opening_val,
					"in_val": qty_dict.in_val,
					"purchase_val": qty_dict.purchase_val,
					"out_val": qty_dict.out_val,
					"sales_val": qty_dict.purchase_val,
					"bal_val": qty_dict.bal_val,
					"val_rate": qty_dict.val_rate / alt_uom_size,
				})

			if filters.get('show_variant_attributes', 0) == 1:
				for i, v in enumerate(get_variants_attributes()):
					report_data["variant_{}".format(i)] = item_map[item].get(v)

			if include_uom:
				conversion_factors.setdefault(item, item_map[item].conversion_factor)

			if filters.get('show_stock_ageing_data'):
				fifo_queue = item_wise_fifo_queue[(item, warehouse)].get('fifo_queue')

	if filters.get('show_variant_attributes', 0) == 1:
		for i, v in enumerate(get_variants_attributes()):
			columns.append({"label": v, "fieldname": "variant_{}".format(i), "fieldtype": "Data", "width": 100, "is_variant_attribute": True}),

	update_included_uom_in_dict_report(columns, data, include_uom, conversion_factors)
	return columns, data

def get_columns(filters, show_amounts=True):
	"""return columns"""

	columns = [
		{"label": _("Item"), "fieldname": "item_code", "fieldtype": "Link", "options": "Item", "width": 200},
		{"label": _("Item Group"), "fieldname": "item_group", "fieldtype": "Link", "options": "Item Group", "width": 100},
		{"label": _("Brand"), "fieldname": "brand", "fieldtype": "Link", "options": "Brand", "width": 90},
		{"label": _("Warehouse"), "fieldname": "warehouse", "fieldtype": "Link", "options": "Warehouse", "width": 100},
		{"label": _("UOM"), "fieldname": "uom", "fieldtype": "Link", "options": "UOM", "width": 50},
		{"label": _("Size"), "fieldname": "alt_uom_size", "fieldtype": "Float", "width": 50},
		{"label": _("Opening Qty"), "fieldname": "opening_qty", "fieldtype": "Float", "width": 100, "convertible": "qty"},
		{"label": _("Opening Value"), "fieldname": "opening_val", "fieldtype": "Currency", "width": 110, "is_value": True},
		{"label": _("In Qty"), "fieldname": "in_qty", "fieldtype": "Float", "width": 100, "convertible": "qty"},
		{"label": _("In Value"), "fieldname": "in_val", "fieldtype": "Currency", "width": 110, "is_value": True},
		{"label": _("Out Qty"), "fieldname": "out_qty", "fieldtype": "Float", "width": 100, "convertible": "qty"},
		{"label": _("Out Value"), "fieldname": "out_val", "fieldtype": "Currency", "width": 110, "is_value": True},
		{"label": _("Balance Qty"), "fieldname": "bal_qty", "fieldtype": "Float", "width": 100, "convertible": "qty"},
		{"label": _("Balance Value"), "fieldname": "bal_val", "fieldtype": "Currency", "width": 110, "is_value": True},
		{"label": _("Valuation Rate"), "fieldname": "val_rate", "fieldtype": "Currency", "width": 100, "convertible": "rate", "is_value": True},
		{"label": _("Purchase Qty"), "fieldname": "purchase_qty", "fieldtype": "Float", "width": 100, "convertible": "qty"},
		{"label": _("Purchase Value"), "fieldname": "purchase_val", "fieldtype": "Currency", "width": 110, "is_value": True},
		{"label": _("Sales Qty"), "fieldname": "sales_qty", "fieldtype": "Float", "width": 100, "convertible": "qty"},
		{"label": _("Sales Value"), "fieldname": "sales_val", "fieldtype": "Currency", "width": 110, "is_value": True},
		{"label": _("Reorder Level"), "fieldname": "reorder_level", "fieldtype": "Float", "width": 80, "convertible": "qty"},
		{"label": _("Reorder Qty"), "fieldname": "reorder_qty", "fieldtype": "Float", "width": 80, "convertible": "qty"},
		{"label": _("Company"), "fieldname": "company", "fieldtype": "Link", "options": "Company", "width": 100}
	]

	if filters.get('show_stock_ageing_data'):
		columns += [{'label': _('Average Age'), 'fieldname': 'average_age', 'width': 100},
		{'label': _('Earliest Age'), 'fieldname': 'earliest_age', 'width': 100},
		{'label': _('Latest Age'), 'fieldname': 'latest_age', 'width': 100}]

	if filters.get('show_variant_attributes'):
		columns += [{'label': att_name, 'fieldname': att_name, 'width': 100} for att_name in get_variants_attributes()]

	if not show_amounts:
		columns = filter(lambda d: not d.get("is_value"), columns)

	if cint(filters.consolidated):
		columns = filter(lambda d: d.get('fieldname') not in ['warehouse', 'company'], columns)

	return columns

def get_conditions(filters):
	conditions = ""
	if not filters.get("from_date"):
		frappe.throw(_("'From Date' is required"))

	if filters.get("to_date"):
		conditions += " and sle.posting_date <= %s" % frappe.db.escape(filters.get("to_date"))
	else:
		frappe.throw(_("'To Date' is required"))

	if filters.get("warehouse"):
		warehouse_details = frappe.db.get_value("Warehouse",
			filters.get("warehouse"), ["lft", "rgt"], as_dict=1)
		if warehouse_details:
			conditions += " and exists (select name from `tabWarehouse` wh \
				where wh.lft >= %s and wh.rgt <= %s and sle.warehouse = wh.name)"%(warehouse_details.lft,
				warehouse_details.rgt)

	if filters.get("warehouse_type") and not filters.get("warehouse"):
		conditions += " and exists (select name from `tabWarehouse` wh \
			where wh.warehouse_type = '%s' and sle.warehouse = wh.name)"%(filters.get("warehouse_type"))

	return conditions

def get_stock_ledger_entries(filters, items):
	item_conditions_sql = ''
	if items:
		item_conditions_sql = ' and sle.item_code in ({})'\
			.format(', '.join([frappe.db.escape(i, percent=False) for i in items]))

	conditions = get_conditions(filters)

	return frappe.db.sql("""
		select
			sle.item_code, warehouse, sle.posting_date, sle.actual_qty, sle.valuation_rate,
			sle.company, sle.voucher_type, sle.qty_after_transaction, sle.stock_value_difference,
			sle.item_code as name, sle.voucher_no
		from
			`tabStock Ledger Entry` sle force index (posting_sort_index)
		where sle.docstatus < 2 %s %s
		order by sle.posting_date, sle.posting_time, sle.creation, sle.actual_qty""" % #nosec
		(item_conditions_sql, conditions), as_dict=1)

def get_item_warehouse_map(filters, sle):
	iwb_map = {}
	from_date = getdate(filters.get("from_date"))
	to_date = getdate(filters.get("to_date"))

	for d in sle:
		key = (d.company, d.item_code, d.warehouse)
		if key not in iwb_map:
			iwb_map[key] = frappe._dict(template.copy())

		qty_dict = iwb_map[(d.company, d.item_code, d.warehouse)]

		if d.voucher_type == "Stock Reconciliation":
			qty_diff = flt(d.qty_after_transaction) - qty_dict.bal_qty
		else:
			qty_diff = flt(d.actual_qty)

		value_diff = flt(d.stock_value_difference)

		if d.posting_date < from_date:
			qty_dict.opening_qty += qty_diff
			qty_dict.opening_val += value_diff

		elif d.posting_date >= from_date and d.posting_date <= to_date:
			if qty_diff > 0:
				qty_dict.in_qty += qty_diff
				qty_dict.in_val += value_diff
			else:
				qty_dict.out_qty += abs(qty_diff)
				qty_dict.out_val += abs(value_diff)

			if d.voucher_type in ["Purchase Receipt", "Purchase Invoice"]:
				qty_dict.purchase_qty += qty_diff
				qty_dict.purchase_val += value_diff
			elif d.voucher_type in ["Delivery Note", "Sales Invoice"]:
				qty_dict.sales_qty -= qty_diff
				qty_dict.sales_val -= value_diff

		qty_dict.val_rate = d.valuation_rate
		qty_dict.bal_qty += qty_diff
		qty_dict.bal_val += value_diff

	if cint(filters.filter_item_without_transactions):
		iwb_map = filter_items_with_no_transactions(iwb_map)

	if cint(filters.consolidated):
		iwb_map = consolidate_values(iwb_map)

	return iwb_map

def filter_items_with_no_transactions(iwb_map):
	for (company, item, warehouse) in sorted(iwb_map):
		qty_dict = iwb_map[(company, item, warehouse)]

		no_transactions = True
		float_precision = cint(frappe.db.get_default("float_precision")) or 3
		for key, val in iteritems(qty_dict):
			val = flt(val, float_precision)
			qty_dict[key] = val
			if key != "val_rate" and val:
				no_transactions = False

		if no_transactions:
			iwb_map.pop((company, item, warehouse))

	return iwb_map

def consolidate_values(iwb_map):
	item_map = frappe._dict()

	for (company, item, warehouse), qty_dict in iteritems(iwb_map):
		key = ("", item, "")
		if key not in item_map:
			item_map[key] = frappe._dict(template.copy())

		for k, value in iteritems(qty_dict):
			item_map[key][k] += value

	for k, qty_dict in iteritems(item_map):
		qty_dict.val_rate = qty_dict.bal_val / qty_dict.bal_qty if qty_dict.bal_qty else 0.0

	return item_map

def get_items(filters):
	conditions = []
	if filters.get("item_code"):
		conditions.append("item.name=%(item_code)s")
	else:
		if filters.get("brand"):
			conditions.append("item.brand=%(brand)s")
		if filters.get("item_group"):
			conditions.append(get_item_group_condition(filters.get("item_group")))

	items = None
	if conditions:
		items = frappe.db.sql_list("""select name from `tabItem` item where {}"""
			.format(" and ".join(conditions)), filters)
	return items

def get_item_details(items, sle, filters):
	item_details = {}
	if not items:
		items = list(set([d.item_code for d in sle]))

	if not items:
		return item_details

	cf_field = cf_join = ""
	if filters.get("include_uom"):
		cf_field = ", ucd.conversion_factor"
		cf_join = "left join `tabUOM Conversion Detail` ucd on ucd.parent=item.name and ucd.uom=%s" \
			% frappe.db.escape(filters.get("include_uom"))

	res = frappe.db.sql("""
		select
			item.name, item.item_name, item.description, item.item_group, item.brand,
			item.stock_uom, item.alt_uom, item.alt_uom_size {cf_field}
		from
			`tabItem` item
			{cf_join}
		where
<<<<<<< HEAD
			item.name in ({item_codes}) and ifnull(item.disabled, 0) = 0
	""".format(cf_field=cf_field, cf_join=cf_join, item_codes=item_codes), as_dict=1)
=======
			item.name in (%s)
	""" % (cf_field, cf_join, ','.join(['%s'] *len(items))), items, as_dict=1)
>>>>>>> bd5b37db

	for item in res:
		item_details.setdefault(item.name, item)

	if filters.get('show_variant_attributes', 0) == 1:
		variant_values = get_variant_values_for(list(item_details))
		item_details = {k: v.update(variant_values.get(k, {})) for k, v in iteritems(item_details)}

	return item_details

def get_item_reorder_details(items):
	item_reorder_details = frappe._dict()

	if items:
		item_reorder_details = frappe.db.sql("""
			select parent, warehouse, warehouse_reorder_qty, warehouse_reorder_level
			from `tabItem Reorder`
			where parent in ({0})
		""".format(', '.join([frappe.db.escape(i, percent=False) for i in items])), as_dict=1)

	return dict((d.parent + d.warehouse, d) for d in item_reorder_details)

def validate_filters(filters):
	if not (filters.get("item_code") or filters.get("warehouse")):
		sle_count = flt(frappe.db.sql("""select count(name) from `tabStock Ledger Entry`""")[0][0])
		if sle_count > 500000:
			frappe.throw(_("Please set filter based on Item or Warehouse due to a large amount of entries."))

def get_variants_attributes():
	'''Return all item variant attributes.'''
	return [i.name for i in frappe.get_all('Item Attribute')]

def get_variant_values_for(items):
	'''Returns variant values for items.'''
	attribute_map = {}
	for attr in frappe.db.sql('''select parent, attribute, attribute_value
		from `tabItem Variant Attribute` where parent in (%s)
		''' % ", ".join(["%s"] * len(items)), tuple(items), as_dict=1):
			attribute_map.setdefault(attr['parent'], {})
			attribute_map[attr['parent']].update({attr['attribute']: attr['attribute_value']})

	return attribute_map<|MERGE_RESOLUTION|>--- conflicted
+++ resolved
@@ -68,7 +68,6 @@
 				item_reorder_qty = item_reorder_detail_map[item + warehouse]["warehouse_reorder_qty"]
 
 			report_data = {
-<<<<<<< HEAD
 				"item_code": item,
 				"item_name": item_map[item]["item_name"],
 				"item_group": item_map[item]["item_group"],
@@ -85,13 +84,6 @@
 				"reorder_level": item_reorder_level * alt_uom_size,
 				"reorder_qty": item_reorder_qty * alt_uom_size,
 				"company": company
-=======
-				'item_code': item,
-				'warehouse': warehouse,
-				'company': company,
-				'reorder_level': item_reorder_level,
-				'reorder_qty': item_reorder_qty,
->>>>>>> bd5b37db
 			}
 
 			if item_map[item]["alt_uom"]:
@@ -333,13 +325,8 @@
 			`tabItem` item
 			{cf_join}
 		where
-<<<<<<< HEAD
 			item.name in ({item_codes}) and ifnull(item.disabled, 0) = 0
 	""".format(cf_field=cf_field, cf_join=cf_join, item_codes=item_codes), as_dict=1)
-=======
-			item.name in (%s)
-	""" % (cf_field, cf_join, ','.join(['%s'] *len(items))), items, as_dict=1)
->>>>>>> bd5b37db
 
 	for item in res:
 		item_details.setdefault(item.name, item)
