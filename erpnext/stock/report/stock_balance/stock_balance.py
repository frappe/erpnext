--- conflicted
+++ resolved
@@ -14,20 +14,12 @@
 
 	validate_filters(filters)
 
-<<<<<<< HEAD
-	columns = get_columns(filters)
-	item_map = get_item_details(filters)
-	item_reorder_detail_map = get_item_reorder_details(filters)
-	iwb_map = get_item_warehouse_map(filters)
-
-=======
 	columns = get_columns()
 	items = get_items(filters)
 	sle = get_stock_ledger_entries(filters, items)
 	iwb_map = get_item_warehouse_map(filters, sle)
 	item_map = get_item_details(items, sle, filters)
 	item_reorder_detail_map = get_item_reorder_details(item_map.keys())
->>>>>>> b0575265
 
 	data = []
 	for (company, item, warehouse) in sorted(iwb_map):
@@ -102,22 +94,6 @@
 	else:
 		frappe.throw(_("'To Date' is required"))
 
-<<<<<<< HEAD
-	if filters.get("item_group"):
-		ig_details = frappe.db.get_value("Item Group", filters.get("item_group"),
-			["lft", "rgt"], as_dict=1)
-
-		if ig_details:
-			conditions += """
-				and exists (select name from `tabItem Group` ig
-				where ig.lft >= %s and ig.rgt <= %s and item.item_group = ig.name)
-			""" % (ig_details.lft, ig_details.rgt)
-
-	if filters.get("item_code"):
-		conditions += " and sle.item_code = '%s'" % frappe.db.escape(filters.get("item_code"), percent=False)
-
-=======
->>>>>>> b0575265
 	if filters.get("warehouse"):
 		warehouse_details = frappe.db.get_value("Warehouse",
 			filters.get("warehouse"), ["lft", "rgt"], as_dict=1)
@@ -136,25 +112,13 @@
 
 	conditions = get_conditions(filters)
 
-<<<<<<< HEAD
-	join_table_query = ""
-	if filters.get("item_group"):
-		join_table_query = "inner join `tabItem` item on item.name = sle.item_code"
-
-=======
->>>>>>> b0575265
 	return frappe.db.sql("""
 		select
 			sle.item_code, warehouse, sle.posting_date, sle.actual_qty, sle.valuation_rate,
 			sle.company, sle.voucher_type, sle.qty_after_transaction, sle.stock_value_difference
 		from
-<<<<<<< HEAD
-			`tabStock Ledger Entry` sle force index (posting_sort_index) %s
-		where sle.docstatus < 2 %s
-=======
 			`tabStock Ledger Entry` sle force index (posting_sort_index)
 		where sle.docstatus < 2 %s %s
->>>>>>> b0575265
 		order by sle.posting_date, sle.posting_time, sle.name""" %
 		(item_conditions_sql, conditions), as_dict=1)
 
@@ -220,37 +184,6 @@
 
 	return iwb_map
 
-<<<<<<< HEAD
-def get_item_details(filters):
-	condition = ''
-	value = ()
-	join = ''
-	if filters.get("item_code"):
-		condition = "where item_code=%s"
-		value = (filters.get("item_code"),)
-
-	if filters.get('by_uom') == 'Stock UOM':
-		join = 'inner join `tabUOM Conversion Detail` uom on uom.parent=it.name and uom.uom=it.stock_uom '
-
-	if filters.get('by_uom') == 'Sales UOM':
-		join = 'inner join `tabUOM Conversion Detail` uom on uom.parent=it.name and \
-		((uom.uom=it.sales_uom and it.sales_uom is not null) or \
-		(uom.uom=it.stock_uom and it.sales_uom is null)) '
-
-	if filters.get('by_uom') == 'Purchase UOM':
-		join = 'inner join `tabUOM Conversion Detail` uom on uom.parent=it.name and \
-		((uom.uom=it.purchase_uom and it.purchase_uom is not null) or \
-		(uom.uom=it.stock_uom and it.purchase_uom is null or it.purchase_uom="")) '
-
-	items = frappe.db.sql("""
-		select it.name, it.item_name, uom.uom as stock_uom, it.item_group, it.brand, it.description, uom.conversion_factor
-		from `tabItem` it
-		{join}
-		{condition}
-	""".format(join=join, condition=condition), value, as_dict=1)
-
-	item_details = dict((d.name , d) for d in items)
-=======
 def get_items(filters):
 	conditions = []
 	if filters.get("item_code"):
@@ -279,7 +212,6 @@
 			where name in ({0})
 			""".format(', '.join(['"' + frappe.db.escape(i, percent=False) + '"' for i in items])), as_dict=1):
 				item_details.setdefault(item.name, item)
->>>>>>> b0575265
 
 	if filters.get('show_variant_attributes', 0) == 1:
 		variant_values = get_variant_values_for(list(item_details))
