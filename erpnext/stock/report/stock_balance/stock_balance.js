--- conflicted
+++ resolved
@@ -4,20 +4,11 @@
 frappe.query_reports["Stock Balance"] = {
 	"filters": [
 		{
-<<<<<<< HEAD
 			"fieldname":"qty_field",
 			"label": __("Stock Qty or Contents Qty"),
 			"fieldtype": "Select",
 			"options": "Stock Qty\nContents Qty",
 			"default": "Stock Qty"
-=======
-			"fieldname": "company",
-			"label": __("Company"),
-			"fieldtype": "Link",
-			"width": "80",
-			"options": "Company",
-			"default": frappe.defaults.get_default("company")
->>>>>>> fd30b8f4
 		},
 		{
 			"fieldname":"from_date",
@@ -36,16 +27,6 @@
 			"default": frappe.datetime.get_today()
 		},
 		{
-<<<<<<< HEAD
-=======
-			"fieldname": "item_group",
-			"label": __("Item Group"),
-			"fieldtype": "Link",
-			"width": "80",
-			"options": "Item Group"
-		},
-		{
->>>>>>> fd30b8f4
 			"fieldname": "item_code",
 			"label": __("Item"),
 			"fieldtype": "Link",
