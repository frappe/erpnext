# Copyright (c) 2013, Frappe Technologies Pvt. Ltd. and contributors
# For license information, please see license.txt


import frappe
from frappe import _
from frappe.utils import cint, getdate


def execute(filters=None):
	if not filters: filters = {}

	float_precision = cint(frappe.db.get_default("float_precision")) or 3

	columns = get_columns(filters)
	item_map = get_item_details(filters)
	iwb_map = get_item_warehouse_batch_map(filters, float_precision)

	data = []
	for item in sorted(iwb_map):
		for wh in sorted(iwb_map[item]):
			for batch in sorted(iwb_map[item][wh]):
				qty_dict = iwb_map[item][wh][batch]

				data.append([item, item_map[item]["item_name"], item_map[item]["description"], wh, batch,
					frappe.db.get_value('Batch', batch, 'expiry_date'), qty_dict.expiry_status
				])


	return columns, data

def get_columns(filters):
	"""return columns based on filters"""

	columns = [_("Item") + ":Link/Item:100"] + [_("Item Name") + "::150"] + [_("Description") + "::150"] + \
	[_("Warehouse") + ":Link/Warehouse:100"] + [_("Batch") + ":Link/Batch:100"] + [_("Expires On") + ":Date:90"] + \
	[_("Expiry (In Days)") + ":Int:120"]

	return columns

def get_conditions(filters):
	conditions = ""
	if not filters.get("from_date"):
		frappe.throw(_("'From Date' is required"))

	if filters.get("to_date"):
		conditions += " and posting_date <= '%s'" % filters["to_date"]
	else:
		frappe.throw(_("'To Date' is required"))

	return conditions

def get_stock_ledger_entries(filters):
	conditions = get_conditions(filters)
	return frappe.db.sql("""select item_code, batch_no, warehouse,
		posting_date, actual_qty
		from `tabStock Ledger Entry`
<<<<<<< HEAD
		where docstatus < 2 and coalesce(batch_no, '') != '' %s order by item_code, warehouse""" %
=======
		where is_cancelled = 0
		and docstatus < 2 and ifnull(batch_no, '') != '' %s order by item_code, warehouse""" %
>>>>>>> 79ab8e64
		conditions, as_dict=1)

def get_item_warehouse_batch_map(filters, float_precision):
	sle = get_stock_ledger_entries(filters)
	iwb_map = {}

	from_date = getdate(filters["from_date"])
	to_date = getdate(filters["to_date"])

	for d in sle:
		iwb_map.setdefault(d.item_code, {}).setdefault(d.warehouse, {})\
			.setdefault(d.batch_no, frappe._dict({
				"expires_on": None, "expiry_status": None}))

		qty_dict = iwb_map[d.item_code][d.warehouse][d.batch_no]

		expiry_date_unicode = frappe.db.get_value('Batch', d.batch_no, 'expiry_date')
		qty_dict.expires_on = expiry_date_unicode

		exp_date = frappe.utils.data.getdate(expiry_date_unicode)
		qty_dict.expires_on = exp_date

		expires_in_days = (exp_date - frappe.utils.datetime.date.today()).days

		if expires_in_days > 0:
			qty_dict.expiry_status = expires_in_days
		else:
			qty_dict.expiry_status = 0

	return iwb_map

def get_item_details(filters):
	item_map = {}
	for d in frappe.db.sql("select name, item_name, description from tabItem", as_dict=1):
		item_map.setdefault(d.name, d)

	return item_map<|MERGE_RESOLUTION|>--- conflicted
+++ resolved
@@ -55,12 +55,8 @@
 	return frappe.db.sql("""select item_code, batch_no, warehouse,
 		posting_date, actual_qty
 		from `tabStock Ledger Entry`
-<<<<<<< HEAD
-		where docstatus < 2 and coalesce(batch_no, '') != '' %s order by item_code, warehouse""" %
-=======
 		where is_cancelled = 0
 		and docstatus < 2 and ifnull(batch_no, '') != '' %s order by item_code, warehouse""" %
->>>>>>> 79ab8e64
 		conditions, as_dict=1)
 
 def get_item_warehouse_batch_map(filters, float_precision):
