{
<<<<<<< HEAD
 "add_total_row": 1, 
 "creation": "2013-02-22 18:01:55", 
 "disable_prepared_report": 0, 
 "disabled": 0, 
 "docstatus": 0, 
 "doctype": "Report", 
 "idx": 3, 
 "is_standard": "Yes", 
 "modified": "2019-04-05 01:34:10.108300", 
 "modified_by": "Administrator", 
 "module": "Stock", 
 "name": "Purchase Order Items To Be Received", 
 "owner": "Administrator", 
 "prepared_report": 0, 
 "query": "select \n    `tabPurchase Order`.`name` as \"Purchase Order:Link/Purchase Order:120\",\n\t`tabPurchase Order`.`transaction_date` as \"Date:Date:100\",\n\t`tabPurchase Order Item`.`schedule_date` as \"Reqd by Date:Date:110\",\n\t`tabPurchase Order`.`supplier` as \"Supplier:Link/Supplier:120\",\n\t`tabPurchase Order`.`supplier_name` as \"Supplier Name::150\",\n\t`tabPurchase Order Item`.`project` as \"Project\",\n\t`tabPurchase Order Item`.item_code as \"Item Code:Link/Item:120\",\n\t`tabPurchase Order Item`.qty as \"Qty:Float:100\",\n\t`tabPurchase Order Item`.received_qty as \"Received Qty:Float:100\", \n\t(`tabPurchase Order Item`.qty - ifnull(`tabPurchase Order Item`.received_qty, 0)) as \"Qty to Receive:Float:100\",\n    `tabPurchase Order Item`.warehouse as \"Warehouse:Link/Warehouse:150\",\n\t`tabPurchase Order Item`.item_name as \"Item Name::150\",\n\t`tabPurchase Order Item`.description as \"Description::200\",\n    `tabPurchase Order Item`.brand as \"Brand::100\",\n\t`tabPurchase Order`.`company` as \"Company:Link/Company:\"\nfrom\n\t`tabPurchase Order`, `tabPurchase Order Item`\nwhere\n\t`tabPurchase Order Item`.`parent` = `tabPurchase Order`.`name`\n\tand `tabPurchase Order`.docstatus = 1\n\tand `tabPurchase Order`.status not in (\"Stopped\", \"Closed\")\n\tand ifnull(`tabPurchase Order Item`.received_qty, 0) < ifnull(`tabPurchase Order Item`.qty, 0)\norder by `tabPurchase Order`.transaction_date asc", 
 "ref_doctype": "Purchase Receipt", 
 "report_name": "Purchase Order Items To Be Received", 
 "report_type": "Query Report", 
 "roles": [
  {
=======
 "add_total_row": 1,
 "creation": "2013-02-22 18:01:55",
 "disable_prepared_report": 0,
 "disabled": 0,
 "docstatus": 0,
 "doctype": "Report",
 "idx": 3,
 "is_standard": "Yes",
 "modified": "2019-04-01 22:12:05.573343",
 "modified_by": "Administrator",
 "module": "Stock",
 "name": "Purchase Order Items To Be Received",
 "owner": "Administrator",
 "prepared_report": 0,
 "query": "select \n    `tabPurchase Order`.`name` as \"Purchase Order:Link/Purchase Order:120\",\n    `tabPurchase Order`.`status` as \"Status:Data:120\",\n\t`tabPurchase Order`.`transaction_date` as \"Date:Date:100\",\n\t`tabPurchase Order Item`.`schedule_date` as \"Reqd by Date:Date:110\",\n\t`tabPurchase Order`.`supplier` as \"Supplier:Link/Supplier:120\",\n\t`tabPurchase Order`.`supplier_name` as \"Supplier Name::150\",\n\t`tabPurchase Order Item`.`project` as \"Project\",\n\t`tabPurchase Order Item`.item_code as \"Item Code:Link/Item:120\",\n\t`tabPurchase Order Item`.qty as \"Qty:Float:100\",\n\t`tabPurchase Order Item`.received_qty as \"Received Qty:Float:100\", \n\t(`tabPurchase Order Item`.qty - ifnull(`tabPurchase Order Item`.received_qty, 0)) as \"Qty to Receive:Float:100\",\n    `tabPurchase Order Item`.warehouse as \"Warehouse:Link/Warehouse:150\",\n\t`tabPurchase Order Item`.item_name as \"Item Name::150\",\n\t`tabPurchase Order Item`.description as \"Description::200\",\n    `tabPurchase Order Item`.brand as \"Brand::100\",\n\t`tabPurchase Order`.`company` as \"Company:Link/Company:\"\nfrom\n\t`tabPurchase Order`, `tabPurchase Order Item`\nwhere\n\t`tabPurchase Order Item`.`parent` = `tabPurchase Order`.`name`\n\tand `tabPurchase Order`.docstatus = 1\n\tand `tabPurchase Order`.status not in (\"Stopped\", \"Closed\")\n\tand ifnull(`tabPurchase Order Item`.received_qty, 0) < ifnull(`tabPurchase Order Item`.qty, 0)\norder by `tabPurchase Order`.transaction_date asc",
 "ref_doctype": "Purchase Receipt",
 "report_name": "Purchase Order Items To Be Received",
 "report_type": "Query Report",
 "roles": [
  {
   "role": "Stock Manager"
  },
  {
>>>>>>> 0c0604b7
   "role": "Stock User"
  },
  {
<<<<<<< HEAD
=======
   "role": "Purchase User"
  },
  {
>>>>>>> 0c0604b7
   "role": "Accounts User"
  }
 ]
}<|MERGE_RESOLUTION|>--- conflicted
+++ resolved
@@ -1,26 +1,4 @@
 {
-<<<<<<< HEAD
- "add_total_row": 1, 
- "creation": "2013-02-22 18:01:55", 
- "disable_prepared_report": 0, 
- "disabled": 0, 
- "docstatus": 0, 
- "doctype": "Report", 
- "idx": 3, 
- "is_standard": "Yes", 
- "modified": "2019-04-05 01:34:10.108300", 
- "modified_by": "Administrator", 
- "module": "Stock", 
- "name": "Purchase Order Items To Be Received", 
- "owner": "Administrator", 
- "prepared_report": 0, 
- "query": "select \n    `tabPurchase Order`.`name` as \"Purchase Order:Link/Purchase Order:120\",\n\t`tabPurchase Order`.`transaction_date` as \"Date:Date:100\",\n\t`tabPurchase Order Item`.`schedule_date` as \"Reqd by Date:Date:110\",\n\t`tabPurchase Order`.`supplier` as \"Supplier:Link/Supplier:120\",\n\t`tabPurchase Order`.`supplier_name` as \"Supplier Name::150\",\n\t`tabPurchase Order Item`.`project` as \"Project\",\n\t`tabPurchase Order Item`.item_code as \"Item Code:Link/Item:120\",\n\t`tabPurchase Order Item`.qty as \"Qty:Float:100\",\n\t`tabPurchase Order Item`.received_qty as \"Received Qty:Float:100\", \n\t(`tabPurchase Order Item`.qty - ifnull(`tabPurchase Order Item`.received_qty, 0)) as \"Qty to Receive:Float:100\",\n    `tabPurchase Order Item`.warehouse as \"Warehouse:Link/Warehouse:150\",\n\t`tabPurchase Order Item`.item_name as \"Item Name::150\",\n\t`tabPurchase Order Item`.description as \"Description::200\",\n    `tabPurchase Order Item`.brand as \"Brand::100\",\n\t`tabPurchase Order`.`company` as \"Company:Link/Company:\"\nfrom\n\t`tabPurchase Order`, `tabPurchase Order Item`\nwhere\n\t`tabPurchase Order Item`.`parent` = `tabPurchase Order`.`name`\n\tand `tabPurchase Order`.docstatus = 1\n\tand `tabPurchase Order`.status not in (\"Stopped\", \"Closed\")\n\tand ifnull(`tabPurchase Order Item`.received_qty, 0) < ifnull(`tabPurchase Order Item`.qty, 0)\norder by `tabPurchase Order`.transaction_date asc", 
- "ref_doctype": "Purchase Receipt", 
- "report_name": "Purchase Order Items To Be Received", 
- "report_type": "Query Report", 
- "roles": [
-  {
-=======
  "add_total_row": 1,
  "creation": "2013-02-22 18:01:55",
  "disable_prepared_report": 0,
@@ -44,16 +22,12 @@
    "role": "Stock Manager"
   },
   {
->>>>>>> 0c0604b7
    "role": "Stock User"
   },
   {
-<<<<<<< HEAD
-=======
    "role": "Purchase User"
   },
   {
->>>>>>> 0c0604b7
    "role": "Accounts User"
   }
  ]
