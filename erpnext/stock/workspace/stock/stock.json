--- conflicted
+++ resolved
@@ -501,13 +501,8 @@
   },
   {
    "hidden": 0,
-<<<<<<< HEAD
-   "is_query_report": 0,
-   "label": "Inter Company  Challan Reconciliation ",
-=======
    "is_query_report": 1,
    "label": "Inter Company Challan Reconciliation",
->>>>>>> 5172b191
    "link_to": "Inter Company Challan Reconciliation",
    "link_type": "Report",
    "onboard": 0,
@@ -706,11 +701,7 @@
    "type": "Link"
   }
  ],
-<<<<<<< HEAD
  "modified": "2021-06-08 19:58:55.090977",
-=======
- "modified": "2021-05-13 13:10:24.914983",
->>>>>>> 5172b191
  "modified_by": "Administrator",
  "module": "Stock",
  "name": "Stock",
