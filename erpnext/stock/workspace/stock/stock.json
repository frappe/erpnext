{
 "cards_label": "Masters & Reports",
 "category": "Modules",
 "charts": [
  {
   "chart_name": "Warehouse wise Stock Value"
  }
 ],
 "creation": "2020-03-02 15:43:10.096528",
 "developer_mode_only": 0,
 "disable_user_customization": 0,
 "docstatus": 0,
 "doctype": "Workspace",
 "extends_another_page": 0,
 "hide_custom": 0,
 "icon": "stock",
 "idx": 0,
 "is_default": 0,
 "is_standard": 1,
 "label": "Stock",
 "links": [
  {
   "hidden": 0,
   "is_query_report": 0,
   "label": "Items and Pricing",
   "onboard": 0,
   "type": "Card Break"
  },
  {
   "dependencies": "",
   "hidden": 0,
   "is_query_report": 0,
   "label": "Item",
   "link_to": "Item",
   "link_type": "DocType",
   "onboard": 1,
   "type": "Link"
  },
  {
   "dependencies": "",
   "hidden": 0,
   "is_query_report": 0,
   "label": "Item Group",
   "link_to": "Item Group",
   "link_type": "DocType",
   "onboard": 1,
   "type": "Link"
  },
  {
   "dependencies": "",
   "hidden": 0,
   "is_query_report": 0,
   "label": "Product Bundle",
   "link_to": "Product Bundle",
   "link_type": "DocType",
   "onboard": 1,
   "type": "Link"
  },
  {
   "dependencies": "",
   "hidden": 0,
   "is_query_report": 0,
   "label": "Price List",
   "link_to": "Price List",
   "link_type": "DocType",
   "onboard": 0,
   "type": "Link"
  },
  {
   "dependencies": "",
   "hidden": 0,
   "is_query_report": 0,
   "label": "Item Price",
   "link_to": "Item Price",
   "link_type": "DocType",
   "onboard": 0,
   "type": "Link"
  },
  {
   "dependencies": "",
   "hidden": 0,
   "is_query_report": 0,
   "label": "Shipping Rule",
   "link_to": "Shipping Rule",
   "link_type": "DocType",
   "onboard": 0,
   "type": "Link"
  },
  {
   "dependencies": "",
   "hidden": 0,
   "is_query_report": 0,
   "label": "Pricing Rule",
   "link_to": "Pricing Rule",
   "link_type": "DocType",
   "onboard": 0,
   "type": "Link"
  },
  {
   "dependencies": "",
   "hidden": 0,
   "is_query_report": 0,
   "label": "Item Alternative",
   "link_to": "Item Alternative",
   "link_type": "DocType",
   "onboard": 0,
   "type": "Link"
  },
  {
   "dependencies": "",
   "hidden": 0,
   "is_query_report": 0,
   "label": "Item Manufacturer",
   "link_to": "Item Manufacturer",
   "link_type": "DocType",
   "onboard": 0,
   "type": "Link"
  },
  {
   "dependencies": "",
   "hidden": 0,
   "is_query_report": 0,
   "label": "Customs Tariff Number",
   "link_to": "Customs Tariff Number",
   "link_type": "DocType",
   "onboard": 0,
   "type": "Link"
  },
  {
   "hidden": 0,
   "is_query_report": 0,
   "label": "Stock Transactions",
   "onboard": 0,
   "type": "Card Break"
  },
  {
   "dependencies": "Item",
   "hidden": 0,
   "is_query_report": 0,
   "label": "Material Request",
   "link_to": "Material Request",
   "link_type": "DocType",
   "onboard": 1,
   "type": "Link"
  },
  {
   "dependencies": "Item",
   "hidden": 0,
   "is_query_report": 0,
   "label": "Stock Entry",
   "link_to": "Stock Entry",
   "link_type": "DocType",
   "onboard": 1,
   "type": "Link"
  },
  {
   "dependencies": "Item, Customer",
   "hidden": 0,
   "is_query_report": 0,
   "label": "Delivery Note",
   "link_to": "Delivery Note",
   "link_type": "DocType",
   "onboard": 1,
   "type": "Link"
  },
  {
   "dependencies": "Item, Supplier",
   "hidden": 0,
   "is_query_report": 0,
   "label": "Purchase Receipt",
   "link_to": "Purchase Receipt",
   "link_type": "DocType",
   "onboard": 1,
   "type": "Link"
  },
  {
   "dependencies": "Item",
   "hidden": 0,
   "is_query_report": 0,
   "label": "Pick List",
   "link_to": "Pick List",
   "link_type": "DocType",
   "onboard": 1,
   "type": "Link"
  },
  {
   "dependencies": "",
   "hidden": 0,
   "is_query_report": 0,
   "label": "Delivery Trip",
   "link_to": "Delivery Trip",
   "link_type": "DocType",
   "onboard": 0,
   "type": "Link"
  },
  {
   "hidden": 0,
   "is_query_report": 0,
   "label": "Stock Reports",
   "onboard": 0,
   "type": "Card Break"
  },
  {
   "dependencies": "Item",
   "hidden": 0,
   "is_query_report": 1,
   "label": "Stock Ledger",
   "link_to": "Stock Ledger",
   "link_type": "Report",
   "onboard": 1,
   "type": "Link"
  },
  {
   "dependencies": "Item",
   "hidden": 0,
   "is_query_report": 1,
   "label": "Stock Balance",
   "link_to": "Stock Balance",
   "link_type": "Report",
   "onboard": 1,
   "type": "Link"
  },
  {
   "dependencies": "Item",
   "hidden": 0,
   "is_query_report": 1,
   "label": "Stock Projected Qty",
   "link_to": "Stock Projected Qty",
   "link_type": "Report",
   "onboard": 1,
   "type": "Link"
  },
  {
   "dependencies": "Item",
   "hidden": 0,
   "is_query_report": 0,
   "label": "Stock Summary",
   "link_to": "stock-balance",
   "link_type": "Page",
   "onboard": 0,
   "type": "Link"
  },
  {
   "dependencies": "Item",
   "hidden": 0,
   "is_query_report": 1,
   "label": "Stock Ageing",
   "link_to": "Stock Ageing",
   "link_type": "Report",
   "onboard": 0,
   "type": "Link"
  },
  {
   "dependencies": "Item",
   "hidden": 0,
   "is_query_report": 1,
   "label": "Item Price Stock",
   "link_to": "Item Price Stock",
   "link_type": "Report",
   "onboard": 0,
   "type": "Link"
  },
  {
   "hidden": 0,
   "is_query_report": 0,
   "label": "Settings",
   "link_type": "DocType",
   "onboard": 0,
   "type": "Card Break"
  },
  {
   "dependencies": "",
   "hidden": 0,
   "is_query_report": 0,
   "label": "Stock Settings",
   "link_to": "Stock Settings",
   "link_type": "DocType",
   "onboard": 1,
   "type": "Link"
  },
  {
   "dependencies": "",
   "hidden": 0,
   "is_query_report": 0,
   "label": "Warehouse",
   "link_to": "Warehouse",
   "link_type": "DocType",
   "onboard": 1,
   "type": "Link"
  },
  {
   "dependencies": "",
   "hidden": 0,
   "is_query_report": 0,
   "label": "Unit of Measure (UOM)",
   "link_to": "UOM",
   "link_type": "DocType",
   "onboard": 1,
   "type": "Link"
  },
  {
   "dependencies": "",
   "hidden": 0,
   "is_query_report": 0,
   "label": "Item Variant Settings",
   "link_to": "Item Variant Settings",
   "link_type": "DocType",
   "onboard": 1,
   "type": "Link"
  },
  {
   "dependencies": "",
   "hidden": 0,
   "is_query_report": 0,
   "label": "Brand",
   "link_to": "Brand",
   "link_type": "DocType",
   "onboard": 1,
   "type": "Link"
  },
  {
   "dependencies": "",
   "hidden": 0,
   "is_query_report": 0,
   "label": "Item Attribute",
   "link_to": "Item Attribute",
   "link_type": "DocType",
   "onboard": 0,
   "type": "Link"
  },
  {
   "dependencies": "",
   "hidden": 0,
   "is_query_report": 0,
   "label": "UOM Conversion Factor",
   "link_to": "UOM Conversion Factor",
   "link_type": "DocType",
   "onboard": 0,
   "type": "Link"
  },
  {
   "hidden": 0,
   "is_query_report": 0,
   "label": "Serial No and Batch",
   "onboard": 0,
   "type": "Card Break"
  },
  {
   "dependencies": "Item",
   "hidden": 0,
   "is_query_report": 0,
   "label": "Serial No",
   "link_to": "Serial No",
   "link_type": "DocType",
   "onboard": 1,
   "type": "Link"
  },
  {
   "dependencies": "Item",
   "hidden": 0,
   "is_query_report": 0,
   "label": "Batch",
   "link_to": "Batch",
   "link_type": "DocType",
   "onboard": 1,
   "type": "Link"
  },
  {
   "dependencies": "Item",
   "hidden": 0,
   "is_query_report": 0,
   "label": "Installation Note",
   "link_to": "Installation Note",
   "link_type": "DocType",
   "onboard": 0,
   "type": "Link"
  },
  {
   "dependencies": "Serial No",
   "hidden": 0,
   "is_query_report": 0,
   "label": "Serial No Service Contract Expiry",
   "link_to": "Serial No Service Contract Expiry",
   "link_type": "Report",
   "onboard": 0,
   "type": "Link"
  },
  {
   "dependencies": "Serial No",
   "hidden": 0,
   "is_query_report": 0,
   "label": "Serial No Status",
   "link_to": "Serial No Status",
   "link_type": "Report",
   "onboard": 0,
   "type": "Link"
  },
  {
   "dependencies": "Serial No",
   "hidden": 0,
   "is_query_report": 0,
   "label": "Serial No Warranty Expiry",
   "link_to": "Serial No Warranty Expiry",
   "link_type": "Report",
   "onboard": 0,
   "type": "Link"
  },
  {
   "hidden": 0,
   "is_query_report": 0,
   "label": "Tools",
   "onboard": 0,
   "type": "Card Break"
  },
  {
   "dependencies": "",
   "hidden": 0,
   "is_query_report": 0,
   "label": "Stock Reconciliation",
   "link_to": "Stock Reconciliation",
   "link_type": "DocType",
   "onboard": 1,
   "type": "Link"
  },
  {
   "dependencies": "",
   "hidden": 0,
   "is_query_report": 0,
   "label": "Landed Cost Voucher",
   "link_to": "Landed Cost Voucher",
   "link_type": "DocType",
   "onboard": 1,
   "type": "Link"
  },
  {
   "dependencies": "",
   "hidden": 0,
   "is_query_report": 0,
   "label": "Packing Slip",
   "link_to": "Packing Slip",
   "link_type": "DocType",
   "onboard": 1,
   "type": "Link"
  },
  {
   "dependencies": "",
   "hidden": 0,
   "is_query_report": 0,
   "label": "Quality Inspection",
   "link_to": "Quality Inspection",
   "link_type": "DocType",
   "onboard": 0,
   "type": "Link"
  },
  {
   "dependencies": "",
   "hidden": 0,
   "is_query_report": 0,
   "label": "Quality Inspection Template",
   "link_to": "Quality Inspection Template",
   "link_type": "DocType",
   "onboard": 0,
   "type": "Link"
  },
  {
   "dependencies": "",
   "hidden": 0,
   "is_query_report": 0,
   "label": "Quick Stock Balance",
   "link_to": "Quick Stock Balance",
   "link_type": "DocType",
   "onboard": 0,
   "type": "Link"
  },
  {
   "hidden": 0,
   "is_query_report": 0,
   "label": "Key Reports",
   "onboard": 0,
   "type": "Card Break"
  },
  {
   "dependencies": "Item Price",
   "hidden": 0,
   "is_query_report": 0,
   "label": "Item-wise Price List Rate",
   "link_to": "Item-wise Price List Rate",
   "link_type": "Report",
   "onboard": 1,
   "type": "Link"
  },
  {
   "dependencies": "Stock Entry",
   "hidden": 0,
   "is_query_report": 1,
   "label": "Stock Analytics",
   "link_to": "Stock Analytics",
   "link_type": "Report",
   "onboard": 1,
   "type": "Link"
  },
  {
   "hidden": 0,
   "is_query_report": 1,
   "label": "Inter Company Challan Reconciliation",
   "link_to": "Inter Company Challan Reconciliation",
   "link_type": "Report",
   "onboard": 0,
   "type": "Link"
  },
  {
   "dependencies": "Item",
   "hidden": 0,
   "is_query_report": 1,
   "label": "Stock Qty vs Serial No Count",
   "link_to": "Stock Qty vs Serial No Count",
   "link_type": "Report",
   "onboard": 1,
   "type": "Link"
  },
  {
   "dependencies": "Delivery Note",
   "hidden": 0,
   "is_query_report": 1,
   "label": "Delivery Note Trends",
   "link_to": "Delivery Note Trends",
   "link_type": "Report",
   "onboard": 0,
   "type": "Link"
  },
  {
   "dependencies": "Purchase Receipt",
   "hidden": 0,
   "is_query_report": 1,
   "label": "Purchase Receipt Trends",
   "link_to": "Purchase Receipt Trends",
   "link_type": "Report",
   "onboard": 0,
   "type": "Link"
  },
  {
   "dependencies": "Sales Order",
   "hidden": 0,
   "is_query_report": 1,
   "label": "Sales Order Analysis",
   "link_to": "Sales Order Analysis",
   "link_type": "Report",
   "onboard": 0,
   "type": "Link"
  },
  {
   "dependencies": "Purchase Order",
   "hidden": 0,
   "is_query_report": 1,
   "label": "Purchase Order Analysis",
   "link_to": "Purchase Order Analysis",
   "link_type": "Report",
   "onboard": 0,
   "type": "Link"
  },
  {
   "dependencies": "Bin",
   "hidden": 0,
   "is_query_report": 1,
   "label": "Item Shortage Report",
   "link_to": "Item Shortage Report",
   "link_type": "Report",
   "onboard": 0,
   "type": "Link"
  },
  {
   "dependencies": "Batch",
   "hidden": 0,
   "is_query_report": 1,
   "label": "Batch-Wise Balance History",
   "link_to": "Batch-Wise Balance History",
   "link_type": "Report",
   "onboard": 0,
   "type": "Link"
  },
  {
   "hidden": 0,
   "is_query_report": 0,
   "label": "Other Reports",
   "onboard": 0,
   "type": "Card Break"
  },
  {
   "dependencies": "Material Request",
   "hidden": 0,
   "is_query_report": 1,
   "label": "Requested Items To Be Transferred",
   "link_to": "Requested Items To Be Transferred",
   "link_type": "Report",
   "onboard": 0,
   "type": "Link"
  },
  {
   "dependencies": "Stock Ledger Entry",
   "hidden": 0,
   "is_query_report": 1,
   "label": "Batch Item Expiry Status",
   "link_to": "Batch Item Expiry Status",
   "link_type": "Report",
   "onboard": 0,
   "type": "Link"
  },
  {
   "dependencies": "Price List",
   "hidden": 0,
   "is_query_report": 1,
   "label": "Item Prices",
   "link_to": "Item Prices",
   "link_type": "Report",
   "onboard": 0,
   "type": "Link"
  },
  {
   "dependencies": "Item",
   "hidden": 0,
   "is_query_report": 1,
   "label": "Itemwise Recommended Reorder Level",
   "link_to": "Itemwise Recommended Reorder Level",
   "link_type": "Report",
   "onboard": 0,
   "type": "Link"
  },
  {
   "dependencies": "Item",
   "hidden": 0,
   "is_query_report": 1,
   "label": "Item Variant Details",
   "link_to": "Item Variant Details",
   "link_type": "Report",
   "onboard": 0,
   "type": "Link"
  },
  {
   "dependencies": "Purchase Order",
   "hidden": 0,
   "is_query_report": 1,
   "label": "Subcontracted Raw Materials To Be Transferred",
   "link_to": "Subcontracted Raw Materials To Be Transferred",
   "link_type": "Report",
   "onboard": 0,
   "type": "Link"
  },
  {
   "dependencies": "Purchase Order",
   "hidden": 0,
   "is_query_report": 1,
   "label": "Subcontracted Item To Be Received",
   "link_to": "Subcontracted Item To Be Received",
   "link_type": "Report",
   "onboard": 0,
   "type": "Link"
  },
  {
   "dependencies": "Stock Ledger Entry",
   "hidden": 0,
   "is_query_report": 1,
   "label": "Stock and Account Value Comparison",
   "link_to": "Stock and Account Value Comparison",
   "link_type": "Report",
   "onboard": 0,
   "type": "Link"
  },
  {
   "hidden": 0,
   "is_query_report": 0,
   "label": "Incorrect Data Report",
   "link_type": "DocType",
   "onboard": 0,
   "type": "Card Break"
  },
  {
   "hidden": 0,
   "is_query_report": 0,
   "label": "Incorrect Serial No Qty and Valuation",
   "link_to": "Incorrect Serial No Valuation",
   "link_type": "Report",
   "onboard": 0,
   "type": "Link"
  },
  {
   "hidden": 0,
   "is_query_report": 0,
   "label": "Incorrect Balance Qty After Transaction",
   "link_to": "Incorrect Balance Qty After Transaction",
   "link_type": "Report",
   "onboard": 0,
   "type": "Link"
  },
  {
   "hidden": 0,
   "is_query_report": 0,
   "label": "Stock and Account Value Comparison",
   "link_to": "Stock and Account Value Comparison",
   "link_type": "Report",
   "onboard": 0,
   "type": "Link"
  }
 ],
<<<<<<< HEAD
 "modified": "2021-06-21 16:51:28.600670",
=======
 "modified": "2021-05-13 13:10:24.914983",
>>>>>>> 1c8c158b
 "modified_by": "Administrator",
 "module": "Stock",
 "name": "Stock",
 "onboarding": "Stock",
 "owner": "Administrator",
 "pin_to_bottom": 0,
 "pin_to_top": 0,
 "shortcuts": [
  {
   "color": "Green",
   "format": "{}  Available",
   "label": "Item",
   "link_to": "Item",
   "stats_filter": "{\n    \"disabled\" : 0\n}",
   "type": "DocType"
  },
  {
   "color": "Yellow",
   "format": "{} Pending",
   "label": "Material Request",
   "link_to": "Material Request",
   "stats_filter": "{\n    \"company\": [\"like\", '%' + frappe.defaults.get_global_default(\"company\") + '%'],\n    \"status\": \"Pending\"\n}",
   "type": "DocType"
  },
  {
   "label": "Stock Entry",
   "link_to": "Stock Entry",
   "type": "DocType"
  },
  {
   "color": "Yellow",
   "format": "{} To Bill",
   "label": "Purchase Receipt",
   "link_to": "Purchase Receipt",
   "stats_filter": "{\n    \"company\": [\"like\", '%' + frappe.defaults.get_global_default(\"company\") + '%'],\n    \"status\": \"To Bill\"\n}",
   "type": "DocType"
  },
  {
   "color": "#CB2929",
   "doc_view": "",
   "format": "{} Draft",
   "label": "Delivery Planning",
   "link_to": "Delivery Planning",
   "stats_filter": "{ \"status\" : \"Draft\"}",
   "type": "DocType"
  },
  {
   "color": "Yellow",
   "format": "{} To Bill",
   "label": "Delivery Note",
   "link_to": "Delivery Note",
   "stats_filter": "{\n    \"company\": [\"like\", '%' + frappe.defaults.get_global_default(\"company\") + '%'],\n    \"status\": \"To Bill\"\n}",
   "type": "DocType"
  },
  {
   "label": "Stock Ledger",
   "link_to": "Stock Ledger",
   "type": "Report"
  },
  {
   "label": "Stock Balance",
   "link_to": "Stock Balance",
   "type": "Report"
  },
  {
   "label": "Dashboard",
   "link_to": "Stock",
   "stats_filter": "",
   "type": "Dashboard"
  }
 ],
 "shortcuts_label": "Quick Access"
}<|MERGE_RESOLUTION|>--- conflicted
+++ resolved
@@ -701,11 +701,7 @@
    "type": "Link"
   }
  ],
-<<<<<<< HEAD
- "modified": "2021-06-21 16:51:28.600670",
-=======
  "modified": "2021-05-13 13:10:24.914983",
->>>>>>> 1c8c158b
  "modified_by": "Administrator",
  "module": "Stock",
  "name": "Stock",
