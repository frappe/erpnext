{
 "cards_label": "Masters & Reports",
 "category": "Modules",
 "charts": [
  {
   "chart_name": "Warehouse wise Stock Value"
  }
 ],
 "creation": "2020-03-02 15:43:10.096528",
 "developer_mode_only": 0,
 "disable_user_customization": 0,
 "docstatus": 0,
 "doctype": "Workspace",
 "extends_another_page": 0,
 "hide_custom": 0,
 "icon": "stock",
 "idx": 0,
 "is_default": 0,
 "is_standard": 1,
 "label": "Stock",
 "links": [
  {
   "hidden": 0,
   "is_query_report": 0,
   "label": "Items and Pricing",
   "onboard": 0,
   "type": "Card Break"
  },
  {
   "dependencies": "",
   "hidden": 0,
   "is_query_report": 0,
   "label": "Item",
   "link_to": "Item",
   "link_type": "DocType",
   "onboard": 1,
   "type": "Link"
  },
  {
   "dependencies": "",
   "hidden": 0,
   "is_query_report": 0,
   "label": "Item Group",
   "link_to": "Item Group",
   "link_type": "DocType",
   "onboard": 1,
   "type": "Link"
  },
  {
   "dependencies": "",
   "hidden": 0,
   "is_query_report": 0,
   "label": "Product Bundle",
   "link_to": "Product Bundle",
   "link_type": "DocType",
   "onboard": 1,
   "type": "Link"
  },
  {
   "dependencies": "",
   "hidden": 0,
   "is_query_report": 0,
   "label": "Price List",
   "link_to": "Price List",
   "link_type": "DocType",
   "onboard": 0,
   "type": "Link"
  },
  {
   "dependencies": "",
   "hidden": 0,
   "is_query_report": 0,
   "label": "Item Price",
   "link_to": "Item Price",
   "link_type": "DocType",
   "onboard": 0,
   "type": "Link"
  },
  {
   "dependencies": "",
   "hidden": 0,
   "is_query_report": 0,
   "label": "Shipping Rule",
   "link_to": "Shipping Rule",
   "link_type": "DocType",
   "onboard": 0,
   "type": "Link"
  },
  {
   "dependencies": "",
   "hidden": 0,
   "is_query_report": 0,
   "label": "Pricing Rule",
   "link_to": "Pricing Rule",
   "link_type": "DocType",
   "onboard": 0,
   "type": "Link"
  },
  {
   "dependencies": "",
   "hidden": 0,
   "is_query_report": 0,
   "label": "Item Alternative",
   "link_to": "Item Alternative",
   "link_type": "DocType",
   "onboard": 0,
   "type": "Link"
  },
  {
   "dependencies": "",
   "hidden": 0,
   "is_query_report": 0,
   "label": "Item Manufacturer",
   "link_to": "Item Manufacturer",
   "link_type": "DocType",
   "onboard": 0,
   "type": "Link"
  },
  {
   "dependencies": "",
   "hidden": 0,
   "is_query_report": 0,
   "label": "Customs Tariff Number",
   "link_to": "Customs Tariff Number",
   "link_type": "DocType",
   "onboard": 0,
   "type": "Link"
  },
  {
   "hidden": 0,
   "is_query_report": 0,
   "label": "Customer Pricing Rule",
   "link_to": "Customer Pricing Rule",
   "link_type": "DocType",
   "onboard": 0,
   "type": "Link"
  },
  {
   "hidden": 0,
   "is_query_report": 0,
   "label": "Stock Transactions",
   "onboard": 0,
   "type": "Card Break"
  },
  {
   "dependencies": "Item",
   "hidden": 0,
   "is_query_report": 0,
   "label": "Material Request",
   "link_to": "Material Request",
   "link_type": "DocType",
   "onboard": 1,
   "type": "Link"
  },
  {
   "dependencies": "Item",
   "hidden": 0,
   "is_query_report": 0,
   "label": "Stock Entry",
   "link_to": "Stock Entry",
   "link_type": "DocType",
   "onboard": 1,
   "type": "Link"
  },
  {
   "dependencies": "Item, Customer",
   "hidden": 0,
   "is_query_report": 0,
   "label": "Delivery Note",
   "link_to": "Delivery Note",
   "link_type": "DocType",
   "onboard": 1,
   "type": "Link"
  },
  {
   "dependencies": "Item, Supplier",
   "hidden": 0,
   "is_query_report": 0,
   "label": "Purchase Receipt",
   "link_to": "Purchase Receipt",
   "link_type": "DocType",
   "onboard": 1,
   "type": "Link"
  },
  {
   "dependencies": "Item",
   "hidden": 0,
   "is_query_report": 0,
   "label": "Pick List",
   "link_to": "Pick List",
   "link_type": "DocType",
   "onboard": 1,
   "type": "Link"
  },
  {
   "dependencies": "",
   "hidden": 0,
   "is_query_report": 0,
   "label": "Delivery Trip",
   "link_to": "Delivery Trip",
   "link_type": "DocType",
   "onboard": 0,
   "type": "Link"
  },
  {
   "hidden": 0,
   "is_query_report": 0,
   "label": "Stock Reports",
   "onboard": 0,
   "type": "Card Break"
  },
  {
   "dependencies": "Item",
   "hidden": 0,
   "is_query_report": 1,
   "label": "Stock Ledger",
   "link_to": "Stock Ledger",
   "link_type": "Report",
   "onboard": 1,
   "type": "Link"
  },
  {
   "dependencies": "Item",
   "hidden": 0,
   "is_query_report": 1,
   "label": "Stock Balance",
   "link_to": "Stock Balance",
   "link_type": "Report",
   "onboard": 1,
   "type": "Link"
  },
  {
   "dependencies": "Item",
   "hidden": 0,
   "is_query_report": 1,
   "label": "Stock Projected Qty",
   "link_to": "Stock Projected Qty",
   "link_type": "Report",
   "onboard": 1,
   "type": "Link"
  },
  {
   "dependencies": "Item",
   "hidden": 0,
   "is_query_report": 0,
   "label": "Stock Summary",
   "link_to": "stock-balance",
   "link_type": "Page",
   "onboard": 0,
   "type": "Link"
  },
  {
   "dependencies": "Item",
   "hidden": 0,
   "is_query_report": 1,
   "label": "Stock Ageing",
   "link_to": "Stock Ageing",
   "link_type": "Report",
   "onboard": 0,
   "type": "Link"
  },
  {
   "dependencies": "Item",
   "hidden": 0,
   "is_query_report": 1,
   "label": "Item Price Stock",
   "link_to": "Item Price Stock",
   "link_type": "Report",
   "onboard": 0,
   "type": "Link"
  },
  {
   "hidden": 0,
   "is_query_report": 0,
   "label": "Dispatch Planning",
   "link_type": "DocType",
   "onboard": 0,
   "type": "Card Break"
  },
  {
   "hidden": 0,
   "is_query_report": 0,
   "label": "Delivery Planning",
   "link_to": "Delivery Planning",
   "link_type": "DocType",
   "onboard": 0,
   "type": "Link"
  },
  {
   "hidden": 0,
   "is_query_report": 0,
   "label": "Delivery Planning Item",
   "link_to": "Delivery Planning Item",
   "link_type": "DocType",
   "onboard": 0,
   "type": "Link"
  },
  {
   "hidden": 0,
   "is_query_report": 0,
   "label": "Transporter Wise Planning Item",
   "link_to": "Transporter Wise Planning Item",
   "link_type": "DocType",
   "onboard": 0,
   "type": "Link"
  },
  {
   "hidden": 0,
   "is_query_report": 0,
   "label": "Purchase Orders Planning Item",
   "link_to": "Purchase Orders Planning Item",
   "link_type": "DocType",
   "onboard": 0,
   "type": "Link"
  },
  {
   "hidden": 0,
   "is_query_report": 0,
   "label": "Settings",
   "link_type": "DocType",
   "onboard": 0,
   "type": "Card Break"
  },
  {
   "dependencies": "",
   "hidden": 0,
   "is_query_report": 0,
   "label": "Stock Settings",
   "link_to": "Stock Settings",
   "link_type": "DocType",
   "onboard": 1,
   "type": "Link"
  },
  {
   "dependencies": "",
   "hidden": 0,
   "is_query_report": 0,
   "label": "Warehouse",
   "link_to": "Warehouse",
   "link_type": "DocType",
   "onboard": 1,
   "type": "Link"
  },
  {
   "dependencies": "",
   "hidden": 0,
   "is_query_report": 0,
   "label": "Unit of Measure (UOM)",
   "link_to": "UOM",
   "link_type": "DocType",
   "onboard": 1,
   "type": "Link"
  },
  {
   "dependencies": "",
   "hidden": 0,
   "is_query_report": 0,
   "label": "Item Variant Settings",
   "link_to": "Item Variant Settings",
   "link_type": "DocType",
   "onboard": 1,
   "type": "Link"
  },
  {
   "dependencies": "",
   "hidden": 0,
   "is_query_report": 0,
   "label": "Brand",
   "link_to": "Brand",
   "link_type": "DocType",
   "onboard": 1,
   "type": "Link"
  },
  {
   "dependencies": "",
   "hidden": 0,
   "is_query_report": 0,
   "label": "Item Attribute",
   "link_to": "Item Attribute",
   "link_type": "DocType",
   "onboard": 0,
   "type": "Link"
  },
  {
   "dependencies": "",
   "hidden": 0,
   "is_query_report": 0,
   "label": "UOM Conversion Factor",
   "link_to": "UOM Conversion Factor",
   "link_type": "DocType",
   "onboard": 0,
   "type": "Link"
  },
  {
   "hidden": 0,
   "is_query_report": 0,
   "label": "Stock Settings",
   "link_to": "Stock Settings",
   "link_type": "DocType",
   "onboard": 0,
   "type": "Link"
  },
  {
   "hidden": 0,
   "is_query_report": 0,
   "label": "Order Warehouse Rule",
   "link_to": "Order Warehouse Rule",
   "link_type": "DocType",
   "onboard": 0,
   "type": "Link"
  },
  {
   "hidden": 0,
   "is_query_report": 0,
   "label": "Serial No and Batch",
   "onboard": 0,
   "type": "Card Break"
  },
  {
   "dependencies": "Item",
   "hidden": 0,
   "is_query_report": 0,
   "label": "Serial No",
   "link_to": "Serial No",
   "link_type": "DocType",
   "onboard": 1,
   "type": "Link"
  },
  {
   "dependencies": "Item",
   "hidden": 0,
   "is_query_report": 0,
   "label": "Batch",
   "link_to": "Batch",
   "link_type": "DocType",
   "onboard": 1,
   "type": "Link"
  },
  {
   "dependencies": "Item",
   "hidden": 0,
   "is_query_report": 0,
   "label": "Installation Note",
   "link_to": "Installation Note",
   "link_type": "DocType",
   "onboard": 0,
   "type": "Link"
  },
  {
   "dependencies": "Serial No",
   "hidden": 0,
   "is_query_report": 0,
   "label": "Serial No Service Contract Expiry",
   "link_to": "Serial No Service Contract Expiry",
   "link_type": "Report",
   "onboard": 0,
   "type": "Link"
  },
  {
   "dependencies": "Serial No",
   "hidden": 0,
   "is_query_report": 0,
   "label": "Serial No Status",
   "link_to": "Serial No Status",
   "link_type": "Report",
   "onboard": 0,
   "type": "Link"
  },
  {
   "dependencies": "Serial No",
   "hidden": 0,
   "is_query_report": 0,
   "label": "Serial No Warranty Expiry",
   "link_to": "Serial No Warranty Expiry",
   "link_type": "Report",
   "onboard": 0,
   "type": "Link"
  },
  {
   "hidden": 0,
   "is_query_report": 0,
   "label": "Tools",
   "onboard": 0,
   "type": "Card Break"
  },
  {
   "dependencies": "",
   "hidden": 0,
   "is_query_report": 0,
   "label": "Stock Reconciliation",
   "link_to": "Stock Reconciliation",
   "link_type": "DocType",
   "onboard": 1,
   "type": "Link"
  },
  {
   "dependencies": "",
   "hidden": 0,
   "is_query_report": 0,
   "label": "Landed Cost Voucher",
   "link_to": "Landed Cost Voucher",
   "link_type": "DocType",
   "onboard": 1,
   "type": "Link"
  },
  {
   "dependencies": "",
   "hidden": 0,
   "is_query_report": 0,
   "label": "Packing Slip",
   "link_to": "Packing Slip",
   "link_type": "DocType",
   "onboard": 1,
   "type": "Link"
  },
  {
   "dependencies": "",
   "hidden": 0,
   "is_query_report": 0,
   "label": "Quality Inspection",
   "link_to": "Quality Inspection",
   "link_type": "DocType",
   "onboard": 0,
   "type": "Link"
  },
  {
   "dependencies": "",
   "hidden": 0,
   "is_query_report": 0,
   "label": "Quality Inspection Template",
   "link_to": "Quality Inspection Template",
   "link_type": "DocType",
   "onboard": 0,
   "type": "Link"
  },
  {
   "dependencies": "",
   "hidden": 0,
   "is_query_report": 0,
   "label": "Quick Stock Balance",
   "link_to": "Quick Stock Balance",
   "link_type": "DocType",
   "onboard": 0,
   "type": "Link"
  },
  {
   "hidden": 0,
   "is_query_report": 0,
   "label": "Bulk Delivery Note Pick List Creation Tool",
   "link_to": "Bulk Delivery Note from Pick List Creation Tool",
   "link_type": "DocType",
   "onboard": 0,
   "type": "Link"
  },
  {
   "hidden": 0,
   "is_query_report": 0,
   "label": "Bulk Pick List Creation Tool",
   "link_to": "Bulk Pick List Creation Tool",
   "link_type": "DocType",
   "onboard": 0,
   "type": "Link"
  },
  {
   "hidden": 0,
   "is_query_report": 0,
   "label": "Key Reports",
   "onboard": 0,
   "type": "Card Break"
  },
  {
   "dependencies": "Item Price",
   "hidden": 0,
   "is_query_report": 0,
   "label": "Item-wise Price List Rate",
   "link_to": "Item-wise Price List Rate",
   "link_type": "Report",
   "onboard": 1,
   "type": "Link"
  },
  {
   "dependencies": "Stock Entry",
   "hidden": 0,
   "is_query_report": 1,
   "label": "Stock Analytics",
   "link_to": "Stock Analytics",
   "link_type": "Report",
   "onboard": 1,
   "type": "Link"
  },
  {
   "dependencies": "Item",
   "hidden": 0,
   "is_query_report": 1,
   "label": "Stock Qty vs Serial No Count",
   "link_to": "Stock Qty vs Serial No Count",
   "link_type": "Report",
   "onboard": 1,
   "type": "Link"
  },
  {
   "dependencies": "Delivery Note",
   "hidden": 0,
   "is_query_report": 1,
   "label": "Delivery Note Trends",
   "link_to": "Delivery Note Trends",
   "link_type": "Report",
   "onboard": 0,
   "type": "Link"
  },
  {
   "dependencies": "Purchase Receipt",
   "hidden": 0,
   "is_query_report": 1,
   "label": "Purchase Receipt Trends",
   "link_to": "Purchase Receipt Trends",
   "link_type": "Report",
   "onboard": 0,
   "type": "Link"
  },
  {
   "dependencies": "Sales Order",
   "hidden": 0,
   "is_query_report": 1,
   "label": "Sales Order Analysis",
   "link_to": "Sales Order Analysis",
   "link_type": "Report",
   "onboard": 0,
   "type": "Link"
  },
  {
   "dependencies": "Purchase Order",
   "hidden": 0,
   "is_query_report": 1,
   "label": "Purchase Order Analysis",
   "link_to": "Purchase Order Analysis",
   "link_type": "Report",
   "onboard": 0,
   "type": "Link"
  },
  {
   "dependencies": "Bin",
   "hidden": 0,
   "is_query_report": 1,
   "label": "Item Shortage Report",
   "link_to": "Item Shortage Report",
   "link_type": "Report",
   "onboard": 0,
   "type": "Link"
  },
  {
   "dependencies": "Batch",
   "hidden": 0,
   "is_query_report": 1,
   "label": "Batch-Wise Balance History",
   "link_to": "Batch-Wise Balance History",
   "link_type": "Report",
   "onboard": 0,
   "type": "Link"
  },
  {
   "hidden": 0,
   "is_query_report": 1,
   "label": "Material Purchase To Billied",
   "link_to": "Indent to Bill Cycle Report",
   "link_type": "Report",
   "onboard": 0,
   "type": "Link"
  },
  {
   "hidden": 0,
   "is_query_report": 0,
   "label": "Other Reports",
   "onboard": 0,
   "type": "Card Break"
  },
  {
   "dependencies": "Material Request",
   "hidden": 0,
   "is_query_report": 1,
   "label": "Requested Items To Be Transferred",
   "link_to": "Requested Items To Be Transferred",
   "link_type": "Report",
   "onboard": 0,
   "type": "Link"
  },
  {
   "dependencies": "Stock Ledger Entry",
   "hidden": 0,
   "is_query_report": 1,
   "label": "Batch Item Expiry Status",
   "link_to": "Batch Item Expiry Status",
   "link_type": "Report",
   "onboard": 0,
   "type": "Link"
  },
  {
   "dependencies": "Price List",
   "hidden": 0,
   "is_query_report": 1,
   "label": "Item Prices",
   "link_to": "Item Prices",
   "link_type": "Report",
   "onboard": 0,
   "type": "Link"
  },
  {
   "dependencies": "Item",
   "hidden": 0,
   "is_query_report": 1,
   "label": "Itemwise Recommended Reorder Level",
   "link_to": "Itemwise Recommended Reorder Level",
   "link_type": "Report",
   "onboard": 0,
   "type": "Link"
  },
  {
   "dependencies": "Item",
   "hidden": 0,
   "is_query_report": 1,
   "label": "Item Variant Details",
   "link_to": "Item Variant Details",
   "link_type": "Report",
   "onboard": 0,
   "type": "Link"
  },
  {
   "dependencies": "Purchase Order",
   "hidden": 0,
   "is_query_report": 1,
   "label": "Subcontracted Raw Materials To Be Transferred",
   "link_to": "Subcontracted Raw Materials To Be Transferred",
   "link_type": "Report",
   "onboard": 0,
   "type": "Link"
  },
  {
   "dependencies": "Purchase Order",
   "hidden": 0,
   "is_query_report": 1,
   "label": "Subcontracted Item To Be Received",
   "link_to": "Subcontracted Item To Be Received",
   "link_type": "Report",
   "onboard": 0,
   "type": "Link"
  },
  {
   "dependencies": "Stock Ledger Entry",
   "hidden": 0,
   "is_query_report": 1,
   "label": "Stock and Account Value Comparison",
   "link_to": "Stock and Account Value Comparison",
   "link_type": "Report",
   "onboard": 0,
   "type": "Link"
  },
  {
   "hidden": 0,
   "is_query_report": 0,
   "label": "Incorrect Data Report",
   "link_type": "DocType",
   "onboard": 0,
   "type": "Card Break"
  },
  {
   "hidden": 0,
   "is_query_report": 0,
   "label": "Incorrect Serial No Qty and Valuation",
   "link_to": "Incorrect Serial No Valuation",
   "link_type": "Report",
   "onboard": 0,
   "type": "Link"
  },
  {
   "hidden": 0,
   "is_query_report": 0,
   "label": "Incorrect Balance Qty After Transaction",
   "link_to": "Incorrect Balance Qty After Transaction",
   "link_type": "Report",
   "onboard": 0,
   "type": "Link"
  },
  {
   "hidden": 0,
   "is_query_report": 0,
   "label": "Stock and Account Value Comparison",
   "link_to": "Stock and Account Value Comparison",
   "link_type": "Report",
   "onboard": 0,
   "type": "Link"
  }
 ],
<<<<<<< HEAD
 "modified": "2021-07-22 15:13:06.666391",
=======
 "modified": "2021-07-23 17:46:20.195972",
>>>>>>> 763ff86b
 "modified_by": "Administrator",
 "module": "Stock",
 "name": "Stock",
 "onboarding": "Stock",
 "owner": "Administrator",
 "pin_to_bottom": 0,
 "pin_to_top": 0,
 "shortcuts": [
  {
   "color": "Green",
   "format": "{}  Available",
   "label": "Item",
   "link_to": "Item",
   "stats_filter": "{\n    \"disabled\" : 0\n}",
   "type": "DocType"
  },
  {
   "color": "Yellow",
   "format": "{} Pending",
   "label": "Material Request",
   "link_to": "Material Request",
   "stats_filter": "{\n    \"company\": [\"like\", '%' + frappe.defaults.get_global_default(\"company\") + '%'],\n    \"status\": \"Pending\"\n}",
   "type": "DocType"
  },
  {
   "label": "Stock Entry",
   "link_to": "Stock Entry",
   "type": "DocType"
  },
  {
   "color": "Yellow",
   "format": "{} To Bill",
   "label": "Purchase Receipt",
   "link_to": "Purchase Receipt",
   "stats_filter": "{\n    \"company\": [\"like\", '%' + frappe.defaults.get_global_default(\"company\") + '%'],\n    \"status\": \"To Bill\"\n}",
   "type": "DocType"
  },
  {
   "color": "#ECAD4B",
   "doc_view": "",
   "format": "{} Draft",
   "label": "Delivery Planning",
   "link_to": "Delivery Planning",
   "stats_filter": "{\"docstatus\":[\"=\",\"0\"]}",
   "type": "DocType"
  },
  {
   "color": "Yellow",
   "format": "{} To Bill",
   "label": "Delivery Note",
   "link_to": "Delivery Note",
   "stats_filter": "{\n    \"company\": [\"like\", '%' + frappe.defaults.get_global_default(\"company\") + '%'],\n    \"status\": \"To Bill\"\n}",
   "type": "DocType"
  },
  {
   "label": "Stock Ledger",
   "link_to": "Stock Ledger",
   "type": "Report"
  },
  {
   "label": "Stock Balance",
   "link_to": "Stock Balance",
   "type": "Report"
  },
  {
   "label": "Dashboard",
   "link_to": "Stock",
   "stats_filter": "",
   "type": "Dashboard"
  },
  {
   "doc_view": "",
   "label": "Inter Company Challan Reconciliation",
   "link_to": "Inter Company Challan Reconciliation",
   "type": "Report"
  }
 ],
 "shortcuts_label": "Quick Access"
}<|MERGE_RESOLUTION|>--- conflicted
+++ resolved
@@ -790,11 +790,7 @@
    "type": "Link"
   }
  ],
-<<<<<<< HEAD
- "modified": "2021-07-22 15:13:06.666391",
-=======
  "modified": "2021-07-23 17:46:20.195972",
->>>>>>> 763ff86b
  "modified_by": "Administrator",
  "module": "Stock",
  "name": "Stock",
