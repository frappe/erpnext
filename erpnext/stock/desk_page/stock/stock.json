--- conflicted
+++ resolved
@@ -8,11 +8,7 @@
   {
    "hidden": 0,
    "label": "Stock Transactions",
-<<<<<<< HEAD
-   "links": "[\n     {\n        \"dependencies\": [\n            \"Item\"\n        ],\n        \"label\": \"Material Request\",\n        \"name\": \"Material Request\",\n        \"onboard\": 1,\n        \"type\": \"doctype\"\n    },\n    {\n        \"dependencies\": [\n            \"Item\"\n        ],\n        \"label\": \"Stock Entry\",\n        \"name\": \"Stock Entry\",\n        \"onboard\": 1,\n        \"type\": \"doctype\"\n    },\n    {\n        \"dependencies\": [\n            \"Item\",\n            \"Customer\"\n        ],\n        \"label\": \"Delivery Note\",\n        \"name\": \"Delivery Note\",\n        \"onboard\": 1,\n        \"type\": \"doctype\"\n    },\n    {\n        \"dependencies\": [\n            \"Item\",\n            \"Supplier\"\n        ],\n        \"label\": \"Purchase Receipt\",\n        \"name\": \"Purchase Receipt\",\n        \"onboard\": 1,\n        \"type\": \"doctype\"\n    },\n    {\n        \"dependencies\": [\n            \"Item\"\n        ],\n        \"label\": \"Pick List\",\n        \"name\": \"Pick List\",\n        \"onboard\": 1,\n        \"type\": \"doctype\"\n    },\n    {\n        \"dependencies\": [\n            \"Item\"\n        ],\n        \"label\": \"Putaway Rule\",\n        \"name\": \"Putaway Rule\",\n        \"onboard\": 1,\n        \"type\": \"doctype\"\n    },\n    {\n        \"label\": \"Delivery Trip\",\n        \"name\": \"Delivery Trip\",\n        \"type\": \"doctype\"\n    }\n]"
-=======
-   "links": "[\n     {\n        \"dependencies\": [\n            \"Item\"\n        ],\n        \"label\": \"Material Request\",\n        \"name\": \"Material Request\",\n        \"onboard\": 1,\n        \"type\": \"doctype\"\n    },\n    {\n        \"dependencies\": [\n            \"Item\"\n        ],\n        \"label\": \"Stock Entry\",\n        \"name\": \"Stock Entry\",\n        \"onboard\": 1,\n        \"type\": \"doctype\"\n    },\n    {\n        \"dependencies\": [\n            \"Item\",\n            \"Customer\"\n        ],\n        \"label\": \"Delivery Note\",\n        \"name\": \"Delivery Note\",\n        \"onboard\": 1,\n        \"type\": \"doctype\"\n    },\n    {\n        \"dependencies\": [\n            \"Item\",\n            \"Supplier\"\n        ],\n        \"label\": \"Purchase Receipt\",\n        \"name\": \"Purchase Receipt\",\n        \"onboard\": 1,\n        \"type\": \"doctype\"\n    },\n    {\n        \"dependencies\": [\n            \"Item\"\n        ],\n        \"label\": \"Pick List\",\n        \"name\": \"Pick List\",\n        \"onboard\": 1,\n        \"type\": \"doctype\"\n    },\n    {\n        \"label\": \"Shipment\",\n        \"name\": \"Shipment\",\n        \"type\": \"doctype\"\n    },\n    {\n        \"label\": \"Delivery Trip\",\n        \"name\": \"Delivery Trip\",\n        \"type\": \"doctype\"\n    }\n]"
->>>>>>> 727b2f9b
+   "links": "[\n     {\n        \"dependencies\": [\n            \"Item\"\n        ],\n        \"label\": \"Material Request\",\n        \"name\": \"Material Request\",\n        \"onboard\": 1,\n        \"type\": \"doctype\"\n    },\n    {\n        \"dependencies\": [\n            \"Item\"\n        ],\n        \"label\": \"Stock Entry\",\n        \"name\": \"Stock Entry\",\n        \"onboard\": 1,\n        \"type\": \"doctype\"\n    },\n    {\n        \"dependencies\": [\n            \"Item\",\n            \"Customer\"\n        ],\n        \"label\": \"Delivery Note\",\n        \"name\": \"Delivery Note\",\n        \"onboard\": 1,\n        \"type\": \"doctype\"\n    },\n    {\n        \"dependencies\": [\n            \"Item\",\n            \"Supplier\"\n        ],\n        \"label\": \"Purchase Receipt\",\n        \"name\": \"Purchase Receipt\",\n        \"onboard\": 1,\n        \"type\": \"doctype\"\n    },\n    {\n        \"dependencies\": [\n            \"Item\"\n        ],\n        \"label\": \"Pick List\",\n        \"name\": \"Pick List\",\n        \"onboard\": 1,\n        \"type\": \"doctype\"\n    },\n    {\n        \"dependencies\": [\n            \"Item\"\n        ],\n        \"label\": \"Putaway Rule\",\n        \"name\": \"Putaway Rule\",\n        \"onboard\": 1,\n        \"type\": \"doctype\"\n    },\n    {\n        \"label\": \"Shipment\",\n        \"name\": \"Shipment\",\n        \"type\": \"doctype\"\n    },\n    {\n        \"label\": \"Delivery Trip\",\n        \"name\": \"Delivery Trip\",\n        \"type\": \"doctype\"\n    }\n]"
   },
   {
    "hidden": 0,
@@ -62,11 +58,7 @@
  "idx": 0,
  "is_standard": 1,
  "label": "Stock",
-<<<<<<< HEAD
- "modified": "2020-11-26 10:43:48.286663",
-=======
- "modified": "2020-12-02 15:47:41.532942",
->>>>>>> 727b2f9b
+ "modified": "2020-12-08 15:47:41.532942",
  "modified_by": "Administrator",
  "module": "Stock",
  "name": "Stock",
