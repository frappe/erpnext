--- conflicted
+++ resolved
@@ -4,11 +4,7 @@
 frappe.ui.form.on('Clinical Procedure', {
 	setup: function(frm) {
 		frm.set_query('batch_no', 'items', function(doc, cdt, cdn) {
-<<<<<<< HEAD
-			var item = locals[cdt][cdn];
-=======
 			let item = locals[cdt][cdn];
->>>>>>> 00175c96
 			if (!item.item_code) {
 				frappe.throw(__('Please enter Item Code to get Batch Number'));
 			} else {
@@ -30,11 +26,7 @@
 	refresh: function(frm) {
 		frm.set_query('patient', function () {
 			return {
-<<<<<<< HEAD
-				filters: {"status": "Active"}
-=======
 				filters: {'status': ['!=', 'Disabled']}
->>>>>>> 00175c96
 			};
 		});
 
