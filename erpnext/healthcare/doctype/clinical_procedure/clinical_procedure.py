--- conflicted
+++ resolved
@@ -192,19 +192,12 @@
 
 	return items
 
-<<<<<<< HEAD
-def create_stock_entry(doc):
-	stock_entry = frappe.new_doc("Stock Entry")
-	stock_entry = set_stock_items(stock_entry, doc.name, "Clinical Procedure")
-	stock_entry.stock_entry_type = "Material Issue"
-=======
 
 @frappe.whitelist()
 def make_stock_entry(doc):
 	stock_entry = frappe.new_doc('Stock Entry')
 	stock_entry = set_stock_items(stock_entry, doc.name, 'Clinical Procedure')
 	stock_entry.stock_entry_type = 'Material Issue'
->>>>>>> 540559d6
 	stock_entry.from_warehouse = doc.warehouse
 	stock_entry.company = doc.company
 	expense_account = get_account(None, 'expense_account', 'Healthcare Settings', doc.company)
