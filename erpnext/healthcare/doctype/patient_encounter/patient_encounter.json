{
 "actions": [],
 "allow_copy": 1,
 "allow_import": 1,
 "autoname": "naming_series:",
 "beta": 1,
 "creation": "2016-04-21 10:53:44.637684",
 "doctype": "DocType",
 "document_type": "Document",
 "editable_grid": 1,
 "engine": "InnoDB",
 "field_order": [
<<<<<<< HEAD
  "inpatient_record",
  "section_break_1",
  "naming_series",
  "appointment",
  "type",
  "patient",
  "patient_name",
  "patient_age",
  "patient_sex",
  "company",
  "column_break_6",
  "practitioner",
  "visit_department",
  "encounter_date",
  "encounter_time",
  "invoiced",
  "sb_symptoms",
  "symptoms_select",
  "symptoms",
  "symptoms_in_print",
  "physical_examination",
  "diagnosis_select",
=======
  "naming_series",
  "appointment",
  "appointment_type",
  "patient",
  "patient_name",
  "patient_sex",
  "patient_age",
  "company",
  "column_break_6",
  "practitioner",
  "medical_department",
  "encounter_date",
  "encounter_time",
  "invoiced",
  "section_break_1",
  "inpatient_record",
  "column_break_17",
  "inpatient_status",
  "sb_symptoms",
  "symptoms",
  "symptoms_in_print",
  "physical_examination",
>>>>>>> b84333f2
  "diagnosis",
  "diagnosis_in_print",
  "codification",
  "codification_table",
  "sb_drug_prescription",
  "drug_prescription",
  "sb_test_prescription",
  "lab_test_prescription",
  "sb_procedures",
  "procedure_prescription",
<<<<<<< HEAD
  "rehabilitation_section",
  "therapy_plan",
  "therapies",
  "section_break_33",
=======
>>>>>>> b84333f2
  "encounter_comment",
  "amended_from"
 ],
 "fields": [
  {
<<<<<<< HEAD
   "fetch_from": "patient.inpatient_record",
=======
>>>>>>> b84333f2
   "fieldname": "inpatient_record",
   "fieldtype": "Link",
   "label": "Inpatient Record",
   "options": "Inpatient Record",
   "read_only": 1
  },
  {
<<<<<<< HEAD
   "fieldname": "section_break_1",
   "fieldtype": "Section Break"
=======
   "collapsible": 1,
   "fieldname": "section_break_1",
   "fieldtype": "Section Break",
   "label": "Inpatient Details"
>>>>>>> b84333f2
  },
  {
   "fieldname": "naming_series",
   "fieldtype": "Select",
<<<<<<< HEAD
   "hidden": 1,
   "label": "Series",
   "options": "HLC-ENC-.YYYY.-",
   "print_hide": 1,
   "report_hide": 1
=======
   "label": "Series",
   "no_copy": 1,
   "options": "HLC-ENC-.YYYY.-",
   "set_only_once": 1
>>>>>>> b84333f2
  },
  {
   "fieldname": "appointment",
   "fieldtype": "Link",
   "ignore_user_permissions": 1,
   "label": "Appointment",
   "options": "Patient Appointment",
   "search_index": 1
  },
  {
<<<<<<< HEAD
   "fieldname": "type",
   "fieldtype": "Link",
   "hidden": 1,
   "ignore_user_permissions": 1,
   "label": "Type",
   "no_copy": 1,
   "options": "Appointment Type",
   "print_hide": 1,
   "report_hide": 1
  },
  {
=======
>>>>>>> b84333f2
   "fetch_from": "inpatient_record.patient",
   "fieldname": "patient",
   "fieldtype": "Link",
   "ignore_user_permissions": 1,
   "in_list_view": 1,
   "in_standard_filter": 1,
   "label": "Patient",
   "options": "Patient",
   "reqd": 1,
   "search_index": 1
  },
  {
   "fetch_from": "patient.patient_name",
   "fieldname": "patient_name",
   "fieldtype": "Data",
   "label": "Patient Name",
   "read_only": 1
  },
  {
   "fieldname": "patient_age",
   "fieldtype": "Data",
   "label": "Age",
<<<<<<< HEAD
   "read_only": 1,
   "report_hide": 1
  },
  {
   "fieldname": "patient_sex",
   "fieldtype": "Select",
   "label": "Gender",
   "options": "\nMale\nFemale\nOther",
   "read_only": 1,
   "report_hide": 1
=======
   "read_only": 1
  },
  {
   "fieldname": "patient_sex",
   "fieldtype": "Link",
   "label": "Gender",
   "options": "Gender",
   "read_only": 1
>>>>>>> b84333f2
  },
  {
   "fieldname": "company",
   "fieldtype": "Link",
   "hidden": 1,
   "label": "Company",
   "options": "Company"
  },
  {
   "fieldname": "column_break_6",
   "fieldtype": "Column Break"
  },
  {
   "fieldname": "practitioner",
   "fieldtype": "Link",
   "in_list_view": 1,
   "in_standard_filter": 1,
   "label": "Healthcare Practitioner",
   "options": "Healthcare Practitioner",
   "reqd": 1
  },
  {
<<<<<<< HEAD
   "fieldname": "visit_department",
   "fieldtype": "Link",
   "ignore_user_permissions": 1,
   "in_list_view": 1,
   "in_standard_filter": 1,
   "label": "Department",
   "options": "Medical Department",
   "search_index": 1
  },
  {
=======
>>>>>>> b84333f2
   "default": "Today",
   "fieldname": "encounter_date",
   "fieldtype": "Date",
   "in_list_view": 1,
   "label": "Encounter Date",
   "reqd": 1
  },
  {
   "fieldname": "encounter_time",
   "fieldtype": "Time",
   "label": "Encounter Time",
   "reqd": 1
  },
  {
   "default": "0",
   "fieldname": "invoiced",
   "fieldtype": "Check",
   "label": "Invoiced",
   "no_copy": 1,
   "read_only": 1
  },
  {
<<<<<<< HEAD
   "collapsible": 1,
=======
>>>>>>> b84333f2
   "fieldname": "sb_symptoms",
   "fieldtype": "Section Break",
   "label": "Encounter Impression"
  },
  {
<<<<<<< HEAD
   "fieldname": "symptoms_select",
   "fieldtype": "Link",
   "ignore_user_permissions": 1,
   "label": "Complaints",
   "no_copy": 1,
   "options": "Complaint",
   "print_hide": 1,
   "report_hide": 1
  },
  {
   "fieldname": "symptoms",
   "fieldtype": "Small Text",
   "ignore_xss_filter": 1,
   "no_copy": 1
  },
  {
   "default": "0",
=======
   "fieldname": "symptoms",
   "fieldtype": "Table MultiSelect",
   "ignore_xss_filter": 1,
   "label": "Symptoms",
   "no_copy": 1,
   "options": "Patient Encounter Symptom"
  },
  {
   "default": "0",
   "depends_on": "eval: doc.symptoms != ''",
>>>>>>> b84333f2
   "fieldname": "symptoms_in_print",
   "fieldtype": "Check",
   "label": "In print",
   "no_copy": 1,
   "print_hide": 1,
   "report_hide": 1
  },
  {
   "fieldname": "physical_examination",
   "fieldtype": "Column Break"
  },
  {
<<<<<<< HEAD
   "fieldname": "diagnosis_select",
   "fieldtype": "Link",
   "ignore_user_permissions": 1,
   "label": "Diagnosis",
   "no_copy": 1,
   "options": "Diagnosis",
   "print_hide": 1,
   "report_hide": 1
  },
  {
   "fieldname": "diagnosis",
   "fieldtype": "Small Text",
   "ignore_xss_filter": 1,
   "no_copy": 1
  },
  {
   "default": "1",
=======
   "fieldname": "diagnosis",
   "fieldtype": "Table MultiSelect",
   "ignore_xss_filter": 1,
   "label": "Diagnosis",
   "no_copy": 1,
   "options": "Patient Encounter Diagnosis"
  },
  {
   "default": "1",
   "depends_on": "eval: doc.diagnosis != ''",
>>>>>>> b84333f2
   "fieldname": "diagnosis_in_print",
   "fieldtype": "Check",
   "label": "In print",
   "no_copy": 1,
   "print_hide": 1,
   "report_hide": 1
  },
  {
   "collapsible": 1,
   "fieldname": "codification",
   "fieldtype": "Section Break",
   "label": "Medical Coding"
  },
  {
   "fieldname": "codification_table",
   "fieldtype": "Table",
   "label": "Medical Coding",
   "options": "Codification Table"
  },
  {
   "fieldname": "sb_drug_prescription",
   "fieldtype": "Section Break",
   "label": "Medication"
  },
  {
   "fieldname": "drug_prescription",
   "fieldtype": "Table",
<<<<<<< HEAD
   "label": "Medication",
=======
   "label": "Drug Prescription",
>>>>>>> b84333f2
   "options": "Drug Prescription"
  },
  {
   "fieldname": "sb_test_prescription",
   "fieldtype": "Section Break",
<<<<<<< HEAD
   "label": "Investigations"
=======
   "label": "Investigation"
>>>>>>> b84333f2
  },
  {
   "fieldname": "lab_test_prescription",
   "fieldtype": "Table",
<<<<<<< HEAD
   "label": "Investigations",
=======
   "label": "Lab Prescription",
>>>>>>> b84333f2
   "options": "Lab Prescription"
  },
  {
   "fieldname": "sb_procedures",
   "fieldtype": "Section Break",
   "label": "Procedures"
  },
  {
   "fieldname": "procedure_prescription",
   "fieldtype": "Table",
<<<<<<< HEAD
   "label": "Procedures",
=======
   "label": "Procedure Prescription",
>>>>>>> b84333f2
   "no_copy": 1,
   "options": "Procedure Prescription"
  },
  {
   "fieldname": "encounter_comment",
   "fieldtype": "Small Text",
   "ignore_xss_filter": 1,
   "label": "Review Details",
   "no_copy": 1
  },
  {
   "fieldname": "amended_from",
   "fieldtype": "Link",
   "label": "Amended From",
   "no_copy": 1,
   "options": "Patient Encounter",
   "print_hide": 1,
   "read_only": 1
  },
  {
<<<<<<< HEAD
   "fieldname": "rehabilitation_section",
   "fieldtype": "Section Break",
   "label": "Rehabilitation"
  },
  {
   "fieldname": "therapies",
   "fieldtype": "Table",
   "label": "Therapies",
   "options": "Therapy Plan Detail"
  },
  {
   "fieldname": "section_break_33",
   "fieldtype": "Section Break"
  },
  {
   "fieldname": "therapy_plan",
   "fieldtype": "Link",
   "hidden": 1,
   "label": "Therapy Plan",
   "options": "Therapy Plan",
   "read_only": 1
=======
   "fieldname": "appointment_type",
   "fieldtype": "Link",
   "ignore_user_permissions": 1,
   "label": "Appointment Type",
   "no_copy": 1,
   "options": "Appointment Type",
   "print_hide": 1,
   "read_only": 1,
   "report_hide": 1
  },
  {
   "fetch_from": "practitioner.department",
   "fieldname": "medical_department",
   "fieldtype": "Link",
   "ignore_user_permissions": 1,
   "in_list_view": 1,
   "in_standard_filter": 1,
   "label": "Department",
   "options": "Medical Department",
   "read_only": 1
  },
  {
   "fieldname": "inpatient_status",
   "fieldtype": "Data",
   "label": "Inpatient Status",
   "read_only": 1
  },
  {
   "fieldname": "column_break_17",
   "fieldtype": "Column Break"
>>>>>>> b84333f2
  }
 ],
 "is_submittable": 1,
 "links": [],
<<<<<<< HEAD
 "modified": "2020-03-31 16:18:08.180457",
=======
 "modified": "2020-02-27 12:42:21.751964",
>>>>>>> b84333f2
 "modified_by": "Administrator",
 "module": "Healthcare",
 "name": "Patient Encounter",
 "owner": "Administrator",
 "permissions": [
  {
   "amend": 1,
   "cancel": 1,
   "create": 1,
   "delete": 1,
   "email": 1,
   "export": 1,
   "print": 1,
   "read": 1,
   "report": 1,
   "role": "Physician",
   "share": 1,
   "submit": 1,
   "write": 1
  }
 ],
 "restrict_to_domain": "Healthcare",
<<<<<<< HEAD
 "search_fields": "patient, practitioner, visit_department, encounter_date, encounter_time",
=======
 "search_fields": "patient, practitioner, medical_department, encounter_date, encounter_time",
>>>>>>> b84333f2
 "show_name_in_global_search": 1,
 "sort_field": "modified",
 "sort_order": "DESC",
 "title_field": "patient",
 "track_changes": 1,
 "track_seen": 1
}<|MERGE_RESOLUTION|>--- conflicted
+++ resolved
@@ -10,30 +10,6 @@
  "editable_grid": 1,
  "engine": "InnoDB",
  "field_order": [
-<<<<<<< HEAD
-  "inpatient_record",
-  "section_break_1",
-  "naming_series",
-  "appointment",
-  "type",
-  "patient",
-  "patient_name",
-  "patient_age",
-  "patient_sex",
-  "company",
-  "column_break_6",
-  "practitioner",
-  "visit_department",
-  "encounter_date",
-  "encounter_time",
-  "invoiced",
-  "sb_symptoms",
-  "symptoms_select",
-  "symptoms",
-  "symptoms_in_print",
-  "physical_examination",
-  "diagnosis_select",
-=======
   "naming_series",
   "appointment",
   "appointment_type",
@@ -56,7 +32,6 @@
   "symptoms",
   "symptoms_in_print",
   "physical_examination",
->>>>>>> b84333f2
   "diagnosis",
   "diagnosis_in_print",
   "codification",
@@ -67,22 +42,15 @@
   "lab_test_prescription",
   "sb_procedures",
   "procedure_prescription",
-<<<<<<< HEAD
   "rehabilitation_section",
   "therapy_plan",
   "therapies",
   "section_break_33",
-=======
->>>>>>> b84333f2
   "encounter_comment",
   "amended_from"
  ],
  "fields": [
   {
-<<<<<<< HEAD
-   "fetch_from": "patient.inpatient_record",
-=======
->>>>>>> b84333f2
    "fieldname": "inpatient_record",
    "fieldtype": "Link",
    "label": "Inpatient Record",
@@ -90,31 +58,18 @@
    "read_only": 1
   },
   {
-<<<<<<< HEAD
-   "fieldname": "section_break_1",
-   "fieldtype": "Section Break"
-=======
    "collapsible": 1,
    "fieldname": "section_break_1",
    "fieldtype": "Section Break",
    "label": "Inpatient Details"
->>>>>>> b84333f2
   },
   {
    "fieldname": "naming_series",
    "fieldtype": "Select",
-<<<<<<< HEAD
-   "hidden": 1,
-   "label": "Series",
-   "options": "HLC-ENC-.YYYY.-",
-   "print_hide": 1,
-   "report_hide": 1
-=======
    "label": "Series",
    "no_copy": 1,
    "options": "HLC-ENC-.YYYY.-",
    "set_only_once": 1
->>>>>>> b84333f2
   },
   {
    "fieldname": "appointment",
@@ -125,20 +80,6 @@
    "search_index": 1
   },
   {
-<<<<<<< HEAD
-   "fieldname": "type",
-   "fieldtype": "Link",
-   "hidden": 1,
-   "ignore_user_permissions": 1,
-   "label": "Type",
-   "no_copy": 1,
-   "options": "Appointment Type",
-   "print_hide": 1,
-   "report_hide": 1
-  },
-  {
-=======
->>>>>>> b84333f2
    "fetch_from": "inpatient_record.patient",
    "fieldname": "patient",
    "fieldtype": "Link",
@@ -161,18 +102,6 @@
    "fieldname": "patient_age",
    "fieldtype": "Data",
    "label": "Age",
-<<<<<<< HEAD
-   "read_only": 1,
-   "report_hide": 1
-  },
-  {
-   "fieldname": "patient_sex",
-   "fieldtype": "Select",
-   "label": "Gender",
-   "options": "\nMale\nFemale\nOther",
-   "read_only": 1,
-   "report_hide": 1
-=======
    "read_only": 1
   },
   {
@@ -181,7 +110,6 @@
    "label": "Gender",
    "options": "Gender",
    "read_only": 1
->>>>>>> b84333f2
   },
   {
    "fieldname": "company",
@@ -204,19 +132,6 @@
    "reqd": 1
   },
   {
-<<<<<<< HEAD
-   "fieldname": "visit_department",
-   "fieldtype": "Link",
-   "ignore_user_permissions": 1,
-   "in_list_view": 1,
-   "in_standard_filter": 1,
-   "label": "Department",
-   "options": "Medical Department",
-   "search_index": 1
-  },
-  {
-=======
->>>>>>> b84333f2
    "default": "Today",
    "fieldname": "encounter_date",
    "fieldtype": "Date",
@@ -239,34 +154,11 @@
    "read_only": 1
   },
   {
-<<<<<<< HEAD
-   "collapsible": 1,
-=======
->>>>>>> b84333f2
    "fieldname": "sb_symptoms",
    "fieldtype": "Section Break",
    "label": "Encounter Impression"
   },
   {
-<<<<<<< HEAD
-   "fieldname": "symptoms_select",
-   "fieldtype": "Link",
-   "ignore_user_permissions": 1,
-   "label": "Complaints",
-   "no_copy": 1,
-   "options": "Complaint",
-   "print_hide": 1,
-   "report_hide": 1
-  },
-  {
-   "fieldname": "symptoms",
-   "fieldtype": "Small Text",
-   "ignore_xss_filter": 1,
-   "no_copy": 1
-  },
-  {
-   "default": "0",
-=======
    "fieldname": "symptoms",
    "fieldtype": "Table MultiSelect",
    "ignore_xss_filter": 1,
@@ -277,7 +169,6 @@
   {
    "default": "0",
    "depends_on": "eval: doc.symptoms != ''",
->>>>>>> b84333f2
    "fieldname": "symptoms_in_print",
    "fieldtype": "Check",
    "label": "In print",
@@ -290,25 +181,6 @@
    "fieldtype": "Column Break"
   },
   {
-<<<<<<< HEAD
-   "fieldname": "diagnosis_select",
-   "fieldtype": "Link",
-   "ignore_user_permissions": 1,
-   "label": "Diagnosis",
-   "no_copy": 1,
-   "options": "Diagnosis",
-   "print_hide": 1,
-   "report_hide": 1
-  },
-  {
-   "fieldname": "diagnosis",
-   "fieldtype": "Small Text",
-   "ignore_xss_filter": 1,
-   "no_copy": 1
-  },
-  {
-   "default": "1",
-=======
    "fieldname": "diagnosis",
    "fieldtype": "Table MultiSelect",
    "ignore_xss_filter": 1,
@@ -319,7 +191,6 @@
   {
    "default": "1",
    "depends_on": "eval: doc.diagnosis != ''",
->>>>>>> b84333f2
    "fieldname": "diagnosis_in_print",
    "fieldtype": "Check",
    "label": "In print",
@@ -347,30 +218,18 @@
   {
    "fieldname": "drug_prescription",
    "fieldtype": "Table",
-<<<<<<< HEAD
-   "label": "Medication",
-=======
    "label": "Drug Prescription",
->>>>>>> b84333f2
    "options": "Drug Prescription"
   },
   {
    "fieldname": "sb_test_prescription",
    "fieldtype": "Section Break",
-<<<<<<< HEAD
-   "label": "Investigations"
-=======
    "label": "Investigation"
->>>>>>> b84333f2
   },
   {
    "fieldname": "lab_test_prescription",
    "fieldtype": "Table",
-<<<<<<< HEAD
-   "label": "Investigations",
-=======
    "label": "Lab Prescription",
->>>>>>> b84333f2
    "options": "Lab Prescription"
   },
   {
@@ -381,11 +240,7 @@
   {
    "fieldname": "procedure_prescription",
    "fieldtype": "Table",
-<<<<<<< HEAD
-   "label": "Procedures",
-=======
    "label": "Procedure Prescription",
->>>>>>> b84333f2
    "no_copy": 1,
    "options": "Procedure Prescription"
   },
@@ -406,7 +261,6 @@
    "read_only": 1
   },
   {
-<<<<<<< HEAD
    "fieldname": "rehabilitation_section",
    "fieldtype": "Section Break",
    "label": "Rehabilitation"
@@ -428,7 +282,8 @@
    "label": "Therapy Plan",
    "options": "Therapy Plan",
    "read_only": 1
-=======
+  },
+  {
    "fieldname": "appointment_type",
    "fieldtype": "Link",
    "ignore_user_permissions": 1,
@@ -459,16 +314,11 @@
   {
    "fieldname": "column_break_17",
    "fieldtype": "Column Break"
->>>>>>> b84333f2
   }
  ],
  "is_submittable": 1,
  "links": [],
-<<<<<<< HEAD
- "modified": "2020-03-31 16:18:08.180457",
-=======
- "modified": "2020-02-27 12:42:21.751964",
->>>>>>> b84333f2
+ "modified": "2020-04-14 16:18:08.180457",
  "modified_by": "Administrator",
  "module": "Healthcare",
  "name": "Patient Encounter",
@@ -491,11 +341,7 @@
   }
  ],
  "restrict_to_domain": "Healthcare",
-<<<<<<< HEAD
- "search_fields": "patient, practitioner, visit_department, encounter_date, encounter_time",
-=======
  "search_fields": "patient, practitioner, medical_department, encounter_date, encounter_time",
->>>>>>> b84333f2
  "show_name_in_global_search": 1,
  "sort_field": "modified",
  "sort_order": "DESC",
