// Copyright (c) 2016, ESS LLP and contributors
// For license information, please see license.txt

frappe.ui.form.on('Patient Encounter', {
	setup: function(frm) {
		frm.get_field('therapies').grid.editable_fields = [
			{fieldname: 'therapy_type', columns: 8},
			{fieldname: 'no_of_sessions', columns: 2}
		];
		frm.get_field('drug_prescription').grid.editable_fields = [
			{fieldname: 'drug_code', columns: 2},
			{fieldname: 'drug_name', columns: 2},
			{fieldname: 'dosage', columns: 2},
			{fieldname: 'period', columns: 2}
		];
		frm.get_field('lab_test_prescription').grid.editable_fields = [
			{fieldname: 'lab_test_code', columns: 2},
			{fieldname: 'lab_test_name', columns: 4},
			{fieldname: 'lab_test_comment', columns: 4}
		];
	},

	refresh: function(frm) {
		refresh_field('drug_prescription');
		refresh_field('lab_test_prescription');

		if (!frm.doc.__islocal) {
			if (frm.doc.docstatus === 1) {
				if (frm.doc.inpatient_status == 'Admission Scheduled' || frm.doc.inpatient_status == 'Admitted') {
					frm.add_custom_button(__('Schedule Discharge'), function() {
						schedule_discharge(frm);
					});
				} else if (frm.doc.inpatient_status != 'Discharge Scheduled') {
					frm.add_custom_button(__('Schedule Admission'), function() {
						schedule_inpatient(frm);
					});
				}
			}

			frm.add_custom_button(__('Patient History'), function() {
				if (frm.doc.patient) {
					frappe.route_options = {'patient': frm.doc.patient};
					frappe.set_route('patient_history');
				} else {
					frappe.msgprint(__('Please select Patient'));
				}
			},'View');

			frm.add_custom_button(__('Vital Signs'), function() {
				create_vital_signs(frm);
			},'Create');

			frm.add_custom_button(__('Medical Record'), function() {
				create_medical_record(frm);
			},'Create');

			frm.add_custom_button(__('Clinical Procedure'), function() {
				create_procedure(frm);
			},'Create');

		}

		frm.set_query('patient', function() {
			return {
<<<<<<< HEAD
				filters: {"status": "Active"}
=======
				filters: {'status': 'Active'}
>>>>>>> 00175c96
			};
		});

		frm.set_query('drug_code', 'drug_prescription', function() {
			return {
				filters: {
					is_stock_item: 1
				}
			};
		});

		frm.set_query('lab_test_code', 'lab_test_prescription', function() {
			return {
				filters: {
					is_billable: 1
				}
			};
		});

		frm.set_query('appointment', function() {
			return {
				filters: {
					//	Scheduled filter for demo ...
					status:['in',['Open','Scheduled']]
				}
			};
		});

		frm.set_df_property('patient', 'read_only', frm.doc.appointment ? 1 : 0);
	},

	appointment: function(frm) {
		frm.events.set_appointment_fields(frm);
	},

	patient: function(frm) {
		frm.events.set_patient_info(frm);
	},

	practitioner: function(frm) {
		if (!frm.doc.practitioner) {
			frm.set_value('practitioner_name', '');
		}
	},
	set_appointment_fields: function(frm) {
		if (frm.doc.appointment) {
			frappe.call({
				method: 'frappe.client.get',
				args: {
					doctype: 'Patient Appointment',
					name: frm.doc.appointment
				},
				callback: function(data) {
					let values = {
						'patient':data.message.patient,
						'type': data.message.appointment_type,
						'practitioner': data.message.practitioner,
						'invoiced': data.message.invoiced,
						'company': data.message.company
					};
					frm.set_value(values);
					frm.set_df_property('patient', 'read_only', 1);
				}
			});
		}
		else {
			let values = {
				'patient': '',
				'patient_name': '',
				'type': '',
				'practitioner': '',
				'invoiced': 0,
				'patient_sex': '',
				'patient_age': '',
				'inpatient_record': '',
				'inpatient_status': ''
			};
			frm.set_value(values);
			frm.set_df_property('patient', 'read_only', 0);
		}
	},

	set_patient_info: function(frm) {
		if (frm.doc.patient) {
			frappe.call({
				method: 'erpnext.healthcare.doctype.patient.patient.get_patient_detail',
				args: {
					patient: frm.doc.patient
				},
				callback: function(data) {
					let age = '';
					if (data.message.dob) {
						age = calculate_age(data.message.dob);
					}
					let values = {
						'patient_age': age,
						'patient_name':data.message.patient_name,
						'patient_sex': data.message.sex,
						'inpatient_record': data.message.inpatient_record,
						'inpatient_status': data.message.inpatient_status
					};
					frm.set_value(values);
				}
			});
		} else {
			let values = {
				'patient_age': '',
				'patient_name':'',
				'patient_sex': '',
				'inpatient_record': '',
				'inpatient_status': ''
			};
			frm.set_value(values);
		}
	}
});

var schedule_inpatient = function(frm) {
	var dialog = new frappe.ui.Dialog({
		title: 'Patient Admission',
		fields: [
			{fieldtype: 'Link', label: 'Medical Department', fieldname: 'medical_department', options: 'Medical Department', reqd: 1},
			{fieldtype: 'Link', label: 'Healthcare Practitioner (Primary)', fieldname: 'primary_practitioner', options: 'Healthcare Practitioner', reqd: 1},
			{fieldtype: 'Link', label: 'Healthcare Practitioner (Secondary)', fieldname: 'secondary_practitioner', options: 'Healthcare Practitioner'},
			{fieldtype: 'Column Break'},
			{fieldtype: 'Date', label: 'Admission Ordered For', fieldname: 'admission_ordered_for', default: 'Today'},
			{fieldtype: 'Link', label: 'Service Unit Type', fieldname: 'service_unit_type', options: 'Healthcare Service Unit Type'},
			{fieldtype: 'Int', label: 'Expected Length of Stay', fieldname: 'expected_length_of_stay'},
			{fieldtype: 'Section Break'},
			{fieldtype: 'Long Text', label: 'Admission Instructions', fieldname: 'admission_instruction'}
		],
		primary_action_label: __('Order Admission'),
		primary_action : function() {
			var args = {
				patient: frm.doc.patient,
				admission_encounter: frm.doc.name,
				referring_practitioner: frm.doc.practitioner,
				company: frm.doc.company,
				medical_department: dialog.get_value('medical_department'),
				primary_practitioner: dialog.get_value('primary_practitioner'),
				secondary_practitioner: dialog.get_value('secondary_practitioner'),
				admission_ordered_for: dialog.get_value('admission_ordered_for'),
				admission_service_unit_type: dialog.get_value('service_unit_type'),
				expected_length_of_stay: dialog.get_value('expected_length_of_stay'),
				admission_instruction: dialog.get_value('admission_instruction')
			}
			frappe.call({
				method: 'erpnext.healthcare.doctype.inpatient_record.inpatient_record.schedule_inpatient',
				args: {
					args: args
				},
				callback: function(data) {
					if (!data.exc) {
						frm.reload_doc();
					}
				},
				freeze: true,
				freeze_message: __('Scheduling Patient Admission')
			});
			frm.refresh_fields();
			dialog.hide();
		}
	});

	dialog.set_values({
		'medical_department': frm.doc.medical_department,
		'primary_practitioner': frm.doc.practitioner,
	});

	dialog.fields_dict['service_unit_type'].get_query = function() {
		return {
			filters: {
				'inpatient_occupancy': 1,
				'allow_appointments': 0
			}
		};
	};

	dialog.show();
	dialog.$wrapper.find('.modal-dialog').css('width', '800px');
};

var schedule_discharge = function(frm) {
	var dialog = new frappe.ui.Dialog ({
		title: 'Inpatient Discharge',
		fields: [
			{fieldtype: 'Date', label: 'Discharge Ordered Date', fieldname: 'discharge_ordered_date', default: 'Today', read_only: 1},
			{fieldtype: 'Date', label: 'Followup Date', fieldname: 'followup_date'},
			{fieldtype: 'Column Break'},
			{fieldtype: 'Small Text', label: 'Discharge Instructions', fieldname: 'discharge_instructions'},
			{fieldtype: 'Section Break', label:'Discharge Summary'},
			{fieldtype: 'Long Text', label: 'Discharge Note', fieldname: 'discharge_note'}
		],
		primary_action_label: __('Order Discharge'),
		primary_action : function() {
			var args = {
				patient: frm.doc.patient,
				discharge_encounter: frm.doc.name,
				discharge_practitioner: frm.doc.practitioner,
				discharge_ordered_date: dialog.get_value('discharge_ordered_date'),
				followup_date: dialog.get_value('followup_date'),
				discharge_instructions: dialog.get_value('discharge_instructions'),
				discharge_note: dialog.get_value('discharge_note')
			}
			frappe.call ({
				method: 'erpnext.healthcare.doctype.inpatient_record.inpatient_record.schedule_discharge',
				args: {args},
				callback: function(data) {
					if(!data.exc){
						frm.reload_doc();
					}
				},
				freeze: true,
				freeze_message: 'Scheduling Inpatient Discharge'
			});
			frm.refresh_fields();
			dialog.hide();
		}
	});

	dialog.show();
	dialog.$wrapper.find('.modal-dialog').css('width', '800px');
};

let create_medical_record = function(frm) {
	if (!frm.doc.patient) {
		frappe.throw(__('Please select patient'));
	}
	frappe.route_options = {
		'patient': frm.doc.patient,
		'status': 'Open',
		'reference_doctype': 'Patient Medical Record',
		'reference_owner': frm.doc.owner
	};
	frappe.new_doc('Patient Medical Record');
};

let create_vital_signs = function(frm) {
	if (!frm.doc.patient) {
		frappe.throw(__('Please select patient'));
	}
	frappe.route_options = {
		'patient': frm.doc.patient,
		'encounter': frm.doc.name,
		'company': frm.doc.company
	};
	frappe.new_doc('Vital Signs');
};

let create_procedure = function(frm) {
	if (!frm.doc.patient) {
		frappe.throw(__('Please select patient'));
	}
	frappe.route_options = {
		'patient': frm.doc.patient,
		'medical_department': frm.doc.medical_department,
		'company': frm.doc.company
	};
	frappe.new_doc('Clinical Procedure');
};

frappe.ui.form.on('Drug Prescription', {
	dosage: function(frm, cdt, cdn){
		frappe.model.set_value(cdt, cdn, 'update_schedule', 1);
		let child = locals[cdt][cdn];
		if (child.dosage) {
			frappe.model.set_value(cdt, cdn, 'interval_uom', 'Day');
			frappe.model.set_value(cdt, cdn, 'interval', 1);
		}
	},
	period: function(frm, cdt, cdn) {
		frappe.model.set_value(cdt, cdn, 'update_schedule', 1);
	},
	interval_uom: function(frm, cdt, cdn) {
		frappe.model.set_value(cdt, cdn, 'update_schedule', 1);
		let child = locals[cdt][cdn];
		if (child.interval_uom == 'Hour') {
			frappe.model.set_value(cdt, cdn, 'dosage', null);
		}
	}
});

let calculate_age = function(birth) {
	let ageMS = Date.parse(Date()) - Date.parse(birth);
	let age = new Date();
	age.setTime(ageMS);
	let years =  age.getFullYear() - 1970;
	return  years + ' Year(s) ' + age.getMonth() + ' Month(s) ' + age.getDate() + ' Day(s)';
};<|MERGE_RESOLUTION|>--- conflicted
+++ resolved
@@ -62,11 +62,7 @@
 
 		frm.set_query('patient', function() {
 			return {
-<<<<<<< HEAD
-				filters: {"status": "Active"}
-=======
 				filters: {'status': 'Active'}
->>>>>>> 00175c96
 			};
 		});
 
