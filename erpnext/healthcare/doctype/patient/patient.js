// Copyright (c) 2016, ESS LLP and contributors
// For license information, please see license.txt

frappe.ui.form.on('Patient', {
	refresh: function (frm) {
		frm.set_query('patient', 'patient_relation', function () {
			return {
				filters: [
					['Patient', 'name', '!=', frm.doc.name]
				]
			};
		});
		frm.set_query('customer_group', {'is_group': 0});
		frm.set_query('default_price_list', { 'selling': 1});

		if (frappe.defaults.get_default('patient_name_by') != 'Naming Series') {
			frm.toggle_display('naming_series', false);
		} else {
			erpnext.toggle_naming_series();
		}
<<<<<<< HEAD
		if (frappe.defaults.get_default("collect_registration_fee") && frm.doc.status == 'Disabled') {
=======

		if (frappe.defaults.get_default('collect_registration_fee') && frm.doc.status == 'Disabled') {
>>>>>>> 00175c96
			frm.add_custom_button(__('Invoice Patient Registration'), function () {
				invoice_registration(frm);
			});
		}

		if (frm.doc.patient_name && frappe.user.has_role('Physician')) {
			frm.add_custom_button(__('Patient History'), function() {
				frappe.route_options = {'patient': frm.doc.name};
				frappe.set_route('patient_history');
			},'View');
		}

		if (!frm.doc.__islocal && (frappe.user.has_role('Nursing User') || frappe.user.has_role('Physician'))) {
			frm.add_custom_button(__('Vital Signs'), function () {
				create_vital_signs(frm);
			}, 'Create');
			frm.add_custom_button(__('Medical Record'), function () {
				create_medical_record(frm);
			}, 'Create');
			frm.add_custom_button(__('Patient Encounter'), function () {
				create_encounter(frm);
			}, 'Create');
			frm.toggle_enable(['customer'], 0); // ToDo, allow change only if no transactions booked or better, add merge option
		}
	},
	onload: function (frm) {
		if(!frm.doc.dob){
			$(frm.fields_dict['age_html'].wrapper).html('');
		}
		if(frm.doc.dob){
			$(frm.fields_dict['age_html'].wrapper).html('AGE : ' + get_age(frm.doc.dob));
		}
	}
});

frappe.ui.form.on('Patient', 'dob', function(frm) {
	if (frm.doc.dob) {
		let today = new Date();
		let birthDate = new Date(frm.doc.dob);
		if (today < birthDate){
			frappe.msgprint(__('Please select a valid Date'));
			frappe.model.set_value(frm.doctype,frm.docname, 'dob', '');
		}
		else {
			let age_str = get_age(frm.doc.dob);
			$(frm.fields_dict['age_html'].wrapper).html('AGE : ' + age_str);
		}
	}
	else {
		$(frm.fields_dict['age_html'].wrapper).html('');
	}
});

frappe.ui.form.on('Patient Relation', {
	patient_relation_add: function(frm){
		frm.fields_dict['patient_relation'].grid.get_field('patient').get_query = function(doc){
			let patient_list = [];
			if(!doc.__islocal) patient_list.push(doc.name);
			$.each(doc.patient_relation, function(idx, val){
				if (val.patient) patient_list.push(val.patient);
			});
			return { filters: [['Patient', 'name', 'not in', patient_list]] };
		};
	}
});

let create_medical_record = function (frm) {
	frappe.route_options = {
		'patient': frm.doc.name,
		'status': 'Open',
		'reference_doctype': 'Patient Medical Record',
		'reference_owner': frm.doc.owner
	};
	frappe.new_doc('Patient Medical Record');
};

let get_age = function (birth) {
	let ageMS = Date.parse(Date()) - Date.parse(birth);
	let age = new Date();
	age.setTime(ageMS);
	let years = age.getFullYear() - 1970;
	return years + ' Year(s) ' + age.getMonth() + ' Month(s) ' + age.getDate() + ' Day(s)';
};

let create_vital_signs = function (frm) {
	if (!frm.doc.name) {
		frappe.throw(__('Please save the patient first'));
	}
	frappe.route_options = {
		'patient': frm.doc.name,
	};
	frappe.new_doc('Vital Signs');
};

let create_encounter = function (frm) {
	if (!frm.doc.name) {
		frappe.throw(__('Please save the patient first'));
	}
	frappe.route_options = {
		'patient': frm.doc.name,
	};
	frappe.new_doc('Patient Encounter');
};

let invoice_registration = function (frm) {
	frappe.call({
		doc: frm.doc,
		method: 'invoice_patient_registration',
		callback: function(data) {
			if (!data.exc) {
				if (data.message.invoice) {
					frappe.set_route('Form', 'Sales Invoice', data.message.invoice);
				}
				cur_frm.reload_doc();
			}
		}
	});
};<|MERGE_RESOLUTION|>--- conflicted
+++ resolved
@@ -18,12 +18,8 @@
 		} else {
 			erpnext.toggle_naming_series();
 		}
-<<<<<<< HEAD
-		if (frappe.defaults.get_default("collect_registration_fee") && frm.doc.status == 'Disabled') {
-=======
 
 		if (frappe.defaults.get_default('collect_registration_fee') && frm.doc.status == 'Disabled') {
->>>>>>> 00175c96
 			frm.add_custom_button(__('Invoice Patient Registration'), function () {
 				invoice_registration(frm);
 			});
