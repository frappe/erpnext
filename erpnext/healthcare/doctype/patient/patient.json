{
 "allow_copy": 1,
 "allow_import": 1,
 "allow_rename": 1,
 "autoname": "naming_series:",
 "beta": 1,
 "creation": "2017-01-23 14:03:49.084370",
 "description": "Patient",
 "doctype": "DocType",
 "document_type": "Document",
 "engine": "InnoDB",
 "field_order": [
  "basic_info",
  "inpatient_status",
  "inpatient_record",
  "naming_series",
  "patient_name",
  "sex",
  "blood_group",
  "dob",
  "age_html",
  "status",
  "image",
  "column_break_14",
  "customer",
  "report_preference",
  "mobile",
  "email",
  "phone",
  "disabled",
  "sb_relation",
  "patient_relation",
  "allergy_medical_and_surgical_history",
  "allergies",
  "medication",
  "column_break_20",
  "medical_history",
  "surgical_history",
  "personal_and_social_history",
  "occupation",
  "column_break_25",
  "marital_status",
  "risk_factors",
  "tobacco_past_use",
  "tobacco_current_use",
  "alcohol_past_use",
  "alcohol_current_use",
  "column_break_32",
  "surrounding_factors",
  "other_risk_factors",
  "more_info",
  "patient_details",
  "ac_sb",
  "default_currency"
 ],
 "fields": [
  {
   "fieldname": "basic_info",
   "fieldtype": "Section Break",
   "label": "Patient Demographics",
   "oldfieldtype": "Section Break",
   "options": "fa fa-user"
  },
  {
   "fieldname": "inpatient_status",
   "fieldtype": "Select",
   "label": "Inpatient Status",
   "options": "\nAdmission Scheduled\nAdmitted\nDischarge Scheduled",
   "read_only": 1
  },
  {
   "fieldname": "inpatient_record",
   "fieldtype": "Link",
   "label": "Inpatient Record",
   "options": "Inpatient Record",
   "read_only": 1
  },
  {
   "fieldname": "naming_series",
   "fieldtype": "Select",
   "label": "Patient ID",
   "options": "HLC-PAT-.YYYY.-",
   "print_hide": 1,
   "report_hide": 1
  },
  {
   "bold": 1,
   "fieldname": "patient_name",
   "fieldtype": "Data",
   "in_filter": 1,
   "in_standard_filter": 1,
   "label": "Full Name",
   "no_copy": 1,
   "oldfieldtype": "Data",
   "reqd": 1,
   "search_index": 1
  },
  {
   "fieldname": "sex",
   "fieldtype": "Select",
   "label": "Gender",
   "options": "\nMale\nFemale\nOther",
   "reqd": 1
  },
  {
   "bold": 1,
   "fieldname": "blood_group",
   "fieldtype": "Select",
   "label": "Blood Group",
   "options": "\nA Positive\nA Negative\nAB Positive\nAB Negative\nB Positive\nB Negative\nO Positive\nO Negative"
  },
  {
   "bold": 1,
   "fieldname": "dob",
   "fieldtype": "Date",
   "label": "Date of birth"
  },
  {
   "fieldname": "age_html",
   "fieldtype": "HTML",
   "label": "Age",
   "no_copy": 1,
   "print_hide": 1,
   "read_only": 1,
   "report_hide": 1
  },
  {
   "default": "Active",
   "fieldname": "status",
   "fieldtype": "Select",
   "hidden": 1,
   "label": "Status",
   "no_copy": 1,
   "options": "Active\nDormant\nOpen",
   "print_hide": 1,
   "report_hide": 1
  },
  {
   "fieldname": "image",
   "fieldtype": "Attach Image",
   "hidden": 1,
   "label": "Image",
   "no_copy": 1,
   "print_hide": 1,
   "width": "50%"
  },
  {
   "fieldname": "column_break_14",
   "fieldtype": "Column Break"
  },
  {
   "fieldname": "customer",
   "fieldtype": "Link",
   "ignore_user_permissions": 1,
   "label": "Customer",
   "options": "Customer",
   "set_only_once": 1
  },
  {
   "fieldname": "report_preference",
   "fieldtype": "Select",
   "label": "Report Preference",
   "options": "\nEmail\nPrint"
  },
  {
   "bold": 1,
   "fieldname": "mobile",
   "fieldtype": "Data",
   "in_list_view": 1,
   "in_standard_filter": 1,
   "label": "Mobile"
  },
  {
   "bold": 1,
   "fieldname": "email",
   "fieldtype": "Data",
   "in_list_view": 1,
   "in_standard_filter": 1,
   "label": "Email",
   "options": "Email"
  },
  {
   "fieldname": "phone",
   "fieldtype": "Data",
   "in_filter": 1,
   "in_list_view": 1,
   "label": "Phone"
  },
  {
   "default": "0",
   "fieldname": "disabled",
   "fieldtype": "Check",
   "hidden": 1,
   "label": "Disabled",
   "no_copy": 1,
   "print_hide": 1,
   "report_hide": 1
  },
  {
   "collapsible": 1,
   "fieldname": "sb_relation",
   "fieldtype": "Section Break",
   "label": "Patient Relation"
  },
  {
   "fieldname": "patient_relation",
   "fieldtype": "Table",
   "label": "Patient Relation",
   "options": "Patient Relation"
  },
  {
   "collapsible": 1,
   "fieldname": "allergy_medical_and_surgical_history",
   "fieldtype": "Section Break",
   "label": "Allergies, Medical and Surgical History"
  },
  {
   "fieldname": "allergies",
   "fieldtype": "Small Text",
   "ignore_xss_filter": 1,
   "label": "Allergies",
   "no_copy": 1
  },
  {
   "fieldname": "medication",
   "fieldtype": "Small Text",
   "ignore_xss_filter": 1,
   "label": "Medication"
  },
  {
   "fieldname": "column_break_20",
   "fieldtype": "Column Break"
  },
  {
   "fieldname": "medical_history",
   "fieldtype": "Small Text",
   "ignore_xss_filter": 1,
   "label": "Medical History"
  },
  {
   "fieldname": "surgical_history",
   "fieldtype": "Small Text",
   "ignore_xss_filter": 1,
   "label": "Surgical History"
  },
  {
   "collapsible": 1,
   "fieldname": "personal_and_social_history",
   "fieldtype": "Section Break",
   "label": "Personal and Social History"
  },
  {
   "fieldname": "occupation",
   "fieldtype": "Data",
   "ignore_xss_filter": 1,
   "in_standard_filter": 1,
   "label": "Occupation"
  },
  {
   "fieldname": "column_break_25",
   "fieldtype": "Column Break"
  },
  {
   "fieldname": "marital_status",
   "fieldtype": "Select",
   "label": "Marital Status",
   "options": "\nSingle\nMarried\nDivorced\nWidow"
  },
  {
   "collapsible": 1,
   "fieldname": "risk_factors",
   "fieldtype": "Section Break",
   "label": "Risk Factors"
  },
  {
   "fieldname": "tobacco_past_use",
   "fieldtype": "Data",
   "ignore_xss_filter": 1,
   "label": "Tobacco Past Use"
  },
  {
   "fieldname": "tobacco_current_use",
   "fieldtype": "Data",
   "ignore_xss_filter": 1,
   "label": "Tobacco Current Use"
  },
  {
   "fieldname": "alcohol_past_use",
   "fieldtype": "Data",
   "ignore_xss_filter": 1,
   "label": "Alcohol Past Use"
  },
  {
   "fieldname": "alcohol_current_use",
   "fieldtype": "Data",
   "ignore_user_permissions": 1,
   "label": "Alcohol Current Use"
  },
  {
   "fieldname": "column_break_32",
   "fieldtype": "Column Break"
  },
  {
   "fieldname": "surrounding_factors",
   "fieldtype": "Small Text",
   "ignore_xss_filter": 1,
   "label": "Occupational Hazards and Environmental Factors"
  },
  {
   "fieldname": "other_risk_factors",
   "fieldtype": "Small Text",
   "ignore_xss_filter": 1,
   "label": "Other Risk Factors"
  },
  {
   "collapsible": 1,
   "collapsible_depends_on": "patient_details",
   "fieldname": "more_info",
   "fieldtype": "Section Break",
   "label": "More Information",
   "oldfieldtype": "Section Break",
   "options": "fa fa-file-text"
  },
  {
   "description": "Additional information regarding the patient",
   "fieldname": "patient_details",
   "fieldtype": "Text",
   "ignore_xss_filter": 1,
   "label": "Patient Details"
  },
  {
   "collapsible": 1,
   "fieldname": "ac_sb",
   "fieldtype": "Section Break",
   "label": "Account Details"
  },
  {
   "fieldname": "default_currency",
   "fieldtype": "Link",
   "hidden": 1,
   "ignore_xss_filter": 1,
   "label": "Default Currency",
   "options": "Currency",
   "print_hide": 1
  }
 ],
 "icon": "fa fa-user",
 "image_field": "image",
 "max_attachments": 50,
<<<<<<< HEAD
 "modified": "2019-09-22 15:06:28.832296",
=======
 "modified": "2019-09-23 16:01:39.811633",
>>>>>>> d138633c
 "modified_by": "Administrator",
 "module": "Healthcare",
 "name": "Patient",
 "name_case": "Title Case",
 "owner": "Administrator",
 "permissions": [
  {
   "create": 1,
   "delete": 1,
<<<<<<< HEAD
   "email": 1,
   "export": 1,
   "print": 1,
   "read": 1,
   "report": 1,
   "role": "System Manager",
   "share": 1,
   "write": 1
  },
  {
   "create": 1,
=======
>>>>>>> d138633c
   "email": 1,
   "export": 1,
   "print": 1,
   "read": 1,
   "report": 1,
   "role": "Physician",
   "share": 1,
   "write": 1
  },
  {
   "create": 1,
<<<<<<< HEAD
=======
   "delete": 1,
>>>>>>> d138633c
   "email": 1,
   "export": 1,
   "print": 1,
   "read": 1,
   "report": 1,
   "role": "Laboratory User",
   "share": 1,
   "write": 1
  },
  {
   "create": 1,
<<<<<<< HEAD
=======
   "delete": 1,
>>>>>>> d138633c
   "email": 1,
   "export": 1,
   "print": 1,
   "read": 1,
   "report": 1,
   "role": "Nursing User",
   "share": 1,
   "write": 1
  }
 ],
 "quick_entry": 1,
 "restrict_to_domain": "Healthcare",
 "search_fields": "patient_name,mobile,email,phone",
 "show_name_in_global_search": 1,
 "sort_field": "modified",
 "sort_order": "ASC",
 "title_field": "patient_name",
 "track_changes": 1
}<|MERGE_RESOLUTION|>--- conflicted
+++ resolved
@@ -347,11 +347,7 @@
  "icon": "fa fa-user",
  "image_field": "image",
  "max_attachments": 50,
-<<<<<<< HEAD
- "modified": "2019-09-22 15:06:28.832296",
-=======
- "modified": "2019-09-23 16:01:39.811633",
->>>>>>> d138633c
+ "modified": "2019-09-25 23:30:49.905893",
  "modified_by": "Administrator",
  "module": "Healthcare",
  "name": "Patient",
@@ -361,7 +357,6 @@
   {
    "create": 1,
    "delete": 1,
-<<<<<<< HEAD
    "email": 1,
    "export": 1,
    "print": 1,
@@ -373,8 +368,7 @@
   },
   {
    "create": 1,
-=======
->>>>>>> d138633c
+   "delete": 1,
    "email": 1,
    "export": 1,
    "print": 1,
@@ -386,10 +380,7 @@
   },
   {
    "create": 1,
-<<<<<<< HEAD
-=======
    "delete": 1,
->>>>>>> d138633c
    "email": 1,
    "export": 1,
    "print": 1,
@@ -401,10 +392,7 @@
   },
   {
    "create": 1,
-<<<<<<< HEAD
-=======
    "delete": 1,
->>>>>>> d138633c
    "email": 1,
    "export": 1,
    "print": 1,
