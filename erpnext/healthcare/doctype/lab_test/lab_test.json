{
 "actions": [],
 "allow_copy": 1,
 "allow_import": 1,
 "autoname": "naming_series:",
 "beta": 1,
 "creation": "2016-03-29 17:34:47.509094",
 "doctype": "DocType",
 "document_type": "Document",
 "engine": "InnoDB",
 "field_order": [
  "naming_series",
  "template",
  "lab_test_name",
  "lab_test_group",
  "medical_code",
  "department",
  "column_break_26",
  "company",
  "status",
  "submitted_date",
  "result_date",
  "approved_date",
  "expected_result_date",
  "expected_result_time",
  "printed_on",
  "invoiced",
  "sb_first",
  "patient",
  "patient_name",
  "patient_age",
  "patient_sex",
  "inpatient_record",
  "report_preference",
  "email",
  "mobile",
  "c_b",
  "practitioner",
  "practitioner_name",
  "requesting_department",
  "employee",
  "employee_name",
  "employee_designation",
  "user",
<<<<<<< HEAD
  "invoiced",
  "sb_first",
  "template",
  "lab_test_name",
  "column_break_26",
  "medical_code",
  "lab_test_group",
=======
  "sample",
>>>>>>> b2fccc1d
  "sb_normal",
  "lab_test_html",
  "normal_test_items",
  "sb_descriptive",
  "descriptive_test_items",
  "organisms_section",
  "organism_test_items",
  "sb_sensitivity",
  "sensitivity_test_items",
  "sb_comments",
  "lab_test_comment",
  "sb_customresult",
  "custom_result",
  "worksheet_section",
  "worksheet_instructions",
  "result_legend_section",
  "legend_print_position",
  "result_legend",
  "section_break_50",
  "email_sent",
  "sms_sent",
  "printed",
  "normal_toggle",
  "descriptive_toggle",
  "sensitivity_toggle",
  "amended_from",
  "prescription"
 ],
 "fields": [
  {
   "fetch_from": "patient.inpatient_record",
   "fieldname": "inpatient_record",
   "fieldtype": "Link",
   "label": "Inpatient Record",
   "options": "Inpatient Record",
   "read_only": 1
  },
  {
   "fieldname": "naming_series",
   "fieldtype": "Select",
   "label": "Series",
   "options": "LP-",
   "print_hide": 1,
   "report_hide": 1,
   "reqd": 1
  },
  {
   "default": "0",
   "fieldname": "invoiced",
   "fieldtype": "Check",
   "label": "Invoiced",
   "no_copy": 1,
   "read_only": 1,
   "search_index": 1
  },
  {
   "fetch_from": "inpatient_record.patient",
   "fieldname": "patient",
   "fieldtype": "Link",
   "ignore_user_permissions": 1,
   "in_standard_filter": 1,
   "label": "Patient",
   "options": "Patient",
   "reqd": 1,
   "search_index": 1,
   "set_only_once": 1
  },
  {
   "fetch_from": "patient.patient_name",
   "fieldname": "patient_name",
   "fieldtype": "Data",
   "label": "Patient Name",
   "print_hide": 1,
   "read_only": 1,
   "report_hide": 1
  },
  {
   "fieldname": "patient_age",
   "fieldtype": "Data",
   "label": "Age",
   "print_hide": 1,
   "read_only": 1,
   "report_hide": 1
  },
  {
   "fieldname": "patient_sex",
   "fieldtype": "Link",
   "label": "Gender",
   "options": "Gender",
   "print_hide": 1,
   "read_only": 1,
   "report_hide": 1,
   "reqd": 1,
   "set_only_once": 1
  },
  {
   "fieldname": "practitioner",
   "fieldtype": "Link",
   "ignore_user_permissions": 1,
   "in_list_view": 1,
   "label": "Requesting Practitioner",
   "no_copy": 1,
   "options": "Healthcare Practitioner",
   "search_index": 1
  },
  {
   "fetch_from": "patient.email",
   "fieldname": "email",
   "fieldtype": "Data",
   "hidden": 1,
   "label": "Email",
   "print_hide": 1,
   "read_only": 1,
   "report_hide": 1
  },
  {
   "fetch_from": "patient.mobile",
   "fieldname": "mobile",
   "fieldtype": "Data",
   "hidden": 1,
   "label": "Mobile",
   "print_hide": 1,
   "read_only": 1,
   "report_hide": 1,
   "search_index": 1
  },
  {
   "fieldname": "company",
   "fieldtype": "Link",
   "in_standard_filter": 1,
   "label": "Company",
   "options": "Company",
   "print_hide": 1,
   "report_hide": 1
  },
  {
   "fieldname": "c_b",
   "fieldtype": "Column Break",
   "print_hide": 1
  },
  {
   "fetch_from": "template.department",
   "fieldname": "department",
   "fieldtype": "Link",
   "ignore_user_permissions": 1,
   "in_standard_filter": 1,
   "label": "Department",
   "options": "Medical Department",
   "read_only": 1,
   "search_index": 1
  },
  {
   "fieldname": "status",
   "fieldtype": "Select",
   "label": "Status",
   "options": "Draft\nCompleted\nApproved\nRejected\nCancelled",
   "print_hide": 1,
   "read_only": 1,
   "report_hide": 1,
   "search_index": 1
  },
  {
   "fieldname": "submitted_date",
   "fieldtype": "Datetime",
   "hidden": 1,
   "label": "Submitted Date",
   "print_hide": 1,
   "report_hide": 1
  },
  {
   "fieldname": "approved_date",
   "fieldtype": "Datetime",
   "hidden": 1,
   "label": "Approved Date",
   "print_hide": 1,
   "report_hide": 1
  },
  {
   "fieldname": "sample",
   "fieldtype": "Link",
   "ignore_user_permissions": 1,
   "in_filter": 1,
   "label": "Sample ID",
   "options": "Sample Collection",
   "print_hide": 1,
   "read_only": 1,
   "report_hide": 1
  },
  {
   "default": "Today",
   "fieldname": "expected_result_date",
   "fieldtype": "Date",
   "hidden": 1,
   "label": "Expected Result Date",
   "read_only": 1
  },
  {
   "fieldname": "expected_result_time",
   "fieldtype": "Time",
   "hidden": 1,
   "label": "Expected Result Time",
   "read_only": 1
  },
  {
   "fieldname": "result_date",
   "fieldtype": "Date",
   "hidden": 1,
   "label": "Result Date",
   "search_index": 1
  },
  {
   "allow_on_submit": 1,
   "fieldname": "printed_on",
   "fieldtype": "Datetime",
   "label": "Printed on",
   "read_only": 1
  },
  {
   "fieldname": "employee",
   "fieldtype": "Link",
   "label": "Employee (Lab Technician)",
   "no_copy": 1,
   "options": "Employee",
   "print_hide": 1,
   "report_hide": 1
  },
  {
   "fetch_from": "employee.employee_name",
   "fieldname": "employee_name",
   "fieldtype": "Data",
   "label": "Lab Technician Name",
   "no_copy": 1,
   "print_hide": 1,
   "read_only": 1,
   "report_hide": 1
  },
  {
   "fetch_from": "employee.designation",
   "fieldname": "employee_designation",
   "fieldtype": "Data",
   "label": "Lab Technician Designation",
   "no_copy": 1,
   "print_hide": 1,
   "read_only": 1,
   "report_hide": 1
  },
  {
   "fieldname": "user",
   "fieldtype": "Link",
   "hidden": 1,
   "label": "User",
   "no_copy": 1,
   "options": "User",
   "print_hide": 1,
   "report_hide": 1
  },
  {
   "fetch_from": "patient.report_preference",
   "fieldname": "report_preference",
   "fieldtype": "Data",
   "label": "Report Preference",
   "print_hide": 1,
   "read_only": 1,
   "report_hide": 1
  },
  {
   "fieldname": "sb_first",
   "fieldtype": "Section Break"
  },
  {
   "fieldname": "lab_test_name",
   "fieldtype": "Data",
   "in_list_view": 1,
   "label": "Test Name",
   "no_copy": 1,
   "print_hide": 1,
   "read_only": 1,
   "report_hide": 1,
   "search_index": 1
  },
  {
   "fieldname": "template",
   "fieldtype": "Link",
   "ignore_user_permissions": 1,
   "in_standard_filter": 1,
   "label": "Test Template",
   "options": "Lab Test Template",
   "print_hide": 1,
   "report_hide": 1,
   "reqd": 1,
   "set_only_once": 1
  },
  {
   "fieldname": "lab_test_group",
   "fieldtype": "Link",
   "hidden": 1,
   "label": "Test Group",
   "options": "Item Group",
   "print_hide": 1,
   "report_hide": 1
  },
  {
   "fetch_from": "template.medical_code",
   "fieldname": "medical_code",
   "fieldtype": "Link",
   "label": "Medical Code",
   "options": "Medical Code",
   "read_only": 1
  },
  {
   "fieldname": "sb_normal",
   "fieldtype": "Section Break"
  },
  {
   "fieldname": "normal_test_items",
   "fieldtype": "Table",
   "options": "Normal Test Result",
   "print_hide": 1
  },
  {
   "fieldname": "lab_test_html",
   "fieldtype": "HTML"
  },
  {
   "depends_on": "descriptive_toggle",
   "fieldname": "organisms_section",
   "fieldtype": "Section Break"
  },
  {
   "fieldname": "sb_sensitivity",
   "fieldtype": "Section Break"
  },
  {
   "fieldname": "sensitivity_test_items",
   "fieldtype": "Table",
   "options": "Sensitivity Test Result",
   "print_hide": 1,
   "report_hide": 1
  },
  {
   "fieldname": "sb_comments",
   "fieldtype": "Section Break"
  },
  {
   "fieldname": "lab_test_comment",
   "fieldtype": "Text",
   "ignore_xss_filter": 1,
   "label": "Comments",
   "print_hide": 1
  },
  {
   "collapsible": 1,
   "fieldname": "sb_customresult",
   "fieldtype": "Section Break",
   "label": "Custom Result"
  },
  {
   "fieldname": "custom_result",
   "fieldtype": "Text Editor",
   "ignore_xss_filter": 1,
   "label": "Custom Result",
   "print_hide": 1
  },
  {
   "default": "0",
   "fieldname": "email_sent",
   "fieldtype": "Check",
   "hidden": 1,
   "print_hide": 1,
   "report_hide": 1
  },
  {
   "default": "0",
   "fieldname": "sms_sent",
   "fieldtype": "Check",
   "hidden": 1,
   "print_hide": 1,
   "report_hide": 1
  },
  {
   "default": "0",
   "fieldname": "printed",
   "fieldtype": "Check",
   "hidden": 1,
   "print_hide": 1,
   "report_hide": 1
  },
  {
   "default": "0",
   "fieldname": "normal_toggle",
   "fieldtype": "Check",
   "hidden": 1,
   "print_hide": 1,
   "report_hide": 1
  },
  {
   "default": "0",
   "fieldname": "sensitivity_toggle",
   "fieldtype": "Check",
   "hidden": 1,
   "print_hide": 1,
   "report_hide": 1
  },
  {
   "fieldname": "amended_from",
   "fieldtype": "Link",
   "label": "Amended From",
   "no_copy": 1,
   "options": "Lab Test",
   "print_hide": 1,
   "read_only": 1,
   "report_hide": 1
  },
  {
   "fieldname": "prescription",
   "fieldtype": "Link",
   "hidden": 1,
   "label": "Prescription",
   "no_copy": 1,
   "options": "Lab Prescription",
   "print_hide": 1,
   "read_only": 1,
   "report_hide": 1
  },
  {
<<<<<<< HEAD
   "fetch_from": "template.medical_code",
   "fieldname": "medical_code",
   "fieldtype": "Link",
   "label": "Medical Code",
   "options": "Medical Code",
   "read_only": 1
=======
   "fieldname": "column_break_26",
   "fieldtype": "Column Break"
  },
  {
   "fetch_from": "practitioner.department",
   "fieldname": "requesting_department",
   "fieldtype": "Link",
   "in_list_view": 1,
   "label": "Requesting Department",
   "options": "Medical Department",
   "read_only": 1
  },
  {
   "fetch_from": "practitioner.practitioner_name",
   "fieldname": "practitioner_name",
   "fieldtype": "Data",
   "label": "Requesting Practitioner",
   "read_only": 1
  },
  {
   "collapsible": 1,
   "fieldname": "result_legend_section",
   "fieldtype": "Section Break",
   "label": "Result Legend Print"
  },
  {
   "fieldname": "legend_print_position",
   "fieldtype": "Select",
   "label": "Print Position",
   "options": "\nBottom\nTop\nBoth",
   "print_hide": 1
  },
  {
   "fieldname": "result_legend",
   "fieldtype": "Text Editor",
   "label": "Result Legend",
   "print_hide": 1
  },
  {
   "fieldname": "section_break_50",
   "fieldtype": "Section Break"
  },
  {
   "fieldname": "worksheet_instructions",
   "fieldtype": "Text Editor",
   "label": "Worksheet Instructions",
   "print_hide": 1
  },
  {
   "collapsible": 1,
   "fieldname": "worksheet_section",
   "fieldtype": "Section Break",
   "label": "Worksheet Print"
  },
  {
   "fieldname": "descriptive_test_items",
   "fieldtype": "Table",
   "options": "Descriptive Test Result",
   "print_hide": 1,
   "report_hide": 1
  },
  {
   "fieldname": "sb_descriptive",
   "fieldtype": "Section Break"
  },
  {
   "default": "0",
   "fieldname": "descriptive_toggle",
   "fieldtype": "Check",
   "hidden": 1,
   "print_hide": 1,
   "report_hide": 1
  },
  {
   "fieldname": "organism_test_items",
   "fieldtype": "Table",
   "options": "Organism Test Result",
   "print_hide": 1
>>>>>>> b2fccc1d
  }
 ],
 "is_submittable": 1,
 "links": [],
<<<<<<< HEAD
 "modified": "2020-06-29 14:24:26.509721",
=======
 "modified": "2020-07-16 13:35:24.811062",
>>>>>>> b2fccc1d
 "modified_by": "Administrator",
 "module": "Healthcare",
 "name": "Lab Test",
 "owner": "Administrator",
 "permissions": [
  {
   "amend": 1,
   "cancel": 1,
   "create": 1,
   "email": 1,
   "print": 1,
   "read": 1,
   "report": 1,
   "role": "Laboratory User",
   "share": 1,
   "submit": 1,
   "write": 1
  },
  {
   "email": 1,
   "export": 1,
   "print": 1,
   "read": 1,
   "report": 1,
   "role": "LabTest Approver",
   "share": 1,
   "write": 1
  },
  {
   "email": 1,
   "export": 1,
   "print": 1,
   "read": 1,
   "report": 1,
   "role": "Physician",
   "share": 1,
   "write": 1
  }
 ],
 "restrict_to_domain": "Healthcare",
 "search_fields": "patient,practitioner,lab_test_name,sample",
 "show_name_in_global_search": 1,
 "sort_field": "modified",
 "sort_order": "DESC",
 "title_field": "patient",
 "track_changes": 1,
 "track_seen": 1
}<|MERGE_RESOLUTION|>--- conflicted
+++ resolved
@@ -42,17 +42,7 @@
   "employee_name",
   "employee_designation",
   "user",
-<<<<<<< HEAD
-  "invoiced",
-  "sb_first",
-  "template",
-  "lab_test_name",
-  "column_break_26",
-  "medical_code",
-  "lab_test_group",
-=======
   "sample",
->>>>>>> b2fccc1d
   "sb_normal",
   "lab_test_html",
   "normal_test_items",
@@ -478,14 +468,6 @@
    "report_hide": 1
   },
   {
-<<<<<<< HEAD
-   "fetch_from": "template.medical_code",
-   "fieldname": "medical_code",
-   "fieldtype": "Link",
-   "label": "Medical Code",
-   "options": "Medical Code",
-   "read_only": 1
-=======
    "fieldname": "column_break_26",
    "fieldtype": "Column Break"
   },
@@ -564,16 +546,11 @@
    "fieldtype": "Table",
    "options": "Organism Test Result",
    "print_hide": 1
->>>>>>> b2fccc1d
   }
  ],
  "is_submittable": 1,
  "links": [],
-<<<<<<< HEAD
- "modified": "2020-06-29 14:24:26.509721",
-=======
  "modified": "2020-07-16 13:35:24.811062",
->>>>>>> b2fccc1d
  "modified_by": "Administrator",
  "module": "Healthcare",
  "name": "Lab Test",
