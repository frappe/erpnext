// Copyright (c) 2016, ESS LLP and contributors
// For license information, please see license.txt
frappe.provide('erpnext.queries');
frappe.ui.form.on('Patient Appointment', {
	setup: function(frm) {
		frm.custom_make_buttons = {
			'Vital Signs': 'Vital Signs',
			'Patient Encounter': 'Patient Encounter'
		};
	},

	onload: function(frm) {
		if (frm.is_new()) {
			frm.set_value('appointment_time', null);
			frm.disable_save();
		}
	},

	refresh: function(frm) {
		frm.set_query('patient', function () {
			return {
<<<<<<< HEAD
				filters: {"status": "Active"}
=======
				filters: {'status': 'Active'}
>>>>>>> 00175c96
			};
		});
		frm.set_query('practitioner', function() {
			return {
				filters: {
					'department': frm.doc.department
				}
			};
		});
		frm.set_query('service_unit', function(){
			return {
				filters: {
					'is_group': false,
					'allow_appointments': true,
					'company': frm.doc.company
				}
			};
		});

		if (frm.is_new()) {
			frm.page.set_primary_action(__('Check Availability'), function() {
				if (!frm.doc.patient) {
					frappe.msgprint({
						title: __('Not Allowed'),
						message: __('Please select Patient first'),
						indicator: 'red'
					});
				} else {
					frappe.call({
						method: 'erpnext.healthcare.doctype.patient_appointment.patient_appointment.check_payment_fields_reqd',
						args: {'patient': frm.doc.patient},
						callback: function(data) {
							if (data.message == true) {
								if (frm.doc.mode_of_payment && frm.doc.paid_amount) {
									check_and_set_availability(frm);
								}
								if (!frm.doc.mode_of_payment) {
									frappe.msgprint({
										title: __('Not Allowed'),
										message: __('Please select a Mode of Payment first'),
										indicator: 'red'
									});
								}
								if (!frm.doc.paid_amount) {
									frappe.msgprint({
										title: __('Not Allowed'),
										message: __('Please set the Paid Amount first'),
										indicator: 'red'
									});
								}
							} else {
								check_and_set_availability(frm);
							}
						}
					});
				}
			});
		} else {
			frm.page.set_primary_action(__('Save'), () => frm.save());
		}

		if (frm.doc.patient) {
			frm.add_custom_button(__('Patient History'), function() {
				frappe.route_options = {'patient': frm.doc.patient};
				frappe.set_route('patient_history');
			}, __('View'));
		}

		if (frm.doc.status == 'Open' || (frm.doc.status == 'Scheduled' && !frm.doc.__islocal)) {
			frm.add_custom_button(__('Cancel'), function() {
				update_status(frm, 'Cancelled');
			});
			frm.add_custom_button(__('Reschedule'), function() {
				check_and_set_availability(frm);
			});

			if (frm.doc.procedure_template) {
				frm.add_custom_button(__('Clinical Procedure'), function(){
					frappe.model.open_mapped_doc({
						method: 'erpnext.healthcare.doctype.clinical_procedure.clinical_procedure.make_procedure',
						frm: frm,
					});
				}, __('Create'));
			} else if (frm.doc.therapy_type) {
				frm.add_custom_button(__('Therapy Session'),function(){
					frappe.model.open_mapped_doc({
						method: 'erpnext.healthcare.doctype.therapy_session.therapy_session.create_therapy_session',
						frm: frm,
					})
				}, 'Create');
			} else {
				frm.add_custom_button(__('Patient Encounter'), function() {
					frappe.model.open_mapped_doc({
						method: 'erpnext.healthcare.doctype.patient_appointment.patient_appointment.make_encounter',
						frm: frm,
					});
				}, __('Create'));
			}

			frm.add_custom_button(__('Vital Signs'), function() {
				create_vital_signs(frm);
			}, __('Create'));
		}
	},

	patient: function(frm) {
		if (frm.doc.patient) {
			frm.trigger('toggle_payment_fields');
		} else {
			frm.set_value('patient_name', '');
			frm.set_value('patient_sex', '');
			frm.set_value('patient_age', '');
			frm.set_value('inpatient_record', '');
		}
	},

	therapy_type: function(frm) {
		if (frm.doc.therapy_type) {
			frappe.db.get_value('Therapy Type', frm.doc.therapy_type, 'default_duration', (r) => {
				if (r.default_duration) {
					frm.set_value('duration', r.default_duration)
				}
			});
		}
	},

	get_procedure_from_encounter: function(frm) {
		get_prescribed_procedure(frm);
	},

	toggle_payment_fields: function(frm) {
		frappe.call({
			method: 'erpnext.healthcare.doctype.patient_appointment.patient_appointment.check_payment_fields_reqd',
			args: {'patient': frm.doc.patient},
			callback: function(data) {
				if (data.message.fee_validity) {
					// if fee validity exists and automated appointment invoicing is enabled,
					// show payment fields as non-mandatory
					frm.toggle_display('mode_of_payment', 0);
					frm.toggle_display('paid_amount', 0);
					frm.toggle_reqd('mode_of_payment', 0);
					frm.toggle_reqd('paid_amount', 0);
				} else {
					// if automated appointment invoicing is disabled, hide fields
					frm.toggle_display('mode_of_payment', data.message ? 1 : 0);
					frm.toggle_display('paid_amount', data.message ? 1 : 0);
					frm.toggle_reqd('mode_of_payment', data.message ? 1 : 0);
					frm.toggle_reqd('paid_amount', data.message ? 1 :0);
				}
			}
		});
	},

	get_prescribed_therapies: function(frm) {
		if (frm.doc.patient) {
			frappe.call({
				method: "erpnext.healthcare.doctype.patient_appointment.patient_appointment.get_prescribed_therapies",
				args: {patient: frm.doc.patient},
				callback: function(r) {
					if (r.message) {
						show_therapy_types(frm, r.message);
					} else {
						frappe.msgprint({
							title: __('Not Therapies Prescribed'),
							message: __('There are no Therapies prescribed for Patient {0}', [frm.doc.patient.bold()]),
							indicator: 'blue'
						});
					}
				}
			});
		}
	}
});

let check_and_set_availability = function(frm) {
	let selected_slot = null;
	let service_unit = null;
	let duration = null;

	show_availability();

	function show_empty_state(practitioner, appointment_date) {
		frappe.msgprint({
			title: __('Not Available'),
			message: __('Healthcare Practitioner {0} not available on {1}', [practitioner.bold(), appointment_date.bold()]),
			indicator: 'red'
		});
	}

	function show_availability() {
		let selected_practitioner = '';
		let d = new frappe.ui.Dialog({
			title: __('Available slots'),
			fields: [
				{ fieldtype: 'Link', options: 'Medical Department', reqd: 1, fieldname: 'department', label: 'Medical Department'},
				{ fieldtype: 'Column Break'},
				{ fieldtype: 'Link', options: 'Healthcare Practitioner', reqd: 1, fieldname: 'practitioner', label: 'Healthcare Practitioner'},
				{ fieldtype: 'Column Break'},
				{ fieldtype: 'Date', reqd: 1, fieldname: 'appointment_date', label: 'Date'},
				{ fieldtype: 'Section Break'},
				{ fieldtype: 'HTML', fieldname: 'available_slots'}

			],
			primary_action_label: __('Book'),
			primary_action: function() {
				frm.set_value('appointment_time', selected_slot);
				frm.set_value('duration', duration);
				frm.set_value('practitioner', d.get_value('practitioner'));
				frm.set_value('department', d.get_value('department'));
				frm.set_value('appointment_date', d.get_value('appointment_date'));
				if (service_unit) {
					frm.set_value('service_unit', service_unit);
				}
				d.hide();
				frm.enable_save();
				frm.save();
				d.get_primary_btn().attr('disabled', true);
			}
		});

		d.set_values({
			'department': frm.doc.department,
			'practitioner': frm.doc.practitioner,
			'appointment_date': frm.doc.appointment_date
		});

		d.fields_dict['department'].df.onchange = () => {
			d.set_values({
				'practitioner': ''
			});
			let department = d.get_value('department');
			if (department) {
				d.fields_dict.practitioner.get_query = function() {
					return {
						filters: {
							'department': department
						}
					};
				};
			}
		};

		// disable dialog action initially
		d.get_primary_btn().attr('disabled', true);

		// Field Change Handler

		let fd = d.fields_dict;

		d.fields_dict['appointment_date'].df.onchange = () => {
			show_slots(d, fd);
		};
		d.fields_dict['practitioner'].df.onchange = () => {
			if (d.get_value('practitioner') && d.get_value('practitioner') != selected_practitioner) {
				selected_practitioner = d.get_value('practitioner');
				show_slots(d, fd);
			}
		};
		d.show();
	}

	function show_slots(d, fd) {
		if (d.get_value('appointment_date') && d.get_value('practitioner')) {
			fd.available_slots.html('');
			frappe.call({
				method: 'erpnext.healthcare.doctype.patient_appointment.patient_appointment.get_availability_data',
				args: {
					practitioner: d.get_value('practitioner'),
					date: d.get_value('appointment_date')
				},
				callback: (r) => {
					let data = r.message;
					if (data.slot_details.length > 0) {
						let $wrapper = d.fields_dict.available_slots.$wrapper;

						// make buttons for each slot
						let slot_details = data.slot_details;
						let slot_html = '';
						for (let i = 0; i < slot_details.length; i++) {
							slot_html = slot_html + `<label>${slot_details[i].slot_name}</label>`;
							slot_html = slot_html + `<br/>` + slot_details[i].avail_slot.map(slot => {
								let disabled = '';
								let start_str = slot.from_time;
								let slot_start_time = moment(slot.from_time, 'HH:mm:ss');
								let slot_to_time = moment(slot.to_time, 'HH:mm:ss');
								let interval = (slot_to_time - slot_start_time)/60000 | 0;
								// iterate in all booked appointments, update the start time and duration
								slot_details[i].appointments.forEach(function(booked) {
									let booked_moment = moment(booked.appointment_time, 'HH:mm:ss');
									let end_time = booked_moment.clone().add(booked.duration, 'minutes');
									// Deal with 0 duration appointments
									if (booked_moment.isSame(slot_start_time) || booked_moment.isBetween(slot_start_time, slot_to_time)) {
										if(booked.duration == 0){
											disabled = 'disabled="disabled"';
											return false;
										}
									}
									// Check for overlaps considering appointment duration
									if (slot_start_time.isBefore(end_time) && slot_to_time.isAfter(booked_moment)) {
										// There is an overlap
										disabled = 'disabled="disabled"';
										return false;
									}
								});
								return `<button class="btn btn-default"
									data-name=${start_str}
									data-duration=${interval}
									data-service-unit="${slot_details[i].service_unit || ''}"
									style="margin: 0 10px 10px 0; width: 72px;" ${disabled}>
									${start_str.substring(0, start_str.length - 3)}
								</button>`;
							}).join("");
							slot_html = slot_html + `<br/>`;
						}

						$wrapper
							.css('margin-bottom', 0)
							.addClass('text-center')
							.html(slot_html);

						// blue button when clicked
						$wrapper.on('click', 'button', function() {
							let $btn = $(this);
							$wrapper.find('button').removeClass('btn-primary');
							$btn.addClass('btn-primary');
							selected_slot = $btn.attr('data-name');
							service_unit = $btn.attr('data-service-unit');
							duration = $btn.attr('data-duration');
							// enable dialog action
							d.get_primary_btn().attr('disabled', null);
						});

					} else {
						//	fd.available_slots.html('Please select a valid date.'.bold())
						show_empty_state(d.get_value('practitioner'), d.get_value('appointment_date'));
					}
				},
				freeze: true,
				freeze_message: __('Fetching records......')
			});
		} else {
			fd.available_slots.html(__('Appointment date and Healthcare Practitioner are Mandatory').bold());
		}
	}
};

<<<<<<< HEAD
var get_procedure_prescribed = function(frm){
=======
let get_prescribed_procedure = function(frm) {
>>>>>>> 00175c96
	if (frm.doc.patient) {
		frappe.call({
			method: 'erpnext.healthcare.doctype.patient_appointment.patient_appointment.get_procedure_prescribed',
			args: {patient: frm.doc.patient},
			callback: function(r) {
				if (r.message && r.message.length) {
					show_procedure_templates(frm, r.message);
				} else {
					frappe.msgprint({
						title: __('Not Found'),
						message: __('No Prescribed Procedures found for the selected Patient')
					});
				}
			}
		});
	} else {
		frappe.msgprint({
			title: __('Not Allowed'),
			message: __('Please select a Patient first')
		});
	}
};

let show_procedure_templates = function(frm, result){
	let d = new frappe.ui.Dialog({
		title: __('Prescribed Procedures'),
		fields: [
			{
				fieldtype: 'HTML', fieldname: 'procedure_template'
			}
		]
	});
	let html_field = d.fields_dict.procedure_template.$wrapper;
	html_field.empty();
	$.each(result, function(x, y) {
		let row = $(repl('<div class="col-xs-12" style="padding-top:12px; text-align:center;" >\
		<div class="col-xs-5"> %(encounter)s <br> %(consulting_practitioner)s <br> %(encounter_date)s </div>\
		<div class="col-xs-5"> %(procedure_template)s <br>%(practitioner)s  <br> %(date)s</div>\
		<div class="col-xs-2">\
		<a data-name="%(name)s" data-procedure-template="%(procedure_template)s"\
		data-encounter="%(encounter)s" data-practitioner="%(practitioner)s"\
		data-date="%(date)s"  data-department="%(department)s">\
		<button class="btn btn-default btn-xs">Add\
		</button></a></div></div><div class="col-xs-12"><hr/><div/>', {name:y[0], procedure_template: y[1],
				encounter:y[2], consulting_practitioner:y[3], encounter_date:y[4],
				practitioner:y[5]? y[5]:'', date: y[6]? y[6]:'', department: y[7]? y[7]:''})).appendTo(html_field);
		row.find("a").click(function() {
			frm.doc.procedure_template = $(this).attr('data-procedure-template');
			frm.doc.procedure_prescription = $(this).attr('data-name');
			frm.doc.practitioner = $(this).attr('data-practitioner');
			frm.doc.appointment_date = $(this).attr('data-date');
			frm.doc.department = $(this).attr('data-department');
			refresh_field('procedure_template');
			refresh_field('procedure_prescription');
			refresh_field('appointment_date');
			refresh_field('practitioner');
			refresh_field('department');
			d.hide();
			return false;
		});
	});
	if (!result) {
		let msg = __('There are no procedure prescribed for ') + frm.doc.patient;
		$(repl('<div class="col-xs-12" style="padding-top:20px;" >%(msg)s</div></div>', {msg: msg})).appendTo(html_field);
	}
	d.show();
};

let show_therapy_types = function(frm, result) {
	var d = new frappe.ui.Dialog({
		title: __('Prescribed Therapies'),
		fields: [
			{
				fieldtype: 'HTML', fieldname: 'therapy_type'
			}
		]
	});
	var html_field = d.fields_dict.therapy_type.$wrapper;
	$.each(result, function(x, y){
		var row = $(repl('<div class="col-xs-12" style="padding-top:12px; text-align:center;" >\
		<div class="col-xs-5"> %(encounter)s <br> %(practitioner)s <br> %(date)s </div>\
		<div class="col-xs-5"> %(therapy)s </div>\
		<div class="col-xs-2">\
		<a data-therapy="%(therapy)s" data-therapy-plan="%(therapy_plan)s" data-name="%(name)s"\
		data-encounter="%(encounter)s" data-practitioner="%(practitioner)s"\
		data-date="%(date)s"  data-department="%(department)s">\
		<button class="btn btn-default btn-xs">Add\
		</button></a></div></div><div class="col-xs-12"><hr/><div/>', {therapy:y[0],
		name: y[1], encounter:y[2], practitioner:y[3], date:y[4],
		department:y[6]? y[6]:'', therapy_plan:y[5]})).appendTo(html_field);

		row.find("a").click(function() {
			frm.doc.therapy_type = $(this).attr("data-therapy");
			frm.doc.practitioner = $(this).attr("data-practitioner");
			frm.doc.department = $(this).attr("data-department");
			frm.doc.therapy_plan = $(this).attr("data-therapy-plan");
			frm.refresh_field("therapy_type");
			frm.refresh_field("practitioner");
			frm.refresh_field("department");
			frm.refresh_field("therapy-plan");
			frappe.db.get_value('Therapy Type', frm.doc.therapy_type, 'default_duration', (r) => {
				if (r.default_duration) {
					frm.set_value('duration', r.default_duration)
				}
			});
			d.hide();
			return false;
		});
	});
	d.show();
};

let create_vital_signs = function(frm) {
	if (!frm.doc.patient) {
		frappe.throw(__('Please select patient'));
	}
	frappe.route_options = {
		'patient': frm.doc.patient,
		'appointment': frm.doc.name,
		'company': frm.doc.company
	};
	frappe.new_doc('Vital Signs');
};

let update_status = function(frm, status){
	let doc = frm.doc;
	frappe.confirm(__('Are you sure you want to cancel this appointment?'),
		function() {
			frappe.call({
				method: 'erpnext.healthcare.doctype.patient_appointment.patient_appointment.update_status',
				args: {appointment_id: doc.name, status:status},
				callback: function(data) {
					if (!data.exc) {
						frm.reload_doc();
					}
				}
			});
		}
	);
};

frappe.ui.form.on('Patient Appointment', 'practitioner', function(frm) {
	if (frm.doc.practitioner) {
		frappe.call({
			method: 'frappe.client.get',
			args: {
				doctype: 'Healthcare Practitioner',
				name: frm.doc.practitioner
			},
			callback: function (data) {
				frappe.model.set_value(frm.doctype, frm.docname, 'department', data.message.department);
				frappe.model.set_value(frm.doctype, frm.docname, 'paid_amount', data.message.op_consulting_charge);
				frappe.model.set_value(frm.doctype, frm.docname, 'billing_item', data.message.op_consulting_charge_item);
			}
		});
	}
});

frappe.ui.form.on('Patient Appointment', 'patient', function(frm) {
	if (frm.doc.patient) {
		frappe.call({
			method: 'frappe.client.get',
			args: {
				doctype: 'Patient',
				name: frm.doc.patient
			},
			callback: function (data) {
				let age = null;
				if (data.message.dob) {
					age = calculate_age(data.message.dob);
				}
				frappe.model.set_value(frm.doctype,frm.docname, 'patient_age', age);
			}
		});
	}
});

frappe.ui.form.on('Patient Appointment', 'appointment_type', function(frm) {
	if (frm.doc.appointment_type) {
		frappe.call({
			method: 'frappe.client.get',
			args: {
				doctype: 'Appointment Type',
				name: frm.doc.appointment_type
			},
			callback: function(data) {
				frappe.model.set_value(frm.doctype,frm.docname, 'duration',data.message.default_duration);
			}
		});
	}
});

let calculate_age = function(birth) {
	let ageMS = Date.parse(Date()) - Date.parse(birth);
	let age = new Date();
	age.setTime(ageMS);
	let years =  age.getFullYear() - 1970;
	return  years + ' Year(s) ' + age.getMonth() + ' Month(s) ' + age.getDate() + ' Day(s)';
};<|MERGE_RESOLUTION|>--- conflicted
+++ resolved
@@ -19,11 +19,7 @@
 	refresh: function(frm) {
 		frm.set_query('patient', function () {
 			return {
-<<<<<<< HEAD
-				filters: {"status": "Active"}
-=======
 				filters: {'status': 'Active'}
->>>>>>> 00175c96
 			};
 		});
 		frm.set_query('practitioner', function() {
@@ -370,11 +366,7 @@
 	}
 };
 
-<<<<<<< HEAD
-var get_procedure_prescribed = function(frm){
-=======
 let get_prescribed_procedure = function(frm) {
->>>>>>> 00175c96
 	if (frm.doc.patient) {
 		frappe.call({
 			method: 'erpnext.healthcare.doctype.patient_appointment.patient_appointment.get_procedure_prescribed',
