{
 "actions": [],
 "allow_copy": 1,
 "allow_import": 1,
<<<<<<< HEAD
 "autoname": "OP-.######",
=======
 "autoname": "naming_series:",
>>>>>>> 540559d6
 "beta": 1,
 "creation": "2017-05-04 11:52:40.941507",
 "doctype": "DocType",
 "document_type": "Document",
 "engine": "InnoDB",
 "field_order": [
<<<<<<< HEAD
  "inpatient_record",
  "patient",
  "appointment_type",
  "duration",
  "column_break_1",
  "status",
  "procedure_template",
  "get_procedure_from_encounter",
  "procedure_prescription",
  "service_unit",
  "check_availability",
  "section_break_12",
  "practitioner",
  "department",
  "column_break_17",
  "appointment_date",
  "appointment_time",
  "section_break_16",
  "patient_name",
  "patient_sex",
  "column_break_21",
  "patient_age",
  "section_break_1",
  "appointment_datetime",
  "mode_of_payment",
  "paid_amount",
  "column_break_2",
  "invoiced",
  "company",
  "section_break_3",
  "notes",
  "referring_practitioner",
  "reminded"
=======
  "naming_series",
  "title",
  "status",
  "patient",
  "patient_name",
  "patient_sex",
  "patient_age",
  "inpatient_record",
  "column_break_1",
  "company",
  "practitioner",
  "practitioner_name",
  "department",
  "service_unit",
  "section_break_12",
  "appointment_type",
  "duration",
  "procedure_template",
  "get_procedure_from_encounter",
  "procedure_prescription",
  "therapy_plan",
  "therapy_type",
  "get_prescribed_therapies",
  "column_break_17",
  "appointment_date",
  "appointment_time",
  "appointment_datetime",
  "section_break_16",
  "mode_of_payment",
  "billing_item",
  "invoiced",
  "column_break_2",
  "paid_amount",
  "ref_sales_invoice",
  "section_break_3",
  "referring_practitioner",
  "reminded",
  "column_break_36",
  "notes"
>>>>>>> 540559d6
 ],
 "fields": [
  {
   "fetch_from": "patient.inpatient_record",
   "fieldname": "inpatient_record",
   "fieldtype": "Link",
   "label": "Inpatient Record",
   "options": "Inpatient Record",
   "read_only": 1
  },
  {
<<<<<<< HEAD
   "fetch_from": "inpatient_record.patient",
=======
>>>>>>> 540559d6
   "fieldname": "patient",
   "fieldtype": "Link",
   "ignore_user_permissions": 1,
   "in_list_view": 1,
   "in_standard_filter": 1,
   "label": "Patient",
   "options": "Patient",
   "reqd": 1,
   "search_index": 1,
   "set_only_once": 1
  },
  {
   "fieldname": "appointment_type",
   "fieldtype": "Link",
   "ignore_user_permissions": 1,
   "label": "Appointment Type",
   "options": "Appointment Type",
   "set_only_once": 1
  },
  {
<<<<<<< HEAD
   "description": "In Minutes",
   "fieldname": "duration",
   "fieldtype": "Int",
   "in_filter": 1,
   "label": "Duration"
=======
   "fetch_from": "appointment_type.default_duration",
   "fieldname": "duration",
   "fieldtype": "Int",
   "in_filter": 1,
   "label": "Duration (In Minutes)",
   "set_only_once": 1
>>>>>>> 540559d6
  },
  {
   "fieldname": "column_break_1",
   "fieldtype": "Column Break",
   "read_only": 1
  },
  {
<<<<<<< HEAD
   "default": "Scheduled",
=======
>>>>>>> 540559d6
   "depends_on": "eval:!doc.__islocal",
   "fieldname": "status",
   "fieldtype": "Select",
   "in_filter": 1,
<<<<<<< HEAD
   "label": "Status",
   "options": "\nScheduled\nOpen\nClosed\nPending\nCancelled",
=======
   "in_list_view": 1,
   "label": "Status",
   "options": "\nScheduled\nOpen\nClosed\nCancelled",
>>>>>>> 540559d6
   "read_only": 1,
   "search_index": 1
  },
  {
<<<<<<< HEAD
   "fieldname": "procedure_template",
   "fieldtype": "Link",
   "label": "Procedure",
=======
   "depends_on": "eval:doc.patient;",
   "fieldname": "procedure_template",
   "fieldtype": "Link",
   "label": "Clinical Procedure Template",
>>>>>>> 540559d6
   "options": "Clinical Procedure Template",
   "set_only_once": 1
  },
  {
<<<<<<< HEAD
   "fieldname": "get_procedure_from_encounter",
   "fieldtype": "Button",
   "label": "Get prescribed procedures"
=======
   "depends_on": "eval:doc.__islocal && doc.patient",
   "fieldname": "get_procedure_from_encounter",
   "fieldtype": "Button",
   "label": "Get Prescribed Clinical Procedures"
>>>>>>> 540559d6
  },
  {
   "fieldname": "procedure_prescription",
   "fieldtype": "Link",
   "hidden": 1,
   "label": "Procedure Prescription",
   "no_copy": 1,
   "options": "Procedure Prescription",
<<<<<<< HEAD
   "print_hide": 1
=======
   "print_hide": 1,
   "read_only": 1
>>>>>>> 540559d6
  },
  {
   "fieldname": "service_unit",
   "fieldtype": "Link",
   "label": "Service Unit",
   "options": "Healthcare Service Unit",
<<<<<<< HEAD
   "set_only_once": 1
  },
  {
   "depends_on": "eval:doc.__islocal",
   "fieldname": "check_availability",
   "fieldtype": "Button",
   "label": "Check availability"
  },
  {
   "fieldname": "section_break_12",
   "fieldtype": "Section Break"
=======
   "read_only": 1
  },
  {
   "depends_on": "eval:doc.practitioner;",
   "fieldname": "section_break_12",
   "fieldtype": "Section Break",
   "label": "Appointment Details"
>>>>>>> 540559d6
  },
  {
   "fieldname": "practitioner",
   "fieldtype": "Link",
<<<<<<< HEAD
   "ignore_user_permissions": 1,
   "in_standard_filter": 1,
   "label": "Healthcare Practitioner",
   "options": "Healthcare Practitioner",
   "read_only": 1,
=======
   "in_standard_filter": 1,
   "label": "Healthcare Practitioner",
   "options": "Healthcare Practitioner",
>>>>>>> 540559d6
   "reqd": 1,
   "search_index": 1,
   "set_only_once": 1
  },
  {
<<<<<<< HEAD
=======
   "fetch_from": "practitioner.department",
>>>>>>> 540559d6
   "fieldname": "department",
   "fieldtype": "Link",
   "ignore_user_permissions": 1,
   "in_list_view": 1,
   "in_standard_filter": 1,
   "label": "Department",
   "options": "Medical Department",
<<<<<<< HEAD
   "read_only": 1,
=======
>>>>>>> 540559d6
   "search_index": 1,
   "set_only_once": 1
  },
  {
   "fieldname": "column_break_17",
   "fieldtype": "Column Break"
  },
  {
   "fieldname": "appointment_date",
   "fieldtype": "Date",
   "in_list_view": 1,
   "in_standard_filter": 1,
   "label": "Date",
   "read_only": 1,
   "reqd": 1,
   "search_index": 1
  },
  {
   "fieldname": "appointment_time",
   "fieldtype": "Time",
   "in_list_view": 1,
   "label": "Time",
<<<<<<< HEAD
   "read_only": 1
  },
  {
   "fieldname": "section_break_16",
   "fieldtype": "Section Break"
=======
   "read_only": 1,
   "reqd": 1
  },
  {
   "fieldname": "section_break_16",
   "fieldtype": "Section Break",
   "label": "Payments"
>>>>>>> 540559d6
  },
  {
   "fetch_from": "patient.patient_name",
   "fieldname": "patient_name",
   "fieldtype": "Data",
   "label": "Patient Name",
   "read_only": 1
  },
  {
   "fetch_from": "patient.sex",
   "fieldname": "patient_sex",
<<<<<<< HEAD
   "fieldtype": "Data",
   "label": "Gender",
   "no_copy": 1,
=======
   "fieldtype": "Link",
   "label": "Gender",
   "no_copy": 1,
   "options": "Gender",
>>>>>>> 540559d6
   "print_hide": 1,
   "read_only": 1,
   "report_hide": 1
  },
  {
<<<<<<< HEAD
   "fieldname": "column_break_21",
   "fieldtype": "Column Break"
  },
  {
=======
>>>>>>> 540559d6
   "fieldname": "patient_age",
   "fieldtype": "Data",
   "label": "Patient Age",
   "read_only": 1
  },
  {
<<<<<<< HEAD
   "fieldname": "section_break_1",
   "fieldtype": "Section Break",
   "set_only_once": 1
  },
  {
   "fieldname": "appointment_datetime",
   "fieldtype": "Datetime",
   "label": "Appointment Datetime",
   "print_hide": 1,
   "read_only": 1,
=======
   "fieldname": "appointment_datetime",
   "fieldtype": "Datetime",
   "hidden": 1,
   "label": "Appointment Datetime",
   "print_hide": 1,
   "read_only": 1,
   "report_hide": 1,
>>>>>>> 540559d6
   "search_index": 1
  },
  {
   "fieldname": "mode_of_payment",
   "fieldtype": "Link",
   "label": "Mode of Payment",
<<<<<<< HEAD
   "options": "Mode of Payment"
=======
   "options": "Mode of Payment",
   "read_only_depends_on": "invoiced"
>>>>>>> 540559d6
  },
  {
   "fieldname": "paid_amount",
   "fieldtype": "Currency",
<<<<<<< HEAD
   "label": "Paid Amount"
=======
   "label": "Paid Amount",
   "read_only_depends_on": "invoiced"
>>>>>>> 540559d6
  },
  {
   "fieldname": "column_break_2",
   "fieldtype": "Column Break"
  },
  {
   "default": "0",
   "fieldname": "invoiced",
   "fieldtype": "Check",
   "label": "Invoiced",
<<<<<<< HEAD
   "read_only": 1,
   "search_index": 1
=======
   "read_only": 1
>>>>>>> 540559d6
  },
  {
   "fieldname": "company",
   "fieldtype": "Link",
<<<<<<< HEAD
   "hidden": 1,
   "label": "Company",
   "no_copy": 1,
   "options": "Company",
   "print_hide": 1,
   "report_hide": 1
=======
   "in_standard_filter": 1,
   "label": "Company",
   "no_copy": 1,
   "options": "Company",
   "reqd": 1,
   "set_only_once": 1
>>>>>>> 540559d6
  },
  {
   "collapsible": 1,
   "fieldname": "section_break_3",
   "fieldtype": "Section Break",
   "label": "More Info"
  },
  {
   "fieldname": "notes",
   "fieldtype": "Small Text",
   "ignore_xss_filter": 1,
   "label": "Notes"
  },
  {
   "fieldname": "referring_practitioner",
   "fieldtype": "Link",
   "ignore_user_permissions": 1,
   "label": "Referring Practitioner",
<<<<<<< HEAD
   "options": "Healthcare Practitioner",
   "set_only_once": 1
=======
   "options": "Healthcare Practitioner"
>>>>>>> 540559d6
  },
  {
   "default": "0",
   "fieldname": "reminded",
   "fieldtype": "Check",
   "hidden": 1,
   "label": "Reminded",
   "print_hide": 1,
   "report_hide": 1
<<<<<<< HEAD
  }
 ],
 "modified": "2020-03-27 15:55:24.344945",
 "modified_by": "ruchamahabal2@gmail.com",
=======
  },
  {
   "depends_on": "eval:doc.patient && doc.therapy_plan;",
   "fieldname": "therapy_type",
   "fieldtype": "Link",
   "label": "Therapy",
   "options": "Therapy Type",
   "set_only_once": 1
  },
  {
   "depends_on": "eval:doc.patient && doc.therapy_plan && doc.__islocal;",
   "fieldname": "get_prescribed_therapies",
   "fieldtype": "Button",
   "label": "Get Prescribed Therapies"
  },
  {
   "depends_on": "eval: doc.patient;",
   "fieldname": "therapy_plan",
   "fieldtype": "Link",
   "label": "Therapy Plan",
   "options": "Therapy Plan",
   "set_only_once": 1
  },
  {
   "fieldname": "ref_sales_invoice",
   "fieldtype": "Link",
   "label": "Reference Sales Invoice",
   "options": "Sales Invoice",
   "read_only": 1
  },
  {
   "fieldname": "naming_series",
   "fieldtype": "Select",
   "label": "Series",
   "options": "HLC-APP-.YYYY.-",
   "set_only_once": 1
  },
  {
   "fieldname": "billing_item",
   "fieldtype": "Link",
   "label": "Billing Item",
   "options": "Item",
   "read_only": 1
  },
  {
   "fieldname": "column_break_36",
   "fieldtype": "Column Break"
  },
  {
   "fieldname": "title",
   "fieldtype": "Data",
   "hidden": 1,
   "label": "Title",
   "no_copy": 1,
   "print_hide": 1,
   "read_only": 1
  },
  {
   "fetch_from": "practitioner.practitioner_name",
   "fieldname": "practitioner_name",
   "fieldtype": "Data",
   "label": "Practitioner Name",
   "read_only": 1
  }
 ],
 "links": [],
 "modified": "2021-08-19 17:28:41.329387",
 "modified_by": "Administrator",
>>>>>>> 540559d6
 "module": "Healthcare",
 "name": "Patient Appointment",
 "owner": "Administrator",
 "permissions": [
  {
   "create": 1,
   "delete": 1,
   "email": 1,
   "export": 1,
   "print": 1,
   "read": 1,
   "report": 1,
   "role": "Healthcare Administrator",
   "share": 1,
   "write": 1
  },
  {
   "create": 1,
   "delete": 1,
   "email": 1,
   "export": 1,
   "print": 1,
   "read": 1,
   "report": 1,
   "role": "Physician",
   "share": 1,
   "write": 1
  },
  {
   "create": 1,
   "delete": 1,
   "email": 1,
   "export": 1,
   "print": 1,
   "read": 1,
   "report": 1,
   "role": "Nursing User",
   "share": 1,
   "write": 1
  }
 ],
 "restrict_to_domain": "Healthcare",
 "search_fields": "patient, practitioner, department, appointment_date, appointment_time",
 "show_name_in_global_search": 1,
 "sort_field": "modified",
 "sort_order": "DESC",
 "title_field": "title",
 "track_changes": 1,
 "track_seen": 1
}<|MERGE_RESOLUTION|>--- conflicted
+++ resolved
@@ -2,52 +2,13 @@
  "actions": [],
  "allow_copy": 1,
  "allow_import": 1,
-<<<<<<< HEAD
- "autoname": "OP-.######",
-=======
  "autoname": "naming_series:",
->>>>>>> 540559d6
  "beta": 1,
  "creation": "2017-05-04 11:52:40.941507",
  "doctype": "DocType",
  "document_type": "Document",
  "engine": "InnoDB",
  "field_order": [
-<<<<<<< HEAD
-  "inpatient_record",
-  "patient",
-  "appointment_type",
-  "duration",
-  "column_break_1",
-  "status",
-  "procedure_template",
-  "get_procedure_from_encounter",
-  "procedure_prescription",
-  "service_unit",
-  "check_availability",
-  "section_break_12",
-  "practitioner",
-  "department",
-  "column_break_17",
-  "appointment_date",
-  "appointment_time",
-  "section_break_16",
-  "patient_name",
-  "patient_sex",
-  "column_break_21",
-  "patient_age",
-  "section_break_1",
-  "appointment_datetime",
-  "mode_of_payment",
-  "paid_amount",
-  "column_break_2",
-  "invoiced",
-  "company",
-  "section_break_3",
-  "notes",
-  "referring_practitioner",
-  "reminded"
-=======
   "naming_series",
   "title",
   "status",
@@ -87,7 +48,6 @@
   "reminded",
   "column_break_36",
   "notes"
->>>>>>> 540559d6
  ],
  "fields": [
   {
@@ -99,10 +59,6 @@
    "read_only": 1
   },
   {
-<<<<<<< HEAD
-   "fetch_from": "inpatient_record.patient",
-=======
->>>>>>> 540559d6
    "fieldname": "patient",
    "fieldtype": "Link",
    "ignore_user_permissions": 1,
@@ -123,20 +79,12 @@
    "set_only_once": 1
   },
   {
-<<<<<<< HEAD
-   "description": "In Minutes",
-   "fieldname": "duration",
-   "fieldtype": "Int",
-   "in_filter": 1,
-   "label": "Duration"
-=======
    "fetch_from": "appointment_type.default_duration",
    "fieldname": "duration",
    "fieldtype": "Int",
    "in_filter": 1,
    "label": "Duration (In Minutes)",
    "set_only_once": 1
->>>>>>> 540559d6
   },
   {
    "fieldname": "column_break_1",
@@ -144,50 +92,29 @@
    "read_only": 1
   },
   {
-<<<<<<< HEAD
-   "default": "Scheduled",
-=======
->>>>>>> 540559d6
    "depends_on": "eval:!doc.__islocal",
    "fieldname": "status",
    "fieldtype": "Select",
    "in_filter": 1,
-<<<<<<< HEAD
-   "label": "Status",
-   "options": "\nScheduled\nOpen\nClosed\nPending\nCancelled",
-=======
    "in_list_view": 1,
    "label": "Status",
    "options": "\nScheduled\nOpen\nClosed\nCancelled",
->>>>>>> 540559d6
    "read_only": 1,
    "search_index": 1
   },
   {
-<<<<<<< HEAD
-   "fieldname": "procedure_template",
-   "fieldtype": "Link",
-   "label": "Procedure",
-=======
    "depends_on": "eval:doc.patient;",
    "fieldname": "procedure_template",
    "fieldtype": "Link",
    "label": "Clinical Procedure Template",
->>>>>>> 540559d6
    "options": "Clinical Procedure Template",
    "set_only_once": 1
   },
   {
-<<<<<<< HEAD
-   "fieldname": "get_procedure_from_encounter",
-   "fieldtype": "Button",
-   "label": "Get prescribed procedures"
-=======
    "depends_on": "eval:doc.__islocal && doc.patient",
    "fieldname": "get_procedure_from_encounter",
    "fieldtype": "Button",
    "label": "Get Prescribed Clinical Procedures"
->>>>>>> 540559d6
   },
   {
    "fieldname": "procedure_prescription",
@@ -196,31 +123,14 @@
    "label": "Procedure Prescription",
    "no_copy": 1,
    "options": "Procedure Prescription",
-<<<<<<< HEAD
-   "print_hide": 1
-=======
    "print_hide": 1,
    "read_only": 1
->>>>>>> 540559d6
   },
   {
    "fieldname": "service_unit",
    "fieldtype": "Link",
    "label": "Service Unit",
    "options": "Healthcare Service Unit",
-<<<<<<< HEAD
-   "set_only_once": 1
-  },
-  {
-   "depends_on": "eval:doc.__islocal",
-   "fieldname": "check_availability",
-   "fieldtype": "Button",
-   "label": "Check availability"
-  },
-  {
-   "fieldname": "section_break_12",
-   "fieldtype": "Section Break"
-=======
    "read_only": 1
   },
   {
@@ -228,31 +138,19 @@
    "fieldname": "section_break_12",
    "fieldtype": "Section Break",
    "label": "Appointment Details"
->>>>>>> 540559d6
   },
   {
    "fieldname": "practitioner",
    "fieldtype": "Link",
-<<<<<<< HEAD
-   "ignore_user_permissions": 1,
    "in_standard_filter": 1,
    "label": "Healthcare Practitioner",
    "options": "Healthcare Practitioner",
-   "read_only": 1,
-=======
-   "in_standard_filter": 1,
-   "label": "Healthcare Practitioner",
-   "options": "Healthcare Practitioner",
->>>>>>> 540559d6
    "reqd": 1,
    "search_index": 1,
    "set_only_once": 1
   },
   {
-<<<<<<< HEAD
-=======
    "fetch_from": "practitioner.department",
->>>>>>> 540559d6
    "fieldname": "department",
    "fieldtype": "Link",
    "ignore_user_permissions": 1,
@@ -260,10 +158,6 @@
    "in_standard_filter": 1,
    "label": "Department",
    "options": "Medical Department",
-<<<<<<< HEAD
-   "read_only": 1,
-=======
->>>>>>> 540559d6
    "search_index": 1,
    "set_only_once": 1
   },
@@ -286,13 +180,6 @@
    "fieldtype": "Time",
    "in_list_view": 1,
    "label": "Time",
-<<<<<<< HEAD
-   "read_only": 1
-  },
-  {
-   "fieldname": "section_break_16",
-   "fieldtype": "Section Break"
-=======
    "read_only": 1,
    "reqd": 1
   },
@@ -300,7 +187,6 @@
    "fieldname": "section_break_16",
    "fieldtype": "Section Break",
    "label": "Payments"
->>>>>>> 540559d6
   },
   {
    "fetch_from": "patient.patient_name",
@@ -312,46 +198,21 @@
   {
    "fetch_from": "patient.sex",
    "fieldname": "patient_sex",
-<<<<<<< HEAD
-   "fieldtype": "Data",
-   "label": "Gender",
-   "no_copy": 1,
-=======
    "fieldtype": "Link",
    "label": "Gender",
    "no_copy": 1,
    "options": "Gender",
->>>>>>> 540559d6
    "print_hide": 1,
    "read_only": 1,
    "report_hide": 1
   },
   {
-<<<<<<< HEAD
-   "fieldname": "column_break_21",
-   "fieldtype": "Column Break"
-  },
-  {
-=======
->>>>>>> 540559d6
    "fieldname": "patient_age",
    "fieldtype": "Data",
    "label": "Patient Age",
    "read_only": 1
   },
   {
-<<<<<<< HEAD
-   "fieldname": "section_break_1",
-   "fieldtype": "Section Break",
-   "set_only_once": 1
-  },
-  {
-   "fieldname": "appointment_datetime",
-   "fieldtype": "Datetime",
-   "label": "Appointment Datetime",
-   "print_hide": 1,
-   "read_only": 1,
-=======
    "fieldname": "appointment_datetime",
    "fieldtype": "Datetime",
    "hidden": 1,
@@ -359,29 +220,20 @@
    "print_hide": 1,
    "read_only": 1,
    "report_hide": 1,
->>>>>>> 540559d6
    "search_index": 1
   },
   {
    "fieldname": "mode_of_payment",
    "fieldtype": "Link",
    "label": "Mode of Payment",
-<<<<<<< HEAD
-   "options": "Mode of Payment"
-=======
    "options": "Mode of Payment",
    "read_only_depends_on": "invoiced"
->>>>>>> 540559d6
   },
   {
    "fieldname": "paid_amount",
    "fieldtype": "Currency",
-<<<<<<< HEAD
-   "label": "Paid Amount"
-=======
    "label": "Paid Amount",
    "read_only_depends_on": "invoiced"
->>>>>>> 540559d6
   },
   {
    "fieldname": "column_break_2",
@@ -392,31 +244,17 @@
    "fieldname": "invoiced",
    "fieldtype": "Check",
    "label": "Invoiced",
-<<<<<<< HEAD
-   "read_only": 1,
-   "search_index": 1
-=======
-   "read_only": 1
->>>>>>> 540559d6
+   "read_only": 1
   },
   {
    "fieldname": "company",
    "fieldtype": "Link",
-<<<<<<< HEAD
-   "hidden": 1,
-   "label": "Company",
-   "no_copy": 1,
-   "options": "Company",
-   "print_hide": 1,
-   "report_hide": 1
-=======
    "in_standard_filter": 1,
    "label": "Company",
    "no_copy": 1,
    "options": "Company",
    "reqd": 1,
    "set_only_once": 1
->>>>>>> 540559d6
   },
   {
    "collapsible": 1,
@@ -435,12 +273,7 @@
    "fieldtype": "Link",
    "ignore_user_permissions": 1,
    "label": "Referring Practitioner",
-<<<<<<< HEAD
-   "options": "Healthcare Practitioner",
-   "set_only_once": 1
-=======
    "options": "Healthcare Practitioner"
->>>>>>> 540559d6
   },
   {
    "default": "0",
@@ -450,12 +283,6 @@
    "label": "Reminded",
    "print_hide": 1,
    "report_hide": 1
-<<<<<<< HEAD
-  }
- ],
- "modified": "2020-03-27 15:55:24.344945",
- "modified_by": "ruchamahabal2@gmail.com",
-=======
   },
   {
    "depends_on": "eval:doc.patient && doc.therapy_plan;",
@@ -524,7 +351,6 @@
  "links": [],
  "modified": "2021-08-19 17:28:41.329387",
  "modified_by": "Administrator",
->>>>>>> 540559d6
  "module": "Healthcare",
  "name": "Patient Appointment",
  "owner": "Administrator",
