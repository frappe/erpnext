// Copyright (c) 2017, earthians and contributors
// For license information, please see license.txt

frappe.ui.form.on('Clinical Procedure Template', {
	template: function(frm) {
		if (!frm.doc.item_code)
			frm.set_value('item_code', frm.doc.template);
		if (!frm.doc.description)
			frm.set_value('description', frm.doc.template);
		mark_change_in_item(frm);
	},

	rate: function(frm) {
		mark_change_in_item(frm);
	},

	is_billable: function (frm) {
		mark_change_in_item(frm);
	},

	item_group: function(frm) {
		mark_change_in_item(frm);
	},

	description: function(frm) {
		mark_change_in_item(frm);
	},

	medical_department: function(frm) {
		mark_change_in_item(frm);
	},

	medical_code: function(frm) {
		frm.set_query("medical_code", function() {
			return {
				filters: {
					medical_code_standard: frm.doc.medical_code_standard
				}
			};
		});
	},

	refresh: function(frm) {
		frm.fields_dict['items'].grid.set_column_disp('barcode', false);
		frm.fields_dict['items'].grid.set_column_disp('batch_no', false);

		if (!frm.doc.__islocal) {
			cur_frm.add_custom_button(__('Change Item Code'), function() {
				change_template_code(frm.doc);
			});
		}
	}
});

let mark_change_in_item = function(frm) {
	if (!frm.doc.__islocal) {
		frm.doc.change_in_item = 1;
	}
};

<<<<<<< HEAD
var change_template_code = function(doc){
	var d = new frappe.ui.Dialog({
		title:__("Change Template Code"),
=======
let change_template_code = function(doc) {
	let d = new frappe.ui.Dialog({
		title:__('Change Item Code'),
>>>>>>> 540559d6
		fields:[
			{
				'fieldtype': 'Data',
				'label': 'Item Code',
				'fieldname': 'item_code',
				reqd: 1
			}
		],
		primary_action: function() {
			let values = d.get_values();

			if (values) {
				frappe.call({
					'method': 'erpnext.healthcare.doctype.clinical_procedure_template.clinical_procedure_template.change_item_code_from_template',
					'args': {item_code: values.item_code, doc: doc},
					callback: function () {
						cur_frm.reload_doc();
						frappe.show_alert({
							message: 'Item Code renamed successfully',
							indicator: 'green'
						});
					}
				});
			}
			d.hide();
		},
		primary_action_label: __('Change Item Code')
	});
	d.show();

	d.set_values({
		'item_code': doc.item_code
	});
};

frappe.ui.form.on('Clinical Procedure Item', {
	qty: function(frm, cdt, cdn) {
		let d = locals[cdt][cdn];
		frappe.model.set_value(cdt, cdn, 'transfer_qty', d.qty * d.conversion_factor);
	},

	uom: function(doc, cdt, cdn){
		let d = locals[cdt][cdn];
		if (d.uom && d.item_code) {
			return frappe.call({
				method: 'erpnext.stock.doctype.stock_entry.stock_entry.get_uom_details',
				args: {
					item_code: d.item_code,
					uom: d.uom,
					qty: d.qty
				},
				callback: function(r) {
					if (r.message) {
						frappe.model.set_value(cdt, cdn, r.message);
					}
				}
			});
		}
	},

	item_code: function(frm, cdt, cdn) {
		let d = locals[cdt][cdn];
		if (d.item_code) {
			let args = {
				'item_code'			: d.item_code,
				'transfer_qty'		: d.transfer_qty,
				'quantity'			: d.qty
			};
			return frappe.call({
				method: 'erpnext.healthcare.doctype.clinical_procedure_template.clinical_procedure_template.get_item_details',
				args: {args: args},
				callback: function(r) {
					if (r.message) {
						let d = locals[cdt][cdn];
						$.each(r.message, function(k, v) {
							d[k] = v;
						});
						refresh_field('items');
					}
				}
			});
		}
	}
});

// List Stock items
cur_frm.set_query('item_code', 'items', function() {
	return {
		filters: {
			is_stock_item:1
		}
	};
});

frappe.tour['Clinical Procedure Template'] = [
	{
		fieldname: 'template',
		title: __('Template Name'),
		description: __('Enter a name for the Clinical Procedure Template')
	},
	{
		fieldname: 'item_code',
		title: __('Item Code'),
		description: __('Set the Item Code which will be used for billing the Clinical Procedure.')
	},
	{
		fieldname: 'item_group',
		title: __('Item Group'),
		description: __('Select an Item Group for the Clinical Procedure Item.')
	},
	{
		fieldname: 'is_billable',
		title: __('Clinical Procedure Rate'),
		description: __('Check this if the Clinical Procedure is billable and also set the rate.')
	},
	{
		fieldname: 'consume_stock',
		title: __('Allow Stock Consumption'),
		description: __('Check this if the Clinical Procedure utilises consumables. Click ') + "<a href='https://docs.erpnext.com/docs/user/manual/en/healthcare/clinical_procedure_template#22-manage-procedure-consumables' target='_blank'>here</a>" + __(' to know more')

	},
	{
		fieldname: 'medical_department',
		title: __('Medical Department'),
		description: __('You can also set the Medical Department for the template. After saving the document, an Item will automatically be created for billing this Clinical Procedure. You can then use this template while creating Clinical Procedures for Patients. Templates save you from filling up redundant data every single time. You can also create templates for other operations like Lab Tests, Therapy Sessions, etc.')
	}
];<|MERGE_RESOLUTION|>--- conflicted
+++ resolved
@@ -58,15 +58,9 @@
 	}
 };
 
-<<<<<<< HEAD
-var change_template_code = function(doc){
-	var d = new frappe.ui.Dialog({
-		title:__("Change Template Code"),
-=======
 let change_template_code = function(doc) {
 	let d = new frappe.ui.Dialog({
 		title:__('Change Item Code'),
->>>>>>> 540559d6
 		fields:[
 			{
 				'fieldtype': 'Data',
