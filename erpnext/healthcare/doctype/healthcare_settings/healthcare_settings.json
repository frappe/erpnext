{
 "actions": [],
 "beta": 1,
 "creation": "2017-05-09 11:26:22.337760",
 "doctype": "DocType",
 "editable_grid": 1,
 "engine": "InnoDB",
 "field_order": [
  "sb_op_settings",
<<<<<<< HEAD
  "patient_master_name",
  "manage_customer",
=======
  "patient_name_by",
  "link_customer_to_patient",
>>>>>>> 00175c96
  "default_medical_code_standard",
  "column_break_9",
  "collect_registration_fee",
  "registration_fee",
<<<<<<< HEAD
  "manage_appointment_invoice_automatically",
  "max_visit",
=======
  "automate_appointment_invoicing",
  "enable_free_follow_ups",
  "max_visits",
>>>>>>> 00175c96
  "valid_days",
  "healthcare_service_items",
  "inpatient_visit_charge_item",
  "op_consulting_charge_item",
  "column_break_13",
  "clinical_procedure_consumable_item",
<<<<<<< HEAD
  "out_patient_sms_alerts",
  "reg_sms",
  "reg_msg",
  "app_con",
  "app_con_msg",
  "no_con",
  "column_break_16",
  "app_rem",
  "app_rem_msg",
  "rem_before",
  "sb_in_ac",
  "income_account",
  "sb_r_ac",
  "receivable_account",
  "sb_lab_settings",
  "create_test_on_si_submit",
  "require_sample_collection",
  "require_test_result_approval",
  "column_break_34",
=======
  "sb_in_ac",
  "income_account",
  "receivable_account",
  "out_patient_sms_alerts",
  "send_registration_msg",
  "registration_msg",
  "send_appointment_confirmation",
  "appointment_confirmation_msg",
  "avoid_confirmation",
  "column_break_16",
  "send_appointment_reminder",
  "appointment_reminder_msg",
  "remind_before",
  "sb_lab_settings",
  "create_lab_test_on_si_submit",
  "create_sample_collection_for_lab_test",
  "column_break_34",
  "lab_test_approval_required",
>>>>>>> 00175c96
  "employee_name_and_designation_in_print",
  "custom_signature_in_print",
  "laboratory_sms_alerts",
  "sms_printed",
  "column_break_28",
  "sms_emailed"
 ],
 "fields": [
  {
   "fieldname": "sb_op_settings",
   "fieldtype": "Section Break",
   "label": "Out Patient Settings"
<<<<<<< HEAD
  },
  {
   "fieldname": "patient_master_name",
   "fieldtype": "Select",
   "label": "Patient Name By",
   "options": "Patient Name\nNaming Series"
  },
  {
   "default": "1",
   "description": "If checked, a customer will be created, mapped to Patient.\nPatient Invoices will be created against this Customer. You can also select existing Customer while creating Patient.",
   "fieldname": "manage_customer",
   "fieldtype": "Check",
   "label": "Manage Customer"
=======
>>>>>>> 00175c96
  },
  {
   "fieldname": "default_medical_code_standard",
   "fieldtype": "Link",
   "label": "Default Medical Code Standard",
   "options": "Medical Code Standard"
  },
  {
   "fieldname": "column_break_9",
   "fieldtype": "Column Break"
  },
  {
   "default": "0",
   "description": "Checking this will create new Patients with a Disabled status by default and will only be enabled after invoicing the Registration Fee.",
   "fieldname": "collect_registration_fee",
   "fieldtype": "Check",
   "label": "Collect Fee for Patient Registration"
  },
  {
   "depends_on": "collect_registration_fee",
   "fieldname": "registration_fee",
   "fieldtype": "Currency",
   "label": "Registration Fee",
   "mandatory_depends_on": "eval:doc.collect_registration_fee == 1",
   "options": "Currency"
<<<<<<< HEAD
  },
  {
   "default": "0",
   "description": "Manage Appointment Invoice submit and cancel automatically for Patient Encounter",
   "fieldname": "manage_appointment_invoice_automatically",
   "fieldtype": "Check",
   "label": "Invoice Appointments Automatically"
  },
  {
   "fieldname": "max_visit",
   "fieldtype": "Int",
   "label": "Patient Encounters in valid days"
  },
  {
   "fieldname": "valid_days",
   "fieldtype": "Int",
   "label": "Valid number of days"
  },
  {
   "collapsible": 1,
   "fieldname": "healthcare_service_items",
   "fieldtype": "Section Break",
   "label": "Healthcare Service Items"
=======
  },
  {
   "depends_on": "eval:doc.enable_free_follow_ups == 1",
   "description": "Time period (Valid number of days) for free consultations",
   "fieldname": "valid_days",
   "fieldtype": "Int",
   "label": "Valid Number of Days",
   "mandatory_depends_on": "eval:doc.enable_free_follow_ups == 1"
  },
  {
   "collapsible": 1,
   "description": "You can configure default Items for billing consultation charges, procedure consumption items and inpatient visits",
   "fieldname": "healthcare_service_items",
   "fieldtype": "Section Break",
   "label": "Default Healthcare Service Items"
>>>>>>> 00175c96
  },
  {
   "fieldname": "inpatient_visit_charge_item",
   "fieldtype": "Link",
   "label": "Inpatient Visit Charge Item",
   "options": "Item"
  },
  {
   "fieldname": "op_consulting_charge_item",
   "fieldtype": "Link",
   "label": "Out Patient Consulting Charge Item",
   "options": "Item"
  },
  {
   "fieldname": "column_break_13",
   "fieldtype": "Column Break"
  },
  {
   "fieldname": "clinical_procedure_consumable_item",
   "fieldtype": "Link",
   "label": "Clinical Procedure Consumable Item",
   "options": "Item"
  },
  {
   "collapsible": 1,
   "fieldname": "out_patient_sms_alerts",
   "fieldtype": "Section Break",
   "label": "Out Patient SMS Alerts"
  },
  {
<<<<<<< HEAD
   "default": "0",
   "fieldname": "reg_sms",
   "fieldtype": "Check",
   "label": "Patient Registration"
  },
  {
   "default": "Hello {{doc.patient}}, Thank you for registering with  {{doc.company}}. Your ID is {{doc.id}} . Please note this ID for future reference. \nThank You, Get well soon!",
   "depends_on": "reg_sms",
   "fieldname": "reg_msg",
   "fieldtype": "Small Text",
   "ignore_xss_filter": 1,
   "label": "Registration Message"
  },
  {
   "default": "0",
   "fieldname": "app_con",
   "fieldtype": "Check",
   "label": "Appointment Confirmation"
  },
  {
   "default": "Hello {{doc.patient}}, You have scheduled an appointment with {{doc.practitioner}} by {{doc.start_dt}} at  {{doc.company}}.\nThank you, Good day!",
   "depends_on": "app_con",
   "fieldname": "app_con_msg",
   "fieldtype": "Small Text",
   "ignore_xss_filter": 1,
   "label": "Confirmation Message"
  },
  {
   "default": "0",
   "depends_on": "app_con",
   "description": "Do not confirm if appointment is created for the same day",
   "fieldname": "no_con",
   "fieldtype": "Check",
   "label": "Avoid Confirmation"
  },
  {
   "fieldname": "column_break_16",
   "fieldtype": "Column Break"
  },
  {
   "default": "0",
   "fieldname": "app_rem",
   "fieldtype": "Check",
   "label": "Appointment Reminder"
  },
  {
   "default": "Hello {{doc.patient}}, You have an appointment with {{doc.practitioner}} by {{doc.appointment_time}} at  {{doc.company}}.\nThank you, Good day!\n",
   "depends_on": "app_rem",
   "fieldname": "app_rem_msg",
   "fieldtype": "Small Text",
   "ignore_xss_filter": 1,
   "label": "Reminder Message"
  },
  {
   "depends_on": "app_rem",
   "fieldname": "rem_before",
   "fieldtype": "Time",
   "label": "Remind Before"
  },
  {
   "collapsible": 1,
   "description": "Default income accounts to be used if not set in Healthcare Practitioner to book Appointment charges.",
   "fieldname": "sb_in_ac",
   "fieldtype": "Section Break",
   "label": "Income Account"
  },
  {
   "fieldname": "income_account",
   "fieldtype": "Table",
   "label": "Income Account",
   "options": "Party Account"
  },
  {
   "collapsible": 1,
   "description": "Default receivable accounts to be used if not set in Patient to book Appointment charges.",
   "fieldname": "sb_r_ac",
   "fieldtype": "Section Break",
   "label": "Receivable Account"
  },
  {
   "fieldname": "receivable_account",
   "fieldtype": "Table",
   "label": "Receivable Account",
   "options": "Party Account"
  },
  {
   "collapsible": 1,
   "fieldname": "sb_lab_settings",
   "fieldtype": "Section Break",
   "label": "Laboratory Settings"
  },
  {
   "default": "0",
   "fieldname": "create_test_on_si_submit",
   "fieldtype": "Check",
   "label": "Create Lab Test(s) on Sales Invoice Submit"
  },
  {
   "default": "0",
   "description": "Create documents for sample collection",
   "fieldname": "require_sample_collection",
   "fieldtype": "Check",
   "label": "Manage Sample Collection"
  },
  {
   "default": "0",
   "fieldname": "require_test_result_approval",
   "fieldtype": "Check",
   "label": "Require Lab Test Approval"
  },
  {
   "fieldname": "column_break_34",
   "fieldtype": "Column Break"
  },
  {
   "default": "1",
   "fieldname": "employee_name_and_designation_in_print",
   "fieldtype": "Check",
   "label": "Employee name and designation in print"
  },
  {
   "depends_on": "eval:doc.employee_name_and_designation_in_print == '0'\n",
   "fieldname": "custom_signature_in_print",
   "fieldtype": "Small Text",
   "label": "Custom Signature in Print"
  },
  {
   "collapsible": 1,
   "fieldname": "laboratory_sms_alerts",
   "fieldtype": "Section Break",
   "label": "Laboratory SMS Alerts"
  },
  {
   "default": "Hello {{doc.patient}}, Your {{doc.lab_test_name}} result is ready with {{doc.company }}. \nThank You, Good day!",
   "fieldname": "sms_printed",
   "fieldtype": "Small Text",
   "ignore_xss_filter": 1,
   "label": "Result Printed"
  },
  {
   "fieldname": "column_break_28",
   "fieldtype": "Column Break"
  },
  {
   "default": "Hello {{doc.patient}}, Your {{doc.lab_test_name}} result has been emailed to {{doc.email}}. \n{{doc.company }}. \nThank You, Good day!",
   "fieldname": "sms_emailed",
   "fieldtype": "Small Text",
   "ignore_xss_filter": 1,
   "label": "Result Emailed"
=======
   "fieldname": "column_break_16",
   "fieldtype": "Column Break"
  },
  {
   "collapsible": 1,
   "fieldname": "sb_in_ac",
   "fieldtype": "Section Break",
   "label": "Default Accounts"
  },
  {
   "description": "Default income accounts to be used if not set in Healthcare Practitioner to book Appointment charges.",
   "fieldname": "income_account",
   "fieldtype": "Table",
   "label": "Income Account",
   "options": "Party Account"
  },
  {
   "description": "Default receivable accounts to be used to book Appointment charges.",
   "fieldname": "receivable_account",
   "fieldtype": "Table",
   "label": "Receivable Account",
   "options": "Party Account"
  },
  {
   "collapsible": 1,
   "fieldname": "sb_lab_settings",
   "fieldtype": "Section Break",
   "label": "Laboratory Settings"
  },
  {
   "fieldname": "column_break_34",
   "fieldtype": "Column Break"
  },
  {
   "default": "1",
   "description": "Check this if you want the Name and Designation of the Employee associated with the User who submits the document to be printed in the Lab Test Report.",
   "fieldname": "employee_name_and_designation_in_print",
   "fieldtype": "Check",
   "label": "Employee name and designation in print"
  },
  {
   "depends_on": "eval:doc.employee_name_and_designation_in_print == '0'\n",
   "fieldname": "custom_signature_in_print",
   "fieldtype": "Small Text",
   "label": "Custom Signature in Print"
  },
  {
   "collapsible": 1,
   "fieldname": "laboratory_sms_alerts",
   "fieldtype": "Section Break",
   "label": "Laboratory SMS Alerts"
  },
  {
   "default": "Hello {{doc.patient}}, Your {{doc.lab_test_name}} result is ready with {{doc.company }}. \nThank You, Good day!",
   "fieldname": "sms_printed",
   "fieldtype": "Small Text",
   "ignore_xss_filter": 1,
   "label": "Result Printed Message"
  },
  {
   "fieldname": "column_break_28",
   "fieldtype": "Column Break"
  },
  {
   "default": "Hello {{doc.patient}}, Your {{doc.lab_test_name}} result has been emailed to {{doc.email}}. \n{{doc.company }}. \nThank You, Good day!",
   "fieldname": "sms_emailed",
   "fieldtype": "Small Text",
   "ignore_xss_filter": 1,
   "label": "Result Emailed Message"
  },
  {
   "default": "0",
   "description": "Checking this will restrict printing and emailing of Lab Test documents unless they have the status as Approved.",
   "fieldname": "lab_test_approval_required",
   "fieldtype": "Check",
   "label": "Do not print or email Lab Tests without Approval"
  },
  {
   "default": "1",
   "description": "If checked, a customer will be created, mapped to Patient.\nPatient Invoices will be created against this Customer. You can also select existing Customer while creating Patient.",
   "fieldname": "link_customer_to_patient",
   "fieldtype": "Check",
   "label": "Link Customer to Patient"
  },
  {
   "default": "0",
   "description": "Checking this will create Lab Test(s) specified in the Sales Invoice on submission.",
   "fieldname": "create_lab_test_on_si_submit",
   "fieldtype": "Check",
   "label": "Create Lab Test(s) on Sales Invoice Submission"
  },
  {
   "default": "0",
   "description": "Checking this will create a Sample Collection document  every time you create a Lab Test",
   "fieldname": "create_sample_collection_for_lab_test",
   "fieldtype": "Check",
   "label": "Create Sample Collection document for Lab Test"
  },
  {
   "fieldname": "patient_name_by",
   "fieldtype": "Select",
   "label": "Patient Name By",
   "options": "Patient Name\nNaming Series"
  },
  {
   "default": "0",
   "description": "Manage Appointment Invoice submit and cancel automatically for Patient Encounter",
   "fieldname": "automate_appointment_invoicing",
   "fieldtype": "Check",
   "label": "Automate Appointment Invoicing"
  },
  {
   "default": "0",
   "fieldname": "send_registration_msg",
   "fieldtype": "Check",
   "label": "Patient Registration"
  },
  {
   "default": "Hello {{doc.patient}}, Thank you for registering with  {{doc.company}}. Your ID is {{doc.name}} . Please note this ID for future reference. \nThank You!",
   "depends_on": "send_registration_msg",
   "fieldname": "registration_msg",
   "fieldtype": "Small Text",
   "ignore_xss_filter": 1,
   "label": "Registration Message"
  },
  {
   "default": "0",
   "fieldname": "send_appointment_confirmation",
   "fieldtype": "Check",
   "label": "Appointment Confirmation"
  },
  {
   "default": "Hello {{doc.patient}}, You have scheduled an appointment with {{doc.practitioner}} on {{doc.appointment_datetime}} at  {{doc.company}}.\nThank you, Good day!",
   "depends_on": "send_appointment_confirmation",
   "fieldname": "appointment_confirmation_msg",
   "fieldtype": "Small Text",
   "ignore_xss_filter": 1,
   "label": "Confirmation Message"
  },
  {
   "default": "0",
   "depends_on": "send_appointment_confirmation",
   "description": "Do not confirm if appointment is created for the same day",
   "fieldname": "avoid_confirmation",
   "fieldtype": "Check",
   "label": "Avoid Confirmation"
  },
  {
   "default": "0",
   "fieldname": "send_appointment_reminder",
   "fieldtype": "Check",
   "label": "Appointment Reminder"
  },
  {
   "default": "Hello {{doc.patient}}, You have an appointment with {{doc.practitioner}} by {{doc.appointment_datetime}} at  {{doc.company}}.\nThank you, Good day!\n",
   "depends_on": "send_appointment_reminder",
   "fieldname": "appointment_reminder_msg",
   "fieldtype": "Small Text",
   "ignore_xss_filter": 1,
   "label": "Reminder Message"
  },
  {
   "depends_on": "send_appointment_reminder",
   "fieldname": "remind_before",
   "fieldtype": "Time",
   "label": "Remind Before"
  },
  {
   "depends_on": "eval:doc.enable_free_follow_ups == 1",
   "description": "The number of free follow ups (Patient Encounters in valid days) allowed",
   "fieldname": "max_visits",
   "fieldtype": "Int",
   "label": "Number of Patient Encounters in Valid Days",
   "mandatory_depends_on": "eval:doc.enable_free_follow_ups == 1"
  },
  {
   "default": "0",
   "fieldname": "enable_free_follow_ups",
   "fieldtype": "Check",
   "label": "Enable Free Follow-ups"
>>>>>>> 00175c96
  }
 ],
 "issingle": 1,
 "links": [],
<<<<<<< HEAD
 "modified": "2020-01-23 13:39:06.078738",
=======
 "modified": "2020-07-08 15:17:21.543218",
>>>>>>> 00175c96
 "modified_by": "Administrator",
 "module": "Healthcare",
 "name": "Healthcare Settings",
 "owner": "Administrator",
 "permissions": [
  {
   "create": 1,
   "delete": 1,
   "email": 1,
   "print": 1,
   "read": 1,
   "role": "Healthcare Administrator",
   "share": 1,
   "write": 1
  }
 ],
 "quick_entry": 1,
 "restrict_to_domain": "Healthcare",
 "sort_field": "modified",
 "sort_order": "DESC",
 "track_changes": 1
}<|MERGE_RESOLUTION|>--- conflicted
+++ resolved
@@ -7,52 +7,21 @@
  "engine": "InnoDB",
  "field_order": [
   "sb_op_settings",
-<<<<<<< HEAD
-  "patient_master_name",
-  "manage_customer",
-=======
   "patient_name_by",
   "link_customer_to_patient",
->>>>>>> 00175c96
   "default_medical_code_standard",
   "column_break_9",
   "collect_registration_fee",
   "registration_fee",
-<<<<<<< HEAD
-  "manage_appointment_invoice_automatically",
-  "max_visit",
-=======
   "automate_appointment_invoicing",
   "enable_free_follow_ups",
   "max_visits",
->>>>>>> 00175c96
   "valid_days",
   "healthcare_service_items",
   "inpatient_visit_charge_item",
   "op_consulting_charge_item",
   "column_break_13",
   "clinical_procedure_consumable_item",
-<<<<<<< HEAD
-  "out_patient_sms_alerts",
-  "reg_sms",
-  "reg_msg",
-  "app_con",
-  "app_con_msg",
-  "no_con",
-  "column_break_16",
-  "app_rem",
-  "app_rem_msg",
-  "rem_before",
-  "sb_in_ac",
-  "income_account",
-  "sb_r_ac",
-  "receivable_account",
-  "sb_lab_settings",
-  "create_test_on_si_submit",
-  "require_sample_collection",
-  "require_test_result_approval",
-  "column_break_34",
-=======
   "sb_in_ac",
   "income_account",
   "receivable_account",
@@ -71,7 +40,6 @@
   "create_sample_collection_for_lab_test",
   "column_break_34",
   "lab_test_approval_required",
->>>>>>> 00175c96
   "employee_name_and_designation_in_print",
   "custom_signature_in_print",
   "laboratory_sms_alerts",
@@ -84,22 +52,6 @@
    "fieldname": "sb_op_settings",
    "fieldtype": "Section Break",
    "label": "Out Patient Settings"
-<<<<<<< HEAD
-  },
-  {
-   "fieldname": "patient_master_name",
-   "fieldtype": "Select",
-   "label": "Patient Name By",
-   "options": "Patient Name\nNaming Series"
-  },
-  {
-   "default": "1",
-   "description": "If checked, a customer will be created, mapped to Patient.\nPatient Invoices will be created against this Customer. You can also select existing Customer while creating Patient.",
-   "fieldname": "manage_customer",
-   "fieldtype": "Check",
-   "label": "Manage Customer"
-=======
->>>>>>> 00175c96
   },
   {
    "fieldname": "default_medical_code_standard",
@@ -125,31 +77,6 @@
    "label": "Registration Fee",
    "mandatory_depends_on": "eval:doc.collect_registration_fee == 1",
    "options": "Currency"
-<<<<<<< HEAD
-  },
-  {
-   "default": "0",
-   "description": "Manage Appointment Invoice submit and cancel automatically for Patient Encounter",
-   "fieldname": "manage_appointment_invoice_automatically",
-   "fieldtype": "Check",
-   "label": "Invoice Appointments Automatically"
-  },
-  {
-   "fieldname": "max_visit",
-   "fieldtype": "Int",
-   "label": "Patient Encounters in valid days"
-  },
-  {
-   "fieldname": "valid_days",
-   "fieldtype": "Int",
-   "label": "Valid number of days"
-  },
-  {
-   "collapsible": 1,
-   "fieldname": "healthcare_service_items",
-   "fieldtype": "Section Break",
-   "label": "Healthcare Service Items"
-=======
   },
   {
    "depends_on": "eval:doc.enable_free_follow_ups == 1",
@@ -165,7 +92,6 @@
    "fieldname": "healthcare_service_items",
    "fieldtype": "Section Break",
    "label": "Default Healthcare Service Items"
->>>>>>> 00175c96
   },
   {
    "fieldname": "inpatient_visit_charge_item",
@@ -196,157 +122,6 @@
    "label": "Out Patient SMS Alerts"
   },
   {
-<<<<<<< HEAD
-   "default": "0",
-   "fieldname": "reg_sms",
-   "fieldtype": "Check",
-   "label": "Patient Registration"
-  },
-  {
-   "default": "Hello {{doc.patient}}, Thank you for registering with  {{doc.company}}. Your ID is {{doc.id}} . Please note this ID for future reference. \nThank You, Get well soon!",
-   "depends_on": "reg_sms",
-   "fieldname": "reg_msg",
-   "fieldtype": "Small Text",
-   "ignore_xss_filter": 1,
-   "label": "Registration Message"
-  },
-  {
-   "default": "0",
-   "fieldname": "app_con",
-   "fieldtype": "Check",
-   "label": "Appointment Confirmation"
-  },
-  {
-   "default": "Hello {{doc.patient}}, You have scheduled an appointment with {{doc.practitioner}} by {{doc.start_dt}} at  {{doc.company}}.\nThank you, Good day!",
-   "depends_on": "app_con",
-   "fieldname": "app_con_msg",
-   "fieldtype": "Small Text",
-   "ignore_xss_filter": 1,
-   "label": "Confirmation Message"
-  },
-  {
-   "default": "0",
-   "depends_on": "app_con",
-   "description": "Do not confirm if appointment is created for the same day",
-   "fieldname": "no_con",
-   "fieldtype": "Check",
-   "label": "Avoid Confirmation"
-  },
-  {
-   "fieldname": "column_break_16",
-   "fieldtype": "Column Break"
-  },
-  {
-   "default": "0",
-   "fieldname": "app_rem",
-   "fieldtype": "Check",
-   "label": "Appointment Reminder"
-  },
-  {
-   "default": "Hello {{doc.patient}}, You have an appointment with {{doc.practitioner}} by {{doc.appointment_time}} at  {{doc.company}}.\nThank you, Good day!\n",
-   "depends_on": "app_rem",
-   "fieldname": "app_rem_msg",
-   "fieldtype": "Small Text",
-   "ignore_xss_filter": 1,
-   "label": "Reminder Message"
-  },
-  {
-   "depends_on": "app_rem",
-   "fieldname": "rem_before",
-   "fieldtype": "Time",
-   "label": "Remind Before"
-  },
-  {
-   "collapsible": 1,
-   "description": "Default income accounts to be used if not set in Healthcare Practitioner to book Appointment charges.",
-   "fieldname": "sb_in_ac",
-   "fieldtype": "Section Break",
-   "label": "Income Account"
-  },
-  {
-   "fieldname": "income_account",
-   "fieldtype": "Table",
-   "label": "Income Account",
-   "options": "Party Account"
-  },
-  {
-   "collapsible": 1,
-   "description": "Default receivable accounts to be used if not set in Patient to book Appointment charges.",
-   "fieldname": "sb_r_ac",
-   "fieldtype": "Section Break",
-   "label": "Receivable Account"
-  },
-  {
-   "fieldname": "receivable_account",
-   "fieldtype": "Table",
-   "label": "Receivable Account",
-   "options": "Party Account"
-  },
-  {
-   "collapsible": 1,
-   "fieldname": "sb_lab_settings",
-   "fieldtype": "Section Break",
-   "label": "Laboratory Settings"
-  },
-  {
-   "default": "0",
-   "fieldname": "create_test_on_si_submit",
-   "fieldtype": "Check",
-   "label": "Create Lab Test(s) on Sales Invoice Submit"
-  },
-  {
-   "default": "0",
-   "description": "Create documents for sample collection",
-   "fieldname": "require_sample_collection",
-   "fieldtype": "Check",
-   "label": "Manage Sample Collection"
-  },
-  {
-   "default": "0",
-   "fieldname": "require_test_result_approval",
-   "fieldtype": "Check",
-   "label": "Require Lab Test Approval"
-  },
-  {
-   "fieldname": "column_break_34",
-   "fieldtype": "Column Break"
-  },
-  {
-   "default": "1",
-   "fieldname": "employee_name_and_designation_in_print",
-   "fieldtype": "Check",
-   "label": "Employee name and designation in print"
-  },
-  {
-   "depends_on": "eval:doc.employee_name_and_designation_in_print == '0'\n",
-   "fieldname": "custom_signature_in_print",
-   "fieldtype": "Small Text",
-   "label": "Custom Signature in Print"
-  },
-  {
-   "collapsible": 1,
-   "fieldname": "laboratory_sms_alerts",
-   "fieldtype": "Section Break",
-   "label": "Laboratory SMS Alerts"
-  },
-  {
-   "default": "Hello {{doc.patient}}, Your {{doc.lab_test_name}} result is ready with {{doc.company }}. \nThank You, Good day!",
-   "fieldname": "sms_printed",
-   "fieldtype": "Small Text",
-   "ignore_xss_filter": 1,
-   "label": "Result Printed"
-  },
-  {
-   "fieldname": "column_break_28",
-   "fieldtype": "Column Break"
-  },
-  {
-   "default": "Hello {{doc.patient}}, Your {{doc.lab_test_name}} result has been emailed to {{doc.email}}. \n{{doc.company }}. \nThank You, Good day!",
-   "fieldname": "sms_emailed",
-   "fieldtype": "Small Text",
-   "ignore_xss_filter": 1,
-   "label": "Result Emailed"
-=======
    "fieldname": "column_break_16",
    "fieldtype": "Column Break"
   },
@@ -527,16 +302,11 @@
    "fieldname": "enable_free_follow_ups",
    "fieldtype": "Check",
    "label": "Enable Free Follow-ups"
->>>>>>> 00175c96
   }
  ],
  "issingle": 1,
  "links": [],
-<<<<<<< HEAD
- "modified": "2020-01-23 13:39:06.078738",
-=======
  "modified": "2020-07-08 15:17:21.543218",
->>>>>>> 00175c96
  "modified_by": "Administrator",
  "module": "Healthcare",
  "name": "Healthcare Settings",
