--- conflicted
+++ resolved
@@ -1,8 +1,5 @@
 {
-<<<<<<< HEAD
-=======
  "actions": [],
->>>>>>> fd30b8f4
  "allow_import": 1,
  "allow_rename": 1,
  "autoname": "field:healthcare_service_unit_name",
@@ -157,12 +154,6 @@
    "report_hide": 1
   }
  ],
-<<<<<<< HEAD
- "modified": "2020-03-03 15:41:07.424180",
- "modified_by": "Administrator",
- "module": "Healthcare",
- "name": "Healthcare Service Unit",
-=======
  "is_tree": 1,
  "links": [],
  "modified": "2020-03-18 18:26:06.360941",
@@ -170,7 +161,6 @@
  "module": "Healthcare",
  "name": "Healthcare Service Unit",
  "nsm_parent_field": "parent_healthcare_service_unit",
->>>>>>> fd30b8f4
  "owner": "Administrator",
  "permissions": [
   {
