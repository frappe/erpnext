{
 "actions": [],
 "autoname": "naming_series:",
 "creation": "2018-07-11 17:48:51.404139",
 "doctype": "DocType",
 "editable_grid": 1,
 "engine": "InnoDB",
 "field_order": [
  "section_break_1",
  "naming_series",
  "patient",
  "patient_name",
  "gender",
  "blood_group",
  "dob",
  "mobile",
  "email",
  "phone",
  "column_break_11",
  "scheduled_date",
  "admitted_datetime",
  "expected_discharge",
  "column_break_8",
  "company",
  "status",
  "references",
  "admission_encounter",
  "admission_practitioner",
  "medical_department",
  "column_break_22",
  "primary_practitioner",
  "secondary_practitioner",
  "cb_admission",
  "admission_ordered_for",
  "expected_length_of_stay",
  "admission_service_unit_type",
  "admission_instructions_section",
  "admission_instruction",
  "encounter_details_section",
  "chief_complaint",
  "column_break_29",
  "diagnosis",
  "medication_section",
  "drug_prescription",
  "investigations_section",
  "lab_test_prescription",
  "procedures_section",
  "procedure_prescription",
  "rehabilitation_section",
  "therapy_plan",
  "therapies",
  "sb_inpatient_occupancy",
  "inpatient_occupancies",
  "btn_transfer",
  "sb_discharge_details",
  "discharge_ordered_date",
  "discharge_date",
  "column_break_50",
  "discharge_practitioner",
  "discharge_encounter",
<<<<<<< HEAD
=======
  "discharge_datetime",
>>>>>>> eaef3715
  "cb_discharge",
  "followup_date",
  "discharge_instructions",
  "sb_discharge_note",
  "discharge_note"
 ],
 "fields": [
  {
   "fieldname": "section_break_1",
   "fieldtype": "Section Break",
   "label": "Basic Details"
  },
  {
   "fieldname": "naming_series",
   "fieldtype": "Select",
   "hidden": 1,
   "label": "Series",
   "options": "HLC-INP-.YYYY.-"
  },
  {
   "fieldname": "patient",
   "fieldtype": "Link",
   "in_list_view": 1,
   "label": "Patient",
   "options": "Patient",
   "reqd": 1,
   "set_only_once": 1
  },
  {
   "fetch_from": "patient.patient_name",
   "fieldname": "patient_name",
   "fieldtype": "Data",
   "label": "Patient Name",
   "read_only": 1
  },
  {
   "fetch_from": "patient.sex",
   "fieldname": "gender",
   "fieldtype": "Link",
   "label": "Gender",
   "options": "Gender",
   "read_only": 1
  },
  {
   "fetch_from": "patient.blood_group",
   "fieldname": "blood_group",
   "fieldtype": "Select",
   "label": "Blood Group",
   "options": "\nA Positive\nA Negative\nAB Positive\nAB Negative\nB Positive\nB Negative\nO Positive\nO Negative",
   "read_only": 1
  },
  {
   "fetch_from": "patient.dob",
   "fieldname": "dob",
   "fieldtype": "Date",
   "label": "Date of birth",
   "read_only": 1
  },
  {
   "fetch_from": "patient.mobile",
   "fieldname": "mobile",
   "fieldtype": "Data",
   "label": "Mobile",
   "read_only": 1
  },
  {
   "fetch_from": "patient.email",
   "fieldname": "email",
   "fieldtype": "Data",
   "label": "Email",
   "options": "Email",
   "read_only": 1
  },
  {
   "fetch_from": "patient.phone",
   "fieldname": "phone",
   "fieldtype": "Data",
   "label": "Phone",
   "read_only": 1
  },
  {
   "fieldname": "medical_department",
   "fieldtype": "Link",
   "label": "Medical Department",
   "options": "Medical Department",
   "set_only_once": 1
  },
  {
   "fieldname": "primary_practitioner",
   "fieldtype": "Link",
   "label": "Healthcare Practitioner (Primary)",
   "options": "Healthcare Practitioner"
  },
  {
   "fieldname": "secondary_practitioner",
   "fieldtype": "Link",
   "label": "Healthcare Practitioner (Secondary)",
   "options": "Healthcare Practitioner"
  },
  {
   "fieldname": "column_break_8",
   "fieldtype": "Column Break"
  },
  {
   "default": "Admission Scheduled",
   "fieldname": "status",
   "fieldtype": "Select",
   "in_list_view": 1,
   "label": "Status",
   "options": "Admission Scheduled\nAdmitted\nDischarge Scheduled\nDischarged",
   "read_only": 1
  },
  {
   "default": "Today",
   "fieldname": "scheduled_date",
   "fieldtype": "Date",
   "in_list_view": 1,
   "label": "Admission Schedule Date",
   "read_only": 1,
   "reqd": 1
  },
  {
   "fieldname": "admission_ordered_for",
   "fieldtype": "Date",
   "label": "Admission Ordered For",
   "read_only": 1
  },
  {
   "fieldname": "admitted_datetime",
   "fieldtype": "Datetime",
   "in_list_view": 1,
   "label": "Admitted Datetime",
   "permlevel": 2
  },
  {
   "depends_on": "eval:(doc.expected_length_of_stay > 0)",
   "fieldname": "expected_length_of_stay",
   "fieldtype": "Int",
   "label": "Expected Length of Stay",
   "set_only_once": 1
  },
  {
   "fieldname": "expected_discharge",
   "fieldtype": "Date",
   "in_list_view": 1,
   "label": "Expected Discharge",
   "read_only": 1
  },
  {
   "collapsible": 1,
   "fieldname": "references",
   "fieldtype": "Section Break",
   "label": "Admission Order Details"
  },
  {
   "fieldname": "cb_admission",
   "fieldtype": "Column Break"
  },
  {
   "fieldname": "admission_practitioner",
   "fieldtype": "Link",
   "label": "Healthcare Practitioner",
   "options": "Healthcare Practitioner",
   "read_only": 1
  },
  {
   "fieldname": "admission_encounter",
   "fieldtype": "Link",
   "label": "Patient Encounter",
   "options": "Patient Encounter",
   "read_only": 1
  },
  {
   "fieldname": "chief_complaint",
   "fieldtype": "Table MultiSelect",
   "label": "Chief Complaint",
   "options": "Patient Encounter Symptom",
   "permlevel": 1
  },
  {
   "fieldname": "admission_instruction",
   "fieldtype": "Small Text",
   "label": "Admission Instruction",
   "set_only_once": 1
  },
  {
   "fieldname": "cb_discharge",
   "fieldtype": "Column Break"
  },
  {
   "fieldname": "discharge_practitioner",
   "fieldtype": "Link",
   "label": "Discharge Healthcare Practitioner",
   "options": "Healthcare Practitioner",
   "read_only": 1
  },
  {
   "fieldname": "discharge_encounter",
   "fieldtype": "Link",
   "label": "Patient Encounter",
   "options": "Patient Encounter",
   "read_only": 1
  },
  {
   "collapsible": 1,
   "fieldname": "medication_section",
   "fieldtype": "Section Break",
   "label": "Medications",
   "permlevel": 1
  },
  {
   "fieldname": "drug_prescription",
   "fieldtype": "Table",
   "options": "Drug Prescription",
   "permlevel": 1
  },
  {
   "collapsible": 1,
   "fieldname": "investigations_section",
   "fieldtype": "Section Break",
   "label": "Investigations",
   "permlevel": 1
  },
  {
   "fieldname": "lab_test_prescription",
   "fieldtype": "Table",
   "options": "Lab Prescription",
   "permlevel": 1
  },
  {
   "collapsible": 1,
   "fieldname": "procedures_section",
   "fieldtype": "Section Break",
   "label": "Procedures",
   "permlevel": 1
  },
  {
   "fieldname": "procedure_prescription",
   "fieldtype": "Table",
   "options": "Procedure Prescription",
   "permlevel": 1
  },
  {
   "depends_on": "eval:(doc.status != \"Admission Scheduled\")",
   "fieldname": "sb_inpatient_occupancy",
   "fieldtype": "Section Break",
   "label": "Inpatient Occupancy"
  },
  {
   "fieldname": "admission_service_unit_type",
   "fieldtype": "Link",
   "label": "Admission Service Unit Type",
   "options": "Healthcare Service Unit Type",
   "read_only": 1
  },
  {
   "fieldname": "inpatient_occupancies",
   "fieldtype": "Table",
   "options": "Inpatient Occupancy",
   "permlevel": 2
  },
  {
   "fieldname": "btn_transfer",
   "fieldtype": "Button",
   "label": "Transfer"
  },
  {
   "collapsible": 1,
   "depends_on": "eval:(doc.status == \"Discharge Scheduled\" || doc.status == \"Discharged\")",
   "fieldname": "sb_discharge_note",
   "fieldtype": "Section Break",
   "label": "Discharge Notes"
  },
  {
   "fieldname": "discharge_note",
   "fieldtype": "Text Editor",
   "permlevel": 1
  },
  {
   "fetch_from": "admission_encounter.company",
   "fieldname": "company",
   "fieldtype": "Link",
   "in_standard_filter": 1,
   "label": "Company",
   "options": "Company",
   "reqd": 1
  },
  {
   "collapsible": 1,
   "collapsible_depends_on": "eval:(doc.status == \"Admitted\")",
   "fieldname": "encounter_details_section",
   "fieldtype": "Section Break",
   "label": "Encounter Impression",
   "permlevel": 1
  },
  {
   "fieldname": "column_break_29",
   "fieldtype": "Column Break"
  },
  {
   "fieldname": "diagnosis",
   "fieldtype": "Table MultiSelect",
   "label": "Diagnosis",
   "options": "Patient Encounter Diagnosis",
   "permlevel": 1
  },
  {
   "fieldname": "followup_date",
   "fieldtype": "Date",
   "label": "Follow Up Date"
  },
  {
   "collapsible": 1,
   "depends_on": "eval:(doc.status == \"Discharge Scheduled\" || doc.status == \"Discharged\")",
   "fieldname": "sb_discharge_details",
   "fieldtype": "Section Break",
   "label": "Discharge Details"
  },
  {
   "fieldname": "discharge_instructions",
   "fieldtype": "Small Text",
   "label": "Discharge Instructions"
  },
  {
   "fieldname": "discharge_ordered_date",
   "fieldtype": "Date",
   "in_list_view": 1,
   "label": "Discharge Ordered Date",
   "read_only": 1
  },
  {
   "collapsible": 1,
   "fieldname": "rehabilitation_section",
   "fieldtype": "Section Break",
   "label": "Rehabilitation",
   "permlevel": 1
  },
  {
   "fieldname": "therapy_plan",
   "fieldtype": "Link",
   "hidden": 1,
   "label": "Therapy Plan",
   "options": "Therapy Plan",
   "permlevel": 1,
   "read_only": 1
  },
  {
   "fieldname": "therapies",
   "fieldtype": "Table",
   "options": "Therapy Plan Detail",
   "permlevel": 1
  },
  {
   "fieldname": "discharge_datetime",
   "fieldtype": "Datetime",
   "label": "Discharge Date",
<<<<<<< HEAD
   "read_only": 1
  },
  {
   "fieldname": "column_break_11",
   "fieldtype": "Column Break"
  },
  {
   "fieldname": "column_break_22",
   "fieldtype": "Column Break"
  },
  {
   "collapsible": 1,
   "fieldname": "admission_instructions_section",
   "fieldtype": "Section Break",
   "label": "Admission Instructions"
  },
  {
   "fieldname": "column_break_50",
   "fieldtype": "Column Break"
=======
   "permlevel": 2
>>>>>>> eaef3715
  }
 ],
 "index_web_pages_for_search": 1,
 "links": [],
<<<<<<< HEAD
 "modified": "2021-01-30 19:15:40.264799",
=======
 "modified": "2021-03-18 15:59:17.318988",
>>>>>>> eaef3715
 "modified_by": "Administrator",
 "module": "Healthcare",
 "name": "Inpatient Record",
 "owner": "Administrator",
 "permissions": [
  {
   "create": 1,
   "delete": 1,
   "email": 1,
   "export": 1,
   "print": 1,
   "read": 1,
   "report": 1,
   "role": "Healthcare Administrator",
   "share": 1,
   "write": 1
  },
  {
   "create": 1,
   "delete": 1,
   "email": 1,
   "export": 1,
   "print": 1,
   "read": 1,
   "report": 1,
   "role": "Physician",
   "share": 1,
   "write": 1
  },
  {
   "create": 1,
   "delete": 1,
   "email": 1,
   "export": 1,
   "print": 1,
   "read": 1,
   "report": 1,
   "role": "Nursing User",
   "share": 1,
   "write": 1
  },
  {
   "permlevel": 1,
   "read": 1,
   "role": "Physician",
   "write": 1
  },
  {
   "permlevel": 1,
   "read": 1,
   "report": 1,
   "role": "Nursing User"
  },
  {
   "email": 1,
   "export": 1,
   "permlevel": 2,
   "print": 1,
   "read": 1,
   "report": 1,
   "role": "Healthcare Administrator",
   "share": 1,
   "write": 1
  },
  {
   "email": 1,
   "export": 1,
   "permlevel": 2,
   "print": 1,
   "read": 1,
   "report": 1,
   "role": "Physician",
   "share": 1
  },
  {
   "email": 1,
   "export": 1,
   "permlevel": 2,
   "print": 1,
   "read": 1,
   "report": 1,
   "role": "Nursing User",
   "share": 1
  }
 ],
 "restrict_to_domain": "Healthcare",
 "search_fields": "patient",
 "sort_field": "modified",
 "sort_order": "DESC",
 "title_field": "patient",
 "track_changes": 1
}<|MERGE_RESOLUTION|>--- conflicted
+++ resolved
@@ -58,10 +58,7 @@
   "column_break_50",
   "discharge_practitioner",
   "discharge_encounter",
-<<<<<<< HEAD
-=======
   "discharge_datetime",
->>>>>>> eaef3715
   "cb_discharge",
   "followup_date",
   "discharge_instructions",
@@ -418,8 +415,8 @@
    "fieldname": "discharge_datetime",
    "fieldtype": "Datetime",
    "label": "Discharge Date",
-<<<<<<< HEAD
-   "read_only": 1
+   "read_only": 1,
+   "permlevel": 2
   },
   {
    "fieldname": "column_break_11",
@@ -438,18 +435,11 @@
   {
    "fieldname": "column_break_50",
    "fieldtype": "Column Break"
-=======
-   "permlevel": 2
->>>>>>> eaef3715
   }
  ],
  "index_web_pages_for_search": 1,
  "links": [],
-<<<<<<< HEAD
- "modified": "2021-01-30 19:15:40.264799",
-=======
- "modified": "2021-03-18 15:59:17.318988",
->>>>>>> eaef3715
+ "modified": "2021-07-07 15:59:17.318988",
  "modified_by": "Administrator",
  "module": "Healthcare",
  "name": "Inpatient Record",
