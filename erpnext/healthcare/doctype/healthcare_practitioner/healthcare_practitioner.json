--- conflicted
+++ resolved
@@ -285,7 +285,6 @@
   }
  ],
  "image_field": "image",
-<<<<<<< HEAD
  "links": [
   {
    "group": "Consultation",
@@ -324,10 +323,6 @@
   }
  ],
  "modified": "2021-01-30 19:16:40.779424",
-=======
- "links": [],
- "modified": "2021-01-22 10:14:43.187675",
->>>>>>> eaef3715
  "modified_by": "Administrator",
  "module": "Healthcare",
  "name": "Healthcare Practitioner",
