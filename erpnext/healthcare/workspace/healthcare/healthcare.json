--- conflicted
+++ resolved
@@ -86,109 +86,68 @@
    "dependencies": "",
    "hidden": 0,
    "is_query_report": 0,
-<<<<<<< HEAD
    "label": "Appointment Type",
    "link_to": "Appointment Type",
-=======
-   "label": "Healthcare Service Unit Type",
-   "link_count": 0,
-   "link_to": "Healthcare Service Unit Type",
->>>>>>> dd3372a3
-   "link_type": "DocType",
-   "onboard": 0,
-   "type": "Link"
-  },
-  {
-   "dependencies": "",
-   "hidden": 0,
-   "is_query_report": 0,
-<<<<<<< HEAD
+   "link_type": "DocType",
+   "onboard": 0,
+   "type": "Link"
+  },
+  {
+   "dependencies": "",
+   "hidden": 0,
+   "is_query_report": 0,
    "label": "Clinical Procedure Template",
    "link_to": "Clinical Procedure Template",
-=======
-   "label": "Healthcare Service Unit",
-   "link_count": 0,
-   "link_to": "Healthcare Service Unit",
->>>>>>> dd3372a3
-   "link_type": "DocType",
-   "onboard": 0,
-   "type": "Link"
-  },
-  {
-   "dependencies": "",
-   "hidden": 0,
-   "is_query_report": 0,
-<<<<<<< HEAD
+   "link_type": "DocType",
+   "onboard": 0,
+   "type": "Link"
+  },
+  {
+   "dependencies": "",
+   "hidden": 0,
+   "is_query_report": 0,
    "label": "Prescription Dosage",
    "link_to": "Prescription Dosage",
-=======
-   "label": "Medical Code Standard",
-   "link_count": 0,
-   "link_to": "Medical Code Standard",
->>>>>>> dd3372a3
-   "link_type": "DocType",
-   "onboard": 0,
-   "type": "Link"
-  },
-  {
-   "dependencies": "",
-   "hidden": 0,
-   "is_query_report": 0,
-<<<<<<< HEAD
+   "link_type": "DocType",
+   "onboard": 0,
+   "type": "Link"
+  },
+  {
+   "dependencies": "",
+   "hidden": 0,
+   "is_query_report": 0,
    "label": "Prescription Duration",
    "link_to": "Prescription Duration",
-=======
-   "label": "Medical Code",
-   "link_count": 0,
-   "link_to": "Medical Code",
->>>>>>> dd3372a3
-   "link_type": "DocType",
-   "onboard": 0,
-   "type": "Link"
-  },
-  {
-   "dependencies": "",
-   "hidden": 0,
-   "is_query_report": 0,
-<<<<<<< HEAD
+   "link_type": "DocType",
+   "onboard": 0,
+   "type": "Link"
+  },
+  {
+   "dependencies": "",
+   "hidden": 0,
+   "is_query_report": 0,
    "label": "Antibiotic",
    "link_to": "Antibiotic",
    "link_type": "DocType",
-=======
-   "label": "Consultation Setup",
-   "link_count": 0,
->>>>>>> dd3372a3
-   "onboard": 0,
-   "type": "Link"
-  },
-  {
-   "dependencies": "",
-   "hidden": 0,
-   "is_query_report": 0,
-<<<<<<< HEAD
+   "onboard": 0,
+   "type": "Link"
+  },
+  {
+   "dependencies": "",
+   "hidden": 0,
+   "is_query_report": 0,
    "label": "Complaint",
    "link_to": "Complaint",
-=======
-   "label": "Appointment Type",
-   "link_count": 0,
-   "link_to": "Appointment Type",
->>>>>>> dd3372a3
-   "link_type": "DocType",
-   "onboard": 0,
-   "type": "Link"
-  },
-  {
-   "dependencies": "",
-   "hidden": 0,
-   "is_query_report": 0,
-<<<<<<< HEAD
+   "link_type": "DocType",
+   "onboard": 0,
+   "type": "Link"
+  },
+  {
+   "dependencies": "",
+   "hidden": 0,
+   "is_query_report": 0,
    "label": "Diagnosis",
    "link_to": "Diagnosis",
-=======
-   "label": "Clinical Procedure Template",
-   "link_count": 0,
-   "link_to": "Clinical Procedure Template",
->>>>>>> dd3372a3
    "link_type": "DocType",
    "onboard": 0,
    "type": "Link"
@@ -204,169 +163,104 @@
    "dependencies": "",
    "hidden": 0,
    "is_query_report": 0,
-<<<<<<< HEAD
    "label": "Patient Appointment",
    "link_to": "Patient Appointment",
-=======
-   "label": "Prescription Dosage",
-   "link_count": 0,
-   "link_to": "Prescription Dosage",
->>>>>>> dd3372a3
-   "link_type": "DocType",
-   "onboard": 0,
-   "type": "Link"
-  },
-  {
-   "dependencies": "",
-   "hidden": 0,
-   "is_query_report": 0,
-<<<<<<< HEAD
+   "link_type": "DocType",
+   "onboard": 0,
+   "type": "Link"
+  },
+  {
+   "dependencies": "",
+   "hidden": 0,
+   "is_query_report": 0,
    "label": "Clinical Procedure",
    "link_to": "Clinical Procedure",
-=======
-   "label": "Prescription Duration",
-   "link_count": 0,
-   "link_to": "Prescription Duration",
->>>>>>> dd3372a3
-   "link_type": "DocType",
-   "onboard": 0,
-   "type": "Link"
-  },
-  {
-   "dependencies": "",
-   "hidden": 0,
-   "is_query_report": 0,
-<<<<<<< HEAD
+   "link_type": "DocType",
+   "onboard": 0,
+   "type": "Link"
+  },
+  {
+   "dependencies": "",
+   "hidden": 0,
+   "is_query_report": 0,
    "label": "Patient Encounter",
    "link_to": "Patient Encounter",
-=======
-   "label": "Antibiotic",
-   "link_count": 0,
-   "link_to": "Antibiotic",
->>>>>>> dd3372a3
-   "link_type": "DocType",
-   "onboard": 0,
-   "type": "Link"
-  },
-  {
-   "dependencies": "",
-   "hidden": 0,
-   "is_query_report": 0,
-<<<<<<< HEAD
+   "link_type": "DocType",
+   "onboard": 0,
+   "type": "Link"
+  },
+  {
+   "dependencies": "",
+   "hidden": 0,
+   "is_query_report": 0,
    "label": "Vital Signs",
    "link_to": "Vital Signs",
    "link_type": "DocType",
-=======
-   "label": "Consultation",
-   "link_count": 0,
->>>>>>> dd3372a3
-   "onboard": 0,
-   "type": "Link"
-  },
-  {
-   "dependencies": "",
-   "hidden": 0,
-   "is_query_report": 0,
-<<<<<<< HEAD
+   "onboard": 0,
+   "type": "Link"
+  },
+  {
+   "dependencies": "",
+   "hidden": 0,
+   "is_query_report": 0,
    "label": "Fee Validity",
    "link_to": "Fee Validity",
-=======
-   "label": "Patient Appointment",
-   "link_count": 0,
-   "link_to": "Patient Appointment",
->>>>>>> dd3372a3
-   "link_type": "DocType",
-   "onboard": 0,
-   "type": "Link"
-  },
-  {
-   "hidden": 0,
-   "is_query_report": 0,
-<<<<<<< HEAD
+   "link_type": "DocType",
+   "onboard": 0,
+   "type": "Link"
+  },
+  {
+   "hidden": 0,
+   "is_query_report": 0,
    "label": "Facility Management",
-=======
-   "label": "Clinical Procedure",
-   "link_count": 0,
-   "link_to": "Clinical Procedure",
->>>>>>> dd3372a3
-   "link_type": "DocType",
-   "onboard": 0,
-   "type": "Card Break"
-  },
-  {
-   "dependencies": "",
-   "hidden": 0,
-   "is_query_report": 0,
-<<<<<<< HEAD
+   "link_type": "DocType",
+   "onboard": 0,
+   "type": "Card Break"
+  },
+  {
+   "dependencies": "",
+   "hidden": 0,
+   "is_query_report": 0,
    "label": "Healthcare Service Unit Type",
    "link_to": "Healthcare Service Unit Type",
-=======
-   "label": "Patient Encounter",
-   "link_count": 0,
-   "link_to": "Patient Encounter",
->>>>>>> dd3372a3
-   "link_type": "DocType",
-   "onboard": 0,
-   "type": "Link"
-  },
-  {
-   "dependencies": "",
-   "hidden": 0,
-   "is_query_report": 0,
-<<<<<<< HEAD
+   "link_type": "DocType",
+   "onboard": 0,
+   "type": "Link"
+  },
+  {
+   "dependencies": "",
+   "hidden": 0,
+   "is_query_report": 0,
    "label": "Healthcare Service Unit",
    "link_to": "Healthcare Service Unit",
-=======
-   "label": "Vital Signs",
-   "link_count": 0,
-   "link_to": "Vital Signs",
->>>>>>> dd3372a3
-   "link_type": "DocType",
-   "onboard": 0,
-   "type": "Link"
-  },
-  {
-   "hidden": 0,
-   "is_query_report": 0,
-<<<<<<< HEAD
+   "link_type": "DocType",
+   "onboard": 0,
+   "type": "Link"
+  },
+  {
+   "hidden": 0,
+   "is_query_report": 0,
    "label": "Medical Coding",
-=======
-   "label": "Complaint",
-   "link_count": 0,
-   "link_to": "Complaint",
->>>>>>> dd3372a3
-   "link_type": "DocType",
-   "onboard": 0,
-   "type": "Card Break"
-  },
-  {
-   "dependencies": "",
-   "hidden": 0,
-   "is_query_report": 0,
-<<<<<<< HEAD
+   "link_type": "DocType",
+   "onboard": 0,
+   "type": "Card Break"
+  },
+  {
+   "dependencies": "",
+   "hidden": 0,
+   "is_query_report": 0,
    "label": "Medical Code Standard",
    "link_to": "Medical Code Standard",
-=======
-   "label": "Diagnosis",
-   "link_count": 0,
-   "link_to": "Diagnosis",
->>>>>>> dd3372a3
-   "link_type": "DocType",
-   "onboard": 0,
-   "type": "Link"
-  },
-  {
-   "dependencies": "",
-   "hidden": 0,
-   "is_query_report": 0,
-<<<<<<< HEAD
+   "link_type": "DocType",
+   "onboard": 0,
+   "type": "Link"
+  },
+  {
+   "dependencies": "",
+   "hidden": 0,
+   "is_query_report": 0,
    "label": "Medical Code",
    "link_to": "Medical Code",
-=======
-   "label": "Fee Validity",
-   "link_count": 0,
-   "link_to": "Fee Validity",
->>>>>>> dd3372a3
    "link_type": "DocType",
    "onboard": 0,
    "type": "Link"
@@ -485,7 +379,6 @@
   {
    "hidden": 0,
    "is_query_report": 0,
-<<<<<<< HEAD
    "label": "Inpatient",
    "link_type": "DocType",
    "onboard": 0,
@@ -514,11 +407,6 @@
    "is_query_report": 0,
    "label": "Inpatient Medication Entry",
    "link_to": "Inpatient Medication Entry",
-=======
-   "label": "Dosage Form",
-   "link_count": 0,
-   "link_to": "Dosage Form",
->>>>>>> dd3372a3
    "link_type": "DocType",
    "onboard": 0,
    "type": "Link"
@@ -680,11 +568,7 @@
    "type": "Link"
   }
  ],
-<<<<<<< HEAD
- "modified": "2021-01-30 19:35:45.316999",
-=======
- "modified": "2021-08-05 12:15:59.434612",
->>>>>>> dd3372a3
+ "modified": "2021-08-24 09:58:59.434612",
  "modified_by": "Administrator",
  "module": "Healthcare",
  "name": "Healthcare",
