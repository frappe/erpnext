// Copyright (c) 2015, Frappe Technologies Pvt. Ltd. and Contributors
// License: GNU General Public License v3. See license.txt

frappe.ui.form.on("Shopping Cart Settings", {
	onload: function(frm) {
		if(frm.doc.__onload && frm.doc.__onload.quotation_series) {
			frm.fields_dict.quotation_series.df.options = frm.doc.__onload.quotation_series;
			frm.refresh_field("quotation_series");
		}
	},
<<<<<<< HEAD
	refresh: function(){
		toggle_mandatory(cur_frm)
	},
	enable_checkout: function(){
		toggle_mandatory(cur_frm)
	},
	enabled: function() {
		if (cur_frm.doc.enabled === 1) {
			cur_frm.doc.show_configure_button = 1;
			cur_frm.refresh_field('show_configure_button');
		}
	}
});


function toggle_mandatory (cur_frm){
	cur_frm.toggle_reqd("payment_gateway_account", false);
	if(cur_frm.doc.enabled && cur_frm.doc.enable_checkout) {
		cur_frm.toggle_reqd("payment_gateway_account", true);
=======
	enabled: function(frm) {
		if (frm.doc.enabled === 1) {
			frm.set_value('enable_variants', 1);
		}
>>>>>>> b2fccc1d
	}
});<|MERGE_RESOLUTION|>--- conflicted
+++ resolved
@@ -8,31 +8,9 @@
 			frm.refresh_field("quotation_series");
 		}
 	},
-<<<<<<< HEAD
-	refresh: function(){
-		toggle_mandatory(cur_frm)
-	},
-	enable_checkout: function(){
-		toggle_mandatory(cur_frm)
-	},
-	enabled: function() {
-		if (cur_frm.doc.enabled === 1) {
-			cur_frm.doc.show_configure_button = 1;
-			cur_frm.refresh_field('show_configure_button');
-		}
-	}
-});
-
-
-function toggle_mandatory (cur_frm){
-	cur_frm.toggle_reqd("payment_gateway_account", false);
-	if(cur_frm.doc.enabled && cur_frm.doc.enable_checkout) {
-		cur_frm.toggle_reqd("payment_gateway_account", true);
-=======
 	enabled: function(frm) {
 		if (frm.doc.enabled === 1) {
 			frm.set_value('enable_variants', 1);
 		}
->>>>>>> b2fccc1d
 	}
 });