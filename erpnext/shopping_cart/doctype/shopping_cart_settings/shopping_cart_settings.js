--- conflicted
+++ resolved
@@ -8,31 +8,9 @@
 			frm.refresh_field("quotation_series");
 		}
 	},
-<<<<<<< HEAD
-	refresh: function(frm){
-		toggle_mandatory(frm)
-	},
-	enable_checkout: function(frm){
-		toggle_mandatory(frm)
-	},
-=======
->>>>>>> 00175c96
 	enabled: function(frm) {
 		if (frm.doc.enabled === 1) {
 			frm.set_value('enable_variants', 1);
 		}
-<<<<<<< HEAD
-		let is_required = frm.doc.enabled ? 1 : 0;
-		frm.toggle_reqd(["company", "default_customer_group", "quotation_series"], is_required);
-	}
-});
-
-
-function toggle_mandatory (frm){
-	frm.toggle_reqd("payment_gateway_account", false);
-	if(frm.doc.enabled && frm.doc.enable_checkout) {
-		frm.toggle_reqd("payment_gateway_account", true);
-=======
->>>>>>> 00175c96
 	}
 });