# Copyright (c) 2015, Frappe Technologies Pvt. Ltd. and Contributors
# License: GNU General Public License v3. See license.txt

from __future__ import unicode_literals
import frappe
from frappe import throw, _
import frappe.defaults
from frappe.utils import cint, flt, get_fullname, cstr
from frappe.contacts.doctype.address.address import get_address_display
from erpnext.shopping_cart.doctype.shopping_cart_settings.shopping_cart_settings import get_shopping_cart_settings
from frappe.utils.nestedset import get_root_of
from erpnext.accounts.utils import get_account_name
from erpnext.utilities.product import get_qty_in_stock


class WebsitePriceListMissingError(frappe.ValidationError):
	pass

def set_cart_count(quotation=None):
	if cint(frappe.db.get_singles_value("Shopping Cart Settings", "enabled")):
		if not quotation:
			quotation = _get_cart_quotation()
		cart_count = cstr(len(quotation.get("items")))

		if hasattr(frappe.local, "cookie_manager"):
			frappe.local.cookie_manager.set_cookie("cart_count", cart_count)

@frappe.whitelist()
def get_cart_quotation(doc=None):
	party = get_party()

	if not doc:
		quotation = _get_cart_quotation(party)
		doc = quotation
		set_cart_count(quotation)

	addresses = get_address_docs(party=party)

	if not doc.customer_address and addresses:
		update_cart_address("customer_address", addresses[0].name)

	return {
		"doc": decorate_quotation_doc(doc),
		"shipping_addresses": [{"name": address.name, "display": address.display}
			for address in addresses],
		"billing_addresses": [{"name": address.name, "display": address.display}
			for address in addresses],
		"shipping_rules": get_applicable_shipping_rules(party)
	}

@frappe.whitelist()
<<<<<<< HEAD
def apply_coupon_code(applyed_code):
    if applyed_code:
        quotation = _get_cart_quotation()
        quot_tot = quotation.total
        pricelist_data_dict = frappe.db.sql("select name,price_list_name,"
                            "coupon_code from `tabPrice List`"
                            "where coupon_code=%s", applyed_code, as_dict=1)
        discount_tot = 0.0
        if pricelist_data_dict:
            for price_list_line in pricelist_data_dict:
                pname = price_list_line.get("price_list_name")
                frappe.db.sql("Update `tabQuotation` Set \
                selling_price_list=(%s) Where \
                name=(%s);", (pname, quotation.name))
                pricing_rule = []
                if price_list_line.get('name'):
                    pricing_rule = frappe.db.sql("select apply_on,item_code,\
                           item_group,brand,discount_percentage \
                           from `tabPricing Rule` where \
                           for_price_list=%s",price_list_line.get('name'),
                                                 as_dict=1)
                    for p_rule in pricing_rule:
                        apply_on = p_rule.get("apply_on")
                        item_code = p_rule.get("item_code")
                        item_group = p_rule.get("item_group")
                        item_brand = p_rule.get("brand")
                        if apply_on == "Item Code":
                            for i in quotation.items:
                                if i.item_code == item_code:
	                                discount_tot += (i.amount * pricing_rule[0]
                                                ['discount_percentage']) / 100
                        elif apply_on == "Item Group":
                            for i in quotation.items:
                                if i.item_group == item_group:
	                                discount_tot += (i.amount * pricing_rule[0]
                                                ['discount_percentage']) / 100
                        elif apply_on == "Brand":
                            for i in quotation.items:
                                if i.brand == item_brand:
	                                discount_tot += (i.amount *
                                                pricing_rule[0]
                                                ['discount_percentage']) / 100
                    frappe.db.sql("Update `tabQuotation` Set \
                                  total_amount_without_discount=(%s) Where \
                                  name=(%s);", (quot_tot, quotation.name))
                    frappe.db.sql("Update `tabQuotation` Set \
                                   discount=(%s) Where \
                                   name=(%s);", (discount_tot, quotation.name))
                    price_l_dicts = frappe.db.sql("select coupon_code from \
                                    `tabPrice List` where \
                                    coupon_code= % s", applyed_code, as_dict=1)
                    for price_list_dict in price_l_dicts:
						coupon_code = price_list_dict.get("coupon_code")
						frappe.db.sql("Update `tabQuotation` Set \
							applied_coupon_code=(%s) Where\
							name=(%s);", (coupon_code, quotation.name))
        else:
            frappe.throw(_("Please enter valid coupon code !!"))
        return discount_tot
=======
def get_coupon_code_discount(applied_code, pricelist_doc, doc=None):
	discount_tot = 0.0
	if applied_code and pricelist_doc and doc:
		pricing_rule = frappe.db.sql("select apply_on,item_code,\
                        item_group,brand,discount_percentage \
                        from `tabPricing Rule` where \
                        for_price_list=%s order by priority desc, name desc limit 1", pricelist_doc.name, as_dict=1)
		if pricing_rule:
			p_rule = pricing_rule[0] or {}
			apply_on = p_rule.get("apply_on", '')
			item_code = p_rule.get("item_code", '')
			item_group = p_rule.get("item_group", '')
			item_brand = p_rule.get("brand", '')
			if apply_on == "Item Code":
				for i in doc.items:
					if i.item_code == item_code:
						discount_tot += (i.amount * p_rule['discount_percentage']) / 100
			elif apply_on == "Item Group":
				for i in doc.items:
					if i.item_group == item_group:
						discount_tot += (i.amount * p_rule['discount_percentage']) / 100
			elif apply_on == "Brand":
				for i in doc.items:
					if i.brand == item_brand:
						discount_tot += (i.amount * p_rule['discount_percentage']) / 100
	return discount_tot

@frappe.whitelist()
def apply_coupon_code(applied_code):
	discount_tot = 0.0
	if applied_code:
		pricelist_data_list = frappe.db.sql("select name from `tabPrice List` where coupon_code=%s limit 1", applied_code, as_dict=1)
		if pricelist_data_list:
			pricelist_doc = frappe.get_doc("Price List", pricelist_data_list[0].name)
			quotation = _get_cart_quotation()
			discount_tot = get_coupon_code_discount(applied_code,pricelist_doc, quotation)
			frappe.db.sql("update `tabQuotation` Set selling_price_list=(%s),total_amount_without_discount=(%s), discount=(%s),applied_coupon_code=(%s) Where name=(%s)", (pricelist_doc.price_list_name,quotation.total, discount_tot,pricelist_doc.coupon_code,quotation.name))
		else:
			frappe.throw(_("Please enter valid coupon code !!"))
	else:
		frappe.throw(_("Please enter coupon code !!"))
	return discount_tot
>>>>>>> 37fa9016

@frappe.whitelist()
def place_order():
	quotation = _get_cart_quotation()
	quotation.company = frappe.db.get_value("Shopping Cart Settings", None, "company")
	if not quotation.get("customer_address"):
		throw(_("{0} is required").format(_(quotation.meta.get_label("customer_address"))))

	quotation.flags.ignore_permissions = True
	quotation.submit()

	if quotation.lead:
		# company used to create customer accounts
		frappe.defaults.set_user_default("company", quotation.company)

	from erpnext.selling.doctype.quotation.quotation import _make_sales_order
	sales_order = frappe.get_doc(_make_sales_order(quotation.name, ignore_permissions=True))
	for item in sales_order.get("items"):
		item.reserved_warehouse = frappe.db.get_value("Item", item.item_code, "website_warehouse") or None
		item_stock = get_qty_in_stock(item.item_code, "website_warehouse")
		if item.qty > item_stock.stock_qty[0][0]:
			throw(_("Only {0} in stock for item {1}").format(item_stock.stock_qty[0][0], item.item_code))

	sales_order.flags.ignore_permissions = True
	sales_order.insert()
	sales_order.submit()

	if hasattr(frappe.local, "cookie_manager"):
		frappe.local.cookie_manager.delete_cookie("cart_count")

	return sales_order.name

@frappe.whitelist()
def update_cart(item_code, qty, with_items=False):
	quotation = _get_cart_quotation()

	empty_card = False
	qty = flt(qty)
	if qty == 0:
		quotation_items = quotation.get("items", {"item_code": ["!=", item_code]})
		if quotation_items:
			quotation.set("items", quotation_items)
		else:
			empty_card = True

	else:
		quotation_items = quotation.get("items", {"item_code": item_code})
		if not quotation_items:
			quotation.append("items", {
				"doctype": "Quotation Item",
				"item_code": item_code,
				"qty": qty
			})
		else:
			quotation_items[0].qty = qty

	apply_cart_settings(quotation=quotation)

	quotation.flags.ignore_permissions = True
	quotation.payment_schedule = []
	
	if not empty_card:
		quotation.save()
	else:
		quotation.delete()
		quotation = None

	set_cart_count(quotation)

	context = get_cart_quotation(quotation)

	if cint(with_items):
		return {
			"items": frappe.render_template("templates/includes/cart/cart_items.html",
				context),
			"taxes": frappe.render_template("templates/includes/order/order_taxes.html",
				context),
		}
	else:
		return {
			'name': quotation.name,
			'shopping_cart_menu': get_shopping_cart_menu(context)
		}

@frappe.whitelist()
def get_shopping_cart_menu(context=None):
	if not context:
		context = get_cart_quotation()

	return frappe.render_template('templates/includes/cart/cart_dropdown.html', context)

@frappe.whitelist()
def update_cart_address(address_fieldname, address_name):
	quotation = _get_cart_quotation()
	address_display = get_address_display(frappe.get_doc("Address", address_name).as_dict())

	if address_fieldname == "shipping_address_name":
		quotation.shipping_address_name = address_name
		quotation.shipping_address = address_display

		if not quotation.customer_address:
			address_fieldname == "customer_address"

	if address_fieldname == "customer_address":
		quotation.customer_address = address_name
		quotation.address_display = address_display


	apply_cart_settings(quotation=quotation)

	quotation.flags.ignore_permissions = True
	quotation.save()

	context = get_cart_quotation(quotation)
	return {
		"taxes": frappe.render_template("templates/includes/order/order_taxes.html",
			context),
		}

def guess_territory():
	territory = None
	geoip_country = frappe.session.get("session_country")
	if geoip_country:
		territory = frappe.db.get_value("Territory", geoip_country)

	return territory or \
		frappe.db.get_value("Shopping Cart Settings", None, "territory") or \
			get_root_of("Territory")

def decorate_quotation_doc(doc):
	for d in doc.get("items", []):
		d.update(frappe.db.get_value("Item", d.item_code,
			["thumbnail", "website_image", "description", "route"], as_dict=True))

	return doc


def _get_cart_quotation(party=None):
	'''Return the open Quotation of type "Shopping Cart" or make a new one'''
	if not party:
		party = get_party()

	quotation = frappe.get_all("Quotation", fields=["name"], filters=
		{party.doctype.lower(): party.name, "order_type": "Shopping Cart", "docstatus": 0},
		order_by="modified desc", limit_page_length=1)

	if quotation:
		qdoc = frappe.get_doc("Quotation", quotation[0].name)
	else:
		qdoc = frappe.get_doc({
			"doctype": "Quotation",
			"naming_series": get_shopping_cart_settings().quotation_series or "QTN-CART-",
			"quotation_to": party.doctype,
			"company": frappe.db.get_value("Shopping Cart Settings", None, "company"),
			"order_type": "Shopping Cart",
			"status": "Draft",
			"docstatus": 0,
			"__islocal": 1,
			(party.doctype.lower()): party.name
		})

		qdoc.contact_person = frappe.db.get_value("Contact", {"email_id": frappe.session.user})
		qdoc.contact_email = frappe.session.user

		qdoc.flags.ignore_permissions = True
		qdoc.run_method("set_missing_values")
		apply_cart_settings(party, qdoc)

	return qdoc

def update_party(fullname, company_name=None, mobile_no=None, phone=None):
	party = get_party()

	party.customer_name = company_name or fullname
	party.customer_type == "Company" if company_name else "Individual"

	contact_name = frappe.db.get_value("Contact", {"email_id": frappe.session.user})
	contact = frappe.get_doc("Contact", contact_name)
	contact.first_name = fullname
	contact.last_name = None
	contact.customer_name = party.customer_name
	contact.mobile_no = mobile_no
	contact.phone = phone
	contact.flags.ignore_permissions = True
	contact.save()

	party_doc = frappe.get_doc(party.as_dict())
	party_doc.flags.ignore_permissions = True
	party_doc.save()

	qdoc = _get_cart_quotation(party)
	if not qdoc.get("__islocal"):
		qdoc.customer_name = company_name or fullname
		qdoc.run_method("set_missing_lead_customer_details")
		qdoc.flags.ignore_permissions = True
		qdoc.save()

def apply_cart_settings(party=None, quotation=None):
	if not party:
		party = get_party()
	if not quotation:
		quotation = _get_cart_quotation(party)

	cart_settings = frappe.get_doc("Shopping Cart Settings")

	set_price_list_and_rate(quotation, cart_settings)

	quotation.run_method("calculate_taxes_and_totals")

	set_taxes(quotation, cart_settings)

	_apply_shipping_rule(party, quotation, cart_settings)

def set_price_list_and_rate(quotation, cart_settings):
	"""set price list based on billing territory"""

	_set_price_list(quotation, cart_settings)

	# reset values
	quotation.price_list_currency = quotation.currency = \
		quotation.plc_conversion_rate = quotation.conversion_rate = None
	for item in quotation.get("items"):
		item.price_list_rate = item.discount_percentage = item.rate = item.amount = None

	# refetch values
	quotation.run_method("set_price_list_and_item_details")

	if hasattr(frappe.local, "cookie_manager"):
		# set it in cookies for using in product page
		frappe.local.cookie_manager.set_cookie("selling_price_list", quotation.selling_price_list)

def _set_price_list(quotation, cart_settings):
	"""Set price list based on customer or shopping cart default"""
	if quotation.selling_price_list:
		return

	# check if customer price list exists
	selling_price_list = None
	if quotation.customer:
		from erpnext.accounts.party import get_default_price_list
		selling_price_list = get_default_price_list(frappe.get_doc("Customer", quotation.customer))

	# else check for territory based price list
	if not selling_price_list:
		selling_price_list = cart_settings.price_list

	quotation.selling_price_list = selling_price_list

def set_taxes(quotation, cart_settings):
	"""set taxes based on billing territory"""
	from erpnext.accounts.party import set_taxes

	customer_group = frappe.db.get_value("Customer", quotation.customer, "customer_group")

	quotation.taxes_and_charges = set_taxes(quotation.customer, "Customer", \
		quotation.transaction_date, quotation.company, customer_group, None, \
		quotation.customer_address, quotation.shipping_address_name, 1)
#
# 	# clear table
	quotation.set("taxes", [])
#
# 	# append taxes
	quotation.append_taxes_from_master()

def get_party(user=None):
	if not user:
		user = frappe.session.user

	contact_name = frappe.db.get_value("Contact", {"email_id": user})
	party = None

	if contact_name:
		contact = frappe.get_doc('Contact', contact_name)
		if contact.links:
			party_doctype = contact.links[0].link_doctype
			party = contact.links[0].link_name

	cart_settings = frappe.get_doc("Shopping Cart Settings")

	debtors_account = ''

	if cart_settings.enable_checkout:
		debtors_account = get_debtors_account(cart_settings)

	if party:
		return frappe.get_doc(party_doctype, party)

	else:
		if not cart_settings.enabled:
			frappe.local.flags.redirect_location = "/contact"
			raise frappe.Redirect
		customer = frappe.new_doc("Customer")
		fullname = get_fullname(user)
		customer.update({
			"customer_name": fullname,
			"customer_type": "Individual",
			"customer_group": get_shopping_cart_settings().default_customer_group,
			"territory": get_root_of("Territory")
		})

		if debtors_account:
			customer.update({
				"accounts": [{
					"company": cart_settings.company,
					"account": debtors_account
				}]
			})

		customer.flags.ignore_mandatory = True
		customer.insert(ignore_permissions=True)

		contact = frappe.new_doc("Contact")
		contact.update({
			"first_name": fullname,
			"email_id": user
		})
		contact.append('links', dict(link_doctype='Customer', link_name=customer.name))
		contact.flags.ignore_mandatory = True
		contact.insert(ignore_permissions=True)

		return customer

def get_debtors_account(cart_settings):
	payment_gateway_account_currency = \
		frappe.get_doc("Payment Gateway Account", cart_settings.payment_gateway_account).currency

	account_name = _("Debtors ({0})".format(payment_gateway_account_currency))

	debtors_account_name = get_account_name("Receivable", "Asset", is_group=0,\
		account_currency=payment_gateway_account_currency, company=cart_settings.company)

	if not debtors_account_name:
		debtors_account = frappe.get_doc({
			"doctype": "Account",
			"account_type": "Receivable",
			"root_type": "Asset",
			"is_group": 0,
			"parent_account": get_account_name(root_type="Asset", is_group=1, company=cart_settings.company),
			"account_name": account_name,
			"currency": payment_gateway_account_currency
		}).insert(ignore_permissions=True)

		return debtors_account.name

	else:
		return debtors_account_name


def get_address_docs(doctype=None, txt=None, filters=None, limit_start=0, limit_page_length=20,
	party=None):
	if not party:
		party = get_party()

	if not party:
		return []

	address_names = frappe.db.get_all('Dynamic Link', fields=('parent'),
		filters=dict(parenttype='Address', link_doctype=party.doctype, link_name=party.name))

	out = []

	for a in address_names:
		address = frappe.get_doc('Address', a.parent)
		address.display = get_address_display(address.as_dict())
		out.append(address)

	return out

@frappe.whitelist()
def apply_shipping_rule(shipping_rule):
	quotation = _get_cart_quotation()

	quotation.shipping_rule = shipping_rule

	apply_cart_settings(quotation=quotation)

	quotation.flags.ignore_permissions = True
	quotation.save()

	return get_cart_quotation(quotation)

def _apply_shipping_rule(party=None, quotation=None, cart_settings=None):
	if not quotation.shipping_rule:
		shipping_rules = get_shipping_rules(quotation, cart_settings)

		if not shipping_rules:
			return

		elif quotation.shipping_rule not in shipping_rules:
			quotation.shipping_rule = shipping_rules[0]

	if quotation.shipping_rule:
		quotation.run_method("apply_shipping_rule")
		quotation.run_method("calculate_taxes_and_totals")

def get_applicable_shipping_rules(party=None, quotation=None):
	shipping_rules = get_shipping_rules(quotation)

	if shipping_rules:
		rule_label_map = frappe.db.get_values("Shipping Rule", shipping_rules, "label")
		# we need this in sorted order as per the position of the rule in the settings page
		return [[rule, rule_label_map.get(rule)] for rule in shipping_rules]

def get_shipping_rules(quotation=None, cart_settings=None):
	if not quotation:
		quotation = _get_cart_quotation()

	shipping_rules = []
	if quotation.shipping_address_name:
		country = frappe.db.get_value("Address", quotation.shipping_address_name, "country")
		if country:
			shipping_rules = frappe.db.sql_list("""select distinct sr.name
				from `tabShipping Rule Country` src, `tabShipping Rule` sr
				where src.country = %s and
				sr.disabled != 1 and sr.name = src.parent""", country)

	return shipping_rules

def get_address_territory(address_name):
	"""Tries to match city, state and country of address to existing territory"""
	territory = None

	if address_name:
		address_fields = frappe.db.get_value("Address", address_name,
			["city", "state", "country"])
		for value in address_fields:
			territory = frappe.db.get_value("Territory", value)
			if territory:
				break

	return territory

def show_terms(doc):
	return doc.tc_name<|MERGE_RESOLUTION|>--- conflicted
+++ resolved
@@ -49,67 +49,6 @@
 	}
 
 @frappe.whitelist()
-<<<<<<< HEAD
-def apply_coupon_code(applyed_code):
-    if applyed_code:
-        quotation = _get_cart_quotation()
-        quot_tot = quotation.total
-        pricelist_data_dict = frappe.db.sql("select name,price_list_name,"
-                            "coupon_code from `tabPrice List`"
-                            "where coupon_code=%s", applyed_code, as_dict=1)
-        discount_tot = 0.0
-        if pricelist_data_dict:
-            for price_list_line in pricelist_data_dict:
-                pname = price_list_line.get("price_list_name")
-                frappe.db.sql("Update `tabQuotation` Set \
-                selling_price_list=(%s) Where \
-                name=(%s);", (pname, quotation.name))
-                pricing_rule = []
-                if price_list_line.get('name'):
-                    pricing_rule = frappe.db.sql("select apply_on,item_code,\
-                           item_group,brand,discount_percentage \
-                           from `tabPricing Rule` where \
-                           for_price_list=%s",price_list_line.get('name'),
-                                                 as_dict=1)
-                    for p_rule in pricing_rule:
-                        apply_on = p_rule.get("apply_on")
-                        item_code = p_rule.get("item_code")
-                        item_group = p_rule.get("item_group")
-                        item_brand = p_rule.get("brand")
-                        if apply_on == "Item Code":
-                            for i in quotation.items:
-                                if i.item_code == item_code:
-	                                discount_tot += (i.amount * pricing_rule[0]
-                                                ['discount_percentage']) / 100
-                        elif apply_on == "Item Group":
-                            for i in quotation.items:
-                                if i.item_group == item_group:
-	                                discount_tot += (i.amount * pricing_rule[0]
-                                                ['discount_percentage']) / 100
-                        elif apply_on == "Brand":
-                            for i in quotation.items:
-                                if i.brand == item_brand:
-	                                discount_tot += (i.amount *
-                                                pricing_rule[0]
-                                                ['discount_percentage']) / 100
-                    frappe.db.sql("Update `tabQuotation` Set \
-                                  total_amount_without_discount=(%s) Where \
-                                  name=(%s);", (quot_tot, quotation.name))
-                    frappe.db.sql("Update `tabQuotation` Set \
-                                   discount=(%s) Where \
-                                   name=(%s);", (discount_tot, quotation.name))
-                    price_l_dicts = frappe.db.sql("select coupon_code from \
-                                    `tabPrice List` where \
-                                    coupon_code= % s", applyed_code, as_dict=1)
-                    for price_list_dict in price_l_dicts:
-						coupon_code = price_list_dict.get("coupon_code")
-						frappe.db.sql("Update `tabQuotation` Set \
-							applied_coupon_code=(%s) Where\
-							name=(%s);", (coupon_code, quotation.name))
-        else:
-            frappe.throw(_("Please enter valid coupon code !!"))
-        return discount_tot
-=======
 def get_coupon_code_discount(applied_code, pricelist_doc, doc=None):
 	discount_tot = 0.0
 	if applied_code and pricelist_doc and doc:
@@ -152,7 +91,6 @@
 	else:
 		frappe.throw(_("Please enter coupon code !!"))
 	return discount_tot
->>>>>>> 37fa9016
 
 @frappe.whitelist()
 def place_order():
