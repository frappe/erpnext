--- conflicted
+++ resolved
@@ -87,11 +87,6 @@
 				filters=self.filters,
 				or_filters=self.or_filters,
 				start=start,
-<<<<<<< HEAD
-				limit=self.page_length,
-				order_by="weightage desc"
-			)
-=======
 				limit=self.page_length
 			)
 
@@ -103,7 +98,6 @@
 					result.append(row)
 
 		result = sorted(result, key=lambda x: x.get("weightage"), reverse=True)
->>>>>>> 4704003c
 
 		for item in result:
 			product_info = get_product_info_for_website(item.item_code, skip_quotation_creation=True).get('product_info')
