--- conflicted
+++ resolved
@@ -10,12 +10,6 @@
 from frappe.model.document import Document
 from frappe.utils import get_request_session
 from requests.exceptions import HTTPError
-<<<<<<< HEAD
-from frappe.custom.doctype.custom_field.custom_field import create_custom_fields
-from erpnext.erpnext_integrations.utils import get_webhook_address
-=======
-
->>>>>>> 540559d6
 from erpnext.erpnext_integrations.doctype.shopify_log.shopify_log import make_shopify_log
 from erpnext.erpnext_integrations.utils import get_webhook_address
 
@@ -37,11 +31,7 @@
 		webhooks = ["orders/create", "orders/paid", "orders/fulfilled"]
 		# url = get_shopify_url('admin/webhooks.json', self)
 		created_webhooks = [d.method for d in self.webhooks]
-<<<<<<< HEAD
-		url = get_shopify_url('admin/api/2020-04/webhooks.json', self)
-=======
 		url = get_shopify_url('admin/api/2021-04/webhooks.json', self)
->>>>>>> 540559d6
 		for method in webhooks:
 			session = get_request_session()
 			try:
@@ -67,11 +57,7 @@
 		deleted_webhooks = []
 
 		for d in self.webhooks:
-<<<<<<< HEAD
-			url = get_shopify_url('admin/api/2020-04/webhooks/{0}.json'.format(d.webhook_id), self)
-=======
 			url = get_shopify_url('admin/api/2021-04/webhooks/{0}.json'.format(d.webhook_id), self)
->>>>>>> 540559d6
 			try:
 				res = session.delete(url, headers=get_header(self))
 				res.raise_for_status()
