--- conflicted
+++ resolved
@@ -809,7 +809,6 @@
 
 		frappe.flags.in_migrate = False
 
-<<<<<<< HEAD
 	def finish_import(self, skipped_docs):
 		if not self.is_master_data_imported:
 			remaining_masters = self.dump_processed_data(skipped_docs, "masters")
@@ -852,9 +851,7 @@
 		self.save()
 		frappe.db.set_value("Price List", "Tally Price List", "enabled", 0)
 
-=======
 	@frappe.whitelist()
->>>>>>> 0b320b59
 	def process_master_data(self):
 		self.set_status("Processing Master Data")
 		frappe.enqueue_doc(self.doctype, self.name, "_process_master_data", queue="long", timeout=3600)
