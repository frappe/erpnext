# Copyright (c) 2018, Frappe Technologies Pvt. Ltd. and contributors
# For license information, please see license.txt

import json

import frappe
<<<<<<< HEAD
from erpnext.accounts.doctype.journal_entry.journal_entry import get_default_bank_cash_account
from erpnext.erpnext_integrations.doctype.plaid_settings.plaid_connector import PlaidConnector
from frappe import _
from frappe.desk.doctype.tag.tag import add_tag
from frappe.model.document import Document
from frappe.utils import add_months, formatdate, getdate, today
=======
from frappe import _
from frappe.desk.doctype.tag.tag import add_tag
from frappe.model.document import Document
from frappe.utils import add_months, formatdate, getdate, today
from plaid.errors import ItemError

from erpnext.accounts.doctype.journal_entry.journal_entry import get_default_bank_cash_account
from erpnext.erpnext_integrations.doctype.plaid_settings.plaid_connector import PlaidConnector
>>>>>>> 540559d6


class PlaidSettings(Document):
	@staticmethod
<<<<<<< HEAD
=======
	@frappe.whitelist()
>>>>>>> 540559d6
	def get_link_token():
		plaid = PlaidConnector()
		return plaid.get_link_token()


@frappe.whitelist()
def get_plaid_configuration():
	if frappe.db.get_single_value("Plaid Settings", "enabled"):
		plaid_settings = frappe.get_single("Plaid Settings")
		return {
			"plaid_env": plaid_settings.plaid_env,
			"link_token": plaid_settings.get_link_token(),
			"client_name": frappe.local.site
		}

	return "disabled"


@frappe.whitelist()
def add_institution(token, response):
	response = json.loads(response)

	plaid = PlaidConnector()
	access_token = plaid.get_access_token(token)
	bank = None

	if not frappe.db.exists("Bank", response["institution"]["name"]):
		try:
			bank = frappe.get_doc({
				"doctype": "Bank",
				"bank_name": response["institution"]["name"],
				"plaid_access_token": access_token
			})
			bank.insert()
		except Exception:
<<<<<<< HEAD
			frappe.throw(frappe.get_traceback())
=======
			frappe.log_error(frappe.get_traceback(), title=_('Plaid Link Error'))
>>>>>>> 540559d6
	else:
		bank = frappe.get_doc("Bank", response["institution"]["name"])
		bank.plaid_access_token = access_token
		bank.save()

	return bank


@frappe.whitelist()
def add_bank_accounts(response, bank, company):
	try:
		response = json.loads(response)
	except TypeError:
		pass

	bank = json.loads(bank)
	result = []

	default_gl_account = get_default_bank_cash_account(company, "Bank")
	if not default_gl_account:
		frappe.throw(_("Please setup a default bank account for company {0}").format(company))

	for account in response["accounts"]:
		acc_type = frappe.db.get_value("Bank Account Type", account["type"])
		if not acc_type:
			add_account_type(account["type"])

		acc_subtype = frappe.db.get_value("Bank Account Subtype", account["subtype"])
		if not acc_subtype:
			add_account_subtype(account["subtype"])

		bank_account_name = "{} - {}".format(account["name"], bank["bank_name"])
		existing_bank_account = frappe.db.exists("Bank Account", bank_account_name)

		if not existing_bank_account:
			try:
				new_account = frappe.get_doc({
					"doctype": "Bank Account",
					"bank": bank["bank_name"],
					"account": default_gl_account.account,
					"account_name": account["name"],
					"account_type": account.get("type", ""),
					"account_subtype": account.get("subtype", ""),
					"mask": account.get("mask", ""),
					"integration_id": account["id"],
					"is_company_account": 1,
					"company": company
				})
				new_account.insert()

				result.append(new_account.name)
			except frappe.UniqueValidationError:
				frappe.msgprint(_("Bank account {0} already exists and could not be created again").format(account["name"]))
			except Exception:
				frappe.log_error(frappe.get_traceback(), title=_("Plaid Link Error"))
				frappe.throw(_("There was an error creating Bank Account while linking with Plaid."),
					title=_("Plaid Link Failed"))

		else:
			try:
				existing_account = frappe.get_doc('Bank Account', existing_bank_account)
				existing_account.update({
					"bank": bank["bank_name"],
					"account_name": account["name"],
					"account_type": account.get("type", ""),
					"account_subtype": account.get("subtype", ""),
					"mask": account.get("mask", ""),
					"integration_id": account["id"]
				})
				existing_account.save()
				result.append(existing_bank_account)
			except Exception:
				frappe.log_error(frappe.get_traceback(), title=_("Plaid Link Error"))
				frappe.throw(_("There was an error updating Bank Account {} while linking with Plaid.").format(
					existing_bank_account), title=_("Plaid Link Failed"))

	return result


def add_account_type(account_type):
	try:
		frappe.get_doc({
			"doctype": "Bank Account Type",
			"account_type": account_type
		}).insert()
	except Exception:
		frappe.throw(frappe.get_traceback())


def add_account_subtype(account_subtype):
	try:
		frappe.get_doc({
			"doctype": "Bank Account Subtype",
			"account_subtype": account_subtype
		}).insert()
	except Exception:
		frappe.throw(frappe.get_traceback())


@frappe.whitelist()
def sync_transactions(bank, bank_account):
	"""Sync transactions based on the last integration date as the start date, after sync is completed
	add the transaction date of the oldest transaction as the last integration date."""
<<<<<<< HEAD

=======
>>>>>>> 540559d6
	last_transaction_date = frappe.db.get_value("Bank Account", bank_account, "last_integration_date")
	if last_transaction_date:
		start_date = formatdate(last_transaction_date, "YYYY-MM-dd")
	else:
		start_date = formatdate(add_months(today(), -12), "YYYY-MM-dd")
	end_date = formatdate(today(), "YYYY-MM-dd")

	try:
		transactions = get_transactions(bank=bank, bank_account=bank_account, start_date=start_date, end_date=end_date)

		result = []
		for transaction in reversed(transactions):
			result += new_bank_transaction(transaction)

		if result:
			last_transaction_date = frappe.db.get_value('Bank Transaction', result.pop(), 'date')

			frappe.logger().info("Plaid added {} new Bank Transactions from '{}' between {} and {}".format(
				len(result), bank_account, start_date, end_date))

			frappe.db.set_value("Bank Account", bank_account, "last_integration_date", last_transaction_date)
	except Exception:
		frappe.log_error(frappe.get_traceback(), _("Plaid transactions sync error"))


def get_transactions(bank, bank_account=None, start_date=None, end_date=None):
	access_token = None

	if bank_account:
		related_bank = frappe.db.get_values("Bank Account", bank_account, ["bank", "integration_id"], as_dict=True)
		access_token = frappe.db.get_value("Bank", related_bank[0].bank, "plaid_access_token")
		account_id = related_bank[0].integration_id
	else:
		access_token = frappe.db.get_value("Bank", bank, "plaid_access_token")
		account_id = None

	plaid = PlaidConnector(access_token)

	transactions = []
	try:
		transactions = plaid.get_transactions(start_date=start_date, end_date=end_date, account_id=account_id)
	except ItemError as e:
		if e.code == "ITEM_LOGIN_REQUIRED":
			msg = _("There was an error syncing transactions.") + " "
			msg += _("Please refresh or reset the Plaid linking of the Bank {}.").format(bank) + " "
			frappe.log_error(msg, title=_("Plaid Link Refresh Required"))

	return transactions


def new_bank_transaction(transaction):
	result = []

	bank_account = frappe.db.get_value("Bank Account", dict(integration_id=transaction["account_id"]))

	if float(transaction["amount"]) >= 0:
		debit = 0
		credit = float(transaction["amount"])
	else:
		debit = abs(float(transaction["amount"]))
		credit = 0

	status = "Pending" if transaction["pending"] == "True" else "Settled"

	tags = []
	try:
		tags += transaction["category"]
		tags += ["Plaid Cat. {}".format(transaction["category_id"])]
	except KeyError:
		pass

	if not frappe.db.exists("Bank Transaction", dict(transaction_id=transaction["transaction_id"])):
		try:
			new_transaction = frappe.get_doc({
				"doctype": "Bank Transaction",
				"date": getdate(transaction["date"]),
				"status": status,
				"bank_account": bank_account,
				"deposit": debit,
				"withdrawal": credit,
				"currency": transaction["iso_currency_code"],
				"transaction_id": transaction["transaction_id"],
				"reference_number": transaction["payment_meta"]["reference_number"],
				"description": transaction["name"]
			})
			new_transaction.insert()
			new_transaction.submit()

			for tag in tags:
				add_tag(tag, "Bank Transaction", new_transaction.name)

			result.append(new_transaction.name)

		except Exception:
			frappe.throw(title=_('Bank transaction creation error'))

	return result


def automatic_synchronization():
	settings = frappe.get_doc("Plaid Settings", "Plaid Settings")
	if settings.enabled == 1 and settings.automatic_sync == 1:
<<<<<<< HEAD
		plaid_accounts = frappe.get_all("Bank Account", filters={"integration_id": ["!=", ""]}, fields=["name", "bank"])

		for plaid_account in plaid_accounts:
			frappe.enqueue(
				"erpnext.erpnext_integrations.doctype.plaid_settings.plaid_settings.sync_transactions",
				bank=plaid_account.bank,
				bank_account=plaid_account.name
			)
=======
		enqueue_synchronization()

@frappe.whitelist()
def enqueue_synchronization():
	plaid_accounts = frappe.get_all("Bank Account",
		filters={"integration_id": ["!=", ""]},
		fields=["name", "bank"])

	for plaid_account in plaid_accounts:
		frappe.enqueue(
			"erpnext.erpnext_integrations.doctype.plaid_settings.plaid_settings.sync_transactions",
			bank=plaid_account.bank,
			bank_account=plaid_account.name
		)

@frappe.whitelist()
def get_link_token_for_update(access_token):
	plaid = PlaidConnector(access_token)
	return plaid.get_link_token(update_mode=True)
>>>>>>> 540559d6
<|MERGE_RESOLUTION|>--- conflicted
+++ resolved
@@ -4,14 +4,6 @@
 import json
 
 import frappe
-<<<<<<< HEAD
-from erpnext.accounts.doctype.journal_entry.journal_entry import get_default_bank_cash_account
-from erpnext.erpnext_integrations.doctype.plaid_settings.plaid_connector import PlaidConnector
-from frappe import _
-from frappe.desk.doctype.tag.tag import add_tag
-from frappe.model.document import Document
-from frappe.utils import add_months, formatdate, getdate, today
-=======
 from frappe import _
 from frappe.desk.doctype.tag.tag import add_tag
 from frappe.model.document import Document
@@ -20,15 +12,11 @@
 
 from erpnext.accounts.doctype.journal_entry.journal_entry import get_default_bank_cash_account
 from erpnext.erpnext_integrations.doctype.plaid_settings.plaid_connector import PlaidConnector
->>>>>>> 540559d6
 
 
 class PlaidSettings(Document):
 	@staticmethod
-<<<<<<< HEAD
-=======
 	@frappe.whitelist()
->>>>>>> 540559d6
 	def get_link_token():
 		plaid = PlaidConnector()
 		return plaid.get_link_token()
@@ -64,11 +52,7 @@
 			})
 			bank.insert()
 		except Exception:
-<<<<<<< HEAD
-			frappe.throw(frappe.get_traceback())
-=======
 			frappe.log_error(frappe.get_traceback(), title=_('Plaid Link Error'))
->>>>>>> 540559d6
 	else:
 		bank = frappe.get_doc("Bank", response["institution"]["name"])
 		bank.plaid_access_token = access_token
@@ -172,10 +156,6 @@
 def sync_transactions(bank, bank_account):
 	"""Sync transactions based on the last integration date as the start date, after sync is completed
 	add the transaction date of the oldest transaction as the last integration date."""
-<<<<<<< HEAD
-
-=======
->>>>>>> 540559d6
 	last_transaction_date = frappe.db.get_value("Bank Account", bank_account, "last_integration_date")
 	if last_transaction_date:
 		start_date = formatdate(last_transaction_date, "YYYY-MM-dd")
@@ -278,16 +258,6 @@
 def automatic_synchronization():
 	settings = frappe.get_doc("Plaid Settings", "Plaid Settings")
 	if settings.enabled == 1 and settings.automatic_sync == 1:
-<<<<<<< HEAD
-		plaid_accounts = frappe.get_all("Bank Account", filters={"integration_id": ["!=", ""]}, fields=["name", "bank"])
-
-		for plaid_account in plaid_accounts:
-			frappe.enqueue(
-				"erpnext.erpnext_integrations.doctype.plaid_settings.plaid_settings.sync_transactions",
-				bank=plaid_account.bank,
-				bank_account=plaid_account.name
-			)
-=======
 		enqueue_synchronization()
 
 @frappe.whitelist()
@@ -306,5 +276,4 @@
 @frappe.whitelist()
 def get_link_token_for_update(access_token):
 	plaid = PlaidConnector(access_token)
-	return plaid.get_link_token(update_mode=True)
->>>>>>> 540559d6
+	return plaid.get_link_token(update_mode=True)