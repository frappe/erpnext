--- conflicted
+++ resolved
@@ -12,12 +12,8 @@
   "plaid_client_id",
   "plaid_secret",
   "column_break_7",
-<<<<<<< HEAD
-  "plaid_env"
-=======
   "plaid_env",
   "enable_european_access"
->>>>>>> 540559d6
  ],
  "fields": [
   {
@@ -73,12 +69,8 @@
   }
  ],
  "issingle": 1,
-<<<<<<< HEAD
- "modified": "2020-09-12 02:31:44.542385",
-=======
  "links": [],
  "modified": "2021-03-02 17:35:27.544259",
->>>>>>> 540559d6
  "modified_by": "Administrator",
  "module": "ERPNext Integrations",
  "name": "Plaid Settings",
