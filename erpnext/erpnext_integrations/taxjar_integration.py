--- conflicted
+++ resolved
@@ -1,13 +1,7 @@
 import traceback
-<<<<<<< HEAD
+
 import frappe
 import taxjar
-from erpnext import get_default_company
-=======
-
-import frappe
-import taxjar
->>>>>>> 2d3c0360
 from frappe import _
 from frappe.contacts.doctype.address.address import get_company_address
 from frappe.utils import cint
