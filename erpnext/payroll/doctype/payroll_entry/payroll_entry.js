// Copyright (c) 2017, Frappe Technologies Pvt. Ltd. and contributors
// For license information, please see license.txt

var in_progress = false;

frappe.provide("erpnext.accounts.dimensions");

frappe.ui.form.on('Payroll Entry', {
	onload: function (frm) {
		if (!frm.doc.posting_date) {
			frm.doc.posting_date = frappe.datetime.nowdate();
		}
		frm.toggle_reqd(['payroll_frequency'], !frm.doc.salary_slip_based_on_timesheet);

		erpnext.accounts.dimensions.setup_dimension_filters(frm, frm.doctype);
		frm.events.department_filters(frm);
		frm.events.payroll_payable_account_filters(frm);
	},

	department_filters: function (frm) {
		frm.set_query("department", function () {
			return {
				"filters": {
					"company": frm.doc.company,
				}
			};
		});
	},

	payroll_payable_account_filters: function (frm) {
		frm.set_query("payroll_payable_account", function () {
			return {
				filters: {
					"company": frm.doc.company,
					"root_type": "Liability",
					"is_group": 0,
				}
			};
		});
	},

	refresh: function (frm) {
		if (frm.doc.docstatus == 0) {
			if (!frm.is_new()) {
				frm.page.clear_primary_action();
				frm.add_custom_button(__("Get Employees"),
					function () {
						frm.events.get_employee_details(frm);
					}
				).toggleClass('btn-primary', !(frm.doc.employees || []).length);
			}
			if ((frm.doc.employees || []).length && !frappe.model.has_workflow(frm.doctype)) {
				frm.page.clear_primary_action();
				frm.page.set_primary_action(__('Create Salary Slips'), () => {
					frm.save('Submit').then(() => {
						frm.page.clear_primary_action();
						frm.refresh();
						frm.events.refresh(frm);
					});
				});
			}
		}
		if (frm.doc.docstatus == 1) {
			if (frm.custom_buttons) frm.clear_custom_buttons();
			frm.events.add_context_buttons(frm);
		}
	},

	get_employee_details: function (frm) {
		return frappe.call({
			doc: frm.doc,
			method: 'fill_employee_details',
		}).then(r => {
			if (r.docs && r.docs[0].employees) {
				frm.employees = r.docs[0].employees;
				frm.dirty();
				frm.save();
				frm.refresh();
				if (r.docs[0].validate_attendance) {
					render_employee_attendance(frm, r.message);
				}
			}
		});
	},

	create_salary_slips: function (frm) {
		frm.call({
			doc: frm.doc,
			method: "create_salary_slips",
			callback: function () {
				frm.refresh();
				frm.toolbar.refresh();
			}
		});
	},

	add_context_buttons: function (frm) {
		if (frm.doc.salary_slips_submitted || (frm.doc.__onload && frm.doc.__onload.submitted_ss)) {
			frm.events.add_bank_entry_button(frm);
		} else if (frm.doc.salary_slips_created) {
			frm.add_custom_button(__("Submit Salary Slip"), function () {
				submit_salary_slip(frm);
			}).addClass("btn-primary");
		}
	},

	add_bank_entry_button: function (frm) {
		frappe.call({
			method: 'erpnext.payroll.doctype.payroll_entry.payroll_entry.payroll_entry_has_bank_entries',
			args: {
				'name': frm.doc.name
			},
			callback: function (r) {
				if (r.message && !r.message.submitted) {
					frm.add_custom_button("Make Bank Entry", function () {
						make_bank_entry(frm);
					}).addClass("btn-primary");
				}
			}
		});
	},

	setup: function (frm) {
		frm.add_fetch('company', 'cost_center', 'cost_center');

		frm.set_query("payment_account", function () {
			var account_types = ["Bank", "Cash"];
			return {
				filters: {
					"account_type": ["in", account_types],
					"is_group": 0,
					"company": frm.doc.company
				}
			};
<<<<<<< HEAD
=======
		});

		frm.set_query('employee', 'employees', () => {
			if (!frm.doc.company) {
				frappe.msgprint(__("Please set a Company"));
				return []
			}
			let filters = {};
			filters['company'] = frm.doc.company;
			filters['start_date'] = frm.doc.start_date;
			filters['end_date'] = frm.doc.end_date;

			if (frm.doc.department) {
				filters['department'] = frm.doc.department;
			}
			if (frm.doc.branch) {
				filters['branch'] = frm.doc.branch;
			}
			if (frm.doc.designation) {
				filters['designation'] = frm.doc.designation;
			}
			return {
				query: "erpnext.payroll.doctype.payroll_entry.payroll_entry.employee_query",
				filters: filters
			}
>>>>>>> 202ef92f
		});
	},

	payroll_frequency: function (frm) {
		frm.trigger("set_start_end_dates").then( ()=> {
			frm.events.clear_employee_table(frm);
		});
	},

	company: function (frm) {
		frm.events.clear_employee_table(frm);
		erpnext.accounts.dimensions.update_dimension(frm, frm.doctype);
	},

	currency: function (frm) {
		var company_currency;
		if (!frm.doc.company) {
			company_currency = erpnext.get_currency(frappe.defaults.get_default("Company"));
		} else {
			company_currency = erpnext.get_currency(frm.doc.company);
		}
		if (frm.doc.currency) {
			if (company_currency != frm.doc.currency) {
				frappe.call({
					method: "erpnext.setup.utils.get_exchange_rate",
					args: {
						from_currency: frm.doc.currency,
						to_currency: company_currency,
					},
					callback: function (r) {
						frm.set_value("exchange_rate", flt(r.message));
						frm.set_df_property('exchange_rate', 'hidden', 0);
						frm.set_df_property("exchange_rate", "description", "1 " + frm.doc.currency +
							" = [?] " + company_currency);
					}
				});
			} else {
				frm.set_value("exchange_rate", 1.0);
				frm.set_df_property('exchange_rate', 'hidden', 1);
				frm.set_df_property("exchange_rate", "description", "");
			}
		}
	},

	department: function (frm) {
		frm.events.clear_employee_table(frm);
	},

	designation: function (frm) {
		frm.events.clear_employee_table(frm);
	},

	branch: function (frm) {
		frm.events.clear_employee_table(frm);
	},

	start_date: function (frm) {
		if (!in_progress && frm.doc.start_date) {
			frm.trigger("set_end_date");
		} else {
			// reset flag
			in_progress = false;
		}
		frm.events.clear_employee_table(frm);
	},

	project: function (frm) {
		frm.events.clear_employee_table(frm);
	},

	salary_slip_based_on_timesheet: function (frm) {
		frm.toggle_reqd(['payroll_frequency'], !frm.doc.salary_slip_based_on_timesheet);
	},

	set_start_end_dates: function (frm) {
		if (!frm.doc.salary_slip_based_on_timesheet) {
			frappe.call({
				method: 'erpnext.payroll.doctype.payroll_entry.payroll_entry.get_start_end_dates',
				args: {
					payroll_frequency: frm.doc.payroll_frequency,
					start_date: frm.doc.posting_date
				},
				callback: function (r) {
					if (r.message) {
						in_progress = true;
						frm.set_value('start_date', r.message.start_date);
						frm.set_value('end_date', r.message.end_date);
					}
				}
			});
		}
	},

	set_end_date: function (frm) {
		frappe.call({
			method: 'erpnext.payroll.doctype.payroll_entry.payroll_entry.get_end_date',
			args: {
				frequency: frm.doc.payroll_frequency,
				start_date: frm.doc.start_date
			},
			callback: function (r) {
				if (r.message) {
					frm.set_value('end_date', r.message.end_date);
				}
			}
		});
	},

	validate_attendance: function (frm) {
		if (frm.doc.validate_attendance && frm.doc.employees) {
			frappe.call({
				method: 'validate_employee_attendance',
				args: {},
				callback: function (r) {
					render_employee_attendance(frm, r.message);
				},
				doc: frm.doc,
				freeze: true,
				freeze_message: __('Validating Employee Attendance...')
			});
		} else {
			frm.fields_dict.attendance_detail_html.html("");
		}
	},

	clear_employee_table: function (frm) {
		frm.clear_table('employees');
		frm.refresh();
	},
});

// Submit salary slips

const submit_salary_slip = function (frm) {
	frappe.confirm(__('This will submit Salary Slips and create accrual Journal Entry. Do you want to proceed?'),
		function () {
			frappe.call({
				method: 'submit_salary_slips',
				args: {},
				callback: function () {
					frm.events.refresh(frm);
				},
				doc: frm.doc,
				freeze: true,
				freeze_message: __('Submitting Salary Slips and creating Journal Entry...')
			});
		},
		function () {
			if (frappe.dom.freeze_count) {
				frappe.dom.unfreeze();
				frm.events.refresh(frm);
			}
		}
	);
};

let make_bank_entry = function (frm) {
	var doc = frm.doc;
	if (doc.payment_account) {
		return frappe.call({
			doc: cur_frm.doc,
			method: "make_payment_entry",
			callback: function () {
				frappe.set_route(
					'List', 'Journal Entry', {
						"Journal Entry Account.reference_name": frm.doc.name
					}
				);
			},
			freeze: true,
			freeze_message: __("Creating Payment Entries......")
		});
	} else {
		frappe.msgprint(__("Payment Account is mandatory"));
		frm.scroll_to_field('payment_account');
	}
};

let render_employee_attendance = function (frm, data) {
	frm.fields_dict.attendance_detail_html.html(
		frappe.render_template('employees_to_mark_attendance', {
			data: data
		})
	);
};

frappe.ui.form.on('Payroll Employee Detail', {
	employee: function(frm) {
		if (!frm.doc.payroll_frequency) {
			frappe.throw(__("Please set a Payroll Frequency"));
		}
	}
});<|MERGE_RESOLUTION|>--- conflicted
+++ resolved
@@ -132,8 +132,6 @@
 					"company": frm.doc.company
 				}
 			};
-<<<<<<< HEAD
-=======
 		});
 
 		frm.set_query('employee', 'employees', () => {
@@ -159,7 +157,6 @@
 				query: "erpnext.payroll.doctype.payroll_entry.payroll_entry.employee_query",
 				filters: filters
 			}
->>>>>>> 202ef92f
 		});
 	},
 
