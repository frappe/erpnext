--- conflicted
+++ resolved
@@ -80,11 +80,7 @@
  "index_web_pages_for_search": 1,
  "istable": 1,
  "links": [],
-<<<<<<< HEAD
- "modified": "2021-11-01 15:09:08.239183",
-=======
  "modified": "2022-02-28 14:01:32.327204",
->>>>>>> 751a6354
  "modified_by": "Administrator",
  "module": "Payroll",
  "name": "Salary Slip Leave",
