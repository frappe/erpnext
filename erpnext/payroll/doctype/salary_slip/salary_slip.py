# Copyright (c) 2015, Frappe Technologies Pvt. Ltd. and Contributors
# License: GNU General Public License v3. See license.txt


import datetime
import math

import frappe
from frappe import _, msgprint
from frappe.model.naming import make_autoname
from frappe.utils import (
	add_days,
	cint,
	cstr,
	date_diff,
	flt,
	formatdate,
	get_first_day,
	getdate,
	money_in_words,
	rounded,
)
from frappe.utils.background_jobs import enqueue
from six import iteritems

import erpnext
from erpnext.accounts.utils import get_fiscal_year
from erpnext.hr.utils import get_holiday_dates_for_employee, validate_active_employee
from erpnext.loan_management.doctype.loan_repayment.loan_repayment import (
	calculate_amounts,
	create_repayment_entry,
)
from erpnext.payroll.doctype.additional_salary.additional_salary import get_additional_salaries
from erpnext.payroll.doctype.employee_benefit_application.employee_benefit_application import (
	get_benefit_component_amount,
)
from erpnext.payroll.doctype.employee_benefit_claim.employee_benefit_claim import (
	get_benefit_claim_amount,
	get_last_payroll_period_benefits,
)
from erpnext.payroll.doctype.payroll_entry.payroll_entry import get_start_end_dates
from erpnext.payroll.doctype.payroll_period.payroll_period import (
	get_payroll_period,
	get_period_factor,
)
from erpnext.utilities.transaction_base import TransactionBase


class SalarySlip(TransactionBase):
	def __init__(self, *args, **kwargs):
		super(SalarySlip, self).__init__(*args, **kwargs)
		self.series = 'Sal Slip/{0}/.#####'.format(self.employee)
		self.whitelisted_globals = {
			"int": int,
			"float": float,
			"long": int,
			"round": round,
			"date": datetime.date,
			"getdate": getdate
		}

	def autoname(self):
		self.name = make_autoname(self.series)

	def validate(self):
		self.status = self.get_status()
		validate_active_employee(self.employee)
		self.validate_dates()
		self.check_existing()
		if not self.salary_slip_based_on_timesheet:
			self.get_date_details()

		if not (len(self.get("earnings")) or len(self.get("deductions"))):
			# get details from salary structure
			self.get_emp_and_working_day_details()
		else:
			self.get_working_days_details(lwp = self.leave_without_pay)

		self.calculate_net_pay()
		self.compute_year_to_date()
		self.compute_month_to_date()
		self.compute_component_wise_year_to_date()
		self.add_leave_balances()

		if frappe.db.get_single_value("Payroll Settings", "max_working_hours_against_timesheet"):
			max_working_hours = frappe.db.get_single_value("Payroll Settings", "max_working_hours_against_timesheet")
			if self.salary_slip_based_on_timesheet and (self.total_working_hours > int(max_working_hours)):
				frappe.msgprint(_("Total working hours should not be greater than max working hours {0}").
								format(max_working_hours), alert=True)

	def set_net_total_in_words(self):
		doc_currency = self.currency
		company_currency = erpnext.get_company_currency(self.company)
		total = self.net_pay if self.is_rounding_total_disabled() else self.rounded_total
		base_total = self.base_net_pay if self.is_rounding_total_disabled() else self.base_rounded_total
		self.total_in_words = money_in_words(total, doc_currency)
		self.base_total_in_words = money_in_words(base_total, company_currency)

	def on_submit(self):
		if self.net_pay < 0:
			frappe.throw(_("Net Pay cannot be less than 0"))
		else:
			self.set_status()
			self.update_status(self.name)
			self.make_loan_repayment_entry()
			if (frappe.db.get_single_value("Payroll Settings", "email_salary_slip_to_employee")) and not frappe.flags.via_payroll_entry:
				self.email_salary_slip()

		self.update_overtime_slip()
		self.update_payment_status_for_gratuity()

	def update_overtime_slip(self):
		overtime_slips = []
		for data in self.earnings:
			if data.overtime_slips:
				overtime_slips.extend(data.overtime_slips.split(", "))

		if self.docstatus == 1:
			for slip in overtime_slips:
				frappe.db.set_value("Overtime Slip", slip, "salary_slip", self.name)

		if self.docstatus == 2:
			for slip in overtime_slips:
				frappe.db.set_value("Overtime Slip", slip, "salary_slip", None)

	def update_payment_status_for_gratuity(self):
		add_salary = frappe.db.get_all("Additional Salary",
			filters = {
				"payroll_date": ("BETWEEN", [self.start_date, self.end_date]),
				"employee": self.employee,
				"ref_doctype": "Gratuity",
				"docstatus": 1,
			}, fields = ["ref_docname", "name"], limit=1)

		if len(add_salary):
			status = "Paid" if self.docstatus == 1 else "Unpaid"
			if add_salary[0].name in [data.additional_salary for data in self.earnings]:
				frappe.db.set_value("Gratuity", add_salary.ref_docname, "status", status)

	def on_cancel(self):
		self.set_status()
		self.update_status()
		self.update_overtime_slip
		self.update_payment_status_for_gratuity()
		self.cancel_loan_repayment_entry()

	def on_trash(self):
		from frappe.model.naming import revert_series_if_last
		revert_series_if_last(self.series, self.name)

	def get_status(self):
		if self.docstatus == 0:
			status = "Draft"
		elif self.docstatus == 1:
			status = "Submitted"
		elif self.docstatus == 2:
			status = "Cancelled"
		return status

	def validate_dates(self, joining_date=None, relieving_date=None):
		if date_diff(self.end_date, self.start_date) < 0:
			frappe.throw(_("To date cannot be before From date"))

		if not joining_date:
			joining_date, relieving_date = frappe.get_cached_value(
				"Employee",
				self.employee,
				("date_of_joining", "relieving_date")
			)

		if date_diff(self.end_date, joining_date) < 0:
			frappe.throw(_("Cannot create Salary Slip for Employee joining after Payroll Period"))

		if relieving_date and date_diff(relieving_date, self.start_date) < 0:
			frappe.throw(_("Cannot create Salary Slip for Employee who has left before Payroll Period"))

	def is_rounding_total_disabled(self):
		return cint(frappe.db.get_single_value("Payroll Settings", "disable_rounded_total"))

	def check_existing(self):
		if not self.salary_slip_based_on_timesheet:
			cond = ""
			if self.payroll_entry:
				cond += "and payroll_entry = '{0}'".format(self.payroll_entry)
			ret_exist = frappe.db.sql("""select name from `tabSalary Slip`
						where start_date = %s and end_date = %s and docstatus != 2
						and employee = %s and name != %s {0}""".format(cond),
						(self.start_date, self.end_date, self.employee, self.name))
			if ret_exist:
				frappe.throw(_("Salary Slip of employee {0} already created for this period").format(self.employee))
		else:
			for data in self.timesheets:
				if frappe.db.get_value('Timesheet', data.time_sheet, 'status') == 'Payrolled':
					frappe.throw(_("Salary Slip of employee {0} already created for time sheet {1}").format(self.employee, data.time_sheet))

	def get_date_details(self):
		if not self.end_date:
			date_details = get_start_end_dates(self.payroll_frequency, self.start_date or self.posting_date)
			self.start_date = date_details.start_date
			self.end_date = date_details.end_date

	@frappe.whitelist()
	def get_emp_and_working_day_details(self):
		'''First time, load all the components from salary structure'''
		if self.employee:
			self.set("earnings", [])
			self.set("deductions", [])

			if not self.salary_slip_based_on_timesheet:
				self.get_date_details()

			joining_date, relieving_date = frappe.get_cached_value(
				"Employee",
				self.employee,
				("date_of_joining", "relieving_date")
			)

			self.validate_dates(joining_date, relieving_date)

			#getin leave details
			self.get_working_days_details(joining_date, relieving_date)
			struct = self.check_sal_struct(joining_date, relieving_date)

			if struct:
				self._salary_structure_doc = frappe.get_doc('Salary Structure', struct)
				self.salary_slip_based_on_timesheet = self._salary_structure_doc.salary_slip_based_on_timesheet or 0
				self.set_time_sheet()
				self.pull_sal_struct()
				ps = frappe.db.get_value("Payroll Settings", None, ["payroll_based_on","consider_unmarked_attendance_as"], as_dict=1)
				return [ps.payroll_based_on, ps.consider_unmarked_attendance_as]

	def set_time_sheet(self):
		if self.salary_slip_based_on_timesheet:
			self.set("timesheets", [])
			timesheets = frappe.db.sql(""" select * from `tabTimesheet` where employee = %(employee)s and start_date BETWEEN %(start_date)s AND %(end_date)s and (status = 'Submitted' or
				status = 'Billed')""", {'employee': self.employee, 'start_date': self.start_date, 'end_date': self.end_date}, as_dict=1)

			for data in timesheets:
				self.append('timesheets', {
					'time_sheet': data.name,
					'working_hours': data.total_hours
				})

	def check_sal_struct(self, joining_date, relieving_date):
		cond = """and sa.employee=%(employee)s and (sa.from_date <= %(start_date)s or
				sa.from_date <= %(end_date)s or sa.from_date <= %(joining_date)s)"""
		if self.payroll_frequency:
			cond += """and ss.payroll_frequency = '%(payroll_frequency)s'""" % {"payroll_frequency": self.payroll_frequency}

		st_name = frappe.db.sql("""
			select sa.salary_structure
			from `tabSalary Structure Assignment` sa join `tabSalary Structure` ss
			where sa.salary_structure=ss.name
				and sa.docstatus = 1 and ss.docstatus = 1 and ss.is_active ='Yes' %s
			order by sa.from_date desc
			limit 1
		""" %cond, {'employee': self.employee, 'start_date': self.start_date,
			'end_date': self.end_date, 'joining_date': joining_date})

		if st_name:
			self.salary_structure = st_name[0][0]
			return self.salary_structure

		else:
			self.salary_structure = None
			frappe.msgprint(_("No active or default Salary Structure found for employee {0} for the given dates")
				.format(self.employee), title=_('Salary Structure Missing'))

	def pull_sal_struct(self):
		from erpnext.payroll.doctype.salary_structure.salary_structure import make_salary_slip

		if self.salary_slip_based_on_timesheet:
			self.salary_structure = self._salary_structure_doc.name
			self.hour_rate = self._salary_structure_doc.hour_rate
			self.base_hour_rate = flt(self.hour_rate) * flt(self.exchange_rate)
			self.total_working_hours = sum([d.working_hours or 0.0 for d in self.timesheets]) or 0.0
			wages_amount = self.hour_rate * self.total_working_hours

			self.add_earning_for_hourly_wages(self, self._salary_structure_doc.salary_component, wages_amount)

		make_salary_slip(self._salary_structure_doc.name, self)

	def get_working_days_details(self, joining_date=None, relieving_date=None, lwp=None, for_preview=0):
		payroll_based_on = frappe.db.get_value("Payroll Settings", None, "payroll_based_on")
		include_holidays_in_total_working_days = frappe.db.get_single_value("Payroll Settings", "include_holidays_in_total_working_days")

		working_days = date_diff(self.end_date, self.start_date) + 1
		if for_preview:
			self.total_working_days = working_days
			self.payment_days = working_days
			return

		holidays = self.get_holidays_for_employee(self.start_date, self.end_date)

		if not cint(include_holidays_in_total_working_days):
			working_days -= len(holidays)
			if working_days < 0:
				frappe.throw(_("There are more holidays than working days this month."))

		if not payroll_based_on:
			frappe.throw(_("Please set Payroll based on in Payroll settings"))

		if payroll_based_on == "Attendance":
			actual_lwp, absent = self.calculate_lwp_ppl_and_absent_days_based_on_attendance(holidays)
			self.absent_days = absent
		else:
			actual_lwp = self.calculate_lwp_or_ppl_based_on_leave_application(holidays, working_days)

		if not lwp:
			lwp = actual_lwp
		elif lwp != actual_lwp:
			frappe.msgprint(_("Leave Without Pay does not match with approved {} records")
				.format(payroll_based_on))

		self.leave_without_pay = lwp
		self.total_working_days = working_days

		payment_days = self.get_payment_days(joining_date,
			relieving_date, include_holidays_in_total_working_days)

		if flt(payment_days) > flt(lwp):
			self.payment_days = flt(payment_days) - flt(lwp)

			if payroll_based_on == "Attendance":
				self.payment_days -= flt(absent)

			unmarked_days = self.get_unmarked_days()
			consider_unmarked_attendance_as = frappe.db.get_value("Payroll Settings", None, "consider_unmarked_attendance_as") or "Present"

			if payroll_based_on == "Attendance" and consider_unmarked_attendance_as =="Absent":
				self.absent_days += unmarked_days #will be treated as absent
				self.payment_days -= unmarked_days
				if include_holidays_in_total_working_days:
					for holiday in holidays:
						if not frappe.db.exists("Attendance", {"employee": self.employee, "attendance_date": holiday, "docstatus": 1 }):
							self.payment_days += 1
		else:
			self.payment_days = 0

	def get_unmarked_days(self):
		marked_days = frappe.get_all("Attendance", filters = {
					"attendance_date": ["between", [self.start_date, self.end_date]],
					"employee": self.employee,
					"docstatus": 1
				}, fields = ["COUNT(*) as marked_days"])[0].marked_days

		return self.total_working_days - marked_days


	def get_payment_days(self, joining_date, relieving_date, include_holidays_in_total_working_days):
		if not joining_date:
			joining_date, relieving_date = frappe.get_cached_value("Employee", self.employee,
				["date_of_joining", "relieving_date"])

		start_date = getdate(self.start_date)
		if joining_date:
			if getdate(self.start_date) <= joining_date <= getdate(self.end_date):
				start_date = joining_date
			elif joining_date > getdate(self.end_date):
				return

		end_date = getdate(self.end_date)
		if relieving_date:
			if getdate(self.start_date) <= relieving_date <= getdate(self.end_date):
				end_date = relieving_date
			elif relieving_date < getdate(self.start_date):
				frappe.throw(_("Employee relieved on {0} must be set as 'Left'")
					.format(relieving_date))

		payment_days = date_diff(end_date, start_date) + 1

		if not cint(include_holidays_in_total_working_days):
			holidays = self.get_holidays_for_employee(start_date, end_date)
			payment_days -= len(holidays)

		return payment_days

<<<<<<< HEAD
	def get_holidays_for_employee(self, start_date, end_date, as_dict = 0):
		holiday_list = get_holiday_list_for_employee(self.employee)
		holidays = frappe.db.sql('''select holiday_date, weekly_off from `tabHoliday`
			where
				parent=%(holiday_list)s
				and holiday_date >= %(start_date)s
				and holiday_date <= %(end_date)s''', {
					"holiday_list": holiday_list,
					"start_date": start_date,
					"end_date": end_date
				}, as_dict=1)
		if as_dict:
			return holidays
		else:
			holidays = [cstr(data.holiday_date)for data in holidays]
			return holidays
=======
	def get_holidays_for_employee(self, start_date, end_date):
		return get_holiday_dates_for_employee(self.employee, start_date, end_date)
>>>>>>> 5a6d7706

	def calculate_lwp_or_ppl_based_on_leave_application(self, holidays, working_days):
		lwp = 0
		holidays = "','".join(holidays)
		daily_wages_fraction_for_half_day = \
			flt(frappe.db.get_value("Payroll Settings", None, "daily_wages_fraction_for_half_day")) or 0.5

		for d in range(working_days):
			dt = add_days(cstr(getdate(self.start_date)), d)
			leave = frappe.db.sql("""
				SELECT t1.name,
					CASE WHEN (t1.half_day_date = %(dt)s or t1.to_date = t1.from_date)
					THEN t1.half_day else 0 END,
					t2.is_ppl,
					t2.fraction_of_daily_salary_per_leave
				FROM `tabLeave Application` t1, `tabLeave Type` t2
				WHERE t2.name = t1.leave_type
				AND (t2.is_lwp = 1 or t2.is_ppl = 1)
				AND t1.docstatus = 1
				AND t1.employee = %(employee)s
				AND ifnull(t1.salary_slip, '') = ''
				AND CASE
					WHEN t2.include_holiday != 1
						THEN %(dt)s not in ('{0}') and %(dt)s between from_date and to_date
					WHEN t2.include_holiday
						THEN %(dt)s between from_date and to_date
					END
				""".format(holidays), {"employee": self.employee, "dt": dt})

			if leave:
				equivalent_lwp_count = 0
				is_half_day_leave = cint(leave[0][1])
				is_partially_paid_leave = cint(leave[0][2])
				fraction_of_daily_salary_per_leave = flt(leave[0][3])

				equivalent_lwp_count =  (1 - daily_wages_fraction_for_half_day) if is_half_day_leave else 1

				if is_partially_paid_leave:
					equivalent_lwp_count *= fraction_of_daily_salary_per_leave if fraction_of_daily_salary_per_leave else 1

				lwp += equivalent_lwp_count

		return lwp

	def calculate_lwp_ppl_and_absent_days_based_on_attendance(self, holidays):
		lwp = 0
		absent = 0

		daily_wages_fraction_for_half_day = \
			flt(frappe.db.get_value("Payroll Settings", None, "daily_wages_fraction_for_half_day")) or 0.5

		leave_types = frappe.get_all("Leave Type",
			or_filters=[["is_ppl", "=", 1], ["is_lwp", "=", 1]],
			fields =["name", "is_lwp", "is_ppl", "fraction_of_daily_salary_per_leave", "include_holiday"])

		leave_type_map = {}
		for leave_type in leave_types:
			leave_type_map[leave_type.name] = leave_type

		attendances = frappe.db.sql('''
			SELECT attendance_date, status, leave_type
			FROM `tabAttendance`
			WHERE
				status in ("Absent", "Half Day", "On leave")
				AND employee = %s
				AND docstatus = 1
				AND attendance_date between %s and %s
		''', values=(self.employee, self.start_date, self.end_date), as_dict=1)

		for d in attendances:
			if d.status in ('Half Day', 'On Leave') and d.leave_type and d.leave_type not in leave_type_map.keys():
				continue

			if formatdate(d.attendance_date, "yyyy-mm-dd") in holidays:
				if d.status == "Absent" or \
					(d.leave_type and d.leave_type in leave_type_map.keys() and not leave_type_map[d.leave_type]['include_holiday']):
						continue

			if d.leave_type:
				fraction_of_daily_salary_per_leave = leave_type_map[d.leave_type]["fraction_of_daily_salary_per_leave"]

			if d.status == "Half Day":
				equivalent_lwp =  (1 - daily_wages_fraction_for_half_day)

				if d.leave_type in leave_type_map.keys() and leave_type_map[d.leave_type]["is_ppl"]:
					equivalent_lwp *= fraction_of_daily_salary_per_leave if fraction_of_daily_salary_per_leave else 1
				lwp += equivalent_lwp
			elif d.status == "On Leave" and d.leave_type and d.leave_type in leave_type_map.keys():
				equivalent_lwp = 1
				if leave_type_map[d.leave_type]["is_ppl"]:
					equivalent_lwp *= fraction_of_daily_salary_per_leave if fraction_of_daily_salary_per_leave else 1
				lwp += equivalent_lwp
			elif d.status == "Absent":
				absent += 1
		return lwp, absent

	def add_earning_for_hourly_wages(self, doc, salary_component, amount):
		row_exists = False
		for row in doc.earnings:
			if row.salary_component == salary_component:
				row.amount = amount
				row_exists = True
				break

		if not row_exists:
			wages_row = {
				"salary_component": salary_component,
				"abbr": frappe.db.get_value("Salary Component", salary_component, "salary_component_abbr"),
				"amount": self.hour_rate * self.total_working_hours,
				"default_amount": 0.0,
				"additional_amount": 0.0
			}
			doc.append('earnings', wages_row)

	def calculate_net_pay(self):
		if self.salary_structure:
			self.calculate_component_amounts("earnings")
		self.gross_pay = self.get_component_totals("earnings", depends_on_payment_days=1)
		self.base_gross_pay = flt(flt(self.gross_pay) * flt(self.exchange_rate), self.precision('base_gross_pay'))

		if self.salary_structure:
			self.calculate_component_amounts("deductions")

		self.set_loan_repayment()
		self.set_precision_for_component_amounts()
		self.set_net_pay()

	def set_net_pay(self):
		self.total_deduction = self.get_component_totals("deductions")
		self.base_total_deduction = flt(flt(self.total_deduction) * flt(self.exchange_rate), self.precision('base_total_deduction'))
		self.net_pay = flt(self.gross_pay) - (flt(self.total_deduction) + flt(self.total_loan_repayment))
		self.rounded_total = rounded(self.net_pay)
		self.base_net_pay = flt(flt(self.net_pay) * flt(self.exchange_rate), self.precision('base_net_pay'))
		self.base_rounded_total = flt(rounded(self.base_net_pay), self.precision('base_net_pay'))
		if self.hour_rate:
			self.base_hour_rate = flt(flt(self.hour_rate) * flt(self.exchange_rate), self.precision('base_hour_rate'))
		self.set_net_total_in_words()

	def calculate_component_amounts(self, component_type):
		if not getattr(self, '_salary_structure_doc', None):
			self._salary_structure_doc = frappe.get_doc('Salary Structure', self.salary_structure)

		payroll_period = get_payroll_period(self.start_date, self.end_date, self.company)

		self.add_structure_components(component_type)
		self.process_overtime_slips()
		self.add_additional_salary_components(component_type)
		if component_type == "earnings":
			self.add_employee_benefits(payroll_period)
		else:
			self.add_tax_components(payroll_period)

	def add_structure_components(self, component_type):
		data = self.get_data_for_eval()
		for struct_row in self._salary_structure_doc.get(component_type):
			amount = self.eval_condition_and_formula(struct_row, data)
			if amount and struct_row.statistical_component == 0:
				self.update_component_row(struct_row, amount, component_type)

	def process_overtime_slips(self):
		overtime_slips = self.get_overtime_slips()
		amounts, processed_overtime_slips = self.get_overtime_type_details_and_amount(overtime_slips)
		self.add_overtime_component(amounts, processed_overtime_slips)

	def get_overtime_slips(self):
		return frappe.get_all("Overtime Slip", filters = {
			'employee': self.employee,
			'posting_date': ("between", [self.start_date, self.end_date]),
			'salary_slip': '',
			'docstatus': 1
		}, fields = ["name", "from_date", 'to_date'])

	def get_overtime_type_details_and_amount(self, overtime_slips):
		standard_duration_amount, weekends_duration_amount = 0, 0
		public_holidays_duration_amount, calculated_amount = 0, 0
		processed_overtime_slips = []
		overtime_types_details = {}
		for slip in overtime_slips:
			holiday_date_map = self.get_holiday_map(slip.from_date, slip.to_date)
			details = self.get_overtime_details(slip.name)

			for detail in details:
				overtime_hours = detail.overtime_duration / 3600
				overtime_types_details = self.set_overtime_types_details(overtime_types_details, detail)

				standard_working_hours = detail.standard_working_time/3600
				applicable_hourly_wages = overtime_types_details[detail.overtime_type]["applicable_daily_amount"]/standard_working_hours
				weekend_multiplier, public_holiday_multiplier = self.get_multipliers(overtime_types_details, detail)
				overtime_date = cstr(detail.date)
				if overtime_date in holiday_date_map.keys():
					if holiday_date_map[overtime_date].weekly_off == 1:
						calculated_amount = overtime_hours * applicable_hourly_wages * weekend_multiplier
						weekends_duration_amount += calculated_amount
					elif holiday_date_map[overtime_date].weekly_off == 0:
						calculated_amount = overtime_hours * applicable_hourly_wages * public_holiday_multiplier
						public_holidays_duration_amount += calculated_amount
				else:
					calculated_amount = overtime_hours * applicable_hourly_wages *\
						overtime_types_details[detail.overtime_type]['standard_multiplier']
					standard_duration_amount += calculated_amount

			processed_overtime_slips.append(slip.name)

		return [weekends_duration_amount, public_holidays_duration_amount, standard_duration_amount] , processed_overtime_slips


	def get_multipliers(self, overtime_types_details, detail):
		weekend_multiplier = overtime_types_details[detail.overtime_type]['standard_multiplier']
		public_holiday_multiplier = overtime_types_details[detail.overtime_type]['standard_multiplier']

		if overtime_types_details[detail.overtime_type]['applicable_for_weekend']:
			weekend_multiplier = overtime_types_details[detail.overtime_type]['weekend_multiplier']
		if overtime_types_details[detail.overtime_type]['applicable_for_public_holiday']:
			public_holiday_multiplier = overtime_types_details[detail.overtime_type]['public_holiday_multiplier']

		return weekend_multiplier, public_holiday_multiplier

	def get_holiday_map(self, from_date, to_date):
		holiday_date = self.get_holidays_for_employee(from_date, to_date, as_dict=1)

		holiday_date_map = {}
		for date in holiday_date:
			holiday_date_map[cstr(date.holiday_date)] = date

		return holiday_date_map

	def set_overtime_types_details(self, overtime_types_details, detail):
		if detail.overtime_type not in overtime_types_details:
			details, applicable_components = self.get_overtime_type_detail(detail.overtime_type)
			overtime_types_details[detail.overtime_type] = details

			if len(applicable_components):
				overtime_types_details[detail.overtime_type]["components"] = applicable_components
			else:
				frappe.throw(_("Select applicable components in Overtime Type: {0}").format(
					frappe.bold(detail.overtime_type)))

			if "applicable_amount" not in overtime_types_details[detail.overtime_type].keys():
				component_amount = sum([data.default_amount for data in self.earnings if data.salary_component in
					overtime_types_details[detail.overtime_type]["components"] and not data.get('additional_salary', None)])

				overtime_types_details[detail.overtime_type]["applicable_daily_amount"] = component_amount/self.total_working_days

		return overtime_types_details

	def add_overtime_component(self, amounts, processed_overtime_slips):
		if len(amounts):
			overtime_salary_component = frappe.db.get_single_value("Payroll Settings", "overtime_salary_component")

		if not overtime_salary_component:
			frappe.throw(_('Select {0} in {1}').format(
				frappe.bold("Overtime Salary Component"), frappe.bold("Payroll Settings")
			))
		else:
			component_data = frappe._dict(get_salary_component_data(overtime_salary_component) or {})
			component_data.salary_component = overtime_salary_component
			self.update_component_row(
				component_data,
				sum(amounts),
				'earnings',
				processed_overtime_slips = processed_overtime_slips
			)

	def get_overtime_details(self, parent):
		return frappe.get_all(
			"Overtime Details",
			filters = {"parent": parent},
			fields = ["date", "overtime_type", "overtime_duration", "standard_working_time"]
		)

	def get_overtime_type_detail(self, name):
		detail = frappe.get_all("Overtime Type",
			filters = {"name": name},
			fields = ["name", "standard_multiplier", "weekend_multiplier", "public_holiday_multiplier",
				"applicable_for_weekend", "applicable_for_public_holiday"]
		)[0]
		components = frappe.get_all("Overtime Salary Component",
			filters = {"parent": name}, fields = ["salary_component"])

		components = [data. salary_component for data in components]

		return detail, components

	def get_data_for_eval(self):
		'''Returns data for evaluating formula'''
		data = frappe._dict()
		employee = frappe.get_doc("Employee", self.employee).as_dict()

		start_date = getdate(self.start_date)
		date_to_validate = (
			employee.date_of_joining
			if employee.date_of_joining > start_date
			else start_date
		)

		salary_structure_assignment = frappe.get_value(
			"Salary Structure Assignment",
			{
				"employee": self.employee,
				"salary_structure": self.salary_structure,
				"from_date": ("<=", date_to_validate),
				"docstatus": 1,
			},
			"*",
			order_by="from_date desc",
			as_dict=True,
		)

		if not salary_structure_assignment:
			frappe.throw(
				_("Please assign a Salary Structure for Employee {0} "
				"applicable from or before {1} first").format(
					frappe.bold(self.employee_name),
					frappe.bold(formatdate(date_to_validate)),
				)
			)

		data.update(salary_structure_assignment)
		data.update(employee)
		data.update(self.as_dict())

		# set values for components
		salary_components = frappe.get_all("Salary Component", fields=["salary_component_abbr"])
		for sc in salary_components:
			data.setdefault(sc.salary_component_abbr, 0)

		for key in ('earnings', 'deductions'):
			for d in self.get(key):
				data[d.abbr] = d.amount

		return data

	def eval_condition_and_formula(self, d, data):
		try:
			condition = d.condition.strip().replace("\n", " ") if d.condition else None
			if condition:
				if not frappe.safe_eval(condition, self.whitelisted_globals, data):
					return None
			amount = d.amount
			if d.amount_based_on_formula:
				formula = d.formula.strip().replace("\n", " ") if d.formula else None
				if formula:
					amount = flt(frappe.safe_eval(formula, self.whitelisted_globals, data), d.precision("amount"))
			if amount:
				data[d.abbr] = amount

			return amount

		except NameError as err:
			frappe.throw(_("{0} <br> This error can be due to missing or deleted field.").format(err),
				title=_("Name error"))
		except SyntaxError as err:
			frappe.throw(_("Syntax error in formula or condition: {0}").format(err))
		except Exception as e:
			frappe.throw(_("Error in formula or condition: {0}").format(e))
			raise

	def add_employee_benefits(self, payroll_period):
		for struct_row in self._salary_structure_doc.get("earnings"):
			if struct_row.is_flexible_benefit == 1:
				if frappe.db.get_value("Salary Component", struct_row.salary_component, "pay_against_benefit_claim") != 1:
					benefit_component_amount = get_benefit_component_amount(self.employee, self.start_date, self.end_date,
						struct_row.salary_component, self._salary_structure_doc, self.payroll_frequency, payroll_period)
					if benefit_component_amount:
						self.update_component_row(struct_row, benefit_component_amount, "earnings")
				else:
					benefit_claim_amount = get_benefit_claim_amount(self.employee, self.start_date, self.end_date, struct_row.salary_component)
					if benefit_claim_amount:
						self.update_component_row(struct_row, benefit_claim_amount, "earnings")

		self.adjust_benefits_in_last_payroll_period(payroll_period)

	def adjust_benefits_in_last_payroll_period(self, payroll_period):
		if payroll_period:
			if (getdate(payroll_period.end_date) <= getdate(self.end_date)):
				last_benefits = get_last_payroll_period_benefits(self.employee, self.start_date, self.end_date,
					payroll_period, self._salary_structure_doc)
				if last_benefits:
					for last_benefit in last_benefits:
						last_benefit = frappe._dict(last_benefit)
						amount = last_benefit.amount
						self.update_component_row(frappe._dict(last_benefit.struct_row), amount, "earnings")

	def add_additional_salary_components(self, component_type):
		additional_salaries = get_additional_salaries(self.employee,
			self.start_date, self.end_date, component_type)

		for additional_salary in additional_salaries:
			self.update_component_row(
				get_salary_component_data(additional_salary.component),
				additional_salary.amount,
				component_type,
				additional_salary,
				is_recurring = additional_salary.is_recurring
			)

	def add_tax_components(self, payroll_period):
		# Calculate variable_based_on_taxable_salary after all components updated in salary slip
		tax_components, other_deduction_components = [], []
		for d in self._salary_structure_doc.get("deductions"):
			if d.variable_based_on_taxable_salary == 1 and not d.formula and not flt(d.amount):
				tax_components.append(d.salary_component)
			else:
				other_deduction_components.append(d.salary_component)

		if not tax_components:
			tax_components = [d.name for d in frappe.get_all("Salary Component", filters={"variable_based_on_taxable_salary": 1})
				if d.name not in other_deduction_components]

		for d in tax_components:
			tax_amount = self.calculate_variable_based_on_taxable_salary(d, payroll_period)
			tax_row = get_salary_component_data(d)
			self.update_component_row(tax_row, tax_amount, "deductions")

<<<<<<< HEAD
	def update_component_row(self, component_data, amount, component_type, additional_salary=None, processed_overtime_slips =[], is_recurring=0):
=======
	def update_component_row(self, component_data, amount, component_type, additional_salary=None, is_recurring = 0):
>>>>>>> 5a6d7706
		component_row = None
		for d in self.get(component_type):
			if d.salary_component != component_data.salary_component:
				continue

			if (
				(
					not d.additional_salary
					and (not additional_salary or additional_salary.overwrite)
				) or (
					additional_salary
					and additional_salary.name == d.additional_salary
				)
			):
				component_row = d
				break

		if additional_salary and additional_salary.overwrite:
			# Additional Salary with overwrite checked, remove default rows of same component
			self.set(component_type, [
				d for d in self.get(component_type)
				if d.salary_component != component_data.salary_component
				or (d.additional_salary and additional_salary.name != d.additional_salary)
				or d == component_row
			])

		if not component_row:
			if not amount:
				return

			component_row = self.append(component_type)
			for attr in (
				'depends_on_payment_days', 'salary_component',
				'do_not_include_in_total', 'is_tax_applicable',
				'is_flexible_benefit', 'variable_based_on_taxable_salary',
				'exempted_from_income_tax'
			):
				component_row.set(attr, component_data.get(attr))

			abbr = component_data.get('abbr') or component_data.get('salary_component_abbr')
			component_row.set('abbr', abbr)

		processed_overtime_slips = ", ".join(processed_overtime_slips)
		if processed_overtime_slips:
			component_row.overtime_slips = processed_overtime_slips

		if additional_salary:
			if additional_salary.overwrite:
				component_row.additional_amount = flt(flt(amount) - flt(component_row.get("default_amount", 0)),
					component_row.precision("additional_amount"))
			else:
				component_row.default_amount = 0
				component_row.additional_amount = amount

			component_row.is_recurring_additional_salary = is_recurring
			component_row.additional_salary = additional_salary.name
			component_row.deduct_full_tax_on_selected_payroll_date = \
				additional_salary.deduct_full_tax_on_selected_payroll_date
		else:
			component_row.default_amount = amount
			component_row.additional_amount = 0
			component_row.deduct_full_tax_on_selected_payroll_date = \
				component_data.deduct_full_tax_on_selected_payroll_date

		component_row.amount = amount

		self.update_component_amount_based_on_payment_days(component_row)

	def update_component_amount_based_on_payment_days(self, component_row):
		joining_date, relieving_date = self.get_joining_and_relieving_dates()
		component_row.amount = self.get_amount_based_on_payment_days(component_row, joining_date, relieving_date)[0]

	def set_precision_for_component_amounts(self):
		for component_type in ("earnings", "deductions"):
			for component_row in self.get(component_type):
				component_row.amount = flt(component_row.amount, component_row.precision("amount"))

	def calculate_variable_based_on_taxable_salary(self, tax_component, payroll_period):
		if not payroll_period:
			frappe.msgprint(_("Start and end dates not in a valid Payroll Period, cannot calculate {0}.")
				.format(tax_component))
			return

		# Deduct taxes forcefully for unsubmitted tax exemption proof and unclaimed benefits in the last period
		if payroll_period.end_date <= getdate(self.end_date):
			self.deduct_tax_for_unsubmitted_tax_exemption_proof = 1
			self.deduct_tax_for_unclaimed_employee_benefits = 1

		return self.calculate_variable_tax(payroll_period, tax_component)

	def calculate_variable_tax(self, payroll_period, tax_component):
		# get Tax slab from salary structure assignment for the employee and payroll period
		tax_slab = self.get_income_tax_slabs(payroll_period)

		# get remaining numbers of sub-period (period for which one salary is processed)
		remaining_sub_periods = get_period_factor(self.employee,
			self.start_date, self.end_date, self.payroll_frequency, payroll_period)[1]
		# get taxable_earnings, paid_taxes for previous period
		previous_taxable_earnings = self.get_taxable_earnings_for_prev_period(payroll_period.start_date,
			self.start_date, tax_slab.allow_tax_exemption)
		previous_total_paid_taxes = self.get_tax_paid_in_period(payroll_period.start_date, self.start_date, tax_component)

		# get taxable_earnings for current period (all days)
		current_taxable_earnings = self.get_taxable_earnings(tax_slab.allow_tax_exemption)
		future_structured_taxable_earnings = current_taxable_earnings.taxable_earnings * (math.ceil(remaining_sub_periods) - 1)

		# get taxable_earnings, addition_earnings for current actual payment days
		current_taxable_earnings_for_payment_days = self.get_taxable_earnings(tax_slab.allow_tax_exemption, based_on_payment_days=1)
		current_structured_taxable_earnings = current_taxable_earnings_for_payment_days.taxable_earnings
		current_additional_earnings = current_taxable_earnings_for_payment_days.additional_income
		current_additional_earnings_with_full_tax = current_taxable_earnings_for_payment_days.additional_income_with_full_tax

		# Get taxable unclaimed benefits
		unclaimed_taxable_benefits = 0
		if self.deduct_tax_for_unclaimed_employee_benefits:
			unclaimed_taxable_benefits = self.calculate_unclaimed_taxable_benefits(payroll_period)
			unclaimed_taxable_benefits += current_taxable_earnings_for_payment_days.flexi_benefits

		# Total exemption amount based on tax exemption declaration
		total_exemption_amount = self.get_total_exemption_amount(payroll_period, tax_slab)

		#Employee Other Incomes
		other_incomes = self.get_income_form_other_sources(payroll_period) or 0.0

		# Total taxable earnings including additional and other incomes
		total_taxable_earnings = previous_taxable_earnings + current_structured_taxable_earnings + future_structured_taxable_earnings \
			+ current_additional_earnings + other_incomes + unclaimed_taxable_benefits - total_exemption_amount

		# Total taxable earnings without additional earnings with full tax
		total_taxable_earnings_without_full_tax_addl_components = total_taxable_earnings - current_additional_earnings_with_full_tax

		# Structured tax amount
		total_structured_tax_amount = self.calculate_tax_by_tax_slab(
			total_taxable_earnings_without_full_tax_addl_components, tax_slab)
		current_structured_tax_amount = (total_structured_tax_amount - previous_total_paid_taxes) / remaining_sub_periods

		# Total taxable earnings with additional earnings with full tax
		full_tax_on_additional_earnings = 0.0
		if current_additional_earnings_with_full_tax:
			total_tax_amount = self.calculate_tax_by_tax_slab(total_taxable_earnings, tax_slab)
			full_tax_on_additional_earnings = total_tax_amount - total_structured_tax_amount

		current_tax_amount = current_structured_tax_amount + full_tax_on_additional_earnings
		if flt(current_tax_amount) < 0:
			current_tax_amount = 0

		return current_tax_amount

	def get_income_tax_slabs(self, payroll_period):
		income_tax_slab, ss_assignment_name = frappe.db.get_value("Salary Structure Assignment",
			{"employee": self.employee, "salary_structure": self.salary_structure, "docstatus": 1}, ["income_tax_slab", 'name'])

		if not income_tax_slab:
			frappe.throw(_("Income Tax Slab not set in Salary Structure Assignment: {0}").format(ss_assignment_name))

		income_tax_slab_doc = frappe.get_doc("Income Tax Slab", income_tax_slab)
		if income_tax_slab_doc.disabled:
			frappe.throw(_("Income Tax Slab: {0} is disabled").format(income_tax_slab))

		if getdate(income_tax_slab_doc.effective_from) > getdate(payroll_period.start_date):
			frappe.throw(_("Income Tax Slab must be effective on or before Payroll Period Start Date: {0}")
				.format(payroll_period.start_date))

		return income_tax_slab_doc


	def get_taxable_earnings_for_prev_period(self, start_date, end_date, allow_tax_exemption=False):
		taxable_earnings = frappe.db.sql("""
			select sum(sd.amount)
			from
				`tabSalary Detail` sd join `tabSalary Slip` ss on sd.parent=ss.name
			where
				sd.parentfield='earnings'
				and sd.is_tax_applicable=1
				and is_flexible_benefit=0
				and ss.docstatus=1
				and ss.employee=%(employee)s
				and ss.start_date between %(from_date)s and %(to_date)s
				and ss.end_date between %(from_date)s and %(to_date)s
			""", {
				"employee": self.employee,
				"from_date": start_date,
				"to_date": end_date
			})
		taxable_earnings = flt(taxable_earnings[0][0]) if taxable_earnings else 0

		exempted_amount = 0
		if allow_tax_exemption:
			exempted_amount = frappe.db.sql("""
				select sum(sd.amount)
				from
					`tabSalary Detail` sd join `tabSalary Slip` ss on sd.parent=ss.name
				where
					sd.parentfield='deductions'
					and sd.exempted_from_income_tax=1
					and is_flexible_benefit=0
					and ss.docstatus=1
					and ss.employee=%(employee)s
					and ss.start_date between %(from_date)s and %(to_date)s
					and ss.end_date between %(from_date)s and %(to_date)s
				""", {
					"employee": self.employee,
					"from_date": start_date,
					"to_date": end_date
				})
			exempted_amount = flt(exempted_amount[0][0]) if exempted_amount else 0

		return taxable_earnings - exempted_amount

	def get_tax_paid_in_period(self, start_date, end_date, tax_component):
		# find total_tax_paid, tax paid for benefit, additional_salary
		total_tax_paid = flt(frappe.db.sql("""
			select
				sum(sd.amount)
			from
				`tabSalary Detail` sd join `tabSalary Slip` ss on sd.parent=ss.name
			where
				sd.parentfield='deductions'
				and sd.salary_component=%(salary_component)s
				and sd.variable_based_on_taxable_salary=1
				and ss.docstatus=1
				and ss.employee=%(employee)s
				and ss.start_date between %(from_date)s and %(to_date)s
				and ss.end_date between %(from_date)s and %(to_date)s
		""", {
			"salary_component": tax_component,
			"employee": self.employee,
			"from_date": start_date,
			"to_date": end_date
		})[0][0])

		return total_tax_paid

	def get_taxable_earnings(self, allow_tax_exemption=False, based_on_payment_days=0):
		joining_date, relieving_date = self.get_joining_and_relieving_dates()

		taxable_earnings = 0
		additional_income = 0
		additional_income_with_full_tax = 0
		flexi_benefits = 0

		for earning in self.earnings:
			if based_on_payment_days:
				amount, additional_amount = self.get_amount_based_on_payment_days(earning, joining_date, relieving_date)
			else:
				if earning.additional_amount:
					amount, additional_amount = earning.amount, earning.additional_amount
				else:
					amount, additional_amount = earning.default_amount, earning.additional_amount

			if earning.is_tax_applicable:
				if earning.is_flexible_benefit:
					flexi_benefits += amount
				else:
					taxable_earnings += (amount - additional_amount)
					additional_income += additional_amount

					# Get additional amount based on future recurring additional salary
					if additional_amount and earning.is_recurring_additional_salary:
						additional_income += self.get_future_recurring_additional_amount(earning.additional_salary,
							earning.additional_amount) # Used earning.additional_amount to consider the amount for the full month

					if earning.deduct_full_tax_on_selected_payroll_date:
						additional_income_with_full_tax += additional_amount

		if allow_tax_exemption:
			for ded in self.deductions:
				if ded.exempted_from_income_tax:
					amount, additional_amount = ded.amount, ded.additional_amount
					if based_on_payment_days:
						amount, additional_amount = self.get_amount_based_on_payment_days(ded, joining_date, relieving_date)

					taxable_earnings -= flt(amount - additional_amount)
					additional_income -= additional_amount

					if additional_amount and ded.is_recurring_additional_salary:
						additional_income -= self.get_future_recurring_additional_amount(ded.additional_salary,
							ded.additional_amount) # Used ded.additional_amount to consider the amount for the full month

		return frappe._dict({
			"taxable_earnings": taxable_earnings,
			"additional_income": additional_income,
			"additional_income_with_full_tax": additional_income_with_full_tax,
			"flexi_benefits": flexi_benefits
		})

	def get_future_recurring_additional_amount(self, additional_salary, monthly_additional_amount):
		future_recurring_additional_amount = 0
		to_date = frappe.db.get_value("Additional Salary", additional_salary, 'to_date')
		# future month count excluding current
		future_recurring_period = (getdate(to_date).month - getdate(self.start_date).month)
		if future_recurring_period > 0:
			future_recurring_additional_amount = monthly_additional_amount * future_recurring_period # Used earning.additional_amount to consider the amount for the full month
		return future_recurring_additional_amount

	def get_amount_based_on_payment_days(self, row, joining_date, relieving_date):
		amount, additional_amount = row.amount, row.additional_amount
		if (self.salary_structure and
			cint(row.depends_on_payment_days) and cint(self.total_working_days)
			and not (row.additional_salary and row.default_amount) # to identify overwritten additional salary
			and (not self.salary_slip_based_on_timesheet or
				getdate(self.start_date) < joining_date or
				(relieving_date and getdate(self.end_date) > relieving_date)
			)):
			additional_amount = flt((flt(row.additional_amount) * flt(self.payment_days)
				/ cint(self.total_working_days)), row.precision("additional_amount"))
			amount = flt((flt(row.default_amount) * flt(self.payment_days)
				/ cint(self.total_working_days)), row.precision("amount")) + additional_amount

		elif not self.payment_days and not self.salary_slip_based_on_timesheet and cint(row.depends_on_payment_days):
			amount, additional_amount = 0, 0
		elif not row.amount:
			amount = flt(row.default_amount) + flt(row.additional_amount)

		# apply rounding
		if frappe.get_cached_value("Salary Component", row.salary_component, "round_to_the_nearest_integer"):
			amount, additional_amount = rounded(amount), rounded(additional_amount)

		return amount, additional_amount

	def calculate_unclaimed_taxable_benefits(self, payroll_period):
		# get total sum of benefits paid
		total_benefits_paid = flt(frappe.db.sql("""
			select sum(sd.amount)
			from `tabSalary Detail` sd join `tabSalary Slip` ss on sd.parent=ss.name
			where
				sd.parentfield='earnings'
				and sd.is_tax_applicable=1
				and is_flexible_benefit=1
				and ss.docstatus=1
				and ss.employee=%(employee)s
				and ss.start_date between %(start_date)s and %(end_date)s
				and ss.end_date between %(start_date)s and %(end_date)s
		""", {
			"employee": self.employee,
			"start_date": payroll_period.start_date,
			"end_date": self.start_date
		})[0][0])

		# get total benefits claimed
		total_benefits_claimed = flt(frappe.db.sql("""
			select sum(claimed_amount)
			from `tabEmployee Benefit Claim`
			where
				docstatus=1
				and employee=%s
				and claim_date between %s and %s
		""", (self.employee, payroll_period.start_date, self.end_date))[0][0])

		return total_benefits_paid - total_benefits_claimed

	def get_total_exemption_amount(self, payroll_period, tax_slab):
		total_exemption_amount = 0
		if tax_slab.allow_tax_exemption:
			if self.deduct_tax_for_unsubmitted_tax_exemption_proof:
				exemption_proof = frappe.db.get_value("Employee Tax Exemption Proof Submission",
					{"employee": self.employee, "payroll_period": payroll_period.name, "docstatus": 1},
					["exemption_amount"])
				if exemption_proof:
					total_exemption_amount = exemption_proof
			else:
				declaration = frappe.db.get_value("Employee Tax Exemption Declaration",
					{"employee": self.employee, "payroll_period": payroll_period.name, "docstatus": 1},
					["total_exemption_amount"])
				if declaration:
					total_exemption_amount = declaration

			total_exemption_amount += flt(tax_slab.standard_tax_exemption_amount)

		return total_exemption_amount

	def get_income_form_other_sources(self, payroll_period):
		return frappe.get_all("Employee Other Income",
			filters={
				"employee": self.employee,
				"payroll_period": payroll_period.name,
				"company": self.company,
				"docstatus": 1
			},
			fields="SUM(amount) as total_amount"
		)[0].total_amount

	def calculate_tax_by_tax_slab(self, annual_taxable_earning, tax_slab):
		data = self.get_data_for_eval()
		data.update({"annual_taxable_earning": annual_taxable_earning})
		tax_amount = 0
		for slab in tax_slab.slabs:
			if slab.condition and not self.eval_tax_slab_condition(slab.condition, data):
				continue
			if not slab.to_amount and annual_taxable_earning >= slab.from_amount:
				tax_amount += (annual_taxable_earning - slab.from_amount + 1) * slab.percent_deduction *.01
				continue
			if annual_taxable_earning >= slab.from_amount and annual_taxable_earning < slab.to_amount:
				tax_amount += (annual_taxable_earning - slab.from_amount + 1) * slab.percent_deduction *.01
			elif annual_taxable_earning >= slab.from_amount and annual_taxable_earning >= slab.to_amount:
				tax_amount += (slab.to_amount - slab.from_amount + 1) * slab.percent_deduction * .01

		# other taxes and charges on income tax
		for d in tax_slab.other_taxes_and_charges:
			if flt(d.min_taxable_income) and flt(d.min_taxable_income) > annual_taxable_earning:
				continue

			if flt(d.max_taxable_income) and flt(d.max_taxable_income) < annual_taxable_earning:
				continue

			tax_amount += tax_amount * flt(d.percent) / 100

		return tax_amount

	def eval_tax_slab_condition(self, condition, data):
		try:
			condition = condition.strip()
			if condition:
				return frappe.safe_eval(condition, self.whitelisted_globals, data)
		except NameError as err:
			frappe.throw(_("{0} <br> This error can be due to missing or deleted field.").format(err),
				title=_("Name error"))
		except SyntaxError as err:
			frappe.throw(_("Syntax error in condition: {0}").format(err))
		except Exception as e:
			frappe.throw(_("Error in formula or condition: {0}").format(e))
			raise

	def get_component_totals(self, component_type, depends_on_payment_days=0):
		joining_date, relieving_date = frappe.get_cached_value("Employee", self.employee,
			["date_of_joining", "relieving_date"])

		total = 0.0
		for d in self.get(component_type):
			if not d.do_not_include_in_total:
				if depends_on_payment_days:
					amount = self.get_amount_based_on_payment_days(d, joining_date, relieving_date)[0]
				else:
					amount = flt(d.amount, d.precision("amount"))
				total += amount
		return total

	def get_joining_and_relieving_dates(self):
		joining_date, relieving_date = frappe.get_cached_value("Employee", self.employee,
			["date_of_joining", "relieving_date"])

		if not relieving_date:
			relieving_date = getdate(self.end_date)

		if not joining_date:
			frappe.throw(_("Please set the Date Of Joining for employee {0}").format(frappe.bold(self.employee_name)))

		return joining_date, relieving_date

	def set_loan_repayment(self):
		self.total_loan_repayment = 0
		self.total_interest_amount = 0
		self.total_principal_amount = 0

		if not self.get('loans'):
			for loan in self.get_loan_details():

				amounts = calculate_amounts(loan.name, self.posting_date, "Regular Payment")

				if amounts['interest_amount'] or amounts['payable_principal_amount']:
					self.append('loans', {
						'loan': loan.name,
						'total_payment': amounts['interest_amount'] + amounts['payable_principal_amount'],
						'interest_amount': amounts['interest_amount'],
						'principal_amount': amounts['payable_principal_amount'],
						'loan_account': loan.loan_account,
						'interest_income_account': loan.interest_income_account
					})

		for payment in self.get('loans'):
			amounts = calculate_amounts(payment.loan, self.posting_date, "Regular Payment")
			total_amount = amounts['interest_amount'] + amounts['payable_principal_amount']
			if payment.total_payment > total_amount:
				frappe.throw(_("""Row {0}: Paid amount {1} is greater than pending accrued amount {2} against loan {3}""")
					.format(payment.idx, frappe.bold(payment.total_payment),
						frappe.bold(total_amount), frappe.bold(payment.loan)))

			self.total_interest_amount += payment.interest_amount
			self.total_principal_amount += payment.principal_amount

			self.total_loan_repayment += payment.total_payment

	def get_loan_details(self):
		return frappe.get_all("Loan",
			fields=["name", "interest_income_account", "loan_account", "loan_type"],
			filters = {
				"applicant": self.employee,
				"docstatus": 1,
				"repay_from_salary": 1,
				"company": self.company
			})

	def make_loan_repayment_entry(self):
		for loan in self.loans:
			repayment_entry = create_repayment_entry(loan.loan, self.employee,
				self.company, self.posting_date, loan.loan_type, "Regular Payment", loan.interest_amount,
				loan.principal_amount, loan.total_payment)

			repayment_entry.save()
			repayment_entry.submit()

			frappe.db.set_value("Salary Slip Loan", loan.name, "loan_repayment_entry", repayment_entry.name)

	def cancel_loan_repayment_entry(self):
		for loan in self.loans:
			if loan.loan_repayment_entry:
				repayment_entry = frappe.get_doc("Loan Repayment", loan.loan_repayment_entry)
				repayment_entry.cancel()

	def email_salary_slip(self):
		receiver = frappe.db.get_value("Employee", self.employee, "prefered_email")
		payroll_settings = frappe.get_single("Payroll Settings")
		message = "Please see attachment"
		password = None
		if payroll_settings.encrypt_salary_slips_in_emails:
			password = generate_password_for_pdf(payroll_settings.password_policy, self.employee)
			message += """<br>Note: Your salary slip is password protected,
				the password to unlock the PDF is of the format {0}. """.format(payroll_settings.password_policy)

		if receiver:
			email_args = {
				"recipients": [receiver],
				"message": _(message),
				"subject": 'Salary Slip - from {0} to {1}'.format(self.start_date, self.end_date),
				"attachments": [frappe.attach_print(self.doctype, self.name, file_name=self.name, password=password)],
				"reference_doctype": self.doctype,
				"reference_name": self.name
				}
			if not frappe.flags.in_test:
				enqueue(method=frappe.sendmail, queue='short', timeout=300, is_async=True, **email_args)
			else:
				frappe.sendmail(**email_args)
		else:
			msgprint(_("{0}: Employee email not found, hence email not sent").format(self.employee_name))

	def update_status(self, salary_slip=None):
		for data in self.timesheets:
			if data.time_sheet:
				timesheet = frappe.get_doc('Timesheet', data.time_sheet)
				timesheet.salary_slip = salary_slip
				timesheet.flags.ignore_validate_update_after_submit = True
				timesheet.set_status()
				timesheet.save()

	def set_status(self, status=None):
		'''Get and update status'''
		if not status:
			status = self.get_status()
		self.db_set("status", status)


	def process_salary_structure(self, for_preview=0):
		'''Calculate salary after salary structure details have been updated'''
		if not self.salary_slip_based_on_timesheet:
			self.get_date_details()
		self.pull_emp_details()
		self.get_working_days_details(for_preview=for_preview)
		self.calculate_net_pay()

	def pull_emp_details(self):
		emp = frappe.db.get_value("Employee", self.employee, ["bank_name", "bank_ac_no", "salary_mode"], as_dict=1)
		if emp:
			self.mode_of_payment = emp.salary_mode
			self.bank_name = emp.bank_name
			self.bank_account_no = emp.bank_ac_no

	@frappe.whitelist()
	def process_salary_based_on_working_days(self):
		self.get_working_days_details(lwp=self.leave_without_pay)
		self.calculate_net_pay()

	@frappe.whitelist()
	def set_totals(self):
		self.gross_pay = 0.0
		if self.salary_slip_based_on_timesheet == 1:
			self.calculate_total_for_salary_slip_based_on_timesheet()
		else:
			self.total_deduction = 0.0
			if hasattr(self, "earnings"):
				for earning in self.earnings:
					self.gross_pay += flt(earning.amount, earning.precision("amount"))
			if hasattr(self, "deductions"):
				for deduction in self.deductions:
					self.total_deduction += flt(deduction.amount, deduction.precision("amount"))
			self.net_pay = flt(self.gross_pay) - flt(self.total_deduction) - flt(self.total_loan_repayment)
		self.set_base_totals()

	def set_base_totals(self):
		self.base_gross_pay = flt(self.gross_pay) * flt(self.exchange_rate)
		self.base_total_deduction = flt(self.total_deduction) * flt(self.exchange_rate)
		self.rounded_total = rounded(self.net_pay)
		self.base_net_pay = flt(self.net_pay) * flt(self.exchange_rate)
		self.base_rounded_total = rounded(self.base_net_pay)
		self.set_net_total_in_words()

	#calculate total working hours, earnings based on hourly wages and totals
	def calculate_total_for_salary_slip_based_on_timesheet(self):
		if self.timesheets:
			self.total_working_hours = 0
			for timesheet in self.timesheets:
				if timesheet.working_hours:
					self.total_working_hours += timesheet.working_hours

		wages_amount = self.total_working_hours * self.hour_rate
		self.base_hour_rate = flt(self.hour_rate) * flt(self.exchange_rate)
		salary_component = frappe.db.get_value('Salary Structure', {'name': self.salary_structure}, 'salary_component')
		if self.earnings:
			for i, earning in enumerate(self.earnings):
				if earning.salary_component == salary_component:
					self.earnings[i].amount = wages_amount
				self.gross_pay += self.earnings[i].amount
		self.net_pay = flt(self.gross_pay) - flt(self.total_deduction)

	def compute_year_to_date(self):
		year_to_date = 0
		period_start_date, period_end_date = self.get_year_to_date_period()

		salary_slip_sum = frappe.get_list('Salary Slip',
			fields = ['sum(net_pay) as net_sum', 'sum(gross_pay) as gross_sum'],
			filters = {'employee' : self.employee,
				'start_date' : ['>=', period_start_date],
				'end_date' : ['<', period_end_date],
				'name': ['!=', self.name],
				'docstatus': 1
			})

		year_to_date = flt(salary_slip_sum[0].net_sum) if salary_slip_sum else 0.0
		gross_year_to_date = flt(salary_slip_sum[0].gross_sum) if salary_slip_sum else 0.0

		year_to_date += self.net_pay
		gross_year_to_date += self.gross_pay
		self.year_to_date = year_to_date
		self.gross_year_to_date = gross_year_to_date

	def compute_month_to_date(self):
		month_to_date = 0
		first_day_of_the_month = get_first_day(self.start_date)
		salary_slip_sum = frappe.get_list('Salary Slip',
			fields = ['sum(net_pay) as sum'],
			filters = {'employee' : self.employee,
				'start_date' : ['>=', first_day_of_the_month],
				'end_date' : ['<', self.start_date],
				'name': ['!=', self.name],
				'docstatus': 1
			})

		month_to_date = flt(salary_slip_sum[0].sum) if salary_slip_sum else 0.0

		month_to_date += self.net_pay
		self.month_to_date = month_to_date

	def compute_component_wise_year_to_date(self):
		period_start_date, period_end_date = self.get_year_to_date_period()

		for key in ('earnings', 'deductions'):
			for component in self.get(key):
				year_to_date = 0
				component_sum = frappe.db.sql("""
					SELECT sum(detail.amount) as sum
					FROM `tabSalary Detail` as detail
					INNER JOIN `tabSalary Slip` as salary_slip
					ON detail.parent = salary_slip.name
					WHERE
						salary_slip.employee = %(employee)s
						AND detail.salary_component = %(component)s
						AND salary_slip.start_date >= %(period_start_date)s
						AND salary_slip.end_date < %(period_end_date)s
						AND salary_slip.name != %(docname)s
						AND salary_slip.docstatus = 1""",
						{'employee': self.employee, 'component': component.salary_component, 'period_start_date': period_start_date,
							'period_end_date': period_end_date, 'docname': self.name}
				)

				year_to_date = flt(component_sum[0][0]) if component_sum else 0.0
				year_to_date += component.amount
				component.year_to_date = year_to_date

	def get_year_to_date_period(self):
		payroll_period = get_payroll_period(self.start_date, self.end_date, self.company)

		if payroll_period:
			period_start_date = payroll_period.start_date
			period_end_date = payroll_period.end_date
		else:
			# get dates based on fiscal year if no payroll period exists
			fiscal_year = get_fiscal_year(date=self.start_date, company=self.company, as_dict=1)
			period_start_date = fiscal_year.year_start_date
			period_end_date = fiscal_year.year_end_date

		return period_start_date, period_end_date

	def add_leave_balances(self):
		self.set('leave_details', [])

		if frappe.db.get_single_value('Payroll Settings', 'show_leave_balances_in_salary_slip'):
			from erpnext.hr.doctype.leave_application.leave_application import get_leave_details
			leave_details = get_leave_details(self.employee, self.end_date)

			for leave_type, leave_values in iteritems(leave_details['leave_allocation']):
				self.append('leave_details', {
					'leave_type': leave_type,
					'total_allocated_leaves': flt(leave_values.get('total_leaves')),
					'expired_leaves': flt(leave_values.get('expired_leaves')),
					'used_leaves': flt(leave_values.get('leaves_taken')),
					'pending_leaves': flt(leave_values.get('pending_leaves')),
					'available_leaves': flt(leave_values.get('remaining_leaves'))
				})

def unlink_ref_doc_from_salary_slip(ref_no):
	linked_ss = frappe.db.sql_list("""select name from `tabSalary Slip`
	where journal_entry=%s and docstatus < 2""", (ref_no))
	if linked_ss:
		for ss in linked_ss:
			ss_doc = frappe.get_doc("Salary Slip", ss)
			frappe.db.set_value("Salary Slip", ss_doc.name, "journal_entry", "")

def generate_password_for_pdf(policy_template, employee):
	employee = frappe.get_doc("Employee", employee)
	return policy_template.format(**employee.as_dict())

def get_salary_component_data(component):
	return frappe.get_value(
		"Salary Component",
		component,
		[
			"name as salary_component",
			"depends_on_payment_days",
			"salary_component_abbr as abbr",
			"do_not_include_in_total",
			"is_tax_applicable",
			"is_flexible_benefit",
			"variable_based_on_taxable_salary",
		],
		as_dict=1,
	)<|MERGE_RESOLUTION|>--- conflicted
+++ resolved
@@ -375,27 +375,8 @@
 
 		return payment_days
 
-<<<<<<< HEAD
-	def get_holidays_for_employee(self, start_date, end_date, as_dict = 0):
-		holiday_list = get_holiday_list_for_employee(self.employee)
-		holidays = frappe.db.sql('''select holiday_date, weekly_off from `tabHoliday`
-			where
-				parent=%(holiday_list)s
-				and holiday_date >= %(start_date)s
-				and holiday_date <= %(end_date)s''', {
-					"holiday_list": holiday_list,
-					"start_date": start_date,
-					"end_date": end_date
-				}, as_dict=1)
-		if as_dict:
-			return holidays
-		else:
-			holidays = [cstr(data.holiday_date)for data in holidays]
-			return holidays
-=======
 	def get_holidays_for_employee(self, start_date, end_date):
 		return get_holiday_dates_for_employee(self.employee, start_date, end_date)
->>>>>>> 5a6d7706
 
 	def calculate_lwp_or_ppl_based_on_leave_application(self, holidays, working_days):
 		lwp = 0
@@ -810,11 +791,7 @@
 			tax_row = get_salary_component_data(d)
 			self.update_component_row(tax_row, tax_amount, "deductions")
 
-<<<<<<< HEAD
 	def update_component_row(self, component_data, amount, component_type, additional_salary=None, processed_overtime_slips =[], is_recurring=0):
-=======
-	def update_component_row(self, component_data, amount, component_type, additional_salary=None, is_recurring = 0):
->>>>>>> 5a6d7706
 		component_row = None
 		for d in self.get(component_type):
 			if d.salary_component != component_data.salary_component:
