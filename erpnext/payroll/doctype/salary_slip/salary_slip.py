--- conflicted
+++ resolved
@@ -1102,19 +1102,11 @@
 		if self.salary_slip_based_on_timesheet == 1:
 			self.calculate_total_for_salary_slip_based_on_timesheet()
 		else:
-<<<<<<< HEAD
-			self.total_deduction = 0
+			self.total_deduction = 0.0
 			if hasattr(self, "earnings"):
 				for earning in self.earnings:
-					self.gross_pay += flt(earning.amount)
+					self.gross_pay += flt(earning.amount, earning.precision("amount"))
 			if hasattr(self, "deductions"):
-=======
-			self.total_deduction = 0.0
-			if self.earnings:
-				for earning in self.earnings:
-					self.gross_pay += flt(earning.amount, earning.precision("amount"))
-			if self.deductions:
->>>>>>> c680547b
 				for deduction in self.deductions:
 					self.total_deduction += flt(deduction.amount, deduction.precision("amount"))
 			self.net_pay = flt(self.gross_pay) - flt(self.total_deduction) - flt(self.total_loan_repayment)
