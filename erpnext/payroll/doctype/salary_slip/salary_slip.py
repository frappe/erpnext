--- conflicted
+++ resolved
@@ -360,18 +360,6 @@
 		"""
 		from erpnext.hr.doctype.employee.employee import is_holiday
 
-<<<<<<< HEAD
-	@frappe.whitelist()		
-	def paid(self):	
-		#Paid Holidays
-		cdoc = frappe.get_doc("Employee",self.employee)
-		if cdoc.holiday_list:
-			get_national_holiday = frappe.db.sql("""select count(is_national_holiday) as inh from `tabHoliday`
-												where weekly_off = 0 and holiday_date
-												between '{0}' and '{1}'""".format(self.start_date, self.end_date), as_dict= True)
-			get_paid_value = get_national_holiday[0].get('inh')
-			return get_paid_value
-=======
 		if include_holidays_in_total_working_days:
 			unmarked_days -= date_diff(end_date, start_date)
 		else:
@@ -382,7 +370,6 @@
 					unmarked_days -= 1
 
 		return unmarked_days
->>>>>>> 751a6354
 
 	def get_payment_days(self, joining_date, relieving_date, include_holidays_in_total_working_days):
 		if not joining_date:
@@ -1488,60 +1475,7 @@
 
 			self.encashment_days = sick_leave[0]['result']
 
-			# doc = frappe.db.sql("""select sum(encashable_days) from `tabLeave Encashment`  where employee = '{0}' and
-			# encashment_date between '{1}' and '{2}' and docstatus=1 """.format(self.employee,self.start_date,self.end_date), as_dict = 1)
-			# # print("::::Im in doc::::::::::>", doc)
-			# self.encashable_days = doc
-
-			# sick_leave = frappe.db.sql("""select sum(encashable_days) as result from `tabLeave Encashment`  where employee = '{0}' and
-			# encashment_date between '{1}' and '{2}' and docstatus=1  """.format(self.employee,self.start_date,self.end_date), as_dict=1)
-
-			# earned_leave = frappe.db.sql("""select sum(encashable_days) from `tabLeave Encashment`  where employee = '{0}' and
-			# encashment_date between '{1}' and '{2}' and docstatus=1 and leave_type = "Earned Leave" """.format(self.employee,self.start_date,self.end_date),as_dict=1)
-			# casual_leave = frappe.db.sql("""select sum(encashable_days) from `tabLeave Encashment`  where employee = '{0}' and
-			# encashment_date between '{1}' and '{2}' and docstatus=1 and leave_type = "Casual Leave" """.format(self.employee,self.start_date,self.end_date),as_dict=1)
-
-			# print('****************************************8sick_leave , earned_leave, casual_leave',sick_leave[0]['result'])
-			# self.encashment_days = sick_leave[0]['result']
-			# for i in self.leave_details:
-			# 	if i.leave_type == "Sick Leave":
-			# 		for j in sick_leave:
-			# 			i.encashment_days = j.get("sum(encashable_days)")
-			# 	if i.leave_type == "Earned Leave":
-			# 		for j in earned_leave:
-			# 			i.encashment_days = j.get("sum(encashable_days)")
-			#
-			# 	if i.leave_type == "Casual Leave":
-			# 		for j in casual_leave:
-			# 			i.encashment_days = j.get("sum(encashable_days)")
-			#
-			#
-			# sdoc = frappe.db.sql("""select (total_leaves_allocated - total_leaves_encashed ) as day from `tabLeave Allocation` l  where employee = '{0}' and
-			# '{1}'between l.from_date and l.to_date and docstatus=1  and leave_type = "Sick Leave" """.format(self.employee,self.start_date),as_dict=1)
-			# edoc = frappe.db.sql("""select (total_leaves_allocated - total_leaves_encashed ) as day from `tabLeave Allocation` l  where employee = '{0}' and
-			# '{1}'between l.from_date and l.to_date and docstatus=1  and leave_type = "Earned Leave" """.format(self.employee,self.start_date),as_dict=1)
-			# cdoc = frappe.db.sql("""select (total_leaves_allocated - total_leaves_encashed ) as day from `tabLeave Allocation` l  where employee = '{0}' and
-			# '{1}'between l.from_date and l.to_date and docstatus=1  and leave_type = "Casual Leave" """.format(self.employee,self.start_date),as_dict=1)
-			# for f in self.leave_details:
-			# 	if f.leave_type == "Casual Leave":
-			# 		for p in cdoc:
-			# 			print("))))))))))))))))))****** CL",p)
-			# 			f.balance = p.get("day")
-			#
-			# 	if f.leave_type == "Sick Leave":
-			# 		for p in sdoc:
-			# 			f.balance = p.get("day")
-			#
-			# 	if f.leave_type == "Earned Leave":
-			# 		for p in edoc:
-			# 			f.balance = p.get("day")
-			# 			# print("We are in Earned Leave#############",p.get("day"))
-			#
-			#
-			# for g in doc:
-			# 	# print(":::::::::::gdoc",g.get("sum(encashable_days)"))
-			# 	return g.get("sum(encashable_days)")
-
+			
 
 	def compute_month_to_date(self):
 		month_to_date = 0
@@ -1600,43 +1534,6 @@
 
 		return period_start_date, period_end_date
 
-	# @frappe.whitelist()
-	# def get_total_leave_in_current_month(self):
-	# 	date = self.start_date.split('-')
-	# 	cur_month = int(date[1])
-	# 	cur_year = int(date[0])
-	# 	last_date_of_month = calendar.monthrange(cur_year, cur_month)
-	# 	start = datetime(year=cur_year, month=cur_month, day=1).strftime("%Y-%m-%d")
-	# 	end = datetime(year=cur_year, month=cur_month, day=int(last_date_of_month[1])).strftime("%Y-%m-%d")
-
-	# 	all_leave_with_start_date = frappe.db.get_all("Leave Application", {'employee':self.employee, "from_date":['between',[start,end]],'leave_type':['in',['Casual Leave','Sick Leave','Earned Leave','Leave Without Pay']] },['from_date','to_date','total_leave_days'])
-
-	# 	total_leave_list = []
-	# 	for leave in all_leave_with_start_date:
-	# 		to_date_obj = leave.get('to_date')
-	# 		from_date_obj = leave.get('from_date')
-
-	# 		if([from_date_obj.month,from_date_obj.year] == [cur_month,cur_year] and [to_date_obj.month,to_date_obj.year] == [cur_month,cur_year]):
-	# 			total_leave_list.append(leave.get('total_leave_days'))
-	# 		if([from_date_obj.month,from_date_obj.year] == [cur_month,cur_year] and [to_date_obj.month,to_date_obj.year] != [cur_month,cur_year]):
-	# 			last_day_of_month = calendar.monthrange(cur_year, cur_month)[1]
-	# 			month_date = datetime(cur_year, cur_month, last_day_of_month)
-
-	# 			leaves_in_cur_month = date_diff(month_date,leave.get('from_date')) + 1
-	# 			total_leave_list.append(leaves_in_cur_month)
-
-
-	# 	all_leave_with_end_date = frappe.db.get_all("Leave Application", {'employee':self.employee, "to_date":['between',[start,end]],'leave_type':['in',['Casual Leave','Sick Leave','Earned Leave','Leave Without Pay']] },['from_date','to_date','total_leave_days'])
-	# 	for leave in all_leave_with_end_date:
-	# 		to_date_obj = leave.get('to_date')
-	# 		from_date_obj = leave.get('from_date')
-
-	# 		if([from_date_obj.month,from_date_obj.year] != [cur_month,cur_year] and [to_date_obj.month,to_date_obj.year] == [cur_month,cur_year]):
-	# 			first_date_of_month = datetime(cur_year, cur_month, 1)
-	# 			diff = date_diff(to_date_obj,first_date_of_month) + 1
-	# 			total_leave_list.append(diff)
-	# 	print("total_leave_list", total_leave_list)
-	# 	return sum(total_leave_list)
 	def add_leave_balances(self):
 		self.set('leave_details', [])
 
