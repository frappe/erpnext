--- conflicted
+++ resolved
@@ -246,11 +246,7 @@
 		make_salary_structure("Test Loan Repayment Salary Structure", "Monthly", employee=applicant, currency='INR',
 			payroll_period=payroll_period)
 
-<<<<<<< HEAD
-		frappe.db.sql("""delete from `tabLoan`""")
-=======
 		frappe.db.sql("delete from tabLoan")
->>>>>>> 7f7b3608
 		loan = create_loan(applicant, "Car Loan", 11000, "Repay Over Number of Periods", 20, posting_date=add_months(nowdate(), -1))
 		loan.repay_from_salary = 1
 		loan.submit()
