--- conflicted
+++ resolved
@@ -95,9 +95,6 @@
 
 		make_leave_application(emp_id, first_sunday, add_days(first_sunday, 3), "Leave Without Pay")
 
-<<<<<<< HEAD
-		ss = make_employee_salary_slip("test_payment_days_based_on_leave_application@salary.com", "Monthly", "Test Payment Based On Leave Application")
-=======
 		leave_type_ppl = create_leave_type(leave_type_name="Test Partially Paid Leave", is_ppl = 1)
 		leave_type_ppl.save()
 
@@ -111,8 +108,8 @@
 		#two day leave ppl with fraction_of_daily_salary_per_leave = 0.5 equivalent to single day lwp
 		make_leave_application(emp_id, add_days(first_sunday, 4), add_days(first_sunday, 5), "Test Partially Paid Leave")
 
-		ss = make_employee_salary_slip("test_for_attendance@salary.com", "Monthly")
->>>>>>> f32cff10
+		ss = make_employee_salary_slip("test_payment_days_based_on_leave_application@salary.com", "Monthly", "Test Payment Based On Leave Application")
+
 
 		self.assertEqual(ss.leave_without_pay, 4)
 
