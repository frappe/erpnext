--- conflicted
+++ resolved
@@ -541,50 +541,6 @@
 		# undelete fixture data
 		frappe.db.rollback()
 
-<<<<<<< HEAD
-
-	def test_overtime_calculation(self):
-		from erpnext.payroll.doctype.overtime_type.test_overtime_type import create_overtime_type
-		from erpnext.payroll.doctype.overtime_slip.test_overtime_slip import create_overtime_slip
-		from erpnext.payroll.doctype.overtime_slip.test_overtime_slip import create_attendance_records_for_overtime
-		from erpnext.payroll.doctype.salary_structure.test_salary_structure import make_salary_structure
-
-		employee = make_employee("overtime_calc@salary.slip")
-		salary_structure = make_salary_structure("structure for Overtime 2", "Monthly", employee=employee)
-
-		frappe.db.set_value("Payroll Settings", None, "overtime_based_on", "Attendance")
-		frappe.db.set_value("Payroll Settings", None, "fetch_standard_working_hours_from_shift_type", 0)
-		get_salary_component_for_overtime()
-		frappe.db.set_value("Payroll Settings", None, "overtime_salary_component", "Overtime Allowance")
-
-		overtime_type = create_overtime_type(employee = employee).name
-		create_attendance_records_for_overtime(employee, overtime_type=overtime_type)
-
-		slip = create_overtime_slip(employee)
-		slip.status = "Approved"
-		slip.submit()
-
-		salary_slip = make_salary_slip(salary_structure.name, employee = employee)
-		overtime_component_details = {}
-		applicable_amount = 0
-
-		for earning in salary_slip.earnings:
-			if earning.salary_component == "Overtime Allowance":
-				overtime_component_details = earning
-
-			if earning.salary_component == "Basic Salary":
-				applicable_amount = earning.default_amount
-
-		self.assertIn("Overtime Allowance", overtime_component_details.salary_component)
-		self.assertEqual(slip.name, overtime_component_details.overtime_slips)
-
-		daily_wages = applicable_amount/ salary_slip.total_working_days
-		hourly_wages = daily_wages/ frappe.db.get_single_value("Hr Settings", "standard_working_hours")
-		overtime_amount = hourly_wages * 4 * 1.25
-		#since multiplier is defined as 1.25
-		# formula = sum(applicable_component)/(working_days)/ daily_standard_working_time * overtime hours * multiplier
-		self.assertEquals(flt(overtime_amount, 2), flt(overtime_component_details.amount, 2))
-=======
 	def test_tax_for_recurring_additional_salary(self):
 		frappe.db.sql("""delete from `tabPayroll Period`""")
 		frappe.db.sql("""delete from `tabSalary Component`""")
@@ -639,7 +595,49 @@
 		self.assertEqual(tax_paid, annual_tax)
 
 		frappe.db.rollback()
->>>>>>> 5a6d7706
+
+
+	def test_overtime_calculation(self):
+		from erpnext.payroll.doctype.overtime_type.test_overtime_type import create_overtime_type
+		from erpnext.payroll.doctype.overtime_slip.test_overtime_slip import create_overtime_slip
+		from erpnext.payroll.doctype.overtime_slip.test_overtime_slip import create_attendance_records_for_overtime
+		from erpnext.payroll.doctype.salary_structure.test_salary_structure import make_salary_structure
+
+		employee = make_employee("overtime_calc@salary.slip")
+		salary_structure = make_salary_structure("structure for Overtime 2", "Monthly", employee=employee)
+
+		frappe.db.set_value("Payroll Settings", None, "overtime_based_on", "Attendance")
+		frappe.db.set_value("Payroll Settings", None, "fetch_standard_working_hours_from_shift_type", 0)
+		get_salary_component_for_overtime()
+		frappe.db.set_value("Payroll Settings", None, "overtime_salary_component", "Overtime Allowance")
+
+		overtime_type = create_overtime_type(employee = employee).name
+		create_attendance_records_for_overtime(employee, overtime_type=overtime_type)
+
+		slip = create_overtime_slip(employee)
+		slip.status = "Approved"
+		slip.submit()
+
+		salary_slip = make_salary_slip(salary_structure.name, employee = employee)
+		overtime_component_details = {}
+		applicable_amount = 0
+
+		for earning in salary_slip.earnings:
+			if earning.salary_component == "Overtime Allowance":
+				overtime_component_details = earning
+
+			if earning.salary_component == "Basic Salary":
+				applicable_amount = earning.default_amount
+
+		self.assertIn("Overtime Allowance", overtime_component_details.salary_component)
+		self.assertEqual(slip.name, overtime_component_details.overtime_slips)
+
+		daily_wages = applicable_amount/ salary_slip.total_working_days
+		hourly_wages = daily_wages/ frappe.db.get_single_value("Hr Settings", "standard_working_hours")
+		overtime_amount = hourly_wages * 4 * 1.25
+		#since multiplier is defined as 1.25
+		# formula = sum(applicable_component)/(working_days)/ daily_standard_working_time * overtime hours * multiplier
+		self.assertEquals(flt(overtime_amount, 2), flt(overtime_component_details.amount, 2))
 
 	def make_activity_for_employee(self):
 		activity_type = frappe.get_doc("Activity Type", "_Test Activity Type")
@@ -674,8 +672,12 @@
 		salary_structure = payroll_frequency + " Salary Structure Test for Salary Slip"
 
 
-	employee = frappe.db.get_value("Employee", {"user_id": user},
-		["name", "company", "employee_name"], as_dict=True)
+	employee = frappe.db.get_value("Employee",
+					{
+						"user_id": user
+					},
+					["name", "company", "employee_name"],
+					as_dict=True)
 
 	salary_structure_doc = make_salary_structure(salary_structure, payroll_frequency, employee=employee.name, company=employee.company)
 	salary_slip_name = frappe.db.get_value("Salary Slip", {"employee": frappe.db.get_value("Employee", {"user_id": user})})
