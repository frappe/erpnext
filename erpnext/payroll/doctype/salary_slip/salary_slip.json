{
 "actions": [],
 "allow_import": 1,
 "creation": "2013-01-10 16:34:15",
 "doctype": "DocType",
 "document_type": "Setup",
 "engine": "InnoDB",
 "field_order": [
  "posting_date",
  "employee",
  "employee_name",
  "department",
  "designation",
  "branch",
  "payroll_cost_center",
  "column_break1",
  "status",
  "journal_entry",
  "payroll_entry",
  "company",
  "currency",
  "exchange_rate",
  "letter_head",
  "section_break_10",
  "start_date",
  "end_date",
  "salary_structure",
  "column_break_18",
  "salary_slip_based_on_timesheet",
  "payroll_frequency",
  "section_break_20",
  "total_working_days",
  "unmarked_days",
  "leave_without_pay",
  "column_break_24",
  "absent_days",
  "payment_days",
  "hourly_wages",
  "timesheets",
  "column_break_20",
  "total_working_hours",
  "hour_rate",
  "base_hour_rate",
  "section_break_26",
  "bank_name",
  "bank_account_no",
  "mode_of_payment",
  "section_break_32",
  "deduct_tax_for_unclaimed_employee_benefits",
  "deduct_tax_for_unsubmitted_tax_exemption_proof",
  "earning_deduction",
  "earning",
  "earnings",
  "deduction",
  "deductions",
  "totals",
  "gross_pay",
  "base_gross_pay",
  "gross_year_to_date",
  "base_gross_year_to_date",
  "column_break_25",
  "total_deduction",
  "base_total_deduction",
  "loan_repayment",
  "loans",
  "section_break_43",
  "total_principal_amount",
  "total_interest_amount",
  "column_break_45",
  "total_loan_repayment",
  "net_pay_info",
  "net_pay",
  "base_net_pay",
  "year_to_date",
  "base_year_to_date",
  "column_break_53",
  "rounded_total",
  "base_rounded_total",
  "month_to_date",
  "base_month_to_date",
  "section_break_55",
  "total_in_words",
  "column_break_69",
  "base_total_in_words",
  "leave_details_section",
  "leave_details",
  "section_break_75",
  "amended_from"
 ],
 "fields": [
  {
   "default": "Today",
   "fieldname": "posting_date",
   "fieldtype": "Date",
   "in_list_view": 1,
   "label": "Posting Date",
   "reqd": 1
  },
  {
   "fieldname": "employee",
   "fieldtype": "Link",
   "in_global_search": 1,
   "in_list_view": 1,
   "in_standard_filter": 1,
   "label": "Employee",
   "oldfieldname": "employee",
   "oldfieldtype": "Link",
   "options": "Employee",
   "reqd": 1,
   "search_index": 1
  },
  {
   "fetch_from": "employee.employee_name",
   "fieldname": "employee_name",
   "fieldtype": "Read Only",
   "in_global_search": 1,
   "in_list_view": 1,
   "label": "Employee Name",
   "oldfieldname": "employee_name",
   "oldfieldtype": "Data",
   "reqd": 1
  },
  {
   "fetch_from": "employee.department",
   "fieldname": "department",
   "fieldtype": "Link",
   "in_standard_filter": 1,
   "label": "Department",
   "oldfieldname": "department",
   "oldfieldtype": "Link",
   "options": "Department",
   "read_only": 1
  },
  {
   "depends_on": "eval:doc.designation",
   "fetch_from": "employee.designation",
   "fieldname": "designation",
   "fieldtype": "Link",
   "label": "Designation",
   "oldfieldname": "designation",
   "oldfieldtype": "Link",
   "options": "Designation",
   "read_only": 1
  },
  {
   "fetch_from": "employee.branch",
   "fieldname": "branch",
   "fieldtype": "Link",
   "in_standard_filter": 1,
   "label": "Branch",
   "oldfieldname": "branch",
   "oldfieldtype": "Link",
   "options": "Branch",
   "read_only": 1
  },
  {
   "fieldname": "column_break1",
   "fieldtype": "Column Break",
   "oldfieldtype": "Column Break",
   "width": "50%"
  },
  {
   "fieldname": "status",
   "fieldtype": "Select",
   "label": "Status",
   "options": "Draft\nSubmitted\nCancelled",
   "read_only": 1
  },
  {
   "fieldname": "journal_entry",
   "fieldtype": "Link",
   "label": "Journal Entry",
   "options": "Journal Entry",
   "read_only": 1
  },
  {
   "fieldname": "payroll_entry",
   "fieldtype": "Link",
   "label": "Payroll Entry",
   "options": "Payroll Entry",
   "read_only": 1
  },
  {
   "fieldname": "company",
   "fieldtype": "Link",
   "in_list_view": 1,
   "in_standard_filter": 1,
   "label": "Company",
   "options": "Company",
   "remember_last_selected_value": 1,
   "reqd": 1
  },
  {
   "allow_on_submit": 1,
   "fieldname": "letter_head",
   "fieldtype": "Link",
   "ignore_user_permissions": 1,
   "label": "Letter Head",
   "options": "Letter Head",
   "print_hide": 1
  },
  {
   "fieldname": "section_break_10",
   "fieldtype": "Section Break"
  },
  {
   "default": "0",
   "fieldname": "salary_slip_based_on_timesheet",
   "fieldtype": "Check",
   "label": "Salary Slip Based on Timesheet",
   "read_only": 1
  },
  {
   "fieldname": "start_date",
   "fieldtype": "Date",
   "label": "Start Date"
  },
  {
   "fieldname": "end_date",
   "fieldtype": "Date",
   "label": "End Date"
  },
  {
   "fieldname": "salary_structure",
   "fieldtype": "Link",
   "in_list_view": 1,
   "in_standard_filter": 1,
   "label": "Salary Structure",
   "options": "Salary Structure",
   "read_only": 1,
   "reqd": 1,
   "search_index": 1
  },
  {
   "depends_on": "eval:(!doc.salary_slip_based_on_timesheet)",
   "fieldname": "payroll_frequency",
   "fieldtype": "Select",
   "label": "Payroll Frequency",
   "options": "\nMonthly\nFortnightly\nBimonthly\nWeekly\nDaily"
  },
  {
   "fieldname": "total_working_days",
   "fieldtype": "Float",
   "label": "Working Days",
   "oldfieldname": "total_days_in_month",
   "oldfieldtype": "Int",
   "read_only": 1,
   "reqd": 1
  },
  {
   "fieldname": "leave_without_pay",
   "fieldtype": "Float",
   "label": "Leave Without Pay",
   "oldfieldname": "leave_without_pay",
   "oldfieldtype": "Currency"
  },
  {
   "fieldname": "payment_days",
   "fieldtype": "Float",
   "label": "Payment Days",
   "oldfieldname": "payment_days",
   "oldfieldtype": "Float",
   "read_only": 1,
   "reqd": 1
  },
  {
   "fieldname": "hourly_wages",
   "fieldtype": "Section Break"
  },
  {
   "fieldname": "timesheets",
   "fieldtype": "Table",
   "label": "Salary Slip Timesheet",
   "options": "Salary Slip Timesheet"
  },
  {
   "fieldname": "column_break_20",
   "fieldtype": "Column Break"
  },
  {
   "fieldname": "total_working_hours",
   "fieldtype": "Float",
   "label": "Total Working Hours",
   "print_hide_if_no_value": 1
  },
  {
   "fieldname": "hour_rate",
   "fieldtype": "Currency",
   "label": "Hour Rate",
   "options": "currency",
   "print_hide_if_no_value": 1
  },
  {
   "fieldname": "section_break_26",
   "fieldtype": "Section Break"
  },
  {
   "fieldname": "bank_name",
   "fieldtype": "Data",
   "label": "Bank Name",
   "oldfieldname": "bank_name",
   "oldfieldtype": "Data",
   "read_only": 1
  },
  {
   "fieldname": "bank_account_no",
   "fieldtype": "Data",
   "label": "Bank Account No.",
   "oldfieldname": "bank_account_no",
   "oldfieldtype": "Data",
   "read_only": 1
  },
  {
   "fieldname": "section_break_32",
   "fieldtype": "Section Break"
  },
  {
   "default": "0",
   "fieldname": "deduct_tax_for_unclaimed_employee_benefits",
   "fieldtype": "Check",
   "label": "Deduct Tax For Unclaimed Employee Benefits"
  },
  {
   "default": "0",
   "fieldname": "deduct_tax_for_unsubmitted_tax_exemption_proof",
   "fieldtype": "Check",
   "label": "Deduct Tax For Unsubmitted Tax Exemption Proof"
  },
  {
   "fieldname": "earning_deduction",
   "fieldtype": "Section Break",
   "label": "Earnings & Deductions",
   "oldfieldtype": "Section Break"
  },
  {
   "fieldname": "earning",
   "fieldtype": "Column Break",
   "oldfieldtype": "Column Break",
   "width": "50%"
  },
  {
   "fieldname": "earnings",
   "fieldtype": "Table",
   "label": "Earnings",
   "oldfieldname": "earning_details",
   "oldfieldtype": "Table",
   "options": "Salary Detail"
  },
  {
   "fieldname": "deduction",
   "fieldtype": "Column Break",
   "oldfieldtype": "Column Break",
   "width": "50%"
  },
  {
   "fieldname": "deductions",
   "fieldtype": "Table",
   "label": "Deductions",
   "oldfieldname": "deduction_details",
   "oldfieldtype": "Table",
   "options": "Salary Detail"
  },
  {
   "fieldname": "totals",
   "fieldtype": "Section Break",
   "oldfieldtype": "Section Break"
  },
  {
   "fieldname": "gross_pay",
   "fieldtype": "Currency",
   "label": "Gross Pay",
   "options": "currency",
   "read_only": 1
  },
  {
   "fieldname": "column_break_25",
   "fieldtype": "Column Break"
  },
  {
   "depends_on": "total_loan_repayment",
   "fieldname": "loan_repayment",
   "fieldtype": "Section Break",
   "label": "Loan Repayment"
  },
  {
   "fieldname": "loans",
   "fieldtype": "Table",
   "label": "Employee Loan",
   "options": "Salary Slip Loan",
   "print_hide": 1
  },
  {
   "depends_on": "eval:doc.docstatus != 0",
   "fieldname": "section_break_43",
   "fieldtype": "Section Break"
  },
  {
   "default": "0",
   "fieldname": "total_principal_amount",
   "fieldtype": "Currency",
   "label": "Total Principal Amount",
   "options": "Company:company:default_currency",
   "read_only": 1
  },
  {
   "default": "0",
   "fieldname": "total_interest_amount",
   "fieldtype": "Currency",
   "label": "Total Interest Amount",
   "options": "Company:company:default_currency",
   "read_only": 1
  },
  {
   "fieldname": "column_break_45",
   "fieldtype": "Column Break"
  },
  {
   "default": "0",
   "fieldname": "total_loan_repayment",
   "fieldtype": "Currency",
   "label": "Total Loan Repayment",
   "options": "Company:company:default_currency",
   "read_only": 1
  },
  {
   "fieldname": "net_pay_info",
   "fieldtype": "Section Break",
   "label": "Net Pay Info"
  },
  {
   "fieldname": "net_pay",
   "fieldtype": "Currency",
   "label": "Net Pay",
   "options": "currency",
   "read_only": 1
  },
  {
   "fieldname": "column_break_53",
   "fieldtype": "Column Break"
  },
  {
   "bold": 1,
   "fieldname": "rounded_total",
   "fieldtype": "Currency",
   "label": "Rounded Total",
   "options": "currency",
   "read_only": 1
  },
  {
   "fieldname": "section_break_55",
   "fieldtype": "Section Break"
  },
  {
   "fieldname": "amended_from",
   "fieldtype": "Link",
   "ignore_user_permissions": 1,
   "label": "Amended From",
   "no_copy": 1,
   "oldfieldname": "amended_from",
   "oldfieldtype": "Data",
   "options": "Salary Slip",
   "print_hide": 1,
   "read_only": 1
  },
  {
   "fetch_from": "employee.payroll_cost_center",
   "fetch_if_empty": 1,
   "fieldname": "payroll_cost_center",
   "fieldtype": "Link",
   "label": "Payroll Cost Center",
   "options": "Cost Center",
   "read_only": 1
  },
  {
   "fieldname": "mode_of_payment",
   "fieldtype": "Select",
   "label": "Mode Of Payment",
   "read_only": 1
  },
  {
   "fieldname": "absent_days",
   "fieldtype": "Float",
   "label": "Absent Days",
   "read_only": 1
  },
  {
   "fieldname": "unmarked_days",
   "fieldtype": "Float",
   "hidden": 1,
   "label": "Unmarked days"
  },
  {
   "fieldname": "section_break_20",
   "fieldtype": "Section Break"
  },
  {
   "fieldname": "column_break_24",
   "fieldtype": "Column Break"
  },
  {
   "fieldname": "column_break_18",
   "fieldtype": "Column Break"
  },
  {
   "depends_on": "eval:(doc.docstatus==1 || doc.salary_structure)",
   "fetch_from": "salary_structure.currency",
   "fieldname": "currency",
   "fieldtype": "Link",
   "label": "Currency",
   "options": "Currency",
   "print_hide": 1,
   "read_only": 1,
   "reqd": 1
  },
  {
   "fieldname": "total_deduction",
   "fieldtype": "Currency",
   "label": "Total Deduction",
   "options": "currency",
   "read_only": 1
  },
  {
   "fieldname": "total_in_words",
   "fieldtype": "Data",
   "label": "Total in words",
   "length": 240,
   "read_only": 1
  },
  {
   "fieldname": "section_break_75",
   "fieldtype": "Section Break"
  },
  {
   "fieldname": "base_hour_rate",
   "fieldtype": "Currency",
   "label": "Hour Rate (Company Currency)",
   "options": "Company:company:default_currency",
   "print_hide_if_no_value": 1
  },
  {
   "fieldname": "base_gross_pay",
   "fieldtype": "Currency",
   "label": "Gross Pay (Company Currency)",
   "options": "Company:company:default_currency",
   "read_only": 1
  },
  {
   "default": "1.0",
   "fieldname": "exchange_rate",
   "fieldtype": "Float",
   "hidden": 1,
   "label": "Exchange Rate",
   "print_hide": 1,
   "reqd": 1
  },
  {
   "fieldname": "base_total_deduction",
   "fieldtype": "Currency",
   "label": "Total Deduction (Company Currency)",
   "options": "Company:company:default_currency",
   "read_only": 1
  },
  {
   "fieldname": "base_net_pay",
   "fieldtype": "Currency",
   "label": "Net Pay (Company Currency)",
   "options": "Company:company:default_currency",
   "read_only": 1
  },
  {
   "bold": 1,
   "fieldname": "base_rounded_total",
   "fieldtype": "Currency",
   "label": "Rounded Total (Company Currency)",
   "options": "Company:company:default_currency",
   "read_only": 1
  },
  {
   "fieldname": "base_total_in_words",
   "fieldtype": "Data",
   "label": "Total in words (Company Currency)",
   "length": 240,
   "read_only": 1
  },
  {
   "fieldname": "column_break_69",
   "fieldtype": "Column Break"
  },
  {
   "description": "Total salary booked for this employee from the beginning of the year (payroll period or fiscal year) up to the current salary slip's end date.",
   "fieldname": "year_to_date",
   "fieldtype": "Currency",
   "label": "Year To Date",
   "options": "currency",
   "read_only": 1
  },
  {
   "description": "Total salary booked for this employee from the beginning of the month up to the current salary slip's end date.",
   "fieldname": "month_to_date",
   "fieldtype": "Currency",
   "label": "Month To Date",
   "options": "currency",
   "read_only": 1
  },
  {
   "fieldname": "base_year_to_date",
   "fieldtype": "Currency",
   "label": "Year To Date(Company Currency)",
   "options": "Company:company:default_currency",
   "read_only": 1
  },
  {
   "fieldname": "base_month_to_date",
   "fieldtype": "Currency",
   "label": "Month To Date(Company Currency)",
   "options": "Company:company:default_currency",
   "read_only": 1
  },
  {
   "fieldname": "leave_details_section",
   "fieldtype": "Section Break",
   "label": "Leave Details"
  },
  {
   "fieldname": "leave_details",
   "fieldtype": "Table",
   "label": "Leave Details",
   "options": "Salary Slip Leave",
   "read_only": 1
  },
  {
   "fieldname": "gross_year_to_date",
   "fieldtype": "Currency",
   "label": "Gross Year To Date",
   "options": "currency",
   "read_only": 1
  },
  {
   "fieldname": "base_gross_year_to_date",
   "fieldtype": "Currency",
   "label": "Gross Year To Date(Company Currency)",
   "options": "Company:company:default_currency",
   "read_only": 1
  }
 ],
 "icon": "fa fa-file-text",
 "idx": 9,
 "is_submittable": 1,
 "links": [],
<<<<<<< HEAD
 "modified": "2021-10-08 11:46:47.098248",
=======
 "modified": "2021-09-01 10:35:52.374549",
>>>>>>> 5cc3ea0a
 "modified_by": "Administrator",
 "module": "Payroll",
 "name": "Salary Slip",
 "owner": "Administrator",
 "permissions": [
  {
   "create": 1,
   "email": 1,
   "print": 1,
   "read": 1,
   "report": 1,
   "role": "HR User",
   "share": 1,
   "submit": 1,
   "write": 1
  },
  {
   "amend": 1,
   "cancel": 1,
   "create": 1,
   "delete": 1,
   "email": 1,
   "print": 1,
   "read": 1,
   "report": 1,
   "role": "HR Manager",
   "share": 1,
   "submit": 1,
   "write": 1
  },
  {
   "read": 1,
   "role": "Employee"
  }
 ],
 "show_name_in_global_search": 1,
 "sort_field": "modified",
 "sort_order": "DESC",
 "timeline_field": "employee",
 "title_field": "employee_name"
}<|MERGE_RESOLUTION|>--- conflicted
+++ resolved
@@ -647,11 +647,7 @@
  "idx": 9,
  "is_submittable": 1,
  "links": [],
-<<<<<<< HEAD
- "modified": "2021-10-08 11:46:47.098248",
-=======
- "modified": "2021-09-01 10:35:52.374549",
->>>>>>> 5cc3ea0a
+ "modified": "2021-10-08 11:47:47.098248",
  "modified_by": "Administrator",
  "module": "Payroll",
  "name": "Salary Slip",
