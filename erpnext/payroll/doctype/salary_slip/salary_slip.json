--- conflicted
+++ resolved
@@ -1,747 +1,4 @@
 {
-<<<<<<< HEAD
-    "actions": [],
-    "allow_import": 1,
-    "creation": "2013-01-10 16:34:15",
-    "doctype": "DocType",
-    "document_type": "Setup",
-    "engine": "InnoDB",
-    "field_order": [
-     "posting_date",
-     "employee",
-     "employee_name",
-     "department",
-     "designation",
-     "branch",
-     "payroll_cost_center",
-     "column_break1",
-     "status",
-     "journal_entry",
-     "payroll_entry",
-     "company",
-     "currency",
-     "exchange_rate",
-     "letter_head",
-     "section_break_10",
-     "start_date",
-     "end_date",
-     "salary_structure",
-     "column_break_18",
-     "salary_slip_based_on_timesheet",
-     "payroll_frequency",
-     "section_break_20",
-     "total_working_days",
-     "unmarked_days",
-     "leave_without_pay",
-     "days_in_month",
-     "weekly_off",
-     "encashment_days",
-     "leave",
-     "column_break_24",
-     "absent_days",
-     "payment_days",
-     "months_of_service_in_payment_period",
-     "paid_holidays",
-     "compoff",
-     "present_days",
-     "hourly_wages",
-     "timesheets",
-     "column_break_20",
-     "total_working_hours",
-     "hour_rate",
-     "base_hour_rate",
-     "section_break_26",
-     "bank_name",
-     "bank_account_no",
-     "mode_of_payment",
-     "section_break_32",
-     "deduct_tax_for_unclaimed_employee_benefits",
-     "deduct_tax_for_unsubmitted_tax_exemption_proof",
-     "earning_deduction",
-     "earning",
-     "earnings",
-     "deduction",
-     "deductions",
-     "totals",
-     "gross_pay",
-     "base_gross_pay",
-     "gross_year_to_date",
-     "base_gross_year_to_date",
-     "column_break_25",
-     "total_deduction",
-     "base_total_deduction",
-     "loan_repayment",
-     "loans",
-     "section_break_43",
-     "total_principal_amount",
-     "total_interest_amount",
-     "column_break_45",
-     "total_loan_repayment",
-     "net_pay_info",
-     "net_pay",
-     "base_net_pay",
-     "year_to_date",
-     "base_year_to_date",
-     "column_break_53",
-     "rounded_total",
-     "base_rounded_total",
-     "month_to_date",
-     "base_month_to_date",
-     "section_break_55",
-     "total_in_words",
-     "column_break_69",
-     "base_total_in_words",
-     "leave_details_section",
-     "leave_details",
-     "section_break_75",
-     "amended_from"
-    ],
-    "fields": [
-     {
-      "default": "Today",
-      "fieldname": "posting_date",
-      "fieldtype": "Date",
-      "in_list_view": 1,
-      "label": "Posting Date",
-      "reqd": 1
-     },
-     {
-      "fieldname": "employee",
-      "fieldtype": "Link",
-      "in_global_search": 1,
-      "in_list_view": 1,
-      "in_standard_filter": 1,
-      "label": "Employee",
-      "oldfieldname": "employee",
-      "oldfieldtype": "Link",
-      "options": "Employee",
-      "reqd": 1,
-      "search_index": 1
-     },
-     {
-      "fetch_from": "employee.employee_name",
-      "fieldname": "employee_name",
-      "fieldtype": "Read Only",
-      "in_global_search": 1,
-      "in_list_view": 1,
-      "label": "Employee Name",
-      "oldfieldname": "employee_name",
-      "oldfieldtype": "Data",
-      "reqd": 1
-     },
-     {
-      "fetch_from": "employee.department",
-      "fieldname": "department",
-      "fieldtype": "Link",
-      "in_standard_filter": 1,
-      "label": "Department",
-      "oldfieldname": "department",
-      "oldfieldtype": "Link",
-      "options": "Department",
-      "read_only": 1
-     },
-     {
-      "depends_on": "eval:doc.designation",
-      "fetch_from": "employee.designation",
-      "fieldname": "designation",
-      "fieldtype": "Link",
-      "label": "Designation",
-      "oldfieldname": "designation",
-      "oldfieldtype": "Link",
-      "options": "Designation",
-      "read_only": 1
-     },
-     {
-      "fetch_from": "employee.branch",
-      "fieldname": "branch",
-      "fieldtype": "Link",
-      "in_standard_filter": 1,
-      "label": "Branch",
-      "oldfieldname": "branch",
-      "oldfieldtype": "Link",
-      "options": "Branch",
-      "read_only": 1
-     },
-     {
-      "fieldname": "column_break1",
-      "fieldtype": "Column Break",
-      "oldfieldtype": "Column Break",
-      "width": "50%"
-     },
-     {
-      "fieldname": "status",
-      "fieldtype": "Select",
-      "label": "Status",
-      "options": "Draft\nSubmitted\nCancelled",
-      "read_only": 1
-     },
-     {
-      "fieldname": "journal_entry",
-      "fieldtype": "Link",
-      "label": "Journal Entry",
-      "options": "Journal Entry",
-      "read_only": 1
-     },
-     {
-      "fieldname": "payroll_entry",
-      "fieldtype": "Link",
-      "label": "Payroll Entry",
-      "options": "Payroll Entry",
-      "read_only": 1
-     },
-     {
-      "fieldname": "company",
-      "fieldtype": "Link",
-      "in_list_view": 1,
-      "in_standard_filter": 1,
-      "label": "Company",
-      "options": "Company",
-      "remember_last_selected_value": 1,
-      "reqd": 1
-     },
-     {
-      "allow_on_submit": 1,
-      "fieldname": "letter_head",
-      "fieldtype": "Link",
-      "ignore_user_permissions": 1,
-      "label": "Letter Head",
-      "options": "Letter Head",
-      "print_hide": 1
-     },
-     {
-      "fieldname": "section_break_10",
-      "fieldtype": "Section Break"
-     },
-     {
-      "default": "0",
-      "fieldname": "salary_slip_based_on_timesheet",
-      "fieldtype": "Check",
-      "label": "Salary Slip Based on Timesheet",
-      "read_only": 1
-     },
-     {
-      "fieldname": "start_date",
-      "fieldtype": "Date",
-      "label": "Start Date"
-     },
-     {
-      "fieldname": "end_date",
-      "fieldtype": "Date",
-      "label": "End Date"
-     },
-     {
-      "fieldname": "salary_structure",
-      "fieldtype": "Link",
-      "in_list_view": 1,
-      "in_standard_filter": 1,
-      "label": "Salary Structure",
-      "options": "Salary Structure",
-      "read_only": 1,
-      "reqd": 1,
-      "search_index": 1
-     },
-     {
-      "depends_on": "eval:(!doc.salary_slip_based_on_timesheet)",
-      "fieldname": "payroll_frequency",
-      "fieldtype": "Select",
-      "label": "Payroll Frequency",
-      "options": "\nMonthly\nFortnightly\nBimonthly\nWeekly\nDaily"
-     },
-     {
-      "fieldname": "total_working_days",
-      "fieldtype": "Float",
-      "label": "Working Days",
-      "oldfieldname": "total_days_in_month",
-      "oldfieldtype": "Int",
-      "read_only": 1,
-      "reqd": 1
-     },
-     {
-      "fieldname": "leave_without_pay",
-      "fieldtype": "Float",
-      "label": "Leave Without Pay",
-      "oldfieldname": "leave_without_pay",
-      "oldfieldtype": "Currency"
-     },
-     {
-      "fieldname": "payment_days",
-      "fieldtype": "Float",
-      "label": "Payment Days",
-      "oldfieldname": "payment_days",
-      "oldfieldtype": "Float",
-      "read_only": 1,
-      "reqd": 1
-     },
-     {
-      "fieldname": "hourly_wages",
-      "fieldtype": "Section Break"
-     },
-     {
-      "fieldname": "timesheets",
-      "fieldtype": "Table",
-      "label": "Salary Slip Timesheet",
-      "options": "Salary Slip Timesheet"
-     },
-     {
-      "fieldname": "column_break_20",
-      "fieldtype": "Column Break"
-     },
-     {
-      "fieldname": "total_working_hours",
-      "fieldtype": "Float",
-      "label": "Total Working Hours",
-      "print_hide_if_no_value": 1
-     },
-     {
-      "fieldname": "hour_rate",
-      "fieldtype": "Currency",
-      "label": "Hour Rate",
-      "options": "currency",
-      "print_hide_if_no_value": 1
-     },
-     {
-      "fieldname": "section_break_26",
-      "fieldtype": "Section Break"
-     },
-     {
-      "fieldname": "bank_name",
-      "fieldtype": "Data",
-      "label": "Bank Name",
-      "oldfieldname": "bank_name",
-      "oldfieldtype": "Data",
-      "read_only": 1
-     },
-     {
-      "fieldname": "bank_account_no",
-      "fieldtype": "Data",
-      "label": "Bank Account No.",
-      "oldfieldname": "bank_account_no",
-      "oldfieldtype": "Data",
-      "read_only": 1
-     },
-     {
-      "fieldname": "section_break_32",
-      "fieldtype": "Section Break"
-     },
-     {
-      "default": "0",
-      "fieldname": "deduct_tax_for_unclaimed_employee_benefits",
-      "fieldtype": "Check",
-      "label": "Deduct Tax For Unclaimed Employee Benefits"
-     },
-     {
-      "default": "0",
-      "fieldname": "deduct_tax_for_unsubmitted_tax_exemption_proof",
-      "fieldtype": "Check",
-      "label": "Deduct Tax For Unsubmitted Tax Exemption Proof"
-     },
-     {
-      "fieldname": "earning_deduction",
-      "fieldtype": "Section Break",
-      "label": "Earnings & Deductions",
-      "oldfieldtype": "Section Break"
-     },
-     {
-      "fieldname": "earning",
-      "fieldtype": "Column Break",
-      "oldfieldtype": "Column Break",
-      "width": "50%"
-     },
-     {
-      "fieldname": "earnings",
-      "fieldtype": "Table",
-      "label": "Earnings",
-      "oldfieldname": "earning_details",
-      "oldfieldtype": "Table",
-      "options": "Salary Detail"
-     },
-     {
-      "fieldname": "deduction",
-      "fieldtype": "Column Break",
-      "oldfieldtype": "Column Break",
-      "width": "50%"
-     },
-     {
-      "fieldname": "deductions",
-      "fieldtype": "Table",
-      "label": "Deductions",
-      "oldfieldname": "deduction_details",
-      "oldfieldtype": "Table",
-      "options": "Salary Detail"
-     },
-     {
-      "fieldname": "totals",
-      "fieldtype": "Section Break",
-      "oldfieldtype": "Section Break"
-     },
-     {
-      "fieldname": "gross_pay",
-      "fieldtype": "Currency",
-      "label": "Gross Pay",
-      "options": "currency",
-      "read_only": 1
-     },
-     {
-      "fieldname": "column_break_25",
-      "fieldtype": "Column Break"
-     },
-     {
-      "depends_on": "total_loan_repayment",
-      "fieldname": "loan_repayment",
-      "fieldtype": "Section Break",
-      "label": "Loan Repayment"
-     },
-     {
-      "fieldname": "loans",
-      "fieldtype": "Table",
-      "label": "Employee Loan",
-      "options": "Salary Slip Loan",
-      "print_hide": 1
-     },
-     {
-      "depends_on": "eval:doc.docstatus != 0",
-      "fieldname": "section_break_43",
-      "fieldtype": "Section Break"
-     },
-     {
-      "default": "0",
-      "fieldname": "total_principal_amount",
-      "fieldtype": "Currency",
-      "label": "Total Principal Amount",
-      "options": "Company:company:default_currency",
-      "read_only": 1
-     },
-     {
-      "default": "0",
-      "fieldname": "total_interest_amount",
-      "fieldtype": "Currency",
-      "label": "Total Interest Amount",
-      "options": "Company:company:default_currency",
-      "read_only": 1
-     },
-     {
-      "fieldname": "column_break_45",
-      "fieldtype": "Column Break"
-     },
-     {
-      "default": "0",
-      "fieldname": "total_loan_repayment",
-      "fieldtype": "Currency",
-      "label": "Total Loan Repayment",
-      "options": "Company:company:default_currency",
-      "read_only": 1
-     },
-     {
-      "fieldname": "net_pay_info",
-      "fieldtype": "Section Break",
-      "label": "Net Pay Info"
-     },
-     {
-      "fieldname": "net_pay",
-      "fieldtype": "Currency",
-      "label": "Net Pay",
-      "options": "currency",
-      "read_only": 1
-     },
-     {
-      "fieldname": "column_break_53",
-      "fieldtype": "Column Break"
-     },
-     {
-      "bold": 1,
-      "fieldname": "rounded_total",
-      "fieldtype": "Currency",
-      "label": "Rounded Total",
-      "options": "currency",
-      "read_only": 1
-     },
-     {
-      "fieldname": "section_break_55",
-      "fieldtype": "Section Break"
-     },
-     {
-      "fieldname": "amended_from",
-      "fieldtype": "Link",
-      "ignore_user_permissions": 1,
-      "label": "Amended From",
-      "no_copy": 1,
-      "oldfieldname": "amended_from",
-      "oldfieldtype": "Data",
-      "options": "Salary Slip",
-      "print_hide": 1,
-      "read_only": 1
-     },
-     {
-      "fetch_from": "employee.payroll_cost_center",
-      "fetch_if_empty": 1,
-      "fieldname": "payroll_cost_center",
-      "fieldtype": "Link",
-      "label": "Payroll Cost Center",
-      "options": "Cost Center",
-      "read_only": 1
-     },
-     {
-      "fieldname": "mode_of_payment",
-      "fieldtype": "Select",
-      "label": "Mode Of Payment",
-      "read_only": 1
-     },
-     {
-      "fieldname": "absent_days",
-      "fieldtype": "Float",
-      "label": "Absent Days",
-      "read_only": 1
-     },
-     {
-      "fieldname": "unmarked_days",
-      "fieldtype": "Float",
-      "hidden": 1,
-      "label": "Unmarked days"
-     },
-     {
-      "fieldname": "section_break_20",
-      "fieldtype": "Section Break"
-     },
-     {
-      "fieldname": "column_break_24",
-      "fieldtype": "Column Break"
-     },
-     {
-      "fieldname": "column_break_18",
-      "fieldtype": "Column Break"
-     },
-     {
-      "depends_on": "eval:(doc.docstatus==1 || doc.salary_structure)",
-      "fetch_from": "salary_structure.currency",
-      "fieldname": "currency",
-      "fieldtype": "Link",
-      "label": "Currency",
-      "options": "Currency",
-      "print_hide": 1,
-      "read_only": 1,
-      "reqd": 1
-     },
-     {
-      "fieldname": "total_deduction",
-      "fieldtype": "Currency",
-      "label": "Total Deduction",
-      "options": "currency",
-      "read_only": 1
-     },
-     {
-      "fieldname": "total_in_words",
-      "fieldtype": "Data",
-      "label": "Total in words",
-      "length": 240,
-      "read_only": 1
-     },
-     {
-      "fieldname": "section_break_75",
-      "fieldtype": "Section Break"
-     },
-     {
-      "fieldname": "base_hour_rate",
-      "fieldtype": "Currency",
-      "label": "Hour Rate (Company Currency)",
-      "options": "Company:company:default_currency",
-      "print_hide_if_no_value": 1
-     },
-     {
-      "fieldname": "base_gross_pay",
-      "fieldtype": "Currency",
-      "label": "Gross Pay (Company Currency)",
-      "options": "Company:company:default_currency",
-      "read_only": 1
-     },
-     {
-      "default": "1.0",
-      "fieldname": "exchange_rate",
-      "fieldtype": "Float",
-      "hidden": 1,
-      "label": "Exchange Rate",
-      "print_hide": 1,
-      "reqd": 1
-     },
-     {
-      "fieldname": "base_total_deduction",
-      "fieldtype": "Currency",
-      "label": "Total Deduction (Company Currency)",
-      "options": "Company:company:default_currency",
-      "read_only": 1
-     },
-     {
-      "fieldname": "base_net_pay",
-      "fieldtype": "Currency",
-      "label": "Net Pay (Company Currency)",
-      "options": "Company:company:default_currency",
-      "read_only": 1
-     },
-     {
-      "bold": 1,
-      "fieldname": "base_rounded_total",
-      "fieldtype": "Currency",
-      "label": "Rounded Total (Company Currency)",
-      "options": "Company:company:default_currency",
-      "read_only": 1
-     },
-     {
-      "fieldname": "base_total_in_words",
-      "fieldtype": "Data",
-      "label": "Total in words (Company Currency)",
-      "length": 240,
-      "read_only": 1
-     },
-     {
-      "fieldname": "column_break_69",
-      "fieldtype": "Column Break"
-     },
-     {
-      "description": "Total salary booked for this employee from the beginning of the year (payroll period or fiscal year) up to the current salary slip's end date.",
-      "fieldname": "year_to_date",
-      "fieldtype": "Currency",
-      "label": "Year To Date",
-      "options": "currency",
-      "read_only": 1
-     },
-     {
-      "description": "Total salary booked for this employee from the beginning of the month up to the current salary slip's end date.",
-      "fieldname": "month_to_date",
-      "fieldtype": "Currency",
-      "label": "Month To Date",
-      "options": "currency",
-      "read_only": 1
-     },
-     {
-      "fieldname": "base_year_to_date",
-      "fieldtype": "Currency",
-      "label": "Year To Date(Company Currency)",
-      "options": "Company:company:default_currency",
-      "read_only": 1
-     },
-     {
-      "fieldname": "base_month_to_date",
-      "fieldtype": "Currency",
-      "label": "Month To Date(Company Currency)",
-      "options": "Company:company:default_currency",
-      "read_only": 1
-     },
-     {
-      "fieldname": "leave_details_section",
-      "fieldtype": "Section Break",
-      "label": "Leave Details"
-     },
-     {
-      "fieldname": "leave_details",
-      "fieldtype": "Table",
-      "label": "Leave Details",
-      "options": "Salary Slip Leave",
-      "read_only": 1
-     },
-     {
-      "fieldname": "leave",
-      "fieldtype": "Data",
-      "label": "Total Leave(Current Month)"
-     },
-     {
-      "fieldname": "months_of_service_in_payment_period",
-      "fieldtype": "Int",
-      "label": "Months of Service in payment period"
-     },
-     {
-      "fieldname": "gross_year_to_date",
-      "fieldtype": "Currency",
-      "label": "Gross Year To Date",
-      "options": "currency",
-      "read_only": 1
-     },
-     {
-      "fieldname": "base_gross_year_to_date",
-      "fieldtype": "Currency",
-      "label": "Gross Year To Date(Company Currency)",
-      "options": "Company:company:default_currency"
-     },
-     {
-      "fieldname": "days_in_month",
-      "fieldtype": "Int",
-      "label": "Days in Month"
-     },
-     {
-      "fieldname": "weekly_off",
-      "fieldtype": "Int",
-      "label": "Weekly Off",
-      "read_only": 1
-     },
-     {
-      "fieldname": "paid_holidays",
-      "fieldtype": "Int",
-      "label": "Paid Holidays",
-      "read_only": 1
-     },
-     {
-      "fieldname": "compoff",
-      "fieldtype": "Int",
-      "label": "Comp.Off",
-      "read_only": 1
-     },
-     {
-      "fieldname": "present_days",
-      "fieldtype": "Int",
-      "label": "Present Days",
-      "read_only": 1
-     },
-     {
-      "fieldname": "encashment_days",
-      "fieldtype": "Int",
-      "label": "Encashment Days"
-     }
-    ],
-    "icon": "fa fa-file-text",
-    "idx": 9,
-    "is_submittable": 1,
-    "links": [],
-    "modified": "2021-10-27 15:37:07.238483",
-    "modified_by": "Administrator",
-    "module": "Payroll",
-    "name": "Salary Slip",
-    "owner": "Administrator",
-    "permissions": [
-     {
-      "create": 1,
-      "email": 1,
-      "print": 1,
-      "read": 1,
-      "report": 1,
-      "role": "HR User",
-      "share": 1,
-      "submit": 1,
-      "write": 1
-     },
-     {
-      "amend": 1,
-      "cancel": 1,
-      "create": 1,
-      "delete": 1,
-      "email": 1,
-      "print": 1,
-      "read": 1,
-      "report": 1,
-      "role": "HR Manager",
-      "share": 1,
-      "submit": 1,
-      "write": 1
-     },
-     {
-      "read": 1,
-      "role": "Employee"
-     }
-    ],
-    "show_name_in_global_search": 1,
-    "sort_field": "modified",
-    "sort_order": "DESC",
-    "timeline_field": "employee",
-    "title_field": "employee_name"
-   }
-=======
  "actions": [],
  "allow_import": 1,
  "creation": "2013-01-10 16:34:15",
@@ -1490,5 +747,4 @@
  "sort_order": "DESC",
  "timeline_field": "employee",
  "title_field": "employee_name"
-}
->>>>>>> 9398e5f8
+}