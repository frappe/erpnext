--- conflicted
+++ resolved
@@ -632,11 +632,7 @@
  "idx": 9,
  "is_submittable": 1,
  "links": [],
-<<<<<<< HEAD
- "modified": "2021-02-20 11:48:05.383945",
-=======
  "modified": "2021-02-19 11:48:05.383945",
->>>>>>> 202ef92f
  "modified_by": "Administrator",
  "module": "Payroll",
  "name": "Salary Slip",
