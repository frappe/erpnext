--- conflicted
+++ resolved
@@ -163,7 +163,6 @@
 		frm.fields_dict['deductions'].grid.set_column_disp(salary_detail_fields, false);
 		frm.trigger("set_dynamic_labels");
 
-<<<<<<< HEAD
 		if(frm.doc.start_date){
 			frappe.call({
 				method: 'get_payroll',
@@ -188,7 +187,6 @@
 				}
 			});
 		}
-=======
 		frappe.call({
 			method:"erpnext.nepali_date.get_converted_date",
 			args: {
@@ -215,7 +213,6 @@
 				}
 			}
 		})
->>>>>>> 81bc4391
 	},
 
 	salary_slip_based_on_timesheet: function(frm) {
