--- conflicted
+++ resolved
@@ -14,22 +14,13 @@
 def install(country=None):
 	records = [
 		# domains
-<<<<<<< HEAD
-		{ 'doctype': 'Domain', 'domain': _('Distribution')},
-		{ 'doctype': 'Domain', 'domain': _('Manufacturing')},
-		{ 'doctype': 'Domain', 'domain': _('Retail')},
-		{ 'doctype': 'Domain', 'domain': _('Services')},
-		{ 'doctype': 'Domain', 'domain': _('Education')},
-		{ 'doctype': 'Domain', 'domain': _('Healthcare')},
-		{ 'doctype': 'Domain', 'domain': _('Agriculture')},
-=======
 		{ 'doctype': 'Domain', 'domain': 'Distribution'},
 		{ 'doctype': 'Domain', 'domain': 'Manufacturing'},
 		{ 'doctype': 'Domain', 'domain': 'Retail'},
 		{ 'doctype': 'Domain', 'domain': 'Services'},
 		{ 'doctype': 'Domain', 'domain': 'Education'},
 		{ 'doctype': 'Domain', 'domain': 'Healthcare'},
->>>>>>> 834541a7
+		{ 'doctype': 'Domain', 'domain': 'Agriculture'},
 
 		# Setup Progress
 		{'doctype': "Setup Progress", "actions": [
