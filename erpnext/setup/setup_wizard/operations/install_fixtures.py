# Copyright (c) 2015, Frappe Technologies Pvt. Ltd. and Contributors
# License: GNU General Public License v3. See license.txt

from __future__ import unicode_literals

<<<<<<< HEAD
import frappe, os
=======
import frappe, os, json
>>>>>>> 70489250

from frappe import _

default_lead_sources = ["Existing Customer", "Reference", "Advertisement",
	"Cold Calling", "Exhibition", "Supplier Reference", "Mass Mailing",
	"Customer's Vendor", "Campaign", "Walk In"]

def install(country=None):
	records = [
		# domains
		{ 'doctype': 'Domain', 'domain': 'Distribution'},
		{ 'doctype': 'Domain', 'domain': 'Manufacturing'},
		{ 'doctype': 'Domain', 'domain': 'Retail'},
		{ 'doctype': 'Domain', 'domain': 'Services'},
		{ 'doctype': 'Domain', 'domain': 'Education'},
		{ 'doctype': 'Domain', 'domain': 'Healthcare'},
		{ 'doctype': 'Domain', 'domain': 'Agriculture'},
		{ 'doctype': 'Domain', 'domain': 'Non Profit'},

		# Setup Progress
		{'doctype': "Setup Progress", "actions": [
			{"action_name": "Add Company", "action_doctype": "Company", "min_doc_count": 1, "is_completed": 1,
				"domains": '[]' },
			{"action_name": "Set Sales Target", "action_doctype": "Company", "min_doc_count": 99,
				"action_document": frappe.defaults.get_defaults().get("company") or '',
				"action_field": "monthly_sales_target", "is_completed": 0,
				"domains": '["Manufacturing", "Services", "Retail", "Distribution"]' },
			{"action_name": "Add Customers", "action_doctype": "Customer", "min_doc_count": 1, "is_completed": 0,
				"domains": '["Manufacturing", "Services", "Retail", "Distribution"]' },
			{"action_name": "Add Suppliers", "action_doctype": "Supplier", "min_doc_count": 1, "is_completed": 0,
				"domains": '["Manufacturing", "Services", "Retail", "Distribution"]' },
			{"action_name": "Add Products", "action_doctype": "Item", "min_doc_count": 1, "is_completed": 0,
				"domains": '["Manufacturing", "Services", "Retail", "Distribution"]' },
			{"action_name": "Add Programs", "action_doctype": "Program", "min_doc_count": 1, "is_completed": 0,
				"domains": '["Education"]' },
			{"action_name": "Add Instructors", "action_doctype": "Instructor", "min_doc_count": 1, "is_completed": 0,
				"domains": '["Education"]' },
			{"action_name": "Add Courses", "action_doctype": "Course", "min_doc_count": 1, "is_completed": 0,
				"domains": '["Education"]' },
			{"action_name": "Add Rooms", "action_doctype": "Room", "min_doc_count": 1, "is_completed": 0,
				"domains": '["Education"]' },
			{"action_name": "Add Users", "action_doctype": "User", "min_doc_count": 4, "is_completed": 0,
				"domains": '[]' },
			{"action_name": "Add Letterhead", "action_doctype": "Letter Head", "min_doc_count": 1, "is_completed": 0,
				"domains": '[]' }
		]},

		# address template
		{'doctype':"Address Template", "country": country},

		# item group
		{'doctype': 'Item Group', 'item_group_name': _('All Item Groups'),
			'is_group': 1, 'parent_item_group': ''},
		{'doctype': 'Item Group', 'item_group_name': _('Products'),
			'is_group': 0, 'parent_item_group': _('All Item Groups'), "show_in_website": 1 },
		{'doctype': 'Item Group', 'item_group_name': _('Raw Material'),
			'is_group': 0, 'parent_item_group': _('All Item Groups') },
		{'doctype': 'Item Group', 'item_group_name': _('Services'),
			'is_group': 0, 'parent_item_group': _('All Item Groups') },
		{'doctype': 'Item Group', 'item_group_name': _('Sub Assemblies'),
			'is_group': 0, 'parent_item_group': _('All Item Groups') },
		{'doctype': 'Item Group', 'item_group_name': _('Consumable'),
			'is_group': 0, 'parent_item_group': _('All Item Groups') },

		# salary component
		{'doctype': 'Salary Component', 'salary_component': _('Income Tax'), 'description': _('Income Tax'), 'type': 'Deduction'},
		{'doctype': 'Salary Component', 'salary_component': _('Basic'), 'description': _('Basic'), 'type': 'Earning'},
		{'doctype': 'Salary Component', 'salary_component': _('Arrear'), 'description': _('Arrear'), 'type': 'Earning'},
		{'doctype': 'Salary Component', 'salary_component': _('Leave Encashment'), 'description': _('Leave Encashment'), 'type': 'Earning'},


		# expense claim type
		{'doctype': 'Expense Claim Type', 'name': _('Calls'), 'expense_type': _('Calls')},
		{'doctype': 'Expense Claim Type', 'name': _('Food'), 'expense_type': _('Food')},
		{'doctype': 'Expense Claim Type', 'name': _('Medical'), 'expense_type': _('Medical')},
		{'doctype': 'Expense Claim Type', 'name': _('Others'), 'expense_type': _('Others')},
		{'doctype': 'Expense Claim Type', 'name': _('Travel'), 'expense_type': _('Travel')},

		# leave type
		{'doctype': 'Leave Type', 'leave_type_name': _('Casual Leave'), 'name': _('Casual Leave'),
			'allow_encashment': 1, 'is_carry_forward': 1, 'max_continuous_days_allowed': '3', 'include_holiday': 1},
		{'doctype': 'Leave Type', 'leave_type_name': _('Compensatory Off'), 'name': _('Compensatory Off'),
			'allow_encashment': 0, 'is_carry_forward': 0, 'include_holiday': 1},
		{'doctype': 'Leave Type', 'leave_type_name': _('Sick Leave'), 'name': _('Sick Leave'),
			'allow_encashment': 0, 'is_carry_forward': 0, 'include_holiday': 1},
		{'doctype': 'Leave Type', 'leave_type_name': _('Privilege Leave'), 'name': _('Privilege Leave'),
			'allow_encashment': 0, 'is_carry_forward': 0, 'include_holiday': 1},
		{'doctype': 'Leave Type', 'leave_type_name': _('Leave Without Pay'), 'name': _('Leave Without Pay'),
			'allow_encashment': 0, 'is_carry_forward': 0, 'is_lwp':1, 'include_holiday': 1},

		# Employment Type
		{'doctype': 'Employment Type', 'employee_type_name': _('Full-time')},
		{'doctype': 'Employment Type', 'employee_type_name': _('Part-time')},
		{'doctype': 'Employment Type', 'employee_type_name': _('Probation')},
		{'doctype': 'Employment Type', 'employee_type_name': _('Contract')},
		{'doctype': 'Employment Type', 'employee_type_name': _('Commission')},
		{'doctype': 'Employment Type', 'employee_type_name': _('Piecework')},
		{'doctype': 'Employment Type', 'employee_type_name': _('Intern')},
		{'doctype': 'Employment Type', 'employee_type_name': _('Apprentice')},

		# Designation
		{'doctype': 'Designation', 'designation_name': _('CEO')},
		{'doctype': 'Designation', 'designation_name': _('Manager')},
		{'doctype': 'Designation', 'designation_name': _('Analyst')},
		{'doctype': 'Designation', 'designation_name': _('Engineer')},
		{'doctype': 'Designation', 'designation_name': _('Accountant')},
		{'doctype': 'Designation', 'designation_name': _('Secretary')},
		{'doctype': 'Designation', 'designation_name': _('Associate')},
		{'doctype': 'Designation', 'designation_name': _('Administrative Officer')},
		{'doctype': 'Designation', 'designation_name': _('Business Development Manager')},
		{'doctype': 'Designation', 'designation_name': _('HR Manager')},
		{'doctype': 'Designation', 'designation_name': _('Project Manager')},
		{'doctype': 'Designation', 'designation_name': _('Head of Marketing and Sales')},
		{'doctype': 'Designation', 'designation_name': _('Software Developer')},
		{'doctype': 'Designation', 'designation_name': _('Designer')},
		{'doctype': 'Designation', 'designation_name': _('Researcher')},

		# territory
		{'doctype': 'Territory', 'territory_name': _('All Territories'), 'is_group': 1, 'name': _('All Territories'), 'parent_territory': ''},

		# customer group
		{'doctype': 'Customer Group', 'customer_group_name': _('All Customer Groups'), 'is_group': 1, 	'name': _('All Customer Groups'), 'parent_customer_group': ''},
		{'doctype': 'Customer Group', 'customer_group_name': _('Individual'), 'is_group': 0, 'parent_customer_group': _('All Customer Groups')},
		{'doctype': 'Customer Group', 'customer_group_name': _('Commercial'), 'is_group': 0, 'parent_customer_group': _('All Customer Groups')},
		{'doctype': 'Customer Group', 'customer_group_name': _('Non Profit'), 'is_group': 0, 'parent_customer_group': _('All Customer Groups')},
		{'doctype': 'Customer Group', 'customer_group_name': _('Government'), 'is_group': 0, 'parent_customer_group': _('All Customer Groups')},

		# supplier group
		{'doctype': 'Supplier Group', 'supplier_group_name': _('All Supplier Groups'), 'is_group': 1, 'name': _('All Supplier Groups'), 'parent_supplier_group': ''},
		{'doctype': 'Supplier Group', 'supplier_group_name': _('Services'), 'is_group': 0, 'parent_supplier_group': _('All Supplier Groups')},
		{'doctype': 'Supplier Group', 'supplier_group_name': _('Local'), 'is_group': 0, 'parent_supplier_group': _('All Supplier Groups')},
		{'doctype': 'Supplier Group', 'supplier_group_name': _('Raw Material'), 'is_group': 0, 'parent_supplier_group': _('All Supplier Groups')},
		{'doctype': 'Supplier Group', 'supplier_group_name': _('Electrical'), 'is_group': 0, 'parent_supplier_group': _('All Supplier Groups')},
		{'doctype': 'Supplier Group', 'supplier_group_name': _('Hardware'), 'is_group': 0, 'parent_supplier_group': _('All Supplier Groups')},
		{'doctype': 'Supplier Group', 'supplier_group_name': _('Pharmaceutical'), 'is_group': 0, 'parent_supplier_group': _('All Supplier Groups')},
		{'doctype': 'Supplier Group', 'supplier_group_name': _('Distributor'), 'is_group': 0, 'parent_supplier_group': _('All Supplier Groups')},

		# Sales Person
		{'doctype': 'Sales Person', 'sales_person_name': _('Sales Team'), 'is_group': 1, "parent_sales_person": ""},

		# Mode of Payment
		{'doctype': 'Mode of Payment',
			'mode_of_payment': 'Check' if country=="United States" else _('Cheque'),
			'type': 'Bank'},
		{'doctype': 'Mode of Payment', 'mode_of_payment': _('Cash'),
			'type': 'Cash'},
		{'doctype': 'Mode of Payment', 'mode_of_payment': _('Credit Card'),
			'type': 'Bank'},
		{'doctype': 'Mode of Payment', 'mode_of_payment': _('Wire Transfer'),
			'type': 'Bank'},
		{'doctype': 'Mode of Payment', 'mode_of_payment': _('Bank Draft'),
			'type': 'Bank'},

		# Activity Type
		{'doctype': 'Activity Type', 'activity_type': _('Planning')},
		{'doctype': 'Activity Type', 'activity_type': _('Research')},
		{'doctype': 'Activity Type', 'activity_type': _('Proposal Writing')},
		{'doctype': 'Activity Type', 'activity_type': _('Execution')},
		{'doctype': 'Activity Type', 'activity_type': _('Communication')},

		# Lead Source
		{'doctype': "Item Attribute", "attribute_name": _("Size"), "item_attribute_values": [
			{"attribute_value": _("Extra Small"), "abbr": "XS"},
			{"attribute_value": _("Small"), "abbr": "S"},
			{"attribute_value": _("Medium"), "abbr": "M"},
			{"attribute_value": _("Large"), "abbr": "L"},
			{"attribute_value": _("Extra Large"), "abbr": "XL"}
		]},

		{'doctype': "Item Attribute", "attribute_name": _("Colour"), "item_attribute_values": [
			{"attribute_value": _("Red"), "abbr": "RED"},
			{"attribute_value": _("Green"), "abbr": "GRE"},
			{"attribute_value": _("Blue"), "abbr": "BLU"},
			{"attribute_value": _("Black"), "abbr": "BLA"},
			{"attribute_value": _("White"), "abbr": "WHI"}
		]},

		{'doctype': "Email Account", "email_id": "sales@example.com", "append_to": "Opportunity"},
		{'doctype': "Email Account", "email_id": "support@example.com", "append_to": "Issue"},
		{'doctype': "Email Account", "email_id": "jobs@example.com", "append_to": "Job Applicant"},

		{'doctype': "Party Type", "party_type": "Customer", "account_type": "Receivable"},
		{'doctype': "Party Type", "party_type": "Supplier", "account_type": "Payable"},
		{'doctype': "Party Type", "party_type": "Employee", "account_type": "Payable"},
		{'doctype': "Party Type", "party_type": "Member", "account_type": "Receivable"},
		{'doctype': "Party Type", "party_type": "Shareholder", "account_type": "Payable"},
		{'doctype': "Party Type", "party_type": "Student", "account_type": "Receivable"},

		{'doctype': "Opportunity Type", "name": "Hub"},
		{'doctype': "Opportunity Type", "name": _("Sales")},
		{'doctype': "Opportunity Type", "name": _("Support")},
		{'doctype': "Opportunity Type", "name": _("Maintenance")},

		{'doctype': "Project Type", "project_type": "Internal"},
		{'doctype': "Project Type", "project_type": "External"},
		{'doctype': "Project Type", "project_type": "Other"},

		{"doctype": "Offer Term", "offer_term": _("Date of Joining")},
		{"doctype": "Offer Term", "offer_term": _("Annual Salary")},
		{"doctype": "Offer Term", "offer_term": _("Probationary Period")},
		{"doctype": "Offer Term", "offer_term": _("Employee Benefits")},
		{"doctype": "Offer Term", "offer_term": _("Working Hours")},
		{"doctype": "Offer Term", "offer_term": _("Stock Options")},
		{"doctype": "Offer Term", "offer_term": _("Department")},
		{"doctype": "Offer Term", "offer_term": _("Job Description")},
		{"doctype": "Offer Term", "offer_term": _("Responsibilities")},
		{"doctype": "Offer Term", "offer_term": _("Leaves per Year")},
		{"doctype": "Offer Term", "offer_term": _("Notice Period")},
		{"doctype": "Offer Term", "offer_term": _("Incentives")},

		{'doctype': "Print Heading", 'print_heading': _("Credit Note")},
		{'doctype': "Print Heading", 'print_heading': _("Debit Note")},

		# Assessment Group
		{'doctype': 'Assessment Group', 'assessment_group_name': _('All Assessment Groups'),
			'is_group': 1, 'parent_assessment_group': ''},

		# Share Management
		{"doctype": "Share Type", "title": _("Equity")},
		{"doctype": "Share Type", "title": _("Preference")},


	]

	from erpnext.setup.setup_wizard.data.industry_type import get_industry_types
	records += [{"doctype":"Industry Type", "industry": d} for d in get_industry_types()]
	# records += [{"doctype":"Operation", "operation": d} for d in get_operations()]
	records += [{'doctype': 'Lead Source', 'source_name': _(d)} for d in default_lead_sources]

	base_path = frappe.get_app_path("erpnext", "hr", "doctype")
	response = frappe.read_file(os.path.join(base_path, "leave_application/leave_application_email_template.html"))

<<<<<<< HEAD
	records += {'doctype': 'Email Template', 'name': _("Leave Approval Notification"), 'response': response,\
		'subject': _("Leave Approval Notification"), 'owner': frappe.session.user}

	records += {'doctype': 'Email Template', 'name': _("Leave Status Notification"), 'response': response,\
		'subject': _("Leave Status Notification"), 'owner': frappe.session.user}
=======
	records += [{'doctype': 'Email Template', 'name': _("Leave Approval Notification"), 'response': response,\
		'subject': _("Leave Approval Notification"), 'owner': frappe.session.user}]

	records += [{'doctype': 'Email Template', 'name': _("Leave Status Notification"), 'response': response,\
		'subject': _("Leave Status Notification"), 'owner': frappe.session.user}]
>>>>>>> 70489250

	# Records for the Supplier Scorecard
	from erpnext.buying.doctype.supplier_scorecard.supplier_scorecard import make_default_records
	make_default_records()

	make_fixture_records(records)

	# set default customer group and territory
	selling_settings = frappe.get_doc("Selling Settings")
	selling_settings.set_default_customer_group_and_territory()
	selling_settings.save()

	add_uom_data()

def add_uom_data():
	# add UOMs
	uoms = json.loads(open(frappe.get_app_path("erpnext", "setup", "setup_wizard", "data", "uom_data.json")).read())
	for d in uoms:
		if not frappe.db.exists('UOM', d.get("uom_name")):
			uom_doc = frappe.new_doc('UOM')
			uom_doc.update(d)
			uom_doc.save(ignore_permissions=True)

	# bootstrap uom conversion factors
	uom_conversions = json.loads(open(frappe.get_app_path("erpnext", "setup", "setup_wizard", "data", "uom_conversion_data.json")).read())
	for d in uom_conversions:
		if not frappe.db.exists("UOM Category", d.get("category")):
			frappe.get_doc({
				"doctype": "UOM Category",
				"category_name": d.get("category")
			}).insert(ignore_permissions=True)

		uom_conversion = frappe.new_doc('UOM Conversion Factor')
		uom_conversion.update(d)
		uom_conversion.save(ignore_permissions=True)

def make_fixture_records(records):
	from frappe.modules import scrub
	for r in records:
		doc = frappe.new_doc(r.get("doctype"))
		doc.update(r)

		# ignore mandatory for root
		parent_link_field = ("parent_" + scrub(doc.doctype))
		if doc.meta.get_field(parent_link_field) and not doc.get(parent_link_field):
			doc.flags.ignore_mandatory = True

		try:
			doc.insert(ignore_permissions=True)
		except frappe.DuplicateEntryError as e:
			# pass DuplicateEntryError and continue
			if e.args and e.args[0]==doc.doctype and e.args[1]==doc.name:
				# make sure DuplicateEntryError is for the exact same doc and not a related doc
				pass
			else:
				raise

def install_post_company_fixtures(company=None):
	records = [
		# Department
		{'doctype': 'Department', 'department_name': _('All Departments'), 'is_group': 1, 'parent_department': ''},
		{'doctype': 'Department', 'department_name': _('Accounts'), 'parent_department': _('All Departments'), 'company': company},
		{'doctype': 'Department', 'department_name': _('Marketing'), 'parent_department': _('All Departments'), 'company': company},
		{'doctype': 'Department', 'department_name': _('Sales'), 'parent_department': _('All Departments'), 'company': company},
		{'doctype': 'Department', 'department_name': _('Purchase'), 'parent_department': _('All Departments'), 'company': company},
		{'doctype': 'Department', 'department_name': _('Operations'), 'parent_department': _('All Departments'), 'company': company},
		{'doctype': 'Department', 'department_name': _('Production'), 'parent_department': _('All Departments'), 'company': company},
		{'doctype': 'Department', 'department_name': _('Dispatch'), 'parent_department': _('All Departments'), 'company': company},
		{'doctype': 'Department', 'department_name': _('Customer Service'), 'parent_department': _('All Departments'), 'company': company},
		{'doctype': 'Department', 'department_name': _('Human Resources'), 'parent_department': _('All Departments'), 'company': company},
		{'doctype': 'Department', 'department_name': _('Management'), 'parent_department': _('All Departments'), 'company': company},
		{'doctype': 'Department', 'department_name': _('Quality Management'), 'parent_department': _('All Departments'), 'company': company},
		{'doctype': 'Department', 'department_name': _('Research & Development'), 'parent_department': _('All Departments'), 'company': company},
		{'doctype': 'Department', 'department_name': _('Legal'), 'parent_department': _('All Departments'), 'company': company},
	]

	make_fixture_records(records)<|MERGE_RESOLUTION|>--- conflicted
+++ resolved
@@ -3,11 +3,7 @@
 
 from __future__ import unicode_literals
 
-<<<<<<< HEAD
-import frappe, os
-=======
 import frappe, os, json
->>>>>>> 70489250
 
 from frappe import _
 
@@ -240,19 +236,11 @@
 	base_path = frappe.get_app_path("erpnext", "hr", "doctype")
 	response = frappe.read_file(os.path.join(base_path, "leave_application/leave_application_email_template.html"))
 
-<<<<<<< HEAD
-	records += {'doctype': 'Email Template', 'name': _("Leave Approval Notification"), 'response': response,\
-		'subject': _("Leave Approval Notification"), 'owner': frappe.session.user}
-
-	records += {'doctype': 'Email Template', 'name': _("Leave Status Notification"), 'response': response,\
-		'subject': _("Leave Status Notification"), 'owner': frappe.session.user}
-=======
 	records += [{'doctype': 'Email Template', 'name': _("Leave Approval Notification"), 'response': response,\
 		'subject': _("Leave Approval Notification"), 'owner': frappe.session.user}]
 
 	records += [{'doctype': 'Email Template', 'name': _("Leave Status Notification"), 'response': response,\
 		'subject': _("Leave Status Notification"), 'owner': frappe.session.user}]
->>>>>>> 70489250
 
 	# Records for the Supplier Scorecard
 	from erpnext.buying.doctype.supplier_scorecard.supplier_scorecard import make_default_records
