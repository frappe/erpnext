# Copyright (c) 2015, Frappe Technologies Pvt. Ltd. and Contributors
# License: GNU General Public License v3. See license.txt


import json
import os
from pathlib import Path

import frappe
from frappe.desk.doctype.global_search_settings.global_search_settings import (
	update_global_search_doctypes,
)
from frappe.desk.page.setup_wizard.setup_wizard import make_records
from frappe.utils import cstr, getdate

from erpnext.accounts.doctype.account.account import RootNotEditable
from erpnext.regional.address_template.setup import set_up_address_templates


def _(x, *args, **kwargs):
	"""Redefine the translation function to return the string as is.

	We want to create english records but still mark the strings as translatable.
	The respective DocTypes have 'Translate Link Fields' enabled."""
	return x


def read_lines(filename: str) -> list[str]:
	"""Return a list of lines from a file in the data directory."""
	return (Path(__file__).parent.parent / "data" / filename).read_text().splitlines()


def install(country=None):
	records = [
		# ensure at least an empty Address Template exists for this Country
		{"doctype": "Address Template", "country": country},
		# item group
		{
			"doctype": "Item Group",
			"item_group_name": _("All Item Groups"),
			"is_group": 1,
			"parent_item_group": "",
		},
		{
			"doctype": "Item Group",
			"item_group_name": _("Products"),
			"is_group": 0,
			"parent_item_group": _("All Item Groups"),
			"show_in_website": 1,
		},
		{
			"doctype": "Item Group",
			"item_group_name": _("Raw Material"),
			"is_group": 0,
			"parent_item_group": _("All Item Groups"),
		},
		{
			"doctype": "Item Group",
			"item_group_name": _("Services"),
			"is_group": 0,
			"parent_item_group": _("All Item Groups"),
		},
		{
			"doctype": "Item Group",
			"item_group_name": _("Sub Assemblies"),
			"is_group": 0,
			"parent_item_group": _("All Item Groups"),
		},
		{
			"doctype": "Item Group",
			"item_group_name": _("Consumable"),
			"is_group": 0,
			"parent_item_group": _("All Item Groups"),
		},
		# Stock Entry Type
<<<<<<< HEAD
		{"doctype": "Stock Entry Type", "name": _("Material Issue"), "purpose": "Material Issue"},
		{"doctype": "Stock Entry Type", "name": _("Material Receipt"), "purpose": "Material Receipt"},
=======
		{
			"doctype": "Stock Entry Type",
			"name": "Material Issue",
			"purpose": "Material Issue",
			"is_standard": 1,
		},
		{
			"doctype": "Stock Entry Type",
			"name": "Material Receipt",
			"purpose": "Material Receipt",
			"is_standard": 1,
		},
>>>>>>> 2ca0f416
		{
			"doctype": "Stock Entry Type",
			"name": _("Material Transfer"),
			"purpose": "Material Transfer",
			"is_standard": 1,
		},
		{
			"doctype": "Stock Entry Type",
			"name": "Manufacture",
			"purpose": "Manufacture",
			"is_standard": 1,
		},
		{
			"doctype": "Stock Entry Type",
			"name": "Repack",
			"purpose": "Repack",
			"is_standard": 1,
		},
<<<<<<< HEAD
		{"doctype": "Stock Entry Type", "name": _("Manufacture"), "purpose": "Manufacture"},
		{"doctype": "Stock Entry Type", "name": _("Repack"), "purpose": "Repack"},
=======
>>>>>>> 2ca0f416
		{
			"doctype": "Stock Entry Type",
			"name": _("Send to Subcontractor"),
			"purpose": "Send to Subcontractor",
			"is_standard": 1,
		},
		{
			"doctype": "Stock Entry Type",
			"name": _("Material Transfer for Manufacture"),
			"purpose": "Material Transfer for Manufacture",
			"is_standard": 1,
		},
		{
			"doctype": "Stock Entry Type",
			"name": _("Material Consumption for Manufacture"),
			"purpose": "Material Consumption for Manufacture",
			"is_standard": 1,
		},
		# territory: with two default territories, one for home country and one named Rest of the World
		{
			"doctype": "Territory",
			"territory_name": _("All Territories"),
			"is_group": 1,
			"name": _("All Territories"),
			"parent_territory": "",
		},
		{
			"doctype": "Territory",
			"territory_name": country.replace("'", ""),
			"is_group": 0,
			"parent_territory": _("All Territories"),
		},
		{
			"doctype": "Territory",
			"territory_name": _("Rest Of The World"),
			"is_group": 0,
			"parent_territory": _("All Territories"),
		},
		# customer group
		{
			"doctype": "Customer Group",
			"customer_group_name": _("All Customer Groups"),
			"is_group": 1,
			"name": _("All Customer Groups"),
			"parent_customer_group": "",
		},
		{
			"doctype": "Customer Group",
			"customer_group_name": _("Individual"),
			"is_group": 0,
			"parent_customer_group": _("All Customer Groups"),
		},
		{
			"doctype": "Customer Group",
			"customer_group_name": _("Commercial"),
			"is_group": 0,
			"parent_customer_group": _("All Customer Groups"),
		},
		{
			"doctype": "Customer Group",
			"customer_group_name": _("Non Profit"),
			"is_group": 0,
			"parent_customer_group": _("All Customer Groups"),
		},
		{
			"doctype": "Customer Group",
			"customer_group_name": _("Government"),
			"is_group": 0,
			"parent_customer_group": _("All Customer Groups"),
		},
		# supplier group
		{
			"doctype": "Supplier Group",
			"supplier_group_name": _("All Supplier Groups"),
			"is_group": 1,
			"name": _("All Supplier Groups"),
			"parent_supplier_group": "",
		},
		{
			"doctype": "Supplier Group",
			"supplier_group_name": _("Services"),
			"is_group": 0,
			"parent_supplier_group": _("All Supplier Groups"),
		},
		{
			"doctype": "Supplier Group",
			"supplier_group_name": _("Local"),
			"is_group": 0,
			"parent_supplier_group": _("All Supplier Groups"),
		},
		{
			"doctype": "Supplier Group",
			"supplier_group_name": _("Raw Material"),
			"is_group": 0,
			"parent_supplier_group": _("All Supplier Groups"),
		},
		{
			"doctype": "Supplier Group",
			"supplier_group_name": _("Electrical"),
			"is_group": 0,
			"parent_supplier_group": _("All Supplier Groups"),
		},
		{
			"doctype": "Supplier Group",
			"supplier_group_name": _("Hardware"),
			"is_group": 0,
			"parent_supplier_group": _("All Supplier Groups"),
		},
		{
			"doctype": "Supplier Group",
			"supplier_group_name": _("Pharmaceutical"),
			"is_group": 0,
			"parent_supplier_group": _("All Supplier Groups"),
		},
		{
			"doctype": "Supplier Group",
			"supplier_group_name": _("Distributor"),
			"is_group": 0,
			"parent_supplier_group": _("All Supplier Groups"),
		},
		# Sales Person
		{
			"doctype": "Sales Person",
			"sales_person_name": _("Sales Team"),
			"is_group": 1,
			"parent_sales_person": "",
		},
		# Mode of Payment
		{
			"doctype": "Mode of Payment",
			"mode_of_payment": "Check" if country == "United States" else _("Cheque"),
			"type": "Bank",
		},
		{"doctype": "Mode of Payment", "mode_of_payment": _("Cash"), "type": "Cash"},
		{"doctype": "Mode of Payment", "mode_of_payment": _("Credit Card"), "type": "Bank"},
		{"doctype": "Mode of Payment", "mode_of_payment": _("Wire Transfer"), "type": "Bank"},
		{"doctype": "Mode of Payment", "mode_of_payment": _("Bank Draft"), "type": "Bank"},
		# Activity Type
		{"doctype": "Activity Type", "activity_type": _("Planning")},
		{"doctype": "Activity Type", "activity_type": _("Research")},
		{"doctype": "Activity Type", "activity_type": _("Proposal Writing")},
		{"doctype": "Activity Type", "activity_type": _("Execution")},
		{"doctype": "Activity Type", "activity_type": _("Communication")},
		{
			"doctype": "Item Attribute",
			"attribute_name": _("Size"),
			"item_attribute_values": [
				{"attribute_value": _("Extra Small"), "abbr": "XS"},
				{"attribute_value": _("Small"), "abbr": "S"},
				{"attribute_value": _("Medium"), "abbr": "M"},
				{"attribute_value": _("Large"), "abbr": "L"},
				{"attribute_value": _("Extra Large"), "abbr": "XL"},
			],
		},
		{
			"doctype": "Item Attribute",
			"attribute_name": _("Colour"),
			"item_attribute_values": [
				{"attribute_value": _("Red"), "abbr": "RED"},
				{"attribute_value": _("Green"), "abbr": "GRE"},
				{"attribute_value": _("Blue"), "abbr": "BLU"},
				{"attribute_value": _("Black"), "abbr": "BLA"},
				{"attribute_value": _("White"), "abbr": "WHI"},
			],
		},
		# Issue Priority
		{"doctype": "Issue Priority", "name": _("Low")},
		{"doctype": "Issue Priority", "name": _("Medium")},
		{"doctype": "Issue Priority", "name": _("High")},
		{"doctype": "Email Account", "email_id": "sales@example.com", "append_to": "Opportunity"},
		{"doctype": "Email Account", "email_id": "support@example.com", "append_to": "Issue"},
		{"doctype": "Party Type", "party_type": "Customer", "account_type": "Receivable"},
		{"doctype": "Party Type", "party_type": "Supplier", "account_type": "Payable"},
		{"doctype": "Party Type", "party_type": "Employee", "account_type": "Payable"},
		{"doctype": "Party Type", "party_type": "Shareholder", "account_type": "Payable"},
		{"doctype": "Opportunity Type", "name": _("Sales")},
		{"doctype": "Opportunity Type", "name": _("Support")},
		{"doctype": "Opportunity Type", "name": _("Maintenance")},
		{"doctype": "Project Type", "project_type": _("Internal")},
		{"doctype": "Project Type", "project_type": _("External")},
		{"doctype": "Project Type", "project_type": _("Other")},
		{"doctype": "Print Heading", "print_heading": _("Credit Note")},
		{"doctype": "Print Heading", "print_heading": _("Debit Note")},
		# Share Management
		{"doctype": "Share Type", "title": _("Equity")},
		{"doctype": "Share Type", "title": _("Preference")},
		# Market Segments
		{"doctype": "Market Segment", "market_segment": _("Lower Income")},
		{"doctype": "Market Segment", "market_segment": _("Middle Income")},
		{"doctype": "Market Segment", "market_segment": _("Upper Income")},
		# Warehouse Type
		{"doctype": "Warehouse Type", "name": "Transit"},
	]

	for doctype, title_field, filename in (
		("Designation", "designation_name", "designation.txt"),
		("Sales Stage", "stage_name", "sales_stage.txt"),
		("Industry Type", "industry", "industry_type.txt"),
		("Lead Source", "source_name", "lead_source.txt"),
		("Sales Partner Type", "sales_partner_type", "sales_partner_type.txt"),
	):
		records += [{"doctype": doctype, title_field: title} for title in read_lines(filename)]

	base_path = frappe.get_app_path("erpnext", "stock", "doctype")
	response = frappe.read_file(os.path.join(base_path, "delivery_trip/dispatch_notification_template.html"))

	records += [
		{
			"doctype": "Email Template",
			"name": _("Dispatch Notification"),
			"response": response,
			"subject": _("Your order is out for delivery!"),
			"owner": frappe.session.user,
		}
	]

	# Records for the Supplier Scorecard
	from erpnext.buying.doctype.supplier_scorecard.supplier_scorecard import make_default_records

	make_default_records()
	make_records(records)
	set_up_address_templates(default_country=country)
	update_selling_defaults()
	update_buying_defaults()
	add_uom_data()
	update_item_variant_settings()
	update_global_search_doctypes()


def update_selling_defaults():
	selling_settings = frappe.get_doc("Selling Settings")
	selling_settings.cust_master_name = "Customer Name"
	selling_settings.so_required = "No"
	selling_settings.dn_required = "No"
	selling_settings.allow_multiple_items = 1
	selling_settings.sales_update_frequency = "Each Transaction"
	selling_settings.save()


def update_buying_defaults():
	buying_settings = frappe.get_doc("Buying Settings")
	buying_settings.supp_master_name = "Supplier Name"
	buying_settings.po_required = "No"
	buying_settings.pr_required = "No"
	buying_settings.maintain_same_rate = 1
	buying_settings.allow_multiple_items = 1
	buying_settings.save()


def update_item_variant_settings():
	# set no copy fields of an item doctype to item variant settings
	doc = frappe.get_doc("Item Variant Settings")
	doc.set_default_fields()
	doc.save()


def add_uom_data():
	# add UOMs
	uoms = json.loads(
		open(frappe.get_app_path("erpnext", "setup", "setup_wizard", "data", "uom_data.json")).read()
	)
	for d in uoms:
		if not frappe.db.exists("UOM", d.get("uom_name")):
			doc = frappe.new_doc("UOM")
			doc.update(d)
			doc.save()

	# bootstrap uom conversion factors
	uom_conversions = json.loads(
		open(
			frappe.get_app_path("erpnext", "setup", "setup_wizard", "data", "uom_conversion_data.json")
		).read()
	)
	for d in uom_conversions:
		if not frappe.db.exists("UOM Category", d.get("category")):
			frappe.get_doc({"doctype": "UOM Category", "category_name": d.get("category")}).db_insert()

		if not frappe.db.exists(
			"UOM Conversion Factor",
			{"from_uom": d.get("from_uom"), "to_uom": d.get("to_uom")},
		):
			frappe.get_doc(
				{
					"doctype": "UOM Conversion Factor",
					"category": d.get("category"),
					"from_uom": d.get("from_uom"),
					"to_uom": d.get("to_uom"),
					"value": d.get("value"),
				}
			).db_insert()


def add_market_segments():
	records = [
		# Market Segments
		{"doctype": "Market Segment", "market_segment": _("Lower Income")},
		{"doctype": "Market Segment", "market_segment": _("Middle Income")},
		{"doctype": "Market Segment", "market_segment": _("Upper Income")},
	]

	make_records(records)


def add_sale_stages():
	# Sale Stages
	records = [
		{"doctype": "Sales Stage", "stage_name": _("Prospecting")},
		{"doctype": "Sales Stage", "stage_name": _("Qualification")},
		{"doctype": "Sales Stage", "stage_name": _("Needs Analysis")},
		{"doctype": "Sales Stage", "stage_name": _("Value Proposition")},
		{"doctype": "Sales Stage", "stage_name": _("Identifying Decision Makers")},
		{"doctype": "Sales Stage", "stage_name": _("Perception Analysis")},
		{"doctype": "Sales Stage", "stage_name": _("Proposal/Price Quote")},
		{"doctype": "Sales Stage", "stage_name": _("Negotiation/Review")},
	]
	for sales_stage in records:
		frappe.get_doc(sales_stage).db_insert()


def install_company(args):
	records = [
		# Fiscal Year
		{
			"doctype": "Fiscal Year",
			"year": get_fy_details(args.fy_start_date, args.fy_end_date),
			"year_start_date": args.fy_start_date,
			"year_end_date": args.fy_end_date,
		},
		# Company
		{
			"doctype": "Company",
			"company_name": args.company_name,
			"enable_perpetual_inventory": 1,
			"abbr": args.company_abbr,
			"default_currency": args.currency,
			"country": args.country,
			"create_chart_of_accounts_based_on": "Standard Template",
			"chart_of_accounts": args.chart_of_accounts,
			"domain": args.domain,
		},
	]

	make_records(records)


def install_defaults(args=None):  # nosemgrep
	records = [
		# Price Lists
		{
			"doctype": "Price List",
			"price_list_name": _("Standard Buying"),
			"enabled": 1,
			"buying": 1,
			"selling": 0,
			"currency": args.currency,
		},
		{
			"doctype": "Price List",
			"price_list_name": _("Standard Selling"),
			"enabled": 1,
			"buying": 0,
			"selling": 1,
			"currency": args.currency,
		},
	]

	make_records(records)

	# enable default currency
	frappe.db.set_value("Currency", args.get("currency"), "enabled", 1)
	frappe.db.set_single_value("Stock Settings", "email_footer_address", args.get("company_name"))

	set_global_defaults(args)
	update_stock_settings()

	args.update({"set_default": 1})
	create_bank_account(args)


def set_global_defaults(args):
	global_defaults = frappe.get_doc("Global Defaults", "Global Defaults")

	global_defaults.update(
		{
			"default_currency": args.get("currency"),
			"default_company": args.get("company_name"),
			"country": args.get("country"),
		}
	)

	global_defaults.save()


def update_stock_settings():
	stock_settings = frappe.get_doc("Stock Settings")
	stock_settings.item_naming_by = "Item Code"
	stock_settings.valuation_method = "FIFO"
	stock_settings.default_warehouse = frappe.db.get_value("Warehouse", {"warehouse_name": _("Stores")})
	stock_settings.stock_uom = "Nos"
	stock_settings.auto_indent = 1
	stock_settings.auto_insert_price_list_rate_if_missing = 1
	stock_settings.set_qty_in_transactions_based_on_serial_no_input = 1
	stock_settings.save()


def create_bank_account(args):
	if not args.get("bank_account"):
		args["bank_account"] = _("Bank Account")

	company_name = args.get("company_name")
	bank_account_group = frappe.db.get_value(
		"Account",
		{"account_type": "Bank", "is_group": 1, "root_type": "Asset", "company": company_name},
	)
	if bank_account_group:
		bank_account = frappe.get_doc(
			{
				"doctype": "Account",
				"account_name": args.get("bank_account"),
				"parent_account": bank_account_group,
				"is_group": 0,
				"company": company_name,
				"account_type": "Bank",
			}
		)
		try:
			doc = bank_account.insert()

			if args.get("set_default"):
				frappe.db.set_value(
					"Company",
					args.get("company_name"),
					"default_bank_account",
					bank_account.name,
					update_modified=False,
				)

			return doc

		except RootNotEditable:
			frappe.throw(_("Bank account cannot be named as {0}").format(args.get("bank_account")))
		except frappe.DuplicateEntryError:
			# bank account same as a CoA entry
			pass


def get_fy_details(fy_start_date, fy_end_date):
	start_year = getdate(fy_start_date).year
	if start_year == getdate(fy_end_date).year:
		fy = cstr(start_year)
	else:
		fy = cstr(start_year) + "-" + cstr(start_year + 1)
	return fy<|MERGE_RESOLUTION|>--- conflicted
+++ resolved
@@ -73,23 +73,18 @@
 			"parent_item_group": _("All Item Groups"),
 		},
 		# Stock Entry Type
-<<<<<<< HEAD
-		{"doctype": "Stock Entry Type", "name": _("Material Issue"), "purpose": "Material Issue"},
-		{"doctype": "Stock Entry Type", "name": _("Material Receipt"), "purpose": "Material Receipt"},
-=======
-		{
-			"doctype": "Stock Entry Type",
-			"name": "Material Issue",
+		{
+			"doctype": "Stock Entry Type",
+			"name": _("Material Issue"),
 			"purpose": "Material Issue",
 			"is_standard": 1,
 		},
 		{
 			"doctype": "Stock Entry Type",
-			"name": "Material Receipt",
+			"name": _("Material Receipt"),
 			"purpose": "Material Receipt",
 			"is_standard": 1,
 		},
->>>>>>> 2ca0f416
 		{
 			"doctype": "Stock Entry Type",
 			"name": _("Material Transfer"),
@@ -98,21 +93,16 @@
 		},
 		{
 			"doctype": "Stock Entry Type",
-			"name": "Manufacture",
+			"name": _("Manufacture"),
 			"purpose": "Manufacture",
 			"is_standard": 1,
 		},
 		{
 			"doctype": "Stock Entry Type",
-			"name": "Repack",
+			"name": _("Repack"),
 			"purpose": "Repack",
 			"is_standard": 1,
 		},
-<<<<<<< HEAD
-		{"doctype": "Stock Entry Type", "name": _("Manufacture"), "purpose": "Manufacture"},
-		{"doctype": "Stock Entry Type", "name": _("Repack"), "purpose": "Repack"},
-=======
->>>>>>> 2ca0f416
 		{
 			"doctype": "Stock Entry Type",
 			"name": _("Send to Subcontractor"),
