--- conflicted
+++ resolved
@@ -372,18 +372,6 @@
 				"value": d.get("value")
 			}).insert(ignore_permissions=True)
 
-<<<<<<< HEAD
-		if not frappe.db.exists("UOM Conversion Factor", {"from_uom": _(d.get("from_uom")), "to_uom": _(d.get("to_uom"))}):
-			uom_conversion = frappe.get_doc({
-				"doctype": "UOM Conversion Factor",
-				"category": _(d.get("category")),
-				"from_uom": _(d.get("from_uom")),
-				"to_uom": _(d.get("to_uom")),
-				"value": d.get("value")
-			}).insert(ignore_permissions=True)
-
-=======
->>>>>>> 540559d6
 def add_market_segments():
 	records = [
 		# Market Segments
