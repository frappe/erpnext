--- conflicted
+++ resolved
@@ -31,11 +31,7 @@
 
 
 def check_setup_wizard_not_completed():
-<<<<<<< HEAD
-	if frappe.db.get_default('desktop:home_page') != 'setup-wizard':
-=======
 	if cint(frappe.db.get_single_value('System Settings', 'setup_complete') or 0):
->>>>>>> 4af72f4e
 		message = """ERPNext can only be installed on a fresh site where the setup wizard is not completed.
 You can reinstall this site (after saving your data) using: bench --site [sitename] reinstall"""
 		frappe.throw(message)
