{
<<<<<<< HEAD
=======
 "actions": [],
>>>>>>> fda7cbec
 "allow_import": 1,
 "allow_rename": 1,
 "autoname": "field:customer_group_name",
 "creation": "2013-01-10 16:34:23",
 "doctype": "DocType",
 "document_type": "Setup",
 "engine": "InnoDB",
 "field_order": [
  "customer_group_name",
  "parent_customer_group",
  "is_group",
  "cb0",
  "default_price_list",
  "payment_terms",
  "lft",
  "rgt",
  "old_parent",
  "default_receivable_account",
  "accounts",
  "credit_limit_section",
  "credit_limits"
 ],
 "fields": [
  {
   "fieldname": "customer_group_name",
   "fieldtype": "Data",
   "in_list_view": 1,
   "label": "Customer Group Name",
   "no_copy": 1,
   "oldfieldname": "customer_group_name",
   "oldfieldtype": "Data",
   "reqd": 1,
   "unique": 1
  },
  {
   "bold": 1,
   "fieldname": "parent_customer_group",
   "fieldtype": "Link",
   "ignore_user_permissions": 1,
   "in_list_view": 1,
   "label": "Parent Customer Group",
   "oldfieldname": "parent_customer_group",
   "oldfieldtype": "Link",
   "options": "Customer Group"
  },
  {
   "bold": 1,
   "default": "0",
   "description": "Only leaf nodes are allowed in transaction",
   "fieldname": "is_group",
   "fieldtype": "Check",
   "in_list_view": 1,
   "label": "Is Group",
   "oldfieldname": "is_group",
   "oldfieldtype": "Select"
  },
  {
   "fieldname": "cb0",
   "fieldtype": "Column Break"
  },
  {
   "fieldname": "default_price_list",
   "fieldtype": "Link",
   "ignore_user_permissions": 1,
   "label": "Default Price List",
   "options": "Price List"
  },
  {
   "fieldname": "payment_terms",
   "fieldtype": "Link",
   "label": "Default Payment Terms Template",
   "options": "Payment Terms Template"
  },
  {
   "fieldname": "lft",
   "fieldtype": "Int",
   "hidden": 1,
   "label": "lft",
   "no_copy": 1,
   "oldfieldname": "lft",
   "oldfieldtype": "Int",
   "print_hide": 1,
   "report_hide": 1,
   "search_index": 1
  },
  {
   "fieldname": "rgt",
   "fieldtype": "Int",
   "hidden": 1,
   "label": "rgt",
   "no_copy": 1,
   "oldfieldname": "rgt",
   "oldfieldtype": "Int",
   "print_hide": 1,
   "report_hide": 1,
   "search_index": 1
  },
  {
   "fieldname": "old_parent",
   "fieldtype": "Link",
   "hidden": 1,
   "ignore_user_permissions": 1,
   "label": "old_parent",
   "no_copy": 1,
   "oldfieldname": "old_parent",
   "oldfieldtype": "Data",
   "options": "Customer Group",
   "print_hide": 1,
   "report_hide": 1
  },
  {
   "fieldname": "default_receivable_account",
   "fieldtype": "Section Break",
   "label": "Default Receivable Account"
  },
  {
   "depends_on": "eval:!doc.__islocal",
   "description": "Mention if non-standard receivable account applicable",
   "fieldname": "accounts",
   "fieldtype": "Table",
   "label": "Accounts",
   "options": "Party Account"
  },
  {
   "fieldname": "credit_limit_section",
   "fieldtype": "Section Break",
   "label": "Credit Limits"
  },
  {
   "fieldname": "credit_limits",
   "fieldtype": "Table",
   "label": "Credit Limit",
   "options": "Customer Credit Limit"
  }
 ],
 "icon": "fa fa-sitemap",
 "idx": 1,
<<<<<<< HEAD
 "modified": "2020-02-09 04:22:12.766325",
=======
 "links": [],
 "modified": "2020-01-28 13:49:23.961708",
>>>>>>> fda7cbec
 "modified_by": "Administrator",
 "module": "Setup",
 "name": "Customer Group",
 "owner": "Administrator",
 "permissions": [
  {
   "email": 1,
   "print": 1,
   "read": 1,
   "report": 1,
   "role": "Sales Manager"
  },
  {
   "email": 1,
   "print": 1,
   "read": 1,
   "report": 1,
   "role": "Sales User"
  },
  {
   "create": 1,
   "delete": 1,
   "email": 1,
   "export": 1,
   "import": 1,
   "print": 1,
   "read": 1,
   "report": 1,
   "role": "Sales Master Manager",
   "set_user_permissions": 1,
   "share": 1,
   "write": 1
  },
  {
   "permlevel": 1,
   "read": 1,
   "role": "Sales Master Manager",
   "write": 1
  },
  {
   "permlevel": 1,
   "read": 1,
   "role": "Sales User"
  },
  {
   "permlevel": 1,
   "read": 1,
   "role": "Sales Manager"
  }
 ],
 "search_fields": "parent_customer_group",
 "show_name_in_global_search": 1,
 "sort_field": "modified",
 "sort_order": "DESC"
}<|MERGE_RESOLUTION|>--- conflicted
+++ resolved
@@ -1,8 +1,5 @@
 {
-<<<<<<< HEAD
-=======
  "actions": [],
->>>>>>> fda7cbec
  "allow_import": 1,
  "allow_rename": 1,
  "autoname": "field:customer_group_name",
@@ -140,12 +137,8 @@
  ],
  "icon": "fa fa-sitemap",
  "idx": 1,
-<<<<<<< HEAD
- "modified": "2020-02-09 04:22:12.766325",
-=======
  "links": [],
  "modified": "2020-01-28 13:49:23.961708",
->>>>>>> fda7cbec
  "modified_by": "Administrator",
  "module": "Setup",
  "name": "Customer Group",
