--- conflicted
+++ resolved
@@ -139,11 +139,7 @@
  "idx": 1,
  "is_tree": 1,
  "links": [],
-<<<<<<< HEAD
- "modified": "2020-03-18 18:35:44.263595",
-=======
  "modified": "2020-03-18 18:26:02.536305",
->>>>>>> 09f6199b
  "modified_by": "Administrator",
  "module": "Setup",
  "name": "Customer Group",
