--- conflicted
+++ resolved
@@ -82,17 +82,13 @@
 
 @frappe.whitelist(allow_guest=True)
 def get_product_list_for_group(product_group=None, start=0, limit=10, search=None):
-<<<<<<< HEAD
-	child_groups = ", ".join([frappe.db.escape(i[0]) for i in get_child_groups(product_group)])
-=======
 	if product_group:
 		item_group = frappe.get_cached_doc('Item Group', product_group)
 		if item_group.is_group:
 			# return child item groups if the type is of "Is Group"
 			return get_child_groups_for_list_in_html(item_group, start, limit, search)
 
-	child_groups = ", ".join(['"' + frappe.db.escape(i[0]) + '"' for i in get_child_groups(product_group)])
->>>>>>> af370c81
+	child_groups = ", ".join([frappe.db.escape(i[0]) for i in get_child_groups(product_group)])
 
 	# base query
 	query = """select I.name, I.item_name, I.item_code, I.route, I.image, I.website_image, I.thumbnail, I.item_group,
