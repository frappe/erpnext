--- conflicted
+++ resolved
@@ -188,11 +188,7 @@
  "is_tree": 1,
  "links": [],
  "max_attachments": 3,
-<<<<<<< HEAD
- "modified": "2020-03-18 18:25:59.979083",
-=======
  "modified": "2020-03-18 18:10:34.383363",
->>>>>>> 00175c96
  "modified_by": "Administrator",
  "module": "Setup",
  "name": "Item Group",
