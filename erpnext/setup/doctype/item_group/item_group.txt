# DocType, Item Group
[

	# These values are common in all dictionaries
	{
		'creation': '2010-08-08 17:09:06',
		'docstatus': 0,
<<<<<<< HEAD
		'modified': '2012-01-30 12:14:30',
		'modified_by': 'Administrator',
		'owner': 'Administrator'
=======
		'modified': '2012-02-06 17:38:00',
		'modified_by': u'Administrator',
		'owner': u'Administrator'
>>>>>>> f35992f6
	},

	# These values are common for all DocType
	{
<<<<<<< HEAD
		'_last_update': '1322549700',
		'allow_trash': 1,
		'autoname': 'field:item_group_name',
		'colour': 'White:FFF',
		'default_print_format': 'Standard',
=======
		'_last_update': u'1322549700',
		'allow_trash': 1,
		'autoname': u'field:item_group_name',
		'colour': u'White:FFF',
		'default_print_format': u'Standard',
>>>>>>> f35992f6
		'doctype': 'DocType',
		'document_type': u'Master',
		'in_create': 1,
		'issingle': 0,
		'module': u'Setup',
		'name': '__common__',
		'search_fields': u'parent_item_group',
		'section_style': u'Simple',
		'server_code_error': u' ',
		'show_in_menu': 0,
<<<<<<< HEAD
		'version': 57
=======
		'version': 58
>>>>>>> f35992f6
	},

	# These values are common for all DocField
	{
		'doctype': u'DocField',
		'name': '__common__',
		'parent': u'Item Group',
		'parentfield': u'fields',
		'parenttype': u'DocType'
	},

	# These values are common for all DocPerm
	{
		'doctype': u'DocPerm',
		'name': '__common__',
		'parent': u'Item Group',
		'parentfield': u'permissions',
		'parenttype': u'DocType',
		'read': 1
	},

	# DocType, Item Group
	{
		'doctype': 'DocType',
		'name': u'Item Group'
	},

	# DocPerm
	{
		'amend': 0,
		'cancel': 0,
		'create': 0,
<<<<<<< HEAD
		'doctype': 'DocPerm',
=======
		'doctype': u'DocPerm',
>>>>>>> f35992f6
		'permlevel': 1,
		'role': u'Material Manager',
		'submit': 0,
		'write': 0
	},

	# DocPerm
	{
		'amend': 0,
		'cancel': 0,
		'create': 0,
<<<<<<< HEAD
		'doctype': 'DocPerm',
=======
		'doctype': u'DocPerm',
>>>>>>> f35992f6
		'permlevel': 0,
		'role': u'Material Manager',
		'submit': 0,
		'write': 0
	},

	# DocPerm
	{
		'amend': 0,
		'cancel': 0,
		'create': 0,
<<<<<<< HEAD
		'doctype': 'DocPerm',
=======
		'doctype': u'DocPerm',
>>>>>>> f35992f6
		'permlevel': 1,
		'role': u'Material User',
		'submit': 0,
		'write': 0
	},

	# DocPerm
	{
		'amend': 0,
		'cancel': 0,
		'create': 0,
<<<<<<< HEAD
		'doctype': 'DocPerm',
=======
		'doctype': u'DocPerm',
>>>>>>> f35992f6
		'permlevel': 0,
		'role': u'Material User',
		'submit': 0,
		'write': 0
	},

	# DocPerm
	{
		'cancel': 1,
		'create': 1,
<<<<<<< HEAD
		'doctype': 'DocPerm',
=======
		'doctype': u'DocPerm',
>>>>>>> f35992f6
		'permlevel': 0,
		'role': u'System Manager',
		'write': 1
	},

	# DocPerm
	{
		'cancel': 1,
		'create': 1,
<<<<<<< HEAD
		'doctype': 'DocPerm',
=======
		'doctype': u'DocPerm',
>>>>>>> f35992f6
		'permlevel': 0,
		'role': u'Material Master Manager',
		'write': 1
	},

	# DocField
	{
<<<<<<< HEAD
		'doctype': 'DocField',
		'fieldname': 'item_group_name',
		'fieldtype': 'Data',
		'label': 'Item Group Name',
		'oldfieldname': 'item_group_name',
		'oldfieldtype': 'Data',
=======
		'doctype': u'DocField',
		'fieldname': u'item_group_name',
		'fieldtype': u'Data',
		'label': u'Item Group Name',
		'oldfieldname': u'item_group_name',
		'oldfieldtype': u'Data',
		'permlevel': 0,
		'reqd': 1
	},

	# DocField
	{
		'doctype': u'DocField',
		'fieldname': u'description',
		'fieldtype': u'Text',
		'label': u'Description',
		'oldfieldname': u'description',
		'oldfieldtype': u'Text',
>>>>>>> f35992f6
		'permlevel': 0,
		'width': u'300px'
	},

	# DocField
	{
<<<<<<< HEAD
		'doctype': 'DocField',
		'fieldname': 'description',
		'fieldtype': 'Text',
		'label': 'Description',
		'oldfieldname': 'description',
		'oldfieldtype': 'Text',
=======
		'colour': u'White:FFF',
		'description': u'Check this if you want to show in website',
		'doctype': u'DocField',
		'fieldname': u'show_in_website',
		'fieldtype': u'Check',
		'label': u'Show in Website',
		'permlevel': 0
	},

	# DocField
	{
		'doctype': u'DocField',
		'fieldname': u'parent_item_group',
		'fieldtype': u'Link',
		'label': u'Parent Item Group',
		'oldfieldname': u'parent_item_group',
		'oldfieldtype': u'Link',
		'options': u'Item Group',
>>>>>>> f35992f6
		'permlevel': 0,
		'reqd': 1,
		'trigger': u'Client'
	},

	# DocField
	{
<<<<<<< HEAD
		'doctype': 'DocField',
		'fieldname': 'parent_item_group',
		'fieldtype': 'Link',
		'label': 'Parent Item Group',
		'oldfieldname': 'parent_item_group',
		'oldfieldtype': 'Link',
		'options': 'Item Group',
=======
		'colour': u'White:FFF',
		'description': u'Only leaf nodes are allowed in transaction',
		'doctype': u'DocField',
		'fieldname': u'is_group',
		'fieldtype': u'Select',
		'label': u'Has Child Node',
		'oldfieldname': u'is_group',
		'oldfieldtype': u'Select',
		'options': u'\nYes\nNo',
>>>>>>> f35992f6
		'permlevel': 0,
		'reqd': 1
	},

	# DocField
	{
<<<<<<< HEAD
		'colour': 'White:FFF',
		'description': 'Only leaf nodes are allowed in transaction',
		'doctype': 'DocField',
		'fieldname': 'is_group',
		'fieldtype': 'Select',
		'label': 'Has Child Node',
		'oldfieldname': 'is_group',
		'oldfieldtype': 'Select',
		'options': '\nYes\nNo',
		'permlevel': 0,
		'reqd': 1
=======
		'doctype': u'DocField',
		'fieldname': u'trash_reason',
		'fieldtype': u'Small Text',
		'label': u'Trash Reason',
		'oldfieldname': u'trash_reason',
		'oldfieldtype': u'Small Text',
		'permlevel': 1
>>>>>>> f35992f6
	},

	# DocField
	{
<<<<<<< HEAD
		'doctype': 'DocField',
		'fieldname': 'trash_reason',
		'fieldtype': 'Small Text',
		'label': 'Trash Reason',
		'oldfieldname': 'trash_reason',
		'oldfieldtype': 'Small Text',
		'permlevel': 1
	},

	# DocField
	{
		'doctype': 'DocField',
		'fieldname': 'lft',
		'fieldtype': 'Int',
=======
		'doctype': u'DocField',
		'fieldname': u'lft',
		'fieldtype': u'Int',
>>>>>>> f35992f6
		'hidden': 1,
		'in_filter': 1,
		'label': u'lft',
		'no_copy': 1,
		'oldfieldname': u'lft',
		'oldfieldtype': u'Int',
		'permlevel': 0,
		'print_hide': 1,
		'report_hide': 0,
		'search_index': 1
	},

	# DocField
	{
		'doctype': u'DocField',
		'fieldname': u'rgt',
		'fieldtype': u'Int',
		'hidden': 1,
		'in_filter': 1,
		'label': u'rgt',
		'no_copy': 1,
		'oldfieldname': u'rgt',
		'oldfieldtype': u'Int',
		'permlevel': 0,
		'print_hide': 1,
		'report_hide': 0,
		'search_index': 1
	},

	# DocField
	{
<<<<<<< HEAD
		'doctype': 'DocField',
		'fieldname': 'old_parent',
		'fieldtype': 'Link',
		'hidden': 1,
		'label': 'old_parent',
		'no_copy': 1,
		'oldfieldname': 'old_parent',
		'oldfieldtype': 'Data',
		'options': 'Item Group',
=======
		'doctype': u'DocField',
		'fieldname': u'old_parent',
		'fieldtype': u'Link',
		'hidden': 1,
		'label': u'old_parent',
		'no_copy': 1,
		'oldfieldname': u'old_parent',
		'oldfieldtype': u'Data',
		'options': u'Item Group',
>>>>>>> f35992f6
		'permlevel': 0,
		'print_hide': 1,
		'report_hide': 1
	}
]<|MERGE_RESOLUTION|>--- conflicted
+++ resolved
@@ -5,32 +5,18 @@
 	{
 		'creation': '2010-08-08 17:09:06',
 		'docstatus': 0,
-<<<<<<< HEAD
-		'modified': '2012-01-30 12:14:30',
-		'modified_by': 'Administrator',
-		'owner': 'Administrator'
-=======
 		'modified': '2012-02-06 17:38:00',
 		'modified_by': u'Administrator',
 		'owner': u'Administrator'
->>>>>>> f35992f6
 	},
 
 	# These values are common for all DocType
 	{
-<<<<<<< HEAD
-		'_last_update': '1322549700',
-		'allow_trash': 1,
-		'autoname': 'field:item_group_name',
-		'colour': 'White:FFF',
-		'default_print_format': 'Standard',
-=======
 		'_last_update': u'1322549700',
 		'allow_trash': 1,
 		'autoname': u'field:item_group_name',
 		'colour': u'White:FFF',
 		'default_print_format': u'Standard',
->>>>>>> f35992f6
 		'doctype': 'DocType',
 		'document_type': u'Master',
 		'in_create': 1,
@@ -41,11 +27,7 @@
 		'section_style': u'Simple',
 		'server_code_error': u' ',
 		'show_in_menu': 0,
-<<<<<<< HEAD
-		'version': 57
-=======
 		'version': 58
->>>>>>> f35992f6
 	},
 
 	# These values are common for all DocField
@@ -78,11 +60,7 @@
 		'amend': 0,
 		'cancel': 0,
 		'create': 0,
-<<<<<<< HEAD
-		'doctype': 'DocPerm',
-=======
-		'doctype': u'DocPerm',
->>>>>>> f35992f6
+		'doctype': u'DocPerm',
 		'permlevel': 1,
 		'role': u'Material Manager',
 		'submit': 0,
@@ -94,11 +72,7 @@
 		'amend': 0,
 		'cancel': 0,
 		'create': 0,
-<<<<<<< HEAD
-		'doctype': 'DocPerm',
-=======
-		'doctype': u'DocPerm',
->>>>>>> f35992f6
+		'doctype': u'DocPerm',
 		'permlevel': 0,
 		'role': u'Material Manager',
 		'submit': 0,
@@ -110,11 +84,7 @@
 		'amend': 0,
 		'cancel': 0,
 		'create': 0,
-<<<<<<< HEAD
-		'doctype': 'DocPerm',
-=======
-		'doctype': u'DocPerm',
->>>>>>> f35992f6
+		'doctype': u'DocPerm',
 		'permlevel': 1,
 		'role': u'Material User',
 		'submit': 0,
@@ -126,11 +96,7 @@
 		'amend': 0,
 		'cancel': 0,
 		'create': 0,
-<<<<<<< HEAD
-		'doctype': 'DocPerm',
-=======
-		'doctype': u'DocPerm',
->>>>>>> f35992f6
+		'doctype': u'DocPerm',
 		'permlevel': 0,
 		'role': u'Material User',
 		'submit': 0,
@@ -141,11 +107,7 @@
 	{
 		'cancel': 1,
 		'create': 1,
-<<<<<<< HEAD
-		'doctype': 'DocPerm',
-=======
-		'doctype': u'DocPerm',
->>>>>>> f35992f6
+		'doctype': u'DocPerm',
 		'permlevel': 0,
 		'role': u'System Manager',
 		'write': 1
@@ -155,11 +117,7 @@
 	{
 		'cancel': 1,
 		'create': 1,
-<<<<<<< HEAD
-		'doctype': 'DocPerm',
-=======
-		'doctype': u'DocPerm',
->>>>>>> f35992f6
+		'doctype': u'DocPerm',
 		'permlevel': 0,
 		'role': u'Material Master Manager',
 		'write': 1
@@ -167,14 +125,6 @@
 
 	# DocField
 	{
-<<<<<<< HEAD
-		'doctype': 'DocField',
-		'fieldname': 'item_group_name',
-		'fieldtype': 'Data',
-		'label': 'Item Group Name',
-		'oldfieldname': 'item_group_name',
-		'oldfieldtype': 'Data',
-=======
 		'doctype': u'DocField',
 		'fieldname': u'item_group_name',
 		'fieldtype': u'Data',
@@ -193,21 +143,12 @@
 		'label': u'Description',
 		'oldfieldname': u'description',
 		'oldfieldtype': u'Text',
->>>>>>> f35992f6
 		'permlevel': 0,
 		'width': u'300px'
 	},
 
 	# DocField
 	{
-<<<<<<< HEAD
-		'doctype': 'DocField',
-		'fieldname': 'description',
-		'fieldtype': 'Text',
-		'label': 'Description',
-		'oldfieldname': 'description',
-		'oldfieldtype': 'Text',
-=======
 		'colour': u'White:FFF',
 		'description': u'Check this if you want to show in website',
 		'doctype': u'DocField',
@@ -226,7 +167,6 @@
 		'oldfieldname': u'parent_item_group',
 		'oldfieldtype': u'Link',
 		'options': u'Item Group',
->>>>>>> f35992f6
 		'permlevel': 0,
 		'reqd': 1,
 		'trigger': u'Client'
@@ -234,15 +174,6 @@
 
 	# DocField
 	{
-<<<<<<< HEAD
-		'doctype': 'DocField',
-		'fieldname': 'parent_item_group',
-		'fieldtype': 'Link',
-		'label': 'Parent Item Group',
-		'oldfieldname': 'parent_item_group',
-		'oldfieldtype': 'Link',
-		'options': 'Item Group',
-=======
 		'colour': u'White:FFF',
 		'description': u'Only leaf nodes are allowed in transaction',
 		'doctype': u'DocField',
@@ -252,26 +183,12 @@
 		'oldfieldname': u'is_group',
 		'oldfieldtype': u'Select',
 		'options': u'\nYes\nNo',
->>>>>>> f35992f6
 		'permlevel': 0,
 		'reqd': 1
 	},
 
 	# DocField
 	{
-<<<<<<< HEAD
-		'colour': 'White:FFF',
-		'description': 'Only leaf nodes are allowed in transaction',
-		'doctype': 'DocField',
-		'fieldname': 'is_group',
-		'fieldtype': 'Select',
-		'label': 'Has Child Node',
-		'oldfieldname': 'is_group',
-		'oldfieldtype': 'Select',
-		'options': '\nYes\nNo',
-		'permlevel': 0,
-		'reqd': 1
-=======
 		'doctype': u'DocField',
 		'fieldname': u'trash_reason',
 		'fieldtype': u'Small Text',
@@ -279,31 +196,13 @@
 		'oldfieldname': u'trash_reason',
 		'oldfieldtype': u'Small Text',
 		'permlevel': 1
->>>>>>> f35992f6
-	},
-
-	# DocField
-	{
-<<<<<<< HEAD
-		'doctype': 'DocField',
-		'fieldname': 'trash_reason',
-		'fieldtype': 'Small Text',
-		'label': 'Trash Reason',
-		'oldfieldname': 'trash_reason',
-		'oldfieldtype': 'Small Text',
-		'permlevel': 1
-	},
-
-	# DocField
-	{
-		'doctype': 'DocField',
-		'fieldname': 'lft',
-		'fieldtype': 'Int',
-=======
+	},
+
+	# DocField
+	{
 		'doctype': u'DocField',
 		'fieldname': u'lft',
 		'fieldtype': u'Int',
->>>>>>> f35992f6
 		'hidden': 1,
 		'in_filter': 1,
 		'label': u'lft',
@@ -335,17 +234,6 @@
 
 	# DocField
 	{
-<<<<<<< HEAD
-		'doctype': 'DocField',
-		'fieldname': 'old_parent',
-		'fieldtype': 'Link',
-		'hidden': 1,
-		'label': 'old_parent',
-		'no_copy': 1,
-		'oldfieldname': 'old_parent',
-		'oldfieldtype': 'Data',
-		'options': 'Item Group',
-=======
 		'doctype': u'DocField',
 		'fieldname': u'old_parent',
 		'fieldtype': u'Link',
@@ -355,7 +243,6 @@
 		'oldfieldname': u'old_parent',
 		'oldfieldtype': u'Data',
 		'options': u'Item Group',
->>>>>>> f35992f6
 		'permlevel': 0,
 		'print_hide': 1,
 		'report_hide': 1
