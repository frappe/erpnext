{
 "actions": [],
 "allow_import": 1,
 "allow_rename": 1,
 "autoname": "field:title",
 "creation": "2013-01-10 16:34:24",
 "description": "Standard Terms and Conditions that can be added to Sales and Purchases.\n\nExamples:\n\n1. Validity of the offer.\n1. Payment Terms (In Advance, On Credit, part advance etc).\n1. What is extra (or payable by the Customer).\n1. Safety / usage warning.\n1. Warranty if any.\n1. Returns Policy.\n1. Terms of shipping, if applicable.\n1. Ways of addressing disputes, indemnity, liability, etc.\n1. Address and Contact of your Company.",
 "doctype": "DocType",
 "document_type": "Setup",
 "engine": "InnoDB",
 "field_order": [
  "title",
  "disabled",
  "applicable_modules_section",
  "selling",
  "buying",
  "hr",
  "section_break_7",
  "terms",
  "terms_and_conditions_help"
 ],
 "fields": [
  {
   "fieldname": "title",
   "fieldtype": "Data",
   "label": "Title",
   "no_copy": 1,
   "oldfieldname": "title",
   "oldfieldtype": "Data",
   "reqd": 1,
   "unique": 1
  },
  {
   "default": "0",
   "fieldname": "disabled",
   "fieldtype": "Check",
   "in_list_view": 1,
   "label": "Disabled"
  },
  {
   "allow_in_quick_entry": 1,
   "fieldname": "terms",
   "fieldtype": "Text Editor",
   "in_global_search": 1,
   "label": "Terms and Conditions",
   "oldfieldname": "terms",
   "oldfieldtype": "Text Editor"
  },
  {
   "fieldname": "terms_and_conditions_help",
   "fieldtype": "HTML",
   "label": "Terms and Conditions Help",
   "options": "<h4>Standard Terms and Conditions Example</h4>\n\n<pre>Delivery Terms for Order number {{ name }}\n\n-Order Date : {{ transaction_date }} \n-Expected Delivery Date : {{ delivery_date }}\n</pre>\n\n<h4>How to get fieldnames</h4>\n\n<p>The fieldnames you can use in your email template are the fields in the document from which you are sending the email. You can find out the fields of any documents via Setup &gt; Customize Form View and selecting the document type (e.g. Sales Invoice)</p>\n\n<h4>Templating</h4>\n\n<p>Templates are compiled using the Jinja Templating Language. To learn more about Jinja, <a class=\"strong\" href=\"http://jinja.pocoo.org/docs/dev/templates/\">read this documentation.</a></p>"
  },
  {
   "fieldname": "applicable_modules_section",
   "fieldtype": "Section Break",
   "label": "Applicable Modules"
  },
  {
   "default": "1",
   "fieldname": "selling",
   "fieldtype": "Check",
   "label": "Selling"
  },
  {
   "default": "1",
   "fieldname": "buying",
   "fieldtype": "Check",
   "label": "Buying"
  },
  {
   "default": "1",
   "fieldname": "hr",
   "fieldtype": "Check",
   "label": "HR"
  },
  {
   "fieldname": "section_break_7",
   "fieldtype": "Section Break"
  }
 ],
 "icon": "icon-legal",
 "idx": 1,
<<<<<<< HEAD
 "modified": "2020-08-15 13:08:51.041551",
=======
 "links": [],
 "modified": "2020-06-16 22:54:38.094844",
>>>>>>> 24e5a617
 "modified_by": "Administrator",
 "module": "Setup",
 "name": "Terms and Conditions",
 "owner": "Administrator",
 "permissions": [
  {
   "create": 1,
   "delete": 1,
   "email": 1,
   "export": 1,
   "import": 1,
   "print": 1,
   "read": 1,
   "report": 1,
   "role": "Customer Master Manager",
   "share": 1,
   "write": 1
  },
  {
   "read": 1,
   "role": "Sales User"
  },
  {
   "read": 1,
   "role": "Purchase User"
  },
  {
   "create": 1,
   "delete": 1,
   "email": 1,
   "print": 1,
   "read": 1,
   "report": 1,
   "role": "System Manager",
   "share": 1,
   "write": 1
  },
  {
   "create": 1,
   "delete": 1,
   "email": 1,
   "print": 1,
   "read": 1,
   "report": 1,
   "role": "Accounts User",
   "share": 1,
   "write": 1
  },
  {
   "read": 1,
   "role": "Stock User"
  }
 ],
 "quick_entry": 1,
 "show_name_in_global_search": 1,
 "sort_field": "modified",
 "sort_order": "ASC"
}<|MERGE_RESOLUTION|>--- conflicted
+++ resolved
@@ -82,12 +82,8 @@
  ],
  "icon": "icon-legal",
  "idx": 1,
-<<<<<<< HEAD
- "modified": "2020-08-15 13:08:51.041551",
-=======
  "links": [],
  "modified": "2020-06-16 22:54:38.094844",
->>>>>>> 24e5a617
  "modified_by": "Administrator",
  "module": "Setup",
  "name": "Terms and Conditions",
