# Copyright (c) 2015, Frappe Technologies Pvt. Ltd. and Contributors
# License: GNU General Public License v3. See license.txt

from __future__ import unicode_literals
import frappe
from frappe import _
from frappe.utils import (fmt_money, formatdate, format_time, now_datetime,
	get_url_to_form, get_url_to_list, flt, get_link_to_report, add_to_date, today)
from datetime import timedelta
from dateutil.relativedelta import relativedelta
from frappe.core.doctype.user.user import STANDARD_USERS
import frappe.desk.notifications
from erpnext.accounts.utils import get_balance_on, get_count_on, get_fiscal_year

user_specific_content = ["calendar_events", "todo_list"]

from frappe.model.document import Document
class EmailDigest(Document):
	def __init__(self, *args, **kwargs):
		super(EmailDigest, self).__init__(*args, **kwargs)

		self.from_date, self.to_date = self.get_from_to_date()
		self.set_dates()
		self._accounts = {}
		self.currency = frappe.db.get_value('Company',  self.company,  "default_currency")

<<<<<<< HEAD
=======
	@frappe.whitelist()
	def get_users(self):
		"""get list of users"""
		user_list = frappe.db.sql("""
			select name, enabled from tabUser
			where name not in ({})
			and user_type != "Website User"
			order by enabled desc, name asc""".format(", ".join(["%s"]*len(STANDARD_USERS))), STANDARD_USERS, as_dict=1)

		if self.recipient_list:
			recipient_list = self.recipient_list.split("\n")
		else:
			recipient_list = []
		for p in user_list:
			p["checked"] = p["name"] in recipient_list and 1 or 0

		frappe.response['user_list'] = user_list

	@frappe.whitelist()
>>>>>>> d3ef54a9
	def send(self):
		# send email only to enabled users
		valid_users = [p[0] for p in frappe.db.sql("""select name from `tabUser`
			where enabled=1""")]

		if self.recipients:
			for row in self.recipients:
				msg_for_this_recipient = self.get_msg_html()
				if msg_for_this_recipient and row.recipient in valid_users:
					frappe.sendmail(
						recipients=row.recipient,
						subject=_("{0} Digest").format(self.frequency),
						message=msg_for_this_recipient,
						reference_doctype = self.doctype,
						reference_name = self.name,
						unsubscribe_message = _("Unsubscribe from this Email Digest"))

	def get_msg_html(self):
		"""Build email digest content"""
		frappe.flags.ignore_account_permission = True
		from erpnext.setup.doctype.email_digest.quotes import get_random_quote

		context = frappe._dict()
		context.update(self.__dict__)

		self.set_title(context)
		self.set_style(context)
		self.set_accounting_cards(context)

		if self.get("calendar_events"):
			context.events, context.event_count = self.get_calendar_events()
		if self.get("todo_list"):
			context.todo_list = self.get_todo_list()
			context.todo_count = self.get_todo_count()
		if self.get("notifications"):
			context.notifications = self.get_notifications()
		if self.get("issue"):
			context.issue_list = self.get_issue_list()
			context.issue_count = self.get_issue_count()
		if self.get("project"):
			context.project_list = self.get_project_list()
			context.project_count = self.get_project_count()

		quote = get_random_quote()
		context.quote = {"text": quote[0], "author": quote[1]}

		if self.get("purchase_orders_items_overdue"):
			context.purchase_order_list, context.purchase_orders_items_overdue_list = self.get_purchase_orders_items_overdue_list()
			if not context.purchase_order_list:
				frappe.throw(_("No items to be received are overdue"))

		if not context:
			return None

		frappe.flags.ignore_account_permission = False

		# style
		return frappe.render_template("erpnext/setup/doctype/email_digest/templates/default.html",
			context, is_path=True)

	def set_title(self, context):
		"""Set digest title"""
		if self.frequency=="Daily":
			context.title = _("Daily Reminders")
			context.subtitle = _("Pending activities for today")
		elif self.frequency=="Weekly":
			context.title = _("This Week's Summary")
			context.subtitle = _("Summary for this week and pending activities")
		elif self.frequency=="Monthly":
			context.title = _("This Month's Summary")
			context.subtitle = _("Summary for this month and pending activities")

	def set_style(self, context):
		"""Set standard digest style"""
		context.text_muted = '#8D99A6'
		context.text_color = '#36414C'
		context.h1 = 'margin-bottom: 30px; margin-top: 40px; font-weight: 400; font-size: 30px;'
		context.h2 = 'margin-bottom: 30px; margin-top: -20px; font-weight: 400; font-size: 20px;'
		context.label_css = '''display: inline-block; color: {text_muted};
			padding: 3px 7px; margin-right: 7px;'''.format(text_muted = context.text_muted)
		context.section_head = 'margin-top: 60px; font-size: 16px;'
		context.line_item  = 'padding: 5px 0px; margin: 0; border-bottom: 1px solid #d1d8dd;'
		context.link_css = 'color: {text_color}; text-decoration: none;'.format(text_color = context.text_color)


	def get_notifications(self):
		"""Get notifications for user"""
		notifications = frappe.desk.notifications.get_notifications()

		notifications = sorted(notifications.get("open_count_doctype", {}).items(),
			key=lambda a: a[1])

		notifications = [{"key": n[0], "value": n[1],
			"link": get_url_to_list(n[0])} for n in notifications if n[1]]

		return notifications

	def get_calendar_events(self):
		"""Get calendar events for given user"""
		from frappe.desk.doctype.event.event import get_events
		from_date, to_date = get_future_date_for_calendaer_event(self.frequency)

		events = get_events(from_date, to_date)

		event_count = 0
		for i, e in enumerate(events):
			e.starts_on_label = format_time(e.starts_on)
			e.ends_on_label = format_time(e.ends_on) if e.ends_on else None
			e.date = formatdate(e.starts)
			e.link = get_url_to_form("Event", e.name)
			event_count += 1

		return events, event_count

	def get_todo_list(self, user_id=None):
		"""Get to-do list"""
		if not user_id:
			user_id = frappe.session.user

		todo_list = frappe.db.sql("""select *
			from `tabToDo` where (owner=%s or assigned_by=%s) and status="Open"
			order by field(priority, 'High', 'Medium', 'Low') asc, date asc limit 20""",
			(user_id, user_id), as_dict=True)

		for t in todo_list:
			t.link = get_url_to_form("ToDo", t.name)

		return todo_list

	def get_todo_count(self, user_id=None):
		"""Get count of Todo"""
		if not user_id:
			user_id = frappe.session.user

		return frappe.db.sql("""select count(*) from `tabToDo`
			where status='Open' and (owner=%s or assigned_by=%s)""",
			(user_id, user_id))[0][0]

	def get_issue_list(self, user_id=None):
		"""Get issue list"""
		if not user_id:
			user_id = frappe.session.user

		meta = frappe.get_meta("Issue")
		role_permissions = frappe.permissions.get_role_permissions(meta, user_id)
		if not role_permissions.get("read"):
			return None

		issue_list = frappe.db.sql("""select *
			from `tabIssue` where status in ("Replied","Open")
			order by modified asc limit 10""", as_dict=True)

		for t in issue_list:
			t.link = get_url_to_form("Issue", t.name)

		return issue_list

	def get_issue_count(self):
		"""Get count of Issue"""
		return frappe.db.sql("""select count(*) from `tabIssue`
			where status in ('Open','Replied') """)[0][0]

	def get_project_list(self, user_id=None):
		"""Get project list"""
		if not user_id:
			user_id = frappe.session.user

		project_list = frappe.db.sql("""select *
			from `tabProject` where status='Open' and project_type='External'
			order by modified asc limit 10""", as_dict=True)

		for t in project_list:
			t.link = get_url_to_form("Issue", t.name)

		return project_list

	def get_project_count(self):
		"""Get count of Project"""
		return frappe.db.sql("""select count(*) from `tabProject`
			where status='Open' and project_type='External'""")[0][0]

	def set_accounting_cards(self, context):
		"""Create accounting cards if checked"""

		cache = frappe.cache()
		context.cards = []
		for key in ("income", "expenses_booked", "income_year_to_date", "expense_year_to_date",
					"bank_balance", "credit_balance", "invoiced_amount", "payables",
					"sales_orders_to_bill", "purchase_orders_to_bill", "sales_order", "purchase_order",
					"sales_orders_to_deliver", "purchase_orders_to_receive", "sales_invoice", "purchase_invoice",
					"new_quotations", "pending_quotations"):

			if self.get(key):
				cache_key = "email_digest:card:{0}:{1}:{2}:{3}".format(self.company, self.frequency, key, self.from_date)
				card = cache.get(cache_key)

				if card:
					card = eval(card)

				else:
					card = frappe._dict(getattr(self, "get_" + key)())

					# format values
					if card.last_value:
						card.diff = int(flt(card.value - card.last_value) / card.last_value * 100)
						if card.diff < 0:
							card.diff = str(card.diff)
							card.gain = False
						else:
							card.diff = "+" + str(card.diff)
							card.gain = True

						if key == "credit_balance":
							card.last_value = card.last_value * -1
						card.last_value = self.fmt_money(card.last_value,False if key in ("bank_balance", "credit_balance") else True)


					if card.billed_value:
						card.billed = int(flt(card.billed_value) / card.value * 100)
						card.billed = "% Billed " + str(card.billed)

					if card.delivered_value:
						card.delivered = int(flt(card.delivered_value) / card.value * 100)
						if key == "pending_sales_orders":
							card.delivered = "% Delivered " + str(card.delivered)
						else:
							card.delivered = "% Received " + str(card.delivered)

					if key =="credit_balance":
						card.value = card.value *-1
					card.value = self.fmt_money(card.value,False if key in ("bank_balance", "credit_balance") else True)

					cache.set_value(cache_key, card, expires_in_sec=24 * 60 * 60)

				context.cards.append(card)

	def get_income(self):
		"""Get income for given period"""
		income, past_income, count = self.get_period_amounts(self.get_roots("income"),'income')

		income_account = frappe.db.get_all('Account',
			fields=["name"],
			filters={
				"root_type":"Income",
				"parent_account":'',
				"company": self.company
			})

		label = get_link_to_report("General Ledger",self.meta.get_label("income"),
			filters={
				"from_date": self.future_from_date,
				"to_date": self.future_to_date,
				"account": income_account[0].name,
				"company": self.company
			}
		)
		return {
			"label": label,
			"value": income,
			"last_value": past_income,
			"count": count
		}

	def get_income_year_to_date(self):
		"""Get income to date"""
		return self.get_year_to_date_balance("income", "income")

	def get_expense_year_to_date(self):
		"""Get income to date"""
		return self.get_year_to_date_balance("expense","expenses_booked")

	def get_year_to_date_balance(self, root_type, fieldname):
		"""Get income to date"""
		balance = 0.0
		count = 0

		for account in self.get_root_type_accounts(root_type):
			balance += get_balance_on(account, date = self.future_to_date)
			count += get_count_on(account, fieldname, date = self.future_to_date)

		if fieldname == 'income':
			filters = {
				"currency": self.currency
			}
			label = get_link_to_report('Profit and Loss Statement', label=self.meta.get_label(root_type + "_year_to_date"), filters=filters)

		elif fieldname == 'expenses_booked':
			filters = {
				"currency": self.currency
			}
			label = get_link_to_report('Profit and Loss Statement', label=self.meta.get_label(root_type + "_year_to_date"), filters=filters)

		return {
			"label": label,
			"value": balance,
			"count": count
		}

	def get_bank_balance(self):
		# account is of type "Bank" and root_type is Asset
		return self.get_type_balance('bank_balance', 'Bank', root_type='Asset')

	def get_credit_balance(self):
		# account is of type "Bank" and root_type is Liability
		return self.get_type_balance('credit_balance', 'Bank', root_type='Liability')

	def get_payables(self):
		return self.get_type_balance('payables', 'Payable')

	def get_invoiced_amount(self):
		return self.get_type_balance('invoiced_amount', 'Receivable')

	def get_expenses_booked(self):
		expenses, past_expenses, count = self.get_period_amounts(self.get_roots("expense"), 'expenses_booked')

		expense_account = frappe.db.get_all('Account',
			fields=["name"],
			filters={
				"root_type": "Expense",
				"parent_account": '',
				"company": self.company
				}
			)

		label = get_link_to_report("General Ledger",self.meta.get_label("expenses_booked"),
			filters={
				"company":self.company,
				"from_date":self.future_from_date,
				"to_date":self.future_to_date,
				"account": expense_account[0].name
			}
		)
		return {
			"label": label,
			"value": expenses,
			"last_value": past_expenses,
			"count": count
		}

	def get_period_amounts(self, accounts, fieldname):
		"""Get amounts for current and past periods"""
		balance = past_balance = 0.0
		count = 0
		for account in accounts:
			balance += get_incomes_expenses_for_period(account, self.future_from_date, self.future_to_date)
			past_balance += get_incomes_expenses_for_period(account, self.past_from_date, self.past_to_date)
			count += get_count_for_period(account, fieldname, self.future_from_date, self.future_to_date)

		return balance, past_balance, count

	def get_sales_orders_to_bill(self):
		"""Get value not billed"""

		value, count = frappe.db.sql("""select ifnull((sum(grand_total)) - (sum(grand_total*per_billed/100)),0),
                    count(*) from `tabSales Order`
					where (transaction_date <= %(to_date)s) and billing_status != "Fully Billed" and company = %(company)s
					and status not in ('Closed','Cancelled', 'Completed') """, {"to_date": self.future_to_date, "company": self.company})[0]

		label = get_link_to_report('Sales Order', label=self.meta.get_label("sales_orders_to_bill"),
			report_type="Report Builder",
			doctype="Sales Order",
			filters = {
				"status": [['!=', "Closed"], ['!=', "Cancelled"]],
				"per_billed": [['<', 100]],
				"transaction_date": [['<=', self.future_to_date]],
				"company": self.company
			}
		)

		return {
			"label": label,
			"value": value,
			"count": count
		}

	def get_sales_orders_to_deliver(self):
		"""Get value not delivered"""

		value, count = frappe.db.sql("""select ifnull((sum(grand_total)) - (sum(grand_total*per_delivered/100)),0),
					count(*) from `tabSales Order`
					where (transaction_date <= %(to_date)s) and delivery_status != "Fully Delivered" and company = %(company)s
					and status not in ('Closed','Cancelled', 'Completed') """, {"to_date": self.future_to_date, "company": self.company})[0]

		label = get_link_to_report('Sales Order', label=self.meta.get_label("sales_orders_to_deliver"),
			report_type="Report Builder",
			doctype="Sales Order",
			filters = {
				"status": [['!=', "Closed"], ['!=', "Cancelled"], ['!=', "Completed"]],
				"delivery_status": [['!=', "Fully Delivered"]],
				"transaction_date": [['<=', self.future_to_date]],
				"company": self.company
			}
		)

		return {
			"label": label,
			"value": value,
			"count": count
		}

	def get_purchase_orders_to_receive(self):
		"""Get value not received"""

		value, count = frappe.db.sql("""select ifnull((sum(grand_total))-(sum(grand_total*per_received/100)),0),
                    count(*) from `tabPurchase Order`
					where (transaction_date <= %(to_date)s) and per_received < 100 and company = %(company)s
					and status not in ('Closed','Cancelled', 'Completed') """, {"to_date": self.future_to_date, "company": self.company})[0]

		label = get_link_to_report('Purchase Order', label=self.meta.get_label("purchase_orders_to_receive"),
			report_type="Report Builder",
			doctype="Purchase Order",
			filters = {
				"status": [['!=', "Closed"], ['!=', "Cancelled"], ['!=', "Completed"]],
				"per_received": [['<', 100]],
				"transaction_date": [['<=', self.future_to_date]],
				"company": self.company
			}
		)

		return {
			"label": label,
			"value": value,
			"count": count
		}

	def get_purchase_orders_to_bill(self):
		"""Get purchase not billed"""

		value, count = frappe.db.sql("""select ifnull((sum(grand_total)) - (sum(grand_total*per_billed/100)),0),
                    count(*) from `tabPurchase Order`
					where (transaction_date <= %(to_date)s) and per_billed < 100 and company = %(company)s
					and status not in ('Closed','Cancelled', 'Completed') """, {"to_date": self.future_to_date, "company": self.company})[0]

		label = get_link_to_report('Purchase Order', label=self.meta.get_label("purchase_orders_to_bill"),
			report_type="Report Builder",
			doctype="Purchase Order",
			filters = {
				"status": [['!=', "Closed"], ['!=', "Cancelled"], ['!=', "Completed"]],
				"per_received": [['<', 100]],
				"transaction_date": [['<=', self.future_to_date]],
				"company": self.company
			}
		)

		return {
			"label": label,
			"value": value,
			"count": count
		}

	def get_type_balance(self, fieldname, account_type, root_type=None):

		if root_type:
			accounts = [d.name for d in \
				frappe.db.get_all("Account", filters={"account_type": account_type,
				"company": self.company, "is_group": 0, "root_type": root_type})]
		else:
			accounts = [d.name for d in \
				frappe.db.get_all("Account", filters={"account_type": account_type,
				"company": self.company, "is_group": 0})]

		balance = prev_balance = 0.0
		count = 0
		for account in accounts:
			balance += get_balance_on(account, date=self.future_to_date, in_account_currency=False)
			count += get_count_on(account, fieldname, date=self.future_to_date)
			prev_balance += get_balance_on(account, date=self.past_to_date, in_account_currency=False)

		if fieldname in ("bank_balance","credit_balance"):
			label = ""
			if fieldname == "bank_balance":
				filters = {
					"root_type": "Asset",
					"account_type": "Bank",
					"report_date": self.future_to_date,
					"company": self.company
				}
				label = get_link_to_report('Account Balance', label=self.meta.get_label(fieldname), filters=filters)
			else:
				filters = {
					"root_type": "Liability",
					"account_type": "Bank",
					"report_date": self.future_to_date,
					"company": self.company
				}
				label = get_link_to_report('Account Balance', label=self.meta.get_label(fieldname), filters=filters)

			return {
				'label': label,
				'value': balance,
				'last_value': prev_balance
			}
		else:
			if account_type == 'Payable':
				label = get_link_to_report('Accounts Payable', label=self.meta.get_label(fieldname),
					filters={
						"report_date": self.future_to_date,
						"company": self.company
					} )
			elif account_type == 'Receivable':
				label = get_link_to_report('Accounts Receivable', label=self.meta.get_label(fieldname),
					filters={
						"report_date": self.future_to_date,
						"company": self.company
					})
			else:
				label = self.meta.get_label(fieldname)

			return {
				'label': label,
				'value': balance,
				'last_value': prev_balance,
				'count': count
			}

	def get_roots(self, root_type):
		return [d.name for d in frappe.db.get_all("Account",
			filters={"root_type": root_type.title(), "company": self.company,
				"is_group": 1, "parent_account": ["in", ("", None)]})]

	def get_root_type_accounts(self, root_type):
		if not root_type in self._accounts:
			self._accounts[root_type] = [d.name for d in \
				frappe.db.get_all("Account", filters={"root_type": root_type.title(),
					"company": self.company, "is_group": 0})]
		return self._accounts[root_type]

	def get_purchase_order(self):

		return self.get_summary_of_doc("Purchase Order","purchase_order")

	def get_sales_order(self):

		return self.get_summary_of_doc("Sales Order","sales_order")

	def get_pending_purchase_orders(self):

		return self.get_summary_of_pending("Purchase Order","pending_purchase_orders","per_received")

	def get_pending_sales_orders(self):

		return self.get_summary_of_pending("Sales Order","pending_sales_orders","per_delivered")

	def get_sales_invoice(self):

		return self.get_summary_of_doc("Sales Invoice","sales_invoice")

	def get_purchase_invoice(self):

		return self.get_summary_of_doc("Purchase Invoice","purchase_invoice")

	def get_new_quotations(self):

		return self.get_summary_of_doc("Quotation","new_quotations")

	def get_pending_quotations(self):

		return self.get_summary_of_pending_quotations("pending_quotations")

	def get_summary_of_pending(self, doc_type, fieldname, getfield):

		value, count, billed_value, delivered_value = frappe.db.sql("""select ifnull(sum(grand_total),0), count(*),
			ifnull(sum(grand_total*per_billed/100),0), ifnull(sum(grand_total*{0}/100),0)  from `tab{1}`
			where (transaction_date <= %(to_date)s)
			and status not in ('Closed','Cancelled', 'Completed')
			and company = %(company)s """.format(getfield, doc_type),
			{"to_date": self.future_to_date, "company": self.company})[0]

		return {
			"label": self.meta.get_label(fieldname),
			"value": value,
			"billed_value": billed_value,
			"delivered_value": delivered_value,
			"count": count
		}

	def get_summary_of_pending_quotations(self, fieldname):

		value, count = frappe.db.sql("""select ifnull(sum(grand_total),0), count(*) from `tabQuotation`
			where (transaction_date <= %(to_date)s)
			and company = %(company)s
			and status not in ('Ordered','Cancelled', 'Lost') """,{"to_date": self.future_to_date, "company": self.company})[0]

		last_value = frappe.db.sql("""select ifnull(sum(grand_total),0) from `tabQuotation`
			where (transaction_date <= %(to_date)s)
			and company = %(company)s
			and status not in ('Ordered','Cancelled', 'Lost') """,{"to_date": self.past_to_date, "company": self.company})[0][0]

		label = get_link_to_report('Quotation', label=self.meta.get_label(fieldname),
			report_type="Report Builder",
			doctype="Quotation",
			filters = {
				"status": [['!=', "Ordered"], ['!=', "Cancelled"], ['!=', "Lost"]],
				"per_received": [['<', 100]],
				"transaction_date": [['<=', self.future_to_date]],
				"company": self.company
			}
		)

		return {
			"label": label,
			"value": value,
			"last_value": last_value,
			"count": count
		}

	def get_summary_of_doc(self, doc_type, fieldname):

		date_field = 'posting_date' if doc_type in ['Sales Invoice', 'Purchase Invoice'] \
			else 'transaction_date'

		value = flt(self.get_total_on(doc_type, self.future_from_date, self.future_to_date)[0].grand_total)
		count = self.get_total_on(doc_type, self.future_from_date, self.future_to_date)[0].count

		last_value = flt(self.get_total_on(doc_type, self.past_from_date, self.past_to_date)[0].grand_total)

		filters = {
			date_field: [['>=', self.future_from_date], ['<=', self.future_to_date]],
			"status": [['!=','Cancelled']],
			"company": self.company
		}

		label = get_link_to_report(doc_type,label=self.meta.get_label(fieldname),
			report_type="Report Builder", filters=filters, doctype=doc_type)

		return {
			"label": label,
			"value": value,
			"last_value": last_value,
			"count": count
		}

	def get_total_on(self, doc_type, from_date, to_date):

		date_field = 'posting_date' if doc_type in ['Sales Invoice', 'Purchase Invoice'] \
			else 'transaction_date'

		return frappe.get_all(doc_type,
			filters={
				date_field: ['between', (from_date, to_date)],
				'status': ['not in', ('Cancelled')],
				'company': self.company
			},
			fields=['count(*) as count', 'sum(grand_total) as grand_total'])

	def get_from_to_date(self):
		today = now_datetime().date()

		# decide from date based on email digest frequency
		if self.frequency == "Daily":
			# from date, to_date is yesterday
			from_date = to_date = today - timedelta(days=1)
		elif self.frequency == "Weekly":
			# from date is the previous week's monday
			from_date = today - timedelta(days=today.weekday(), weeks=1)

			# to date is sunday i.e. the previous day
			to_date = from_date + timedelta(days=6)
		else:
			# from date is the 1st day of the previous month
			from_date = today - relativedelta(days=today.day-1, months=1)
			# to date is the last day of the previous month
			to_date = today - relativedelta(days=today.day)

		return from_date, to_date

	def set_dates(self):
		self.future_from_date, self.future_to_date = self.from_date, self.to_date

		# decide from date based on email digest frequency
		if self.frequency == "Daily":
			self.past_from_date = self.past_to_date = self.future_from_date - relativedelta(days = 1)

		elif self.frequency == "Weekly":
			self.past_from_date = self.future_from_date - relativedelta(weeks=1)
			self.past_to_date = self.future_from_date - relativedelta(days=1)
		else:
			self.past_from_date = self.future_from_date - relativedelta(months=1)
			self.past_to_date = self.future_from_date - relativedelta(days=1)

	def get_next_sending(self):
		from_date, to_date = self.get_from_to_date()

		send_date = to_date + timedelta(days=1)

		if self.frequency == "Daily":
			next_send_date = send_date + timedelta(days=1)
		elif self.frequency == "Weekly":
			next_send_date = send_date + timedelta(weeks=1)
		else:
			next_send_date = send_date + relativedelta(months=1)
		self.next_send = formatdate(next_send_date) + " at midnight"

		return send_date

	def onload(self):
		self.get_next_sending()

	def fmt_money(self, value,absol=True):
		if absol:
			return fmt_money(abs(value), currency = self.currency)
		else:
			return fmt_money(value, currency=self.currency)

	def get_purchase_orders_items_overdue_list(self):
		fields_po = "distinct `tabPurchase Order Item`.parent as po"
		fields_poi = "`tabPurchase Order Item`.parent, `tabPurchase Order Item`.schedule_date, item_code," \
		             "received_qty, qty - received_qty as missing_qty, rate, amount"

		sql_po = """select {fields} from `tabPurchase Order Item`
			left join `tabPurchase Order` on `tabPurchase Order`.name = `tabPurchase Order Item`.parent
			where status<>'Closed' and `tabPurchase Order Item`.docstatus=1 and curdate() > `tabPurchase Order Item`.schedule_date
			and received_qty < qty order by `tabPurchase Order Item`.parent DESC,
			`tabPurchase Order Item`.schedule_date DESC""".format(fields=fields_po)

		sql_poi = """select {fields} from `tabPurchase Order Item`
			left join `tabPurchase Order` on `tabPurchase Order`.name = `tabPurchase Order Item`.parent
			where status<>'Closed' and `tabPurchase Order Item`.docstatus=1 and curdate() > `tabPurchase Order Item`.schedule_date
			and received_qty < qty order by `tabPurchase Order Item`.idx""".format(fields=fields_poi)
		purchase_order_list = frappe.db.sql(sql_po, as_dict=True)
		purchase_order_items_overdue_list = frappe.db.sql(sql_poi, as_dict=True)

		for t in purchase_order_items_overdue_list:
			t.link = get_url_to_form("Purchase Order", t.parent)
			t.rate = fmt_money(t.rate, 2, t.currency)
			t.amount = fmt_money(t.amount, 2, t.currency)
		return purchase_order_list, purchase_order_items_overdue_list

def send():
	now_date = now_datetime().date()

	for ed in frappe.db.sql("""select name from `tabEmail Digest`
			where enabled=1 and docstatus<2""", as_list=1):
		ed_obj = frappe.get_doc('Email Digest', ed[0])
		if (now_date == ed_obj.get_next_sending()):
			ed_obj.send()

@frappe.whitelist()
def get_digest_msg(name):
	return frappe.get_doc("Email Digest", name).get_msg_html()

def get_incomes_expenses_for_period(account, from_date, to_date):
		"""Get amounts for current and past periods"""

		val = 0.0
		balance_on_to_date = get_balance_on(account, date = to_date)
		balance_before_from_date = get_balance_on(account, date = from_date - timedelta(days=1))

		fy_start_date = get_fiscal_year(to_date)[1]

		if from_date == fy_start_date:
			val = balance_on_to_date
		elif from_date > fy_start_date:
			val = balance_on_to_date - balance_before_from_date
		else:
			last_year_closing_balance = get_balance_on(account, date=fy_start_date - timedelta(days=1))
			print(fy_start_date - timedelta(days=1), last_year_closing_balance)
			val = balance_on_to_date + (last_year_closing_balance - balance_before_from_date)

		return val

def get_count_for_period(account, fieldname, from_date, to_date):
	count = 0.0
	count_on_to_date = get_count_on(account, fieldname, to_date)
	count_before_from_date = get_count_on(account, fieldname, from_date - timedelta(days=1))

	fy_start_date = get_fiscal_year(to_date)[1]
	if from_date == fy_start_date:
		count = count_on_to_date
	elif from_date > fy_start_date:
		count = count_on_to_date - count_before_from_date
	else:
		last_year_closing_count = get_count_on(account, fieldname, fy_start_date - timedelta(days=1))
		count = count_on_to_date + (last_year_closing_count - count_before_from_date)

	return count

def get_future_date_for_calendaer_event(frequency):
	from_date = to_date = today()

	if frequency == "Weekly":
		to_date = add_to_date(from_date, weeks=1)
	elif frequency == "Monthly":
		to_date = add_to_date(from_date, months=1)

	return from_date, to_date<|MERGE_RESOLUTION|>--- conflicted
+++ resolved
@@ -24,8 +24,6 @@
 		self._accounts = {}
 		self.currency = frappe.db.get_value('Company',  self.company,  "default_currency")
 
-<<<<<<< HEAD
-=======
 	@frappe.whitelist()
 	def get_users(self):
 		"""get list of users"""
@@ -45,7 +43,6 @@
 		frappe.response['user_list'] = user_list
 
 	@frappe.whitelist()
->>>>>>> d3ef54a9
 	def send(self):
 		# send email only to enabled users
 		valid_users = [p[0] for p in frappe.db.sql("""select name from `tabUser`
