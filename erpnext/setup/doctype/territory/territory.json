--- conflicted
+++ resolved
@@ -123,11 +123,7 @@
  "idx": 1,
  "is_tree": 1,
  "links": [],
-<<<<<<< HEAD
- "modified": "2020-03-18 18:26:02.055750",
-=======
  "modified": "2020-03-18 18:11:36.623555",
->>>>>>> 00175c96
  "modified_by": "Administrator",
  "module": "Setup",
  "name": "Territory",
