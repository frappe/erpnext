--- conflicted
+++ resolved
@@ -1,4 +1,5 @@
 {
+ "actions": [],
  "allow_import": 1,
  "allow_rename": 1,
  "autoname": "field:territory_name",
@@ -120,13 +121,9 @@
  ],
  "icon": "fa fa-map-marker",
  "idx": 1,
-<<<<<<< HEAD
- "modified": "2020-03-03 15:35:23.219604",
-=======
  "is_tree": 1,
  "links": [],
  "modified": "2020-03-18 18:26:02.055750",
->>>>>>> fd30b8f4
  "modified_by": "Administrator",
  "module": "Setup",
  "name": "Territory",
