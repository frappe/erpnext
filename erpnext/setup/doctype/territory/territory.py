--- conflicted
+++ resolved
@@ -7,10 +7,6 @@
 from frappe.utils import flt
 from frappe.utils.nestedset import NestedSet, get_root_of
 
-<<<<<<< HEAD
-from frappe.utils.nestedset import NestedSet, get_root_of
-=======
->>>>>>> 540559d6
 
 class Territory(NestedSet):
 	nsm_parent_field = 'parent_territory'
