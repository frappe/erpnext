# Copyright (c) 2015, Frappe Technologies Pvt. Ltd. and Contributors
# License: GNU General Public License v3. See license.txt
from __future__ import unicode_literals
import frappe, unittest
from erpnext.setup.utils import get_exchange_rate

test_records = frappe.get_test_records('Currency Exchange')


def save_new_records(test_records):
	for record in test_records:
		kwargs = dict(
			doctype=record.get("doctype"),
			docname=record.get("date") + '-' + record.get("from_currency") + '-' + record.get("to_currency"),
			fieldname="exchange_rate",
			value=record.get("exchange_rate"),
		)

		try:
			frappe.set_value(**kwargs)
		except frappe.DoesNotExistError:
			curr_exchange = frappe.new_doc(record.get("doctype"))
			curr_exchange.date = record["date"]
			curr_exchange.from_currency = record["from_currency"]
			curr_exchange.to_currency = record["to_currency"]
			curr_exchange.exchange_rate = record["exchange_rate"]
			curr_exchange.insert()


class TestCurrencyExchange(unittest.TestCase):
	def clear_cache(self):
		cache = frappe.cache()
		key = "currency_exchange_rate:{0}:{1}".format("USD", "INR")
		cache.delete(key)

	def tearDown(self):
		frappe.db.set_value("Accounts Settings", None, "allow_stale", 1)
		self.clear_cache()

	def test_exchange_rate(self):
		save_new_records(test_records)

		frappe.db.set_value("Accounts Settings", None, "allow_stale", 1)

		# Start with allow_stale is True
		exchange_rate = get_exchange_rate("USD", "INR", "2016-01-01")
		self.assertEqual(exchange_rate, 60.0)

		exchange_rate = get_exchange_rate("USD", "INR", "2016-01-15")
		self.assertEqual(exchange_rate, 65.1)

		exchange_rate = get_exchange_rate("USD", "INR", "2016-01-30")
		self.assertEqual(exchange_rate, 62.9)
		
		# Exchange rate as on 15th Dec, 2015, should be fetched from fixer.io
		self.clear_cache()
		exchange_rate = get_exchange_rate("USD", "INR", "2015-12-15")
		self.assertFalse(exchange_rate == 60)
<<<<<<< HEAD
		self.assertEqual(exchange_rate, 66.894)

	def test_exchange_rate_strict(self):
		# strict currency settings
		frappe.db.set_value("Accounts Settings", None, "allow_stale", 0)
		frappe.db.set_value("Accounts Settings", None, "stale_days", 1)

		exchange_rate = get_exchange_rate("USD", "INR", "2016-01-01")
		self.assertEqual(exchange_rate, 60.0)

		# Will fetch from fixer.io
		self.clear_cache()
		exchange_rate = get_exchange_rate("USD", "INR", "2016-01-15")
		self.assertEqual(exchange_rate, 67.79)

		exchange_rate = get_exchange_rate("USD", "INR", "2016-01-30")
		self.assertEqual(exchange_rate, 62.9)

		# Exchange rate as on 15th Dec, 2015, should be fetched from fixer.io
		self.clear_cache()
		exchange_rate = get_exchange_rate("USD", "INR", "2015-12-15")
		self.assertEqual(exchange_rate, 66.894)

		exchange_rate = get_exchange_rate("INR", "NGN", "2016-01-10")
		self.assertEqual(exchange_rate, 65.1)

		# NGN is not available on fixer.io so these should return 0
		exchange_rate = get_exchange_rate("INR", "NGN", "2016-01-09")
		self.assertEqual(exchange_rate, 0)

		exchange_rate = get_exchange_rate("INR", "NGN", "2016-01-11")
		self.assertEqual(exchange_rate, 0)

	def test_exchange_rate_strict_switched(self):
		# Start with allow_stale is True
		exchange_rate = get_exchange_rate("USD", "INR", "2016-01-15")
		self.assertEqual(exchange_rate, 65.1)

		frappe.db.set_value("Accounts Settings", None, "allow_stale", 0)
		frappe.db.set_value("Accounts Settings", None, "stale_days", 1)

		# Will fetch from fixer.io
		self.clear_cache()
		exchange_rate = get_exchange_rate("USD", "INR", "2016-01-15")
		self.assertEqual(exchange_rate, 67.79)
=======
		self.assertEqual(exchange_rate, 66.894)
>>>>>>> 2967d7ed
<|MERGE_RESOLUTION|>--- conflicted
+++ resolved
@@ -56,7 +56,6 @@
 		self.clear_cache()
 		exchange_rate = get_exchange_rate("USD", "INR", "2015-12-15")
 		self.assertFalse(exchange_rate == 60)
-<<<<<<< HEAD
 		self.assertEqual(exchange_rate, 66.894)
 
 	def test_exchange_rate_strict(self):
@@ -101,7 +100,4 @@
 		# Will fetch from fixer.io
 		self.clear_cache()
 		exchange_rate = get_exchange_rate("USD", "INR", "2016-01-15")
-		self.assertEqual(exchange_rate, 67.79)
-=======
-		self.assertEqual(exchange_rate, 66.894)
->>>>>>> 2967d7ed
+		self.assertEqual(exchange_rate, 67.79)