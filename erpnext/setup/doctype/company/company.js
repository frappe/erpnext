--- conflicted
+++ resolved
@@ -51,13 +51,10 @@
 			frm.add_custom_button(__('Purchase Tax Template'), function() {
 				frappe.set_route('List', 'Purchase Taxes and Charges Template', {'company': frm.doc.name});
 			}, __("View"));
-<<<<<<< HEAD
 
 			frm.add_custom_button(__('Default Tax Template'), function() {
 				frm.trigger("make_default_tax_template");
 			}, __("Make"));
-=======
->>>>>>> dae5ac5b
 		}
 
 		erpnext.company.set_chart_of_accounts_options(frm.doc);
