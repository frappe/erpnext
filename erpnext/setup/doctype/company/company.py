# Copyright (c) 2015, Frappe Technologies Pvt. Ltd. and Contributors
# License: GNU General Public License v3. See license.txt

from __future__ import unicode_literals
import frappe, os, json
from frappe import _
from frappe.utils import get_timestamp

from frappe.utils import cint, today, formatdate
import frappe.defaults
from frappe.cache_manager import clear_defaults_cache

from frappe.model.document import Document
from frappe.contacts.address_and_contact import load_address_and_contact
from frappe.utils.nestedset import NestedSet

class Company(NestedSet):
	nsm_parent_field = 'parent_company'

	def onload(self):
		load_address_and_contact(self, "company")
		self.get("__onload")["transactions_exist"] = self.check_if_transactions_exist()

	def check_if_transactions_exist(self):
		exists = False
		for doctype in ["Sales Invoice", "Delivery Note", "Sales Order", "Quotation",
			"Purchase Invoice", "Purchase Receipt", "Purchase Order", "Supplier Quotation"]:
				if frappe.db.sql("""select name from `tab%s` where company=%s and docstatus=1
					limit 1""" % (doctype, "%s"), self.name):
						exists = True
						break

		return exists

	def validate(self):
		self.validate_abbr()
		self.validate_default_accounts()
		self.validate_currency()
		self.validate_coa_input()
		self.validate_perpetual_inventory()
		self.check_country_change()
		self.set_chart_of_accounts()

	def validate_abbr(self):
		if not self.abbr:
			self.abbr = ''.join([c[0] for c in self.company_name.split()]).upper()

		self.abbr = self.abbr.strip()

		# if self.get('__islocal') and len(self.abbr) > 5:
		# 	frappe.throw(_("Abbreviation cannot have more than 5 characters"))

		if not self.abbr.strip():
			frappe.throw(_("Abbreviation is mandatory"))

		if frappe.db.sql("select abbr from tabCompany where name!=%s and abbr=%s", (self.name, self.abbr)):
			frappe.throw(_("Abbreviation already used for another company"))

	def create_default_tax_template(self):
		from erpnext.setup.setup_wizard.operations.taxes_setup import create_sales_tax
		create_sales_tax({
			'country': self.country,
			'company_name': self.name
		})

	def validate_default_accounts(self):
		accounts = [
			"default_bank_account", "default_cash_account",
			"default_receivable_account", "default_payable_account",
			"default_expense_account", "default_income_account",
			"stock_received_but_not_billed", "stock_adjustment_account",
<<<<<<< HEAD
			"expenses_included_in_valuation", "default_payroll_payable_account", "default_letter_of_credit_account",
			"temporary_opening_account",
			"sales_tax_account", "service_tax_account", "extra_tax_account", "further_tax_account", "advance_tax_account"]:
				if self.get(field):
					for_company = frappe.db.get_value("Account", self.get(field), "company")
					if for_company != self.name:
						frappe.throw(_("Account {0} does not belong to company: {1}")
							.format(self.get(field), self.name))
=======
			"expenses_included_in_valuation", "default_payroll_payable_account"
		]

		for field in accounts:
			if self.get(field):
				for_company = frappe.db.get_value("Account", self.get(field), "company")
				if for_company != self.name:
					frappe.throw(_("Account {0} does not belong to company: {1}").format(self.get(field), self.name))
>>>>>>> 0c0604b7

	def validate_currency(self):
		if self.is_new():
			return
		self.previous_default_currency = frappe.get_cached_value('Company',  self.name,  "default_currency")
		if self.default_currency and self.previous_default_currency and \
			self.default_currency != self.previous_default_currency and \
			self.check_if_transactions_exist():
				frappe.throw(_("Cannot change company's default currency, because there are existing transactions. Transactions must be cancelled to change the default currency."))

	def on_update(self):
		NestedSet.on_update(self)
		if not frappe.db.sql("""select name from tabAccount
				where company=%s and docstatus<2 limit 1""", self.name):
			if not frappe.local.flags.ignore_chart_of_accounts:
				frappe.flags.country_change = True
				self.create_default_accounts()
				self.create_default_warehouses()

		if frappe.flags.country_change:
			install_country_fixtures(self.name)
			self.create_default_tax_template()

		if not frappe.db.get_value("Department", {"company": self.name}):
			from erpnext.setup.setup_wizard.operations.install_fixtures import install_post_company_fixtures
			install_post_company_fixtures(frappe._dict({'company_name': self.name}))

		if not frappe.db.get_value("Cost Center", {"is_group": 0, "company": self.name}):
			self.create_default_cost_center()

		if not frappe.local.flags.ignore_chart_of_accounts:
			self.set_default_accounts()
			if self.default_cash_account:
				self.set_mode_of_payment_account()

		if self.default_currency:
			frappe.db.set_value("Currency", self.default_currency, "enabled", 1)

		if hasattr(frappe.local, 'enable_perpetual_inventory') and \
			self.name in frappe.local.enable_perpetual_inventory:
			frappe.local.enable_perpetual_inventory[self.name] = self.enable_perpetual_inventory

		frappe.clear_cache()

	def create_default_warehouses(self):
		for wh_detail in [
			{"warehouse_name": _("All Warehouses"), "is_group": 1},
			{"warehouse_name": _("Stores"), "is_group": 0},
			{"warehouse_name": _("Work In Progress"), "is_group": 0},
			{"warehouse_name": _("Finished Goods"), "is_group": 0}]:

			if not frappe.db.exists("Warehouse", "{0} - {1}".format(wh_detail["warehouse_name"], self.abbr)):
				warehouse = frappe.get_doc({
					"doctype":"Warehouse",
					"warehouse_name": wh_detail["warehouse_name"],
					"is_group": wh_detail["is_group"],
					"company": self.name,
					"parent_warehouse": "{0} - {1}".format(_("All Warehouses"), self.abbr) \
						if not wh_detail["is_group"] else ""
				})
				warehouse.flags.ignore_permissions = True
				warehouse.flags.ignore_mandatory = True
				warehouse.insert()

	def create_default_accounts(self):
		from erpnext.accounts.doctype.account.chart_of_accounts.chart_of_accounts import create_charts
		frappe.local.flags.ignore_root_company_validation = True
		create_charts(self.name, self.chart_of_accounts, self.existing_company)

		frappe.db.set(self, "default_receivable_account", frappe.db.get_value("Account",
			{"company": self.name, "account_type": "Receivable", "is_group": 0}))
		frappe.db.set(self, "default_payable_account", frappe.db.get_value("Account",
			{"company": self.name, "account_type": "Payable", "is_group": 0}))

	def validate_coa_input(self):
		if self.create_chart_of_accounts_based_on == "Existing Company":
			self.chart_of_accounts = None
			if not self.existing_company:
				frappe.throw(_("Please select Existing Company for creating Chart of Accounts"))

		else:
			self.existing_company = None
			self.create_chart_of_accounts_based_on = "Standard Template"
			if not self.chart_of_accounts:
				self.chart_of_accounts = "Standard"

	def validate_perpetual_inventory(self):
		if not self.get("__islocal"):
			if cint(self.enable_perpetual_inventory) == 1 and not self.default_inventory_account:
				frappe.msgprint(_("Set default inventory account for perpetual inventory"),
					alert=True, indicator='orange')

	def check_country_change(self):
		frappe.flags.country_change = False

		if not self.get('__islocal') and \
			self.country != frappe.get_cached_value('Company',  self.name,  'country'):
			frappe.flags.country_change = True

	def set_chart_of_accounts(self):
		''' If parent company is set, chart of accounts will be based on that company '''
		if self.parent_company:
			self.create_chart_of_accounts_based_on = "Existing Company"
			self.existing_company = self.parent_company

	def set_default_accounts(self):
		default_accounts = {
			"default_cash_account": "Cash",
			"default_bank_account": "Bank",
			"round_off_account": "Round Off",
			"accumulated_depreciation_account": "Accumulated Depreciation",
			"depreciation_expense_account": "Depreciation",
			"capital_work_in_progress_account": "Capital Work in Progress",
			"asset_received_but_not_billed": "Asset Received But Not Billed",
			"expenses_included_in_asset_valuation": "Expenses Included In Asset Valuation"
		}

		if self.enable_perpetual_inventory:
			default_accounts.update({
				"stock_received_but_not_billed": "Stock Received But Not Billed",
				"default_inventory_account": "Stock",
				"stock_adjustment_account": "Stock Adjustment",
				"expenses_included_in_valuation": "Expenses Included In Valuation",
				"default_expense_account": "Cost of Goods Sold"
			})

		for default_account in default_accounts:
			if self.is_new() or frappe.flags.in_test or frappe.flags.in_demo:
				self._set_default_account(default_account, default_accounts.get(default_account))

		if not self.default_income_account:
			income_account = frappe.db.get_value("Account",
				{"account_name": _("Sales"), "company": self.name, "is_group": 0})

			if not income_account:
				income_account = frappe.db.get_value("Account",
					{"account_name": _("Sales Account"), "company": self.name})

			self.db_set("default_income_account", income_account)

		if not self.default_payable_account:
			self.db_set("default_payable_account", self.default_payable_account)

		if not self.default_payroll_payable_account:
			payroll_payable_account = frappe.db.get_value("Account",
				{"account_name": _("Payroll Payable"), "company": self.name, "is_group": 0})

			self.db_set("default_payroll_payable_account", payroll_payable_account)

		if not self.default_letter_of_credit_account:
			default_letter_of_credit_account = frappe.db.get_value("Account",
				{"account_name": _("Letters of Credit"), "company": self.name, "is_group": 0})

			self.db_set("default_letter_of_credit_account", default_letter_of_credit_account)

		if not self.default_employee_advance_account:
			employe_advance_account = frappe.db.get_value("Account",
				{"account_name": _("Employee Advances"), "company": self.name, "is_group": 0})

			self.db_set("default_employee_advance_account", employe_advance_account)

		if not self.temporary_opening_account:
			temporary_opening_account = frappe.db.get_value("Account",
				{"account_name": _("Temporary Opening"), "company": self.name, "is_group": 0})

			self.db_set("temporary_opening_account", temporary_opening_account)

		if not self.write_off_account:
			write_off_acct = frappe.db.get_value("Account",
				{"account_name": _("Write Off"), "company": self.name, "is_group": 0})

			self.db_set("write_off_account", write_off_acct)

		if not self.exchange_gain_loss_account:
			exchange_gain_loss_acct = frappe.db.get_value("Account",
				{"account_name": _("Exchange Gain/Loss"), "company": self.name, "is_group": 0})

			self.db_set("exchange_gain_loss_account", exchange_gain_loss_acct)

		if not self.disposal_account:
			disposal_acct = frappe.db.get_value("Account",
				{"account_name": _("Gain/Loss on Asset Disposal"), "company": self.name, "is_group": 0})

			self.db_set("disposal_account", disposal_acct)

	def _set_default_account(self, fieldname, account_type):
		if self.get(fieldname):
			return

		account = frappe.db.get_value("Account", {"account_type": account_type, "is_group": 0, "company": self.name})

		if account:
			self.db_set(fieldname, account)

	def set_mode_of_payment_account(self):
		cash = frappe.db.get_value('Mode of Payment', {'type': 'Cash'}, 'name')
		if cash and self.default_cash_account \
<<<<<<< HEAD
				and not frappe.db.get_value('Mode of Payment Account', {'company': self.name, 'parent': cash}):
=======
			and not frappe.db.get_value('Mode of Payment Account', {'company': self.name, 'parent': cash}):
>>>>>>> 0c0604b7
			mode_of_payment = frappe.get_doc('Mode of Payment', cash)
			mode_of_payment.append('accounts', {
				'company': self.name,
				'default_account': self.default_cash_account
			})
			mode_of_payment.save(ignore_permissions=True)

	def create_default_cost_center(self):
		cc_list = [
			{
				'cost_center_name': self.name,
				'company':self.name,
				'is_group': 1,
				'parent_cost_center':None
			},
			{
				'cost_center_name':_('Main'),
				'company':self.name,
				'is_group':0,
				'parent_cost_center':self.name + ' - ' + self.abbr
			},
		]
		for cc in cc_list:
			cc.update({"doctype": "Cost Center"})
			cc_doc = frappe.get_doc(cc)
			cc_doc.flags.ignore_permissions = True

			if cc.get("cost_center_name") == self.name:
				cc_doc.flags.ignore_mandatory = True
			cc_doc.insert()

		frappe.db.set(self, "cost_center", _("Main") + " - " + self.abbr)
		frappe.db.set(self, "round_off_cost_center", _("Main") + " - " + self.abbr)
		frappe.db.set(self, "depreciation_cost_center", _("Main") + " - " + self.abbr)

	def after_rename(self, olddn, newdn, merge=False):
		frappe.db.set(self, "company_name", newdn)

		frappe.db.sql("""update `tabDefaultValue` set defvalue=%s
			where defkey='Company' and defvalue=%s""", (newdn, olddn))

		clear_defaults_cache()

	def abbreviate(self):
		self.abbr = ''.join([c[0].upper() for c in self.company_name.split()])

	def on_trash(self):
		"""
			Trash accounts and cost centers for this company if no gl entry exists
		"""
		NestedSet.validate_if_child_exists(self)
		frappe.utils.nestedset.update_nsm(self)

		rec = frappe.db.sql("SELECT name from `tabGL Entry` where company = %s", self.name)
		if not rec:
			frappe.db.sql("""delete from `tabBudget Account`
				where exists(select name from tabBudget
					where name=`tabBudget Account`.parent and company = %s)""", self.name)

			for doctype in ["Account", "Cost Center", "Budget", "Party Account"]:
				frappe.db.sql("delete from `tab{0}` where company = %s".format(doctype), self.name)

		if not frappe.db.get_value("Stock Ledger Entry", {"company": self.name}):
			frappe.db.sql("""delete from `tabWarehouse` where company=%s""", self.name)

		frappe.defaults.clear_default("company", value=self.name)
		for doctype in ["Mode of Payment Account", "Item Default"]:
			frappe.db.sql("delete from `tab{0}` where company = %s".format(doctype), self.name)

		# clear default accounts, warehouses from item
		warehouses = frappe.db.sql_list("select name from tabWarehouse where company=%s", self.name)
		if warehouses:
			frappe.db.sql("""delete from `tabItem Reorder` where warehouse in (%s)"""
				% ', '.join(['%s']*len(warehouses)), tuple(warehouses))

		# reset default company
		frappe.db.sql("""update `tabSingles` set value=""
			where doctype='Global Defaults' and field='default_company'
			and value=%s""", self.name)

		# reset default company
		frappe.db.sql("""update `tabSingles` set value=""
			where doctype='Chart of Accounts Importer' and field='company'
			and value=%s""", self.name)

		# delete BOMs
		boms = frappe.db.sql_list("select name from tabBOM where company=%s", self.name)
		if boms:
			frappe.db.sql("delete from tabBOM where company=%s", self.name)
			for dt in ("BOM Operation", "BOM Item", "BOM Scrap Item", "BOM Explosion Item"):
				frappe.db.sql("delete from `tab%s` where parent in (%s)"""
					% (dt, ', '.join(['%s']*len(boms))), tuple(boms))

		frappe.db.sql("delete from tabEmployee where company=%s", self.name)
		frappe.db.sql("delete from tabDepartment where company=%s", self.name)
		frappe.db.sql("delete from `tabTax Withholding Account` where company=%s", self.name)

		frappe.db.sql("delete from `tabSales Taxes and Charges Template` where company=%s", self.name)
		frappe.db.sql("delete from `tabPurchase Taxes and Charges Template` where company=%s", self.name)

@frappe.whitelist()
def enqueue_replace_abbr(company, old, new):
	kwargs = dict(company=company, old=old, new=new)
	frappe.enqueue('erpnext.setup.doctype.company.company.replace_abbr', **kwargs)


@frappe.whitelist()
def replace_abbr(company, old, new):
	new = new.strip()
	if not new:
		frappe.throw(_("Abbr can not be blank or space"))

	frappe.only_for("System Manager")

	frappe.db.set_value("Company", company, "abbr", new)

	def _rename_record(doc):
		parts = doc[0].rsplit(" - ", 1)
		if len(parts) == 1 or parts[1].lower() == old.lower():
<<<<<<< HEAD
			frappe.rename_doc(dt, doc[0], parts[0] + " - " + new, force=1)
=======
			frappe.rename_doc(dt, doc[0], parts[0] + " - " + new, force=True)
>>>>>>> 0c0604b7

	def _rename_records(dt):
		# rename is expensive so let's be economical with memory usage
		doc = (d for d in frappe.db.sql("select name from `tab%s` where company=%s" % (dt, '%s'), company))
		for d in doc:
			_rename_record(d)

	for dt in ["Warehouse", "Account", "Cost Center", "Department",
			"Sales Taxes and Charges Template", "Purchase Taxes and Charges Template"]:
		_rename_records(dt)
		frappe.db.commit()


def get_name_with_abbr(name, company):
	company_abbr = frappe.get_cached_value('Company',  company,  "abbr")
	parts = name.split(" - ")

	if parts[-1].lower() != company_abbr.lower():
		parts.append(company_abbr)

	return " - ".join(parts)

def install_country_fixtures(company):
	company_doc = frappe.get_doc("Company", company)
	path = frappe.get_app_path('erpnext', 'regional', frappe.scrub(company_doc.country))
	if os.path.exists(path.encode("utf-8")):
		frappe.get_attr("erpnext.regional.{0}.setup.setup"
			.format(frappe.scrub(company_doc.country)))(company_doc, False)

def update_company_current_month_sales(company):
	current_month_year = formatdate(today(), "MM-yyyy")

	results = frappe.db.sql('''
		SELECT
			SUM(base_grand_total) AS total,
			DATE_FORMAT(`posting_date`, '%m-%Y') AS month_year
		FROM
			`tabSales Invoice`
		WHERE
			DATE_FORMAT(`posting_date`, '%m-%Y') = '{current_month_year}'
			AND docstatus = 1
			AND company = {company}
		GROUP BY
			month_year
	'''.format(current_month_year=current_month_year, company=frappe.db.escape(company)),
		as_dict = True)

	monthly_total = results[0]['total'] if len(results) > 0 else 0

	frappe.db.set_value("Company", company, "total_monthly_sales", monthly_total)

def update_company_monthly_sales(company):
	'''Cache past year monthly sales of every company based on sales invoices'''
	from frappe.utils.goal import get_monthly_results
	import json
	filter_str = "company = {0} and status != 'Draft' and docstatus=1".format(frappe.db.escape(company))
	month_to_value_dict = get_monthly_results("Sales Invoice", "base_grand_total",
		"posting_date", filter_str, "sum")

	frappe.db.set_value("Company", company, "sales_monthly_history", json.dumps(month_to_value_dict))

def update_transactions_annual_history(company, commit=False):
	transactions_history = get_all_transactions_annual_history(company)
	frappe.db.set_value("Company", company, "transactions_annual_history", json.dumps(transactions_history))

	if commit:
		frappe.db.commit()

def cache_companies_monthly_sales_history():
	companies = [d['name'] for d in frappe.get_list("Company")]
	for company in companies:
		update_company_monthly_sales(company)
		update_transactions_annual_history(company)
	frappe.db.commit()

@frappe.whitelist()
def get_children(doctype, parent=None, company=None, is_root=False):
	if parent == None or parent == "All Companies":
		parent = ""

	return frappe.db.sql("""
		select
			name as value,
			is_group as expandable
		from
			`tab{doctype}` comp
		where
			ifnull(parent_company, "")={parent}
		""".format(
			doctype = doctype,
			parent=frappe.db.escape(parent)
		), as_dict=1)

@frappe.whitelist()
def add_node():
	from frappe.desk.treeview import make_tree_args
	args = frappe.form_dict
	args = make_tree_args(**args)

	if args.parent_company == 'All Companies':
		args.parent_company = None

	frappe.get_doc(args).insert()

def get_all_transactions_annual_history(company):
	out = {}

	items = frappe.db.sql('''
		select transaction_date, count(*) as count

		from (
			select name, transaction_date, company
			from `tabQuotation`

			UNION ALL

			select name, transaction_date, company
			from `tabSales Order`

			UNION ALL

			select name, posting_date as transaction_date, company
			from `tabDelivery Note`

			UNION ALL

			select name, posting_date as transaction_date, company
			from `tabSales Invoice`

			UNION ALL

			select name, creation as transaction_date, company
			from `tabIssue`

			UNION ALL

			select name, creation as transaction_date, company
			from `tabProject`
		) t

		where
			company=%s
			and
			transaction_date > date_sub(curdate(), interval 1 year)

		group by
			transaction_date
			''', (company), as_dict=True)

	for d in items:
		timestamp = get_timestamp(d["transaction_date"])
		out.update({ timestamp: d["count"] })

	return out

def get_timeline_data(doctype, name):
	'''returns timeline data based on linked records in dashboard'''
	out = {}
	date_to_value_dict = {}

	history = frappe.get_cached_value('Company',  name,  "transactions_annual_history")

	try:
		date_to_value_dict = json.loads(history) if history and '{' in history else None
	except ValueError:
		date_to_value_dict = None

	if date_to_value_dict is None:
		update_transactions_annual_history(name, True)
		history = frappe.get_cached_value('Company',  name,  "transactions_annual_history")
		return json.loads(history) if history and '{' in history else {}

	return date_to_value_dict<|MERGE_RESOLUTION|>--- conflicted
+++ resolved
@@ -69,17 +69,9 @@
 			"default_receivable_account", "default_payable_account",
 			"default_expense_account", "default_income_account",
 			"stock_received_but_not_billed", "stock_adjustment_account",
-<<<<<<< HEAD
 			"expenses_included_in_valuation", "default_payroll_payable_account", "default_letter_of_credit_account",
 			"temporary_opening_account",
-			"sales_tax_account", "service_tax_account", "extra_tax_account", "further_tax_account", "advance_tax_account"]:
-				if self.get(field):
-					for_company = frappe.db.get_value("Account", self.get(field), "company")
-					if for_company != self.name:
-						frappe.throw(_("Account {0} does not belong to company: {1}")
-							.format(self.get(field), self.name))
-=======
-			"expenses_included_in_valuation", "default_payroll_payable_account"
+			"sales_tax_account", "service_tax_account", "extra_tax_account", "further_tax_account", "advance_tax_account"
 		]
 
 		for field in accounts:
@@ -87,7 +79,6 @@
 				for_company = frappe.db.get_value("Account", self.get(field), "company")
 				if for_company != self.name:
 					frappe.throw(_("Account {0} does not belong to company: {1}").format(self.get(field), self.name))
->>>>>>> 0c0604b7
 
 	def validate_currency(self):
 		if self.is_new():
@@ -285,11 +276,7 @@
 	def set_mode_of_payment_account(self):
 		cash = frappe.db.get_value('Mode of Payment', {'type': 'Cash'}, 'name')
 		if cash and self.default_cash_account \
-<<<<<<< HEAD
-				and not frappe.db.get_value('Mode of Payment Account', {'company': self.name, 'parent': cash}):
-=======
 			and not frappe.db.get_value('Mode of Payment Account', {'company': self.name, 'parent': cash}):
->>>>>>> 0c0604b7
 			mode_of_payment = frappe.get_doc('Mode of Payment', cash)
 			mode_of_payment.append('accounts', {
 				'company': self.name,
@@ -409,11 +396,7 @@
 	def _rename_record(doc):
 		parts = doc[0].rsplit(" - ", 1)
 		if len(parts) == 1 or parts[1].lower() == old.lower():
-<<<<<<< HEAD
-			frappe.rename_doc(dt, doc[0], parts[0] + " - " + new, force=1)
-=======
 			frappe.rename_doc(dt, doc[0], parts[0] + " - " + new, force=True)
->>>>>>> 0c0604b7
 
 	def _rename_records(dt):
 		# rename is expensive so let's be economical with memory usage
