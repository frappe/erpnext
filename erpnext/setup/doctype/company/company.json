{
 "actions": [],
 "allow_import": 1,
 "allow_rename": 1,
 "autoname": "field:company_name",
 "creation": "2013-04-10 08:35:39",
 "description": "Legal Entity / Subsidiary with a separate Chart of Accounts belonging to the Organization.",
 "doctype": "DocType",
 "document_type": "Setup",
 "engine": "InnoDB",
 "field_order": [
  "details",
  "company_name",
  "abbr",
  "change_abbr",
  "is_group",
  "cb0",
  "domain",
  "parent_company",
  "charts_section",
  "default_currency",
  "default_letter_head",
  "default_holiday_list",
  "default_finance_book",
  "standard_working_hours",
  "default_selling_terms",
  "default_buying_terms",
  "default_warehouse_for_sales_return",
  "column_break_10",
  "country",
  "create_chart_of_accounts_based_on",
  "chart_of_accounts",
  "existing_company",
  "tax_id",
  "date_of_establishment",
  "sales_settings",
  "monthly_sales_target",
  "sales_monthly_history",
  "column_break_goals",
  "transactions_annual_history",
  "total_monthly_sales",
  "default_settings",
  "default_bank_account",
  "default_cash_account",
  "default_receivable_account",
  "round_off_account",
  "round_off_cost_center",
  "write_off_account",
  "discount_allowed_account",
  "discount_received_account",
  "exchange_gain_loss_account",
  "unrealized_exchange_gain_loss_account",
  "column_break0",
  "allow_account_creation_against_child_company",
  "default_payable_account",
  "default_employee_advance_account",
  "default_expense_account",
  "default_income_account",
  "default_deferred_revenue_account",
  "default_deferred_expense_account",
  "default_payroll_payable_account",
  "default_expense_claim_payable_account",
  "section_break_22",
  "cost_center",
  "column_break_26",
  "credit_limit",
  "payment_terms",
  "auto_accounting_for_stock_settings",
  "enable_perpetual_inventory",
  "default_inventory_account",
  "stock_adjustment_account",
  "column_break_32",
  "stock_received_but_not_billed",
  "expenses_included_in_valuation",
  "fixed_asset_depreciation_settings",
  "accumulated_depreciation_account",
  "depreciation_expense_account",
  "series_for_depreciation_entry",
  "expenses_included_in_asset_valuation",
  "column_break_40",
  "disposal_account",
  "depreciation_cost_center",
  "capital_work_in_progress_account",
  "asset_received_but_not_billed",
  "budget_detail",
  "exception_budget_approver_role",
  "company_info",
  "company_logo",
  "date_of_incorporation",
  "address_html",
  "date_of_commencement",
  "phone_no",
  "fax",
  "email",
  "website",
  "column_break1",
  "company_description",
  "registration_info",
  "registration_details",
  "delete_company_transactions",
  "lft",
  "rgt",
  "old_parent"
 ],
 "fields": [
  {
   "fieldname": "details",
   "fieldtype": "Section Break",
   "oldfieldtype": "Section Break"
  },
  {
   "fieldname": "company_name",
   "fieldtype": "Data",
   "label": "Company",
   "oldfieldname": "company_name",
   "oldfieldtype": "Data",
   "reqd": 1,
   "unique": 1
  },
  {
   "fieldname": "abbr",
   "fieldtype": "Data",
   "label": "Abbr",
   "oldfieldname": "abbr",
   "oldfieldtype": "Data",
   "reqd": 1
  },
  {
   "depends_on": "eval:!doc.__islocal && in_list(frappe.user_roles, \"System Manager\")",
   "fieldname": "change_abbr",
   "fieldtype": "Button",
   "label": "Change Abbreviation"
  },
  {
   "bold": 1,
   "default": "0",
   "fieldname": "is_group",
   "fieldtype": "Check",
   "label": "Is Group"
  },
  {
   "fieldname": "default_finance_book",
   "fieldtype": "Link",
   "label": "Default Finance Book",
   "options": "Finance Book"
  },
  {
   "fieldname": "cb0",
   "fieldtype": "Column Break"
  },
  {
   "fieldname": "domain",
   "fieldtype": "Link",
   "label": "Domain",
   "options": "Domain"
  },
  {
   "fieldname": "parent_company",
   "fieldtype": "Link",
   "ignore_user_permissions": 1,
   "in_list_view": 1,
   "label": "Parent Company",
   "options": "Company"
  },
  {
   "fieldname": "company_logo",
   "fieldtype": "Attach Image",
   "hidden": 1,
   "label": "Company Logo"
  },
  {
   "fieldname": "company_description",
   "fieldtype": "Text Editor",
   "label": "Company Description"
  },
  {
   "collapsible": 1,
   "fieldname": "sales_settings",
   "fieldtype": "Section Break",
   "label": "Sales Settings"
  },
  {
   "fieldname": "sales_monthly_history",
   "fieldtype": "Small Text",
   "hidden": 1,
   "label": "Sales Monthly History",
   "no_copy": 1,
   "read_only": 1
  },
  {
   "fieldname": "transactions_annual_history",
   "fieldtype": "Code",
   "hidden": 1,
   "label": "Transactions Annual History",
   "no_copy": 1,
   "read_only": 1
  },
  {
   "fieldname": "monthly_sales_target",
   "fieldtype": "Currency",
   "label": "Monthly Sales Target",
   "options": "default_currency"
  },
  {
   "fieldname": "column_break_goals",
   "fieldtype": "Column Break"
  },
  {
   "fieldname": "total_monthly_sales",
   "fieldtype": "Currency",
   "label": "Total Monthly Sales",
   "no_copy": 1,
   "options": "default_currency",
   "read_only": 1
  },
  {
   "fieldname": "charts_section",
   "fieldtype": "Section Break",
   "label": "Default Values"
  },
  {
   "fieldname": "default_currency",
   "fieldtype": "Link",
   "ignore_user_permissions": 1,
   "label": "Default Currency",
   "options": "Currency",
   "reqd": 1
  },
  {
   "fieldname": "default_letter_head",
   "fieldtype": "Link",
   "label": "Default Letter Head",
   "options": "Letter Head"
  },
  {
   "fieldname": "default_holiday_list",
   "fieldtype": "Link",
   "label": "Default Holiday List",
   "options": "Holiday List"
  },
  {
   "fieldname": "standard_working_hours",
   "fieldtype": "Float",
   "label": "Standard Working Hours"
  },
  {
   "fieldname": "default_warehouse_for_sales_return",
   "fieldtype": "Link",
   "label": "Default warehouse for Sales Return",
   "options": "Warehouse"
  },
  {
   "fieldname": "column_break_10",
   "fieldtype": "Column Break"
  },
  {
   "fieldname": "country",
   "fieldtype": "Link",
   "in_list_view": 1,
   "label": "Country",
   "options": "Country",
   "reqd": 1
  },
  {
   "fieldname": "create_chart_of_accounts_based_on",
   "fieldtype": "Select",
   "label": "Create Chart Of Accounts Based On",
   "options": "\nStandard Template\nExisting Company"
  },
  {
   "depends_on": "eval:doc.create_chart_of_accounts_based_on===\"Standard Template\"",
   "fieldname": "chart_of_accounts",
   "fieldtype": "Select",
   "label": "Chart Of Accounts Template",
   "no_copy": 1
  },
  {
   "depends_on": "eval:doc.create_chart_of_accounts_based_on===\"Existing Company\"",
   "fieldname": "existing_company",
   "fieldtype": "Link",
   "ignore_user_permissions": 1,
   "label": "Existing Company ",
   "no_copy": 1,
   "options": "Company"
  },
  {
   "fieldname": "tax_id",
   "fieldtype": "Data",
   "label": "Tax ID"
  },
  {
   "fieldname": "date_of_establishment",
   "fieldtype": "Date",
   "label": "Date of Establishment"
  },
  {
   "fieldname": "default_settings",
   "fieldtype": "Section Break",
   "label": "Accounts Settings",
   "oldfieldtype": "Section Break"
  },
  {
   "depends_on": "eval:!doc.__islocal",
   "fieldname": "default_bank_account",
   "fieldtype": "Link",
   "ignore_user_permissions": 1,
   "label": "Default Bank Account",
   "no_copy": 1,
   "oldfieldname": "default_bank_account",
   "oldfieldtype": "Link",
   "options": "Account"
  },
  {
   "depends_on": "eval:!doc.__islocal",
   "fieldname": "default_cash_account",
   "fieldtype": "Link",
   "ignore_user_permissions": 1,
   "label": "Default Cash Account",
   "no_copy": 1,
   "options": "Account"
  },
  {
   "depends_on": "eval:!doc.__islocal",
   "fieldname": "default_receivable_account",
   "fieldtype": "Link",
   "ignore_user_permissions": 1,
   "label": "Default Receivable Account",
   "no_copy": 1,
   "oldfieldname": "receivables_group",
   "oldfieldtype": "Link",
   "options": "Account"
  },
  {
   "fieldname": "round_off_account",
   "fieldtype": "Link",
   "label": "Round Off Account",
   "options": "Account"
  },
  {
   "fieldname": "round_off_cost_center",
   "fieldtype": "Link",
   "label": "Round Off Cost Center",
   "options": "Cost Center"
  },
  {
   "fieldname": "write_off_account",
   "fieldtype": "Link",
   "label": "Write Off Account",
   "options": "Account"
  },
  {
   "fieldname": "discount_allowed_account",
   "fieldtype": "Link",
   "label": "Discount Allowed Account",
   "options": "Account"
  },
  {
   "fieldname": "discount_received_account",
   "fieldtype": "Link",
   "label": "Discount Received Account",
   "options": "Account"
  },
  {
   "fieldname": "exchange_gain_loss_account",
   "fieldtype": "Link",
   "label": "Exchange Gain / Loss Account",
   "options": "Account"
  },
  {
   "fieldname": "unrealized_exchange_gain_loss_account",
   "fieldtype": "Link",
   "label": "Unrealized Exchange Gain/Loss Account",
   "options": "Account"
  },
  {
   "fieldname": "column_break0",
   "fieldtype": "Column Break",
   "oldfieldtype": "Column Break",
   "width": "50%"
  },
  {
   "default": "0",
   "depends_on": "eval:doc.parent_company",
   "fieldname": "allow_account_creation_against_child_company",
   "fieldtype": "Check",
   "label": "Allow Account Creation Against Child Company"
  },
  {
   "depends_on": "eval:!doc.__islocal",
   "fieldname": "default_payable_account",
   "fieldtype": "Link",
   "ignore_user_permissions": 1,
   "label": "Default Payable Account",
   "no_copy": 1,
   "oldfieldname": "payables_group",
   "oldfieldtype": "Link",
   "options": "Account"
  },
  {
   "fieldname": "default_employee_advance_account",
   "fieldtype": "Link",
   "label": "Default Employee Advance Account",
   "no_copy": 1,
   "options": "Account"
  },
  {
   "depends_on": "eval:!doc.__islocal",
   "fieldname": "default_expense_account",
   "fieldtype": "Link",
   "ignore_user_permissions": 1,
   "label": "Default Cost of Goods Sold Account",
   "no_copy": 1,
   "options": "Account"
  },
  {
   "depends_on": "eval:!doc.__islocal",
   "fieldname": "default_income_account",
   "fieldtype": "Link",
   "ignore_user_permissions": 1,
   "label": "Default Income Account",
   "no_copy": 1,
   "options": "Account"
  },
  {
   "depends_on": "eval:!doc.__islocal",
   "fieldname": "default_deferred_revenue_account",
   "fieldtype": "Link",
   "ignore_user_permissions": 1,
   "label": "Default Deferred Revenue Account",
   "no_copy": 1,
   "options": "Account"
  },
  {
   "depends_on": "eval:!doc.__islocal",
   "fieldname": "default_deferred_expense_account",
   "fieldtype": "Link",
   "ignore_user_permissions": 1,
   "label": "Default Deferred Expense Account",
   "no_copy": 1,
   "options": "Account"
  },
  {
   "depends_on": "eval:!doc.__islocal",
   "fieldname": "default_payroll_payable_account",
   "fieldtype": "Link",
   "ignore_user_permissions": 1,
   "label": "Default Payroll Payable Account",
   "no_copy": 1,
   "options": "Account"
  },
  {
   "depends_on": "eval:!doc.__islocal",
   "fieldname": "default_expense_claim_payable_account",
   "fieldtype": "Link",
   "ignore_user_permissions": 1,
   "label": "Default Expense Claim Payable Account",
   "no_copy": 1,
   "options": "Account"
  },
  {
   "fieldname": "section_break_22",
   "fieldtype": "Section Break"
  },
  {
   "depends_on": "eval:!doc.__islocal",
   "fieldname": "cost_center",
   "fieldtype": "Link",
   "ignore_user_permissions": 1,
   "label": "Default Cost Center",
   "no_copy": 1,
   "options": "Cost Center"
  },
  {
   "fieldname": "column_break_26",
   "fieldtype": "Column Break"
  },
  {
   "depends_on": "eval:!doc.__islocal",
   "fieldname": "credit_limit",
   "fieldtype": "Currency",
   "label": "Credit Limit",
   "oldfieldname": "credit_limit",
   "oldfieldtype": "Currency",
   "options": "default_currency"
  },
  {
   "fieldname": "payment_terms",
   "fieldtype": "Link",
   "label": "Default Payment Terms Template",
   "options": "Payment Terms Template"
  },
  {
   "depends_on": "eval:!doc.__islocal",
   "fieldname": "auto_accounting_for_stock_settings",
   "fieldtype": "Section Break",
   "label": "Stock Settings"
  },
  {
   "default": "1",
   "fieldname": "enable_perpetual_inventory",
   "fieldtype": "Check",
   "label": "Enable Perpetual Inventory"
  },
  {
   "fieldname": "default_inventory_account",
   "fieldtype": "Link",
   "label": "Default Inventory Account",
   "options": "Account"
  },
  {
   "fieldname": "stock_adjustment_account",
   "fieldtype": "Link",
   "ignore_user_permissions": 1,
   "label": "Stock Adjustment Account",
   "no_copy": 1,
   "options": "Account"
  },
  {
   "fieldname": "column_break_32",
   "fieldtype": "Column Break"
  },
  {
   "fieldname": "stock_received_but_not_billed",
   "fieldtype": "Link",
   "ignore_user_permissions": 1,
   "label": "Stock Received But Not Billed",
   "no_copy": 1,
   "options": "Account"
  },
  {
   "fieldname": "expenses_included_in_valuation",
   "fieldtype": "Link",
   "ignore_user_permissions": 1,
   "label": "Expenses Included In Valuation",
   "no_copy": 1,
   "options": "Account"
  },
  {
   "collapsible": 1,
   "fieldname": "fixed_asset_depreciation_settings",
   "fieldtype": "Section Break",
   "label": "Fixed Asset Depreciation Settings"
  },
  {
   "fieldname": "accumulated_depreciation_account",
   "fieldtype": "Link",
   "label": "Accumulated Depreciation Account",
   "no_copy": 1,
   "options": "Account"
  },
  {
   "fieldname": "depreciation_expense_account",
   "fieldtype": "Link",
   "label": "Depreciation Expense Account",
   "no_copy": 1,
   "options": "Account"
  },
  {
   "fieldname": "series_for_depreciation_entry",
   "fieldtype": "Data",
   "label": "Series for Asset Depreciation Entry (Journal Entry)"
  },
  {
   "fieldname": "expenses_included_in_asset_valuation",
   "fieldtype": "Link",
   "label": "Expenses Included In Asset Valuation",
   "options": "Account"
  },
  {
   "fieldname": "column_break_40",
   "fieldtype": "Column Break"
  },
  {
   "fieldname": "disposal_account",
   "fieldtype": "Link",
   "label": "Gain/Loss Account on Asset Disposal",
   "no_copy": 1,
   "options": "Account"
  },
  {
   "fieldname": "depreciation_cost_center",
   "fieldtype": "Link",
   "label": "Asset Depreciation Cost Center",
   "no_copy": 1,
   "options": "Cost Center"
  },
  {
   "fieldname": "capital_work_in_progress_account",
   "fieldtype": "Link",
   "label": "Capital Work In Progress Account",
   "options": "Account"
  },
  {
   "fieldname": "asset_received_but_not_billed",
   "fieldtype": "Link",
   "label": "Asset Received But Not Billed",
   "options": "Account"
  },
  {
   "collapsible": 1,
   "fieldname": "budget_detail",
   "fieldtype": "Section Break",
   "label": "Budget Detail"
  },
  {
   "fieldname": "exception_budget_approver_role",
   "fieldtype": "Link",
   "label": "Exception Budget Approver Role",
   "options": "Role"
  },
  {
   "collapsible": 1,
   "description": "For reference only.",
   "fieldname": "company_info",
   "fieldtype": "Section Break",
   "label": "Company Info"
  },
  {
   "fieldname": "date_of_incorporation",
   "fieldtype": "Date",
   "label": "Date of Incorporation"
  },
  {
   "fieldname": "address_html",
   "fieldtype": "HTML"
  },
  {
   "fieldname": "column_break1",
   "fieldtype": "Column Break",
   "oldfieldtype": "Column Break",
   "width": "50%"
  },
  {
   "depends_on": "eval:doc.date_of_incorporation",
   "fieldname": "date_of_commencement",
   "fieldtype": "Date",
   "label": "Date of Commencement"
  },
  {
   "fieldname": "phone_no",
   "fieldtype": "Data",
   "label": "Phone No",
   "oldfieldname": "phone_no",
   "oldfieldtype": "Data",
   "options": "Phone"
  },
  {
   "fieldname": "fax",
   "fieldtype": "Data",
   "label": "Fax",
   "oldfieldname": "fax",
   "oldfieldtype": "Data",
   "options": "Phone"
  },
  {
   "fieldname": "email",
   "fieldtype": "Data",
   "label": "Email",
   "oldfieldname": "email",
   "oldfieldtype": "Data",
   "options": "Email"
  },
  {
   "fieldname": "website",
   "fieldtype": "Data",
   "label": "Website",
   "oldfieldname": "website",
   "oldfieldtype": "Data"
  },
  {
   "fieldname": "registration_info",
   "fieldtype": "Section Break",
   "oldfieldtype": "Section Break",
   "width": "50%"
  },
  {
   "description": "Company registration numbers for your reference. Tax numbers etc.",
   "fieldname": "registration_details",
   "fieldtype": "Code",
   "label": "Registration Details",
   "oldfieldname": "registration_details",
   "oldfieldtype": "Code"
  },
  {
   "fieldname": "delete_company_transactions",
   "fieldtype": "Button",
   "label": "Delete Company Transactions"
  },
  {
   "fieldname": "lft",
   "fieldtype": "Int",
   "hidden": 1,
   "label": "Lft",
   "print_hide": 1,
   "read_only": 1,
   "search_index": 1
  },
  {
   "fieldname": "rgt",
   "fieldtype": "Int",
   "hidden": 1,
   "label": "Rgt",
   "print_hide": 1,
   "read_only": 1,
   "search_index": 1
  },
  {
   "fieldname": "old_parent",
   "fieldtype": "Data",
   "hidden": 1,
   "label": "old_parent",
   "print_hide": 1,
   "read_only": 1
  },
  {
   "fieldname": "default_selling_terms",
   "fieldtype": "Link",
   "label": "Default Selling Terms",
   "options": "Terms and Conditions"
  },
  {
   "fieldname": "default_buying_terms",
   "fieldtype": "Link",
   "label": "Default Buying Terms",
   "options": "Terms and Conditions"
  }
 ],
 "icon": "fa fa-building",
 "idx": 1,
 "image_field": "company_logo",
 "is_tree": 1,
 "links": [],
<<<<<<< HEAD
 "modified": "2020-03-18 18:35:44.745792",
=======
 "modified": "2020-03-22 18:26:03.145312",
>>>>>>> 09f6199b
 "modified_by": "Administrator",
 "module": "Setup",
 "name": "Company",
 "nsm_parent_field": "parent_company",
 "owner": "Administrator",
 "permissions": [
  {
   "create": 1,
   "delete": 1,
   "email": 1,
   "print": 1,
   "read": 1,
   "report": 1,
   "role": "System Manager",
   "share": 1,
   "write": 1
  },
  {
   "email": 1,
   "print": 1,
   "read": 1,
   "role": "Accounts User"
  },
  {
   "read": 1,
   "role": "Employee"
  },
  {
   "read": 1,
   "role": "Sales User"
  },
  {
   "read": 1,
   "role": "Purchase User"
  },
  {
   "read": 1,
   "role": "Stock User"
  },
  {
   "read": 1,
   "role": "Projects User"
  },
  {
   "create": 1,
   "delete": 1,
   "email": 1,
   "export": 1,
   "print": 1,
   "read": 1,
   "report": 1,
   "role": "Accounts Manager",
   "share": 1,
   "write": 1
  }
 ],
 "show_name_in_global_search": 1,
 "sort_field": "modified",
 "sort_order": "ASC",
 "track_changes": 1
}<|MERGE_RESOLUTION|>--- conflicted
+++ resolved
@@ -730,11 +730,7 @@
  "image_field": "company_logo",
  "is_tree": 1,
  "links": [],
-<<<<<<< HEAD
- "modified": "2020-03-18 18:35:44.745792",
-=======
  "modified": "2020-03-22 18:26:03.145312",
->>>>>>> 09f6199b
  "modified_by": "Administrator",
  "module": "Setup",
  "name": "Company",
