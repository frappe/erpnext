{
 "actions": [],
 "allow_import": 1,
 "allow_rename": 1,
 "autoname": "field:company_name",
 "creation": "2022-01-25 10:29:55.938239",
 "description": "Legal Entity / Subsidiary with a separate Chart of Accounts belonging to the Organization.",
 "doctype": "DocType",
 "document_type": "Setup",
 "engine": "InnoDB",
 "field_order": [
  "details",
  "company_name",
  "abbr",
  "is_group",
  "cb0",
  "domain",
  "parent_company",
  "charts_section",
  "default_currency",
  "default_letter_head",
  "default_holiday_list",
  "default_finance_book",
  "default_selling_terms",
  "default_buying_terms",
  "default_warehouse_for_sales_return",
  "default_in_transit_warehouse",
  "column_break_10",
  "country",
  "create_chart_of_accounts_based_on",
  "chart_of_accounts",
  "existing_company",
  "tax_id",
  "date_of_establishment",
  "sales_settings",
  "monthly_sales_target",
  "sales_monthly_history",
  "column_break_goals",
  "transactions_annual_history",
  "total_monthly_sales",
  "default_settings",
  "default_bank_account",
  "default_cash_account",
  "default_receivable_account",
  "round_off_account",
  "round_off_cost_center",
  "write_off_account",
  "exchange_gain_loss_account",
  "unrealized_exchange_gain_loss_account",
  "unrealized_profit_loss_account",
  "column_break0",
  "allow_account_creation_against_child_company",
  "default_payable_account",
  "default_employee_advance_account",
  "default_expense_account",
  "default_income_account",
  "default_deferred_revenue_account",
  "default_deferred_expense_account",
  "default_payroll_payable_account",
  "default_expense_claim_payable_account",
  "default_discount_account",
  "section_break_22",
  "cost_center",
  "column_break_26",
  "credit_limit",
  "payment_terms",
  "auto_accounting_for_stock_settings",
  "enable_perpetual_inventory",
  "enable_provisional_accounting_for_non_stock_items",
  "default_inventory_account",
  "stock_adjustment_account",
  "column_break_32",
  "stock_received_but_not_billed",
  "default_provisional_account",
  "expenses_included_in_valuation",
  "fixed_asset_defaults",
  "accumulated_depreciation_account",
  "depreciation_expense_account",
  "series_for_depreciation_entry",
  "expenses_included_in_asset_valuation",
  "column_break_40",
  "disposal_account",
  "depreciation_cost_center",
  "capital_work_in_progress_account",
  "repair_and_maintenance_account",
  "asset_received_but_not_billed",
  "budget_detail",
  "exception_budget_approver_role",
  "company_info",
  "company_logo",
  "date_of_incorporation",
  "address_html",
  "date_of_commencement",
  "phone_no",
  "fax",
  "email",
  "website",
  "column_break1",
  "company_description",
  "registration_info",
  "registration_details",
  "lft",
  "rgt",
  "old_parent"
 ],
 "fields": [
  {
   "fieldname": "details",
   "fieldtype": "Section Break",
   "oldfieldtype": "Section Break"
  },
  {
   "fieldname": "company_name",
   "fieldtype": "Data",
   "label": "Company",
   "oldfieldname": "company_name",
   "oldfieldtype": "Data",
   "reqd": 1,
   "unique": 1
  },
  {
   "fieldname": "abbr",
   "fieldtype": "Data",
   "label": "Abbr",
   "oldfieldname": "abbr",
   "oldfieldtype": "Data",
   "reqd": 1,
   "set_only_once": 1
  },
  {
   "bold": 1,
   "default": "0",
   "fieldname": "is_group",
   "fieldtype": "Check",
   "label": "Is Group"
  },
  {
   "fieldname": "default_finance_book",
   "fieldtype": "Link",
   "label": "Default Finance Book",
   "options": "Finance Book"
  },
  {
   "fieldname": "cb0",
   "fieldtype": "Column Break"
  },
  {
   "fieldname": "domain",
   "fieldtype": "Link",
   "label": "Domain",
   "options": "Domain"
  },
  {
   "fieldname": "parent_company",
   "fieldtype": "Link",
   "ignore_user_permissions": 1,
   "in_list_view": 1,
   "label": "Parent Company",
   "options": "Company"
  },
  {
   "fieldname": "company_logo",
   "fieldtype": "Attach Image",
   "hidden": 1,
   "label": "Company Logo"
  },
  {
   "fieldname": "company_description",
   "fieldtype": "Text Editor",
   "label": "Company Description"
  },
  {
   "collapsible": 1,
   "fieldname": "sales_settings",
   "fieldtype": "Section Break",
   "label": "Sales Settings"
  },
  {
   "fieldname": "sales_monthly_history",
   "fieldtype": "Small Text",
   "hidden": 1,
   "label": "Sales Monthly History",
   "no_copy": 1,
   "read_only": 1
  },
  {
   "fieldname": "transactions_annual_history",
   "fieldtype": "Code",
   "hidden": 1,
   "label": "Transactions Annual History",
   "no_copy": 1,
   "read_only": 1
  },
  {
   "fieldname": "monthly_sales_target",
   "fieldtype": "Currency",
   "label": "Monthly Sales Target",
   "options": "default_currency"
  },
  {
   "fieldname": "column_break_goals",
   "fieldtype": "Column Break"
  },
  {
   "fieldname": "total_monthly_sales",
   "fieldtype": "Currency",
   "label": "Total Monthly Sales",
   "no_copy": 1,
   "options": "default_currency",
   "read_only": 1
  },
  {
   "fieldname": "charts_section",
   "fieldtype": "Section Break",
   "label": "Default Values"
  },
  {
   "fieldname": "default_currency",
   "fieldtype": "Link",
   "ignore_user_permissions": 1,
   "label": "Default Currency",
   "options": "Currency",
   "reqd": 1
  },
  {
   "fieldname": "default_letter_head",
   "fieldtype": "Link",
   "label": "Default Letter Head",
   "options": "Letter Head"
  },
  {
   "fieldname": "default_holiday_list",
   "fieldtype": "Link",
   "label": "Default Holiday List",
   "options": "Holiday List"
  },
  {
   "fieldname": "default_warehouse_for_sales_return",
   "fieldtype": "Link",
   "label": "Default Warehouse for Sales Return",
   "options": "Warehouse"
  },
  {
   "fieldname": "column_break_10",
   "fieldtype": "Column Break"
  },
  {
   "fieldname": "country",
   "fieldtype": "Link",
   "in_list_view": 1,
   "label": "Country",
   "options": "Country",
   "reqd": 1
  },
  {
   "fieldname": "create_chart_of_accounts_based_on",
   "fieldtype": "Select",
   "label": "Create Chart Of Accounts Based On",
   "options": "\nStandard Template\nExisting Company"
  },
  {
   "depends_on": "eval:doc.create_chart_of_accounts_based_on===\"Standard Template\"",
   "fieldname": "chart_of_accounts",
   "fieldtype": "Select",
   "label": "Chart Of Accounts Template",
   "no_copy": 1
  },
  {
   "depends_on": "eval:doc.create_chart_of_accounts_based_on===\"Existing Company\"",
   "fieldname": "existing_company",
   "fieldtype": "Link",
   "ignore_user_permissions": 1,
   "label": "Existing Company ",
   "no_copy": 1,
   "options": "Company"
  },
  {
   "fieldname": "tax_id",
   "fieldtype": "Data",
   "label": "Tax ID"
  },
  {
   "fieldname": "date_of_establishment",
   "fieldtype": "Date",
   "label": "Date of Establishment"
  },
  {
   "fieldname": "default_settings",
   "fieldtype": "Section Break",
   "label": "Accounts Settings",
   "oldfieldtype": "Section Break"
  },
  {
   "depends_on": "eval:!doc.__islocal",
   "fieldname": "default_bank_account",
   "fieldtype": "Link",
   "ignore_user_permissions": 1,
   "label": "Default Bank Account",
   "no_copy": 1,
   "oldfieldname": "default_bank_account",
   "oldfieldtype": "Link",
   "options": "Account"
  },
  {
   "depends_on": "eval:!doc.__islocal",
   "fieldname": "default_cash_account",
   "fieldtype": "Link",
   "ignore_user_permissions": 1,
   "label": "Default Cash Account",
   "no_copy": 1,
   "options": "Account"
  },
  {
   "depends_on": "eval:!doc.__islocal",
   "fieldname": "default_receivable_account",
   "fieldtype": "Link",
   "ignore_user_permissions": 1,
   "label": "Default Receivable Account",
   "no_copy": 1,
   "oldfieldname": "receivables_group",
   "oldfieldtype": "Link",
   "options": "Account"
  },
  {
   "fieldname": "round_off_account",
   "fieldtype": "Link",
   "label": "Round Off Account",
   "options": "Account"
  },
  {
   "fieldname": "round_off_cost_center",
   "fieldtype": "Link",
   "label": "Round Off Cost Center",
   "options": "Cost Center"
  },
  {
   "fieldname": "write_off_account",
   "fieldtype": "Link",
   "label": "Write Off Account",
   "options": "Account"
  },
  {
   "fieldname": "exchange_gain_loss_account",
   "fieldtype": "Link",
   "label": "Exchange Gain / Loss Account",
   "options": "Account"
  },
  {
   "fieldname": "unrealized_exchange_gain_loss_account",
   "fieldtype": "Link",
   "label": "Unrealized Exchange Gain/Loss Account",
   "options": "Account"
  },
  {
   "fieldname": "column_break0",
   "fieldtype": "Column Break",
   "oldfieldtype": "Column Break",
   "width": "50%"
  },
  {
   "default": "0",
   "depends_on": "eval:doc.parent_company",
   "fieldname": "allow_account_creation_against_child_company",
   "fieldtype": "Check",
   "label": "Allow Account Creation Against Child Company"
  },
  {
   "depends_on": "eval:!doc.__islocal",
   "fieldname": "default_payable_account",
   "fieldtype": "Link",
   "ignore_user_permissions": 1,
   "label": "Default Payable Account",
   "no_copy": 1,
   "oldfieldname": "payables_group",
   "oldfieldtype": "Link",
   "options": "Account"
  },
  {
   "fieldname": "default_employee_advance_account",
   "fieldtype": "Link",
   "label": "Default Employee Advance Account",
   "no_copy": 1,
   "options": "Account"
  },
  {
   "depends_on": "eval:!doc.__islocal",
   "fieldname": "default_expense_account",
   "fieldtype": "Link",
   "ignore_user_permissions": 1,
   "label": "Default Cost of Goods Sold Account",
   "no_copy": 1,
   "options": "Account"
  },
  {
   "depends_on": "eval:!doc.__islocal",
   "fieldname": "default_income_account",
   "fieldtype": "Link",
   "ignore_user_permissions": 1,
   "label": "Default Income Account",
   "no_copy": 1,
   "options": "Account"
  },
  {
   "depends_on": "eval:!doc.__islocal",
   "fieldname": "default_deferred_revenue_account",
   "fieldtype": "Link",
   "ignore_user_permissions": 1,
   "label": "Default Deferred Revenue Account",
   "no_copy": 1,
   "options": "Account"
  },
  {
   "depends_on": "eval:!doc.__islocal",
   "fieldname": "default_deferred_expense_account",
   "fieldtype": "Link",
   "ignore_user_permissions": 1,
   "label": "Default Deferred Expense Account",
   "no_copy": 1,
   "options": "Account"
  },
  {
   "depends_on": "eval:!doc.__islocal",
   "fieldname": "default_payroll_payable_account",
   "fieldtype": "Link",
   "ignore_user_permissions": 1,
   "label": "Default Payroll Payable Account",
   "no_copy": 1,
   "options": "Account"
  },
  {
   "depends_on": "eval:!doc.__islocal",
   "fieldname": "default_expense_claim_payable_account",
   "fieldtype": "Link",
   "ignore_user_permissions": 1,
   "label": "Default Expense Claim Payable Account",
   "no_copy": 1,
   "options": "Account"
  },
  {
   "fieldname": "section_break_22",
   "fieldtype": "Section Break"
  },
  {
   "depends_on": "eval:!doc.__islocal",
   "fieldname": "cost_center",
   "fieldtype": "Link",
   "ignore_user_permissions": 1,
   "label": "Default Cost Center",
   "no_copy": 1,
   "options": "Cost Center"
  },
  {
   "fieldname": "column_break_26",
   "fieldtype": "Column Break"
  },
  {
   "depends_on": "eval:!doc.__islocal",
   "fieldname": "credit_limit",
   "fieldtype": "Currency",
   "label": "Credit Limit",
   "oldfieldname": "credit_limit",
   "oldfieldtype": "Currency",
   "options": "default_currency"
  },
  {
   "fieldname": "payment_terms",
   "fieldtype": "Link",
   "label": "Default Payment Terms Template",
   "options": "Payment Terms Template"
  },
  {
   "depends_on": "eval:!doc.__islocal",
   "fieldname": "auto_accounting_for_stock_settings",
   "fieldtype": "Section Break",
   "label": "Stock Settings"
  },
  {
   "default": "1",
   "fieldname": "enable_perpetual_inventory",
   "fieldtype": "Check",
   "label": "Enable Perpetual Inventory"
  },
  {
   "fieldname": "default_inventory_account",
   "fieldtype": "Link",
   "label": "Default Inventory Account",
   "options": "Account"
  },
  {
   "fieldname": "stock_adjustment_account",
   "fieldtype": "Link",
   "ignore_user_permissions": 1,
   "label": "Stock Adjustment Account",
   "no_copy": 1,
   "options": "Account"
  },
  {
   "fieldname": "column_break_32",
   "fieldtype": "Column Break"
  },
  {
   "fieldname": "stock_received_but_not_billed",
   "fieldtype": "Link",
   "ignore_user_permissions": 1,
   "label": "Stock Received But Not Billed",
   "no_copy": 1,
   "options": "Account"
  },
  {
   "fieldname": "expenses_included_in_valuation",
   "fieldtype": "Link",
   "ignore_user_permissions": 1,
   "label": "Expenses Included In Valuation",
   "no_copy": 1,
   "options": "Account"
  },
  {
   "fieldname": "accumulated_depreciation_account",
   "fieldtype": "Link",
   "label": "Accumulated Depreciation Account",
   "no_copy": 1,
   "options": "Account"
  },
  {
   "fieldname": "depreciation_expense_account",
   "fieldtype": "Link",
   "label": "Depreciation Expense Account",
   "no_copy": 1,
   "options": "Account"
  },
  {
   "fieldname": "series_for_depreciation_entry",
   "fieldtype": "Data",
   "label": "Series for Asset Depreciation Entry (Journal Entry)"
  },
  {
   "fieldname": "expenses_included_in_asset_valuation",
   "fieldtype": "Link",
   "label": "Expenses Included In Asset Valuation",
   "options": "Account"
  },
  {
   "fieldname": "column_break_40",
   "fieldtype": "Column Break"
  },
  {
   "fieldname": "disposal_account",
   "fieldtype": "Link",
   "label": "Gain/Loss Account on Asset Disposal",
   "no_copy": 1,
   "options": "Account"
  },
  {
   "fieldname": "depreciation_cost_center",
   "fieldtype": "Link",
   "label": "Asset Depreciation Cost Center",
   "no_copy": 1,
   "options": "Cost Center"
  },
  {
   "fieldname": "capital_work_in_progress_account",
   "fieldtype": "Link",
   "label": "Capital Work In Progress Account",
   "options": "Account"
  },
  {
   "fieldname": "asset_received_but_not_billed",
   "fieldtype": "Link",
   "label": "Asset Received But Not Billed",
   "options": "Account"
  },
  {
   "collapsible": 1,
   "fieldname": "budget_detail",
   "fieldtype": "Section Break",
   "label": "Budget Detail"
  },
  {
   "fieldname": "exception_budget_approver_role",
   "fieldtype": "Link",
   "label": "Exception Budget Approver Role",
   "options": "Role"
  },
  {
   "collapsible": 1,
   "description": "For reference only.",
   "fieldname": "company_info",
   "fieldtype": "Section Break",
   "label": "Company Info"
  },
  {
   "fieldname": "date_of_incorporation",
   "fieldtype": "Date",
   "label": "Date of Incorporation"
  },
  {
   "fieldname": "address_html",
   "fieldtype": "HTML"
  },
  {
   "fieldname": "column_break1",
   "fieldtype": "Column Break",
   "oldfieldtype": "Column Break",
   "width": "50%"
  },
  {
   "depends_on": "eval:doc.date_of_incorporation",
   "fieldname": "date_of_commencement",
   "fieldtype": "Date",
   "label": "Date of Commencement"
  },
  {
   "fieldname": "phone_no",
   "fieldtype": "Data",
   "label": "Phone No",
   "oldfieldname": "phone_no",
   "oldfieldtype": "Data",
   "options": "Phone"
  },
  {
   "fieldname": "fax",
   "fieldtype": "Data",
   "label": "Fax",
   "oldfieldname": "fax",
   "oldfieldtype": "Data",
   "options": "Phone"
  },
  {
   "fieldname": "email",
   "fieldtype": "Data",
   "label": "Email",
   "oldfieldname": "email",
   "oldfieldtype": "Data",
   "options": "Email"
  },
  {
   "fieldname": "website",
   "fieldtype": "Data",
   "label": "Website",
   "oldfieldname": "website",
   "oldfieldtype": "Data"
  },
  {
   "fieldname": "registration_info",
   "fieldtype": "Section Break",
   "oldfieldtype": "Section Break",
   "width": "50%"
  },
  {
   "description": "Company registration numbers for your reference. Tax numbers etc.",
   "fieldname": "registration_details",
   "fieldtype": "Code",
   "label": "Registration Details",
   "oldfieldname": "registration_details",
   "oldfieldtype": "Code"
  },
  {
   "fieldname": "lft",
   "fieldtype": "Int",
   "hidden": 1,
   "label": "Lft",
   "print_hide": 1,
   "read_only": 1,
   "search_index": 1
  },
  {
   "fieldname": "rgt",
   "fieldtype": "Int",
   "hidden": 1,
   "label": "Rgt",
   "print_hide": 1,
   "read_only": 1,
   "search_index": 1
  },
  {
   "fieldname": "old_parent",
   "fieldtype": "Data",
   "hidden": 1,
   "label": "old_parent",
   "print_hide": 1,
   "read_only": 1
  },
  {
   "fieldname": "default_selling_terms",
   "fieldtype": "Link",
   "label": "Default Selling Terms",
   "options": "Terms and Conditions"
  },
  {
   "fieldname": "default_buying_terms",
   "fieldtype": "Link",
   "label": "Default Buying Terms",
   "options": "Terms and Conditions"
  },
  {
   "fieldname": "default_in_transit_warehouse",
   "fieldtype": "Link",
   "label": "Default In-Transit Warehouse",
   "options": "Warehouse"
  },
  {
   "fieldname": "unrealized_profit_loss_account",
   "fieldtype": "Link",
   "label": "Unrealized Profit / Loss Account",
   "options": "Account"
  },
  {
   "fieldname": "default_discount_account",
   "fieldtype": "Link",
   "label": "Default Payment Discount Account",
   "options": "Account"
  },
  {
   "collapsible": 1,
   "fieldname": "fixed_asset_defaults",
   "fieldtype": "Section Break",
   "label": "Fixed Asset Defaults"
  },
  {
   "fieldname": "repair_and_maintenance_account",
   "fieldtype": "Link",
   "label": "Repair and Maintenance Account",
   "options": "Account"
  },
  {
   "fieldname": "section_break_28",
   "fieldtype": "Section Break",
   "label": "Chart of Accounts"
  },
  {
   "default": "0",
   "fieldname": "enable_provisional_accounting_for_non_stock_items",
   "fieldtype": "Check",
   "label": "Enable Provisional Accounting For Non Stock Items"
  },
  {
   "fieldname": "default_provisional_account",
   "fieldtype": "Link",
   "ignore_user_permissions": 1,
   "label": "Default Provisional Account",
   "no_copy": 1,
   "options": "Account"
  }
 ],
 "icon": "fa fa-building",
 "idx": 1,
 "image_field": "company_logo",
 "is_tree": 1,
 "links": [],
<<<<<<< HEAD
 "modified": "2020-03-22 18:26:03.145312",
=======
 "modified": "2022-01-25 10:33:16.826067",
>>>>>>> 540559d6
 "modified_by": "Administrator",
 "module": "Setup",
 "name": "Company",
 "nsm_parent_field": "parent_company",
 "owner": "Administrator",
 "permissions": [
  {
   "create": 1,
   "delete": 1,
   "email": 1,
   "print": 1,
   "read": 1,
   "report": 1,
   "role": "System Manager",
   "share": 1,
   "write": 1
  },
  {
   "email": 1,
   "print": 1,
   "read": 1,
   "role": "Accounts User"
  },
  {
   "read": 1,
   "role": "Employee"
  },
  {
   "read": 1,
   "role": "Sales User"
  },
  {
   "read": 1,
   "role": "Purchase User"
  },
  {
   "read": 1,
   "role": "Stock User"
  },
  {
   "read": 1,
   "role": "Projects User"
  },
  {
   "create": 1,
   "delete": 1,
   "email": 1,
   "export": 1,
   "print": 1,
   "read": 1,
   "report": 1,
   "role": "Accounts Manager",
   "share": 1,
   "write": 1
  }
 ],
 "show_name_in_global_search": 1,
 "sort_field": "modified",
 "sort_order": "ASC",
 "states": [],
 "track_changes": 1
}<|MERGE_RESOLUTION|>--- conflicted
+++ resolved
@@ -747,11 +747,7 @@
  "image_field": "company_logo",
  "is_tree": 1,
  "links": [],
-<<<<<<< HEAD
- "modified": "2020-03-22 18:26:03.145312",
-=======
  "modified": "2022-01-25 10:33:16.826067",
->>>>>>> 540559d6
  "modified_by": "Administrator",
  "module": "Setup",
  "name": "Company",
