--- conflicted
+++ resolved
@@ -756,11 +756,7 @@
  "image_field": "company_logo",
  "is_tree": 1,
  "links": [],
-<<<<<<< HEAD
- "modified": "2021-09-08 19:13:35.199325",
-=======
  "modified": "2021-10-04 12:09:25.833133",
->>>>>>> 569dc5f6
  "modified_by": "Administrator",
  "module": "Setup",
  "name": "Company",
