--- conflicted
+++ resolved
@@ -787,11 +787,7 @@
  "image_field": "company_logo",
  "is_tree": 1,
  "links": [],
-<<<<<<< HEAD
  "modified": "2021-06-08 10:43:22.483787",
-=======
- "modified": "2021-05-07 03:11:28.189740",
->>>>>>> 133ec4b5
  "modified_by": "Administrator",
  "module": "Setup",
  "name": "Company",
