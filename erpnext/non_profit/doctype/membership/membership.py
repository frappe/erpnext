--- conflicted
+++ resolved
@@ -12,12 +12,9 @@
 from frappe.utils import add_days, add_months, add_years, get_link_to_form, getdate, nowdate
 
 import erpnext
-<<<<<<< HEAD
 from erpnext import get_company_currency
-=======
 from erpnext.non_profit.doctype.member.member import create_member
 
->>>>>>> b966c45f
 
 class Membership(Document):
 	def validate(self):
