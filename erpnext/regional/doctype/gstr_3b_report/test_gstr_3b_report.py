# Copyright (c) 2019, Frappe Technologies Pvt. Ltd. and Contributors
# See license.txt

import json
import unittest

import frappe
from frappe.utils import getdate

from erpnext.accounts.doctype.purchase_invoice.test_purchase_invoice import make_purchase_invoice
from erpnext.accounts.doctype.sales_invoice.test_sales_invoice import create_sales_invoice
from erpnext.stock.doctype.item.test_item import make_item

test_dependencies = ["Territory", "Customer Group", "Supplier Group", "Item"]

class TestGSTR3BReport(unittest.TestCase):
	def setUp(self):
		frappe.set_user("Administrator")

		frappe.db.sql("delete from `tabSales Invoice` where company='_Test Company GST'")
		frappe.db.sql("delete from `tabPurchase Invoice` where company='_Test Company GST'")
		frappe.db.sql("delete from `tabGSTR 3B Report` where company='_Test Company GST'")

		make_company()
		make_item("Milk", properties = {"is_nil_exempt": 1, "standard_rate": 0.000000})
		set_account_heads()
		make_customers()
		make_suppliers()

	def test_gstr_3b_report(self):
		month_number_mapping = {
			1: "January",
			2: "February",
			3: "March",
			4: "April",
			5: "May",
			6: "June",
			7: "July",
			8: "August",
			9: "September",
			10: "October",
			11: "November",
			12: "December"
		}

		make_sales_invoice()
		create_purchase_invoices()

		if frappe.db.exists("GSTR 3B Report", "GSTR3B-March-2019-_Test Address GST-Billing"):
			report = frappe.get_doc("GSTR 3B Report", "GSTR3B-March-2019-_Test Address GST-Billing")
			report.save()
		else:
			report = frappe.get_doc({
				"doctype": "GSTR 3B Report",
				"company": "_Test Company GST",
				"company_address": "_Test Address GST-Billing",
				"year": getdate().year,
				"month": month_number_mapping.get(getdate().month)
			}).insert()

		output = json.loads(report.json_output)

		self.assertEqual(output["sup_details"]["osup_det"]["iamt"], 54)
		self.assertEqual(output["inter_sup"]["unreg_details"][0]["iamt"], 18),
		self.assertEqual(output["sup_details"]["osup_nil_exmp"]["txval"], 100),
<<<<<<< HEAD
		self.assertEqual(output["inward_sup"]["isup_details"][0]["inter"], 250)
		self.assertEqual(output["itc_elg"]["itc_avl"][4]["samt"], 22.50)
		self.assertEqual(output["itc_elg"]["itc_avl"][4]["camt"], 22.50)
=======
		self.assertEqual(output["inward_sup"]["isup_details"][0]["intra"], 250)
		self.assertEqual(output["itc_elg"]["itc_avl"][4]["samt"], 22.50)
		self.assertEqual(output["itc_elg"]["itc_avl"][4]["camt"], 22.50)

	def test_gst_rounding(self):
		gst_settings = frappe.get_doc('GST Settings')
		gst_settings.round_off_gst_values = 1
		gst_settings.save()

		current_country = frappe.flags.country
		frappe.flags.country = 'India'

		si = create_sales_invoice(company="_Test Company GST",
			customer = '_Test GST Customer',
			currency = 'INR',
			warehouse = 'Finished Goods - _GST',
			debit_to = 'Debtors - _GST',
			income_account = 'Sales - _GST',
			expense_account = 'Cost of Goods Sold - _GST',
			cost_center = 'Main - _GST',
			rate=216,
			do_not_save=1
		)

		si.append("taxes", {
			"charge_type": "On Net Total",
			"account_head": "Output Tax IGST - _GST",
			"cost_center": "Main - _GST",
			"description": "IGST @ 18.0",
			"rate": 18
		})

		si.save()
		# Check for 39 instead of 38.88
		self.assertEqual(si.taxes[0].base_tax_amount_after_discount_amount, 39)

		frappe.flags.country = current_country
		gst_settings.round_off_gst_values = 1
		gst_settings.save()

	def test_gst_category_auto_update(self):
		if not frappe.db.exists("Customer", "_Test GST Customer With GSTIN"):
			customer = frappe.get_doc({
				"customer_group": "_Test Customer Group",
				"customer_name": "_Test GST Customer With GSTIN",
				"customer_type": "Individual",
				"doctype": "Customer",
				"territory": "_Test Territory"
			}).insert()

			self.assertEqual(customer.gst_category, 'Unregistered')

		if not frappe.db.exists('Address', '_Test GST Category-1-Billing'):
			address = frappe.get_doc({
				"address_line1": "_Test Address Line 1",
				"address_title": "_Test GST Category-1",
				"address_type": "Billing",
				"city": "_Test City",
				"state": "Test State",
				"country": "India",
				"doctype": "Address",
				"is_primary_address": 1,
				"phone": "+91 0000000000",
				"gstin": "29AZWPS7135H1ZG",
				"gst_state": "Karnataka",
				"gst_state_number": "29"
			}).insert()

			address.append("links", {
				"link_doctype": "Customer",
				"link_name": "_Test GST Customer With GSTIN"
			})

			address.save()

		customer.load_from_db()
		self.assertEqual(customer.gst_category, 'Registered Regular')

>>>>>>> 540559d6

def make_sales_invoice():
	si = create_sales_invoice(company="_Test Company GST",
			customer = '_Test GST Customer',
			currency = 'INR',
			warehouse = 'Finished Goods - _GST',
			debit_to = 'Debtors - _GST',
			income_account = 'Sales - _GST',
			expense_account = 'Cost of Goods Sold - _GST',
			cost_center = 'Main - _GST',
			do_not_save=1
		)

	si.append("taxes", {
			"charge_type": "On Net Total",
			"account_head": "Output Tax IGST - _GST",
			"cost_center": "Main - _GST",
			"description": "IGST @ 18.0",
			"rate": 18
		})

	si.submit()

	si1 = create_sales_invoice(company="_Test Company GST",
			customer = '_Test GST SEZ Customer',
			currency = 'INR',
			warehouse = 'Finished Goods - _GST',
			debit_to = 'Debtors - _GST',
			income_account = 'Sales - _GST',
			expense_account = 'Cost of Goods Sold - _GST',
			cost_center = 'Main - _GST',
			do_not_save=1
		)

	si1.append("taxes", {
			"charge_type": "On Net Total",
			"account_head": "Output Tax IGST - _GST",
			"cost_center": "Main - _GST",
			"description": "IGST @ 18.0",
			"rate": 18
		})

	si1.submit()

	si2 = create_sales_invoice(company="_Test Company GST",
			customer = '_Test Unregistered Customer',
			currency = 'INR',
			warehouse = 'Finished Goods - _GST',
			debit_to = 'Debtors - _GST',
			income_account = 'Sales - _GST',
			expense_account = 'Cost of Goods Sold - _GST',
			cost_center = 'Main - _GST',
			do_not_save=1
		)

	si2.append("taxes", {
			"charge_type": "On Net Total",
			"account_head": "Output Tax IGST - _GST",
			"cost_center": "Main - _GST",
			"description": "IGST @ 18.0",
			"rate": 18
		})

	si2.submit()

	si3 = create_sales_invoice(company="_Test Company GST",
			customer = '_Test GST Customer',
			currency = 'INR',
			item = 'Milk',
			warehouse = 'Finished Goods - _GST',
			debit_to = 'Debtors - _GST',
			income_account = 'Sales - _GST',
			expense_account = 'Cost of Goods Sold - _GST',
			cost_center = 'Main - _GST',
			do_not_save=1
		)
	si3.submit()

def create_purchase_invoices():
	pi = make_purchase_invoice(
			company="_Test Company GST",
			supplier = '_Test Registered Supplier',
			currency = 'INR',
			warehouse = 'Finished Goods - _GST',
			cost_center = 'Main - _GST',
			expense_account = 'Cost of Goods Sold - _GST',
			do_not_save=1,
		)

	pi.eligibility_for_itc = "All Other ITC"

	pi.append("taxes", {
			"charge_type": "On Net Total",
<<<<<<< HEAD
			"account_head": "CGST - _GST",
=======
			"account_head": "Input Tax CGST - _GST",
>>>>>>> 540559d6
			"cost_center": "Main - _GST",
			"description": "CGST @ 9.0",
			"rate": 9
		})

	pi.append("taxes", {
			"charge_type": "On Net Total",
<<<<<<< HEAD
			"account_head": "SGST - _GST",
=======
			"account_head": "Input Tax SGST - _GST",
>>>>>>> 540559d6
			"cost_center": "Main - _GST",
			"description": "SGST @ 9.0",
			"rate": 9
		})

	pi.submit()

	pi1 = make_purchase_invoice(
			company="_Test Company GST",
			supplier = '_Test Registered Supplier',
			currency = 'INR',
			warehouse = 'Finished Goods - _GST',
			cost_center = 'Main - _GST',
			expense_account = 'Cost of Goods Sold - _GST',
			item = "Milk",
			do_not_save=1
		)

	pi1.shipping_address = "_Test Supplier GST-1-Billing"
	pi1.save()

	pi1.submit()

	pi2 = make_purchase_invoice(company="_Test Company GST",
			customer = '_Test Registered Supplier',
			currency = 'INR',
			item = 'Milk',
			warehouse = 'Finished Goods - _GST',
			expense_account = 'Cost of Goods Sold - _GST',
			cost_center = 'Main - _GST',
			rate=250,
			qty=1,
			do_not_save=1
		)
	pi2.submit()

def make_suppliers():
	if not frappe.db.exists("Supplier", "_Test Registered Supplier"):
		frappe.get_doc({
			"supplier_group": "_Test Supplier Group",
			"supplier_name": "_Test Registered Supplier",
			"gst_category": "Registered Regular",
			"supplier_type": "Individual",
			"doctype": "Supplier",
		}).insert()

	if not frappe.db.exists("Supplier", "_Test Unregistered Supplier"):
		frappe.get_doc({
			"supplier_group": "_Test Supplier Group",
			"supplier_name": "_Test Unregistered Supplier",
			"gst_category": "Unregistered",
			"supplier_type": "Individual",
			"doctype": "Supplier",
		}).insert()

	if not frappe.db.exists('Address', '_Test Supplier GST-1-Billing'):
		address = frappe.get_doc({
			"address_line1": "_Test Address Line 1",
			"address_title": "_Test Supplier GST-1",
			"address_type": "Billing",
			"city": "_Test City",
			"state": "Test State",
			"country": "India",
			"doctype": "Address",
			"is_primary_address": 1,
			"phone": "+91 0000000000",
			"gstin": "29AACCV0498C1Z9",
			"gst_state": "Karnataka",
		}).insert()

		address.append("links", {
			"link_doctype": "Supplier",
			"link_name": "_Test Registered Supplier"
		})

		address.is_shipping_address = 1
		address.save()

	if not frappe.db.exists('Address', '_Test Supplier GST-2-Billing'):
		address = frappe.get_doc({
			"address_line1": "_Test Address Line 1",
			"address_title": "_Test Supplier GST-2",
			"address_type": "Billing",
			"city": "_Test City",
			"state": "Test State",
			"country": "India",
			"doctype": "Address",
			"is_primary_address": 1,
			"phone": "+91 0000000000",
			"gst_state": "Karnataka",
		}).insert()

		address.append("links", {
			"link_doctype": "Supplier",
			"link_name": "_Test Unregistered Supplier"
		})

		address.save()

def make_customers():
	if not frappe.db.exists("Customer", "_Test GST Customer"):
		frappe.get_doc({
			"customer_group": "_Test Customer Group",
			"customer_name": "_Test GST Customer",
			"gst_category": "Registered Regular",
			"customer_type": "Individual",
			"doctype": "Customer",
			"territory": "_Test Territory"
		}).insert()

	if not frappe.db.exists("Customer", "_Test GST SEZ Customer"):
		frappe.get_doc({
			"customer_group": "_Test Customer Group",
			"customer_name": "_Test GST SEZ Customer",
			"gst_category": "SEZ",
			"customer_type": "Individual",
			"doctype": "Customer",
			"territory": "_Test Territory"
		}).insert()

	if not frappe.db.exists("Customer", "_Test Unregistered Customer"):
		frappe.get_doc({
			"customer_group": "_Test Customer Group",
			"customer_name": "_Test Unregistered Customer",
			"gst_category": "Unregistered",
			"customer_type": "Individual",
			"doctype": "Customer",
			"territory": "_Test Territory"
		}).insert()

	if not frappe.db.exists('Address', '_Test GST-1-Billing'):
		address = frappe.get_doc({
			"address_line1": "_Test Address Line 1",
			"address_title": "_Test GST-1",
			"address_type": "Billing",
			"city": "_Test City",
			"state": "Test State",
			"country": "India",
			"doctype": "Address",
			"is_primary_address": 1,
			"phone": "+91 0000000000",
			"gstin": "29AZWPS7135H1ZG",
			"gst_state": "Karnataka",
			"gst_state_number": "29"
		}).insert()

		address.append("links", {
			"link_doctype": "Customer",
			"link_name": "_Test GST Customer"
		})

		address.save()

	if not frappe.db.exists('Address', '_Test GST-2-Billing'):
		address = frappe.get_doc({
			"address_line1": "_Test Address Line 1",
			"address_title": "_Test GST-2",
			"address_type": "Billing",
			"city": "_Test City",
			"state": "Test State",
			"country": "India",
			"doctype": "Address",
			"is_primary_address": 1,
			"phone": "+91 0000000000",
			"gst_state": "Haryana",
		}).insert()

		address.append("links", {
			"link_doctype": "Customer",
			"link_name": "_Test Unregistered Customer"
		})

		address.save()

	if not frappe.db.exists('Address', '_Test GST-3-Billing'):
		address = frappe.get_doc({
			"address_line1": "_Test Address Line 1",
			"address_title": "_Test GST-3",
			"address_type": "Billing",
			"city": "_Test City",
			"state": "Test State",
			"country": "India",
			"doctype": "Address",
			"is_primary_address": 1,
			"phone": "+91 0000000000",
			"gst_state": "Gujarat",
		}).insert()

		address.append("links", {
			"link_doctype": "Customer",
			"link_name": "_Test GST SEZ Customer"
		})

		address.save()

def make_company():
	if frappe.db.exists("Company", "_Test Company GST"):
		return

	company = frappe.new_doc("Company")
	company.company_name = "_Test Company GST"
	company.abbr = "_GST"
	company.default_currency = "INR"
	company.country = "India"
	company.insert()

	if not frappe.db.exists('Address', '_Test Address GST-Billing'):
		address = frappe.get_doc({
			"address_title": "_Test Address GST",
			"address_line1": "_Test Address Line 1",
			"address_type": "Billing",
			"city": "_Test City",
			"state": "Test State",
			"country": "India",
			"doctype": "Address",
			"is_primary_address": 1,
			"phone": "+91 0000000000",
			"gstin": "27AAECE4835E1ZR",
			"gst_state": "Maharashtra",
			"gst_state_number": "27"
		}).insert()

		address.append("links", {
			"link_doctype": "Company",
			"link_name": "_Test Company GST"
		})

		address.save()

def set_account_heads():
<<<<<<< HEAD

	from erpnext.accounts.doctype.account.test_account import create_account

	create_account(account_name="Cess", parent_account = "Duties and Taxes - _GST", company="_Test Company GST")

=======
>>>>>>> 540559d6
	gst_settings = frappe.get_doc("GST Settings")

	gst_account = frappe.get_all(
		"GST Account",
		fields=["cgst_account", "sgst_account", "igst_account"],
		filters = {"company": "_Test Company GST"})

	if not gst_account:
		gst_settings.append("gst_accounts", {
			"company": "_Test Company GST",
<<<<<<< HEAD
			"cgst_account": "CGST - _GST",
			"sgst_account": "SGST - _GST",
			"igst_account": "IGST - _GST",
			"cess_account": "Cess - _GST"
=======
			"cgst_account": "Output Tax CGST - _GST",
			"sgst_account": "Output Tax SGST - _GST",
			"igst_account": "Output Tax IGST - _GST"
>>>>>>> 540559d6
		})

		gst_settings.save()<|MERGE_RESOLUTION|>--- conflicted
+++ resolved
@@ -63,11 +63,6 @@
 		self.assertEqual(output["sup_details"]["osup_det"]["iamt"], 54)
 		self.assertEqual(output["inter_sup"]["unreg_details"][0]["iamt"], 18),
 		self.assertEqual(output["sup_details"]["osup_nil_exmp"]["txval"], 100),
-<<<<<<< HEAD
-		self.assertEqual(output["inward_sup"]["isup_details"][0]["inter"], 250)
-		self.assertEqual(output["itc_elg"]["itc_avl"][4]["samt"], 22.50)
-		self.assertEqual(output["itc_elg"]["itc_avl"][4]["camt"], 22.50)
-=======
 		self.assertEqual(output["inward_sup"]["isup_details"][0]["intra"], 250)
 		self.assertEqual(output["itc_elg"]["itc_avl"][4]["samt"], 22.50)
 		self.assertEqual(output["itc_elg"]["itc_avl"][4]["camt"], 22.50)
@@ -146,7 +141,6 @@
 		customer.load_from_db()
 		self.assertEqual(customer.gst_category, 'Registered Regular')
 
->>>>>>> 540559d6
 
 def make_sales_invoice():
 	si = create_sales_invoice(company="_Test Company GST",
@@ -240,11 +234,7 @@
 
 	pi.append("taxes", {
 			"charge_type": "On Net Total",
-<<<<<<< HEAD
-			"account_head": "CGST - _GST",
-=======
 			"account_head": "Input Tax CGST - _GST",
->>>>>>> 540559d6
 			"cost_center": "Main - _GST",
 			"description": "CGST @ 9.0",
 			"rate": 9
@@ -252,11 +242,7 @@
 
 	pi.append("taxes", {
 			"charge_type": "On Net Total",
-<<<<<<< HEAD
-			"account_head": "SGST - _GST",
-=======
 			"account_head": "Input Tax SGST - _GST",
->>>>>>> 540559d6
 			"cost_center": "Main - _GST",
 			"description": "SGST @ 9.0",
 			"rate": 9
@@ -487,14 +473,6 @@
 		address.save()
 
 def set_account_heads():
-<<<<<<< HEAD
-
-	from erpnext.accounts.doctype.account.test_account import create_account
-
-	create_account(account_name="Cess", parent_account = "Duties and Taxes - _GST", company="_Test Company GST")
-
-=======
->>>>>>> 540559d6
 	gst_settings = frappe.get_doc("GST Settings")
 
 	gst_account = frappe.get_all(
@@ -505,16 +483,9 @@
 	if not gst_account:
 		gst_settings.append("gst_accounts", {
 			"company": "_Test Company GST",
-<<<<<<< HEAD
-			"cgst_account": "CGST - _GST",
-			"sgst_account": "SGST - _GST",
-			"igst_account": "IGST - _GST",
-			"cess_account": "Cess - _GST"
-=======
 			"cgst_account": "Output Tax CGST - _GST",
 			"sgst_account": "Output Tax SGST - _GST",
 			"igst_account": "Output Tax IGST - _GST"
->>>>>>> 540559d6
 		})
 
 		gst_settings.save()