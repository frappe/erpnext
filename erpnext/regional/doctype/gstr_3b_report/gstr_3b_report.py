--- conflicted
+++ resolved
@@ -350,10 +350,7 @@
 		inward_nil_exempt = frappe.db.sql(""" select p.place_of_supply, sum(i.base_amount) as base_amount,
 			i.is_nil_exempt, i.is_non_gst from `tabPurchase Invoice` p , `tabPurchase Invoice Item` i
 			where p.docstatus = 1 and p.name = i.parent
-<<<<<<< HEAD
 			and p.gst_category != 'Registered Composition'
-=======
->>>>>>> 7f43c051
 			and (i.is_nil_exempt = 1 or i.is_non_gst = 1) and
 			month(p.posting_date) = %s and year(p.posting_date) = %s and p.company = %s and p.company_gstin = %s
 			group by p.place_of_supply, i.is_nil_exempt, i.is_non_gst""", (self.month_no, self.year, self.company, self.gst_details.get("gstin")), as_dict=1)
