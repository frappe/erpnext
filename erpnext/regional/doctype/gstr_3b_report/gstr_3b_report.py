--- conflicted
+++ resolved
@@ -409,7 +409,6 @@
 				self.report_dict["inter_sup"]["uin_details"].append(value)
 
 	def get_company_gst_details(self):
-<<<<<<< HEAD
 		
 		# changes for address group 
 		if self.address_group:
@@ -420,13 +419,6 @@
 			filters={
 				"name":new_address
 			})
-=======
-		gst_details = frappe.get_all(
-			"Address",
-			fields=["gstin", "gst_state", "gst_state_number"],
-			filters={"name": self.company_address},
-		)
->>>>>>> 71f72458
 
 		else:
 			gst_details =  frappe.get_all("Address",
