# Copyright (c) 2013, Frappe Technologies Pvt. Ltd. and contributors
# For license information, please see license.txt


import json
from datetime import date

import frappe
from frappe import _
from frappe.utils import flt, formatdate, getdate
from six import iteritems

from erpnext.regional.india.utils import get_gst_accounts


def execute(filters=None):
	return Gstr1Report(filters).run()

class Gstr1Report(object):
	def __init__(self, filters=None):
		self.filters = frappe._dict(filters or {})
		self.columns = []
		self.data = []
		self.doctype = "Sales Invoice"
		self.tax_doctype = "Sales Taxes and Charges"
		self.select_columns = """
			name as invoice_number,
			customer_name,
			posting_date,
			base_grand_total,
			base_rounded_total,
			COALESCE(NULLIF(customer_gstin,''), NULLIF(billing_address_gstin, '')) as customer_gstin,
			place_of_supply,
			ecommerce_gstin,
			reverse_charge,
			return_against,
			is_return,
			is_debit_note,
			gst_category,
			export_type,
			port_code,
			shipping_bill_number,
			shipping_bill_date,
			reason_for_issuing_document,
			company_gstin
		"""

	def run(self):
		self.get_columns()
		self.gst_accounts = get_gst_accounts(self.filters.company, only_non_reverse_charge=1)
		self.get_invoice_data()

		if self.invoices:
			self.get_invoice_items()
			self.get_items_based_on_tax_rate()
			self.invoice_fields = [d["fieldname"] for d in self.invoice_columns]

		self.get_data()

		return self.columns, self.data

	def get_data(self):
		if self.filters.get("type_of_business") in  ("B2C Small", "B2C Large"):
			self.get_b2c_data()
<<<<<<< HEAD
		else:
=======
		elif self.filters.get("type_of_business") == "Advances":
			self.get_advance_data()
		elif self.filters.get("type_of_business") == "NIL Rated":
			self.get_nil_rated_invoices()
		elif self.invoices:
>>>>>>> 540559d6
			for inv, items_based_on_rate in self.items_based_on_tax_rate.items():
				invoice_details = self.invoices.get(inv)
				for rate, items in items_based_on_rate.items():
					row, taxable_value = self.get_row_data_for_invoice(inv, invoice_details, rate, items)

					if self.filters.get("type_of_business") in ("CDNR-REG", "CDNR-UNREG"):
						row.append("Y" if invoice_details.posting_date <= date(2017, 7, 1) else "N")
						row.append("C" if invoice_details.is_return else "D")

					if taxable_value:
						self.data.append(row)

<<<<<<< HEAD
	def get_b2c_data(self):
		b2cs_output = {}

		for inv, items_based_on_rate in self.items_based_on_tax_rate.items():
			invoice_details = self.invoices.get(inv)
			for rate, items in items_based_on_rate.items():
				place_of_supply = invoice_details.get("place_of_supply")
				ecommerce_gstin =  invoice_details.get("ecommerce_gstin")

				b2cs_output.setdefault((rate, place_of_supply, ecommerce_gstin),{
					"place_of_supply": "",
					"ecommerce_gstin": "",
					"rate": "",
					"taxable_value": 0,
					"cess_amount": 0,
					"type": "",
					"invoice_number": invoice_details.get("invoice_number"),
					"posting_date": invoice_details.get("posting_date"),
					"invoice_value": invoice_details.get("base_grand_total"),
				})
=======
	def get_advance_data(self):
		advances_data = {}
		advances = self.get_advance_entries()
		for entry in advances:
			# only consider IGST and SGST so as to avoid duplication of taxable amount
			if entry.account_head in self.gst_accounts.igst_account or \
				entry.account_head in self.gst_accounts.sgst_account:
				advances_data.setdefault((entry.place_of_supply, entry.rate), [0.0, 0.0])
				advances_data[(entry.place_of_supply, entry.rate)][0] += (entry.amount * 100 / entry.rate)
			elif entry.account_head in self.gst_accounts.cess_account:
				advances_data[(entry.place_of_supply, entry.rate)][1] += entry.amount

		for key, value in advances_data.items():
			row= [key[0], key[1], value[0], value[1]]
			self.data.append(row)

	def get_nil_rated_invoices(self):
		nil_exempt_output = [
			{
				"description": "Inter-State supplies to registered persons",
				"nil_rated": 0.0,
				"exempted": 0.0,
				"non_gst": 0.0
			},
			{
				"description": "Intra-State supplies to registered persons",
				"nil_rated": 0.0,
				"exempted": 0.0,
				"non_gst": 0.0
			},
			{
				"description": "Inter-State supplies to unregistered persons",
				"nil_rated": 0.0,
				"exempted": 0.0,
				"non_gst": 0.0
			},
			{
				"description": "Intra-State supplies to unregistered persons",
				"nil_rated": 0.0,
				"exempted": 0.0,
				"non_gst": 0.0
			}
		]
>>>>>>> 540559d6

		for invoice, details in self.nil_exempt_non_gst.items():
			invoice_detail = self.invoices.get(invoice)
			if invoice_detail.get('gst_category') in ("Registered Regular", "Deemed Export", "SEZ"):
				if is_inter_state(invoice_detail):
					nil_exempt_output[0]["nil_rated"] += details[0]
					nil_exempt_output[0]["exempted"] += details[1]
					nil_exempt_output[0]["non_gst"] += details[2]
				else:
					nil_exempt_output[1]["nil_rated"] += details[0]
					nil_exempt_output[1]["exempted"] += details[1]
					nil_exempt_output[1]["non_gst"] += details[2]
			else:
				if is_inter_state(invoice_detail):
					nil_exempt_output[2]["nil_rated"] += details[0]
					nil_exempt_output[2]["exempted"] += details[1]
					nil_exempt_output[2]["non_gst"] += details[2]
				else:
					nil_exempt_output[3]["nil_rated"] += details[0]
					nil_exempt_output[3]["exempted"] += details[1]
					nil_exempt_output[3]["non_gst"] += details[2]

		self.data = nil_exempt_output

	def get_b2c_data(self):
		b2cs_output = {}

		if self.invoices:
			for inv, items_based_on_rate in self.items_based_on_tax_rate.items():
				invoice_details = self.invoices.get(inv)
				for rate, items in items_based_on_rate.items():
					place_of_supply = invoice_details.get("place_of_supply")
					ecommerce_gstin =  invoice_details.get("ecommerce_gstin")

					b2cs_output.setdefault((rate, place_of_supply, ecommerce_gstin), {
						"place_of_supply": "",
						"ecommerce_gstin": "",
						"rate": "",
						"taxable_value": 0,
						"cess_amount": 0,
						"type": "",
						"invoice_number": invoice_details.get("invoice_number"),
						"posting_date": invoice_details.get("posting_date"),
						"invoice_value": invoice_details.get("base_grand_total"),
					})

					row = b2cs_output.get((rate, place_of_supply, ecommerce_gstin))
					row["place_of_supply"] = place_of_supply
					row["ecommerce_gstin"] = ecommerce_gstin
					row["rate"] = rate
					row["taxable_value"] += sum([abs(net_amount)
						for item_code, net_amount in self.invoice_items.get(inv).items() if item_code in items])
					row["cess_amount"] += flt(self.invoice_cess.get(inv), 2)
					row["type"] = "E" if ecommerce_gstin else "OE"

			for key, value in iteritems(b2cs_output):
				self.data.append(value)

	def get_row_data_for_invoice(self, invoice, invoice_details, tax_rate, items):
		row = []
		for fieldname in self.invoice_fields:
			if self.filters.get("type_of_business") in ("CDNR-REG", "CDNR-UNREG") and fieldname == "invoice_value":
				row.append(abs(invoice_details.base_rounded_total) or abs(invoice_details.base_grand_total))
			elif fieldname == "invoice_value":
				row.append(invoice_details.base_rounded_total or invoice_details.base_grand_total)
			elif fieldname in ('posting_date', 'shipping_bill_date'):
				row.append(formatdate(invoice_details.get(fieldname), 'dd-MMM-YY'))
			elif fieldname == "export_type":
				export_type = "WPAY" if invoice_details.get(fieldname)=="With Payment of Tax" else "WOPAY"
				row.append(export_type)
			else:
				row.append(invoice_details.get(fieldname))
		taxable_value = 0

		if invoice in self.cgst_sgst_invoices:
			division_factor = 2
		else:
			division_factor = 1

		for item_code, net_amount in self.invoice_items.get(invoice).items():
			if item_code in items:
				if self.item_tax_rate.get(invoice) and tax_rate/division_factor in self.item_tax_rate.get(invoice, {}).get(item_code, []):
					taxable_value += abs(net_amount)
				elif not self.item_tax_rate.get(invoice):
					taxable_value += abs(net_amount)
				elif tax_rate:
					taxable_value += abs(net_amount)
				elif not tax_rate and self.filters.get('type_of_business') == 'EXPORT' \
					and invoice_details.get('export_type') == "Without Payment of Tax":
					taxable_value += abs(net_amount)

		row += [tax_rate or 0, taxable_value]

		for column in self.other_columns:
			if column.get('fieldname') == 'cess_amount':
				row.append(flt(self.invoice_cess.get(invoice), 2))

		return row, taxable_value

	def get_invoice_data(self):
		self.invoices = frappe._dict()
		conditions = self.get_conditions()

		invoice_data = frappe.db.sql("""
			select
				{select_columns}
			from `tab{doctype}`
			where docstatus = 1 {where_conditions}
			and is_opening = 'No'
			order by posting_date desc
			""".format(select_columns=self.select_columns, doctype=self.doctype,
				where_conditions=conditions), self.filters, as_dict=1)

		for d in invoice_data:
			self.invoices.setdefault(d.invoice_number, d)

	def get_advance_entries(self):
		return frappe.db.sql("""
			SELECT SUM(a.base_tax_amount) as amount, a.account_head, a.rate, p.place_of_supply
			FROM `tabPayment Entry` p, `tabAdvance Taxes and Charges` a
			WHERE p.docstatus = 1
			AND p.name = a.parent
			AND posting_date between %s and %s
			GROUP BY a.account_head, p.place_of_supply, a.rate
		""", (self.filters.get('from_date'), self.filters.get('to_date')), as_dict=1)

	def get_conditions(self):
		conditions = ""

		for opts in (("company", " and company=%(company)s"),
			("from_date", " and posting_date>=%(from_date)s"),
			("to_date", " and posting_date<=%(to_date)s"),
			("company_address", " and company_address=%(company_address)s")):
				if self.filters.get(opts[0]):
					conditions += opts[1]


		if self.filters.get("type_of_business") ==  "B2B":
			conditions += "AND IFNULL(gst_category, '') in ('Registered Regular', 'Deemed Export', 'SEZ') AND is_return != 1 AND is_debit_note !=1"

		if self.filters.get("type_of_business") in ("B2C Large", "B2C Small"):
			b2c_limit = frappe.db.get_single_value('GST Settings', 'b2c_limit')
			if not b2c_limit:
				frappe.throw(_("Please set B2C Limit in GST Settings."))

		if self.filters.get("type_of_business") ==  "B2C Large":
<<<<<<< HEAD
			conditions += """ and ifnull(SUBSTR(place_of_supply, 1, 2),'') != ifnull(SUBSTR(company_gstin, 1, 2),'')
				and grand_total > {0} and is_return != 1 and gst_category ='Unregistered' """.format(flt(b2c_limit))
=======
			conditions += """ AND ifnull(SUBSTR(place_of_supply, 1, 2),'') != ifnull(SUBSTR(company_gstin, 1, 2),'')
				AND grand_total > {0} AND is_return != 1 AND is_debit_note !=1 AND gst_category ='Unregistered' """.format(flt(b2c_limit))
>>>>>>> 540559d6

		elif self.filters.get("type_of_business") ==  "B2C Small":
			conditions += """ AND (
				SUBSTR(place_of_supply, 1, 2) = SUBSTR(company_gstin, 1, 2)
					OR grand_total <= {0}) and is_return != 1 AND gst_category ='Unregistered' """.format(flt(b2c_limit))

		elif self.filters.get("type_of_business") == "CDNR-REG":
			conditions += """ AND (is_return = 1 OR is_debit_note = 1) AND IFNULL(gst_category, '') in ('Registered Regular', 'Deemed Export', 'SEZ')"""

		elif self.filters.get("type_of_business") == "CDNR-UNREG":
			b2c_limit = frappe.db.get_single_value('GST Settings', 'b2c_limit')
			conditions += """ AND ifnull(SUBSTR(place_of_supply, 1, 2),'') != ifnull(SUBSTR(company_gstin, 1, 2),'')
				AND (is_return = 1 OR is_debit_note = 1)
				AND IFNULL(gst_category, '') in ('Unregistered', 'Overseas')"""

		elif self.filters.get("type_of_business") ==  "EXPORT":
			conditions += """ AND is_return !=1 and gst_category = 'Overseas' """

		conditions += " AND IFNULL(billing_address_gstin, '') != company_gstin"

		return conditions

	def get_invoice_items(self):
		self.invoice_items = frappe._dict()
		self.item_tax_rate = frappe._dict()
		self.nil_exempt_non_gst = {}

		items = frappe.db.sql("""
			select item_code, parent, taxable_value, base_net_amount, item_tax_rate, is_nil_exempt,
			is_non_gst from `tab%s Item`
			where parent in (%s)
		""" % (self.doctype, ', '.join(['%s']*len(self.invoices))), tuple(self.invoices), as_dict=1)

		for d in items:
<<<<<<< HEAD
			if d.item_code not in self.invoice_items.get(d.parent, {}):
				self.invoice_items.setdefault(d.parent, {}).setdefault(d.item_code,
					sum(i.get('base_net_amount', 0) for i in items
						if i.item_code == d.item_code and i.parent == d.parent))
=======
			self.invoice_items.setdefault(d.parent, {}).setdefault(d.item_code, 0.0)
			self.invoice_items[d.parent][d.item_code] += d.get('taxable_value', 0) or d.get('base_net_amount', 0)

			item_tax_rate = {}
>>>>>>> 540559d6

			if d.item_tax_rate:
				item_tax_rate = json.loads(d.item_tax_rate)

				for account, rate in item_tax_rate.items():
					tax_rate_dict = self.item_tax_rate.setdefault(d.parent, {}).setdefault(d.item_code, [])
					tax_rate_dict.append(rate)

			if d.is_nil_exempt:
				self.nil_exempt_non_gst.setdefault(d.parent, [0.0, 0.0, 0.0])
				if item_tax_rate:
					self.nil_exempt_non_gst[d.parent][0] += d.get('taxable_value', 0)
				else:
					self.nil_exempt_non_gst[d.parent][1] += d.get('taxable_value', 0)
			elif d.is_non_gst:
				self.nil_exempt_non_gst.setdefault(d.parent, [0.0, 0.0, 0.0])
				self.nil_exempt_non_gst[d.parent][2] += d.get('taxable_value', 0)

	def get_items_based_on_tax_rate(self):
		self.tax_details = frappe.db.sql("""
			select
				parent, account_head, item_wise_tax_detail, base_tax_amount_after_discount_amount
			from `tab%s`
			where
				parenttype = %s and docstatus = 1
				and parent in (%s)
			order by account_head
		""" % (self.tax_doctype, '%s', ', '.join(['%s']*len(self.invoices.keys()))),
			tuple([self.doctype] + list(self.invoices.keys())))

		self.items_based_on_tax_rate = {}
		self.invoice_cess = frappe._dict()
		self.cgst_sgst_invoices = []

		unidentified_gst_accounts = []
		unidentified_gst_accounts_invoice = []
		for parent, account, item_wise_tax_detail, tax_amount in self.tax_details:
			if account in self.gst_accounts.cess_account:
				self.invoice_cess.setdefault(parent, tax_amount)
			else:
				if item_wise_tax_detail:
					try:
						item_wise_tax_detail = json.loads(item_wise_tax_detail)
						cgst_or_sgst = False
						if account in self.gst_accounts.cgst_account \
							or account in self.gst_accounts.sgst_account:
							cgst_or_sgst = True

						if not (cgst_or_sgst or account in self.gst_accounts.igst_account):
							if "gst" in account.lower() and account not in unidentified_gst_accounts:
								unidentified_gst_accounts.append(account)
								unidentified_gst_accounts_invoice.append(parent)
							continue

						for item_code, tax_amounts in item_wise_tax_detail.items():
							tax_rate = tax_amounts[0]
<<<<<<< HEAD
							if cgst_or_sgst:
								tax_rate *= 2
								if parent not in self.cgst_sgst_invoices:
									self.cgst_sgst_invoices.append(parent)

							rate_based_dict = self.items_based_on_tax_rate\
								.setdefault(parent, {}).setdefault(tax_rate, [])
							if item_code not in rate_based_dict:
								rate_based_dict.append(item_code)
=======
							if tax_rate:
								if cgst_or_sgst:
									tax_rate *= 2
									if parent not in self.cgst_sgst_invoices:
										self.cgst_sgst_invoices.append(parent)

								rate_based_dict = self.items_based_on_tax_rate\
									.setdefault(parent, {}).setdefault(tax_rate, [])
								if item_code not in rate_based_dict:
									rate_based_dict.append(item_code)
>>>>>>> 540559d6
					except ValueError:
						continue
		if unidentified_gst_accounts:
			frappe.msgprint(_("Following accounts might be selected in GST Settings:")
				+ "<br>" + "<br>".join(unidentified_gst_accounts), alert=True)

		# Build itemised tax for export invoices where tax table is blank
		for invoice, items in iteritems(self.invoice_items):
			if invoice not in self.items_based_on_tax_rate and invoice not in unidentified_gst_accounts_invoice \
				and self.invoices.get(invoice, {}).get('export_type') == "Without Payment of Tax" \
				and self.invoices.get(invoice, {}).get('gst_category') == "Overseas":
					self.items_based_on_tax_rate.setdefault(invoice, {}).setdefault(0, items.keys())

	def get_columns(self):
		self.other_columns = []
		self.tax_columns = []

		if self.filters.get("type_of_business") != "NIL Rated":
			self.tax_columns = [
				{
					"fieldname": "rate",
					"label": "Rate",
					"fieldtype": "Int",
					"width": 60
				},
				{
					"fieldname": "taxable_value",
					"label": "Taxable Value",
					"fieldtype": "Currency",
					"width": 100
				}
			]

		if self.filters.get("type_of_business") ==  "B2B":
			self.invoice_columns = [
				{
					"fieldname": "customer_gstin",
					"label": "GSTIN/UIN of Recipient",
					"fieldtype": "Data",
					"width": 150
				},
				{
					"fieldname": "customer_name",
					"label": "Receiver Name",
					"fieldtype": "Data",
					"width":100
				},
				{
					"fieldname": "invoice_number",
					"label": "Invoice Number",
					"fieldtype": "Link",
					"options": "Sales Invoice",
					"width":100
				},
				{
					"fieldname": "posting_date",
					"label": "Invoice date",
					"fieldtype": "Data",
					"width":80
				},
				{
					"fieldname": "invoice_value",
					"label": "Invoice Value",
					"fieldtype": "Currency",
					"width":100
				},
				{
					"fieldname": "place_of_supply",
					"label": "Place Of Supply",
					"fieldtype": "Data",
					"width":100
				},
				{
					"fieldname": "reverse_charge",
					"label": "Reverse Charge",
					"fieldtype": "Data"
				},
				{
					"fieldname": "gst_category",
					"label": "Invoice Type",
					"fieldtype": "Data"
				},
				{
					"fieldname": "ecommerce_gstin",
					"label": "E-Commerce GSTIN",
					"fieldtype": "Data",
					"width":120
				}
			]
			self.other_columns = [
					{
						"fieldname": "cess_amount",
						"label": "Cess Amount",
						"fieldtype": "Currency",
						"width": 100
					}
				]

		elif self.filters.get("type_of_business") ==  "B2C Large":
			self.invoice_columns = [
				{
					"fieldname": "invoice_number",
					"label": "Invoice Number",
					"fieldtype": "Link",
					"options": "Sales Invoice",
					"width": 120
				},
				{
					"fieldname": "posting_date",
					"label": "Invoice date",
					"fieldtype": "Data",
					"width": 100
				},
				{
					"fieldname": "invoice_value",
					"label": "Invoice Value",
					"fieldtype": "Currency",
					"width": 100
				},
				{
					"fieldname": "place_of_supply",
					"label": "Place Of Supply",
					"fieldtype": "Data",
					"width": 120
				},
				{
					"fieldname": "ecommerce_gstin",
					"label": "E-Commerce GSTIN",
					"fieldtype": "Data",
					"width": 130
				}
			]
			self.other_columns = [
					{
						"fieldname": "cess_amount",
						"label": "Cess Amount",
						"fieldtype": "Currency",
						"width": 100
					}
				]
		elif self.filters.get("type_of_business") == "CDNR-REG":
			self.invoice_columns = [
				{
					"fieldname": "customer_gstin",
					"label": "GSTIN/UIN of Recipient",
					"fieldtype": "Data",
					"width": 150
				},
				{
					"fieldname": "customer_name",
					"label": "Receiver Name",
					"fieldtype": "Data",
					"width": 120
				},
				{
					"fieldname": "return_against",
					"label": "Invoice/Advance Receipt Number",
					"fieldtype": "Link",
					"options": "Sales Invoice",
					"width": 120
				},
				{
					"fieldname": "posting_date",
					"label": "Invoice/Advance Receipt date",
					"fieldtype": "Data",
					"width": 120
				},
				{
					"fieldname": "invoice_number",
					"label": "Invoice/Advance Receipt Number",
					"fieldtype": "Link",
					"options": "Sales Invoice",
					"width":120
				},
				{
					"fieldname": "reverse_charge",
					"label": "Reverse Charge",
					"fieldtype": "Data"
				},
				{
					"fieldname": "export_type",
					"label": "Export Type",
					"fieldtype": "Data",
					"hidden": 1
				},
				{
					"fieldname": "reason_for_issuing_document",
					"label": "Reason For Issuing document",
					"fieldtype": "Data",
					"width": 140
				},
				{
					"fieldname": "place_of_supply",
					"label": "Place Of Supply",
					"fieldtype": "Data",
					"width": 120
				},
				{
					"fieldname": "gst_category",
					"label": "GST Category",
					"fieldtype": "Data"
				},
				{
					"fieldname": "invoice_value",
					"label": "Invoice Value",
					"fieldtype": "Currency",
					"width": 120
				}
			]
			self.other_columns = [
				{
					"fieldname": "cess_amount",
					"label": "Cess Amount",
					"fieldtype": "Currency",
					"width": 100
				},
				{
					"fieldname": "pre_gst",
					"label": "PRE GST",
					"fieldtype": "Data",
					"width": 80
				},
				{
					"fieldname": "document_type",
					"label": "Document Type",
					"fieldtype": "Data",
					"width": 80
				}
			]
		elif self.filters.get("type_of_business") == "CDNR-UNREG":
			self.invoice_columns = [
				{
					"fieldname": "customer_name",
					"label": "Receiver Name",
					"fieldtype": "Data",
					"width": 120
				},
				{
					"fieldname": "return_against",
					"label": "Issued Against",
					"fieldtype": "Link",
					"options": "Sales Invoice",
					"width": 120
				},
				{
					"fieldname": "posting_date",
					"label": "Note Date",
					"fieldtype": "Date",
					"width": 120
				},
				{
					"fieldname": "invoice_number",
					"label": "Note Number",
					"fieldtype": "Link",
					"options": "Sales Invoice",
					"width":120
				},
				{
					"fieldname": "export_type",
					"label": "Export Type",
					"fieldtype": "Data",
					"hidden": 1
				},
				{
					"fieldname": "reason_for_issuing_document",
					"label": "Reason For Issuing document",
					"fieldtype": "Data",
					"width": 140
				},
				{
					"fieldname": "place_of_supply",
					"label": "Place Of Supply",
					"fieldtype": "Data",
					"width": 120
				},
				{
					"fieldname": "gst_category",
					"label": "GST Category",
					"fieldtype": "Data"
				},
				{
					"fieldname": "invoice_value",
					"label": "Invoice Value",
					"fieldtype": "Currency",
					"width": 120
				}
			]
			self.other_columns = [
				{
					"fieldname": "cess_amount",
					"label": "Cess Amount",
					"fieldtype": "Currency",
					"width": 100
				},
				{
					"fieldname": "pre_gst",
					"label": "PRE GST",
					"fieldtype": "Data",
					"width": 80
				},
				{
					"fieldname": "document_type",
					"label": "Document Type",
					"fieldtype": "Data",
					"width": 80
				}
			]
		elif self.filters.get("type_of_business") ==  "B2C Small":
			self.invoice_columns = [
				{
					"fieldname": "place_of_supply",
					"label": "Place Of Supply",
					"fieldtype": "Data",
					"width": 120
				},
				{
					"fieldname": "ecommerce_gstin",
					"label": "E-Commerce GSTIN",
					"fieldtype": "Data",
					"width": 130
				}
			]
			self.other_columns = [
				{
						"fieldname": "cess_amount",
						"label": "Cess Amount",
						"fieldtype": "Currency",
						"width": 100
				},
				{
					"fieldname": "type",
					"label": "Type",
					"fieldtype": "Data",
					"width": 50
				}
			]
		elif self.filters.get("type_of_business") ==  "EXPORT":
			self.invoice_columns = [
				{
					"fieldname": "export_type",
					"label": "Export Type",
					"fieldtype": "Data",
					"width":120
				},
				{
					"fieldname": "invoice_number",
					"label": "Invoice Number",
					"fieldtype": "Link",
					"options": "Sales Invoice",
					"width":120
				},
				{
					"fieldname": "posting_date",
					"label": "Invoice date",
					"fieldtype": "Data",
					"width": 120
				},
				{
					"fieldname": "invoice_value",
					"label": "Invoice Value",
					"fieldtype": "Currency",
					"width": 120
				},
				{
					"fieldname": "port_code",
					"label": "Port Code",
					"fieldtype": "Data",
					"width": 120
				},
				{
					"fieldname": "shipping_bill_number",
					"label": "Shipping Bill Number",
					"fieldtype": "Data",
					"width": 120
				},
				{
					"fieldname": "shipping_bill_date",
					"label": "Shipping Bill Date",
					"fieldtype": "Data",
					"width": 120
				}
			]
		elif self.filters.get("type_of_business") == "Advances":
			self.invoice_columns = [
				{
					"fieldname": "place_of_supply",
					"label": "Place Of Supply",
					"fieldtype": "Data",
					"width": 120
				}
			]

<<<<<<< HEAD
=======
			self.other_columns = [
				{
						"fieldname": "cess_amount",
						"label": "Cess Amount",
						"fieldtype": "Currency",
						"width": 100
				}
			]
		elif self.filters.get("type_of_business") == "NIL Rated":
			self.invoice_columns = [
				{
					"fieldname": "description",
					"label": "Description",
					"fieldtype": "Data",
					"width": 420
				},
				{
					"fieldname": "nil_rated",
					"label": "Nil Rated",
					"fieldtype": "Currency",
					"width": 200
				},
				{
					"fieldname": "exempted",
					"label": "Exempted",
					"fieldtype": "Currency",
					"width": 200
				},
				{
					"fieldname": "non_gst",
					"label": "Non GST",
					"fieldtype": "Currency",
					"width": 200
				}
			]

		self.columns = self.invoice_columns + self.tax_columns + self.other_columns

>>>>>>> 540559d6
@frappe.whitelist()
def get_json(filters, report_name, data):
	filters = json.loads(filters)
	report_data = json.loads(data)
<<<<<<< HEAD
	gstin = get_company_gstin_number(filters["company"])
=======
	gstin = get_company_gstin_number(filters.get("company"), filters.get("company_address"))
>>>>>>> 540559d6

	fp = "%02d%s" % (getdate(filters["to_date"]).month, getdate(filters["to_date"]).year)

	gst_json = {"version": "GST3.0.4",
		"hash": "hash", "gstin": gstin, "fp": fp}

	res = {}
	if filters["type_of_business"] == "B2B":
		for item in report_data[:-1]:
			res.setdefault(item["customer_gstin"], {}).setdefault(item["invoice_number"],[]).append(item)

		out = get_b2b_json(res, gstin)
		gst_json["b2b"] = out

	elif filters["type_of_business"] == "B2C Large":
		for item in report_data[:-1]:
			res.setdefault(item["place_of_supply"], []).append(item)

		out = get_b2cl_json(res, gstin)
		gst_json["b2cl"] = out

	elif filters["type_of_business"] == "B2C Small":
		out = get_b2cs_json(report_data[:-1], gstin)
		gst_json["b2cs"] = out

	elif filters["type_of_business"] == "EXPORT":
		for item in report_data[:-1]:
			res.setdefault(item["export_type"], []).append(item)

		out = get_export_json(res)
		gst_json["exp"] = out
	elif filters["type_of_business"] == "CDNR-REG":
		for item in report_data[:-1]:
			res.setdefault(item["customer_gstin"], {}).setdefault(item["invoice_number"],[]).append(item)

		out = get_cdnr_reg_json(res, gstin)
		gst_json["cdnr"] = out
	elif filters["type_of_business"] == "CDNR-UNREG":
		for item in report_data[:-1]:
			res.setdefault(item["invoice_number"],[]).append(item)

		out = get_cdnr_unreg_json(res, gstin)
		gst_json["cdnur"] = out

	elif filters["type_of_business"] == "Advances":
		for item in report_data[:-1]:
			if not item.get("place_of_supply"):
				frappe.throw(_("""{0} not entered in some entries.
					Please update and try again""").format(frappe.bold("Place Of Supply")))

			res.setdefault(item["place_of_supply"],[]).append(item)

		out = get_advances_json(res, gstin)
		gst_json["at"] = out

<<<<<<< HEAD
=======
	elif filters["type_of_business"] == "NIL Rated":
		res = report_data[:-1]
		out = get_exempted_json(res)
		gst_json["nil"] = out

>>>>>>> 540559d6
	return {
		'report_name': report_name,
		'report_type': filters['type_of_business'],
		'data': gst_json
	}

def get_b2b_json(res, gstin):
	inv_type, out = {"Registered Regular": "R", "Deemed Export": "DE", "URD": "URD", "SEZ": "SEZ"}, []
	for gst_in in res:
		b2b_item, inv = {"ctin": gst_in, "inv": []}, []
		if not gst_in: continue

		for number, invoice in iteritems(res[gst_in]):
			if not invoice[0]["place_of_supply"]:
				frappe.throw(_("""{0} not entered in Invoice {1}.
					Please update and try again""").format(frappe.bold("Place Of Supply"),
					frappe.bold(invoice[0]['invoice_number'])))

			inv_item = get_basic_invoice_detail(invoice[0])
			inv_item["pos"] = "%02d" % int(invoice[0]["place_of_supply"].split('-')[0])
			inv_item["rchrg"] = invoice[0]["reverse_charge"]
			inv_item["inv_typ"] = inv_type.get(invoice[0].get("gst_category", ""),"")

			if inv_item["pos"]=="00": continue
			inv_item["itms"] = []

			for item in invoice:
				inv_item["itms"].append(get_rate_and_tax_details(item, gstin))

			inv.append(inv_item)

		if not inv: continue
		b2b_item["inv"] = inv
		out.append(b2b_item)

	return out

def get_b2cs_json(data, gstin):
	company_state_number = gstin[0:2]

	out = []
	for d in data:
		if not d.get("place_of_supply"):
			frappe.throw(_("""{0} not entered in some invoices.
				Please update and try again""").format(frappe.bold("Place Of Supply")))

		pos = d.get('place_of_supply').split('-')[0]
		tax_details = {}

		rate = d.get('rate', 0)
		tax = flt((d["taxable_value"]*rate)/100.0, 2)

		if company_state_number == pos:
			tax_details.update({"camt": flt(tax/2.0, 2), "samt": flt(tax/2.0, 2)})
		else:
			tax_details.update({"iamt": tax})

		inv = {
			"sply_ty": "INTRA" if company_state_number == pos else "INTER",
			"pos": pos,
			"typ": d.get('type'),
			"txval": flt(d.get('taxable_value'), 2),
			"rt": rate,
			"iamt": flt(tax_details.get('iamt'), 2),
			"camt": flt(tax_details.get('camt'), 2),
			"samt": flt(tax_details.get('samt'), 2),
			"csamt": flt(d.get('cess_amount'), 2)
		}

		if d.get('type') == "E" and d.get('ecommerce_gstin'):
			inv.update({
				"etin": d.get('ecommerce_gstin')
			})

		out.append(inv)

	return out

def get_advances_json(data, gstin):
	company_state_number = gstin[0:2]
	out = []
	for place_of_supply, items in iteritems(data):
		supply_type = "INTRA" if company_state_number == place_of_supply.split('-')[0] else "INTER"
		row = {
			"pos": place_of_supply.split('-')[0],
			"itms": [],
			"sply_ty": supply_type
		}

		for item in items:
			itms = {
				'rt': item['rate'],
				'ad_amount': flt(item.get('taxable_value')),
				'csamt': flt(item.get('cess_amount'))
			}

			if supply_type == "INTRA":
				itms.update({
					"samt": flt((itms["ad_amount"] * itms["rt"]) / 100),
					"camt": flt((itms["ad_amount"] * itms["rt"]) / 100),
					"rt": itms["rt"] * 2
				})
			else:
				itms.update({
					"iamt": flt((itms["ad_amount"] * itms["rt"]) / 100)
				})

			row['itms'].append(itms)
		out.append(row)

	return out

def get_b2cl_json(res, gstin):
	out = []
	for pos in res:
		if not pos:
			frappe.throw(_("""{0} not entered in some invoices.
				Please update and try again""").format(frappe.bold("Place Of Supply")))

		b2cl_item, inv = {"pos": "%02d" % int(pos.split('-')[0]), "inv": []}, []

		for row in res[pos]:
			inv_item = get_basic_invoice_detail(row)
			if row.get("sale_from_bonded_wh"):
				inv_item["inv_typ"] = "CBW"

			inv_item["itms"] = [get_rate_and_tax_details(row, gstin)]

			inv.append(inv_item)

		b2cl_item["inv"] = inv
		out.append(b2cl_item)

	return out

def get_export_json(res):
	out = []
	for exp_type in res:
		exp_item, inv = {"exp_typ": exp_type, "inv": []}, []

		for row in res[exp_type]:
			inv_item = get_basic_invoice_detail(row)
			inv_item["itms"] = [{
				"txval": flt(row["taxable_value"], 2),
				"rt": row["rate"] or 0,
				"iamt": 0,
				"csamt": 0
			}]

			inv.append(inv_item)

		exp_item["inv"] = inv
		out.append(exp_item)

	return out

def get_cdnr_reg_json(res, gstin):
	out = []

	for gst_in in res:
		cdnr_item, inv = {"ctin": gst_in, "nt": []}, []
		if not gst_in: continue

		for number, invoice in iteritems(res[gst_in]):
			if not invoice[0]["place_of_supply"]:
				frappe.throw(_("""{0} not entered in Invoice {1}.
					Please update and try again""").format(frappe.bold("Place Of Supply"),
					frappe.bold(invoice[0]['invoice_number'])))

			inv_item = {
				"nt_num": invoice[0]["invoice_number"],
				"nt_dt": getdate(invoice[0]["posting_date"]).strftime('%d-%m-%Y'),
				"val": abs(flt(invoice[0]["invoice_value"])),
				"ntty": invoice[0]["document_type"],
				"pos": "%02d" % int(invoice[0]["place_of_supply"].split('-')[0]),
				"rchrg": invoice[0]["reverse_charge"],
				"inv_typ": get_invoice_type_for_cdnr(invoice[0])
			}

			inv_item["itms"] = []
			for item in invoice:
				inv_item["itms"].append(get_rate_and_tax_details(item, gstin))

			inv.append(inv_item)

		if not inv: continue
		cdnr_item["nt"] = inv
		out.append(cdnr_item)

	return out

def get_cdnr_unreg_json(res, gstin):
	out = []

	for invoice, items in iteritems(res):
		inv_item = {
			"nt_num": items[0]["invoice_number"],
			"nt_dt": getdate(items[0]["posting_date"]).strftime('%d-%m-%Y'),
			"val": abs(flt(items[0]["invoice_value"])),
			"ntty": items[0]["document_type"],
			"pos": "%02d" % int(items[0]["place_of_supply"].split('-')[0]),
			"typ": get_invoice_type_for_cdnrur(items[0])
		}

		inv_item["itms"] = []
		for item in items:
			inv_item["itms"].append(get_rate_and_tax_details(item, gstin))

		out.append(inv_item)

	return out

def get_exempted_json(data):
	out = {
		"inv": [
			{
				"sply_ty": "INTRB2B"
			},
			{
				"sply_ty": "INTRAB2B"
			},
			{
				"sply_ty": "INTRB2C"
			},
			{
				"sply_ty": "INTRAB2C"
			}
		]
	}

	for i, v in enumerate(data):
		if data[i].get('nil_rated'):
			out['inv'][i]['nil_amt'] = data[i]['nil_rated']

		if data[i].get('exempted'):
			out['inv'][i]['expt_amt'] = data[i]['exempted']

		if data[i].get('non_gst'):
			out['inv'][i]['ngsup_amt'] = data[i]['non_gst']

	return out

def get_invoice_type_for_cdnr(row):
	if row.get('gst_category') == 'SEZ':
		if row.get('export_type') == 'WPAY':
			invoice_type = 'SEWP'
		else:
			invoice_type = 'SEWOP'
	elif row.get('gst_category') == 'Deemed Export':
		invoice_type = 'DE'
	elif row.get('gst_category') == 'Registered Regular':
		invoice_type = 'R'

	return invoice_type

def get_invoice_type_for_cdnrur(row):
	if row.get('gst_category') == 'Overseas':
		if row.get('export_type') == 'WPAY':
			invoice_type = 'EXPWP'
		else:
			invoice_type = 'EXPWOP'
	elif row.get('gst_category') == 'Unregistered':
		invoice_type = 'B2CL'

	return invoice_type

def get_basic_invoice_detail(row):
	return {
		"inum": row["invoice_number"],
		"idt": getdate(row["posting_date"]).strftime('%d-%m-%Y'),
		"val": flt(row["invoice_value"], 2)
	}

def get_rate_and_tax_details(row, gstin):
	itm_det = {"txval": flt(row["taxable_value"], 2),
		"rt": row["rate"],
		"csamt": (flt(row.get("cess_amount"), 2) or 0)
	}

	# calculate rate
	num = 1 if not row["rate"] else "%d%02d" % (row["rate"], 1)
	rate = row.get("rate") or 0

	# calculate tax amount added
	tax = flt((row["taxable_value"]*rate)/100.0, 2)
	frappe.errprint([tax, tax/2])
	if row.get("customer_gstin") and gstin[0:2] == row["customer_gstin"][0:2]:
		itm_det.update({"camt": flt(tax/2.0, 2), "samt": flt(tax/2.0, 2)})
	else:
		itm_det.update({"iamt": tax})

	return {"num": int(num), "itm_det": itm_det}

def get_company_gstin_number(company, address=None, all_gstins=False):
	gstin = ''
	if address:
		gstin = frappe.db.get_value("Address", address, "gstin")

	if not gstin:
		filters = [
			["is_your_company_address", "=", 1],
			["Dynamic Link", "link_doctype", "=", "Company"],
			["Dynamic Link", "link_name", "=", company],
			["Dynamic Link", "parenttype", "=", "Address"],
			["gstin", "!=", '']
		]
		gstin = frappe.get_all("Address", filters=filters, pluck="gstin", order_by="is_primary_address desc")
		if gstin and not all_gstins:
			gstin = gstin[0]

	if not gstin:
		address = frappe.bold(address) if address else ""
		frappe.throw(_("Please set valid GSTIN No. in Company Address {} for company {}").format(
			address, frappe.bold(company)
		))

<<<<<<< HEAD
	if gstin:
		return gstin[0]["gstin"]
	else:
		frappe.throw(_("Please set valid GSTIN No. in Company Address for company {0}".format(
			frappe.bold(company)
		)))
=======
	return gstin
>>>>>>> 540559d6

@frappe.whitelist()
def download_json_file():
	''' download json content in a file '''
	data = frappe._dict(frappe.local.form_dict)
	frappe.response['filename'] = frappe.scrub("{0} {1}".format(data['report_name'], data['report_type'])) + '.json'
	frappe.response['filecontent'] = data['data']
	frappe.response['content_type'] = 'application/json'
	frappe.response['type'] = 'download'

def is_inter_state(invoice_detail):
	if invoice_detail.place_of_supply.split("-")[0] != invoice_detail.company_gstin[:2]:
		return True
	else:
		return False<|MERGE_RESOLUTION|>--- conflicted
+++ resolved
@@ -62,15 +62,11 @@
 	def get_data(self):
 		if self.filters.get("type_of_business") in  ("B2C Small", "B2C Large"):
 			self.get_b2c_data()
-<<<<<<< HEAD
-		else:
-=======
 		elif self.filters.get("type_of_business") == "Advances":
 			self.get_advance_data()
 		elif self.filters.get("type_of_business") == "NIL Rated":
 			self.get_nil_rated_invoices()
 		elif self.invoices:
->>>>>>> 540559d6
 			for inv, items_based_on_rate in self.items_based_on_tax_rate.items():
 				invoice_details = self.invoices.get(inv)
 				for rate, items in items_based_on_rate.items():
@@ -83,28 +79,6 @@
 					if taxable_value:
 						self.data.append(row)
 
-<<<<<<< HEAD
-	def get_b2c_data(self):
-		b2cs_output = {}
-
-		for inv, items_based_on_rate in self.items_based_on_tax_rate.items():
-			invoice_details = self.invoices.get(inv)
-			for rate, items in items_based_on_rate.items():
-				place_of_supply = invoice_details.get("place_of_supply")
-				ecommerce_gstin =  invoice_details.get("ecommerce_gstin")
-
-				b2cs_output.setdefault((rate, place_of_supply, ecommerce_gstin),{
-					"place_of_supply": "",
-					"ecommerce_gstin": "",
-					"rate": "",
-					"taxable_value": 0,
-					"cess_amount": 0,
-					"type": "",
-					"invoice_number": invoice_details.get("invoice_number"),
-					"posting_date": invoice_details.get("posting_date"),
-					"invoice_value": invoice_details.get("base_grand_total"),
-				})
-=======
 	def get_advance_data(self):
 		advances_data = {}
 		advances = self.get_advance_entries()
@@ -148,7 +122,6 @@
 				"non_gst": 0.0
 			}
 		]
->>>>>>> 540559d6
 
 		for invoice, details in self.nil_exempt_non_gst.items():
 			invoice_detail = self.invoices.get(invoice)
@@ -295,13 +268,8 @@
 				frappe.throw(_("Please set B2C Limit in GST Settings."))
 
 		if self.filters.get("type_of_business") ==  "B2C Large":
-<<<<<<< HEAD
-			conditions += """ and ifnull(SUBSTR(place_of_supply, 1, 2),'') != ifnull(SUBSTR(company_gstin, 1, 2),'')
-				and grand_total > {0} and is_return != 1 and gst_category ='Unregistered' """.format(flt(b2c_limit))
-=======
 			conditions += """ AND ifnull(SUBSTR(place_of_supply, 1, 2),'') != ifnull(SUBSTR(company_gstin, 1, 2),'')
 				AND grand_total > {0} AND is_return != 1 AND is_debit_note !=1 AND gst_category ='Unregistered' """.format(flt(b2c_limit))
->>>>>>> 540559d6
 
 		elif self.filters.get("type_of_business") ==  "B2C Small":
 			conditions += """ AND (
@@ -336,17 +304,10 @@
 		""" % (self.doctype, ', '.join(['%s']*len(self.invoices))), tuple(self.invoices), as_dict=1)
 
 		for d in items:
-<<<<<<< HEAD
-			if d.item_code not in self.invoice_items.get(d.parent, {}):
-				self.invoice_items.setdefault(d.parent, {}).setdefault(d.item_code,
-					sum(i.get('base_net_amount', 0) for i in items
-						if i.item_code == d.item_code and i.parent == d.parent))
-=======
 			self.invoice_items.setdefault(d.parent, {}).setdefault(d.item_code, 0.0)
 			self.invoice_items[d.parent][d.item_code] += d.get('taxable_value', 0) or d.get('base_net_amount', 0)
 
 			item_tax_rate = {}
->>>>>>> 540559d6
 
 			if d.item_tax_rate:
 				item_tax_rate = json.loads(d.item_tax_rate)
@@ -403,17 +364,6 @@
 
 						for item_code, tax_amounts in item_wise_tax_detail.items():
 							tax_rate = tax_amounts[0]
-<<<<<<< HEAD
-							if cgst_or_sgst:
-								tax_rate *= 2
-								if parent not in self.cgst_sgst_invoices:
-									self.cgst_sgst_invoices.append(parent)
-
-							rate_based_dict = self.items_based_on_tax_rate\
-								.setdefault(parent, {}).setdefault(tax_rate, [])
-							if item_code not in rate_based_dict:
-								rate_based_dict.append(item_code)
-=======
 							if tax_rate:
 								if cgst_or_sgst:
 									tax_rate *= 2
@@ -424,7 +374,6 @@
 									.setdefault(parent, {}).setdefault(tax_rate, [])
 								if item_code not in rate_based_dict:
 									rate_based_dict.append(item_code)
->>>>>>> 540559d6
 					except ValueError:
 						continue
 		if unidentified_gst_accounts:
@@ -817,8 +766,6 @@
 				}
 			]
 
-<<<<<<< HEAD
-=======
 			self.other_columns = [
 				{
 						"fieldname": "cess_amount",
@@ -857,16 +804,11 @@
 
 		self.columns = self.invoice_columns + self.tax_columns + self.other_columns
 
->>>>>>> 540559d6
 @frappe.whitelist()
 def get_json(filters, report_name, data):
 	filters = json.loads(filters)
 	report_data = json.loads(data)
-<<<<<<< HEAD
-	gstin = get_company_gstin_number(filters["company"])
-=======
 	gstin = get_company_gstin_number(filters.get("company"), filters.get("company_address"))
->>>>>>> 540559d6
 
 	fp = "%02d%s" % (getdate(filters["to_date"]).month, getdate(filters["to_date"]).year)
 
@@ -922,14 +864,11 @@
 		out = get_advances_json(res, gstin)
 		gst_json["at"] = out
 
-<<<<<<< HEAD
-=======
 	elif filters["type_of_business"] == "NIL Rated":
 		res = report_data[:-1]
 		out = get_exempted_json(res)
 		gst_json["nil"] = out
 
->>>>>>> 540559d6
 	return {
 		'report_name': report_name,
 		'report_type': filters['type_of_business'],
@@ -1246,16 +1185,7 @@
 			address, frappe.bold(company)
 		))
 
-<<<<<<< HEAD
-	if gstin:
-		return gstin[0]["gstin"]
-	else:
-		frappe.throw(_("Please set valid GSTIN No. in Company Address for company {0}".format(
-			frappe.bold(company)
-		)))
-=======
 	return gstin
->>>>>>> 540559d6
 
 @frappe.whitelist()
 def download_json_file():
