# Copyright (c) 2013, Frappe Technologies Pvt. Ltd. and contributors
# For license information, please see license.txt


import json
from datetime import date

import frappe
from frappe import _
from frappe.utils import flt, formatdate, getdate
from six import iteritems

from erpnext.regional.india.utils import get_gst_accounts


def execute(filters=None):
	return Gstr1Report(filters).run()


class Gstr1Report(object):
	def __init__(self, filters=None):
		self.filters = frappe._dict(filters or {})
		self.columns = []
		self.data = []
		self.doctype = "Sales Invoice"
		self.tax_doctype = "Sales Taxes and Charges"
		self.select_columns = """
			name as invoice_number,
			customer_name,
			posting_date,
			base_grand_total,
			base_rounded_total,
			NULLIF(billing_address_gstin, '') as billing_address_gstin,
			place_of_supply,
			ecommerce_gstin,
			reverse_charge,
			return_against,
			is_return,
			is_debit_note,
			gst_category,
			export_type,
			port_code,
			shipping_bill_number,
			shipping_bill_date,
			reason_for_issuing_document,
			company_gstin
		"""

	def run(self):
		self.get_columns()
		self.gst_accounts = get_gst_accounts(self.filters.company, only_non_reverse_charge=1)
		self.get_invoice_data()
	

		if self.invoices:
			self.get_invoice_items()
			self.get_items_based_on_tax_rate()
			self.invoice_fields = [d["fieldname"] for d in self.invoice_columns]

		self.get_data()

		return self.columns, self.data

	def get_data(self):
		if self.filters.get("type_of_business") in ("B2C Small", "B2C Large"):
			self.get_b2c_data()
		elif self.filters.get("type_of_business") == "Advances":
			self.get_advance_data()
		elif self.filters.get("type_of_business") == "NIL Rated":
			self.get_nil_rated_invoices()
		elif self.invoices:
			for inv, items_based_on_rate in self.items_based_on_tax_rate.items():
				invoice_details = self.invoices.get(inv)
				for rate, items in items_based_on_rate.items():
					row, taxable_value = self.get_row_data_for_invoice(inv, invoice_details, rate, items)

					if self.filters.get("type_of_business") in ("CDNR-REG", "CDNR-UNREG"):
						row.append("Y" if invoice_details.posting_date <= date(2017, 7, 1) else "N")
						row.append("C" if invoice_details.is_return else "D")

					if taxable_value:
						self.data.append(row)

	def get_advance_data(self):
		advances_data = {}
		advances = self.get_advance_entries()
		for entry in advances:
			# only consider IGST and SGST so as to avoid duplication of taxable amount
			if (
				entry.account_head in self.gst_accounts.igst_account
				or entry.account_head in self.gst_accounts.sgst_account
			):
				advances_data.setdefault((entry.place_of_supply, entry.rate), [0.0, 0.0])
				advances_data[(entry.place_of_supply, entry.rate)][0] += entry.amount * 100 / entry.rate
			elif entry.account_head in self.gst_accounts.cess_account:
				advances_data[(entry.place_of_supply, entry.rate)][1] += entry.amount

		for key, value in advances_data.items():
			row = [key[0], key[1], value[0], value[1]]
			self.data.append(row)

	def get_nil_rated_invoices(self):
		nil_exempt_output = [
			{
				"description": "Inter-State supplies to registered persons",
				"nil_rated": 0.0,
				"exempted": 0.0,
				"non_gst": 0.0,
			},
			{
				"description": "Intra-State supplies to registered persons",
				"nil_rated": 0.0,
				"exempted": 0.0,
				"non_gst": 0.0,
			},
			{
				"description": "Inter-State supplies to unregistered persons",
				"nil_rated": 0.0,
				"exempted": 0.0,
				"non_gst": 0.0,
			},
			{
				"description": "Intra-State supplies to unregistered persons",
				"nil_rated": 0.0,
				"exempted": 0.0,
				"non_gst": 0.0,
			},
		]

		for invoice, details in self.nil_exempt_non_gst.items():
			invoice_detail = self.invoices.get(invoice)
			if invoice_detail.get("gst_category") in ("Registered Regular", "Deemed Export", "SEZ"):
				if is_inter_state(invoice_detail):
					nil_exempt_output[0]["nil_rated"] += details[0]
					nil_exempt_output[0]["exempted"] += details[1]
					nil_exempt_output[0]["non_gst"] += details[2]
				else:
					nil_exempt_output[1]["nil_rated"] += details[0]
					nil_exempt_output[1]["exempted"] += details[1]
					nil_exempt_output[1]["non_gst"] += details[2]
			else:
				if is_inter_state(invoice_detail):
					nil_exempt_output[2]["nil_rated"] += details[0]
					nil_exempt_output[2]["exempted"] += details[1]
					nil_exempt_output[2]["non_gst"] += details[2]
				else:
					nil_exempt_output[3]["nil_rated"] += details[0]
					nil_exempt_output[3]["exempted"] += details[1]
					nil_exempt_output[3]["non_gst"] += details[2]

		self.data = nil_exempt_output

	def get_b2c_data(self):
		b2cs_output = {}

		if self.invoices:
			for inv, items_based_on_rate in self.items_based_on_tax_rate.items():
				invoice_details = self.invoices.get(inv)
				for rate, items in items_based_on_rate.items():
					place_of_supply = invoice_details.get("place_of_supply")
					ecommerce_gstin = invoice_details.get("ecommerce_gstin")

					b2cs_output.setdefault(
						(rate, place_of_supply, ecommerce_gstin),
						{
							"place_of_supply": "",
							"ecommerce_gstin": "",
							"rate": "",
							"taxable_value": 0,
							"cess_amount": 0,
							"type": "",
							"invoice_number": invoice_details.get("invoice_number"),
							"posting_date": invoice_details.get("posting_date"),
							"invoice_value": invoice_details.get("base_grand_total"),
						},
					)

					row = b2cs_output.get((rate, place_of_supply, ecommerce_gstin))
					row["place_of_supply"] = place_of_supply
					row["ecommerce_gstin"] = ecommerce_gstin
					row["rate"] = rate
					row["taxable_value"] += sum(
						[
							abs(net_amount)
							for item_code, net_amount in self.invoice_items.get(inv).items()
							if item_code in items
						]
					)
					row["cess_amount"] += flt(self.invoice_cess.get(inv), 2)
					row["type"] = "E" if ecommerce_gstin else "OE"

			for key, value in iteritems(b2cs_output):
				self.data.append(value)

	def get_row_data_for_invoice(self, invoice, invoice_details, tax_rate, items):
		row = []
		for fieldname in self.invoice_fields:
			if (
				self.filters.get("type_of_business") in ("CDNR-REG", "CDNR-UNREG")
				and fieldname == "invoice_value"
			):
				row.append(abs(invoice_details.base_rounded_total) or abs(invoice_details.base_grand_total))
			elif fieldname == "invoice_value":
				row.append(invoice_details.base_rounded_total or invoice_details.base_grand_total)
			elif fieldname in ("posting_date", "shipping_bill_date"):
				row.append(formatdate(invoice_details.get(fieldname), "dd-MMM-YY"))
			elif fieldname == "export_type":
				export_type = "WPAY" if invoice_details.get(fieldname) == "With Payment of Tax" else "WOPAY"
				row.append(export_type)
			else:
				row.append(invoice_details.get(fieldname))
		taxable_value = 0

		if invoice in self.cgst_sgst_invoices:
			division_factor = 2
		else:
			division_factor = 1

		for item_code, net_amount in self.invoice_items.get(invoice).items():
			if item_code in items:
				if self.item_tax_rate.get(invoice) and tax_rate / division_factor in self.item_tax_rate.get(
					invoice, {}
				).get(item_code, []):
					taxable_value += abs(net_amount)
				elif not self.item_tax_rate.get(invoice):
					taxable_value += abs(net_amount)
				elif tax_rate:
					taxable_value += abs(net_amount)
				elif (
					not tax_rate
					and self.filters.get("type_of_business") == "EXPORT"
					and invoice_details.get("export_type") == "Without Payment of Tax"
				):
					taxable_value += abs(net_amount)

		row += [tax_rate or 0, taxable_value]

		for column in self.other_columns:
			if column.get("fieldname") == "cess_amount":
				row.append(flt(self.invoice_cess.get(invoice), 2))

		return row, taxable_value

	def get_invoice_data(self):
		self.invoices = frappe._dict()
		conditions = self.get_conditions()

		invoice_data = frappe.db.sql(
			"""
			select
				{select_columns}
			from `tab{doctype}`
			where docstatus = 1 {where_conditions}
			and is_opening = 'No'
			order by posting_date desc
			""".format(
				select_columns=self.select_columns, doctype=self.doctype, where_conditions=conditions
			),
			self.filters,
			as_dict=1,
		)

		for d in invoice_data:
			self.invoices.setdefault(d.invoice_number, d)

	def get_advance_entries(self):
		return frappe.db.sql(
			"""
			SELECT SUM(a.base_tax_amount) as amount, a.account_head, a.rate, p.place_of_supply
			FROM `tabPayment Entry` p, `tabAdvance Taxes and Charges` a
			WHERE p.docstatus = 1
			AND p.name = a.parent
			AND posting_date between %s and %s
			GROUP BY a.account_head, p.place_of_supply, a.rate
		""",
			(self.filters.get("from_date"), self.filters.get("to_date")),
			as_dict=1,
		)

	def get_conditions(self):
		conditions = ""
<<<<<<< HEAD
		agroup = self.filters.get("address_group")
		add_data = frappe.get_list('Address Group Item', filters={'parent':agroup},fields='*')
		add_lst =[]
		for a in add_data:
			if a.address:
				add_lst.append(a.address)
		add_lst.append(" ")
		for opts in (("company", " and company=%(company)s"),
			("from_date", " and posting_date>=%(from_date)s"),
			("to_date", " and posting_date<=%(to_date)s"),
			("company_address", " and company_address=%(company_address)s"),
			("address_group", " and company_address in {0}".format(tuple(add_lst)))):
				if self.filters.get(opts[0]):
					conditions += opts[1]
					

		if self.filters.get("type_of_business") ==  "B2B":
=======

		for opts in (
			("company", " and company=%(company)s"),
			("from_date", " and posting_date>=%(from_date)s"),
			("to_date", " and posting_date<=%(to_date)s"),
			("company_address", " and company_address=%(company_address)s"),
			("company_gstin", " and company_gstin=%(company_gstin)s"),
		):
			if self.filters.get(opts[0]):
				conditions += opts[1]

		if self.filters.get("type_of_business") == "B2B":
>>>>>>> 71f72458
			conditions += "AND IFNULL(gst_category, '') in ('Registered Regular', 'Registered Composition', 'Deemed Export', 'SEZ') AND is_return != 1 AND is_debit_note !=1"

		if self.filters.get("type_of_business") in ("B2C Large", "B2C Small"):
			b2c_limit = frappe.db.get_single_value("GST Settings", "b2c_limit")
			if not b2c_limit:
				frappe.throw(_("Please set B2C Limit in GST Settings."))

		if self.filters.get("type_of_business") == "B2C Large":
			conditions += """ AND ifnull(SUBSTR(place_of_supply, 1, 2),'') != ifnull(SUBSTR(company_gstin, 1, 2),'')
				AND grand_total > {0} AND is_return != 1 AND is_debit_note !=1 AND gst_category ='Unregistered' """.format(
				flt(b2c_limit)
			)

		elif self.filters.get("type_of_business") == "B2C Small":
			conditions += """ AND (
				SUBSTR(place_of_supply, 1, 2) = SUBSTR(company_gstin, 1, 2)
					OR grand_total <= {0}) and is_return != 1 AND gst_category ='Unregistered' """.format(
				flt(b2c_limit)
			)

		elif self.filters.get("type_of_business") == "CDNR-REG":
			conditions += """ AND (is_return = 1 OR is_debit_note = 1) AND IFNULL(gst_category, '') in ('Registered Regular', 'Deemed Export', 'SEZ')"""

		elif self.filters.get("type_of_business") == "CDNR-UNREG":
			b2c_limit = frappe.db.get_single_value("GST Settings", "b2c_limit")
			conditions += """ AND ifnull(SUBSTR(place_of_supply, 1, 2),'') != ifnull(SUBSTR(company_gstin, 1, 2),'')
				AND (is_return = 1 OR is_debit_note = 1)
				AND IFNULL(gst_category, '') in ('Unregistered', 'Overseas')"""

		elif self.filters.get("type_of_business") == "EXPORT":
			conditions += """ AND is_return !=1 and gst_category = 'Overseas' """

		conditions += " AND IFNULL(billing_address_gstin, '') != company_gstin"

		
		return conditions

	def get_invoice_items(self):
		self.invoice_items = frappe._dict()
		self.item_tax_rate = frappe._dict()
		self.nil_exempt_non_gst = {}

		items = frappe.db.sql(
			"""
			select item_code, parent, taxable_value, base_net_amount, item_tax_rate, is_nil_exempt,
			is_non_gst from `tab%s Item`
			where parent in (%s)
<<<<<<< HEAD
		""" % (self.doctype, ', '.join(['%s']*len(self.invoices))), tuple(self.invoices), as_dict=1)
		
		for d in items:
			if str(d.item_code)+str(d.idx) not in self.invoice_items.get(d.parent, {}):
				self.invoice_items.setdefault(d.parent, {}).setdefault(d.item_code, 0.0)
				self.invoice_items[d.parent][d.item_code] += d.get('taxable_value', 0) or d.get('base_net_amount', 0)
				item_tax_rate = {}
=======
		"""
			% (self.doctype, ", ".join(["%s"] * len(self.invoices))),
			tuple(self.invoices),
			as_dict=1,
		)

		for d in items:
			self.invoice_items.setdefault(d.parent, {}).setdefault(d.item_code, 0.0)
			self.invoice_items[d.parent][d.item_code] += d.get("taxable_value", 0) or d.get(
				"base_net_amount", 0
			)

			item_tax_rate = {}
>>>>>>> 71f72458

			if d.item_tax_rate:
				item_tax_rate = json.loads(d.item_tax_rate)

				for account, rate in item_tax_rate.items():
					tax_rate_dict = self.item_tax_rate.setdefault(d.parent, {}).setdefault(d.item_code, [])
					tax_rate_dict.append(rate)

			if d.is_nil_exempt:
				self.nil_exempt_non_gst.setdefault(d.parent, [0.0, 0.0, 0.0])
				if item_tax_rate:
					self.nil_exempt_non_gst[d.parent][0] += d.get("taxable_value", 0)
				else:
					self.nil_exempt_non_gst[d.parent][1] += d.get("taxable_value", 0)
			elif d.is_non_gst:
				self.nil_exempt_non_gst.setdefault(d.parent, [0.0, 0.0, 0.0])
				self.nil_exempt_non_gst[d.parent][2] += d.get("taxable_value", 0)

	def get_items_based_on_tax_rate(self):
		self.tax_details = frappe.db.sql(
			"""
			select
				parent, account_head, item_wise_tax_detail, base_tax_amount_after_discount_amount
			from `tab%s`
			where
				parenttype = %s and docstatus = 1
				and parent in (%s)
			order by account_head
		"""
			% (self.tax_doctype, "%s", ", ".join(["%s"] * len(self.invoices.keys()))),
			tuple([self.doctype] + list(self.invoices.keys())),
		)

		self.items_based_on_tax_rate = {}
		self.invoice_cess = frappe._dict()
		self.cgst_sgst_invoices = []

		unidentified_gst_accounts = []
		unidentified_gst_accounts_invoice = []
		for parent, account, item_wise_tax_detail, tax_amount in self.tax_details:
			if account in self.gst_accounts.cess_account:
				self.invoice_cess.setdefault(parent, tax_amount)
			else:
				if item_wise_tax_detail:
					try:
						item_wise_tax_detail = json.loads(item_wise_tax_detail)
						cgst_or_sgst = False
						if account in self.gst_accounts.cgst_account or account in self.gst_accounts.sgst_account:
							cgst_or_sgst = True

						if not (cgst_or_sgst or account in self.gst_accounts.igst_account):
							if "gst" in account.lower() and account not in unidentified_gst_accounts:
								unidentified_gst_accounts.append(account)
								unidentified_gst_accounts_invoice.append(parent)
							continue

						for item_code, tax_amounts in item_wise_tax_detail.items():
							tax_rate = tax_amounts[0]
							if tax_rate:
								if cgst_or_sgst:
									tax_rate *= 2
									if parent not in self.cgst_sgst_invoices:
										self.cgst_sgst_invoices.append(parent)

								rate_based_dict = self.items_based_on_tax_rate.setdefault(parent, {}).setdefault(
									tax_rate, []
								)
								if item_code not in rate_based_dict:
									rate_based_dict.append(item_code)
					except ValueError:
						continue
		if unidentified_gst_accounts:
			frappe.msgprint(
				_("Following accounts might be selected in GST Settings:")
				+ "<br>"
				+ "<br>".join(unidentified_gst_accounts),
				alert=True,
			)

		# Build itemised tax for export invoices where tax table is blank
		for invoice, items in iteritems(self.invoice_items):
			if (
				invoice not in self.items_based_on_tax_rate
				and invoice not in unidentified_gst_accounts_invoice
				and self.invoices.get(invoice, {}).get("export_type") == "Without Payment of Tax"
				and self.invoices.get(invoice, {}).get("gst_category") in ("Overseas", "SEZ")
			):
				self.items_based_on_tax_rate.setdefault(invoice, {}).setdefault(0, items.keys())

	def get_columns(self):
		self.other_columns = []
		self.tax_columns = []

		if self.filters.get("type_of_business") != "NIL Rated":
			self.tax_columns = [
				{"fieldname": "rate", "label": "Rate", "fieldtype": "Int", "width": 60},
				{
					"fieldname": "taxable_value",
					"label": "Taxable Value",
					"fieldtype": "Currency",
					"width": 100,
				},
			]

		if self.filters.get("type_of_business") == "B2B":
			self.invoice_columns = [
				{
					"fieldname": "billing_address_gstin",
					"label": "GSTIN/UIN of Recipient",
					"fieldtype": "Data",
					"width": 150,
				},
				{"fieldname": "customer_name", "label": "Receiver Name", "fieldtype": "Data", "width": 100},
				{
					"fieldname": "invoice_number",
					"label": "Invoice Number",
					"fieldtype": "Link",
					"options": "Sales Invoice",
					"width": 100,
				},
				{"fieldname": "posting_date", "label": "Invoice date", "fieldtype": "Data", "width": 80},
				{
					"fieldname": "invoice_value",
					"label": "Invoice Value",
					"fieldtype": "Currency",
					"width": 100,
				},
				{
					"fieldname": "place_of_supply",
					"label": "Place Of Supply",
					"fieldtype": "Data",
					"width": 100,
				},
				{"fieldname": "reverse_charge", "label": "Reverse Charge", "fieldtype": "Data"},
				{"fieldname": "gst_category", "label": "Invoice Type", "fieldtype": "Data"},
				{
					"fieldname": "ecommerce_gstin",
					"label": "E-Commerce GSTIN",
					"fieldtype": "Data",
					"width": 120,
				},
			]
			self.other_columns = [
				{"fieldname": "cess_amount", "label": "Cess Amount", "fieldtype": "Currency", "width": 100}
			]

		elif self.filters.get("type_of_business") == "B2C Large":
			self.invoice_columns = [
				{
					"fieldname": "invoice_number",
					"label": "Invoice Number",
					"fieldtype": "Link",
					"options": "Sales Invoice",
					"width": 120,
				},
				{"fieldname": "posting_date", "label": "Invoice date", "fieldtype": "Data", "width": 100},
				{
					"fieldname": "invoice_value",
					"label": "Invoice Value",
					"fieldtype": "Currency",
					"width": 100,
				},
				{
					"fieldname": "place_of_supply",
					"label": "Place Of Supply",
					"fieldtype": "Data",
					"width": 120,
				},
				{
					"fieldname": "ecommerce_gstin",
					"label": "E-Commerce GSTIN",
					"fieldtype": "Data",
					"width": 130,
				},
			]
			self.other_columns = [
				{"fieldname": "cess_amount", "label": "Cess Amount", "fieldtype": "Currency", "width": 100}
			]
		elif self.filters.get("type_of_business") == "CDNR-REG":
			self.invoice_columns = [
				{
					"fieldname": "billing_address_gstin",
					"label": "GSTIN/UIN of Recipient",
					"fieldtype": "Data",
					"width": 150,
				},
				{"fieldname": "customer_name", "label": "Receiver Name", "fieldtype": "Data", "width": 120},
				{
					"fieldname": "return_against",
					"label": "Invoice/Advance Receipt Number",
					"fieldtype": "Link",
					"options": "Sales Invoice",
					"width": 120,
				},
				{
					"fieldname": "posting_date",
					"label": "Invoice/Advance Receipt date",
					"fieldtype": "Data",
					"width": 120,
				},
				{
					"fieldname": "invoice_number",
					"label": "Invoice/Advance Receipt Number",
					"fieldtype": "Link",
					"options": "Sales Invoice",
					"width": 120,
				},
				{"fieldname": "reverse_charge", "label": "Reverse Charge", "fieldtype": "Data"},
				{"fieldname": "export_type", "label": "Export Type", "fieldtype": "Data", "hidden": 1},
				{
					"fieldname": "reason_for_issuing_document",
					"label": "Reason For Issuing document",
					"fieldtype": "Data",
					"width": 140,
				},
				{
					"fieldname": "place_of_supply",
					"label": "Place Of Supply",
					"fieldtype": "Data",
					"width": 120,
				},
				{"fieldname": "gst_category", "label": "GST Category", "fieldtype": "Data"},
				{
					"fieldname": "invoice_value",
					"label": "Invoice Value",
					"fieldtype": "Currency",
					"width": 120,
				},
			]
			self.other_columns = [
				{"fieldname": "cess_amount", "label": "Cess Amount", "fieldtype": "Currency", "width": 100},
				{"fieldname": "pre_gst", "label": "PRE GST", "fieldtype": "Data", "width": 80},
				{"fieldname": "document_type", "label": "Document Type", "fieldtype": "Data", "width": 80},
			]
		elif self.filters.get("type_of_business") == "CDNR-UNREG":
			self.invoice_columns = [
				{"fieldname": "customer_name", "label": "Receiver Name", "fieldtype": "Data", "width": 120},
				{
					"fieldname": "return_against",
					"label": "Issued Against",
					"fieldtype": "Link",
					"options": "Sales Invoice",
					"width": 120,
				},
				{"fieldname": "posting_date", "label": "Note Date", "fieldtype": "Date", "width": 120},
				{
					"fieldname": "invoice_number",
					"label": "Note Number",
					"fieldtype": "Link",
					"options": "Sales Invoice",
					"width": 120,
				},
				{"fieldname": "export_type", "label": "Export Type", "fieldtype": "Data", "hidden": 1},
				{
					"fieldname": "reason_for_issuing_document",
					"label": "Reason For Issuing document",
					"fieldtype": "Data",
					"width": 140,
				},
				{
					"fieldname": "place_of_supply",
					"label": "Place Of Supply",
					"fieldtype": "Data",
					"width": 120,
				},
				{"fieldname": "gst_category", "label": "GST Category", "fieldtype": "Data"},
				{
					"fieldname": "invoice_value",
					"label": "Invoice Value",
					"fieldtype": "Currency",
					"width": 120,
				},
			]
			self.other_columns = [
				{"fieldname": "cess_amount", "label": "Cess Amount", "fieldtype": "Currency", "width": 100},
				{"fieldname": "pre_gst", "label": "PRE GST", "fieldtype": "Data", "width": 80},
				{"fieldname": "document_type", "label": "Document Type", "fieldtype": "Data", "width": 80},
			]
		elif self.filters.get("type_of_business") == "B2C Small":
			self.invoice_columns = [
				{
					"fieldname": "place_of_supply",
					"label": "Place Of Supply",
					"fieldtype": "Data",
					"width": 120,
				},
				{
					"fieldname": "ecommerce_gstin",
					"label": "E-Commerce GSTIN",
					"fieldtype": "Data",
					"width": 130,
				},
			]
			self.other_columns = [
				{"fieldname": "cess_amount", "label": "Cess Amount", "fieldtype": "Currency", "width": 100},
				{"fieldname": "type", "label": "Type", "fieldtype": "Data", "width": 50},
			]
		elif self.filters.get("type_of_business") == "EXPORT":
			self.invoice_columns = [
				{"fieldname": "export_type", "label": "Export Type", "fieldtype": "Data", "width": 120},
				{
					"fieldname": "invoice_number",
					"label": "Invoice Number",
					"fieldtype": "Link",
					"options": "Sales Invoice",
					"width": 120,
				},
				{"fieldname": "posting_date", "label": "Invoice date", "fieldtype": "Data", "width": 120},
				{
					"fieldname": "invoice_value",
					"label": "Invoice Value",
					"fieldtype": "Currency",
					"width": 120,
				},
				{"fieldname": "port_code", "label": "Port Code", "fieldtype": "Data", "width": 120},
				{
					"fieldname": "shipping_bill_number",
					"label": "Shipping Bill Number",
					"fieldtype": "Data",
					"width": 120,
				},
				{
					"fieldname": "shipping_bill_date",
					"label": "Shipping Bill Date",
					"fieldtype": "Data",
					"width": 120,
				},
			]
		elif self.filters.get("type_of_business") == "Advances":
			self.invoice_columns = [
				{"fieldname": "place_of_supply", "label": "Place Of Supply", "fieldtype": "Data", "width": 120}
			]

			self.other_columns = [
				{"fieldname": "cess_amount", "label": "Cess Amount", "fieldtype": "Currency", "width": 100}
			]
		elif self.filters.get("type_of_business") == "NIL Rated":
			self.invoice_columns = [
				{"fieldname": "description", "label": "Description", "fieldtype": "Data", "width": 420},
				{"fieldname": "nil_rated", "label": "Nil Rated", "fieldtype": "Currency", "width": 200},
				{"fieldname": "exempted", "label": "Exempted", "fieldtype": "Currency", "width": 200},
				{"fieldname": "non_gst", "label": "Non GST", "fieldtype": "Currency", "width": 200},
			]

		self.columns = self.invoice_columns + self.tax_columns + self.other_columns


@frappe.whitelist()
def get_json(filters, report_name, data):
	filters = json.loads(filters)
	report_data = json.loads(data)
	gstin = get_company_gstin_number(filters.get("company"), filters.get("company_address"))

	fp = "%02d%s" % (getdate(filters["to_date"]).month, getdate(filters["to_date"]).year)

	gst_json = {"version": "GST3.0.4", "hash": "hash", "gstin": gstin, "fp": fp}

	res = {}
	if filters["type_of_business"] == "B2B":
		for item in report_data[:-1]:
			res.setdefault(item["billing_address_gstin"], {}).setdefault(item["invoice_number"], []).append(
				item
			)

		out = get_b2b_json(res, gstin)
		gst_json["b2b"] = out

	elif filters["type_of_business"] == "B2C Large":
		for item in report_data[:-1]:
			res.setdefault(item["place_of_supply"], []).append(item)

		out = get_b2cl_json(res, gstin)
		gst_json["b2cl"] = out

	elif filters["type_of_business"] == "B2C Small":
		out = get_b2cs_json(report_data[:-1], gstin)
		gst_json["b2cs"] = out

	elif filters["type_of_business"] == "EXPORT":
		for item in report_data[:-1]:
			res.setdefault(item["export_type"], []).append(item)

		out = get_export_json(res)
		gst_json["exp"] = out
	elif filters["type_of_business"] == "CDNR-REG":
		for item in report_data[:-1]:
			res.setdefault(item["billing_address_gstin"], {}).setdefault(item["invoice_number"], []).append(
				item
			)

		out = get_cdnr_reg_json(res, gstin)
		gst_json["cdnr"] = out
	elif filters["type_of_business"] == "CDNR-UNREG":
		for item in report_data[:-1]:
			res.setdefault(item["invoice_number"], []).append(item)

		out = get_cdnr_unreg_json(res, gstin)
		gst_json["cdnur"] = out

	elif filters["type_of_business"] == "Advances":
		for item in report_data[:-1]:
			if not item.get("place_of_supply"):
				frappe.throw(
					_(
						"""{0} not entered in some entries.
					Please update and try again"""
					).format(frappe.bold("Place Of Supply"))
				)

			res.setdefault(item["place_of_supply"], []).append(item)

		out = get_advances_json(res, gstin)
		gst_json["at"] = out

	elif filters["type_of_business"] == "NIL Rated":
		res = report_data[:-1]
		out = get_exempted_json(res)
		gst_json["nil"] = out

	return {"report_name": report_name, "report_type": filters["type_of_business"], "data": gst_json}


def get_b2b_json(res, gstin):
	out = []
	for gst_in in res:
		b2b_item, inv = {"ctin": gst_in, "inv": []}, []
		if not gst_in:
			continue

		for number, invoice in iteritems(res[gst_in]):
			if not invoice[0]["place_of_supply"]:
				frappe.throw(
					_(
						"""{0} not entered in Invoice {1}.
					Please update and try again"""
					).format(
						frappe.bold("Place Of Supply"), frappe.bold(invoice[0]["invoice_number"])
					)
				)

			inv_item = get_basic_invoice_detail(invoice[0])
			inv_item["pos"] = "%02d" % int(invoice[0]["place_of_supply"].split("-")[0])
			inv_item["rchrg"] = invoice[0]["reverse_charge"]
			inv_item["inv_typ"] = get_invoice_type(invoice[0])

			if inv_item["pos"] == "00":
				continue
			inv_item["itms"] = []

			for item in invoice:
				inv_item["itms"].append(get_rate_and_tax_details(item, gstin))

			inv.append(inv_item)

		if not inv:
			continue
		b2b_item["inv"] = inv
		out.append(b2b_item)

	return out


def get_b2cs_json(data, gstin):
	company_state_number = gstin[0:2]

	out = []
	for d in data:
		if not d.get("place_of_supply"):
			frappe.throw(
				_(
					"""{0} not entered in some invoices.
				Please update and try again"""
				).format(frappe.bold("Place Of Supply"))
			)

		pos = d.get("place_of_supply").split("-")[0]
		tax_details = {}

		rate = d.get("rate", 0)
		tax = flt((d["taxable_value"] * rate) / 100.0, 2)

		if company_state_number == pos:
			tax_details.update({"camt": flt(tax / 2.0, 2), "samt": flt(tax / 2.0, 2)})
		else:
			tax_details.update({"iamt": tax})

		inv = {
			"sply_ty": "INTRA" if company_state_number == pos else "INTER",
			"pos": pos,
			"typ": d.get("type"),
			"txval": flt(d.get("taxable_value"), 2),
			"rt": rate,
			"iamt": flt(tax_details.get("iamt"), 2),
			"camt": flt(tax_details.get("camt"), 2),
			"samt": flt(tax_details.get("samt"), 2),
			"csamt": flt(d.get("cess_amount"), 2),
		}

		if d.get("type") == "E" and d.get("ecommerce_gstin"):
			inv.update({"etin": d.get("ecommerce_gstin")})

		out.append(inv)

	return out


def get_advances_json(data, gstin):
	company_state_number = gstin[0:2]
	out = []
	for place_of_supply, items in iteritems(data):
		supply_type = "INTRA" if company_state_number == place_of_supply.split("-")[0] else "INTER"
		row = {"pos": place_of_supply.split("-")[0], "itms": [], "sply_ty": supply_type}

		for item in items:
			itms = {
				"rt": item["rate"],
				"ad_amount": flt(item.get("taxable_value")),
				"csamt": flt(item.get("cess_amount")),
			}

			if supply_type == "INTRA":
				itms.update(
					{
						"samt": flt((itms["ad_amount"] * itms["rt"]) / 100),
						"camt": flt((itms["ad_amount"] * itms["rt"]) / 100),
						"rt": itms["rt"] * 2,
					}
				)
			else:
				itms.update({"iamt": flt((itms["ad_amount"] * itms["rt"]) / 100)})

			row["itms"].append(itms)
		out.append(row)

	return out


def get_b2cl_json(res, gstin):
	out = []
	for pos in res:
		if not pos:
			frappe.throw(
				_(
					"""{0} not entered in some invoices.
				Please update and try again"""
				).format(frappe.bold("Place Of Supply"))
			)

		b2cl_item, inv = {"pos": "%02d" % int(pos.split("-")[0]), "inv": []}, []

		for row in res[pos]:
			inv_item = get_basic_invoice_detail(row)
			if row.get("sale_from_bonded_wh"):
				inv_item["inv_typ"] = "CBW"

			inv_item["itms"] = [get_rate_and_tax_details(row, gstin)]

			inv.append(inv_item)

		b2cl_item["inv"] = inv
		out.append(b2cl_item)

	return out


def get_export_json(res):
	out = []
	for exp_type in res:
		exp_item, inv = {"exp_typ": exp_type, "inv": []}, []

		for row in res[exp_type]:
			inv_item = get_basic_invoice_detail(row)
			inv_item["itms"] = [
				{"txval": flt(row["taxable_value"], 2), "rt": row["rate"] or 0, "iamt": 0, "csamt": 0}
			]

			inv.append(inv_item)

		exp_item["inv"] = inv
		out.append(exp_item)

	return out


def get_cdnr_reg_json(res, gstin):
	out = []

	for gst_in in res:
		cdnr_item, inv = {"ctin": gst_in, "nt": []}, []
		if not gst_in:
			continue

		for number, invoice in iteritems(res[gst_in]):
			if not invoice[0]["place_of_supply"]:
				frappe.throw(
					_(
						"""{0} not entered in Invoice {1}.
					Please update and try again"""
					).format(
						frappe.bold("Place Of Supply"), frappe.bold(invoice[0]["invoice_number"])
					)
				)

			inv_item = {
				"nt_num": invoice[0]["invoice_number"],
				"nt_dt": getdate(invoice[0]["posting_date"]).strftime("%d-%m-%Y"),
				"val": abs(flt(invoice[0]["invoice_value"])),
				"ntty": invoice[0]["document_type"],
				"pos": "%02d" % int(invoice[0]["place_of_supply"].split("-")[0]),
				"rchrg": invoice[0]["reverse_charge"],
				"inv_typ": get_invoice_type(invoice[0]),
			}

			inv_item["itms"] = []
			for item in invoice:
				inv_item["itms"].append(get_rate_and_tax_details(item, gstin))

			inv.append(inv_item)

		if not inv:
			continue
		cdnr_item["nt"] = inv
		out.append(cdnr_item)

	return out


def get_cdnr_unreg_json(res, gstin):
	out = []

	for invoice, items in iteritems(res):
		inv_item = {
			"nt_num": items[0]["invoice_number"],
			"nt_dt": getdate(items[0]["posting_date"]).strftime("%d-%m-%Y"),
			"val": abs(flt(items[0]["invoice_value"])),
			"ntty": items[0]["document_type"],
			"pos": "%02d" % int(items[0]["place_of_supply"].split("-")[0]),
			"typ": get_invoice_type(items[0]),
		}

		inv_item["itms"] = []
		for item in items:
			inv_item["itms"].append(get_rate_and_tax_details(item, gstin))

		out.append(inv_item)

	return out


def get_exempted_json(data):
	out = {
		"inv": [
			{"sply_ty": "INTRB2B"},
			{"sply_ty": "INTRAB2B"},
			{"sply_ty": "INTRB2C"},
			{"sply_ty": "INTRAB2C"},
		]
	}

	for i, v in enumerate(data):
		if data[i].get("nil_rated"):
			out["inv"][i]["nil_amt"] = data[i]["nil_rated"]

		if data[i].get("exempted"):
			out["inv"][i]["expt_amt"] = data[i]["exempted"]

		if data[i].get("non_gst"):
			out["inv"][i]["ngsup_amt"] = data[i]["non_gst"]

	return out


def get_invoice_type(row):
	gst_category = row.get("gst_category")

	if gst_category == "SEZ":
		return "SEWP" if row.get("export_type") == "WPAY" else "SEWOP"

	if gst_category == "Overseas":
		return "EXPWP" if row.get("export_type") == "WPAY" else "EXPWOP"

	return (
		{
			"Deemed Export": "DE",
			"Registered Regular": "R",
			"Registered Composition": "R",
			"Unregistered": "B2CL",
		}
	).get(gst_category)


def get_basic_invoice_detail(row):
	return {
		"inum": row["invoice_number"],
		"idt": getdate(row["posting_date"]).strftime("%d-%m-%Y"),
		"val": flt(row["invoice_value"], 2),
	}


def get_rate_and_tax_details(row, gstin):
	itm_det = {
		"txval": flt(row["taxable_value"], 2),
		"rt": row["rate"],
		"csamt": (flt(row.get("cess_amount"), 2) or 0),
	}

	# calculate rate
	num = 1 if not row["rate"] else "%d%02d" % (row["rate"], 1)
	rate = row.get("rate") or 0

	# calculate tax amount added
	tax = flt((row["taxable_value"] * rate) / 100.0, 2)
	frappe.errprint([tax, tax / 2])
	if row.get("billing_address_gstin") and gstin[0:2] == row["billing_address_gstin"][0:2]:
		itm_det.update({"camt": flt(tax / 2.0, 2), "samt": flt(tax / 2.0, 2)})
	else:
		itm_det.update({"iamt": tax})

	return {"num": int(num), "itm_det": itm_det}


def get_company_gstin_number(company, address=None, all_gstins=False):
	gstin = ""
	if address:
		gstin = frappe.db.get_value("Address", address, "gstin")

	if not gstin:
		filters = [
			["is_your_company_address", "=", 1],
			["Dynamic Link", "link_doctype", "=", "Company"],
			["Dynamic Link", "link_name", "=", company],
			["Dynamic Link", "parenttype", "=", "Address"],
			["gstin", "!=", ""],
		]
		gstin = frappe.get_all(
			"Address", filters=filters, pluck="gstin", order_by="is_primary_address desc"
		)
		if gstin and not all_gstins:
			gstin = gstin[0]

	if not gstin:
		address = frappe.bold(address) if address else ""
		frappe.throw(
			_("Please set valid GSTIN No. in Company Address {} for company {}").format(
				address, frappe.bold(company)
			)
		)

	return gstin


@frappe.whitelist()
def download_json_file():
	"""download json content in a file"""
	data = frappe._dict(frappe.local.form_dict)
	frappe.response["filename"] = (
		frappe.scrub("{0} {1}".format(data["report_name"], data["report_type"])) + ".json"
	)
	frappe.response["filecontent"] = data["data"]
	frappe.response["content_type"] = "application/json"
	frappe.response["type"] = "download"


def is_inter_state(invoice_detail):
	if invoice_detail.place_of_supply.split("-")[0] != invoice_detail.company_gstin[:2]:
		return True
	else:
		return False


@frappe.whitelist()
def get_company_gstins(company):
	address = frappe.qb.DocType("Address")
	links = frappe.qb.DocType("Dynamic Link")

	addresses = (
		frappe.qb.from_(address)
		.inner_join(links)
		.on(address.name == links.parent)
		.select(address.gstin)
		.where(links.link_doctype == "Company")
		.where(links.link_name == company)
		.run(as_dict=1)
	)

	address_list = [""] + [d.gstin for d in addresses]

	return address_list<|MERGE_RESOLUTION|>--- conflicted
+++ resolved
@@ -279,7 +279,6 @@
 
 	def get_conditions(self):
 		conditions = ""
-<<<<<<< HEAD
 		agroup = self.filters.get("address_group")
 		add_data = frappe.get_list('Address Group Item', filters={'parent':agroup},fields='*')
 		add_lst =[]
@@ -297,20 +296,6 @@
 					
 
 		if self.filters.get("type_of_business") ==  "B2B":
-=======
-
-		for opts in (
-			("company", " and company=%(company)s"),
-			("from_date", " and posting_date>=%(from_date)s"),
-			("to_date", " and posting_date<=%(to_date)s"),
-			("company_address", " and company_address=%(company_address)s"),
-			("company_gstin", " and company_gstin=%(company_gstin)s"),
-		):
-			if self.filters.get(opts[0]):
-				conditions += opts[1]
-
-		if self.filters.get("type_of_business") == "B2B":
->>>>>>> 71f72458
 			conditions += "AND IFNULL(gst_category, '') in ('Registered Regular', 'Registered Composition', 'Deemed Export', 'SEZ') AND is_return != 1 AND is_debit_note !=1"
 
 		if self.filters.get("type_of_business") in ("B2C Large", "B2C Small"):
@@ -358,15 +343,6 @@
 			select item_code, parent, taxable_value, base_net_amount, item_tax_rate, is_nil_exempt,
 			is_non_gst from `tab%s Item`
 			where parent in (%s)
-<<<<<<< HEAD
-		""" % (self.doctype, ', '.join(['%s']*len(self.invoices))), tuple(self.invoices), as_dict=1)
-		
-		for d in items:
-			if str(d.item_code)+str(d.idx) not in self.invoice_items.get(d.parent, {}):
-				self.invoice_items.setdefault(d.parent, {}).setdefault(d.item_code, 0.0)
-				self.invoice_items[d.parent][d.item_code] += d.get('taxable_value', 0) or d.get('base_net_amount', 0)
-				item_tax_rate = {}
-=======
 		"""
 			% (self.doctype, ", ".join(["%s"] * len(self.invoices))),
 			tuple(self.invoices),
@@ -380,7 +356,6 @@
 			)
 
 			item_tax_rate = {}
->>>>>>> 71f72458
 
 			if d.item_tax_rate:
 				item_tax_rate = json.loads(d.item_tax_rate)
