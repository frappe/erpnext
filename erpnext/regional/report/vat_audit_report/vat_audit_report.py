# Copyright (c) 2021, Frappe Technologies Pvt. Ltd. and contributors
# For license information, please see license.txt

from __future__ import unicode_literals

import json

import frappe
from frappe import _
from frappe.utils import formatdate, get_link_to_form
<<<<<<< HEAD
=======

>>>>>>> b32bec69

def execute(filters=None):
	return VATAuditReport(filters).run()

class VATAuditReport(object):

	def __init__(self, filters=None):
		self.filters = frappe._dict(filters or {})
		self.columns = []
		self.data = []
		self.doctypes = ["Purchase Invoice", "Sales Invoice"]

	def run(self):
		self.get_sa_vat_accounts()
		self.get_columns()
		for doctype in self.doctypes:
			self.select_columns = """
			name as voucher_no,
			posting_date, remarks"""
			columns = ", supplier as party, credit_to as account" if doctype=="Purchase Invoice" \
				else ", customer as party, debit_to as account"
			self.select_columns += columns

			self.get_invoice_data(doctype)

			if self.invoices:
				self.get_invoice_items(doctype)
				self.get_items_based_on_tax_rate(doctype)
				self.get_data(doctype)

		return self.columns, self.data

	def get_sa_vat_accounts(self):
		self.sa_vat_accounts = frappe.get_list("South Africa VAT Account",
			filters = {"parent": self.filters.company}, pluck="account")
		if not self.sa_vat_accounts and not frappe.flags.in_test and not frappe.flags.in_migrate:
			link_to_settings = get_link_to_form("South Africa VAT Settings", "", label="South Africa VAT Settings")
			frappe.throw(_("Please set VAT Accounts in {0}").format(link_to_settings))

	def get_invoice_data(self, doctype):
		conditions = self.get_conditions()
		self.invoices = frappe._dict()

		invoice_data = frappe.db.sql("""
			SELECT
				{select_columns}
			FROM
				`tab{doctype}`
			WHERE
				docstatus = 1 {where_conditions}
				and is_opening = "No"
			ORDER BY
				posting_date DESC
			""".format(select_columns=self.select_columns, doctype=doctype,
				where_conditions=conditions), self.filters, as_dict=1)

		for d in invoice_data:
			self.invoices.setdefault(d.voucher_no, d)

	def get_invoice_items(self, doctype):
		self.invoice_items = frappe._dict()

		items = frappe.db.sql("""
			SELECT
				item_code, parent, base_net_amount, is_zero_rated
			FROM
				`tab%s Item`
			WHERE
				parent in (%s)
			""" % (doctype, ", ".join(["%s"]*len(self.invoices))), tuple(self.invoices), as_dict=1)
		for d in items:
			if d.item_code not in self.invoice_items.get(d.parent, {}):
				self.invoice_items.setdefault(d.parent, {}).setdefault(d.item_code, {
					'net_amount': 0.0})
				self.invoice_items[d.parent][d.item_code]['net_amount'] += d.get('base_net_amount', 0)
				self.invoice_items[d.parent][d.item_code]['is_zero_rated'] = d.is_zero_rated

	def get_items_based_on_tax_rate(self, doctype):
		self.items_based_on_tax_rate = frappe._dict()
		self.item_tax_rate = frappe._dict()
		self.tax_doctype = "Purchase Taxes and Charges" if doctype=="Purchase Invoice" \
			else "Sales Taxes and Charges"

		self.tax_details = frappe.db.sql("""
			SELECT
				parent, account_head, item_wise_tax_detail, base_tax_amount_after_discount_amount
			FROM
				`tab%s`
			WHERE
				parenttype = %s and docstatus = 1
				and parent in (%s)
			ORDER BY
				account_head
			""" % (self.tax_doctype, "%s", ", ".join(["%s"]*len(self.invoices.keys()))),
			tuple([doctype] + list(self.invoices.keys())))

		for parent, account, item_wise_tax_detail, tax_amount in self.tax_details:
			if item_wise_tax_detail:
				try:
					if account in self.sa_vat_accounts:
						item_wise_tax_detail = json.loads(item_wise_tax_detail)
					else:
						continue
					for item_code, taxes in item_wise_tax_detail.items():
						is_zero_rated = self.invoice_items.get(parent).get(item_code).get("is_zero_rated")
						#to skip items with non-zero tax rate in multiple rows
						if taxes[0] == 0 and not is_zero_rated:
							continue
						tax_rate, item_amount_map = self.get_item_amount_map(parent, item_code, taxes)

						if tax_rate is not None:
							rate_based_dict = self.items_based_on_tax_rate.setdefault(parent, {}) \
								.setdefault(tax_rate, [])
							if item_code not in rate_based_dict:
								rate_based_dict.append(item_code)
				except ValueError:
					continue

	def get_item_amount_map(self, parent, item_code, taxes):
		net_amount = self.invoice_items.get(parent).get(item_code).get("net_amount")
		tax_rate = taxes[0]
		tax_amount = taxes[1]
		gross_amount = net_amount + tax_amount
		item_amount_map = self.item_tax_rate.setdefault(parent, {}) \
			.setdefault(item_code, [])
		amount_dict = {
			"tax_rate": tax_rate,
			"gross_amount": gross_amount,
			"tax_amount": tax_amount,
			"net_amount": net_amount
		}
		item_amount_map.append(amount_dict)

		return tax_rate, item_amount_map

	def get_conditions(self):
		conditions = ""
		for opts in (("company", " and company=%(company)s"),
			("from_date", " and posting_date>=%(from_date)s"),
			("to_date", " and posting_date<=%(to_date)s")):
			if self.filters.get(opts[0]):
				conditions += opts[1]

		return conditions

	def get_data(self, doctype):
		consolidated_data = self.get_consolidated_data(doctype)
		section_name = _("Purchases") if doctype == "Purchase Invoice" else _("Sales")

		for rate, section in consolidated_data.items():
			rate = int(rate)
			label = frappe.bold(section_name + "- " + "Rate" + " " + str(rate) + "%")
			section_head = {"posting_date": label}
			total_gross = total_tax = total_net = 0
			self.data.append(section_head)
			for row in section.get("data"):
				self.data.append(row)
				total_gross += row["gross_amount"]
				total_tax += row["tax_amount"]
				total_net += row["net_amount"]

			total = {
				"posting_date": frappe.bold(_("Total")),
				"gross_amount": total_gross,
				"tax_amount": total_tax,
				"net_amount": total_net,
				"bold":1
			}
			self.data.append(total)
			self.data.append({})

	def get_consolidated_data(self, doctype):
		consolidated_data_map={}
		for inv, inv_data in self.invoices.items():
			if self.items_based_on_tax_rate.get(inv):
				for rate, items in self.items_based_on_tax_rate.get(inv).items():
					consolidated_data_map.setdefault(rate, {"data": []})
					for item in items:
						row = {}
						item_details = self.item_tax_rate.get(inv).get(item)
						row["account"] = inv_data.get("account")
						row["posting_date"] = formatdate(inv_data.get("posting_date"), "dd-mm-yyyy")
						row["voucher_type"] = doctype
						row["voucher_no"] = inv
						row["party_type"] = "Customer" if doctype == "Sales Invoice" else "Supplier"
						row["party"] = inv_data.get("party")
						row["remarks"] = inv_data.get("remarks")
						row["gross_amount"]= item_details[0].get("gross_amount")
						row["tax_amount"]= item_details[0].get("tax_amount")
						row["net_amount"]= item_details[0].get("net_amount")
						consolidated_data_map[rate]["data"].append(row)

		return consolidated_data_map

	def get_columns(self):
		self.columns = [
			{
				"fieldname": "posting_date",
				"label": "Posting Date",
				"fieldtype": "Data",
				"width": 200
			},
			{
				"fieldname": "account",
				"label": "Account",
				"fieldtype": "Link",
				"options": "Account",
				"width": 150
			},
			{
				"fieldname": "voucher_type",
				"label": "Voucher Type",
				"fieldtype": "Data",
				"width": 140,
				"hidden": 1
			},
			{
				"fieldname": "voucher_no",
				"label": "Reference",
				"fieldtype": "Dynamic Link",
				"options": "voucher_type",
				"width": 150
			},
			{
				"fieldname": "party_type",
				"label": "Party Type",
				"fieldtype": "Data",
				"width": 140,
				"hidden": 1
			},
			{
				"fieldname": "party",
				"label": "Party",
				"fieldtype": "Dynamic Link",
				"options": "party_type",
				"width": 150
			},
			{
				"fieldname": "remarks",
				"label": "Details",
				"fieldtype": "Data",
				"width": 150
			},
			{
				"fieldname": "net_amount",
				"label": "Net Amount",
				"fieldtype": "Currency",
				"width": 130
			},
			{
				"fieldname": "tax_amount",
				"label": "Tax Amount",
				"fieldtype": "Currency",
				"width": 130
			},
			{
				"fieldname": "gross_amount",
				"label": "Gross Amount",
				"fieldtype": "Currency",
				"width": 130
			},
		]<|MERGE_RESOLUTION|>--- conflicted
+++ resolved
@@ -8,10 +8,6 @@
 import frappe
 from frappe import _
 from frappe.utils import formatdate, get_link_to_form
-<<<<<<< HEAD
-=======
-
->>>>>>> b32bec69
 
 def execute(filters=None):
 	return VATAuditReport(filters).run()
