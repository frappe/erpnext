--- conflicted
+++ resolved
@@ -23,18 +23,12 @@
 		filters.setdefault('fiscal_year', get_fiscal_year(nowdate())[0])
 		filters.setdefault('company', frappe.db.get_default("company"))
 
-<<<<<<< HEAD
-	region = frappe.db.get_value("Company", fieldname = ["country"], filters = { "name": filters.company })
-	if region != 'United States':
-		return [],[]
-=======
 	region = frappe.db.get_value("Company",
 		filters={"name": filters.company},
 		fieldname=["country"])
 
 	if region != 'United States':
 		return [], []
->>>>>>> 540559d6
 
 	data = []
 	columns = get_columns()
