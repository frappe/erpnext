--- conflicted
+++ resolved
@@ -9,16 +9,6 @@
 """
 
 import json
-<<<<<<< HEAD
-import six
-from six import string_types
-from csv import QUOTE_NONNUMERIC
-
-import frappe
-from frappe import _
-from erpnext.accounts.utils import get_fiscal_year
-import pandas as pd
-=======
 
 import frappe
 from frappe import _
@@ -166,7 +156,6 @@
 		"width": 100
 	}
 ]
->>>>>>> 540559d6
 
 
 def execute(filters=None):
@@ -195,14 +184,6 @@
 		frappe.throw(_('<b>To Date</b> is a mandatory filter.'))
 
 	validate_fiscal_year(from_date, to_date, company)
-<<<<<<< HEAD
-
-	try:
-		frappe.get_doc('DATEV Settings', filters.get('company'))
-	except frappe.DoesNotExistError:
-		frappe.throw(_('Please create <b>DATEV Settings</b> for Company <b>{}</b>.').format(filters.get('company')))
-
-=======
 
 	if not frappe.db.exists('DATEV Settings', filters.get('company')):
 		msg = 'Please create DATEV Settings for Company {}'.format(filters.get('company'))
@@ -211,7 +192,6 @@
 
 	return True
 
->>>>>>> 540559d6
 
 def validate_fiscal_year(from_date, to_date, company):
 	from_fiscal_year = get_fiscal_year(date=from_date, company=company)
@@ -220,71 +200,6 @@
 		frappe.throw(_('Dates {} and {} are not in the same fiscal year.').format(from_date, to_date))
 
 
-<<<<<<< HEAD
-def get_columns():
-	"""Return the list of columns that will be shown in query report."""
-	columns = [
-		{
-			"label": "Umsatz (ohne Soll/Haben-Kz)",
-			"fieldname": "Umsatz (ohne Soll/Haben-Kz)",
-			"fieldtype": "Currency",
-		},
-		{
-			"label": "Soll/Haben-Kennzeichen",
-			"fieldname": "Soll/Haben-Kennzeichen",
-			"fieldtype": "Data",
-		},
-		{
-			"label": "Konto",
-			"fieldname": "Konto",
-			"fieldtype": "Data",
-		},
-		{
-			"label": "Gegenkonto (ohne BU-Schlüssel)",
-			"fieldname": "Gegenkonto (ohne BU-Schlüssel)",
-			"fieldtype": "Data",
-		},
-		{
-			"label": "Belegdatum",
-			"fieldname": "Belegdatum",
-			"fieldtype": "Date",
-		},
-		{
-			"label": "Belegfeld 1",
-			"fieldname": "Belegfeld 1",
-			"fieldtype": "Data",
-		},
-		{
-			"label": "Buchungstext",
-			"fieldname": "Buchungstext",
-			"fieldtype": "Text",
-		},
-		{
-			"label": "Beleginfo - Art 1",
-			"fieldname": "Beleginfo - Art 1",
-			"fieldtype": "Link",
-			"options": "DocType"
-		},
-		{
-			"label": "Beleginfo - Inhalt 1",
-			"fieldname": "Beleginfo - Inhalt 1",
-			"fieldtype": "Dynamic Link",
-			"options": "Beleginfo - Art 1"
-		},
-		{
-			"label": "Beleginfo - Art 2",
-			"fieldname": "Beleginfo - Art 2",
-			"fieldtype": "Link",
-			"options": "DocType"
-		},
-		{
-			"label": "Beleginfo - Inhalt 2",
-			"fieldname": "Beleginfo - Inhalt 2",
-			"fieldtype": "Dynamic Link",
-			"options": "Beleginfo - Art 2"
-		}
-	]
-=======
 def get_transactions(filters, as_dict=1):
 	def run(params_method, filters):
 		extra_fields, extra_joins, extra_filters = params_method(filters)
@@ -335,7 +250,6 @@
 	extra_filters = """
 		AND gl.voucher_type = 'Payment Entry'
 	"""
->>>>>>> 540559d6
 
 	return extra_fields, extra_joins, extra_filters
 
@@ -426,11 +340,7 @@
 			case gl.debit when 0 then 'H' else 'S' end as 'Soll/Haben-Kennzeichen',
 
 			/* account number or, if empty, party account number */
-<<<<<<< HEAD
-			coalesce(acc.account_number, acc_pa.account_number) as 'Konto',
-=======
 			acc.account_number as 'Konto',
->>>>>>> 540559d6
 
 			/* against number or, if empty, party against number */
 			%(temporary_against_account_number)s as 'Gegenkonto (ohne BU-Schlüssel)',
@@ -440,11 +350,7 @@
 
 			gl.posting_date as 'Belegdatum',
 			gl.voucher_no as 'Belegfeld 1',
-<<<<<<< HEAD
-			LEFT(gl.remarks, 60) as 'Buchungstext',
-=======
 			REPLACE(LEFT(gl.remarks, 60), '\n', ' ') as 'Buchungstext',
->>>>>>> 540559d6
 			gl.voucher_type as 'Beleginfo - Art 1',
 			gl.voucher_no as 'Beleginfo - Inhalt 1',
 			gl.against_voucher_type as 'Beleginfo - Art 2',
@@ -555,309 +461,6 @@
 	Arguments:
 	filters -- dict of filters to be passed to the sql query
 	"""
-<<<<<<< HEAD
-	coa = frappe.get_value("Company", filters.get("company"), "chart_of_accounts")
-	coa_used = "04" if "SKR04" in coa else ("03" if "SKR03" in coa else "")
-
-	header = [
-		# A = DATEV-Format-KZ
-		#   DTVF = created by DATEV software,
-		#   EXTF = created by other software
-		'"EXTF"',
-		# B = version of the DATEV format
-		#   141 = 1.41, 
-		#   510 = 5.10,
-		#   720 = 7.20
-		"700",
-		# C = Data category
-		#   21 = Transaction batch (Buchungsstapel),
-		#   67 = Buchungstextkonstanten,
-		#   16 = Debitors/Creditors,
-		#   20 = Account names (Kontenbeschriftungen)
-		"21",
-		# D = Format name
-		#   Buchungsstapel,
-		#   Buchungstextkonstanten,
-		#   Debitoren/Kreditoren,
-		#   Kontenbeschriftungen
-		"Buchungsstapel",
-		# E = Format version (regarding format name)
-		"9",
-		# F = Generated on
-		datetime.datetime.now().strftime("%Y%m%d%H%M%S") + '000',
-		# G = Imported on -- stays empty
-		"",
-		# H = Herkunfts-Kennzeichen (Origin)
-		# Any two letters
-		'"EN"',
-		# I = Exported by
-		'"%s"' % frappe.session.user,
-		# J = Imported by -- stays empty
-		"",
-		# K = Tax consultant number (Beraternummer)
-		frappe.get_value("DATEV Settings", filters.get("company"), "consultant_number") or "",
-		# L = Tax client number (Mandantennummer)
-		frappe.get_value("DATEV Settings", filters.get("company"), "client_number") or "",
-		# M = Start of the fiscal year (Wirtschaftsjahresbeginn)
-		frappe.utils.formatdate(filters.get("fiscal_year_start"), "yyyyMMdd"),
-		# N = Length of account numbers (Sachkontenlänge)
-		str(filters.get('account_number_length', 4)),
-		# O = Transaction batch start date (YYYYMMDD)
-		frappe.utils.formatdate(filters.get('from_date'), "yyyyMMdd"),
-		# P = Transaction batch end date (YYYYMMDD)
-		frappe.utils.formatdate(filters.get('to_date'), "yyyyMMdd"),
-		# Q = Description (for example, "January - February 2019 Transactions")
-		"Buchungsstapel",
-		# R = Diktatkürzel
-		"",
-		# S = Buchungstyp
-		#   1 = Transaction batch (Buchungsstapel),
-		#   2 = Annual financial statement (Jahresabschluss)
-		"1",
-		# T = Rechnungslegungszweck
-		"0", # vom Rechnungslegungszweck unabhängig
-		# U = Festschreibung
-		"0", # keine Festschreibung
-		# V = Kontoführungs-Währungskennzeichen des Geldkontos
-		frappe.get_value("Company", filters.get("company"), "default_currency"),
-		# reserviert
-		'',
-		# Derivatskennzeichen
-		'',
-		# reserviert
-		'',
-		# reserviert
-		'',
-		# SKR
-		'"%s"' % coa_used,
-		# Branchen-Lösungs-ID
-		'',
-		# reserviert
-		'',
-		# reserviert
-		'',
-		# Anwendungsinformation (Verarbeitungskennzeichen der abgebenden Anwendung)
-		''
-	]
-	columns = [
-		# All possible columns must tbe listed here, because DATEV requires them to
-		# be present in the CSV.
-		# ---
-		# Umsatz
-		"Umsatz (ohne Soll/Haben-Kz)",
-		"Soll/Haben-Kennzeichen",
-		"WKZ Umsatz",
-		"Kurs",
-		"Basis-Umsatz",
-		"WKZ Basis-Umsatz",
-		# Konto/Gegenkonto
-		"Konto",
-		"Gegenkonto (ohne BU-Schlüssel)",
-		"BU-Schlüssel",
-		# Datum
-		"Belegdatum",
-		# Rechnungs- / Belegnummer
-		"Belegfeld 1",
-		# z.B. Fälligkeitsdatum Format: TTMMJJ
-		"Belegfeld 2",
-		# Skonto-Betrag / -Abzug (Der Wert 0 ist unzulässig)
-		"Skonto",
-		# Beschreibung des Buchungssatzes
-		"Buchungstext",
-		# Mahn- / Zahl-Sperre (1 = Postensperre)
-		"Postensperre",
-		"Diverse Adressnummer",
-		"Geschäftspartnerbank",
-		"Sachverhalt",
-		# Keine Mahnzinsen
-		"Zinssperre",
-		# Link auf den Buchungsbeleg (Programmkürzel + GUID)
-		"Beleglink",
-		# Beleginfo
-		"Beleginfo - Art 1",
-		"Beleginfo - Inhalt 1",
-		"Beleginfo - Art 2",
-		"Beleginfo - Inhalt 2",
-		"Beleginfo - Art 3",
-		"Beleginfo - Inhalt 3",
-		"Beleginfo - Art 4",
-		"Beleginfo - Inhalt 4",
-		"Beleginfo - Art 5",
-		"Beleginfo - Inhalt 5",
-		"Beleginfo - Art 6",
-		"Beleginfo - Inhalt 6",
-		"Beleginfo - Art 7",
-		"Beleginfo - Inhalt 7",
-		"Beleginfo - Art 8",
-		"Beleginfo - Inhalt 8",
-		# Zuordnung des Geschäftsvorfalls für die Kostenrechnung
-		"KOST1 - Kostenstelle",
-		"KOST2 - Kostenstelle",
-		"KOST-Menge",
-		# USt-ID-Nummer (Beispiel: DE133546770)
-		"EU-Mitgliedstaat u. USt-IdNr.",
-		# Der im EU-Bestimmungsland gültige Steuersatz
-		"EU-Steuersatz",
-		# I = Ist-Versteuerung,
-		# K = keine Umsatzsteuerrechnung
-		# P = Pauschalierung (z. B. für Land- und Forstwirtschaft),
-		# S = Soll-Versteuerung
-		"Abw. Versteuerungsart",
-		# Sachverhalte gem. § 13b Abs. 1 Satz 1 Nrn. 1.-5. UStG
-		"Sachverhalt L+L",
-		# Steuersatz / Funktion zum L+L-Sachverhalt (Beispiel: Wert 190 für 19%)
-		"Funktionsergänzung L+L",
-		# Bei Verwendung des BU-Schlüssels 49 für „andere Steuersätze“ muss der
-		# steuerliche Sachverhalt mitgegeben werden
-		"BU 49 Hauptfunktionstyp",
-		"BU 49 Hauptfunktionsnummer",
-		"BU 49 Funktionsergänzung",
-		# Zusatzinformationen, besitzen den Charakter eines Notizzettels und können
-		# frei erfasst werden.
-		"Zusatzinformation - Art 1",
-		"Zusatzinformation - Inhalt 1",
-		"Zusatzinformation - Art 2",
-		"Zusatzinformation - Inhalt 2",
-		"Zusatzinformation - Art 3",
-		"Zusatzinformation - Inhalt 3",
-		"Zusatzinformation - Art 4",
-		"Zusatzinformation - Inhalt 4",
-		"Zusatzinformation - Art 5",
-		"Zusatzinformation - Inhalt 5",
-		"Zusatzinformation - Art 6",
-		"Zusatzinformation - Inhalt 6",
-		"Zusatzinformation - Art 7",
-		"Zusatzinformation - Inhalt 7",
-		"Zusatzinformation - Art 8",
-		"Zusatzinformation - Inhalt 8",
-		"Zusatzinformation - Art 9",
-		"Zusatzinformation - Inhalt 9",
-		"Zusatzinformation - Art 10",
-		"Zusatzinformation - Inhalt 10",
-		"Zusatzinformation - Art 11",
-		"Zusatzinformation - Inhalt 11",
-		"Zusatzinformation - Art 12",
-		"Zusatzinformation - Inhalt 12",
-		"Zusatzinformation - Art 13",
-		"Zusatzinformation - Inhalt 13",
-		"Zusatzinformation - Art 14",
-		"Zusatzinformation - Inhalt 14",
-		"Zusatzinformation - Art 15",
-		"Zusatzinformation - Inhalt 15",
-		"Zusatzinformation - Art 16",
-		"Zusatzinformation - Inhalt 16",
-		"Zusatzinformation - Art 17",
-		"Zusatzinformation - Inhalt 17",
-		"Zusatzinformation - Art 18",
-		"Zusatzinformation - Inhalt 18",
-		"Zusatzinformation - Art 19",
-		"Zusatzinformation - Inhalt 19",
-		"Zusatzinformation - Art 20",
-		"Zusatzinformation - Inhalt 20",
-		# Wirkt sich nur bei Sachverhalt mit SKR 14 Land- und Forstwirtschaft aus,
-		# für andere SKR werden die Felder beim Import / Export überlesen bzw.
-		# leer exportiert.
-		"Stück",
-		"Gewicht",
-		# 1 = Lastschrift
-		# 2 = Mahnung
-		# 3 = Zahlung
-		"Zahlweise",
-		"Forderungsart",
-		# JJJJ
-		"Veranlagungsjahr",
-		# TTMMJJJJ
-		"Zugeordnete Fälligkeit",
-		# 1 = Einkauf von Waren
-		# 2 = Erwerb von Roh-Hilfs- und Betriebsstoffen
-		"Skontotyp",
-		# Allgemeine Bezeichnung, des Auftrags / Projekts.
-		"Auftragsnummer",
-		# AA = Angeforderte Anzahlung / Abschlagsrechnung
-		# AG = Erhaltene Anzahlung (Geldeingang)
-		# AV = Erhaltene Anzahlung (Verbindlichkeit)
-		# SR = Schlussrechnung
-		# SU = Schlussrechnung (Umbuchung)
-		# SG = Schlussrechnung (Geldeingang)
-		# SO = Sonstige
-		"Buchungstyp",
-		"USt-Schlüssel (Anzahlungen)",
-		"EU-Mitgliedstaat (Anzahlungen)",
-		"Sachverhalt L+L (Anzahlungen)",
-		"EU-Steuersatz (Anzahlungen)",
-		"Erlöskonto (Anzahlungen)",
-		# Wird beim Import durch SV (Stapelverarbeitung) ersetzt.
-		"Herkunft-Kz",
-		# Wird von DATEV verwendet.
-		"Leerfeld",
-		# Format TTMMJJJJ
-		"KOST-Datum",
-		# Vom Zahlungsempfänger individuell vergebenes Kennzeichen eines Mandats
-		# (z.B. Rechnungs- oder Kundennummer).
-		"SEPA-Mandatsreferenz",
-		# 1 = Skontosperre
-		# 0 = Keine Skontosperre
-		"Skontosperre",
-		# Gesellschafter und Sonderbilanzsachverhalt
-		"Gesellschaftername",
-		# Amtliche Nummer aus der Feststellungserklärung
-		"Beteiligtennummer",
-		"Identifikationsnummer",
-		"Zeichnernummer",
-		# Format TTMMJJJJ
-		"Postensperre bis",
-		# Gesellschafter und Sonderbilanzsachverhalt
-		"Bezeichnung SoBil-Sachverhalt",
-		"Kennzeichen SoBil-Buchung",
-		# 0 = keine Festschreibung
-		# 1 = Festschreibung
-		"Festschreibung",
-		# Format TTMMJJJJ
-		"Leistungsdatum",
-		# Format TTMMJJJJ
-		"Datum Zuord. Steuerperiode",
-		# OPOS-Informationen, Format TTMMJJJJ
-		"Fälligkeit",
-		# G oder 1 = Generalumkehr
-		# 0 = keine Generalumkehr
-		"Generalumkehr (GU)",
-		# Steuersatz für Steuerschlüssel
-		"Steuersatz",
-		# Beispiel: DE für Deutschland
-		"Land"
-	]
-
-	empty_df = pd.DataFrame(columns=columns)
-	data_df = pd.DataFrame.from_records(data)
-
-	result = empty_df.append(data_df)
-	result['Belegdatum'] = pd.to_datetime(result['Belegdatum'])
-
-	header = ';'.join(header).encode('latin_1')
-	data = result.to_csv(
-		# Reason for str(';'): https://github.com/pandas-dev/pandas/issues/6035
-		sep=str(';'),
-		# European decimal seperator
-		decimal=',',
-		# Windows "ANSI" encoding
-		encoding='latin_1',
-		# format date as DDMM
-		date_format='%d%m',
-		# Windows line terminator
-		line_terminator='\r\n',
-		# Do not number rows
-		index=False,
-		# Use all columns defined above
-		columns=columns,
-		# Quote most fields, even currency values with "," separator
-		quoting=QUOTE_NONNUMERIC
-	)
-
-	if not six.PY2:
-		data = data.encode('latin_1')
-
-	return header + b'\r\n' + data
-=======
 	return frappe.db.sql("""
 		SELECT
 
@@ -928,7 +531,6 @@
 		AND account_number != ''
 	""", filters, as_dict=1)
 
->>>>>>> 540559d6
 
 @frappe.whitelist()
 def download_datev_csv(filters):
@@ -947,20 +549,10 @@
 		filters = json.loads(filters)
 
 	validate(filters)
-<<<<<<< HEAD
-
-	filters['account_number_length'] = frappe.get_value('DATEV Settings', filters.get('company'), 'account_number_length')
-
-	fiscal_year = get_fiscal_year(date=filters.get('from_date'), company=filters.get('company'))
-	filters['fiscal_year_start'] = fiscal_year[1]
-
-	data = get_gl_entries(filters, as_dict=1)
-=======
 	company = filters.get('company')
 
 	fiscal_year = get_fiscal_year(date=filters.get('from_date'), company=company)
 	filters['fiscal_year_start'] = fiscal_year[1]
->>>>>>> 540559d6
 
 	# set chart of accounts used
 	coa = frappe.get_value('Company', company, 'chart_of_accounts')
