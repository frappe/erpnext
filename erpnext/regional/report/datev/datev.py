# coding: utf-8
"""
Provide a report and downloadable CSV according to the German DATEV format.

- Query report showing only the columns that contain data, formatted nicely for
  dispay to the user.
- CSV download functionality `download_datev_csv` that provides a CSV file with
  all required columns. Used to import the data into the DATEV Software.
"""
from __future__ import unicode_literals

import json
import frappe
from frappe import _
from six import string_types
from erpnext.accounts.utils import get_fiscal_year
from erpnext.regional.germany.utils.datev.datev_csv import download_csv_files_as_zip, get_datev_csv
from erpnext.regional.germany.utils.datev.datev_constants import Transactions, DebtorsCreditors, AccountNames

COLUMNS = [
	{
		"label": "Umsatz (ohne Soll/Haben-Kz)",
		"fieldname": "Umsatz (ohne Soll/Haben-Kz)",
		"fieldtype": "Currency",
		"width": 100
	},
	{
		"label": "Soll/Haben-Kennzeichen",
		"fieldname": "Soll/Haben-Kennzeichen",
		"fieldtype": "Data",
		"width": 100
	},
	{
		"label": "Konto",
		"fieldname": "Konto",
		"fieldtype": "Data",
		"width": 100
	},
	{
		"label": "Gegenkonto (ohne BU-Schlüssel)",
		"fieldname": "Gegenkonto (ohne BU-Schlüssel)",
		"fieldtype": "Data",
		"width": 100
	},
	{
		"label": "Belegdatum",
		"fieldname": "Belegdatum",
		"fieldtype": "Date",
		"width": 100
	},
	{
		"label": "Belegfeld 1",
		"fieldname": "Belegfeld 1",
		"fieldtype": "Data",
		"width": 150
	},
	{
		"label": "Buchungstext",
		"fieldname": "Buchungstext",
		"fieldtype": "Text",
		"width": 300
	},
	{
		"label": "Beleginfo - Art 1",
		"fieldname": "Beleginfo - Art 1",
		"fieldtype": "Link",
		"options": "DocType",
		"width": 100
	},
	{
		"label": "Beleginfo - Inhalt 1",
		"fieldname": "Beleginfo - Inhalt 1",
		"fieldtype": "Dynamic Link",
		"options": "Beleginfo - Art 1",
		"width": 150
	},
	{
		"label": "Beleginfo - Art 2",
		"fieldname": "Beleginfo - Art 2",
		"fieldtype": "Link",
		"options": "DocType",
		"width": 100
	},
	{
		"label": "Beleginfo - Inhalt 2",
		"fieldname": "Beleginfo - Inhalt 2",
		"fieldtype": "Dynamic Link",
		"options": "Beleginfo - Art 2",
		"width": 150
	}
]


def execute(filters=None):
	"""Entry point for frappe."""
	validate(filters)
	return COLUMNS, get_transactions(filters, as_dict=0)


def validate(filters):
	"""Make sure all mandatory filters and settings are present."""
	company = filters.get('company')
	if not company:
		frappe.throw(_('<b>Company</b> is a mandatory filter.'))

	from_date = filters.get('from_date')
	if not from_date:
		frappe.throw(_('<b>From Date</b> is a mandatory filter.'))

	to_date = filters.get('to_date')
	if not to_date:
		frappe.throw(_('<b>To Date</b> is a mandatory filter.'))

	validate_fiscal_year(from_date, to_date, company)

	try:
		frappe.get_doc('DATEV Settings', filters.get('company'))
	except frappe.DoesNotExistError:
		frappe.throw(_('Please create <b>DATEV Settings</b> for Company <b>{}</b>.').format(filters.get('company')))


def validate_fiscal_year(from_date, to_date, company):
	from_fiscal_year = get_fiscal_year(date=from_date, company=company)
	to_fiscal_year = get_fiscal_year(date=to_date, company=company)
	if from_fiscal_year != to_fiscal_year:
		frappe.throw(_('Dates {} and {} are not in the same fiscal year.').format(from_date, to_date))


def get_transactions(filters, as_dict=1):
	"""
	Get a list of accounting entries.

	Select GL Entries joined with Account and Party Account in order to get the
	account numbers. Returns a list of accounting entries.

	Arguments:
	filters -- dict of filters to be passed to the sql query
	as_dict -- return as list of dicts [0,1]
	"""
	filter_by_voucher = 'AND gl.voucher_type = %(voucher_type)s' if filters.get('voucher_type') else ''
	gl_entries = frappe.db.sql("""
		SELECT

			/* either debit or credit amount; always positive */
			case gl.debit when 0 then gl.credit else gl.debit end as 'Umsatz (ohne Soll/Haben-Kz)',

			/* 'H' when credit, 'S' when debit */
			case gl.debit when 0 then 'H' else 'S' end as 'Soll/Haben-Kennzeichen',

			/* account number or, if empty, party account number */
			coalesce(acc.account_number, acc_pa.account_number) as 'Konto',

			/* against number or, if empty, party against number */
			coalesce(acc_against.account_number, acc_against_pa.account_number) as 'Gegenkonto (ohne BU-Schlüssel)',
			
			gl.posting_date as 'Belegdatum',
			gl.voucher_no as 'Belegfeld 1',
			LEFT(gl.remarks, 60) as 'Buchungstext',
			gl.voucher_type as 'Beleginfo - Art 1',
			gl.voucher_no as 'Beleginfo - Inhalt 1',
			gl.against_voucher_type as 'Beleginfo - Art 2',
			gl.against_voucher as 'Beleginfo - Inhalt 2'

		FROM `tabGL Entry` gl

			/* Statistisches Konto (Debitoren/Kreditoren) */
			left join `tabParty Account` pa
			on gl.against = pa.parent
			and gl.company = pa.company

			/* Kontonummer */
			left join `tabAccount` acc 
			on gl.account = acc.name

			/* Gegenkonto-Nummer */
			left join `tabAccount` acc_against 
			on gl.against = acc_against.name

			/* Statistische Kontonummer */
			left join `tabAccount` acc_pa
			on pa.account = acc_pa.name

			/* Statistische Gegenkonto-Nummer */
			left join `tabAccount` acc_against_pa 
			on pa.account = acc_against_pa.name

		WHERE gl.company = %(company)s 
		AND DATE(gl.posting_date) >= %(from_date)s
		AND DATE(gl.posting_date) <= %(to_date)s
		{}
		ORDER BY 'Belegdatum', gl.voucher_no""".format(filter_by_voucher), filters, as_dict=as_dict)

	return gl_entries


def get_customers(filters):
	"""
	Get a list of Customers.

	Arguments:
	filters -- dict of filters to be passed to the sql query
	"""
	return frappe.db.sql("""
		SELECT

			acc.account_number as 'Konto',
			CASE cus.customer_type WHEN 'Company' THEN cus.customer_name ELSE null END as 'Name (Adressatentyp Unternehmen)',
			CASE cus.customer_type WHEN 'Individual' THEN con.last_name ELSE null END as 'Name (Adressatentyp natürl. Person)',
			CASE cus.customer_type WHEN 'Individual' THEN con.first_name ELSE null END as 'Vorname (Adressatentyp natürl. Person)',
			CASE cus.customer_type WHEN 'Individual' THEN '1' WHEN 'Company' THEN '2' ELSE '0' end as 'Adressatentyp',
			adr.address_line1 as 'Straße',
			adr.pincode as 'Postleitzahl',
			adr.city as 'Ort',
			UPPER(country.code) as 'Land',
			adr.address_line2 as 'Adresszusatz',
			con.email_id as 'E-Mail',
			coalesce(con.mobile_no, con.phone) as 'Telefon',
			cus.website as 'Internet',
			cus.tax_id as 'Steuernummer'

		FROM `tabParty Account` par

			left join `tabAccount` acc
			on acc.name = par.account

			left join `tabCustomer` cus
			on cus.name = par.parent

			left join `tabAddress` adr
			on adr.name = cus.customer_primary_address

			left join `tabCountry` country
			on country.name = adr.country

			left join `tabContact` con
			on con.name = cus.customer_primary_contact

		WHERE par.company = %(company)s
		AND par.parenttype = 'Customer'""", filters, as_dict=1)


def get_suppliers(filters):
	"""
	Get a list of Suppliers.

	Arguments:
	filters -- dict of filters to be passed to the sql query
	"""
	return frappe.db.sql("""
		SELECT

			acc.account_number as 'Konto',
			CASE sup.supplier_type WHEN 'Company' THEN sup.supplier_name ELSE null END as 'Name (Adressatentyp Unternehmen)',
			CASE sup.supplier_type WHEN 'Individual' THEN con.last_name ELSE null END as 'Name (Adressatentyp natürl. Person)',
			CASE sup.supplier_type WHEN 'Individual' THEN con.first_name ELSE null END as 'Vorname (Adressatentyp natürl. Person)',
			CASE sup.supplier_type WHEN 'Individual' THEN '1' WHEN 'Company' THEN '2' ELSE '0' end as 'Adressatentyp',
			adr.address_line1 as 'Straße',
			adr.pincode as 'Postleitzahl',
			adr.city as 'Ort',
			UPPER(country.code) as 'Land',
			adr.address_line2 as 'Adresszusatz',
			con.email_id as 'E-Mail',
			coalesce(con.mobile_no, con.phone) as 'Telefon',
			sup.website as 'Internet',
			sup.tax_id as 'Steuernummer',
			case sup.on_hold when 1 then sup.release_date else null end as 'Zahlungssperre bis'

		FROM `tabParty Account` par

			left join `tabAccount` acc
			on acc.name = par.account

			left join `tabSupplier` sup
			on sup.name = par.parent

			left join `tabDynamic Link` dyn_adr
			on dyn_adr.link_name = sup.name
			and dyn_adr.link_doctype = 'Supplier'
			and dyn_adr.parenttype = 'Address'
			
			left join `tabAddress` adr
			on adr.name = dyn_adr.parent
			and adr.is_primary_address = '1'

			left join `tabCountry` country
			on country.name = adr.country

			left join `tabDynamic Link` dyn_con
			on dyn_con.link_name = sup.name
			and dyn_con.link_doctype = 'Supplier'
			and dyn_con.parenttype = 'Contact'

			left join `tabContact` con
			on con.name = dyn_con.parent
			and con.is_primary_contact = '1'

		WHERE par.company = %(company)s
		AND par.parenttype = 'Supplier'""", filters, as_dict=1)


def get_account_names(filters):
	return frappe.db.sql("""
		SELECT

			account_number as 'Konto',
			LEFT(account_name, 40) as 'Kontenbeschriftung',
			'de-DE' as 'Sprach-ID'

		FROM `tabAccount`
		WHERE company = %(company)s
		AND is_group = 0
		AND account_number != ''
	""", filters, as_dict=1)


@frappe.whitelist()
def download_datev_csv(filters):
	"""
	Provide accounting entries for download in DATEV format.

	Validate the filters, get the data, produce the CSV file and provide it for
	download. Can be called like this:

	GET /api/method/erpnext.regional.report.datev.datev.download_datev_csv

	Arguments / Params:
	filters -- dict of filters to be passed to the sql query
	"""
	if isinstance(filters, string_types):
		filters = json.loads(filters)

	validate(filters)
	company = filters.get('company')
<<<<<<< HEAD
=======

	fiscal_year = get_fiscal_year(date=filters.get('from_date'), company=company)
	filters['fiscal_year_start'] = fiscal_year[1]
>>>>>>> 2d4a3498

	# set chart of accounts used
	coa = frappe.get_value('Company', company, 'chart_of_accounts')
	filters['skr'] = '04' if 'SKR04' in coa else ('03' if 'SKR03' in coa else '')

	filters['account_number_length'] = frappe.get_value('DATEV Settings', company, 'account_number_length')

	transactions = get_transactions(filters)
	account_names = get_account_names(filters)
	customers = get_customers(filters)
	suppliers = get_suppliers(filters)

	download_csv_files_as_zip([
		{
			'file_name': 'EXTF_Buchungsstapel.csv',
			'csv_data': get_datev_csv(transactions, filters, csv_class=Transactions)
		},
		{
			'file_name': 'EXTF_Kontenbeschriftungen.csv',
			'csv_data': get_datev_csv(account_names, filters, csv_class=AccountNames)
		},
		{
			'file_name': 'EXTF_Kunden.csv',
			'csv_data': get_datev_csv(customers, filters, csv_class=DebtorsCreditors)
		},
		{
			'file_name': 'EXTF_Lieferanten.csv',
			'csv_data': get_datev_csv(suppliers, filters, csv_class=DebtorsCreditors)
		},
	])<|MERGE_RESOLUTION|>--- conflicted
+++ resolved
@@ -331,12 +331,9 @@
 
 	validate(filters)
 	company = filters.get('company')
-<<<<<<< HEAD
-=======
 
 	fiscal_year = get_fiscal_year(date=filters.get('from_date'), company=company)
 	filters['fiscal_year_start'] = fiscal_year[1]
->>>>>>> 2d4a3498
 
 	# set chart of accounts used
 	coa = frappe.get_value('Company', company, 'chart_of_accounts')
