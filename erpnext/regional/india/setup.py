--- conflicted
+++ resolved
@@ -60,16 +60,7 @@
 		hsn_code.description = d["description"]
 		hsn_code.hsn_code = d[code_field]
 		hsn_code.name = d[code_field]
-<<<<<<< HEAD
-		try:
-			frappe.db.savepoint(savepoint)
-			hsn_code.db_insert()
-		except frappe.DuplicateEntryError:
-			frappe.db.rollback(save_point=savepoint)
-			pass
-=======
 		hsn_code.db_insert(ignore_if_duplicate=True)
->>>>>>> 4d8d4ace
 
 def add_custom_roles_for_reports():
 	for report_name in ('GST Sales Register', 'GST Purchase Register',
