from __future__ import unicode_literals

import json
import re

import frappe
from frappe import _
from frappe.model.utils import get_fetch_values
from frappe.utils import cint, cstr, date_diff, flt, getdate, nowdate
from six import string_types

from erpnext.controllers.accounts_controller import get_taxes_and_charges
from erpnext.controllers.taxes_and_totals import get_itemised_tax, get_itemised_taxable_amount
from erpnext.hr.utils import get_salary_assignment
from erpnext.payroll.doctype.salary_structure.salary_structure import make_salary_slip
from erpnext.regional.india import number_state_mapping, state_numbers, states

GST_INVOICE_NUMBER_FORMAT = re.compile(r"^[a-zA-Z0-9\-/]+$")   #alphanumeric and - /
GSTIN_FORMAT = re.compile("^[0-9]{2}[A-Z]{4}[0-9A-Z]{1}[0-9]{4}[A-Z]{1}[1-9A-Z]{1}[1-9A-Z]{1}[0-9A-Z]{1}$")
GSTIN_UIN_FORMAT = re.compile("^[0-9]{4}[A-Z]{3}[0-9]{5}[0-9A-Z]{3}")
PAN_NUMBER_FORMAT = re.compile("[A-Z]{5}[0-9]{4}[A-Z]{1}")


def validate_gstin_for_india(doc, method):
	if hasattr(doc, 'gst_state') and doc.gst_state:
		doc.gst_state_number = state_numbers[doc.gst_state]
	if not hasattr(doc, 'gstin') or not doc.gstin:
		return

	gst_category = []

	if len(doc.links):
		link_doctype = doc.links[0].get("link_doctype")
		link_name = doc.links[0].get("link_name")

		if link_doctype in ["Customer", "Supplier"]:
			gst_category = frappe.db.get_value(link_doctype, {'name': link_name}, ['gst_category'])

	doc.gstin = doc.gstin.upper().strip()
	if not doc.gstin or doc.gstin == 'NA':
		return

	if len(doc.gstin) != 15:
		frappe.throw(_("A GSTIN must have 15 characters."), title=_("Invalid GSTIN"))

	if gst_category and gst_category == 'UIN Holders':
		if not GSTIN_UIN_FORMAT.match(doc.gstin):
			frappe.throw(_("The input you've entered doesn't match the GSTIN format for UIN Holders or Non-Resident OIDAR Service Providers"),
				title=_("Invalid GSTIN"))
	else:
		if not GSTIN_FORMAT.match(doc.gstin):
			frappe.throw(_("The input you've entered doesn't match the format of GSTIN."), title=_("Invalid GSTIN"))

		validate_gstin_check_digit(doc.gstin)
		set_gst_state_and_state_number(doc)

		if not doc.gst_state:
			frappe.throw(_("Please enter GST state"), title=_("Invalid State"))

		if doc.gst_state_number != doc.gstin[:2]:
			frappe.throw(_("First 2 digits of GSTIN should match with State number {0}.")
				.format(doc.gst_state_number), title=_("Invalid GSTIN"))

def validate_pan_for_india(doc, method):
	if doc.get('country') != 'India' or not doc.pan:
		return

	if not PAN_NUMBER_FORMAT.match(doc.pan):
		frappe.throw(_("Invalid PAN No. The input you've entered doesn't match the format of PAN."))

def validate_tax_category(doc, method):
	if doc.get('gst_state') and frappe.db.get_value('Tax Category', {'gst_state': doc.gst_state, 'is_inter_state': doc.is_inter_state}):
		if doc.is_inter_state:
			frappe.throw(_("Inter State tax category for GST State {0} already exists").format(doc.gst_state))
		else:
			frappe.throw(_("Intra State tax category for GST State {0} already exists").format(doc.gst_state))

def update_gst_category(doc, method):
	for link in doc.links:
		if link.link_doctype in ['Customer', 'Supplier']:
			if doc.get('gstin'):
				frappe.db.sql("""
					UPDATE `tab{0}` SET gst_category = %s WHERE name = %s AND gst_category = 'Unregistered'
				""".format(link.link_doctype), ("Registered Regular", link.link_name)) #nosec

def set_gst_state_and_state_number(doc):
	if not doc.gst_state:
		if not doc.state:
			return
		state = doc.state.lower()
		states_lowercase = {s.lower():s for s in states}
		if state in states_lowercase:
			doc.gst_state = states_lowercase[state]
		else:
			return

	doc.gst_state_number = state_numbers[doc.gst_state]

def validate_gstin_check_digit(gstin, label='GSTIN'):
	''' Function to validate the check digit of the GSTIN.'''
	factor = 1
	total = 0
	code_point_chars = '0123456789ABCDEFGHIJKLMNOPQRSTUVWXYZ'
	mod = len(code_point_chars)
	input_chars = gstin[:-1]
	for char in input_chars:
		digit = factor * code_point_chars.find(char)
		digit = (digit // mod) + (digit % mod)
		total += digit
		factor = 2 if factor == 1 else 1
	if gstin[-1] != code_point_chars[((mod - (total % mod)) % mod)]:
		frappe.throw(_("""Invalid {0}! The check digit validation has failed. Please ensure you've typed the {0} correctly.""").format(label))

def get_itemised_tax_breakup_header(item_doctype, tax_accounts):
	hsn_wise_in_gst_settings = frappe.db.get_single_value('GST Settings','hsn_wise_tax_breakup')
	if frappe.get_meta(item_doctype).has_field('gst_hsn_code') and hsn_wise_in_gst_settings:
		return [_("HSN/SAC"), _("Taxable Amount")] + tax_accounts
	else:
		return [_("Item"), _("Taxable Amount")] + tax_accounts

def get_itemised_tax_breakup_data(doc, account_wise=False, hsn_wise=False):
	itemised_tax = get_itemised_tax(doc.taxes, with_tax_account=account_wise)

	itemised_taxable_amount = get_itemised_taxable_amount(doc.items)

	if not frappe.get_meta(doc.doctype + " Item").has_field('gst_hsn_code'):
		return itemised_tax, itemised_taxable_amount

<<<<<<< HEAD
	if hsn_wise:
=======
	hsn_wise_in_gst_settings = frappe.db.get_single_value('GST Settings','hsn_wise_tax_breakup')

	tax_breakup_hsn_wise = hsn_wise or hsn_wise_in_gst_settings
	if tax_breakup_hsn_wise:
>>>>>>> fc30daf7
		item_hsn_map = frappe._dict()
		for d in doc.items:
			item_hsn_map.setdefault(d.item_code or d.item_name, d.get("gst_hsn_code"))

	hsn_tax = {}
	for item, taxes in itemised_tax.items():
<<<<<<< HEAD
		item_or_hsn = item if not hsn_wise else item_hsn_map.get(item)
=======
		item_or_hsn = item if not tax_breakup_hsn_wise else item_hsn_map.get(item)
>>>>>>> fc30daf7
		hsn_tax.setdefault(item_or_hsn, frappe._dict())
		for tax_desc, tax_detail in taxes.items():
			key = tax_desc
			if account_wise:
				key = tax_detail.get('tax_account')
			hsn_tax[item_or_hsn].setdefault(key, {"tax_rate": 0, "tax_amount": 0})
			hsn_tax[item_or_hsn][key]["tax_rate"] = tax_detail.get("tax_rate")
			hsn_tax[item_or_hsn][key]["tax_amount"] += tax_detail.get("tax_amount")

	# set taxable amount
	hsn_taxable_amount = frappe._dict()
	for item in itemised_taxable_amount:
<<<<<<< HEAD
		item_or_hsn = item if not hsn_wise else item_hsn_map.get(item)
=======
		item_or_hsn = item if not tax_breakup_hsn_wise else item_hsn_map.get(item)
>>>>>>> fc30daf7
		hsn_taxable_amount.setdefault(item_or_hsn, 0)
		hsn_taxable_amount[item_or_hsn] += itemised_taxable_amount.get(item)

	return hsn_tax, hsn_taxable_amount

def set_place_of_supply(doc, method=None):
	doc.place_of_supply = get_place_of_supply(doc, doc.doctype)

def validate_document_name(doc, method=None):
	"""Validate GST invoice number requirements."""

	country = frappe.get_cached_value("Company", doc.company, "country")

	# Date was chosen as start of next FY to avoid irritating current users.
	if country != "India" or getdate(doc.posting_date) < getdate("2021-04-01"):
		return

	if len(doc.name) > 16:
		frappe.throw(_("Maximum length of document number should be 16 characters as per GST rules. Please change the naming series."))

	if not GST_INVOICE_NUMBER_FORMAT.match(doc.name):
		frappe.throw(_("Document name should only contain alphanumeric values, dash(-) and slash(/) characters as per GST rules. Please change the naming series."))

# don't remove this function it is used in tests
def test_method():
	'''test function'''
	return 'overridden'

def get_place_of_supply(party_details, doctype):
	if not frappe.get_meta('Address').has_field('gst_state'): return

	if doctype in ("Sales Invoice", "Delivery Note", "Sales Order"):
		address_name = party_details.customer_address or party_details.shipping_address_name
	elif doctype in ("Purchase Invoice", "Purchase Order", "Purchase Receipt"):
		address_name = party_details.shipping_address or party_details.supplier_address

	if address_name:
		address = frappe.db.get_value("Address", address_name, ["gst_state", "gst_state_number", "gstin"], as_dict=1)
		if address and address.gst_state and address.gst_state_number:
			party_details.gstin = address.gstin
			return cstr(address.gst_state_number) + "-" + cstr(address.gst_state)

@frappe.whitelist()
def get_regional_address_details(party_details, doctype, company):
	if isinstance(party_details, string_types):
		party_details = json.loads(party_details)
		party_details = frappe._dict(party_details)

	update_party_details(party_details, doctype)

	party_details.place_of_supply = get_place_of_supply(party_details, doctype)

	if is_internal_transfer(party_details, doctype):
		party_details.taxes_and_charges = ''
		party_details.taxes = []
		return party_details

	if doctype in ("Sales Invoice", "Delivery Note", "Sales Order"):
		master_doctype = "Sales Taxes and Charges Template"
		get_tax_template_based_on_category(master_doctype, company, party_details)

		if party_details.get('taxes_and_charges'):
			return party_details

		if not party_details.company_gstin:
			return party_details

	elif doctype in ("Purchase Invoice", "Purchase Order", "Purchase Receipt"):
		master_doctype = "Purchase Taxes and Charges Template"
		get_tax_template_based_on_category(master_doctype, company, party_details)

		if party_details.get('taxes_and_charges'):
			return party_details

		if not party_details.supplier_gstin:
			return party_details

	if not party_details.place_of_supply: return party_details

	if not party_details.company_gstin: return party_details

	if ((doctype in ("Sales Invoice", "Delivery Note", "Sales Order") and party_details.company_gstin
		and party_details.company_gstin[:2] != party_details.place_of_supply[:2]) or (doctype in ("Purchase Invoice",
		"Purchase Order", "Purchase Receipt") and party_details.supplier_gstin and party_details.supplier_gstin[:2] != party_details.place_of_supply[:2])):
		default_tax = get_tax_template(master_doctype, company, 1, party_details.company_gstin[:2])
	else:
		default_tax = get_tax_template(master_doctype, company, 0, party_details.company_gstin[:2])

	if not default_tax:
		return party_details
	party_details["taxes_and_charges"] = default_tax
	party_details.taxes = get_taxes_and_charges(master_doctype, default_tax)

	return party_details

def update_party_details(party_details, doctype):
	for address_field in ['shipping_address', 'company_address', 'supplier_address', 'shipping_address_name', 'customer_address']:
		if party_details.get(address_field):
			party_details.update(get_fetch_values(doctype, address_field, party_details.get(address_field)))

def is_internal_transfer(party_details, doctype):
	if doctype in ("Sales Invoice", "Delivery Note", "Sales Order"):
		destination_gstin = party_details.company_gstin
	elif doctype in ("Purchase Invoice", "Purchase Order", "Purchase Receipt"):
		destination_gstin = party_details.supplier_gstin

	if not destination_gstin or party_details.gstin:
		return False

	if party_details.gstin == destination_gstin:
		return True
	else:
		False

def get_tax_template_based_on_category(master_doctype, company, party_details):
	if not party_details.get('tax_category'):
		return

	default_tax = frappe.db.get_value(master_doctype, {'company': company, 'tax_category': party_details.get('tax_category')},
		'name')

	if default_tax:
		party_details["taxes_and_charges"] = default_tax
		party_details.taxes = get_taxes_and_charges(master_doctype, default_tax)

def get_tax_template(master_doctype, company, is_inter_state, state_code):
	tax_categories = frappe.get_all('Tax Category', fields = ['name', 'is_inter_state', 'gst_state'],
		filters = {'is_inter_state': is_inter_state})

	default_tax = ''

	for tax_category in tax_categories:
		if tax_category.gst_state == number_state_mapping[state_code] or \
	 		(not default_tax and not tax_category.gst_state):
			default_tax = frappe.db.get_value(master_doctype,
				{'company': company, 'disabled': 0, 'tax_category': tax_category.name}, 'name')
	return default_tax

def calculate_annual_eligible_hra_exemption(doc):
	basic_component, hra_component = frappe.db.get_value('Company',  doc.company,  ["basic_component", "hra_component"])
	if not (basic_component and hra_component):
		frappe.throw(_("Please mention Basic and HRA component in Company"))
	annual_exemption, monthly_exemption, hra_amount = 0, 0, 0
	if hra_component and basic_component:
		assignment = get_salary_assignment(doc.employee, nowdate())
		if assignment:
			hra_component_exists = frappe.db.exists("Salary Detail", {
				"parent": assignment.salary_structure,
				"salary_component": hra_component,
				"parentfield": "earnings",
				"parenttype": "Salary Structure"
			})

			if hra_component_exists:
				basic_amount, hra_amount = get_component_amt_from_salary_slip(doc.employee,
					assignment.salary_structure, basic_component, hra_component)
				if hra_amount:
					if doc.monthly_house_rent:
						annual_exemption = calculate_hra_exemption(assignment.salary_structure,
							basic_amount, hra_amount, doc.monthly_house_rent, doc.rented_in_metro_city)
						if annual_exemption > 0:
							monthly_exemption = annual_exemption / 12
						else:
							annual_exemption = 0

		elif doc.docstatus == 1:
			frappe.throw(_("Salary Structure must be submitted before submission of Tax Ememption Declaration"))

	return frappe._dict({
		"hra_amount": hra_amount,
		"annual_exemption": annual_exemption,
		"monthly_exemption": monthly_exemption
	})

def get_component_amt_from_salary_slip(employee, salary_structure, basic_component, hra_component):
	salary_slip = make_salary_slip(salary_structure, employee=employee, for_preview=1, ignore_permissions=True)
	basic_amt, hra_amt = 0, 0
	for earning in salary_slip.earnings:
		if earning.salary_component == basic_component:
			basic_amt = earning.amount
		elif earning.salary_component == hra_component:
			hra_amt = earning.amount
		if basic_amt and hra_amt:
			return basic_amt, hra_amt
	return basic_amt, hra_amt

def calculate_hra_exemption(salary_structure, basic, monthly_hra, monthly_house_rent, rented_in_metro_city):
	# TODO make this configurable
	exemptions = []
	frequency = frappe.get_value("Salary Structure", salary_structure, "payroll_frequency")
	# case 1: The actual amount allotted by the employer as the HRA.
	exemptions.append(get_annual_component_pay(frequency, monthly_hra))

	actual_annual_rent = monthly_house_rent * 12
	annual_basic = get_annual_component_pay(frequency, basic)

	# case 2: Actual rent paid less 10% of the basic salary.
	exemptions.append(flt(actual_annual_rent) - flt(annual_basic * 0.1))
	# case 3: 50% of the basic salary, if the employee is staying in a metro city (40% for a non-metro city).
	exemptions.append(annual_basic * 0.5 if rented_in_metro_city else annual_basic * 0.4)
	# return minimum of 3 cases
	return min(exemptions)

def get_annual_component_pay(frequency, amount):
	if frequency == "Daily":
		return amount * 365
	elif frequency == "Weekly":
		return amount * 52
	elif frequency == "Fortnightly":
		return amount * 26
	elif frequency == "Monthly":
		return amount * 12
	elif frequency == "Bimonthly":
		return amount * 6

def validate_house_rent_dates(doc):
	if not doc.rented_to_date or not doc.rented_from_date:
		frappe.throw(_("House rented dates required for exemption calculation"))

	if date_diff(doc.rented_to_date, doc.rented_from_date) < 14:
		frappe.throw(_("House rented dates should be atleast 15 days apart"))

	proofs = frappe.db.sql("""
		select name
		from `tabEmployee Tax Exemption Proof Submission`
		where
			docstatus=1 and employee=%(employee)s and payroll_period=%(payroll_period)s
			and (rented_from_date between %(from_date)s and %(to_date)s or rented_to_date between %(from_date)s and %(to_date)s)
	""", {
		"employee": doc.employee,
		"payroll_period": doc.payroll_period,
		"from_date": doc.rented_from_date,
		"to_date": doc.rented_to_date
	})

	if proofs:
		frappe.throw(_("House rent paid days overlapping with {0}").format(proofs[0][0]))

def calculate_hra_exemption_for_period(doc):
	monthly_rent, eligible_hra = 0, 0
	if doc.house_rent_payment_amount:
		validate_house_rent_dates(doc)
		# TODO receive rented months or validate dates are start and end of months?
		# Calc monthly rent, round to nearest .5
		factor = flt(date_diff(doc.rented_to_date, doc.rented_from_date) + 1)/30
		factor = round(factor * 2)/2
		monthly_rent = doc.house_rent_payment_amount / factor
		# update field used by calculate_annual_eligible_hra_exemption
		doc.monthly_house_rent = monthly_rent
		exemptions = calculate_annual_eligible_hra_exemption(doc)

		if exemptions["monthly_exemption"]:
			# calc total exemption amount
			eligible_hra = exemptions["monthly_exemption"] * factor
		exemptions["monthly_house_rent"] = monthly_rent
		exemptions["total_eligible_hra_exemption"] = eligible_hra
		return exemptions

def get_ewb_data(dt, dn):

	ewaybills = []
	for doc_name in dn:
		doc = frappe.get_doc(dt, doc_name)

		validate_doc(doc)

		data = frappe._dict({
			"transporterId": "",
			"TotNonAdvolVal": 0,
		})

		data.userGstin = data.fromGstin = doc.company_gstin
		data.supplyType = 'O'

		if dt == 'Delivery Note':
			data.subSupplyType = 1
		elif doc.gst_category in ['Registered Regular', 'SEZ']:
			data.subSupplyType = 1
		elif doc.gst_category in ['Overseas', 'Deemed Export']:
			data.subSupplyType = 3
		else:
			frappe.throw(_('Unsupported GST Category for E-Way Bill JSON generation'))

		data.docType = 'INV'
		data.docDate = frappe.utils.formatdate(doc.posting_date, 'dd/mm/yyyy')

		company_address = frappe.get_doc('Address', doc.company_address)
		billing_address = frappe.get_doc('Address', doc.customer_address)

		#added dispatch address
		dispatch_address = frappe.get_doc('Address', doc.dispatch_address_name) if doc.dispatch_address_name else company_address
		shipping_address = frappe.get_doc('Address', doc.shipping_address_name)

		data = get_address_details(data, doc, company_address, billing_address, dispatch_address)

		data.itemList = []
		data.totalValue = doc.total

		data = get_item_list(data, doc, hsn_wise=True)

		disable_rounded = frappe.db.get_single_value('Global Defaults', 'disable_rounded_total')
		data.totInvValue = doc.grand_total if disable_rounded else doc.rounded_total

		data = get_transport_details(data, doc)

		fields = {
			"/. -": {
				'docNo': doc.name,
				'fromTrdName': doc.company,
				'toTrdName': doc.customer_name,
				'transDocNo': doc.lr_no,
			},
			"@#/,&. -": {
				'fromAddr1': company_address.address_line1,
				'fromAddr2': company_address.address_line2,
				'fromPlace': company_address.city,
				'toAddr1': shipping_address.address_line1,
				'toAddr2': shipping_address.address_line2,
				'toPlace': shipping_address.city,
				'transporterName': doc.transporter_name
			}
		}

		for allowed_chars, field_map in fields.items():
			for key, value in field_map.items():
				if not value:
					data[key] = ''
				else:
					data[key] = re.sub(r'[^\w' + allowed_chars + ']', '', value)

		ewaybills.append(data)

	data = {
		'version': '1.0.0421',
		'billLists': ewaybills
	}

	return data

@frappe.whitelist()
def generate_ewb_json(dt, dn):
	dn = json.loads(dn)
	return get_ewb_data(dt, dn)

@frappe.whitelist()
def download_ewb_json():
	data = json.loads(frappe.local.form_dict.data)
	frappe.local.response.filecontent = json.dumps(data, indent=4, sort_keys=True)
	frappe.local.response.type = 'download'

	filename_prefix = 'Bulk'
	docname = frappe.local.form_dict.docname
	if docname:
		if docname.startswith('['):
			docname = json.loads(docname)
			if len(docname) == 1:
				docname = docname[0]

		if not isinstance(docname, list):
			# removes characters not allowed in a filename (https://stackoverflow.com/a/38766141/4767738)
			filename_prefix = re.sub(r'[^\w_.)( -]', '', docname)

	frappe.local.response.filename = '{0}_e-WayBill_Data_{1}.json'.format(filename_prefix, frappe.utils.random_string(5))

@frappe.whitelist()
def get_gstins_for_company(company):
	company_gstins =[]
	if company:
		company_gstins = frappe.db.sql("""select
			distinct `tabAddress`.gstin
		from
			`tabAddress`, `tabDynamic Link`
		where
			`tabDynamic Link`.parent = `tabAddress`.name and
			`tabDynamic Link`.parenttype = 'Address' and
			`tabDynamic Link`.link_doctype = 'Company' and
			`tabDynamic Link`.link_name = %(company)s""", {"company": company})
	return company_gstins

def get_address_details(data, doc, company_address, billing_address, dispatch_address):
	data.fromPincode = validate_pincode(company_address.pincode, 'Company Address')
	data.fromStateCode = validate_state_code(company_address.gst_state_number, 'Company Address')
	data.actualFromStateCode = validate_state_code(dispatch_address.gst_state_number, 'Dispatch Address')

	if not doc.billing_address_gstin or len(doc.billing_address_gstin) < 15:
		data.toGstin = 'URP'
		set_gst_state_and_state_number(billing_address)
	else:
		data.toGstin = doc.billing_address_gstin

	data.toPincode = validate_pincode(billing_address.pincode, 'Customer Address')
	data.toStateCode = validate_state_code(billing_address.gst_state_number, 'Customer Address')

	if doc.customer_address != doc.shipping_address_name:
		data.transType = 2
		shipping_address = frappe.get_doc('Address', doc.shipping_address_name)
		set_gst_state_and_state_number(shipping_address)
		data.toPincode = validate_pincode(shipping_address.pincode, 'Shipping Address')
		data.actualToStateCode = validate_state_code(shipping_address.gst_state_number, 'Shipping Address')
	else:
		data.transType = 1
		data.actualToStateCode = data.toStateCode
		shipping_address = billing_address

	if doc.gst_category == 'SEZ':
		data.toStateCode = 99

	return data

def get_item_list(data, doc, hsn_wise=False):
	for attr in ['cgstValue', 'sgstValue', 'igstValue', 'cessValue', 'OthValue']:
		data[attr] = 0

	gst_accounts = get_gst_accounts(doc.company, account_wise=True)
	tax_map = {
		'sgst_account': ['sgstRate', 'sgstValue'],
		'cgst_account': ['cgstRate', 'cgstValue'],
		'igst_account': ['igstRate', 'igstValue'],
		'cess_account': ['cessRate', 'cessValue']
	}
	item_data_attrs = ['sgstRate', 'cgstRate', 'igstRate', 'cessRate', 'cessNonAdvol']
	hsn_wise_charges, hsn_taxable_amount = get_itemised_tax_breakup_data(doc, account_wise=True, hsn_wise=hsn_wise)
	for hsn_code, taxable_amount in hsn_taxable_amount.items():
		item_data = frappe._dict()
		if not hsn_code:
			frappe.throw(_('GST HSN Code does not exist for one or more items'))
		item_data.hsnCode = int(hsn_code)
		item_data.taxableAmount = taxable_amount
		item_data.qtyUnit = ""
		for attr in item_data_attrs:
			item_data[attr] = 0

		for account, tax_detail in hsn_wise_charges.get(hsn_code, {}).items():
			account_type = gst_accounts.get(account, '')
			for tax_acc, attrs in tax_map.items():
				if account_type == tax_acc:
					item_data[attrs[0]] = tax_detail.get('tax_rate')
					data[attrs[1]] += tax_detail.get('tax_amount')
					break
			else:
				data.OthValue += tax_detail.get('tax_amount')

		data.itemList.append(item_data)

		# Tax amounts rounded to 2 decimals to avoid exceeding max character limit
		for attr in ['sgstValue', 'cgstValue', 'igstValue', 'cessValue']:
			data[attr] = flt(data[attr], 2)

	return data

def validate_doc(doc):
	if doc.docstatus != 1:
		frappe.throw(_('E-Way Bill JSON can only be generated from submitted document'))

	if doc.is_return:
		frappe.throw(_('E-Way Bill JSON cannot be generated for Sales Return as of now'))

	if doc.ewaybill:
		frappe.throw(_('e-Way Bill already exists for this document'))

	reqd_fields = ['company_gstin', 'company_address', 'customer_address',
		'shipping_address_name', 'mode_of_transport', 'distance']

	for fieldname in reqd_fields:
		if not doc.get(fieldname):
			frappe.throw(_('{} is required to generate E-Way Bill JSON').format(
				doc.meta.get_label(fieldname)
			))

	if len(doc.company_gstin) < 15:
		frappe.throw(_('You must be a registered supplier to generate e-Way Bill'))

def get_transport_details(data, doc):
	if doc.distance > 4000:
		frappe.throw(_('Distance cannot be greater than 4000 kms'))

	data.transDistance = int(round(doc.distance))

	transport_modes = {
		'Road': 1,
		'Rail': 2,
		'Air': 3,
		'Ship': 4
	}

	vehicle_types = {
		'Regular': 'R',
		'Over Dimensional Cargo (ODC)': 'O'
	}

	data.transMode = transport_modes.get(doc.mode_of_transport)

	if doc.mode_of_transport == 'Road':
		if not doc.gst_transporter_id and not doc.vehicle_no:
			frappe.throw(_('Either GST Transporter ID or Vehicle No is required if Mode of Transport is Road'))
		if doc.vehicle_no:
			data.vehicleNo = doc.vehicle_no.replace(' ', '')
		if not doc.gst_vehicle_type:
			frappe.throw(_('Vehicle Type is required if Mode of Transport is Road'))
		else:
			data.vehicleType = vehicle_types.get(doc.gst_vehicle_type)
	else:
		if not doc.lr_no or not doc.lr_date:
			frappe.throw(_('Transport Receipt No and Date are mandatory for your chosen Mode of Transport'))

	if doc.lr_no:
		data.transDocNo = doc.lr_no

	if doc.lr_date:
		data.transDocDate = frappe.utils.formatdate(doc.lr_date, 'dd/mm/yyyy')

	if doc.gst_transporter_id:
		if doc.gst_transporter_id[0:2] != "88":
			validate_gstin_check_digit(doc.gst_transporter_id, label='GST Transporter ID')
		data.transporterId = doc.gst_transporter_id

	return data


def validate_pincode(pincode, address):
	pin_not_found = "Pin Code doesn't exist for {}"
	incorrect_pin = "Pin Code for {} is incorrecty formatted. It must be 6 digits (without spaces)"

	if not pincode:
		frappe.throw(_(pin_not_found.format(address)))

	pincode = pincode.replace(' ', '')
	if not pincode.isdigit() or len(pincode) != 6:
		frappe.throw(_(incorrect_pin.format(address)))
	else:
		return int(pincode)

def validate_state_code(state_code, address):
	no_state_code = "GST State Code not found for {0}. Please set GST State in {0}"
	if not state_code:
		frappe.throw(_(no_state_code.format(address)))
	else:
		return int(state_code)

@frappe.whitelist()
def get_gst_accounts(company=None, account_wise=False, only_reverse_charge=0, only_non_reverse_charge=0):
	filters={"parent": "GST Settings"}

	if company:
		filters.update({'company': company})
	if only_reverse_charge:
		filters.update({'is_reverse_charge_account': 1})
	elif only_non_reverse_charge:
		filters.update({'is_reverse_charge_account': 0})

	gst_accounts = frappe._dict()
	gst_settings_accounts = frappe.get_all("GST Account",
		filters=filters,
		fields=["cgst_account", "sgst_account", "igst_account", "cess_account"])

	if not gst_settings_accounts and not frappe.flags.in_test and not frappe.flags.in_migrate:
		frappe.throw(_("Please set GST Accounts in GST Settings"))

	for d in gst_settings_accounts:
		for acc, val in d.items():
			if not account_wise:
				gst_accounts.setdefault(acc, []).append(val)
			elif val:
				gst_accounts[val] = acc

	return gst_accounts

def validate_reverse_charge_transaction(doc, method):
	country = frappe.get_cached_value('Company', doc.company, 'country')

	if country != 'India':
		return

	base_gst_tax = 0
	base_reverse_charge_booked = 0

	if doc.reverse_charge == 'Y':
		gst_accounts = get_gst_accounts(doc.company, only_reverse_charge=1)
		reverse_charge_accounts = gst_accounts.get('cgst_account') + gst_accounts.get('sgst_account') \
			+ gst_accounts.get('igst_account')

		gst_accounts = get_gst_accounts(doc.company, only_non_reverse_charge=1)
		non_reverse_charge_accounts = gst_accounts.get('cgst_account') + gst_accounts.get('sgst_account') \
			+ gst_accounts.get('igst_account')

		for tax in doc.get('taxes'):
			if tax.account_head in non_reverse_charge_accounts:
				if tax.add_deduct_tax == 'Add':
					base_gst_tax += tax.base_tax_amount_after_discount_amount
				else:
					base_gst_tax += tax.base_tax_amount_after_discount_amount
			elif tax.account_head in reverse_charge_accounts:
				if tax.add_deduct_tax == 'Add':
					base_reverse_charge_booked += tax.base_tax_amount_after_discount_amount
				else:
					base_reverse_charge_booked += tax.base_tax_amount_after_discount_amount

		if base_gst_tax != base_reverse_charge_booked:
			msg = _("Booked reverse charge is not equal to applied tax amount")
			msg += "<br>"
			msg += _("Please refer {gst_document_link} to learn more about how to setup and create reverse charge invoice").format(
				gst_document_link='<a href="https://docs.erpnext.com/docs/user/manual/en/regional/india/gst-setup">GST Documentation</a>')

			frappe.throw(msg)

def update_itc_availed_fields(doc, method):
	country = frappe.get_cached_value('Company', doc.company, 'country')

	if country != 'India':
		return

	# Initialize values
	doc.itc_integrated_tax = doc.itc_state_tax = doc.itc_central_tax = doc.itc_cess_amount = 0
	gst_accounts = get_gst_accounts(doc.company, only_non_reverse_charge=1)

	for tax in doc.get('taxes'):
		if tax.account_head in gst_accounts.get('igst_account', []):
			doc.itc_integrated_tax += flt(tax.base_tax_amount_after_discount_amount)
		if tax.account_head in gst_accounts.get('sgst_account', []):
			doc.itc_state_tax += flt(tax.base_tax_amount_after_discount_amount)
		if tax.account_head in gst_accounts.get('cgst_account', []):
			doc.itc_central_tax += flt(tax.base_tax_amount_after_discount_amount)
		if tax.account_head in gst_accounts.get('cess_account', []):
			doc.itc_cess_amount += flt(tax.base_tax_amount_after_discount_amount)

def update_place_of_supply(doc, method):
	country = frappe.get_cached_value('Company', doc.company, 'country')
	if country != 'India':
		return

	address = frappe.db.get_value("Address", doc.get('customer_address'), ["gst_state", "gst_state_number"], as_dict=1)
	if address and address.gst_state and address.gst_state_number:
		doc.place_of_supply = cstr(address.gst_state_number) + "-" + cstr(address.gst_state)

@frappe.whitelist()
def get_regional_round_off_accounts(company, account_list):
	country = frappe.get_cached_value('Company', company, 'country')

	if country != 'India':
		return

	if isinstance(account_list, string_types):
		account_list = json.loads(account_list)

	if not frappe.db.get_single_value('GST Settings', 'round_off_gst_values'):
		return

	gst_accounts = get_gst_accounts(company)

	gst_account_list = []
	for account in ['cgst_account', 'sgst_account', 'igst_account']:
		if account in gst_accounts:
			gst_account_list += gst_accounts.get(account)

	account_list.extend(gst_account_list)

	return account_list

def update_taxable_values(doc, method):
	country = frappe.get_cached_value('Company', doc.company, 'country')

	if country != 'India':
		return

	gst_accounts = get_gst_accounts(doc.company)

	# Only considering sgst account to avoid inflating taxable value
	gst_account_list = gst_accounts.get('sgst_account', []) + gst_accounts.get('sgst_account', []) \
		+ gst_accounts.get('igst_account', [])

	additional_taxes = 0
	total_charges = 0
	item_count = 0
	considered_rows = []

	for tax in doc.get('taxes'):
		prev_row_id = cint(tax.row_id) - 1
		if tax.account_head in gst_account_list and prev_row_id not in considered_rows:
			if tax.charge_type == 'On Previous Row Amount':
				additional_taxes += doc.get('taxes')[prev_row_id].tax_amount_after_discount_amount
				considered_rows.append(prev_row_id)
			if tax.charge_type == 'On Previous Row Total':
				additional_taxes += doc.get('taxes')[prev_row_id].base_total - doc.base_net_total
				considered_rows.append(prev_row_id)

	for item in doc.get('items'):
		proportionate_value = item.base_net_amount if doc.base_net_total else item.qty
		total_value = doc.base_net_total if doc.base_net_total else doc.total_qty

		applicable_charges = flt(flt(proportionate_value * (flt(additional_taxes) / flt(total_value)),
			item.precision('taxable_value')))
		item.taxable_value = applicable_charges + proportionate_value
		total_charges += applicable_charges
		item_count += 1

	if total_charges != additional_taxes:
		diff = additional_taxes - total_charges
		doc.get('items')[item_count - 1].taxable_value += diff

def get_depreciation_amount(asset, depreciable_value, row):
	depreciation_left = flt(row.total_number_of_depreciations) - flt(asset.number_of_depreciations_booked)

	if row.depreciation_method in ("Straight Line", "Manual"):
		# if the Depreciation Schedule is being prepared for the first time
		if not asset.flags.increase_in_asset_life:
			depreciation_amount = (flt(row.value_after_depreciation) -
				flt(row.expected_value_after_useful_life)) / depreciation_left

		# if the Depreciation Schedule is being modified after Asset Repair
		else:
			depreciation_amount = (flt(row.value_after_depreciation) -
				flt(row.expected_value_after_useful_life)) / (date_diff(asset.to_date, asset.available_for_use_date) / 365)

	else:
		rate_of_depreciation = row.rate_of_depreciation
		# if its the first depreciation
		if depreciable_value == asset.gross_purchase_amount:
			if row.finance_book and frappe.db.get_value('Finance Book', row.finance_book, 'for_income_tax'):
				# as per IT act, if the asset is purchased in the 2nd half of fiscal year, then rate is divided by 2
				diff = date_diff(row.depreciation_start_date, asset.available_for_use_date)
				if diff <= 180:
					rate_of_depreciation = rate_of_depreciation / 2
					frappe.msgprint(
						_('As per IT Act, the rate of depreciation for the first depreciation entry is reduced by 50%.'))

		depreciation_amount = flt(depreciable_value * (flt(rate_of_depreciation) / 100))

	return depreciation_amount

def set_item_tax_from_hsn_code(item):
	if not item.taxes and item.gst_hsn_code:
		hsn_doc = frappe.get_doc("GST HSN Code", item.gst_hsn_code)

		for tax in hsn_doc.taxes:
			item.append('taxes', {
				'item_tax_template': tax.item_tax_template,
				'tax_category': tax.tax_category,
				'valid_from': tax.valid_from
			})

def delete_gst_settings_for_company(doc, method):
	if doc.country != 'India':
		return

	gst_settings = frappe.get_doc("GST Settings")
	records_to_delete = []

	for d in reversed(gst_settings.get('gst_accounts')):
		if d.company == doc.name:
			records_to_delete.append(d)

	for d in records_to_delete:
		gst_settings.remove(d)

	gst_settings.save()
<|MERGE_RESOLUTION|>--- conflicted
+++ resolved
@@ -126,25 +126,17 @@
 	if not frappe.get_meta(doc.doctype + " Item").has_field('gst_hsn_code'):
 		return itemised_tax, itemised_taxable_amount
 
-<<<<<<< HEAD
-	if hsn_wise:
-=======
 	hsn_wise_in_gst_settings = frappe.db.get_single_value('GST Settings','hsn_wise_tax_breakup')
 
 	tax_breakup_hsn_wise = hsn_wise or hsn_wise_in_gst_settings
 	if tax_breakup_hsn_wise:
->>>>>>> fc30daf7
 		item_hsn_map = frappe._dict()
 		for d in doc.items:
 			item_hsn_map.setdefault(d.item_code or d.item_name, d.get("gst_hsn_code"))
 
 	hsn_tax = {}
 	for item, taxes in itemised_tax.items():
-<<<<<<< HEAD
-		item_or_hsn = item if not hsn_wise else item_hsn_map.get(item)
-=======
 		item_or_hsn = item if not tax_breakup_hsn_wise else item_hsn_map.get(item)
->>>>>>> fc30daf7
 		hsn_tax.setdefault(item_or_hsn, frappe._dict())
 		for tax_desc, tax_detail in taxes.items():
 			key = tax_desc
@@ -157,11 +149,7 @@
 	# set taxable amount
 	hsn_taxable_amount = frappe._dict()
 	for item in itemised_taxable_amount:
-<<<<<<< HEAD
-		item_or_hsn = item if not hsn_wise else item_hsn_map.get(item)
-=======
 		item_or_hsn = item if not tax_breakup_hsn_wise else item_hsn_map.get(item)
->>>>>>> fc30daf7
 		hsn_taxable_amount.setdefault(item_or_hsn, 0)
 		hsn_taxable_amount[item_or_hsn] += itemised_taxable_amount.get(item)
 
