--- conflicted
+++ resolved
@@ -781,7 +781,6 @@
 			base_gst_tax += tax.base_tax_amount_after_discount_amount
 			gst_tax += tax.tax_amount_after_discount_amount
 
-<<<<<<< HEAD
 	return gst_tax, base_gst_tax
 
 @frappe.whitelist()
@@ -803,7 +802,4 @@
 
 	account_list.extend(gst_account_list)
 
-	return account_list
-=======
-	return gst_tax, base_gst_tax
->>>>>>> 3f14aafa
+	return account_list