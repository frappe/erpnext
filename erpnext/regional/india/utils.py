--- conflicted
+++ resolved
@@ -14,11 +14,6 @@
 	if not hasattr(doc, 'gstin') or not doc.gstin:
 		return
 
-<<<<<<< HEAD
-	set_gst_state_and_state_number(doc)
-
-	doc.gstin = doc.gstin.upper().strip() if doc.gstin else ""
-=======
 	gst_category = []
 
 	if len(doc.links):
@@ -29,7 +24,6 @@
 			gst_category = frappe.db.get_value(link_doctype, {'name': link_name}, ['gst_category'])
 
 	doc.gstin = doc.gstin.upper().strip()
->>>>>>> 0c0604b7
 	if not doc.gstin or doc.gstin == 'NA':
 		return
 
@@ -52,13 +46,6 @@
 			frappe.throw(_("Invalid GSTIN! First 2 digits of GSTIN should match with State number {0}.")
 				.format(doc.gst_state_number))
 
-<<<<<<< HEAD
-	if doc.gst_state_number != doc.gstin[:2]:
-		frappe.throw(_("Invalid GSTIN! First 2 digits of GSTIN should match with State number {0}.")
-			.format(doc.gst_state_number))
-
-=======
->>>>>>> 0c0604b7
 def set_gst_state_and_state_number(doc):
 	if not doc.gst_state:
 		if not doc.state:
@@ -72,10 +59,6 @@
 
 	doc.gst_state_number = state_numbers[doc.gst_state]
 
-<<<<<<< HEAD
-
-=======
->>>>>>> 0c0604b7
 def validate_gstin_check_digit(gstin, label='GSTIN'):
 	''' Function to validate the check digit of the GSTIN.'''
 	factor = 1
@@ -299,10 +282,6 @@
 		exemptions["total_eligible_hra_exemption"] = eligible_hra
 		return exemptions
 
-<<<<<<< HEAD
-
-=======
->>>>>>> 0c0604b7
 def get_ewb_data(dt, dn):
 	if dt != 'Sales Invoice':
 		frappe.throw(_('e-Way Bill JSON can only be generated from Sales Invoice'))
@@ -323,21 +302,12 @@
 		data.userGstin = data.fromGstin = doc.company_gstin
 		data.supplyType = 'O'
 
-<<<<<<< HEAD
-		if doc.invoice_type in ['Regular', 'SEZ']:
-			data.subSupplyType = 1
-		elif doc.invoice_type in ['Export', 'Deemed Export']:
-			data.subSupplyType = 3
-		else:
-			frappe.throw(_('Unsupported Invoice Type for e-Way Bill JSON generation'))
-=======
 		if doc.gst_category in ['Registered Regular', 'SEZ']:
 			data.subSupplyType = 1
 		elif doc.gst_category in ['Overseas', 'Deemed Export']:
 			data.subSupplyType = 3
 		else:
 			frappe.throw(_('Unsupported GST Category for e-Way Bill JSON generation'))
->>>>>>> 0c0604b7
 
 		data.docType = 'INV'
 		data.docDate = frappe.utils.formatdate(doc.posting_date, 'dd/mm/yyyy')
