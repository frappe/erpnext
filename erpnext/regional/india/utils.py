--- conflicted
+++ resolved
@@ -6,11 +6,7 @@
 from erpnext.controllers.taxes_and_totals import get_itemised_tax, get_itemised_taxable_amount
 from erpnext.controllers.accounts_controller import get_taxes_and_charges
 from erpnext.hr.utils import get_salary_assignment
-<<<<<<< HEAD
-from erpnext.hr.doctype.salary_structure.salary_structure import make_salary_slip
-=======
 from erpnext.payroll.doctype.salary_structure.salary_structure import make_salary_slip
->>>>>>> 00175c96
 from erpnext.regional.india import number_state_mapping
 from six import string_types
 from erpnext.accounts.general_ledger import make_gl_entries
@@ -154,14 +150,6 @@
 
 @frappe.whitelist()
 def get_regional_address_details(party_details, doctype, company, return_taxes=None):
-<<<<<<< HEAD
-
-	if isinstance(party_details, string_types):
-		party_details = json.loads(party_details)
-		party_details = frappe._dict(party_details)
-
-	party_details.place_of_supply = get_place_of_supply(party_details, doctype)
-=======
 	if isinstance(party_details, string_types):
 		party_details = json.loads(party_details)
 		party_details = frappe._dict(party_details)
@@ -173,7 +161,6 @@
 		party_details.taxes = ''
 		return
 
->>>>>>> 00175c96
 	if doctype in ("Sales Invoice", "Delivery Note", "Sales Order"):
 		master_doctype = "Sales Taxes and Charges Template"
 
@@ -188,10 +175,6 @@
 
 	elif doctype in ("Purchase Invoice", "Purchase Order", "Purchase Receipt"):
 		master_doctype = "Purchase Taxes and Charges Template"
-<<<<<<< HEAD
-
-=======
->>>>>>> 00175c96
 		get_tax_template_for_sez(party_details, master_doctype, company, 'Supplier')
 		get_tax_template_based_on_category(master_doctype, company, party_details)
 
@@ -220,8 +203,6 @@
 	if return_taxes:
 		return party_details
 
-<<<<<<< HEAD
-=======
 def is_internal_transfer(party_details, doctype):
 	if doctype in ("Sales Invoice", "Delivery Note", "Sales Order"):
 		destination_gstin = party_details.company_gstin
@@ -233,7 +214,6 @@
 	else:
 		False
 
->>>>>>> 00175c96
 def get_tax_template_based_on_category(master_doctype, company, party_details):
 	if not party_details.get('tax_category'):
 		return
@@ -256,10 +236,6 @@
 	 		(not default_tax and not tax_category.gst_state):
 			default_tax = frappe.db.get_value(master_doctype,
 				{'disabled': 0, 'tax_category': tax_category.name}, 'name')
-<<<<<<< HEAD
-
-=======
->>>>>>> 00175c96
 	return default_tax
 
 def get_tax_template_for_sez(party_details, master_doctype, company, party_type):
@@ -397,11 +373,6 @@
 		return exemptions
 
 def get_ewb_data(dt, dn):
-<<<<<<< HEAD
-	if dt != 'Sales Invoice':
-		frappe.throw(_('e-Way Bill JSON can only be generated from Sales Invoice'))
-=======
->>>>>>> 00175c96
 
 	ewaybills = []
 	for doc_name in dn:
@@ -697,14 +668,11 @@
 	return gst_accounts
 
 def update_grand_total_for_rcm(doc, method):
-<<<<<<< HEAD
-=======
 	country = frappe.get_cached_value('Company', doc.company, 'country')
 
 	if country != 'India':
 		return
 
->>>>>>> 00175c96
 	if doc.reverse_charge == 'Y':
 		gst_accounts = get_gst_accounts(doc.company)
 		gst_account_list = gst_accounts.get('cgst_account') + gst_accounts.get('sgst_account') \
@@ -736,16 +704,10 @@
 			doc.rounding_adjustment += flt(doc.rounded_total - doc.grand_total,
 				doc.precision("rounding_adjustment"))
 
-<<<<<<< HEAD
-			doc.outstanding_amount = doc.base_rounded_total
-
-	doc.in_words = money_in_words(doc.grand_total, doc.currency)
-=======
 			doc.outstanding_amount = doc.rounded_total or doc.grand_total
 
 	doc.in_words = money_in_words(doc.grand_total, doc.currency)
 	doc.set_payment_schedule()
->>>>>>> 00175c96
 
 def make_regional_gl_entries(gl_entries, doc):
 	country = frappe.get_cached_value('Company', doc.company, 'country')
