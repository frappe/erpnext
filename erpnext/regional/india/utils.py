from __future__ import unicode_literals
import frappe, re, json
from frappe import _
from frappe.utils import cstr, flt, date_diff, nowdate
from erpnext.regional.india import states, state_numbers
from erpnext.controllers.taxes_and_totals import get_itemised_tax, get_itemised_taxable_amount
from erpnext.controllers.accounts_controller import get_taxes_and_charges
from erpnext.hr.utils import get_salary_assignment
from erpnext.hr.doctype.salary_structure.salary_structure import make_salary_slip
from erpnext.regional.india import number_state_mapping
from six import string_types

def validate_gstin_for_india(doc, method):
	if hasattr(doc, 'gst_state') and doc.gst_state:
		doc.gst_state_number = state_numbers[doc.gst_state]
	if not hasattr(doc, 'gstin') or not doc.gstin:
		return

	gst_category = []

	if len(doc.links):
		link_doctype = doc.links[0].get("link_doctype")
		link_name = doc.links[0].get("link_name")

		if link_doctype in ["Customer", "Supplier"]:
			gst_category = frappe.db.get_value(link_doctype, {'name': link_name}, ['gst_category'])

	doc.gstin = doc.gstin.upper().strip()
	if not doc.gstin or doc.gstin == 'NA':
		return

	if len(doc.gstin) != 15:
		frappe.throw(_("Invalid GSTIN! A GSTIN must have 15 characters."))

	if gst_category and gst_category == 'UIN Holders':
		p = re.compile("^[0-9]{4}[A-Z]{3}[0-9]{5}[0-9A-Z]{3}")
		if not p.match(doc.gstin):
			frappe.throw(_("Invalid GSTIN! The input you've entered doesn't match the GSTIN format for UIN Holders or Non-Resident OIDAR Service Providers"))
	else:
		p = re.compile("^[0-9]{2}[A-Z]{4}[0-9A-Z]{1}[0-9]{4}[A-Z]{1}[1-9A-Z]{1}[1-9A-Z]{1}[0-9A-Z]{1}$")
		if not p.match(doc.gstin):
			frappe.throw(_("Invalid GSTIN! The input you've entered doesn't match the format of GSTIN."))

		validate_gstin_check_digit(doc.gstin)
		set_gst_state_and_state_number(doc)

		if doc.gst_state_number != doc.gstin[:2]:
			frappe.throw(_("Invalid GSTIN! First 2 digits of GSTIN should match with State number {0}.")
				.format(doc.gst_state_number))

def update_gst_category(doc, method):
	for link in doc.links:
		if link.link_doctype in ['Customer', 'Supplier']:
			if doc.get('gstin'):
				frappe.db.sql("""
					UPDATE `tab{0}` SET gst_category = %s WHERE name = %s AND gst_category = 'Unregistered'
				""".format(link.link_doctype), ("Registered Regular", link.link_name)) #nosec

def set_gst_state_and_state_number(doc):
	if not doc.gst_state:
		if not doc.state:
			return
		state = doc.state.lower()
		states_lowercase = {s.lower():s for s in states}
		if state in states_lowercase:
			doc.gst_state = states_lowercase[state]
		else:
			return

	doc.gst_state_number = state_numbers[doc.gst_state]

def validate_gstin_check_digit(gstin, label='GSTIN'):
	''' Function to validate the check digit of the GSTIN.'''
	factor = 1
	total = 0
	code_point_chars = '0123456789ABCDEFGHIJKLMNOPQRSTUVWXYZ'
	mod = len(code_point_chars)
	input_chars = gstin[:-1]
	for char in input_chars:
		digit = factor * code_point_chars.find(char)
		digit = (digit // mod) + (digit % mod)
		total += digit
		factor = 2 if factor == 1 else 1
	if gstin[-1] != code_point_chars[((mod - (total % mod)) % mod)]:
		frappe.throw(_("""Invalid {0}! The check digit validation has failed.
			Please ensure you've typed the {0} correctly.""".format(label)))

def get_itemised_tax_breakup_header(item_doctype, tax_accounts):
	if frappe.get_meta(item_doctype).has_field('gst_hsn_code'):
		return [_("HSN/SAC"), _("Taxable Amount")] + tax_accounts
	else:
		return [_("Item"), _("Taxable Amount")] + tax_accounts

def get_itemised_tax_breakup_data(doc, account_wise=False):
	itemised_tax = get_itemised_tax(doc.taxes, with_tax_account=account_wise)

	itemised_taxable_amount = get_itemised_taxable_amount(doc.items)

	if not frappe.get_meta(doc.doctype + " Item").has_field('gst_hsn_code'):
		return itemised_tax, itemised_taxable_amount

	item_hsn_map = frappe._dict()
	for d in doc.items:
		item_hsn_map.setdefault(d.item_code or d.item_name, d.get("gst_hsn_code"))

	hsn_tax = {}
	for item, taxes in itemised_tax.items():
		hsn_code = item_hsn_map.get(item)
		hsn_tax.setdefault(hsn_code, frappe._dict())
		for tax_desc, tax_detail in taxes.items():
			key = tax_desc
			if account_wise:
				key = tax_detail.get('tax_account')
			hsn_tax[hsn_code].setdefault(key, {"tax_rate": 0, "tax_amount": 0})
			hsn_tax[hsn_code][key]["tax_rate"] = tax_detail.get("tax_rate")
			hsn_tax[hsn_code][key]["tax_amount"] += tax_detail.get("tax_amount")

	# set taxable amount
	hsn_taxable_amount = frappe._dict()
	for item in itemised_taxable_amount:
		hsn_code = item_hsn_map.get(item)
		hsn_taxable_amount.setdefault(hsn_code, 0)
		hsn_taxable_amount[hsn_code] += itemised_taxable_amount.get(item)

	return hsn_tax, hsn_taxable_amount

def set_place_of_supply(doc, method=None):
	doc.place_of_supply = get_place_of_supply(doc, doc.doctype)

# don't remove this function it is used in tests
def test_method():
	'''test function'''
	return 'overridden'

def get_place_of_supply(party_details, doctype):
	if not frappe.get_meta('Address').has_field('gst_state'): return

	if doctype in ("Sales Invoice", "Delivery Note", "Sales Order"):
		address_name = party_details.shipping_address_name or party_details.customer_address
	elif doctype in ("Purchase Invoice", "Purchase Order", "Purchase Receipt"):
		address_name = party_details.shipping_address or party_details.supplier_address

	if address_name:
		address = frappe.db.get_value("Address", address_name, ["gst_state", "gst_state_number", "gstin"], as_dict=1)
		if address and address.gst_state and address.gst_state_number:
			party_details.gstin = address.gstin
			return cstr(address.gst_state_number) + "-" + cstr(address.gst_state)

@frappe.whitelist()
def get_regional_address_details(party_details, doctype, company, return_taxes=None):
	if isinstance(party_details, string_types):
		party_details = json.loads(party_details)
		party_details = frappe._dict(party_details)

	party_details.place_of_supply = get_place_of_supply(party_details, doctype)

	if is_internal_transfer(party_details, doctype):
		party_details.taxes_and_charges = ''
		party_details.taxes = ''
		return

	if doctype in ("Sales Invoice", "Delivery Note", "Sales Order"):
		master_doctype = "Sales Taxes and Charges Template"

		get_tax_template_for_sez(party_details, master_doctype, company, 'Customer')
		get_tax_template_based_on_category(master_doctype, company, party_details)

		if party_details.get('taxes_and_charges') and return_taxes:
			return party_details

		if not party_details.company_gstin:
			return

	elif doctype in ("Purchase Invoice", "Purchase Order", "Purchase Receipt"):
		master_doctype = "Purchase Taxes and Charges Template"
		get_tax_template_for_sez(party_details, master_doctype, company, 'Supplier')
		get_tax_template_based_on_category(master_doctype, company, party_details)

		if party_details.get('taxes_and_charges') and return_taxes:
			return party_details

		if not party_details.supplier_gstin:
			return

	if not party_details.place_of_supply: return

	if not party_details.company_gstin: return

	if ((doctype in ("Sales Invoice", "Delivery Note", "Sales Order") and party_details.company_gstin
		and party_details.company_gstin[:2] != party_details.place_of_supply[:2]) or (doctype in ("Purchase Invoice",
		"Purchase Order", "Purchase Receipt") and party_details.supplier_gstin and party_details.supplier_gstin[:2] != party_details.place_of_supply[:2])):
		default_tax = get_tax_template(master_doctype, company, 1, party_details.company_gstin[:2])
	else:
		default_tax = get_tax_template(master_doctype, company, 0, party_details.company_gstin[:2])

	if not default_tax:
		return
	party_details["taxes_and_charges"] = default_tax
	party_details.taxes = get_taxes_and_charges(master_doctype, default_tax)

	if return_taxes:
		return party_details

def is_internal_transfer(party_details, doctype):
	if doctype in ("Sales Invoice", "Delivery Note", "Sales Order"):
		destination_gstin = party_details.company_gstin
	elif doctype in ("Purchase Invoice", "Purchase Order", "Purchase Receipt"):
		destination_gstin = party_details.supplier_gstin

	if party_details.gstin == destination_gstin:
		return True
	else:
		False

def get_tax_template_based_on_category(master_doctype, company, party_details):
	if not party_details.get('tax_category'):
		return

	default_tax = frappe.db.get_value(master_doctype, {'company': company, 'tax_category': party_details.get('tax_category')},
		'name')

	if default_tax:
		party_details["taxes_and_charges"] = default_tax
		party_details.taxes = get_taxes_and_charges(master_doctype, default_tax)

def get_tax_template(master_doctype, company, is_inter_state, state_code):
	tax_categories = frappe.get_all('Tax Category', fields = ['name', 'is_inter_state', 'gst_state'],
		filters = {'is_inter_state': is_inter_state})

	default_tax = ''

	for tax_category in tax_categories:
		if tax_category.gst_state == number_state_mapping[state_code] or \
	 		(not default_tax and not tax_category.gst_state):
			default_tax = frappe.db.get_value(master_doctype,
				{'disabled': 0, 'tax_category': tax_category.name}, 'name')
	return default_tax

def get_tax_template_for_sez(party_details, master_doctype, company, party_type):

	gst_details = frappe.db.get_value(party_type, {'name': party_details.get(frappe.scrub(party_type))},
			['gst_category', 'export_type'], as_dict=1)

	if gst_details:
		if gst_details.gst_category == 'SEZ' and gst_details.export_type == 'With Payment of Tax':
			default_tax = frappe.db.get_value(master_doctype, {"company": company, "is_inter_state":1, "disabled":0,
				"gst_state": number_state_mapping[party_details.company_gstin[:2]]})

			party_details["taxes_and_charges"] = default_tax
			party_details.taxes = get_taxes_and_charges(master_doctype, default_tax)


def calculate_annual_eligible_hra_exemption(doc):
	basic_component = frappe.get_cached_value('Company',  doc.company,  "basic_component")
	hra_component = frappe.get_cached_value('Company',  doc.company,  "hra_component")
	if not (basic_component and hra_component):
		frappe.throw(_("Please mention Basic and HRA component in Company"))
	annual_exemption, monthly_exemption, hra_amount = 0, 0, 0
	if hra_component and basic_component:
		assignment = get_salary_assignment(doc.employee, nowdate())
		if assignment:
			hra_component_exists = frappe.db.exists("Salary Detail", {
				"parent": assignment.salary_structure,
				"salary_component": hra_component,
				"parentfield": "earnings",
				"parenttype": "Salary Structure"
			})

			if hra_component_exists:
				basic_amount, hra_amount = get_component_amt_from_salary_slip(doc.employee,
					assignment.salary_structure, basic_component, hra_component)
				if hra_amount:
					if doc.monthly_house_rent:
						annual_exemption = calculate_hra_exemption(assignment.salary_structure,
							basic_amount, hra_amount, doc.monthly_house_rent, doc.rented_in_metro_city)
						if annual_exemption > 0:
							monthly_exemption = annual_exemption / 12
						else:
							annual_exemption = 0

		elif doc.docstatus == 1:
			frappe.throw(_("Salary Structure must be submitted before submission of Tax Ememption Declaration"))

	return frappe._dict({
		"hra_amount": hra_amount,
		"annual_exemption": annual_exemption,
		"monthly_exemption": monthly_exemption
	})

def get_component_amt_from_salary_slip(employee, salary_structure, basic_component, hra_component):
	salary_slip = make_salary_slip(salary_structure, employee=employee, for_preview=1)
	basic_amt, hra_amt = 0, 0
	for earning in salary_slip.earnings:
		if earning.salary_component == basic_component:
			basic_amt = earning.amount
		elif earning.salary_component == hra_component:
			hra_amt = earning.amount
		if basic_amt and hra_amt:
			return basic_amt, hra_amt
	return basic_amt, hra_amt

def calculate_hra_exemption(salary_structure, basic, monthly_hra, monthly_house_rent, rented_in_metro_city):
	# TODO make this configurable
	exemptions = []
	frequency = frappe.get_value("Salary Structure", salary_structure, "payroll_frequency")
	# case 1: The actual amount allotted by the employer as the HRA.
	exemptions.append(get_annual_component_pay(frequency, monthly_hra))

	actual_annual_rent = monthly_house_rent * 12
	annual_basic = get_annual_component_pay(frequency, basic)

	# case 2: Actual rent paid less 10% of the basic salary.
	exemptions.append(flt(actual_annual_rent) - flt(annual_basic * 0.1))
	# case 3: 50% of the basic salary, if the employee is staying in a metro city (40% for a non-metro city).
	exemptions.append(annual_basic * 0.5 if rented_in_metro_city else annual_basic * 0.4)
	# return minimum of 3 cases
	return min(exemptions)

def get_annual_component_pay(frequency, amount):
	if frequency == "Daily":
		return amount * 365
	elif frequency == "Weekly":
		return amount * 52
	elif frequency == "Fortnightly":
		return amount * 26
	elif frequency == "Monthly":
		return amount * 12
	elif frequency == "Bimonthly":
		return amount * 6

def validate_house_rent_dates(doc):
	if not doc.rented_to_date or not doc.rented_from_date:
		frappe.throw(_("House rented dates required for exemption calculation"))

	if date_diff(doc.rented_to_date, doc.rented_from_date) < 14:
		frappe.throw(_("House rented dates should be atleast 15 days apart"))

	proofs = frappe.db.sql("""
		select name
		from `tabEmployee Tax Exemption Proof Submission`
		where
			docstatus=1 and employee=%(employee)s and payroll_period=%(payroll_period)s
			and (rented_from_date between %(from_date)s and %(to_date)s or rented_to_date between %(from_date)s and %(to_date)s)
	""", {
		"employee": doc.employee,
		"payroll_period": doc.payroll_period,
		"from_date": doc.rented_from_date,
		"to_date": doc.rented_to_date
	})

	if proofs:
		frappe.throw(_("House rent paid days overlapping with {0}").format(proofs[0][0]))

def calculate_hra_exemption_for_period(doc):
	monthly_rent, eligible_hra = 0, 0
	if doc.house_rent_payment_amount:
		validate_house_rent_dates(doc)
		# TODO receive rented months or validate dates are start and end of months?
		# Calc monthly rent, round to nearest .5
		factor = flt(date_diff(doc.rented_to_date, doc.rented_from_date) + 1)/30
		factor = round(factor * 2)/2
		monthly_rent = doc.house_rent_payment_amount / factor
		# update field used by calculate_annual_eligible_hra_exemption
		doc.monthly_house_rent = monthly_rent
		exemptions = calculate_annual_eligible_hra_exemption(doc)

		if exemptions["monthly_exemption"]:
			# calc total exemption amount
			eligible_hra = exemptions["monthly_exemption"] * factor
		exemptions["monthly_house_rent"] = monthly_rent
		exemptions["total_eligible_hra_exemption"] = eligible_hra
		return exemptions

def get_ewb_data(dt, dn):
<<<<<<< HEAD
=======
	if dt != 'Sales Invoice':
		frappe.throw(_('E-Way Bill JSON can only be generated from Sales Invoice'))

>>>>>>> 830b3165
	dn = dn.split(',')

	ewaybills = []
	for doc_name in dn:
		doc = frappe.get_doc(dt, doc_name)

		validate_doc(doc)

		data = frappe._dict({
			"transporterId": "",
			"TotNonAdvolVal": 0,
		})

		data.userGstin = data.fromGstin = doc.company_gstin
		data.supplyType = 'O'

		if dt == 'Delivery Note':
			data.subSupplyType = 1
		elif doc.gst_category in ['Registered Regular', 'SEZ']:
			data.subSupplyType = 1
		elif doc.gst_category in ['Overseas', 'Deemed Export']:
			data.subSupplyType = 3
		else:
			frappe.throw(_('Unsupported GST Category for E-Way Bill JSON generation'))

		data.docType = 'INV'
		data.docDate = frappe.utils.formatdate(doc.posting_date, 'dd/mm/yyyy')

		company_address = frappe.get_doc('Address', doc.company_address)
		billing_address = frappe.get_doc('Address', doc.customer_address)

		shipping_address = frappe.get_doc('Address', doc.shipping_address_name)

		data = get_address_details(data, doc, company_address, billing_address)

		data.itemList = []
		data.totalValue = doc.total

		data = get_item_list(data, doc)

		disable_rounded = frappe.db.get_single_value('Global Defaults', 'disable_rounded_total')
		data.totInvValue = doc.grand_total if disable_rounded else doc.rounded_total

		data = get_transport_details(data, doc)

		fields = {
			"/. -": {
				'docNo': doc.name,
				'fromTrdName': doc.company,
				'toTrdName': doc.customer_name,
				'transDocNo': doc.lr_no,
			},
			"@#/,&. -": {
				'fromAddr1': company_address.address_line1,
				'fromAddr2': company_address.address_line2,
				'fromPlace': company_address.city,
				'toAddr1': shipping_address.address_line1,
				'toAddr2': shipping_address.address_line2,
				'toPlace': shipping_address.city,
				'transporterName': doc.transporter_name
			}
		}

		for allowed_chars, field_map in fields.items():
			for key, value in field_map.items():
				if not value:
					data[key] = ''
				else:
					data[key] = re.sub(r'[^\w' + allowed_chars + ']', '', value)

		ewaybills.append(data)

	data = {
		'version': '1.0.1118',
		'billLists': ewaybills
	}

	return data

@frappe.whitelist()
def generate_ewb_json(dt, dn):

	data = get_ewb_data(dt, dn)

	frappe.local.response.filecontent = json.dumps(data, indent=4, sort_keys=True)
	frappe.local.response.type = 'download'

	if len(data['billLists']) > 1:
		doc_name = 'Bulk'
	else:
		doc_name = dn

	frappe.local.response.filename = '{0}_e-WayBill_Data_{1}.json'.format(doc_name, frappe.utils.random_string(5))

@frappe.whitelist()
def get_gstins_for_company(company):
	company_gstins =[]
	if company:
		company_gstins = frappe.db.sql("""select
			distinct `tabAddress`.gstin
		from
			`tabAddress`, `tabDynamic Link`
		where
			`tabDynamic Link`.parent = `tabAddress`.name and
			`tabDynamic Link`.parenttype = 'Address' and
			`tabDynamic Link`.link_doctype = 'Company' and
			`tabDynamic Link`.link_name = '{0}'""".format(company))
	return company_gstins

def get_address_details(data, doc, company_address, billing_address):
	data.fromPincode = validate_pincode(company_address.pincode, 'Company Address')
	data.fromStateCode = data.actualFromStateCode = validate_state_code(
		company_address.gst_state_number, 'Company Address')

	if not doc.billing_address_gstin or len(doc.billing_address_gstin) < 15:
		data.toGstin = 'URP'
		set_gst_state_and_state_number(billing_address)
	else:
		data.toGstin = doc.billing_address_gstin

	data.toPincode = validate_pincode(billing_address.pincode, 'Customer Address')
	data.toStateCode = validate_state_code(billing_address.gst_state_number, 'Customer Address')

	if doc.customer_address != doc.shipping_address_name:
		data.transType = 2
		shipping_address = frappe.get_doc('Address', doc.shipping_address_name)
		set_gst_state_and_state_number(shipping_address)
		data.toPincode = validate_pincode(shipping_address.pincode, 'Shipping Address')
		data.actualToStateCode = validate_state_code(shipping_address.gst_state_number, 'Shipping Address')
	else:
		data.transType = 1
		data.actualToStateCode = data.toStateCode
		shipping_address = billing_address

	return data

def get_item_list(data, doc):
	for attr in ['cgstValue', 'sgstValue', 'igstValue', 'cessValue', 'OthValue']:
		data[attr] = 0

	gst_accounts = get_gst_accounts(doc.company, account_wise=True)
	tax_map = {
		'sgst_account': ['sgstRate', 'sgstValue'],
		'cgst_account': ['cgstRate', 'cgstValue'],
		'igst_account': ['igstRate', 'igstValue'],
		'cess_account': ['cessRate', 'cessValue']
	}
	item_data_attrs = ['sgstRate', 'cgstRate', 'igstRate', 'cessRate', 'cessNonAdvol']
	hsn_wise_charges, hsn_taxable_amount = get_itemised_tax_breakup_data(doc, account_wise=True)
	for hsn_code, taxable_amount in hsn_taxable_amount.items():
		item_data = frappe._dict()
		if not hsn_code:
			frappe.throw(_('GST HSN Code does not exist for one or more items'))
		item_data.hsnCode = int(hsn_code)
		item_data.taxableAmount = taxable_amount
		item_data.qtyUnit = ""
		for attr in item_data_attrs:
			item_data[attr] = 0

		for account, tax_detail in hsn_wise_charges.get(hsn_code, {}).items():
			account_type = gst_accounts.get(account, '')
			for tax_acc, attrs in tax_map.items():
				if account_type == tax_acc:
					item_data[attrs[0]] = tax_detail.get('tax_rate')
					data[attrs[1]] += tax_detail.get('tax_amount')
					break
			else:
				data.OthValue += tax_detail.get('tax_amount')

		data.itemList.append(item_data)

		# Tax amounts rounded to 2 decimals to avoid exceeding max character limit
		for attr in ['sgstValue', 'cgstValue', 'igstValue', 'cessValue']:
			data[attr] = flt(data[attr], 2)

	return data

def validate_doc(doc):
	if doc.docstatus != 1:
		frappe.throw(_('E-Way Bill JSON can only be generated from submitted document'))

	if doc.is_return:
		frappe.throw(_('E-Way Bill JSON cannot be generated for Sales Return as of now'))

	if doc.ewaybill:
		frappe.throw(_('e-Way Bill already exists for this document'))

	reqd_fields = ['company_gstin', 'company_address', 'customer_address',
		'shipping_address_name', 'mode_of_transport', 'distance']

	for fieldname in reqd_fields:
		if not doc.get(fieldname):
			frappe.throw(_('{} is required to generate E-Way Bill JSON').format(
				doc.meta.get_label(fieldname)
			))

	if len(doc.company_gstin) < 15:
		frappe.throw(_('You must be a registered supplier to generate e-Way Bill'))

def get_transport_details(data, doc):
	if doc.distance > 4000:
		frappe.throw(_('Distance cannot be greater than 4000 kms'))

	data.transDistance = int(round(doc.distance))

	transport_modes = {
		'Road': 1,
		'Rail': 2,
		'Air': 3,
		'Ship': 4
	}

	vehicle_types = {
		'Regular': 'R',
		'Over Dimensional Cargo (ODC)': 'O'
	}

	data.transMode = transport_modes.get(doc.mode_of_transport)

	if doc.mode_of_transport == 'Road':
		if not doc.gst_transporter_id and not doc.vehicle_no:
			frappe.throw(_('Either GST Transporter ID or Vehicle No is required if Mode of Transport is Road'))
		if doc.vehicle_no:
			data.vehicleNo = doc.vehicle_no.replace(' ', '')
		if not doc.gst_vehicle_type:
			frappe.throw(_('Vehicle Type is required if Mode of Transport is Road'))
		else:
			data.vehicleType = vehicle_types.get(doc.gst_vehicle_type)
	else:
		if not doc.lr_no or not doc.lr_date:
			frappe.throw(_('Transport Receipt No and Date are mandatory for your chosen Mode of Transport'))

	if doc.lr_no:
		data.transDocNo = doc.lr_no

	if doc.lr_date:
		data.transDocDate = frappe.utils.formatdate(doc.lr_date, 'dd/mm/yyyy')

	if doc.gst_transporter_id:
		validate_gstin_check_digit(doc.gst_transporter_id, label='GST Transporter ID')
		data.transporterId  = doc.gst_transporter_id

	return data


def validate_pincode(pincode, address):
	pin_not_found = "Pin Code doesn't exist for {}"
	incorrect_pin = "Pin Code for {} is incorrecty formatted. It must be 6 digits (without spaces)"

	if not pincode:
		frappe.throw(_(pin_not_found.format(address)))

	pincode = pincode.replace(' ', '')
	if not pincode.isdigit() or len(pincode) != 6:
		frappe.throw(_(incorrect_pin.format(address)))
	else:
		return int(pincode)

def validate_state_code(state_code, address):
	no_state_code = "GST State Code not found for {0}. Please set GST State in {0}"
	if not state_code:
		frappe.throw(_(no_state_code.format(address)))
	else:
		return int(state_code)

def get_gst_accounts(company, account_wise=False):
	gst_accounts = frappe._dict()
	gst_settings_accounts = frappe.get_all("GST Account",
		filters={"parent": "GST Settings", "company": company},
		fields=["cgst_account", "sgst_account", "igst_account", "cess_account"])

	if not gst_settings_accounts and not frappe.flags.in_test:
		frappe.throw(_("Please set GST Accounts in GST Settings"))

	for d in gst_settings_accounts:
		for acc, val in d.items():
			if not account_wise:
				gst_accounts.setdefault(acc, []).append(val)
			elif val:
				gst_accounts[val] = acc


	return gst_accounts<|MERGE_RESOLUTION|>--- conflicted
+++ resolved
@@ -372,12 +372,6 @@
 		return exemptions
 
 def get_ewb_data(dt, dn):
-<<<<<<< HEAD
-=======
-	if dt != 'Sales Invoice':
-		frappe.throw(_('E-Way Bill JSON can only be generated from Sales Invoice'))
-
->>>>>>> 830b3165
 	dn = dn.split(',')
 
 	ewaybills = []
