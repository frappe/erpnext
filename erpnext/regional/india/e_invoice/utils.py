--- conflicted
+++ resolved
@@ -115,16 +115,6 @@
 		invoice_date=invoice_date
 	))
 
-<<<<<<< HEAD
-def validate_address_fields(addr):
-	if (not addr.gstin
-		or not addr.city
-		or not addr.pincode
-		or not addr.address_title
-		or not addr.address_line1
-		or not addr.address_line2
-		or not addr.gst_state_number):
-=======
 def get_party_details(address_name, company_address=None, billing_address=None, shipping_address=None):
 	d = frappe.get_all('Address', filters={'name': address_name}, fields=['*'])[0]
 
@@ -134,7 +124,6 @@
 		or not d.address_title
 		or not d.address_line1
 		or not d.gst_state_number):
->>>>>>> 75353410
 
 		frappe.throw(
 			msg=_('Address lines, city, pincode, gstin is mandatory for address {}. Please set them and try again.').format(
@@ -154,16 +143,6 @@
 		# according to einvoice standard
 		addr.pincode = 999999
 
-<<<<<<< HEAD
-	return frappe._dict(dict(
-		gstin=addr.gstin,
-		legal_name=sanitize_for_json(addr.address_title),
-		location=sanitize_for_json(addr.city),
-		pincode=addr.pincode,
-		state_code=addr.gst_state_number,
-		address_line1=sanitize_for_json(addr.address_line1),
-		address_line2=sanitize_for_json(addr.address_line2)
-=======
 	party_address_details = frappe._dict(dict(
 		legal_name=sanitize_for_json(d.address_title),
 		location=sanitize_for_json(d.city),
@@ -171,7 +150,6 @@
 		state_code=d.gst_state_number,
 		address_line1=sanitize_for_json(d.address_line1),
 		address_line2=sanitize_for_json(d.address_line2)
->>>>>>> 75353410
 	))
 	if d.gstin:
 		party_address_details.gstin = d.gstin
