import io
import os
from base64 import b64encode
from urllib.parse import quote

import frappe
from frappe import _
from frappe.utils.data import add_to_date, get_time, getdate
from pyqrcode import create as qr_create

from erpnext import get_region


def create_qr_code(doc, method):
	"""Create QR Code after inserting Sales Inv
	"""

	region = get_region(doc.company)
	if region not in ['Saudi Arabia']:
		return

	# if QR Code field not present, do nothing
	if not hasattr(doc, 'qr_code'):
		return

	# Don't create QR Code if it already exists
	qr_code = doc.get("qr_code")
	if qr_code and frappe.db.exists({"doctype": "File", "file_url": qr_code}):
		return

	meta = frappe.get_meta('Sales Invoice')

	for field in meta.get_image_fields():
		if field.fieldname == 'qr_code':
			''' TLV conversion for
			1. Seller's Name
			2. VAT Number
			3. Time Stamp
			4. Invoice Amount
			5. VAT Amount
			'''
			tlv_array = []
			# Sellers Name

			seller_name = frappe.db.get_value(
				'Company',
				doc.company,
				'company_name_in_arabic')

			if not seller_name:
				frappe.throw(_('Arabic name missing for {} in the company document').format(doc.company))

			tag = bytes([1]).hex()
			length = bytes([len(seller_name.encode('utf-8'))]).hex()
			value = seller_name.encode('utf-8').hex()
			tlv_array.append(''.join([tag, length, value]))

			# VAT Number
			tax_id = frappe.db.get_value('Company', doc.company, 'tax_id')
			if not tax_id:
				frappe.throw(_('Tax ID missing for {} in the company document').format(doc.company))

			tag = bytes([2]).hex()
			length = bytes([len(tax_id)]).hex()
			value = tax_id.encode('utf-8').hex()
			tlv_array.append(''.join([tag, length, value]))

			# Time Stamp
			posting_date = getdate(doc.posting_date)
			time = get_time(doc.posting_time)
			seconds = time.hour * 60 * 60 + time.minute * 60 + time.second
			time_stamp = add_to_date(posting_date, seconds=seconds)
			time_stamp = time_stamp.strftime('%Y-%m-%dT%H:%M:%SZ')

			tag = bytes([3]).hex()
			length = bytes([len(time_stamp)]).hex()
			value = time_stamp.encode('utf-8').hex()
			tlv_array.append(''.join([tag, length, value]))

			# Invoice Amount
			invoice_amount = str(doc.grand_total)
			tag = bytes([4]).hex()
			length = bytes([len(invoice_amount)]).hex()
			value = invoice_amount.encode('utf-8').hex()
			tlv_array.append(''.join([tag, length, value]))

			# VAT Amount
			vat_amount = str(doc.total_taxes_and_charges)

			tag = bytes([5]).hex()
			length = bytes([len(vat_amount)]).hex()
			value = vat_amount.encode('utf-8').hex()
			tlv_array.append(''.join([tag, length, value]))

			# Joining bytes into one
			tlv_buff = ''.join(tlv_array)

			# base64 conversion for QR Code
			base64_string = b64encode(bytes.fromhex(tlv_buff)).decode()

			qr_image = io.BytesIO()
			url = qr_create(base64_string, error='L')
			url.png(qr_image, scale=2, quiet_zone=1)

<<<<<<< HEAD
			name = frappe.generate_hash(doc.name, 5)

			# making file
			filename = f"QRCode-{name}.png".replace(os.path.sep, "__")
=======
			urlencoded_name = quote(doc.name)
			# making file
			filename = f"QR-CODE-{urlencoded_name}.png".replace(os.path.sep, "__")
>>>>>>> a8f283bb
			_file = frappe.get_doc({
				"doctype": "File",
				"file_name": filename,
				"is_private": 0,
				"content": qr_image.getvalue(),
				"attached_to_doctype": doc.get("doctype"),
				"attached_to_name": doc.get("name"),
				"attached_to_field": "qr_code"
			})

			_file.save()

			# assigning to document
			doc.db_set('qr_code', _file.file_url)
			doc.notify_update()

			break


def delete_qr_code_file(doc, method):
	"""Delete QR Code on deleted sales invoice"""

	region = get_region(doc.company)
	if region not in ['Saudi Arabia']:
		return

	if hasattr(doc, 'qr_code'):
		if doc.get('qr_code'):
			file_doc = frappe.get_list('File', {
				'file_url': doc.get('qr_code')
			})
			if len(file_doc):
				frappe.delete_doc('File', file_doc[0].name)

def delete_vat_settings_for_company(doc, method):
	if doc.country != 'Saudi Arabia':
		return

	settings_doc = frappe.get_doc('KSA VAT Setting', {'company': doc.name})
	settings_doc.delete()<|MERGE_RESOLUTION|>--- conflicted
+++ resolved
@@ -1,7 +1,6 @@
 import io
 import os
 from base64 import b64encode
-from urllib.parse import quote
 
 import frappe
 from frappe import _
@@ -102,16 +101,10 @@
 			url = qr_create(base64_string, error='L')
 			url.png(qr_image, scale=2, quiet_zone=1)
 
-<<<<<<< HEAD
 			name = frappe.generate_hash(doc.name, 5)
 
 			# making file
 			filename = f"QRCode-{name}.png".replace(os.path.sep, "__")
-=======
-			urlencoded_name = quote(doc.name)
-			# making file
-			filename = f"QR-CODE-{urlencoded_name}.png".replace(os.path.sep, "__")
->>>>>>> a8f283bb
 			_file = frappe.get_doc({
 				"doctype": "File",
 				"file_name": filename,
