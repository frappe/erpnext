--- conflicted
+++ resolved
@@ -37,108 +37,6 @@
 	if qr_code and frappe.db.exists({"doctype": "File", "file_url": qr_code}):
 		return
 
-<<<<<<< HEAD
-	meta = frappe.get_meta('Sales Invoice')
-
-	for field in meta.get_image_fields():
-		if field.fieldname == 'qr_code':
-			''' TLV conversion for
-			1. Seller's Name
-			2. VAT Number
-			3. Time Stamp
-			4. Invoice Amount
-			5. VAT Amount
-			'''
-			tlv_array = []
-			# Sellers Name
-
-			seller_name = frappe.db.get_value(
-				'Company',
-				doc.company,
-				'company_name_in_arabic')
-
-			if not seller_name:
-				frappe.throw(_('Arabic name missing for {} in the company document').format(doc.company))
-
-			tag = bytes([1]).hex()
-			length = bytes([len(seller_name.encode('utf-8'))]).hex()
-			value = seller_name.encode('utf-8').hex()
-			tlv_array.append(''.join([tag, length, value]))
-
-			# VAT Number
-			tax_id = frappe.db.get_value('Company', doc.company, 'tax_id')
-			if not tax_id:
-				frappe.throw(_('Tax ID missing for {} in the company document').format(doc.company))
-
-			tag = bytes([2]).hex()
-			length = bytes([len(tax_id)]).hex()
-			value = tax_id.encode('utf-8').hex()
-			tlv_array.append(''.join([tag, length, value]))
-
-			# Time Stamp
-			posting_date = getdate(doc.posting_date)
-			time = get_time(doc.posting_time)
-			seconds = time.hour * 60 * 60 + time.minute * 60 + time.second
-			time_stamp = add_to_date(posting_date, seconds=seconds)
-			time_stamp = time_stamp.strftime('%Y-%m-%dT%H:%M:%SZ')
-
-			tag = bytes([3]).hex()
-			length = bytes([len(time_stamp)]).hex()
-			value = time_stamp.encode('utf-8').hex()
-			tlv_array.append(''.join([tag, length, value]))
-
-			# Invoice Amount
-			invoice_amount = str(doc.grand_total)
-			tag = bytes([4]).hex()
-			length = bytes([len(invoice_amount)]).hex()
-			value = invoice_amount.encode('utf-8').hex()
-			tlv_array.append(''.join([tag, length, value]))
-
-			# VAT Amount
-			vat_amount = str(doc.total_taxes_and_charges)
-
-			tag = bytes([5]).hex()
-			length = bytes([len(vat_amount)]).hex()
-			value = vat_amount.encode('utf-8').hex()
-			tlv_array.append(''.join([tag, length, value]))
-
-			# Joining bytes into one
-			tlv_buff = ''.join(tlv_array)
-
-			# base64 conversion for QR Code
-			base64_string = b64encode(bytes.fromhex(tlv_buff)).decode()
-
-			qr_image = io.BytesIO()
-			url = qr_create(base64_string, error='L')
-			url.png(qr_image, scale=2, quiet_zone=1)
-
-			name = frappe.generate_hash(doc.name, 5)
-
-			# making file
-			filename = f"QRCode-{name}.png".replace(os.path.sep, "__")
-			_file = frappe.get_doc({
-				"doctype": "File",
-				"file_name": filename,
-				"is_private": 0,
-				"content": qr_image.getvalue(),
-				"attached_to_doctype": doc.get("doctype"),
-				"attached_to_name": doc.get("name"),
-				"attached_to_field": "qr_code"
-			})
-
-			_file.save()
-
-			# assigning to document
-			doc.db_set('qr_code', _file.file_url)
-			doc.notify_update()
-
-			break
-
-
-def delete_qr_code_file(doc, method):
-	"""Delete QR Code on deleted sales invoice"""
-
-=======
 	meta = frappe.get_meta(doc.doctype)
 
 	if "ksa_einv_qr" in [d.fieldname for d in meta.get_image_fields()]:
@@ -234,7 +132,6 @@
 
 
 def delete_qr_code_file(doc, method=None):
->>>>>>> 99c6db15
 	region = get_region(doc.company)
 	if region not in ['Saudi Arabia']:
 		return
