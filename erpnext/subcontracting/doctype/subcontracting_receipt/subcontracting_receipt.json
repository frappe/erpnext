--- conflicted
+++ resolved
@@ -584,11 +584,7 @@
     ],
     "is_submittable": 1,
     "links": [],
-<<<<<<< HEAD
-    "modified": "2022-08-15 09:56:41.199435",
-=======
-    "modified": "2022-08-15 14:30:29.447307",
->>>>>>> 86bdddd1
+    "modified": "2022-08-16 09:56:41.199435",
     "modified_by": "Administrator",
     "module": "Subcontracting",
     "name": "Subcontracting Receipt",
