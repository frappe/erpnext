DocType: Tax Rule,Tax Rule,Regla Fiscal
DocType: POS Profile,Account for Change Amount,Cuenta para el Cambio de Monto
apps/erpnext/erpnext/config/learn.py +217,Bill of Materials,Lista de Materiales
<<<<<<< HEAD
apps/erpnext/erpnext/controllers/accounts_controller.py +617,'Update Stock' cannot be checked for fixed asset sale,"""Actualización de Existencia' no puede ser escogida para venta de activo fijo"
=======
apps/erpnext/erpnext/controllers/accounts_controller.py +626,'Update Stock' cannot be checked for fixed asset sale,"""Actualización de Existencia' no puede ser escogida para venta de activo fijo"
>>>>>>> 7ac92c06
DocType: Purchase Invoice,Tax ID,RUC
DocType: BOM Item,Basic Rate (Company Currency),Taza Base (Divisa de la Empresa)
DocType: Timesheet Detail,Bill,Factura
DocType: Activity Cost,Billing Rate,Monto de Facturación
apps/erpnext/erpnext/config/learn.py +87,Opening Accounting Balance,Apertura de Saldos Contables
apps/erpnext/erpnext/accounts/doctype/tax_rule/tax_rule.py +88,Tax Rule Conflicts with {0},Regla Fiscal en conflicto con {0}
DocType: Tax Rule,Billing County,Municipio de Facturación
DocType: Sales Invoice Timesheet,Billing Hours,Horas de Facturación
DocType: Timesheet,Billing Details,Detalles de Facturación
DocType: Tax Rule,Billing State,Región de Facturación
DocType: Purchase Order Item,Billed Amt,Monto Facturado
DocType: Item Tax,Tax Rate,Tasa de Impuesto<|MERGE_RESOLUTION|>--- conflicted
+++ resolved
@@ -1,11 +1,7 @@
 DocType: Tax Rule,Tax Rule,Regla Fiscal
 DocType: POS Profile,Account for Change Amount,Cuenta para el Cambio de Monto
 apps/erpnext/erpnext/config/learn.py +217,Bill of Materials,Lista de Materiales
-<<<<<<< HEAD
-apps/erpnext/erpnext/controllers/accounts_controller.py +617,'Update Stock' cannot be checked for fixed asset sale,"""Actualización de Existencia' no puede ser escogida para venta de activo fijo"
-=======
 apps/erpnext/erpnext/controllers/accounts_controller.py +626,'Update Stock' cannot be checked for fixed asset sale,"""Actualización de Existencia' no puede ser escogida para venta de activo fijo"
->>>>>>> 7ac92c06
 DocType: Purchase Invoice,Tax ID,RUC
 DocType: BOM Item,Basic Rate (Company Currency),Taza Base (Divisa de la Empresa)
 DocType: Timesheet Detail,Bill,Factura
