--- conflicted
+++ resolved
@@ -1,3387 +1,3332 @@
- (Half Day),(Demi-journée)
- and year: ,et l&#39;année:
-""" does not exists",""" N'existe pas"
-%  Delivered,Livré%
-% Amount Billed,Montant Facturé%
-% Billed,Facturé%
-% Completed,% Terminé
-% Delivered,Livré %
-% Installed,Installé%
-% Received,Reçus%
-% of materials billed against this Purchase Order.,% De matières facturées contre ce bon de commande.
-% of materials billed against this Sales Order,% De matières facturées contre cette ordonnance ventes
-% of materials delivered against this Delivery Note,% Des matériaux livrés contre ce bon de livraison
-% of materials delivered against this Sales Order,% Des matériaux livrés contre cette ordonnance ventes
-% of materials ordered against this Material Request,% De matériaux ordonnée contre cette Demande de Matériel
-% of materials received against this Purchase Order,% Des documents reçus contre ce bon de commande
-'Actual Start Date' can not be greater than 'Actual End Date',« Date de Début réel » ne peut être supérieur à ' Date réelle de fin »
-'Based On' and 'Group By' can not be same,"Types d'emploi ( permanent, contractuel , stagiaire , etc ) ."
-'Days Since Last Order' must be greater than or equal to zero,Arbre de centres de coûts finanial .
-'Entries' cannot be empty,précédent
-'Expected Start Date' can not be greater than 'Expected End Date',Pas de description
-'From Date' is required,Série mise à jour avec succès
-'From Date' must be after 'To Date',« Date d' 'doit être après « à jour »
-'Has Serial No' can not be 'Yes' for non-stock item,Un produit ou service
-'Notification Email Addresses' not specified for recurring invoice,Conditions qui se chevauchent entre trouvés :
-'Profit and Loss' type account {0} not allowed in Opening Entry,dépréciation
-'To Case No.' cannot be less than 'From Case No.',«L&#39;affaire no &#39; ne peut pas être inférieure à &#39;De Cas n °&#39;
-'To Date' is required,Compte {0} existe déjà
-'Update Stock' for Sales Invoice {0} must be set,Remarque: la date d'échéance dépasse les jours de crédit accordés par {0} jour (s )
-* Will be calculated in the transaction.,* Sera calculé de la transaction.
-1 Currency = [?] FractionFor e.g. 1 USD = 100 Cent,"1 devise = [?] Fraction  Pour exemple, 1 USD = 100 cents"
-1. To maintain the customer wise item code and to make them searchable based on their code use this option,1. Pour maintenir le code de référence du client sage et de les rendre consultables en fonction de leur code d&#39;utiliser cette option
-"<a href=""#Sales Browser/Customer Group"">Add / Edit</a>","<a href=""#Sales Browser/Customer Group""> Ajouter / Modifier < / a>"
-"<a href=""#Sales Browser/Item Group"">Add / Edit</a>","<a href=""#Sales Browser/Item Group""> Ajouter / Modifier < / a>"
-"<a href=""#Sales Browser/Territory"">Add / Edit</a>","<a href=""#Sales Browser/Territory""> Ajouter / Modifier < / a>"
-"<h4>Default Template</h4><p>Uses <a href=""http://jinja.pocoo.org/docs/templates/"">Jinja Templating</a> and all the fields of Address (including Custom Fields if any) will be available</p><pre><code>{{ address_line1 }}&lt;br&gt;{% if address_line2 %}{{ address_line2 }}&lt;br&gt;{% endif -%}{{ city }}&lt;br&gt;{% if state %}{{ state }}&lt;br&gt;{% endif -%}{% if pincode %} PIN:  {{ pincode }}&lt;br&gt;{% endif -%}{{ country }}&lt;br&gt;{% if phone %}Phone: {{ phone }}&lt;br&gt;{% endif -%}{% if fax %}Fax: {{ fax }}&lt;br&gt;{% endif -%}{% if email_id %}Email: {{ email_id }}&lt;br&gt;{% endif -%}</code></pre>","<h4> modèle par défaut </ h4>  <p> Utilise <a href=""http://jinja.pocoo.org/docs/templates/""> Jinja création de modèles </ a> et tous les domaines de l'Adresse ( y compris les champs personnalisés cas échéant) sera disponible </ p>  <pre> <code> {{}} address_line1 Photos  {% si address_line2%} {{}} address_line2 <br> { % endif -%}  {{ville}} Photos  {% si l'état%} {{état}} {% endif Photos -%}  {% if%} code PIN PIN: {{code PIN}} {% endif Photos -%}  {{pays}} Photos  {% si le téléphone%} Téléphone: {{phone}} {<br> % endif -%}  {% if%} fax Fax: {{fax}} {% endif Photos -%}  {% if%} email_id Email: {{}} email_id Photos ; {% endif -%}  </ code> </ pre>"
-A Customer Group exists with same name please change the Customer name or rename the Customer Group,BOM récursivité : {0} ne peut pas être le parent ou l'enfant de {2}
-A Customer exists with same name,Un client existe avec le même nom
-A Lead with this email id should exist,Un responsable de cet identifiant de courriel doit exister
-A Product or Service,Un produit ou service
-A Supplier exists with same name,Un fournisseur existe avec ce même nom
-A symbol for this currency. For e.g. $,Un symbole pour cette monnaie. Par exemple $
-AMC Expiry Date,AMC Date d&#39;expiration
-Abbr,Abbr
-Abbreviation cannot have more than 5 characters,L'abbréviation ne peut pas avoir plus de 5 caractères
-Above Value,Au-dessus de la valeur
-Absent,Absent
-Acceptance Criteria,Critères d&#39;acceptation
-Accepted,Accepté
+ (Half Day),(Demi-journée)
+ and year: ,et l&#39;année:
+""" does not exists",""" N'existe pas"
+%  Delivered,Livré%
+% Amount Billed,Montant Facturé%
+% Billed,Facturé%
+% Completed,% Terminé
+% Delivered,Livré %
+% Installed,Installé%
+% Received,Reçus%
+% of materials billed against this Purchase Order.,% De matières facturées contre ce bon de commande.
+% of materials billed against this Sales Order,% De matières facturées contre cette ordonnance ventes
+% of materials delivered against this Delivery Note,% Des matériaux livrés contre ce bon de livraison
+% of materials delivered against this Sales Order,% Des matériaux livrés contre cette ordonnance ventes
+% of materials ordered against this Material Request,% De matériaux ordonnée contre cette Demande de Matériel
+% of materials received against this Purchase Order,% Des documents reçus contre ce bon de commande
+'Actual Start Date' can not be greater than 'Actual End Date',« Date de Début réel » ne peut être supérieur à ' Date réelle de fin »
+'Based On' and 'Group By' can not be same,"Types d'emploi ( permanent, contractuel , stagiaire , etc ) ."
+'Days Since Last Order' must be greater than or equal to zero,Arbre de centres de coûts finanial .
+'Entries' cannot be empty,précédent
+'Expected Start Date' can not be greater than 'Expected End Date',Pas de description
+'From Date' is required,Série mise à jour avec succès
+'From Date' must be after 'To Date',« Date d' 'doit être après « à jour »
+'Has Serial No' can not be 'Yes' for non-stock item,Un produit ou service
+'Notification Email Addresses' not specified for recurring invoice,Conditions qui se chevauchent entre trouvés :
+'Profit and Loss' type account {0} not allowed in Opening Entry,dépréciation
+'To Case No.' cannot be less than 'From Case No.',«L&#39;affaire no &#39; ne peut pas être inférieure à &#39;De Cas n °&#39;
+'To Date' is required,Compte {0} existe déjà
+'Update Stock' for Sales Invoice {0} must be set,Remarque: la date d'échéance dépasse les jours de crédit accordés par {0} jour (s )
+* Will be calculated in the transaction.,* Sera calculé de la transaction.
+1 Currency = [?] FractionFor e.g. 1 USD = 100 Cent,"1 devise = [?] Fraction  Pour exemple, 1 USD = 100 cents"
+1. To maintain the customer wise item code and to make them searchable based on their code use this option,1. Pour maintenir le code de référence du client sage et de les rendre consultables en fonction de leur code d&#39;utiliser cette option
+"<a href=""#Sales Browser/Customer Group"">Add / Edit</a>","<a href=""#Sales Browser/Customer Group""> Ajouter / Modifier < / a>"
+"<a href=""#Sales Browser/Item Group"">Add / Edit</a>","<a href=""#Sales Browser/Item Group""> Ajouter / Modifier < / a>"
+"<a href=""#Sales Browser/Territory"">Add / Edit</a>","<a href=""#Sales Browser/Territory""> Ajouter / Modifier < / a>"
+"<h4>Default Template</h4><p>Uses <a href=""http://jinja.pocoo.org/docs/templates/"">Jinja Templating</a> and all the fields of Address (including Custom Fields if any) will be available</p><pre><code>{{ address_line1 }}&lt;br&gt;{% if address_line2 %}{{ address_line2 }}&lt;br&gt;{% endif -%}{{ city }}&lt;br&gt;{% if state %}{{ state }}&lt;br&gt;{% endif -%}{% if pincode %} PIN:  {{ pincode }}&lt;br&gt;{% endif -%}{{ country }}&lt;br&gt;{% if phone %}Phone: {{ phone }}&lt;br&gt;{% endif -%}{% if fax %}Fax: {{ fax }}&lt;br&gt;{% endif -%}{% if email_id %}Email: {{ email_id }}&lt;br&gt;{% endif -%}</code></pre>","<h4> modèle par défaut </ h4>  <p> Utilise <a href=""http://jinja.pocoo.org/docs/templates/""> Jinja création de modèles </ a> et tous les domaines de l'Adresse ( y compris les champs personnalisés cas échéant) sera disponible </ p>  <pre> <code> {{}} address_line1 Photos  {% si address_line2%} {{}} address_line2 <br> { % endif -%}  {{ville}} Photos  {% si l'état%} {{état}} {% endif Photos -%}  {% if%} code PIN PIN: {{code PIN}} {% endif Photos -%}  {{pays}} Photos  {% si le téléphone%} Téléphone: {{phone}} {<br> % endif -%}  {% if%} fax Fax: {{fax}} {% endif Photos -%}  {% if%} email_id Email: {{}} email_id Photos ; {% endif -%}  </ code> </ pre>"
+A Customer Group exists with same name please change the Customer name or rename the Customer Group,BOM récursivité : {0} ne peut pas être le parent ou l'enfant de {2}
+A Customer exists with same name,Un client existe avec le même nom
+A Lead with this email id should exist,Un responsable de cet identifiant de courriel doit exister
+A Product or Service,Un produit ou service
+A Supplier exists with same name,Un fournisseur existe avec ce même nom
+A symbol for this currency. For e.g. $,Un symbole pour cette monnaie. Par exemple $
+AMC Expiry Date,AMC Date d&#39;expiration
+Abbr,Abbr
+Abbreviation cannot have more than 5 characters,L'abbréviation ne peut pas avoir plus de 5 caractères
+Above Value,Au-dessus de la valeur
+Absent,Absent
+Acceptance Criteria,Critères d&#39;acceptation
+Accepted,Accepté
 Accepted + Rejected Qty must be equal to Received quantity for Item {0},"La quantité acceptée + rejetée doit être égale à la quantité reçue pour l'Item {0}
-Compte {0} doit être SAMES comme débit pour tenir compte de la facture de vente en ligne {0}"
-Accepted Quantity,Quantité acceptés
-Accepted Warehouse,Entrepôt acceptable
-Account,Compte
-Account Balance,Solde du compte
-Account Created: {0},Compte créé : {0}
-Account Details,Détails du compte
-Account Head,Responsable du compte
-Account Name,Nom du compte
-Account Type,Type de compte
-"Account balance already in Credit, you are not allowed to set 'Balance Must Be' as 'Debit'","Le solde du compte déjà en crédit, vous n'êtes pas autorisé à mettre en 'équilibre doit être' comme 'débit'"
-"Account balance already in Debit, you are not allowed to set 'Balance Must Be' as 'Credit'","Le solde du compte déjà en débit, vous n'êtes pas autorisé à définir 'équilibre doit être' comme 'Crédit'"
-Account for the warehouse (Perpetual Inventory) will be created under this Account.,Compte de l'entrepôt ( de l'inventaire permanent ) sera créé sous ce compte .
-Account head {0} created,Responsable du compte {0} a été crée
-Account must be a balance sheet account,Le compte doit être un bilan
-Account with child nodes cannot be converted to ledger,Un compte avec des enfants ne peut pas être converti en grand livre
-Account with existing transaction can not be converted to group.,Un compte contenant une transaction ne peut pas être converti en groupe
-Account with existing transaction can not be deleted,Un compte contenant une transaction ne peut pas être supprimé
-Account with existing transaction cannot be converted to ledger,Un compte contenant une transaction ne peut pas être converti en grand livre
-Account {0} cannot be a Group,Compte {0} ne peut pas être un groupe
-Account {0} does not belong to Company {1},Compte {0} n'appartient pas à la société {1}
-Account {0} does not belong to company: {1},Compte {0} n'appartient pas à la société : {1}
-Account {0} does not exist,Compte {0} n'existe pas
-Account {0} has been entered more than once for fiscal year {1},Le compte {0} a été renseigné plus d'une fois pour l'année fiscale {1}
-Account {0} is frozen,Le compte {0} est gelé
-Account {0} is inactive,Le compte {0} est inactif
-Account {0} is not valid,Le compte {0} n'est pas valide
-Account {0} must be of type 'Fixed Asset' as Item {1} is an Asset Item,Compte {0} doit être de type ' actif fixe ' comme objet {1} est un atout article
-Account {0}: Parent account {1} can not be a ledger,Compte {0}: compte de Parent {1} ne peut pas être un grand livre
-Account {0}: Parent account {1} does not belong to company: {2},Compte {0}: compte de Parent {1} n'appartient pas à l'entreprise: {2}
-Account {0}: Parent account {1} does not exist,Compte {0}: compte de Parent {1} n'existe pas
-Account {0}: You can not assign itself as parent account,Compte {0}: Vous ne pouvez pas lui attribuer que compte parent
-Account: {0} can only be updated via \					Stock Transactions,Compte: {0} ne peut être mise à jour via \ Transactions de stock
-Accountant,Comptable
-Accounting,Comptabilité
-"Accounting Entries can be made against leaf nodes, called","Écritures comptables peuvent être faites contre nœuds feuilles , appelé"
-"Accounting entry frozen up to this date, nobody can do / modify entry except role specified below.","Saisie comptable gelé jusqu&#39;à cette date, personne ne peut faire / modifier entrée sauf rôle spécifié ci-dessous."
-Accounting journal entries.,Les écritures comptables.
-Accounts,Comptes
-Accounts Browser,Navigateur des comptes
-Accounts Frozen Upto,Comptes gelés jusqu'au
-Accounts Payable,Comptes à payer
-Accounts Receivable,Débiteurs
-Accounts Settings,Paramètres des comptes
-Active,Actif
-Active: Will extract emails from ,Actif : extraira les emails depuis
-Activity,Activité
-Activity Log,Journal d&#39;activité
-Activity Log:,Journal d'activité:
-Activity Type,Type d&#39;activité
-Actual,Réel
-Actual Budget,Budget Réel
-Actual Completion Date,Date d&#39;achèvement réelle
-Actual Date,Date Réelle
-Actual End Date,Date de fin réelle
-Actual Invoice Date,Date de la facture réelle
-Actual Posting Date,Date réelle d'envoie
-Actual Qty,Quantité réelle
-Actual Qty (at source/target),Quantité réelle (à la source / cible)
-Actual Qty After Transaction,Qté réel Après Transaction
-Actual Qty: Quantity available in the warehouse.,Quantité réelle : Quantité disponible dans l'entrepôt .
-Actual Quantity,Quantité réelle
-Actual Start Date,Date de début réelle
-Add,Ajouter
-Add / Edit Taxes and Charges,Ajouter / Modifier Taxes et Charges
-Add Child,Ajouter un enfant
-Add Serial No,Ajouter Numéro de série
-Add Taxes,Ajouter impôts
-Add Taxes and Charges,Ajouter Taxes et frais
-Add or Deduct,Ajouter ou déduire
-Add rows to set annual budgets on Accounts.,Ajoutez des lignes pour établir des budgets annuels sur des comptes.
-Add to Cart,Ajouter au panier
-Add to calendar on this date,Ajouter cette date au calendrier
-Add/Remove Recipients,Ajouter / supprimer des destinataires
-Address,Adresse
-Address & Contact,Adresse et coordonnées
-Address & Contacts,Adresse & Coordonnées
-Address Desc,Adresse Desc
-Address Details,Détails de l&#39;adresse
-Address HTML,Adresse HTML
-Address Line 1,Adresse ligne 1
-Address Line 2,Adresse ligne 2
-Address Template,Modèle d'adresse
-Address Title,Titre de l'adresse
-Address Title is mandatory.,Le titre de l'adresse est obligatoire
-Address Type,Type d&#39;adresse
-Address master.,Adresse principale
-Administrative Expenses,Dépenses administratives
-Administrative Officer,de l'administration
-Advance Amount,Montant de l&#39;avance
-Advance amount,Montant de l&#39;avance
-Advances,Avances
-Advertisement,Publicité
-Advertising,publicité
-Aerospace,aérospatial
-After Sale Installations,Installations Après Vente
-Against,Contre
-Against Account,Contre compte
-Against Bill {0} dated {1},Courriel invalide : {0}
-Against Docname,Contre docName
-Against Doctype,Contre Doctype
-Against Document Detail No,Contre Détail document n
-Against Document No,Contre le document n °
-Against Expense Account,Contre compte de dépenses
-Against Income Account,Contre compte le revenu
-Against Journal Entry,Contre Bon Journal
-Against Journal Entry {0} does not have any unmatched {1} entry,Contre Journal Bon {0} n'a pas encore inégalée {1} entrée
-Against Purchase Invoice,Contre facture d&#39;achat
-Against Sales Invoice,Contre facture de vente
-Against Sales Order,Contre Commande
-Against Voucher,Bon contre
-Against Voucher Type,Contre Type de Bon
-Ageing Based On,Basé sur le vieillissement
-Ageing Date is mandatory for opening entry,Titres de modèles d'impression par exemple Facture pro forma.
-Ageing date is mandatory for opening entry,Date vieillissement est obligatoire pour l'ouverture de l'entrée
-Agent,Agent
-Aging Date,date de vieillissement
-Aging Date is mandatory for opening entry,"Client requis pour ' Customerwise Discount """
-Agriculture,agriculture
-Airline,compagnie aérienne
-All Addresses.,Toutes les adresses.
-All Contact,Tout contact
-All Contacts.,Tous les contacts.
-All Customer Contact,Tous les contacts clients
-All Customer Groups,Tous les groupes client
-All Day,Toute la journée
-All Employee (Active),Tous les employés (Actif)
-All Item Groups,Tous les groupes d'article
-All Lead (Open),Toutes les pistes (Ouvertes)
-All Products or Services.,Tous les produits ou services.
-All Sales Partner Contact,Tous les contacts des partenaires commerciaux
-All Sales Person,Tous les commerciaux
-All Supplier Contact,Tous les contacts fournisseur
-All Supplier Types,Tous les types de fournisseurs
-All Territories,Tous les secteurs
-"All export related fields like currency, conversion rate, export total, export grand total etc are available in Delivery Note, POS, Quotation, Sales Invoice, Sales Order etc.","Tous les champs liés à l'exportation comme monnaie , taux de conversion , l'exportation totale , l'exportation totale grandiose etc sont disponibles dans la note de livraison , POS , offre , facture de vente , Sales Order etc"
-"All import related fields like currency, conversion rate, import total, import grand total etc are available in Purchase Receipt, Supplier Quotation, Purchase Invoice, Purchase Order etc.","Tous les champs importation connexes comme monnaie , taux de conversion , totale d'importation , importation grande etc totale sont disponibles en Achat réception , Fournisseur d'offre , facture d'achat , bon de commande , etc"
-All items have already been invoiced,Tous les articles ont déjà été facturés
-All these items have already been invoiced,Tous ces articles ont déjà été facturés
-Allocate,Allouer
-Allocate leaves for a period.,Compte temporaire ( actif)
-Allocate leaves for the year.,Allouer des feuilles de l&#39;année.
-Allocated Amount,Montant alloué
-Allocated Budget,Budget alloué
-Allocated amount,Montant alloué
-Allocated amount can not be negative,Montant alloué ne peut être négatif
-Allocated amount can not greater than unadusted amount,Montant alloué ne peut pas plus que la quantité unadusted
-Allow Bill of Materials,Laissez Bill of Materials
-Allow Bill of Materials should be 'Yes'. Because one or many active BOMs present for this item,Commande {0} n'est pas valide
-Allow Children,permettre aux enfants
-Allow Dropbox Access,Autoriser l'accès au Dropbox
-Allow Google Drive Access,Autoriser l'accès à Google Drive
-Allow Negative Balance,Autoriser un solde négatif
-Allow Negative Stock,Autoriser un stock négatif
-Allow Production Order,Permettre les ordres de fabrication
-Allow User,Permettre à l&#39;utilisateur
-Allow Users,Autoriser les utilisateurs
-Allow the following users to approve Leave Applications for block days.,Autoriser les utilisateurs suivants d&#39;approuver demandes d&#39;autorisation pour les jours de bloc.
-Allow user to edit Price List Rate in transactions,Permettre à l&#39;utilisateur d&#39;éditer Prix List Noter dans les transactions
-Allowance Percent,Pourcentage allocation
-Allowance for over-{0} crossed for Item {1},Allocation pour les plus de {0} croisés pour objet {1}
-Allowance for over-{0} crossed for Item {1}.,Allocation pour les plus de {0} franchi pour objet {1}.
-Allowed Role to Edit Entries Before Frozen Date,Autorisé rôle à modifier les entrées Avant Frozen date
-Amended From,Modifié depuis
-Amount,Montant
-Amount (Company Currency),Montant (Société Monnaie)
-Amount Paid,Montant payé
-Amount to Bill,Montant du projet de loi
-An Customer exists with same name,Il existe un client avec le même nom
-"An Item Group exists with same name, please change the item name or rename the item group","Un groupe d'article existe avec le même nom, changez le nom de l'article ou renommez le groupe d'article SVP"
-"An item exists with same name ({0}), please change the item group name or rename the item","Un article existe avec le même nom ({0}), changez le groupe de l'article ou renommez l'article SVP"
-Analyst,analyste
-Annual,Annuel
-Another Period Closing Entry {0} has been made after {1},Point Wise impôt Détail
-Another Salary Structure {0} is active for employee {0}. Please make its status 'Inactive' to proceed.,Le taux de conversion ne peut pas être égal à 0 ou 1
-"Any other comments, noteworthy effort that should go in the records.","D&#39;autres commentaires, l&#39;effort remarquable qui devrait aller dans les dossiers."
-Apparel & Accessories,Vêtements & Accessoires
-Applicability,{0} n'est pas un stock Article
-Applicable For,Fixez Logo
-Applicable Holiday List,Liste de vacances applicable
-Applicable Territory,Territoire applicable
-Applicable To (Designation),Applicable à (désignation)
-Applicable To (Employee),Applicable aux (Employé)
-Applicable To (Role),Applicable à (Rôle)
-Applicable To (User),Applicable aux (Utilisateur)
-Applicant Name,Nom du demandeur
-Applicant for a Job.,Candidat à un emploi.
-Application of Funds (Assets),Configuration serveur entrant pour les ventes id e-mail . (par exemple sales@example.com )
-Applications for leave.,Les demandes de congé.
-Applies to Company,S&#39;applique à l&#39;entreprise
-Apply On,Pas autorisé à modifier compte gelé {0}
-Appraisal,Évaluation
-Appraisal Goal,Objectif d&#39;évaluation
-Appraisal Goals,Objectifs d&#39;évaluation
-Appraisal Template,Modèle d&#39;évaluation
-Appraisal Template Goal,Objectif modèle d&#39;évaluation
-Appraisal Template Title,Titre modèle d&#39;évaluation
-Appraisal {0} created for Employee {1} in the given date range,Soulager date doit être supérieure à date d'adhésion
-Apprentice,Apprenti
-Approval Status,Statut d&#39;approbation
-Approval Status must be 'Approved' or 'Rejected',Le statut d'approbation doit être 'Approuvé' ou 'Rejeté'
-Approved,Approuvé
-Approver,Approbateur
-Approving Role,Approuver rôle
-Approving Role cannot be same as role the rule is Applicable To,Vous ne pouvez pas sélectionner le type de charge comme « Sur la ligne précédente Montant » ou « Le précédent Row totale » pour la première rangée
-Approving User,Approuver l&#39;utilisateur
-Approving User cannot be same as user the rule is Applicable To,Approuver l'utilisateur ne peut pas être identique à l'utilisateur la règle est applicable aux
-Are you sure you want to STOP ,Etes-vous sûr de vouloir arrêter
-Are you sure you want to UNSTOP ,Etes-vous sûr de vouloir annuler l'arrêt
-Arrear Amount,Montant échu
-"As Production Order can be made for this item, it must be a stock item.","Comme ordre de fabrication peut être faite de cet élément, il doit être un article en stock ."
-As per Stock UOM,Selon Stock UDM
-"As there are existing stock transactions for this item, you can not change the values of 'Has Serial No', 'Is Stock Item' and 'Valuation Method'","Comme il ya des transactions boursières existantes pour cet article, vous ne pouvez pas modifier les valeurs de ' A Pas de série »,« Est- Stock Item »et« Méthode d'évaluation »"
-Asset,atout
-Assistant,assistant
-Associate,associé
-Atleast one of the Selling or Buying must be selected,Au moins un de la vente ou l'achat doit être sélectionné
-Atleast one warehouse is mandatory,Au moins un entrepôt est obligatoire
-Attach Image,Joindre l'image
-Attach Letterhead,Joindre l'entête
-Attach Logo,Joindre le logo
-Attach Your Picture,Joindre votre photo
-Attendance,Présence
-Attendance Date,Date de Participation
-Attendance Details,Détails de présence
-Attendance From Date,Participation De Date
-Attendance From Date and Attendance To Date is mandatory,Participation Date de début et de présence à ce jour est obligatoire
-Attendance To Date,La participation à ce jour
-Attendance can not be marked for future dates,La participation ne peut pas être marqué pour les dates à venir
-Attendance for employee {0} is already marked,Vous ne pouvez pas convertir au groupe parce Master Type ou Type de compte est sélectionné .
-Attendance record.,Record de fréquentation.
-Authorization Control,Contrôle d&#39;autorisation
-Authorization Rule,Règle d&#39;autorisation
-Auto Accounting For Stock Settings,Auto Comptabilité Pour les paramètres de droits
-Auto Material Request,Auto Demande de Matériel
-Auto-raise Material Request if quantity goes below re-order level in a warehouse,Auto-raise Demande de Matériel si la quantité va en dessous du niveau de re-commande dans un entrepôt
-Automatically compose message on submission of transactions.,Composer automatiquement un message sur la soumission de transactions .
-Automatically extract Job Applicants from a mail box ,Automatically extract Job Applicants from a mail box 
-Automatically extract Leads from a mail box e.g.,Extraire automatiquement des prospects à partir d'une boîte aux lettres par exemple
-Automatically updated via Stock Entry of type Manufacture/Repack,Automatiquement mis à jour via l&#39;entrée de fabrication de type Stock / Repack
-Automotive,automobile
-Autoreply when a new mail is received,Réponse automatique lorsqu'un nouveau message est reçu
-Available,disponible
-Available Qty at Warehouse,Qté disponible à l&#39;entrepôt
-Available Stock for Packing Items,Disponible en stock pour l&#39;emballage Articles
-"Available in BOM, Delivery Note, Purchase Invoice, Production Order, Purchase Order, Purchase Receipt, Sales Invoice, Sales Order, Stock Entry, Timesheet","Disponible en nomenclature , bon de livraison , facture d'achat , ordre de production, bon de commande , bon de réception , la facture de vente , Sales Order , Stock entrée , des feuilles de temps"
-Average Age,âge moyen
-Average Commission Rate,Taux moyen de la commission
-Average Discount,Remise moyenne
-Awesome Products,Produits impressionnants
-Awesome Services,Services impressionnants
-BOM Detail No,Numéro du détail BOM
-BOM Explosion Item,Article éclatement de la nomenclature
-BOM Item,Article BOM
-BOM No,Numéro BOM
-BOM No. for a Finished Good Item,N ° nomenclature pour un produit fini Bonne
-BOM Operation,Opération BOM
-BOM Operations,Opérations de nomenclature
-BOM Replace Tool,Outil Remplacer BOM
-BOM number is required for manufactured Item {0} in row {1},Nombre BOM est nécessaire pour l'article manufacturé {0} dans la ligne {1}
-BOM number not allowed for non-manufactured Item {0} in row {1},Note: La rubrique {0} est entré plusieurs fois
-BOM recursion: {0} cannot be parent or child of {2},S'il vous plaît entrer une adresse valide Id
-BOM replaced,BOM remplacé
-BOM {0} for Item {1} in row {2} is inactive or not submitted,Dépenses de voyage
-BOM {0} is not active or not submitted,Eléments requis
-BOM {0} is not submitted or inactive BOM for Item {1},BOM {0} n'est pas soumis ou inactif nomenclature pour objet {1}
-Backup Manager,Gestionnaire de sauvegarde
-Backup Right Now,Sauvegarder immédiatement
-Backups will be uploaded to,Les sauvegardes seront téléchargées sur
-Balance Qty,Qté soldée
-Balance Sheet,Bilan
-Balance Value,Valeur du solde
-Balance for Account {0} must always be {1},Solde pour le compte {0} doit toujours être {1}
-Balance must be,Solde doit être
-"Balances of Accounts of type ""Bank"" or ""Cash""","Solde du compte de type ""Banque"" ou ""Espèces"""
-Bank,Banque
-Bank / Cash Account,Compte en Banque / trésorerie
-Bank A/C No.,No. de compte bancaire
-Bank Account,Compte bancaire
-Bank Account No.,No. de compte bancaire
-Bank Accounts,Comptes bancaires
-Bank Clearance Summary,Résumé de l'approbation de la banque
-Bank Draft,Projet de la Banque
-Bank Name,Nom de la banque
-Bank Overdraft Account,Compte du découvert bancaire
-Bank Reconciliation,Rapprochement bancaire
-Bank Reconciliation Detail,Détail du rapprochement bancaire
-Bank Reconciliation Statement,Énoncé de rapprochement bancaire
-Bank Entry,Coupon de la banque
-Bank/Cash Balance,Solde de la banque / trésorerie
-Banking,Bancaire
-Barcode,Barcode
-Barcode {0} already used in Item {1},Le code barre {0} est déjà utilisé dans l'article {1}
-Based On,Basé sur
-Basic,de base
-Basic Info,Informations de base
-Basic Information,Renseignements de base
-Basic Rate,Taux de base
-Basic Rate (Company Currency),Taux de base (Monnaie de la Société )
-Batch,Lot
-Batch (lot) of an Item.,Lot d'une article.
-Batch Finished Date,La date finie d'un lot
-Batch ID,Identifiant du lot
-Batch No,Numéro du lot
-Batch Started Date,Date de début du lot
-Batch Time Logs for billing.,Temps de lots des journaux pour la facturation.
-Batch-Wise Balance History,Discontinu Histoire de la balance
-Batched for Billing,Par lots pour la facturation
-Better Prospects,De meilleures perspectives
-Bill Date,Date de la facture
-Bill No,Numéro de la facture
-Bill No {0} already booked in Purchase Invoice {1},Centre de coûts de transactions existants ne peut pas être converti en livre
-Bill of Material,De la valeur doit être inférieure à la valeur à la ligne {0}
-Bill of Material to be considered for manufacturing,Bill of Material être considéré pour la fabrication
-Bill of Materials (BOM),Nomenclature (BOM)
-Billable,Facturable
-Billed,Facturé
-Billed Amount,Montant facturé
-Billed Amt,Bec Amt
-Billing,Facturation
-Billing Address,Adresse de facturation
-Billing Address Name,Nom de l'adresse de facturation
-Billing Status,Statut de la facturation
-Bills raised by Suppliers.,Factures reçues des fournisseurs.
-Bills raised to Customers.,Factures émises aux clients.
-Bin,Boîte
-Bio,Bio
-Biotechnology,biotechnologie
-Birthday,anniversaire
-Block Date,Date de bloquer
-Block Days,Bloquer les jours
-Block leave applications by department.,Bloquer les demandes d&#39;autorisation par le ministère.
-Blog Post,Article de blog
-Blog Subscriber,Abonné Blog
-Blood Group,Groupe sanguin
-Both Warehouse must belong to same Company,Les deux Entrepôt doivent appartenir à la même entreprise
-Box,boîte
-Branch,Branche
-Brand,Marque
-Brand Name,La marque
-Brand master.,Marque maître.
-Brands,Marques
-Breakdown,Panne
-Broadcasting,Diffusion
-Brokerage,courtage
-Budget,Budget
-Budget Allocated,Budget alloué
-Budget Detail,Détail du budget
-Budget Details,Détails du budget
-Budget Distribution,Répartition du budget
-Budget Distribution Detail,Détail de la répartition du budget
-Budget Distribution Details,Détails de la répartition du budget
-Budget Variance Report,Rapport sur les écarts du budget
-Budget cannot be set for Group Cost Centers,Imprimer et stationnaire
-Build Report,Créer un rapport
-Bundle items at time of sale.,Regrouper des envois au moment de la vente.
-Business Development Manager,Directeur du développement des affaires
-Buying,Achat
-Buying & Selling,Achats et ventes
-Buying Amount,Montant d&#39;achat
-Buying Settings,Réglages d&#39;achat
-"Buying must be checked, if Applicable For is selected as {0}","Achat doit être vérifiée, si pour Applicable est sélectionné comme {0}"
-C-Form,C-Form
-C-Form Applicable,C-Form applicable
-C-Form Invoice Detail,C-Form Détail Facture
-C-Form No,C-formulaire n °
-C-Form records,Enregistrements C -Form
-CENVAT Capital Goods,CENVAT biens d'équipement
-CENVAT Edu Cess,CENVAT Edu Cess
-CENVAT SHE Cess,CENVAT ELLE Cess
-CENVAT Service Tax,Service Tax CENVAT
-CENVAT Service Tax Cess 1,Service CENVAT impôt Cess 1
-CENVAT Service Tax Cess 2,Service CENVAT impôt Cess 2
-Calculate Based On,Calculer en fonction
-Calculate Total Score,Calculer Score total
-Calendar Events,Calendrier des événements
-Call,Appeler
-Calls,appels
-Campaign,Campagne
-Campaign Name,Nom de la campagne
-Campaign Name is required,Le nom de la campagne est requis
-Campaign Naming By,Campagne Naming par
-Campaign-.####,Campagne-.####
-Can be approved by {0},Peut être approuvé par {0}
-"Can not filter based on Account, if grouped by Account","Impossible de filtrer sur les compte , si regroupées par compte"
-"Can not filter based on Voucher No, if grouped by Voucher","Impossible de filtrer sur la base Bon Non, si regroupés par Chèque"
-Can refer row only if the charge type is 'On Previous Row Amount' or 'Previous Row Total',Remarque : {0}
-Cancel Material Visit {0} before cancelling this Customer Issue,Invalid serveur de messagerie . S'il vous plaît corriger et essayer à nouveau.
-Cancel Material Visits {0} before cancelling this Maintenance Visit,S'il vous plaît créer la structure des salaires pour les employés {0}
-Cancelled,Annulé
-Cancelling this Stock Reconciliation will nullify its effect.,Annulation de ce stock de réconciliation annuler son effet .
-Cannot Cancel Opportunity as Quotation Exists,Vous ne pouvez pas annuler Possibilité de devis Existe
-Cannot approve leave as you are not authorized to approve leaves on Block Dates,Vous ne pouvez pas approuver les congés que vous n'êtes pas autorisé à approuver les congés sur les dates de bloc
-Cannot cancel because Employee {0} is already approved for {1},Impossible d'annuler car l'employé {0} est déjà approuvé pour {1}
-Cannot cancel because submitted Stock Entry {0} exists,Vous ne pouvez pas annuler car soumis Stock entrée {0} existe
-Cannot carry forward {0},Point {0} doit être un achat article
-Cannot change Fiscal Year Start Date and Fiscal Year End Date once the Fiscal Year is saved.,Impossible de modifier les dates de début et de fin d'exercice une fois que l'exercice est enregistré.
-"Cannot change company's default currency, because there are existing transactions. Transactions must be cancelled to change the default currency.",Voyage
-Cannot convert Cost Center to ledger as it has child nodes,Vous ne pouvez pas convertir le centre de coûts à livre car il possède des nœuds enfant
-Cannot covert to Group because Master Type or Account Type is selected.,Il y avait des erreurs lors de l'envoi de courriel . S'il vous plaît essayez de nouveau .
-Cannot deactive or cancle BOM as it is linked with other BOMs,Données du projet - sage n'est pas disponible d'offre
-"Cannot declare as lost, because Quotation has been made.","Vous ne pouvez pas déclarer comme perdu , parce offre a été faite."
-Cannot deduct when category is for 'Valuation' or 'Valuation and Total',"Vous ne pouvez pas déduire lorsqu'une catégorie est pour « évaluation » ou « évaluation et Total """
-"Cannot delete Serial No {0} in stock. First remove from stock, then delete.",Heure du journal {0} doit être « déposés »
-"Cannot directly set amount. For 'Actual' charge type, use the rate field",Programme de maintenance {0} existe contre {0}
-"Cannot overbill for Item {0} in row {0} more than {1}. To allow overbilling, please set in Stock Settings","Vous ne pouvez pas surfacturer pour objet {0} à la ligne {0} plus de {1}. Pour permettre la surfacturation, s'il vous plaît mettre dans les paramètres de droits"
-Cannot produce more Item {0} than Sales Order quantity {1},effondrement
-Cannot refer row number greater than or equal to current row number for this Charge type,Nos série requis pour Serialized article {0}
-Cannot return more than {0} for Item {1},développer
-Cannot select charge type as 'On Previous Row Amount' or 'On Previous Row Total' for first row,Point {0} a été saisi plusieurs fois avec la même description ou la date
-Cannot select charge type as 'On Previous Row Amount' or 'On Previous Row Total' for valuation. You can select only 'Total' option for previous row amount or previous row total,Vous pouvez configurer un compte de la Banque de défaut en maître Société
-Cannot set as Lost as Sales Order is made.,Impossible de définir aussi perdu que les ventes décret.
-Cannot set authorization on basis of Discount for {0},Impossible de définir l'autorisation sur la base des prix réduits pour {0}
-Capacity,Capacité
-Capacity Units,Unités de capacité
-Capital Account,heure
-Capital Equipments,Equipements de capitaux
-Carry Forward,Reporter
-Carry Forwarded Leaves,Effectuer Feuilles Transmises
-Case No(s) already in use. Try from Case No {0},Entrées avant {0} sont gelés
-Case No. cannot be 0,Cas n ° ne peut pas être 0
-Cash,Espèces
-Cash In Hand,Votre exercice social commence le
-Cash Entry,Bon trésorerie
-Cash or Bank Account is mandatory for making payment entry,N ° de série {0} a déjà été reçu
-Cash/Bank Account,Trésorerie / Compte bancaire
-Casual Leave,Règles d'application des prix et de ristournes .
-Cell Number,Nombre de cellules
-Change UOM for an Item.,Changer Emballage pour un article.
-Change the starting / current sequence number of an existing series.,Changer le numéro de séquence de démarrage / courant d&#39;une série existante.
-Channel Partner,Channel Partner
-Charge of type 'Actual' in row {0} cannot be included in Item Rate,Charge de type ' réel ' à la ligne {0} ne peut pas être inclus dans l'article Noter
-Chargeable,À la charge
-Charity and Donations,Client est tenu
-Chart Name,Nom du graphique
-Chart of Accounts,Plan comptable
-Chart of Cost Centers,Carte des centres de coûts
-Check how the newsletter looks in an email by sending it to your email.,Vérifiez comment la newsletter regarde dans un e-mail en l&#39;envoyant à votre adresse email.
-"Check if recurring invoice, uncheck to stop recurring or put proper End Date","Vérifiez si la facture récurrente, décochez-vous s&#39;arrête ou mis Date de fin correcte"
-"Check if you need automatic recurring invoices. After submitting any sales invoice, Recurring section will be visible.","Vérifiez si vous avez besoin automatiques factures récurrentes. Après avoir présenté la facture de vente, l&#39;article récurrent sera visible."
-Check if you want to send salary slip in mail to each employee while submitting salary slip,Vérifiez si vous voulez envoyer le bulletin de salaire dans le courrier à chaque salarié lors de la soumission bulletin de salaire
-Check this if you want to force the user to select a series before saving. There will be no default if you check this.,Cochez cette case si vous voulez forcer l&#39;utilisateur à sélectionner une série avant de l&#39;enregistrer. Il n&#39;y aura pas défaut si vous cochez cette.
-Check this if you want to show in website,Cochez cette case si vous souhaitez afficher sur le site
-Check this to disallow fractions. (for Nos),Cochez cette case pour interdire les fractions. (Pour les numéros)
-Check this to pull emails from your mailbox,Cochez cette case pour extraire des emails de votre boîte aux lettres
-Check to activate,Vérifiez pour activer
-Check to make Shipping Address,Vérifiez l&#39;adresse de livraison
-Check to make primary address,Vérifiez l&#39;adresse principale
-Chemical,chimique
-Cheque,Chèque
-Cheque Date,Date de chèques
-Cheque Number,Numéro de chèque
-Child account exists for this account. You can not delete this account.,Les matières premières ne peut pas être le même que l'article principal
-City,Ville
-City/Town,Ville
-Claim Amount,Montant réclamé
-Claims for company expense.,Les réclamations pour frais de la société.
-Class / Percentage,Classe / Pourcentage
-Classic,Classique
-Clear Table,Effacer le tableau
-Clearance Date,Date de la clairance
-Clearance Date not mentioned,"Désignation des employés (par exemple de chef de la direction , directeur , etc.)"
-Clearance date cannot be before check date in row {0},Chefs de lettre pour des modèles d'impression .
-Click on 'Make Sales Invoice' button to create a new Sales Invoice.,Cliquez sur le bouton pour créer une nouvelle facture de vente «Facture de vente Make &#39;.
-Click on a link to get options to expand get options ,Cliquer sur un lien pour voir les options
-Client,Client
-Close Balance Sheet and book Profit or Loss.,Fermer Bilan et livre Bénéfice ou perte .
-Closed,Fermé
-Closing (Cr),Fermeture (Cr)
-Closing (Dr),Fermeture (Dr)
-Closing Account Head,Fermeture chef Compte
-Closing Account {0} must be of type 'Liability',S'il vous plaît sélectionner valide volet n ° de procéder
-Closing Date,Date de clôture
-Closing Fiscal Year,Clôture de l&#39;exercice
-Closing Qty,Quantité de clôture
-Closing Value,Valeur de clôture
-CoA Help,Aide CoA
-Code,Code
-Cold Calling,Cold Calling
-Color,Couleur
-Column Break,Saut de colonne
-Comma separated list of email addresses,Comma liste séparée par des adresses e-mail
-Comment,Commenter
-Comments,Commentaires
-Commercial,Reste du monde
-Commission,commission
-Commission Rate,Taux de commission
-Commission Rate (%),Taux de commission (%)
-Commission on Sales,Commission sur les ventes
-Commission rate cannot be greater than 100,Taux de commission ne peut pas être supérieure à 100
-Communication,Communication
-Communication HTML,Communication HTML
-Communication History,Histoire de la communication
-Communication log.,Journal des communications.
-Communications,communications
-Company,Entreprise
-Company (not Customer or Supplier) master.,Fermeture compte {0} doit être de type « responsabilité »
-Company Abbreviation,Abréviation de l'entreprise
-Company Details,Détails de la société
-Company Email,Société Email
-"Company Email ID not found, hence mail not sent",Remarque: Il n'est pas assez solde de congés d'autorisation de type {0}
-Company Info,Informations sur la société
-Company Name,Nom de la société
-Company Settings,des paramètres de société
-Company is missing in warehouses {0},Société est manquant dans les entrepôts {0}
-Company is required,Société est tenue
-Company registration numbers for your reference. Example: VAT Registration Numbers etc.,"Numéros d&#39;immatriculation de la Société pour votre référence. Numéros d&#39;enregistrement TVA, etc: par exemple"
-Company registration numbers for your reference. Tax numbers etc.,"Numéros d&#39;immatriculation de la Société pour votre référence. Numéros de taxes, etc"
-"Company, Month and Fiscal Year is mandatory","Société , le mois et l'année fiscale est obligatoire"
-Compensatory Off,faire
-Complete,Compléter
-Complete Setup,congé de maladie
-Completed,Terminé
-Completed Production Orders,Terminé les ordres de fabrication
-Completed Qty,Quantité complétée
-Completion Date,Date d&#39;achèvement
-Completion Status,L&#39;état d&#39;achèvement
-Computer,ordinateur
-Computers,Ordinateurs
-Confirmation Date,date de confirmation
-Confirmed orders from Customers.,Confirmé commandes provenant de clients.
-Consider Tax or Charge for,Prenons l&#39;impôt ou charge pour
-Considered as Opening Balance,Considéré comme Solde d&#39;ouverture
-Considered as an Opening Balance,Considéré comme un solde d&#39;ouverture
-Consultant,Consultant
-Consulting,consultant
-Consumable,consommable
-Consumable Cost,Coût de consommable
-Consumable cost per hour,Coût de consommable par heure
-Consumed Qty,Quantité consommée
-Consumer Products,Produits de consommation
-Contact,Contacter
-Contact Control,Contactez contrôle
-Contact Desc,Contacter Desc
-Contact Details,Coordonnées
-Contact Email,Contact Courriel
-Contact HTML,Contacter HTML
-Contact Info,Information de contact
-Contact Mobile No,Contact Mobile Aucune
-Contact Name,Contact Nom
-Contact No.,Contactez No.
-Contact Person,Personne à contacter
-Contact Type,Type de contact
-Contact master.,'N'a pas de série »ne peut pas être « Oui »pour non - article en stock
-Contacts,S'il vous plaît entrer la quantité pour l'article {0}
-Content,Teneur
-Content Type,Type de contenu
-Contra Entry,Bon Contra
-Contract,contrat
-Contract End Date,Date de fin du contrat
-Contract End Date must be greater than Date of Joining,Fin du contrat La date doit être supérieure à date d'adhésion
-Contribution (%),Contribution (%)
-Contribution to Net Total,Contribution à Total net
-Conversion Factor,Facteur de conversion
-Conversion Factor is required,Facture de vente {0} a déjà été soumis
-Conversion factor cannot be in fractions,Installation Remarque {0} a déjà été soumis
-Conversion factor for default Unit of Measure must be 1 in row {0},revenu
-Conversion rate cannot be 0 or 1,Un groupe de clients existe avec le même nom s'il vous plaît changer le nom du client ou renommer le groupe de clients
-Convert into Recurring Invoice,Convertir en facture récurrente
-Convert to Group,Convertir en groupe
-Convert to Ledger,Autre Ledger
-Converted,Converti
-Copy From Item Group,Copy From Group article
-Cosmetics,produits de beauté
-Cost Center,Centre de coûts
-Cost Center Details,Coût Center Détails
-Cost Center Name,Coût Nom du centre
-Cost Center is required for 'Profit and Loss' account {0},Quantité de minute
-Cost Center is required in row {0} in Taxes table for type {1},Livré de série n ° {0} ne peut pas être supprimé
-Cost Center with existing transactions can not be converted to group,S'il vous plaît entrer les détails de l' article
-Cost Center with existing transactions can not be converted to ledger,Point {0} a atteint sa fin de vie sur {1}
-Cost Center {0} does not belong to Company {1},Numéro de commande requis pour objet {0}
-Cost of Goods Sold,Montant payé + Write Off montant ne peut être supérieur à Total
-Costing,Costing
-Country,Pays
-Country Name,Nom Pays
-Country wise default Address Templates,Modèles pays sage d'adresses par défaut
-"Country, Timezone and Currency","Pays , Fuseau horaire et devise"
-Create Bank Entry for the total salary paid for the above selected criteria,Créer Chèques de la Banque pour le salaire total payé pour les critères ci-dessus sélectionnées
-Create Customer,créer clientèle
-Create Material Requests,Créer des demandes de matériel
-Create New,créer un nouveau
-Create Opportunity,créer une opportunité
-Create Production Orders,Créer des ordres de fabrication
-Create Quotation,créer offre
-Create Receiver List,Créer une liste Receiver
-Create Salary Slip,Créer bulletin de salaire
-Create Stock Ledger Entries when you submit a Sales Invoice,Créer un registre des stocks entrées lorsque vous soumettez une facture de vente
-"Create and manage daily, weekly and monthly email digests.","Créer et gérer des recueils d' email quotidiens, hebdomadaires et mensuels ."
-Create rules to restrict transactions based on values.,Créer des règles pour restreindre les transactions fondées sur des valeurs .
-Created By,Créé par
-Creates salary slip for above mentioned criteria.,Crée le bulletin de salaire pour les critères mentionnés ci-dessus.
-Creation Date,date de création
-Creation Document No,Création document n
-Creation Document Type,Type de document de création
-Creation Time,Date de création
-Credentials,Lettres de créance
-Credit,Crédit
-Credit Amt,Crédit Amt
-Credit Card,Carte de crédit
-Credit Card Entry,Bon de carte de crédit
-Credit Controller,Credit Controller
-Credit Days,Jours de crédit
-Credit Limit,Limite de crédit
-Credit Note,Note de crédit
-Credit To,Crédit Pour
-Currency,Monnaie
-Currency Exchange,Change de devises
-Currency Name,Nom de la devise
-Currency Settings,Paramètres de devises
-Currency and Price List,Monnaie et liste de prix
-Currency exchange rate master.,Campagne . # # # #
-Current Address,Adresse actuelle
-Current Address Is,Adresse actuelle
-Current Assets,Ordre de fabrication {0} doit être soumis
-Current BOM,Nomenclature actuelle
-Current BOM and New BOM can not be same,Référence # {0} {1} du
-Current Fiscal Year,Exercice en cours
-Current Liabilities,Le solde doit être
-Current Stock,Stock actuel
-Current Stock UOM,Emballage Stock actuel
-Current Value,Valeur actuelle
-Custom,Coutume
-Custom Autoreply Message,Message personnalisé Autoreply
-Custom Message,Message personnalisé
-Customer,Client
-Customer (Receivable) Account,Compte client (à recevoir)
-Customer / Item Name,Client / Nom d&#39;article
-Customer / Lead Address,Client / plomb adresse
-Customer / Lead Name,Entrepôt {0} n'existe pas
-Customer > Customer Group > Territory,Client> Groupe de clientèle> Territoire
-Customer Account Head,Compte client Head
-Customer Acquisition and Loyalty,Acquisition et fidélisation client
-Customer Address,Adresse du client
-Customer Addresses And Contacts,Adresses et contacts clients
-Customer Addresses and Contacts,Les adresses de clients et contacts
-Customer Code,Code client
-Customer Codes,Codes du Client
-Customer Details,Détails du client
-Customer Feedback,Réactions des clients
-Customer Group,Groupe de clients
-Customer Group / Customer,Groupe de client / client
-Customer Group Name,Nom du groupe client
-Customer Intro,Intro à la clientèle
-Customer Issue,Numéro client
-Customer Issue against Serial No.,Numéro de la clientèle contre Serial No.
-Customer Name,Nom du client
-Customer Naming By,Client de nommage par
-Customer Service,Service à la clientèle
-Customer database.,Base de données clients.
-Customer is required,Approuver rôle ne peut pas être même que le rôle de l'État est applicable aux
-Customer master.,utilisateur spécifique
-Customer required for 'Customerwise Discount',Colonne inconnu : {0}
-Customer {0} does not belong to project {1},S'il vous plaît définir la valeur par défaut {0} dans Société {0}
-Customer {0} does not exist,Client {0} n'existe pas
-Customer's Item Code,Code article client
-Customer's Purchase Order Date,Bon de commande de la date de clientèle
-Customer's Purchase Order No,Bon de commande du client Non
-Customer's Purchase Order Number,Nombre bon de commande du client
-Customer's Vendor,Client Fournisseur
-Customers Not Buying Since Long Time,Les clients ne pas acheter Depuis Long Time
-Customerwise Discount,Remise Customerwise
-Customize,Personnaliser
-Customize the Notification,Personnaliser la notification
-Customize the introductory text that goes as a part of that email. Each transaction has a separate introductory text.,Personnaliser le texte d&#39;introduction qui se déroule comme une partie de cet e-mail. Chaque transaction a un texte séparé d&#39;introduction.
-DN Detail,Détail DN
-Daily,Quotidien
-Daily Time Log Summary,Daily Time Sommaire du journal
-Database Folder ID,Identifiant du dossier de la base de données
-Database of potential customers.,Base de données de clients potentiels.
-Date,Date
-Date Format,Format de date
-Date Of Retirement,Date de la retraite
-Date Of Retirement must be greater than Date of Joining,Date de la retraite doit être supérieure à date d'adhésion
-Date is repeated,La date est répétée
-Date of Birth,Date de naissance
-Date of Issue,Date d&#39;émission
-Date of Joining,Date d&#39;adhésion
-Date of Joining must be greater than Date of Birth,enregistrement précédent
-Date on which lorry started from supplier warehouse,Date à laquelle le camion a commencé à partir de l&#39;entrepôt fournisseur
-Date on which lorry started from your warehouse,Date à laquelle le camion a commencé à partir de votre entrepôt
-Dates,Dates
-Days Since Last Order,Jours depuis la dernière commande
-Days for which Holidays are blocked for this department.,Jours fériés pour lesquels sont bloqués pour ce département.
-Dealer,Revendeur
-Debit,Débit
-Debit Amt,Débit Amt
-Debit Note,Note de débit
-Debit To,Débit Pour
-Debit and Credit not equal for this voucher. Difference is {0}.,Débit et de crédit ne correspond pas à ce document . La différence est {0} .
-Deduct,Déduire
-Deduction,Déduction
-Deduction Type,Type de déduction
-Deduction1,Deduction1
-Deductions,Déductions
-Default,Par défaut
-Default Account,Compte par défaut
-Default Address Template cannot be deleted,Adresse par défaut modèle ne peut pas être supprimé
-Default Amount,Montant par défaut
-Default BOM,Nomenclature par défaut
-Default Bank / Cash account will be automatically updated in POS Invoice when this mode is selected.,Par défaut Banque / argent compte sera automatiquement mis à jour dans la facture POS lorsque ce mode est sélectionné.
-Default Bank Account,Compte bancaire par défaut
-Default Buying Cost Center,Centre de coûts d'achat par défaut
-Default Buying Price List,Défaut d'achat Liste des Prix
-Default Cash Account,Compte de trésorerie par défaut
-Default Company,Société défaut
-Default Currency,Devise par défaut
-Default Customer Group,Groupe de clients par défaut
-Default Expense Account,Compte de dépenses par défaut
-Default Income Account,Compte d&#39;exploitation par défaut
-Default Item Group,Groupe d&#39;éléments par défaut
-Default Price List,Liste des prix défaut
-Default Purchase Account in which cost of the item will be debited.,Compte Achat par défaut dans lequel le coût de l&#39;article sera débité.
-Default Selling Cost Center,Coût des marchandises vendues
-Default Settings,Paramètres par défaut
-Default Source Warehouse,Source d&#39;entrepôt par défaut
-Default Stock UOM,Stock défaut Emballage
-Default Supplier,Par défaut Fournisseur
-Default Supplier Type,Fournisseur Type par défaut
-Default Target Warehouse,Cible d&#39;entrepôt par défaut
-Default Territory,Territoire défaut
-Default Unit of Measure,Unité de mesure par défaut
-"Default Unit of Measure can not be changed directly because you have already made some transaction(s) with another UOM. To change default UOM, use 'UOM Replace Utility' tool under Stock module.","Unité de mesure de défaut ne peut pas être modifié directement parce que vous avez déjà fait une transaction (s ) avec un autre UDM . Pour changer Emballage par défaut , utiliser l'outil « Emballage Remplacer Utility"" sous module de Stock ."
-Default Valuation Method,Méthode d&#39;évaluation par défaut
-Default Warehouse,Entrepôt de défaut
-Default Warehouse is mandatory for stock Item.,{0} {1} contre le projet de loi {2} du {3}
-Default settings for accounting transactions.,Les paramètres par défaut pour les opérations comptables .
-Default settings for buying transactions.,non Soumis
-Default settings for selling transactions.,principal
-Default settings for stock transactions.,minute
-Defense,défense
-"Define Budget for this Cost Center. To set budget action, see <a href=""#!List/Company"">Company Master</a>","Définir le budget pour ce centre de coûts. Pour définir l&#39;action budgétaire, voir <a href=""#!List/Company"">Maître Société</a>"
-Del,Suppr
-Delete,Supprimer
-Delete {0} {1}?,Supprimer {0} {1} ?
-Delivered,Livré
-Delivered Items To Be Billed,Les items livrés à être facturés
-Delivered Qty,Qté livrée
-Delivered Serial No {0} cannot be deleted,médical
-Delivery Date,Date de livraison
-Delivery Details,Détails de la livraison
-Delivery Document No,Pas de livraison de documents
-Delivery Document Type,Type de document de livraison
-Delivery Note,Bon de livraison
-Delivery Note Item,Point de Livraison
-Delivery Note Items,Articles bordereau de livraison
-Delivery Note Message,Note Message de livraison
-Delivery Note No,Remarque Aucune livraison
-Delivery Note Required,Remarque livraison requis
-Delivery Note Trends,Bordereau de livraison Tendances
-Delivery Note {0} is not submitted,Livraison Remarque {0} n'est pas soumis
-Delivery Note {0} must not be submitted,Pas de clients ou fournisseurs Comptes trouvé
-Delivery Notes {0} must be cancelled before cancelling this Sales Order,Quantité en ligne {0} ( {1} ) doit être la même que la quantité fabriquée {2}
-Delivery Status,Statut de la livraison
-Delivery Time,L'heure de la livraison
-Delivery To,Livrer à
-Department,Département
-Department Stores,Grands Magasins
-Depends on LWP,Dépend de LWP
-Depreciation,Actifs d'impôt
-Description,Description
-Description HTML,Description du HTML
-Designation,Désignation
-Designer,créateur
-Detailed Breakup of the totals,Breakup détaillée des totaux
-Details,Détails
-Difference (Dr - Cr),Différence (Dr - Cr )
-Difference Account,Compte de la différence
-"Difference Account must be a 'Liability' type account, since this Stock Reconciliation is an Opening Entry","Compte de la différence doit être un compte de type « responsabilité », car ce stock réconciliation est une ouverture d'entrée"
-Different UOM for items will lead to incorrect (Total) Net Weight value. Make sure that Net Weight of each item is in the same UOM.,Différents Emballage des articles mènera à incorrects (Total ) Valeur de poids . Assurez-vous que poids net de chaque article se trouve dans la même unité de mesure .
-Direct Expenses,{0} {1} a été modifié . S'il vous plaît rafraîchir .
-Direct Income,Choisissez votre langue
-Disable,"Groupe ajoutée, rafraîchissant ..."
-Disable Rounded Total,Désactiver totale arrondie
-Disabled,Handicapé
-Discount  %,% Remise
-Discount %,% Remise
-Discount (%),Remise (%)
-Discount Amount,S'il vous plaît tirer des articles de livraison Note
-"Discount Fields will be available in Purchase Order, Purchase Receipt, Purchase Invoice","Les champs d&#39;actualisation sera disponible en commande, reçu d&#39;achat, facture d&#39;achat"
-Discount Percentage,Annuler Matériel Visiter {0} avant d'annuler ce numéro de client
-Discount Percentage can be applied either against a Price List or for all Price List.,Pourcentage de réduction peut être appliquée contre une liste de prix ou pour toute liste de prix.
-Discount must be less than 100,La remise doit être inférieure à 100
-Discount(%),Remise (%)
-Dispatch,envoi
-Display all the individual items delivered with the main items,Afficher tous les articles individuels livrés avec les principaux postes
-Distribute transport overhead across items.,Distribuer surdébit de transport pour tous les items.
-Distribution,Répartition
-Distribution Id,Id distribution
-Distribution Name,Nom distribution
-Distributor,Distributeur
-Divorced,Divorcé
-Do Not Contact,Ne communiquez pas avec
-Do not show any symbol like $ etc next to currencies.,Ne plus afficher n&#39;importe quel symbole comme $ etc à côté de devises.
-Do really want to unstop production order: ,Do really want to unstop production order: 
-Do you really want to STOP ,Do you really want to STOP 
-Do you really want to STOP this Material Request?,Voulez-vous vraiment arrêter cette Demande de Matériel ?
-Do you really want to Submit all Salary Slip for month {0} and year {1},"Statut du document de transition {0} {1}, n'est pas autorisé"
-Do you really want to UNSTOP ,Do you really want to UNSTOP 
-Do you really want to UNSTOP this Material Request?,Voulez-vous vraiment à ce unstop Demande de Matériel ?
-Do you really want to stop production order: ,Do you really want to stop production order: 
-Doc Name,Nom de Doc
-Doc Type,Doc Type d&#39;
-Document Description,Description du document
-Document Type,Type de document
-Documents,Documents
-Domain,Domaine
-Don't send Employee Birthday Reminders,Ne pas envoyer des employés anniversaire rappels
-Download Materials Required,Télécharger Matériel requis
-Download Reconcilation Data,Télécharger Rapprochement des données
-Download Template,Télécharger le modèle
-Download a report containing all raw materials with their latest inventory status,Télécharger un rapport contenant toutes les matières premières avec leur dernier état des stocks
-"Download the Template, fill appropriate data and attach the modified file.","Télécharger le modèle , remplir les données appropriées et joindre le fichier modifié ."
-"Download the Template, fill appropriate data and attach the modified file.All dates and employee combination in the selected period will come in the template, with existing attendance records","Télécharger le modèle, remplir les données appropriées et joindre le fichier modifié. Toutes les dates et la combinaison de l'employé dans la période sélectionnée viendront dans le modèle, avec les records de fréquentation existants"
-Draft,Avant-projet
-Dropbox,Dropbox
-Dropbox Access Allowed,Dropbox accès autorisé
-Dropbox Access Key,Dropbox Clé d&#39;accès
-Dropbox Access Secret,Dropbox accès secrète
-Due Date,Due Date
-Due Date cannot be after {0},La date d'échéance ne peut pas être après {0}
-Due Date cannot be before Posting Date,La date d'échéance ne peut être antérieure Date de publication
-Duplicate Entry. Please check Authorization Rule {0},Point {0} n'est pas un objet sérialisé
-Duplicate Serial No entered for Item {0},Dupliquer N ° de série entré pour objet {0}
-Duplicate entry,dupliquer entrée
-Duplicate row {0} with same {1},Pièces de journal {0} sont non liée
-Duties and Taxes,S'il vous plaît mettre trésorerie de défaut ou d'un compte bancaire en mode de paiement {0}
-ERPNext Setup,ERPNext installation
-Earliest,plus tôt
-Earnest Money,S'il vous plaît sélectionner le type de charge de premier
-Earning,Revenus
-Earning & Deduction,Gains et déduction
-Earning Type,Gagner Type d&#39;
-Earning1,Earning1
-Edit,Éditer
-Edu. Cess on Excise,Edu. Cess sur l'accise
-Edu. Cess on Service Tax,Edu. Cess sur des services fiscaux
-Edu. Cess on TDS,Edu. Cess sur TDS
-Education,éducation
-Educational Qualification,Qualification pour l&#39;éducation
-Educational Qualification Details,Détails de qualification d&#39;enseignement
-Eg. smsgateway.com/api/send_sms.cgi,Par exemple. smsgateway.com / api / send_sms.cgi
-Either debit or credit amount is required for {0},Soit de débit ou de montant de crédit est nécessaire pour {0}
-Either target qty or target amount is mandatory,Voulez-vous vraiment arrêter
-Either target qty or target amount is mandatory.,annuel
-Electrical,local
-Electricity Cost,Coût de l'électricité
-Electricity cost per hour,Coût de l'électricité par heure
-Electronics,électronique
-Email,Email
-Email Digest,Email Digest
-Email Digest Settings,Paramètres de messagerie Digest
-Email Digest: ,Email Digest: 
-Email Id,Identification d&#39;email
-"Email Id where a job applicant will email e.g. ""jobs@example.com""",Identification d&#39;email où un demandeur d&#39;emploi enverra par courriel par exemple &quot;jobs@example.com&quot;
-Email Notifications,Notifications par courriel
-Email Sent?,Envoyer envoyés?
-"Email id must be unique, already exists for {0}","Email id doit être unique , existe déjà pour {0}"
-Email ids separated by commas.,identifiants de messagerie séparées par des virgules.
-"Email settings to extract Leads from sales email id e.g. ""sales@example.com""",Paramètres de messagerie pour extraire des ventes Leads e-mail par exemple id &quot;sales@example.com&quot;
-Emergency Contact,En cas d'urgence
-Emergency Contact Details,Détails de contact d&#39;urgence
-Emergency Phone,téléphone d'urgence
-Employee,Employé
-Employee Birthday,Anniversaire des employés
-Employee Details,Détails des employés
-Employee Education,Formation des employés
-Employee External Work History,Antécédents de travail des employés externe
-Employee Information,Renseignements sur l&#39;employé
-Employee Internal Work History,Antécédents de travail des employés internes
-Employee Internal Work Historys,Historys employés de travail internes
-Employee Leave Approver,Congé employé approbateur
-Employee Leave Balance,Congé employé Solde
-Employee Name,Nom de l&#39;employé
-Employee Number,Numéro d&#39;employé
-Employee Records to be created by,Dossiers sur les employés à être créées par
-Employee Settings,Réglages des employés
-Employee Type,Type de contrat
-"Employee designation (e.g. CEO, Director etc.).",Vous devez enregistrer le formulaire avant de procéder
-Employee master.,Stock Emballage updatd pour objet {0}
-Employee record is created using selected field. ,dossier de l&#39;employé est créé en utilisant champ sélectionné.
-Employee records.,Les dossiers des employés.
-Employee relieved on {0} must be set as 'Left',S'il vous plaît entrer unité de mesure par défaut
-Employee {0} has already applied for {1} between {2} and {3},Employé {0} a déjà appliqué pour {1} entre {2} et {3}
-Employee {0} is not active or does not exist,"Employé {0} n'est pas actif , ou n'existe pas"
-Employee {0} was on leave on {1}. Cannot mark attendance.,Employé {0} a été en congé de {1} . Vous ne pouvez pas marquer la fréquentation .
-Employees Email Id,Les employés Id Email
-Employment Details,Détails de l&#39;emploi
-Employment Type,Type d&#39;emploi
-Enable / disable currencies.,Vieillissement date est obligatoire pour l'ouverture d'entrée
-Enabled,Activé
-Encashment Date,Date de l&#39;encaissement
-End Date,Date de fin
-End Date can not be less than Start Date,Évaluation de l'objet mis à jour
-End date of current invoice's period,Date de fin de la période de facturation en cours
-End of Life,Fin de vie
-Energy,énergie
-Engineer,ingénieur
-Enter Verification Code,Entrez le code de vérification
-Enter campaign name if the source of lead is campaign.,Entrez le nom de la campagne si la source de plomb est la campagne.
-Enter department to which this Contact belongs,Entrez département auquel appartient ce contact
-Enter designation of this Contact,Entrez la désignation de ce contact
-"Enter email id separated by commas, invoice will be mailed automatically on particular date","Entrez Identifiant courriels séparé par des virgules, la facture sera envoyée automatiquement à la date particulière"
-Enter items and planned qty for which you want to raise production orders or download raw materials for analysis.,Introduisez les articles et qté planifiée pour laquelle vous voulez soulever ordres de fabrication ou de télécharger des matières premières pour l&#39;analyse.
-Enter name of campaign if source of enquiry is campaign,Entrez le nom de la campagne si la source de l&#39;enquête est la campagne
-"Enter static url parameters here (Eg. sender=ERPNext, username=ERPNext, password=1234 etc.)","Entrez les paramètres url statiques (par exemple ici sender = ERPNext, username = ERPNext, mot de passe = 1234 etc)"
-Enter the company name under which Account Head will be created for this Supplier,Entrez le nom de la société en vertu de laquelle Head compte sera créé pour ce Fournisseur
-Enter url parameter for message,Entrez le paramètre url pour le message
-Enter url parameter for receiver nos,Entrez le paramètre url pour nos récepteurs
-Entertainment & Leisure,Entertainment & Leisure
-Entertainment Expenses,Frais de représentation
-Entries,Entrées
-Entries against ,Entries against 
-Entries are not allowed against this Fiscal Year if the year is closed.,Les inscriptions ne sont pas autorisés contre cette exercice si l&#39;année est fermé.
-Equity,Opération {0} est répété dans le tableau des opérations
-Error: {0} > {1},Erreur: {0} > {1}
-Estimated Material Cost,Coût des matières premières estimée
-"Even if there are multiple Pricing Rules with highest priority, then following internal priorities are applied:","Même s'il existe plusieurs règles de tarification avec la plus haute priorité, les priorités internes alors suivantes sont appliquées:"
-Everyone can read,Tout le monde peut lire
-"Example: ABCD.#####If series is set and Serial No is not mentioned in transactions, then automatic serial number will be created based on this series. If you always want to explicitly mention Serial Nos for this item. leave this blank.",". Exemple: ABCD # # # # #  Si la série est réglé et n ° de série n'est pas mentionné dans les transactions, le numéro de série alors automatique sera créé sur la base de cette série. Si vous voulez toujours de mentionner explicitement série n ° de cet article. laisser ce champ vide."
-Exchange Rate,Taux de change
-Excise Duty 10,Droits d'accise 10
-Excise Duty 14,Droits d'accise 14
-Excise Duty 4,Droits d'accise 4
-Excise Duty 8,Droits d'accise 8
-Excise Duty @ 10,Droits d'accise @ 10
-Excise Duty @ 14,Droits d'accise @ 14
-Excise Duty @ 4,Droits d'accise @ 4
-Excise Duty @ 8,Droits d'accise @ 8
-Excise Duty Edu Cess 2,Droits d'accise Edu Cess 2
-Excise Duty SHE Cess 1,Droits d'accise ELLE Cess 1
-Excise Page Number,Numéro de page d&#39;accise
-Excise Entry,Bon d&#39;accise
-Execution,exécution
-Executive Search,Executive Search
-Exemption Limit,Limite d&#39;exemption
-Exhibition,Exposition
-Existing Customer,Client existant
-Exit,Sortie
-Exit Interview Details,Quittez Détails Interview
-Expected,Attendu
-Expected Completion Date can not be less than Project Start Date,Pourcentage de réduction
-Expected Date cannot be before Material Request Date,Date prévu ne peut pas être avant Matériel Date de la demande
-Expected Delivery Date,Date de livraison prévue
-Expected Delivery Date cannot be before Purchase Order Date,Une autre structure salariale {0} est active pour les employés {0} . S'il vous plaît faire son statut « inactif » pour continuer.
-Expected Delivery Date cannot be before Sales Order Date,"Stock réconciliation peut être utilisé pour mettre à jour le stock à une date donnée , généralement selon l'inventaire physique ."
-Expected End Date,Date de fin prévue
-Expected Start Date,Date de début prévue
-Expense,frais
-Expense / Difference account ({0}) must be a 'Profit or Loss' account,Dépenses / compte de la différence ({0}) doit être un compte «de résultat»
-Expense Account,Compte de dépenses
-Expense Account is mandatory,Compte de dépenses est obligatoire
-Expense Claim,Demande d&#39;indemnité de
-Expense Claim Approved,Demande d&#39;indemnité Approuvé
-Expense Claim Approved Message,Demande d&#39;indemnité Approuvé message
-Expense Claim Detail,Détail remboursement des dépenses
-Expense Claim Details,Détails de la réclamation des frais de
-Expense Claim Rejected,Demande d&#39;indemnité rejetée
-Expense Claim Rejected Message,Demande d&#39;indemnité rejeté le message
-Expense Claim Type,Type de demande d&#39;indemnité
-Expense Claim has been approved.,Demande de remboursement a été approuvé .
-Expense Claim has been rejected.,Demande de remboursement a été rejetée .
-Expense Claim is pending approval. Only the Expense Approver can update status.,Remboursement de frais est en attente d'approbation . Seulement l'approbateur des frais peut mettre à jour le statut .
-Expense Date,Date de frais
-Expense Details,Détail des dépenses
-Expense Head,Chef des frais
-Expense account is mandatory for item {0},Contre le projet de loi {0} {1} daté
-Expense or Difference account is mandatory for Item {0} as it impacts overall stock value,Frais ou différence compte est obligatoire pour objet {0} car il impacts valeur globale des actions
-Expenses,Note: Ce centre de coûts est un groupe . Vous ne pouvez pas faire les écritures comptables contre des groupes .
-Expenses Booked,Dépenses Réservé
-Expenses Included In Valuation,Frais inclus dans l&#39;évaluation
-Expenses booked for the digest period,Charges comptabilisées pour la période digest
-Expiry Date,Date d&#39;expiration
-Exports,Exportations
-External,Externe
-Extract Emails,Extrait Emails
-FCFS Rate,Taux PAPS
-Failed: ,Échec:
-Family Background,Antécédents familiaux
-Fax,Fax
-Features Setup,Features Setup
-Feed,Flux
-Feed Type,Type de flux
-Feedback,Commentaire
-Female,Femme
-Fetch exploded BOM (including sub-assemblies),Fetch nomenclature éclatée ( y compris les sous -ensembles )
-"Field available in Delivery Note, Quotation, Sales Invoice, Sales Order","Champ disponible dans la note de livraison, devis, facture de vente, Sales Order"
-Files Folder ID,Les fichiers d&#39;identification des dossiers
-Fill the form and save it,Remplissez le formulaire et l'enregistrer
-Filter based on customer,Filtre basé sur le client
-Filter based on item,Filtre basé sur l'article
-Financial / accounting year.,Point {0} a été saisi plusieurs fois contre une même opération
-Financial Analytics,Financial Analytics
-Financial Services,services financiers
-Financial Year End Date,Date de fin de l'exercice financier
-Financial Year Start Date,Les paramètres par défaut pour la vente de transactions .
-Finished Goods,Produits finis
-First Name,Prénom
-First Responded On,D&#39;abord répondu le
-Fiscal Year,Exercice
-Fiscal Year Start Date and Fiscal Year End Date are already set in Fiscal Year {0},Exercice Date de début et de fin d'exercice la date sont réglées dans l'année fiscale {0}
-Fiscal Year Start Date and Fiscal Year End Date cannot be more than a year apart.,Exercice date de début et de fin d'exercice date ne peut être plus d'un an d'intervalle.
-Fiscal Year Start Date should not be greater than Fiscal Year End Date,Exercice Date de début ne doit pas être supérieure à fin d'exercice Date de
-Fixed Asset,Actifs immobilisés
-Fixed Assets,Facteur de conversion est requis
-Follow via Email,Suivez par e-mail
-"Following table will show values if items are sub - contracted. These values will be fetched from the master of ""Bill of Materials"" of sub - contracted items.",Le tableau suivant indique les valeurs si les articles sont en sous - traitance. Ces valeurs seront extraites de la maîtrise de la «Bill of Materials&quot; de sous - traitance articles.
-Food,Alimentation
-"Food, Beverage & Tobacco","Alimentation , boissons et tabac"
-"For 'Sales BOM' items, Warehouse, Serial No and Batch No will be considered from the 'Packing List' table. If Warehouse and Batch No are same for all packing items for any 'Sales BOM' item, those values can be entered in the main Item table, values will be copied to 'Packing List' table.","Pour les articles ""ventes de nomenclature», Entrepôt, N ° de série et de lot n ° sera considéré comme de la table la «Liste d'emballage. Si Entrepôt et lot n ° sont les mêmes pour tous les articles d'emballage pour tout article 'Sales nomenclature », ces valeurs peuvent être entrées dans le tableau principal de l'article, les valeurs seront copiés sur« Liste d'emballage »table."
-For Company,Pour l&#39;entreprise
-For Employee,Pour les employés
-For Employee Name,Pour Nom de l&#39;employé
-For Price List,Annuler matériaux Visites {0} avant l'annulation de cette visite d'entretien
-For Production,Pour la production
-For Reference Only.,Pour référence seulement.
-For Sales Invoice,Pour Facture de vente
-For Server Side Print Formats,Server Side Formats d&#39;impression
-For Supplier,pour fournisseur
-For Warehouse,Pour Entrepôt
-For Warehouse is required before Submit,Warehouse est nécessaire avant Soumettre
-"For e.g. 2012, 2012-13","Pour exemple, 2012, 2012-13"
-For reference,Pour référence
-For reference only.,À titre de référence seulement.
-"For the convenience of customers, these codes can be used in print formats like Invoices and Delivery Notes","Pour la commodité des clients, ces codes peuvent être utilisés dans des formats d&#39;impression comme les factures et les bons de livraison"
-Fraction,Fraction
-Fraction Units,Unités fraction
-Freeze Stock Entries,Congeler entrées en stocks
-Freeze Stocks Older Than [Days],Vous ne pouvez pas entrer bon actuelle dans «Contre Journal Entry ' colonne
-Freight and Forwarding Charges,Fret et d'envoi en sus
-Friday,Vendredi
-From,À partir de
-From Bill of Materials,De Bill of Materials
-From Company,De Company
-From Currency,De Monnaie
-From Currency and To Currency cannot be same,De leur monnaie et à devises ne peut pas être la même
-From Customer,Du client
-From Customer Issue,De émission à la clientèle
-From Date,Partir de la date
-From Date cannot be greater than To Date,Date d'entrée ne peut pas être supérieur à ce jour
-From Date must be before To Date,Partir de la date doit être antérieure à ce jour
-From Date should be within the Fiscal Year. Assuming From Date = {0},De la date doit être dans l'exercice. En supposant Date d'= {0}
-From Delivery Note,De bon de livraison
-From Employee,De employés
-From Lead,Du plomb
-From Maintenance Schedule,De Calendrier d'entretien
-From Material Request,De Demande de Matériel
-From Opportunity,De Opportunity
-From Package No.,De Ensemble numéro
-From Purchase Order,De bon de commande
-From Purchase Receipt,De ticket de caisse
-From Quotation,De offre
-From Sales Order,De Sales Order
-From Supplier Quotation,De Fournisseur offre
-From Time,From Time
-From Value,De la valeur
-From and To dates required,De et la date exigée
-From value must be less than to value in row {0},Parent Site Web page
-Frozen,Frozen
-Frozen Accounts Modifier,Frozen comptes modificateur
-Fulfilled,Remplies
-Full Name,Nom et Prénom
-Full-time,À plein temps
-Fully Billed,Entièrement Qualifié
-Fully Completed,Entièrement complété
-Fully Delivered,Entièrement Livré
-Furniture and Fixture,Meubles et articles d'ameublement
-Further accounts can be made under Groups but entries can be made against Ledger,D'autres comptes peuvent être faites dans les groupes mais les entrées peuvent être faites contre Ledger
-"Further accounts can be made under Groups, but entries can be made against Ledger",Frais de vente
-Further nodes can be only created under 'Group' type nodes,D'autres nœuds peuvent être créées que sous les nœuds de type 'Groupe'
-GL Entry,Entrée GL
-Gantt Chart,Diagramme de Gantt
-Gantt chart of all tasks.,Diagramme de Gantt de toutes les tâches.
-Gender,Sexe
-General,Général
-General Ledger,Grand livre général
-Generate Description HTML,Générer HTML Description
-Generate Material Requests (MRP) and Production Orders.,Lieu à des demandes de matériel (MRP) et de la procédure de production.
-Generate Salary Slips,Générer les bulletins de salaire
-Generate Schedule,Générer annexe
-Generates HTML to include selected image in the description,Génère du code HTML pour inclure l&#39;image sélectionnée dans la description
-Get Advances Paid,Obtenez Avances et acomptes versés
-Get Advances Received,Obtenez Avances et acomptes reçus
-Get Current Stock,Obtenez Stock actuel
-Get Items,Obtenir les éléments
-Get Items From Sales Orders,Obtenir des éléments de Sales Orders
-Get Items from BOM,Obtenir des éléments de nomenclature
-Get Last Purchase Rate,Obtenez Purchase Rate Dernière
-Get Outstanding Invoices,Obtenez Factures en souffrance
-Get Relevant Entries,Obtenez les entrées pertinentes
-Get Sales Orders,Obtenez des commandes clients
-Get Specification Details,Obtenez les détails Spécification
-Get Stock and Rate,Obtenez stock et taux
-Get Template,Obtenez modèle
-Get Terms and Conditions,Obtenez Termes et Conditions
-Get Unreconciled Entries,Obtenez non rapprochés entrées
-Get Weekly Off Dates,Obtenez hebdomadaires Dates Off
-"Get valuation rate and available stock at source/target warehouse on mentioned posting date-time. If serialized item, please press this button after entering serial nos.","Obtenez taux d&#39;évaluation et le stock disponible à la source / cible d&#39;entrepôt sur l&#39;affichage mentionné de date-heure. Si sérialisé article, s&#39;il vous plaît appuyez sur cette touche après avoir entré numéros de série."
-Global Defaults,Par défaut globaux
-Global POS Setting {0} already created for company {1},Monter : {0}
-Global Settings,Paramètres globaux
-"Go to the appropriate group (usually Application of Funds > Current Assets > Bank Accounts and create a new Account Ledger (by clicking on Add Child) of type ""Bank""",Aller au groupe approprié (habituellement utilisation des fonds > Actif à court terme > Comptes bancaires et créer un nouveau compte Ledger ( en cliquant sur Ajouter un enfant ) de type «Banque»
-"Go to the appropriate group (usually Source of Funds > Current Liabilities > Taxes and Duties and create a new Account Ledger (by clicking on Add Child) of type ""Tax"" and do mention the Tax rate.",Aller au groupe approprié (généralement source de fonds > Passif à court terme > Impôts et taxes et créer un nouveau compte Ledger ( en cliquant sur Ajouter un enfant ) de type « impôt» et ne mentionnent le taux de l'impôt.
-Goal,Objectif
-Goals,Objectifs
-Goods received from Suppliers.,Marchandises reçues des fournisseurs.
-Google Drive,Google Drive
-Google Drive Access Allowed,Google Drive accès autorisé
-Government,Si différente de l'adresse du client
-Graduate,Diplômé
-Grand Total,Grand Total
-Grand Total (Company Currency),Total (Société Monnaie)
-"Grid ""","grille """
-Grocery,épicerie
-Gross Margin %,Marge brute%
-Gross Margin Value,Valeur Marge brute
-Gross Pay,Salaire brut
-Gross Pay + Arrear Amount +Encashment Amount - Total Deduction,Salaire brut + + Montant Montant échu Encaissement - Déduction totale
-Gross Profit,Bénéfice brut
-Gross Profit (%),Bénéfice brut (%)
-Gross Weight,Poids brut
-Gross Weight UOM,Emballage Poids brut
-Group,Groupe
-Group by Account,Groupe par compte
-Group by Voucher,Règles pour ajouter les frais d'envoi .
-Group or Ledger,Groupe ou Ledger
-Groups,Groupes
-HR Manager,Directeur des Ressources Humaines
-HR Settings,Réglages RH
-HTML / Banner that will show on the top of product list.,HTML / bannière qui apparaîtra sur le haut de la liste des produits.
-Half Day,Demi-journée
-Half Yearly,La moitié annuel
-Half-yearly,Semestriel
-Happy Birthday!,Joyeux anniversaire !
-Hardware,Sales Person cible Variance article Groupe Sage
-Has Batch No,A lot no
-Has Child Node,A Node enfant
-Has Serial No,N ° de série a
-Head of Marketing and Sales,Responsable du marketing et des ventes
-Header,En-tête
-Health Care,soins de santé
-Health Concerns,Préoccupations pour la santé
-Health Details,Détails de santé
-Held On,Tenu le
-Help HTML,Aide HTML
-"Help: To link to another record in the system, use ""#Form/Note/[Note Name]"" as the Link URL. (don't use ""http://"")","Aide: Pour lier à un autre enregistrement dans le système, utiliser &quot;# Form / Note / [Note Nom]», comme l&#39;URL du lien. (Ne pas utiliser &quot;http://&quot;)"
-"Here you can maintain family details like name and occupation of parent, spouse and children","Ici vous pouvez conserver les détails de famille comme nom et la profession des parents, le conjoint et les enfants"
-"Here you can maintain height, weight, allergies, medical concerns etc","Ici vous pouvez maintenir la hauteur, le poids, allergies, etc médicaux préoccupations"
-Hide Currency Symbol,Masquer le symbole monétaire
-High,Haut
-History In Company,Dans l&#39;histoire de l&#39;entreprise
-Hold,Tenir
-Holiday,Vacances
-Holiday List,Liste de vacances
-Holiday List Name,Nom de la liste de vacances
-Holiday master.,Débit doit être égal à crédit . La différence est {0}
-Holidays,Fêtes
-Home,Accueil
-Host,Hôte
-"Host, Email and Password required if emails are to be pulled","D&#39;accueil, e-mail et mot de passe requis si les courriels sont d&#39;être tiré"
-Hour,heure
-Hour Rate,Taux horraire
-Hour Rate Labour,Travail heure Tarif
-Hours,Heures
-How Pricing Rule is applied?,Comment Prix règle est appliquée?
-How frequently?,Quelle est la fréquence?
-"How should this currency be formatted? If not set, will use system defaults","Comment cette monnaie est formaté? S&#39;il n&#39;est pas défini, utilisera par défaut du système"
-Human Resources,Ressources humaines
-Identification of the package for the delivery (for print),Identification de l&#39;emballage pour la livraison (pour l&#39;impression)
-If Income or Expense,Si les produits ou charges
-If Monthly Budget Exceeded,Si le budget mensuel dépassé
-"If Sale BOM is defined, the actual BOM of the Pack is displayed as table. Available in Delivery Note and Sales Order",N ° de série {0} Etat doit être «disponible» à livrer
-"If Supplier Part Number exists for given Item, it gets stored here","Si le numéro de pièce fournisseur existe pour objet donné, il est stocké ici"
-If Yearly Budget Exceeded,Si le budget annuel dépassé
-"If checked, BOM for sub-assembly items will be considered for getting raw materials. Otherwise, all sub-assembly items will be treated as a raw material.","Si elle est cochée, la nomenclature des sous-ensembles points seront examinés pour obtenir des matières premières. Sinon, tous les éléments du sous-ensemble sera traitée comme une matière première."
-"If checked, Total no. of Working Days will include holidays, and this will reduce the value of Salary Per Day","Si elle est cochée, aucune totale. des jours de travail comprennent vacances, ce qui réduira la valeur de salaire par jour"
-"If checked, the tax amount will be considered as already included in the Print Rate / Print Amount","Si elle est cochée, le montant de la taxe sera considéré comme déjà inclus dans le tarif Imprimer / Print Montant"
-If different than customer address,Point {0} a déjà été renvoyé
-"If disable, 'Rounded Total' field will not be visible in any transaction","Si désactiver, &#39;arrondi totale «champ ne sera pas visible dans toute transaction"
-"If enabled, the system will post accounting entries for inventory automatically.","S&#39;il est activé, le système affichera les écritures comptables pour l&#39;inventaire automatiquement."
-If more than one package of the same type (for print),Si plus d&#39;un paquet du même type (pour l&#39;impression)
-"If multiple Pricing Rules continue to prevail, users are asked to set Priority manually to resolve conflict.","Si plusieurs règles de tarification continuent de prévaloir, les utilisateurs sont invités à définir manuellement la priorité à résoudre les conflits."
-"If no change in either Quantity or Valuation Rate, leave the cell blank.","Si aucun changement soit Quantité ou évaluation noter , laisser la cellule vide."
-If not applicable please enter: NA,S&#39;il n&#39;est pas applicable s&#39;il vous plaît entrez: NA
-"If not checked, the list will have to be added to each Department where it has to be applied.","Si ce n&#39;est pas cochée, la liste devra être ajouté à chaque département où il doit être appliqué."
-"If selected Pricing Rule is made for 'Price', it will overwrite Price List. Pricing Rule price is the final price, so no further discount should be applied. Hence, in transactions like Sales Order, Purchase Order etc, it will be fetched in 'Rate' field, rather than 'Price List Rate' field.","Si Tarif choisi la règle est faite pour 'Prix', il va écraser Prix. Prix Prix de la règle est le prix définitif, donc pas de réduction supplémentaire doit être appliquée. Ainsi, dans les transactions comme des commandes clients, bons de commande, etc, il sera récupéré dans le champ «Taux», plutôt que le champ 'Prix List Noter »."
-"If specified, send the newsletter using this email address","S&#39;il est spécifié, envoyer le bulletin en utilisant cette adresse e-mail"
-"If the account is frozen, entries are allowed to restricted users.","Si le compte est gelé , les entrées sont autorisés pour les utilisateurs restreints ."
-"If this Account represents a Customer, Supplier or Employee, set it here.","Si ce compte représente un client, fournisseur ou employé, l&#39;indiquer ici."
-"If two or more Pricing Rules are found based on the above conditions, Priority is applied. Priority is a number between 0 to 20 while default value is zero (blank). Higher number means it will take precedence if there are multiple Pricing Rules with same conditions.","Si on trouve deux ou plusieurs règles de tarification sur la base des conditions ci-dessus, la priorité est appliqué. Priorité est un nombre compris entre 0 à 20 alors que la valeur par défaut est zéro (blanc). Nombre plus élevé signifie qu'il sera prioritaire s'il existe plusieurs règles de tarification avec les mêmes conditions."
-If you follow Quality Inspection. Enables Item QA Required and QA No in Purchase Receipt,Si vous suivez contrôle de la qualité . Permet article AQ requis et AQ Pas de ticket de caisse
-If you have Sales Team and Sale Partners (Channel Partners)  they can be tagged and maintain their contribution in the sales activity,"Si vous avez équipe de vente et Partenaires Vente (Channel Partners), ils peuvent être marqués et maintenir leur contribution à l&#39;activité commerciale"
-"If you have created a standard template in Purchase Taxes and Charges Master, select one and click on the button below.","Si vous avez créé un modèle standard de taxes à l&#39;achat et Master accusations, sélectionnez-le et cliquez sur le bouton ci-dessous."
-"If you have created a standard template in Sales Taxes and Charges Master, select one and click on the button below.","Si vous avez créé un modèle standard en taxes de vente et les frais de Master, sélectionnez-le et cliquez sur le bouton ci-dessous."
-"If you have long print formats, this feature can be used to split the page to be printed on multiple pages with all headers and footers on each page","Si vous avez longtemps imprimer des formats, cette fonction peut être utilisée pour diviser la page à imprimer sur plusieurs pages avec tous les en-têtes et pieds de page sur chaque page"
-If you involve in manufacturing activity. Enables Item 'Is Manufactured',Invalid Nom d'utilisateur Mot de passe ou de soutien . S'il vous plaît corriger et essayer à nouveau.
-Ignore,Ignorer
-Ignore Pricing Rule,Ignorer Prix règle
-Ignored: ,Ignoré:
-Image,Image
-Image View,Voir l&#39;image
-Implementation Partner,Partenaire de mise en œuvre
-Import Attendance,Importer Participation
-Import Failed!,Importation a échoué!
-Import Log,Importer Connexion
-Import Successful!,Importez réussie !
-Imports,Importations
-In Hours,Dans Heures
-In Process,In Process
-In Qty,Qté
-In Value,Valeur
-In Words,Dans les mots
-In Words (Company Currency),En Words (Société Monnaie)
-In Words (Export) will be visible once you save the Delivery Note.,Dans Words (Exportation) sera visible une fois que vous enregistrez le bon de livraison.
-In Words will be visible once you save the Delivery Note.,Dans les mots seront visibles une fois que vous enregistrez le bon de livraison.
-In Words will be visible once you save the Purchase Invoice.,Dans les mots seront visibles une fois que vous enregistrez la facture d&#39;achat.
-In Words will be visible once you save the Purchase Order.,Dans les mots seront visibles une fois que vous enregistrez le bon de commande.
-In Words will be visible once you save the Purchase Receipt.,Dans les mots seront visibles une fois que vous enregistrez le reçu d&#39;achat.
-In Words will be visible once you save the Quotation.,Dans les mots seront visibles une fois que vous enregistrez le devis.
-In Words will be visible once you save the Sales Invoice.,Dans les mots seront visibles une fois que vous enregistrez la facture de vente.
-In Words will be visible once you save the Sales Order.,Dans les mots seront visibles une fois que vous enregistrez le bon de commande.
-Incentives,Incitations
-Include Reconciled Entries,Inclure les entrées rapprochées
-Include holidays in Total no. of Working Days,Inclure les vacances en aucun totale. de jours de travail
-Income,Extraire automatiquement les demandeurs d'emploi à partir d'une boîte aux lettres
-Income / Expense,Produits / charges
-Income Account,Compte de revenu
-Income Booked,Revenu Réservé
-Income Tax,Facteur de conversion UDM est nécessaire dans la ligne {0}
-Income Year to Date,Année revenu à ce jour
-Income booked for the digest period,Revenu réservée pour la période digest
-Incoming,Nouveau
-Incoming Rate,Taux d&#39;entrée
-Incoming quality inspection.,Contrôle de la qualité entrant.
-Incorrect number of General Ledger Entries found. You might have selected a wrong Account in the transaction.,Nombre incorrect de General Ledger Entrées trouvées. Vous avez peut-être choisi le bon compte dans la transaction.
-Incorrect or Inactive BOM {0} for Item {1} at row {2},Mauvaise ou inactif BOM {0} pour objet {1} à la ligne {2}
-Indicates that the package is a part of this delivery (Only Draft),Indique que le package est une partie de cette livraison (Seuls les projets)
-Indirect Expenses,N ° de série {0} créé
-Indirect Income,{0} {1} statut est débouchées
-Individual,Individuel
-Industry,Industrie
-Industry Type,Secteur d&#39;activité
-Inspected By,Inspecté par
-Inspection Criteria,Critères d&#39;inspection
-Inspection Required,Inspection obligatoire
-Inspection Type,Type d&#39;inspection
-Installation Date,Date d&#39;installation
-Installation Note,Note d&#39;installation
-Installation Note Item,Article Remarque Installation
-Installation Note {0} has already been submitted,Les demandes matérielles {0} créé
-Installation Status,Etat de l&#39;installation
-Installation Time,Temps d&#39;installation
-Installation date cannot be before delivery date for Item {0},Date d'installation ne peut pas être avant la date de livraison pour l'article {0}
-Installation record for a Serial No.,Dossier d&#39;installation d&#39;un n ° de série
-Installed Qty,Qté installée
-Instructions,Instructions
-Integrate incoming support emails to Support Ticket,Intégrer des emails entrants soutien à l'appui de billets
-Interested,Intéressé
-Intern,interne
-Internal,Interne
-Internet Publishing,Publication Internet
-Introduction,Introduction
-Invalid Barcode,Barcode invalide
-Invalid Barcode or Serial No,"Soldes de comptes de type "" banque "" ou "" Cash"""
-Invalid Mail Server. Please rectify and try again.,électrique
-Invalid Master Name,Invalid Nom du Maître
-Invalid User Name or Support Password. Please rectify and try again.,Numéro de référence et date de référence est nécessaire pour {0}
-Invalid quantity specified for item {0}. Quantity should be greater than 0.,Quantité spécifiée non valide pour l'élément {0} . Quantité doit être supérieur à 0 .
-Inventory,Inventaire
-Inventory & Support,Inventaire & Support
-Investment Banking,Banques d'investissement
-Investments,Laisser Bill of Materials devrait être «oui» . Parce que un ou plusieurs nomenclatures actifs présents pour cet article
-Invoice Date,Date de la facture
-Invoice Details,Détails de la facture
-Invoice No,Aucune facture
-Invoice Number,Numéro de facture
-Invoice Period From,Période facture de
-Invoice Period From and Invoice Period To dates mandatory for recurring invoice,Période facture et la période de facturation Pour les dates obligatoires pour la facture récurrente
-Invoice Period To,Période facture Pour
-Invoice Type,Type de facture
-Invoice/Journal Entry Details,Facture / Journal Chèques Détails
-Invoiced Amount (Exculsive Tax),Montant facturé ( impôt Exculsive )
-Is Active,Est active
-Is Advance,Est-Advance
-Is Cancelled,Est annulée
-Is Carry Forward,Est-Report
-Is Default,Est défaut
-Is Encash,Est encaisser
-Is Fixed Asset Item,Est- Fixed Asset article
-Is LWP,Est-LWP
-Is Opening,Est l&#39;ouverture
-Is Opening Entry,Est l&#39;ouverture d&#39;entrée
-Is POS,Est-POS
-Is Primary Contact,Est-ressource principale
-Is Purchase Item,Est-Item
-Is Sales Item,Est-Point de vente
-Is Service Item,Est-Point de service
-Is Stock Item,Est Produit en stock
-Is Sub Contracted Item,Est-Sub article à contrat
-Is Subcontracted,Est en sous-traitance
-Is this Tax included in Basic Rate?,Est-ce Taxes incluses dans le taux de base?
-Issue,Question
-Issue Date,Date d&#39;émission
-Issue Details,Détails de la demande
-Issued Items Against Production Order,Articles émis contre un ordre de fabrication
-It can also be used to create opening stock entries and to fix stock value.,Il peut également être utilisé pour créer les entrées en stocks d'ouverture et de fixer la valeur des actions .
-Item,article
-Item Advanced,Article avancée
-Item Barcode,Barcode article
-Item Batch Nos,Nos lots d&#39;articles
-Item Code,Code de l&#39;article
-Item Code > Item Group > Brand,Code de l'article> Le groupe d'articles> Marque
-Item Code and Warehouse should already exist.,Code article et entrepôt doivent déjà exister.
-Item Code cannot be changed for Serial No.,Code article ne peut pas être modifié pour le numéro de série
-Item Code is mandatory because Item is not automatically numbered,"Code de l'article est obligatoire, car l'article n'est pas numéroté automatiquement"
-Item Code required at Row No {0},Aucun résultat
-Item Customer Detail,Détail d&#39;article
-Item Description,Description de l&#39;objet
-Item Desription,Desription article
-Item Details,Détails d&#39;article
-Item Group,Groupe d&#39;éléments
-Item Group Name,Nom du groupe d&#39;article
-Item Group Tree,Point arborescence de groupe
-Item Group not mentioned in item master for item {0},Le groupe d'articles ne sont pas mentionnés dans le maître de l'article pour l'article {0}
-Item Groups in Details,Groupes d&#39;articles en détails
-Item Image (if not slideshow),Image Article (si ce n&#39;est diaporama)
-Item Name,Nom d&#39;article
-Item Naming By,Point de noms en
-Item Price,Prix ​​de l&#39;article
-Item Prices,Prix ​​du lot
-Item Quality Inspection Parameter,Paramètre d&#39;inspection Article de qualité
-Item Reorder,Réorganiser article
-Item Serial No,Point No de série
-Item Serial Nos,Point n ° de série
-Item Shortage Report,Point Pénurie rapport
-Item Supplier,Fournisseur d&#39;article
-Item Supplier Details,Détails de produit Point
-Item Tax,Point d&#39;impôt
-Item Tax Amount,Taxes article
-Item Tax Rate,Taux d&#39;imposition article
-Item Tax Row {0} must have account of type Tax or Income or Expense or Chargeable,avant-première
-Item Tax1,Article impôts1
-Item To Manufacture,Point à la fabrication de
-Item UOM,Article Emballage
-Item Website Specification,Spécification Site élément
-Item Website Specifications,Spécifications Site du lot
-Item Wise Tax Detail,Liste des Prix doit être applicable pour l'achat ou la vente d'
-Item Wise Tax Detail ,Détail de l&#39;article de la taxe Wise
-Item is required,Point n'est nécessaire
-Item is updated,S'il vous plaît entrez prévue Quantité pour l'article {0} à la ligne {1}
-Item master.,Maître d'objet .
-"Item must be a purchase item, as it is present in one or many Active BOMs","L'article doit être un élément de l'achat , car il est présent dans un ou plusieurs nomenclatures actifs"
-Item or Warehouse for row {0} does not match Material Request,Une autre entrée de clôture de la période {0} a été faite après {1}
-Item table can not be blank,Tableau de l'article ne peut pas être vide
-Item to be manufactured or repacked,Ce point doit être manufacturés ou reconditionnés
-Item valuation updated,Utilisation des fonds ( actif)
-Item will be saved by this name in the data base.,L&#39;article sera sauvé par ce nom dans la base de données.
-Item {0} appears multiple times in Price List {1},S'il vous plaît indiquer Devise par défaut en maître de compagnie et par défaut mondiaux
-Item {0} does not exist,Point {0} n'existe pas
-Item {0} does not exist in the system or has expired,Point {0} n'existe pas dans le système ou a expiré
-Item {0} does not exist in {1} {2},Applicable à partir du
-Item {0} has already been returned,Nouveau Stock UDM doit être différent de stock actuel Emballage
-Item {0} has been entered multiple times against same operation,Barcode {0} déjà utilisé dans l'article {1}
-Item {0} has been entered multiple times with same description or date,Si vous impliquer dans l'activité manufacturière . Permet Point ' est fabriqué '
-Item {0} has been entered multiple times with same description or date or warehouse,Nbre maxi
-Item {0} has been entered twice,Point {0} doit être vente ou de service Point de {1}
-Item {0} has reached its end of life on {1},dépenses
-Item {0} ignored since it is not a stock item,S'il vous plaît mentionner pas de visites requises
-Item {0} is cancelled,Nom de la campagne est nécessaire
-Item {0} is not Purchase Item,Point {0} n'est pas acheter l'article
-Item {0} is not a serialized Item,"Société Email ID introuvable , donc postez pas envoyé"
-Item {0} is not a stock Item,Point {0} n'est pas un stock Article
-Item {0} is not active or end of life has been reached,« À jour» est nécessaire
-Item {0} is not setup for Serial Nos. Check Item master,Point {0} n'est pas configuré pour maître numéros de série Check Point
-Item {0} is not setup for Serial Nos. Column must be blank,Point {0} n'est pas configuré pour Serial colonne n ° doit être vide
-Item {0} must be Sales Item,Point {0} doit être objet de vente
-Item {0} must be Sales or Service Item in {1},Ajouter au panier
-Item {0} must be Service Item,Réglages pour le Module des ressources humaines
-Item {0} must be a Purchase Item,Parent Site Route
-Item {0} must be a Sales Item,Point {0} doit être un élément de ventes
-Item {0} must be a Service Item.,Point {0} doit être un service Point .
-Item {0} must be a Sub-contracted Item,Exercice Date de début
-Item {0} must be a stock Item,Point {0} doit être un stock Article
-Item {0} must be manufactured or sub-contracted,Point {0} doit être fabriqué ou sous-traité
-Item {0} not found,Point {0} introuvable
-Item {0} with Serial No {1} is already installed,Projets Système
-Item {0} with same description entered twice,Centre de coûts est obligatoire pour objet {0}
-"Item, Warranty, AMC (Annual Maintenance Contract) details will be automatically fetched when Serial Number is selected.","Item, Garantie, AMC (contrat d&#39;entretien annuel) détails seront automatiquement récupérées lorsque le numéro de série est sélectionnée."
-Item-wise Price List Rate,Article sage Prix Tarif
-Item-wise Purchase History,Historique des achats point-sage
-Item-wise Purchase Register,S&#39;enregistrer Achat point-sage
-Item-wise Sales History,Point-sage Historique des ventes
-Item-wise Sales Register,Ventes point-sage S&#39;enregistrer
-"Item: {0} managed batch-wise, can not be reconciled using \					Stock Reconciliation, instead use Stock Entry","Article: {0} discontinu géré, ne peut être conciliée à l'aide \ Stock réconciliation, au lieu d'utiliser Stock entrée"
-Item: {0} not found in the system,Article : {0} introuvable dans le système
-Items,Articles
-Items To Be Requested,Articles à demander
-Items required,produits
-"Items to be requested which are ""Out of Stock"" considering all warehouses based on projected qty and minimum order qty","Articles à être demandés, qui sont &quot;Out of Stock&quot; compte tenu de tous les entrepôts basés sur quantité projetée et qté minimum"
-Items which do not exist in Item master can also be entered on customer's request,Les éléments qui n&#39;existent pas dans la maîtrise d&#39;article peut également être inscrits sur la demande du client
-Itemwise Discount,Remise Itemwise
-Itemwise Recommended Reorder Level,Itemwise recommandée SEUIL DE COMMANDE
-Job Applicant,Demandeur d&#39;emploi
-Job Opening,Offre d&#39;emploi
-Job Profile,Profil d'emploi
-Job Title,Titre de l'emploi
-"Job profile, qualifications required etc.",Non authroized depuis {0} dépasse les limites
-Jobs Email Settings,Paramètres de messagerie Emploi
-Journal Entries,Journal Entries
-<<<<<<< HEAD
-Journal Entry,Journal Entry
-Journal Entry,Bon Journal
-Journal Entry Account,Détail pièce de journal
-Journal Entry Account No,Détail Bon Journal No
-Journal Entry {0} does not have account {1} or already matched,Journal Bon {0} n'a pas encore compte {1} ou déjà identifié
-Journal Entries {0} are un-linked,Date de livraison prévue ne peut pas être avant ventes Date de commande
-=======
-Journal Entry,Journal d'écriture
-Journal Voucher,Bon Journal
-Journal Voucher Detail,Détail pièce de journal
-Journal Voucher Detail No,Détail Bon Journal No
-Journal Voucher {0} does not have account {1} or already matched,Journal Bon {0} n'a pas encore compte {1} ou déjà identifié
-Journal Vouchers {0} are un-linked,Date de livraison prévue ne peut pas être avant ventes Date de commande
->>>>>>> eac82039
-Keep a track of communication related to this enquiry which will help for future reference.,Gardez une trace de la communication liée à cette enquête qui aidera pour référence future.
-Keep it web friendly 900px (w) by 100px (h),Gardez web 900px amical ( w) par 100px ( h )
-Key Performance Area,Section de performance clé
-Key Responsibility Area,Section à responsabilité importante
-Kg,kg
-LR Date,LR Date
-LR No,LR Non
-Label,Étiquette
-Landed Cost Item,Article coût en magasin
-Landed Cost Items,Articles prix au débarquement
-Landed Cost Purchase Receipt,Landed Cost reçu d&#39;achat
-Landed Cost Purchase Receipts,Landed Cost reçus d&#39;achat
-Landed Cost Wizard,Assistant coût en magasin
-Landed Cost updated successfully,Entrepôt réservés nécessaire pour stock Article {0} à la ligne {1}
-Language,Langue
-Last Name,Nom de famille
-Last Purchase Rate,Purchase Rate Dernière
-Latest,dernier
-Lead,Conduire
-Lead Details,Le plomb Détails
-Lead Id,Id plomb
-Lead Name,Nom du chef de
-Lead Owner,Conduire du propriétaire
-Lead Source,Source plomb
-Lead Status,Lead Etat
-Lead Time Date,Plomb Date Heure
-Lead Time Days,Diriger jours Temps
-Lead Time days is number of days by which this item is expected in your warehouse. This days is fetched in Material Request when you select this item.,Diriger jours Temps est le nombre de jours dont cet article est prévu dans votre entrepôt. Ces jours sont récupérées dans la Demande de Matériel quand vous sélectionnez cette option.
-Lead Type,Type de câbles
-Lead must be set if Opportunity is made from Lead,Chef de file doit être réglée si l'occasion est composé de plomb
-Leave Allocation,Laisser Allocation
-Leave Allocation Tool,Laisser outil de répartition
-Leave Application,Demande de congés
-Leave Approver,Laisser approbateur
-Leave Approvers,Laisser approbateurs
-Leave Balance Before Application,Laisser Solde Avant d&#39;application
-Leave Block List,Laisser Block List
-Leave Block List Allow,Laisser Block List Autoriser
-Leave Block List Allowed,Laisser Block List admis
-Leave Block List Date,Laisser Date de Block List
-Leave Block List Dates,Laisser Dates de listes rouges d&#39;
-Leave Block List Name,Laisser Nom de la liste de blocage
-Leave Blocked,Laisser Bloqué
-Leave Control Panel,Laisser le Panneau de configuration
-Leave Encashed?,Laisser encaissés?
-Leave Encashment Amount,Laisser Montant Encaissement
-Leave Type,Laisser Type d&#39;
-Leave Type Name,Laisser Nom Type
-Leave Without Pay,Congé sans solde
-Leave application has been approved.,Demande d'autorisation a été approuvé .
-Leave application has been rejected.,Demande d'autorisation a été rejetée .
-Leave approver must be one of {0},Abréviation ne peut pas avoir plus de 5 caractères
-Leave blank if considered for all branches,Laisser vide si cela est jugé pour toutes les branches
-Leave blank if considered for all departments,Laisser vide si cela est jugé pour tous les ministères
-Leave blank if considered for all designations,Laisser vide si cela est jugé pour toutes les désignations
-Leave blank if considered for all employee types,Laisser vide si cela est jugé pour tous les types d&#39;employés
-"Leave can be approved by users with Role, ""Leave Approver""",Le congé peut être approuvées par les utilisateurs avec le rôle «Laissez approbateur&quot;
-Leave of type {0} cannot be longer than {1},Les entrées en stocks existent contre entrepôt {0} ne peut pas réaffecter ou modifier Maître Nom '
-Leaves Allocated Successfully for {0},Forums
-Leaves for type {0} already allocated for Employee {1} for Fiscal Year {0},Vous ne pouvez pas produire plus d'article {0} que la quantité de commande client {1}
-Leaves must be allocated in multiples of 0.5,"Les feuilles doivent être alloués par multiples de 0,5"
-Ledger,Grand livre
-Ledgers,livres
-Left,Gauche
-Legal,juridique
-Legal Expenses,Actifs stock
-Letter Head,A en-tête
-Letter Heads for print templates.,Journal Bon {0} n'a pas encore compte {1} .
-Level,Niveau
-Lft,Lft
-Liability,responsabilité
-List a few of your customers. They could be organizations or individuals.,Énumérer quelques-unes de vos clients . Ils pourraient être des organisations ou des individus .
-List a few of your suppliers. They could be organizations or individuals.,Énumérer quelques-unes de vos fournisseurs . Ils pourraient être des organisations ou des individus .
-List items that form the package.,Liste des articles qui composent le paquet.
-List this Item in multiple groups on the website.,Liste cet article dans plusieurs groupes sur le site.
-"List your products or services that you buy or sell. Make sure to check the Item Group, Unit of Measure and other properties when you start.",Référencez vos produits ou services que vous achetez ou vendez.
-"List your tax heads (e.g. VAT, Excise; they should have unique names) and their standard rates. This will create a standard template, which you can edit and add more later.","Inscrivez vos têtes d'impôt (par exemple, la TVA , accises , ils doivent avoir des noms uniques ) et leur taux standard."
-Loading...,Chargement en cours ...
-Loans (Liabilities),Prêts ( passif)
-Loans and Advances (Assets),Prêts et avances ( actif)
-Local,arrondis
-Login,Connexion
-Login with your new User ID,Connectez-vous avec votre nouveau nom d'utilisateur
-Logo,Logo
-Logo and Letter Heads,Logo et lettres chefs
-Lost,perdu
-Lost Reason,Raison perdu
-Low,Bas
-Lower Income,Basse revenu
-MTN Details,Détails MTN
-Main,Nombre de points pour tous les objectifs devraient être 100 . C'est {0}
-Main Reports,Rapports principaux
-Maintain Same Rate Throughout Sales Cycle,Maintenir même taux long cycle de vente
-Maintain same rate throughout purchase cycle,Maintenir le taux de même tout au long du cycle d&#39;achat
-Maintenance,Entretien
-Maintenance Date,Date de l&#39;entretien
-Maintenance Details,Détails de maintenance
-Maintenance Schedule,Calendrier d&#39;entretien
-Maintenance Schedule Detail,Détail calendrier d&#39;entretien
-Maintenance Schedule Item,Article calendrier d&#39;entretien
-Maintenance Schedule is not generated for all the items. Please click on 'Generate Schedule',Sélectionnez à télécharger:
-Maintenance Schedule {0} exists against {0},Champ {0} n'est pas sélectionnable.
-Maintenance Schedule {0} must be cancelled before cancelling this Sales Order,Programme de maintenance {0} doit être annulée avant d'annuler cette commande client
-Maintenance Schedules,Programmes d&#39;entretien
-Maintenance Status,Statut d&#39;entretien
-Maintenance Time,Temps de maintenance
-Maintenance Type,Type d&#39;entretien
-Maintenance Visit,Visite de maintenance
-Maintenance Visit Purpose,But Visite d&#39;entretien
-Maintenance Visit {0} must be cancelled before cancelling this Sales Order,Doublons {0} avec la même {1}
-Maintenance start date can not be before delivery date for Serial No {0},Entretien date de début ne peut pas être avant la date de livraison pour série n ° {0}
-Major/Optional Subjects,Sujets principaux / en option
-Make ,Faire
-Make Accounting Entry For Every Stock Movement,Faites Entrée Comptabilité Pour chaque mouvement Stock
-Make Bank Entry,Assurez-Bon Banque
-Make Credit Note,Assurez Note de crédit
-Make Debit Note,Assurez- notes de débit
-Make Delivery,Assurez- livraison
-Make Difference Entry,Assurez Entrée Différence
-Make Excise Invoice,Faire accise facture
-Make Installation Note,Faire Installation Remarque
-Make Invoice,Assurez- facture
-Make Maint. Schedule,Assurez- Maint . calendrier
-Make Maint. Visit,Assurez- Maint . Visiter
-Make Maintenance Visit,Assurez visite d'entretien
-Make Packing Slip,Faites le bordereau d'
-Make Payment,Effectuer un paiement
-Make Payment Entry,Effectuer un paiement d'entrée
-Make Purchase Invoice,Faire la facture d'achat
-Make Purchase Order,Faites bon de commande
-Make Purchase Receipt,Assurez- ticket de caisse
-Make Salary Slip,Faire fiche de salaire
-Make Salary Structure,Faire structure salariale
-Make Sales Invoice,Faire la facture de vente
-Make Sales Order,Assurez- Commande
-Make Supplier Quotation,Faire Fournisseur offre
-Make Time Log Batch,Prenez le temps Connexion lot
-Male,Masculin
-Manage Customer Group Tree.,Gérer l'arborescence de groupe de clients .
-Manage Sales Partners.,Gérer partenaires commerciaux.
-Manage Sales Person Tree.,Gérer les ventes personne Arbre .
-Manage Territory Tree.,"Un élément existe avec le même nom ( {0} ) , s'il vous plaît changer le nom du groupe de l'article ou renommer l'élément"
-Manage cost of operations,Gérer les coûts d&#39;exploitation
-Management,gestion
-Manager,directeur
-"Mandatory if Stock Item is ""Yes"". Also the default warehouse where reserved quantity is set from Sales Order.",Obligatoire si le stock L&#39;article est &quot;Oui&quot;. Aussi l&#39;entrepôt par défaut où quantité réservée est fixé à partir de la commande client.
-Manufacture against Sales Order,Fabrication à l&#39;encontre des commandes clients
-Manufacture/Repack,Fabrication / Repack
-Manufactured Qty,Quantité fabriquée
-Manufactured quantity will be updated in this warehouse,Quantité fabriquée sera mis à jour dans cet entrepôt
-Manufactured quantity {0} cannot be greater than planned quanitity {1} in Production Order {2},Quantité fabriquée {0} ne peut pas être supérieure à quanitity prévu {1} dans un ordre de fabrication {2}
-Manufacturer,Fabricant
-Manufacturer Part Number,Numéro de pièce du fabricant
-Manufacturing,Fabrication
-Manufacturing Quantity,Quantité de fabrication
-Manufacturing Quantity is mandatory,Fabrication Quantité est obligatoire
-Margin,Marge
-Marital Status,État civil
-Market Segment,Segment de marché
-Marketing,commercialisation
-Marketing Expenses,Dépenses de marketing
-Married,Marié
-Mass Mailing,Mailing de masse
-Master Name,Nom de Maître
-Master Name is mandatory if account type is Warehouse,Nom du Master est obligatoire si le type de compte est Entrepôt
-Master Type,Type de Maître
-Masters,Maîtres
-Match non-linked Invoices and Payments.,Correspondre non liées factures et paiements.
-Material Issue,Material Issue
-Material Receipt,Réception matériau
-Material Request,Demande de matériel
-Material Request Detail No,Détail Demande Support Aucun
-Material Request For Warehouse,Demande de matériel pour l&#39;entrepôt
-Material Request Item,Article demande de matériel
-Material Request Items,Articles Demande de matériel
-Material Request No,Demande de Support Aucun
-Material Request Type,Type de demande de matériel
-Material Request of maximum {0} can be made for Item {1} against Sales Order {2},Demande de Matériel d'un maximum de {0} peut être faite pour objet {1} contre Commande {2}
-Material Request used to make this Stock Entry,Demande de Matériel utilisé pour réaliser cette Stock Entrée
-Material Request {0} is cancelled or stopped,Demande de Matériel {0} est annulé ou arrêté
-Material Requests for which Supplier Quotations are not created,Les demandes significatives dont les cotes des fournisseurs ne sont pas créés
-Material Requests {0} created,Devis {0} de type {1}
-Material Requirement,Material Requirement
-Material Transfer,De transfert de matériel
-Materials,Matériels
-Materials Required (Exploded),Matériel nécessaire (éclatée)
-Max 5 characters,5 caractères maximum
-Max Days Leave Allowed,Laisser jours Max admis
-Max Discount (%),Max Réduction (%)
-Max Qty,Vous ne pouvez pas Désactiver ou cancle BOM car elle est liée à d'autres nomenclatures
-Max discount allowed for item: {0} is {1}%,Réduction de Max permis pour l'article: {0} {1} est%
-Maximum Amount,Montant maximal
-Maximum allowed credit is {0} days after posting date,Crédit maximum autorisé est de {0} jours après la date de report
-Maximum {0} rows allowed,"Afficher / Masquer les caractéristiques de série comme nos , POS , etc"
-Maxiumm discount for Item {0} is {1}%,Remise Maxiumm pour objet {0} {1} est %
-Medical,Numéro de référence est obligatoire si vous avez entré date de référence
-Medium,Moyen
-"Merging is only possible if following properties are same in both records. Group or Ledger, Root Type, Company",La fusion n'est possible que si les propriétés suivantes sont les mêmes dans les deux registres .
-Message,Message
-Message Parameter,Paramètre message
-Message Sent,Message envoyé
-Message updated,un message de mise à jour
-Messages,Messages
-Messages greater than 160 characters will be split into multiple messages,Un message de plus de 160 caractères sera découpé en plusieurs mesage
-Middle Income,Revenu intermédiaire
-Milestone,Étape importante
-Milestone Date,Date de Milestone
-Milestones,Jalons
-Milestones will be added as Events in the Calendar,Jalons seront ajoutées au fur événements dans le calendrier
-Min Order Qty,Quantité de commande minimale
-Min Qty,Compte {0} est gelé
-Min Qty can not be greater than Max Qty,Quantité de minute ne peut être supérieure à Max Quantité
-Minimum Amount,Montant minimum
-Minimum Order Qty,Quantité de commande minimum
-Minute,Le salaire net ne peut pas être négatif
-Misc Details,Détails Divers
-Miscellaneous Expenses,Nombre de mots
-Miscelleneous,Miscelleneous
-Mobile No,Aucun mobile
-Mobile No.,Mobile n °
-Mode of Payment,Mode de paiement
-Modern,Moderne
-Monday,Lundi
-Month,Mois
-Monthly,Mensuel
-Monthly Attendance Sheet,Feuille de présence mensuel
-Monthly Earning & Deduction,Revenu mensuel &amp; Déduction
-Monthly Salary Register,S&#39;enregistrer Salaire mensuel
-Monthly salary statement.,Fiche de salaire mensuel.
-More Details,Plus de détails
-More Info,Plus d&#39;infos
-Motion Picture & Video,Motion Picture & Video
-Moving Average,Moyenne mobile
-Moving Average Rate,Moving Prix moyen
-Mr,M.
-Ms,Mme
-Multiple Item prices.,Prix ​​des ouvrages multiples.
-"Multiple Price Rule exists with same criteria, please resolve \			conflict by assigning priority. Price Rules: {0}","Multiple règle de prix existe avec les mêmes critères, s'il vous plaît résoudre \ conflit en attribuant des priorités. Règles de prix: {0}"
-Music,musique
-Must be Whole Number,Doit être un nombre entier
-Name,Nom
-Name and Description,Nom et description
-Name and Employee ID,Nom et ID employé
-"Name of new Account. Note: Please don't create accounts for Customers and Suppliers, they are created automatically from the Customer and Supplier master","Nom du nouveau compte . Note: S'il vous plaît ne créez pas de comptes pour les clients et les fournisseurs , ils sont créés automatiquement à partir du client et maître du fournisseur"
-Name of person or organization that this address belongs to.,Nom de la personne ou de l&#39;organisation que cette adresse appartient.
-Name of the Budget Distribution,Nom de la Répartition du budget
-Naming Series,Nommer Série
-Negative Quantity is not allowed,Quantité négatif n'est pas autorisé
-Negative Stock Error ({6}) for Item {0} in Warehouse {1} on {2} {3} in {4} {5},Facture de vente {0} doit être annulée avant d'annuler cette commande client
-Negative Valuation Rate is not allowed,Négatif évaluation Taux n'est pas autorisé
-Negative balance in Batch {0} for Item {1} at Warehouse {2} on {3} {4},Coût Nom Centre existe déjà
-Net Pay,Salaire net
-Net Pay (in words) will be visible once you save the Salary Slip.,Salaire net (en lettres) sera visible une fois que vous enregistrez le bulletin de salaire.
-Net Profit / Loss,Bénéfice net / perte nette
-Net Total,Total net
-Net Total (Company Currency),Total net (Société Monnaie)
-Net Weight,Poids net
-Net Weight UOM,Emballage Poids Net
-Net Weight of each Item,Poids net de chaque article
-Net pay cannot be negative,Landed Cost correctement mis à jour
-Never,Jamais
-New ,Nouveau
-New Account,nouveau compte
-New Account Name,Nom du nouveau compte
-New BOM,Nouvelle nomenclature
-New Communications,Communications Nouveau-
-New Company,nouvelle entreprise
-New Cost Center,Nouveau centre de coût
-New Cost Center Name,Nouveau centre de coûts Nom
-New Delivery Notes,Nouveaux bons de livraison
-New Enquiries,New Renseignements
-New Leads,New Leads
-New Leave Application,Nouvelle demande d&#39;autorisation
-New Leaves Allocated,Nouvelle Feuilles alloué
-New Leaves Allocated (In Days),Feuilles de nouveaux alloués (en jours)
-New Material Requests,Demandes des matériaux nouveaux
-New Projects,Nouveaux projets
-New Purchase Orders,De nouvelles commandes
-New Purchase Receipts,Reçus d&#39;achat de nouveaux
-New Quotations,Citations de nouvelles
-New Sales Orders,Nouvelles commandes clients
-New Serial No cannot have Warehouse. Warehouse must be set by Stock Entry or Purchase Receipt,S'il vous plaît créer clientèle de plomb {0}
-New Stock Entries,Entrées Stock nouvelles
-New Stock UOM,Bourse de New UDM
-New Stock UOM is required,{0} {1} a déjà été soumis
-New Stock UOM must be different from current stock UOM,S'il vous plaît entrer nos mobiles valides
-New Supplier Quotations,Citations Fournisseur de nouveaux
-New Support Tickets,Support Tickets nouvelles
-New UOM must NOT be of type Whole Number,Nouveau UDM doit pas être de type entier Nombre
-New Workplace,Travail du Nouveau-
-Newsletter,Bulletin
-Newsletter Content,Newsletter Content
-Newsletter Status,Statut newsletter
-Newsletter has already been sent,Entrepôt requis pour stock Article {0}
-"Newsletters to contacts, leads.","Bulletins aux contacts, prospects."
-Newspaper Publishers,Éditeurs de journaux
-Next,Suivant
-Next Contact By,Suivant Par
-Next Contact Date,Date Contact Suivant
-Next Date,Date suivante
-Next email will be sent on:,Email sera envoyé le:
-No,Non
-No Customer Accounts found.,Aucun client ne représente trouvés.
-No Customer or Supplier Accounts found,Aucun compte client ou fournisseur trouvé
-No Expense Approvers. Please assign 'Expense Approver' Role to atleast one user,Compte {0} est inactif
-No Item with Barcode {0},Bon de commande {0} ' arrêté '
-No Item with Serial No {0},non autorisé
-No Items to pack,Pas d'éléments pour emballer
-No Leave Approvers. Please assign 'Leave Approver' Role to atleast one user,Pas approbateurs congé. S'il vous plaît attribuer le rôle « congé approbateur » à atleast un utilisateur
-No Permission,Aucune autorisation
-No Production Orders created,Section de base
-No Supplier Accounts found. Supplier Accounts are identified based on 'Master Type' value in account record.,Aucun fournisseur ne représente trouvés. Comptes fournisseurs sont identifiés sur la base de la valeur «Maître Type ' dans le compte rendu.
-No accounting entries for the following warehouses,Pas d'entrées comptables pour les entrepôts suivants
-No addresses created,Aucune adresse créée
-No contacts created,Pas de contacts créés
-No default Address Template found. Please create a new one from Setup > Printing and Branding > Address Template.,Aucune valeur par défaut Adresse modèle trouvé. S'il vous plaît créer un nouveau à partir de Configuration> Presse et Branding> Adresse modèle.
-No default BOM exists for Item {0},services impressionnants
-No description given,Le jour (s ) sur lequel vous postulez pour congé sont les vacances . Vous n'avez pas besoin de demander l'autorisation .
-No employee found,Aucun employé trouvé
-No employee found!,Aucun employé trouvé!
-No of Requested SMS,Pas de SMS demandés
-No of Sent SMS,Pas de SMS envoyés
-No of Visits,Pas de visites
-No permission,État d'approbation doit être « approuvé » ou « Rejeté »
-No record found,Aucun enregistrement trouvé
-No records found in the Invoice table,Aucun documents trouvés dans le tableau de la facture
-No records found in the Payment table,Aucun documents trouvés dans le tableau de paiement
-No salary slip found for month: ,Pas de bulletin de salaire trouvé en un mois:
-Non Profit,À but non lucratif
-Nos,Transaction non autorisée contre arrêté l'ordre de fabrication {0}
-Not Active,Non actif
-Not Applicable,Non applicable
-Not Available,Indisponible
-Not Billed,Non Facturé
-Not Delivered,Non Livré
-Not Set,non définie
-Not allowed to update stock transactions older than {0},Non autorisé à mettre à jour les transactions boursières de plus que {0}
-Not authorized to edit frozen Account {0},Message totale (s )
-Not authroized since {0} exceeds limits,{0} {1} a été modifié . S'il vous plaît Actualiser
-Not permitted,Sélectionnez à télécharger:
-Note,Remarque
-Note User,Remarque utilisateur
-"Note: Backups and files are not deleted from Dropbox, you will have to delete them manually.","Remarque: Les sauvegardes et les fichiers ne sont pas effacés de Dropbox, vous devrez supprimer manuellement."
-"Note: Backups and files are not deleted from Google Drive, you will have to delete them manually.","Remarque: Les sauvegardes et les fichiers ne sont pas supprimés de Google Drive, vous devrez supprimer manuellement."
-Note: Due Date exceeds the allowed credit days by {0} day(s),Batch Log Time {0} doit être « déposés »
-Note: Email will not be sent to disabled users,Remarque: E-mail ne sera pas envoyé aux utilisateurs handicapés
-Note: Item {0} entered multiple times,Stock ne peut pas être mis à jour contre livraison Remarque {0}
-Note: Payment Entry will not be created since 'Cash or Bank Account' was not specified,Casual congé
-Note: System will not check over-delivery and over-booking for Item {0} as quantity or amount is 0,Remarque : Le système ne vérifie pas sur - livraison et la sur- réservation pour objet {0} que la quantité ou le montant est égal à 0
-Note: There is not enough leave balance for Leave Type {0},S'il vous plaît spécifier un ID de ligne valide pour {0} en ligne {1}
-Note: This Cost Center is a Group. Cannot make accounting entries against groups.,Prix ​​règle pour l'escompte
-Note: {0},Compte avec des nœuds enfants ne peut pas être converti en livre
-Notes,Remarques
-Notes:,notes:
-Nothing to request,Pas de requête à demander
-Notice (days),Avis ( jours )
-Notification Control,Contrôle de notification
-Notification Email Address,Adresse e-mail de notification
-Notify by Email on creation of automatic Material Request,Notification par courriel lors de la création de la demande de matériel automatique
-Number Format,Format numérique
-Offer Date,Date de l'offre
-Office,Bureau
-Office Equipments,Équipement de bureau
-Office Maintenance Expenses,Date d'adhésion doit être supérieure à Date de naissance
-Office Rent,POS Global Setting {0} déjà créé pour la compagnie {1}
-Old Parent,Parent Vieux
-On Net Total,Le total net
-On Previous Row Amount,Le montant rangée précédente
-On Previous Row Total,Le total de la rangée précédente
-Online Auctions,Enchères en ligne
-Only Leave Applications with status 'Approved' can be submitted,Date de livraison prévue ne peut pas être avant commande date
-"Only Serial Nos with status ""Available"" can be delivered.","Seulement série n ° avec le statut "" disponible "" peut être livré ."
-Only leaf nodes are allowed in transaction,Seuls les noeuds feuilles sont autorisées dans une transaction
-Only the selected Leave Approver can submit this Leave Application,Seul le congé approbateur sélectionné peut soumettre cette demande de congé
-Open,Ouvert
-Open Production Orders,Commandes ouverte de production
-Open Tickets,Open Billets
-Opening (Cr),Ouverture ( Cr )
-Opening (Dr),{0} doit être inférieur ou égal à {1}
-Opening Date,Date d&#39;ouverture
-Opening Entry,Entrée ouverture
-Opening Qty,Quantité d'ouverture
-Opening Time,Ouverture Heure
-Opening Value,Valeur d'ouverture
-Opening for a Job.,Ouverture d&#39;un emploi.
-Operating Cost,Coût d&#39;exploitation
-Operation Description,Description de l&#39;opération
-Operation No,Opération No
-Operation Time (mins),Temps de fonctionnement (min)
-Operation {0} is repeated in Operations Table,S'il vous plaît sélectionner préfixe premier
-Operation {0} not present in Operations Table,Opération {0} ne présente dans le tableau des opérations
-Operations,Opérations
-Opportunity,Occasion
-Opportunity Date,Date de possibilité
-Opportunity From,De opportunité
-Opportunity Item,Article occasion
-Opportunity Items,Articles Opportunité
-Opportunity Lost,Une occasion manquée
-Opportunity Type,Type d&#39;opportunité
-Optional. This setting will be used to filter in various transactions.,Facultatif. Ce paramètre sera utilisé pour filtrer dans diverses opérations .
-Order Type,Type d&#39;ordre
-Order Type must be one of {0},type d'ordre doit être l'un des {0}
-Ordered,ordonné
-Ordered Items To Be Billed,Articles commandés à facturer
-Ordered Items To Be Delivered,Articles commandés à livrer
-Ordered Qty,commandé Quantité
-"Ordered Qty: Quantity ordered for purchase, but not received.","Commandé Quantité: Quantité de commande pour l'achat , mais pas reçu ."
-Ordered Quantity,Quantité commandée
-Orders released for production.,Commandes validé pour la production.
-Organization Name,Nom de l'organisme
-Organization Profile,Maître de l'employé .
-Organization branch master.,Point impôt Row {0} doit avoir un compte de type de l'impôt sur le revenu ou de dépenses ou ou taxé
-Organization unit (department) master.,Unité d'organisation (département) maître .
-Other,Autre
-Other Details,Autres détails
-Others,autres
-Out Qty,out Quantité
-Out Value,Dehors Valeur
-Out of AMC,Sur AMC
-Out of Warranty,Hors garantie
-Outgoing,Sortant
-Outstanding Amount,Encours
-Outstanding for {0} cannot be less than zero ({1}),Participation pour les employés {0} est déjà marqué
-Overhead,Au-dessus
-Overheads,Les frais généraux
-Overlapping conditions found between:,S'il vous plaît entrez l'adresse e-mail
-Overview,vue d'ensemble
-Owned,Détenue
-Owner,propriétaire
-P L A - Cess Portion,PLA - Cess Portion
-PL or BS,PL ou BS
-PO Date,date de PO
-PO No,PO Non
-POP3 Mail Server,Serveur de messagerie POP3
-POP3 Mail Settings,Paramètres de messagerie POP3
-POP3 mail server (e.g. pop.gmail.com),POP3 serveur de messagerie (par exemple pop.gmail.com)
-POP3 server e.g. (pop.gmail.com),Serveur POP3 par exemple (pop.gmail.com)
-POS Setting,Réglage POS
-POS Setting required to make POS Entry,POS Réglage nécessaire pour faire POS Entrée
-POS Setting {0} already created for user: {1} and company {2},Point {0} a été saisi deux fois
-POS View,POS View
-PR Detail,Détail PR
-Package Item Details,Détails d&#39;article de l&#39;emballage
-Package Items,Articles paquet
-Package Weight Details,Détails Poids de l&#39;emballage
-Packed Item,Article d&#39;emballage de livraison Note
-Packed quantity must equal quantity for Item {0} in row {1},Emballé quantité doit être égale à la quantité pour l'article {0} à la ligne {1}
-Packing Details,Détails d&#39;emballage
-Packing List,Packing List
-Packing Slip,Bordereau
-Packing Slip Item,Emballage article Slip
-Packing Slip Items,Emballage Articles Slip
-Packing Slip(s) cancelled,Point {0} doit être un élément de sous- traitance
-Page Break,Saut de page
-Page Name,Nom de la page
-Paid Amount,Montant payé
-Paid amount + Write Off Amount can not be greater than Grand Total,Comptes provisoires ( passif)
-Pair,Assistant de configuration
-Parameter,Paramètre
-Parent Account,Compte Parent
-Parent Cost Center,Centre de coûts Parent
-Parent Customer Group,Groupe Client parent
-Parent Detail docname,DocName Détail Parent
-Parent Item,Article Parent
-Parent Item Group,Groupe d&#39;éléments Parent
-Parent Item {0} must be not Stock Item and must be a Sales Item,Vous ne pouvez pas ouvrir par exemple lorsque son {0} est ouvert
-Parent Party Type,S'il vous plaît entrez groupe compte parent pour le compte d'entrepôt
-Parent Sales Person,Parent Sales Person
-Parent Territory,Territoire Parent
-Parent Website Page,«Sur la base » et « Regrouper par » ne peut pas être la même
-Parent Website Route,Montant de l'impôt après réduction Montant
-Parenttype,ParentType
-Part-time,À temps partiel
-Partially Completed,Partiellement réalisé
-Partly Billed,Présentée en partie
-Partly Delivered,Livré en partie
-Partner Target Detail,Détail Cible partenaire
-Partner Type,Type de partenaire
-Partner's Website,Le site web du partenaire
-Party,Intervenants
-Party Account,Compte Parti
-Party Type,Type de partie
-Party Type Name,This Time Connexion conflit avec {0}
-Passive,Passif
-Passport Number,Numéro de passeport
-Password,Mot de passe
-Pay To / Recd From,Pay To / RECD De
-Payable,Impôt sur le revenu
-Payables,Dettes
-Payables Group,Groupe Dettes
-Payment Days,Jours de paiement
-Payment Due Date,Date d'échéance
-Payment Period Based On Invoice Date,Période de paiement basé sur Date de la facture
-Payment Reconciliation,Rapprochement des paiements
-Payment Reconciliation Invoice,Rapprochement des paiements de facture
-Payment Reconciliation Invoices,Les factures de réconciliation de paiement
-Payment Reconciliation Payment,Rapprochement des paiements Paiement
-Payment Reconciliation Payments,Paiements de réconciliation de paiement
-Payment Type,Type de paiement
-Payment cannot be made for empty cart,Le paiement ne peut être fait pour le chariot vide
-Payment of salary for the month {0} and year {1},Centre de coûts est nécessaire à la ligne {0} dans le tableau des impôts pour le type {1}
-Payments,Paiements
-Payments Made,Paiements effectués
-Payments Received,Paiements reçus
-Payments made during the digest period,Les paiements effectués au cours de la période digest
-Payments received during the digest period,Les paiements reçus au cours de la période digest
-Payroll Settings,Paramètres de la paie
-Pending,En attendant
-Pending Amount,Montant en attente
-Pending Items {0} updated,Machines et installations
-Pending Review,Attente d&#39;examen
-Pending SO Items For Purchase Request,"Articles en attente Donc, pour demande d&#39;achat"
-Pension Funds,Les fonds de pension
-Percent Complete,Pour cent complet
-Percentage Allocation,Répartition en pourcentage
-Percentage Allocation should be equal to 100%,Pourcentage allocation doit être égale à 100 %
-Percentage variation in quantity to be allowed while receiving or delivering this item.,Pourcentage de variation de la quantité à être autorisé lors de la réception ou la livraison de cet article.
-Percentage you are allowed to receive or deliver more against the quantity ordered. For example: If you have ordered 100 units. and your Allowance is 10% then you are allowed to receive 110 units.,Pourcentage que vous êtes autorisé à recevoir ou de livrer plus sur la quantité commandée. Par exemple: Si vous avez commandé 100 unités. et votre allocation est de 10% alors que vous êtes autorisé à recevoir 110 unités.
-Performance appraisal.,L&#39;évaluation des performances.
-Period,période
-Period Closing Voucher,Bon clôture de la période
-Periodicity,Périodicité
-Permanent Address,Adresse permanente
-Permanent Address Is,Adresse permanente est
-Permission,Permission
-Personal,Personnel
-Personal Details,Données personnelles
-Personal Email,Courriel personnel
-Pharmaceutical,pharmaceutique
-Pharmaceuticals,médicaments
-Phone,Téléphone
-Phone No,N ° de téléphone
-Piecework,travail à la pièce
-Pincode,Le code PIN
-Place of Issue,Lieu d&#39;émission
-Plan for maintenance visits.,Plan pour les visites de maintenance.
-Planned Qty,Quantité planifiée
-"Planned Qty: Quantity, for which, Production Order has been raised, but is pending to be manufactured.","Prévue Quantité: Quantité , pour qui , un ordre de fabrication a été soulevée , mais est en attente d' être fabriqué ."
-Planned Quantity,Quantité planifiée
-Planning,planification
-Plant,Plante
-Plant and Machinery,Facture d'achat {0} est déjà soumis
-Please Enter Abbreviation or Short Name properly as it will be added as Suffix to all Account Heads.,S&#39;il vous plaît Entrez Abréviation ou nom court correctement car il sera ajouté comme suffixe à tous les chefs de compte.
-Please Update SMS Settings,S'il vous plaît Mettre à jour les paramètres de SMS
-Please add expense voucher details,Attachez votre image
-Please add to Modes of Payment from Setup.,S'il vous plaît ajoutez à Modes de paiement de configuration.
-Please check 'Is Advance' against Account {0} if this is an advance entry.,Exercice / comptabilité .
-Please click on 'Generate Schedule',"S'il vous plaît cliquer sur "" Générer annexe '"
-Please click on 'Generate Schedule' to fetch Serial No added for Item {0},"S'il vous plaît cliquer sur "" Générer annexe ' pour aller chercher de série n ° ajouté pour objet {0}"
-Please click on 'Generate Schedule' to get schedule,"S'il vous plaît cliquer sur "" Générer annexe » pour obtenir le calendrier"
-Please create Customer from Lead {0},Prix ​​/ Rabais
-Please create Salary Structure for employee {0},« Date de début prévue » ne peut être supérieur à ' Date de fin prévue '
-Please create new account from Chart of Accounts.,S'il vous plaît créer un nouveau compte de plan comptable .
-Please do NOT create Account (Ledgers) for Customers and Suppliers. They are created directly from the Customer / Supplier masters.,S'il vous plaît ne créez pas de compte ( grands livres ) pour les clients et les fournisseurs . Ils sont créés directement par les maîtres clients / fournisseurs .
-Please enter 'Expected Delivery Date',S'il vous plaît entrer « Date de livraison prévue '
-Please enter 'Is Subcontracted' as Yes or No,{0} {1} contre facture {1}
-Please enter 'Repeat on Day of Month' field value,1 devise = [ ? ] Fraction
-Please enter Account Receivable/Payable group in company master,Les paramètres par défaut pour l'achat des transactions .
-Please enter Approving Role or Approving User,S'il vous plaît entrer approuver ou approuver Rôle utilisateur
-Please enter BOM for Item {0} at row {1},S'il vous plaît entrer nomenclature pour objet {0} à la ligne {1}
-Please enter Company,S'il vous plaît entrer Société
-Please enter Cost Center,S'il vous plaît entrer Centre de coûts
-Please enter Delivery Note No or Sales Invoice No to proceed,S&#39;il vous plaît entrer livraison Remarque Aucune facture de vente ou Non pour continuer
-Please enter Employee Id of this sales parson,S'il vous plaît entrer employés Id de ce pasteur de vente
-Please enter Expense Account,S&#39;il vous plaît entrer Compte de dépenses
-Please enter Item Code to get batch no,S'il vous plaît entrez le code d'article pour obtenir n ° de lot
-Please enter Item Code.,S'il vous plaît entrez le code d'article .
-Please enter Item first,S'il vous plaît entrer article premier
-Please enter Maintaince Details first,S'il vous plaît entrer Maintaince Détails première
-Please enter Master Name once the account is created.,S'il vous plaît entrer Maître Nom une fois le compte créé .
-Please enter Planned Qty for Item {0} at row {1},Vous ne pouvez pas sélectionner le type de charge comme « Sur la ligne précédente Montant » ou « Le précédent Row totale » pour l'évaluation . Vous ne pouvez sélectionner que l'option «Total» pour le montant de la ligne précédente ou total de la ligne précédente
-Please enter Production Item first,S'il vous plaît entrer en production l'article premier
-Please enter Purchase Receipt No to proceed,S&#39;il vous plaît entrer Achat réception Non pour passer
-Please enter Reference date,S'il vous plaît entrer Date de référence
-Please enter Warehouse for which Material Request will be raised,S'il vous plaît entrer Entrepôt à qui demande de matériel sera porté
-Please enter Write Off Account,S'il vous plaît entrer amortissent compte
-Please enter atleast 1 invoice in the table,recevable
-Please enter company first,S'il vous plaît entrez première entreprise
-Please enter company name first,S'il vous plaît entrez le nom de l'entreprise d'abord
-Please enter default Unit of Measure,Entrepôt de cible dans la ligne {0} doit être la même que la production de commande
-Please enter default currency in Company Master,S'il vous plaît entrer devise par défaut en maître de compagnie
-Please enter email address,Allouer des feuilles pour une période .
-Please enter item details,"Pour signaler un problème, passez à"
-Please enter message before sending,"Vous ne pouvez pas supprimer Aucune série {0} en stock . Première retirer du stock, puis supprimer ."
-Please enter parent account group for warehouse account,Matière première
-Please enter parent cost center,Le projet de loi n ° {0} déjà réservé dans la facture d'achat {1}
-Please enter quantity for Item {0},Point {0} est annulée
-Please enter relieving date.,Type de partie de Parent
-Please enter sales order in the above table,S'il vous plaît entrez la commande client dans le tableau ci-dessus
-Please enter valid Company Email,S'il vous plaît entrer une adresse valide Société Email
-Please enter valid Email Id,Maître Organisation de branche .
-Please enter valid Personal Email,S'il vous plaît entrer une adresse valide personnels
-Please enter valid mobile nos,nos
-Please find attached Sales Invoice #{0},S'il vous plaît trouver ci-joint la facture de vente # {0}
-Please install dropbox python module,S&#39;il vous plaît installer Dropbox module Python
-Please mention no of visits required,Paiement du salaire pour le mois {0} et {1} an
-Please pull items from Delivery Note,POS- Cadre . #
-Please save the Newsletter before sending,{0} {1} n'est pas soumis
-Please save the document before generating maintenance schedule,S'il vous plaît enregistrer le document avant de générer le calendrier d'entretien
-Please see attachment,S'il vous plaît voir la pièce jointe
-Please select Bank Account,S&#39;il vous plaît sélectionner compte bancaire
-Please select Carry Forward if you also want to include previous fiscal year's balance leaves to this fiscal year,S&#39;il vous plaît sélectionnez Report si vous souhaitez également inclure le solde de l&#39;exercice précédent ne laisse à cet exercice
-Please select Category first,S'il vous plaît sélectionnez d'abord Catégorie
-Please select Charge Type first,S'il vous plaît sélectionnez le type de Facturation de la première
-Please select Fiscal Year,S'il vous plaît sélectionner l'Exercice
-Please select Group or Ledger value,Nombre BOM pas permis non manufacturé article {0} à la ligne {1}
-Please select Incharge Person's name,S'il vous plaît sélectionnez le nom de la personne Incharge
-Please select Invoice Type and Invoice Number in atleast one row,S'il vous plaît sélectionnez facture type et numéro de facture dans atleast une rangée
-"Please select Item where ""Is Stock Item"" is ""No"" and ""Is Sales Item"" is ""Yes"" and there is no other Sales BOM",Contactez- maître .
-Please select Price List,S&#39;il vous plaît sélectionnez Liste des Prix
-Please select Start Date and End Date for Item {0},S'il vous plaît sélectionnez Date de début et date de fin de l'article {0}
-Please select Time Logs.,S'il vous plaît sélectionner registres de temps.
-Please select a csv file,S&#39;il vous plaît sélectionner un fichier csv
-Please select a valid csv file with data,Date de liquidation ne peut pas être avant le check date dans la ligne {0}
-Please select a value for {0} quotation_to {1},S'il vous plaît sélectionnez une valeur pour {0} {1} quotation_to
-"Please select an ""Image"" first","S'il vous plaît sélectionnez ""Image "" première"
-Please select charge type first,Immobilisations
-Please select company first,S'il vous plaît sélectionnez première entreprise
-Please select company first.,S'il vous plaît sélectionnez première entreprise.
-Please select item code,Etes-vous sûr de vouloir unstop
-Please select month and year,S&#39;il vous plaît sélectionner le mois et l&#39;année
-Please select prefix first,nourriture
-Please select the document type first,S&#39;il vous plaît sélectionner le type de document premier
-Please select weekly off day,Laissez uniquement les applications ayant le statut « Approuvé » peut être soumis
-Please select {0},S'il vous plaît sélectionnez {0}
-Please select {0} first,S'il vous plaît sélectionnez {0} premier
-Please select {0} first.,S'il vous plaît sélectionnez {0} en premier.
-Please set Dropbox access keys in your site config,S'il vous plaît définir les clés d'accès Dropbox sur votre site config
-Please set Google Drive access keys in {0},S'il vous plaît définir les clés d'accès Google lecteurs dans {0}
-Please set default Cash or Bank account in Mode of Payment {0},Les frais de téléphone
-Please set default value {0} in Company {0},tous les territoires
-Please set {0},S'il vous plaît mettre {0}
-Please setup Employee Naming System in Human Resource > HR Settings,S&#39;il vous plaît configuration Naming System employés en ressources humaines&gt; Paramètres RH
-Please setup numbering series for Attendance via Setup > Numbering Series,S'il vous plaît configuration série de numérotation à la fréquentation via Configuration> Série de numérotation
-Please setup your chart of accounts before you start Accounting Entries,S'il vous plaît configurer votre plan de comptes avant de commencer Écritures comptables
-Please specify,Veuillez spécifier
-Please specify Company,S&#39;il vous plaît préciser Company
-Please specify Company to proceed,Veuillez indiquer Société de procéder
-Please specify Default Currency in Company Master and Global Defaults,N ° de série {0} n'existe pas
-Please specify a,Veuillez spécifier un
-Please specify a valid 'From Case No.',S&#39;il vous plaît indiquer une valide »De Affaire n &#39;
-Please specify a valid Row ID for {0} in row {1},Il s'agit d'un site d'exemple généré automatiquement à partir de ERPNext
-Please specify either Quantity or Valuation Rate or both,S'il vous plaît spécifier Quantité ou l'évaluation des taux ou à la fois
-Please submit to update Leave Balance.,S'il vous plaît soumettre à jour de congé balance .
-Plot,terrain
-Plot By,terrain par
-Point of Sale,Point de vente
-Point-of-Sale Setting,Point-of-Sale Réglage
-Post Graduate,Message d&#39;études supérieures
-Postal,Postal
-Postal Expenses,Frais postaux
-Posting Date,Date de publication
-Posting Time,Affichage Temps
-Posting date and posting time is mandatory,Date d'affichage et l'affichage est obligatoire
-Posting timestamp must be after {0},Horodatage affichage doit être après {0}
-Potential opportunities for selling.,Possibilités pour la vente.
-Preferred Billing Address,Préféré adresse de facturation
-Preferred Shipping Address,Preferred Adresse de livraison
-Prefix,Préfixe
-Present,Présent
-Prevdoc DocType,Prevdoc DocType
-Prevdoc Doctype,Prevdoc Doctype
-Preview,Aperçu
-Previous,Précedent
-Previous Work Experience,L&#39;expérience de travail antérieure
-Price,Profil de l'organisation
-Price / Discount,Utilisateur Notes est obligatoire
-Price List,Liste des prix
-Price List Currency,Devise Prix
-Price List Currency not selected,Liste des Prix devise sélectionné
-Price List Exchange Rate,Taux de change Prix de liste
-Price List Name,Nom Liste des Prix
-Price List Rate,Prix ​​Liste des Prix
-Price List Rate (Company Currency),Tarifs Taux (Société Monnaie)
-Price List master.,Liste de prix principale.
-Price List must be applicable for Buying or Selling,Compte {0} doit être SAMES comme crédit du compte dans la facture d'achat en ligne {0}
-Price List not selected,Barcode valide ou N ° de série
-Price List {0} is disabled,Série {0} déjà utilisé dans {1}
-Price or Discount,Frais d'administration
-Pricing Rule,Provision pour plus - livraison / facturation excessive franchi pour objet {0}
-Pricing Rule Help,Prix règle Aide
-"Pricing Rule is first selected based on 'Apply On' field, which can be Item, Item Group or Brand.","Prix règle est d'abord sélectionné sur la base de «postuler en« champ, qui peut être l'article, groupe d'articles ou de marque."
-"Pricing Rule is made to overwrite Price List / define discount percentage, based on some criteria.","Prix règle est faite pour remplacer la liste des prix / définir le pourcentage de remise, sur la base de certains critères."
-Pricing Rules are further filtered based on quantity.,Les règles de tarification sont encore filtrés en fonction de la quantité.
-Print Format Style,Format d&#39;impression style
-Print Heading,Imprimer Cap
-Print Without Amount,Imprimer Sans Montant
-Print and Stationary,Appréciation {0} créé pour les employés {1} dans la plage de date donnée
-Printing and Branding,équité
-Priority,Priorité
-Private Equity,Private Equity
-Privilege Leave,Point {0} doit être fonction Point
-Probation,probation
-Process Payroll,processus de paye
-Produced,produit
-Produced Quantity,Quantité produite
-Product Enquiry,Demande d&#39;information produit
-Production,Production
-Production Order,Ordre de fabrication
-Production Order status is {0},Feuilles alloué avec succès pour {0}
-Production Order {0} must be cancelled before cancelling this Sales Order,Tous les groupes de clients
-Production Order {0} must be submitted,Client / Nom plomb
-Production Orders,Ordres de fabrication
-Production Orders in Progress,Les commandes de produits en cours
-Production Plan Item,Élément du plan de production
-Production Plan Items,Éléments du plan de production
-Production Plan Sales Order,Plan de Production Ventes Ordre
-Production Plan Sales Orders,Vente Plan d&#39;ordres de production
-Production Planning Tool,Outil de planification de la production
-Products,Produits
-"Products will be sorted by weight-age in default searches. More the weight-age, higher the product will appear in the list.","Les produits seront triés par poids-âge dans les recherches par défaut. Plus le poids-âge, plus le produit apparaîtra dans la liste."
-Professional Tax,Taxe Professionnelle
-Profit and Loss,Pertes et profits
-Profit and Loss Statement,Compte de résultat
-Project,Projet
-Project Costing,Des coûts de projet
-Project Details,Détails du projet
-Project Manager,Chef de projet
-Project Milestone,Des étapes du projet
-Project Milestones,Étapes du projet
-Project Name,Nom du projet
-Project Start Date,Date de début du projet
-Project Type,Type de projet
-Project Value,Valeur du projet
-Project activity / task.,Activité de projet / tâche.
-Project master.,Projet de master.
-Project will get saved and will be searchable with project name given,Projet sera sauvegardé et sera consultable avec le nom de projet donné
-Project wise Stock Tracking,Projet sage Stock Tracking
-Project-wise data is not available for Quotation,alloué avec succès
-Projected,Projection
-Projected Qty,Qté projeté
-Projects,Projets
-Projects & System,Pas de commande de production créées
-Prompt for Email on Submission of,Prompt for Email relative à la présentation des
-Proposal Writing,Rédaction de propositions
-Provide email id registered in company,Fournir id e-mail enregistrée dans la société
-Provisional Profit / Loss (Credit),Résultat provisoire / Perte (crédit)
-Public,Public
-Published on website at: {0},Publié sur le site Web le: {0}
-Publishing,édition
-Pull sales orders (pending to deliver) based on the above criteria,Tirez les ordres de vente (en attendant de livrer) sur la base des critères ci-dessus
-Purchase,Achat
-Purchase / Manufacture Details,Achat / Fabrication Détails
-Purchase Analytics,Les analyses des achats
-Purchase Common,Achat commun
-Purchase Details,Détails de l'achat
-Purchase Discounts,Rabais sur l&#39;achat
-Purchase Invoice,Facture achat
-Purchase Invoice Advance,Paiement à l&#39;avance Facture
-Purchase Invoice Advances,Achat progrès facture
-Purchase Invoice Item,Achat d&#39;article de facture
-Purchase Invoice Trends,Achat Tendances facture
-Purchase Invoice {0} is already submitted,Voulez-vous vraiment de soumettre tout bulletin de salaire pour le mois {0} et {1} an
-Purchase Order,Bon de commande
-Purchase Order Item,Achat Passer commande
-Purchase Order Item No,Achetez article ordonnance n
-Purchase Order Item Supplied,Point de commande fourni
-Purchase Order Items,Achetez articles de la commande
-Purchase Order Items Supplied,Articles commande fourni
-Purchase Order Items To Be Billed,Purchase Order articles qui lui seront facturées
-Purchase Order Items To Be Received,Articles de bons de commande pour être reçu
-Purchase Order Message,Achat message Ordre
-Purchase Order Required,Bon de commande requis
-Purchase Order Trends,Bon de commande Tendances
-Purchase Order number required for Item {0},Vous ne pouvez pas reporter {0}
-Purchase Order {0} is 'Stopped',Poster n'existe pas . S'il vous plaît ajoutez poste !
-Purchase Order {0} is not submitted,entrer une valeur
-Purchase Orders given to Suppliers.,Achetez commandes faites aux fournisseurs.
-Purchase Receipt,Achat Réception
-Purchase Receipt Item,Achat d&#39;article de réception
-Purchase Receipt Item Supplied,Article reçu d&#39;achat fournis
-Purchase Receipt Item Supplieds,Achat Supplieds point de réception
-Purchase Receipt Items,Acheter des articles reçus
-Purchase Receipt Message,Achat message de réception
-Purchase Receipt No,Achetez un accusé de réception
-Purchase Receipt Required,Réception achat requis
-Purchase Receipt Trends,Achat Tendances reçus
-Purchase Receipt number required for Item {0},Numéro du bon de réception requis pour objet {0}
-Purchase Receipt {0} is not submitted,Reçu d'achat {0} n'est pas soumis
-Purchase Register,Achat S&#39;inscrire
-Purchase Return,Achat de retour
-Purchase Returned,Achetez retour
-Purchase Taxes and Charges,Impôts achat et les frais
-Purchase Taxes and Charges Master,Impôts achat et Master frais
-Purchse Order number required for Item {0},Ordre de fabrication {0} doit être annulée avant d'annuler cette commande client
-Purpose,But
-Purpose must be one of {0},L'objectif doit être l'un des {0}
-QA Inspection,QA inspection
-Qty,Qté
-Qty Consumed Per Unit,Quantité consommée par unité
-Qty To Manufacture,Quantité à fabriquer
-Qty as per Stock UOM,Qté en stock pour Emballage
-Qty to Deliver,Quantité à livrer
-Qty to Order,Quantité à commander
-Qty to Receive,Quantité à recevoir
-Qty to Transfer,Qté à Transférer
-Qualification,Qualification
-Quality,Qualité
-Quality Inspection,Inspection de la Qualité
-Quality Inspection Parameters,Paramètres inspection de la qualité
-Quality Inspection Reading,Lecture d&#39;inspection de la qualité
-Quality Inspection Readings,Lectures inspection de la qualité
-Quality Inspection required for Item {0},Inspection de la qualité requise pour l'article {0} 
-Quality Management,Gestion de la qualité
-Quantity,Quantité
-Quantity Requested for Purchase,Quantité demandée pour l&#39;achat
-Quantity and Rate,Quantité et taux
-Quantity and Warehouse,Quantité et entrepôt
-Quantity cannot be a fraction in row {0},Quantité ne peut pas être une fraction de la rangée
-Quantity for Item {0} must be less than {1},Quantité de l'article {0} doit être inférieur à {1}
-Quantity in row {0} ({1}) must be same as manufactured quantity {2},Entrepôt ne peut pas être supprimé car il existe entrée stock registre pour cet entrepôt .
-Quantity of item obtained after manufacturing / repacking from given quantities of raw materials,Quantité de produit obtenue après fabrication / reconditionnement des quantités données de matières premières
-Quantity required for Item {0} in row {1},Quantité requise pour objet {0} à la ligne {1}
-Quarter,Trimestre
-Quarterly,Trimestriel
-Quick Help,Aide rapide
-Quotation,Devis
-Quotation Item,Article devis
-Quotation Items,Articles de devis
-Quotation Lost Reason,Devis perdu la raison
-Quotation Message,Message du devis
-Quotation To,Devis Pour
-Quotation Trends,Devis Tendances
-Quotation {0} is cancelled,Devis {0} est annulée
-Quotation {0} not of type {1},Activer / désactiver les monnaies .
-Quotations received from Suppliers.,Devis reçus des fournisseurs.
-Quotes to Leads or Customers.,Citations à prospects ou clients.
-Raise Material Request when stock reaches re-order level,Soulever demande de matériel lorsque le stock atteint le niveau de réapprovisionnement
-Raised By,Raised By
-Raised By (Email),Raised By (e-mail)
-Random,Aléatoire
-Range,Gamme
-Rate,Taux
-Rate ,Taux
-Rate (%),Taux (%)
-Rate (Company Currency),Taux (Monnaie de la société)
-Rate Of Materials Based On,Taux de matériaux à base
-Rate and Amount,Taux et le montant
-Rate at which Customer Currency is converted to customer's base currency,Vitesse à laquelle la devise du client est converti en devise de base du client
-Rate at which Price list currency is converted to company's base currency,Taux auquel la monnaie Liste de prix est converti en devise de base entreprise
-Rate at which Price list currency is converted to customer's base currency,Taux auquel la monnaie Liste de prix est converti en devise de base du client
-Rate at which customer's currency is converted to company's base currency,Vitesse à laquelle la devise du client est converti en devise de base entreprise
-Rate at which supplier's currency is converted to company's base currency,Taux auquel la monnaie du fournisseur est converti en devise de base entreprise
-Rate at which this tax is applied,Vitesse à laquelle cet impôt est appliqué
-Raw Material,S'il vous plaît entrez la date et l'heure de l'événement !
-Raw Material Item Code,Raw Code article Matière
-Raw Materials Supplied,Des matières premières fournies
-Raw Materials Supplied Cost,Coût des matières premières fournies
-Raw material cannot be same as main Item,Point {0} ignoré car il n'est pas un article en stock
-Re-Order Level,Re-Order niveau
-Re-Order Qty,Re-Cdt
-Re-order,Re-order
-Re-order Level,Re-order niveau
-Re-order Qty,Re-order Quantité
-Read,Lire
-Reading 1,Lecture 1
-Reading 10,Lecture 10
-Reading 2,Lecture 2
-Reading 3,Reading 3
-Reading 4,Reading 4
-Reading 5,Reading 5
-Reading 6,Lecture 6
-Reading 7,Lecture 7
-Reading 8,Lecture 8
-Reading 9,Lecture 9
-Real Estate,Immobilier
-Reason,Raison
-Reason for Leaving,Raison du départ
-Reason for Resignation,Raison de la démission
-Reason for losing,Raison pour perdre
-Recd Quantity,Quantité recd
-Receivable,Impression et image de marque
-Receivable / Payable account will be identified based on the field Master Type,Compte à recevoir / payer sera identifié en fonction du champ Type de maître
-Receivables,Créances
-Receivables / Payables,Créances / dettes
-Receivables Group,Groupe de créances
-Received Date,Date de réception
-Received Items To Be Billed,Articles reçus à être facturé
-Received Qty,Quantité reçue
-Received and Accepted,Reçus et acceptés
-Receiver List,Liste des récepteurs
-Receiver List is empty. Please create Receiver List,Soit quantité de cible ou le montant cible est obligatoire .
-Receiver Parameter,Paramètre récepteur
-Recipients,Destinataires
-Reconcile,réconcilier
-Reconciliation Data,Données de réconciliation
-Reconciliation HTML,Réconciliation HTML
-Reconciliation JSON,Réconciliation JSON
-Record item movement.,Enregistrer le mouvement de l&#39;objet.
-Recurring Id,Id récurrent
-Recurring Invoice,Facture récurrente
-Recurring Type,Type de courant
-Reduce Deduction for Leave Without Pay (LWP),Réduire la déduction de congé sans solde (PLT)
-Reduce Earning for Leave Without Pay (LWP),Réduire Gagner de congé sans solde (PLT)
-Ref,Réf
-Ref Code,Code de référence de
-Ref SQ,Réf SQ
-Reference,Référence
-Reference #{0} dated {1},"Vous ne pouvez pas surfacturer pour objet {0} à la ligne {0} plus de {1} . Pour permettre la surfacturation , s'il vous plaît mettre dans 'Configuration '> ' par défaut globales'"
-Reference Date,Date de Référence
-Reference Name,Nom de référence
-Reference No & Reference Date is required for {0},contacts
-Reference No is mandatory if you entered Reference Date,"Centre de coûts est nécessaire pour compte » de profits et pertes "" {0}"
-Reference Number,Numéro de référence
-Reference Row #,"Ne peut directement fixer le montant . Pour le type de charge « réelle » , utilisez le champ de taux"
-Refresh,Rafraîchir
-Registration Details,Détails de l&#39;enregistrement
-Registration Info,D&#39;informations Inscription
-Rejected,Rejeté
-Rejected Quantity,Quantité rejetée
-Rejected Serial No,Rejeté N ° de série
-Rejected Warehouse,Entrepôt rejetée
-Rejected Warehouse is mandatory against regected item,Entrepôt rejeté est obligatoire contre l'article regected
-Relation,Rapport
-Relieving Date,Date de soulager
-Relieving Date must be greater than Date of Joining,Vous n'êtes pas autorisé à ajouter ou mettre à jour les entrées avant {0}
-Remark,Remarque
-Remarks,Remarques
-Remarks Custom,Remarques sur commande
-Rename,Renommer
-Rename Log,Renommez identifiez-vous
-Rename Tool,Outils de renommage
-Rent Cost,louer coût
-Rent per hour,Louer par heure
-Rented,Loué
-Repeat on Day of Month,Répétez le Jour du Mois
-Replace,Remplacer
-Replace Item / BOM in all BOMs,Remplacer l&#39;élément / BOM dans toutes les nomenclatures
-Replied,Répondu
-Report Date,Date du rapport
-Report Type,Rapport Genre
-Report Type is mandatory,Bulletin de salaire de l'employé {0} déjà créé pour ce mois-ci
-Reports to,Rapports au
-Reqd By Date,Reqd par date
-Reqd by Date,Reqd par date
-Request Type,Type de demande
-Request for Information,Demande de renseignements
-Request for purchase.,Demande d&#39;achat.
-Requested,demandé
-Requested For,Pour demandée
-Requested Items To Be Ordered,Articles demandés à commander
-Requested Items To Be Transferred,Articles demandé à être transférés
-Requested Qty,Quantité demandée
-"Requested Qty: Quantity requested for purchase, but not ordered.","Demandé Quantité: Quantité demandée pour l'achat , mais pas ordonné ."
-Requests for items.,Les demandes d&#39;articles.
-Required By,Requis par
-Required Date,Requis Date
-Required Qty,Quantité requise
-Required only for sample item.,Requis uniquement pour les articles de l&#39;échantillon.
-Required raw materials issued to the supplier for producing a sub - contracted item.,Matières premières nécessaires délivrés au fournisseur pour la production d&#39;un élément sous - traitance.
-Research,recherche
-Research & Development,Recherche & Développement
-Researcher,chercheur
-Reseller,Revendeur
-Reserved,réservé
-Reserved Qty,Quantité réservés
-"Reserved Qty: Quantity ordered for sale, but not delivered.","Réservés Quantité: Quantité de commande pour la vente , mais pas livré ."
-Reserved Quantity,Quantité réservée
-Reserved Warehouse,Entrepôt réservé 
-Reserved Warehouse in Sales Order / Finished Goods Warehouse,Entrepôt réservé à des commandes clients / entrepôt de produits finis
-Reserved Warehouse is missing in Sales Order,Réservé entrepôt est manquant dans l&#39;ordre des ventes
-Reserved Warehouse required for stock Item {0} in row {1},Centre de coûts par défaut de vente
-Reserved warehouse required for stock item {0},Ajoutez à cela les restrictions de l'utilisateur
-Reserves and Surplus,Réserves et de l'excédent
-Reset Filters,réinitialiser les filtres
-Resignation Letter Date,Date de lettre de démission
-Resolution,Résolution
-Resolution Date,Date de Résolution
-Resolution Details,Détails de la résolution
-Resolved By,Résolu par
-Rest Of The World,revenu indirect
-Retail,Détail
-Retail & Wholesale,Retail & Wholesale
-Retailer,Détaillant
-Review Date,Date de revoir
-Rgt,Rgt
-Role Allowed to edit frozen stock,Rôle autorisés à modifier stock congelé
-Role that is allowed to submit transactions that exceed credit limits set.,Rôle qui est autorisé à soumettre des transactions qui dépassent les limites de crédit fixées.
-Root Type,Type de Racine
-Root Type is mandatory,Type de Root est obligatoire
-Root account can not be deleted,Prix ​​ou à prix réduits
-Root cannot be edited.,Racine ne peut pas être modifié.
-Root cannot have a parent cost center,Racine ne peut pas avoir un centre de coûts parent
-Rounded Off,Période est trop courte
-Rounded Total,Totale arrondie
-Rounded Total (Company Currency),Totale arrondie (Société Monnaie)
-Row # ,Row #
-Row # {0}: ,Ligne # {0}: 
-Row #{0}: Ordered qty can not less than item's minimum order qty (defined in item master).,Ligne # {0}: quantité Commandé ne peut pas moins que l'ordre minimum quantité de produit (défini dans le maître de l'article).
-Row #{0}: Please specify Serial No for Item {1},Ligne # {0}: S'il vous plaît spécifier Pas de série pour objet {1}
-Row {0}: Account does not match with \						Purchase Invoice Credit To account,Ligne {0}: compte ne correspond pas à \ Facture d'achat crédit du compte
-Row {0}: Account does not match with \						Sales Invoice Debit To account,Ligne {0}: compte ne correspond pas à \ la facture de vente de débit Pour tenir compte
-Row {0}: Conversion Factor is mandatory,Ligne {0}: facteur de conversion est obligatoire
-Row {0}: Credit entry can not be linked with a Purchase Invoice,Ligne {0} : entrée de crédit ne peut pas être lié à une facture d'achat
-Row {0}: Debit entry can not be linked with a Sales Invoice,Ligne {0} : entrée de débit ne peut pas être lié à une facture de vente
-Row {0}: Payment amount must be less than or equals to invoice outstanding amount. Please refer Note below.,Ligne {0}: Montant du paiement doit être inférieur ou égal montant de la facture exceptionnelle. S'il vous plaît se référer note ci-dessous.
-Row {0}: Qty is mandatory,Ligne {0}: Quantité est obligatoire
-"Row {0}: Qty not avalable in warehouse {1} on {2} {3}.					Available Qty: {4}, Transfer Qty: {5}","Ligne {0}: Qté pas avalable dans l'entrepôt {1} sur {2} {3}. Disponible Quantité: {4}, Transfert Quantité: {5}"
-"Row {0}: To set {1} periodicity, difference between from and to date \						must be greater than or equal to {2}","Ligne {0}: Pour définir {1} périodicité, la différence entre de et à jour \ doit être supérieur ou égal à {2}"
-Row {0}:Start Date must be before End Date,Ligne {0} : Date de début doit être avant Date de fin
-Rules for adding shipping costs.,S'il vous plaît entrer atleast une facture dans le tableau
-Rules for applying pricing and discount.,Tous ces éléments ont déjà été facturés
-Rules to calculate shipping amount for a sale,Règles de calcul du montant de l&#39;expédition pour une vente
-S.O. No.,S.O. Non.
-SHE Cess on Excise,ELLE CESS sur l'accise
-SHE Cess on Service Tax,ELLE CESS sur des services fiscaux
-SHE Cess on TDS,ELLE CESS sur TDS
-SMS Center,Centre SMS
-SMS Gateway URL,URL SMS Gateway
-SMS Log,SMS Log
-SMS Parameter,Paramètre SMS
-SMS Sender Name,SMS Sender Nom
-SMS Settings,Paramètres SMS
-SO Date,SO Date
-SO Pending Qty,SO attente Qté
-SO Qty,SO Quantité
-Salary,Salaire
-Salary Information,Information sur le salaire
-Salary Manager,Salaire Responsable
-Salary Mode,Mode de rémunération
-Salary Slip,Glissement des salaires
-Salary Slip Deduction,Déduction bulletin de salaire
-Salary Slip Earning,Slip Salaire Gagner
-Salary Slip of employee {0} already created for this month,Entrepôt réservé requis pour l'article courant {0}
-Salary Structure,Grille des salaires
-Salary Structure Deduction,Déduction structure salariale
-Salary Structure Earning,Structure salariale Gagner
-Salary Structure Earnings,Bénéfice structure salariale
-Salary breakup based on Earning and Deduction.,rupture des salaires basée sur l&#39;obtention et la déduction.
-Salary components.,Éléments du salaire.
-Salary template master.,Maître de modèle de salaires .
-Sales,Ventes
-Sales Analytics,Analytics Sales
-Sales BOM,BOM ventes
-Sales BOM Help,Aide nomenclature des ventes
-Sales BOM Item,Article nomenclature des ventes
-Sales BOM Items,Articles ventes de nomenclature
-Sales Browser,Exceptionnelle pour {0} ne peut pas être inférieur à zéro ( {1} )
-Sales Details,Détails ventes
-Sales Discounts,Escomptes sur ventes
-Sales Email Settings,Réglages Courriel Ventes
-Sales Expenses,Fournisseur numéro de livraison en double dans {0}
-Sales Extras,Extras ventes
-Sales Funnel,Entonnoir des ventes
-Sales Invoice,Facture de vente
-Sales Invoice Advance,Advance facture de vente
-Sales Invoice Item,Article facture de vente
-Sales Invoice Items,Facture de vente Articles
-Sales Invoice Message,Message facture de vente
-Sales Invoice No,Aucune facture de vente
-Sales Invoice Trends,Soldes Tendances de la facture
-Sales Invoice {0} has already been submitted,BOM {0} n'est pas actif ou non soumis
-Sales Invoice {0} must be cancelled before cancelling this Sales Order,Montant du rabais
-Sales Order,Commande
-Sales Order Date,Date de Commande
-Sales Order Item,Poste de commande client
-Sales Order Items,Articles Sales Order
-Sales Order Message,Message de commande client
-Sales Order No,Ordonnance n ° de vente
-Sales Order Required,Commande obligatoire
-Sales Order Trends,Ventes Tendances des commandes
-Sales Order required for Item {0},Commande requis pour objet {0}
-Sales Order {0} is not submitted,Maximum {0} lignes autorisées
-Sales Order {0} is not valid,Company ( pas client ou fournisseur ) maître .
-Sales Order {0} is stopped,Commande {0} est arrêté
-Sales Partner,Sales Partner
-Sales Partner Name,Nom Sales Partner
-Sales Partner Target,Cible Sales Partner
-Sales Partners Commission,Partenaires Sales Commission
-Sales Person,Sales Person
-Sales Person Name,Nom Sales Person
-Sales Person Target Variance Item Group-Wise,S'il vous plaît entrer un message avant de l'envoyer
-Sales Person Targets,Personne objectifs de vente
-Sales Person-wise Transaction Summary,Sales Person-sage Résumé de la transaction
-Sales Register,Registre des ventes
-Sales Return,Ventes de retour
-Sales Returned,ventes renvoyé
-Sales Taxes and Charges,Taxes de vente et frais
-Sales Taxes and Charges Master,Taxes de vente et frais de Master
-Sales Team,Équipe des ventes
-Sales Team Details,Détails équipe de vente
-Sales Team1,Ventes Equipe1
-Sales and Purchase,Vente et achat
-Sales campaigns.,Campagnes de vente .
-Salutation,Salutation
-Sample Size,Taille de l&#39;échantillon
-Sanctioned Amount,Montant sanctionné
-Saturday,Samedi
-Schedule,Calendrier
-Schedule Date,calendrier Date
-Schedule Details,Planning Détails
-Scheduled,Prévu
-Scheduled Date,Date prévue
-Scheduled to send to {0},Prévu pour envoyer à {0}
-Scheduled to send to {0} recipients,Prévu pour envoyer à {0} bénéficiaires
-Scheduler Failed Events,Events Calendrier perdus
-School/University,Ecole / Université
-Score (0-5),Score (0-5)
-Score Earned,Score gagné
-Score must be less than or equal to 5,Score doit être inférieur ou égal à 5
-Scrap %,Scrap%
-Seasonality for setting budgets.,Saisonnalité de l&#39;établissement des budgets.
-Secretary,secrétaire
-Secured Loans,Pas de nomenclature par défaut existe pour objet {0}
-Securities & Commodity Exchanges,Valeurs mobilières et des bourses de marchandises
-Securities and Deposits,Titres et des dépôts
-"See ""Rate Of Materials Based On"" in Costing Section",Voir «Taux de matériaux à base de« coûts dans la section
-"Select ""Yes"" for sub - contracting items",Sélectionnez &quot;Oui&quot; pour la sous - traitance articles
-"Select ""Yes"" if this item is used for some internal purpose in your company.",Sélectionnez &quot;Oui&quot; si cet objet est utilisé à des fins internes de votre entreprise.
-"Select ""Yes"" if this item represents some work like training, designing, consulting etc.","Sélectionnez &quot;Oui&quot; si cet objet représente un travail comme la formation, la conception, la consultation, etc"
-"Select ""Yes"" if you are maintaining stock of this item in your Inventory.",Sélectionnez &quot;Oui&quot; si vous le maintien des stocks de cet article dans votre inventaire.
-"Select ""Yes"" if you supply raw materials to your supplier to manufacture this item.",Sélectionnez &quot;Oui&quot; si vous fournir des matières premières à votre fournisseur pour la fabrication de cet article.
-Select Brand...,Sélectionnez une marque ...
-Select Budget Distribution to unevenly distribute targets across months.,Sélectionnez Répartition du budget à répartir inégalement cibles à travers mois.
-"Select Budget Distribution, if you want to track based on seasonality.","Sélectionnez Répartition du budget, si vous voulez suivre en fonction de la saisonnalité."
-Select Company...,Sélectionnez Société ...
-Select DocType,Sélectionnez DocType
-Select Fiscal Year...,Sélectionnez Exercice ...
-Select Items,Sélectionner les objets
-Select Project...,Sélectionnez Projet ...
-Select Purchase Receipts,Sélectionnez reçus d'achat
-Select Sales Orders,Sélectionnez les commandes clients
-Select Sales Orders from which you want to create Production Orders.,Sélectionnez les commandes clients à partir de laquelle vous souhaitez créer des ordres de fabrication.
-Select Time Logs and Submit to create a new Sales Invoice.,Sélectionnez registres de temps et de soumettre à créer une nouvelle facture de vente.
-Select Transaction,Sélectionnez Transaction
-Select Warehouse...,Sélectionnez Entrepôt ...
-Select Your Language,« Jours depuis la dernière commande» doit être supérieur ou égal à zéro
-Select account head of the bank where cheque was deposited.,Sélectionnez tête compte de la banque où chèque a été déposé.
-Select company name first.,Sélectionnez le nom de la première entreprise.
-Select template from which you want to get the Goals,Sélectionnez le modèle à partir duquel vous souhaitez obtenir des Objectifs
-Select the Employee for whom you are creating the Appraisal.,Sélectionnez l&#39;employé pour lequel vous créez l&#39;évaluation.
-Select the period when the invoice will be generated automatically,Sélectionnez la période pendant laquelle la facture sera générée automatiquement
-Select the relevant company name if you have multiple companies,Sélectionnez le nom de l&#39;entreprise concernée si vous avez de multiples entreprises
-Select the relevant company name if you have multiple companies.,Sélectionnez le nom de l&#39;entreprise concernée si vous avez plusieurs sociétés.
-Select who you want to send this newsletter to,Sélectionnez qui vous souhaitez envoyer ce bulletin à
-Select your home country and check the timezone and currency.,Choisissez votre pays d'origine et vérifier le fuseau horaire et la monnaie .
-"Selecting ""Yes"" will allow this item to appear in Purchase Order , Purchase Receipt.","La sélection de &quot;Oui&quot; permettra cet article à paraître dans bon de commande, facture d&#39;achat."
-"Selecting ""Yes"" will allow this item to figure in Sales Order, Delivery Note","La sélection de &quot;Oui&quot; permettra de comprendre cet article dans l&#39;ordonnance de vente, bon de livraison"
-"Selecting ""Yes"" will allow you to create Bill of Material showing raw material and operational costs incurred to manufacture this item.",La sélection de &quot;Oui&quot; vous permettra de créer des nomenclatures montrant des matières premières et des coûts d&#39;exploitation engagés pour la fabrication de cet article.
-"Selecting ""Yes"" will allow you to make a Production Order for this item.",La sélection de &quot;Oui&quot; vous permettra de faire un ordre de fabrication pour cet article.
-"Selecting ""Yes"" will give a unique identity to each entity of this item which can be viewed in the Serial No master.",La sélection de &quot;Oui&quot; donner une identité unique à chaque entité de cet article qui peut être consulté dans le N ° de série maître.
-Selling,Vente
-Selling Settings,Réglages de vente
-"Selling must be checked, if Applicable For is selected as {0}","Vente doit être vérifiée, si pour Applicable est sélectionné comme {0}"
-Send,Envoyer
-Send Autoreply,Envoyer Autoreply
-Send Email,Envoyer un email
-Send From,Envoyer partir de
-Send Notifications To,Envoyer des notifications aux
-Send Now,Envoyer maintenant
-Send SMS,Envoyer un SMS
-Send To,Send To
-Send To Type,Envoyer à taper
-Send mass SMS to your contacts,Envoyer un SMS en masse à vos contacts
-Send to this list,Envoyer cette liste
-Sender Name,Nom de l&#39;expéditeur
-Sent On,Sur envoyé
-Separate production order will be created for each finished good item.,Pour la production séparée sera créée pour chaque article produit fini.
-Serial No,N ° de série
-Serial No / Batch,N ° de série / lot
-Serial No Details,Détails Pas de série
-Serial No Service Contract Expiry,N ° de série expiration du contrat de service
-Serial No Status,N ° de série Statut
-Serial No Warranty Expiry,N ° de série expiration de garantie
-Serial No is mandatory for Item {0},Pas de série est obligatoire pour objet {0}
-Serial No {0} created,aucune autorisation
-Serial No {0} does not belong to Delivery Note {1},N ° de série {0} ne fait pas partie de la livraison Remarque {1}
-Serial No {0} does not belong to Item {1},compensatoire
-Serial No {0} does not belong to Warehouse {1},Les paramètres par défaut pour les transactions boursières .
-Serial No {0} does not exist,Maître d'adresses.
-Serial No {0} has already been received,Négatif Stock erreur ( {6} ) pour le point {0} dans {1} Entrepôt sur ​​{2} {3} {4} en {5}
-Serial No {0} is under maintenance contract upto {1},Budget ne peut être réglé pour les centres de coûts du Groupe
-Serial No {0} is under warranty upto {1},Compte {0} n'appartient pas à la Société {1}
-Serial No {0} not in stock,N ° de série {0} pas en stock
-Serial No {0} quantity {1} cannot be a fraction,N ° de série {0} {1} quantité ne peut pas être une fraction
-Serial No {0} status must be 'Available' to Deliver,Pour la liste de prix
-Serial Nos Required for Serialized Item {0},Dupliquer entrée . S'il vous plaît vérifier une règle d'autorisation {0}
-Serial Number Series,Série Série Nombre
-Serial number {0} entered more than once,Numéro de série {0} est entré plus d'une fois
-Serialized Item {0} cannot be updated \					using Stock Reconciliation,Sérialisé article {0} ne peut pas être mis à jour \ utilisant Stock réconciliation
-Series,série
-Series List for this Transaction,Liste série pour cette transaction
-Series Updated,Mise à jour de la série
-Series Updated Successfully,prix règle
-Series is mandatory,Congé de type {0} ne peut pas être plus long que {1}
-Series {0} already used in {1},La date à laquelle la prochaine facture sera générée . Il est généré lors de la soumission .
-Service,service
-Service Address,Adresse du service
-Service Tax,Service Tax
-Services,Services
-Set,Série est obligatoire
-"Set Default Values like Company, Currency, Current Fiscal Year, etc.","Valeurs par défaut comme : societé , devise , année financière en cours , etc"
-Set Item Group-wise budgets on this Territory. You can also include seasonality by setting the Distribution.,Set Point du Groupe sages budgets sur ce territoire. Vous pouvez également inclure la saisonnalité en réglant la distribution.
-Set Status as Available,Définir l'état comme disponible
-Set as Default,Définir par défaut
-Set as Lost,Définir comme perdu
-Set prefix for numbering series on your transactions,Définir le préfixe de numérotation des séries sur vos transactions
-Set targets Item Group-wise for this Sales Person.,Fixer des objectifs élément de groupe-sage pour cette personne des ventes.
-Setting Account Type helps in selecting this Account in transactions.,Type de compte Configuration aide à sélectionner ce compte dans les transactions.
-Setting this Address Template as default as there is no other default,"La définition de cette adresse modèle par défaut, car il n'ya pas d'autre défaut"
-Setting up...,Mise en place ...
-Settings,Réglages
-Settings for HR Module,Utilisateur {0} est désactivé
-"Settings to extract Job Applicants from a mailbox e.g. ""jobs@example.com""",Paramètres pour extraire demandeurs d&#39;emploi à partir d&#39;une boîte aux lettres par exemple &quot;jobs@example.com&quot;
-Setup,Configuration
-Setup Already Complete!!,Configuration déjà complet !
-Setup Complete,installation terminée
-Setup SMS gateway settings,paramètres de la passerelle SMS de configuration
-Setup Series,Série de configuration
-Setup Wizard,actif à court terme
-Setup incoming server for jobs email id. (e.g. jobs@example.com),Configuration serveur entrant pour les emplois id e-mail . (par exemple jobs@example.com )
-Setup incoming server for sales email id. (e.g. sales@example.com),Cas No (s ) en cours d'utilisation . Essayez de l'affaire n ° {0}
-Setup incoming server for support email id. (e.g. support@example.com),Configuration serveur entrant de soutien id e-mail . (par exemple support@example.com )
-Share,Partager
-Share With,Partager avec
-Shareholders Funds,actionnaires Fonds
-Shipments to customers.,Les livraisons aux clients.
-Shipping,Livraison
-Shipping Account,Compte de livraison
-Shipping Address,Adresse de livraison
-Shipping Amount,Montant de livraison
-Shipping Rule,Livraison règle
-Shipping Rule Condition,Livraison Condition de règle
-Shipping Rule Conditions,Règle expédition Conditions
-Shipping Rule Label,Livraison règle étiquette
-Shop,Magasiner
-Shopping Cart,Panier
-Short biography for website and other publications.,Courte biographie pour le site Web et d&#39;autres publications.
-"Show ""In Stock"" or ""Not in Stock"" based on stock available in this warehouse.",Voir &quot;En stock&quot; ou &quot;Pas en stock» basée sur le stock disponible dans cet entrepôt.
-"Show / Hide features like Serial Nos, POS etc.",commercial
-Show In Website,Afficher dans le site Web
-Show a slideshow at the top of the page,Afficher un diaporama en haut de la page
-Show in Website,Afficher dans Site Web
-Show rows with zero values,Afficher lignes avec des valeurs nulles
-Show this slideshow at the top of the page,Voir ce diaporama en haut de la page
-Sick Leave,{0} numéros de série valides pour objet {1}
-Signature,Signature
-Signature to be appended at the end of every email,Signature d&#39;être ajouté à la fin de chaque e-mail
-Single,Unique
-Single unit of an Item.,Une seule unité d&#39;un élément.
-Sit tight while your system is being setup. This may take a few moments.,Asseyez-vous serré alors que votre système est en cours d' installation. Cela peut prendre quelques instants .
-Slideshow,Diaporama
-Soap & Detergent,Savons et de Détergents
-Software,logiciel
-Software Developer,Software Developer
-"Sorry, Serial Nos cannot be merged","Désolé , série n ne peut pas être fusionné"
-"Sorry, companies cannot be merged","Désolé , les entreprises ne peuvent pas être fusionnés"
-Source,Source
-Source File,magasins
-Source Warehouse,Source d&#39;entrepôt
-Source and target warehouse cannot be same for row {0},Frais juridiques
-Source of Funds (Liabilities),Source des fonds ( Passif )
-Source warehouse is mandatory for row {0},Entrepôt de Source est obligatoire pour la ligne {0}
-Spartan,Spartan
-"Special Characters except ""-"" and ""/"" not allowed in naming series","Caractères spéciaux sauf "" - "" et ""/"" pas autorisés à nommer série"
-Specification Details,Détails Spécifications
-Specifications,caractéristiques
-"Specify a list of Territories, for which, this Price List is valid","Spécifiez une liste des territoires, pour qui, cette liste de prix est valable"
-"Specify a list of Territories, for which, this Shipping Rule is valid","Spécifiez une liste des territoires, pour qui, cette règle d&#39;expédition est valide"
-"Specify a list of Territories, for which, this Taxes Master is valid","Spécifiez une liste des territoires, pour qui, cette Taxes Master est valide"
-"Specify the operations, operating cost and give a unique Operation no to your operations.","Précisez les activités, le coût d'exploitation et de donner une opération unique, non à vos opérations ."
-Split Delivery Note into packages.,Séparer le bon de livraison dans des packages.
-Sports,sportif
-Sr,Sr
-Standard,Standard
-Standard Buying,achat standard
-Standard Reports,Rapports standard
-Standard Selling,vente standard
-Standard contract terms for Sales or Purchase.,Date prévue d'achèvement ne peut pas être inférieure à projet Date de début
-Start,Démarrer
-Start Date,Date de début
-Start date of current invoice's period,Date de début de la période de facturation en cours
-Start date should be less than end date for Item {0},{0} budget pour compte {1} contre des centres de coûts {2} dépassera par {3}
-State,État
-Statement of Account,Relevé de compte
-Static Parameters,Paramètres statiques
-Status,Statut
-Status must be one of {0},Le statut doit être l'un des {0}
-Status of {0} {1} is now {2},Statut de {0} {1} est maintenant {2}
-Status updated to {0},Etat mis à jour à {0}
-Statutory info and other general information about your Supplier,Informations légales et autres informations générales au sujet de votre Fournisseur
-Stay Updated,Point {0} apparaît plusieurs fois dans la liste des prix {1}
-Stock,Stock
-Stock Adjustment,Stock ajustement
-Stock Adjustment Account,Compte d&#39;ajustement de stock
-Stock Ageing,Stock vieillissement
-Stock Analytics,Analytics stock
-Stock Assets,payable
-Stock Balance,Solde Stock
-Stock Entries already created for Production Order ,Entrées stock déjà créés pour ordre de fabrication
-Stock Entry,Entrée Stock
-Stock Entry Detail,Détail d&#39;entrée Stock
-Stock Expenses,Facteur de conversion de l'unité de mesure par défaut doit être de 1 à la ligne {0}
-Stock Frozen Upto,Stock Frozen Jusqu&#39;à
-Stock Ledger,Stock Ledger
-Stock Ledger Entry,Stock Ledger Entry
-Stock Ledger entries balances updated,Stock Ledger entrées soldes à jour
-Stock Level,Niveau de stock
-Stock Liabilities,Passif stock
-Stock Projected Qty,Stock projeté Quantité
-Stock Queue (FIFO),Stock file d&#39;attente (FIFO)
-Stock Received But Not Billed,Stock reçus mais non facturés
-Stock Reconcilation Data,Stock Rapprochement des données
-Stock Reconcilation Template,Stock Réconciliation modèle
-Stock Reconciliation,Stock réconciliation
-"Stock Reconciliation can be used to update the stock on a particular date, usually as per physical inventory.",talon
-Stock Settings,Paramètres de stock
-Stock UOM,Stock UDM
-Stock UOM Replace Utility,Utilitaire Stock Remplacer Emballage
-Stock UOM updatd for Item {0},Entrepôts .
-Stock Uom,Stock UDM
-Stock Value,Valeur de l&#39;action
-Stock Value Difference,Stock Value Différence
-Stock balances updated,"Profil de l' emploi , les qualifications requises , etc"
-Stock cannot be updated against Delivery Note {0},désactiver
-Stock entries exist against warehouse {0} cannot re-assign or modify 'Master Name',Warehouse est obligatoire pour les stock Article {0} à la ligne {1}
-Stock transactions before {0} are frozen,transactions d'actions avant {0} sont gelés
-Stop,Stop
-Stop Birthday Reminders,Arrêter anniversaire rappels
-Stop Material Request,Matériel de demande d'arrêt
-Stop users from making Leave Applications on following days.,"Empêcher les utilisateurs de faire des demandes d&#39;autorisation, les jours suivants."
-Stop!,Stop!
-Stopped,Arrêté
-Stopped order cannot be cancelled. Unstop to cancel.,Compte des parents ne peut pas être un grand livre
-Stores,Livraison Remarque {0} ne doit pas être soumis
-Stub,Source et l'entrepôt cible ne peuvent pas être de même pour la ligne {0}
-Sub Assemblies,sous assemblées
-"Sub-currency. For e.g. ""Cent""",Sous-monnaie. Pour exemple: &quot;Cent&quot;
-Subcontract,Sous-traiter
-Subject,Sujet
-Submit Salary Slip,Envoyer le bulletin de salaire
-Submit all salary slips for the above selected criteria,Soumettre tous les bulletins de salaire pour les critères sélectionnés ci-dessus
-Submit this Production Order for further processing.,Envoyer cette ordonnance de production pour un traitement ultérieur .
-Submitted,Soumis
-Subsidiary,Filiale
-Successful: ,Succès:
-Successfully Reconciled,Réconcilié avec succès
-Suggestions,Suggestions
-Sunday,Dimanche
-Supplier,Fournisseur
-Supplier (Payable) Account,Fournisseur compte (à payer)
-Supplier (vendor) name as entered in supplier master,Fournisseur (vendeur) le nom saisi dans master fournisseur
-Supplier > Supplier Type,Fournisseur> Type de fournisseur
-Supplier Account Head,Fournisseur compte Head
-Supplier Address,Adresse du fournisseur
-Supplier Addresses and Contacts,Adresses des fournisseurs et contacts
-Supplier Details,Détails de produit
-Supplier Intro,Intro Fournisseur
-Supplier Invoice Date,Date de la facture fournisseur
-Supplier Invoice No,Fournisseur facture n
-Supplier Name,Nom du fournisseur
-Supplier Naming By,Fournisseur de nommage par
-Supplier Part Number,Numéro de pièce fournisseur
-Supplier Quotation,Devis Fournisseur
-Supplier Quotation Item,Article Devis Fournisseur
-Supplier Reference,Référence fournisseur
-Supplier Type,Type de fournisseur
-Supplier Type / Supplier,Fournisseur Type / Fournisseur
-Supplier Type master.,Solde de compte {0} doit toujours être {1}
-Supplier Warehouse,Entrepôt Fournisseur
-Supplier Warehouse mandatory for sub-contracted Purchase Receipt,Peut se référer ligne que si le type de charge est « Le précédent Montant de la ligne » ou « Précédent Row Total»
-Supplier database.,Base de données fournisseurs.
-Supplier master.,Maître du fournisseur .
-Supplier warehouse where you have issued raw materials for sub - contracting,Fournisseur entrepôt où vous avez émis des matières premières pour la sous - traitance
-Supplier-Wise Sales Analytics,Fournisseur - Wise ventes Analytics
-Support,Soutenir
-Support Analtyics,Analtyics de soutien
-Support Analytics,Analytics soutien
-Support Email,Soutien Email
-Support Email Settings,Soutien des paramètres de messagerie
-Support Password,Mot de passe soutien
-Support Ticket,Support Ticket
-Support queries from customers.,En charge les requêtes des clients.
-Symbol,Symbole
-Sync Support Mails,Synchroniser mails de soutien
-Sync with Dropbox,Synchroniser avec Dropbox
-Sync with Google Drive,Synchronisation avec Google Drive
-System,Système
-System Settings,Paramètres système
-"System User (login) ID. If set, it will become default for all HR forms.","L&#39;utilisateur du système (login) ID. S&#39;il est défini, il sera par défaut pour toutes les formes de ressources humaines."
-TDS (Advertisement),TDS (Publicité)
-TDS (Commission),TDS (Commission)
-TDS (Contractor),TDS (entrepreneur)
-TDS (Interest),TDS (Intérêts)
-TDS (Rent),TDS (Location)
-TDS (Salary),TDS (Salaire)
-Target  Amount,Montant Cible
-Target Detail,Détail cible
-Target Details,Détails cibles
-Target Details1,Cible Details1
-Target Distribution,Distribution cible
-Target On,cible sur
-Target Qty,Qté cible
-Target Warehouse,Cible d&#39;entrepôt
-Target warehouse in row {0} must be same as Production Order,Bon de commande {0} n'est pas soumis
-Target warehouse is mandatory for row {0},Entrepôt de cible est obligatoire pour la ligne {0}
-Task,Tâche
-Task Details,Détails de la tâche
-Tasks,tâches
-Tax,Impôt
-Tax Amount After Discount Amount,Aucun article avec Barcode {0}
-Tax Assets,avec les groupes
-Tax Category can not be 'Valuation' or 'Valuation and Total' as all items are non-stock items,"Catégorie impôt ne peut pas être « évaluation » ou « évaluation et totale », comme tous les articles sont des articles hors stock"
-Tax Rate,Taux d&#39;imposition
-Tax and other salary deductions.,De l&#39;impôt et autres déductions salariales.
-Tax detail table fetched from item master as a string and stored in this field.Used for Taxes and Charges,table détail d'impôt alla chercher du maître de l'article sous forme de chaîne et stockée dans ce domaine. Utilisé pour les impôts et charges
-Tax template for buying transactions.,Modèle d'impôt pour l'achat d' opérations .
-Tax template for selling transactions.,Modèle de la taxe pour la vente de transactions .
-Taxable,Imposable
-Taxes,Impôts
-Taxes and Charges,Impôts et taxes
-Taxes and Charges Added,Taxes et redevances Ajouté
-Taxes and Charges Added (Company Currency),Les impôts et les frais supplémentaires (Société Monnaie)
-Taxes and Charges Calculation,Taxes et frais de calcul
-Taxes and Charges Deducted,Taxes et frais déduits
-Taxes and Charges Deducted (Company Currency),Impôts et Charges déduites (Société Monnaie)
-Taxes and Charges Total,Taxes et frais total
-Taxes and Charges Total (Company Currency),Les impôts et les frais totaux (Société Monnaie)
-Technology,technologie
-Telecommunications,télécommunications
-Telephone Expenses,Location de bureaux
-Television,télévision
-Template,Modèle
-Template for performance appraisals.,Modèle pour l'évaluation du rendement .
-Template of terms or contract.,Modèle de termes ou d&#39;un contrat.
-Temporary Accounts (Assets),Évaluation Taux requis pour objet {0}
-Temporary Accounts (Liabilities),"S'il vous plaît sélectionner Point où "" Est Stock Item"" est ""Non"" et "" Est- Point de vente "" est ""Oui"" et il n'y a pas d'autre nomenclature ventes"
-Temporary Assets,actifs temporaires
-Temporary Liabilities,Engagements temporaires
-Term Details,Détails terme
-Terms,termes
-Terms and Conditions,Termes et Conditions
-Terms and Conditions Content,Termes et Conditions de contenu
-Terms and Conditions Details,Termes et Conditions Détails
-Terms and Conditions Template,Termes et Conditions modèle
-Terms and Conditions1,Termes et conditions1
-Terretory,Terretory
-Territory,Territoire
-Territory / Customer,Territoire / client
-Territory Manager,Territory Manager
-Territory Name,Nom du territoire
-Territory Target Variance Item Group-Wise,Entretien Visitez {0} doit être annulée avant d'annuler cette commande client
-Territory Targets,Les objectifs du Territoire
-Test,Test
-Test Email Id,Id Test Email
-Test the Newsletter,Testez la Newsletter
-The BOM which will be replaced,La nomenclature qui sera remplacé
-The First User: You,Le premier utilisateur: Vous
-"The Item that represents the Package. This Item must have ""Is Stock Item"" as ""No"" and ""Is Sales Item"" as ""Yes""",L&#39;article qui représente le package. Cet article doit avoir «Est Produit en stock&quot; comme &quot;No&quot; et &quot;Est Point de vente&quot; que &quot;Oui&quot;
-The Organization,l'Organisation
-"The account head under Liability, in which Profit/Loss will be booked","Le compte tête sous la responsabilité , dans lequel Bénéfice / perte sera comptabilisée"
-The date on which next invoice will be generated. It is generated on submit.,La date à laquelle la prochaine facture sera générée. Il est généré lors de la soumission.
-The date on which recurring invoice will be stop,La date à laquelle la facture récurrente sera arrêter
-"The day of the month on which auto invoice will be generated e.g. 05, 28 etc ","Le jour du mois au cours duquel la facture automatique sera généré, par exemple 05, 28, etc"
-The day(s) on which you are applying for leave are holiday. You need not apply for leave.,S'il vous plaît entrer comptes débiteurs groupe / à payer en master de l'entreprise
-The first Leave Approver in the list will be set as the default Leave Approver,Le premier congé approbateur dans la liste sera définie comme le congé approbateur de défaut
-The first user will become the System Manager (you can change that later).,Le premier utilisateur deviendra le gestionnaire du système ( vous pouvez changer cela plus tard ) .
-The gross weight of the package. Usually net weight + packaging material weight. (for print),Le poids brut du colis. Habituellement poids net + poids du matériau d&#39;emballage. (Pour l&#39;impression)
-The name of your company for which you are setting up this system.,Le nom de votre entreprise pour laquelle vous configurez ce système .
-The net weight of this package. (calculated automatically as sum of net weight of items),Le poids net de ce paquet. (Calculé automatiquement comme la somme du poids net des articles)
-The new BOM after replacement,La nouvelle nomenclature après le remplacement
-The rate at which Bill Currency is converted into company's base currency,La vitesse à laquelle le projet de loi Monnaie est convertie en monnaie de base entreprise
-The unique id for tracking all recurring invoices. It is generated on submit.,L&#39;identifiant unique pour le suivi de toutes les factures récurrentes. Il est généré lors de la soumission.
-"Then Pricing Rules are filtered out based on Customer, Customer Group, Territory, Supplier, Supplier Type, Campaign, Sales Partner etc.","Ensuite, les règles de tarification sont filtrés sur la base de clientèle, par groupe de clients, Territoire, fournisseur, le type de fournisseur, campagne, etc Sales Partner"
-There are more holidays than working days this month.,Compte de capital
-"There can only be one Shipping Rule Condition with 0 or blank value for ""To Value""","Il ne peut y avoir une règle de livraison Etat avec 0 ou valeur vide pour "" To Value """
-There is not enough leave balance for Leave Type {0},Il n'y a pas assez de solde de congés d'autorisation de type {0}
-There is nothing to edit.,Il n'y a rien à modifier.
-There was an error. One probable reason could be that you haven't saved the form. Please contact support@erpnext.com if the problem persists.,Il y avait une erreur . Une raison probable pourrait être que vous n'avez pas enregistré le formulaire. S'il vous plaît contacter support@erpnext.com si le problème persiste .
-There were errors.,Il y avait des erreurs .
-This Currency is disabled. Enable to use in transactions,Cette devise est désactivé . Permettre d'utiliser dans les transactions
-This Leave Application is pending approval. Only the Leave Apporver can update status.,Cette demande de congé est en attente d'approbation . Seul le congé Apporver peut mettre à jour le statut .
-This Time Log Batch has been billed.,This Time Connexion lot a été facturé.
-This Time Log Batch has been cancelled.,This Time Connexion lot a été annulé.
-This Time Log conflicts with {0},N ° de série {0} ne fait pas partie de l'article {1}
-This format is used if country specific format is not found,Ce format est utilisé si le format spécifique au pays n'est pas trouvé
-This is a root account and cannot be edited.,Il s'agit d'un compte root et ne peut être modifié .
-This is a root customer group and cannot be edited.,Il s'agit d'un groupe de clients de la racine et ne peut être modifié .
-This is a root item group and cannot be edited.,Ceci est un groupe d'élément de racine et ne peut être modifié .
-This is a root sales person and cannot be edited.,Il s'agit d'une personne de ventes de racines et ne peut être modifié .
-This is a root territory and cannot be edited.,C'est un territoire de racine et ne peut être modifié .
-This is an example website auto-generated from ERPNext,Par défaut Warehouse est obligatoire pour les stock Article .
-This is the number of the last created transaction with this prefix,Il s&#39;agit du numéro de la dernière transaction créée par ce préfixe
-This will be used for setting rule in HR module,Il sera utilisé pour la règle de réglage dans le module RH
-Thread HTML,Discussion HTML
-Thursday,Jeudi
-Time Log,Temps Connexion
-Time Log Batch,Temps connecter Batch
-Time Log Batch Detail,Temps connecter Détail du lot
-Time Log Batch Details,Le journal du temps les détails du lot
-Time Log Batch {0} must be 'Submitted',Geler stocks Older Than [ jours]
-Time Log Status must be Submitted.,Log Time Etat doit être soumis.
-Time Log for tasks.,Le journal du temps pour les tâches.
-Time Log is not billable,Heure du journal n'est pas facturable
-Time Log {0} must be 'Submitted',« Pertes et profits » compte de type {0} n'est pas autorisé dans l'ouverture d'entrée
-Time Zone,Fuseau horaire
-Time Zones,Fuseaux horaires
-Time and Budget,Temps et budget
-Time at which items were delivered from warehouse,Heure à laquelle les articles ont été livrés à partir de l&#39;entrepôt
-Time at which materials were received,Heure à laquelle les matériaux ont été reçues
-Title,Titre
-Titles for print templates e.g. Proforma Invoice.,Solde négatif dans le lot {0} pour objet {1} à {2} Entrepôt sur ​​{3} {4}
-To,À
-To Currency,Pour Devise
-To Date,À ce jour
-To Date should be same as From Date for Half Day leave,Pour la date doit être le même que Date d' autorisation pour une demi-journée
-To Date should be within the Fiscal Year. Assuming To Date = {0},Pour la date doit être dans l'exercice. En supposant à ce jour = {0}
-To Discuss,Pour discuter
-To Do List,To Do List
-To Package No.,Pour Emballer n °
-To Produce,pour Produire
-To Time,To Time
-To Value,To Value
-To Warehouse,Pour Entrepôt
-"To add child nodes, explore tree and click on the node under which you want to add more nodes.","Pour ajouter des nœuds de l'enfant , explorer arborescence et cliquez sur le nœud sous lequel vous voulez ajouter d'autres nœuds ."
-"To assign this issue, use the ""Assign"" button in the sidebar.","Pour attribuer ce problème, utilisez le bouton &quot;Affecter&quot; dans la barre latérale."
-To create a Bank Account,Pour créer un compte bancaire
-To create a Tax Account,Pour créer un compte d'impôt
-"To create an Account Head under a different company, select the company and save customer.","Pour créer un compte Head en vertu d&#39;une autre entreprise, sélectionnez l&#39;entreprise et sauver client."
-To date cannot be before from date,À ce jour ne peut pas être avant la date
-To enable <b>Point of Sale</b> features,Pour permettre <b>Point de Vente</b> fonctionnalités
-To enable <b>Point of Sale</b> view,Pour activer <b> point de vente < / b > vue
-To get Item Group in details table,Pour obtenir Groupe d&#39;éléments dans le tableau de détails
-"To include tax in row {0} in Item rate, taxes in rows {1} must also be included","D'inclure la taxe dans la ligne {0} dans le prix de l'article , les impôts dans les lignes {1} doivent également être inclus"
-"To merge, following properties must be same for both items","Pour fusionner , les propriétés suivantes doivent être les mêmes pour les deux articles"
-"To not apply Pricing Rule in a particular transaction, all applicable Pricing Rules should be disabled.","De ne pas appliquer la règle Prix dans une transaction particulière, toutes les règles de tarification applicables doivent être désactivés."
-"To set this Fiscal Year as Default, click on 'Set as Default'","Pour définir cette Année financière que par défaut , cliquez sur "" Définir par défaut """
-To track any installation or commissioning related work after sales,Pour suivre toute installation ou mise en service après-vente des travaux connexes
-"To track brand name in the following documents Delivery Note, Opportunity, Material Request, Item, Purchase Order, Purchase Voucher, Purchaser Receipt, Quotation, Sales Invoice, Sales BOM, Sales Order, Serial No",Impossible de charge : {0}
-To track item in sales and purchase documents based on their serial nos. This is can also used to track warranty details of the product.,Pour suivre pièce documents de vente et d&#39;achat en fonction de leurs numéros de série. Ce n&#39;est peut également être utilisé pour suivre les détails de la garantie du produit.
-To track items in sales and purchase documents with batch nos<br><b>Preferred Industry: Chemicals etc</b>,"Pour suivre les articles de chiffre d&#39;affaires et des documents d&#39;achat avec nos lots <br> <b>Industrie préféré: produits chimiques, etc</b>"
-To track items using barcode. You will be able to enter items in Delivery Note and Sales Invoice by scanning barcode of item.,Pour suivre les éléments à l&#39;aide de code à barres. Vous serez en mesure d&#39;entrer dans les articles bon de livraison et la facture de vente par balayage de code à barres de l&#39;article.
-Too many columns. Export the report and print it using a spreadsheet application.,Trop de colonnes. Exporter le rapport et l'imprimer à l'aide d'un tableur.
-Tools,Outils
-Total,Total
-Total ({0}),Total ({0})
-Total Advance,Advance totale
-Total Amount,Montant total
-Total Amount To Pay,Montant total à payer
-Total Amount in Words,Montant total en mots
-Total Billing This Year: ,Facturation totale de cette année:
-Total Characters,Nombre de caractères
-Total Claimed Amount,Montant total réclamé
-Total Commission,Total de la Commission
-Total Cost,Coût total
-Total Credit,Crédit total
-Total Debit,Débit total
-Total Debit must be equal to Total Credit. The difference is {0},Débit total doit être égal au total du crédit .
-Total Deduction,Déduction totale
-Total Earning,Gains totale
-Total Experience,Total Experience
-Total Hours,Total des heures
-Total Hours (Expected),Total des heures (prévue)
-Total Invoiced Amount,Montant total facturé
-Total Leave Days,Total des jours de congé
-Total Leaves Allocated,Feuilles total alloué
-Total Message(s),Comptes temporaires ( actif)
-Total Operating Cost,Coût d&#39;exploitation total
-Total Points,Total des points
-Total Raw Material Cost,Coût total des matières premières
-Total Sanctioned Amount,Montant total sanctionné
-Total Score (Out of 5),Score total (sur 5)
-Total Tax (Company Currency),Total des Taxes (Société Monnaie)
-Total Taxes and Charges,Total Taxes et frais
-Total Taxes and Charges (Company Currency),Total des taxes et charges (Société Monnaie)
-Total allocated percentage for sales team should be 100,Pourcentage total alloué à l'équipe de vente devrait être de 100
-Total amount of invoices received from suppliers during the digest period,Montant total des factures reçues des fournisseurs durant la période digest
-Total amount of invoices sent to the customer during the digest period,Montant total des factures envoyées au client au cours de la période digest
-Total cannot be zero,Total ne peut pas être zéro
-Total in words,Total en mots
-Total points for all goals should be 100. It is {0},Date de fin ne peut pas être inférieure à Date de début
-Total valuation for manufactured or repacked item(s) can not be less than total valuation of raw materials,Évaluation totale pour article (s) sont manufacturés ou reconditionnés ne peut pas être inférieur à l'évaluation totale des matières premières
-Total weightage assigned should be 100%. It is {0},Weightage totale attribuée devrait être de 100 % . Il est {0}
-Totals,Totaux
-Track Leads by Industry Type.,Piste mène par type d'industrie .
-Track this Delivery Note against any Project,Suivre ce bon de livraison contre tout projet
-Track this Sales Order against any Project,Suivre ce décret ventes contre tout projet
-Transaction,Transaction
-Transaction Date,Date de la transaction
-Transaction not allowed against stopped Production Order {0},installation terminée
-Transfer,Transférer
-Transfer Material,transfert de matériel
-Transfer Raw Materials,Transfert matières premières
-Transferred Qty,transféré Quantité
-Transportation,transport
-Transporter Info,Infos Transporter
-Transporter Name,Nom Transporter
-Transporter lorry number,Numéro camion transporteur
-Travel,Quantité ne peut pas être une fraction dans la ligne {0}
-Travel Expenses,Code article nécessaire au rang n ° {0}
-Tree Type,Type d' arbre
-Tree of Item Groups.,Arbre de groupes des ouvrages .
-Tree of finanial Cost Centers.,Il ne faut pas mettre à jour les entrées de plus que {0}
-Tree of finanial accounts.,Arborescence des comptes financiers.
-Trial Balance,Balance
-Tuesday,Mardi
-Type,Type
-Type of document to rename.,Type de document à renommer.
-"Type of leaves like casual, sick etc.","Type de feuilles comme occasionnel, etc malades"
-Types of Expense Claim.,Types de demande de remboursement.
-Types of activities for Time Sheets,Types d&#39;activités pour les feuilles de temps
-"Types of employment (permanent, contract, intern etc.).",S'il vous plaît vous connecter à Upvote !
-UOM Conversion Detail,Détail de conversion Emballage
-UOM Conversion Details,Détails conversion UOM
-UOM Conversion Factor,Facteur de conversion Emballage
-UOM Conversion factor is required in row {0},Point {0} a été saisi plusieurs fois avec la même description ou la date ou de l'entrepôt
-UOM Name,Nom UDM
-UOM coversion factor required for UOM: {0} in Item: {1},Facteur de coversion Emballage requis pour Emballage: {0} dans l'article: {1}
-Under AMC,En vertu de l&#39;AMC
-Under Graduate,Sous Graduate
-Under Warranty,Sous garantie
-Unit,unité
-Unit of Measure,Unité de mesure
-Unit of Measure {0} has been entered more than once in Conversion Factor Table,Unité de mesure {0} a été saisi plus d'une fois dans facteur de conversion de table
-"Unit of measurement of this item (e.g. Kg, Unit, No, Pair).","Unité de mesure de cet article (Kg par exemple, unité, Non, Pair)."
-Units/Hour,Unités / heure
-Units/Shifts,Unités / Quarts de travail
-Unpaid,Non rémunéré
-Unreconciled Payment Details,Non rapprochés détails de paiement
-Unscheduled,Non programmé
-Unsecured Loans,Les prêts non garantis
-Unstop,déboucher
-Unstop Material Request,Unstop Demande de Matériel
-Unstop Purchase Order,Unstop Commande
-Unsubscribed,Désabonné
-Update,Mettre à jour
-Update Clearance Date,Mettre à jour Date de Garde
-Update Cost,mise à jour des coûts
-Update Finished Goods,Marchandises mise à jour terminée
-Update Landed Cost,Mise à jour d'arrivée Coût
-Update Series,Update Series
-Update Series Number,Numéro de série mise à jour
-Update Stock,Mise à jour Stock
-Update bank payment dates with journals.,Mise à jour bancaire dates de paiement des revues.
-Update clearance date of Journal Entries marked as 'Bank Entry',Date d'autorisation de mise à jour des entrées de journal marqué comme « Banque Bons »
-Updated,Mise à jour
-Updated Birthday Reminders,Mise à jour anniversaire rappels
-Upload Attendance,Téléchargez Participation
-Upload Backups to Dropbox,Téléchargez sauvegardes à Dropbox
-Upload Backups to Google Drive,Téléchargez sauvegardes à Google Drive
-Upload HTML,Téléchargez HTML
-Upload a .csv file with two columns: the old name and the new name. Max 500 rows.,Télécharger un fichier csv avec deux colonnes:. L&#39;ancien nom et le nouveau nom. Max 500 lignes.
-Upload attendance from a .csv file,Téléchargez la présence d&#39;un fichier. Csv
-Upload stock balance via csv.,Téléchargez solde disponible via csv.
-Upload your letter head and logo - you can edit them later.,Téléchargez votre tête et logo lettre - vous pouvez les modifier plus tard .
-Upper Income,Revenu élevé
-Urgent,Urgent
-Use Multi-Level BOM,Utilisez Multi-Level BOM
-Use SSL,Utiliser SSL
-Used for Production Plan,Utilisé pour plan de production
-User,Utilisateurs
-User ID,ID utilisateur
-User ID not set for Employee {0},ID utilisateur non défini pour les employés {0}
-User Name,Nom d&#39;utilisateur
-User Name or Support Password missing. Please enter and try again.,Nom d'utilisateur ou mot de passe manquant de soutien . S'il vous plaît entrer et essayer à nouveau.
-User Remark,Remarque l&#39;utilisateur
-User Remark will be added to Auto Remark,Remarque l&#39;utilisateur sera ajouté à Remarque Auto
-User Remarks is mandatory,recharger la page
-User Specific,Achat et vente
-User must always select,L&#39;utilisateur doit toujours sélectionner
-User {0} is already assigned to Employee {1},Utilisateur {0} est déjà attribué à l'employé {1}
-User {0} is disabled,Territoire cible Variance article Groupe Sage
-Username,Nom d&#39;utilisateur
-Users with this role are allowed to create / modify accounting entry before frozen date,Les utilisateurs ayant ce rôle sont autorisés à créer / modifier l'entrée de la comptabilité avant la date congelés
-Users with this role are allowed to set frozen accounts and create / modify accounting entries against frozen accounts,Les utilisateurs ayant ce rôle sont autorisés à fixer les comptes gelés et de créer / modifier des entrées comptables contre les comptes gelés
-Utilities,Utilitaires
-Utility Expenses,Commande {0} n'est pas soumis
-Valid For Territories,Valable pour les territoires
-Valid From,Aucun article avec Serial Non {0}
-Valid Upto,Jusqu&#39;à valide
-Valid for Territories,Valable pour les Territoires
-Validate,Valider
-Valuation,Évaluation
-Valuation Method,Méthode d&#39;évaluation
-Valuation Rate,Taux d&#39;évaluation
-Valuation Rate required for Item {0},{0} {1} est l'état 'arrêté'
-Valuation and Total,Valorisation et Total
-Value,Valeur
-Value or Qty,Valeur ou Quantité
-Vehicle Dispatch Date,Date de véhicule Dispatch
-Vehicle No,Aucun véhicule
-Venture Capital,capital de risque
-Verified By,Vérifié par
-View Ledger,Voir Ledger
-View Now,voir maintenant
-Visit report for maintenance call.,Visitez le rapport de l&#39;appel d&#39;entretien.
-Voucher #,bon #
-Voucher Detail No,Détail volet n °
-Voucher Detail Number,Bon nombre de Détail
-Voucher ID,ID Bon
-Voucher No,Bon Pas
-Voucher Type,Type de Bon
-Voucher Type and Date,Type de chèques et date
-Walk In,Walk In
-Warehouse,entrepôt
-Warehouse Contact Info,Entrepôt Info Contact
-Warehouse Detail,Détail de l'entrepôt
-Warehouse Name,Nom de l'entrepôt
-Warehouse and Reference,Entrepôt et référence
-Warehouse can not be deleted as stock ledger entry exists for this warehouse.,Descendre : {0}
-Warehouse can only be changed via Stock Entry / Delivery Note / Purchase Receipt,Entrepôt ne peut être modifié via Stock Entrée / bon de livraison / reçu d'achat
-Warehouse cannot be changed for Serial No.,Entrepôt ne peut être modifié pour le numéro de série
-Warehouse is mandatory for stock Item {0} in row {1},Facteur de conversion ne peut pas être dans les fractions
-Warehouse is missing in Purchase Order,Entrepôt est manquant dans la commande d'achat
-Warehouse not found in the system,Entrepôt pas trouvé dans le système
-Warehouse required for stock Item {0},{0} est obligatoire
-Warehouse where you are maintaining stock of rejected items,Entrepôt où vous êtes maintenant le bilan des éléments rejetés
-Warehouse {0} can not be deleted as quantity exists for Item {1},Entrepôt {0} ne peut pas être supprimé car il existe quantité pour objet {1}
-Warehouse {0} does not belong to company {1},Entrepôt {0} n'appartient pas à la société {1}
-Warehouse {0} does not exist,{0} n'est pas un courriel valide Identifiant
-Warehouse {0}: Company is mandatory,Entrepôt {0}: Société est obligatoire
-Warehouse {0}: Parent account {1} does not bolong to the company {2},Entrepôt {0}: compte de Parent {1} ne BOLONG à la société {2}
-Warehouse-Wise Stock Balance,Warehouse-Wise Stock Solde
-Warehouse-wise Item Reorder,Warehouse-sage Réorganiser article
-Warehouses,Entrepôts
-Warehouses.,Entrepôts.
-Warn,Avertir
-Warning: Leave application contains following block dates,Attention: la demande d&#39;autorisation contient les dates de blocs suivants
-Warning: Material Requested Qty is less than Minimum Order Qty,Attention: Matériel requis Quantité est inférieure Quantité minimum à commander
-Warning: Sales Order {0} already exists against same Purchase Order number,S'il vous plaît vérifier ' Est Advance' contre compte {0} si c'est une entrée avance .
-Warning: System will not check overbilling since amount for Item {0} in {1} is zero,Attention : Le système ne vérifie pas la surfacturation depuis montant pour objet {0} dans {1} est nulle
-Warranty / AMC Details,Garantie / Détails AMC
-Warranty / AMC Status,Garantie / Statut AMC
-Warranty Expiry Date,Date d'expiration de la garantie
-Warranty Period (Days),Période de garantie (jours)
-Warranty Period (in days),Période de garantie (en jours)
-We buy this Item,Nous achetons cet article
-We sell this Item,Nous vendons cet article
-Website,Site Web
-Website Description,Description du site Web
-Website Item Group,Groupe Article Site
-Website Item Groups,Groupes d&#39;articles Site web
-Website Settings,Réglages Site web
-Website Warehouse,Entrepôt site web
-Wednesday,Mercredi
-Weekly,Hebdomadaire
-Weekly Off,Hebdomadaire Off
-Weight UOM,Poids Emballage
-"Weight is mentioned,\nPlease mention ""Weight UOM"" too","Le poids est indiqué , \ nVeuillez mentionne "" Poids Emballage « trop"
-Weightage,Weightage
-Weightage (%),Weightage (%)
-Welcome,Bienvenue
-Welcome to ERPNext. Over the next few minutes we will help you setup your ERPNext account. Try and fill in as much information as you have even if it takes a bit longer. It will save you a lot of time later. Good Luck!,"Bienvenue à ERPNext . Au cours des prochaines minutes, nous allons vous aider à configurer votre compte ERPNext . Essayez de remplir autant d'informations que vous avez même si cela prend un peu plus longtemps . Elle vous fera économiser beaucoup de temps plus tard . Bonne chance !"
-Welcome to ERPNext. Please select your language to begin the Setup Wizard.,Tête de compte {0} créé
-What does it do?,Que faut-il faire ?
-"When any of the checked transactions are ""Submitted"", an email pop-up automatically opened to send an email to the associated ""Contact"" in that transaction, with the transaction as an attachment. The user may or may not send the email.","Lorsque l&#39;une des opérations contrôlées sont «soumis», un e-mail pop-up s&#39;ouvre automatiquement pour envoyer un courrier électronique à l&#39;associé &quot;Contact&quot; dans cette transaction, la transaction en pièce jointe. L&#39;utilisateur peut ou ne peut pas envoyer l&#39;e-mail."
-"When submitted, the system creates difference entries to set the given stock and valuation on this date.","Lorsqu'il est utilisé, le système crée des entrées de différence pour définir le stock et l'évaluation donnée à cette date ."
-Where items are stored.,Lorsque des éléments sont stockés.
-Where manufacturing operations are carried out.,Lorsque les opérations de fabrication sont réalisées.
-Widowed,Veuf
-Will be calculated automatically when you enter the details,Seront calculés automatiquement lorsque vous entrez les détails
-Will be updated after Sales Invoice is Submitted.,Sera mis à jour après la facture de vente est soumise.
-Will be updated when batched.,Sera mis à jour lorsque lots.
-Will be updated when billed.,Sera mis à jour lorsqu&#39;ils sont facturés.
-Wire Transfer,Virement
-With Operations,Avec des opérations
-With Period Closing Entry,Avec l'entrée de clôture de la période
-Work Details,Détails de travail
-Work Done,Travaux effectués
-Work In Progress,Work In Progress
-Work-in-Progress Warehouse,Entrepôt Work-in-Progress
-Work-in-Progress Warehouse is required before Submit,Les travaux en progrès entrepôt est nécessaire avant Soumettre
-Working,De travail
-Working Days,Jours ouvrables
-Workstation,Workstation
-Workstation Name,Nom de station de travail
-Write Off Account,Ecrire Off compte
-Write Off Amount,Ecrire Off Montant
-Write Off Amount <=,Ecrire Off Montant &lt;=
-Write Off Based On,Ecrire Off Basé sur
-Write Off Cost Center,Ecrire Off Centre de coûts
-Write Off Outstanding Amount,Ecrire Off Encours
-Write Off Entry,Ecrire Off Bon
-Wrong Template: Unable to find head row.,Modèle tort: ​​Impossible de trouver la ligne de tête.
-Year,Année
-Year Closed,L'année est fermée
-Year End Date,Fin de l'exercice Date de
-Year Name,Nom Année
-Year Start Date,Date de début Année
-Year of Passing,Année de passage
-Yearly,Annuel
-Yes,Oui
-You are not authorized to add or update entries before {0},{0} est maintenant par défaut exercice. S'il vous plaît rafraîchir votre navigateur pour que le changement prenne effet .
-You are not authorized to set Frozen value,Vous n'êtes pas autorisé à mettre en valeur Frozen
-You are the Expense Approver for this record. Please Update the 'Status' and Save,Vous êtes l'approbateur de dépenses pour cet enregistrement . S'il vous plaît mettre à jour le «Status» et Save
-You are the Leave Approver for this record. Please Update the 'Status' and Save,Vous êtes l'approbateur congé pour cet enregistrement . S'il vous plaît mettre à jour le «Status» et Save
-You can enter any date manually,Vous pouvez entrer une date manuellement
-You can enter the minimum quantity of this item to be ordered.,Vous pouvez entrer la quantité minimale de cet élément à commander.
-You can not change rate if BOM mentioned agianst any item,Vous ne pouvez pas modifier le taux si BOM mentionné agianst un article
-You can not enter both Delivery Note No and Sales Invoice No. Please enter any one.,Vous ne pouvez pas entrer à la fois bon de livraison et la facture de vente n ° n ° S'il vous plaît entrer personne.
-You can not enter current voucher in 'Against Journal Entry' column,"D'autres comptes peuvent être faites dans les groupes , mais les entrées peuvent être faites contre Ledger"
-You can set Default Bank Account in Company master,Articles en attente {0} mise à jour
-You can start by selecting backup frequency and granting access for sync,Vous pouvez commencer par sélectionner la fréquence de sauvegarde et d'accorder l'accès pour la synchronisation
-You can submit this Stock Reconciliation.,Vous pouvez soumettre cette Stock réconciliation .
-You can update either Quantity or Valuation Rate or both.,Vous pouvez mettre à jour soit Quantité ou l'évaluation des taux ou les deux.
-You cannot credit and debit same account at the same time,Vous ne pouvez pas crédit et de débit même compte en même temps
-You have entered duplicate items. Please rectify and try again.,Vous avez entré les doublons . S'il vous plaît corriger et essayer à nouveau.
-You may need to update: {0},Vous devrez peut-être mettre à jour : {0}
-You must Save the form before proceeding,Vous devez sauvegarder le formulaire avant de continuer
-Your Customer's TAX registration numbers (if applicable) or any general information,Votre Client numéros d&#39;immatriculation fiscale (le cas échéant) ou toute autre information générale
-Your Customers,vos clients
-Your Login Id,Votre ID de connexion
-Your Products or Services,Vos produits ou services
-Your Suppliers,vos fournisseurs
-Your email address,Frais indirects
-Your financial year begins on,"Vous ne pouvez pas changer la devise par défaut de l'entreprise , car il ya des opérations existantes . Les opérations doivent être annulées pour changer la devise par défaut ."
-Your financial year ends on,Votre exercice se termine le
-Your sales person who will contact the customer in future,Votre personne de ventes qui prendra contact avec le client dans le futur
-Your sales person will get a reminder on this date to contact the customer,Votre personne de ventes recevoir un rappel de cette date pour contacter le client
-Your setup is complete. Refreshing...,Votre installation est terminée. Rafraîchissant ...
-Your support email id - must be a valid email - this is where your emails will come!,Votre e-mail id soutien - doit être une adresse email valide - c&#39;est là que vos e-mails viendra!
-[Error],[Error]
-[Select],[Sélectionner ]
-`Freeze Stocks Older Than` should be smaller than %d days.,Fichier source
-and,et
-are not allowed.,ne sont pas autorisés .
-assigned by,attribué par
-cannot be greater than 100,ne peut pas être supérieure à 100
-"e.g. ""Build tools for builders""","par exemple "" Construire des outils pour les constructeurs """
-"e.g. ""MC""","par exemple ""MC"""
-"e.g. ""My Company LLC""","par exemple "" Mon Company LLC """
-e.g. 5,par exemple 5
-"e.g. Bank, Cash, Credit Card","par exemple, bancaire, Carte de crédit"
-"e.g. Kg, Unit, Nos, m","kg par exemple, l&#39;unité, n, m"
-e.g. VAT,par exemple TVA
-eg. Cheque Number,par exemple. Numéro de chèque
-example: Next Day Shipping,Exemple: Jour suivant Livraison
-lft,lft
-old_parent,old_parent
-rgt,rgt
-subject,sujet
-to,à
-website page link,Lien vers page web
-{0} '{1}' not in Fiscal Year {2},Profil d'emploi
-{0} Credit limit {0} crossed,N ° de série {0} ne fait pas partie d' entrepôt {1}
-{0} Serial Numbers required for Item {0}. Only {0} provided.,{0} numéros de série requis pour objet {0} . Seulement {0} fournie .
-{0} budget for Account {1} against Cost Center {2} will exceed by {3},Alternative lien de téléchargement
-{0} can not be negative,{0} ne peut pas être négatif
-{0} created,L'article est mis à jour
-{0} does not belong to Company {1},joindre l'image
-{0} entered twice in Item Tax,{0} est entré deux fois dans l'impôt de l'article
-{0} is an invalid email address in 'Notification Email Address',{0} est une adresse e-mail valide dans 'Notification Email '
-{0} is mandatory,Restrictions de l'utilisateur
-{0} is mandatory for Item {1},{0} est obligatoire pour objet {1}
-{0} is mandatory. Maybe Currency Exchange record is not created for {1} to {2}.,{0} est obligatoire. Peut-être que dossier de change n'est pas créé pour {1} et {2}.
-{0} is not a stock Item,« De Date ' est nécessaire
-{0} is not a valid Batch Number for Item {1},{0} n'est pas un numéro de lot valable pour objet {1}
-{0} is not a valid Leave Approver. Removing row #{1}.,{0} n'est pas un congé approbateur valide. Retrait rangée # {1}.
-{0} is not a valid email id,S'il vous plaît sélectionner la valeur de groupe ou Ledger
-{0} is now the default Fiscal Year. Please refresh your browser for the change to take effect.,matériel
-{0} is required,{0} ne peut pas être acheté en utilisant Panier
-{0} must be a Purchased or Sub-Contracted Item in row {1},{0} doit être un article acheté ou sous-traitées à la ligne {1}
-{0} must be reduced by {1} or you should increase overflow tolerance,{0} doit être réduite par {1} ou vous devez augmenter la tolérance de dépassement
-{0} must have role 'Leave Approver',Nouveau Stock UDM est nécessaire
-{0} valid serial nos for Item {1},BOM {0} pour objet {1} à la ligne {2} est inactif ou non soumis
-{0} {1} against Bill {2} dated {3},{0} {1} contre le projet de loi en date du {2} {3}
-{0} {1} against Invoice {2},investissements
-{0} {1} has already been submitted,"S'il vous plaît entrer » est sous-traitée "" comme Oui ou Non"
-{0} {1} has been modified. Please refresh.,Point ou Entrepôt à la ligne {0} ne correspond pas à la Demande de Matériel
-{0} {1} is not submitted,Accepté Rejeté + Quantité doit être égale à la quantité reçue pour objet {0}
-{0} {1} must be submitted,{0} {1} doit être soumis
-{0} {1} not in any Fiscal Year,{0} {1} pas en cours d'un exercice
-{0} {1} status is 'Stopped',Type Nom de la partie
-{0} {1} status is Stopped,{0} {1} statut est arrêté
-{0} {1} status is Unstopped,Vous ne pouvez pas reporter le numéro de rangée supérieure ou égale à numéro de la ligne actuelle pour ce type de charge
-{0} {1}: Cost Center is mandatory for Item {2},{0} {1}: Centre de coûts est obligatoire pour objet {2}
-{0}: {1} not found in Invoice Details table,{0}: {1} ne trouve pas dans la table Détails de la facture
-"<a href=""#Sales Browser/Customer Group"">Add / Edit</a>","<a href=""#Sales Browser/Customer Group""> Ajouter / Modifier < / a>"
-"<a href=""#Sales Browser/Territory"">Add / Edit</a>","<a href=""#Sales Browser/Territory""> Ajouter / Modifier < / a>"
-Billed,Facturé
-Company,Entreprise
-Currency is required for Price List {0},{0} est obligatoire
-Default Customer Group,Groupe de clients par défaut
-Default Territory,Territoire défaut
-Delivered,Livré
-Enable Shopping Cart,Activer Panier
-Go ahead and add something to your cart.,Allez-y et ajouter quelque chose à votre panier.
-Hey! Go ahead and add an address,Hé ! Allez-y et ajoutez une adresse
-Invalid Billing Address,"Pour exécuter un test ajouter le nom du module dans la route après '{0}' . Par exemple, {1}"
-Invalid Shipping Address,effondrement
-Missing Currency Exchange Rates for {0},Vider le cache
-Name is required,Le nom est obligatoire
-Not Allowed,"Groupe ajoutée, rafraîchissant ..."
-Paid,payé
-Partially Billed,partiellement Facturé
-Partially Delivered,Livré partiellement
-Please specify a Price List which is valid for Territory,S&#39;il vous plaît spécifier une liste de prix qui est valable pour le territoire
-Please specify currency in Company,S&#39;il vous plaît préciser la devise dans la société
-Please write something,S'il vous plaît écrire quelque chose
-Please write something in subject and message!,S'il vous plaît écrire quelque chose dans le thème et le message !
-Price List,Liste des Prix
-Price List not configured.,Liste des prix non configuré.
-Quotation Series,Série de devis
-Shipping Rule,Livraison règle
-Shopping Cart,Panier
-Shopping Cart Price List,Panier Liste des prix
-Shopping Cart Price Lists,Panier Liste des prix
-Shopping Cart Settings,Panier Paramètres
-Shopping Cart Shipping Rule,Panier Livraison règle
-Shopping Cart Shipping Rules,Panier Règles d&#39;expédition
-Shopping Cart Taxes and Charges Master,Panier taxes et redevances Maître
-Shopping Cart Taxes and Charges Masters,Panier Taxes et frais de maîtrise
-Something went wrong!,Quelque chose s'est mal passé!
-Something went wrong.,Une erreur est survenue.
-Tax Master,Maître d&#39;impôt
-To Pay,à payer
-Updated,Mise à jour
-You are not allowed to reply to this ticket.,Vous n'êtes pas autorisé à répondre à ce billet .
-You need to be logged in to view your cart.,Vous devez être connecté pour voir votre panier.
-You need to enable Shopping Cart,Poster n'existe pas . S'il vous plaît ajoutez poste !
-{0} cannot be purchased using Shopping Cart,Envoyer permanence {0} ?
-{0} is required,{0} ne peut pas être acheté en utilisant Panier
-{0} {1} has a common territory {2},Alternative lien de téléchargement
+Compte {0} doit être SAMES comme débit pour tenir compte de la facture de vente en ligne {0}"
+Accepted Quantity,Quantité acceptés
+Accepted Warehouse,Entrepôt acceptable
+Account,Compte
+Account Balance,Solde du compte
+Account Created: {0},Compte créé : {0}
+Account Details,Détails du compte
+Account Head,Responsable du compte
+Account Name,Nom du compte
+Account Type,Type de compte
+"Account balance already in Credit, you are not allowed to set 'Balance Must Be' as 'Debit'","Le solde du compte déjà en crédit, vous n'êtes pas autorisé à mettre en 'équilibre doit être' comme 'débit'"
+"Account balance already in Debit, you are not allowed to set 'Balance Must Be' as 'Credit'","Le solde du compte déjà en débit, vous n'êtes pas autorisé à définir 'équilibre doit être' comme 'Crédit'"
+Account for the warehouse (Perpetual Inventory) will be created under this Account.,Compte de l'entrepôt ( de l'inventaire permanent ) sera créé sous ce compte .
+Account head {0} created,Responsable du compte {0} a été crée
+Account must be a balance sheet account,Le compte doit être un bilan
+Account with child nodes cannot be converted to ledger,Un compte avec des enfants ne peut pas être converti en grand livre
+Account with existing transaction can not be converted to group.,Un compte contenant une transaction ne peut pas être converti en groupe
+Account with existing transaction can not be deleted,Un compte contenant une transaction ne peut pas être supprimé
+Account with existing transaction cannot be converted to ledger,Un compte contenant une transaction ne peut pas être converti en grand livre
+Account {0} cannot be a Group,Compte {0} ne peut pas être un groupe
+Account {0} does not belong to Company {1},Compte {0} n'appartient pas à la société {1}
+Account {0} does not belong to company: {1},Compte {0} n'appartient pas à la société : {1}
+Account {0} does not exist,Compte {0} n'existe pas
+Account {0} has been entered more than once for fiscal year {1},Le compte {0} a été renseigné plus d'une fois pour l'année fiscale {1}
+Account {0} is frozen,Le compte {0} est gelé
+Account {0} is inactive,Le compte {0} est inactif
+Account {0} is not valid,Le compte {0} n'est pas valide
+Account {0} must be of type 'Fixed Asset' as Item {1} is an Asset Item,Compte {0} doit être de type ' actif fixe ' comme objet {1} est un atout article
+Account {0}: Parent account {1} can not be a ledger,Compte {0}: compte de Parent {1} ne peut pas être un grand livre
+Account {0}: Parent account {1} does not belong to company: {2},Compte {0}: compte de Parent {1} n'appartient pas à l'entreprise: {2}
+Account {0}: Parent account {1} does not exist,Compte {0}: compte de Parent {1} n'existe pas
+Account {0}: You can not assign itself as parent account,Compte {0}: Vous ne pouvez pas lui attribuer que compte parent
+Account: {0} can only be updated via \					Stock Transactions,Compte: {0} ne peut être mise à jour via \ Transactions de stock
+Accountant,Comptable
+Accounting,Comptabilité
+"Accounting Entries can be made against leaf nodes, called","Écritures comptables peuvent être faites contre nœuds feuilles , appelé"
+"Accounting entry frozen up to this date, nobody can do / modify entry except role specified below.","Saisie comptable gelé jusqu&#39;à cette date, personne ne peut faire / modifier entrée sauf rôle spécifié ci-dessous."
+Accounting journal entries.,Les écritures comptables.
+Accounts,Comptes
+Accounts Browser,Navigateur des comptes
+Accounts Frozen Upto,Comptes gelés jusqu'au
+Accounts Payable,Comptes à payer
+Accounts Receivable,Débiteurs
+Accounts Settings,Paramètres des comptes
+Active,Actif
+Active: Will extract emails from ,Actif : extraira les emails depuis
+Activity,Activité
+Activity Log,Journal d&#39;activité
+Activity Log:,Journal d'activité:
+Activity Type,Type d&#39;activité
+Actual,Réel
+Actual Budget,Budget Réel
+Actual Completion Date,Date d&#39;achèvement réelle
+Actual Date,Date Réelle
+Actual End Date,Date de fin réelle
+Actual Invoice Date,Date de la facture réelle
+Actual Posting Date,Date réelle d'envoie
+Actual Qty,Quantité réelle
+Actual Qty (at source/target),Quantité réelle (à la source / cible)
+Actual Qty After Transaction,Qté réel Après Transaction
+Actual Qty: Quantity available in the warehouse.,Quantité réelle : Quantité disponible dans l'entrepôt .
+Actual Quantity,Quantité réelle
+Actual Start Date,Date de début réelle
+Add,Ajouter
+Add / Edit Taxes and Charges,Ajouter / Modifier Taxes et Charges
+Add Child,Ajouter un enfant
+Add Serial No,Ajouter Numéro de série
+Add Taxes,Ajouter impôts
+Add Taxes and Charges,Ajouter Taxes et frais
+Add or Deduct,Ajouter ou déduire
+Add rows to set annual budgets on Accounts.,Ajoutez des lignes pour établir des budgets annuels sur des comptes.
+Add to Cart,Ajouter au panier
+Add to calendar on this date,Ajouter cette date au calendrier
+Add/Remove Recipients,Ajouter / supprimer des destinataires
+Address,Adresse
+Address & Contact,Adresse et coordonnées
+Address & Contacts,Adresse & Coordonnées
+Address Desc,Adresse Desc
+Address Details,Détails de l&#39;adresse
+Address HTML,Adresse HTML
+Address Line 1,Adresse ligne 1
+Address Line 2,Adresse ligne 2
+Address Template,Modèle d'adresse
+Address Title,Titre de l'adresse
+Address Title is mandatory.,Le titre de l'adresse est obligatoire
+Address Type,Type d&#39;adresse
+Address master.,Adresse principale
+Administrative Expenses,Dépenses administratives
+Administrative Officer,de l'administration
+Advance Amount,Montant de l&#39;avance
+Advance amount,Montant de l&#39;avance
+Advances,Avances
+Advertisement,Publicité
+Advertising,publicité
+Aerospace,aérospatial
+After Sale Installations,Installations Après Vente
+Against,Contre
+Against Account,Contre compte
+Against Bill {0} dated {1},Courriel invalide : {0}
+Against Docname,Contre docName
+Against Doctype,Contre Doctype
+Against Document Detail No,Contre Détail document n
+Against Document No,Contre le document n °
+Against Expense Account,Contre compte de dépenses
+Against Income Account,Contre compte le revenu
+Against Journal Voucher,Contre Bon Journal
+Against Journal Voucher {0} does not have any unmatched {1} entry,Contre Journal Bon {0} n'a pas encore inégalée {1} entrée
+Against Purchase Invoice,Contre facture d&#39;achat
+Against Sales Invoice,Contre facture de vente
+Against Sales Order,Contre Commande
+Against Voucher,Bon contre
+Against Voucher Type,Contre Type de Bon
+Ageing Based On,Basé sur le vieillissement
+Ageing Date is mandatory for opening entry,Titres de modèles d'impression par exemple Facture pro forma.
+Ageing date is mandatory for opening entry,Date vieillissement est obligatoire pour l'ouverture de l'entrée
+Agent,Agent
+Aging Date,date de vieillissement
+Aging Date is mandatory for opening entry,"Client requis pour ' Customerwise Discount """
+Agriculture,agriculture
+Airline,compagnie aérienne
+All Addresses.,Toutes les adresses.
+All Contact,Tout contact
+All Contacts.,Tous les contacts.
+All Customer Contact,Tous les contacts clients
+All Customer Groups,Tous les groupes client
+All Day,Toute la journée
+All Employee (Active),Tous les employés (Actif)
+All Item Groups,Tous les groupes d'article
+All Lead (Open),Toutes les pistes (Ouvertes)
+All Products or Services.,Tous les produits ou services.
+All Sales Partner Contact,Tous les contacts des partenaires commerciaux
+All Sales Person,Tous les commerciaux
+All Supplier Contact,Tous les contacts fournisseur
+All Supplier Types,Tous les types de fournisseurs
+All Territories,Tous les secteurs
+"All export related fields like currency, conversion rate, export total, export grand total etc are available in Delivery Note, POS, Quotation, Sales Invoice, Sales Order etc.","Tous les champs liés à l'exportation comme monnaie , taux de conversion , l'exportation totale , l'exportation totale grandiose etc sont disponibles dans la note de livraison , POS , offre , facture de vente , Sales Order etc"
+"All import related fields like currency, conversion rate, import total, import grand total etc are available in Purchase Receipt, Supplier Quotation, Purchase Invoice, Purchase Order etc.","Tous les champs importation connexes comme monnaie , taux de conversion , totale d'importation , importation grande etc totale sont disponibles en Achat réception , Fournisseur d'offre , facture d'achat , bon de commande , etc"
+All items have already been invoiced,Tous les articles ont déjà été facturés
+All these items have already been invoiced,Tous ces articles ont déjà été facturés
+Allocate,Allouer
+Allocate leaves for a period.,Compte temporaire ( actif)
+Allocate leaves for the year.,Allouer des feuilles de l&#39;année.
+Allocated Amount,Montant alloué
+Allocated Budget,Budget alloué
+Allocated amount,Montant alloué
+Allocated amount can not be negative,Montant alloué ne peut être négatif
+Allocated amount can not greater than unadusted amount,Montant alloué ne peut pas plus que la quantité unadusted
+Allow Bill of Materials,Laissez Bill of Materials
+Allow Bill of Materials should be 'Yes'. Because one or many active BOMs present for this item,Commande {0} n'est pas valide
+Allow Children,permettre aux enfants
+Allow Dropbox Access,Autoriser l'accès au Dropbox
+Allow Google Drive Access,Autoriser l'accès à Google Drive
+Allow Negative Balance,Autoriser un solde négatif
+Allow Negative Stock,Autoriser un stock négatif
+Allow Production Order,Permettre les ordres de fabrication
+Allow User,Permettre à l&#39;utilisateur
+Allow Users,Autoriser les utilisateurs
+Allow the following users to approve Leave Applications for block days.,Autoriser les utilisateurs suivants d&#39;approuver demandes d&#39;autorisation pour les jours de bloc.
+Allow user to edit Price List Rate in transactions,Permettre à l&#39;utilisateur d&#39;éditer Prix List Noter dans les transactions
+Allowance Percent,Pourcentage allocation
+Allowance for over-{0} crossed for Item {1},Allocation pour les plus de {0} croisés pour objet {1}
+Allowance for over-{0} crossed for Item {1}.,Allocation pour les plus de {0} franchi pour objet {1}.
+Allowed Role to Edit Entries Before Frozen Date,Autorisé rôle à modifier les entrées Avant Frozen date
+Amended From,Modifié depuis
+Amount,Montant
+Amount (Company Currency),Montant (Société Monnaie)
+Amount Paid,Montant payé
+Amount to Bill,Montant du projet de loi
+An Customer exists with same name,Il existe un client avec le même nom
+"An Item Group exists with same name, please change the item name or rename the item group","Un groupe d'article existe avec le même nom, changez le nom de l'article ou renommez le groupe d'article SVP"
+"An item exists with same name ({0}), please change the item group name or rename the item","Un article existe avec le même nom ({0}), changez le groupe de l'article ou renommez l'article SVP"
+Analyst,analyste
+Annual,Annuel
+Another Period Closing Entry {0} has been made after {1},Point Wise impôt Détail
+Another Salary Structure {0} is active for employee {0}. Please make its status 'Inactive' to proceed.,Le taux de conversion ne peut pas être égal à 0 ou 1
+"Any other comments, noteworthy effort that should go in the records.","D&#39;autres commentaires, l&#39;effort remarquable qui devrait aller dans les dossiers."
+Apparel & Accessories,Vêtements & Accessoires
+Applicability,{0} n'est pas un stock Article
+Applicable For,Fixez Logo
+Applicable Holiday List,Liste de vacances applicable
+Applicable Territory,Territoire applicable
+Applicable To (Designation),Applicable à (désignation)
+Applicable To (Employee),Applicable aux (Employé)
+Applicable To (Role),Applicable à (Rôle)
+Applicable To (User),Applicable aux (Utilisateur)
+Applicant Name,Nom du demandeur
+Applicant for a Job.,Candidat à un emploi.
+Application of Funds (Assets),Configuration serveur entrant pour les ventes id e-mail . (par exemple sales@example.com )
+Applications for leave.,Les demandes de congé.
+Applies to Company,S&#39;applique à l&#39;entreprise
+Apply On,Pas autorisé à modifier compte gelé {0}
+Appraisal,Évaluation
+Appraisal Goal,Objectif d&#39;évaluation
+Appraisal Goals,Objectifs d&#39;évaluation
+Appraisal Template,Modèle d&#39;évaluation
+Appraisal Template Goal,Objectif modèle d&#39;évaluation
+Appraisal Template Title,Titre modèle d&#39;évaluation
+Appraisal {0} created for Employee {1} in the given date range,Soulager date doit être supérieure à date d'adhésion
+Apprentice,Apprenti
+Approval Status,Statut d&#39;approbation
+Approval Status must be 'Approved' or 'Rejected',Le statut d'approbation doit être 'Approuvé' ou 'Rejeté'
+Approved,Approuvé
+Approver,Approbateur
+Approving Role,Approuver rôle
+Approving Role cannot be same as role the rule is Applicable To,Vous ne pouvez pas sélectionner le type de charge comme « Sur la ligne précédente Montant » ou « Le précédent Row totale » pour la première rangée
+Approving User,Approuver l&#39;utilisateur
+Approving User cannot be same as user the rule is Applicable To,Approuver l'utilisateur ne peut pas être identique à l'utilisateur la règle est applicable aux
+Are you sure you want to STOP ,Etes-vous sûr de vouloir arrêter
+Are you sure you want to UNSTOP ,Etes-vous sûr de vouloir annuler l'arrêt
+Arrear Amount,Montant échu
+"As Production Order can be made for this item, it must be a stock item.","Comme ordre de fabrication peut être faite de cet élément, il doit être un article en stock ."
+As per Stock UOM,Selon Stock UDM
+"As there are existing stock transactions for this item, you can not change the values of 'Has Serial No', 'Is Stock Item' and 'Valuation Method'","Comme il ya des transactions boursières existantes pour cet article, vous ne pouvez pas modifier les valeurs de ' A Pas de série »,« Est- Stock Item »et« Méthode d'évaluation »"
+Asset,atout
+Assistant,assistant
+Associate,associé
+Atleast one of the Selling or Buying must be selected,Au moins un de la vente ou l'achat doit être sélectionné
+Atleast one warehouse is mandatory,Au moins un entrepôt est obligatoire
+Attach Image,Joindre l'image
+Attach Letterhead,Joindre l'entête
+Attach Logo,Joindre le logo
+Attach Your Picture,Joindre votre photo
+Attendance,Présence
+Attendance Date,Date de Participation
+Attendance Details,Détails de présence
+Attendance From Date,Participation De Date
+Attendance From Date and Attendance To Date is mandatory,Participation Date de début et de présence à ce jour est obligatoire
+Attendance To Date,La participation à ce jour
+Attendance can not be marked for future dates,La participation ne peut pas être marqué pour les dates à venir
+Attendance for employee {0} is already marked,Vous ne pouvez pas convertir au groupe parce Master Type ou Type de compte est sélectionné .
+Attendance record.,Record de fréquentation.
+Authorization Control,Contrôle d&#39;autorisation
+Authorization Rule,Règle d&#39;autorisation
+Auto Accounting For Stock Settings,Auto Comptabilité Pour les paramètres de droits
+Auto Material Request,Auto Demande de Matériel
+Auto-raise Material Request if quantity goes below re-order level in a warehouse,Auto-raise Demande de Matériel si la quantité va en dessous du niveau de re-commande dans un entrepôt
+Automatically compose message on submission of transactions.,Composer automatiquement un message sur la soumission de transactions .
+Automatically extract Job Applicants from a mail box ,Automatically extract Job Applicants from a mail box 
+Automatically extract Leads from a mail box e.g.,Extraire automatiquement des prospects à partir d'une boîte aux lettres par exemple
+Automatically updated via Stock Entry of type Manufacture/Repack,Automatiquement mis à jour via l&#39;entrée de fabrication de type Stock / Repack
+Automotive,automobile
+Autoreply when a new mail is received,Réponse automatique lorsqu'un nouveau message est reçu
+Available,disponible
+Available Qty at Warehouse,Qté disponible à l&#39;entrepôt
+Available Stock for Packing Items,Disponible en stock pour l&#39;emballage Articles
+"Available in BOM, Delivery Note, Purchase Invoice, Production Order, Purchase Order, Purchase Receipt, Sales Invoice, Sales Order, Stock Entry, Timesheet","Disponible en nomenclature , bon de livraison , facture d'achat , ordre de production, bon de commande , bon de réception , la facture de vente , Sales Order , Stock entrée , des feuilles de temps"
+Average Age,âge moyen
+Average Commission Rate,Taux moyen de la commission
+Average Discount,Remise moyenne
+Awesome Products,Produits impressionnants
+Awesome Services,Services impressionnants
+BOM Detail No,Numéro du détail BOM
+BOM Explosion Item,Article éclatement de la nomenclature
+BOM Item,Article BOM
+BOM No,Numéro BOM
+BOM No. for a Finished Good Item,N ° nomenclature pour un produit fini Bonne
+BOM Operation,Opération BOM
+BOM Operations,Opérations de nomenclature
+BOM Replace Tool,Outil Remplacer BOM
+BOM number is required for manufactured Item {0} in row {1},Nombre BOM est nécessaire pour l'article manufacturé {0} dans la ligne {1}
+BOM number not allowed for non-manufactured Item {0} in row {1},Note: La rubrique {0} est entré plusieurs fois
+BOM recursion: {0} cannot be parent or child of {2},S'il vous plaît entrer une adresse valide Id
+BOM replaced,BOM remplacé
+BOM {0} for Item {1} in row {2} is inactive or not submitted,Dépenses de voyage
+BOM {0} is not active or not submitted,Eléments requis
+BOM {0} is not submitted or inactive BOM for Item {1},BOM {0} n'est pas soumis ou inactif nomenclature pour objet {1}
+Backup Manager,Gestionnaire de sauvegarde
+Backup Right Now,Sauvegarder immédiatement
+Backups will be uploaded to,Les sauvegardes seront téléchargées sur
+Balance Qty,Qté soldée
+Balance Sheet,Bilan
+Balance Value,Valeur du solde
+Balance for Account {0} must always be {1},Solde pour le compte {0} doit toujours être {1}
+Balance must be,Solde doit être
+"Balances of Accounts of type ""Bank"" or ""Cash""","Solde du compte de type ""Banque"" ou ""Espèces"""
+Bank,Banque
+Bank / Cash Account,Compte en Banque / trésorerie
+Bank A/C No.,No. de compte bancaire
+Bank Account,Compte bancaire
+Bank Account No.,No. de compte bancaire
+Bank Accounts,Comptes bancaires
+Bank Clearance Summary,Résumé de l'approbation de la banque
+Bank Draft,Projet de la Banque
+Bank Name,Nom de la banque
+Bank Overdraft Account,Compte du découvert bancaire
+Bank Reconciliation,Rapprochement bancaire
+Bank Reconciliation Detail,Détail du rapprochement bancaire
+Bank Reconciliation Statement,Énoncé de rapprochement bancaire
+Bank Voucher,Coupon de la banque
+Bank/Cash Balance,Solde de la banque / trésorerie
+Banking,Bancaire
+Barcode,Barcode
+Barcode {0} already used in Item {1},Le code barre {0} est déjà utilisé dans l'article {1}
+Based On,Basé sur
+Basic,de base
+Basic Info,Informations de base
+Basic Information,Renseignements de base
+Basic Rate,Taux de base
+Basic Rate (Company Currency),Taux de base (Monnaie de la Société )
+Batch,Lot
+Batch (lot) of an Item.,Lot d'une article.
+Batch Finished Date,La date finie d'un lot
+Batch ID,Identifiant du lot
+Batch No,Numéro du lot
+Batch Started Date,Date de début du lot
+Batch Time Logs for billing.,Temps de lots des journaux pour la facturation.
+Batch-Wise Balance History,Discontinu Histoire de la balance
+Batched for Billing,Par lots pour la facturation
+Better Prospects,De meilleures perspectives
+Bill Date,Date de la facture
+Bill No,Numéro de la facture
+Bill No {0} already booked in Purchase Invoice {1},Centre de coûts de transactions existants ne peut pas être converti en livre
+Bill of Material,De la valeur doit être inférieure à la valeur à la ligne {0}
+Bill of Material to be considered for manufacturing,Bill of Material être considéré pour la fabrication
+Bill of Materials (BOM),Nomenclature (BOM)
+Billable,Facturable
+Billed,Facturé
+Billed Amount,Montant facturé
+Billed Amt,Bec Amt
+Billing,Facturation
+Billing Address,Adresse de facturation
+Billing Address Name,Nom de l'adresse de facturation
+Billing Status,Statut de la facturation
+Bills raised by Suppliers.,Factures reçues des fournisseurs.
+Bills raised to Customers.,Factures émises aux clients.
+Bin,Boîte
+Bio,Bio
+Biotechnology,biotechnologie
+Birthday,anniversaire
+Block Date,Date de bloquer
+Block Days,Bloquer les jours
+Block leave applications by department.,Bloquer les demandes d&#39;autorisation par le ministère.
+Blog Post,Article de blog
+Blog Subscriber,Abonné Blog
+Blood Group,Groupe sanguin
+Both Warehouse must belong to same Company,Les deux Entrepôt doivent appartenir à la même entreprise
+Box,boîte
+Branch,Branche
+Brand,Marque
+Brand Name,La marque
+Brand master.,Marque maître.
+Brands,Marques
+Breakdown,Panne
+Broadcasting,Diffusion
+Brokerage,courtage
+Budget,Budget
+Budget Allocated,Budget alloué
+Budget Detail,Détail du budget
+Budget Details,Détails du budget
+Budget Distribution,Répartition du budget
+Budget Distribution Detail,Détail de la répartition du budget
+Budget Distribution Details,Détails de la répartition du budget
+Budget Variance Report,Rapport sur les écarts du budget
+Budget cannot be set for Group Cost Centers,Imprimer et stationnaire
+Build Report,Créer un rapport
+Bundle items at time of sale.,Regrouper des envois au moment de la vente.
+Business Development Manager,Directeur du développement des affaires
+Buying,Achat
+Buying & Selling,Achats et ventes
+Buying Amount,Montant d&#39;achat
+Buying Settings,Réglages d&#39;achat
+"Buying must be checked, if Applicable For is selected as {0}","Achat doit être vérifiée, si pour Applicable est sélectionné comme {0}"
+C-Form,C-Form
+C-Form Applicable,C-Form applicable
+C-Form Invoice Detail,C-Form Détail Facture
+C-Form No,C-formulaire n °
+C-Form records,Enregistrements C -Form
+CENVAT Capital Goods,CENVAT biens d'équipement
+CENVAT Edu Cess,CENVAT Edu Cess
+CENVAT SHE Cess,CENVAT ELLE Cess
+CENVAT Service Tax,Service Tax CENVAT
+CENVAT Service Tax Cess 1,Service CENVAT impôt Cess 1
+CENVAT Service Tax Cess 2,Service CENVAT impôt Cess 2
+Calculate Based On,Calculer en fonction
+Calculate Total Score,Calculer Score total
+Calendar Events,Calendrier des événements
+Call,Appeler
+Calls,appels
+Campaign,Campagne
+Campaign Name,Nom de la campagne
+Campaign Name is required,Le nom de la campagne est requis
+Campaign Naming By,Campagne Naming par
+Campaign-.####,Campagne-.####
+Can be approved by {0},Peut être approuvé par {0}
+"Can not filter based on Account, if grouped by Account","Impossible de filtrer sur les compte , si regroupées par compte"
+"Can not filter based on Voucher No, if grouped by Voucher","Impossible de filtrer sur la base Bon Non, si regroupés par Chèque"
+Can refer row only if the charge type is 'On Previous Row Amount' or 'Previous Row Total',Remarque : {0}
+Cancel Material Visit {0} before cancelling this Customer Issue,Invalid serveur de messagerie . S'il vous plaît corriger et essayer à nouveau.
+Cancel Material Visits {0} before cancelling this Maintenance Visit,S'il vous plaît créer la structure des salaires pour les employés {0}
+Cancelled,Annulé
+Cancelling this Stock Reconciliation will nullify its effect.,Annulation de ce stock de réconciliation annuler son effet .
+Cannot Cancel Opportunity as Quotation Exists,Vous ne pouvez pas annuler Possibilité de devis Existe
+Cannot approve leave as you are not authorized to approve leaves on Block Dates,Vous ne pouvez pas approuver les congés que vous n'êtes pas autorisé à approuver les congés sur les dates de bloc
+Cannot cancel because Employee {0} is already approved for {1},Impossible d'annuler car l'employé {0} est déjà approuvé pour {1}
+Cannot cancel because submitted Stock Entry {0} exists,Vous ne pouvez pas annuler car soumis Stock entrée {0} existe
+Cannot carry forward {0},Point {0} doit être un achat article
+Cannot change Fiscal Year Start Date and Fiscal Year End Date once the Fiscal Year is saved.,Impossible de modifier les dates de début et de fin d'exercice une fois que l'exercice est enregistré.
+"Cannot change company's default currency, because there are existing transactions. Transactions must be cancelled to change the default currency.",Voyage
+Cannot convert Cost Center to ledger as it has child nodes,Vous ne pouvez pas convertir le centre de coûts à livre car il possède des nœuds enfant
+Cannot covert to Group because Master Type or Account Type is selected.,Il y avait des erreurs lors de l'envoi de courriel . S'il vous plaît essayez de nouveau .
+Cannot deactive or cancle BOM as it is linked with other BOMs,Données du projet - sage n'est pas disponible d'offre
+"Cannot declare as lost, because Quotation has been made.","Vous ne pouvez pas déclarer comme perdu , parce offre a été faite."
+Cannot deduct when category is for 'Valuation' or 'Valuation and Total',"Vous ne pouvez pas déduire lorsqu'une catégorie est pour « évaluation » ou « évaluation et Total """
+"Cannot delete Serial No {0} in stock. First remove from stock, then delete.",Heure du journal {0} doit être « déposés »
+"Cannot directly set amount. For 'Actual' charge type, use the rate field",Programme de maintenance {0} existe contre {0}
+"Cannot overbill for Item {0} in row {0} more than {1}. To allow overbilling, please set in Stock Settings","Vous ne pouvez pas surfacturer pour objet {0} à la ligne {0} plus de {1}. Pour permettre la surfacturation, s'il vous plaît mettre dans les paramètres de droits"
+Cannot produce more Item {0} than Sales Order quantity {1},effondrement
+Cannot refer row number greater than or equal to current row number for this Charge type,Nos série requis pour Serialized article {0}
+Cannot return more than {0} for Item {1},développer
+Cannot select charge type as 'On Previous Row Amount' or 'On Previous Row Total' for first row,Point {0} a été saisi plusieurs fois avec la même description ou la date
+Cannot select charge type as 'On Previous Row Amount' or 'On Previous Row Total' for valuation. You can select only 'Total' option for previous row amount or previous row total,Vous pouvez configurer un compte de la Banque de défaut en maître Société
+Cannot set as Lost as Sales Order is made.,Impossible de définir aussi perdu que les ventes décret.
+Cannot set authorization on basis of Discount for {0},Impossible de définir l'autorisation sur la base des prix réduits pour {0}
+Capacity,Capacité
+Capacity Units,Unités de capacité
+Capital Account,heure
+Capital Equipments,Equipements de capitaux
+Carry Forward,Reporter
+Carry Forwarded Leaves,Effectuer Feuilles Transmises
+Case No(s) already in use. Try from Case No {0},Entrées avant {0} sont gelés
+Case No. cannot be 0,Cas n ° ne peut pas être 0
+Cash,Espèces
+Cash In Hand,Votre exercice social commence le
+Cash Voucher,Bon trésorerie
+Cash or Bank Account is mandatory for making payment entry,N ° de série {0} a déjà été reçu
+Cash/Bank Account,Trésorerie / Compte bancaire
+Casual Leave,Règles d'application des prix et de ristournes .
+Cell Number,Nombre de cellules
+Change UOM for an Item.,Changer Emballage pour un article.
+Change the starting / current sequence number of an existing series.,Changer le numéro de séquence de démarrage / courant d&#39;une série existante.
+Channel Partner,Channel Partner
+Charge of type 'Actual' in row {0} cannot be included in Item Rate,Charge de type ' réel ' à la ligne {0} ne peut pas être inclus dans l'article Noter
+Chargeable,À la charge
+Charity and Donations,Client est tenu
+Chart Name,Nom du graphique
+Chart of Accounts,Plan comptable
+Chart of Cost Centers,Carte des centres de coûts
+Check how the newsletter looks in an email by sending it to your email.,Vérifiez comment la newsletter regarde dans un e-mail en l&#39;envoyant à votre adresse email.
+"Check if recurring invoice, uncheck to stop recurring or put proper End Date","Vérifiez si la facture récurrente, décochez-vous s&#39;arrête ou mis Date de fin correcte"
+"Check if you need automatic recurring invoices. After submitting any sales invoice, Recurring section will be visible.","Vérifiez si vous avez besoin automatiques factures récurrentes. Après avoir présenté la facture de vente, l&#39;article récurrent sera visible."
+Check if you want to send salary slip in mail to each employee while submitting salary slip,Vérifiez si vous voulez envoyer le bulletin de salaire dans le courrier à chaque salarié lors de la soumission bulletin de salaire
+Check this if you want to force the user to select a series before saving. There will be no default if you check this.,Cochez cette case si vous voulez forcer l&#39;utilisateur à sélectionner une série avant de l&#39;enregistrer. Il n&#39;y aura pas défaut si vous cochez cette.
+Check this if you want to show in website,Cochez cette case si vous souhaitez afficher sur le site
+Check this to disallow fractions. (for Nos),Cochez cette case pour interdire les fractions. (Pour les numéros)
+Check this to pull emails from your mailbox,Cochez cette case pour extraire des emails de votre boîte aux lettres
+Check to activate,Vérifiez pour activer
+Check to make Shipping Address,Vérifiez l&#39;adresse de livraison
+Check to make primary address,Vérifiez l&#39;adresse principale
+Chemical,chimique
+Cheque,Chèque
+Cheque Date,Date de chèques
+Cheque Number,Numéro de chèque
+Child account exists for this account. You can not delete this account.,Les matières premières ne peut pas être le même que l'article principal
+City,Ville
+City/Town,Ville
+Claim Amount,Montant réclamé
+Claims for company expense.,Les réclamations pour frais de la société.
+Class / Percentage,Classe / Pourcentage
+Classic,Classique
+Clear Table,Effacer le tableau
+Clearance Date,Date de la clairance
+Clearance Date not mentioned,"Désignation des employés (par exemple de chef de la direction , directeur , etc.)"
+Clearance date cannot be before check date in row {0},Chefs de lettre pour des modèles d'impression .
+Click on 'Make Sales Invoice' button to create a new Sales Invoice.,Cliquez sur le bouton pour créer une nouvelle facture de vente «Facture de vente Make &#39;.
+Click on a link to get options to expand get options ,Cliquer sur un lien pour voir les options
+Client,Client
+Close Balance Sheet and book Profit or Loss.,Fermer Bilan et livre Bénéfice ou perte .
+Closed,Fermé
+Closing (Cr),Fermeture (Cr)
+Closing (Dr),Fermeture (Dr)
+Closing Account Head,Fermeture chef Compte
+Closing Account {0} must be of type 'Liability',S'il vous plaît sélectionner valide volet n ° de procéder
+Closing Date,Date de clôture
+Closing Fiscal Year,Clôture de l&#39;exercice
+Closing Qty,Quantité de clôture
+Closing Value,Valeur de clôture
+CoA Help,Aide CoA
+Code,Code
+Cold Calling,Cold Calling
+Color,Couleur
+Column Break,Saut de colonne
+Comma separated list of email addresses,Comma liste séparée par des adresses e-mail
+Comment,Commenter
+Comments,Commentaires
+Commercial,Reste du monde
+Commission,commission
+Commission Rate,Taux de commission
+Commission Rate (%),Taux de commission (%)
+Commission on Sales,Commission sur les ventes
+Commission rate cannot be greater than 100,Taux de commission ne peut pas être supérieure à 100
+Communication,Communication
+Communication HTML,Communication HTML
+Communication History,Histoire de la communication
+Communication log.,Journal des communications.
+Communications,communications
+Company,Entreprise
+Company (not Customer or Supplier) master.,Fermeture compte {0} doit être de type « responsabilité »
+Company Abbreviation,Abréviation de l'entreprise
+Company Details,Détails de la société
+Company Email,Société Email
+"Company Email ID not found, hence mail not sent",Remarque: Il n'est pas assez solde de congés d'autorisation de type {0}
+Company Info,Informations sur la société
+Company Name,Nom de la société
+Company Settings,des paramètres de société
+Company is missing in warehouses {0},Société est manquant dans les entrepôts {0}
+Company is required,Société est tenue
+Company registration numbers for your reference. Example: VAT Registration Numbers etc.,"Numéros d&#39;immatriculation de la Société pour votre référence. Numéros d&#39;enregistrement TVA, etc: par exemple"
+Company registration numbers for your reference. Tax numbers etc.,"Numéros d&#39;immatriculation de la Société pour votre référence. Numéros de taxes, etc"
+"Company, Month and Fiscal Year is mandatory","Société , le mois et l'année fiscale est obligatoire"
+Compensatory Off,faire
+Complete,Compléter
+Complete Setup,congé de maladie
+Completed,Terminé
+Completed Production Orders,Terminé les ordres de fabrication
+Completed Qty,Quantité complétée
+Completion Date,Date d&#39;achèvement
+Completion Status,L&#39;état d&#39;achèvement
+Computer,ordinateur
+Computers,Ordinateurs
+Confirmation Date,date de confirmation
+Confirmed orders from Customers.,Confirmé commandes provenant de clients.
+Consider Tax or Charge for,Prenons l&#39;impôt ou charge pour
+Considered as Opening Balance,Considéré comme Solde d&#39;ouverture
+Considered as an Opening Balance,Considéré comme un solde d&#39;ouverture
+Consultant,Consultant
+Consulting,consultant
+Consumable,consommable
+Consumable Cost,Coût de consommable
+Consumable cost per hour,Coût de consommable par heure
+Consumed Qty,Quantité consommée
+Consumer Products,Produits de consommation
+Contact,Contacter
+Contact Control,Contactez contrôle
+Contact Desc,Contacter Desc
+Contact Details,Coordonnées
+Contact Email,Contact Courriel
+Contact HTML,Contacter HTML
+Contact Info,Information de contact
+Contact Mobile No,Contact Mobile Aucune
+Contact Name,Contact Nom
+Contact No.,Contactez No.
+Contact Person,Personne à contacter
+Contact Type,Type de contact
+Contact master.,'N'a pas de série »ne peut pas être « Oui »pour non - article en stock
+Contacts,S'il vous plaît entrer la quantité pour l'article {0}
+Content,Teneur
+Content Type,Type de contenu
+Contra Voucher,Bon Contra
+Contract,contrat
+Contract End Date,Date de fin du contrat
+Contract End Date must be greater than Date of Joining,Fin du contrat La date doit être supérieure à date d'adhésion
+Contribution (%),Contribution (%)
+Contribution to Net Total,Contribution à Total net
+Conversion Factor,Facteur de conversion
+Conversion Factor is required,Facture de vente {0} a déjà été soumis
+Conversion factor cannot be in fractions,Installation Remarque {0} a déjà été soumis
+Conversion factor for default Unit of Measure must be 1 in row {0},revenu
+Conversion rate cannot be 0 or 1,Un groupe de clients existe avec le même nom s'il vous plaît changer le nom du client ou renommer le groupe de clients
+Convert into Recurring Invoice,Convertir en facture récurrente
+Convert to Group,Convertir en groupe
+Convert to Ledger,Autre Ledger
+Converted,Converti
+Copy From Item Group,Copy From Group article
+Cosmetics,produits de beauté
+Cost Center,Centre de coûts
+Cost Center Details,Coût Center Détails
+Cost Center Name,Coût Nom du centre
+Cost Center is required for 'Profit and Loss' account {0},Quantité de minute
+Cost Center is required in row {0} in Taxes table for type {1},Livré de série n ° {0} ne peut pas être supprimé
+Cost Center with existing transactions can not be converted to group,S'il vous plaît entrer les détails de l' article
+Cost Center with existing transactions can not be converted to ledger,Point {0} a atteint sa fin de vie sur {1}
+Cost Center {0} does not belong to Company {1},Numéro de commande requis pour objet {0}
+Cost of Goods Sold,Montant payé + Write Off montant ne peut être supérieur à Total
+Costing,Costing
+Country,Pays
+Country Name,Nom Pays
+Country wise default Address Templates,Modèles pays sage d'adresses par défaut
+"Country, Timezone and Currency","Pays , Fuseau horaire et devise"
+Create Bank Voucher for the total salary paid for the above selected criteria,Créer Chèques de la Banque pour le salaire total payé pour les critères ci-dessus sélectionnées
+Create Customer,créer clientèle
+Create Material Requests,Créer des demandes de matériel
+Create New,créer un nouveau
+Create Opportunity,créer une opportunité
+Create Production Orders,Créer des ordres de fabrication
+Create Quotation,créer offre
+Create Receiver List,Créer une liste Receiver
+Create Salary Slip,Créer bulletin de salaire
+Create Stock Ledger Entries when you submit a Sales Invoice,Créer un registre des stocks entrées lorsque vous soumettez une facture de vente
+"Create and manage daily, weekly and monthly email digests.","Créer et gérer des recueils d' email quotidiens, hebdomadaires et mensuels ."
+Create rules to restrict transactions based on values.,Créer des règles pour restreindre les transactions fondées sur des valeurs .
+Created By,Créé par
+Creates salary slip for above mentioned criteria.,Crée le bulletin de salaire pour les critères mentionnés ci-dessus.
+Creation Date,date de création
+Creation Document No,Création document n
+Creation Document Type,Type de document de création
+Creation Time,Date de création
+Credentials,Lettres de créance
+Credit,Crédit
+Credit Amt,Crédit Amt
+Credit Card,Carte de crédit
+Credit Card Voucher,Bon de carte de crédit
+Credit Controller,Credit Controller
+Credit Days,Jours de crédit
+Credit Limit,Limite de crédit
+Credit Note,Note de crédit
+Credit To,Crédit Pour
+Currency,Monnaie
+Currency Exchange,Change de devises
+Currency Name,Nom de la devise
+Currency Settings,Paramètres de devises
+Currency and Price List,Monnaie et liste de prix
+Currency exchange rate master.,Campagne . # # # #
+Current Address,Adresse actuelle
+Current Address Is,Adresse actuelle
+Current Assets,Ordre de fabrication {0} doit être soumis
+Current BOM,Nomenclature actuelle
+Current BOM and New BOM can not be same,Référence # {0} {1} du
+Current Fiscal Year,Exercice en cours
+Current Liabilities,Le solde doit être
+Current Stock,Stock actuel
+Current Stock UOM,Emballage Stock actuel
+Current Value,Valeur actuelle
+Custom,Coutume
+Custom Autoreply Message,Message personnalisé Autoreply
+Custom Message,Message personnalisé
+Customer,Client
+Customer (Receivable) Account,Compte client (à recevoir)
+Customer / Item Name,Client / Nom d&#39;article
+Customer / Lead Address,Client / plomb adresse
+Customer / Lead Name,Entrepôt {0} n'existe pas
+Customer > Customer Group > Territory,Client> Groupe de clientèle> Territoire
+Customer Account Head,Compte client Head
+Customer Acquisition and Loyalty,Acquisition et fidélisation client
+Customer Address,Adresse du client
+Customer Addresses And Contacts,Adresses et contacts clients
+Customer Addresses and Contacts,Les adresses de clients et contacts
+Customer Code,Code client
+Customer Codes,Codes du Client
+Customer Details,Détails du client
+Customer Feedback,Réactions des clients
+Customer Group,Groupe de clients
+Customer Group / Customer,Groupe de client / client
+Customer Group Name,Nom du groupe client
+Customer Intro,Intro à la clientèle
+Customer Issue,Numéro client
+Customer Issue against Serial No.,Numéro de la clientèle contre Serial No.
+Customer Name,Nom du client
+Customer Naming By,Client de nommage par
+Customer Service,Service à la clientèle
+Customer database.,Base de données clients.
+Customer is required,Approuver rôle ne peut pas être même que le rôle de l'État est applicable aux
+Customer master.,utilisateur spécifique
+Customer required for 'Customerwise Discount',Colonne inconnu : {0}
+Customer {0} does not belong to project {1},S'il vous plaît définir la valeur par défaut {0} dans Société {0}
+Customer {0} does not exist,Client {0} n'existe pas
+Customer's Item Code,Code article client
+Customer's Purchase Order Date,Bon de commande de la date de clientèle
+Customer's Purchase Order No,Bon de commande du client Non
+Customer's Purchase Order Number,Nombre bon de commande du client
+Customer's Vendor,Client Fournisseur
+Customers Not Buying Since Long Time,Les clients ne pas acheter Depuis Long Time
+Customerwise Discount,Remise Customerwise
+Customize,Personnaliser
+Customize the Notification,Personnaliser la notification
+Customize the introductory text that goes as a part of that email. Each transaction has a separate introductory text.,Personnaliser le texte d&#39;introduction qui se déroule comme une partie de cet e-mail. Chaque transaction a un texte séparé d&#39;introduction.
+DN Detail,Détail DN
+Daily,Quotidien
+Daily Time Log Summary,Daily Time Sommaire du journal
+Database Folder ID,Identifiant du dossier de la base de données
+Database of potential customers.,Base de données de clients potentiels.
+Date,Date
+Date Format,Format de date
+Date Of Retirement,Date de la retraite
+Date Of Retirement must be greater than Date of Joining,Date de la retraite doit être supérieure à date d'adhésion
+Date is repeated,La date est répétée
+Date of Birth,Date de naissance
+Date of Issue,Date d&#39;émission
+Date of Joining,Date d&#39;adhésion
+Date of Joining must be greater than Date of Birth,enregistrement précédent
+Date on which lorry started from supplier warehouse,Date à laquelle le camion a commencé à partir de l&#39;entrepôt fournisseur
+Date on which lorry started from your warehouse,Date à laquelle le camion a commencé à partir de votre entrepôt
+Dates,Dates
+Days Since Last Order,Jours depuis la dernière commande
+Days for which Holidays are blocked for this department.,Jours fériés pour lesquels sont bloqués pour ce département.
+Dealer,Revendeur
+Debit,Débit
+Debit Amt,Débit Amt
+Debit Note,Note de débit
+Debit To,Débit Pour
+Debit and Credit not equal for this voucher. Difference is {0}.,Débit et de crédit ne correspond pas à ce document . La différence est {0} .
+Deduct,Déduire
+Deduction,Déduction
+Deduction Type,Type de déduction
+Deduction1,Deduction1
+Deductions,Déductions
+Default,Par défaut
+Default Account,Compte par défaut
+Default Address Template cannot be deleted,Adresse par défaut modèle ne peut pas être supprimé
+Default Amount,Montant par défaut
+Default BOM,Nomenclature par défaut
+Default Bank / Cash account will be automatically updated in POS Invoice when this mode is selected.,Par défaut Banque / argent compte sera automatiquement mis à jour dans la facture POS lorsque ce mode est sélectionné.
+Default Bank Account,Compte bancaire par défaut
+Default Buying Cost Center,Centre de coûts d'achat par défaut
+Default Buying Price List,Défaut d'achat Liste des Prix
+Default Cash Account,Compte de trésorerie par défaut
+Default Company,Société défaut
+Default Currency,Devise par défaut
+Default Customer Group,Groupe de clients par défaut
+Default Expense Account,Compte de dépenses par défaut
+Default Income Account,Compte d&#39;exploitation par défaut
+Default Item Group,Groupe d&#39;éléments par défaut
+Default Price List,Liste des prix défaut
+Default Purchase Account in which cost of the item will be debited.,Compte Achat par défaut dans lequel le coût de l&#39;article sera débité.
+Default Selling Cost Center,Coût des marchandises vendues
+Default Settings,Paramètres par défaut
+Default Source Warehouse,Source d&#39;entrepôt par défaut
+Default Stock UOM,Stock défaut Emballage
+Default Supplier,Par défaut Fournisseur
+Default Supplier Type,Fournisseur Type par défaut
+Default Target Warehouse,Cible d&#39;entrepôt par défaut
+Default Territory,Territoire défaut
+Default Unit of Measure,Unité de mesure par défaut
+"Default Unit of Measure can not be changed directly because you have already made some transaction(s) with another UOM. To change default UOM, use 'UOM Replace Utility' tool under Stock module.","Unité de mesure de défaut ne peut pas être modifié directement parce que vous avez déjà fait une transaction (s ) avec un autre UDM . Pour changer Emballage par défaut , utiliser l'outil « Emballage Remplacer Utility"" sous module de Stock ."
+Default Valuation Method,Méthode d&#39;évaluation par défaut
+Default Warehouse,Entrepôt de défaut
+Default Warehouse is mandatory for stock Item.,{0} {1} contre le projet de loi {2} du {3}
+Default settings for accounting transactions.,Les paramètres par défaut pour les opérations comptables .
+Default settings for buying transactions.,non Soumis
+Default settings for selling transactions.,principal
+Default settings for stock transactions.,minute
+Defense,défense
+"Define Budget for this Cost Center. To set budget action, see <a href=""#!List/Company"">Company Master</a>","Définir le budget pour ce centre de coûts. Pour définir l&#39;action budgétaire, voir <a href=""#!List/Company"">Maître Société</a>"
+Del,Suppr
+Delete,Supprimer
+Delete {0} {1}?,Supprimer {0} {1} ?
+Delivered,Livré
+Delivered Items To Be Billed,Les items livrés à être facturés
+Delivered Qty,Qté livrée
+Delivered Serial No {0} cannot be deleted,médical
+Delivery Date,Date de livraison
+Delivery Details,Détails de la livraison
+Delivery Document No,Pas de livraison de documents
+Delivery Document Type,Type de document de livraison
+Delivery Note,Bon de livraison
+Delivery Note Item,Point de Livraison
+Delivery Note Items,Articles bordereau de livraison
+Delivery Note Message,Note Message de livraison
+Delivery Note No,Remarque Aucune livraison
+Delivery Note Required,Remarque livraison requis
+Delivery Note Trends,Bordereau de livraison Tendances
+Delivery Note {0} is not submitted,Livraison Remarque {0} n'est pas soumis
+Delivery Note {0} must not be submitted,Pas de clients ou fournisseurs Comptes trouvé
+Delivery Notes {0} must be cancelled before cancelling this Sales Order,Quantité en ligne {0} ( {1} ) doit être la même que la quantité fabriquée {2}
+Delivery Status,Statut de la livraison
+Delivery Time,L'heure de la livraison
+Delivery To,Livrer à
+Department,Département
+Department Stores,Grands Magasins
+Depends on LWP,Dépend de LWP
+Depreciation,Actifs d'impôt
+Description,Description
+Description HTML,Description du HTML
+Designation,Désignation
+Designer,créateur
+Detailed Breakup of the totals,Breakup détaillée des totaux
+Details,Détails
+Difference (Dr - Cr),Différence (Dr - Cr )
+Difference Account,Compte de la différence
+"Difference Account must be a 'Liability' type account, since this Stock Reconciliation is an Opening Entry","Compte de la différence doit être un compte de type « responsabilité », car ce stock réconciliation est une ouverture d'entrée"
+Different UOM for items will lead to incorrect (Total) Net Weight value. Make sure that Net Weight of each item is in the same UOM.,Différents Emballage des articles mènera à incorrects (Total ) Valeur de poids . Assurez-vous que poids net de chaque article se trouve dans la même unité de mesure .
+Direct Expenses,{0} {1} a été modifié . S'il vous plaît rafraîchir .
+Direct Income,Choisissez votre langue
+Disable,"Groupe ajoutée, rafraîchissant ..."
+Disable Rounded Total,Désactiver totale arrondie
+Disabled,Handicapé
+Discount  %,% Remise
+Discount %,% Remise
+Discount (%),Remise (%)
+Discount Amount,S'il vous plaît tirer des articles de livraison Note
+"Discount Fields will be available in Purchase Order, Purchase Receipt, Purchase Invoice","Les champs d&#39;actualisation sera disponible en commande, reçu d&#39;achat, facture d&#39;achat"
+Discount Percentage,Annuler Matériel Visiter {0} avant d'annuler ce numéro de client
+Discount Percentage can be applied either against a Price List or for all Price List.,Pourcentage de réduction peut être appliquée contre une liste de prix ou pour toute liste de prix.
+Discount must be less than 100,La remise doit être inférieure à 100
+Discount(%),Remise (%)
+Dispatch,envoi
+Display all the individual items delivered with the main items,Afficher tous les articles individuels livrés avec les principaux postes
+Distribute transport overhead across items.,Distribuer surdébit de transport pour tous les items.
+Distribution,Répartition
+Distribution Id,Id distribution
+Distribution Name,Nom distribution
+Distributor,Distributeur
+Divorced,Divorcé
+Do Not Contact,Ne communiquez pas avec
+Do not show any symbol like $ etc next to currencies.,Ne plus afficher n&#39;importe quel symbole comme $ etc à côté de devises.
+Do really want to unstop production order: ,Do really want to unstop production order: 
+Do you really want to STOP ,Do you really want to STOP 
+Do you really want to STOP this Material Request?,Voulez-vous vraiment arrêter cette Demande de Matériel ?
+Do you really want to Submit all Salary Slip for month {0} and year {1},"Statut du document de transition {0} {1}, n'est pas autorisé"
+Do you really want to UNSTOP ,Do you really want to UNSTOP 
+Do you really want to UNSTOP this Material Request?,Voulez-vous vraiment à ce unstop Demande de Matériel ?
+Do you really want to stop production order: ,Do you really want to stop production order: 
+Doc Name,Nom de Doc
+Doc Type,Doc Type d&#39;
+Document Description,Description du document
+Document Type,Type de document
+Documents,Documents
+Domain,Domaine
+Don't send Employee Birthday Reminders,Ne pas envoyer des employés anniversaire rappels
+Download Materials Required,Télécharger Matériel requis
+Download Reconcilation Data,Télécharger Rapprochement des données
+Download Template,Télécharger le modèle
+Download a report containing all raw materials with their latest inventory status,Télécharger un rapport contenant toutes les matières premières avec leur dernier état des stocks
+"Download the Template, fill appropriate data and attach the modified file.","Télécharger le modèle , remplir les données appropriées et joindre le fichier modifié ."
+"Download the Template, fill appropriate data and attach the modified file.All dates and employee combination in the selected period will come in the template, with existing attendance records","Télécharger le modèle, remplir les données appropriées et joindre le fichier modifié. Toutes les dates et la combinaison de l'employé dans la période sélectionnée viendront dans le modèle, avec les records de fréquentation existants"
+Draft,Avant-projet
+Dropbox,Dropbox
+Dropbox Access Allowed,Dropbox accès autorisé
+Dropbox Access Key,Dropbox Clé d&#39;accès
+Dropbox Access Secret,Dropbox accès secrète
+Due Date,Due Date
+Due Date cannot be after {0},La date d'échéance ne peut pas être après {0}
+Due Date cannot be before Posting Date,La date d'échéance ne peut être antérieure Date de publication
+Duplicate Entry. Please check Authorization Rule {0},Point {0} n'est pas un objet sérialisé
+Duplicate Serial No entered for Item {0},Dupliquer N ° de série entré pour objet {0}
+Duplicate entry,dupliquer entrée
+Duplicate row {0} with same {1},Pièces de journal {0} sont non liée
+Duties and Taxes,S'il vous plaît mettre trésorerie de défaut ou d'un compte bancaire en mode de paiement {0}
+ERPNext Setup,ERPNext installation
+Earliest,plus tôt
+Earnest Money,S'il vous plaît sélectionner le type de charge de premier
+Earning,Revenus
+Earning & Deduction,Gains et déduction
+Earning Type,Gagner Type d&#39;
+Earning1,Earning1
+Edit,Éditer
+Edu. Cess on Excise,Edu. Cess sur l'accise
+Edu. Cess on Service Tax,Edu. Cess sur des services fiscaux
+Edu. Cess on TDS,Edu. Cess sur TDS
+Education,éducation
+Educational Qualification,Qualification pour l&#39;éducation
+Educational Qualification Details,Détails de qualification d&#39;enseignement
+Eg. smsgateway.com/api/send_sms.cgi,Par exemple. smsgateway.com / api / send_sms.cgi
+Either debit or credit amount is required for {0},Soit de débit ou de montant de crédit est nécessaire pour {0}
+Either target qty or target amount is mandatory,Voulez-vous vraiment arrêter
+Either target qty or target amount is mandatory.,annuel
+Electrical,local
+Electricity Cost,Coût de l'électricité
+Electricity cost per hour,Coût de l'électricité par heure
+Electronics,électronique
+Email,Email
+Email Digest,Email Digest
+Email Digest Settings,Paramètres de messagerie Digest
+Email Digest: ,Email Digest: 
+Email Id,Identification d&#39;email
+"Email Id where a job applicant will email e.g. ""jobs@example.com""",Identification d&#39;email où un demandeur d&#39;emploi enverra par courriel par exemple &quot;jobs@example.com&quot;
+Email Notifications,Notifications par courriel
+Email Sent?,Envoyer envoyés?
+"Email id must be unique, already exists for {0}","Email id doit être unique , existe déjà pour {0}"
+Email ids separated by commas.,identifiants de messagerie séparées par des virgules.
+"Email settings to extract Leads from sales email id e.g. ""sales@example.com""",Paramètres de messagerie pour extraire des ventes Leads e-mail par exemple id &quot;sales@example.com&quot;
+Emergency Contact,En cas d'urgence
+Emergency Contact Details,Détails de contact d&#39;urgence
+Emergency Phone,téléphone d'urgence
+Employee,Employé
+Employee Birthday,Anniversaire des employés
+Employee Details,Détails des employés
+Employee Education,Formation des employés
+Employee External Work History,Antécédents de travail des employés externe
+Employee Information,Renseignements sur l&#39;employé
+Employee Internal Work History,Antécédents de travail des employés internes
+Employee Internal Work Historys,Historys employés de travail internes
+Employee Leave Approver,Congé employé approbateur
+Employee Leave Balance,Congé employé Solde
+Employee Name,Nom de l&#39;employé
+Employee Number,Numéro d&#39;employé
+Employee Records to be created by,Dossiers sur les employés à être créées par
+Employee Settings,Réglages des employés
+Employee Type,Type de contrat
+"Employee designation (e.g. CEO, Director etc.).",Vous devez enregistrer le formulaire avant de procéder
+Employee master.,Stock Emballage updatd pour objet {0}
+Employee record is created using selected field. ,dossier de l&#39;employé est créé en utilisant champ sélectionné.
+Employee records.,Les dossiers des employés.
+Employee relieved on {0} must be set as 'Left',S'il vous plaît entrer unité de mesure par défaut
+Employee {0} has already applied for {1} between {2} and {3},Employé {0} a déjà appliqué pour {1} entre {2} et {3}
+Employee {0} is not active or does not exist,"Employé {0} n'est pas actif , ou n'existe pas"
+Employee {0} was on leave on {1}. Cannot mark attendance.,Employé {0} a été en congé de {1} . Vous ne pouvez pas marquer la fréquentation .
+Employees Email Id,Les employés Id Email
+Employment Details,Détails de l&#39;emploi
+Employment Type,Type d&#39;emploi
+Enable / disable currencies.,Vieillissement date est obligatoire pour l'ouverture d'entrée
+Enabled,Activé
+Encashment Date,Date de l&#39;encaissement
+End Date,Date de fin
+End Date can not be less than Start Date,Évaluation de l'objet mis à jour
+End date of current invoice's period,Date de fin de la période de facturation en cours
+End of Life,Fin de vie
+Energy,énergie
+Engineer,ingénieur
+Enter Verification Code,Entrez le code de vérification
+Enter campaign name if the source of lead is campaign.,Entrez le nom de la campagne si la source de plomb est la campagne.
+Enter department to which this Contact belongs,Entrez département auquel appartient ce contact
+Enter designation of this Contact,Entrez la désignation de ce contact
+"Enter email id separated by commas, invoice will be mailed automatically on particular date","Entrez Identifiant courriels séparé par des virgules, la facture sera envoyée automatiquement à la date particulière"
+Enter items and planned qty for which you want to raise production orders or download raw materials for analysis.,Introduisez les articles et qté planifiée pour laquelle vous voulez soulever ordres de fabrication ou de télécharger des matières premières pour l&#39;analyse.
+Enter name of campaign if source of enquiry is campaign,Entrez le nom de la campagne si la source de l&#39;enquête est la campagne
+"Enter static url parameters here (Eg. sender=ERPNext, username=ERPNext, password=1234 etc.)","Entrez les paramètres url statiques (par exemple ici sender = ERPNext, username = ERPNext, mot de passe = 1234 etc)"
+Enter the company name under which Account Head will be created for this Supplier,Entrez le nom de la société en vertu de laquelle Head compte sera créé pour ce Fournisseur
+Enter url parameter for message,Entrez le paramètre url pour le message
+Enter url parameter for receiver nos,Entrez le paramètre url pour nos récepteurs
+Entertainment & Leisure,Entertainment & Leisure
+Entertainment Expenses,Frais de représentation
+Entries,Entrées
+Entries against ,Entries against 
+Entries are not allowed against this Fiscal Year if the year is closed.,Les inscriptions ne sont pas autorisés contre cette exercice si l&#39;année est fermé.
+Equity,Opération {0} est répété dans le tableau des opérations
+Error: {0} > {1},Erreur: {0} > {1}
+Estimated Material Cost,Coût des matières premières estimée
+"Even if there are multiple Pricing Rules with highest priority, then following internal priorities are applied:","Même s'il existe plusieurs règles de tarification avec la plus haute priorité, les priorités internes alors suivantes sont appliquées:"
+Everyone can read,Tout le monde peut lire
+"Example: ABCD.#####If series is set and Serial No is not mentioned in transactions, then automatic serial number will be created based on this series. If you always want to explicitly mention Serial Nos for this item. leave this blank.",". Exemple: ABCD # # # # #  Si la série est réglé et n ° de série n'est pas mentionné dans les transactions, le numéro de série alors automatique sera créé sur la base de cette série. Si vous voulez toujours de mentionner explicitement série n ° de cet article. laisser ce champ vide."
+Exchange Rate,Taux de change
+Excise Duty 10,Droits d'accise 10
+Excise Duty 14,Droits d'accise 14
+Excise Duty 4,Droits d'accise 4
+Excise Duty 8,Droits d'accise 8
+Excise Duty @ 10,Droits d'accise @ 10
+Excise Duty @ 14,Droits d'accise @ 14
+Excise Duty @ 4,Droits d'accise @ 4
+Excise Duty @ 8,Droits d'accise @ 8
+Excise Duty Edu Cess 2,Droits d'accise Edu Cess 2
+Excise Duty SHE Cess 1,Droits d'accise ELLE Cess 1
+Excise Page Number,Numéro de page d&#39;accise
+Excise Voucher,Bon d&#39;accise
+Execution,exécution
+Executive Search,Executive Search
+Exemption Limit,Limite d&#39;exemption
+Exhibition,Exposition
+Existing Customer,Client existant
+Exit,Sortie
+Exit Interview Details,Quittez Détails Interview
+Expected,Attendu
+Expected Completion Date can not be less than Project Start Date,Pourcentage de réduction
+Expected Date cannot be before Material Request Date,Date prévu ne peut pas être avant Matériel Date de la demande
+Expected Delivery Date,Date de livraison prévue
+Expected Delivery Date cannot be before Purchase Order Date,Une autre structure salariale {0} est active pour les employés {0} . S'il vous plaît faire son statut « inactif » pour continuer.
+Expected Delivery Date cannot be before Sales Order Date,"Stock réconciliation peut être utilisé pour mettre à jour le stock à une date donnée , généralement selon l'inventaire physique ."
+Expected End Date,Date de fin prévue
+Expected Start Date,Date de début prévue
+Expense,frais
+Expense / Difference account ({0}) must be a 'Profit or Loss' account,Dépenses / compte de la différence ({0}) doit être un compte «de résultat»
+Expense Account,Compte de dépenses
+Expense Account is mandatory,Compte de dépenses est obligatoire
+Expense Claim,Demande d&#39;indemnité de
+Expense Claim Approved,Demande d&#39;indemnité Approuvé
+Expense Claim Approved Message,Demande d&#39;indemnité Approuvé message
+Expense Claim Detail,Détail remboursement des dépenses
+Expense Claim Details,Détails de la réclamation des frais de
+Expense Claim Rejected,Demande d&#39;indemnité rejetée
+Expense Claim Rejected Message,Demande d&#39;indemnité rejeté le message
+Expense Claim Type,Type de demande d&#39;indemnité
+Expense Claim has been approved.,Demande de remboursement a été approuvé .
+Expense Claim has been rejected.,Demande de remboursement a été rejetée .
+Expense Claim is pending approval. Only the Expense Approver can update status.,Remboursement de frais est en attente d'approbation . Seulement l'approbateur des frais peut mettre à jour le statut .
+Expense Date,Date de frais
+Expense Details,Détail des dépenses
+Expense Head,Chef des frais
+Expense account is mandatory for item {0},Contre le projet de loi {0} {1} daté
+Expense or Difference account is mandatory for Item {0} as it impacts overall stock value,Frais ou différence compte est obligatoire pour objet {0} car il impacts valeur globale des actions
+Expenses,Note: Ce centre de coûts est un groupe . Vous ne pouvez pas faire les écritures comptables contre des groupes .
+Expenses Booked,Dépenses Réservé
+Expenses Included In Valuation,Frais inclus dans l&#39;évaluation
+Expenses booked for the digest period,Charges comptabilisées pour la période digest
+Expiry Date,Date d&#39;expiration
+Exports,Exportations
+External,Externe
+Extract Emails,Extrait Emails
+FCFS Rate,Taux PAPS
+Failed: ,Échec:
+Family Background,Antécédents familiaux
+Fax,Fax
+Features Setup,Features Setup
+Feed,Flux
+Feed Type,Type de flux
+Feedback,Commentaire
+Female,Femme
+Fetch exploded BOM (including sub-assemblies),Fetch nomenclature éclatée ( y compris les sous -ensembles )
+"Field available in Delivery Note, Quotation, Sales Invoice, Sales Order","Champ disponible dans la note de livraison, devis, facture de vente, Sales Order"
+Files Folder ID,Les fichiers d&#39;identification des dossiers
+Fill the form and save it,Remplissez le formulaire et l'enregistrer
+Filter based on customer,Filtre basé sur le client
+Filter based on item,Filtre basé sur l'article
+Financial / accounting year.,Point {0} a été saisi plusieurs fois contre une même opération
+Financial Analytics,Financial Analytics
+Financial Services,services financiers
+Financial Year End Date,Date de fin de l'exercice financier
+Financial Year Start Date,Les paramètres par défaut pour la vente de transactions .
+Finished Goods,Produits finis
+First Name,Prénom
+First Responded On,D&#39;abord répondu le
+Fiscal Year,Exercice
+Fiscal Year Start Date and Fiscal Year End Date are already set in Fiscal Year {0},Exercice Date de début et de fin d'exercice la date sont réglées dans l'année fiscale {0}
+Fiscal Year Start Date and Fiscal Year End Date cannot be more than a year apart.,Exercice date de début et de fin d'exercice date ne peut être plus d'un an d'intervalle.
+Fiscal Year Start Date should not be greater than Fiscal Year End Date,Exercice Date de début ne doit pas être supérieure à fin d'exercice Date de
+Fixed Asset,Actifs immobilisés
+Fixed Assets,Facteur de conversion est requis
+Follow via Email,Suivez par e-mail
+"Following table will show values if items are sub - contracted. These values will be fetched from the master of ""Bill of Materials"" of sub - contracted items.",Le tableau suivant indique les valeurs si les articles sont en sous - traitance. Ces valeurs seront extraites de la maîtrise de la «Bill of Materials&quot; de sous - traitance articles.
+Food,Alimentation
+"Food, Beverage & Tobacco","Alimentation , boissons et tabac"
+"For 'Sales BOM' items, Warehouse, Serial No and Batch No will be considered from the 'Packing List' table. If Warehouse and Batch No are same for all packing items for any 'Sales BOM' item, those values can be entered in the main Item table, values will be copied to 'Packing List' table.","Pour les articles ""ventes de nomenclature», Entrepôt, N ° de série et de lot n ° sera considéré comme de la table la «Liste d'emballage. Si Entrepôt et lot n ° sont les mêmes pour tous les articles d'emballage pour tout article 'Sales nomenclature », ces valeurs peuvent être entrées dans le tableau principal de l'article, les valeurs seront copiés sur« Liste d'emballage »table."
+For Company,Pour l&#39;entreprise
+For Employee,Pour les employés
+For Employee Name,Pour Nom de l&#39;employé
+For Price List,Annuler matériaux Visites {0} avant l'annulation de cette visite d'entretien
+For Production,Pour la production
+For Reference Only.,Pour référence seulement.
+For Sales Invoice,Pour Facture de vente
+For Server Side Print Formats,Server Side Formats d&#39;impression
+For Supplier,pour fournisseur
+For Warehouse,Pour Entrepôt
+For Warehouse is required before Submit,Warehouse est nécessaire avant Soumettre
+"For e.g. 2012, 2012-13","Pour exemple, 2012, 2012-13"
+For reference,Pour référence
+For reference only.,À titre de référence seulement.
+"For the convenience of customers, these codes can be used in print formats like Invoices and Delivery Notes","Pour la commodité des clients, ces codes peuvent être utilisés dans des formats d&#39;impression comme les factures et les bons de livraison"
+Fraction,Fraction
+Fraction Units,Unités fraction
+Freeze Stock Entries,Congeler entrées en stocks
+Freeze Stocks Older Than [Days],Vous ne pouvez pas entrer bon actuelle dans «Contre Journal Voucher ' colonne
+Freight and Forwarding Charges,Fret et d'envoi en sus
+Friday,Vendredi
+From,À partir de
+From Bill of Materials,De Bill of Materials
+From Company,De Company
+From Currency,De Monnaie
+From Currency and To Currency cannot be same,De leur monnaie et à devises ne peut pas être la même
+From Customer,Du client
+From Customer Issue,De émission à la clientèle
+From Date,Partir de la date
+From Date cannot be greater than To Date,Date d'entrée ne peut pas être supérieur à ce jour
+From Date must be before To Date,Partir de la date doit être antérieure à ce jour
+From Date should be within the Fiscal Year. Assuming From Date = {0},De la date doit être dans l'exercice. En supposant Date d'= {0}
+From Delivery Note,De bon de livraison
+From Employee,De employés
+From Lead,Du plomb
+From Maintenance Schedule,De Calendrier d'entretien
+From Material Request,De Demande de Matériel
+From Opportunity,De Opportunity
+From Package No.,De Ensemble numéro
+From Purchase Order,De bon de commande
+From Purchase Receipt,De ticket de caisse
+From Quotation,De offre
+From Sales Order,De Sales Order
+From Supplier Quotation,De Fournisseur offre
+From Time,From Time
+From Value,De la valeur
+From and To dates required,De et la date exigée
+From value must be less than to value in row {0},Parent Site Web page
+Frozen,Frozen
+Frozen Accounts Modifier,Frozen comptes modificateur
+Fulfilled,Remplies
+Full Name,Nom et Prénom
+Full-time,À plein temps
+Fully Billed,Entièrement Qualifié
+Fully Completed,Entièrement complété
+Fully Delivered,Entièrement Livré
+Furniture and Fixture,Meubles et articles d'ameublement
+Further accounts can be made under Groups but entries can be made against Ledger,D'autres comptes peuvent être faites dans les groupes mais les entrées peuvent être faites contre Ledger
+"Further accounts can be made under Groups, but entries can be made against Ledger",Frais de vente
+Further nodes can be only created under 'Group' type nodes,D'autres nœuds peuvent être créées que sous les nœuds de type 'Groupe'
+GL Entry,Entrée GL
+Gantt Chart,Diagramme de Gantt
+Gantt chart of all tasks.,Diagramme de Gantt de toutes les tâches.
+Gender,Sexe
+General,Général
+General Ledger,Grand livre général
+Generate Description HTML,Générer HTML Description
+Generate Material Requests (MRP) and Production Orders.,Lieu à des demandes de matériel (MRP) et de la procédure de production.
+Generate Salary Slips,Générer les bulletins de salaire
+Generate Schedule,Générer annexe
+Generates HTML to include selected image in the description,Génère du code HTML pour inclure l&#39;image sélectionnée dans la description
+Get Advances Paid,Obtenez Avances et acomptes versés
+Get Advances Received,Obtenez Avances et acomptes reçus
+Get Current Stock,Obtenez Stock actuel
+Get Items,Obtenir les éléments
+Get Items From Sales Orders,Obtenir des éléments de Sales Orders
+Get Items from BOM,Obtenir des éléments de nomenclature
+Get Last Purchase Rate,Obtenez Purchase Rate Dernière
+Get Outstanding Invoices,Obtenez Factures en souffrance
+Get Relevant Entries,Obtenez les entrées pertinentes
+Get Sales Orders,Obtenez des commandes clients
+Get Specification Details,Obtenez les détails Spécification
+Get Stock and Rate,Obtenez stock et taux
+Get Template,Obtenez modèle
+Get Terms and Conditions,Obtenez Termes et Conditions
+Get Unreconciled Entries,Obtenez non rapprochés entrées
+Get Weekly Off Dates,Obtenez hebdomadaires Dates Off
+"Get valuation rate and available stock at source/target warehouse on mentioned posting date-time. If serialized item, please press this button after entering serial nos.","Obtenez taux d&#39;évaluation et le stock disponible à la source / cible d&#39;entrepôt sur l&#39;affichage mentionné de date-heure. Si sérialisé article, s&#39;il vous plaît appuyez sur cette touche après avoir entré numéros de série."
+Global Defaults,Par défaut globaux
+Global POS Setting {0} already created for company {1},Monter : {0}
+Global Settings,Paramètres globaux
+"Go to the appropriate group (usually Application of Funds > Current Assets > Bank Accounts and create a new Account Ledger (by clicking on Add Child) of type ""Bank""",Aller au groupe approprié (habituellement utilisation des fonds > Actif à court terme > Comptes bancaires et créer un nouveau compte Ledger ( en cliquant sur Ajouter un enfant ) de type «Banque»
+"Go to the appropriate group (usually Source of Funds > Current Liabilities > Taxes and Duties and create a new Account Ledger (by clicking on Add Child) of type ""Tax"" and do mention the Tax rate.",Aller au groupe approprié (généralement source de fonds > Passif à court terme > Impôts et taxes et créer un nouveau compte Ledger ( en cliquant sur Ajouter un enfant ) de type « impôt» et ne mentionnent le taux de l'impôt.
+Goal,Objectif
+Goals,Objectifs
+Goods received from Suppliers.,Marchandises reçues des fournisseurs.
+Google Drive,Google Drive
+Google Drive Access Allowed,Google Drive accès autorisé
+Government,Si différente de l'adresse du client
+Graduate,Diplômé
+Grand Total,Grand Total
+Grand Total (Company Currency),Total (Société Monnaie)
+"Grid ""","grille """
+Grocery,épicerie
+Gross Margin %,Marge brute%
+Gross Margin Value,Valeur Marge brute
+Gross Pay,Salaire brut
+Gross Pay + Arrear Amount +Encashment Amount - Total Deduction,Salaire brut + + Montant Montant échu Encaissement - Déduction totale
+Gross Profit,Bénéfice brut
+Gross Profit (%),Bénéfice brut (%)
+Gross Weight,Poids brut
+Gross Weight UOM,Emballage Poids brut
+Group,Groupe
+Group by Account,Groupe par compte
+Group by Voucher,Règles pour ajouter les frais d'envoi .
+Group or Ledger,Groupe ou Ledger
+Groups,Groupes
+HR Manager,Directeur des Ressources Humaines
+HR Settings,Réglages RH
+HTML / Banner that will show on the top of product list.,HTML / bannière qui apparaîtra sur le haut de la liste des produits.
+Half Day,Demi-journée
+Half Yearly,La moitié annuel
+Half-yearly,Semestriel
+Happy Birthday!,Joyeux anniversaire !
+Hardware,Sales Person cible Variance article Groupe Sage
+Has Batch No,A lot no
+Has Child Node,A Node enfant
+Has Serial No,N ° de série a
+Head of Marketing and Sales,Responsable du marketing et des ventes
+Header,En-tête
+Health Care,soins de santé
+Health Concerns,Préoccupations pour la santé
+Health Details,Détails de santé
+Held On,Tenu le
+Help HTML,Aide HTML
+"Help: To link to another record in the system, use ""#Form/Note/[Note Name]"" as the Link URL. (don't use ""http://"")","Aide: Pour lier à un autre enregistrement dans le système, utiliser &quot;# Form / Note / [Note Nom]», comme l&#39;URL du lien. (Ne pas utiliser &quot;http://&quot;)"
+"Here you can maintain family details like name and occupation of parent, spouse and children","Ici vous pouvez conserver les détails de famille comme nom et la profession des parents, le conjoint et les enfants"
+"Here you can maintain height, weight, allergies, medical concerns etc","Ici vous pouvez maintenir la hauteur, le poids, allergies, etc médicaux préoccupations"
+Hide Currency Symbol,Masquer le symbole monétaire
+High,Haut
+History In Company,Dans l&#39;histoire de l&#39;entreprise
+Hold,Tenir
+Holiday,Vacances
+Holiday List,Liste de vacances
+Holiday List Name,Nom de la liste de vacances
+Holiday master.,Débit doit être égal à crédit . La différence est {0}
+Holidays,Fêtes
+Home,Accueil
+Host,Hôte
+"Host, Email and Password required if emails are to be pulled","D&#39;accueil, e-mail et mot de passe requis si les courriels sont d&#39;être tiré"
+Hour,heure
+Hour Rate,Taux horraire
+Hour Rate Labour,Travail heure Tarif
+Hours,Heures
+How Pricing Rule is applied?,Comment Prix règle est appliquée?
+How frequently?,Quelle est la fréquence?
+"How should this currency be formatted? If not set, will use system defaults","Comment cette monnaie est formaté? S&#39;il n&#39;est pas défini, utilisera par défaut du système"
+Human Resources,Ressources humaines
+Identification of the package for the delivery (for print),Identification de l&#39;emballage pour la livraison (pour l&#39;impression)
+If Income or Expense,Si les produits ou charges
+If Monthly Budget Exceeded,Si le budget mensuel dépassé
+"If Sale BOM is defined, the actual BOM of the Pack is displayed as table. Available in Delivery Note and Sales Order",N ° de série {0} Etat doit être «disponible» à livrer
+"If Supplier Part Number exists for given Item, it gets stored here","Si le numéro de pièce fournisseur existe pour objet donné, il est stocké ici"
+If Yearly Budget Exceeded,Si le budget annuel dépassé
+"If checked, BOM for sub-assembly items will be considered for getting raw materials. Otherwise, all sub-assembly items will be treated as a raw material.","Si elle est cochée, la nomenclature des sous-ensembles points seront examinés pour obtenir des matières premières. Sinon, tous les éléments du sous-ensemble sera traitée comme une matière première."
+"If checked, Total no. of Working Days will include holidays, and this will reduce the value of Salary Per Day","Si elle est cochée, aucune totale. des jours de travail comprennent vacances, ce qui réduira la valeur de salaire par jour"
+"If checked, the tax amount will be considered as already included in the Print Rate / Print Amount","Si elle est cochée, le montant de la taxe sera considéré comme déjà inclus dans le tarif Imprimer / Print Montant"
+If different than customer address,Point {0} a déjà été renvoyé
+"If disable, 'Rounded Total' field will not be visible in any transaction","Si désactiver, &#39;arrondi totale «champ ne sera pas visible dans toute transaction"
+"If enabled, the system will post accounting entries for inventory automatically.","S&#39;il est activé, le système affichera les écritures comptables pour l&#39;inventaire automatiquement."
+If more than one package of the same type (for print),Si plus d&#39;un paquet du même type (pour l&#39;impression)
+"If multiple Pricing Rules continue to prevail, users are asked to set Priority manually to resolve conflict.","Si plusieurs règles de tarification continuent de prévaloir, les utilisateurs sont invités à définir manuellement la priorité à résoudre les conflits."
+"If no change in either Quantity or Valuation Rate, leave the cell blank.","Si aucun changement soit Quantité ou évaluation noter , laisser la cellule vide."
+If not applicable please enter: NA,S&#39;il n&#39;est pas applicable s&#39;il vous plaît entrez: NA
+"If not checked, the list will have to be added to each Department where it has to be applied.","Si ce n&#39;est pas cochée, la liste devra être ajouté à chaque département où il doit être appliqué."
+"If selected Pricing Rule is made for 'Price', it will overwrite Price List. Pricing Rule price is the final price, so no further discount should be applied. Hence, in transactions like Sales Order, Purchase Order etc, it will be fetched in 'Rate' field, rather than 'Price List Rate' field.","Si Tarif choisi la règle est faite pour 'Prix', il va écraser Prix. Prix Prix de la règle est le prix définitif, donc pas de réduction supplémentaire doit être appliquée. Ainsi, dans les transactions comme des commandes clients, bons de commande, etc, il sera récupéré dans le champ «Taux», plutôt que le champ 'Prix List Noter »."
+"If specified, send the newsletter using this email address","S&#39;il est spécifié, envoyer le bulletin en utilisant cette adresse e-mail"
+"If the account is frozen, entries are allowed to restricted users.","Si le compte est gelé , les entrées sont autorisés pour les utilisateurs restreints ."
+"If this Account represents a Customer, Supplier or Employee, set it here.","Si ce compte représente un client, fournisseur ou employé, l&#39;indiquer ici."
+"If two or more Pricing Rules are found based on the above conditions, Priority is applied. Priority is a number between 0 to 20 while default value is zero (blank). Higher number means it will take precedence if there are multiple Pricing Rules with same conditions.","Si on trouve deux ou plusieurs règles de tarification sur la base des conditions ci-dessus, la priorité est appliqué. Priorité est un nombre compris entre 0 à 20 alors que la valeur par défaut est zéro (blanc). Nombre plus élevé signifie qu'il sera prioritaire s'il existe plusieurs règles de tarification avec les mêmes conditions."
+If you follow Quality Inspection. Enables Item QA Required and QA No in Purchase Receipt,Si vous suivez contrôle de la qualité . Permet article AQ requis et AQ Pas de ticket de caisse
+If you have Sales Team and Sale Partners (Channel Partners)  they can be tagged and maintain their contribution in the sales activity,"Si vous avez équipe de vente et Partenaires Vente (Channel Partners), ils peuvent être marqués et maintenir leur contribution à l&#39;activité commerciale"
+"If you have created a standard template in Purchase Taxes and Charges Master, select one and click on the button below.","Si vous avez créé un modèle standard de taxes à l&#39;achat et Master accusations, sélectionnez-le et cliquez sur le bouton ci-dessous."
+"If you have created a standard template in Sales Taxes and Charges Master, select one and click on the button below.","Si vous avez créé un modèle standard en taxes de vente et les frais de Master, sélectionnez-le et cliquez sur le bouton ci-dessous."
+"If you have long print formats, this feature can be used to split the page to be printed on multiple pages with all headers and footers on each page","Si vous avez longtemps imprimer des formats, cette fonction peut être utilisée pour diviser la page à imprimer sur plusieurs pages avec tous les en-têtes et pieds de page sur chaque page"
+If you involve in manufacturing activity. Enables Item 'Is Manufactured',Invalid Nom d'utilisateur Mot de passe ou de soutien . S'il vous plaît corriger et essayer à nouveau.
+Ignore,Ignorer
+Ignore Pricing Rule,Ignorer Prix règle
+Ignored: ,Ignoré:
+Image,Image
+Image View,Voir l&#39;image
+Implementation Partner,Partenaire de mise en œuvre
+Import Attendance,Importer Participation
+Import Failed!,Importation a échoué!
+Import Log,Importer Connexion
+Import Successful!,Importez réussie !
+Imports,Importations
+In Hours,Dans Heures
+In Process,In Process
+In Qty,Qté
+In Value,Valeur
+In Words,Dans les mots
+In Words (Company Currency),En Words (Société Monnaie)
+In Words (Export) will be visible once you save the Delivery Note.,Dans Words (Exportation) sera visible une fois que vous enregistrez le bon de livraison.
+In Words will be visible once you save the Delivery Note.,Dans les mots seront visibles une fois que vous enregistrez le bon de livraison.
+In Words will be visible once you save the Purchase Invoice.,Dans les mots seront visibles une fois que vous enregistrez la facture d&#39;achat.
+In Words will be visible once you save the Purchase Order.,Dans les mots seront visibles une fois que vous enregistrez le bon de commande.
+In Words will be visible once you save the Purchase Receipt.,Dans les mots seront visibles une fois que vous enregistrez le reçu d&#39;achat.
+In Words will be visible once you save the Quotation.,Dans les mots seront visibles une fois que vous enregistrez le devis.
+In Words will be visible once you save the Sales Invoice.,Dans les mots seront visibles une fois que vous enregistrez la facture de vente.
+In Words will be visible once you save the Sales Order.,Dans les mots seront visibles une fois que vous enregistrez le bon de commande.
+Incentives,Incitations
+Include Reconciled Entries,Inclure les entrées rapprochées
+Include holidays in Total no. of Working Days,Inclure les vacances en aucun totale. de jours de travail
+Income,Extraire automatiquement les demandeurs d'emploi à partir d'une boîte aux lettres
+Income / Expense,Produits / charges
+Income Account,Compte de revenu
+Income Booked,Revenu Réservé
+Income Tax,Facteur de conversion UDM est nécessaire dans la ligne {0}
+Income Year to Date,Année revenu à ce jour
+Income booked for the digest period,Revenu réservée pour la période digest
+Incoming,Nouveau
+Incoming Rate,Taux d&#39;entrée
+Incoming quality inspection.,Contrôle de la qualité entrant.
+Incorrect number of General Ledger Entries found. You might have selected a wrong Account in the transaction.,Nombre incorrect de General Ledger Entrées trouvées. Vous avez peut-être choisi le bon compte dans la transaction.
+Incorrect or Inactive BOM {0} for Item {1} at row {2},Mauvaise ou inactif BOM {0} pour objet {1} à la ligne {2}
+Indicates that the package is a part of this delivery (Only Draft),Indique que le package est une partie de cette livraison (Seuls les projets)
+Indirect Expenses,N ° de série {0} créé
+Indirect Income,{0} {1} statut est débouchées
+Individual,Individuel
+Industry,Industrie
+Industry Type,Secteur d&#39;activité
+Inspected By,Inspecté par
+Inspection Criteria,Critères d&#39;inspection
+Inspection Required,Inspection obligatoire
+Inspection Type,Type d&#39;inspection
+Installation Date,Date d&#39;installation
+Installation Note,Note d&#39;installation
+Installation Note Item,Article Remarque Installation
+Installation Note {0} has already been submitted,Les demandes matérielles {0} créé
+Installation Status,Etat de l&#39;installation
+Installation Time,Temps d&#39;installation
+Installation date cannot be before delivery date for Item {0},Date d'installation ne peut pas être avant la date de livraison pour l'article {0}
+Installation record for a Serial No.,Dossier d&#39;installation d&#39;un n ° de série
+Installed Qty,Qté installée
+Instructions,Instructions
+Integrate incoming support emails to Support Ticket,Intégrer des emails entrants soutien à l'appui de billets
+Interested,Intéressé
+Intern,interne
+Internal,Interne
+Internet Publishing,Publication Internet
+Introduction,Introduction
+Invalid Barcode,Barcode invalide
+Invalid Barcode or Serial No,"Soldes de comptes de type "" banque "" ou "" Cash"""
+Invalid Mail Server. Please rectify and try again.,électrique
+Invalid Master Name,Invalid Nom du Maître
+Invalid User Name or Support Password. Please rectify and try again.,Numéro de référence et date de référence est nécessaire pour {0}
+Invalid quantity specified for item {0}. Quantity should be greater than 0.,Quantité spécifiée non valide pour l'élément {0} . Quantité doit être supérieur à 0 .
+Inventory,Inventaire
+Inventory & Support,Inventaire & Support
+Investment Banking,Banques d'investissement
+Investments,Laisser Bill of Materials devrait être «oui» . Parce que un ou plusieurs nomenclatures actifs présents pour cet article
+Invoice Date,Date de la facture
+Invoice Details,Détails de la facture
+Invoice No,Aucune facture
+Invoice Number,Numéro de facture
+Invoice Period From,Période facture de
+Invoice Period From and Invoice Period To dates mandatory for recurring invoice,Période facture et la période de facturation Pour les dates obligatoires pour la facture récurrente
+Invoice Period To,Période facture Pour
+Invoice Type,Type de facture
+Invoice/Journal Voucher Details,Facture / Journal Chèques Détails
+Invoiced Amount (Exculsive Tax),Montant facturé ( impôt Exculsive )
+Is Active,Est active
+Is Advance,Est-Advance
+Is Cancelled,Est annulée
+Is Carry Forward,Est-Report
+Is Default,Est défaut
+Is Encash,Est encaisser
+Is Fixed Asset Item,Est- Fixed Asset article
+Is LWP,Est-LWP
+Is Opening,Est l&#39;ouverture
+Is Opening Entry,Est l&#39;ouverture d&#39;entrée
+Is POS,Est-POS
+Is Primary Contact,Est-ressource principale
+Is Purchase Item,Est-Item
+Is Sales Item,Est-Point de vente
+Is Service Item,Est-Point de service
+Is Stock Item,Est Produit en stock
+Is Sub Contracted Item,Est-Sub article à contrat
+Is Subcontracted,Est en sous-traitance
+Is this Tax included in Basic Rate?,Est-ce Taxes incluses dans le taux de base?
+Issue,Question
+Issue Date,Date d&#39;émission
+Issue Details,Détails de la demande
+Issued Items Against Production Order,Articles émis contre un ordre de fabrication
+It can also be used to create opening stock entries and to fix stock value.,Il peut également être utilisé pour créer les entrées en stocks d'ouverture et de fixer la valeur des actions .
+Item,article
+Item Advanced,Article avancée
+Item Barcode,Barcode article
+Item Batch Nos,Nos lots d&#39;articles
+Item Code,Code de l&#39;article
+Item Code > Item Group > Brand,Code de l'article> Le groupe d'articles> Marque
+Item Code and Warehouse should already exist.,Code article et entrepôt doivent déjà exister.
+Item Code cannot be changed for Serial No.,Code article ne peut pas être modifié pour le numéro de série
+Item Code is mandatory because Item is not automatically numbered,"Code de l'article est obligatoire, car l'article n'est pas numéroté automatiquement"
+Item Code required at Row No {0},Aucun résultat
+Item Customer Detail,Détail d&#39;article
+Item Description,Description de l&#39;objet
+Item Desription,Desription article
+Item Details,Détails d&#39;article
+Item Group,Groupe d&#39;éléments
+Item Group Name,Nom du groupe d&#39;article
+Item Group Tree,Point arborescence de groupe
+Item Group not mentioned in item master for item {0},Le groupe d'articles ne sont pas mentionnés dans le maître de l'article pour l'article {0}
+Item Groups in Details,Groupes d&#39;articles en détails
+Item Image (if not slideshow),Image Article (si ce n&#39;est diaporama)
+Item Name,Nom d&#39;article
+Item Naming By,Point de noms en
+Item Price,Prix ​​de l&#39;article
+Item Prices,Prix ​​du lot
+Item Quality Inspection Parameter,Paramètre d&#39;inspection Article de qualité
+Item Reorder,Réorganiser article
+Item Serial No,Point No de série
+Item Serial Nos,Point n ° de série
+Item Shortage Report,Point Pénurie rapport
+Item Supplier,Fournisseur d&#39;article
+Item Supplier Details,Détails de produit Point
+Item Tax,Point d&#39;impôt
+Item Tax Amount,Taxes article
+Item Tax Rate,Taux d&#39;imposition article
+Item Tax Row {0} must have account of type Tax or Income or Expense or Chargeable,avant-première
+Item Tax1,Article impôts1
+Item To Manufacture,Point à la fabrication de
+Item UOM,Article Emballage
+Item Website Specification,Spécification Site élément
+Item Website Specifications,Spécifications Site du lot
+Item Wise Tax Detail,Liste des Prix doit être applicable pour l'achat ou la vente d'
+Item Wise Tax Detail ,Détail de l&#39;article de la taxe Wise
+Item is required,Point n'est nécessaire
+Item is updated,S'il vous plaît entrez prévue Quantité pour l'article {0} à la ligne {1}
+Item master.,Maître d'objet .
+"Item must be a purchase item, as it is present in one or many Active BOMs","L'article doit être un élément de l'achat , car il est présent dans un ou plusieurs nomenclatures actifs"
+Item or Warehouse for row {0} does not match Material Request,Une autre entrée de clôture de la période {0} a été faite après {1}
+Item table can not be blank,Tableau de l'article ne peut pas être vide
+Item to be manufactured or repacked,Ce point doit être manufacturés ou reconditionnés
+Item valuation updated,Utilisation des fonds ( actif)
+Item will be saved by this name in the data base.,L&#39;article sera sauvé par ce nom dans la base de données.
+Item {0} appears multiple times in Price List {1},S'il vous plaît indiquer Devise par défaut en maître de compagnie et par défaut mondiaux
+Item {0} does not exist,Point {0} n'existe pas
+Item {0} does not exist in the system or has expired,Point {0} n'existe pas dans le système ou a expiré
+Item {0} does not exist in {1} {2},Applicable à partir du
+Item {0} has already been returned,Nouveau Stock UDM doit être différent de stock actuel Emballage
+Item {0} has been entered multiple times against same operation,Barcode {0} déjà utilisé dans l'article {1}
+Item {0} has been entered multiple times with same description or date,Si vous impliquer dans l'activité manufacturière . Permet Point ' est fabriqué '
+Item {0} has been entered multiple times with same description or date or warehouse,Nbre maxi
+Item {0} has been entered twice,Point {0} doit être vente ou de service Point de {1}
+Item {0} has reached its end of life on {1},dépenses
+Item {0} ignored since it is not a stock item,S'il vous plaît mentionner pas de visites requises
+Item {0} is cancelled,Nom de la campagne est nécessaire
+Item {0} is not Purchase Item,Point {0} n'est pas acheter l'article
+Item {0} is not a serialized Item,"Société Email ID introuvable , donc postez pas envoyé"
+Item {0} is not a stock Item,Point {0} n'est pas un stock Article
+Item {0} is not active or end of life has been reached,« À jour» est nécessaire
+Item {0} is not setup for Serial Nos. Check Item master,Point {0} n'est pas configuré pour maître numéros de série Check Point
+Item {0} is not setup for Serial Nos. Column must be blank,Point {0} n'est pas configuré pour Serial colonne n ° doit être vide
+Item {0} must be Sales Item,Point {0} doit être objet de vente
+Item {0} must be Sales or Service Item in {1},Ajouter au panier
+Item {0} must be Service Item,Réglages pour le Module des ressources humaines
+Item {0} must be a Purchase Item,Parent Site Route
+Item {0} must be a Sales Item,Point {0} doit être un élément de ventes
+Item {0} must be a Service Item.,Point {0} doit être un service Point .
+Item {0} must be a Sub-contracted Item,Exercice Date de début
+Item {0} must be a stock Item,Point {0} doit être un stock Article
+Item {0} must be manufactured or sub-contracted,Point {0} doit être fabriqué ou sous-traité
+Item {0} not found,Point {0} introuvable
+Item {0} with Serial No {1} is already installed,Projets Système
+Item {0} with same description entered twice,Centre de coûts est obligatoire pour objet {0}
+"Item, Warranty, AMC (Annual Maintenance Contract) details will be automatically fetched when Serial Number is selected.","Item, Garantie, AMC (contrat d&#39;entretien annuel) détails seront automatiquement récupérées lorsque le numéro de série est sélectionnée."
+Item-wise Price List Rate,Article sage Prix Tarif
+Item-wise Purchase History,Historique des achats point-sage
+Item-wise Purchase Register,S&#39;enregistrer Achat point-sage
+Item-wise Sales History,Point-sage Historique des ventes
+Item-wise Sales Register,Ventes point-sage S&#39;enregistrer
+"Item: {0} managed batch-wise, can not be reconciled using \					Stock Reconciliation, instead use Stock Entry","Article: {0} discontinu géré, ne peut être conciliée à l'aide \ Stock réconciliation, au lieu d'utiliser Stock entrée"
+Item: {0} not found in the system,Article : {0} introuvable dans le système
+Items,Articles
+Items To Be Requested,Articles à demander
+Items required,produits
+"Items to be requested which are ""Out of Stock"" considering all warehouses based on projected qty and minimum order qty","Articles à être demandés, qui sont &quot;Out of Stock&quot; compte tenu de tous les entrepôts basés sur quantité projetée et qté minimum"
+Items which do not exist in Item master can also be entered on customer's request,Les éléments qui n&#39;existent pas dans la maîtrise d&#39;article peut également être inscrits sur la demande du client
+Itemwise Discount,Remise Itemwise
+Itemwise Recommended Reorder Level,Itemwise recommandée SEUIL DE COMMANDE
+Job Applicant,Demandeur d&#39;emploi
+Job Opening,Offre d&#39;emploi
+Job Profile,Profil d'emploi
+Job Title,Titre de l'emploi
+"Job profile, qualifications required etc.",Non authroized depuis {0} dépasse les limites
+Jobs Email Settings,Paramètres de messagerie Emploi
+Journal Entries,Journal Entries
+Journal Entry,Journal d'écriture
+Journal Voucher,Bon Journal
+Journal Voucher Detail,Détail pièce de journal
+Journal Voucher Detail No,Détail Bon Journal No
+Journal Voucher {0} does not have account {1} or already matched,Journal Bon {0} n'a pas encore compte {1} ou déjà identifié
+Journal Vouchers {0} are un-linked,Date de livraison prévue ne peut pas être avant ventes Date de commande
+Keep a track of communication related to this enquiry which will help for future reference.,Gardez une trace de la communication liée à cette enquête qui aidera pour référence future.
+Keep it web friendly 900px (w) by 100px (h),Gardez web 900px amical ( w) par 100px ( h )
+Key Performance Area,Section de performance clé
+Key Responsibility Area,Section à responsabilité importante
+Kg,kg
+LR Date,LR Date
+LR No,LR Non
+Label,Étiquette
+Landed Cost Item,Article coût en magasin
+Landed Cost Items,Articles prix au débarquement
+Landed Cost Purchase Receipt,Landed Cost reçu d&#39;achat
+Landed Cost Purchase Receipts,Landed Cost reçus d&#39;achat
+Landed Cost Wizard,Assistant coût en magasin
+Landed Cost updated successfully,Entrepôt réservés nécessaire pour stock Article {0} à la ligne {1}
+Language,Langue
+Last Name,Nom de famille
+Last Purchase Rate,Purchase Rate Dernière
+Latest,dernier
+Lead,Conduire
+Lead Details,Le plomb Détails
+Lead Id,Id plomb
+Lead Name,Nom du chef de
+Lead Owner,Conduire du propriétaire
+Lead Source,Source plomb
+Lead Status,Lead Etat
+Lead Time Date,Plomb Date Heure
+Lead Time Days,Diriger jours Temps
+Lead Time days is number of days by which this item is expected in your warehouse. This days is fetched in Material Request when you select this item.,Diriger jours Temps est le nombre de jours dont cet article est prévu dans votre entrepôt. Ces jours sont récupérées dans la Demande de Matériel quand vous sélectionnez cette option.
+Lead Type,Type de câbles
+Lead must be set if Opportunity is made from Lead,Chef de file doit être réglée si l'occasion est composé de plomb
+Leave Allocation,Laisser Allocation
+Leave Allocation Tool,Laisser outil de répartition
+Leave Application,Demande de congés
+Leave Approver,Laisser approbateur
+Leave Approvers,Laisser approbateurs
+Leave Balance Before Application,Laisser Solde Avant d&#39;application
+Leave Block List,Laisser Block List
+Leave Block List Allow,Laisser Block List Autoriser
+Leave Block List Allowed,Laisser Block List admis
+Leave Block List Date,Laisser Date de Block List
+Leave Block List Dates,Laisser Dates de listes rouges d&#39;
+Leave Block List Name,Laisser Nom de la liste de blocage
+Leave Blocked,Laisser Bloqué
+Leave Control Panel,Laisser le Panneau de configuration
+Leave Encashed?,Laisser encaissés?
+Leave Encashment Amount,Laisser Montant Encaissement
+Leave Type,Laisser Type d&#39;
+Leave Type Name,Laisser Nom Type
+Leave Without Pay,Congé sans solde
+Leave application has been approved.,Demande d'autorisation a été approuvé .
+Leave application has been rejected.,Demande d'autorisation a été rejetée .
+Leave approver must be one of {0},Abréviation ne peut pas avoir plus de 5 caractères
+Leave blank if considered for all branches,Laisser vide si cela est jugé pour toutes les branches
+Leave blank if considered for all departments,Laisser vide si cela est jugé pour tous les ministères
+Leave blank if considered for all designations,Laisser vide si cela est jugé pour toutes les désignations
+Leave blank if considered for all employee types,Laisser vide si cela est jugé pour tous les types d&#39;employés
+"Leave can be approved by users with Role, ""Leave Approver""",Le congé peut être approuvées par les utilisateurs avec le rôle «Laissez approbateur&quot;
+Leave of type {0} cannot be longer than {1},Les entrées en stocks existent contre entrepôt {0} ne peut pas réaffecter ou modifier Maître Nom '
+Leaves Allocated Successfully for {0},Forums
+Leaves for type {0} already allocated for Employee {1} for Fiscal Year {0},Vous ne pouvez pas produire plus d'article {0} que la quantité de commande client {1}
+Leaves must be allocated in multiples of 0.5,"Les feuilles doivent être alloués par multiples de 0,5"
+Ledger,Grand livre
+Ledgers,livres
+Left,Gauche
+Legal,juridique
+Legal Expenses,Actifs stock
+Letter Head,A en-tête
+Letter Heads for print templates.,Journal Bon {0} n'a pas encore compte {1} .
+Level,Niveau
+Lft,Lft
+Liability,responsabilité
+List a few of your customers. They could be organizations or individuals.,Énumérer quelques-unes de vos clients . Ils pourraient être des organisations ou des individus .
+List a few of your suppliers. They could be organizations or individuals.,Énumérer quelques-unes de vos fournisseurs . Ils pourraient être des organisations ou des individus .
+List items that form the package.,Liste des articles qui composent le paquet.
+List this Item in multiple groups on the website.,Liste cet article dans plusieurs groupes sur le site.
+"List your products or services that you buy or sell. Make sure to check the Item Group, Unit of Measure and other properties when you start.",Référencez vos produits ou services que vous achetez ou vendez.
+"List your tax heads (e.g. VAT, Excise; they should have unique names) and their standard rates. This will create a standard template, which you can edit and add more later.","Inscrivez vos têtes d'impôt (par exemple, la TVA , accises , ils doivent avoir des noms uniques ) et leur taux standard."
+Loading...,Chargement en cours ...
+Loans (Liabilities),Prêts ( passif)
+Loans and Advances (Assets),Prêts et avances ( actif)
+Local,arrondis
+Login,Connexion
+Login with your new User ID,Connectez-vous avec votre nouveau nom d'utilisateur
+Logo,Logo
+Logo and Letter Heads,Logo et lettres chefs
+Lost,perdu
+Lost Reason,Raison perdu
+Low,Bas
+Lower Income,Basse revenu
+MTN Details,Détails MTN
+Main,Nombre de points pour tous les objectifs devraient être 100 . C'est {0}
+Main Reports,Rapports principaux
+Maintain Same Rate Throughout Sales Cycle,Maintenir même taux long cycle de vente
+Maintain same rate throughout purchase cycle,Maintenir le taux de même tout au long du cycle d&#39;achat
+Maintenance,Entretien
+Maintenance Date,Date de l&#39;entretien
+Maintenance Details,Détails de maintenance
+Maintenance Schedule,Calendrier d&#39;entretien
+Maintenance Schedule Detail,Détail calendrier d&#39;entretien
+Maintenance Schedule Item,Article calendrier d&#39;entretien
+Maintenance Schedule is not generated for all the items. Please click on 'Generate Schedule',Sélectionnez à télécharger:
+Maintenance Schedule {0} exists against {0},Champ {0} n'est pas sélectionnable.
+Maintenance Schedule {0} must be cancelled before cancelling this Sales Order,Programme de maintenance {0} doit être annulée avant d'annuler cette commande client
+Maintenance Schedules,Programmes d&#39;entretien
+Maintenance Status,Statut d&#39;entretien
+Maintenance Time,Temps de maintenance
+Maintenance Type,Type d&#39;entretien
+Maintenance Visit,Visite de maintenance
+Maintenance Visit Purpose,But Visite d&#39;entretien
+Maintenance Visit {0} must be cancelled before cancelling this Sales Order,Doublons {0} avec la même {1}
+Maintenance start date can not be before delivery date for Serial No {0},Entretien date de début ne peut pas être avant la date de livraison pour série n ° {0}
+Major/Optional Subjects,Sujets principaux / en option
+Make ,Faire
+Make Accounting Entry For Every Stock Movement,Faites Entrée Comptabilité Pour chaque mouvement Stock
+Make Bank Voucher,Assurez-Bon Banque
+Make Credit Note,Assurez Note de crédit
+Make Debit Note,Assurez- notes de débit
+Make Delivery,Assurez- livraison
+Make Difference Entry,Assurez Entrée Différence
+Make Excise Invoice,Faire accise facture
+Make Installation Note,Faire Installation Remarque
+Make Invoice,Assurez- facture
+Make Maint. Schedule,Assurez- Maint . calendrier
+Make Maint. Visit,Assurez- Maint . Visiter
+Make Maintenance Visit,Assurez visite d'entretien
+Make Packing Slip,Faites le bordereau d'
+Make Payment,Effectuer un paiement
+Make Payment Entry,Effectuer un paiement d'entrée
+Make Purchase Invoice,Faire la facture d'achat
+Make Purchase Order,Faites bon de commande
+Make Purchase Receipt,Assurez- ticket de caisse
+Make Salary Slip,Faire fiche de salaire
+Make Salary Structure,Faire structure salariale
+Make Sales Invoice,Faire la facture de vente
+Make Sales Order,Assurez- Commande
+Make Supplier Quotation,Faire Fournisseur offre
+Make Time Log Batch,Prenez le temps Connexion lot
+Male,Masculin
+Manage Customer Group Tree.,Gérer l'arborescence de groupe de clients .
+Manage Sales Partners.,Gérer partenaires commerciaux.
+Manage Sales Person Tree.,Gérer les ventes personne Arbre .
+Manage Territory Tree.,"Un élément existe avec le même nom ( {0} ) , s'il vous plaît changer le nom du groupe de l'article ou renommer l'élément"
+Manage cost of operations,Gérer les coûts d&#39;exploitation
+Management,gestion
+Manager,directeur
+"Mandatory if Stock Item is ""Yes"". Also the default warehouse where reserved quantity is set from Sales Order.",Obligatoire si le stock L&#39;article est &quot;Oui&quot;. Aussi l&#39;entrepôt par défaut où quantité réservée est fixé à partir de la commande client.
+Manufacture against Sales Order,Fabrication à l&#39;encontre des commandes clients
+Manufacture/Repack,Fabrication / Repack
+Manufactured Qty,Quantité fabriquée
+Manufactured quantity will be updated in this warehouse,Quantité fabriquée sera mis à jour dans cet entrepôt
+Manufactured quantity {0} cannot be greater than planned quanitity {1} in Production Order {2},Quantité fabriquée {0} ne peut pas être supérieure à quanitity prévu {1} dans un ordre de fabrication {2}
+Manufacturer,Fabricant
+Manufacturer Part Number,Numéro de pièce du fabricant
+Manufacturing,Fabrication
+Manufacturing Quantity,Quantité de fabrication
+Manufacturing Quantity is mandatory,Fabrication Quantité est obligatoire
+Margin,Marge
+Marital Status,État civil
+Market Segment,Segment de marché
+Marketing,commercialisation
+Marketing Expenses,Dépenses de marketing
+Married,Marié
+Mass Mailing,Mailing de masse
+Master Name,Nom de Maître
+Master Name is mandatory if account type is Warehouse,Nom du Master est obligatoire si le type de compte est Entrepôt
+Master Type,Type de Maître
+Masters,Maîtres
+Match non-linked Invoices and Payments.,Correspondre non liées factures et paiements.
+Material Issue,Material Issue
+Material Receipt,Réception matériau
+Material Request,Demande de matériel
+Material Request Detail No,Détail Demande Support Aucun
+Material Request For Warehouse,Demande de matériel pour l&#39;entrepôt
+Material Request Item,Article demande de matériel
+Material Request Items,Articles Demande de matériel
+Material Request No,Demande de Support Aucun
+Material Request Type,Type de demande de matériel
+Material Request of maximum {0} can be made for Item {1} against Sales Order {2},Demande de Matériel d'un maximum de {0} peut être faite pour objet {1} contre Commande {2}
+Material Request used to make this Stock Entry,Demande de Matériel utilisé pour réaliser cette Stock Entrée
+Material Request {0} is cancelled or stopped,Demande de Matériel {0} est annulé ou arrêté
+Material Requests for which Supplier Quotations are not created,Les demandes significatives dont les cotes des fournisseurs ne sont pas créés
+Material Requests {0} created,Devis {0} de type {1}
+Material Requirement,Material Requirement
+Material Transfer,De transfert de matériel
+Materials,Matériels
+Materials Required (Exploded),Matériel nécessaire (éclatée)
+Max 5 characters,5 caractères maximum
+Max Days Leave Allowed,Laisser jours Max admis
+Max Discount (%),Max Réduction (%)
+Max Qty,Vous ne pouvez pas Désactiver ou cancle BOM car elle est liée à d'autres nomenclatures
+Max discount allowed for item: {0} is {1}%,Réduction de Max permis pour l'article: {0} {1} est%
+Maximum Amount,Montant maximal
+Maximum allowed credit is {0} days after posting date,Crédit maximum autorisé est de {0} jours après la date de report
+Maximum {0} rows allowed,"Afficher / Masquer les caractéristiques de série comme nos , POS , etc"
+Maxiumm discount for Item {0} is {1}%,Remise Maxiumm pour objet {0} {1} est %
+Medical,Numéro de référence est obligatoire si vous avez entré date de référence
+Medium,Moyen
+"Merging is only possible if following properties are same in both records. Group or Ledger, Root Type, Company",La fusion n'est possible que si les propriétés suivantes sont les mêmes dans les deux registres .
+Message,Message
+Message Parameter,Paramètre message
+Message Sent,Message envoyé
+Message updated,un message de mise à jour
+Messages,Messages
+Messages greater than 160 characters will be split into multiple messages,Un message de plus de 160 caractères sera découpé en plusieurs mesage
+Middle Income,Revenu intermédiaire
+Milestone,Étape importante
+Milestone Date,Date de Milestone
+Milestones,Jalons
+Milestones will be added as Events in the Calendar,Jalons seront ajoutées au fur événements dans le calendrier
+Min Order Qty,Quantité de commande minimale
+Min Qty,Compte {0} est gelé
+Min Qty can not be greater than Max Qty,Quantité de minute ne peut être supérieure à Max Quantité
+Minimum Amount,Montant minimum
+Minimum Order Qty,Quantité de commande minimum
+Minute,Le salaire net ne peut pas être négatif
+Misc Details,Détails Divers
+Miscellaneous Expenses,Nombre de mots
+Miscelleneous,Miscelleneous
+Mobile No,Aucun mobile
+Mobile No.,Mobile n °
+Mode of Payment,Mode de paiement
+Modern,Moderne
+Monday,Lundi
+Month,Mois
+Monthly,Mensuel
+Monthly Attendance Sheet,Feuille de présence mensuel
+Monthly Earning & Deduction,Revenu mensuel &amp; Déduction
+Monthly Salary Register,S&#39;enregistrer Salaire mensuel
+Monthly salary statement.,Fiche de salaire mensuel.
+More Details,Plus de détails
+More Info,Plus d&#39;infos
+Motion Picture & Video,Motion Picture & Video
+Moving Average,Moyenne mobile
+Moving Average Rate,Moving Prix moyen
+Mr,M.
+Ms,Mme
+Multiple Item prices.,Prix ​​des ouvrages multiples.
+"Multiple Price Rule exists with same criteria, please resolve \			conflict by assigning priority. Price Rules: {0}","Multiple règle de prix existe avec les mêmes critères, s'il vous plaît résoudre \ conflit en attribuant des priorités. Règles de prix: {0}"
+Music,musique
+Must be Whole Number,Doit être un nombre entier
+Name,Nom
+Name and Description,Nom et description
+Name and Employee ID,Nom et ID employé
+"Name of new Account. Note: Please don't create accounts for Customers and Suppliers, they are created automatically from the Customer and Supplier master","Nom du nouveau compte . Note: S'il vous plaît ne créez pas de comptes pour les clients et les fournisseurs , ils sont créés automatiquement à partir du client et maître du fournisseur"
+Name of person or organization that this address belongs to.,Nom de la personne ou de l&#39;organisation que cette adresse appartient.
+Name of the Budget Distribution,Nom de la Répartition du budget
+Naming Series,Nommer Série
+Negative Quantity is not allowed,Quantité négatif n'est pas autorisé
+Negative Stock Error ({6}) for Item {0} in Warehouse {1} on {2} {3} in {4} {5},Facture de vente {0} doit être annulée avant d'annuler cette commande client
+Negative Valuation Rate is not allowed,Négatif évaluation Taux n'est pas autorisé
+Negative balance in Batch {0} for Item {1} at Warehouse {2} on {3} {4},Coût Nom Centre existe déjà
+Net Pay,Salaire net
+Net Pay (in words) will be visible once you save the Salary Slip.,Salaire net (en lettres) sera visible une fois que vous enregistrez le bulletin de salaire.
+Net Profit / Loss,Bénéfice net / perte nette
+Net Total,Total net
+Net Total (Company Currency),Total net (Société Monnaie)
+Net Weight,Poids net
+Net Weight UOM,Emballage Poids Net
+Net Weight of each Item,Poids net de chaque article
+Net pay cannot be negative,Landed Cost correctement mis à jour
+Never,Jamais
+New ,Nouveau
+New Account,nouveau compte
+New Account Name,Nom du nouveau compte
+New BOM,Nouvelle nomenclature
+New Communications,Communications Nouveau-
+New Company,nouvelle entreprise
+New Cost Center,Nouveau centre de coût
+New Cost Center Name,Nouveau centre de coûts Nom
+New Delivery Notes,Nouveaux bons de livraison
+New Enquiries,New Renseignements
+New Leads,New Leads
+New Leave Application,Nouvelle demande d&#39;autorisation
+New Leaves Allocated,Nouvelle Feuilles alloué
+New Leaves Allocated (In Days),Feuilles de nouveaux alloués (en jours)
+New Material Requests,Demandes des matériaux nouveaux
+New Projects,Nouveaux projets
+New Purchase Orders,De nouvelles commandes
+New Purchase Receipts,Reçus d&#39;achat de nouveaux
+New Quotations,Citations de nouvelles
+New Sales Orders,Nouvelles commandes clients
+New Serial No cannot have Warehouse. Warehouse must be set by Stock Entry or Purchase Receipt,S'il vous plaît créer clientèle de plomb {0}
+New Stock Entries,Entrées Stock nouvelles
+New Stock UOM,Bourse de New UDM
+New Stock UOM is required,{0} {1} a déjà été soumis
+New Stock UOM must be different from current stock UOM,S'il vous plaît entrer nos mobiles valides
+New Supplier Quotations,Citations Fournisseur de nouveaux
+New Support Tickets,Support Tickets nouvelles
+New UOM must NOT be of type Whole Number,Nouveau UDM doit pas être de type entier Nombre
+New Workplace,Travail du Nouveau-
+Newsletter,Bulletin
+Newsletter Content,Newsletter Content
+Newsletter Status,Statut newsletter
+Newsletter has already been sent,Entrepôt requis pour stock Article {0}
+"Newsletters to contacts, leads.","Bulletins aux contacts, prospects."
+Newspaper Publishers,Éditeurs de journaux
+Next,Suivant
+Next Contact By,Suivant Par
+Next Contact Date,Date Contact Suivant
+Next Date,Date suivante
+Next email will be sent on:,Email sera envoyé le:
+No,Non
+No Customer Accounts found.,Aucun client ne représente trouvés.
+No Customer or Supplier Accounts found,Aucun compte client ou fournisseur trouvé
+No Expense Approvers. Please assign 'Expense Approver' Role to atleast one user,Compte {0} est inactif
+No Item with Barcode {0},Bon de commande {0} ' arrêté '
+No Item with Serial No {0},non autorisé
+No Items to pack,Pas d'éléments pour emballer
+No Leave Approvers. Please assign 'Leave Approver' Role to atleast one user,Pas approbateurs congé. S'il vous plaît attribuer le rôle « congé approbateur » à atleast un utilisateur
+No Permission,Aucune autorisation
+No Production Orders created,Section de base
+No Supplier Accounts found. Supplier Accounts are identified based on 'Master Type' value in account record.,Aucun fournisseur ne représente trouvés. Comptes fournisseurs sont identifiés sur la base de la valeur «Maître Type ' dans le compte rendu.
+No accounting entries for the following warehouses,Pas d'entrées comptables pour les entrepôts suivants
+No addresses created,Aucune adresse créée
+No contacts created,Pas de contacts créés
+No default Address Template found. Please create a new one from Setup > Printing and Branding > Address Template.,Aucune valeur par défaut Adresse modèle trouvé. S'il vous plaît créer un nouveau à partir de Configuration> Presse et Branding> Adresse modèle.
+No default BOM exists for Item {0},services impressionnants
+No description given,Le jour (s ) sur lequel vous postulez pour congé sont les vacances . Vous n'avez pas besoin de demander l'autorisation .
+No employee found,Aucun employé trouvé
+No employee found!,Aucun employé trouvé!
+No of Requested SMS,Pas de SMS demandés
+No of Sent SMS,Pas de SMS envoyés
+No of Visits,Pas de visites
+No permission,État d'approbation doit être « approuvé » ou « Rejeté »
+No record found,Aucun enregistrement trouvé
+No records found in the Invoice table,Aucun documents trouvés dans le tableau de la facture
+No records found in the Payment table,Aucun documents trouvés dans le tableau de paiement
+No salary slip found for month: ,Pas de bulletin de salaire trouvé en un mois:
+Non Profit,À but non lucratif
+Nos,Transaction non autorisée contre arrêté l'ordre de fabrication {0}
+Not Active,Non actif
+Not Applicable,Non applicable
+Not Available,Indisponible
+Not Billed,Non Facturé
+Not Delivered,Non Livré
+Not Set,non définie
+Not allowed to update stock transactions older than {0},Non autorisé à mettre à jour les transactions boursières de plus que {0}
+Not authorized to edit frozen Account {0},Message totale (s )
+Not authroized since {0} exceeds limits,{0} {1} a été modifié . S'il vous plaît Actualiser
+Not permitted,Sélectionnez à télécharger:
+Note,Remarque
+Note User,Remarque utilisateur
+"Note: Backups and files are not deleted from Dropbox, you will have to delete them manually.","Remarque: Les sauvegardes et les fichiers ne sont pas effacés de Dropbox, vous devrez supprimer manuellement."
+"Note: Backups and files are not deleted from Google Drive, you will have to delete them manually.","Remarque: Les sauvegardes et les fichiers ne sont pas supprimés de Google Drive, vous devrez supprimer manuellement."
+Note: Due Date exceeds the allowed credit days by {0} day(s),Batch Log Time {0} doit être « déposés »
+Note: Email will not be sent to disabled users,Remarque: E-mail ne sera pas envoyé aux utilisateurs handicapés
+Note: Item {0} entered multiple times,Stock ne peut pas être mis à jour contre livraison Remarque {0}
+Note: Payment Entry will not be created since 'Cash or Bank Account' was not specified,Casual congé
+Note: System will not check over-delivery and over-booking for Item {0} as quantity or amount is 0,Remarque : Le système ne vérifie pas sur - livraison et la sur- réservation pour objet {0} que la quantité ou le montant est égal à 0
+Note: There is not enough leave balance for Leave Type {0},S'il vous plaît spécifier un ID de ligne valide pour {0} en ligne {1}
+Note: This Cost Center is a Group. Cannot make accounting entries against groups.,Prix ​​règle pour l'escompte
+Note: {0},Compte avec des nœuds enfants ne peut pas être converti en livre
+Notes,Remarques
+Notes:,notes:
+Nothing to request,Pas de requête à demander
+Notice (days),Avis ( jours )
+Notification Control,Contrôle de notification
+Notification Email Address,Adresse e-mail de notification
+Notify by Email on creation of automatic Material Request,Notification par courriel lors de la création de la demande de matériel automatique
+Number Format,Format numérique
+Offer Date,Date de l'offre
+Office,Bureau
+Office Equipments,Équipement de bureau
+Office Maintenance Expenses,Date d'adhésion doit être supérieure à Date de naissance
+Office Rent,POS Global Setting {0} déjà créé pour la compagnie {1}
+Old Parent,Parent Vieux
+On Net Total,Le total net
+On Previous Row Amount,Le montant rangée précédente
+On Previous Row Total,Le total de la rangée précédente
+Online Auctions,Enchères en ligne
+Only Leave Applications with status 'Approved' can be submitted,Date de livraison prévue ne peut pas être avant commande date
+"Only Serial Nos with status ""Available"" can be delivered.","Seulement série n ° avec le statut "" disponible "" peut être livré ."
+Only leaf nodes are allowed in transaction,Seuls les noeuds feuilles sont autorisées dans une transaction
+Only the selected Leave Approver can submit this Leave Application,Seul le congé approbateur sélectionné peut soumettre cette demande de congé
+Open,Ouvert
+Open Production Orders,Commandes ouverte de production
+Open Tickets,Open Billets
+Opening (Cr),Ouverture ( Cr )
+Opening (Dr),{0} doit être inférieur ou égal à {1}
+Opening Date,Date d&#39;ouverture
+Opening Entry,Entrée ouverture
+Opening Qty,Quantité d'ouverture
+Opening Time,Ouverture Heure
+Opening Value,Valeur d'ouverture
+Opening for a Job.,Ouverture d&#39;un emploi.
+Operating Cost,Coût d&#39;exploitation
+Operation Description,Description de l&#39;opération
+Operation No,Opération No
+Operation Time (mins),Temps de fonctionnement (min)
+Operation {0} is repeated in Operations Table,S'il vous plaît sélectionner préfixe premier
+Operation {0} not present in Operations Table,Opération {0} ne présente dans le tableau des opérations
+Operations,Opérations
+Opportunity,Occasion
+Opportunity Date,Date de possibilité
+Opportunity From,De opportunité
+Opportunity Item,Article occasion
+Opportunity Items,Articles Opportunité
+Opportunity Lost,Une occasion manquée
+Opportunity Type,Type d&#39;opportunité
+Optional. This setting will be used to filter in various transactions.,Facultatif. Ce paramètre sera utilisé pour filtrer dans diverses opérations .
+Order Type,Type d&#39;ordre
+Order Type must be one of {0},type d'ordre doit être l'un des {0}
+Ordered,ordonné
+Ordered Items To Be Billed,Articles commandés à facturer
+Ordered Items To Be Delivered,Articles commandés à livrer
+Ordered Qty,commandé Quantité
+"Ordered Qty: Quantity ordered for purchase, but not received.","Commandé Quantité: Quantité de commande pour l'achat , mais pas reçu ."
+Ordered Quantity,Quantité commandée
+Orders released for production.,Commandes validé pour la production.
+Organization Name,Nom de l'organisme
+Organization Profile,Maître de l'employé .
+Organization branch master.,Point impôt Row {0} doit avoir un compte de type de l'impôt sur le revenu ou de dépenses ou ou taxé
+Organization unit (department) master.,Unité d'organisation (département) maître .
+Other,Autre
+Other Details,Autres détails
+Others,autres
+Out Qty,out Quantité
+Out Value,Dehors Valeur
+Out of AMC,Sur AMC
+Out of Warranty,Hors garantie
+Outgoing,Sortant
+Outstanding Amount,Encours
+Outstanding for {0} cannot be less than zero ({1}),Participation pour les employés {0} est déjà marqué
+Overhead,Au-dessus
+Overheads,Les frais généraux
+Overlapping conditions found between:,S'il vous plaît entrez l'adresse e-mail
+Overview,vue d'ensemble
+Owned,Détenue
+Owner,propriétaire
+P L A - Cess Portion,PLA - Cess Portion
+PL or BS,PL ou BS
+PO Date,date de PO
+PO No,PO Non
+POP3 Mail Server,Serveur de messagerie POP3
+POP3 Mail Settings,Paramètres de messagerie POP3
+POP3 mail server (e.g. pop.gmail.com),POP3 serveur de messagerie (par exemple pop.gmail.com)
+POP3 server e.g. (pop.gmail.com),Serveur POP3 par exemple (pop.gmail.com)
+POS Setting,Réglage POS
+POS Setting required to make POS Entry,POS Réglage nécessaire pour faire POS Entrée
+POS Setting {0} already created for user: {1} and company {2},Point {0} a été saisi deux fois
+POS View,POS View
+PR Detail,Détail PR
+Package Item Details,Détails d&#39;article de l&#39;emballage
+Package Items,Articles paquet
+Package Weight Details,Détails Poids de l&#39;emballage
+Packed Item,Article d&#39;emballage de livraison Note
+Packed quantity must equal quantity for Item {0} in row {1},Emballé quantité doit être égale à la quantité pour l'article {0} à la ligne {1}
+Packing Details,Détails d&#39;emballage
+Packing List,Packing List
+Packing Slip,Bordereau
+Packing Slip Item,Emballage article Slip
+Packing Slip Items,Emballage Articles Slip
+Packing Slip(s) cancelled,Point {0} doit être un élément de sous- traitance
+Page Break,Saut de page
+Page Name,Nom de la page
+Paid Amount,Montant payé
+Paid amount + Write Off Amount can not be greater than Grand Total,Comptes provisoires ( passif)
+Pair,Assistant de configuration
+Parameter,Paramètre
+Parent Account,Compte Parent
+Parent Cost Center,Centre de coûts Parent
+Parent Customer Group,Groupe Client parent
+Parent Detail docname,DocName Détail Parent
+Parent Item,Article Parent
+Parent Item Group,Groupe d&#39;éléments Parent
+Parent Item {0} must be not Stock Item and must be a Sales Item,Vous ne pouvez pas ouvrir par exemple lorsque son {0} est ouvert
+Parent Party Type,S'il vous plaît entrez groupe compte parent pour le compte d'entrepôt
+Parent Sales Person,Parent Sales Person
+Parent Territory,Territoire Parent
+Parent Website Page,«Sur la base » et « Regrouper par » ne peut pas être la même
+Parent Website Route,Montant de l'impôt après réduction Montant
+Parenttype,ParentType
+Part-time,À temps partiel
+Partially Completed,Partiellement réalisé
+Partly Billed,Présentée en partie
+Partly Delivered,Livré en partie
+Partner Target Detail,Détail Cible partenaire
+Partner Type,Type de partenaire
+Partner's Website,Le site web du partenaire
+Party,Intervenants
+Party Account,Compte Parti
+Party Type,Type de partie
+Party Type Name,This Time Connexion conflit avec {0}
+Passive,Passif
+Passport Number,Numéro de passeport
+Password,Mot de passe
+Pay To / Recd From,Pay To / RECD De
+Payable,Impôt sur le revenu
+Payables,Dettes
+Payables Group,Groupe Dettes
+Payment Days,Jours de paiement
+Payment Due Date,Date d'échéance
+Payment Period Based On Invoice Date,Période de paiement basé sur Date de la facture
+Payment Reconciliation,Rapprochement des paiements
+Payment Reconciliation Invoice,Rapprochement des paiements de facture
+Payment Reconciliation Invoices,Les factures de réconciliation de paiement
+Payment Reconciliation Payment,Rapprochement des paiements Paiement
+Payment Reconciliation Payments,Paiements de réconciliation de paiement
+Payment Type,Type de paiement
+Payment cannot be made for empty cart,Le paiement ne peut être fait pour le chariot vide
+Payment of salary for the month {0} and year {1},Centre de coûts est nécessaire à la ligne {0} dans le tableau des impôts pour le type {1}
+Payments,Paiements
+Payments Made,Paiements effectués
+Payments Received,Paiements reçus
+Payments made during the digest period,Les paiements effectués au cours de la période digest
+Payments received during the digest period,Les paiements reçus au cours de la période digest
+Payroll Settings,Paramètres de la paie
+Pending,En attendant
+Pending Amount,Montant en attente
+Pending Items {0} updated,Machines et installations
+Pending Review,Attente d&#39;examen
+Pending SO Items For Purchase Request,"Articles en attente Donc, pour demande d&#39;achat"
+Pension Funds,Les fonds de pension
+Percent Complete,Pour cent complet
+Percentage Allocation,Répartition en pourcentage
+Percentage Allocation should be equal to 100%,Pourcentage allocation doit être égale à 100 %
+Percentage variation in quantity to be allowed while receiving or delivering this item.,Pourcentage de variation de la quantité à être autorisé lors de la réception ou la livraison de cet article.
+Percentage you are allowed to receive or deliver more against the quantity ordered. For example: If you have ordered 100 units. and your Allowance is 10% then you are allowed to receive 110 units.,Pourcentage que vous êtes autorisé à recevoir ou de livrer plus sur la quantité commandée. Par exemple: Si vous avez commandé 100 unités. et votre allocation est de 10% alors que vous êtes autorisé à recevoir 110 unités.
+Performance appraisal.,L&#39;évaluation des performances.
+Period,période
+Period Closing Voucher,Bon clôture de la période
+Periodicity,Périodicité
+Permanent Address,Adresse permanente
+Permanent Address Is,Adresse permanente est
+Permission,Permission
+Personal,Personnel
+Personal Details,Données personnelles
+Personal Email,Courriel personnel
+Pharmaceutical,pharmaceutique
+Pharmaceuticals,médicaments
+Phone,Téléphone
+Phone No,N ° de téléphone
+Piecework,travail à la pièce
+Pincode,Le code PIN
+Place of Issue,Lieu d&#39;émission
+Plan for maintenance visits.,Plan pour les visites de maintenance.
+Planned Qty,Quantité planifiée
+"Planned Qty: Quantity, for which, Production Order has been raised, but is pending to be manufactured.","Prévue Quantité: Quantité , pour qui , un ordre de fabrication a été soulevée , mais est en attente d' être fabriqué ."
+Planned Quantity,Quantité planifiée
+Planning,planification
+Plant,Plante
+Plant and Machinery,Facture d'achat {0} est déjà soumis
+Please Enter Abbreviation or Short Name properly as it will be added as Suffix to all Account Heads.,S&#39;il vous plaît Entrez Abréviation ou nom court correctement car il sera ajouté comme suffixe à tous les chefs de compte.
+Please Update SMS Settings,S'il vous plaît Mettre à jour les paramètres de SMS
+Please add expense voucher details,Attachez votre image
+Please add to Modes of Payment from Setup.,S'il vous plaît ajoutez à Modes de paiement de configuration.
+Please check 'Is Advance' against Account {0} if this is an advance entry.,Exercice / comptabilité .
+Please click on 'Generate Schedule',"S'il vous plaît cliquer sur "" Générer annexe '"
+Please click on 'Generate Schedule' to fetch Serial No added for Item {0},"S'il vous plaît cliquer sur "" Générer annexe ' pour aller chercher de série n ° ajouté pour objet {0}"
+Please click on 'Generate Schedule' to get schedule,"S'il vous plaît cliquer sur "" Générer annexe » pour obtenir le calendrier"
+Please create Customer from Lead {0},Prix ​​/ Rabais
+Please create Salary Structure for employee {0},« Date de début prévue » ne peut être supérieur à ' Date de fin prévue '
+Please create new account from Chart of Accounts.,S'il vous plaît créer un nouveau compte de plan comptable .
+Please do NOT create Account (Ledgers) for Customers and Suppliers. They are created directly from the Customer / Supplier masters.,S'il vous plaît ne créez pas de compte ( grands livres ) pour les clients et les fournisseurs . Ils sont créés directement par les maîtres clients / fournisseurs .
+Please enter 'Expected Delivery Date',S'il vous plaît entrer « Date de livraison prévue '
+Please enter 'Is Subcontracted' as Yes or No,{0} {1} contre facture {1}
+Please enter 'Repeat on Day of Month' field value,1 devise = [ ? ] Fraction
+Please enter Account Receivable/Payable group in company master,Les paramètres par défaut pour l'achat des transactions .
+Please enter Approving Role or Approving User,S'il vous plaît entrer approuver ou approuver Rôle utilisateur
+Please enter BOM for Item {0} at row {1},S'il vous plaît entrer nomenclature pour objet {0} à la ligne {1}
+Please enter Company,S'il vous plaît entrer Société
+Please enter Cost Center,S'il vous plaît entrer Centre de coûts
+Please enter Delivery Note No or Sales Invoice No to proceed,S&#39;il vous plaît entrer livraison Remarque Aucune facture de vente ou Non pour continuer
+Please enter Employee Id of this sales parson,S'il vous plaît entrer employés Id de ce pasteur de vente
+Please enter Expense Account,S&#39;il vous plaît entrer Compte de dépenses
+Please enter Item Code to get batch no,S'il vous plaît entrez le code d'article pour obtenir n ° de lot
+Please enter Item Code.,S'il vous plaît entrez le code d'article .
+Please enter Item first,S'il vous plaît entrer article premier
+Please enter Maintaince Details first,S'il vous plaît entrer Maintaince Détails première
+Please enter Master Name once the account is created.,S'il vous plaît entrer Maître Nom une fois le compte créé .
+Please enter Planned Qty for Item {0} at row {1},Vous ne pouvez pas sélectionner le type de charge comme « Sur la ligne précédente Montant » ou « Le précédent Row totale » pour l'évaluation . Vous ne pouvez sélectionner que l'option «Total» pour le montant de la ligne précédente ou total de la ligne précédente
+Please enter Production Item first,S'il vous plaît entrer en production l'article premier
+Please enter Purchase Receipt No to proceed,S&#39;il vous plaît entrer Achat réception Non pour passer
+Please enter Reference date,S'il vous plaît entrer Date de référence
+Please enter Warehouse for which Material Request will be raised,S'il vous plaît entrer Entrepôt à qui demande de matériel sera porté
+Please enter Write Off Account,S'il vous plaît entrer amortissent compte
+Please enter atleast 1 invoice in the table,recevable
+Please enter company first,S'il vous plaît entrez première entreprise
+Please enter company name first,S'il vous plaît entrez le nom de l'entreprise d'abord
+Please enter default Unit of Measure,Entrepôt de cible dans la ligne {0} doit être la même que la production de commande
+Please enter default currency in Company Master,S'il vous plaît entrer devise par défaut en maître de compagnie
+Please enter email address,Allouer des feuilles pour une période .
+Please enter item details,"Pour signaler un problème, passez à"
+Please enter message before sending,"Vous ne pouvez pas supprimer Aucune série {0} en stock . Première retirer du stock, puis supprimer ."
+Please enter parent account group for warehouse account,Matière première
+Please enter parent cost center,Le projet de loi n ° {0} déjà réservé dans la facture d'achat {1}
+Please enter quantity for Item {0},Point {0} est annulée
+Please enter relieving date.,Type de partie de Parent
+Please enter sales order in the above table,S'il vous plaît entrez la commande client dans le tableau ci-dessus
+Please enter valid Company Email,S'il vous plaît entrer une adresse valide Société Email
+Please enter valid Email Id,Maître Organisation de branche .
+Please enter valid Personal Email,S'il vous plaît entrer une adresse valide personnels
+Please enter valid mobile nos,nos
+Please find attached Sales Invoice #{0},S'il vous plaît trouver ci-joint la facture de vente # {0}
+Please install dropbox python module,S&#39;il vous plaît installer Dropbox module Python
+Please mention no of visits required,Paiement du salaire pour le mois {0} et {1} an
+Please pull items from Delivery Note,POS- Cadre . #
+Please save the Newsletter before sending,{0} {1} n'est pas soumis
+Please save the document before generating maintenance schedule,S'il vous plaît enregistrer le document avant de générer le calendrier d'entretien
+Please see attachment,S'il vous plaît voir la pièce jointe
+Please select Bank Account,S&#39;il vous plaît sélectionner compte bancaire
+Please select Carry Forward if you also want to include previous fiscal year's balance leaves to this fiscal year,S&#39;il vous plaît sélectionnez Report si vous souhaitez également inclure le solde de l&#39;exercice précédent ne laisse à cet exercice
+Please select Category first,S'il vous plaît sélectionnez d'abord Catégorie
+Please select Charge Type first,S'il vous plaît sélectionnez le type de Facturation de la première
+Please select Fiscal Year,S'il vous plaît sélectionner l'Exercice
+Please select Group or Ledger value,Nombre BOM pas permis non manufacturé article {0} à la ligne {1}
+Please select Incharge Person's name,S'il vous plaît sélectionnez le nom de la personne Incharge
+Please select Invoice Type and Invoice Number in atleast one row,S'il vous plaît sélectionnez facture type et numéro de facture dans atleast une rangée
+"Please select Item where ""Is Stock Item"" is ""No"" and ""Is Sales Item"" is ""Yes"" and there is no other Sales BOM",Contactez- maître .
+Please select Price List,S&#39;il vous plaît sélectionnez Liste des Prix
+Please select Start Date and End Date for Item {0},S'il vous plaît sélectionnez Date de début et date de fin de l'article {0}
+Please select Time Logs.,S'il vous plaît sélectionner registres de temps.
+Please select a csv file,S&#39;il vous plaît sélectionner un fichier csv
+Please select a valid csv file with data,Date de liquidation ne peut pas être avant le check date dans la ligne {0}
+Please select a value for {0} quotation_to {1},S'il vous plaît sélectionnez une valeur pour {0} {1} quotation_to
+"Please select an ""Image"" first","S'il vous plaît sélectionnez ""Image "" première"
+Please select charge type first,Immobilisations
+Please select company first,S'il vous plaît sélectionnez première entreprise
+Please select company first.,S'il vous plaît sélectionnez première entreprise.
+Please select item code,Etes-vous sûr de vouloir unstop
+Please select month and year,S&#39;il vous plaît sélectionner le mois et l&#39;année
+Please select prefix first,nourriture
+Please select the document type first,S&#39;il vous plaît sélectionner le type de document premier
+Please select weekly off day,Laissez uniquement les applications ayant le statut « Approuvé » peut être soumis
+Please select {0},S'il vous plaît sélectionnez {0}
+Please select {0} first,S'il vous plaît sélectionnez {0} premier
+Please select {0} first.,S'il vous plaît sélectionnez {0} en premier.
+Please set Dropbox access keys in your site config,S'il vous plaît définir les clés d'accès Dropbox sur votre site config
+Please set Google Drive access keys in {0},S'il vous plaît définir les clés d'accès Google lecteurs dans {0}
+Please set default Cash or Bank account in Mode of Payment {0},Les frais de téléphone
+Please set default value {0} in Company {0},tous les territoires
+Please set {0},S'il vous plaît mettre {0}
+Please setup Employee Naming System in Human Resource > HR Settings,S&#39;il vous plaît configuration Naming System employés en ressources humaines&gt; Paramètres RH
+Please setup numbering series for Attendance via Setup > Numbering Series,S'il vous plaît configuration série de numérotation à la fréquentation via Configuration> Série de numérotation
+Please setup your chart of accounts before you start Accounting Entries,S'il vous plaît configurer votre plan de comptes avant de commencer Écritures comptables
+Please specify,Veuillez spécifier
+Please specify Company,S&#39;il vous plaît préciser Company
+Please specify Company to proceed,Veuillez indiquer Société de procéder
+Please specify Default Currency in Company Master and Global Defaults,N ° de série {0} n'existe pas
+Please specify a,Veuillez spécifier un
+Please specify a valid 'From Case No.',S&#39;il vous plaît indiquer une valide »De Affaire n &#39;
+Please specify a valid Row ID for {0} in row {1},Il s'agit d'un site d'exemple généré automatiquement à partir de ERPNext
+Please specify either Quantity or Valuation Rate or both,S'il vous plaît spécifier Quantité ou l'évaluation des taux ou à la fois
+Please submit to update Leave Balance.,S'il vous plaît soumettre à jour de congé balance .
+Plot,terrain
+Plot By,terrain par
+Point of Sale,Point de vente
+Point-of-Sale Setting,Point-of-Sale Réglage
+Post Graduate,Message d&#39;études supérieures
+Postal,Postal
+Postal Expenses,Frais postaux
+Posting Date,Date de publication
+Posting Time,Affichage Temps
+Posting date and posting time is mandatory,Date d'affichage et l'affichage est obligatoire
+Posting timestamp must be after {0},Horodatage affichage doit être après {0}
+Potential opportunities for selling.,Possibilités pour la vente.
+Preferred Billing Address,Préféré adresse de facturation
+Preferred Shipping Address,Preferred Adresse de livraison
+Prefix,Préfixe
+Present,Présent
+Prevdoc DocType,Prevdoc DocType
+Prevdoc Doctype,Prevdoc Doctype
+Preview,Aperçu
+Previous,Précedent
+Previous Work Experience,L&#39;expérience de travail antérieure
+Price,Profil de l'organisation
+Price / Discount,Utilisateur Notes est obligatoire
+Price List,Liste des prix
+Price List Currency,Devise Prix
+Price List Currency not selected,Liste des Prix devise sélectionné
+Price List Exchange Rate,Taux de change Prix de liste
+Price List Name,Nom Liste des Prix
+Price List Rate,Prix ​​Liste des Prix
+Price List Rate (Company Currency),Tarifs Taux (Société Monnaie)
+Price List master.,Liste de prix principale.
+Price List must be applicable for Buying or Selling,Compte {0} doit être SAMES comme crédit du compte dans la facture d'achat en ligne {0}
+Price List not selected,Barcode valide ou N ° de série
+Price List {0} is disabled,Série {0} déjà utilisé dans {1}
+Price or Discount,Frais d'administration
+Pricing Rule,Provision pour plus - livraison / facturation excessive franchi pour objet {0}
+Pricing Rule Help,Prix règle Aide
+"Pricing Rule is first selected based on 'Apply On' field, which can be Item, Item Group or Brand.","Prix règle est d'abord sélectionné sur la base de «postuler en« champ, qui peut être l'article, groupe d'articles ou de marque."
+"Pricing Rule is made to overwrite Price List / define discount percentage, based on some criteria.","Prix règle est faite pour remplacer la liste des prix / définir le pourcentage de remise, sur la base de certains critères."
+Pricing Rules are further filtered based on quantity.,Les règles de tarification sont encore filtrés en fonction de la quantité.
+Print Format Style,Format d&#39;impression style
+Print Heading,Imprimer Cap
+Print Without Amount,Imprimer Sans Montant
+Print and Stationary,Appréciation {0} créé pour les employés {1} dans la plage de date donnée
+Printing and Branding,équité
+Priority,Priorité
+Private Equity,Private Equity
+Privilege Leave,Point {0} doit être fonction Point
+Probation,probation
+Process Payroll,processus de paye
+Produced,produit
+Produced Quantity,Quantité produite
+Product Enquiry,Demande d&#39;information produit
+Production,Production
+Production Order,Ordre de fabrication
+Production Order status is {0},Feuilles alloué avec succès pour {0}
+Production Order {0} must be cancelled before cancelling this Sales Order,Tous les groupes de clients
+Production Order {0} must be submitted,Client / Nom plomb
+Production Orders,Ordres de fabrication
+Production Orders in Progress,Les commandes de produits en cours
+Production Plan Item,Élément du plan de production
+Production Plan Items,Éléments du plan de production
+Production Plan Sales Order,Plan de Production Ventes Ordre
+Production Plan Sales Orders,Vente Plan d&#39;ordres de production
+Production Planning Tool,Outil de planification de la production
+Products,Produits
+"Products will be sorted by weight-age in default searches. More the weight-age, higher the product will appear in the list.","Les produits seront triés par poids-âge dans les recherches par défaut. Plus le poids-âge, plus le produit apparaîtra dans la liste."
+Professional Tax,Taxe Professionnelle
+Profit and Loss,Pertes et profits
+Profit and Loss Statement,Compte de résultat
+Project,Projet
+Project Costing,Des coûts de projet
+Project Details,Détails du projet
+Project Manager,Chef de projet
+Project Milestone,Des étapes du projet
+Project Milestones,Étapes du projet
+Project Name,Nom du projet
+Project Start Date,Date de début du projet
+Project Type,Type de projet
+Project Value,Valeur du projet
+Project activity / task.,Activité de projet / tâche.
+Project master.,Projet de master.
+Project will get saved and will be searchable with project name given,Projet sera sauvegardé et sera consultable avec le nom de projet donné
+Project wise Stock Tracking,Projet sage Stock Tracking
+Project-wise data is not available for Quotation,alloué avec succès
+Projected,Projection
+Projected Qty,Qté projeté
+Projects,Projets
+Projects & System,Pas de commande de production créées
+Prompt for Email on Submission of,Prompt for Email relative à la présentation des
+Proposal Writing,Rédaction de propositions
+Provide email id registered in company,Fournir id e-mail enregistrée dans la société
+Provisional Profit / Loss (Credit),Résultat provisoire / Perte (crédit)
+Public,Public
+Published on website at: {0},Publié sur le site Web le: {0}
+Publishing,édition
+Pull sales orders (pending to deliver) based on the above criteria,Tirez les ordres de vente (en attendant de livrer) sur la base des critères ci-dessus
+Purchase,Achat
+Purchase / Manufacture Details,Achat / Fabrication Détails
+Purchase Analytics,Les analyses des achats
+Purchase Common,Achat commun
+Purchase Details,Détails de l'achat
+Purchase Discounts,Rabais sur l&#39;achat
+Purchase Invoice,Facture achat
+Purchase Invoice Advance,Paiement à l&#39;avance Facture
+Purchase Invoice Advances,Achat progrès facture
+Purchase Invoice Item,Achat d&#39;article de facture
+Purchase Invoice Trends,Achat Tendances facture
+Purchase Invoice {0} is already submitted,Voulez-vous vraiment de soumettre tout bulletin de salaire pour le mois {0} et {1} an
+Purchase Order,Bon de commande
+Purchase Order Item,Achat Passer commande
+Purchase Order Item No,Achetez article ordonnance n
+Purchase Order Item Supplied,Point de commande fourni
+Purchase Order Items,Achetez articles de la commande
+Purchase Order Items Supplied,Articles commande fourni
+Purchase Order Items To Be Billed,Purchase Order articles qui lui seront facturées
+Purchase Order Items To Be Received,Articles de bons de commande pour être reçu
+Purchase Order Message,Achat message Ordre
+Purchase Order Required,Bon de commande requis
+Purchase Order Trends,Bon de commande Tendances
+Purchase Order number required for Item {0},Vous ne pouvez pas reporter {0}
+Purchase Order {0} is 'Stopped',Poster n'existe pas . S'il vous plaît ajoutez poste !
+Purchase Order {0} is not submitted,entrer une valeur
+Purchase Orders given to Suppliers.,Achetez commandes faites aux fournisseurs.
+Purchase Receipt,Achat Réception
+Purchase Receipt Item,Achat d&#39;article de réception
+Purchase Receipt Item Supplied,Article reçu d&#39;achat fournis
+Purchase Receipt Item Supplieds,Achat Supplieds point de réception
+Purchase Receipt Items,Acheter des articles reçus
+Purchase Receipt Message,Achat message de réception
+Purchase Receipt No,Achetez un accusé de réception
+Purchase Receipt Required,Réception achat requis
+Purchase Receipt Trends,Achat Tendances reçus
+Purchase Receipt number required for Item {0},Numéro du bon de réception requis pour objet {0}
+Purchase Receipt {0} is not submitted,Reçu d'achat {0} n'est pas soumis
+Purchase Register,Achat S&#39;inscrire
+Purchase Return,Achat de retour
+Purchase Returned,Achetez retour
+Purchase Taxes and Charges,Impôts achat et les frais
+Purchase Taxes and Charges Master,Impôts achat et Master frais
+Purchse Order number required for Item {0},Ordre de fabrication {0} doit être annulée avant d'annuler cette commande client
+Purpose,But
+Purpose must be one of {0},L'objectif doit être l'un des {0}
+QA Inspection,QA inspection
+Qty,Qté
+Qty Consumed Per Unit,Quantité consommée par unité
+Qty To Manufacture,Quantité à fabriquer
+Qty as per Stock UOM,Qté en stock pour Emballage
+Qty to Deliver,Quantité à livrer
+Qty to Order,Quantité à commander
+Qty to Receive,Quantité à recevoir
+Qty to Transfer,Qté à Transférer
+Qualification,Qualification
+Quality,Qualité
+Quality Inspection,Inspection de la Qualité
+Quality Inspection Parameters,Paramètres inspection de la qualité
+Quality Inspection Reading,Lecture d&#39;inspection de la qualité
+Quality Inspection Readings,Lectures inspection de la qualité
+Quality Inspection required for Item {0},Inspection de la qualité requise pour l'article {0} 
+Quality Management,Gestion de la qualité
+Quantity,Quantité
+Quantity Requested for Purchase,Quantité demandée pour l&#39;achat
+Quantity and Rate,Quantité et taux
+Quantity and Warehouse,Quantité et entrepôt
+Quantity cannot be a fraction in row {0},Quantité ne peut pas être une fraction de la rangée
+Quantity for Item {0} must be less than {1},Quantité de l'article {0} doit être inférieur à {1}
+Quantity in row {0} ({1}) must be same as manufactured quantity {2},Entrepôt ne peut pas être supprimé car il existe entrée stock registre pour cet entrepôt .
+Quantity of item obtained after manufacturing / repacking from given quantities of raw materials,Quantité de produit obtenue après fabrication / reconditionnement des quantités données de matières premières
+Quantity required for Item {0} in row {1},Quantité requise pour objet {0} à la ligne {1}
+Quarter,Trimestre
+Quarterly,Trimestriel
+Quick Help,Aide rapide
+Quotation,Devis
+Quotation Item,Article devis
+Quotation Items,Articles de devis
+Quotation Lost Reason,Devis perdu la raison
+Quotation Message,Message du devis
+Quotation To,Devis Pour
+Quotation Trends,Devis Tendances
+Quotation {0} is cancelled,Devis {0} est annulée
+Quotation {0} not of type {1},Activer / désactiver les monnaies .
+Quotations received from Suppliers.,Devis reçus des fournisseurs.
+Quotes to Leads or Customers.,Citations à prospects ou clients.
+Raise Material Request when stock reaches re-order level,Soulever demande de matériel lorsque le stock atteint le niveau de réapprovisionnement
+Raised By,Raised By
+Raised By (Email),Raised By (e-mail)
+Random,Aléatoire
+Range,Gamme
+Rate,Taux
+Rate ,Taux
+Rate (%),Taux (%)
+Rate (Company Currency),Taux (Monnaie de la société)
+Rate Of Materials Based On,Taux de matériaux à base
+Rate and Amount,Taux et le montant
+Rate at which Customer Currency is converted to customer's base currency,Vitesse à laquelle la devise du client est converti en devise de base du client
+Rate at which Price list currency is converted to company's base currency,Taux auquel la monnaie Liste de prix est converti en devise de base entreprise
+Rate at which Price list currency is converted to customer's base currency,Taux auquel la monnaie Liste de prix est converti en devise de base du client
+Rate at which customer's currency is converted to company's base currency,Vitesse à laquelle la devise du client est converti en devise de base entreprise
+Rate at which supplier's currency is converted to company's base currency,Taux auquel la monnaie du fournisseur est converti en devise de base entreprise
+Rate at which this tax is applied,Vitesse à laquelle cet impôt est appliqué
+Raw Material,S'il vous plaît entrez la date et l'heure de l'événement !
+Raw Material Item Code,Raw Code article Matière
+Raw Materials Supplied,Des matières premières fournies
+Raw Materials Supplied Cost,Coût des matières premières fournies
+Raw material cannot be same as main Item,Point {0} ignoré car il n'est pas un article en stock
+Re-Order Level,Re-Order niveau
+Re-Order Qty,Re-Cdt
+Re-order,Re-order
+Re-order Level,Re-order niveau
+Re-order Qty,Re-order Quantité
+Read,Lire
+Reading 1,Lecture 1
+Reading 10,Lecture 10
+Reading 2,Lecture 2
+Reading 3,Reading 3
+Reading 4,Reading 4
+Reading 5,Reading 5
+Reading 6,Lecture 6
+Reading 7,Lecture 7
+Reading 8,Lecture 8
+Reading 9,Lecture 9
+Real Estate,Immobilier
+Reason,Raison
+Reason for Leaving,Raison du départ
+Reason for Resignation,Raison de la démission
+Reason for losing,Raison pour perdre
+Recd Quantity,Quantité recd
+Receivable,Impression et image de marque
+Receivable / Payable account will be identified based on the field Master Type,Compte à recevoir / payer sera identifié en fonction du champ Type de maître
+Receivables,Créances
+Receivables / Payables,Créances / dettes
+Receivables Group,Groupe de créances
+Received Date,Date de réception
+Received Items To Be Billed,Articles reçus à être facturé
+Received Qty,Quantité reçue
+Received and Accepted,Reçus et acceptés
+Receiver List,Liste des récepteurs
+Receiver List is empty. Please create Receiver List,Soit quantité de cible ou le montant cible est obligatoire .
+Receiver Parameter,Paramètre récepteur
+Recipients,Destinataires
+Reconcile,réconcilier
+Reconciliation Data,Données de réconciliation
+Reconciliation HTML,Réconciliation HTML
+Reconciliation JSON,Réconciliation JSON
+Record item movement.,Enregistrer le mouvement de l&#39;objet.
+Recurring Id,Id récurrent
+Recurring Invoice,Facture récurrente
+Recurring Type,Type de courant
+Reduce Deduction for Leave Without Pay (LWP),Réduire la déduction de congé sans solde (PLT)
+Reduce Earning for Leave Without Pay (LWP),Réduire Gagner de congé sans solde (PLT)
+Ref,Réf
+Ref Code,Code de référence de
+Ref SQ,Réf SQ
+Reference,Référence
+Reference #{0} dated {1},"Vous ne pouvez pas surfacturer pour objet {0} à la ligne {0} plus de {1} . Pour permettre la surfacturation , s'il vous plaît mettre dans 'Configuration '> ' par défaut globales'"
+Reference Date,Date de Référence
+Reference Name,Nom de référence
+Reference No & Reference Date is required for {0},contacts
+Reference No is mandatory if you entered Reference Date,"Centre de coûts est nécessaire pour compte » de profits et pertes "" {0}"
+Reference Number,Numéro de référence
+Reference Row #,"Ne peut directement fixer le montant . Pour le type de charge « réelle » , utilisez le champ de taux"
+Refresh,Rafraîchir
+Registration Details,Détails de l&#39;enregistrement
+Registration Info,D&#39;informations Inscription
+Rejected,Rejeté
+Rejected Quantity,Quantité rejetée
+Rejected Serial No,Rejeté N ° de série
+Rejected Warehouse,Entrepôt rejetée
+Rejected Warehouse is mandatory against regected item,Entrepôt rejeté est obligatoire contre l'article regected
+Relation,Rapport
+Relieving Date,Date de soulager
+Relieving Date must be greater than Date of Joining,Vous n'êtes pas autorisé à ajouter ou mettre à jour les entrées avant {0}
+Remark,Remarque
+Remarks,Remarques
+Remarks Custom,Remarques sur commande
+Rename,Renommer
+Rename Log,Renommez identifiez-vous
+Rename Tool,Outils de renommage
+Rent Cost,louer coût
+Rent per hour,Louer par heure
+Rented,Loué
+Repeat on Day of Month,Répétez le Jour du Mois
+Replace,Remplacer
+Replace Item / BOM in all BOMs,Remplacer l&#39;élément / BOM dans toutes les nomenclatures
+Replied,Répondu
+Report Date,Date du rapport
+Report Type,Rapport Genre
+Report Type is mandatory,Bulletin de salaire de l'employé {0} déjà créé pour ce mois-ci
+Reports to,Rapports au
+Reqd By Date,Reqd par date
+Reqd by Date,Reqd par date
+Request Type,Type de demande
+Request for Information,Demande de renseignements
+Request for purchase.,Demande d&#39;achat.
+Requested,demandé
+Requested For,Pour demandée
+Requested Items To Be Ordered,Articles demandés à commander
+Requested Items To Be Transferred,Articles demandé à être transférés
+Requested Qty,Quantité demandée
+"Requested Qty: Quantity requested for purchase, but not ordered.","Demandé Quantité: Quantité demandée pour l'achat , mais pas ordonné ."
+Requests for items.,Les demandes d&#39;articles.
+Required By,Requis par
+Required Date,Requis Date
+Required Qty,Quantité requise
+Required only for sample item.,Requis uniquement pour les articles de l&#39;échantillon.
+Required raw materials issued to the supplier for producing a sub - contracted item.,Matières premières nécessaires délivrés au fournisseur pour la production d&#39;un élément sous - traitance.
+Research,recherche
+Research & Development,Recherche & Développement
+Researcher,chercheur
+Reseller,Revendeur
+Reserved,réservé
+Reserved Qty,Quantité réservés
+"Reserved Qty: Quantity ordered for sale, but not delivered.","Réservés Quantité: Quantité de commande pour la vente , mais pas livré ."
+Reserved Quantity,Quantité réservée
+Reserved Warehouse,Entrepôt réservé 
+Reserved Warehouse in Sales Order / Finished Goods Warehouse,Entrepôt réservé à des commandes clients / entrepôt de produits finis
+Reserved Warehouse is missing in Sales Order,Réservé entrepôt est manquant dans l&#39;ordre des ventes
+Reserved Warehouse required for stock Item {0} in row {1},Centre de coûts par défaut de vente
+Reserved warehouse required for stock item {0},Ajoutez à cela les restrictions de l'utilisateur
+Reserves and Surplus,Réserves et de l'excédent
+Reset Filters,réinitialiser les filtres
+Resignation Letter Date,Date de lettre de démission
+Resolution,Résolution
+Resolution Date,Date de Résolution
+Resolution Details,Détails de la résolution
+Resolved By,Résolu par
+Rest Of The World,revenu indirect
+Retail,Détail
+Retail & Wholesale,Retail & Wholesale
+Retailer,Détaillant
+Review Date,Date de revoir
+Rgt,Rgt
+Role Allowed to edit frozen stock,Rôle autorisés à modifier stock congelé
+Role that is allowed to submit transactions that exceed credit limits set.,Rôle qui est autorisé à soumettre des transactions qui dépassent les limites de crédit fixées.
+Root Type,Type de Racine
+Root Type is mandatory,Type de Root est obligatoire
+Root account can not be deleted,Prix ​​ou à prix réduits
+Root cannot be edited.,Racine ne peut pas être modifié.
+Root cannot have a parent cost center,Racine ne peut pas avoir un centre de coûts parent
+Rounded Off,Période est trop courte
+Rounded Total,Totale arrondie
+Rounded Total (Company Currency),Totale arrondie (Société Monnaie)
+Row # ,Row #
+Row # {0}: ,Ligne # {0}: 
+Row #{0}: Ordered qty can not less than item's minimum order qty (defined in item master).,Ligne # {0}: quantité Commandé ne peut pas moins que l'ordre minimum quantité de produit (défini dans le maître de l'article).
+Row #{0}: Please specify Serial No for Item {1},Ligne # {0}: S'il vous plaît spécifier Pas de série pour objet {1}
+Row {0}: Account does not match with \						Purchase Invoice Credit To account,Ligne {0}: compte ne correspond pas à \ Facture d'achat crédit du compte
+Row {0}: Account does not match with \						Sales Invoice Debit To account,Ligne {0}: compte ne correspond pas à \ la facture de vente de débit Pour tenir compte
+Row {0}: Conversion Factor is mandatory,Ligne {0}: facteur de conversion est obligatoire
+Row {0}: Credit entry can not be linked with a Purchase Invoice,Ligne {0} : entrée de crédit ne peut pas être lié à une facture d'achat
+Row {0}: Debit entry can not be linked with a Sales Invoice,Ligne {0} : entrée de débit ne peut pas être lié à une facture de vente
+Row {0}: Payment amount must be less than or equals to invoice outstanding amount. Please refer Note below.,Ligne {0}: Montant du paiement doit être inférieur ou égal montant de la facture exceptionnelle. S'il vous plaît se référer note ci-dessous.
+Row {0}: Qty is mandatory,Ligne {0}: Quantité est obligatoire
+"Row {0}: Qty not avalable in warehouse {1} on {2} {3}.					Available Qty: {4}, Transfer Qty: {5}","Ligne {0}: Qté pas avalable dans l'entrepôt {1} sur {2} {3}. Disponible Quantité: {4}, Transfert Quantité: {5}"
+"Row {0}: To set {1} periodicity, difference between from and to date \						must be greater than or equal to {2}","Ligne {0}: Pour définir {1} périodicité, la différence entre de et à jour \ doit être supérieur ou égal à {2}"
+Row {0}:Start Date must be before End Date,Ligne {0} : Date de début doit être avant Date de fin
+Rules for adding shipping costs.,S'il vous plaît entrer atleast une facture dans le tableau
+Rules for applying pricing and discount.,Tous ces éléments ont déjà été facturés
+Rules to calculate shipping amount for a sale,Règles de calcul du montant de l&#39;expédition pour une vente
+S.O. No.,S.O. Non.
+SHE Cess on Excise,ELLE CESS sur l'accise
+SHE Cess on Service Tax,ELLE CESS sur des services fiscaux
+SHE Cess on TDS,ELLE CESS sur TDS
+SMS Center,Centre SMS
+SMS Gateway URL,URL SMS Gateway
+SMS Log,SMS Log
+SMS Parameter,Paramètre SMS
+SMS Sender Name,SMS Sender Nom
+SMS Settings,Paramètres SMS
+SO Date,SO Date
+SO Pending Qty,SO attente Qté
+SO Qty,SO Quantité
+Salary,Salaire
+Salary Information,Information sur le salaire
+Salary Manager,Salaire Responsable
+Salary Mode,Mode de rémunération
+Salary Slip,Glissement des salaires
+Salary Slip Deduction,Déduction bulletin de salaire
+Salary Slip Earning,Slip Salaire Gagner
+Salary Slip of employee {0} already created for this month,Entrepôt réservé requis pour l'article courant {0}
+Salary Structure,Grille des salaires
+Salary Structure Deduction,Déduction structure salariale
+Salary Structure Earning,Structure salariale Gagner
+Salary Structure Earnings,Bénéfice structure salariale
+Salary breakup based on Earning and Deduction.,rupture des salaires basée sur l&#39;obtention et la déduction.
+Salary components.,Éléments du salaire.
+Salary template master.,Maître de modèle de salaires .
+Sales,Ventes
+Sales Analytics,Analytics Sales
+Sales BOM,BOM ventes
+Sales BOM Help,Aide nomenclature des ventes
+Sales BOM Item,Article nomenclature des ventes
+Sales BOM Items,Articles ventes de nomenclature
+Sales Browser,Exceptionnelle pour {0} ne peut pas être inférieur à zéro ( {1} )
+Sales Details,Détails ventes
+Sales Discounts,Escomptes sur ventes
+Sales Email Settings,Réglages Courriel Ventes
+Sales Expenses,Fournisseur numéro de livraison en double dans {0}
+Sales Extras,Extras ventes
+Sales Funnel,Entonnoir des ventes
+Sales Invoice,Facture de vente
+Sales Invoice Advance,Advance facture de vente
+Sales Invoice Item,Article facture de vente
+Sales Invoice Items,Facture de vente Articles
+Sales Invoice Message,Message facture de vente
+Sales Invoice No,Aucune facture de vente
+Sales Invoice Trends,Soldes Tendances de la facture
+Sales Invoice {0} has already been submitted,BOM {0} n'est pas actif ou non soumis
+Sales Invoice {0} must be cancelled before cancelling this Sales Order,Montant du rabais
+Sales Order,Commande
+Sales Order Date,Date de Commande
+Sales Order Item,Poste de commande client
+Sales Order Items,Articles Sales Order
+Sales Order Message,Message de commande client
+Sales Order No,Ordonnance n ° de vente
+Sales Order Required,Commande obligatoire
+Sales Order Trends,Ventes Tendances des commandes
+Sales Order required for Item {0},Commande requis pour objet {0}
+Sales Order {0} is not submitted,Maximum {0} lignes autorisées
+Sales Order {0} is not valid,Company ( pas client ou fournisseur ) maître .
+Sales Order {0} is stopped,Commande {0} est arrêté
+Sales Partner,Sales Partner
+Sales Partner Name,Nom Sales Partner
+Sales Partner Target,Cible Sales Partner
+Sales Partners Commission,Partenaires Sales Commission
+Sales Person,Sales Person
+Sales Person Name,Nom Sales Person
+Sales Person Target Variance Item Group-Wise,S'il vous plaît entrer un message avant de l'envoyer
+Sales Person Targets,Personne objectifs de vente
+Sales Person-wise Transaction Summary,Sales Person-sage Résumé de la transaction
+Sales Register,Registre des ventes
+Sales Return,Ventes de retour
+Sales Returned,ventes renvoyé
+Sales Taxes and Charges,Taxes de vente et frais
+Sales Taxes and Charges Master,Taxes de vente et frais de Master
+Sales Team,Équipe des ventes
+Sales Team Details,Détails équipe de vente
+Sales Team1,Ventes Equipe1
+Sales and Purchase,Vente et achat
+Sales campaigns.,Campagnes de vente .
+Salutation,Salutation
+Sample Size,Taille de l&#39;échantillon
+Sanctioned Amount,Montant sanctionné
+Saturday,Samedi
+Schedule,Calendrier
+Schedule Date,calendrier Date
+Schedule Details,Planning Détails
+Scheduled,Prévu
+Scheduled Date,Date prévue
+Scheduled to send to {0},Prévu pour envoyer à {0}
+Scheduled to send to {0} recipients,Prévu pour envoyer à {0} bénéficiaires
+Scheduler Failed Events,Events Calendrier perdus
+School/University,Ecole / Université
+Score (0-5),Score (0-5)
+Score Earned,Score gagné
+Score must be less than or equal to 5,Score doit être inférieur ou égal à 5
+Scrap %,Scrap%
+Seasonality for setting budgets.,Saisonnalité de l&#39;établissement des budgets.
+Secretary,secrétaire
+Secured Loans,Pas de nomenclature par défaut existe pour objet {0}
+Securities & Commodity Exchanges,Valeurs mobilières et des bourses de marchandises
+Securities and Deposits,Titres et des dépôts
+"See ""Rate Of Materials Based On"" in Costing Section",Voir «Taux de matériaux à base de« coûts dans la section
+"Select ""Yes"" for sub - contracting items",Sélectionnez &quot;Oui&quot; pour la sous - traitance articles
+"Select ""Yes"" if this item is used for some internal purpose in your company.",Sélectionnez &quot;Oui&quot; si cet objet est utilisé à des fins internes de votre entreprise.
+"Select ""Yes"" if this item represents some work like training, designing, consulting etc.","Sélectionnez &quot;Oui&quot; si cet objet représente un travail comme la formation, la conception, la consultation, etc"
+"Select ""Yes"" if you are maintaining stock of this item in your Inventory.",Sélectionnez &quot;Oui&quot; si vous le maintien des stocks de cet article dans votre inventaire.
+"Select ""Yes"" if you supply raw materials to your supplier to manufacture this item.",Sélectionnez &quot;Oui&quot; si vous fournir des matières premières à votre fournisseur pour la fabrication de cet article.
+Select Brand...,Sélectionnez une marque ...
+Select Budget Distribution to unevenly distribute targets across months.,Sélectionnez Répartition du budget à répartir inégalement cibles à travers mois.
+"Select Budget Distribution, if you want to track based on seasonality.","Sélectionnez Répartition du budget, si vous voulez suivre en fonction de la saisonnalité."
+Select Company...,Sélectionnez Société ...
+Select DocType,Sélectionnez DocType
+Select Fiscal Year...,Sélectionnez Exercice ...
+Select Items,Sélectionner les objets
+Select Project...,Sélectionnez Projet ...
+Select Purchase Receipts,Sélectionnez reçus d'achat
+Select Sales Orders,Sélectionnez les commandes clients
+Select Sales Orders from which you want to create Production Orders.,Sélectionnez les commandes clients à partir de laquelle vous souhaitez créer des ordres de fabrication.
+Select Time Logs and Submit to create a new Sales Invoice.,Sélectionnez registres de temps et de soumettre à créer une nouvelle facture de vente.
+Select Transaction,Sélectionnez Transaction
+Select Warehouse...,Sélectionnez Entrepôt ...
+Select Your Language,« Jours depuis la dernière commande» doit être supérieur ou égal à zéro
+Select account head of the bank where cheque was deposited.,Sélectionnez tête compte de la banque où chèque a été déposé.
+Select company name first.,Sélectionnez le nom de la première entreprise.
+Select template from which you want to get the Goals,Sélectionnez le modèle à partir duquel vous souhaitez obtenir des Objectifs
+Select the Employee for whom you are creating the Appraisal.,Sélectionnez l&#39;employé pour lequel vous créez l&#39;évaluation.
+Select the period when the invoice will be generated automatically,Sélectionnez la période pendant laquelle la facture sera générée automatiquement
+Select the relevant company name if you have multiple companies,Sélectionnez le nom de l&#39;entreprise concernée si vous avez de multiples entreprises
+Select the relevant company name if you have multiple companies.,Sélectionnez le nom de l&#39;entreprise concernée si vous avez plusieurs sociétés.
+Select who you want to send this newsletter to,Sélectionnez qui vous souhaitez envoyer ce bulletin à
+Select your home country and check the timezone and currency.,Choisissez votre pays d'origine et vérifier le fuseau horaire et la monnaie .
+"Selecting ""Yes"" will allow this item to appear in Purchase Order , Purchase Receipt.","La sélection de &quot;Oui&quot; permettra cet article à paraître dans bon de commande, facture d&#39;achat."
+"Selecting ""Yes"" will allow this item to figure in Sales Order, Delivery Note","La sélection de &quot;Oui&quot; permettra de comprendre cet article dans l&#39;ordonnance de vente, bon de livraison"
+"Selecting ""Yes"" will allow you to create Bill of Material showing raw material and operational costs incurred to manufacture this item.",La sélection de &quot;Oui&quot; vous permettra de créer des nomenclatures montrant des matières premières et des coûts d&#39;exploitation engagés pour la fabrication de cet article.
+"Selecting ""Yes"" will allow you to make a Production Order for this item.",La sélection de &quot;Oui&quot; vous permettra de faire un ordre de fabrication pour cet article.
+"Selecting ""Yes"" will give a unique identity to each entity of this item which can be viewed in the Serial No master.",La sélection de &quot;Oui&quot; donner une identité unique à chaque entité de cet article qui peut être consulté dans le N ° de série maître.
+Selling,Vente
+Selling Settings,Réglages de vente
+"Selling must be checked, if Applicable For is selected as {0}","Vente doit être vérifiée, si pour Applicable est sélectionné comme {0}"
+Send,Envoyer
+Send Autoreply,Envoyer Autoreply
+Send Email,Envoyer un email
+Send From,Envoyer partir de
+Send Notifications To,Envoyer des notifications aux
+Send Now,Envoyer maintenant
+Send SMS,Envoyer un SMS
+Send To,Send To
+Send To Type,Envoyer à taper
+Send mass SMS to your contacts,Envoyer un SMS en masse à vos contacts
+Send to this list,Envoyer cette liste
+Sender Name,Nom de l&#39;expéditeur
+Sent On,Sur envoyé
+Separate production order will be created for each finished good item.,Pour la production séparée sera créée pour chaque article produit fini.
+Serial No,N ° de série
+Serial No / Batch,N ° de série / lot
+Serial No Details,Détails Pas de série
+Serial No Service Contract Expiry,N ° de série expiration du contrat de service
+Serial No Status,N ° de série Statut
+Serial No Warranty Expiry,N ° de série expiration de garantie
+Serial No is mandatory for Item {0},Pas de série est obligatoire pour objet {0}
+Serial No {0} created,aucune autorisation
+Serial No {0} does not belong to Delivery Note {1},N ° de série {0} ne fait pas partie de la livraison Remarque {1}
+Serial No {0} does not belong to Item {1},compensatoire
+Serial No {0} does not belong to Warehouse {1},Les paramètres par défaut pour les transactions boursières .
+Serial No {0} does not exist,Maître d'adresses.
+Serial No {0} has already been received,Négatif Stock erreur ( {6} ) pour le point {0} dans {1} Entrepôt sur ​​{2} {3} {4} en {5}
+Serial No {0} is under maintenance contract upto {1},Budget ne peut être réglé pour les centres de coûts du Groupe
+Serial No {0} is under warranty upto {1},Compte {0} n'appartient pas à la Société {1}
+Serial No {0} not in stock,N ° de série {0} pas en stock
+Serial No {0} quantity {1} cannot be a fraction,N ° de série {0} {1} quantité ne peut pas être une fraction
+Serial No {0} status must be 'Available' to Deliver,Pour la liste de prix
+Serial Nos Required for Serialized Item {0},Dupliquer entrée . S'il vous plaît vérifier une règle d'autorisation {0}
+Serial Number Series,Série Série Nombre
+Serial number {0} entered more than once,Numéro de série {0} est entré plus d'une fois
+Serialized Item {0} cannot be updated \					using Stock Reconciliation,Sérialisé article {0} ne peut pas être mis à jour \ utilisant Stock réconciliation
+Series,série
+Series List for this Transaction,Liste série pour cette transaction
+Series Updated,Mise à jour de la série
+Series Updated Successfully,prix règle
+Series is mandatory,Congé de type {0} ne peut pas être plus long que {1}
+Series {0} already used in {1},La date à laquelle la prochaine facture sera générée . Il est généré lors de la soumission .
+Service,service
+Service Address,Adresse du service
+Service Tax,Service Tax
+Services,Services
+Set,Série est obligatoire
+"Set Default Values like Company, Currency, Current Fiscal Year, etc.","Valeurs par défaut comme : societé , devise , année financière en cours , etc"
+Set Item Group-wise budgets on this Territory. You can also include seasonality by setting the Distribution.,Set Point du Groupe sages budgets sur ce territoire. Vous pouvez également inclure la saisonnalité en réglant la distribution.
+Set Status as Available,Définir l'état comme disponible
+Set as Default,Définir par défaut
+Set as Lost,Définir comme perdu
+Set prefix for numbering series on your transactions,Définir le préfixe de numérotation des séries sur vos transactions
+Set targets Item Group-wise for this Sales Person.,Fixer des objectifs élément de groupe-sage pour cette personne des ventes.
+Setting Account Type helps in selecting this Account in transactions.,Type de compte Configuration aide à sélectionner ce compte dans les transactions.
+Setting this Address Template as default as there is no other default,"La définition de cette adresse modèle par défaut, car il n'ya pas d'autre défaut"
+Setting up...,Mise en place ...
+Settings,Réglages
+Settings for HR Module,Utilisateur {0} est désactivé
+"Settings to extract Job Applicants from a mailbox e.g. ""jobs@example.com""",Paramètres pour extraire demandeurs d&#39;emploi à partir d&#39;une boîte aux lettres par exemple &quot;jobs@example.com&quot;
+Setup,Configuration
+Setup Already Complete!!,Configuration déjà complet !
+Setup Complete,installation terminée
+Setup SMS gateway settings,paramètres de la passerelle SMS de configuration
+Setup Series,Série de configuration
+Setup Wizard,actif à court terme
+Setup incoming server for jobs email id. (e.g. jobs@example.com),Configuration serveur entrant pour les emplois id e-mail . (par exemple jobs@example.com )
+Setup incoming server for sales email id. (e.g. sales@example.com),Cas No (s ) en cours d'utilisation . Essayez de l'affaire n ° {0}
+Setup incoming server for support email id. (e.g. support@example.com),Configuration serveur entrant de soutien id e-mail . (par exemple support@example.com )
+Share,Partager
+Share With,Partager avec
+Shareholders Funds,actionnaires Fonds
+Shipments to customers.,Les livraisons aux clients.
+Shipping,Livraison
+Shipping Account,Compte de livraison
+Shipping Address,Adresse de livraison
+Shipping Amount,Montant de livraison
+Shipping Rule,Livraison règle
+Shipping Rule Condition,Livraison Condition de règle
+Shipping Rule Conditions,Règle expédition Conditions
+Shipping Rule Label,Livraison règle étiquette
+Shop,Magasiner
+Shopping Cart,Panier
+Short biography for website and other publications.,Courte biographie pour le site Web et d&#39;autres publications.
+"Show ""In Stock"" or ""Not in Stock"" based on stock available in this warehouse.",Voir &quot;En stock&quot; ou &quot;Pas en stock» basée sur le stock disponible dans cet entrepôt.
+"Show / Hide features like Serial Nos, POS etc.",commercial
+Show In Website,Afficher dans le site Web
+Show a slideshow at the top of the page,Afficher un diaporama en haut de la page
+Show in Website,Afficher dans Site Web
+Show rows with zero values,Afficher lignes avec des valeurs nulles
+Show this slideshow at the top of the page,Voir ce diaporama en haut de la page
+Sick Leave,{0} numéros de série valides pour objet {1}
+Signature,Signature
+Signature to be appended at the end of every email,Signature d&#39;être ajouté à la fin de chaque e-mail
+Single,Unique
+Single unit of an Item.,Une seule unité d&#39;un élément.
+Sit tight while your system is being setup. This may take a few moments.,Asseyez-vous serré alors que votre système est en cours d' installation. Cela peut prendre quelques instants .
+Slideshow,Diaporama
+Soap & Detergent,Savons et de Détergents
+Software,logiciel
+Software Developer,Software Developer
+"Sorry, Serial Nos cannot be merged","Désolé , série n ne peut pas être fusionné"
+"Sorry, companies cannot be merged","Désolé , les entreprises ne peuvent pas être fusionnés"
+Source,Source
+Source File,magasins
+Source Warehouse,Source d&#39;entrepôt
+Source and target warehouse cannot be same for row {0},Frais juridiques
+Source of Funds (Liabilities),Source des fonds ( Passif )
+Source warehouse is mandatory for row {0},Entrepôt de Source est obligatoire pour la ligne {0}
+Spartan,Spartan
+"Special Characters except ""-"" and ""/"" not allowed in naming series","Caractères spéciaux sauf "" - "" et ""/"" pas autorisés à nommer série"
+Specification Details,Détails Spécifications
+Specifications,caractéristiques
+"Specify a list of Territories, for which, this Price List is valid","Spécifiez une liste des territoires, pour qui, cette liste de prix est valable"
+"Specify a list of Territories, for which, this Shipping Rule is valid","Spécifiez une liste des territoires, pour qui, cette règle d&#39;expédition est valide"
+"Specify a list of Territories, for which, this Taxes Master is valid","Spécifiez une liste des territoires, pour qui, cette Taxes Master est valide"
+"Specify the operations, operating cost and give a unique Operation no to your operations.","Précisez les activités, le coût d'exploitation et de donner une opération unique, non à vos opérations ."
+Split Delivery Note into packages.,Séparer le bon de livraison dans des packages.
+Sports,sportif
+Sr,Sr
+Standard,Standard
+Standard Buying,achat standard
+Standard Reports,Rapports standard
+Standard Selling,vente standard
+Standard contract terms for Sales or Purchase.,Date prévue d'achèvement ne peut pas être inférieure à projet Date de début
+Start,Démarrer
+Start Date,Date de début
+Start date of current invoice's period,Date de début de la période de facturation en cours
+Start date should be less than end date for Item {0},{0} budget pour compte {1} contre des centres de coûts {2} dépassera par {3}
+State,État
+Statement of Account,Relevé de compte
+Static Parameters,Paramètres statiques
+Status,Statut
+Status must be one of {0},Le statut doit être l'un des {0}
+Status of {0} {1} is now {2},Statut de {0} {1} est maintenant {2}
+Status updated to {0},Etat mis à jour à {0}
+Statutory info and other general information about your Supplier,Informations légales et autres informations générales au sujet de votre Fournisseur
+Stay Updated,Point {0} apparaît plusieurs fois dans la liste des prix {1}
+Stock,Stock
+Stock Adjustment,Stock ajustement
+Stock Adjustment Account,Compte d&#39;ajustement de stock
+Stock Ageing,Stock vieillissement
+Stock Analytics,Analytics stock
+Stock Assets,payable
+Stock Balance,Solde Stock
+Stock Entries already created for Production Order ,Entrées stock déjà créés pour ordre de fabrication
+Stock Entry,Entrée Stock
+Stock Entry Detail,Détail d&#39;entrée Stock
+Stock Expenses,Facteur de conversion de l'unité de mesure par défaut doit être de 1 à la ligne {0}
+Stock Frozen Upto,Stock Frozen Jusqu&#39;à
+Stock Ledger,Stock Ledger
+Stock Ledger Entry,Stock Ledger Entry
+Stock Ledger entries balances updated,Stock Ledger entrées soldes à jour
+Stock Level,Niveau de stock
+Stock Liabilities,Passif stock
+Stock Projected Qty,Stock projeté Quantité
+Stock Queue (FIFO),Stock file d&#39;attente (FIFO)
+Stock Received But Not Billed,Stock reçus mais non facturés
+Stock Reconcilation Data,Stock Rapprochement des données
+Stock Reconcilation Template,Stock Réconciliation modèle
+Stock Reconciliation,Stock réconciliation
+"Stock Reconciliation can be used to update the stock on a particular date, usually as per physical inventory.",talon
+Stock Settings,Paramètres de stock
+Stock UOM,Stock UDM
+Stock UOM Replace Utility,Utilitaire Stock Remplacer Emballage
+Stock UOM updatd for Item {0},Entrepôts .
+Stock Uom,Stock UDM
+Stock Value,Valeur de l&#39;action
+Stock Value Difference,Stock Value Différence
+Stock balances updated,"Profil de l' emploi , les qualifications requises , etc"
+Stock cannot be updated against Delivery Note {0},désactiver
+Stock entries exist against warehouse {0} cannot re-assign or modify 'Master Name',Warehouse est obligatoire pour les stock Article {0} à la ligne {1}
+Stock transactions before {0} are frozen,transactions d'actions avant {0} sont gelés
+Stop,Stop
+Stop Birthday Reminders,Arrêter anniversaire rappels
+Stop Material Request,Matériel de demande d'arrêt
+Stop users from making Leave Applications on following days.,"Empêcher les utilisateurs de faire des demandes d&#39;autorisation, les jours suivants."
+Stop!,Stop!
+Stopped,Arrêté
+Stopped order cannot be cancelled. Unstop to cancel.,Compte des parents ne peut pas être un grand livre
+Stores,Livraison Remarque {0} ne doit pas être soumis
+Stub,Source et l'entrepôt cible ne peuvent pas être de même pour la ligne {0}
+Sub Assemblies,sous assemblées
+"Sub-currency. For e.g. ""Cent""",Sous-monnaie. Pour exemple: &quot;Cent&quot;
+Subcontract,Sous-traiter
+Subject,Sujet
+Submit Salary Slip,Envoyer le bulletin de salaire
+Submit all salary slips for the above selected criteria,Soumettre tous les bulletins de salaire pour les critères sélectionnés ci-dessus
+Submit this Production Order for further processing.,Envoyer cette ordonnance de production pour un traitement ultérieur .
+Submitted,Soumis
+Subsidiary,Filiale
+Successful: ,Succès:
+Successfully Reconciled,Réconcilié avec succès
+Suggestions,Suggestions
+Sunday,Dimanche
+Supplier,Fournisseur
+Supplier (Payable) Account,Fournisseur compte (à payer)
+Supplier (vendor) name as entered in supplier master,Fournisseur (vendeur) le nom saisi dans master fournisseur
+Supplier > Supplier Type,Fournisseur> Type de fournisseur
+Supplier Account Head,Fournisseur compte Head
+Supplier Address,Adresse du fournisseur
+Supplier Addresses and Contacts,Adresses des fournisseurs et contacts
+Supplier Details,Détails de produit
+Supplier Intro,Intro Fournisseur
+Supplier Invoice Date,Date de la facture fournisseur
+Supplier Invoice No,Fournisseur facture n
+Supplier Name,Nom du fournisseur
+Supplier Naming By,Fournisseur de nommage par
+Supplier Part Number,Numéro de pièce fournisseur
+Supplier Quotation,Devis Fournisseur
+Supplier Quotation Item,Article Devis Fournisseur
+Supplier Reference,Référence fournisseur
+Supplier Type,Type de fournisseur
+Supplier Type / Supplier,Fournisseur Type / Fournisseur
+Supplier Type master.,Solde de compte {0} doit toujours être {1}
+Supplier Warehouse,Entrepôt Fournisseur
+Supplier Warehouse mandatory for sub-contracted Purchase Receipt,Peut se référer ligne que si le type de charge est « Le précédent Montant de la ligne » ou « Précédent Row Total»
+Supplier database.,Base de données fournisseurs.
+Supplier master.,Maître du fournisseur .
+Supplier warehouse where you have issued raw materials for sub - contracting,Fournisseur entrepôt où vous avez émis des matières premières pour la sous - traitance
+Supplier-Wise Sales Analytics,Fournisseur - Wise ventes Analytics
+Support,Soutenir
+Support Analtyics,Analtyics de soutien
+Support Analytics,Analytics soutien
+Support Email,Soutien Email
+Support Email Settings,Soutien des paramètres de messagerie
+Support Password,Mot de passe soutien
+Support Ticket,Support Ticket
+Support queries from customers.,En charge les requêtes des clients.
+Symbol,Symbole
+Sync Support Mails,Synchroniser mails de soutien
+Sync with Dropbox,Synchroniser avec Dropbox
+Sync with Google Drive,Synchronisation avec Google Drive
+System,Système
+System Settings,Paramètres système
+"System User (login) ID. If set, it will become default for all HR forms.","L&#39;utilisateur du système (login) ID. S&#39;il est défini, il sera par défaut pour toutes les formes de ressources humaines."
+TDS (Advertisement),TDS (Publicité)
+TDS (Commission),TDS (Commission)
+TDS (Contractor),TDS (entrepreneur)
+TDS (Interest),TDS (Intérêts)
+TDS (Rent),TDS (Location)
+TDS (Salary),TDS (Salaire)
+Target  Amount,Montant Cible
+Target Detail,Détail cible
+Target Details,Détails cibles
+Target Details1,Cible Details1
+Target Distribution,Distribution cible
+Target On,cible sur
+Target Qty,Qté cible
+Target Warehouse,Cible d&#39;entrepôt
+Target warehouse in row {0} must be same as Production Order,Bon de commande {0} n'est pas soumis
+Target warehouse is mandatory for row {0},Entrepôt de cible est obligatoire pour la ligne {0}
+Task,Tâche
+Task Details,Détails de la tâche
+Tasks,tâches
+Tax,Impôt
+Tax Amount After Discount Amount,Aucun article avec Barcode {0}
+Tax Assets,avec les groupes
+Tax Category can not be 'Valuation' or 'Valuation and Total' as all items are non-stock items,"Catégorie impôt ne peut pas être « évaluation » ou « évaluation et totale », comme tous les articles sont des articles hors stock"
+Tax Rate,Taux d&#39;imposition
+Tax and other salary deductions.,De l&#39;impôt et autres déductions salariales.
+Tax detail table fetched from item master as a string and stored in this field.Used for Taxes and Charges,table détail d'impôt alla chercher du maître de l'article sous forme de chaîne et stockée dans ce domaine. Utilisé pour les impôts et charges
+Tax template for buying transactions.,Modèle d'impôt pour l'achat d' opérations .
+Tax template for selling transactions.,Modèle de la taxe pour la vente de transactions .
+Taxable,Imposable
+Taxes,Impôts
+Taxes and Charges,Impôts et taxes
+Taxes and Charges Added,Taxes et redevances Ajouté
+Taxes and Charges Added (Company Currency),Les impôts et les frais supplémentaires (Société Monnaie)
+Taxes and Charges Calculation,Taxes et frais de calcul
+Taxes and Charges Deducted,Taxes et frais déduits
+Taxes and Charges Deducted (Company Currency),Impôts et Charges déduites (Société Monnaie)
+Taxes and Charges Total,Taxes et frais total
+Taxes and Charges Total (Company Currency),Les impôts et les frais totaux (Société Monnaie)
+Technology,technologie
+Telecommunications,télécommunications
+Telephone Expenses,Location de bureaux
+Television,télévision
+Template,Modèle
+Template for performance appraisals.,Modèle pour l'évaluation du rendement .
+Template of terms or contract.,Modèle de termes ou d&#39;un contrat.
+Temporary Accounts (Assets),Évaluation Taux requis pour objet {0}
+Temporary Accounts (Liabilities),"S'il vous plaît sélectionner Point où "" Est Stock Item"" est ""Non"" et "" Est- Point de vente "" est ""Oui"" et il n'y a pas d'autre nomenclature ventes"
+Temporary Assets,actifs temporaires
+Temporary Liabilities,Engagements temporaires
+Term Details,Détails terme
+Terms,termes
+Terms and Conditions,Termes et Conditions
+Terms and Conditions Content,Termes et Conditions de contenu
+Terms and Conditions Details,Termes et Conditions Détails
+Terms and Conditions Template,Termes et Conditions modèle
+Terms and Conditions1,Termes et conditions1
+Terretory,Terretory
+Territory,Territoire
+Territory / Customer,Territoire / client
+Territory Manager,Territory Manager
+Territory Name,Nom du territoire
+Territory Target Variance Item Group-Wise,Entretien Visitez {0} doit être annulée avant d'annuler cette commande client
+Territory Targets,Les objectifs du Territoire
+Test,Test
+Test Email Id,Id Test Email
+Test the Newsletter,Testez la Newsletter
+The BOM which will be replaced,La nomenclature qui sera remplacé
+The First User: You,Le premier utilisateur: Vous
+"The Item that represents the Package. This Item must have ""Is Stock Item"" as ""No"" and ""Is Sales Item"" as ""Yes""",L&#39;article qui représente le package. Cet article doit avoir «Est Produit en stock&quot; comme &quot;No&quot; et &quot;Est Point de vente&quot; que &quot;Oui&quot;
+The Organization,l'Organisation
+"The account head under Liability, in which Profit/Loss will be booked","Le compte tête sous la responsabilité , dans lequel Bénéfice / perte sera comptabilisée"
+The date on which next invoice will be generated. It is generated on submit.,La date à laquelle la prochaine facture sera générée. Il est généré lors de la soumission.
+The date on which recurring invoice will be stop,La date à laquelle la facture récurrente sera arrêter
+"The day of the month on which auto invoice will be generated e.g. 05, 28 etc ","Le jour du mois au cours duquel la facture automatique sera généré, par exemple 05, 28, etc"
+The day(s) on which you are applying for leave are holiday. You need not apply for leave.,S'il vous plaît entrer comptes débiteurs groupe / à payer en master de l'entreprise
+The first Leave Approver in the list will be set as the default Leave Approver,Le premier congé approbateur dans la liste sera définie comme le congé approbateur de défaut
+The first user will become the System Manager (you can change that later).,Le premier utilisateur deviendra le gestionnaire du système ( vous pouvez changer cela plus tard ) .
+The gross weight of the package. Usually net weight + packaging material weight. (for print),Le poids brut du colis. Habituellement poids net + poids du matériau d&#39;emballage. (Pour l&#39;impression)
+The name of your company for which you are setting up this system.,Le nom de votre entreprise pour laquelle vous configurez ce système .
+The net weight of this package. (calculated automatically as sum of net weight of items),Le poids net de ce paquet. (Calculé automatiquement comme la somme du poids net des articles)
+The new BOM after replacement,La nouvelle nomenclature après le remplacement
+The rate at which Bill Currency is converted into company's base currency,La vitesse à laquelle le projet de loi Monnaie est convertie en monnaie de base entreprise
+The unique id for tracking all recurring invoices. It is generated on submit.,L&#39;identifiant unique pour le suivi de toutes les factures récurrentes. Il est généré lors de la soumission.
+"Then Pricing Rules are filtered out based on Customer, Customer Group, Territory, Supplier, Supplier Type, Campaign, Sales Partner etc.","Ensuite, les règles de tarification sont filtrés sur la base de clientèle, par groupe de clients, Territoire, fournisseur, le type de fournisseur, campagne, etc Sales Partner"
+There are more holidays than working days this month.,Compte de capital
+"There can only be one Shipping Rule Condition with 0 or blank value for ""To Value""","Il ne peut y avoir une règle de livraison Etat avec 0 ou valeur vide pour "" To Value """
+There is not enough leave balance for Leave Type {0},Il n'y a pas assez de solde de congés d'autorisation de type {0}
+There is nothing to edit.,Il n'y a rien à modifier.
+There was an error. One probable reason could be that you haven't saved the form. Please contact support@erpnext.com if the problem persists.,Il y avait une erreur . Une raison probable pourrait être que vous n'avez pas enregistré le formulaire. S'il vous plaît contacter support@erpnext.com si le problème persiste .
+There were errors.,Il y avait des erreurs .
+This Currency is disabled. Enable to use in transactions,Cette devise est désactivé . Permettre d'utiliser dans les transactions
+This Leave Application is pending approval. Only the Leave Apporver can update status.,Cette demande de congé est en attente d'approbation . Seul le congé Apporver peut mettre à jour le statut .
+This Time Log Batch has been billed.,This Time Connexion lot a été facturé.
+This Time Log Batch has been cancelled.,This Time Connexion lot a été annulé.
+This Time Log conflicts with {0},N ° de série {0} ne fait pas partie de l'article {1}
+This format is used if country specific format is not found,Ce format est utilisé si le format spécifique au pays n'est pas trouvé
+This is a root account and cannot be edited.,Il s'agit d'un compte root et ne peut être modifié .
+This is a root customer group and cannot be edited.,Il s'agit d'un groupe de clients de la racine et ne peut être modifié .
+This is a root item group and cannot be edited.,Ceci est un groupe d'élément de racine et ne peut être modifié .
+This is a root sales person and cannot be edited.,Il s'agit d'une personne de ventes de racines et ne peut être modifié .
+This is a root territory and cannot be edited.,C'est un territoire de racine et ne peut être modifié .
+This is an example website auto-generated from ERPNext,Par défaut Warehouse est obligatoire pour les stock Article .
+This is the number of the last created transaction with this prefix,Il s&#39;agit du numéro de la dernière transaction créée par ce préfixe
+This will be used for setting rule in HR module,Il sera utilisé pour la règle de réglage dans le module RH
+Thread HTML,Discussion HTML
+Thursday,Jeudi
+Time Log,Temps Connexion
+Time Log Batch,Temps connecter Batch
+Time Log Batch Detail,Temps connecter Détail du lot
+Time Log Batch Details,Le journal du temps les détails du lot
+Time Log Batch {0} must be 'Submitted',Geler stocks Older Than [ jours]
+Time Log Status must be Submitted.,Log Time Etat doit être soumis.
+Time Log for tasks.,Le journal du temps pour les tâches.
+Time Log is not billable,Heure du journal n'est pas facturable
+Time Log {0} must be 'Submitted',« Pertes et profits » compte de type {0} n'est pas autorisé dans l'ouverture d'entrée
+Time Zone,Fuseau horaire
+Time Zones,Fuseaux horaires
+Time and Budget,Temps et budget
+Time at which items were delivered from warehouse,Heure à laquelle les articles ont été livrés à partir de l&#39;entrepôt
+Time at which materials were received,Heure à laquelle les matériaux ont été reçues
+Title,Titre
+Titles for print templates e.g. Proforma Invoice.,Solde négatif dans le lot {0} pour objet {1} à {2} Entrepôt sur ​​{3} {4}
+To,À
+To Currency,Pour Devise
+To Date,À ce jour
+To Date should be same as From Date for Half Day leave,Pour la date doit être le même que Date d' autorisation pour une demi-journée
+To Date should be within the Fiscal Year. Assuming To Date = {0},Pour la date doit être dans l'exercice. En supposant à ce jour = {0}
+To Discuss,Pour discuter
+To Do List,To Do List
+To Package No.,Pour Emballer n °
+To Produce,pour Produire
+To Time,To Time
+To Value,To Value
+To Warehouse,Pour Entrepôt
+"To add child nodes, explore tree and click on the node under which you want to add more nodes.","Pour ajouter des nœuds de l'enfant , explorer arborescence et cliquez sur le nœud sous lequel vous voulez ajouter d'autres nœuds ."
+"To assign this issue, use the ""Assign"" button in the sidebar.","Pour attribuer ce problème, utilisez le bouton &quot;Affecter&quot; dans la barre latérale."
+To create a Bank Account,Pour créer un compte bancaire
+To create a Tax Account,Pour créer un compte d'impôt
+"To create an Account Head under a different company, select the company and save customer.","Pour créer un compte Head en vertu d&#39;une autre entreprise, sélectionnez l&#39;entreprise et sauver client."
+To date cannot be before from date,À ce jour ne peut pas être avant la date
+To enable <b>Point of Sale</b> features,Pour permettre <b>Point de Vente</b> fonctionnalités
+To enable <b>Point of Sale</b> view,Pour activer <b> point de vente < / b > vue
+To get Item Group in details table,Pour obtenir Groupe d&#39;éléments dans le tableau de détails
+"To include tax in row {0} in Item rate, taxes in rows {1} must also be included","D'inclure la taxe dans la ligne {0} dans le prix de l'article , les impôts dans les lignes {1} doivent également être inclus"
+"To merge, following properties must be same for both items","Pour fusionner , les propriétés suivantes doivent être les mêmes pour les deux articles"
+"To not apply Pricing Rule in a particular transaction, all applicable Pricing Rules should be disabled.","De ne pas appliquer la règle Prix dans une transaction particulière, toutes les règles de tarification applicables doivent être désactivés."
+"To set this Fiscal Year as Default, click on 'Set as Default'","Pour définir cette Année financière que par défaut , cliquez sur "" Définir par défaut """
+To track any installation or commissioning related work after sales,Pour suivre toute installation ou mise en service après-vente des travaux connexes
+"To track brand name in the following documents Delivery Note, Opportunity, Material Request, Item, Purchase Order, Purchase Voucher, Purchaser Receipt, Quotation, Sales Invoice, Sales BOM, Sales Order, Serial No",Impossible de charge : {0}
+To track item in sales and purchase documents based on their serial nos. This is can also used to track warranty details of the product.,Pour suivre pièce documents de vente et d&#39;achat en fonction de leurs numéros de série. Ce n&#39;est peut également être utilisé pour suivre les détails de la garantie du produit.
+To track items in sales and purchase documents with batch nos<br><b>Preferred Industry: Chemicals etc</b>,"Pour suivre les articles de chiffre d&#39;affaires et des documents d&#39;achat avec nos lots <br> <b>Industrie préféré: produits chimiques, etc</b>"
+To track items using barcode. You will be able to enter items in Delivery Note and Sales Invoice by scanning barcode of item.,Pour suivre les éléments à l&#39;aide de code à barres. Vous serez en mesure d&#39;entrer dans les articles bon de livraison et la facture de vente par balayage de code à barres de l&#39;article.
+Too many columns. Export the report and print it using a spreadsheet application.,Trop de colonnes. Exporter le rapport et l'imprimer à l'aide d'un tableur.
+Tools,Outils
+Total,Total
+Total ({0}),Total ({0})
+Total Advance,Advance totale
+Total Amount,Montant total
+Total Amount To Pay,Montant total à payer
+Total Amount in Words,Montant total en mots
+Total Billing This Year: ,Facturation totale de cette année:
+Total Characters,Nombre de caractères
+Total Claimed Amount,Montant total réclamé
+Total Commission,Total de la Commission
+Total Cost,Coût total
+Total Credit,Crédit total
+Total Debit,Débit total
+Total Debit must be equal to Total Credit. The difference is {0},Débit total doit être égal au total du crédit .
+Total Deduction,Déduction totale
+Total Earning,Gains totale
+Total Experience,Total Experience
+Total Hours,Total des heures
+Total Hours (Expected),Total des heures (prévue)
+Total Invoiced Amount,Montant total facturé
+Total Leave Days,Total des jours de congé
+Total Leaves Allocated,Feuilles total alloué
+Total Message(s),Comptes temporaires ( actif)
+Total Operating Cost,Coût d&#39;exploitation total
+Total Points,Total des points
+Total Raw Material Cost,Coût total des matières premières
+Total Sanctioned Amount,Montant total sanctionné
+Total Score (Out of 5),Score total (sur 5)
+Total Tax (Company Currency),Total des Taxes (Société Monnaie)
+Total Taxes and Charges,Total Taxes et frais
+Total Taxes and Charges (Company Currency),Total des taxes et charges (Société Monnaie)
+Total allocated percentage for sales team should be 100,Pourcentage total alloué à l'équipe de vente devrait être de 100
+Total amount of invoices received from suppliers during the digest period,Montant total des factures reçues des fournisseurs durant la période digest
+Total amount of invoices sent to the customer during the digest period,Montant total des factures envoyées au client au cours de la période digest
+Total cannot be zero,Total ne peut pas être zéro
+Total in words,Total en mots
+Total points for all goals should be 100. It is {0},Date de fin ne peut pas être inférieure à Date de début
+Total valuation for manufactured or repacked item(s) can not be less than total valuation of raw materials,Évaluation totale pour article (s) sont manufacturés ou reconditionnés ne peut pas être inférieur à l'évaluation totale des matières premières
+Total weightage assigned should be 100%. It is {0},Weightage totale attribuée devrait être de 100 % . Il est {0}
+Totals,Totaux
+Track Leads by Industry Type.,Piste mène par type d'industrie .
+Track this Delivery Note against any Project,Suivre ce bon de livraison contre tout projet
+Track this Sales Order against any Project,Suivre ce décret ventes contre tout projet
+Transaction,Transaction
+Transaction Date,Date de la transaction
+Transaction not allowed against stopped Production Order {0},installation terminée
+Transfer,Transférer
+Transfer Material,transfert de matériel
+Transfer Raw Materials,Transfert matières premières
+Transferred Qty,transféré Quantité
+Transportation,transport
+Transporter Info,Infos Transporter
+Transporter Name,Nom Transporter
+Transporter lorry number,Numéro camion transporteur
+Travel,Quantité ne peut pas être une fraction dans la ligne {0}
+Travel Expenses,Code article nécessaire au rang n ° {0}
+Tree Type,Type d' arbre
+Tree of Item Groups.,Arbre de groupes des ouvrages .
+Tree of finanial Cost Centers.,Il ne faut pas mettre à jour les entrées de plus que {0}
+Tree of finanial accounts.,Arborescence des comptes financiers.
+Trial Balance,Balance
+Tuesday,Mardi
+Type,Type
+Type of document to rename.,Type de document à renommer.
+"Type of leaves like casual, sick etc.","Type de feuilles comme occasionnel, etc malades"
+Types of Expense Claim.,Types de demande de remboursement.
+Types of activities for Time Sheets,Types d&#39;activités pour les feuilles de temps
+"Types of employment (permanent, contract, intern etc.).",S'il vous plaît vous connecter à Upvote !
+UOM Conversion Detail,Détail de conversion Emballage
+UOM Conversion Details,Détails conversion UOM
+UOM Conversion Factor,Facteur de conversion Emballage
+UOM Conversion factor is required in row {0},Point {0} a été saisi plusieurs fois avec la même description ou la date ou de l'entrepôt
+UOM Name,Nom UDM
+UOM coversion factor required for UOM: {0} in Item: {1},Facteur de coversion Emballage requis pour Emballage: {0} dans l'article: {1}
+Under AMC,En vertu de l&#39;AMC
+Under Graduate,Sous Graduate
+Under Warranty,Sous garantie
+Unit,unité
+Unit of Measure,Unité de mesure
+Unit of Measure {0} has been entered more than once in Conversion Factor Table,Unité de mesure {0} a été saisi plus d'une fois dans facteur de conversion de table
+"Unit of measurement of this item (e.g. Kg, Unit, No, Pair).","Unité de mesure de cet article (Kg par exemple, unité, Non, Pair)."
+Units/Hour,Unités / heure
+Units/Shifts,Unités / Quarts de travail
+Unpaid,Non rémunéré
+Unreconciled Payment Details,Non rapprochés détails de paiement
+Unscheduled,Non programmé
+Unsecured Loans,Les prêts non garantis
+Unstop,déboucher
+Unstop Material Request,Unstop Demande de Matériel
+Unstop Purchase Order,Unstop Commande
+Unsubscribed,Désabonné
+Update,Mettre à jour
+Update Clearance Date,Mettre à jour Date de Garde
+Update Cost,mise à jour des coûts
+Update Finished Goods,Marchandises mise à jour terminée
+Update Landed Cost,Mise à jour d'arrivée Coût
+Update Series,Update Series
+Update Series Number,Numéro de série mise à jour
+Update Stock,Mise à jour Stock
+Update bank payment dates with journals.,Mise à jour bancaire dates de paiement des revues.
+Update clearance date of Journal Entries marked as 'Bank Vouchers',Date d'autorisation de mise à jour des entrées de journal marqué comme « Banque Bons »
+Updated,Mise à jour
+Updated Birthday Reminders,Mise à jour anniversaire rappels
+Upload Attendance,Téléchargez Participation
+Upload Backups to Dropbox,Téléchargez sauvegardes à Dropbox
+Upload Backups to Google Drive,Téléchargez sauvegardes à Google Drive
+Upload HTML,Téléchargez HTML
+Upload a .csv file with two columns: the old name and the new name. Max 500 rows.,Télécharger un fichier csv avec deux colonnes:. L&#39;ancien nom et le nouveau nom. Max 500 lignes.
+Upload attendance from a .csv file,Téléchargez la présence d&#39;un fichier. Csv
+Upload stock balance via csv.,Téléchargez solde disponible via csv.
+Upload your letter head and logo - you can edit them later.,Téléchargez votre tête et logo lettre - vous pouvez les modifier plus tard .
+Upper Income,Revenu élevé
+Urgent,Urgent
+Use Multi-Level BOM,Utilisez Multi-Level BOM
+Use SSL,Utiliser SSL
+Used for Production Plan,Utilisé pour plan de production
+User,Utilisateurs
+User ID,ID utilisateur
+User ID not set for Employee {0},ID utilisateur non défini pour les employés {0}
+User Name,Nom d&#39;utilisateur
+User Name or Support Password missing. Please enter and try again.,Nom d'utilisateur ou mot de passe manquant de soutien . S'il vous plaît entrer et essayer à nouveau.
+User Remark,Remarque l&#39;utilisateur
+User Remark will be added to Auto Remark,Remarque l&#39;utilisateur sera ajouté à Remarque Auto
+User Remarks is mandatory,recharger la page
+User Specific,Achat et vente
+User must always select,L&#39;utilisateur doit toujours sélectionner
+User {0} is already assigned to Employee {1},Utilisateur {0} est déjà attribué à l'employé {1}
+User {0} is disabled,Territoire cible Variance article Groupe Sage
+Username,Nom d&#39;utilisateur
+Users with this role are allowed to create / modify accounting entry before frozen date,Les utilisateurs ayant ce rôle sont autorisés à créer / modifier l'entrée de la comptabilité avant la date congelés
+Users with this role are allowed to set frozen accounts and create / modify accounting entries against frozen accounts,Les utilisateurs ayant ce rôle sont autorisés à fixer les comptes gelés et de créer / modifier des entrées comptables contre les comptes gelés
+Utilities,Utilitaires
+Utility Expenses,Commande {0} n'est pas soumis
+Valid For Territories,Valable pour les territoires
+Valid From,Aucun article avec Serial Non {0}
+Valid Upto,Jusqu&#39;à valide
+Valid for Territories,Valable pour les Territoires
+Validate,Valider
+Valuation,Évaluation
+Valuation Method,Méthode d&#39;évaluation
+Valuation Rate,Taux d&#39;évaluation
+Valuation Rate required for Item {0},{0} {1} est l'état 'arrêté'
+Valuation and Total,Valorisation et Total
+Value,Valeur
+Value or Qty,Valeur ou Quantité
+Vehicle Dispatch Date,Date de véhicule Dispatch
+Vehicle No,Aucun véhicule
+Venture Capital,capital de risque
+Verified By,Vérifié par
+View Ledger,Voir Ledger
+View Now,voir maintenant
+Visit report for maintenance call.,Visitez le rapport de l&#39;appel d&#39;entretien.
+Voucher #,bon #
+Voucher Detail No,Détail volet n °
+Voucher Detail Number,Bon nombre de Détail
+Voucher ID,ID Bon
+Voucher No,Bon Pas
+Voucher Type,Type de Bon
+Voucher Type and Date,Type de chèques et date
+Walk In,Walk In
+Warehouse,entrepôt
+Warehouse Contact Info,Entrepôt Info Contact
+Warehouse Detail,Détail de l'entrepôt
+Warehouse Name,Nom de l'entrepôt
+Warehouse and Reference,Entrepôt et référence
+Warehouse can not be deleted as stock ledger entry exists for this warehouse.,Descendre : {0}
+Warehouse can only be changed via Stock Entry / Delivery Note / Purchase Receipt,Entrepôt ne peut être modifié via Stock Entrée / bon de livraison / reçu d'achat
+Warehouse cannot be changed for Serial No.,Entrepôt ne peut être modifié pour le numéro de série
+Warehouse is mandatory for stock Item {0} in row {1},Facteur de conversion ne peut pas être dans les fractions
+Warehouse is missing in Purchase Order,Entrepôt est manquant dans la commande d'achat
+Warehouse not found in the system,Entrepôt pas trouvé dans le système
+Warehouse required for stock Item {0},{0} est obligatoire
+Warehouse where you are maintaining stock of rejected items,Entrepôt où vous êtes maintenant le bilan des éléments rejetés
+Warehouse {0} can not be deleted as quantity exists for Item {1},Entrepôt {0} ne peut pas être supprimé car il existe quantité pour objet {1}
+Warehouse {0} does not belong to company {1},Entrepôt {0} n'appartient pas à la société {1}
+Warehouse {0} does not exist,{0} n'est pas un courriel valide Identifiant
+Warehouse {0}: Company is mandatory,Entrepôt {0}: Société est obligatoire
+Warehouse {0}: Parent account {1} does not bolong to the company {2},Entrepôt {0}: compte de Parent {1} ne BOLONG à la société {2}
+Warehouse-Wise Stock Balance,Warehouse-Wise Stock Solde
+Warehouse-wise Item Reorder,Warehouse-sage Réorganiser article
+Warehouses,Entrepôts
+Warehouses.,Entrepôts.
+Warn,Avertir
+Warning: Leave application contains following block dates,Attention: la demande d&#39;autorisation contient les dates de blocs suivants
+Warning: Material Requested Qty is less than Minimum Order Qty,Attention: Matériel requis Quantité est inférieure Quantité minimum à commander
+Warning: Sales Order {0} already exists against same Purchase Order number,S'il vous plaît vérifier ' Est Advance' contre compte {0} si c'est une entrée avance .
+Warning: System will not check overbilling since amount for Item {0} in {1} is zero,Attention : Le système ne vérifie pas la surfacturation depuis montant pour objet {0} dans {1} est nulle
+Warranty / AMC Details,Garantie / Détails AMC
+Warranty / AMC Status,Garantie / Statut AMC
+Warranty Expiry Date,Date d'expiration de la garantie
+Warranty Period (Days),Période de garantie (jours)
+Warranty Period (in days),Période de garantie (en jours)
+We buy this Item,Nous achetons cet article
+We sell this Item,Nous vendons cet article
+Website,Site Web
+Website Description,Description du site Web
+Website Item Group,Groupe Article Site
+Website Item Groups,Groupes d&#39;articles Site web
+Website Settings,Réglages Site web
+Website Warehouse,Entrepôt site web
+Wednesday,Mercredi
+Weekly,Hebdomadaire
+Weekly Off,Hebdomadaire Off
+Weight UOM,Poids Emballage
+"Weight is mentioned,\nPlease mention ""Weight UOM"" too","Le poids est indiqué , \ nVeuillez mentionne "" Poids Emballage « trop"
+Weightage,Weightage
+Weightage (%),Weightage (%)
+Welcome,Bienvenue
+Welcome to ERPNext. Over the next few minutes we will help you setup your ERPNext account. Try and fill in as much information as you have even if it takes a bit longer. It will save you a lot of time later. Good Luck!,"Bienvenue à ERPNext . Au cours des prochaines minutes, nous allons vous aider à configurer votre compte ERPNext . Essayez de remplir autant d'informations que vous avez même si cela prend un peu plus longtemps . Elle vous fera économiser beaucoup de temps plus tard . Bonne chance !"
+Welcome to ERPNext. Please select your language to begin the Setup Wizard.,Tête de compte {0} créé
+What does it do?,Que faut-il faire ?
+"When any of the checked transactions are ""Submitted"", an email pop-up automatically opened to send an email to the associated ""Contact"" in that transaction, with the transaction as an attachment. The user may or may not send the email.","Lorsque l&#39;une des opérations contrôlées sont «soumis», un e-mail pop-up s&#39;ouvre automatiquement pour envoyer un courrier électronique à l&#39;associé &quot;Contact&quot; dans cette transaction, la transaction en pièce jointe. L&#39;utilisateur peut ou ne peut pas envoyer l&#39;e-mail."
+"When submitted, the system creates difference entries to set the given stock and valuation on this date.","Lorsqu'il est utilisé, le système crée des entrées de différence pour définir le stock et l'évaluation donnée à cette date ."
+Where items are stored.,Lorsque des éléments sont stockés.
+Where manufacturing operations are carried out.,Lorsque les opérations de fabrication sont réalisées.
+Widowed,Veuf
+Will be calculated automatically when you enter the details,Seront calculés automatiquement lorsque vous entrez les détails
+Will be updated after Sales Invoice is Submitted.,Sera mis à jour après la facture de vente est soumise.
+Will be updated when batched.,Sera mis à jour lorsque lots.
+Will be updated when billed.,Sera mis à jour lorsqu&#39;ils sont facturés.
+Wire Transfer,Virement
+With Operations,Avec des opérations
+With Period Closing Entry,Avec l'entrée de clôture de la période
+Work Details,Détails de travail
+Work Done,Travaux effectués
+Work In Progress,Work In Progress
+Work-in-Progress Warehouse,Entrepôt Work-in-Progress
+Work-in-Progress Warehouse is required before Submit,Les travaux en progrès entrepôt est nécessaire avant Soumettre
+Working,De travail
+Working Days,Jours ouvrables
+Workstation,Workstation
+Workstation Name,Nom de station de travail
+Write Off Account,Ecrire Off compte
+Write Off Amount,Ecrire Off Montant
+Write Off Amount <=,Ecrire Off Montant &lt;=
+Write Off Based On,Ecrire Off Basé sur
+Write Off Cost Center,Ecrire Off Centre de coûts
+Write Off Outstanding Amount,Ecrire Off Encours
+Write Off Voucher,Ecrire Off Bon
+Wrong Template: Unable to find head row.,Modèle tort: ​​Impossible de trouver la ligne de tête.
+Year,Année
+Year Closed,L'année est fermée
+Year End Date,Fin de l'exercice Date de
+Year Name,Nom Année
+Year Start Date,Date de début Année
+Year of Passing,Année de passage
+Yearly,Annuel
+Yes,Oui
+You are not authorized to add or update entries before {0},{0} est maintenant par défaut exercice. S'il vous plaît rafraîchir votre navigateur pour que le changement prenne effet .
+You are not authorized to set Frozen value,Vous n'êtes pas autorisé à mettre en valeur Frozen
+You are the Expense Approver for this record. Please Update the 'Status' and Save,Vous êtes l'approbateur de dépenses pour cet enregistrement . S'il vous plaît mettre à jour le «Status» et Save
+You are the Leave Approver for this record. Please Update the 'Status' and Save,Vous êtes l'approbateur congé pour cet enregistrement . S'il vous plaît mettre à jour le «Status» et Save
+You can enter any date manually,Vous pouvez entrer une date manuellement
+You can enter the minimum quantity of this item to be ordered.,Vous pouvez entrer la quantité minimale de cet élément à commander.
+You can not change rate if BOM mentioned agianst any item,Vous ne pouvez pas modifier le taux si BOM mentionné agianst un article
+You can not enter both Delivery Note No and Sales Invoice No. Please enter any one.,Vous ne pouvez pas entrer à la fois bon de livraison et la facture de vente n ° n ° S'il vous plaît entrer personne.
+You can not enter current voucher in 'Against Journal Voucher' column,"D'autres comptes peuvent être faites dans les groupes , mais les entrées peuvent être faites contre Ledger"
+You can set Default Bank Account in Company master,Articles en attente {0} mise à jour
+You can start by selecting backup frequency and granting access for sync,Vous pouvez commencer par sélectionner la fréquence de sauvegarde et d'accorder l'accès pour la synchronisation
+You can submit this Stock Reconciliation.,Vous pouvez soumettre cette Stock réconciliation .
+You can update either Quantity or Valuation Rate or both.,Vous pouvez mettre à jour soit Quantité ou l'évaluation des taux ou les deux.
+You cannot credit and debit same account at the same time,Vous ne pouvez pas crédit et de débit même compte en même temps
+You have entered duplicate items. Please rectify and try again.,Vous avez entré les doublons . S'il vous plaît corriger et essayer à nouveau.
+You may need to update: {0},Vous devrez peut-être mettre à jour : {0}
+You must Save the form before proceeding,Vous devez sauvegarder le formulaire avant de continuer
+Your Customer's TAX registration numbers (if applicable) or any general information,Votre Client numéros d&#39;immatriculation fiscale (le cas échéant) ou toute autre information générale
+Your Customers,vos clients
+Your Login Id,Votre ID de connexion
+Your Products or Services,Vos produits ou services
+Your Suppliers,vos fournisseurs
+Your email address,Frais indirects
+Your financial year begins on,"Vous ne pouvez pas changer la devise par défaut de l'entreprise , car il ya des opérations existantes . Les opérations doivent être annulées pour changer la devise par défaut ."
+Your financial year ends on,Votre exercice se termine le
+Your sales person who will contact the customer in future,Votre personne de ventes qui prendra contact avec le client dans le futur
+Your sales person will get a reminder on this date to contact the customer,Votre personne de ventes recevoir un rappel de cette date pour contacter le client
+Your setup is complete. Refreshing...,Votre installation est terminée. Rafraîchissant ...
+Your support email id - must be a valid email - this is where your emails will come!,Votre e-mail id soutien - doit être une adresse email valide - c&#39;est là que vos e-mails viendra!
+[Error],[Error]
+[Select],[Sélectionner ]
+`Freeze Stocks Older Than` should be smaller than %d days.,Fichier source
+and,et
+are not allowed.,ne sont pas autorisés .
+assigned by,attribué par
+cannot be greater than 100,ne peut pas être supérieure à 100
+"e.g. ""Build tools for builders""","par exemple "" Construire des outils pour les constructeurs """
+"e.g. ""MC""","par exemple ""MC"""
+"e.g. ""My Company LLC""","par exemple "" Mon Company LLC """
+e.g. 5,par exemple 5
+"e.g. Bank, Cash, Credit Card","par exemple, bancaire, Carte de crédit"
+"e.g. Kg, Unit, Nos, m","kg par exemple, l&#39;unité, n, m"
+e.g. VAT,par exemple TVA
+eg. Cheque Number,par exemple. Numéro de chèque
+example: Next Day Shipping,Exemple: Jour suivant Livraison
+lft,lft
+old_parent,old_parent
+rgt,rgt
+subject,sujet
+to,à
+website page link,Lien vers page web
+{0} '{1}' not in Fiscal Year {2},Profil d'emploi
+{0} Credit limit {0} crossed,N ° de série {0} ne fait pas partie d' entrepôt {1}
+{0} Serial Numbers required for Item {0}. Only {0} provided.,{0} numéros de série requis pour objet {0} . Seulement {0} fournie .
+{0} budget for Account {1} against Cost Center {2} will exceed by {3},Alternative lien de téléchargement
+{0} can not be negative,{0} ne peut pas être négatif
+{0} created,L'article est mis à jour
+{0} does not belong to Company {1},joindre l'image
+{0} entered twice in Item Tax,{0} est entré deux fois dans l'impôt de l'article
+{0} is an invalid email address in 'Notification Email Address',{0} est une adresse e-mail valide dans 'Notification Email '
+{0} is mandatory,Restrictions de l'utilisateur
+{0} is mandatory for Item {1},{0} est obligatoire pour objet {1}
+{0} is mandatory. Maybe Currency Exchange record is not created for {1} to {2}.,{0} est obligatoire. Peut-être que dossier de change n'est pas créé pour {1} et {2}.
+{0} is not a stock Item,« De Date ' est nécessaire
+{0} is not a valid Batch Number for Item {1},{0} n'est pas un numéro de lot valable pour objet {1}
+{0} is not a valid Leave Approver. Removing row #{1}.,{0} n'est pas un congé approbateur valide. Retrait rangée # {1}.
+{0} is not a valid email id,S'il vous plaît sélectionner la valeur de groupe ou Ledger
+{0} is now the default Fiscal Year. Please refresh your browser for the change to take effect.,matériel
+{0} is required,{0} ne peut pas être acheté en utilisant Panier
+{0} must be a Purchased or Sub-Contracted Item in row {1},{0} doit être un article acheté ou sous-traitées à la ligne {1}
+{0} must be reduced by {1} or you should increase overflow tolerance,{0} doit être réduite par {1} ou vous devez augmenter la tolérance de dépassement
+{0} must have role 'Leave Approver',Nouveau Stock UDM est nécessaire
+{0} valid serial nos for Item {1},BOM {0} pour objet {1} à la ligne {2} est inactif ou non soumis
+{0} {1} against Bill {2} dated {3},{0} {1} contre le projet de loi en date du {2} {3}
+{0} {1} against Invoice {2},investissements
+{0} {1} has already been submitted,"S'il vous plaît entrer » est sous-traitée "" comme Oui ou Non"
+{0} {1} has been modified. Please refresh.,Point ou Entrepôt à la ligne {0} ne correspond pas à la Demande de Matériel
+{0} {1} is not submitted,Accepté Rejeté + Quantité doit être égale à la quantité reçue pour objet {0}
+{0} {1} must be submitted,{0} {1} doit être soumis
+{0} {1} not in any Fiscal Year,{0} {1} pas en cours d'un exercice
+{0} {1} status is 'Stopped',Type Nom de la partie
+{0} {1} status is Stopped,{0} {1} statut est arrêté
+{0} {1} status is Unstopped,Vous ne pouvez pas reporter le numéro de rangée supérieure ou égale à numéro de la ligne actuelle pour ce type de charge
+{0} {1}: Cost Center is mandatory for Item {2},{0} {1}: Centre de coûts est obligatoire pour objet {2}
+{0}: {1} not found in Invoice Details table,{0}: {1} ne trouve pas dans la table Détails de la facture