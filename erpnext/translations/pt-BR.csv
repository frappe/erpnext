DocType: Employee,Salary Mode,Modo de Salário
DocType: Buying Settings,Allow Item to be added multiple times in a transaction,Permitir item a ser adicionado várias vezes em uma transação
apps/erpnext/erpnext/support/doctype/warranty_claim/warranty_claim.py +33,Cancel Material Visit {0} before cancelling this Warranty Claim,Anular Material de Visita {0} antes de cancelar esta solicitação de garantia
apps/erpnext/erpnext/setup/setup_wizard/data/industry_type.py +19,Consumer Products,Produtos para o Consumidor
DocType: Purchase Receipt,Subscription Detail,Detalhe da inscrição
DocType: Item,Customer Items,Itens de clientes
DocType: Project,Costing and Billing,Custos e Faturamento
apps/erpnext/erpnext/accounts/doctype/account/account.py +48,Account {0}: Parent account {1} can not be a ledger,Conta {0}: A Conta Superior {1} não pode ser um livro-razão
DocType: Item,Publish Item to hub.erpnext.com,Publicar Item para hub.erpnext.com
apps/erpnext/erpnext/config/setup.py +88,Email Notifications,Notificações por Email
DocType: SMS Center,All Sales Partner Contact,Todos os Contatos de Parceiros de Vendas
DocType: Employee,Leave Approvers,Aprovadores de Licença
DocType: Purchase Order,PO-,PC-
apps/erpnext/erpnext/manufacturing/doctype/production_order/production_order.py +216,"Stopped Production Order cannot be cancelled, Unstop it first to cancel","Parou ordem de produção não pode ser cancelado, desentupir-lo primeiro para cancelar"
apps/erpnext/erpnext/assets/doctype/asset/asset.js +240,Do you really want to scrap this asset?,Você realmente quer se desfazer deste ativo?
apps/erpnext/erpnext/shopping_cart/doctype/shopping_cart_settings/shopping_cart_settings.py +37,Currency is required for Price List {0},É necessário informar a Moeda na Lista de Preço {0}
DocType: Job Applicant,Job Applicant,Candidato à Vaga
apps/erpnext/erpnext/buying/doctype/supplier/supplier_dashboard.py +6,This is based on transactions against this Supplier. See timeline below for details,Isto é baseado nas transações envolvendo este Fornecedor. Veja a linha do tempo abaixo para maiores detalhes
apps/erpnext/erpnext/setup/setup_wizard/operations/install_fixtures.py +120,Legal,Legal
apps/erpnext/erpnext/accounts/doctype/payment_entry/payment_entry.js +191,Actual type tax cannot be included in Item rate in row {0},Tipo de imposto real não pode ser incluído na tarifa do item na linha {0}
DocType: Purchase Receipt Item,Required By,Entrega em
DocType: Delivery Note,Return Against Delivery Note,Devolução contra Guia de Remessa
DocType: Purchase Order,% Billed,Faturado %
apps/erpnext/erpnext/controllers/sales_and_purchase_return.py +43,Exchange Rate must be same as {0} {1} ({2}),Taxa de câmbio deve ser o mesmo que {0} {1} ({2})
apps/erpnext/erpnext/setup/setup_wizard/operations/company_setup.py +64,Bank account cannot be named as {0},A conta bancária não pode ser nomeada como {0}
DocType: Account,Heads (or groups) against which Accounting Entries are made and balances are maintained.,Heads (ou grupos) contra o qual as entradas de Contabilidade são feitas e os saldos são mantidos.
apps/erpnext/erpnext/accounts/doctype/gl_entry/gl_entry.py +196,Outstanding for {0} cannot be less than zero ({1}),Excelente para {0} não pode ser inferior a zero ( {1})
DocType: Manufacturing Settings,Default 10 mins,Padrão 10 minutos
DocType: Leave Type,Leave Type Name,Nome do Tipo de Licença
apps/erpnext/erpnext/templates/pages/projects.js +62,Show open,Mostrar aberta
apps/erpnext/erpnext/templates/includes/cart/cart_dropdown.html +18,Checkout,Finalizar Compra
DocType: Pricing Rule,Apply On,Aplicar em
DocType: Item Price,Multiple Item prices.,Vários preços do item.
,Purchase Order Items To Be Received,"Itens Comprados, mas não Recebidos"
DocType: SMS Center,All Supplier Contact,Todos os Contatos de Fornecedor
DocType: Support Settings,Support Settings,Configurações do Pós Vendas
apps/erpnext/erpnext/projects/doctype/project/project.py +72,Expected End Date can not be less than Expected Start Date,A Data Prevista de Término não pode ser menor que a Data Prevista de Início
apps/erpnext/erpnext/utilities/transaction_base.py +115,Row #{0}: Rate must be same as {1}: {2} ({3} / {4}) ,Linha # {0}: O Valor deve ser o mesmo da {1}: {2} ({3} / {4})
apps/erpnext/erpnext/hr/doctype/leave_application/leave_application.py +282,New Leave Application,Aplicação deixar Nova
,Batch Item Expiry Status,Status do Vencimento do Item do Lote
apps/erpnext/erpnext/setup/setup_wizard/operations/install_fixtures.py +184,Bank Draft,Cheque Administrativo
DocType: Mode of Payment Account,Mode of Payment Account,Modo de pagamento da conta
apps/erpnext/erpnext/accounts/doctype/journal_entry/journal_entry.py +544,Accounts table cannot be blank.,Tabela de Contas não pode estar vazia.
DocType: Employee Education,Year of Passing,Ano de passagem
apps/erpnext/erpnext/templates/includes/product_page.js +24,In Stock,Em Estoque
apps/erpnext/erpnext/setup/doctype/email_digest/templates/default.html +46,Open Issues,Incidentes Abertos
DocType: Production Plan Item,Production Plan Item,Item do Planejamento de Produção
apps/erpnext/erpnext/hr/doctype/employee/employee.py +149,User {0} is already assigned to Employee {1},Usuário {0} já está atribuído ao Colaborador {1}
apps/erpnext/erpnext/setup/setup_wizard/data/industry_type.py +31,Health Care,Plano de Saúde
apps/erpnext/erpnext/accounts/report/payment_period_based_on_invoice_date/payment_period_based_on_invoice_date.py +65,Delay in payment (Days),Atraso no Pagamento (Dias)
DocType: Payment Terms Template Detail,Payment Terms Template Detail,Detalhes do Modelo de Termos de Pagamento
apps/erpnext/erpnext/hr/report/vehicle_expenses/vehicle_expenses.py +26,Service Expense,Despesa com Manutenção de Veículos
apps/erpnext/erpnext/buying/doctype/purchase_order/purchase_order.js +878,Invoice,Nota Fiscal
apps/erpnext/erpnext/accounts/report/trial_balance/trial_balance.py +21,Fiscal Year {0} is required,Ano Fiscal {0} é necessário
DocType: Appraisal Goal,Score (0-5),Pontuação (0-5)
apps/erpnext/erpnext/accounts/doctype/journal_entry/journal_entry.py +223,Row {0}: {1} {2} does not match with {3},Linha {0}: {1} {2} não corresponde com {3}
DocType: Delivery Note,Vehicle No,Placa do Veículo
apps/erpnext/erpnext/manufacturing/doctype/bom/bom.py +160,Please select Price List,"Por favor, selecione Lista de Preço"
apps/erpnext/erpnext/setup/setup_wizard/operations/install_fixtures.py +127,Accountant,Contador
DocType: Cost Center,Stock User,Usuário de Estoque
apps/erpnext/erpnext/accounts/doctype/subscription/subscription.py +237,New {0}: #{1},Nova {0}: # {1}
,Sales Partners Commission,Comissão dos Parceiros de Vendas
apps/erpnext/erpnext/setup/doctype/company/company.py +45,Abbreviation cannot have more than 5 characters,Abreviatura não pode ter mais de 5 caracteres
DocType: Payment Request,Payment Request,Pedido de Pagamento
DocType: Asset,Value After Depreciation,Valor após Depreciação
apps/erpnext/erpnext/stock/doctype/purchase_receipt/purchase_receipt_dashboard.py +18,Related,Relacionados
DocType: Grading Scale,Grading Scale Name,Nome escala de avaliação
apps/erpnext/erpnext/accounts/doctype/account/account.js +41,This is a root account and cannot be edited.,Esta é uma conta de root e não pode ser editada.
apps/erpnext/erpnext/setup/doctype/authorization_rule/authorization_rule.py +38,Cannot set authorization on basis of Discount for {0},Não é possível definir a autorização com base em desconto para {0}
DocType: Rename Tool,"Attach .csv file with two columns, one for the old name and one for the new name","Anexar arquivo .csv com duas colunas, uma para o nome antigo e um para o novo nome"
apps/erpnext/erpnext/accounts/utils.py +73,{0} {1} not in any active Fiscal Year.,{0} {1} não está em nenhum ano fiscal ativo.
DocType: Packed Item,Parent Detail docname,Nome do documento do detalhe pai
apps/erpnext/erpnext/config/hr.py +45,Opening for a Job.,Vaga de emprego.
DocType: Item Attribute,Increment,Incremento
apps/erpnext/erpnext/public/js/stock_analytics.js +61,Select Warehouse...,Selecione Armazém...
apps/erpnext/erpnext/accounts/doctype/mode_of_payment/mode_of_payment.py +22,Same Company is entered more than once,Mesma empresa está inscrita mais de uma vez
DocType: Patient,Married,Casado
apps/erpnext/erpnext/accounts/party.py +44,Not permitted for {0},Não permitido para {0}
apps/erpnext/erpnext/accounts/doctype/sales_invoice/sales_invoice.py +454,Stock cannot be updated against Delivery Note {0},Banco não pode ser atualizado contra nota de entrega {0}
apps/erpnext/erpnext/hr/doctype/salary_slip/salary_slip.py +183,Salary Structure Missing,Estrutura salarial ausente
DocType: Sales Invoice Item,Sales Invoice Item,Item da Nota Fiscal de Venda
DocType: POS Profile,Write Off Cost Center,Centro de custo do abatimento
apps/erpnext/erpnext/config/stock.py +28,Stock Reports,Relatórios de Estoque
DocType: Warehouse,Warehouse Detail,Detalhes do Armazén
apps/erpnext/erpnext/selling/doctype/customer/customer.py +193,Credit limit has been crossed for customer {0} {1}/{2},O limite de crédito foi analisado para o cliente {0} {1} / {2}
apps/erpnext/erpnext/stock/doctype/item/item.py +258,"""Is Fixed Asset"" cannot be unchecked, as Asset record exists against the item","""É Ativo Fixo"" não pode ser desmarcado se já existe um registro de Ativo relacionado ao item"
DocType: Vehicle Service,Brake Oil,Óleo de Freio
apps/erpnext/erpnext/accounts/doctype/gl_entry/gl_entry.py +160,You are not authorized to add or update entries before {0},Você não está autorizado para adicionar ou atualizar entradas antes de {0}
DocType: BOM,Item Image (if not slideshow),Imagem do Item (se não for slideshow)
DocType: Production Order Operation,(Hour Rate / 60) * Actual Operation Time,(Valor por Hora / 60) * Tempo de operação real
apps/erpnext/erpnext/selling/doctype/sales_order/sales_order.js +964,Select BOM,Selecionar LDM
DocType: SMS Log,SMS Log,Log de SMS
apps/erpnext/erpnext/projects/report/project_wise_stock_tracking/project_wise_stock_tracking.py +27,Cost of Delivered Items,Custo de Produtos Entregues
DocType: Student Log,Student Log,Log do Aluno
DocType: Quality Inspection,Get Specification Details,Obter Detalhes de Inspeção
<<<<<<< HEAD
apps/erpnext/erpnext/accounts/report/general_ledger/general_ledger.py +226,Opening,Abertura
=======
apps/erpnext/erpnext/accounts/report/general_ledger/general_ledger.py +191,Opening,Abertura
>>>>>>> 7ac92c06
apps/erpnext/erpnext/stock/doctype/stock_entry/stock_entry.py +30,From {0} to {1},A partir de {0} a {1}
DocType: Item,Copy From Item Group,Copiar do item do grupo
DocType: Journal Entry,Opening Entry,Lançamento de Abertura
DocType: Stock Entry,Additional Costs,Custos adicionais
apps/erpnext/erpnext/accounts/doctype/account/account.py +138,Account with existing transaction can not be converted to group.,Contas com a transações existentes não pode ser convertidas em um grupo.
DocType: Lead,Product Enquiry,Consulta de Produto
apps/erpnext/erpnext/stock/doctype/landed_cost_voucher/landed_cost_voucher.js +23,Please enter company first,Por favor insira primeira empresa
apps/erpnext/erpnext/accounts/doctype/journal_entry/journal_entry.js +366,Please select Company first,"Por favor, selecione Empresa primeiro"
DocType: Employee Education,Under Graduate,Em Graduação
apps/erpnext/erpnext/selling/report/sales_person_target_variance_item_group_wise/sales_person_target_variance_item_group_wise.js +27,Target On,Meta em
DocType: BOM,Total Cost,Custo total
DocType: Journal Entry Account,Employee Loan,Empréstimo para Colaboradores
apps/erpnext/erpnext/manufacturing/doctype/bom/bom.py +259,Item {0} does not exist in the system or has expired,Item {0} não existe no sistema ou expirou
apps/erpnext/erpnext/accounts/report/general_ledger/general_ledger.html +1,Statement of Account,Extrato da conta
DocType: Purchase Invoice Item,Is Fixed Asset,É Ativo Imobilizado
apps/erpnext/erpnext/stock/doctype/stock_entry/stock_entry.py +256,"Available qty is {0}, you need {1}","A qtde disponível é {0}, você necessita de {1}"
DocType: Expense Claim Detail,Claim Amount,Valor Requerido
apps/erpnext/erpnext/buying/page/purchase_analytics/purchase_analytics.js +31,Supplier Type / Supplier,Fornecedor Tipo / Fornecedor
DocType: Production Planning Tool,Pull Material Request of type Manufacture based on the above criteria,Puxar Requisição de Material do tipo Fabricação com base nos critérios acima
DocType: Assessment Result,Grade,Nota de Avaliação
DocType: Sales Invoice Item,Delivered By Supplier,Proferido por Fornecedor
DocType: SMS Center,All Contact,Todo o Contato
apps/erpnext/erpnext/selling/doctype/sales_order/sales_order.js +952,Production Order already created for all items with BOM,Ordens de produção já criadas para todos os itens com LDM
DocType: Daily Work Summary,Daily Work Summary,Resumo de Trabalho Diário
DocType: Period Closing Voucher,Closing Fiscal Year,Encerramento do Exercício Fiscal
apps/erpnext/erpnext/accounts/party.py +380,{0} {1} is frozen,{0} {1} está congelado
apps/erpnext/erpnext/setup/doctype/company/company.py +136,Please select Existing Company for creating Chart of Accounts,"Por favor, selecione empresa já existente para a criação de Plano de Contas"
apps/erpnext/erpnext/accounts/doctype/account/chart_of_accounts/verified/standard_chart_of_accounts.py +80,Stock Expenses,Despesas com Estoque
DocType: Journal Entry,Contra Entry,Contrapartida de Entrada
DocType: Journal Entry Account,Credit in Company Currency,Crédito em moeda da empresa
DocType: Delivery Note,Installation Status,Status da Instalação
apps/erpnext/erpnext/controllers/buying_controller.py +344,Accepted + Rejected Qty must be equal to Received quantity for Item {0},A qtde Aceita + Rejeitada deve ser igual a quantidade recebida para o item {0}
DocType: Item,Supply Raw Materials for Purchase,Abastecimento de Matérias-primas para a Compra
DocType: Products Settings,Show Products as a List,Mostrar Produtos como uma Lista
apps/erpnext/erpnext/stock/doctype/stock_entry/stock_entry.py +512,Item {0} is not active or end of life has been reached,Item {0} não está ativo ou fim de vida útil foi atingido
<<<<<<< HEAD
apps/erpnext/erpnext/controllers/accounts_controller.py +780,"To include tax in row {0} in Item rate, taxes in rows {1} must also be included","Para incluir impostos na linha {0} na taxa de Item, os impostos em linhas {1} também deve ser incluída"
=======
apps/erpnext/erpnext/controllers/accounts_controller.py +793,"To include tax in row {0} in Item rate, taxes in rows {1} must also be included","Para incluir impostos na linha {0} na taxa de Item, os impostos em linhas {1} também deve ser incluída"
>>>>>>> 7ac92c06
apps/erpnext/erpnext/config/hr.py +223,Settings for HR Module,Configurações para o Módulo de RH
DocType: Sales Invoice,Change Amount,Troco
DocType: Depreciation Schedule,Make Depreciation Entry,Fazer Lançamento de Depreciação
DocType: Appraisal Template Goal,KRA,APR
apps/erpnext/erpnext/hr/doctype/offer_letter/offer_letter.js +17,Make Employee,Criar Colaborador
apps/erpnext/erpnext/setup/setup_wizard/data/industry_type.py +14,Broadcasting,Radio-difusão
apps/erpnext/erpnext/config/accounts.py +313,Setup mode of POS (Online / Offline),Modo de Configuração do PDV (Online / Offline)
apps/erpnext/erpnext/setup/setup_wizard/operations/install_fixtures.py +191,Execution,execução
apps/erpnext/erpnext/config/manufacturing.py +62,Details of the operations carried out.,Os detalhes das operações realizadas.
DocType: Asset Maintenance Log,Maintenance Status,Status da Manutenção
apps/erpnext/erpnext/accounts/doctype/gl_entry/gl_entry.py +56,{0} {1}: Supplier is required against Payable account {2},{0} {1}: Fornecedor é necessário contra Conta a Pagar {2}
apps/erpnext/erpnext/projects/doctype/project/project_dashboard.html +2,Total hours: {0},Total de horas: {0}
apps/erpnext/erpnext/accounts/report/trial_balance/trial_balance.py +43,From Date should be within the Fiscal Year. Assuming From Date = {0},A partir de data deve estar dentro do ano fiscal. Assumindo De Date = {0}
DocType: Grant Application,Individual,Pessoa Física
DocType: Academic Term,Academics User,Usuário Acadêmico
DocType: Cheque Print Template,Amount In Figure,Total em Espécie
DocType: Employee Loan Application,Loan Info,Informações do Empréstimo
apps/erpnext/erpnext/public/js/financial_statements.js +51,Financial Statements,Demonstrativos Financeiros
DocType: Guardian,Students,Alunos
apps/erpnext/erpnext/config/selling.py +91,Rules for applying pricing and discount.,Regras para aplicação de preços e de desconto.
apps/erpnext/erpnext/stock/doctype/price_list/price_list.py +14,Price List must be applicable for Buying or Selling,Lista de Preço deve ser aplicável para comprar ou vender
apps/erpnext/erpnext/selling/doctype/installation_note/installation_note.py +79,Installation date cannot be before delivery date for Item {0},Data de instalação não pode ser anterior à data de entrega de item {0}
DocType: Pricing Rule,Discount on Price List Rate (%),% de Desconto sobre o Preço da Lista de Preços
apps/erpnext/erpnext/stock/report/stock_balance/stock_balance.py +70,Out Value,Valor Saída
DocType: Production Planning Tool,Sales Orders,Pedidos de Venda
apps/erpnext/erpnext/selling/page/point_of_sale/point_of_sale.js +380,Set as Default,Definir como padrão
,Purchase Order Trends,Tendência de Pedidos de Compra
apps/erpnext/erpnext/config/hr.py +81,Allocate leaves for the year.,Alocar licenças para o ano.
apps/erpnext/erpnext/stock/doctype/stock_entry/stock_entry.py +258,Insufficient Stock,Estoque Insuficiente
DocType: Manufacturing Settings,Disable Capacity Planning and Time Tracking,Desativar Controle de Tempo e Planejamento de Capacidade
DocType: Email Digest,New Sales Orders,Novos Pedidos de Venda
DocType: Leave Type,Allow Negative Balance,Permitir saldo negativo
DocType: Employee,Create User,Criar Usuário
DocType: Selling Settings,Default Territory,Território padrão
DocType: Production Order Operation,Updated via 'Time Log',Atualizado via 'Time Log'
apps/erpnext/erpnext/controllers/taxes_and_totals.py +428,Advance amount cannot be greater than {0} {1},O valor do adiantamento não pode ser maior do que {0} {1}
DocType: Naming Series,Series List for this Transaction,Lista de séries para esta transação
DocType: Company,Default Payroll Payable Account,Conta Padrão para Folha de Pagamentos
apps/erpnext/erpnext/education/doctype/student_group/student_group.js +51,Update Email Group,Atualizar Grupo de Email
DocType: Sales Invoice,Is Opening Entry,É Lançamento de Abertura
DocType: Customer Group,Mention if non-standard receivable account applicable,Mencione se a conta a receber aplicável não for a conta padrão
apps/erpnext/erpnext/manufacturing/doctype/production_order/production_order.py +199,For Warehouse is required before Submit,Armazén de destino necessário antes de enviar
apps/erpnext/erpnext/accounts/print_format/payment_receipt_voucher/payment_receipt_voucher.html +8,Received On,Recebeu em
apps/erpnext/erpnext/manufacturing/doctype/production_planning_tool/production_planning_tool.py +20,Please enter Company,"Por favor, indique Empresa"
DocType: Delivery Note Item,Against Sales Invoice Item,Contra Vendas Nota Fiscal do Item
,Production Orders in Progress,Ordens em Produção
DocType: Lead,Address & Contact,Endereço e Contato
DocType: Leave Allocation,Add unused leaves from previous allocations,Acrescente as licenças não utilizadas de atribuições anteriores
DocType: Sales Partner,Partner website,Site Parceiro
DocType: Delivery Stop,Contact Name,Nome do Contato
DocType: POS Customer Group,POS Customer Group,Grupo de Cliente PDV
DocType: Vehicle,Additional Details,Detalhes Adicionais
apps/erpnext/erpnext/templates/generators/bom.html +85,No description given,Nenhuma descrição informada
apps/erpnext/erpnext/config/buying.py +13,Request for purchase.,Solicitação de Compra.
apps/erpnext/erpnext/projects/doctype/project/project_dashboard.py +6,This is based on the Time Sheets created against this project,Isto é baseado nos Registros de Tempo relacionados a este Projeto
apps/erpnext/erpnext/hr/doctype/leave_application/leave_application.py +224,Only the selected Leave Approver can submit this Leave Application,Somente o aprovador de licenças selecionado pode enviar este pedido de licença
apps/erpnext/erpnext/hr/doctype/employee/employee.py +121,Relieving Date must be greater than Date of Joining,A Data da Licença deve ser maior que Data de Contratação
apps/erpnext/erpnext/setup/setup_wizard/operations/install_fixtures.py +238,Leaves per Year,Folhas por ano
apps/erpnext/erpnext/accounts/doctype/journal_entry/journal_entry.py +128,Row {0}: Please check 'Is Advance' against Account {1} if this is an advance entry.,"Linha {0}: Por favor, selecione 'É Adiantamento' se este é um lançamento de adiantamento  relacionado à conta {1}."
apps/erpnext/erpnext/stock/utils.py +216,Warehouse {0} does not belong to company {1},Armazém {0} não pertence à empresa {1}
DocType: Email Digest,Profit & Loss,Lucro e Perdas
DocType: Task,Total Costing Amount (via Time Sheet),Custo Total (via Registro de Tempo)
DocType: Item Website Specification,Item Website Specification,Especificação do Site do Item
apps/erpnext/erpnext/hr/doctype/leave_application/leave_application.py +509,Leave Blocked,Licenças Bloqueadas
apps/erpnext/erpnext/stock/doctype/item/item.py +709,Item {0} has reached its end of life on {1},Item {0} chegou ao fim da vida em {1}
apps/erpnext/erpnext/hr/doctype/expense_claim/expense_claim.js +99,Bank Entries,Lançamentos do Banco
DocType: Stock Reconciliation Item,Stock Reconciliation Item,Item da Conciliação de Estoque
DocType: Stock Entry,Sales Invoice No,Nº da Nota Fiscal de Venda
DocType: Material Request Item,Min Order Qty,Pedido Mínimo
DocType: Student Group Creation Tool Course,Student Group Creation Tool Course,Ferramenta de Criação de Grupo de Alunos
DocType: Lead,Do Not Contact,Não entre em contato
apps/erpnext/erpnext/setup/setup_wizard/operations/install_fixtures.py +135,Software Developer,Software Developer
DocType: Item,Minimum Order Qty,Pedido Mínimo
,Student Batch-Wise Attendance,Controle de Frequência por Série de Alunos
DocType: POS Profile,Allow user to edit Rate,Permitir que o usuário altere o preço
DocType: Item,Publish in Hub,Publicar no Hub
DocType: Student Admission,Student Admission,Admissão do Aluno
apps/erpnext/erpnext/stock/doctype/item/item.py +729,Item {0} is cancelled,Item {0} é cancelada
apps/erpnext/erpnext/buying/doctype/purchase_order/purchase_order.js +952,Material Request,Requisição de Material
DocType: Bank Reconciliation,Update Clearance Date,Atualizar Data Liquidação
DocType: Item,Purchase Details,Detalhes de Compra
apps/erpnext/erpnext/stock/doctype/stock_entry/stock_entry.py +387,Item {0} not found in 'Raw Materials Supplied' table in Purchase Order {1},"Item {0} não encontrado em 'matérias-primas fornecidas"" na tabela Pedido de Compra {1}"
apps/erpnext/erpnext/config/selling.py +18,Confirmed orders from Customers.,Pedidos confirmados de clientes.
DocType: Notification Control,Notification Control,Controle de Notificação
DocType: Territory,Set Item Group-wise budgets on this Territory. You can also include seasonality by setting the Distribution.,"Definir orçamentos para Grupos de Itens neste território. Você também pode incluir a sazonalidade, defininda na Distribuição."
apps/erpnext/erpnext/accounts/doctype/journal_entry/journal_entry.py +274,Payment against {0} {1} cannot be greater than Outstanding Amount {2},O pagamento relacionado {0} {1} não pode ser maior do que o saldo devedor {2}
DocType: Lead,Mobile No.,Telefone Celular
DocType: Maintenance Schedule,Generate Schedule,Gerar Agenda
DocType: Purchase Invoice Item,Expense Head,Conta de despesas
apps/erpnext/erpnext/accounts/doctype/payment_entry/payment_entry.js +163,Please select Charge Type first,Por favor selecione o Tipo de Encargo primeiro
DocType: Student Group Student,Student Group Student,Aluno Grupo de Alunos
apps/erpnext/erpnext/stock/report/stock_ageing/stock_ageing.py +41,Latest,Mais recentes
DocType: HR Settings,Emails salary slip to employee based on preferred email selected in Employee,Enviar contracheques para os colaboradores com base em email preferido selecionado no cadastro do colaborador
DocType: Employee,The first Leave Approver in the list will be set as the default Leave Approver,O primeiro aprovador de licenças na lista vai ser definido como o aprovador de licenças padrão
DocType: Tax Rule,Shipping County,Condado de Entrega
apps/erpnext/erpnext/projects/doctype/activity_type/activity_type.js +3,Activity Cost per Employee,Custo da Atividade por Colaborador
DocType: Accounts Settings,Settings for Accounts,Configurações para Contas
apps/erpnext/erpnext/accounts/doctype/purchase_invoice/purchase_invoice.py +673,Supplier Invoice No exists in Purchase Invoice {0},Nº da Nota Fiscal do Fornecedor já existe na Nota Fiscal de Compra {0}
apps/erpnext/erpnext/config/selling.py +118,Manage Sales Person Tree.,Gerenciar vendedores
DocType: Job Applicant,Cover Letter,Carta de apresentação
apps/erpnext/erpnext/accounts/report/bank_reconciliation_statement/bank_reconciliation_statement.py +37,Outstanding Cheques and Deposits to clear,Cheques em circulação e depósitos para apagar
DocType: Item,Synced With Hub,Sincronizado com o Hub
DocType: Driver,Fleet Manager,Gerente de Frota
apps/erpnext/erpnext/manufacturing/doctype/production_order/production_order.py +387,Completed Qty can not be greater than 'Qty to Manufacture',"Qtde concluída não pode ser maior do que ""Qtde de Fabricação"""
DocType: Period Closing Voucher,Closing Account Head,Conta de Fechamento
DocType: Employee,External Work History,Histórico Profissional no Exterior
DocType: Delivery Note,In Words (Export) will be visible once you save the Delivery Note.,Por extenso (Exportação) será visível quando você salvar a Guia de Remessa.
apps/erpnext/erpnext/utilities/bot.py +29,{0} units of [{1}](#Form/Item/{1}) found in [{2}](#Form/Warehouse/{2}),{0} unidades de [{1}] (# Form / Item / {1}) foram encontrados em [{2}] (# Form / Armazém / {2})
DocType: Lead,Industry,Indústria
DocType: Employee,Job Profile,Perfil da Vaga
DocType: Stock Settings,Notify by Email on creation of automatic Material Request,Notificar por Email a criação de Requisição de Material automática
DocType: Journal Entry,Multi Currency,Multi moeda
DocType: Opening Invoice Creation Tool,Invoice Type,Tipo de Nota Fiscal
apps/erpnext/erpnext/config/learn.py +82,Setting up Taxes,Configurando Impostos
apps/erpnext/erpnext/accounts/utils.py +350,Payment Entry has been modified after you pulled it. Please pull it again.,"Entrada de pagamento foi modificado depois que você puxou-o. Por favor, puxe-o novamente."
apps/erpnext/erpnext/stock/doctype/item/item.py +464,{0} entered twice in Item Tax,{0} entrou duas vezes no Imposto do Item
DocType: Workstation,Rent Cost,Custo do Aluguel
apps/erpnext/erpnext/setup/doctype/email_digest/templates/default.html +97,Upcoming Calendar Events,Próximos Eventos do Calendário
apps/erpnext/erpnext/hr/report/monthly_attendance_sheet/monthly_attendance_sheet.py +85,Please select month and year,Selecione mês e ano
DocType: GL Entry,Debit Amount in Account Currency,Débito em moeda da conta
apps/erpnext/erpnext/stock/doctype/item/item.js +55,This Item is a Template and cannot be used in transactions. Item attributes will be copied over into the variants unless 'No Copy' is set,Este artigo é um modelo e não podem ser usados em transações. Atributos item será copiado para as variantes a menos 'No Copy' é definido
apps/erpnext/erpnext/selling/report/inactive_customers/inactive_customers.py +69,Total Order Considered,Total considerado em pedidos
apps/erpnext/erpnext/config/hr.py +243,"Employee designation (e.g. CEO, Director etc.).","Designação do colaborador (por exemplo, CEO, Diretor, etc.)"
DocType: Sales Invoice,Rate at which Customer Currency is converted to customer's base currency,Taxa na qual a moeda do cliente é convertida para a moeda base do cliente
DocType: Course Scheduling Tool,Course Scheduling Tool,Ferramenta de Agendamento de Cursos
<<<<<<< HEAD
apps/erpnext/erpnext/controllers/accounts_controller.py +613,Row #{0}: Purchase Invoice cannot be made against an existing asset {1},Linha #{0}: Não pode ser criada uma Nota Fiscal de Compra para um ativo existente {1}
=======
apps/erpnext/erpnext/controllers/accounts_controller.py +622,Row #{0}: Purchase Invoice cannot be made against an existing asset {1},Linha #{0}: Não pode ser criada uma Nota Fiscal de Compra para um ativo existente {1}
>>>>>>> 7ac92c06
apps/erpnext/erpnext/accounts/doctype/subscription/subscription.py +255,[Urgent] Error while creating recurring %s for %s,[Urgente] Ocorreu um erro ao criar %s recorrentes para %s
DocType: Item Tax,Tax Rate,Alíquota do Imposto
apps/erpnext/erpnext/hr/doctype/leave_allocation/leave_allocation.py +59,{0} already allocated for Employee {1} for period {2} to {3},{0} já está alocado para o Colaborador {1} para o período de {2} até {3}
apps/erpnext/erpnext/buying/doctype/purchase_order/purchase_order.js +919,Select Item,Selecionar item
apps/erpnext/erpnext/stock/doctype/purchase_receipt/purchase_receipt.py +141,Purchase Invoice {0} is already submitted,A Nota Fiscal de Compra  {0} já foi enviada
apps/erpnext/erpnext/controllers/sales_and_purchase_return.py +91,Row # {0}: Batch No must be same as {1} {2},Linha # {0}: Nº do Lote deve ser o mesmo que {1} {2}
apps/erpnext/erpnext/accounts/doctype/cost_center/cost_center.js +52,Convert to non-Group,Converter para Não-Grupo
DocType: C-Form Invoice Detail,Invoice Date,Data do Faturamento
DocType: GL Entry,Debit Amount,Total do Débito
apps/erpnext/erpnext/accounts/party.py +251,There can only be 1 Account per Company in {0} {1},Pode haver apenas uma conta por empresa em {0} {1}
DocType: Purchase Order,% Received,Recebido %
apps/erpnext/erpnext/education/doctype/student_group_creation_tool/student_group_creation_tool.js +3,Create Student Groups,Criar Grupos de Alunos
DocType: Chapter Member,Website URL,Endereço do Site
DocType: Quality Inspection,Inspected By,Inspecionado por
apps/erpnext/erpnext/selling/doctype/installation_note/installation_note.py +59,Serial No {0} does not belong to Delivery Note {1},Serial Não {0} não pertence a entrega Nota {1}
apps/erpnext/erpnext/templates/pages/demo.html +47,ERPNext Demo,Demo do ERPNext
DocType: Leave Application,Leave Approver Name,Nome do Aprovador de Licenças
DocType: Depreciation Schedule,Schedule Date,Data Agendada
apps/erpnext/erpnext/config/hr.py +116,"Earnings, Deductions and other Salary components","Ganhos, Deduções e outros Componentes Salariais"
DocType: Packed Item,Packed Item,Item do Pacote da Guia de Remessa
apps/erpnext/erpnext/config/buying.py +65,Default settings for buying transactions.,As configurações padrão para a compra de transações.
apps/erpnext/erpnext/projects/doctype/activity_cost/activity_cost.py +29,Activity Cost exists for Employee {0} against Activity Type - {1},Já existe um custo da atividade para o colaborador {0} relacionado ao tipo de atividade - {1}
DocType: Currency Exchange,Currency Exchange,Câmbio
DocType: Authorization Rule,Approving User  (above authorized value),Usuário Habilitado para Aprovar (acima do valor autorizado)
DocType: Email Digest,Credit Balance,Saldo Credor
DocType: Employee,Widowed,Viúvo(a)
DocType: Request for Quotation,Request for Quotation,Solicitação de Orçamento
DocType: Salary Slip Timesheet,Working Hours,Horas de trabalho
DocType: Naming Series,Change the starting / current sequence number of an existing series.,Alterar o número sequencial de início/atual de uma série existente.
apps/erpnext/erpnext/accounts/page/pos/pos.js +1524,Create a new Customer,Criar novo Cliente
apps/erpnext/erpnext/accounts/doctype/pricing_rule/pricing_rule.js +59,"If multiple Pricing Rules continue to prevail, users are asked to set Priority manually to resolve conflict.","Se várias regras de preços continuam a prevalecer, os usuários são convidados a definir a prioridade manualmente para resolver o conflito."
apps/erpnext/erpnext/utilities/activation.py +90,Create Purchase Orders,Criar Pedidos de Compra
,Purchase Register,Registro de Compras
DocType: Landed Cost Item,Applicable Charges,Encargos aplicáveis
DocType: Workstation,Consumable Cost,Custo dos Consumíveis
DocType: Purchase Receipt,Vehicle Date,Data do Veículo
DocType: Student Log,Medical,Médico
apps/erpnext/erpnext/crm/doctype/opportunity/opportunity.js +177,Reason for losing,Motivo para perder
DocType: Announcement,Receiver,Recebedor
apps/erpnext/erpnext/manufacturing/doctype/workstation/workstation.py +83,Workstation is closed on the following dates as per Holiday List: {0},"Workstation é fechado nas seguintes datas, conforme lista do feriado: {0}"
DocType: Lab Test Template,Single,Solteiro
apps/erpnext/erpnext/stock/doctype/stock_reconciliation/stock_reconciliation.py +230,Please enter Cost Center,"Por favor, indique Centro de Custo"
DocType: Journal Entry Account,Sales Order,Pedido de Venda
apps/erpnext/erpnext/accounts/report/gross_profit/gross_profit.py +69,Avg. Selling Rate,Valor Médio de Venda
DocType: Delivery Note,% Installed,Instalado %
apps/erpnext/erpnext/setup/page/welcome_to_erpnext/welcome_to_erpnext.html +25,Read the ERPNext Manual,Leia o manual de ERPNext
DocType: Email Digest,Pending Purchase Orders,Pedidos de Compra Pendentes
DocType: Stock Settings,Automatically Set Serial Nos based on FIFO,Número de Série automaticamente definido com base na FIFO
DocType: Accounts Settings,Check Supplier Invoice Number Uniqueness,Verificar unicidade de número de nota fiscal do fornecedor
DocType: Vehicle Service,Oil Change,Troca de Óleo
apps/erpnext/erpnext/stock/doctype/packing_slip/packing_slip.js +57,'To Case No.' cannot be less than 'From Case No.','Número do Caso Final' não pode ser menor que o 'Número do Caso Inicial'
DocType: Lead,Channel Partner,Canal de Parceria
DocType: Account,Old Parent,Pai Velho
DocType: Notification Control,Customize the introductory text that goes as a part of that email. Each transaction has a separate introductory text.,Personalize o texto introdutório que vai como uma parte do que email. Cada transação tem um texto introdutório separado.
apps/erpnext/erpnext/config/manufacturing.py +84,Global settings for all manufacturing processes.,As configurações globais para todos os processos de fabricação.
DocType: Accounts Settings,Accounts Frozen Upto,Contas congeladas até
DocType: SMS Log,Sent On,Enviado em
apps/erpnext/erpnext/stock/doctype/item/item.py +671,Attribute {0} selected multiple times in Attributes Table,Atributo {0} selecionada várias vezes na tabela de atributos
DocType: HR Settings,Employee record is created using selected field. ,O registro do colaborador é criado usando o campo selecionado.
apps/erpnext/erpnext/config/hr.py +70,Holiday master.,Cadastro de feriados.
DocType: Request for Quotation Item,Required Date,Para o Dia
DocType: Delivery Note,Billing Address,Endereço de Faturamento
DocType: BOM,Costing,Custo
DocType: Tax Rule,Billing County,País de Faturamento
DocType: Purchase Taxes and Charges,"If checked, the tax amount will be considered as already included in the Print Rate / Print Amount","Se marcado, o valor do imposto será considerado como já incluído na Impressão de Taxa / Impressão do Valor"
apps/erpnext/erpnext/stock/report/supplier_wise_sales_analytics/supplier_wise_sales_analytics.py +48,Total Qty,Quantidade total
DocType: Item,Show in Website (Variant),Mostar no Site (variante)
DocType: Employee,Health Concerns,Preocupações com a Saúde
DocType: Payroll Entry,Select Payroll Period,Selecione Período de Pagamento
DocType: Payroll Entry,Select Payroll Period,Selecione Período de Pagamento
DocType: Packing Slip,From Package No.,Do nº do pacote
DocType: Item Attribute,To Range,Para a Faixa
apps/erpnext/erpnext/hr/doctype/leave_allocation/leave_allocation.py +82,Total leaves allocated is mandatory,Total de folhas alocados é obrigatória
DocType: Job Opening,Description of a Job Opening,Descrição de uma vaga de emprego
apps/erpnext/erpnext/config/hr.py +24,Attendance record.,Registro de comparecimento.
DocType: Salary Structure,Salary Component for timesheet based payroll.,Componente salarial para pagamento por hora.
DocType: Sales Order Item,Used for Production Plan,Usado para o Plano de Produção
DocType: Employee Loan,Total Payment,Pagamento Total
DocType: Manufacturing Settings,Time Between Operations (in mins),Tempo entre operações (em minutos)
apps/erpnext/erpnext/stock/doctype/material_request/material_request.py +129,{0} {1} is cancelled so the action cannot be completed,{0} {1} é cancelado então a ação não pode ser concluída
DocType: Pricing Rule,Valid Upto,Válido até
DocType: Supplier Scorecard Scoring Standing,Warn Purchase Orders,Avisar em Pedidos de Compra
apps/erpnext/erpnext/utilities/user_progress.py +64,List a few of your customers. They could be organizations or individuals.,Lista de alguns de seus clientes. Eles podem ser empresas ou pessoas físicas.
apps/erpnext/erpnext/manufacturing/report/bom_stock_report/bom_stock_report.py +23,Enough Parts to Build,Peças suficientes para construir
DocType: POS Profile User,POS Profile User,Perfil de Usuário do PDV
apps/erpnext/erpnext/accounts/doctype/account/chart_of_accounts/verified/standard_chart_of_accounts.py +128,Direct Income,Receita Direta
apps/erpnext/erpnext/accounts/report/general_ledger/general_ledger.py +41,"Can not filter based on Account, if grouped by Account","Não é possível filtrar com base em conta , se agrupados por Conta"
apps/erpnext/erpnext/setup/setup_wizard/operations/install_fixtures.py +130,Administrative Officer,Escritório Administrativo
apps/erpnext/erpnext/accounts/doctype/journal_entry/journal_entry.js +350,Please select Company,"Por favor, selecione Empresa"
DocType: Stock Entry Detail,Difference Account,Conta Diferença
apps/erpnext/erpnext/projects/doctype/task/task.py +47,Cannot close task as its dependant task {0} is not closed.,Não pode fechar tarefa como sua tarefa dependente {0} não está fechado.
apps/erpnext/erpnext/manufacturing/doctype/production_planning_tool/production_planning_tool.py +435,Please enter Warehouse for which Material Request will be raised,"Por favor, indique Armazén para as quais as Requisições de Material serão levantadas"
DocType: Production Order,Additional Operating Cost,Custo Operacional Adicional
apps/erpnext/erpnext/stock/doctype/item/item.py +526,"To merge, following properties must be same for both items","Para mesclar , seguintes propriedades devem ser os mesmos para ambos os itens"
,Serial No Warranty Expiry,Vencimento da Garantia com Nº de Série
DocType: Sales Invoice,Offline POS Name,Nome do POS Offline
DocType: Sales Order,To Deliver,Para Entregar
DocType: Journal Entry,Difference (Dr - Cr),Diferença ( Dr - Cr)
DocType: Account,Profit and Loss,Lucro e Perdas
apps/erpnext/erpnext/config/stock.py +330,Managing Subcontracting,Gerenciando Subcontratação
DocType: Project,Project will be accessible on the website to these users,Projeto estará acessível no site para os usuários
apps/erpnext/erpnext/config/projects.py +24,Define Project type.,Defina tipo de projeto.
DocType: Quotation,Rate at which Price list currency is converted to company's base currency,Taxa na qual a moeda da lista de preços é convertida para a moeda base da empresa
apps/erpnext/erpnext/setup/doctype/company/company.py +69,Account {0} does not belong to company: {1},A Conta {0} não pertence à Empresa: {1}
apps/erpnext/erpnext/setup/doctype/company/company.py +51,Abbreviation already used for another company,Abreviatura já utilizado para outra empresa
DocType: Selling Settings,Default Customer Group,Grupo de Clientes padrão
DocType: Global Defaults,"If disable, 'Rounded Total' field will not be visible in any transaction","Desativa campo ""total arredondado"" em qualquer tipo de transação"
DocType: BOM,Operating Cost,Custo de Operação
apps/erpnext/erpnext/stock/doctype/item_attribute/item_attribute.py +49,Increment cannot be 0,Incremento não pode ser 0
DocType: Production Planning Tool,Material Requirement,Materiais Necessários
DocType: Company,Delete Company Transactions,Excluir Transações Companhia
DocType: Purchase Receipt,Add / Edit Taxes and Charges,Adicionar / Editar Impostos e Encargos
DocType: Payment Entry Reference,Supplier Invoice No,Nº da nota fiscal de compra
apps/erpnext/erpnext/stock/doctype/serial_no/serial_no.py +158,"Cannot delete Serial No {0}, as it is used in stock transactions","Não é possível excluir Serial No {0}, como ele é usado em transações de ações"
apps/erpnext/erpnext/accounts/report/trial_balance/trial_balance.py +253,Closing (Cr),Fechamento (Cr)
DocType: Installation Note Item,Installation Note Item,Item da Nota de Instalação
DocType: Production Plan Item,Pending Qty,Pendente Qtde
apps/erpnext/erpnext/accounts/party.py +384,{0} {1} is not active,{0} {1} não está ativo
apps/erpnext/erpnext/config/accounts.py +272,Setup cheque dimensions for printing,Configurar dimensões do cheque para impressão
DocType: Salary Slip,Salary Slip Timesheet,Controle de Tempo do Demonstrativo de Pagamento
apps/erpnext/erpnext/controllers/buying_controller.py +160,Supplier Warehouse mandatory for sub-contracted Purchase Receipt,Fornecedor Armazém obrigatório para sub- contratados Recibo de compra
DocType: Pricing Rule,Valid From,Válido de
DocType: Sales Invoice,Total Commission,Total da Comissão
DocType: Buying Settings,Purchase Receipt Required,Recibo de Compra Obrigatório
apps/erpnext/erpnext/accounts/doctype/payment_reconciliation/payment_reconciliation.py +142,No records found in the Invoice table,Nenhum registro encontrado na tabela de fatura
apps/erpnext/erpnext/accounts/doctype/payment_reconciliation/payment_reconciliation.js +17,Please select Company and Party Type first,"Por favor, selecione a Empresa e Tipo de Sujeito primeiro"
apps/erpnext/erpnext/config/accounts.py +293,Financial / accounting year.,Ano Financeiro / Exercício.
apps/erpnext/erpnext/stock/doctype/serial_no/serial_no.py +162,"Sorry, Serial Nos cannot be merged","Desculpe, os números de ordem não podem ser mescladas"
DocType: Supplier,Prevent RFQs,Evitar Orçamentos
,Lead Id,Cliente em Potencial ID
DocType: Timesheet,Payslip,Holerite
apps/erpnext/erpnext/accounts/doctype/fiscal_year/fiscal_year.py +38,Fiscal Year Start Date should not be greater than Fiscal Year End Date,Ano Fiscal Data de início não deve ser maior do que o Fiscal Year End Date
DocType: Issue,Resolution,Solução
DocType: Expense Claim,Payable Account,Conta para Pagamento
DocType: Sales Order,Billing and Delivery Status,Status do Faturamento e Entrega
DocType: Job Applicant,Resume Attachment,Anexo currículo
apps/erpnext/erpnext/selling/report/customer_acquisition_and_loyalty/customer_acquisition_and_loyalty.py +58,Repeat Customers,Clientes Repetidos
DocType: Leave Control Panel,Allocate,Alocar
apps/erpnext/erpnext/stock/doctype/delivery_note/delivery_note.js +851,Sales Return,Devolução de Vendas
DocType: Item,Delivered by Supplier (Drop Ship),Entregue pelo Fornecedor (Drop Ship)
apps/erpnext/erpnext/config/crm.py +12,Database of potential customers.,Banco de dados de clientes potenciais.
apps/erpnext/erpnext/config/selling.py +28,Customer database.,Banco de Dados de Clientes
DocType: Quotation,Quotation To,Orçamento para
DocType: Lead,Middle Income,Média Renda
apps/erpnext/erpnext/accounts/report/trial_balance/trial_balance.py +225,Opening (Cr),Abertura (Cr)
apps/erpnext/erpnext/stock/doctype/item/item.py +835,Default Unit of Measure for Item {0} cannot be changed directly because you have already made some transaction(s) with another UOM. You will need to create a new Item to use a different Default UOM.,Unidade de medida padrão para item {0} não pode ser alterado diretamente porque você já fez alguma transação (s) com outra Unidade de Medida. Você precisará criar um novo item para usar uma Unidade de Medida padrão diferente.
apps/erpnext/erpnext/accounts/utils.py +354,Allocated amount can not be negative,Total alocado não pode ser negativo
DocType: Purchase Order Item,Billed Amt,Valor Faturado
DocType: Training Result Employee,Training Result Employee,Resultado do Treinamento do Colaborador
DocType: Warehouse,A logical Warehouse against which stock entries are made.,Um Depósito lógico contra o qual as entradas de estoque são feitas.
DocType: Repayment Schedule,Principal Amount,Valor Principal
DocType: Employee Loan Application,Total Payable Interest,Total de Juros a Pagar
DocType: Sales Invoice Timesheet,Sales Invoice Timesheet,Registro de Tempo da Nota Fiscal de Venda
apps/erpnext/erpnext/accounts/doctype/journal_entry/journal_entry.py +116,Reference No & Reference Date is required for {0},Número de referência e Referência Data é necessário para {0}
DocType: Payroll Entry,Select Payment Account to make Bank Entry,Selecione a conta de pagamento para fazer o lançamento bancário
apps/erpnext/erpnext/setup/setup_wizard/operations/install_fixtures.py +190,Proposal Writing,Proposta Redação
apps/erpnext/erpnext/setup/doctype/sales_person/sales_person.py +35,Another Sales Person {0} exists with the same Employee id,Outro Vendedor {0} existe com o mesmo ID de Colaborador
DocType: Production Planning Tool,"If checked, raw materials for items that are sub-contracted will be included in the Material Requests","Se for selecionado, as matérias-primas para os itens sub-contratados serão incluídas nas Requisições de Material"
apps/erpnext/erpnext/config/healthcare.py +62,Masters,Cadastros
apps/erpnext/erpnext/config/accounts.py +138,Update Bank Transaction Dates,Conciliação Bancária
apps/erpnext/erpnext/config/projects.py +36,Time Tracking,Controle de Tempo
DocType: Fiscal Year Company,Fiscal Year Company,Ano Fiscal Empresa
DocType: Packing Slip Item,DN Detail,Detalhe DN
DocType: Sales Invoice,Sales Taxes and Charges,Impostos e Taxas sobre Vendas
DocType: Vehicle Service,Vehicle Service,Manutenção no Veículo
apps/erpnext/erpnext/config/setup.py +101,Automatically triggers the feedback request based on conditions.,Dispara automaticamente solicitações de feedback baseado em condições.
DocType: Employee,Reason for Resignation,Motivo para Demissão
apps/erpnext/erpnext/config/hr.py +152,Template for performance appraisals.,Modelo para avaliação de desempenho.
DocType: Sales Invoice,Credit Note Issued,Nota de Crédito Emitida
DocType: Payment Reconciliation,Invoice/Journal Entry Details,Detalhes da Nota Fiscal/Lançamento no Livro Diário
apps/erpnext/erpnext/accounts/utils.py +83,{0} '{1}' not in Fiscal Year {2},{0} '{1}' não localizado no Ano Fiscal {2}
DocType: Buying Settings,Settings for Buying Module,Configurações para o Módulo de Compras
apps/erpnext/erpnext/stock/doctype/landed_cost_voucher/landed_cost_voucher.js +70,Please enter Purchase Receipt first,Digite Recibo de compra primeiro
DocType: Buying Settings,Supplier Naming By,Nomeação do Fornecedor por
DocType: Activity Type,Default Costing Rate,Preço de Custo Padrão
DocType: Maintenance Schedule,Maintenance Schedule,Programação da Manutenção
apps/erpnext/erpnext/accounts/doctype/pricing_rule/pricing_rule.js +36,"Then Pricing Rules are filtered out based on Customer, Customer Group, Territory, Supplier, Supplier Type, Campaign, Sales Partner etc.","Então Preços Regras são filtradas com base no Cliente, Grupo de Clientes, Território, fornecedor, fornecedor Tipo, Campanha, Parceiro de vendas etc"
apps/erpnext/erpnext/config/hr.py +162,Employee Loan Management,Gestão de Emprestimos à Colaboradores
DocType: Employee,Passport Number,Número do Passaporte
apps/erpnext/erpnext/setup/setup_wizard/operations/install_fixtures.py +124,Manager,Gerente
apps/erpnext/erpnext/selling/doctype/customer/customer.py +156,New credit limit is less than current outstanding amount for the customer. Credit limit has to be atleast {0},Novo limite de crédito é inferior ao saldo devedor atual do cliente. O limite de crédito deve ser de pelo menos {0}
apps/erpnext/erpnext/controllers/trends.py +39,'Based On' and 'Group By' can not be same,'Baseado em' e ' Agrupar por' não podem ser o mesmo
DocType: Sales Person,Sales Person Targets,Metas do Vendedor
DocType: Production Order Operation,In minutes,Em Minutos
DocType: Issue,Resolution Date,Data da Solução
apps/erpnext/erpnext/manufacturing/doctype/production_order/production_order.py +339,Timesheet created:,Registro de Tempo criado:
apps/erpnext/erpnext/accounts/doctype/sales_invoice/sales_invoice.py +913,Please set default Cash or Bank account in Mode of Payment {0},Defina Caixa padrão ou conta bancária no Modo de pagamento {0}
DocType: Selling Settings,Customer Naming By,Nomeação de Cliente por
DocType: Depreciation Schedule,Depreciation Amount,Valor de Depreciação
apps/erpnext/erpnext/accounts/doctype/cost_center/cost_center.js +56,Convert to Group,Converter em Grupo
DocType: BOM Operation,Base Hour Rate(Company Currency),Valor por Hora Base (moeda da empresa)
apps/erpnext/erpnext/stock/report/supplier_wise_sales_analytics/supplier_wise_sales_analytics.py +47,Delivered Amount,Quantia entregue
DocType: Quotation Item,Item Balance,Saldo do item
DocType: Sales Invoice,Packing List,Lista de Remessa
apps/erpnext/erpnext/config/buying.py +28,Purchase Orders given to Suppliers.,Pedidos de Compra dados a fornecedores.
apps/erpnext/erpnext/setup/setup_wizard/data/industry_type.py +43,Publishing,Publishing
DocType: Activity Cost,Projects User,Usuário de Projetos
apps/erpnext/erpnext/accounts/doctype/payment_reconciliation/payment_reconciliation.py +157,{0}: {1} not found in Invoice Details table,{0}: {1} não foi encontrado na tabela Detalhes da Nota Fiscal
DocType: Company,Round Off Cost Center,Centro de Custo de Arredondamento
apps/erpnext/erpnext/selling/doctype/sales_order/sales_order.py +242,Maintenance Visit {0} must be cancelled before cancelling this Sales Order,Visita de Manutenção {0} deve ser cancelada antes de cancelar este Pedido de Venda
apps/erpnext/erpnext/accounts/report/trial_balance/trial_balance.py +218,Opening (Dr),Abertura (Dr)
apps/erpnext/erpnext/controllers/sales_and_purchase_return.py +39,Posting timestamp must be after {0},Postando timestamp deve ser posterior a {0}
DocType: Landed Cost Taxes and Charges,Landed Cost Taxes and Charges,Impostos e Encargos sobre custos de desembarque
DocType: Production Order Operation,Actual Start Time,Hora Real de Início
DocType: BOM Operation,Operation Time,Tempo da Operação
apps/erpnext/erpnext/manufacturing/doctype/production_order/production_order.js +316,Finish,Finalizar
<<<<<<< HEAD
apps/erpnext/erpnext/selling/page/point_of_sale/point_of_sale.js +1446,Write Off Amount,Valor do abatimento
=======
apps/erpnext/erpnext/selling/page/point_of_sale/point_of_sale.js +1463,Write Off Amount,Valor do abatimento
>>>>>>> 7ac92c06
DocType: Leave Block List Allow,Allow User,Permitir que o usuário
DocType: Journal Entry,Bill No,Nota nº
DocType: Company,Gain/Loss Account on Asset Disposal,Conta de Ganho / Perda com Descarte de Ativos
DocType: Subscription,Quarterly,Trimestralmente
DocType: Selling Settings,Delivery Note Required,Guia de Remessa Obrigatória
DocType: BOM Item,Basic Rate (Company Currency),Valor Base (moeda da empresa)
DocType: Student Attendance,Student Attendance,Frequência do Aluno
DocType: Sales Invoice Timesheet,Time Sheet,Registro de Tempo
DocType: Manufacturing Settings,Backflush Raw Materials Based On,Confirmação de matérias-primas baseada em
DocType: Lead,Lead is an Organization,Cliente em Potencial  é uma Empresa
apps/erpnext/erpnext/selling/doctype/customer/customer_dashboard.py +10,Pre Sales,Pré Venda
DocType: Instructor Log,Other Details,Outros detalhes
apps/erpnext/erpnext/accounts/report/delivered_items_to_be_billed/delivered_items_to_be_billed.py +18,Suplier,Fornecedor
DocType: Vehicle,Odometer Value (Last),Quilometragem do Odômetro (última)
apps/erpnext/erpnext/setup/setup_wizard/operations/install_fixtures.py +109,Marketing,marketing
apps/erpnext/erpnext/accounts/doctype/payment_request/payment_request.py +290,Payment Entry is already created,Entrada de pagamento já foi criada
DocType: Purchase Receipt Item Supplied,Current Stock,Estoque Atual
<<<<<<< HEAD
apps/erpnext/erpnext/controllers/accounts_controller.py +600,Row #{0}: Asset {1} does not linked to Item {2},Linha # {0}: Ativo {1} não vinculado ao item {2}
=======
apps/erpnext/erpnext/controllers/accounts_controller.py +609,Row #{0}: Asset {1} does not linked to Item {2},Linha # {0}: Ativo {1} não vinculado ao item {2}
>>>>>>> 7ac92c06
DocType: Account,Expenses Included In Valuation,Despesas Incluídas na Avaliação
,Absent Student Report,Relatório de Frequência do Aluno
DocType: Email Digest,Next email will be sent on:,Próximo email será enviado em:
DocType: Offer Letter Term,Offer Letter Term,Termos da Carta de Oferta
apps/erpnext/erpnext/stock/doctype/item/item.py +639,Item has variants.,Item tem variantes.
apps/erpnext/erpnext/stock/doctype/stock_ledger_entry/stock_ledger_entry.py +65,Item {0} not found,Item {0} não foi encontrado
DocType: Bin,Stock Value,Valor do Estoque
apps/erpnext/erpnext/healthcare/page/appointment_analytic/appointment_analytic.js +57,Tree Type,Tipo de árvore
DocType: BOM Explosion Item,Qty Consumed Per Unit,Qtde Consumida por Unidade
DocType: Sales Invoice,Commission Rate (%),Percentual de Comissão (%)
DocType: Project,Estimated Cost,Custo estimado
apps/erpnext/erpnext/setup/setup_wizard/data/industry_type.py +7,Aerospace,Aeroespacial
DocType: Journal Entry,Credit Card Entry,Lançamento de Cartão de Crédito
apps/erpnext/erpnext/config/accounts.py +57,Company and Accounts,Empresas e Contas
apps/erpnext/erpnext/stock/report/stock_balance/stock_balance.py +68,In Value,Valor Entrada
DocType: Selling Settings,Close Opportunity After Days,Fechar Oportunidade Após Dias
DocType: Purchase Order,Supply Raw Materials,Abastecimento de Matérias-primas
apps/erpnext/erpnext/accounts/doctype/account/chart_of_accounts/verified/standard_chart_of_accounts.py +10,Current Assets,Ativo Circulante
apps/erpnext/erpnext/stock/doctype/stock_entry/stock_entry.py +104,{0} is not a stock Item,{0} não é um item de estoque
DocType: Payment Entry,Received Amount (Company Currency),Total recebido (moeda da empresa)
apps/erpnext/erpnext/crm/doctype/opportunity/opportunity.py +192,Lead must be set if Opportunity is made from Lead,O Cliente em Potencial deve ser informado se a Oportunidade foi feita para um Cliente em Potencial.
apps/erpnext/erpnext/hr/doctype/holiday_list/holiday_list.py +29,Please select weekly off day,Por favor selecione dia de folga semanal
DocType: Production Order Operation,Planned End Time,Horário Planejado de Término
,Sales Person Target Variance Item Group-Wise,Variação de Público do Vendedor por Grupo de Item
apps/erpnext/erpnext/accounts/doctype/account/account.py +93,Account with existing transaction cannot be converted to ledger,Contas com transações existentes não pode ser convertidas em livro-razão
DocType: Delivery Note,Customer's Purchase Order No,Nº do Pedido de Compra do Cliente
DocType: Employee,Cell Number,Telefone Celular
apps/erpnext/erpnext/stock/reorder_item.py +194,Auto Material Requests Generated,Requisições de Material Geradas Automaticamente
apps/erpnext/erpnext/accounts/doctype/journal_entry/journal_entry.py +150,You can not enter current voucher in 'Against Journal Entry' column,Você não pode lançar o comprovante atual na coluna 'Contra Entrada do Livro Diário'
apps/erpnext/erpnext/stock/page/stock_balance/stock_balance.js +50,Reserved for manufacturing,Reservado para fabricação
DocType: Opportunity,Opportunity From,Oportunidade de
DocType: BOM,Website Specifications,Especificações do Site
apps/erpnext/erpnext/hr/doctype/leave_application/leave_application.py +24,{0}: From {0} of type {1},{0}: A partir de {0} do tipo {1}
apps/erpnext/erpnext/controllers/buying_controller.py +310,Row {0}: Conversion Factor is mandatory,Linha {0}: Fator de Conversão é obrigatório
apps/erpnext/erpnext/accounts/doctype/pricing_rule/pricing_rule.py +326,"Multiple Price Rules exists with same criteria, please resolve conflict by assigning priority. Price Rules: {0}","Várias regras de preços existe com os mesmos critérios, por favor, resolver o conflito através da atribuição de prioridade. Regras Preço: {0}"
apps/erpnext/erpnext/manufacturing/doctype/bom/bom.py +504,Cannot deactivate or cancel BOM as it is linked with other BOMs,Não é possível desativar ou cancelar BOM vez que está associada com outras BOMs
DocType: Item Attribute Value,Item Attribute Value,Item Atributo Valor
apps/erpnext/erpnext/config/selling.py +158,Sales campaigns.,Campanhas de vendas .
apps/erpnext/erpnext/manufacturing/doctype/production_order/production_order.js +117,Make Timesheet,Fazer Registro de Tempo
DocType: Sales Taxes and Charges Template,"Standard tax template that can be applied to all Sales Transactions. This template can contain list of tax heads and also other expense / income heads like ""Shipping"", ""Insurance"", ""Handling"" etc.

#### Note

The tax rate you define here will be the standard tax rate for all **Items**. If there are **Items** that have different rates, they must be added in the **Item Tax** table in the **Item** master.

#### Description of Columns

1. Calculation Type: 
    - This can be on **Net Total** (that is the sum of basic amount).
    - **On Previous Row Total / Amount** (for cumulative taxes or charges). If you select this option, the tax will be applied as a percentage of the previous row (in the tax table) amount or total.
    - **Actual** (as mentioned).
2. Account Head: The Account ledger under which this tax will be booked
3. Cost Center: If the tax / charge is an income (like shipping) or expense it needs to be booked against a Cost Center.
4. Description: Description of the tax (that will be printed in invoices / quotes).
5. Rate: Tax rate.
6. Amount: Tax amount.
7. Total: Cumulative total to this point.
8. Enter Row: If based on ""Previous Row Total"" you can select the row number which will be taken as a base for this calculation (default is the previous row).
9. Is this Tax included in Basic Rate?: If you check this, it means that this tax will not be shown below the item table, but will be included in the Basic Rate in your main item table. This is useful where you want give a flat price (inclusive of all taxes) price to customers.","Template fiscal padrão que pode ser aplicada a todas as transações de vendas. Este modelo pode conter a lista de cabeças de impostos e também outros chefes despesa / receita como ""Frete"", ""Seguro"", ""Manutenção"" etc. 

 #### Nota 

 a taxa de imposto definir aqui será a taxa normal do IVA para todos os itens ** **. Se houver itens ** ** que têm taxas diferentes, eles devem ser adicionados no ** Imposto item ** tabela no item ** ** mestre.

 #### Descrição das Colunas 

 1. Tipo de Cálculo: 
 - Isto pode ser em ** Total Líquida ** (que é a soma da quantidade de base).
 - ** Na linha anterior Total / Valor ** (para os impostos cumulativos ou encargos). Se você selecionar essa opção, o imposto será aplicado como uma percentagem da linha anterior (na tabela de impostos) ou montante total.
 - ** ** Real (como indicado).
 2. Chefe da conta: A contabilidade conta em que este imposto será reservado 
 3. Centro de Custo: Se o imposto / taxa é uma renda (como o transporte) ou despesa que precisa ser reservado contra um centro de custo.
 4. Descrição: Descrição do imposto (que será impresso em facturas / aspas).
 5. Classificação: Taxa de imposto.
 6. Valor: Valor das taxas.
 7. Total: Total acumulado até este ponto.
 8. Digite Row: Se baseado em ""Anterior Row Total"", você pode selecionar o número da linha que será tomado como base para este cálculo (o padrão é a linha anterior).
 9. É este imposto incluído na Taxa Básica ?: Se você verificar isso, significa que este imposto não será exibido abaixo da tabela de item, mas será incluída na taxa básica em sua tabela item principal. Isso é útil quando você quer dar um preço fixo (incluindo todos os impostos) dos preços para os clientes."
DocType: Employee,Bank A/C No.,Nº Cta. Bancária
apps/erpnext/erpnext/stock/doctype/material_request/material_request_list.js +9,Partially Ordered,Parcialmente Comprados
DocType: Expense Claim Detail,Expense Claim Type,Tipo de Pedido de Reembolso de Despesas
DocType: Shopping Cart Settings,Default settings for Shopping Cart,As configurações padrão para Carrinho de Compras
apps/erpnext/erpnext/accounts/doctype/account/chart_of_accounts/verified/standard_chart_of_accounts.py +109,Office Maintenance Expenses,Despesas com Manutenção de Escritório
apps/erpnext/erpnext/config/learn.py +47,Setting up Email Account,Configurando Conta de Email
apps/erpnext/erpnext/manufacturing/doctype/production_planning_tool/production_planning_tool.js +114,Please enter Item first,"Por favor, indique primeiro item"
DocType: Account,Liability,Passivo
apps/erpnext/erpnext/hr/doctype/expense_claim/expense_claim.py +234,Sanctioned Amount cannot be greater than Claim Amount in Row {0}.,Montante Liberado não pode ser maior do que no Pedido de Reembolso na linha {0}.
DocType: Company,Default Cost of Goods Sold Account,Conta de Custo Padrão de Mercadorias Vendidas
apps/erpnext/erpnext/stock/get_item_details.py +367,Price List not selected,Lista de Preço não selecionado
DocType: Employee,Family Background,Antecedentes familiares
apps/erpnext/erpnext/accounts/doctype/journal_entry/journal_entry.py +764,No Permission,Nenhuma permissão
apps/erpnext/erpnext/accounts/report/general_ledger/general_ledger.py +55,"To filter based on Party, select Party Type first","Para filtrar baseado em Sujeito, selecione o Tipo de Sujeito primeiro"
apps/erpnext/erpnext/controllers/sales_and_purchase_return.py +48,'Update Stock' can not be checked because items are not delivered via {0},"""Atualização do Estoque 'não pode ser verificado porque os itens não são entregues via {0}"
DocType: Vehicle,Acquisition Date,Data da Aquisição
apps/erpnext/erpnext/utilities/user_progress.py +143,Nos,Nos
DocType: Item,Items with higher weightage will be shown higher,Os itens com maior weightage será mostrado maior
DocType: Bank Reconciliation Detail,Bank Reconciliation Detail,Detalhe da conciliação bancária
<<<<<<< HEAD
apps/erpnext/erpnext/controllers/accounts_controller.py +604,Row #{0}: Asset {1} must be submitted,Linha # {0}: Ativo {1} deve ser apresentado
=======
apps/erpnext/erpnext/controllers/accounts_controller.py +613,Row #{0}: Asset {1} must be submitted,Linha # {0}: Ativo {1} deve ser apresentado
>>>>>>> 7ac92c06
apps/erpnext/erpnext/hr/doctype/leave_control_panel/leave_control_panel.py +40,No employee found,Nenhum colaborador encontrado
DocType: Item,If subcontracted to a vendor,Se subcontratada a um fornecedor
DocType: SMS Center,All Customer Contact,Todo o Contato do Cliente
DocType: Land Unit,Tree Details,Detalhes da árvore
DocType: Training Event,Event Status,Status do Evento
,Support Analytics,Análise de Pós-Vendas
apps/erpnext/erpnext/accounts/doctype/payment_request/payment_request.py +352,"If you have any questions, please get back to us.","Se você tem alguma pergunta, por favor nos contate."
DocType: Item,Website Warehouse,Armazém do Site
DocType: Payment Reconciliation,Minimum Invoice Amount,Valor Mínimo da Fatura
apps/erpnext/erpnext/accounts/doctype/sales_invoice/sales_invoice.py +284,Timesheet {0} is already completed or cancelled,O Registro de Tempo {0} está finalizado ou cancelado
apps/erpnext/erpnext/hr/doctype/appraisal/appraisal.js +49,Score must be less than or equal to 5,Pontuação deve ser inferior ou igual a 5
apps/erpnext/erpnext/config/accounts.py +335,C-Form records,Registros C -Form
DocType: Email Digest,Email Digest Settings,Configurações do Resumo por Email
apps/erpnext/erpnext/accounts/doctype/payment_request/payment_request.py +354,Thank you for your business!,Obrigado pela compra!
apps/erpnext/erpnext/config/support.py +12,Support queries from customers.,Suporte às perguntas de clientes.
DocType: HR Settings,Retirement Age,Idade para Aposentadoria
DocType: Bin,Moving Average Rate,Taxa da Média Móvel
DocType: Production Planning Tool,Select Items,Selecione Itens
apps/erpnext/erpnext/accounts/doctype/journal_entry/journal_entry.py +370,{0} against Bill {1} dated {2},{0} contra duplicata {1} na data {2}
apps/erpnext/erpnext/education/doctype/course/course.js +17,Course Schedule,Agenda do Curso
DocType: Maintenance Visit,Completion Status,Status de Conclusão
DocType: HR Settings,Enter retirement age in years,Insira a idade da aposentadoria em anos
DocType: Crop,Target Warehouse,Armazén de Destino
DocType: Item,Allow over delivery or receipt upto this percent,Permitir entrega ou recebimento adicional até este percentual
DocType: Upload Attendance,Import Attendance,Importação de Ponto
apps/erpnext/erpnext/public/js/pos/pos.html +113,All Item Groups,Todos os grupos de itens
apps/erpnext/erpnext/config/setup.py +89,Automatically compose message on submission of transactions.,Compor automaticamente mensagem no envio de transações.
DocType: Production Order,Item To Manufacture,Item para Fabricação
apps/erpnext/erpnext/buying/utils.py +80,{0} {1} status is {2},O status {0} {1} é {2}
DocType: Shopping Cart Settings,Enable Checkout,Ativar Caixa
apps/erpnext/erpnext/config/learn.py +202,Purchase Order to Payment,Pedido de Compra para Pagamento
apps/erpnext/erpnext/stock/page/stock_balance/stock_balance.js +48,Projected Qty,Qtde Projetada
DocType: Sales Invoice,Payment Due Date,Data de Vencimento
apps/erpnext/erpnext/stock/doctype/item/item.js +490,Item Variant {0} already exists with same attributes,Variant item {0} já existe com mesmos atributos
apps/erpnext/erpnext/stock/report/stock_ledger/stock_ledger.py +115,'Opening','Abrindo'
apps/erpnext/erpnext/setup/doctype/email_digest/templates/default.html +130,Open To Do,Atribuições em aberto
DocType: Notification Control,Delivery Note Message,Mensagem da Guia de Remessa
DocType: Item Variant Attribute,Item Variant Attribute,Variant item Atributo
,Purchase Receipt Trends,Tendência de Recebimentos
DocType: Payroll Entry,Bimonthly,Bimestralmente
DocType: Vehicle Service,Brake Pad,Pedal de Freio
apps/erpnext/erpnext/accounts/report/purchase_order_items_to_be_billed/purchase_order_items_to_be_billed.py +20,Amount to Bill,Valor a ser Faturado
DocType: Company,Registration Details,Detalhes de Registro
DocType: Item Reorder,Re-Order Qty,Qtde para Reposição
DocType: Leave Block List Date,Leave Block List Date,Deixe Data Lista de Bloqueios
apps/erpnext/erpnext/manufacturing/doctype/bom/bom.py +91,BOM #{0}: Raw material cannot be same as main Item,LDM # {0}: A matéria-prima não pode ser igual ao item principal
DocType: SMS Log,Requested Numbers,Números solicitadas
DocType: Production Planning Tool,Only Obtain Raw Materials,Obter somente matérias-primas
<<<<<<< HEAD
apps/erpnext/erpnext/controllers/accounts_controller.py +402,"Payment Entry {0} is linked against Order {1}, check if it should be pulled as advance in this invoice.","Pagamento {0} está vinculado à Ordem de Compra {1}, verificar se ele deve ser puxado como adiantamento da presente fatura."
=======
apps/erpnext/erpnext/controllers/accounts_controller.py +411,"Payment Entry {0} is linked against Order {1}, check if it should be pulled as advance in this invoice.","Pagamento {0} está vinculado à Ordem de Compra {1}, verificar se ele deve ser puxado como adiantamento da presente fatura."
>>>>>>> 7ac92c06
DocType: Sales Invoice Item,Stock Details,Detalhes do Estoque
apps/erpnext/erpnext/config/selling.py +321,Point-of-Sale,Ponto de Vendas
DocType: Vehicle Log,Odometer Reading,Leitura do Odômetro
apps/erpnext/erpnext/accounts/doctype/account/account.py +116,"Account balance already in Credit, you are not allowed to set 'Balance Must Be' as 'Debit'","O saldo já  está em crédito, você não tem a permissão para definir 'saldo deve ser' como 'débito'"
DocType: Account,Balance must be,O Saldo deve ser
DocType: Hub Settings,Publish Pricing,Publicar Pricing
DocType: Notification Control,Expense Claim Rejected Message,Mensagem de recusa do Pedido de Reembolso de Despesas
,Available Qty,Qtde Disponível
DocType: Purchase Invoice Item,Rejected Qty,Qtde Rejeitada
DocType: Salary Slip,Working Days,Dias úteis
DocType: Serial No,Incoming Rate,Valor de Entrada
apps/erpnext/erpnext/hub_node/doctype/hub_settings/hub_settings.js +47,Enable Hub,Habilitar Hub
apps/erpnext/erpnext/public/js/setup_wizard.js +110,The name of your company for which you are setting up this system.,O nome da sua empresa para a qual você está configurando o sistema.
DocType: HR Settings,Include holidays in Total no. of Working Days,Incluir feriados no total de dias de trabalho
DocType: Job Applicant,Hold,Segurar
DocType: Employee,Date of Joining,Data da Contratação
DocType: Supplier Quotation,Is Subcontracted,É subcontratada
DocType: Item Attribute,Item Attribute Values,Valores dos Atributos
,Received Items To Be Billed,"Itens Recebidos, mas não Faturados"
apps/erpnext/erpnext/config/accounts.py +303,Currency exchange rate master.,Cadastro de Taxa de Câmbio
apps/erpnext/erpnext/manufacturing/doctype/production_order/production_order.py +322,Unable to find Time Slot in the next {0} days for Operation {1},Incapaz de encontrar entalhe Tempo nos próximos {0} dias para a Operação {1}
DocType: Production Order,Plan material for sub-assemblies,Material de Plano de sub-conjuntos
apps/erpnext/erpnext/manufacturing/doctype/bom/bom.py +585,BOM {0} must be active,LDM {0} deve ser ativa
DocType: Journal Entry,Depreciation Entry,Lançamento de Depreciação
apps/erpnext/erpnext/selling/report/sales_person_wise_transaction_summary/sales_person_wise_transaction_summary.py +36,Please select the document type first,"Por favor, selecione o tipo de documento primeiro"
apps/erpnext/erpnext/maintenance/doctype/maintenance_visit/maintenance_visit.py +65,Cancel Material Visits {0} before cancelling this Maintenance Visit,Cancelar Materiais Visitas {0} antes de cancelar este Manutenção Visita
apps/erpnext/erpnext/stock/doctype/serial_no/serial_no.py +213,Serial No {0} does not belong to Item {1},Serial Não {0} não pertence ao item {1}
DocType: Purchase Receipt Item Supplied,Required Qty,Qtde Requerida
DocType: Bank Reconciliation,Total Amount,Valor total
apps/erpnext/erpnext/setup/setup_wizard/data/industry_type.py +32,Internet Publishing,Publishing Internet
DocType: Production Planning Tool,Production Orders,Ordens de Produção
apps/erpnext/erpnext/stock/report/stock_balance/stock_balance.py +72,Balance Value,Valor Patrimonial
apps/erpnext/erpnext/accounts/general_ledger.py +165,Please mention Round Off Account in Company,"Por favor, mencione completam Conta in Company"
DocType: Purchase Receipt,Range,Alcance
apps/erpnext/erpnext/hr/doctype/attendance/attendance.py +49,Employee {0} is not active or does not exist,Colaborador {0} não está ativo ou não existe
apps/erpnext/erpnext/stock/doctype/item/item.py +634,Item Variants {0} updated,Variante(s) do Item {0} atualizada(s)
apps/erpnext/erpnext/accounts/doctype/payment_entry/payment_entry.js +945,Cannot {0} {1} {2} without any negative outstanding invoice,Não é possível {0} {1} {2} sem qualquer fatura pendente
DocType: Purchase Invoice Advance,Purchase Invoice Advance,Adiantamento da Nota Fiscal de Compra
apps/erpnext/erpnext/accounts/doctype/journal_entry/journal_entry.py +197,Row {0}: Credit entry can not be linked with a {1},Linha {0}: Lançamento de crédito não pode ser relacionado a uma {1}
apps/erpnext/erpnext/config/accounts.py +246,Define budget for a financial year.,Defina orçamento para um ano fiscal.
DocType: Mode of Payment Account,Default Bank / Cash account will be automatically updated in POS Invoice when this mode is selected.,Conta do Banco/Caixa padrão será atualizada automaticamente na nota fiscal do PDV quando este modo for selecionado.
DocType: Lead,LEAD-,CLIENTE-POTENCIAL-
DocType: Employee,Permanent Address Is,Endereço permanente é
DocType: Payment Terms Template,Payment Terms Template,Modelo de Termos de Pagamento
DocType: Employee,Exit Interview Details,Detalhes da Entrevista de Saída
DocType: Item,Is Purchase Item,É item de compra
DocType: Journal Entry Account,Purchase Invoice,Nota Fiscal de Compra
DocType: Stock Ledger Entry,Voucher Detail No,Nº do Detalhe do Comprovante
apps/erpnext/erpnext/accounts/page/pos/pos.js +781,New Sales Invoice,Nova Nota Fiscal de Venda
apps/erpnext/erpnext/public/js/account_tree_grid.js +224,Opening Date and Closing Date should be within same Fiscal Year,Abertura Data e Data de Fechamento deve estar dentro mesmo ano fiscal
DocType: Lead,Request for Information,Solicitação de Informação
,LeaderBoard,Ranking de Desempenho
apps/erpnext/erpnext/accounts/page/pos/pos.js +794,Sync Offline Invoices,Sincronizar Faturas Offline
DocType: Program Fee,Program Fee,Taxa do Programa
DocType: Material Request Item,Lead Time Date,Prazo de Entrega
DocType: Employee Loan,Sanctioned,Liberada
apps/erpnext/erpnext/accounts/page/pos/pos.js +75, is mandatory. Maybe Currency Exchange record is not created for ,é obrigatório. Talvez o registro de taxas de câmbios não está criado para
apps/erpnext/erpnext/stock/doctype/stock_entry/stock_entry.py +122,Row #{0}: Please specify Serial No for Item {1},Row # {0}: Favor especificar Sem Serial para item {1}
apps/erpnext/erpnext/accounts/doctype/sales_invoice/sales_invoice.js +632,"For 'Product Bundle' items, Warehouse, Serial No and Batch No will be considered from the 'Packing List' table. If Warehouse and Batch No are same for all packing items for any 'Product Bundle' item, those values can be entered in the main Item table, values will be copied to 'Packing List' table.","Para os itens &#39;pacote de produtos &quot;, Armazém, Serial e não há Batch Não será considerada a partir do&#39; Packing List &#39;tabela. Se Warehouse e Batch Não são as mesmas para todos os itens de embalagem para qualquer item de &#39;Bundle Produto&#39;, esses valores podem ser inseridos na tabela do item principal, os valores serão copiados para &#39;Packing List&#39; tabela."
DocType: Student Admission,Publish on website,Publicar no site
apps/erpnext/erpnext/accounts/doctype/purchase_invoice/purchase_invoice.py +651,Supplier Invoice Date cannot be greater than Posting Date,A data da nota fiscal do fornecedor não pode ser maior do que data do lançamento
DocType: Purchase Invoice Item,Purchase Order Item,Item do Pedido de Compra
apps/erpnext/erpnext/accounts/doctype/account/chart_of_accounts/verified/standard_chart_of_accounts.py +132,Indirect Income,Receita Indireta
DocType: Student Attendance Tool,Student Attendance Tool,Ferramenta de Presença dos Alunos
DocType: Cheque Print Template,Date Settings,Configurações de Data
DocType: SMS Center,Total Message(s),Total de mensagem(s)
DocType: Purchase Invoice,Additional Discount Percentage,Percentual de Desconto Adicional
DocType: Bank Reconciliation,Select account head of the bank where cheque was deposited.,Selecione a conta bancária onde o valor foi depositado.
DocType: Selling Settings,Allow user to edit Price List Rate in transactions,Permitir ao usuário editar Preço da Lista de Preços em transações
DocType: Pricing Rule,Max Qty,Qtde Máxima
apps/erpnext/erpnext/accounts/doctype/c_form/c_form.py +30,"Row {0}: Invoice {1} is invalid, it might be cancelled / does not exist. \
						Please enter a valid Invoice","Row {0}: Fatura {1} é inválido, poderia ser cancelado / não existe. \ Por favor, indique uma factura válida"
apps/erpnext/erpnext/accounts/doctype/journal_entry/journal_entry.py +130,Row {0}: Payment against Sales/Purchase Order should always be marked as advance,Linha {0}: O pagamento relacionado a Pedidos de Compra/Venda deve ser sempre marcado como adiantamento
apps/erpnext/erpnext/setup/setup_wizard/data/industry_type.py +16,Chemical,químico
DocType: BOM,Raw Material Cost(Company Currency),Custo da matéria-prima (moeda da empresa)
apps/erpnext/erpnext/stock/doctype/stock_entry/stock_entry.py +775,All items have already been transferred for this Production Order.,Todos os itens já foram transferidos para esta ordem de produção.
DocType: Workstation,Electricity Cost,Custo de Energia Elétrica
DocType: HR Settings,Don't send Employee Birthday Reminders,Não envie aos colaboradores lembretes de aniversários
DocType: Expense Claim,Total Advance Amount,Valor Total do Adiantamento
DocType: BOM Website Item,BOM Website Item,LDM do Item do Site
apps/erpnext/erpnext/public/js/setup_wizard.js +52,Upload your letter head and logo. (you can edit them later).,Publique sua cabeça letra e logotipo. (Você pode editá-las mais tarde).
DocType: SMS Center,All Lead (Open),Todos os Clientes em Potencial em Aberto
apps/erpnext/erpnext/stock/doctype/stock_entry/stock_entry.py +253,Row {0}: Qty not available for {4} in warehouse {1} at posting time of the entry ({2} {3}),Linha {0}: Qtde não disponível do item {4} no armazén {1} no horário do lançamento ({2} {3})
DocType: Purchase Invoice,Get Advances Paid,Obter adiantamentos pagos
apps/erpnext/erpnext/accounts/doctype/purchase_invoice/purchase_invoice.js +808,Make ,Fazer
DocType: Journal Entry,Total Amount in Words,Valor total por extenso
apps/erpnext/erpnext/setup/doctype/email_digest/email_digest.js +7,There was an error. One probable reason could be that you haven't saved the form. Please contact support@erpnext.com if the problem persists.,Houve um erro. Uma razão provável pode ser que você não tenha salvo o formulário. Entre em contato com support@erpnext.com se o problema persistir.
apps/erpnext/erpnext/templates/pages/cart.html +5,My Cart,Meu carrinho
apps/erpnext/erpnext/controllers/selling_controller.py +129,Order Type must be one of {0},Tipo de Ordem deve ser uma das {0}
DocType: Lead,Next Contact Date,Data do Próximo Contato
apps/erpnext/erpnext/stock/report/batch_wise_balance_history/batch_wise_balance_history.py +36,Opening Qty,Qtde Abertura
DocType: Program Enrollment Tool Student,Student Batch Name,Nome da Série de Alunos
DocType: Holiday List,Holiday List Name,Nome da Lista de Feriados
DocType: Repayment Schedule,Balance Loan Amount,Saldo do Empréstimo
apps/erpnext/erpnext/setup/setup_wizard/operations/install_fixtures.py +234,Stock Options,Opções de Compra
DocType: Journal Entry Account,Expense Claim,Pedido de Reembolso de Despesas
apps/erpnext/erpnext/assets/doctype/asset/asset.js +254,Do you really want to restore this scrapped asset?,Você realmente deseja restaurar este ativo descartado?
apps/erpnext/erpnext/manufacturing/doctype/production_order/production_order.js +381,Qty for {0},Qtde para {0}
DocType: Leave Application,Leave Application,Solicitação de Licenças
apps/erpnext/erpnext/config/hr.py +80,Leave Allocation Tool,Ferramenta de Alocação de Licenças
DocType: Leave Block List,Leave Block List Dates,Deixe as datas Lista de Bloqueios
DocType: Workstation,Net Hour Rate,Valor Hora Líquido
DocType: Landed Cost Purchase Receipt,Landed Cost Purchase Receipt,Recibo de Compra do Custo de Desembarque
DocType: Packing Slip Item,Packing Slip Item,Item da Lista de Embalagem
DocType: Purchase Invoice,Cash/Bank Account,Conta do Caixa/Banco
DocType: Delivery Note,Delivery To,Entregar Para
apps/erpnext/erpnext/stock/doctype/item/item.py +668,Attribute table is mandatory,A tabela de atributos é obrigatório
DocType: Production Planning Tool,Get Sales Orders,Obter Pedidos de Venda
DocType: Asset,Total Number of Depreciations,Número Total de Depreciações
DocType: Workstation,Wages,Salário
apps/erpnext/erpnext/accounts/doctype/payment_entry/payment_entry.js +174,Please specify a valid Row ID for row {0} in table {1},"Por favor, especifique um ID válido para Row linha {0} na tabela {1}"
apps/erpnext/erpnext/setup/page/welcome_to_erpnext/welcome_to_erpnext.html +23,Go to the Desktop and start using ERPNext,Vá para o ambiente de trabalho e começar a usar ERPNext
DocType: Landed Cost Item,Purchase Receipt Item,Item do Recibo de Compra
DocType: POS Profile,Sales Invoice Payment,Pagamento da Nota Fiscal de Venda
DocType: Production Plan Item,Reserved Warehouse in Sales Order / Finished Goods Warehouse,Armazém reservada no Pedido de Venda / Armazém de Produtos Acabados
apps/erpnext/erpnext/accounts/report/gross_profit/gross_profit.py +71,Selling Amount,Valor de Venda
apps/erpnext/erpnext/hr/doctype/expense_claim/expense_claim.js +120,You are the Expense Approver for this record. Please Update the 'Status' and Save,Você é o aprovador de despesa para esse registro. Atualize o 'Status' e salve
DocType: Serial No,Creation Document No,Número de Criação do Documento
DocType: Asset,Scrapped,Sucateada
apps/erpnext/erpnext/manufacturing/doctype/production_order/production_order_calendar.js +42,WIP Warehouse,Armazén de Trabalho em Andamento
apps/erpnext/erpnext/maintenance/doctype/maintenance_schedule/maintenance_schedule.py +195,Serial No {0} is under maintenance contract upto {1},Nº de Série {0} está sob contrato de manutenção até {1}
apps/erpnext/erpnext/stock/doctype/landed_cost_voucher/landed_cost_voucher.py +61,Item must be added using 'Get Items from Purchase Receipts' button,"O artigo deve ser adicionado usando ""Obter itens de recibos de compra 'botão"
DocType: Delivery Trip,Delivery Trip,Viagem de Entrega
DocType: Production Planning Tool,Include non-stock items,Incluir itens não que não são de estoque
apps/erpnext/erpnext/patches/v4_0/create_price_list_if_missing.py +18,Standard Buying,Compra padrão
DocType: GL Entry,Against,Contra
DocType: Item,Default Selling Cost Center,Centro de Custo Padrão de Vendas
DocType: Sales Partner,Implementation Partner,Parceiro de implementação
<<<<<<< HEAD
apps/erpnext/erpnext/accounts/page/pos/pos.js +1613,ZIP Code,CEP
=======
apps/erpnext/erpnext/accounts/page/pos/pos.js +1614,ZIP Code,CEP
>>>>>>> 7ac92c06
apps/erpnext/erpnext/controllers/selling_controller.py +248,Sales Order {0} is {1},Pedido de Venda {0} é {1}
DocType: Opportunity,Contact Info,Informações para Contato
apps/erpnext/erpnext/config/stock.py +315,Making Stock Entries,Fazendo Lançamentos no Estoque
DocType: Packing Slip,Net Weight UOM,Unidade de Medida do Peso Líquido
DocType: Manufacturing Settings,Over Production Allowance Percentage,Percentual Permitido de Produção Excedente
DocType: Employee Loan,Repayment Schedule,Agenda de Pagamentos
DocType: Shipping Rule Condition,Shipping Rule Condition,Regra Condições de envio
DocType: Holiday List,Get Weekly Off Dates,Obter datas de descanso semanal
apps/erpnext/erpnext/hr/doctype/appraisal/appraisal.py +33,End Date can not be less than Start Date,Data final não pode ser inferior a data de início
DocType: Sales Person,Select company name first.,Selecione o nome da empresa por primeiro.
apps/erpnext/erpnext/config/buying.py +23,Quotations received from Suppliers.,Orçamentos recebidos de fornecedores.
apps/erpnext/erpnext/config/manufacturing.py +74,Replace BOM and update latest price in all BOMs,Substitua a LDM e atualize o preço mais recente em todas as LDMs
apps/erpnext/erpnext/utilities/user_progress.py +107,List a few of your suppliers. They could be organizations or individuals.,Lista de alguns de seus fornecedores. Eles podem ser empresas ou pessoas físicas.
apps/erpnext/erpnext/crm/report/prospects_engaged_but_not_converted/prospects_engaged_but_not_converted.js +20,Minimum Lead Age (Days),Tempo de Cadastro Mínimo do Cliente  em Potencial (dias)
apps/erpnext/erpnext/manufacturing/doctype/bom/bom.py +57,All BOMs,Todas as LDMs
DocType: Expense Claim,From Employee,Do Colaborador
<<<<<<< HEAD
apps/erpnext/erpnext/controllers/accounts_controller.py +462,Warning: System will not check overbilling since amount for Item {0} in {1} is zero,Aviso : O sistema não irá verificar superfaturamento uma vez que o valor para o item {0} em {1} é zero
=======
apps/erpnext/erpnext/controllers/accounts_controller.py +471,Warning: System will not check overbilling since amount for Item {0} in {1} is zero,Aviso : O sistema não irá verificar superfaturamento uma vez que o valor para o item {0} em {1} é zero
>>>>>>> 7ac92c06
DocType: Journal Entry,Make Difference Entry,Criar Lançamento de Contrapartida
DocType: Upload Attendance,Attendance From Date,Data Inicial de Comparecimento
DocType: Appraisal Template Goal,Key Performance Area,Área de performance principal
DocType: SMS Center,Total Characters,Total de Personagens
DocType: C-Form Invoice Detail,C-Form Invoice Detail,Detalhe Fatura do Formulário-C
DocType: Payment Reconciliation Invoice,Payment Reconciliation Invoice,Fatura da Conciliação de Pagamento
apps/erpnext/erpnext/selling/report/sales_person_wise_transaction_summary/sales_person_wise_transaction_summary.py +42,Contribution %,Contribuição%
DocType: Company,Company registration numbers for your reference. Tax numbers etc.,"Números de registro da empresa para sua referência. Exemplo: CNPJ, IE, etc"
DocType: Shopping Cart Shipping Rule,Shopping Cart Shipping Rule,Regra de Envio do Carrinho de Compras
apps/erpnext/erpnext/selling/doctype/sales_order/sales_order.py +252,Production Order {0} must be cancelled before cancelling this Sales Order,Ordem de produção {0} deve ser cancelado antes de cancelar este Pedido de Venda
apps/erpnext/erpnext/public/js/controllers/transaction.js +71,Please set 'Apply Additional Discount On',"Por favor, defina &quot;Aplicar desconto adicional em &#39;"
,Ordered Items To Be Billed,"Itens Vendidos, mas não Faturados"
apps/erpnext/erpnext/stock/doctype/item_attribute/item_attribute.py +46,From Range has to be less than To Range,De Gama tem de ser inferior à gama
DocType: Global Defaults,Global Defaults,Padrões Globais
apps/erpnext/erpnext/projects/doctype/project/project.py +226,Project Collaboration Invitation,Convite para Colaboração em Projeto
DocType: Purchase Invoice,Start date of current invoice's period,Data de início do período de fatura atual
DocType: Salary Slip,Leave Without Pay,Licença não remunerada
apps/erpnext/erpnext/manufacturing/doctype/production_order/production_order.py +366,Capacity Planning Error,Erro de Planejamento de Capacidade
,Trial Balance for Party,Balancete para o Sujeito
DocType: Salary Slip,Earnings,Ganhos
apps/erpnext/erpnext/stock/doctype/stock_entry/stock_entry.py +421,Finished Item {0} must be entered for Manufacture type entry,O Item finalizado {0} deve ser digitado para a o lançamento de tipo de fabricação
apps/erpnext/erpnext/config/learn.py +87,Opening Accounting Balance,Saldo de Abertura da Conta
DocType: Sales Invoice Advance,Sales Invoice Advance,Adiantamento da Nota Fiscal de Venda
apps/erpnext/erpnext/manufacturing/doctype/production_planning_tool/production_planning_tool.py +552,Nothing to request,Nada para pedir
apps/erpnext/erpnext/projects/doctype/task/task.py +41,'Actual Start Date' can not be greater than 'Actual End Date',A 'Data de Início Real' não pode ser maior que a 'Data Final Real'
DocType: Cheque Print Template,Payer Settings,Configurações do Pagador
DocType: Item Attribute Value,"This will be appended to the Item Code of the variant. For example, if your abbreviation is ""SM"", and the item code is ""T-SHIRT"", the item code of the variant will be ""T-SHIRT-SM""","Isso vai ser anexado ao Código do item da variante. Por exemplo, se a sua abreviatura é ""SM"", e o código do item é ""t-shirt"", o código do item da variante será ""T-shirt-SM"""
DocType: Salary Slip,Net Pay (in words) will be visible once you save the Salary Slip.,Pagamento líquido (por extenso) será visível quando você salvar a folha de pagamento.
DocType: Purchase Invoice,Is Return,É Devolução
apps/erpnext/erpnext/accounts/doctype/purchase_invoice/purchase_invoice.js +813,Return / Debit Note,Devolução / Nota de Débito
DocType: Price List Country,Price List Country,Preço da lista País
DocType: Item,UOMs,Unidades de Medida
apps/erpnext/erpnext/stock/utils.py +209,{0} valid serial nos for Item {1},{0} números de série válidos para o item {1}
apps/erpnext/erpnext/stock/doctype/serial_no/serial_no.py +57,Item Code cannot be changed for Serial No.,Código do item não pode ser alterado para o nº de série.
DocType: Purchase Invoice Item,UOM Conversion Factor,Fator de Conversão da Unidade de Medida
DocType: Stock Settings,Default Item Group,Grupo de Itens padrão
apps/erpnext/erpnext/config/buying.py +38,Supplier database.,Banco de dados do fornecedor.
apps/erpnext/erpnext/accounts/doctype/sales_invoice/sales_invoice.js +748,Cost Center For Item with Item Code ',Centro de Custos para Item com Código '
apps/erpnext/erpnext/accounts/doctype/account/account_tree.js +30,"Further accounts can be made under Groups, but entries can be made against non-Groups","Outras contas podem ser feitas em Grupos, mas as entradas podem ser feitas contra os Não-Grupos"
DocType: Lead,Lead,Cliente em Potencial
DocType: Email Digest,Payables,Contas a Pagar
apps/erpnext/erpnext/stock/doctype/batch/batch.js +97,Stock Entry {0} created,Lançamento de Estoque {0} criado
apps/erpnext/erpnext/controllers/buying_controller.py +316,Row #{0}: Rejected Qty can not be entered in Purchase Return,Linha # {0}: Qtde rejeitada não pode ser lançada na devolução da compra
,Purchase Order Items To Be Billed,"Itens Comprados, mas não Faturados"
DocType: Purchase Invoice Item,Purchase Invoice Item,Item da Nota Fiscal de Compra
apps/erpnext/erpnext/stock/doctype/landed_cost_voucher/landed_cost_voucher.js +58,Stock Ledger Entries and GL Entries are reposted for the selected Purchase Receipts,Banco de Ledger Entradas e GL As entradas são reenviados para os recibos de compra selecionados
apps/erpnext/erpnext/stock/report/bom_search/bom_search.js +8,Item 1,Número 1
DocType: Holiday,Holiday,Feriado
DocType: Support Settings,Close Issue After Days,Fechar Incidente Após Dias
DocType: Leave Control Panel,Leave blank if considered for all branches,Deixe em branco se considerado para todos os ramos
apps/erpnext/erpnext/accounts/doctype/c_form/c_form.py +21,C-form is not applicable for Invoice: {0},C-forma não é aplicável para a fatura: {0}
DocType: Payment Reconciliation,Unreconciled Payment Details,Detalhes do Pagamento não Conciliado
DocType: Purchase Invoice,Disable Rounded Total,Desativar total arredondado
apps/erpnext/erpnext/accounts/doctype/journal_entry/journal_entry.py +446,'Entries' cannot be empty,'Entradas' não pode estar vazio
apps/erpnext/erpnext/config/hr.py +305,Setting up Employees,Configurando Colaboradores
DocType: Sales Order,SO-,OV-
apps/erpnext/erpnext/setup/doctype/naming_series/naming_series.py +153,Please select prefix first,Por favor selecione o prefixo primeiro
DocType: Maintenance Visit Purpose,Work Done,Trabalho Feito
apps/erpnext/erpnext/controllers/item_variant.py +33,Please specify at least one attribute in the Attributes table,Especifique pelo menos um atributo na tabela de atributos
apps/erpnext/erpnext/assets/doctype/asset/asset.py +45,Item {0} must be a non-stock item,Item {0} deve ser um item não inventariado
apps/erpnext/erpnext/stock/doctype/batch/batch.js +18,View Ledger,Ver Livro Razão
apps/erpnext/erpnext/stock/report/stock_ageing/stock_ageing.py +41,Earliest,Mais antigas
apps/erpnext/erpnext/stock/doctype/item/item.py +500,"An Item Group exists with same name, please change the item name or rename the item group","Um grupo de itens existe com o mesmo nome, por favor, mude o nome do item ou mude o nome do grupo de itens"
apps/erpnext/erpnext/education/report/absent_student_report/absent_student_report.py +52,Student Mobile No.,Celular do Aluno
apps/erpnext/erpnext/education/report/absent_student_report/absent_student_report.py +52,Student Mobile No.,Celular do Aluno
apps/erpnext/erpnext/setup/setup_wizard/operations/defaults_setup.py +105,Rest Of The World,Resto do Mundo
apps/erpnext/erpnext/stock/doctype/stock_ledger_entry/stock_ledger_entry.py +81,The Item {0} cannot have Batch,O item {0} não pode ter Batch
,Budget Variance Report,Relatório de Variação de Orçamento
apps/erpnext/erpnext/buying/doctype/supplier/supplier.js +36,Accounting Ledger,Registro Contábil
DocType: Stock Reconciliation,Difference Amount,Total da diferença
DocType: Vehicle Log,Service Detail,Detalhes da Manutenção do Veículo
DocType: Student Sibling,Student Sibling,Irmão do Aluno
apps/erpnext/erpnext/accounts/report/sales_payment_summary/sales_payment_summary.py +18,Payment Mode,Forma de Pagamento
DocType: Purchase Invoice,Supplied Items,Itens fornecidos
DocType: Student,STUD.,ALUN.
DocType: Production Order,Qty To Manufacture,Qtde para Fabricar
DocType: Email Digest,New Income,Novas Receitas
DocType: Buying Settings,Maintain same rate throughout purchase cycle,Manter o mesmo valor através de todo o ciclo de compra
DocType: Opportunity Item,Opportunity Item,Item da Oportunidade
,Employee Leave Balance,Saldo de Licenças do Colaborador
apps/erpnext/erpnext/accounts/doctype/gl_entry/gl_entry.py +147,Balance for Account {0} must always be {1},Saldo da Conta {0} deve ser sempre {1}
apps/erpnext/erpnext/stock/doctype/stock_reconciliation/stock_reconciliation.py +180,Valuation Rate required for Item in row {0},Taxa de avaliação exigida para o Item na linha {0}
DocType: Purchase Invoice,Rejected Warehouse,Armazén de Itens Rejeitados
DocType: GL Entry,Against Voucher,Contra o Comprovante
DocType: Item,Default Buying Cost Center,Centro de Custo Padrão de Compra
apps/erpnext/erpnext/setup/page/welcome_to_erpnext/welcome_to_erpnext.html +6,"To get the best out of ERPNext, we recommend that you take some time and watch these help videos.","Para tirar o melhor proveito do ERPNext, recomendamos que você dedique algum tempo para assistir a esses vídeos de ajuda."
apps/erpnext/erpnext/accounts/page/pos/pos.js +76, to ,para
DocType: Supplier Quotation Item,Lead Time in days,Prazo de Entrega (em dias)
apps/erpnext/erpnext/accounts/report/accounts_payable/accounts_payable.js +58,Accounts Payable Summary,Resumo do Contas a Pagar
apps/erpnext/erpnext/accounts/doctype/gl_entry/gl_entry.py +213,Not authorized to edit frozen Account {0},Não autorizado para editar conta congelada {0}
DocType: Journal Entry,Get Outstanding Invoices,Obter notas pendentes
apps/erpnext/erpnext/manufacturing/doctype/production_order/production_order.py +84,Sales Order {0} is not valid,Pedido de Venda {0} não é válido
DocType: Supplier Scorecard,Warn for new Request for Quotations,Avisar ao criar novas solicitações de orçamentos
<<<<<<< HEAD
apps/erpnext/erpnext/setup/doctype/company/company.py +222,"Sorry, companies cannot be merged","Desculpe , as empresas não podem ser mescladas"
=======
apps/erpnext/erpnext/setup/doctype/company/company.py +228,"Sorry, companies cannot be merged","Desculpe , as empresas não podem ser mescladas"
>>>>>>> 7ac92c06
apps/erpnext/erpnext/stock/doctype/material_request/material_request.py +162,"The total Issue / Transfer quantity {0} in Material Request {1}  \
							cannot be greater than requested quantity {2} for Item {3}",A quantidade total Saída / Transferir {0} na Requisição de Material {1} \ não pode ser maior do que a quantidade solicitada {2} para o Item {3}
DocType: Education Settings,Employee Number,Número do Colaborador
apps/erpnext/erpnext/stock/doctype/packing_slip/packing_slip.py +67,Case No(s) already in use. Try from Case No {0},Processo n º (s) já está em uso . Tente de Processo n {0}
,Invoiced Amount (Exculsive Tax),Valor Faturado (Sem Impostos)
apps/erpnext/erpnext/stock/report/bom_search/bom_search.js +14,Item 2,Número 2
DocType: Training Event,Training Event,Evento de Treinamento
DocType: Item,Auto re-order,Reposição Automática
apps/erpnext/erpnext/selling/report/sales_person_target_variance_item_group_wise/sales_person_target_variance_item_group_wise.py +59,Total Achieved,Total de Alcançados
DocType: Employee,Place of Issue,Local de Envio
DocType: Email Digest,Add Quote,Adicionar Citar
apps/erpnext/erpnext/stock/doctype/stock_entry/stock_entry.py +965,UOM coversion factor required for UOM: {0} in Item: {1},Fator de Conversão de Unidade de Medida é necessário para Unidade de Medida: {0} no Item: {1}
apps/erpnext/erpnext/stock/doctype/stock_entry/stock_entry.py +93,Row {0}: Qty is mandatory,Linha {0}: Qtde é obrigatória
<<<<<<< HEAD
apps/erpnext/erpnext/accounts/page/pos/pos.js +785,Sync Master Data,Sincronizar com o Servidor
=======
apps/erpnext/erpnext/accounts/page/pos/pos.js +786,Sync Master Data,Sincronizar com o Servidor
>>>>>>> 7ac92c06
apps/erpnext/erpnext/utilities/user_progress.py +135,Your Products or Services,Seus Produtos ou Serviços
DocType: Mode of Payment,Mode of Payment,Forma de Pagamento
apps/erpnext/erpnext/stock/doctype/item/item.py +192,Website Image should be a public file or website URL,Site de imagem deve ser um arquivo público ou URL do site
apps/erpnext/erpnext/setup/doctype/item_group/item_group.js +37,This is a root item group and cannot be edited.,Este é um grupo de itens de raiz e não pode ser editada.
DocType: Journal Entry Account,Purchase Order,Pedido de Compra
DocType: Vehicle,Fuel UOM,UDM do Combustível
DocType: Warehouse,Warehouse Contact Info,Informações de Contato do Armazén
DocType: Payment Entry,Write Off Difference Amount,Valor da diferença do abatimento
apps/erpnext/erpnext/hr/doctype/salary_slip/salary_slip.py +434,"{0}: Employee email not found, hence email not sent","{0}: Email do colaborador não encontrado, portanto o email não foi enviado"
DocType: Email Digest,Annual Income,Receita Anual
DocType: Serial No,Serial No Details,Detalhes do Nº de Série
DocType: Purchase Invoice Item,Item Tax Rate,Alíquota do Imposto do Item
apps/erpnext/erpnext/accounts/doctype/journal_entry/journal_entry.py +143,"For {0}, only credit accounts can be linked against another debit entry","Por {0}, apenas as contas de crédito pode ser ligado contra outro lançamento de débito"
apps/erpnext/erpnext/stock/get_item_details.py +146,Item {0} must be a Sub-contracted Item,Item {0} deve ser um item do sub- contratados
apps/erpnext/erpnext/accounts/doctype/account/chart_of_accounts/verified/standard_chart_of_accounts.py +43,Capital Equipments,Bens de Capital
apps/erpnext/erpnext/accounts/doctype/pricing_rule/pricing_rule.js +33,"Pricing Rule is first selected based on 'Apply On' field, which can be Item, Item Group or Brand.","Regra de Preços é o primeiro selecionado com base em ""Aplicar On 'campo, que pode ser Item, item de grupo ou Marca."
apps/erpnext/erpnext/controllers/selling_controller.py +122,Total allocated percentage for sales team should be 100,Porcentagem total alocado para a equipe de vendas deve ser de 100
,Team Updates,Updates da Equipe
apps/erpnext/erpnext/buying/doctype/request_for_quotation/request_for_quotation.js +910,For Supplier,Para Fornecedor
DocType: Account,Setting Account Type helps in selecting this Account in transactions.,Definir o Tipo de Conta ajuda na seleção desta Conta nas transações.
DocType: Purchase Invoice,Grand Total (Company Currency),Total geral (moeda da empresa)
apps/erpnext/erpnext/utilities/bot.py +39,Did not find any item called {0},Não havia nenhuma item chamado {0}
apps/erpnext/erpnext/accounts/doctype/shipping_rule/shipping_rule.py +39,"There can only be one Shipping Rule Condition with 0 or blank value for ""To Value""","Só pode haver uma regra de envio Condição com 0 ou valor em branco para "" To Valor """
apps/erpnext/erpnext/accounts/doctype/cost_center/cost_center.js +27,Note: This Cost Center is a Group. Cannot make accounting entries against groups.,Nota: Este Centro de Custo é um grupo . Não pode fazer lançamentos contábeis contra grupos .
DocType: Item,Website Item Groups,Grupos de Itens do Site
DocType: Purchase Invoice,Total (Company Currency),Total (moeda da empresa)
apps/erpnext/erpnext/stock/utils.py +204,Serial number {0} entered more than once,Número de série {0} entrou mais de uma vez
DocType: Journal Entry,Journal Entry,Lançamento no Livro Diário
apps/erpnext/erpnext/manufacturing/doctype/production_order/production_order.js +148,{0} items in progress,{0} itens em andamento
DocType: Workstation,Workstation Name,Nome da Estação de Trabalho
DocType: Grading Scale Interval,Grade Code,Código de Nota de Avaliação
DocType: POS Item Group,POS Item Group,Grupo de Itens PDV
apps/erpnext/erpnext/setup/doctype/email_digest/email_digest.js +17,Email Digest:,Resumo por Email:
apps/erpnext/erpnext/manufacturing/doctype/bom/bom.py +591,BOM {0} does not belong to Item {1},A LDM {0} não pertencem ao Item {1}
DocType: Sales Partner,Target Distribution,Distribuição de metas
DocType: Salary Slip,Bank Account No.,Nº Conta Bancária
DocType: Naming Series,This is the number of the last created transaction with this prefix,Este é o número da última transação criada com este prefixo
DocType: Accounts Settings,Book Asset Depreciation Entry Automatically,Lançar de Depreciação de Ativos no Livro Automaticamente
DocType: BOM Operation,Workstation,Estação de Trabalho
DocType: Request for Quotation Supplier,Request for Quotation Supplier,Solicitação de Orçamento para Fornecedor
apps/erpnext/erpnext/setup/setup_wizard/operations/install_fixtures.py +154,Hardware,Ferramentas
DocType: Attendance,HR Manager,Gerente de RH
apps/erpnext/erpnext/accounts/party.py +178,Please select a Company,"Por favor, selecione uma empresa"
apps/erpnext/erpnext/setup/setup_wizard/operations/install_fixtures.py +92,Privilege Leave,Privilege Deixar
DocType: Purchase Invoice,Supplier Invoice Date,Data de emissão da nota fiscal
DocType: Appraisal Template Goal,Appraisal Template Goal,Meta do Modelo de Avaliação
DocType: Salary Component,Earning,Ganho
DocType: Purchase Invoice,Party Account Currency,Moeda do Sujeito
,BOM Browser,Navegador de LDM
DocType: Purchase Taxes and Charges,Add or Deduct,Adicionar ou Reduzir
apps/erpnext/erpnext/accounts/doctype/shipping_rule/shipping_rule.py +148,Overlapping conditions found between:,Condições sobreposição encontradas entre :
apps/erpnext/erpnext/accounts/doctype/gl_entry/gl_entry.py +187,Against Journal Entry {0} is already adjusted against some other voucher,Contra Journal Entry {0} já é ajustado contra algum outro comprovante
apps/erpnext/erpnext/demo/setup/setup_data.py +328,Food,Alimentos
apps/erpnext/erpnext/accounts/report/accounts_payable/accounts_payable.js +51,Ageing Range 3,Faixa de Envelhecimento 3
apps/erpnext/erpnext/accounts/doctype/period_closing_voucher/period_closing_voucher.py +33,Currency of the Closing Account must be {0},Moeda da Conta de encerramento deve ser {0}
apps/erpnext/erpnext/hr/doctype/appraisal_template/appraisal_template.py +21,Sum of points for all goals should be 100. It is {0},Soma de pontos para todos os objetivos deve inteirar 100. (valor atual: {0})
DocType: Project,Start and End Dates,Datas de início e término
,Delivered Items To Be Billed,"Itens Entregues, mas não Faturados"
apps/erpnext/erpnext/manufacturing/doctype/bom/bom_item_preview.html +16,Open BOM {0},Abrir LDM {0}
apps/erpnext/erpnext/stock/doctype/serial_no/serial_no.py +60,Warehouse cannot be changed for Serial No.,Armazém não pode ser alterado para nº serial.
DocType: Purchase Invoice Item,UOM,UDM
DocType: Rename Tool,Utilities,Serviços Públicos
DocType: Asset,Depreciation Schedules,Tabelas de Depreciação
apps/erpnext/erpnext/hr/doctype/leave_application/leave_application.py +89,Application period cannot be outside leave allocation period,Período de aplicação não pode estar fora do período de atribuição de licença
DocType: Payment Request,Transaction Currency,Moeda de transação
apps/erpnext/erpnext/controllers/buying_controller.py +30,From {0} | {1} {2},A partir de {0} | {1} {2}
DocType: Item,Will also apply to variants,Também se aplica às variantes
apps/erpnext/erpnext/accounts/doctype/fiscal_year/fiscal_year.py +34,Cannot change Fiscal Year Start Date and Fiscal Year End Date once the Fiscal Year is saved.,Não é possível alterar o Ano Fiscal Data de Início e Data de Fim Ano Fiscal uma vez que o Ano Fiscal é salvo.
apps/erpnext/erpnext/stock/report/itemwise_recommended_reorder_level/itemwise_recommended_reorder_level.py +42,Avg Daily Outgoing,Média Diária de Saída
apps/erpnext/erpnext/hr/doctype/expense_claim/expense_claim.py +66,Approval Status must be 'Approved' or 'Rejected',"Status de Aprovação deve ser ""Aprovado"" ou ""Rejeitado"""
DocType: Purchase Invoice,Contact Person,Pessoa de Contato
apps/erpnext/erpnext/projects/doctype/task/task.py +38,'Expected Start Date' can not be greater than 'Expected End Date','Data de Início Esperada' não pode ser maior que 'Data Final Esperada'
DocType: Holiday List,Holidays,Feriados
DocType: Sales Order Item,Planned Quantity,Quantidade Planejada
DocType: Purchase Invoice Item,Item Tax Amount,Valor do Imposto do Item
DocType: Item,Maintain Stock,Manter Estoque
apps/erpnext/erpnext/stock/doctype/stock_entry/stock_entry.py +222,Stock Entries already created for Production Order ,Lançamentos no Estoque já criados para Ordem de Produção
apps/erpnext/erpnext/accounts/report/cash_flow/cash_flow.py +33,Net Change in Fixed Asset,Variação Líquida do Ativo Imobilizado
DocType: Leave Control Panel,Leave blank if considered for all designations,Deixe em branco se considerado para todas as designações
<<<<<<< HEAD
apps/erpnext/erpnext/controllers/accounts_controller.py +786,Charge of type 'Actual' in row {0} cannot be included in Item Rate,Charge do tipo ' real ' na linha {0} não pode ser incluído no item Taxa
=======
apps/erpnext/erpnext/controllers/accounts_controller.py +799,Charge of type 'Actual' in row {0} cannot be included in Item Rate,Charge do tipo ' real ' na linha {0} não pode ser incluído no item Taxa
>>>>>>> 7ac92c06
apps/erpnext/erpnext/manufacturing/doctype/production_order/production_order.js +382,Max: {0},Max: {0}
apps/erpnext/erpnext/projects/report/daily_timesheet_summary/daily_timesheet_summary.py +24,From Datetime,A partir da data e hora
apps/erpnext/erpnext/config/support.py +17,Communication log.,Log de Comunicação.
apps/erpnext/erpnext/accounts/report/gross_profit/gross_profit.py +72,Buying Amount,Valor de Compra
DocType: Sales Invoice,Shipping Address Name,Endereço de Entrega
DocType: Material Request,Terms and Conditions Content,Conteúdo dos Termos e Condições
apps/erpnext/erpnext/stock/doctype/item/item.py +720,Item {0} is not a stock Item,Item {0} não é um item de estoque
DocType: Maintenance Visit,Unscheduled,Sem Agendamento
DocType: Salary Detail,Depends on Leave Without Pay,Depende de licença sem vencimento
,Purchase Invoice Trends,Tendência de Notas Fiscais de Compra
DocType: Employee,Better Prospects,Melhores clientes prospectados
DocType: Vehicle,License Plate,Placa do Veículo
DocType: Appraisal,Goals,Metas
apps/erpnext/erpnext/selling/page/point_of_sale/point_of_sale.js +343,Select POS Profile,Selecione o perfil do PDV
DocType: Warranty Claim,Warranty / AMC Status,Garantia / Status do CAM
DocType: GL Entry,GL Entry,Lançamento GL
DocType: HR Settings,Employee Settings,Configurações de Colaboradores
,Batch-Wise Balance History,Balanço por Histórico de Lotes
DocType: Package Code,Package Code,Código do pacote
apps/erpnext/erpnext/stock/doctype/stock_reconciliation/stock_reconciliation.py +105,Negative Quantity is not allowed,Negativo Quantidade não é permitido
DocType: Purchase Invoice Item,"Tax detail table fetched from item master as a string and stored in this field.
Used for Taxes and Charges",Detalhe da tabela de imposto obtido a partir do cadastro do item como texto e armazenado neste campo. Usado para Tributos e Encargos
apps/erpnext/erpnext/hr/doctype/employee/employee.py +159,Employee cannot report to himself.,Colaborador não pode denunciar a si mesmo.
DocType: Account,"If the account is frozen, entries are allowed to restricted users.","Se a conta for congelada, os lançamentos só serão permitidos aos usuários restritos."
apps/erpnext/erpnext/accounts/party.py +243,Accounting Entry for {0}: {1} can only be made in currency: {2},Contabilidade de entrada para {0}: {1} só pode ser feito em moeda: {2}
DocType: Job Opening,"Job profile, qualifications required etc.","Perfil da vaga, qualificações exigidas, etc."
DocType: Journal Entry Account,Account Balance,Saldo da conta
apps/erpnext/erpnext/config/accounts.py +183,Tax Rule for transactions.,Regra de imposto para transações.
DocType: Rename Tool,Type of document to rename.,Tipo de documento a ser renomeado.
apps/erpnext/erpnext/accounts/doctype/gl_entry/gl_entry.py +53,{0} {1}: Customer is required against Receivable account {2},{0} {1}: Um cliente é necessário contra contas a receber {2}
DocType: Purchase Invoice,Total Taxes and Charges (Company Currency),Total de impostos e taxas (moeda da empresa)
apps/erpnext/erpnext/accounts/doctype/gl_entry/gl_entry.py +92,{0} {1}: Account {2} is inactive,{0} {1}: Conta {2} está inativa
DocType: BOM,Scrap Material Cost(Company Currency),Custo de material de sucata (moeda da empresa)
apps/erpnext/erpnext/setup/setup_wizard/operations/install_fixtures.py +66,Sub Assemblies,Subconjuntos
DocType: Shipping Rule Condition,To Value,Para o Valor
DocType: Asset Movement,Stock Manager,Gerente de Estoque
apps/erpnext/erpnext/stock/doctype/stock_entry/stock_entry.py +154,Source warehouse is mandatory for row {0},O armazén de origem é obrigatório para a linha {0}
apps/erpnext/erpnext/stock/doctype/delivery_note/delivery_note.js +856,Packing Slip,Lista de Embalagem
apps/erpnext/erpnext/accounts/doctype/account/chart_of_accounts/verified/standard_chart_of_accounts.py +110,Office Rent,Aluguel do Escritório
apps/erpnext/erpnext/config/setup.py +111,Setup SMS gateway settings,Configurações de gateway SMS Setup
apps/erpnext/erpnext/hr/doctype/upload_attendance/upload_attendance.js +61,Import Failed!,Falha na Importação!
apps/erpnext/erpnext/public/js/templates/address_list.html +20,No address added yet.,Nenhum endereço adicionado ainda.
DocType: Workstation Working Hour,Workstation Working Hour,Hora de Trabalho da Estação de Trabalho
DocType: Item,Sales Details,Detalhes de Vendas
apps/erpnext/erpnext/stock/report/batch_wise_balance_history/batch_wise_balance_history.py +37,In Qty,Qtde Entrada
DocType: Notification Control,Expense Claim Rejected,Pedido de Reembolso de Despesas Rejeitado
DocType: Item,Item Attribute,Atributos do Item
apps/erpnext/erpnext/config/stock.py +305,Item Variants,Variantes dos Itens
DocType: HR Settings,Email Salary Slip to Employee,Enviar contracheque para colaborador via email
DocType: Cost Center,Parent Cost Center,Centro de Custo pai
apps/erpnext/erpnext/buying/doctype/request_for_quotation/request_for_quotation.js +1039,Select Possible Supplier,Selecione Possível Fornecedor
DocType: Sales Invoice,Source,Origem
apps/erpnext/erpnext/templates/pages/projects.html +31,Show closed,Mostrar fechada
DocType: Leave Type,Is Leave Without Pay,É Licença não remunerada
apps/erpnext/erpnext/accounts/doctype/payment_reconciliation/payment_reconciliation.py +145,No records found in the Payment table,Nenhum registro encontrado na tabela de pagamento
DocType: Student Attendance Tool,Students HTML,Alunos HTML
apps/erpnext/erpnext/stock/doctype/delivery_note/delivery_note.py +286,Packing Slip(s) cancelled,Lista(s) de embalagem cancelada(s)
apps/erpnext/erpnext/accounts/doctype/account/chart_of_accounts/verified/standard_chart_of_accounts.py +99,Freight and Forwarding Charges,Frete e Encargos de Envio
DocType: Homepage,Company Tagline for website homepage,O Slogan da Empresa para página inicial do site
DocType: Item Group,Item Group Name,Nome do Grupo de Itens
DocType: Pricing Rule,For Price List,Para Lista de Preço
apps/erpnext/erpnext/setup/setup_wizard/data/industry_type.py +27,Executive Search,Executive Search
<<<<<<< HEAD
=======
apps/erpnext/erpnext/utilities/activation.py +63,Create Leads,Criar Clientes em Potencial
>>>>>>> 7ac92c06
apps/erpnext/erpnext/selling/page/point_of_sale/point_of_sale.js +458,POS Profile is required to use Point-of-Sale,Perfil do PDV é necessário para usar o ponto de venda
apps/erpnext/erpnext/stock/doctype/material_request/material_request.py +138,{0} {1} has not been submitted so the action cannot be completed,{0} {1} não foi enviado então a ação não pode ser concluída
DocType: Purchase Order Item Supplied,BOM Detail No,Nº do detalhe da LDM
DocType: Landed Cost Voucher,Additional Charges,Encargos Adicionais
DocType: Purchase Invoice,Additional Discount Amount (Company Currency),Total do desconto adicional (moeda da empresa)
DocType: Supplier Scorecard,Supplier Scorecard,Scorecard do Fornecedor
apps/erpnext/erpnext/accounts/doctype/account/account.js +21,Please create new account from Chart of Accounts.,"Por favor, crie uma nova conta de Plano de Contas ."
DocType: Sales Invoice Item,Available Batch Qty at Warehouse,Qtde Disponível do Lote no Armazén
apps/erpnext/erpnext/accounts/doctype/cheque_print_template/cheque_print_template.js +9,Update Print Format,Atualizar Formato de Impressão
DocType: Landed Cost Voucher,Landed Cost Help,Custo de Desembarque Ajuda
DocType: Purchase Invoice,Select Shipping Address,Selecione um Endereço de Entrega
DocType: Leave Block List,Block Holidays on important days.,Bloco Feriados em dias importantes.
apps/erpnext/erpnext/accounts/report/accounts_receivable/accounts_receivable.js +71,Accounts Receivable Summary,Resumo do Contas a Receber
DocType: Employee Loan,Monthly Repayment Amount,Valor da Parcela Mensal
apps/erpnext/erpnext/hr/doctype/employee/employee.py +195,Please set User ID field in an Employee record to set Employee Role,"Por favor, defina o campo ID do usuário em um registro de empregado para definir Função Funcionário"
DocType: UOM,UOM Name,Nome da Unidade de Medida
apps/erpnext/erpnext/selling/report/sales_person_wise_transaction_summary/sales_person_wise_transaction_summary.py +43,Contribution Amount,Contribuição Total
DocType: Purchase Invoice,Shipping Address,Endereço para Entrega
DocType: Stock Reconciliation,This tool helps you to update or fix the quantity and valuation of stock in the system. It is typically used to synchronise the system values and what actually exists in your warehouses.,Esta ferramenta ajuda você a atualizar ou corrigir a quantidade ea valorização das ações no sistema. Ele é geralmente usado para sincronizar os valores do sistema e que realmente existe em seus armazéns.
DocType: Delivery Note,In Words will be visible once you save the Delivery Note.,Por extenso será visível quando você salvar a Guia de Remessa.
DocType: Purchase Receipt,Transporter Details,Detalhes da Transportadora
apps/erpnext/erpnext/buying/doctype/request_for_quotation/request_for_quotation.js +1036,Possible Supplier,Possível Fornecedor
apps/erpnext/erpnext/selling/doctype/sms_center/sms_center.py +68,Receiver List is empty. Please create Receiver List,"Lista Receiver está vazio. Por favor, crie Lista Receiver"
apps/erpnext/erpnext/public/js/setup_wizard.js +31,Healthcare (beta),Serviço de Saúde (beta)
DocType: Production Plan Sales Order,Production Plan Sales Order,Pedido de Venda do Plano de Produção
DocType: Sales Partner,Sales Partner Target,Metas do Parceiro de Vendas
DocType: Loan Type,Maximum Loan Amount,Valor Máximo de Empréstimo
DocType: Pricing Rule,Pricing Rule,Regra de Preços
DocType: Budget,Action if Annual Budget Exceeded,Ação se o Orçamento Anual for Excedido
apps/erpnext/erpnext/config/learn.py +197,Material Request to Purchase Order,Requisição de Material para Pedido de Compra
DocType: Shopping Cart Settings,Payment Success URL,URL de Confirmação de Pagamento
apps/erpnext/erpnext/controllers/sales_and_purchase_return.py +80,Row # {0}: Returned Item {1} does not exists in {2} {3},Linha # {0}: Item devolvido {1} não existe em {2} {3}
,Bank Reconciliation Statement,Extrato Bancário Conciliado
,Lead Name,Nome do Cliente em Potencial
,POS,PDV
apps/erpnext/erpnext/config/stock.py +310,Opening Stock Balance,Saldo de Abertura do Estoque
apps/erpnext/erpnext/stock/doctype/item_attribute/item_attribute.py +58,{0} must appear only once,{0} deve aparecer apenas uma vez
apps/erpnext/erpnext/hr/doctype/leave_control_panel/leave_control_panel.py +59,Leaves Allocated Successfully for {0},Folhas atribuídos com sucesso para {0}
apps/erpnext/erpnext/stock/doctype/packing_slip/packing_slip.py +42,No Items to pack,Nenhum item para embalar
DocType: Shipping Rule Condition,From Value,De Valor
apps/erpnext/erpnext/stock/doctype/stock_entry/stock_entry.py +586,Manufacturing Quantity is mandatory,Manufacturing Quantidade é obrigatório
DocType: Products Settings,"If checked, the Home page will be the default Item Group for the website","Se for selecionado, a Página Inicial será o Grupo de Itens padrão do site"
apps/erpnext/erpnext/config/hr.py +132,Claims for company expense.,Os pedidos de despesa da empresa.
DocType: Company,Default Holiday List,Lista Padrão de Feriados
apps/erpnext/erpnext/accounts/doctype/account/chart_of_accounts/verified/standard_chart_of_accounts.py +145,Stock Liabilities,Passivo Estoque
DocType: Purchase Invoice,Supplier Warehouse,Armazén do Fornecedor
DocType: Opportunity,Contact Mobile No,Celular do Contato
,Material Requests for which Supplier Quotations are not created,"Itens Requisitados, mas não Cotados"
apps/erpnext/erpnext/hr/doctype/leave_application/leave_application.py +141,The day(s) on which you are applying for leave are holidays. You need not apply for leave.,No dia (s) em que você está se candidatando a licença são feriados. Você não precisa solicitar uma licença.
apps/erpnext/erpnext/accounts/doctype/payment_request/payment_request.js +20,Resend Payment Email,Reenviar email de pagamento
apps/erpnext/erpnext/templates/pages/projects.html +27,New task,Nova Tarefa
apps/erpnext/erpnext/config/selling.py +216,Other Reports,Relatórios Adicionais
apps/erpnext/erpnext/stock/doctype/item/item.py +430,Conversion factor for default Unit of Measure must be 1 in row {0},Fator de conversão de unidade de medida padrão deve ser 1 na linha {0}
apps/erpnext/erpnext/hr/doctype/leave_application/leave_application.py +208,Leave of type {0} cannot be longer than {1},Deixar do tipo {0} não pode ser maior que {1}
DocType: Manufacturing Settings,Try planning operations for X days in advance.,Tente planejar operações para X dias de antecedência.
DocType: HR Settings,Stop Birthday Reminders,Interromper lembretes de aniversários
DocType: SMS Center,Receiver List,Lista de recebedores
apps/erpnext/erpnext/stock/report/supplier_wise_sales_analytics/supplier_wise_sales_analytics.py +46,Consumed Amount,Quantidade Consumida
apps/erpnext/erpnext/accounts/report/cash_flow/cash_flow.py +98,Net Change in Cash,Variação Líquida em Dinheiro
DocType: Assessment Plan,Grading Scale,Escala de avaliação
apps/erpnext/erpnext/stock/doctype/item/item.py +425,Unit of Measure {0} has been entered more than once in Conversion Factor Table,Unidade de Medida {0} foi inserida mais de uma vez na Tabela de Conversão de Fator
apps/erpnext/erpnext/manufacturing/doctype/production_order/production_order.py +617,Already completed,Já concluído
apps/erpnext/erpnext/hr/doctype/upload_attendance/upload_attendance.js +64,Import Successful!,Importação Realizada com Sucesso!
apps/erpnext/erpnext/accounts/doctype/payment_request/payment_request.py +29,Payment Request already exists {0},Pedido de Pagamento já existe {0}
apps/erpnext/erpnext/projects/report/project_wise_stock_tracking/project_wise_stock_tracking.py +27,Cost of Issued Items,Custo dos Produtos Enviados
apps/erpnext/erpnext/manufacturing/doctype/production_order/production_order.js +385,Quantity must not be more than {0},Quantidade não deve ser mais do que {0}
apps/erpnext/erpnext/accounts/report/balance_sheet/balance_sheet.py +117,Previous Financial Year is not closed,O Ano Financeiro Anterior não está fechado
DocType: Quotation Item,Quotation Item,Item do Orçamento
apps/erpnext/erpnext/accounts/report/trial_balance/trial_balance.py +40,From Date cannot be greater than To Date,A partir de data não pode ser maior que a Data
apps/erpnext/erpnext/stock/doctype/serial_no/serial_no.py +198,Serial No {0} quantity {1} cannot be a fraction,Serial Não {0} {1} quantidade não pode ser uma fração
apps/erpnext/erpnext/config/buying.py +43,Supplier Type master.,Cadastro de Tipo de Fornecedor
DocType: Purchase Order Item,Supplier Part Number,Número da Peça do Fornecedor
apps/erpnext/erpnext/stock/doctype/material_request/material_request.py +209,{0} {1} is cancelled or stopped,{0} {1} está cancelado ou parado
DocType: Accounts Settings,Credit Controller,Controlador de crédito
DocType: Delivery Note,Vehicle Dispatch Date,Data da Expedição
apps/erpnext/erpnext/accounts/doctype/purchase_invoice/purchase_invoice.py +237,Purchase Receipt {0} is not submitted,Recibo de compra {0} não é enviado
DocType: Company,Default Payable Account,Contas a Pagar Padrão
apps/erpnext/erpnext/config/website.py +17,"Settings for online shopping cart such as shipping rules, price list etc.","Configurações do carrinho de compras on-line, tais como regras de navegação, lista de preços etc."
apps/erpnext/erpnext/stock/report/stock_projected_qty/stock_projected_qty.py +18,Reserved Qty,Qtde Reservada
DocType: Party Account,Party Account,Conta do Sujeito
DocType: Lead,Upper Income,Alta Renda
DocType: Journal Entry Account,Debit in Company Currency,Débito em moeda da empresa
DocType: Appraisal,For Employee,Para o Colaborador
apps/erpnext/erpnext/accounts/doctype/journal_entry/journal_entry.py +136,Row {0}: Advance against Supplier must be debit,Linha {0}: Adiantamento relacionado com o fornecedor deve ser um débito
DocType: Expense Claim,Total Amount Reimbursed,Quantia total reembolsada
apps/erpnext/erpnext/accounts/doctype/purchase_invoice/purchase_invoice.py +90,Against Supplier Invoice {0} dated {1},Relacionado à nota fiscal do fornecedor nº {0} emitida em {1}
apps/erpnext/erpnext/assets/doctype/asset/asset.py +269,Asset Movement record {0} created,Registro de Movimentação de Ativos {0} criado
DocType: Journal Entry,Entry Type,Tipo de Lançamento
,Customer Credit Balance,Saldo de Crédito do Cliente
apps/erpnext/erpnext/setup/doctype/authorization_rule/authorization_rule.py +42,Customer required for 'Customerwise Discount',Necessário para ' Customerwise Discount ' Cliente
apps/erpnext/erpnext/config/accounts.py +140,Update bank payment dates with journals.,Atualizar datas de pagamento bancário com livro Diário.
apps/erpnext/erpnext/stock/doctype/item/item_dashboard.py +21,Pricing,Precificação
DocType: Quotation,Term Details,Detalhes dos Termos
apps/erpnext/erpnext/education/doctype/student_group/student_group.py +30,Cannot enroll more than {0} students for this student group.,Não é possível inscrever mais de {0} alunos neste grupo de alunos.
apps/erpnext/erpnext/crm/report/campaign_efficiency/campaign_efficiency.py +17,Lead Count,Contagem de Clientes em Potencial
apps/erpnext/erpnext/assets/doctype/asset_category/asset_category.py +15,{0} must be greater than 0,{0} deve ser maior que 0
DocType: Manufacturing Settings,Capacity Planning For (Days),Planejamento de capacidade para (Dias)
apps/erpnext/erpnext/buying/doctype/supplier/supplier_dashboard.py +10,Procurement,Cotação
apps/erpnext/erpnext/stock/doctype/stock_reconciliation/stock_reconciliation.py +66,None of the items have any change in quantity or value.,Nenhum dos itens tiver qualquer mudança na quantidade ou valor.
,Lead Details,Detalhes do Cliente em Potencial
DocType: Salary Slip,Loan repayment,Pagamento do empréstimo
DocType: Purchase Invoice,End date of current invoice's period,Data final do período de fatura atual
DocType: Pricing Rule,Applicable For,aplicável
apps/erpnext/erpnext/hr/doctype/vehicle_log/vehicle_log.py +16,Current Odometer reading entered should be greater than initial Vehicle Odometer {0},A quilometragem atual deve ser superior à quilometragem inicial Veículo {0}
DocType: Shipping Rule Country,Shipping Rule Country,Regra envio País
DocType: Maintenance Visit,Partially Completed,Parcialmente Concluída
DocType: Leave Type,Include holidays within leaves as leaves,Incluir feriados dentro de licenças como licenças
DocType: Sales Invoice,Packed Items,Pacotes de Itens
apps/erpnext/erpnext/config/support.py +27,Warranty Claim against Serial No.,Reclamação de Garantia contra nº de Série
apps/erpnext/erpnext/accounts/report/accounts_receivable/accounts_receivable.html +71,'Total',&#39;Total&#39;
DocType: Employee,Permanent Address,Endereço permanente
apps/erpnext/erpnext/accounts/doctype/journal_entry/journal_entry.py +258,"Advance paid against {0} {1} cannot be greater \
						than Grand Total {2}",Adiantamento pago contra {0} {1} não pode ser maior do que o Total Geral {2}
apps/erpnext/erpnext/maintenance/doctype/maintenance_schedule/maintenance_schedule.py +147,Please select item code,Por favor selecione o código do item
DocType: Territory,Territory Manager,Gestor de Territórios
DocType: Packed Item,To Warehouse (Optional),Para o Armazén (Opcional)
DocType: Payment Entry,Paid Amount (Company Currency),Valor pago (moeda da empresa)
DocType: Selling Settings,Selling Settings,Configurações de Vendas
apps/erpnext/erpnext/stock/doctype/stock_reconciliation/stock_reconciliation.py +100,Please specify either Quantity or Valuation Rate or both,"Por favor, especifique a quantidade ou Taxa de Valorização ou ambos"
apps/erpnext/erpnext/selling/doctype/sales_order/sales_order_dashboard.py +18,Fulfillment,Realização
apps/erpnext/erpnext/accounts/doctype/account/chart_of_accounts/verified/standard_chart_of_accounts.py +103,Marketing Expenses,Despesas com Marketing
,Item Shortage Report,Relatório de Itens em Falta no Estoque
apps/erpnext/erpnext/stock/doctype/item/item.js +275,"Weight is mentioned,\nPlease mention ""Weight UOM"" too","Peso é mencionado, \n Também mencione ""Unidade de Medida de Peso"""
DocType: Stock Entry Detail,Material Request used to make this Stock Entry,Requisição de Material usada para fazer esta Entrada de Material
apps/erpnext/erpnext/config/support.py +32,Single unit of an Item.,Unidade única de um item.
DocType: Fee Category,Fee Category,Categoria de Taxas
,Student Fee Collection,Cobrança de Taxa do Aluno
DocType: Accounts Settings,Make Accounting Entry For Every Stock Movement,Fazer lançamento contábil para cada movimento de estoque
DocType: Leave Allocation,Total Leaves Allocated,Total de licenças alocadas
apps/erpnext/erpnext/accounts/doctype/purchase_invoice/purchase_invoice.py +163,Warehouse required at Row No {0},Armazén necessário na Linha nº {0}
apps/erpnext/erpnext/public/js/setup_wizard.js +142,Please enter valid Financial Year Start and End Dates,"Por favor, indique datas inicial e final válidas do Ano Financeiro"
DocType: Employee,Date Of Retirement,Data da aposentadoria
apps/erpnext/erpnext/setup/setup_wizard/operations/defaults_setup.py +117,ERPNext Setup Complete!,Configuração do ERPNext Concluída!
apps/erpnext/erpnext/accounts/doctype/gl_entry/gl_entry.py +67,{0} {1}: Cost Center is required for 'Profit and Loss' account {2}. Please set up a default Cost Center for the Company.,"{0} {1}: Centro de Custo é necessário para a conta de ""Lucros e Perdas"" {2}. Por favor, crie um Centro de Custo padrão para a Empresa."
apps/erpnext/erpnext/selling/doctype/customer/customer.py +146,A Customer Group exists with same name please change the Customer name or rename the Customer Group,"Existe um grupo de clientes com o mesmo nome, por favor modifique o nome do cliente ou renomeie o grupo de clientes"
apps/erpnext/erpnext/public/js/templates/contact_list.html +37,New Contact,Novo Contato
DocType: Territory,Parent Territory,Território pai
DocType: Stock Entry,Material Receipt,Entrada de Material
DocType: Item,"If this item has variants, then it cannot be selected in sales orders etc.","Se este item tem variantes, então ele não pode ser selecionado em pedidos de venda etc."
DocType: Lead,Next Contact By,Próximo Contato Por
apps/erpnext/erpnext/manufacturing/doctype/bom/bom.py +314,Quantity required for Item {0} in row {1},Quantidade necessária para item {0} na linha {1}
apps/erpnext/erpnext/stock/doctype/warehouse/warehouse.py +46,Warehouse {0} can not be deleted as quantity exists for Item {1},Armazém {0} não pode ser excluído pois existe quantidade para item {1}
,Item-wise Sales Register,Registro de Vendas por Item
DocType: Asset,Gross Purchase Amount,Valor Bruto de Compra
DocType: Purchase Taxes and Charges,Is this Tax included in Basic Rate?,Este Imposto Está Incluído na Base de Cálculo?
apps/erpnext/erpnext/accounts/report/budget_variance_report/budget_variance_report.py +56,Total Target,Meta Total
DocType: Job Applicant,Applicant for a Job,Candidato à uma Vaga
DocType: Production Plan Material Request,Production Plan Material Request,Requisição de Material do Planejamento de Produção
apps/erpnext/erpnext/manufacturing/doctype/production_planning_tool/production_planning_tool.py +231,No Production Orders created,Não há ordens de produção criadas
DocType: Stock Reconciliation,Reconciliation JSON,Reconciliação JSON
DocType: Purchase Invoice Item,Batch No,Nº do Lote
DocType: Selling Settings,Allow multiple Sales Orders against a Customer's Purchase Order,Permitir vários Pedidos de Venda relacionados ao Pedido de Compra do Cliente
DocType: Naming Series,Set prefix for numbering series on your transactions,Definir prefixo para séries de numeração em suas transações
DocType: Employee Attendance Tool,Employees HTML,Colaboradores HTML
apps/erpnext/erpnext/stock/doctype/item/item.py +444,Default BOM ({0}) must be active for this item or its template,LDM Padrão ({0}) precisa estar ativo para este item ou o seu modelo
DocType: Employee,Leave Encashed?,Licenças Cobradas?
apps/erpnext/erpnext/crm/doctype/opportunity/opportunity.py +32,Opportunity From field is mandatory,"O campo ""Oportunidade de"" é obrigatório"
DocType: Email Digest,Annual Expenses,Despesas Anuais
apps/erpnext/erpnext/selling/doctype/sales_order/sales_order.js +1137,Make Purchase Order,Criar Pedido de Compra
DocType: Payment Reconciliation Payment,Allocated amount,Quantidade atribuída
DocType: Stock Reconciliation,Stock Reconciliation,Conciliação de Estoque
DocType: Territory,Territory Name,Nome do Território
apps/erpnext/erpnext/manufacturing/doctype/production_order/production_order.py +197,Work-in-Progress Warehouse is required before Submit,Armazén de Trabalho em Andamento é necessário antes de Enviar
apps/erpnext/erpnext/config/hr.py +40,Applicant for a Job.,Candidato à uma Vaga.
DocType: Supplier,Statutory info and other general information about your Supplier,Informações contratuais e outras informações gerais sobre o seu fornecedor
apps/erpnext/erpnext/accounts/doctype/payment_entry/payment_entry.py +250,Against Journal Entry {0} does not have any unmatched {1} entry,Contra Journal Entry {0} não tem qualquer {1} entrada incomparável
apps/erpnext/erpnext/stock/doctype/serial_no/serial_no.py +205,Duplicate Serial No entered for Item {0},Duplicar Serial Não entrou para item {0}
DocType: Shipping Rule Condition,A condition for a Shipping Rule,A condição para uma regra de Remessa
apps/erpnext/erpnext/stock/report/stock_balance/stock_balance.py +234,Please set filter based on Item or Warehouse,"Por favor, defina o filtro com base em artigo ou Armazém"
DocType: Packing Slip,The net weight of this package. (calculated automatically as sum of net weight of items),O peso líquido do pacote. (Calculado automaticamente como soma do peso líquido dos itens)
DocType: Sales Order,To Deliver and Bill,Para Entregar e Faturar
DocType: GL Entry,Credit Amount in Account Currency,Crédito em moeda da conta
apps/erpnext/erpnext/manufacturing/doctype/bom/bom.py +588,BOM {0} must be submitted,LDM {0} deve ser enviada
DocType: Authorization Control,Authorization Control,Controle de autorização
apps/erpnext/erpnext/controllers/buying_controller.py +327,Row #{0}: Rejected Warehouse is mandatory against rejected Item {1},Linha # {0}: Armazén Rejeitado é obrigatório para o item rejeitado {1}
apps/erpnext/erpnext/utilities/activation.py +81,Manage your orders,Gerir seus pedidos
DocType: Production Order Operation,Actual Time and Cost,Tempo e Custo Real
apps/erpnext/erpnext/stock/doctype/material_request/material_request.py +54,Material Request of maximum {0} can be made for Item {1} against Sales Order {2},Requisição de Material de no máximo {0} pode ser feita para item {1} relacionado à ordem de venda {2}
DocType: Course,Course Abbreviation,Abreviação do Curso
DocType: Student Leave Application,Student Leave Application,Pedido de Licença do Aluno
DocType: Item,Will also apply for variants,Também se aplica às variantes
apps/erpnext/erpnext/assets/doctype/asset/asset.py +164,"Asset cannot be cancelled, as it is already {0}","Activo não podem ser canceladas, como já é {0}"
apps/erpnext/erpnext/config/selling.py +62,Bundle items at time of sale.,Empacotar itens no momento da venda.
DocType: Quotation Item,Actual Qty,Qtde Real
DocType: Hub Category,Hub Node,Hub Node
apps/erpnext/erpnext/stock/doctype/packing_slip/packing_slip.js +78,You have entered duplicate items. Please rectify and try again.,"Você digitou itens duplicados . Por favor, corrigir e tentar novamente."
apps/erpnext/erpnext/setup/setup_wizard/operations/install_fixtures.py +129,Associate,Associado
DocType: Asset Movement,Asset Movement,Movimentação de Ativos
apps/erpnext/erpnext/accounts/page/pos/pos.js +2181,New Cart,Novo Carrinho
apps/erpnext/erpnext/selling/doctype/installation_note/installation_note.py +44,Item {0} is not a serialized Item,Item {0} não é um item serializado
DocType: SMS Center,Create Receiver List,Criar Lista de Receptor
DocType: Packing Slip,To Package No.,Até nº do pacote
DocType: Production Planning Tool,Material Requests,Requisições de Material
DocType: Warranty Claim,Issue Date,Data do Incidente
DocType: Sales Invoice Timesheet,Timesheet Detail,Detalhes do Registro de Tempo
DocType: Purchase Receipt Item Supplied,Consumed Qty,Qtde Consumida
DocType: Packing Slip,Indicates that the package is a part of this delivery (Only Draft),Indica que o pacote é uma parte desta entrega (Só Rascunho)
apps/erpnext/erpnext/accounts/doctype/payment_request/payment_request.js +36,Make Payment Entry,Criar Entrada de Pagamento
apps/erpnext/erpnext/stock/doctype/packing_slip/packing_slip.py +129,Quantity for Item {0} must be less than {1},Quantidade de item {0} deve ser inferior a {1}
,Sales Invoice Trends,Tendência de Faturamento de Vendas
DocType: Leave Application,Apply / Approve Leaves,Aplicar / Aprovar Leaves
apps/erpnext/erpnext/accounts/doctype/payment_entry/payment_entry.js +167,Can refer row only if the charge type is 'On Previous Row Amount' or 'Previous Row Total',Pode se referir linha apenas se o tipo de acusação é 'On Anterior Valor Row ' ou ' Previous Row Total'
DocType: Sales Order Item,Delivery Warehouse,Armazén de Entrega
apps/erpnext/erpnext/config/accounts.py +241,Tree of financial Cost Centers.,Árvore de Centros de Custo.
DocType: Serial No,Delivery Document No,Nº do Documento de Entrega
apps/erpnext/erpnext/stock/doctype/item_price/item_price.py +33,Item {0} appears multiple times in Price List {1},Item {0} aparece várias vezes na Lista de Preço {1}
apps/erpnext/erpnext/accounts/doctype/pricing_rule/pricing_rule.py +40,"Selling must be checked, if Applicable For is selected as {0}","Venda deve ser verificada, se for caso disso for selecionado como {0}"
DocType: Production Plan Material Request,Material Request Date,Data da Requisição de Material
DocType: Purchase Order Item,Supplier Quotation Item,Item do Orçamento de Fornecedor
DocType: Manufacturing Settings,Disables creation of time logs against Production Orders. Operations shall not be tracked against Production Order,Desabilita a criação de Registros de Tempo contra ordens de produção. As operações não devem ser rastreadas contra a ordem de produção
DocType: Student,Student Mobile Number,Número de Celular do Aluno
DocType: Monthly Distribution,Name of the Monthly Distribution,Nome da distribuição mensal
DocType: Sales Person,Parent Sales Person,Vendedor pai
apps/erpnext/erpnext/config/learn.py +263,Managing Projects,Gerenciamento de Projetos
DocType: Supplier,Supplier of Goods or Services.,Fornecedor de bens ou serviços.
DocType: Budget,Fiscal Year,Exercício Fiscal
DocType: Vehicle Log,Fuel Price,Preço do Combustível
apps/erpnext/erpnext/healthcare/doctype/patient_appointment/patient_appointment.js +51,Set Open,Definir como Aberto
apps/erpnext/erpnext/accounts/doctype/budget/budget.py +50,"Budget cannot be assigned against {0}, as it's not an Income or Expense account","Orçamento não pode ser atribuído contra {0}, pois não é uma conta de renda ou despesa"
apps/erpnext/erpnext/accounts/doctype/payment_reconciliation/payment_reconciliation.py +166,Row {0}: Allocated amount {1} must be less than or equals to invoice outstanding amount {2},Linha {0}: Valor alocado {1} deve ser menor ou igual ao saldo devedor {2} da nota
DocType: Sales Invoice,In Words will be visible once you save the Sales Invoice.,Por extenso será visível quando você salvar a Nota Fiscal de Venda.
DocType: Item,Is Sales Item,É item de venda
apps/erpnext/erpnext/setup/doctype/item_group/item_group.js +21,Item Group Tree,Árvore de Grupos do Item
apps/erpnext/erpnext/stock/doctype/serial_no/serial_no.py +69,Item {0} is not setup for Serial Nos. Check Item master,"Item {0} não está configurado para nºs de série mestre, verifique o cadastro do item"
DocType: Maintenance Visit,Maintenance Time,Horário da Manutenção
,Amount to Deliver,Total à Entregar
apps/erpnext/erpnext/crm/doctype/opportunity/opportunity.js +192,There were errors.,Ocorreram erros.
DocType: Guardian,Guardian Interests,Interesses do Responsável
apps/erpnext/erpnext/controllers/accounts_controller.py +272,Multiple fiscal years exist for the date {0}. Please set company in Fiscal Year,"Vários anos fiscais existem para a data {0}. Por favor, defina empresa no ano fiscal"
apps/erpnext/erpnext/manufacturing/doctype/production_planning_tool/production_planning_tool.py +229,{0} created,{0} criou
DocType: Delivery Note Item,Against Sales Order,Relacionado ao Pedido de Venda
,Serial No Status,Status do Nº de Série
DocType: Payment Entry Reference,Outstanding,Saldo devedor
DocType: Supplier,Warn POs,Avisar em Pedidos de Compra
,Daily Timesheet Summary,Resumo Diário dos Registros de Tempo
apps/erpnext/erpnext/maintenance/doctype/maintenance_schedule/maintenance_schedule.py +137,"Row {0}: To set {1} periodicity, difference between from and to date \
						must be greater than or equal to {2}","Fila {0}: Para definir {1} periodicidade, diferença entre a data de \
 e deve ser maior do que ou igual a {2}"
apps/erpnext/erpnext/stock/doctype/item/item_dashboard.py +6,This is based on stock movement. See {0} for details,Isto é baseado no movimento de estoque. Veja o {0} para maiores detalhes
DocType: Employee,Salary Information,Informação Salarial
DocType: Sales Person,Name and Employee ID,Nome e ID do Colaborador
apps/erpnext/erpnext/accounts/party.py +311,Due Date cannot be before Posting Date,A data de vencimento não pode ser anterior à data de postagem
DocType: Website Item Group,Website Item Group,Grupo de Itens do Site
apps/erpnext/erpnext/accounts/doctype/account/chart_of_accounts/verified/standard_chart_of_accounts.py +150,Duties and Taxes,Impostos e Contribuições
apps/erpnext/erpnext/accounts/doctype/journal_entry/journal_entry.py +354,Please enter Reference date,"Por favor, indique data de referência"
apps/erpnext/erpnext/accounts/report/payment_period_based_on_invoice_date/payment_period_based_on_invoice_date.py +44,{0} payment entries can not be filtered by {1},{0} entradas de pagamento não podem ser filtrados por {1}
DocType: Item Website Specification,Table for Item that will be shown in Web Site,Tabela para o item que será mostrado no Web Site
DocType: Purchase Order Item Supplied,Supplied Qty,Qtde fornecida
DocType: Purchase Order Item,Material Request Item,Item da Requisição de Material
apps/erpnext/erpnext/config/selling.py +75,Tree of Item Groups.,Árvore de Grupos de itens .
apps/erpnext/erpnext/accounts/doctype/payment_entry/payment_entry.js +177,Cannot refer row number greater than or equal to current row number for this Charge type,Não é possível consultar número da linha superior ou igual ao número da linha atual para este tipo de carga
apps/erpnext/erpnext/maintenance/doctype/maintenance_schedule/maintenance_schedule.py +230,Please click on 'Generate Schedule' to fetch Serial No added for Item {0},"Por favor, clique em ""Gerar Cronograma"" para buscar Serial Sem adição de item {0}"
DocType: Account,Frozen,Congelado
,Open Production Orders,Ordens a Serem Produzidas
DocType: Sales Invoice Payment,Base Amount (Company Currency),Valor Base (moeda da empresa)
DocType: Installation Note,Installation Time,O tempo de Instalação
DocType: Sales Invoice,Accounting Details,Detalhes da Contabilidade
<<<<<<< HEAD
apps/erpnext/erpnext/setup/doctype/company/company.js +112,Delete all the Transactions for this Company,Apagar todas as transações para esta empresa
=======
apps/erpnext/erpnext/setup/doctype/company/company.js +113,Delete all the Transactions for this Company,Apagar todas as transações para esta empresa
>>>>>>> 7ac92c06
apps/erpnext/erpnext/stock/doctype/stock_entry/stock_entry.py +200,Row #{0}: Operation {1} is not completed for {2} qty of finished goods in Production Order # {3}. Please update operation status via Time Logs,"Linha # {0}: Operação {1} não está completa para {2} qtde de produtos acabados na ordem de produção # {3}. Por favor, atualize o status da operação via Registros de Tempo"
DocType: Issue,Resolution Details,Detalhes da Solução
apps/erpnext/erpnext/hr/doctype/leave_type/leave_type.js +3,Allocations,alocações
apps/erpnext/erpnext/manufacturing/doctype/production_planning_tool/production_planning_tool.py +159,Please enter Material Requests in the above table,Por favor insira as Requisições de Material na tabela acima
DocType: Item Attribute,Attribute Name,Nome do atributo
DocType: BOM,Show In Website,Mostrar no Site
DocType: Employee Loan Application,Total Payable Amount,Total a Pagar
DocType: Task,Expected Time (in hours),Tempo esperado (em horas)
DocType: Item Reorder,Check in (group),Entrada (grupo)
,Qty to Order,Qtde para Encomendar
DocType: Period Closing Voucher,"The account head under Liability or Equity, in which Profit/Loss will be booked","Conta sob Passivo ou Capital Próprio, no qual o Lucro / Prejuízo será escrito"
apps/erpnext/erpnext/config/projects.py +31,Gantt chart of all tasks.,Gráfico de Gantt de todas as tarefas.
DocType: Opportunity,Mins to First Response,Minutos para Primeira Resposta
DocType: Pricing Rule,Margin Type,Tipo da Margem
DocType: Course,Default Grading Scale,Escala de avaliação padrão
DocType: Appraisal,For Employee Name,Para Nome do Colaborador
DocType: C-Form Invoice Detail,Invoice No,Nota nº
apps/erpnext/erpnext/accounts/doctype/payment_request/payment_request.py +350,Make Payment,Fazer Pagamento
apps/erpnext/erpnext/hr/doctype/leave_application/leave_application.py +100,"Leave cannot be applied/cancelled before {0}, as leave balance has already been carry-forwarded in the future leave allocation record {1}","Deixe não pode ser aplicada / cancelada antes {0}, como saldo licença já tenha sido no futuro recorde alocação licença encaminhadas-carry {1}"
DocType: Activity Cost,Costing Rate,Preço de Custo
apps/erpnext/erpnext/config/selling.py +229,Customer Addresses And Contacts,Endereços e Contatos do Cliente
DocType: Employee,Resignation Letter Date,Data da Carta de Demissão
apps/erpnext/erpnext/accounts/doctype/pricing_rule/pricing_rule.js +39,Pricing Rules are further filtered based on quantity.,As regras de tarifação são ainda filtrados com base na quantidade.
DocType: Task,Total Billing Amount (via Time Sheet),Total Faturado (via Registro de Tempo)
apps/erpnext/erpnext/selling/report/customer_acquisition_and_loyalty/customer_acquisition_and_loyalty.py +61,Repeat Customer Revenue,Receita Clientes Repetidos
apps/erpnext/erpnext/hr/doctype/expense_claim/expense_claim.py +200,{0} ({1}) must have role 'Expense Approver',{0} ({1}) deve ter o papel 'Aprovador de Despesas'
apps/erpnext/erpnext/selling/doctype/sales_order/sales_order.js +959,Select BOM and Qty for Production,Selecionar LDM e quantidade para produção
DocType: Asset,Depreciation Schedule,Tabela de Depreciação
DocType: Bank Reconciliation Detail,Against Account,Contra à Conta
DocType: Item,Has Batch No,Tem nº de Lote
apps/erpnext/erpnext/public/js/utils.js +100,Annual Billing: {0},Faturamento Anual: {0}
DocType: Delivery Note,Excise Page Number,Número de página do imposto
DocType: Asset,Purchase Date,Data da Compra
DocType: Student,Personal Details,Detalhes pessoais
apps/erpnext/erpnext/assets/doctype/asset/depreciation.py +193,Please set 'Asset Depreciation Cost Center' in Company {0},"Por favor, defina &quot;de ativos Centro de Custo Depreciação &#39;in Company {0}"
,Maintenance Schedules,Horários de Manutenção
DocType: Task,Actual End Date (via Time Sheet),Data Final Real (via Registro de Tempo)
apps/erpnext/erpnext/hr/doctype/leave_application/leave_application.py +318,New Message,Nova Mensagem
,Quotation Trends,Tendência de Orçamentos
apps/erpnext/erpnext/accounts/doctype/pricing_rule/pricing_rule.py +159,Item Group not mentioned in item master for item {0},Grupo item não mencionado no mestre de item para item {0}
apps/erpnext/erpnext/accounts/doctype/sales_invoice/sales_invoice.py +355,Debit To account must be a Receivable account,De débito em conta deve ser uma conta a receber
DocType: Shipping Rule,Shipping Amount,Valor do Transporte
apps/erpnext/erpnext/utilities/user_progress.py +63,Add Customers,Adicionar Clientes
apps/erpnext/erpnext/accounts/report/delivered_items_to_be_billed/delivered_items_to_be_billed.py +20,Pending Amount,Total pendente
,Vehicle Expenses,Despesas com Veículos
DocType: Purchase Receipt,Vehicle Number,Placa do Veículo
DocType: Employee Loan,Loan Amount,Valor do Empréstimo
apps/erpnext/erpnext/stock/doctype/material_request/material_request.py +420,Row {0}: Bill of Materials not found for the Item {1},Linha {0}: Lista de MAteriais não encontrada para o item {1}
apps/erpnext/erpnext/hr/doctype/leave_allocation/leave_allocation.py +98,Total allocated leaves {0} cannot be less than already approved leaves {1} for the period,Total de licenças alocadas {0} não pode ser menor do que as licenças já aprovadas {1} para o período
DocType: Salary Structure,Select employees for current Salary Structure,Selecionar colaboradores para Estrutura Salário atual
DocType: Production Order,Use Multi-Level BOM,Utilize LDM Multinível
DocType: Bank Reconciliation,Include Reconciled Entries,Incluir entradas reconciliadas
DocType: Leave Control Panel,Leave blank if considered for all employee types,Deixe em branco se considerado para todos os tipos de colaboradores
DocType: Landed Cost Voucher,Distribute Charges Based On,Distribuir encargos baseado em
apps/erpnext/erpnext/hooks.py +144,Timesheets,Registros de Tempo
DocType: HR Settings,HR Settings,Configurações de RH
apps/erpnext/erpnext/hr/doctype/expense_claim/expense_claim.js +122,Expense Claim is pending approval. Only the Expense Approver can update status.,O pedido de reembolso de despesas está pendente de aprovação. Somente o aprovador de despesas pode atualizar o status.
DocType: Purchase Invoice,Additional Discount Amount,Total do Desconto Adicional
<<<<<<< HEAD
apps/erpnext/erpnext/controllers/accounts_controller.py +586,"Row #{0}: Qty must be 1, as item is a fixed asset. Please use separate row for multiple qty.","Linha #{0}: A qtde deve ser 1, pois o item é um ativo imobilizado. Por favor, utilize uma linha separada para múltiplas qtdes."
DocType: Leave Block List Allow,Leave Block List Allow,Deixe Lista de Bloqueios Permitir
apps/erpnext/erpnext/setup/doctype/company/company.py +295,Abbr can not be blank or space,Abbr não pode estar em branco ou espaço
=======
apps/erpnext/erpnext/controllers/accounts_controller.py +595,"Row #{0}: Qty must be 1, as item is a fixed asset. Please use separate row for multiple qty.","Linha #{0}: A qtde deve ser 1, pois o item é um ativo imobilizado. Por favor, utilize uma linha separada para múltiplas qtdes."
DocType: Leave Block List Allow,Leave Block List Allow,Deixe Lista de Bloqueios Permitir
apps/erpnext/erpnext/setup/doctype/company/company.py +310,Abbr can not be blank or space,Abbr não pode estar em branco ou espaço
>>>>>>> 7ac92c06
apps/erpnext/erpnext/accounts/doctype/account/account.js +68,Group to Non-Group,Grupo para Não-Grupo
apps/erpnext/erpnext/setup/setup_wizard/data/industry_type.py +50,Sports,Esportes
DocType: Loan Type,Loan Name,Nome do Empréstimo
apps/erpnext/erpnext/accounts/report/budget_variance_report/budget_variance_report.py +56,Total Actual,Total Atual
DocType: Student Siblings,Student Siblings,Irmãos do Aluno
apps/erpnext/erpnext/stock/get_item_details.py +136,Please specify Company,"Por favor, especifique Empresa"
,Customer Acquisition and Loyalty,Aquisição de Clientes e Fidelização
DocType: Purchase Invoice,Warehouse where you are maintaining stock of rejected items,Armazén onde você está mantendo estoque de itens rejeitados
apps/erpnext/erpnext/accounts/doctype/fiscal_year/fiscal_year.py +22,{0} is now the default Fiscal Year. Please refresh your browser for the change to take effect.,"{0} é agora o Ano Fiscal padrão. Por favor, atualize seu navegador para que a alteração tenha efeito."
apps/erpnext/erpnext/projects/doctype/task/task.js +45,Expense Claims,Relatórios de Despesas
DocType: Issue,Support,Pós-Vendas
,BOM Search,Pesquisar LDM
DocType: Vehicle,Fuel Type,Tipo de Combustível
apps/erpnext/erpnext/shopping_cart/doctype/shopping_cart_settings/shopping_cart_settings.py +27,Please specify currency in Company,"Por favor, especifique moeda in Company"
DocType: Workstation,Wages per hour,Salário por hora
apps/erpnext/erpnext/stock/doctype/stock_ledger_entry/stock_ledger_entry.py +47,Stock balance in Batch {0} will become negative {1} for Item {2} at Warehouse {3},Da balança em Batch {0} se tornará negativo {1} para item {2} no Armazém {3}
apps/erpnext/erpnext/templates/emails/reorder_item.html +1,Following Material Requests have been raised automatically based on Item's re-order level,As seguintes Requisições de Material foram criadas automaticamente com base no nível de reposição do item
DocType: Email Digest,Pending Sales Orders,Pedidos de Venda Pendentes
apps/erpnext/erpnext/controllers/accounts_controller.py +311,Account {0} is invalid. Account Currency must be {1},Conta {0} é inválido. Conta de moeda deve ser {1}
apps/erpnext/erpnext/buying/utils.py +34,UOM Conversion factor is required in row {0},Fator de Conversão da Unidade de Medida é necessário na linha {0}
DocType: Production Plan Item,material_request_item,material_request_item
apps/erpnext/erpnext/accounts/doctype/payment_entry/payment_entry.js +1060,"Row #{0}: Reference Document Type must be one of Sales Order, Sales Invoice or Journal Entry","Linha #{0}: O Tipo de Documento de Referência deve ser um Pedido de Venda, uma Nota Fiscal de Venda ou um Lançamento Contábil"
DocType: Stock Reconciliation Item,Amount Difference,Valor da Diferença
apps/erpnext/erpnext/stock/get_item_details.py +354,Item Price added for {0} in Price List {1},Item Preço adicionada para {0} na lista de preços {1}
apps/erpnext/erpnext/setup/doctype/sales_person/sales_person_tree.js +8,Please enter Employee Id of this sales person,Digite o ID de Colaborador deste Vendedor
DocType: Territory,Classification of Customers by region,Classificação dos clientes por região
apps/erpnext/erpnext/accounts/doctype/payment_entry/payment_entry.py +59,Difference Amount must be zero,O Valor da Diferença deve ser zero
apps/erpnext/erpnext/manufacturing/doctype/production_order/production_order.js +61,Please enter Production Item first,"Por favor, indique item Produção primeiro"
apps/erpnext/erpnext/accounts/report/bank_reconciliation_statement/bank_reconciliation_statement.py +45,Calculated Bank Statement balance,Saldo calculado do extrato bancário
apps/erpnext/erpnext/setup/doctype/email_digest/email_digest.js +64,disabled user,usuário desativado
apps/erpnext/erpnext/accounts/doctype/sales_invoice/sales_invoice.js +913,Quotation,Orçamento
DocType: Salary Slip,Total Deduction,Dedução total
,Production Analytics,Análise de Produção
apps/erpnext/erpnext/controllers/sales_and_purchase_return.py +129,Item {0} has already been returned,Item {0} já foi devolvido
DocType: Fiscal Year,**Fiscal Year** represents a Financial Year. All accounting entries and other major transactions are tracked against **Fiscal Year**.,O **Ano Fiscal** representa um exercício financeiro. Todos os lançamentos contábeis e outras transações principais são rastreadas contra o **Ano Fiscal**.
DocType: Opportunity,Customer / Lead Address,Endereço do Cliente/Cliente em Potencial
apps/erpnext/erpnext/stock/doctype/item/item.py +222,Warning: Invalid SSL certificate on attachment {0},Aviso: certificado SSL inválido no anexo {0}
DocType: Production Order Operation,Actual Operation Time,Tempo Real da Operação
DocType: Authorization Rule,Applicable To (User),Aplicável Para (Usuário)
apps/erpnext/erpnext/setup/setup_wizard/operations/install_fixtures.py +236,Job Description,Descrição do Trabalho
apps/erpnext/erpnext/buying/doctype/purchase_order/purchase_order.js +863,Re-open,Abrir Novamente
DocType: Sales Invoice Item,Qty as per Stock UOM,Qtde por UDM do Estoque
apps/erpnext/erpnext/setup/doctype/naming_series/naming_series.py +127,"Special Characters except ""-"", ""#"", ""."" and ""/"" not allowed in naming series","Caracteres especiais, exceto ""-"" ""."", ""#"", e ""/"", não são permitidos em nomeação em série"
DocType: Campaign,"Keep Track of Sales Campaigns. Keep track of Leads, Quotations, Sales Order etc from Campaigns to gauge Return on Investment.","Mantenha o controle de campanhas de vendas. Mantenha o controle de Clientes em Potencial, Orçamentos, Pedidos de Venda, de Campanhas e etc, para medir retorno sobre o investimento."
,SO Qty,Qtde na OV
DocType: Appraisal,Calculate Total Score,Calcular a Pontuação Total
DocType: Asset Repair,Manufacturing Manager,Gerente de Fabricação
apps/erpnext/erpnext/maintenance/doctype/maintenance_schedule/maintenance_schedule.py +191,Serial No {0} is under warranty upto {1},Nº de Série {0} está na garantia até {1}
apps/erpnext/erpnext/hooks.py +109,Shipments,Entregas
DocType: Payment Entry,Total Allocated Amount (Company Currency),Total alocado (moeda da empresa)
DocType: Purchase Order Item,To be delivered to customer,Para ser entregue ao cliente
DocType: BOM,Scrap Material Cost,Custo do Material Sucateado
apps/erpnext/erpnext/stock/doctype/serial_no/serial_no.py +227,Serial No {0} does not belong to any Warehouse,O Nº de Série {0} não pertence a nenhum Armazén
DocType: Purchase Invoice,In Words (Company Currency),Por extenso (moeda da empresa)
apps/erpnext/erpnext/controllers/stock_controller.py +227,Expense or Difference account is mandatory for Item {0} as it impacts overall stock value,Despesa ou Diferença conta é obrigatória para item {0} como ela afeta o valor das ações em geral
DocType: Employee Loan,Employee Loan Account,Conta de Empréstimo para Colaboradores
DocType: Leave Application,Total Leave Days,Total de dias de licença
DocType: Email Digest,Note: Email will not be sent to disabled users,Observação: Emails não serão enviado para usuários desabilitados
apps/erpnext/erpnext/manufacturing/page/production_analytics/production_analytics.js +39,Select Company...,Selecione a Empresa...
DocType: Leave Control Panel,Leave blank if considered for all departments,Deixe em branco se considerado para todos os departamentos
apps/erpnext/erpnext/config/hr.py +228,"Types of employment (permanent, contract, intern etc.).","Tipos de emprego (permanente , contrato, estagiário, etc.)."
apps/erpnext/erpnext/accounts/doctype/sales_invoice/sales_invoice.py +421,{0} is mandatory for Item {1},{0} é obrigatório para o item {1}
apps/erpnext/erpnext/accounts/doctype/payment_reconciliation/payment_reconciliation.py +170,"Please select Allocated Amount, Invoice Type and Invoice Number in atleast one row","Por favor, selecione montante atribuído, tipo de fatura e número da fatura em pelo menos uma fileira"
apps/erpnext/erpnext/accounts/report/asset_depreciations_and_balances/asset_depreciations_and_balances.py +128,Cost of New Purchase,Custo da Nova Compra
apps/erpnext/erpnext/stock/doctype/delivery_note/delivery_note.py +97,Sales Order required for Item {0},Pedido de Venda necessário para o item {0}
DocType: Purchase Invoice Item,Rate (Company Currency),Preço (moeda da empresa)
DocType: Payment Entry,Unallocated Amount,Total não alocado
apps/erpnext/erpnext/templates/includes/product_page.js +71,Cannot find a matching Item. Please select some other value for {0}.,"Não consegue encontrar um item correspondente. Por favor, selecione algum outro valor para {0}."
DocType: Item,"A Product or a Service that is bought, sold or kept in stock.","Um produto ou um serviço que é comprado, vendido ou mantido em estoque."
apps/erpnext/erpnext/hr/page/team_updates/team_updates.js +44,No more updates,Nenhum update
apps/erpnext/erpnext/accounts/doctype/payment_entry/payment_entry.js +171,Cannot select charge type as 'On Previous Row Amount' or 'On Previous Row Total' for first row,"Não é possível selecionar o tipo de carga como "" Valor Em linha anterior ' ou ' On Anterior Row Total ' para a primeira linha"
apps/erpnext/erpnext/selling/doctype/product_bundle/product_bundle.py +29,Child Item should not be a Product Bundle. Please remove item `{0}` and save,Criança item não deve ser um pacote de produtos. Por favor remover o item `` {0} e salvar
apps/erpnext/erpnext/setup/setup_wizard/data/industry_type.py +12,Banking,Bancário
DocType: Vehicle Service,Service Item,Item de Manutenção
DocType: Bank Guarantee,Bank Guarantee,Garantia Bancária
apps/erpnext/erpnext/maintenance/doctype/maintenance_schedule/maintenance_schedule.py +39,Please click on 'Generate Schedule' to get schedule,"Por favor, clique em ""Gerar Agenda"" para obter cronograma"
DocType: Bin,Ordered Quantity,Quantidade Encomendada
apps/erpnext/erpnext/public/js/setup_wizard.js +118,"e.g. ""Build tools for builders""","ex: ""Desenvolve ferramentas para construtores """
DocType: Grading Scale,Grading Scale Intervals,Intervalos da escala de avaliação
apps/erpnext/erpnext/accounts/doctype/gl_entry/gl_entry.py +125,{0} {1}: Accounting Entry for {2} can only be made in currency: {3},{0} {1}: Entradas contabeis para {2} só pode ser feito em moeda: {3}
DocType: Fee Schedule,In Process,Em Processo
DocType: Authorization Rule,Itemwise Discount,Desconto relativo ao Item
apps/erpnext/erpnext/config/accounts.py +75,Tree of financial accounts.,Árvore de contas financeiras.
apps/erpnext/erpnext/accounts/doctype/journal_entry/journal_entry.py +362,{0} against Sales Order {1},{0} contra o Pedido de Venda {1}
DocType: Account,Fixed Asset,Ativo Imobilizado
apps/erpnext/erpnext/config/stock.py +320,Serialized Inventory,Inventário por Nº de Série
DocType: Activity Type,Default Billing Rate,Preço de Faturamento Padrão
DocType: Sales Invoice,Total Billing Amount,Valor Total do Faturamento
DocType: Fee Schedule,Receivable Account,Contas a Receber
<<<<<<< HEAD
apps/erpnext/erpnext/controllers/accounts_controller.py +608,Row #{0}: Asset {1} is already {2},Linha # {0}: Ativo {1} já é {2}
=======
apps/erpnext/erpnext/controllers/accounts_controller.py +617,Row #{0}: Asset {1} is already {2},Linha # {0}: Ativo {1} já é {2}
>>>>>>> 7ac92c06
DocType: Quotation Item,Stock Balance,Balanço de Estoque
apps/erpnext/erpnext/config/selling.py +316,Sales Order to Payment,Pedido de Venda para Pagamento
DocType: Expense Claim Detail,Expense Claim Detail,Detalhe do Pedido de Reembolso de Despesas
apps/erpnext/erpnext/accounts/doctype/journal_entry/journal_entry.py +869,Please select correct account,"Por favor, selecione conta correta"
DocType: Purchase Invoice Item,Weight UOM,UDM de Peso
DocType: Salary Structure Employee,Salary Structure Employee,Colaborador da Estrutura Salário
DocType: Employee Leave Approver,Users who can approve a specific employee's leave applications,Usuários que podem aprovar pedidos de licença de um colaborador específico
DocType: Purchase Invoice Item,Qty,Qtde
apps/erpnext/erpnext/setup/setup_wizard/data/industry_type.py +24,Electronics,eletrônica
DocType: Stock Settings,Raise Material Request when stock reaches re-order level,Criar Requisição de Material quando o estoque atingir o nível mínimo
DocType: Payroll Entry,Employees,Colaboradores
DocType: Employee,Contact Details,Detalhes do Contato
DocType: C-Form,Received Date,Data de Recebimento
DocType: Delivery Note,"If you have created a standard template in Sales Taxes and Charges Template, select one and click on the button below.","Se você criou um modelo padrão de Impostos e Taxas de Vendas Modelo, selecione um e clique no botão abaixo."
DocType: BOM Scrap Item,Basic Amount (Company Currency),Total Base (moeda da empresa)
DocType: Shopping Cart Settings,Prices will not be shown if Price List is not set,Os preços não serão mostrados se a lista de preços não estiver configurada
DocType: Stock Entry,Total Incoming Value,Valor Total Recebido
apps/erpnext/erpnext/accounts/doctype/sales_invoice/sales_invoice.py +349,Debit To is required,Para Débito é necessária
apps/erpnext/erpnext/stock/report/item_prices/item_prices.py +39,Purchase Price List,Preço de Compra Lista
DocType: Offer Letter Term,Offer Term,Termos da Oferta
DocType: Asset,Quality Manager,Gerente de Qualidade
DocType: Job Applicant,Job Opening,Vaga de Trabalho
apps/erpnext/erpnext/maintenance/doctype/maintenance_schedule/maintenance_schedule.py +153,Please select Incharge Person's name,"Por favor, selecione a pessoa responsável"
apps/erpnext/erpnext/public/js/utils.js +102,Total Unpaid: {0},Total a Pagar: {0}
DocType: BOM Website Operation,BOM Website Operation,LDM da Operação do Site
apps/erpnext/erpnext/hr/doctype/job_applicant/job_applicant.js +13,Offer Letter,Carta de Ofeta
apps/erpnext/erpnext/config/manufacturing.py +18,Generate Material Requests (MRP) and Production Orders.,Gerar Requisições de Material (MRP) e Ordens de Produção.
apps/erpnext/erpnext/accounts/report/accounts_receivable/accounts_receivable.html +87,Total Invoiced Amt,Valor Total Faturado
DocType: Supplier,Warn RFQs,Alertar em Solicitações de Orçamentos
DocType: Assessment Plan,To Time,Até o Horário
DocType: Authorization Rule,Approving Role (above authorized value),Função de Aprovador (para autorização de valor excedente)
apps/erpnext/erpnext/accounts/doctype/purchase_invoice/purchase_invoice.py +118,Credit To account must be a Payable account,A conta de Crédito deve ser uma conta do Contas à Pagar
apps/erpnext/erpnext/manufacturing/doctype/bom/bom.py +338,BOM recursion: {0} cannot be parent or child of {2},LDM recursão: {0} não pode ser pai ou filho de {2}
DocType: Production Order Operation,Completed Qty,Qtde Concluída
apps/erpnext/erpnext/accounts/doctype/journal_entry/journal_entry.py +146,"For {0}, only debit accounts can be linked against another credit entry","Por {0}, apenas as contas de débito pode ser ligado contra outra entrada crédito"
apps/erpnext/erpnext/stock/doctype/item_price/item_price.py +27,Price List {0} is disabled,Preço de {0} está desativado
apps/erpnext/erpnext/projects/doctype/timesheet/timesheet.py +127,Row {0}: Completed Qty cannot be more than {1} for operation {2},Linha {0}: A qtde concluída não pode ser superior a {1} para a operação {2}
DocType: Manufacturing Settings,Allow Overtime,Permitir Hora Extra
apps/erpnext/erpnext/stock/doctype/stock_reconciliation/stock_reconciliation.py +148,"Serialized Item {0} cannot be updated using Stock Reconciliation, please use Stock Entry","O item de série {0} não pode ser atualizado utilizando a Reconciliação de Estoque, utilize o Lançamento de Estoque"
DocType: Training Event Employee,Training Event Employee,Colaborador do Evento de Treinamento
apps/erpnext/erpnext/stock/doctype/serial_no/serial_no.py +201,{0} Serial Numbers required for Item {1}. You have provided {2}.,{0} número de série é necessário para item {1}. Você forneceu {2}.
DocType: Stock Reconciliation Item,Current Valuation Rate,Taxa Atual de Avaliação
DocType: Item,Customer Item Codes,Código do Item para o Cliente
apps/erpnext/erpnext/accounts/doctype/account/chart_of_accounts/verified/standard_chart_of_accounts.py +122,Exchange Gain/Loss,Ganho/Perda com Câmbio
DocType: Opportunity,Lost Reason,Motivo da Perda
apps/erpnext/erpnext/stock/doctype/landed_cost_voucher/landed_cost_voucher.py +47,Please enter Receipt Document,Por favor insira o Documento de Recibo
apps/erpnext/erpnext/stock/doctype/packing_slip/packing_slip.py +49,Please specify a valid 'From Case No.',"Por favor, especifique um válido &#39;De Caso No.&#39;"
apps/erpnext/erpnext/accounts/doctype/cost_center/cost_center_tree.js +24,Further cost centers can be made under Groups but entries can be made against non-Groups,"Mais centros de custo podem ser feitos em grupos, mas as entradas podem ser feitas contra os Não-Grupos"
apps/erpnext/erpnext/config/setup.py +66,Users and Permissions,Usuários e Permissões
DocType: Branch,Branch,Ramo
DocType: Bin,Actual Quantity,Quantidade Real
DocType: Shipping Rule,example: Next Day Shipping,exemplo: envio no dia seguinte
apps/erpnext/erpnext/maintenance/doctype/maintenance_schedule/maintenance_schedule.py +187,Serial No {0} not found,Serial No {0} não foi encontrado
apps/erpnext/erpnext/accounts/doctype/subscription/subscription.py +289,Subscription has been {0},A inscrição foi {0}
DocType: Fee Schedule Program,Student Batch,Série de Alunos
apps/erpnext/erpnext/utilities/activation.py +119,Make Student,Fazer Aluno
apps/erpnext/erpnext/projects/doctype/project/project.py +214,You have been invited to collaborate on the project: {0},Você foi convidado para colaborar com o projeto: {0}
apps/erpnext/erpnext/education/doctype/student_admission/templates/student_admission.html +70,Apply Now,Aplique agora
,Bank Clearance Summary,Resumo da Liquidação Bancária
apps/erpnext/erpnext/config/setup.py +106,"Create and manage daily, weekly and monthly email digests.","Cria e configura as regras de recebimento de emails, como diário, semanal ou mensal."
DocType: Appraisal Goal,Appraisal Goal,Meta de Avaliação
apps/erpnext/erpnext/accounts/doctype/account/chart_of_accounts/verified/standard_chart_of_accounts.py +58,Buildings,Edifícios
DocType: Fee Schedule,Fee Structure,Estrutura da Taxa
DocType: Timesheet Detail,Costing Amount,Valor de Custo
apps/erpnext/erpnext/hr/doctype/payroll_entry/payroll_entry.js +50,Submit Salary Slip,Enviar Folha de Pagamentos
apps/erpnext/erpnext/controllers/selling_controller.py +136,Maxiumm discount for Item {0} is {1}%,Desconto máximo para o item {0} {1}%
DocType: Sales Partner,Address & Contacts,Endereços e Contatos
DocType: POS Profile,[Select],[ Selecionar]
DocType: Payment Request,Make Sales Invoice,Fazer Nota Fiscal de Venda
DocType: Company,For Reference Only.,Apenas para referência.
DocType: Purchase Invoice,PINV-RET-,NFC-DEV-
DocType: Sales Invoice Advance,Advance Amount,Valor Adiantado
DocType: Manufacturing Settings,Capacity Planning,Planejamento de capacidade
apps/erpnext/erpnext/stock/report/batch_item_expiry_status/batch_item_expiry_status.py +43,'From Date' is required,Informe a 'Data Inicial'
DocType: Employee,Employment Details,Detalhes de emprego
apps/erpnext/erpnext/stock/get_item_details.py +125,No Item with Barcode {0},Nenhum artigo com código de barras {0}
DocType: Item,Show a slideshow at the top of the page,Mostrar uma apresentação de slides no topo da página
apps/erpnext/erpnext/manufacturing/doctype/bom/bom.py +517,Boms,LDMs
apps/erpnext/erpnext/accounts/report/accounts_payable/accounts_payable.js +27,Ageing Based On,Envelhecimento Baseado em
DocType: Item,End of Life,Validade
apps/erpnext/erpnext/demo/setup/setup_data.py +331,Travel,Viagem
apps/erpnext/erpnext/hr/doctype/salary_slip/salary_slip.py +182,No active or default Salary Structure found for employee {0} for the given dates,Não foi encontrada nenhuma Estrutura Salarial padrão ativa para o colaborador {0} ou para as datas indicadas
DocType: Leave Block List,Allow Users,Permitir que os usuários
DocType: Purchase Order,Customer Mobile No,Celular do Cliente
DocType: Cost Center,Track separate Income and Expense for product verticals or divisions.,Acompanhe resultados separada e despesa para verticais de produtos ou divisões.
DocType: Rename Tool,Rename Tool,Ferramenta de Renomear
apps/erpnext/erpnext/manufacturing/doctype/bom/bom.js +72,Update Cost,Atualize o custo
DocType: Item Reorder,Item Reorder,Reposição de Item
apps/erpnext/erpnext/hr/doctype/salary_structure/salary_structure.js +463,Show Salary Slip,Mostrar Contracheque
DocType: BOM,"Specify the operations, operating cost and give a unique Operation no to your operations.","Especificar as operações, custos operacionais e dar um número único de operação às suas operações."
apps/erpnext/erpnext/controllers/status_updater.py +201,This document is over limit by {0} {1} for item {4}. Are you making another {3} against the same {2}?,Este documento está fora do limite {0} {1} para o item {4}. Você está fazendo outro(a) {3} relacionado(a) a(o) mesmo(a) {2}?
<<<<<<< HEAD
apps/erpnext/erpnext/public/js/controllers/transaction.js +1138,Please set recurring after saving,"Por favor, defina recorrentes depois de salvar"
apps/erpnext/erpnext/accounts/doctype/sales_invoice/sales_invoice.py +763,Select change amount account,Selecione a conta de troco
=======
apps/erpnext/erpnext/public/js/controllers/transaction.js +1142,Please set recurring after saving,"Por favor, defina recorrentes depois de salvar"
apps/erpnext/erpnext/accounts/doctype/sales_invoice/sales_invoice.py +756,Select change amount account,Selecione a conta de troco
>>>>>>> 7ac92c06
DocType: Naming Series,User must always select,O Usuário deve sempre selecionar
DocType: Stock Settings,Allow Negative Stock,Permitir Estoque Negativo
DocType: Topic,Topic,Tópico
DocType: Quality Inspection,Verified By,Verificado por
apps/erpnext/erpnext/setup/doctype/company/company.py +77,"Cannot change company's default currency, because there are existing transactions. Transactions must be cancelled to change the default currency.","Não é possível alterar a moeda padrão da empresa, porque existem operações existentes. Transações devem ser canceladas para alterar a moeda padrão."
DocType: Grading Scale Interval,Grade Description,Descrição da Nota de Avaliação
DocType: Stock Entry,Purchase Receipt No,Nº do Recibo de Compra
apps/erpnext/erpnext/accounts/doctype/account/chart_of_accounts/verified/standard_chart_of_accounts.py +30,Earnest Money,Sinal/Garantia em Dinheiro
apps/erpnext/erpnext/accounts/doctype/account/chart_of_accounts/verified/standard_chart_of_accounts.py +137,Source of Funds (Liabilities),Fonte de Recursos (Passivos)
apps/erpnext/erpnext/stock/doctype/stock_entry/stock_entry.py +411,Quantity in row {0} ({1}) must be same as manufactured quantity {2},A quantidade na linha {0} ( {1} ) deve ser a mesma que a quantidade fabricada {2}
DocType: Supplier Scorecard Scoring Standing,Employee,Colaborador
DocType: Training Event,End Time,Horário de Término
DocType: Payment Entry,Payment Deductions or Loss,Deduções ou perdas de pagamento
apps/erpnext/erpnext/config/setup.py +42,Standard contract terms for Sales or Purchase.,Termos do contrato padrão para vendas ou compra.
apps/erpnext/erpnext/accounts/report/general_ledger/general_ledger.js +100,Group by Voucher,Agrupar por Comprovante
apps/erpnext/erpnext/config/crm.py +6,Sales Pipeline,Pipeline de Vendas
apps/erpnext/erpnext/templates/form_grid/material_request_grid.html +7,Required On,Obrigatório On
DocType: Rename Tool,File to Rename,Arquivo para Renomear
apps/erpnext/erpnext/manufacturing/doctype/production_planning_tool/production_planning_tool.py +200,Please select BOM for Item in Row {0},"Por favor, selecione LDM para o Item na linha {0}"
apps/erpnext/erpnext/controllers/buying_controller.py +289,Specified BOM {0} does not exist for Item {1},A LDM {0} especificada não existe para o Item {1}
apps/erpnext/erpnext/selling/doctype/sales_order/sales_order.py +232,Maintenance Schedule {0} must be cancelled before cancelling this Sales Order,Programação de Manutenção {0} deve ser cancelada antes de cancelar este Pedido de Venda
DocType: Notification Control,Expense Claim Approved,Pedido de Reembolso de Despesas Aprovado
apps/erpnext/erpnext/hr/doctype/salary_slip/salary_slip.py +321,Salary Slip of employee {0} already created for this period,Contracheque do colaborador {0} já criado para este período
apps/erpnext/erpnext/projects/report/project_wise_stock_tracking/project_wise_stock_tracking.py +26,Cost of Purchased Items,Custo de Produtos Comprados
DocType: Selling Settings,Sales Order Required,Pedido de Venda Obrigatório
DocType: Purchase Invoice,Credit To,Crédito para
apps/erpnext/erpnext/selling/page/sales_funnel/sales_funnel.py +31,Active Leads / Customers,Clientes em Potencial  Ativos / Clientes
DocType: Maintenance Schedule Detail,Maintenance Schedule Detail,Detalhe da Programação da Manutenção
DocType: Supplier Scorecard,Warn for new Purchase Orders,Avisar em Novos Pedidos de Compra
DocType: Buying Settings,Buying Settings,Configurações de Compras
DocType: Stock Entry Detail,BOM No. for a Finished Good Item,Nº da LDM para um Item Bom Acabado
DocType: Upload Attendance,Attendance To Date,Data Final de Comparecimento
DocType: Warranty Claim,Raised By,Levantadas por
apps/erpnext/erpnext/accounts/doctype/purchase_invoice/purchase_invoice.js +906,Please specify Company to proceed,"Por favor, especifique a Empresa para prosseguir"
apps/erpnext/erpnext/setup/setup_wizard/operations/install_fixtures.py +88,Compensatory Off,compensatória Off
DocType: Offer Letter,Accepted,Aceito
DocType: BOM Update Tool,BOM Update Tool,Ferramenta de atualização da Lista de Materiais
DocType: SG Creation Tool Course,Student Group Name,Nome do Grupo de Alunos
<<<<<<< HEAD
apps/erpnext/erpnext/setup/doctype/company/company.js +90,Please make sure you really want to delete all the transactions for this company. Your master data will remain as it is. This action cannot be undone.,"Por favor, certifique-se de que você realmente quer apagar todas as operações para esta empresa. Os seus dados mestre vai permanecer como está. Essa ação não pode ser desfeita."
=======
apps/erpnext/erpnext/setup/doctype/company/company.js +91,Please make sure you really want to delete all the transactions for this company. Your master data will remain as it is. This action cannot be undone.,"Por favor, certifique-se de que você realmente quer apagar todas as operações para esta empresa. Os seus dados mestre vai permanecer como está. Essa ação não pode ser desfeita."
>>>>>>> 7ac92c06
DocType: Room,Room Number,Número da Sala
apps/erpnext/erpnext/manufacturing/doctype/production_order/production_order.py +187,{0} ({1}) cannot be greater than planned quanitity ({2}) in Production Order {3},{0} ({1}) não pode ser maior do que a quantidade planejada ({2}) na ordem de produção {3}
DocType: Shipping Rule,Shipping Rule Label,Rótulo da Regra de Envio
apps/erpnext/erpnext/public/js/conf.js +28,User Forum,Fórum de Usuários
apps/erpnext/erpnext/manufacturing/doctype/bom/bom.py +308,Raw Materials cannot be blank.,Matérias-primas não pode ficar em branco.
apps/erpnext/erpnext/accounts/doctype/sales_invoice/sales_invoice.py +485,"Could not update stock, invoice contains drop shipping item.","Não foi possível atualizar estoque, fatura contém gota artigo do transporte."
apps/erpnext/erpnext/accounts/doctype/journal_entry/journal_entry.js +492,Quick Journal Entry,Lançamento no Livro Diário Rápido
apps/erpnext/erpnext/manufacturing/doctype/bom/bom.js +200,You can not change rate if BOM mentioned agianst any item,Você não pode alterar a taxa se a LDM é mencionada em algum item
DocType: Employee,Previous Work Experience,Experiência anterior de trabalho
DocType: Stock Entry,For Quantity,Para Quantidade
apps/erpnext/erpnext/manufacturing/doctype/production_planning_tool/production_planning_tool.py +205,Please enter Planned Qty for Item {0} at row {1},"Por favor, indique a qtde planejada para o item {0} na linha {1}"
DocType: Production Planning Tool,Separate production order will be created for each finished good item.,Uma Ordem de Produção separada será criada para cada item acabado.
,Minutes to First Response for Issues,Minutos para Primeira Resposta em Incidentes
DocType: Purchase Invoice,Terms and Conditions1,Termos e Condições
DocType: Accounts Settings,"Accounting entry frozen up to this date, nobody can do / modify entry except role specified below.","Registros contábeis congelados até a presente data, ninguém pode criar/modificar registros com exceção do perfil especificado abaixo."
apps/erpnext/erpnext/maintenance/doctype/maintenance_schedule/maintenance_schedule.js +116,Please save the document before generating maintenance schedule,"Por favor, salve o documento antes de gerar programação de manutenção"
apps/erpnext/erpnext/manufacturing/doctype/bom_update_tool/bom_update_tool.js +30,Latest price updated in all BOMs,Preço mais recente atualizado em todas as LDMs
apps/erpnext/erpnext/projects/report/project_wise_stock_tracking/project_wise_stock_tracking.py +28,Project Status,Status do Projeto
DocType: UOM,Check this to disallow fractions. (for Nos),Marque esta opção para não permitir frações. (Para n)
apps/erpnext/erpnext/stock/doctype/material_request/material_request.py +424,The following Production Orders were created:,As ordens de produção seguintes foram criadas:
DocType: Student Admission Program,Naming Series (for Student Applicant),Código dos Documentos (para condidato à vaga de estudo)
,Minutes to First Response for Opportunity,Minutos para Primeira Resposta em Oportunidades
apps/erpnext/erpnext/hr/report/monthly_attendance_sheet/monthly_attendance_sheet.py +68,Total Absent,Total de faltas
apps/erpnext/erpnext/stock/doctype/stock_entry/stock_entry.py +840,Item or Warehouse for row {0} does not match Material Request,Item ou Armazén na linha {0} não corresponde à Requisição de Material
DocType: Fiscal Year,Year End Date,Data final do ano
DocType: Task Depends On,Task Depends On,Tarefa depende de
,Completed Production Orders,Ordens Produzidas
DocType: Operation,Default Workstation,Estação de Trabalho Padrão
DocType: Notification Control,Expense Claim Approved Message,Mensagem de aprovação do Pedido de Reembolso de Despesas
DocType: Payment Entry,Deductions or Loss,Dedução ou Perda
apps/erpnext/erpnext/accounts/doctype/journal_entry/journal_entry.py +245,{0} {1} is closed,{0} {1} esta fechado(a)
DocType: Purchase Receipt,Get Current Stock,Obter Estoque Atual
apps/erpnext/erpnext/config/manufacturing.py +46,Tree of Bill of Materials,Árvore da Lista de Materiais
,Employees working on a holiday,Colaboradores Trabalhando no Feriado
DocType: Project,% Complete Method,Método para % Concluído
apps/erpnext/erpnext/maintenance/doctype/maintenance_schedule/maintenance_schedule.py +200,Maintenance start date can not be before delivery date for Serial No {0},Manutenção data de início não pode ser anterior à data de entrega para Serial Não {0}
DocType: Production Order,Actual End Date,Data Final Real
DocType: BOM,Operating Cost (Company Currency),Custo operacional (moeda da empresa)
DocType: Purchase Invoice,PINV-,NFC-
DocType: Authorization Rule,Applicable To (Role),Aplicável Para (Função)
DocType: BOM Update Tool,Replace BOM,Substituir lista de materiais
DocType: Employee Advance,Purpose,Finalidade
DocType: Company,Fixed Asset Depreciation Settings,Configurações de Depreciação do Ativo Imobilizado
DocType: Item,Will also apply for variants unless overrridden,Também se aplica a variantes a não ser que seja sobrescrito
DocType: Production Order,Manufacture against Material Request,Fabricação Vinculada a uma Requisição de Material
DocType: Item Reorder,Request for,Solicitado para
apps/erpnext/erpnext/setup/doctype/authorization_rule/authorization_rule.py +32,Approving User cannot be same as user the rule is Applicable To,Usuário Aprovador não pode ser o mesmo usuário da regra: é aplicável a
DocType: Stock Entry Detail,Basic Rate (as per Stock UOM),Preço Unitário (de acordo com a UDM do estoque)
DocType: SMS Log,No of Requested SMS,Nº de SMS pedidos
DocType: Campaign,Campaign-.####,Campanha - . # # # #
apps/erpnext/erpnext/buying/doctype/request_for_quotation/request_for_quotation.js +794,Please supply the specified items at the best possible rates,"Por favor, informe os melhores valores e condições possíveis para os itens especificados"
apps/erpnext/erpnext/healthcare/doctype/lab_test/lab_test.js +28,Make Invoice,Criar fatura
DocType: Selling Settings,Auto close Opportunity after 15 days,Fechar automaticamente a oportunidade após 15 dias
apps/erpnext/erpnext/public/js/financial_statements.js +83,End Year,Ano Final
apps/erpnext/erpnext/crm/report/campaign_efficiency/campaign_efficiency.py +23,Quot/Lead %,Orçamento  / Cliente em Potencial %
apps/erpnext/erpnext/hr/doctype/employee/employee.py +124,Contract End Date must be greater than Date of Joining,Data de Encerramento do Contrato deve ser maior que Data de Inicio
DocType: Delivery Note,DN-,GDR-
DocType: Sales Partner,A third party distributor / dealer / commission agent / affiliate / reseller who sells the companies products for a commission.,Um distribuidor de terceiros / revendedor / comissão do agente / filial / revendedor que vende os produtos de empresas de uma comissão.
apps/erpnext/erpnext/accounts/doctype/journal_entry/journal_entry.py +374,{0} against Purchase Order {1},{0} relacionado ao Pedido de Compra {1}
DocType: Task,Actual Start Date (via Time Sheet),Data de Início Real (via Registro de Tempo)
apps/erpnext/erpnext/portal/doctype/homepage/homepage.py +15,This is an example website auto-generated from ERPNext,Este é um exemplo website auto- gerada a partir ERPNext
apps/erpnext/erpnext/accounts/report/accounts_payable/accounts_payable.js +37,Ageing Range 1,Faixa Envelhecimento 1
DocType: Purchase Taxes and Charges Template,"Standard tax template that can be applied to all Purchase Transactions. This template can contain list of tax heads and also other expense heads like ""Shipping"", ""Insurance"", ""Handling"" etc.

#### Note

The tax rate you define here will be the standard tax rate for all **Items**. If there are **Items** that have different rates, they must be added in the **Item Tax** table in the **Item** master.

#### Description of Columns

1. Calculation Type: 
    - This can be on **Net Total** (that is the sum of basic amount).
    - **On Previous Row Total / Amount** (for cumulative taxes or charges). If you select this option, the tax will be applied as a percentage of the previous row (in the tax table) amount or total.
    - **Actual** (as mentioned).
2. Account Head: The Account ledger under which this tax will be booked
3. Cost Center: If the tax / charge is an income (like shipping) or expense it needs to be booked against a Cost Center.
4. Description: Description of the tax (that will be printed in invoices / quotes).
5. Rate: Tax rate.
6. Amount: Tax amount.
7. Total: Cumulative total to this point.
8. Enter Row: If based on ""Previous Row Total"" you can select the row number which will be taken as a base for this calculation (default is the previous row).
9. Consider Tax or Charge for: In this section you can specify if the tax / charge is only for valuation (not a part of total) or only for total (does not add value to the item) or for both.
10. Add or Deduct: Whether you want to add or deduct the tax.","Template fiscal padrão que pode ser aplicado a todas as operações de compra. Este modelo pode conter a lista de cabeças de impostos e também outros chefes de despesas como ""Frete"", ""Seguro"", ""Manutenção"" etc. 

 #### Nota 

 A taxa de imposto que você definir aqui será a taxa normal do IVA para todos os itens ** **. Se houver itens ** ** que têm taxas diferentes, eles devem ser adicionados no ** Imposto item ** tabela no item ** ** mestre.

 #### Descrição das Colunas 

 1. Tipo de Cálculo: 
 - Isto pode ser em ** Total Líquida ** (que é a soma da quantidade de base).
 - ** Na linha anterior Total / Valor ** (para os impostos cumulativos ou encargos). Se você selecionar essa opção, o imposto será aplicado como uma percentagem da linha anterior (na tabela de impostos) ou montante total.
 - ** ** Real (como indicado).
 2. Chefe da conta: A contabilidade conta em que este imposto será reservado 
 3. Centro de Custo: Se o imposto / taxa é uma renda (como o transporte) ou despesa que precisa ser reservado contra um centro de custo.
 4. Descrição: Descrição do imposto (que será impresso em facturas / aspas).
 5. Classificação: Taxa de imposto.
 6. Valor: Valor das taxas.
 7. Total: Total acumulado até este ponto.
 8. Digite Row: Se baseado em ""Anterior Row Total"", você pode selecionar o número da linha que será tomado como base para este cálculo (o padrão é a linha anterior).
 9. Considere imposto ou encargo para: Nesta seção, você pode especificar se o imposto / taxa é apenas para avaliação (não uma parte do total) ou apenas para total (não agrega valor ao item) ou para ambos.
 10. Adicionar ou deduzir: Se você quer adicionar ou deduzir o imposto."
DocType: Purchase Receipt Item,Recd Quantity,Quantidade Recebida
apps/erpnext/erpnext/education/doctype/program_enrollment/program_enrollment.py +65,Fee Records Created - {0},Registos de Taxas Criados - {0}
DocType: Asset Category Account,Asset Category Account,Ativo Categoria Conta
apps/erpnext/erpnext/manufacturing/doctype/production_order/production_order.py +137,Cannot produce more Item {0} than Sales Order quantity {1},Não é possível produzir mais item {0} do que a quantidade no Pedido de Venda {1}
apps/erpnext/erpnext/accounts/doctype/journal_entry/journal_entry.py +537,Stock Entry {0} is not submitted,Lançamento no Estoque {0} não é enviado
DocType: Payment Reconciliation,Bank / Cash Account,Banco / Conta Caixa
apps/erpnext/erpnext/crm/doctype/lead/lead.py +45,Next Contact By cannot be same as the Lead Email Address,O responsável pelo Próximo Contato não pode ser o mesmo que o Endereço de Email de Potencial Cliente
DocType: Tax Rule,Billing City,Cidade de Faturamento
DocType: Salary Component Account,Salary Component Account,Conta do Componente Salárial
DocType: Warranty Claim,Service Address,Endereço da Manutenção do Veículo
DocType: Item,Manufacture,Fabricação
apps/erpnext/erpnext/stock/doctype/packing_slip/packing_slip.js +13,Please Delivery Note first,Por favor de entrega Nota primeiro
DocType: Salary Detail,Amount based on formula,Total Baseado na Fórmula
DocType: Purchase Invoice,Currency and Price List,Moeda e Preço
DocType: Opportunity,Customer / Lead Name,Nome do Cliente/Cliente em Potencial
apps/erpnext/erpnext/accounts/doctype/bank_reconciliation/bank_reconciliation.py +99,Clearance Date not mentioned,Apuramento data não mencionada
apps/erpnext/erpnext/maintenance/doctype/maintenance_schedule/maintenance_schedule.js +74,Row {0}:Start Date must be before End Date,Linha {0}: Data de início deve ser anterior a data de término
apps/erpnext/erpnext/controllers/trends.py +19,Total(Qty),Total (Qtde)
DocType: Installation Note Item,Installed Qty,Qtde Instalada
DocType: Purchase Taxes and Charges,Parenttype,Parenttype
apps/erpnext/erpnext/hr/doctype/training_event/training_event.js +10,Training Result,Resultado do Treinamento
DocType: Salary Structure,Total Earning,Total de ganhos
DocType: Purchase Receipt,Time at which materials were received,Horário em que os materiais foram recebidos
apps/erpnext/erpnext/config/hr.py +233,Organization branch master.,Branch master da organização.
apps/erpnext/erpnext/controllers/accounts_controller.py +312, or ,ou
DocType: Sales Order,Billing Status,Status do Faturamento
apps/erpnext/erpnext/accounts/doctype/account/chart_of_accounts/verified/standard_chart_of_accounts.py +120,Utility Expenses,Despesas com Serviços Públicos
apps/erpnext/erpnext/accounts/report/payment_period_based_on_invoice_date/payment_period_based_on_invoice_date.py +64,90-Above,Acima de 90
DocType: Buying Settings,Default Buying Price List,Lista de preço de compra padrão
DocType: Payroll Entry,Salary Slip Based on Timesheet,Demonstrativo de pagamento baseado em controle de tempo
DocType: Notification Control,Sales Order Message,Mensagem do Pedido de Venda
apps/erpnext/erpnext/config/setup.py +15,"Set Default Values like Company, Currency, Current Fiscal Year, etc.","Defina valores padrão , como empresa, moeda, ano fiscal atual , etc"
DocType: Payroll Entry,Select Employees,Selecione Colaboradores
DocType: Opportunity,Potential Sales Deal,Promoção de Vendas Potenciais
DocType: Purchase Invoice,Total Taxes and Charges,Total de Impostos e Encargos
DocType: Employee,Emergency Contact,Contato de emergência
DocType: Bank Reconciliation Detail,Payment Entry,Pagamentos
,sales-browser,navegador de vendas
apps/erpnext/erpnext/accounts/doctype/account/account.js +79,Ledger,Livro Razão
DocType: Target Detail,Target  Amount,Valor da Meta
DocType: Shopping Cart Settings,Shopping Cart Settings,Configurações do Carrinho de Compras
DocType: Journal Entry,Accounting Entries,Lançamentos contábeis
apps/erpnext/erpnext/setup/doctype/authorization_rule/authorization_rule.py +24,Duplicate Entry. Please check Authorization Rule {0},"Duplicar entrada . Por favor, verifique Regra de Autorização {0}"
DocType: Purchase Order,Ref SQ,Ref SQ
apps/erpnext/erpnext/stock/doctype/landed_cost_voucher/landed_cost_voucher.py +55,Receipt document must be submitted,O Documento de Recibo precisa ser enviado
DocType: Purchase Invoice Item,Received Qty,Qtde Recebida
DocType: Stock Entry Detail,Serial No / Batch,N º de Série / lote
apps/erpnext/erpnext/selling/doctype/sales_order/sales_order.py +340,Not Paid and Not Delivered,Não pago e não entregue
DocType: Product Bundle,Parent Item,Item Pai
DocType: Delivery Note,DN-RET-,GDR-DEV
apps/erpnext/erpnext/hr/doctype/leave_allocation/leave_allocation.py +123,Leave Type {0} cannot be carry-forwarded,Deixe tipo {0} não pode ser encaminhado carry-
apps/erpnext/erpnext/maintenance/doctype/maintenance_schedule/maintenance_schedule.py +215,Maintenance Schedule is not generated for all the items. Please click on 'Generate Schedule',"Programação de manutenção não é gerada para todos os itens. Por favor, clique em ""Gerar Agenda"""
apps/erpnext/erpnext/accounts/doctype/payment_entry/payment_entry.js +196,"For row {0} in {1}. To include {2} in Item rate, rows {3} must also be included","Para linha {0} em {1}. Para incluir {2} na taxa de Item, linhas {3} também devem ser incluídos"
apps/erpnext/erpnext/utilities/activation.py +101,Make User,Fazer Usuário
DocType: Packing Slip,Identification of the package for the delivery (for print),Identificação do pacote para a Entrega (para impressão)
DocType: Landed Cost Voucher,Purchase Receipt Items,Itens do Recibo de Compra
apps/erpnext/erpnext/accounts/report/asset_depreciations_and_balances/asset_depreciations_and_balances.py +158,Depreciation Amount during the period,Total de Depreciação durante o período
apps/erpnext/erpnext/accounts/doctype/sales_taxes_and_charges_template/sales_taxes_and_charges_template.py +43,Disabled template must not be default template,O modelo desativado não pode ser o modelo padrão
DocType: Account,Income Account,Conta de Receitas
DocType: Payment Request,Amount in customer's currency,Total em moeda do cliente
DocType: Stock Reconciliation Item,Current Qty,Qtde atual
DocType: Appraisal Goal,Key Responsibility Area,Área de responsabilidade principal
DocType: Payment Entry,Total Allocated Amount,Total alocado
DocType: Item Reorder,Material Request Type,Tipo de Requisição de Material
apps/erpnext/erpnext/hr/doctype/payroll_entry/payroll_entry.py +252,Accural Journal Entry for salaries from {0} to {1},Entrada de Diário de Acréscimo para salários de {0} a {1}
apps/erpnext/erpnext/stock/doctype/stock_entry/stock_entry.py +95,Row {0}: UOM Conversion Factor is mandatory,Linha {0}: Fator de Conversão da Unidade de Medida é obrigatório
apps/erpnext/erpnext/accounts/report/accounts_receivable/accounts_receivable.html +14,Ref,Referência
apps/erpnext/erpnext/stock/report/stock_ledger/stock_ledger.py +45,Voucher #,Comprovante #
DocType: Notification Control,Purchase Order Message,Mensagem do Pedido de Compra
DocType: Selling Settings,Hide Customer's Tax Id from Sales Transactions,Esconder CPF/CNPJ em transações de vendas
DocType: Upload Attendance,Upload HTML,Upload HTML
DocType: Employee,Relieving Date,Data da Liberação
apps/erpnext/erpnext/accounts/doctype/pricing_rule/pricing_rule.js +14,"Pricing Rule is made to overwrite Price List / define discount percentage, based on some criteria.","Regra de preços é feita para substituir Lista de Preços / define percentual de desconto, com base em alguns critérios."
DocType: Serial No,Warehouse can only be changed via Stock Entry / Delivery Note / Purchase Receipt,Armazém só pode ser alterado através de entrada / entrega  da nota / recibo de compra
DocType: Employee Education,Class / Percentage,Classe / Percentual
apps/erpnext/erpnext/setup/setup_wizard/operations/install_fixtures.py +72,Income Tax,Imposto de Renda
apps/erpnext/erpnext/accounts/doctype/pricing_rule/pricing_rule.js +17,"If selected Pricing Rule is made for 'Price', it will overwrite Price List. Pricing Rule price is the final price, so no further discount should be applied. Hence, in transactions like Sales Order, Purchase Order etc, it will be fetched in 'Rate' field, rather than 'Price List Rate' field.","Se regra de preços selecionado é feita por 'preço', ele irá substituir Lista de Preços. Preço regra de preço é o preço final, de forma que nenhum desconto adicional deve ser aplicada. Assim, em operações como Pedido de Venda, Pedido de Compra etc, será buscado no campo ""taxa"", ao invés de campo ""Valor na Lista de Preços""."
apps/erpnext/erpnext/config/selling.py +174,Track Leads by Industry Type.,"Rastreia Clientes em Potencial, por Segmento."
<<<<<<< HEAD
apps/erpnext/erpnext/public/js/controllers/transaction.js +1239,Please enter Item Code to get batch no,"Por favor, insira o Código Item para obter lotes não"
=======
apps/erpnext/erpnext/public/js/controllers/transaction.js +1243,Please enter Item Code to get batch no,"Por favor, insira o Código Item para obter lotes não"
>>>>>>> 7ac92c06
apps/erpnext/erpnext/selling/doctype/quotation/quotation.js +874,Please select a value for {0} quotation_to {1},Por favor selecione um valor para {0} orçamento_para {1}
DocType: Company,Stock Settings,Configurações de Estoque
apps/erpnext/erpnext/accounts/doctype/account/account.py +183,"Merging is only possible if following properties are same in both records. Is Group, Root Type, Company","A fusão só é possível se seguintes propriedades são as mesmas em ambos os registros. É Group, tipo de raiz, Company"
apps/erpnext/erpnext/accounts/doctype/account/chart_of_accounts/verified/standard_chart_of_accounts.py +123,Gain/Loss on Asset Disposal,Ganho/Perda no Descarte de Ativo
apps/erpnext/erpnext/config/selling.py +36,Manage Customer Group Tree.,Gerenciar grupos de clientes
apps/erpnext/erpnext/accounts/doctype/cost_center/cost_center_tree.js +22,New Cost Center Name,Novo Centro de Custo Nome
DocType: Leave Control Panel,Leave Control Panel,Painel de Controle de Licenças
apps/erpnext/erpnext/templates/includes/product_page.js +21,Not in Stock,Esgotado
DocType: Appraisal,HR User,Usuário do RH
apps/erpnext/erpnext/hooks.py +142,Issues,Incidentes
apps/erpnext/erpnext/controllers/status_updater.py +12,Status must be one of {0},Status deve ser um dos {0}
DocType: Delivery Note,Required only for sample item.,Necessário apenas para o item de amostra.
DocType: Stock Ledger Entry,Actual Qty After Transaction,Qtde Real Após a Transação
,Pending SO Items For Purchase Request,Itens Pendentes da Ordem de Venda por Solicitação de Compra
apps/erpnext/erpnext/education/doctype/student_admission/student_admission.py +35,Student Admissions,Admissões de Alunos
DocType: Supplier,Billing Currency,Moeda de Faturamento
DocType: Sales Invoice,SINV-RET-,NFV-DEV-
apps/erpnext/erpnext/setup/setup_wizard/operations/install_fixtures.py +200,Extra Large,Extra Grande
,Profit and Loss Statement,Demonstrativo de Resultados
DocType: Bank Reconciliation Detail,Cheque Number,Número do cheque
DocType: Journal Entry,Total Credit,Crédito total
apps/erpnext/erpnext/accounts/doctype/journal_entry/journal_entry.py +540,Warning: Another {0} # {1} exists against stock entry {2},Aviso: Outra {0} # {1} existe contra entrada de material {2}
DocType: Homepage Featured Product,Homepage Featured Product,Produtos em Destaque na Página Inicial
apps/erpnext/erpnext/stock/doctype/warehouse/warehouse_tree.js +15,New Warehouse Name,Nome do Novo Armazén
apps/erpnext/erpnext/maintenance/doctype/maintenance_schedule/maintenance_schedule.py +151,Please mention no of visits required,O número de visitas é obrigatório
DocType: Stock Settings,Default Valuation Method,Método de Avaliação padrão
DocType: Vehicle Log,Fuel Qty,Qtde de Combustível
DocType: Production Order Operation,Planned Start Time,Horário Planejado de Início
DocType: Payment Entry Reference,Allocated,Alocado
apps/erpnext/erpnext/config/accounts.py +267,Close Balance Sheet and book Profit or Loss.,Fechar Balanço e livro ou perda .
DocType: Fees,Fees,Taxas
DocType: Currency Exchange,Specify Exchange Rate to convert one currency into another,Especifique Taxa de Câmbio para converter uma moeda em outra
apps/erpnext/erpnext/selling/doctype/sales_order/sales_order.py +159,Quotation {0} is cancelled,O Orçamento {0} está cancelado
apps/erpnext/erpnext/accounts/report/accounts_receivable/accounts_receivable.html +25,Total Outstanding Amount,Saldo devedor total
DocType: Price List,Price List Master,Cadastro da Lista de Preços
DocType: Sales Person,All Sales Transactions can be tagged against multiple **Sales Persons** so that you can set and monitor targets.,Todas as transações de vendas pode ser marcado contra várias pessoas das vendas ** ** para que você pode definir e monitorar as metas.
,S.O. No.,Número da Ordem de Venda
apps/erpnext/erpnext/selling/doctype/quotation/quotation.py +241,Please create Customer from Lead {0},"Por favor, crie um Cliente apartir do Cliente em Potencial {0}"
DocType: Price List,Applicable for Countries,Aplicável para os Países
apps/erpnext/erpnext/hr/doctype/leave_application/leave_application.py +52,Only Leave Applications with status 'Approved' and 'Rejected' can be submitted,"Somente pedidos de licença com o status ""Aprovado"" ou ""Rejeitado"" podem ser enviados"
apps/erpnext/erpnext/education/doctype/student_group_creation_tool/student_group_creation_tool.py +52,Student Group Name is mandatory in row {0},Nome do Grupo de Alunos é obrigatório na linha {0}
DocType: Homepage,Products to be shown on website homepage,Produtos para serem mostrados na página inicial
apps/erpnext/erpnext/setup/doctype/customer_group/customer_group.js +13,This is a root customer group and cannot be edited.,Este é um grupo de clientes de raiz e não pode ser editada.
DocType: POS Profile,Ignore Pricing Rule,Ignorar regra de preços
DocType: Employee Education,Graduate,Pós-graduação
DocType: Leave Block List,Block Days,Bloco de Dias
DocType: Journal Entry,Excise Entry,Lançamento de Impostos
apps/erpnext/erpnext/selling/doctype/sales_order/sales_order.py +65,Warning: Sales Order {0} already exists against Customer's Purchase Order {1},Aviso: Pedido de Venda {0} já existe relacionado ao Pedido de Compra do Cliente {1}
DocType: Terms and Conditions,"Standard Terms and Conditions that can be added to Sales and Purchases.

Examples:

1. Validity of the offer.
1. Payment Terms (In Advance, On Credit, part advance etc).
1. What is extra (or payable by the Customer).
1. Safety / usage warning.
1. Warranty if any.
1. Returns Policy.
1. Terms of shipping, if applicable.
1. Ways of addressing disputes, indemnity, liability, etc.
1. Address and Contact of your Company.","Termos e Condições Padrão que podem ser adicionados para compras e vendas.

 Exemplos: 

 1. Validade da oferta.
 1. Condições de pagamento (com antecedência, sobre o crédito, parte antecedência etc).
 1. O que é muito (ou a pagar pelo cliente).
 1. Aviso de segurança / utilização.
 1. Garantia, se houver.
 1. Política de Devolução.
 1. Condições de entrega, se aplicável.
 1. Formas de disputas de endereçamento, indenização, responsabilidade, etc. 
 1. Endereço e de contato da sua empresa."
apps/erpnext/erpnext/controllers/stock_controller.py +233,Expense / Difference account ({0}) must be a 'Profit or Loss' account,Despesa conta / Diferença ({0}) deve ser um 'resultados' conta
apps/erpnext/erpnext/stock/doctype/item/item_list.js +12,Shortage,Em Falta
apps/erpnext/erpnext/hr/doctype/attendance/attendance.py +18,Attendance for employee {0} is already marked,Comparecimento para o colaborador {0} já está marcado
DocType: Packing Slip,If more than one package of the same type (for print),Se mais do que uma embalagem do mesmo tipo (para impressão)
DocType: Warehouse,Parent Warehouse,Armazén Pai
apps/erpnext/erpnext/config/hr.py +168,Define various loan types,Defina vários tipos de empréstimos
DocType: Bin,FCFS Rate,Taxa FCFS
DocType: Opening Invoice Creation Tool Item,Outstanding Amount,Valor Devido
DocType: Project Task,Working,Trabalhando
DocType: Stock Ledger Entry,Stock Queue (FIFO),Fila do estoque (PEPS)
apps/erpnext/erpnext/accounts/doctype/pos_profile/pos_profile.py +46,{0} does not belong to Company {1},{0} não pertence à empresa {1}
DocType: Account,Round Off,Arredondamento
,Requested Qty,Qtde Solicitada
DocType: Tax Rule,Use for Shopping Cart,Use para Compras
apps/erpnext/erpnext/stock/doctype/landed_cost_voucher/landed_cost_voucher.js +46,"Charges will be distributed proportionately based on item qty or amount, as per your selection","Encargos serão distribuídos proporcionalmente com base na qtde de itens ou valor, conforme sua seleção"
DocType: Maintenance Visit,Purposes,Fins
apps/erpnext/erpnext/controllers/sales_and_purchase_return.py +111,Atleast one item should be entered with negative quantity in return document,Pelo menos um item deve ser inserido com quantidade negativa no documento de devolução
apps/erpnext/erpnext/manufacturing/doctype/workstation/workstation.py +71,"Operation {0} longer than any available working hours in workstation {1}, break down the operation into multiple operations","Operação {0} mais do que as horas de trabalho disponíveis na estação de trabalho {1}, quebrar a operação em várias operações"
DocType: Account,Stock Received But Not Billed,"Itens Recebidos, mas não Faturados"
apps/erpnext/erpnext/accounts/doctype/account/account.py +84,Root Account must be a group,Conta raiz deve ser um grupo
DocType: Fees,FEE.,TAXA.
DocType: Item,Total Projected Qty,Quantidade Total Projetada
DocType: Monthly Distribution,Distribution Name,Nome da distribuição
DocType: Course,Course Code,Código do Curso
apps/erpnext/erpnext/controllers/stock_controller.py +331,Quality Inspection required for Item {0},Inspeção de Qualidade exigido para item {0}
DocType: Quotation,Rate at which customer's currency is converted to company's base currency,Taxa na qual a moeda do cliente é convertida para a moeda base da empresa
DocType: Purchase Invoice Item,Net Rate (Company Currency),Preço líquido (moeda da empresa)
apps/erpnext/erpnext/config/selling.py +105,Manage Territory Tree.,Gerenciar territórios
DocType: Journal Entry Account,Sales Invoice,Nota Fiscal de Venda
DocType: Journal Entry Account,Party Balance,Saldo do Sujeito
apps/erpnext/erpnext/accounts/page/pos/pos.js +498,Please select Apply Discount On,"Por favor, selecione Aplicar Discount On"
DocType: Stock Entry,Material Transfer for Manufacture,Transferência de Material para Fabricação
apps/erpnext/erpnext/accounts/doctype/pricing_rule/pricing_rule.js +20,Discount Percentage can be applied either against a Price List or for all Price List.,Percentual de desconto pode ser aplicado contra uma lista de preços ou para todos Lista de Preços.
apps/erpnext/erpnext/accounts/doctype/purchase_invoice/purchase_invoice.py +407,Accounting Entry for Stock,Lançamento Contábil de Estoque
DocType: Sales Invoice,Sales Team1,Equipe de Vendas 1
apps/erpnext/erpnext/stock/doctype/item/item.py +521,Item {0} does not exist,Item {0} não existe
DocType: Sales Invoice,Customer Address,Endereço do Cliente
DocType: Employee Loan,Loan Details,Detalhes do Empréstimo
DocType: Company,Default Inventory Account,Conta de Inventário Padrão
apps/erpnext/erpnext/projects/doctype/timesheet/timesheet.py +124,Row {0}: Completed Qty must be greater than zero.,Linha {0}: A qtde concluída deve superior a zero.
DocType: Purchase Invoice,Apply Additional Discount On,Aplicar Desconto Adicional em
DocType: Account,Root Type,Tipo de Raiz
apps/erpnext/erpnext/controllers/sales_and_purchase_return.py +132,Row # {0}: Cannot return more than {1} for Item {2},Linha # {0}: Não é possível retornar mais de {1} para o item {2}
apps/erpnext/erpnext/healthcare/page/appointment_analytic/appointment_analytic.js +45,Plot,Plotar
DocType: Item Group,Show this slideshow at the top of the page,Mostrar esta apresentação de slides no topo da página
DocType: BOM,Item UOM,Unidade de Medida do Item
DocType: Sales Taxes and Charges,Tax Amount After Discount Amount (Company Currency),Valor do imposto após desconto (moeda da empresa)
apps/erpnext/erpnext/stock/doctype/stock_entry/stock_entry.py +160,Target warehouse is mandatory for row {0},Destino do Warehouse é obrigatória para a linha {0}
DocType: Purchase Invoice,Select Supplier Address,Selecione um Endereço do Fornecedor
apps/erpnext/erpnext/hr/doctype/salary_structure/salary_structure.js +397,Add Employees,Adicionar Colaboradores
apps/erpnext/erpnext/setup/setup_wizard/operations/install_fixtures.py +196,Extra Small,Muito Pequeno
DocType: Company,Standard Template,Template Padrão
apps/erpnext/erpnext/stock/doctype/material_request/material_request.js +805,Warning: Material Requested Qty is less than Minimum Order Qty,Aviso: A quantidade de material solicitado é menor do que o Pedido Mínimo
apps/erpnext/erpnext/accounts/doctype/gl_entry/gl_entry.py +211,Account {0} is frozen,A Conta {0} está congelada
DocType: Company,Legal Entity / Subsidiary with a separate Chart of Accounts belonging to the Organization.,Entidade Legal / Subsidiária com um gráfico separado de Contas pertencente à Organização.
DocType: Payment Request,Mute Email,Mudo Email
apps/erpnext/erpnext/setup/setup_wizard/data/industry_type.py +29,"Food, Beverage & Tobacco","Alimentos, Bebidas e Fumo"
apps/erpnext/erpnext/accounts/doctype/payment_entry/payment_entry.py +714,Can only make payment against unbilled {0},Só pode fazer o pagamento contra a faturar {0}
apps/erpnext/erpnext/controllers/selling_controller.py +101,Commission rate cannot be greater than 100,Percentual de comissão não pode ser maior do que 100
apps/erpnext/erpnext/public/js/utils/party.js +165,Please enter {0} first,"Por favor, indique {0} primeiro"
DocType: Production Order Operation,Actual End Time,Tempo Final Real
DocType: Production Planning Tool,Download Materials Required,Baixar Materiais Necessários
DocType: Item,Manufacturer Part Number,Número de Peça do Fabricante
DocType: Production Order Operation,Estimated Time and Cost,Tempo estimado e Custo
DocType: SMS Log,No of Sent SMS,Nº de SMS enviados
DocType: Antibiotic,Healthcare Administrator,Administrador de Serviço de Saúde
apps/erpnext/erpnext/utilities/user_progress.py +44,Set a Target,Definir uma Meta
DocType: Supplier Scorecard Scoring Standing,Prevent Purchase Orders,Evitar Pedidos de Compra
DocType: Patient Appointment,Scheduled,Agendado
apps/erpnext/erpnext/config/buying.py +18,Request for quotation.,Solicitação de orçamento.
apps/erpnext/erpnext/selling/doctype/product_bundle/product_bundle.js +13,"Please select Item where ""Is Stock Item"" is ""No"" and ""Is Sales Item"" is ""Yes"" and there is no other Product Bundle","Por favor, selecione o item em que &quot;é o estoque item&quot; é &quot;Não&quot; e &quot;é o item Vendas&quot; é &quot;Sim&quot; e não há nenhum outro pacote de produtos"
DocType: Student Log,Academic,Acadêmico
<<<<<<< HEAD
apps/erpnext/erpnext/controllers/accounts_controller.py +531,Total advance ({0}) against Order {1} cannot be greater than the Grand Total ({2}),Avanço total ({0}) contra Pedido {1} não pode ser maior do que o total geral ({2})
=======
apps/erpnext/erpnext/controllers/accounts_controller.py +540,Total advance ({0}) against Order {1} cannot be greater than the Grand Total ({2}),Avanço total ({0}) contra Pedido {1} não pode ser maior do que o total geral ({2})
>>>>>>> 7ac92c06
DocType: Sales Partner,Select Monthly Distribution to unevenly distribute targets across months.,Selecione distribuição mensal para distribuir desigualmente metas nos meses.
DocType: Vehicle,Diesel,Diesel
apps/erpnext/erpnext/stock/get_item_details.py +386,Price List Currency not selected,Lista de Preço Moeda não selecionado
,Student Monthly Attendance Sheet,Folha de Presença Mensal do Aluno
apps/erpnext/erpnext/hr/doctype/leave_application/leave_application.py +185,Employee {0} has already applied for {1} between {2} and {3},Colaborador {0} já solicitou {1} entre {2} e {3}
DocType: Rename Tool,Rename Log,Renomear Log
DocType: Maintenance Visit Purpose,Against Document No,Contra o Documento Nº
apps/erpnext/erpnext/config/selling.py +110,Manage Sales Partners.,Gerenciar parceiros de vendas.
apps/erpnext/erpnext/utilities/activation.py +117,Add Students,Adicionar Alunos
apps/erpnext/erpnext/public/js/utils.js +264,Please select {0},Por favor selecione {0}
DocType: C-Form,C-Form No,Nº do Formulário-C
DocType: BOM,Exploded_items,Exploded_items
DocType: Employee Attendance Tool,Unmarked Attendance,Presença Desmarcada
apps/erpnext/erpnext/setup/setup_wizard/operations/install_fixtures.py +137,Researcher,Pesquisador
DocType: Program Enrollment Tool Student,Program Enrollment Tool Student,Ferramenta de Inscrição de Alunos no Programa
apps/erpnext/erpnext/hr/doctype/job_applicant/job_applicant.py +25,Name or Email is mandatory,Nome ou email é obrigatório
DocType: Purchase Order Item,Returned Qty,Qtde Devolvida
DocType: Student,Exit,Saída
apps/erpnext/erpnext/accounts/doctype/account/account.py +156,Root Type is mandatory,Tipo de Raiz é obrigatório
apps/erpnext/erpnext/buying/doctype/request_for_quotation/request_for_quotation.py +42,"{0} currently has a {1} Supplier Scorecard standing, and RFQs to this supplier should be issued with caution.","{0} já possui um {1} Scorecard de Fornecedor em aberto, portanto, as Cotações para este fornecedor devem ser emitidas com cautela."
DocType: BOM,Total Cost(Company Currency),Custo total (moeda da empresa)
apps/erpnext/erpnext/stock/doctype/serial_no/serial_no.py +315,Serial No {0} created,Nº de Série {0} criado
DocType: Homepage,Company Description for website homepage,A Descrição da Empresa para a página inicial do site
DocType: Item Customer Detail,"For the convenience of customers, these codes can be used in print formats like Invoices and Delivery Notes","Para a comodidade dos clientes, estes códigos podem ser usados em formatos de impressão, como Notas Fiscais e Guias de Remessa"
apps/erpnext/erpnext/accounts/report/purchase_order_items_to_be_billed/purchase_order_items_to_be_billed.py +18,Suplier Name,Nome do Fornecedor
DocType: Sales Invoice,Time Sheet List,Lista de Registros de Tempo
DocType: Employee,You can enter any date manually,Você pode inserir qualquer data manualmente
DocType: Asset Category Account,Depreciation Expense Account,Conta de Depreciação
apps/erpnext/erpnext/setup/setup_wizard/operations/install_fixtures.py +231,Probationary Period,Período Probatório
DocType: Customer Group,Only leaf nodes are allowed in transaction,Somente nós-folha são permitidos em transações
apps/erpnext/erpnext/accounts/doctype/journal_entry/journal_entry.py +134,Row {0}: Advance against Customer must be credit,Row {0}: Avanço contra o Cliente deve estar de crédito
apps/erpnext/erpnext/accounts/doctype/account/account.js +89,Non-Group to Group,Não-Grupo para Grupo
DocType: Purchase Receipt Item Supplied,Purchase Receipt Item Supplied,Item do Recibo de Compra Fornecido
apps/erpnext/erpnext/projects/report/daily_timesheet_summary/daily_timesheet_summary.py +24,To Datetime,Até a Data e Hora
apps/erpnext/erpnext/config/selling.py +297,Logs for maintaining sms delivery status,Logs para a manutenção de status de entrega sms
DocType: Accounts Settings,Make Payment via Journal Entry,Fazer o Pagamento via Lançamento no Livro Diário
DocType: Fee Component,Fees Category,Categoria de Taxas
apps/erpnext/erpnext/hr/doctype/employee/employee.py +134,Please enter relieving date.,"Por favor, indique data da liberação."
apps/erpnext/erpnext/controllers/trends.py +149,Amt,Total
DocType: Opportunity,Enter name of campaign if source of enquiry is campaign,Digite o nome da campanha se o motivo da consulta foi uma campanha.
apps/erpnext/erpnext/support/page/support_analytics/support_analytics.js +30,Select Fiscal Year,Selecione Ano Fiscal
apps/erpnext/erpnext/stock/report/itemwise_recommended_reorder_level/itemwise_recommended_reorder_level.py +43,Reorder Level,Estoque Mínimo
DocType: Attendance,Attendance Date,Data de Comparecimento
DocType: Salary Structure,Salary breakup based on Earning and Deduction.,Separação Salário com base em salário e dedução.
apps/erpnext/erpnext/accounts/doctype/account/account.py +128,Account with child nodes cannot be converted to ledger,Contas com nós filhos não podem ser convertidas em um livro-razão
DocType: Purchase Invoice Item,Accepted Warehouse,Armazén Aceito
DocType: Bank Reconciliation Detail,Posting Date,Data da Postagem
apps/erpnext/erpnext/hr/doctype/employee_attendance_tool/employee_attendance_tool.js +203,Mark Half Day,Marcar Meio Período
DocType: Sales Invoice,Sales Team,Equipe de Vendas
apps/erpnext/erpnext/stock/doctype/stock_reconciliation/stock_reconciliation.py +87,Duplicate entry,Duplicar lançamento
DocType: Program Enrollment Tool,Get Students,Obter Alunos
DocType: Sales Order,In Words will be visible once you save the Sales Order.,Por extenso será visível quando você salvar o Pedido de Venda.
,Employee Birthday,Aniversário dos Colaboradores
DocType: Student Batch Attendance Tool,Student Batch Attendance Tool,Ferramenta de Presença de Alunos em Massa
DocType: UOM,Must be Whole Number,Deve ser Número inteiro
DocType: Leave Control Panel,New Leaves Allocated (In Days),Novas Licenças alocadas (em dias)
apps/erpnext/erpnext/selling/doctype/installation_note/installation_note.py +49,Serial No {0} does not exist,Nº de Série {0} não existe
DocType: Sales Invoice Item,Customer Warehouse (Optional),Armazén do Cliente (Opcional)
DocType: Payment Reconciliation Invoice,Invoice Number,Número da Nota Fiscal
DocType: Manufacturing Settings,Material Transferred for Manufacture,Material Transferido para Fabricação
DocType: Expense Claim,"A user with ""Expense Approver"" role","Um usuário com o papel ""Aprovador de Despesas"""
DocType: Landed Cost Item,Receipt Document Type,Tipo de Documento de Recibo
DocType: Daily Work Summary Settings,Select Companies,Selecione Empresas
,Issued Items Against Production Order,Itens Produzidos vs. Ordens de Produção
DocType: Antibiotic,Healthcare,Serviço de Saúde
DocType: Target Detail,Target Detail,Detalhe da meta
apps/erpnext/erpnext/hr/doctype/job_opening/job_opening.py +24,All Jobs,Todos as Tarefas
DocType: Sales Order,% of materials billed against this Sales Order,% do material faturado deste Pedido de Venda
apps/erpnext/erpnext/accounts/report/trial_balance/trial_balance.js +49,Period Closing Entry,Lançamento de Encerramento do Período
apps/erpnext/erpnext/accounts/doctype/cost_center/cost_center.py +38,Cost Center with existing transactions can not be converted to group,Centro de custo com as operações existentes não podem ser convertidos em grupo
apps/erpnext/erpnext/accounts/doctype/payment_entry/payment_entry.py +361,Amount {0} {1} {2} {3},Total {0} {1} {2} {3}
DocType: Employee Attendance Tool,Employee Attendance Tool,Ferramenta para Lançamento de Ponto
apps/erpnext/erpnext/accounts/utils.py +495,Payment Entries {0} are un-linked,Os Registos de Pagamento {0} não estão relacionados
DocType: GL Entry,Voucher No,Nº do Comprovante
,Lead Owner Efficiency,Eficiência do Administrador do Cliente em Potencial
DocType: Leave Allocation,Leave Allocation,Alocação de Licenças
DocType: Training Event,Trainer Email,Email do Instrutor
apps/erpnext/erpnext/manufacturing/doctype/production_planning_tool/production_planning_tool.py +550,Material Requests {0} created,Requisições de Material {0} criadas
DocType: Purchase Invoice,Address and Contact,Endereço e Contato
apps/erpnext/erpnext/accounts/doctype/purchase_invoice/purchase_invoice.py +276,Stock cannot be updated against Purchase Receipt {0},O estoque não pode ser atualizado em relação ao Recibo de Compra {0}
DocType: Company,Last Day of the Next Month,Último dia do mês seguinte
DocType: Support Settings,Auto close Issue after 7 days,Fechar atuomaticamente o incidente após 7 dias
apps/erpnext/erpnext/hr/doctype/leave_allocation/leave_allocation.py +71,"Leave cannot be allocated before {0}, as leave balance has already been carry-forwarded in the future leave allocation record {1}","Deixe não pode ser alocado antes {0}, como saldo licença já tenha sido no futuro recorde alocação licença encaminhadas-carry {1}"
apps/erpnext/erpnext/accounts/party.py +320,Note: Due / Reference Date exceeds allowed customer credit days by {0} day(s),Observação: Devido /  Data de referência excede dias de crédito de cliente permitido por {0} dia(s)
apps/erpnext/erpnext/education/doctype/program/program.js +8,Student Applicant,Inscrição do Aluno
DocType: Stock Settings,Freeze Stock Entries,Congelar Lançamentos no Estoque
DocType: Asset,Expected Value After Useful Life,Valor Esperado Após Sua Vida Útil
DocType: Item,Reorder level based on Warehouse,Nível de reposição baseado no Armazén
DocType: Activity Cost,Billing Rate,Preço de Faturamento
,Qty to Deliver,Qtde para Entregar
,Stock Analytics,Análise do Estoque
DocType: Maintenance Visit Purpose,Against Document Detail No,Contra o Nº do Documento Detalhado
apps/erpnext/erpnext/accounts/doctype/payment_entry/payment_entry.py +99,Party Type is mandatory,É obrigatório colocar o Tipo de Sujeito
DocType: Quality Inspection,Outgoing,De Saída
DocType: Material Request,Requested For,Solicitado para
DocType: Quotation Item,Against Doctype,Contra o Doctype
apps/erpnext/erpnext/controllers/buying_controller.py +414,{0} {1} is cancelled or closed,{0} {1} está cancelado(a) ou fechado(a)
DocType: Delivery Note,Track this Delivery Note against any Project,Acompanhar este Guia de Remessa contra qualquer projeto
DocType: Production Order,Work-in-Progress Warehouse,Armazén de Trabalho em Andamento
apps/erpnext/erpnext/assets/doctype/asset/depreciation.py +111,Asset {0} must be submitted,O Ativo {0} deve ser enviado
apps/erpnext/erpnext/education/doctype/student_attendance/student_attendance.py +56,Attendance Record {0} exists against Student {1},O registro de presença {0} já existe relaciolado ao Aluno {1}
apps/erpnext/erpnext/accounts/doctype/journal_entry/journal_entry.py +352,Reference #{0} dated {1},Referência #{0} datado de {1}
apps/erpnext/erpnext/templates/includes/cart/cart_address.html +15,Manage Addresses,Gerenciar endereços
DocType: Serial No,Warranty / AMC Details,Garantia / Detalhes do CAM
DocType: Journal Entry,User Remark,Observação do Usuário
DocType: Lead,Market Segment,Segmento de Renda
apps/erpnext/erpnext/accounts/doctype/payment_entry/payment_entry.js +950,Paid Amount cannot be greater than total negative outstanding amount {0},O valor pago não pode ser superior ao saldo devedor {0}
DocType: Employee Internal Work History,Employee Internal Work History,Histórico de Trabalho Interno do Colaborador
apps/erpnext/erpnext/accounts/report/trial_balance/trial_balance.py +246,Closing (Dr),Fechamento (Dr)
DocType: Cheque Print Template,Cheque Size,Tamanho da Folha de Cheque
apps/erpnext/erpnext/stock/doctype/serial_no/serial_no.py +232,Serial No {0} not in stock,Nº de Série {0} esgotado
apps/erpnext/erpnext/config/selling.py +169,Tax template for selling transactions.,Modelo impostos para transações de venda.
DocType: Sales Invoice,Write Off Outstanding Amount,Abater saldo devedor
DocType: Stock Settings,Default Stock UOM,Unidade de Medida Padrão do Estoque
DocType: Landed Cost Item,Receipt Document,Documento de Recibo
DocType: Production Planning Tool,Create Material Requests,Criar Requisição de Material
DocType: Employee Education,School/University,Escola / Universidade
DocType: Payment Request,Reference Details,Detalhes Referência
apps/erpnext/erpnext/assets/doctype/asset/asset.py +56,Expected Value After Useful Life must be less than Gross Purchase Amount,Valor Esperado após sua vida útil deve ser inferior a Valor Bruto de Compra
DocType: Sales Invoice Item,Available Qty at Warehouse,Qtde Disponível no Estoque
apps/erpnext/erpnext/accounts/report/delivered_items_to_be_billed/delivered_items_to_be_billed.py +20,Billed Amount,Total Faturado
DocType: Asset,Double Declining Balance,Equilíbrio decrescente duplo
apps/erpnext/erpnext/selling/doctype/sales_order/sales_order.py +180,Closed order cannot be cancelled. Unclose to cancel.,ordem fechada não pode ser cancelada. Unclose para cancelar.
<<<<<<< HEAD
apps/erpnext/erpnext/controllers/accounts_controller.py +617,'Update Stock' cannot be checked for fixed asset sale,"""Atualizar Estoque"" não pode ser selecionado para venda de ativo fixo"
=======
apps/erpnext/erpnext/controllers/accounts_controller.py +626,'Update Stock' cannot be checked for fixed asset sale,"""Atualizar Estoque"" não pode ser selecionado para venda de ativo fixo"
>>>>>>> 7ac92c06
DocType: Bank Reconciliation,Bank Reconciliation,Conciliação bancária
DocType: Attendance,On Leave,De Licença
apps/erpnext/erpnext/templates/includes/footer/footer_extension.html +7,Get Updates,Receber notícias
apps/erpnext/erpnext/accounts/doctype/gl_entry/gl_entry.py +96,{0} {1}: Account {2} does not belong to Company {3},{0} {1}: Conta {2} não pertence à empresa {3}
apps/erpnext/erpnext/buying/doctype/purchase_order/purchase_order.py +162,Material Request {0} is cancelled or stopped,Requisição de Material {0} é cancelada ou parada
DocType: Lead,Lower Income,Baixa Renda
apps/erpnext/erpnext/stock/doctype/stock_reconciliation/stock_reconciliation.py +243,"Difference Account must be a Asset/Liability type account, since this Stock Reconciliation is an Opening Entry","Conta diferença deve ser uma conta de tipo ativo / passivo, uma vez que este da reconciliação é uma entrada de Abertura"
apps/erpnext/erpnext/stock/doctype/purchase_receipt/purchase_receipt.py +89,Purchase Order number required for Item {0},Número do Pedido de Compra necessário para o item {0}
apps/erpnext/erpnext/stock/report/itemwise_recommended_reorder_level/itemwise_recommended_reorder_level.py +18,'From Date' must be after 'To Date',A 'Data Final' deve ser posterior a 'Data Inicial'
apps/erpnext/erpnext/education/doctype/student_applicant/student_applicant.py +39,Cannot change status as student {0} is linked with student application {1},Não é possível alterar o status pois o aluno {0} está relacionado à candidatura à vaga de estudo {1}
DocType: Asset,Fully Depreciated,Depreciados Totalmente
,Stock Projected Qty,Projeção de Estoque
apps/erpnext/erpnext/accounts/doctype/sales_invoice/sales_invoice.py +431,Customer {0} does not belong to project {1},Cliente {0} não pertence ao projeto {1}
DocType: Employee Attendance Tool,Marked Attendance HTML,Presença marcante HTML
DocType: Sales Order,Customer's Purchase Order,Pedido de Compra do Cliente
apps/erpnext/erpnext/config/stock.py +109,Serial No and Batch,Número de Série e Lote
apps/erpnext/erpnext/buying/page/purchase_analytics/purchase_analytics.js +89,Value or Qty,Valor ou Qtde
DocType: Payment Terms Template,Payment Terms,Termos de Pagamento
apps/erpnext/erpnext/stock/doctype/material_request/material_request.py +426,Productions Orders cannot be raised for:,Ordens de produção não puderam ser geradas para:
DocType: Purchase Invoice,Purchase Taxes and Charges,Impostos e Encargos sobre Compras
,Qty to Receive,Qtde para Receber
DocType: Leave Block List,Leave Block List Allowed,Deixe Lista de Bloqueios admitidos
DocType: Grading Scale Interval,Grading Scale Interval,Intervalo da escala de avaliação
apps/erpnext/erpnext/hr/doctype/vehicle_log/vehicle_log.py +49,Expense Claim for Vehicle Log {0},Reembolso de Despesa para o Log do Veículo {0}
DocType: Sales Partner,Retailer,Varejista
apps/erpnext/erpnext/accounts/doctype/purchase_invoice/purchase_invoice.py +115,Credit To account must be a Balance Sheet account,Para crédito de conta deve ser uma conta de Balanço
DocType: Global Defaults,Disable In Words,Desativar por extenso
apps/erpnext/erpnext/stock/doctype/item/item.py +49,Item Code is mandatory because Item is not automatically numbered,Código do item é obrigatório porque Item não é numerada automaticamente
apps/erpnext/erpnext/selling/doctype/sales_order/sales_order.py +98,Quotation {0} not of type {1},O Orçamento {0} não é do tipo {1}
DocType: Maintenance Schedule Item,Maintenance Schedule Item,Ítem da Programação da Manutenção
DocType: Production Order,PRO-,OP-
apps/erpnext/erpnext/accounts/doctype/account/chart_of_accounts/verified/standard_chart_of_accounts.py +157,Bank Overdraft Account,Conta Bancária Garantida
apps/erpnext/erpnext/projects/doctype/timesheet/timesheet.js +48,Make Salary Slip,Criar Folha de Pagamento
apps/erpnext/erpnext/manufacturing/doctype/bom/bom.js +75,Browse BOM,Navegar LDM
apps/erpnext/erpnext/assets/doctype/asset/depreciation.py +101,Please set Depreciation related Accounts in Asset Category {0} or Company {1},"Por favor, defina as contas relacionadas com depreciação de ativos em Categoria {0} ou Empresa {1}"
apps/erpnext/erpnext/accounts/doctype/account/chart_of_accounts/verified/standard_chart_of_accounts.py +169,Opening Balance Equity,Saldo de Abertura do Patrimônio Líquido
apps/erpnext/erpnext/education/report/assessment_plan_status/assessment_plan_status.py +175,Remaining,Remanescente
apps/erpnext/erpnext/hr/doctype/leave_block_list/leave_block_list.py +19,Date is repeated,Data é repetida
apps/erpnext/erpnext/accounts/print_format/payment_receipt_voucher/payment_receipt_voucher.html +27,Authorized Signatory,Signatário autorizado
apps/erpnext/erpnext/hr/doctype/leave_application/leave_application.py +215,Leave approver must be one of {0},Aprovador de Licenças deve ser um dos {0}
DocType: Project,Total Purchase Cost (via Purchase Invoice),Custo Total de Compra (via Nota Fiscal de Compra)
DocType: Training Event,Start Time,Horário de Início
apps/erpnext/erpnext/setup/doctype/authorization_rule/authorization_rule.py +34,Approving Role cannot be same as role the rule is Applicable To,Perfil Aprovandor não pode ser o mesmo Perfil da regra é aplicável a
apps/erpnext/erpnext/setup/doctype/email_digest/email_digest.py +64,Unsubscribe from this Email Digest,Cancelar a inscrição neste Resumo por Email
apps/erpnext/erpnext/accounts/doctype/payment_request/payment_request.js +28,Message Sent,Mensagem enviada
apps/erpnext/erpnext/accounts/doctype/account/account.py +98,Account with child nodes cannot be set as ledger,Conta com nós filho não pode ser definido como contabilidade
DocType: Sales Invoice,Rate at which Price list currency is converted to customer's base currency,Taxa na qual a moeda da lista de preços é convertida para a moeda base do cliente
DocType: Purchase Invoice Item,Net Amount (Company Currency),Valor Líquido (moeda da empresa)
apps/erpnext/erpnext/hr/doctype/expense_claim/expense_claim.py +229,Total advance amount cannot be greater than total sanctioned amount,O montante do adiantamento total não pode ser maior do que o montante liberado total
DocType: Salary Slip,Hour Rate,Valor por Hora
DocType: Stock Settings,Item Naming By,Nomeação de Item por
apps/erpnext/erpnext/accounts/doctype/period_closing_voucher/period_closing_voucher.py +46,Another Period Closing Entry {0} has been made after {1},Outra entrada no Período de Encerramento {0} foi feita após {1}
DocType: Production Order,Material Transferred for Manufacturing,Material Transferido para Fabricação
apps/erpnext/erpnext/accounts/report/general_ledger/general_ledger.py +37,Account {0} does not exists,Conta {0} não existe
apps/erpnext/erpnext/setup/doctype/sales_person/sales_person.py +16,Either target qty or target amount is mandatory.,Meta de qtde ou valor da meta são obrigatórios.
apps/erpnext/erpnext/config/projects.py +51,Cost of various activities,Custo das diferentes actividades
apps/erpnext/erpnext/maintenance/doctype/maintenance_schedule/maintenance_schedule.py +60,"Setting Events to {0}, since the Employee attached to the below Sales Persons does not have a User ID{1}","Configurando eventos para {0}, uma vez que o colaborador relacionado aos vendedores abaixo não tem um ID do usuário {1}"
apps/erpnext/erpnext/stock/dashboard/item_dashboard.js +155,Source and target warehouse must be different,O armazén de origem e o armazém de destino devem ser diferentes um do outro
apps/erpnext/erpnext/stock/doctype/stock_ledger_entry/stock_ledger_entry.py +101,Not allowed to update stock transactions older than {0},Não é permitido atualizar transações com ações mais velho do que {0}
DocType: Purchase Invoice Item,PR Detail,Detalhe PR
apps/erpnext/erpnext/accounts/doctype/account/chart_of_accounts/verified/standard_chart_of_accounts.py +20,Cash In Hand,Dinheiro na Mão
apps/erpnext/erpnext/selling/doctype/sales_order/sales_order.py +137,Delivery warehouse required for stock item {0},Armazén de entrega necessário para item do estoque {0}
DocType: Packing Slip,The gross weight of the package. Usually net weight + packaging material weight. (for print),O peso bruto do pacote. Normalmente peso líquido + peso do material de embalagem. (para impressão)
DocType: Accounts Settings,Users with this role are allowed to set frozen accounts and create / modify accounting entries against frozen accounts,Os usuários com esta função são autorizados a estabelecer contas congeladas e criar / modificar lançamentos contábeis contra contas congeladas
DocType: Serial No,Is Cancelled,É cancelado
DocType: Journal Entry,Bill Date,Data de Faturamento
apps/erpnext/erpnext/accounts/doctype/pricing_rule/pricing_rule.js +45,"Even if there are multiple Pricing Rules with highest priority, then following internal priorities are applied:","Mesmo se houver várias regras de preços com maior prioridade, então seguintes prioridades internas são aplicadas:"
DocType: Supplier,Supplier Details,Detalhes do Fornecedor
DocType: Expense Claim,Approval Status,Estado da Aprovação
DocType: Hub Settings,Publish Items to Hub,Publicar itens ao Hub
apps/erpnext/erpnext/accounts/doctype/shipping_rule/shipping_rule.py +35,From value must be less than to value in row {0},Do valor deve ser menor do que o valor na linha {0}
apps/erpnext/erpnext/setup/setup_wizard/operations/install_fixtures.py +182,Wire Transfer,por transferência bancária
apps/erpnext/erpnext/education/doctype/student_attendance_tool/student_attendance_tool.js +92,Check all,Marcar todos
DocType: Vehicle Log,Invoice Ref,Nota Fiscal de Referência
DocType: Company,Default Income Account,Conta Padrão de Recebimento
apps/erpnext/erpnext/selling/page/sales_analytics/sales_analytics.js +32,Customer Group / Customer,Grupo de Cliente/Cliente
apps/erpnext/erpnext/accounts/report/balance_sheet/balance_sheet.py +37,Unclosed Fiscal Years Profit / Loss (Credit),Lucro / Prejuízo (Crédito) de Anos Fiscais não Encerrados
DocType: Sales Invoice,Time Sheets,Registros de Tempo
DocType: Payment Gateway Account,Default Payment Request Message,Mensagem Padrão de Pedido de Pagamento
DocType: Item Group,Check this if you want to show in website,Marque esta opção se você deseja mostrar no site
apps/erpnext/erpnext/config/accounts.py +134,Banking and Payments,Bancos e Pagamentos
,Welcome to ERPNext,Bem vindo ao ERPNext
apps/erpnext/erpnext/config/learn.py +102,Lead to Quotation,Fazer um Orçamento
apps/erpnext/erpnext/demo/setup/setup_data.py +327,Calls,chamadas
DocType: Purchase Order Item Supplied,Stock UOM,Unidade de Medida do Estoque
apps/erpnext/erpnext/accounts/doctype/purchase_invoice/purchase_invoice.py +233,Purchase Order {0} is not submitted,Pedido de Compra {0} não é enviado
DocType: Production Order Item,Available Qty at WIP Warehouse,Qtd disponível no Armazén de Trabalho em Andamento
apps/erpnext/erpnext/stock/doctype/serial_no/serial_no.py +222,Serial No {0} does not belong to Warehouse {1},Serial Não {0} não pertence ao Armazém {1}
apps/erpnext/erpnext/controllers/status_updater.py +174,Note: System will not check over-delivery and over-booking for Item {0} as quantity or amount is 0,Nota : O sistema não irá verificar o excesso de entrega e sobre- reserva para item {0} como quantidade ou valor é 0
DocType: Notification Control,Quotation Message,Mensagem do Orçamento
DocType: Employee Loan,Employee Loan Application,Pedido de Emprestimo de Colaborador
DocType: Purchase Receipt Item,Rate and Amount,Preço e Total
apps/erpnext/erpnext/stock/doctype/warehouse/warehouse.py +77,Both Warehouse must belong to same Company,Ambos Armazéns devem pertencer a mesma empresa
apps/erpnext/erpnext/public/js/templates/contact_list.html +34,No contacts added yet.,Nenhum contato adicionado ainda.
DocType: Purchase Invoice Item,Landed Cost Voucher Amount,Comprovante de Custo do Desembarque
apps/erpnext/erpnext/config/accounts.py +17,Bills raised by Suppliers.,Faturas emitidas por Fornecedores.
DocType: POS Profile,Write Off Account,Conta de Abatimentos
apps/erpnext/erpnext/accounts/report/accounts_receivable/accounts_receivable.html +89,Debit Note Amt,Nota de débito Total
apps/erpnext/erpnext/templates/print_formats/includes/taxes.html +5,Discount Amount,Valor do Desconto
DocType: Purchase Invoice,Return Against Purchase Invoice,Devolução Relacionada à Nota Fiscal de Compra
apps/erpnext/erpnext/buying/doctype/purchase_order/purchase_order_dashboard.py +30,Sub-contracting,Subcontratação
DocType: Journal Entry Account,Journal Entry Account,Conta de Lançamento no Livro Diário
apps/erpnext/erpnext/education/doctype/academic_year/academic_year.js +3,Student Group,Grupo de Alunos
DocType: Shopping Cart Settings,Quotation Series,Séries de Orçamento
apps/erpnext/erpnext/setup/doctype/item_group/item_group.py +56,"An item exists with same name ({0}), please change the item group name or rename the item","Um item existe com o mesmo nome ( {0}) , por favor, altere o nome do grupo de itens ou renomeie o item"
apps/erpnext/erpnext/accounts/page/pos/pos.js +2021,Please select customer,Selecione o cliente
DocType: Company,Asset Depreciation Cost Center,Centro de Custo do Ativo Depreciado
DocType: Sales Order Item,Sales Order Date,Data do Pedido de Venda
DocType: Sales Invoice Item,Delivered Qty,Qtde Entregue
DocType: Production Planning Tool,"If checked, all the children of each production item will be included in the Material Requests.","Se for selecionado, todos os subitens de cada item de produção serão incluídos nas Requisições de Material."
apps/erpnext/erpnext/healthcare/doctype/patient/patient.py +93,Customer {0} is created.,O cliente {0} foi criado.
DocType: Stock Settings,Limit Percent,Limite Percentual
,Payment Period Based On Invoice Date,Prazo Médio de Pagamento Baseado na Emissão da Nota
apps/erpnext/erpnext/shopping_cart/doctype/shopping_cart_settings/shopping_cart_settings.py +58,Missing Currency Exchange Rates for {0},Faltando taxas de câmbio para {0}
DocType: Journal Entry,Stock Entry,Lançamento no Estoque
DocType: Vehicle,Insurance Details,Detalhes do Seguro
DocType: Account,Payable,A pagar
apps/erpnext/erpnext/selling/report/customer_acquisition_and_loyalty/customer_acquisition_and_loyalty.py +57,New Customers,Clientes Novos
apps/erpnext/erpnext/accounts/report/gross_profit/gross_profit.py +74,Gross Profit %,Lucro Bruto %
DocType: Bank Reconciliation Detail,Clearance Date,Data de Liberação
apps/erpnext/erpnext/assets/doctype/asset/asset.py +59,Gross Purchase Amount is mandatory,Valor Bruto de Compra é obrigatório
DocType: Lead,Address Desc,Descrição do Endereço
apps/erpnext/erpnext/accounts/doctype/payment_entry/payment_entry.py +102,Party is mandatory,É obrigatório colocar o sujeito
DocType: Topic,Topic Name,Nome do tópico
apps/erpnext/erpnext/accounts/doctype/pricing_rule/pricing_rule.py +36,Atleast one of the Selling or Buying must be selected,Pelo menos um dos Vendedores ou Compradores deve ser selecionado
apps/erpnext/erpnext/public/js/setup_wizard.js +36,Select the nature of your business.,Selecione a natureza do seu negócio.
apps/erpnext/erpnext/config/manufacturing.py +57,Where manufacturing operations are carried.,Onde as operações de fabricação são realizadas.
DocType: Asset Movement,Source Warehouse,Armazém de origem
<<<<<<< HEAD
apps/erpnext/erpnext/controllers/accounts_controller.py +596,Row #{0}: Asset {1} does not belong to company {2},Linha # {0}: Ativo {1} não pertence à empresa {2}
=======
apps/erpnext/erpnext/controllers/accounts_controller.py +605,Row #{0}: Asset {1} does not belong to company {2},Linha # {0}: Ativo {1} não pertence à empresa {2}
>>>>>>> 7ac92c06
DocType: C-Form,Total Invoiced Amount,Valor Total Faturado
apps/erpnext/erpnext/accounts/doctype/pricing_rule/pricing_rule.py +49,Min Qty can not be greater than Max Qty,Qtde mínima não pode ser maior do que qtde máxima
DocType: Stock Entry,Customer or Supplier Details,Detalhes do Cliente ou Fornecedor
DocType: Lead,Lead Owner,Proprietário do Cliente em Potencial
DocType: Stock Settings,Auto Material Request,Requisição de Material Automática
DocType: Delivery Note Item,Available Batch Qty at From Warehouse,Qtde Disponível do Lote no Armazém
apps/erpnext/erpnext/manufacturing/doctype/bom_update_tool/bom_update_tool.py +26,Current BOM and New BOM can not be same,A LDM Atual e a Nova LDM não podem ser as mesmas
apps/erpnext/erpnext/hr/report/salary_register/salary_register.py +45,Salary Slip ID,ID da folha de pagamento
apps/erpnext/erpnext/hr/doctype/employee/employee.py +118,Date Of Retirement must be greater than Date of Joining,Data da aposentadoria deve ser maior que Data de Contratação
DocType: Sales Invoice,Against Income Account,Contra a Conta de Recebimentos
<<<<<<< HEAD
apps/erpnext/erpnext/buying/doctype/purchase_order/purchase_order.py +97,Item {0}: Ordered qty {1} cannot be less than minimum order qty {2} (defined in Item).,Item {0}: Qtde pedida {1} não pode ser inferior a qtde mínima de pedido {2} (definido no cadastro do Item).
=======
apps/erpnext/erpnext/buying/doctype/purchase_order/purchase_order.py +103,Item {0}: Ordered qty {1} cannot be less than minimum order qty {2} (defined in Item).,Item {0}: Qtde pedida {1} não pode ser inferior a qtde mínima de pedido {2} (definido no cadastro do Item).
>>>>>>> 7ac92c06
DocType: Monthly Distribution Percentage,Monthly Distribution Percentage,Distribuição percentual mensal
DocType: Territory,Territory Targets,Metas do Território
DocType: Delivery Note,Transporter Info,Informações da Transportadora
apps/erpnext/erpnext/accounts/utils.py +502,Please set default {0} in Company {1},Por favor configure um(a) {0} padrão na empresa {1}
apps/erpnext/erpnext/buying/doctype/request_for_quotation/request_for_quotation.py +31,Same supplier has been entered multiple times,Mesmo fornecedor foi inserido várias vezes
apps/erpnext/erpnext/accounts/report/profitability_analysis/profitability_analysis.py +152,Gross Profit / Loss,Lucro / Prejuízo Bruto
DocType: Purchase Order Item Supplied,Purchase Order Item Supplied,Item Fornecido do Pedido de Compra
apps/erpnext/erpnext/public/js/setup_wizard.js +94,Company Name cannot be Company,Nome da empresa não pode ser empresa
apps/erpnext/erpnext/config/setup.py +27,Letter Heads for print templates.,Cabeçalhos para modelos de impressão.
apps/erpnext/erpnext/config/setup.py +32,Titles for print templates e.g. Proforma Invoice.,"Títulos para modelos de impressão , por exemplo, Proforma Invoice ."
DocType: Student Guardian,Student Guardian,Responsável pelo Aluno
apps/erpnext/erpnext/accounts/doctype/payment_entry/payment_entry.js +218,Valuation type charges can not marked as Inclusive,Encargos tipo de avaliação não pode marcado como Inclusive
DocType: POS Profile,Update Stock,Atualizar Estoque
apps/erpnext/erpnext/templates/emails/recurring_document_failed.html +10,in the subscription,na inscrição
apps/erpnext/erpnext/stock/doctype/packing_slip/packing_slip.js +100,Different UOM for items will lead to incorrect (Total) Net Weight value. Make sure that Net Weight of each item is in the same UOM.,UDM diferente para itens gerará um Peso Líquido (Total ) incorreto. Certifique-se de que o peso líquido de cada item está na mesma UDM.
apps/erpnext/erpnext/stock/report/item_prices/item_prices.py +39,BOM Rate,Valor na LDM
DocType: Asset,Journal Entry for Scrap,Lançamento no Livro Diário para Sucata
apps/erpnext/erpnext/selling/doctype/installation_note/installation_note.py +83,Please pull items from Delivery Note,"Por favor, puxar itens de entrega Nota"
apps/erpnext/erpnext/accounts/utils.py +472,Journal Entries {0} are un-linked,Lançamentos no Livro Diário {0} são desvinculados
DocType: Manufacturer,Manufacturers used in Items,Fabricantes utilizados em Itens
apps/erpnext/erpnext/accounts/general_ledger.py +168,Please mention Round Off Cost Center in Company,"Por favor, mencione completam centro de custo na empresa"
DocType: Purchase Invoice,Terms,Condições
DocType: Academic Term,Term Name,Nome do Período Letivo
DocType: Buying Settings,Purchase Order Required,Pedido de Compra Obrigatório
,Item-wise Sales History,Histórico de Vendas por Item
DocType: Expense Claim,Total Sanctioned Amount,Valor Total Liberado
,Purchase Analytics,Analítico de Compras
DocType: Purchase Taxes and Charges,Reference Row #,Referência Linha #
apps/erpnext/erpnext/stock/doctype/stock_ledger_entry/stock_ledger_entry.py +76,Batch number is mandatory for Item {0},Número do lote é obrigatória para item {0}
apps/erpnext/erpnext/setup/doctype/sales_person/sales_person.js +13,This is a root sales person and cannot be edited.,Esta é uma pessoa de vendas de raiz e não pode ser editado .
,Stock Ledger,Livro de Inventário
apps/erpnext/erpnext/templates/includes/cart/cart_items.html +29,Rate: {0},Classificação: {0}
DocType: Company,Exchange Gain / Loss Account,Conta de Ganho / Perda com Câmbio
apps/erpnext/erpnext/config/hr.py +7,Employee and Attendance,Colaborador e Ponto
apps/erpnext/erpnext/stock/doctype/stock_entry/stock_entry.py +88,Purpose must be one of {0},Objetivo deve ser um dos {0}
apps/erpnext/erpnext/hr/doctype/expense_claim/expense_claim.js +116,Fill the form and save it,Preencha o formulário e salve
DocType: Production Planning Tool,Download a report containing all raw materials with their latest inventory status,Baixar um relatório contendo todas as matérias-primas com o seu status mais recente no inventário
apps/erpnext/erpnext/setup/page/welcome_to_erpnext/welcome_to_erpnext.html +26,Community Forum,Community Forum
apps/erpnext/erpnext/stock/page/stock_balance/stock_balance.js +52,Actual qty in stock,Quantidade real em estoque
DocType: Leave Application,Leave Balance Before Application,Saldo de Licenças Antes da Solicitação
apps/erpnext/erpnext/healthcare/doctype/lab_test/lab_test.js +46,Send SMS,Envie SMS
DocType: Company,Default Letter Head,Cabeçalho Padrão
DocType: Purchase Order,Get Items from Open Material Requests,Obter Itens de Requisições de Material Abertas
DocType: Lab Test Template,Standard Selling Rate,Valor de venda padrão
DocType: Account,Rate at which this tax is applied,Taxa em que este imposto é aplicado
apps/erpnext/erpnext/stock/report/stock_balance/stock_balance.py +75,Reorder Qty,Qtde para Reposição
apps/erpnext/erpnext/hr/doctype/job_opening/job_opening.py +28,Current Job Openings,Vagas Disponíveis Atualmente
DocType: Company,Stock Adjustment Account,Conta de Ajuste
apps/erpnext/erpnext/public/js/payment/pos_payment.html +17,Write Off,Abatimento
DocType: Timesheet Detail,Operation ID,ID da Operação
DocType: Employee,"System User (login) ID. If set, it will become default for all HR forms.","Identificação do usuário no sistema (login). Se for marcado, ele vai se tornar padrão para todos os formulários de RH."
apps/erpnext/erpnext/support/doctype/warranty_claim/warranty_claim.py +16,{0}: From {1},{0}: A partir de {1}
apps/erpnext/erpnext/accounts/doctype/account/account_tree.js +26,Name of new Account. Note: Please don't create accounts for Customers and Suppliers,"Nome da nova conta. Nota: Por favor, não criar contas para Clientes e Fornecedores"
apps/erpnext/erpnext/config/setup.py +37,Country wise default Address Templates,Modelos de Endereços Padronizados por País
DocType: Sales Order Item,Supplier delivers to Customer,O fornecedor entrega diretamente ao cliente
apps/erpnext/erpnext/utilities/bot.py +34,[{0}](#Form/Item/{0}) is out of stock,Não há [{0}] ({0}) em estoque.
apps/erpnext/erpnext/accounts/party.py +323,Due / Reference Date cannot be after {0},Vencimento / Data de Referência não pode ser depois de {0}
apps/erpnext/erpnext/config/setup.py +51,Data Import and Export,Importação e Exportação de Dados
DocType: Patient,Account Details,Detalhes da Conta
apps/erpnext/erpnext/education/doctype/student_group/student_group.py +76,No students Found,Nenhum Aluno Encontrado
apps/erpnext/erpnext/accounts/report/payment_period_based_on_invoice_date/payment_period_based_on_invoice_date.py +55,Invoice Posting Date,Data do Lançamento da Fatura
DocType: Product Bundle,List items that form the package.,Lista de itens que compõem o pacote.
apps/erpnext/erpnext/accounts/doctype/monthly_distribution/monthly_distribution.py +26,Percentage Allocation should be equal to 100%,Percentual de alocação deve ser igual a 100%
apps/erpnext/erpnext/accounts/doctype/payment_entry/payment_entry.js +584,Please select Posting Date before selecting Party,"Por favor, selecione data de lançamento antes de selecionar o sujeito"
DocType: Serial No,Out of AMC,Fora do CAM
apps/erpnext/erpnext/maintenance/doctype/maintenance_schedule/maintenance_schedule.js +47,Make Maintenance Visit,Criar Visita de Manutenção
apps/erpnext/erpnext/selling/doctype/customer/customer.py +199,Please contact to the user who have Sales Master Manager {0} role,"Por favor, entre em contato com um usuário que tem a função {0} Gerente de Cadastros de Vendas"
apps/erpnext/erpnext/config/accounts.py +62,Company (not Customer or Supplier) master.,"Cadastro da Empresa  (a própria companhia, não se refere ao cliente, nem ao fornecedor)"
apps/erpnext/erpnext/education/doctype/student/student_dashboard.py +6,This is based on the attendance of this Student,Isto é baseado na frequência do aluno
apps/erpnext/erpnext/selling/doctype/sales_order/sales_order.py +212,Delivery Notes {0} must be cancelled before cancelling this Sales Order,A Guia de Remessa {0} deve ser cancelada antes de cancelar este Pedido de Venda
apps/erpnext/erpnext/accounts/doctype/purchase_invoice/purchase_invoice.py +85,Paid amount + Write Off Amount can not be greater than Grand Total,Valor pago + Valor do abatimento não pode ser maior do que o total geral
apps/erpnext/erpnext/stock/doctype/stock_ledger_entry/stock_ledger_entry.py +78,{0} is not a valid Batch Number for Item {1},{0} não é um número de lote válido para o item {1}
apps/erpnext/erpnext/hr/doctype/leave_application/leave_application.py +149,Note: There is not enough leave balance for Leave Type {0},Nota: Não é suficiente equilíbrio pela licença Tipo {0}
DocType: Program Enrollment Fee,Program Enrollment Fee,Taxa de Inscrição no Programa
DocType: Item,Supplier Items,Itens do Fornecedor
apps/erpnext/erpnext/setup/doctype/company/delete_company_transactions.py +17,Transactions can only be deleted by the creator of the Company,Transações só podem ser excluídos pelo criador da Companhia
apps/erpnext/erpnext/accounts/general_ledger.py +21,Incorrect number of General Ledger Entries found. You might have selected a wrong Account in the transaction.,Número incorreto de General Ledger Entries encontrado. Talvez você tenha selecionado uma conta de errado na transação.
DocType: Selling Settings,Validate Selling Price for Item against Purchase Rate or Valuation Rate,Validar Preço de Venda para o Item de acordo com o Valor de Compra ou Taxa de Avaliação
DocType: Fee Schedule,Fee Schedule,Cronograma de Taxas
DocType: Company,Create Chart Of Accounts Based On,Criar plano de contas baseado em
apps/erpnext/erpnext/hr/doctype/employee/employee.py +112,Date of Birth cannot be greater than today.,Data de nascimento não pode ser maior do que hoje.
,Stock Ageing,Envelhecimento do Estoque
apps/erpnext/erpnext/projects/doctype/task/task.js +39,Timesheet,Registro de Tempo
apps/erpnext/erpnext/controllers/accounts_controller.py +257,{0} '{1}' is disabled,{0} '{1}' está desativado
DocType: Cheque Print Template,Scanned Cheque,Cheque Escaneado
DocType: Notification Control,Send automatic emails to Contacts on Submitting transactions.,Enviar emails automáticos para Contatos sobre transações de enviar.
DocType: Customer,Credit Limit and Payment Terms,Limite de Crédito e Termos de Pagamento
DocType: Purchase Order,Customer Contact Email,Cliente Fale Email
DocType: Warranty Claim,Item and Warranty Details,Itens e Garantia Detalhes
apps/erpnext/erpnext/controllers/accounts_controller.py +101,Note: Payment Entry will not be created since 'Cash or Bank Account' was not specified,Nota: Entrada pagamento não será criado desde 'Cash ou conta bancária ' não foi especificado
DocType: Sales Person,Sales Person Name,Nome do Vendedor
apps/erpnext/erpnext/accounts/doctype/c_form/c_form.py +54,Please enter atleast 1 invoice in the table,"Por favor, indique pelo menos uma fatura na tabela"
apps/erpnext/erpnext/utilities/user_progress.py +244,Add Users,Adicionar Usuários
DocType: POS Item Group,Item Group,Grupo de Itens
DocType: Item,Safety Stock,Estoque de Segurança
DocType: Healthcare Settings,Healthcare Settings,Configurações de Serviço de Saúde
DocType: Purchase Invoice,Taxes and Charges Added (Company Currency),Impostos e taxas acrescidos (moeda da empresa)
apps/erpnext/erpnext/stock/doctype/item/item.py +461,Item Tax Row {0} must have account of type Tax or Income or Expense or Chargeable,Item Imposto Row {0} deve ter em conta tipo de imposto ou de renda ou de despesa ou carregável
<<<<<<< HEAD
apps/erpnext/erpnext/setup/doctype/company/company.js +88,Please re-type company name to confirm,"Por favor, digite novamente o nome da empresa para confirmar"
=======
apps/erpnext/erpnext/setup/doctype/company/company.js +89,Please re-type company name to confirm,"Por favor, digite novamente o nome da empresa para confirmar"
>>>>>>> 7ac92c06
apps/erpnext/erpnext/accounts/report/accounts_receivable/accounts_receivable.html +90,Total Outstanding Amt,Total devido
DocType: Journal Entry,Printing Settings,Configurações de impressão
DocType: Employee Advance,Advance Account,Conta de Adiantamentos
DocType: Sales Invoice,Include Payment (POS),Incluir pagamento (PDV)
apps/erpnext/erpnext/accounts/doctype/journal_entry/journal_entry.py +290,Total Debit must be equal to Total Credit. The difference is {0},Débito total deve ser igual ao total de crédito.
apps/erpnext/erpnext/setup/setup_wizard/data/industry_type.py +11,Automotive,Automotivo
DocType: Asset Category Account,Fixed Asset Account,Conta do Ativo Imobilizado
apps/erpnext/erpnext/selling/doctype/installation_note/installation_note.js +47,From Delivery Note,De Nota de Entrega
DocType: Assessment Plan,From Time,Do Horário
apps/erpnext/erpnext/public/js/pos/pos_bill_item.html +12,In Stock: ,No Estoque:
DocType: Notification Control,Custom Message,Mensagem personalizada
apps/erpnext/erpnext/setup/setup_wizard/data/industry_type.py +33,Investment Banking,Investimento Bancário
apps/erpnext/erpnext/accounts/doctype/purchase_invoice/purchase_invoice.py +79,Cash or Bank Account is mandatory for making payment entry,Dinheiro ou conta bancária é obrigatória para a tomada de entrada de pagamento
DocType: POS Profile,POS Profile Name,Nome do Perfil do PDV
apps/erpnext/erpnext/setup/setup_wizard/operations/install_fixtures.py +104,Intern,internar
apps/erpnext/erpnext/stock/doctype/stock_ledger_entry/stock_ledger_entry.py +94,Stock transactions before {0} are frozen,Transações com ações antes {0} são congelados
apps/erpnext/erpnext/maintenance/doctype/maintenance_schedule/maintenance_schedule.py +219,Please click on 'Generate Schedule',"Por favor, clique em ""Gerar Agenda"""
apps/erpnext/erpnext/accounts/doctype/journal_entry/journal_entry.py +120,Reference No is mandatory if you entered Reference Date,Referência Não é obrigatório se você entrou Data de Referência
apps/erpnext/erpnext/hr/doctype/employee/employee.py +115,Date of Joining must be greater than Date of Birth,Data de Contratação deve ser maior do que a Data de Nascimento
apps/erpnext/erpnext/stock/doctype/material_request/material_request.js +852,Issue Material,Saída de Material
DocType: Material Request Item,For Warehouse,Para Armazén
DocType: Employee,Offer Date,Data da Oferta
apps/erpnext/erpnext/selling/page/sales_funnel/sales_funnel.py +33,Quotations,Orçamentos
apps/erpnext/erpnext/accounts/page/pos/pos.js +727,You are in offline mode. You will not be able to reload until you have network.,Você está em modo offline. Você não será capaz de recarregar até ter conexão.
apps/erpnext/erpnext/education/doctype/student_group_creation_tool/student_group_creation_tool.py +47,No Student Groups created.,Não foi criado nenhum grupo de alunos.
DocType: Purchase Invoice Item,Serial No,Nº de Série
apps/erpnext/erpnext/maintenance/doctype/maintenance_schedule/maintenance_schedule.py +143,Please enter Maintaince Details first,"Por favor, indique Maintaince Detalhes primeiro"
DocType: Stock Entry,Including items for sub assemblies,Incluindo itens para subconjuntos
apps/erpnext/erpnext/education/doctype/program_enrollment/program_enrollment.py +34,Student is already enrolled.,Aluno já está inscrito.
DocType: Fiscal Year,Year Name,Nome do ano
apps/erpnext/erpnext/hr/doctype/salary_slip/salary_slip.py +240,There are more holidays than working days this month.,Há mais feriados do que dias úteis do mês.
DocType: Product Bundle Item,Product Bundle Item,Item do Pacote de Produtos
DocType: Sales Partner,Sales Partner Name,Nome do Parceiro de Vendas
apps/erpnext/erpnext/hooks.py +136,Request for Quotations,Solicitação de Orçamento
DocType: Payment Reconciliation,Maximum Invoice Amount,Valor Máximo da Fatura
apps/erpnext/erpnext/crm/report/campaign_efficiency/campaign_efficiency.py +24,Order/Quot %,Pedido / Orçamentos %
DocType: Asset,Partially Depreciated,parcialmente depreciados
DocType: Issue,Opening Time,Horário de Abertura
apps/erpnext/erpnext/stock/report/itemwise_recommended_reorder_level/itemwise_recommended_reorder_level.py +92,From and To dates required,De e datas necessárias
apps/erpnext/erpnext/stock/doctype/item/item.py +661,Default Unit of Measure for Variant '{0}' must be same as in Template '{1}',A unidade de medida padrão para a variante '{0}' deve ser o mesmo que no modelo '{1}'
DocType: Shipping Rule,Calculate Based On,Calcule Baseado em
DocType: Delivery Note Item,From Warehouse,Armazén de Origem
apps/erpnext/erpnext/selling/doctype/sales_order/sales_order.js +944,No Items with Bill of Materials to Manufacture,Não há itens com Lista de Materiais para Fabricação
DocType: Assessment Plan,Supervisor Name,Nome do supervisor
DocType: Purchase Taxes and Charges,Valuation and Total,Valorização e Total
DocType: Notification Control,Customize the Notification,Personalizar a Notificação
DocType: Manufacturer,Limited to 12 characters,Limitados a 12 caracteres
DocType: Journal Entry,Print Heading,Cabeçalho de Impressão
apps/erpnext/erpnext/config/stock.py +146,Delivery Trip service tours to customers.,Fretes e entregas para Clientes.
apps/erpnext/erpnext/hr/doctype/appraisal/appraisal.py +57,Total cannot be zero,Total não pode ser zero
apps/erpnext/erpnext/selling/report/inactive_customers/inactive_customers.py +16,'Days Since Last Order' must be greater than or equal to zero,'Dias desde a última Ordem' deve ser maior ou igual a zero
DocType: Journal Entry Account,Employee Advance,Adiantamento à Colaboradores
DocType: Leave Application,Follow via Email,Receber alterações por Email
apps/erpnext/erpnext/accounts/doctype/account/chart_of_accounts/verified/standard_chart_of_accounts.py +55,Plants and Machineries,Instalações e Maquinários
DocType: Purchase Taxes and Charges,Tax Amount After Discount Amount,Total de Impostos Depois Montante do Desconto
DocType: Daily Work Summary Settings,Daily Work Summary Settings,Configurações do Resumo de Trabalho Diário
apps/erpnext/erpnext/setup/doctype/territory/territory.py +19,Either target qty or target amount is mandatory,Meta de qtde ou valor da meta são obrigatórios
apps/erpnext/erpnext/accounts/doctype/journal_entry/journal_entry.js +367,Please select Posting Date first,"Por favor, selecione Data de lançamento primeiro"
apps/erpnext/erpnext/public/js/account_tree_grid.js +210,Opening Date should be before Closing Date,Data de Abertura deve ser antes da Data de Fechamento
DocType: Leave Control Panel,Carry Forward,Encaminhar
apps/erpnext/erpnext/accounts/doctype/cost_center/cost_center.py +30,Cost Center with existing transactions can not be converted to ledger,Centro de custo com as operações existentes não podem ser convertidos em registro
DocType: Department,Days for which Holidays are blocked for this department.,Dias para que feriados são bloqueados para este departamento.
DocType: Issue,Raised By (Email),Levantadas por (Email)
DocType: Training Event,Trainer Name,Nome do Instrutor
apps/erpnext/erpnext/crm/report/prospects_engaged_but_not_converted/prospects_engaged_but_not_converted.py +28,Last Communication,Último Contato
apps/erpnext/erpnext/accounts/doctype/purchase_invoice/purchase_invoice.js +372,Cannot deduct when category is for 'Valuation' or 'Valuation and Total',Não pode deduzir quando é para categoria ' Avaliação ' ou ' Avaliação e Total'
apps/erpnext/erpnext/stock/doctype/serial_no/serial_no.py +234,Serial Nos Required for Serialized Item {0},Nº de Série Obrigatório para o Item Serializado {0}
apps/erpnext/erpnext/config/accounts.py +144,Match Payments with Invoices,Conciliação de Pagamentos
DocType: Journal Entry,Bank Entry,Lançamento Bancário
DocType: Authorization Rule,Applicable To (Designation),Aplicável Para (Designação)
,Profitability Analysis,Análise de Lucratividade
DocType: Supplier,Prevent POs,Evitar Pedidos de Compra
apps/erpnext/erpnext/accounts/report/gross_profit/gross_profit.js +28,Group By,Agrupar por
apps/erpnext/erpnext/config/accounts.py +298,Enable / disable currencies.,Ativar / Desativar moedas.
DocType: Production Planning Tool,Get Material Request,Obter Requisições de Material
apps/erpnext/erpnext/controllers/trends.py +19,Total(Amt),Total (Quantia)
apps/erpnext/erpnext/setup/setup_wizard/data/industry_type.py +26,Entertainment & Leisure,Entretenimento & Lazer
DocType: Quality Inspection,Item Serial No,Nº de série do Item
apps/erpnext/erpnext/utilities/activation.py +135,Create Employee Records,Criar registros de colaboradores
apps/erpnext/erpnext/hr/report/monthly_attendance_sheet/monthly_attendance_sheet.py +68,Total Present,Total Presente
apps/erpnext/erpnext/config/accounts.py +105,Accounting Statements,Demonstrativos Contábeis
apps/erpnext/erpnext/stock/doctype/serial_no/serial_no.py +29,New Serial No cannot have Warehouse. Warehouse must be set by Stock Entry or Purchase Receipt,"New Serial Não, não pode ter Warehouse. Warehouse deve ser definida pelo Banco de entrada ou Recibo de compra"
DocType: Lead,Lead Type,Tipo de Cliente em Potencial
apps/erpnext/erpnext/hr/doctype/leave_application/leave_application.py +133,You are not authorized to approve leaves on Block Dates,Você não está autorizado a aprovar folhas em datas Bloco
apps/erpnext/erpnext/stock/doctype/delivery_note/delivery_note.py +383,All these items have already been invoiced,Todos esses itens já foram faturados
DocType: Company,Monthly Sales Target,Meta de Vendas Mensais
apps/erpnext/erpnext/setup/doctype/authorization_control/authorization_control.py +37,Can be approved by {0},Pode ser aprovado pelo {0}
DocType: Item,Default Material Request Type,Tipo de Requisição de Material Padrão
DocType: Shipping Rule,Shipping Rule Conditions,Regra Condições de envio
DocType: BOM Update Tool,The new BOM after replacement,A nova LDM após substituição
,Point of Sale,Ponto de Vendas
DocType: Payment Entry,Received Amount,Total recebido
DocType: Production Planning Tool,"Create for full quantity, ignoring quantity already on order","Criar para quantidade total, ignorar quantidade já pedida"
DocType: Production Planning Tool,Production Planning Tool,Ferramenta de Planejamento da Produção
apps/erpnext/erpnext/stock/doctype/stock_reconciliation/stock_reconciliation.py +152,"Batched Item {0} cannot be updated using Stock Reconciliation, instead use Stock Entry","O item em lote {0} não pode ser atualizado utilizando a Reconciliação de Estoque, em vez disso, utilize o Lançamento de Estoque"
DocType: Quality Inspection,Report Date,Data do Relatório
DocType: Job Opening,Job Title,Cargo
DocType: Manufacturing Settings,Update BOM Cost Automatically,Atualize automaticamente o preço da lista de materiais
apps/erpnext/erpnext/utilities/activation.py +99,Create Users,Criar Usuários
apps/erpnext/erpnext/manufacturing/doctype/production_order/production_order.py +414,Quantity to Manufacture must be greater than 0.,Quantidade de Fabricação deve ser maior que 0.
apps/erpnext/erpnext/config/maintenance.py +17,Visit report for maintenance call.,Relatório da visita da chamada de manutenção.
DocType: Stock Entry,Update Rate and Availability,Atualizar Valor e Disponibilidade
DocType: Stock Settings,Percentage you are allowed to receive or deliver more against the quantity ordered. For example: If you have ordered 100 units. and your Allowance is 10% then you are allowed to receive 110 units.,"Percentagem que estão autorizados a receber ou entregar mais contra a quantidade encomendada. Por exemplo: Se você encomendou 100 unidades. e seu subsídio é de 10%, então você está autorizada a receber 110 unidades."
apps/erpnext/erpnext/accounts/doctype/purchase_invoice/purchase_invoice.py +201,Expense account is mandatory for item {0},Conta de despesa é obrigatória para item {0}
DocType: BOM,Website Description,Descrição do Site
apps/erpnext/erpnext/accounts/report/cash_flow/cash_flow.py +42,Net Change in Equity,Mudança no Patrimônio Líquido
apps/erpnext/erpnext/assets/doctype/asset/asset.py +167,Please cancel Purchase Invoice {0} first,Por favor cancelar a Nota Fiscal de Compra {0} primeiro
DocType: Serial No,AMC Expiry Date,Data de Validade do CAM
,Sales Register,Registro de Vendas
DocType: Daily Work Summary Settings Company,Send Emails At,Enviar Emails em
DocType: Quotation,Quotation Lost Reason,Motivo da perda do Orçamento
apps/erpnext/erpnext/accounts/doctype/payment_entry/payment_entry.py +368,Transaction reference no {0} dated {1},Referência da transação nº {0} em {1}
apps/erpnext/erpnext/setup/doctype/supplier_type/supplier_type.js +5,There is nothing to edit.,Não há nada a ser editado.
apps/erpnext/erpnext/selling/page/point_of_sale/point_of_sale.js +483,Form View,Ver Formulário
apps/erpnext/erpnext/public/js/financial_statements.js +56,Cash Flow Statement,Demonstrativo de Fluxo de Caixa
apps/erpnext/erpnext/accounts/doctype/sales_invoice/sales_invoice.py +478,Please remove this Invoice {0} from C-Form {1},"Por favor, remova esta Invoice {0} a partir de C-Form {1}"
DocType: Leave Control Panel,Please select Carry Forward if you also want to include previous fiscal year's balance leaves to this fiscal year,Por favor selecione Encaminhar se você também quer incluir o saldo de licenças do ano fiscal anterior neste ano fiscal
DocType: GL Entry,Against Voucher Type,Contra o Tipo de Comprovante
apps/erpnext/erpnext/accounts/doctype/purchase_invoice/purchase_invoice.py +226,Please enter Write Off Account,"Por favor, indique a conta de abatimento"
apps/erpnext/erpnext/selling/report/inactive_customers/inactive_customers.py +71,Last Order Date,Data do último pedido
apps/erpnext/erpnext/accounts/doctype/budget/budget.py +47,Account {0} does not belongs to company {1},Conta {0} não pertence à empresa {1}
DocType: Student,Guardian Details,Detalhes do Responsável
DocType: C-Form,C-Form,Formulário-C
apps/erpnext/erpnext/config/hr.py +18,Mark Attendance for multiple employees,Marcar presença de vários colaboradores
DocType: Vehicle,Chassis No,Nº do Chassi
DocType: Payment Request,Initiated,Iniciada
DocType: Production Order,Planned Start Date,Data Planejada de Início
DocType: Serial No,Creation Document Type,Tipo de Criação do Documento
DocType: Leave Type,Is Encash,É cobrança
DocType: Leave Allocation,New Leaves Allocated,Novas Licenças alocadas
apps/erpnext/erpnext/controllers/trends.py +269,Project-wise data is not available for Quotation,Dados do baseados em projeto não estão disponíveis para Orçamentos
DocType: Project,Expected End Date,Data Prevista de Término
DocType: Budget Account,Budget Amount,Valor do Orçamento
DocType: Payment Entry,Account Paid To,Recebido na Conta
apps/erpnext/erpnext/selling/doctype/product_bundle/product_bundle.py +24,Parent Item {0} must not be a Stock Item,Pai item {0} não deve ser um item da
apps/erpnext/erpnext/accounts/doctype/budget/budget.py +128,{0} Budget for Account {1} against {2} {3} is {4}. It will exceed by {5},{0} Orçamento para a Conta {1} contra o {2} {3} é {4}. Ele irá exceder em {5}
apps/erpnext/erpnext/accounts/doctype/purchase_invoice/purchase_invoice.py +695,Row {0}# Account must be of type 'Fixed Asset',"Linha {0} # A conta deve ser do tipo ""Ativo Imobilizado"""
apps/erpnext/erpnext/stock/report/batch_wise_balance_history/batch_wise_balance_history.py +37,Out Qty,Qtde Saída
apps/erpnext/erpnext/healthcare/doctype/patient/patient.py +46,Series is mandatory,Série é obrigatório
DocType: Student Sibling,Student ID,ID do Aluno
apps/erpnext/erpnext/config/projects.py +46,Types of activities for Time Logs,Tipos de Atividades para Registros de Tempo
DocType: Stock Entry Detail,Basic Amount,Valor Base
apps/erpnext/erpnext/accounts/doctype/sales_invoice/sales_invoice.py +449,Warehouse required for stock Item {0},Armazém necessário para o ítem do estoque {0}
DocType: Leave Allocation,Unused leaves,Folhas não utilizadas
DocType: Tax Rule,Billing State,Estado de Faturamento
apps/erpnext/erpnext/stock/doctype/material_request/material_request.js +916,Fetch exploded BOM (including sub-assemblies),Buscar LDM explodida (incluindo sub-conjuntos )
DocType: Authorization Rule,Applicable To (Employee),Aplicável para (Colaborador)
apps/erpnext/erpnext/controllers/accounts_controller.py +136,Due Date is mandatory,Due Date é obrigatória
apps/erpnext/erpnext/controllers/item_variant.py +80,Increment for Attribute {0} cannot be 0,Atributo incremento para {0} não pode ser 0
DocType: Journal Entry,Pay To / Recd From,Pagar Para / Recebido De
DocType: Naming Series,Setup Series,Configuração de Séries
DocType: Payment Reconciliation,To Invoice Date,Até a Data de Faturamento
DocType: Supplier,Contact HTML,Contato HTML
DocType: Landed Cost Voucher,Purchase Receipts,Recibos de compra
apps/erpnext/erpnext/accounts/doctype/pricing_rule/pricing_rule.js +29,How Pricing Rule is applied?,Como regra de preços é aplicada?
DocType: Stock Entry,Delivery Note No,Nº da Guia de Remessa
DocType: Production Planning Tool,"If checked, only Purchase material requests for final raw materials will be included in the Material Requests. Otherwise, Material Requests for parent items will be created","Se for selecionado, só as Requisições de Material de Compra para matérias-primas finais é que serão incluídas nas Requisições de Material. Caso contrário, serão criadas Requisições de Material para os itens de origem"
apps/erpnext/erpnext/public/js/setup_wizard.js +28,Retail,Varejo
DocType: Purchase Taxes and Charges Template,Purchase Taxes and Charges Template,Modelo de Encargos e Impostos sobre Compras
apps/erpnext/erpnext/accounts/doctype/gl_entry/gl_entry.py +61,{0} {1}: Either debit or credit amount is required for {2},{0} {1}: Um valor de débito ou crédito é necessário para {2}
DocType: Payment Entry,Account Paid From,Conta de Origem do Pagamento
DocType: Purchase Order Item Supplied,Raw Material Item Code,Código de Item de Matérias-primas
DocType: Journal Entry,Write Off Based On,Abater baseado em
DocType: Stock Settings,Show Barcode Field,Mostrar Campo Código de Barras
apps/erpnext/erpnext/buying/doctype/request_for_quotation/request_for_quotation.js +807,Send Supplier Emails,Enviar emails a fornecedores
apps/erpnext/erpnext/config/accounts.py +319,Setup default values for POS Invoices,Configurar valores padrão para faturas do PDV
apps/erpnext/erpnext/config/hr.py +182,Training,Treinamento
DocType: Timesheet,Employee Detail,Detalhes do Colaborador
apps/erpnext/erpnext/accounts/doctype/subscription/subscription.py +68,Next Date's day and Repeat on Day of Month must be equal,No dia seguinte de Data e Repetir no dia do mês deve ser igual
apps/erpnext/erpnext/config/website.py +11,Settings for website homepage,Configurações para página inicial do site
DocType: Offer Letter,Awaiting Response,Aguardando Resposta
DocType: Salary Slip,Earning & Deduction,Ganho &amp; Dedução
apps/erpnext/erpnext/accounts/doctype/account/account_tree.js +38,Optional. This setting will be used to filter in various transactions.,Opcional . Esta configuração será usada para filtrar em várias transações.
apps/erpnext/erpnext/stock/doctype/stock_reconciliation/stock_reconciliation.py +110,Negative Valuation Rate is not allowed,Taxa de Avaliação negativa não é permitida
DocType: Holiday List,Weekly Off,Descanso semanal
DocType: Fiscal Year,"For e.g. 2012, 2012-13","Para por exemplo 2012, 2012-13"
apps/erpnext/erpnext/accounts/report/balance_sheet/balance_sheet.py +96,Provisional Profit / Loss (Credit),Provisão Lucro / Prejuízo (Crédito)
DocType: Sales Invoice,Return Against Sales Invoice,Devolução contra Nota Fiscal de Venda
apps/erpnext/erpnext/stock/report/bom_search/bom_search.js +32,Item 5,O item 5
DocType: Serial No,Creation Time,Horário de Criação
apps/erpnext/erpnext/selling/report/customer_acquisition_and_loyalty/customer_acquisition_and_loyalty.py +62,Total Revenue,Receita total
DocType: Sales Invoice,Product Bundle Help,Pacote de Produtos Ajuda
,Monthly Attendance Sheet,Folha de Ponto Mensal
apps/erpnext/erpnext/healthcare/report/lab_test_report/lab_test_report.py +15,No record found,Nenhum registro encontrado
apps/erpnext/erpnext/accounts/report/asset_depreciations_and_balances/asset_depreciations_and_balances.py +140,Cost of Scrapped Asset,Custo do Ativo Sucateado
apps/erpnext/erpnext/controllers/stock_controller.py +236,{0} {1}: Cost Center is mandatory for Item {2},{0} {1}: Centro de Custo é obrigatória para item {2}
DocType: Vehicle,Policy No,Nº da Apólice
apps/erpnext/erpnext/accounts/doctype/purchase_invoice/purchase_invoice.js +684,Get Items from Product Bundle,Obter Itens do Pacote de Produtos
DocType: Asset,Straight Line,Linha reta
DocType: Project User,Project User,Usuário do Projeto
DocType: GL Entry,Is Advance,É Adiantamento
apps/erpnext/erpnext/hr/doctype/upload_attendance/upload_attendance.js +21,Attendance From Date and Attendance To Date is mandatory,Data de Início do Comparecimento e Data Final de Comparecimento é obrigatória
apps/erpnext/erpnext/controllers/buying_controller.py +156,Please enter 'Is Subcontracted' as Yes or No,"Por favor, digite ' é subcontratado ""como Sim ou Não"
<<<<<<< HEAD
=======
apps/erpnext/erpnext/crm/report/prospects_engaged_but_not_converted/prospects_engaged_but_not_converted.py +29,Last Communication Date,Data do Último Contato
>>>>>>> 7ac92c06
DocType: Sales Team,Contact No.,Nº Contato.
DocType: Bank Reconciliation,Payment Entries,Lançamentos de Pagamentos
DocType: Program Enrollment Tool,Get Students From,Obter Alunos de
apps/erpnext/erpnext/config/learn.py +273,Publish Items on Website,Publicar Itens no site
DocType: POS Profile,Offline POS Section,Seção PDV Offline
DocType: Sales Invoice,Terms and Conditions Details,Detalhes dos Termos e Condições
DocType: Sales Taxes and Charges Template,Sales Taxes and Charges Template,Modelo de Encargos e Impostos sobre Vendas
apps/erpnext/erpnext/selling/report/inactive_customers/inactive_customers.py +67,Number of Order,Número de pedidos
DocType: Item Group,HTML / Banner that will show on the top of product list.,HTML / Faixa que vai ser mostrada no topo da lista de produtos.
DocType: Shipping Rule,Specify conditions to calculate shipping amount,Especificar condições para calcular valor de frete
DocType: Accounts Settings,Role Allowed to Set Frozen Accounts & Edit Frozen Entries,Papel permissão para definir as contas congeladas e editar entradas congeladas
apps/erpnext/erpnext/accounts/doctype/cost_center/cost_center.py +28,Cannot convert Cost Center to ledger as it has child nodes,"Não é possível converter Centro de Custo de contabilidade , uma vez que tem nós filhos"
apps/erpnext/erpnext/stock/report/stock_balance/stock_balance.py +66,Opening Value,Valor de Abertura
apps/erpnext/erpnext/stock/report/stock_ledger/stock_ledger.py +47,Serial #,Serial #
<<<<<<< HEAD
apps/erpnext/erpnext/controllers/accounts_controller.py +620,"Row #{0}: Asset {1} cannot be submitted, it is already {2}","Linha # {0}: Ativo {1} não pode ser enviado, já é {2}"
=======
apps/erpnext/erpnext/controllers/accounts_controller.py +629,"Row #{0}: Asset {1} cannot be submitted, it is already {2}","Linha # {0}: Ativo {1} não pode ser enviado, já é {2}"
>>>>>>> 7ac92c06
DocType: Tax Rule,Billing Country,País de Faturamento
DocType: Purchase Order Item,Expected Delivery Date,Data Prevista de Entrega
apps/erpnext/erpnext/accounts/general_ledger.py +132,Debit and Credit not equal for {0} #{1}. Difference is {2}.,O Débito e Crédito não são iguais para {0} # {1}. A diferença é de {2}.
apps/erpnext/erpnext/accounts/doctype/account/chart_of_accounts/verified/standard_chart_of_accounts.py +98,Entertainment Expenses,Despesas com Entretenimento
apps/erpnext/erpnext/stock/doctype/stock_entry/stock_entry.js +63,Make Material Request,Fazer Requisição de Material
apps/erpnext/erpnext/manufacturing/doctype/bom/bom_item_preview.html +20,Open Item {0},Abrir Item {0}
apps/erpnext/erpnext/selling/doctype/sales_order/sales_order.py +222,Sales Invoice {0} must be cancelled before cancelling this Sales Order,A Nota Fiscal de Venda {0} deve ser cancelada antes de cancelar este Pedido de Venda
DocType: Sales Invoice Timesheet,Billing Amount,Total para Faturamento
apps/erpnext/erpnext/stock/doctype/packing_slip/packing_slip.js +84,Invalid quantity specified for item {0}. Quantity should be greater than 0.,Quantidade inválido especificado para o item {0} . Quantidade deve ser maior do que 0 .
DocType: Company,Default Employee Advance Account,Conta Padrão de Adiantamento à Colaboradores
apps/erpnext/erpnext/config/hr.py +60,Applications for leave.,Solicitações de licença.
apps/erpnext/erpnext/accounts/doctype/account/account.py +164,Account with existing transaction can not be deleted,Contas com transações existentes não pode ser excluídas
DocType: Vehicle,Last Carbon Check,Última Inspeção de Emissão de Carbono
DocType: Purchase Invoice,Posting Time,Horário da Postagem
DocType: Timesheet,% Amount Billed,Valor Faturado %
apps/erpnext/erpnext/accounts/doctype/account/chart_of_accounts/verified/standard_chart_of_accounts.py +118,Telephone Expenses,Despesas com Telefone
DocType: Sales Partner,Logo,Logotipo
DocType: Naming Series,Check this if you want to force the user to select a series before saving. There will be no default if you check this.,Marque esta opção se você deseja forçar o usuário a selecionar uma série antes de salvar. Não haverá nenhum padrão se você marcar isso.
apps/erpnext/erpnext/stock/get_item_details.py +129,No Item with Serial No {0},Nenhum Item com Nº de Série {0}
DocType: Payment Entry,Difference Amount (Company Currency),Total da diferença (moeda da empresa)
apps/erpnext/erpnext/selling/report/customer_acquisition_and_loyalty/customer_acquisition_and_loyalty.py +60,New Customer Revenue,Receita com novos clientes
apps/erpnext/erpnext/accounts/doctype/account/chart_of_accounts/verified/standard_chart_of_accounts.py +119,Travel Expenses,Despesas com viagem
DocType: Maintenance Visit,Breakdown,Pane
<<<<<<< HEAD
apps/erpnext/erpnext/controllers/accounts_controller.py +800,Account: {0} with currency: {1} can not be selected,A Conta: {0} com moeda: {1} não pode ser selecionada
DocType: Manufacturing Settings,"Update BOM cost automatically via Scheduler, based on latest valuation rate / price list rate / last purchase rate of raw materials.","Atualize o custo da lista lista de materiais automaticamente através do Agendador, com base na taxa de avaliação / taxa de preços mais recente / última taxa de compra de matérias-primas."
apps/erpnext/erpnext/accounts/doctype/account/account.py +50,Account {0}: Parent account {1} does not belong to company: {2},Conta {0}: A Conta Superior {1} não pertence à empresa: {2}
apps/erpnext/erpnext/setup/doctype/company/company.js +105,Successfully deleted all transactions related to this company!,Todas as transações relacionadas a esta empresa foram excluídas com sucesso!
=======
apps/erpnext/erpnext/controllers/accounts_controller.py +813,Account: {0} with currency: {1} can not be selected,A Conta: {0} com moeda: {1} não pode ser selecionada
DocType: Manufacturing Settings,"Update BOM cost automatically via Scheduler, based on latest valuation rate / price list rate / last purchase rate of raw materials.","Atualize o custo da lista lista de materiais automaticamente através do Agendador, com base na taxa de avaliação / taxa de preços mais recente / última taxa de compra de matérias-primas."
apps/erpnext/erpnext/accounts/doctype/account/account.py +50,Account {0}: Parent account {1} does not belong to company: {2},Conta {0}: A Conta Superior {1} não pertence à empresa: {2}
apps/erpnext/erpnext/setup/doctype/company/company.js +106,Successfully deleted all transactions related to this company!,Todas as transações relacionadas a esta empresa foram excluídas com sucesso!
>>>>>>> 7ac92c06
apps/erpnext/erpnext/accounts/report/accounts_payable/accounts_payable.js +21,As on Date,Como na Data
apps/erpnext/erpnext/setup/setup_wizard/operations/install_fixtures.py +100,Probation,Provação
apps/erpnext/erpnext/accounts/doctype/sales_invoice/sales_invoice.js +809,Return / Credit Note,Devolução / Nota de Crédito
apps/erpnext/erpnext/accounts/report/accounts_receivable/accounts_receivable.html +23,Total Paid Amount,Quantia total paga
DocType: Production Order Item,Transferred Qty,Qtde Transferida
apps/erpnext/erpnext/setup/setup_wizard/operations/install_fixtures.py +188,Planning,Planejamento
apps/erpnext/erpnext/accounts/report/purchase_register/purchase_register.py +80,Supplier Id,ID do Fornecedor
apps/erpnext/erpnext/manufacturing/doctype/bom/bom.py +267,Quantity should be greater than 0,Quantidade deve ser maior do que 0
DocType: Journal Entry,Cash Entry,Entrada de Caixa
DocType: Sales Partner,Contact Desc,Descrição do Contato
apps/erpnext/erpnext/config/hr.py +65,"Type of leaves like casual, sick etc.","Tipo de licenças como casual, doença, etc."
DocType: Email Digest,Send regular summary reports via Email.,Enviar relatórios periódicos de síntese via Email.
apps/erpnext/erpnext/hr/doctype/expense_claim/expense_claim.py +305,Please set default account in Expense Claim Type {0},Por favor configure uma conta padrão no tipo de Reembolso de Despesas {0}
DocType: Brand,Item Manager,Gerente de Item
DocType: Buying Settings,Default Supplier Type,Padrão de Tipo de Fornecedor
DocType: Production Order,Total Operating Cost,Custo de Operacional Total
apps/erpnext/erpnext/stock/doctype/delivery_note/delivery_note.py +171,Note: Item {0} entered multiple times,Observação: O Item {0} foi inserido mais de uma vez
apps/erpnext/erpnext/config/selling.py +41,All Contacts.,Todos os Contatos.
apps/erpnext/erpnext/public/js/setup_wizard.js +71,Company Abbreviation,Sigla da Empresa
apps/erpnext/erpnext/healthcare/doctype/physician/physician.py +57,User {0} does not exist,Usuário {0} não existe
apps/erpnext/erpnext/accounts/doctype/payment_request/payment_request.py +182,Payment Entry already exists,Pagamento já existe
apps/erpnext/erpnext/setup/doctype/authorization_control/authorization_control.py +36,Not authroized since {0} exceeds limits,Não authroized desde {0} excede os limites
apps/erpnext/erpnext/config/hr.py +110,Salary template master.,Modelo de cadastro de salário.
DocType: Leave Type,Max Days Leave Allowed,Período máximo de Licença
apps/erpnext/erpnext/shopping_cart/doctype/shopping_cart_settings/shopping_cart_settings.py +63,Set Tax Rule for shopping cart,Conjunto de regras de imposto por carrinho de compras
,Sales Funnel,Funil de Vendas
apps/erpnext/erpnext/setup/doctype/company/company.py +48,Abbreviation is mandatory,Abreviatura é obrigatória
,Qty to Transfer,Qtde para Transferir
apps/erpnext/erpnext/config/selling.py +13,Quotes to Leads or Customers.,Cotações para Clientes em Potencial ou Clientes.
DocType: Stock Settings,Role Allowed to edit frozen stock,Papel permissão para editar estoque congelado
,Territory Target Variance Item Group-Wise,Variação Territorial de Público por Grupo de Item
apps/erpnext/erpnext/setup/setup_wizard/operations/install_fixtures.py +143,All Customer Groups,Todos os grupos de clientes
<<<<<<< HEAD
apps/erpnext/erpnext/controllers/accounts_controller.py +761,{0} is mandatory. Maybe Currency Exchange record is not created for {1} to {2}.,{0} é obrigatório. Talvez o valor de câmbio não exista de {1} para {2}.
=======
apps/erpnext/erpnext/controllers/accounts_controller.py +774,{0} is mandatory. Maybe Currency Exchange record is not created for {1} to {2}.,{0} é obrigatório. Talvez o valor de câmbio não exista de {1} para {2}.
>>>>>>> 7ac92c06
apps/erpnext/erpnext/accounts/doctype/tax_rule/tax_rule.py +41,Tax Template is mandatory.,Modelo de impostos é obrigatório.
apps/erpnext/erpnext/accounts/doctype/account/account.py +44,Account {0}: Parent account {1} does not exist,Conta {0}: A Conta Superior {1} não existe
DocType: Purchase Invoice Item,Price List Rate (Company Currency),Preço da Lista de Preços (moeda da empresa)
DocType: Products Settings,Products Settings,Configurações de Produtos
DocType: Monthly Distribution Percentage,Percentage Allocation,Alocação Percentual
apps/erpnext/erpnext/setup/setup_wizard/operations/install_fixtures.py +128,Secretary,secretário
DocType: Global Defaults,"If disable, 'In Words' field will not be visible in any transaction","Desativa campo ""por extenso"" em qualquer tipo de transação"
DocType: Serial No,Distinct unit of an Item,Unidade distinta de um item
DocType: Pricing Rule,Buying,Compras
DocType: HR Settings,Employee Records to be created by,Registro do colaborador a ser criado por
DocType: POS Profile,Apply Discount On,Aplicar Discount On
,Reqd By Date,Entrega Esperada em
apps/erpnext/erpnext/controllers/sales_and_purchase_return.py +96,Row # {0}: Serial No is mandatory,Linha # {0}: O número de série é obrigatório
DocType: Purchase Taxes and Charges,Item Wise Tax Detail,Detalhes do Imposto Vinculados ao Item
,Item-wise Price List Rate,Lista de Preços por Item
apps/erpnext/erpnext/buying/doctype/purchase_order/purchase_order.js +970,Supplier Quotation,Orçamento de Fornecedor
DocType: Quotation,In Words will be visible once you save the Quotation.,Por extenso será visível quando você salvar o orçamento.
apps/erpnext/erpnext/stock/doctype/item/item.py +473,Barcode {0} already used in Item {1},Código de barras {0} já utilizado em item {1}
apps/erpnext/erpnext/config/selling.py +86,Rules for adding shipping costs.,Regras para adicionar os custos de envio .
DocType: Item,Opening Stock,Abertura de Estoque
apps/erpnext/erpnext/support/doctype/warranty_claim/warranty_claim.py +20,Customer is required,O Cliente é obrigatório
apps/erpnext/erpnext/controllers/sales_and_purchase_return.py +20,{0} is mandatory for Return,{0} é obrigatório para Devolução
DocType: Purchase Order,To Receive,Receber
apps/erpnext/erpnext/utilities/user_progress.py +249,user@example.com,usuario@exemplo.com.br
apps/erpnext/erpnext/accounts/report/budget_variance_report/budget_variance_report.py +57,Total Variance,Variância total
DocType: Accounts Settings,"If enabled, the system will post accounting entries for inventory automatically.","Se ativado, o sistema irá postar lançamentos contábeis para o inventário automaticamente."
apps/erpnext/erpnext/setup/setup_wizard/data/industry_type.py +15,Brokerage,Corretagem
apps/erpnext/erpnext/hr/doctype/leave_application/leave_application.py +232,Attendance for employee {0} is already marked for this day,Presença para o colaborador {0} já está registrada para este dia
DocType: Production Order Operation,"in Minutes
Updated via 'Time Log'","em Minutos 
 Atualizado via 'Registro de Tempo'"
DocType: Customer,From Lead,Do Cliente em Potencial
apps/erpnext/erpnext/config/manufacturing.py +13,Orders released for production.,Ordens liberadas para produção.
apps/erpnext/erpnext/public/js/account_tree_grid.js +66,Select Fiscal Year...,Selecione o Ano Fiscal ...
apps/erpnext/erpnext/accounts/doctype/sales_invoice/sales_invoice.py +554,POS Profile required to make POS Entry,Perfil do PDV necessário para fazer entrada no PDV
DocType: Program Enrollment Tool,Enroll Students,Matricular Alunos
apps/erpnext/erpnext/patches/v4_0/create_price_list_if_missing.py +21,Standard Selling,Venda padrão
apps/erpnext/erpnext/stock/doctype/stock_entry/stock_entry.py +148,Atleast one warehouse is mandatory,Pelo menos um armazém é obrigatório
DocType: Serial No,Out of Warranty,Fora de Garantia
apps/erpnext/erpnext/accounts/doctype/journal_entry/journal_entry.py +358,{0} against Sales Invoice {1},{0} contra Nota Fiscal de Vendas {1}
DocType: Sales Invoice,SINV-,NFV-
DocType: Customer,Mention if non-standard receivable account,Mencione se a conta a receber não for a conta padrão
DocType: Journal Entry Account,If Income or Expense,Se é Receita ou Despesa
DocType: Production Order,Required Items,Itens Necessários
DocType: Stock Ledger Entry,Stock Value Difference,Diferença de valor do estoque
DocType: Payment Reconciliation Payment,Payment Reconciliation Payment,Pagamento da Conciliação de Pagamento
DocType: BOM Item,BOM No,Nº da LDM
apps/erpnext/erpnext/accounts/doctype/journal_entry/journal_entry.py +158,Journal Entry {0} does not have account {1} or already matched against other voucher,Lançamento no Livro Diário {0} não tem conta {1} ou já conciliado com outro comprovante
apps/erpnext/erpnext/accounts/doctype/account/chart_of_accounts/verified/standard_chart_of_accounts.py +46,Electronic Equipments,Equipamentos Eletrônicos
apps/erpnext/erpnext/hr/doctype/leave_allocation/leave_allocation.py +49,Leaves must be allocated in multiples of 0.5,"Folhas devem ser alocados em múltiplos de 0,5"
DocType: Production Order,Operation Cost,Custo da Operação
apps/erpnext/erpnext/config/hr.py +29,Upload attendance from a .csv file,Carregar comparecimento a partir de um arquivo CSV.
apps/erpnext/erpnext/selling/report/customer_credit_balance/customer_credit_balance.py +45,Outstanding Amt,Valor Devido
DocType: Sales Person,Set targets Item Group-wise for this Sales Person.,Estabelecer Metas para este Vendedor por Grupo de Itens
DocType: Stock Settings,Freeze Stocks Older Than [Days],Congelar lançamentos mais antigos do que [Dias]
apps/erpnext/erpnext/accounts/doctype/pricing_rule/pricing_rule.js +42,"If two or more Pricing Rules are found based on the above conditions, Priority is applied. Priority is a number between 0 to 20 while default value is zero (blank). Higher number means it will take precedence if there are multiple Pricing Rules with same conditions.","Se duas ou mais regras de preços são encontrados com base nas condições acima, a prioridade é aplicada. Prioridade é um número entre 0 a 20, enquanto o valor padrão é zero (em branco). Número maior significa que ele terá prioridade se houver várias regras de preços com as mesmas condições."
apps/erpnext/erpnext/controllers/trends.py +36,Fiscal Year: {0} does not exists,Ano Fiscal: {0} não existe
DocType: Leave Block List,Allow the following users to approve Leave Applications for block days.,Permitir que os usuários a seguir para aprovar aplicações deixam para os dias de bloco.
apps/erpnext/erpnext/config/hr.py +137,Types of Expense Claim.,Tipos de reembolso de despesas.
DocType: Purchase Invoice Item,Weight Per Unit,Peso Unitário
DocType: Bank Guarantee,End Date,Data Final
apps/erpnext/erpnext/config/stock.py +7,Stock Transactions,Transações de Estoque
DocType: Employee,Internal Work History,História Trabalho Interno
DocType: Depreciation Schedule,Accumulated Depreciation Amount,Total de Depreciação Acumulada
apps/erpnext/erpnext/setup/setup_wizard/data/industry_type.py +42,Private Equity,Patrimônio Líquido
DocType: Maintenance Visit,Customer Feedback,Comentário do Cliente
DocType: Item Attribute,From Range,Da Faixa
DocType: BOM,Set rate of sub-assembly item based on BOM,Definir custo de semiacabado baseado na lista de materiais
DocType: Daily Work Summary Settings Company,Daily Work Summary Settings Company,Configurações Resumo de Trabalho Diário da Empresa
apps/erpnext/erpnext/stock/utils.py +123,Item {0} ignored since it is not a stock item,Item {0} ignorado uma vez que não é um item de estoque
apps/erpnext/erpnext/manufacturing/doctype/production_order/production_order.js +109,Submit this Production Order for further processing.,Enviar esta ordem de produção para posterior processamento.
apps/erpnext/erpnext/accounts/doctype/pricing_rule/pricing_rule.js +23,"To not apply Pricing Rule in a particular transaction, all applicable Pricing Rules should be disabled.","Para não aplicar regra de preços em uma transação particular, todas as regras de preços aplicáveis devem ser desativados."
apps/erpnext/erpnext/hr/doctype/job_opening/job_opening.py +27,Jobs,Tarefas
,Sales Order Trends,Tendência de Pedidos de Venda
DocType: Employee,Held On,Realizada em
apps/erpnext/erpnext/manufacturing/doctype/production_order/production_order_calendar.js +36,Production Item,Bem de Produção
,Employee Information,Informações do Colaborador
apps/erpnext/erpnext/accounts/report/general_ledger/general_ledger.py +44,"Can not filter based on Voucher No, if grouped by Voucher","Não é possível filtrar com base no Comprovante Não, se agrupados por voucher"
apps/erpnext/erpnext/buying/doctype/request_for_quotation/request_for_quotation.js +916,Make Supplier Quotation,Criar Orçamento do Fornecedor
DocType: BOM,Materials Required (Exploded),Materiais necessários (lista explodida)
apps/erpnext/erpnext/controllers/sales_and_purchase_return.py +101,Row # {0}: Serial No {1} does not match with {2} {3},Row # {0}: Número de ordem {1} não coincide com {2} {3}
apps/erpnext/erpnext/setup/setup_wizard/operations/install_fixtures.py +86,Casual Leave,Casual Deixar
apps/erpnext/erpnext/accounts/doctype/journal_entry/journal_entry.py +378,Note: {0},Observação: {0}
,Delivery Note Trends,Tendência de Remessas
apps/erpnext/erpnext/manufacturing/report/bom_stock_report/bom_stock_report.py +22,In Stock Qty,Quantidade no Estoque
apps/erpnext/erpnext/accounts/general_ledger.py +111,Account: {0} can only be updated via Stock Transactions,Conta: {0} só pode ser atualizado via transações de ações
DocType: GL Entry,Party,Sujeito
DocType: Opportunity,Opportunity Date,Data da Oportunidade
DocType: Purchase Receipt,Return Against Purchase Receipt,Devolução contra Recibo de Compra
DocType: Request for Quotation Item,Request for Quotation Item,Solicitação de Orçamento do Item
DocType: Purchase Order,To Bill,Para Faturar
DocType: Material Request,% Ordered,% Comprado
apps/erpnext/erpnext/setup/setup_wizard/operations/install_fixtures.py +103,Piecework,trabalho por peça
apps/erpnext/erpnext/accounts/report/gross_profit/gross_profit.py +70,Avg. Buying Rate,Méd. Valor de Compra
DocType: Task,Actual Time (in Hours),Tempo Real (em horas)
DocType: Employee,History In Company,Histórico na Empresa
apps/erpnext/erpnext/config/learn.py +107,Newsletters,Boletim de Notícias
DocType: Stock Ledger Entry,Stock Ledger Entry,Lançamento do Livro de Inventário
DocType: Department,Leave Block List,Lista de Bloqueio de Licença
DocType: Purchase Invoice,Tax ID,CPF/CNPJ
apps/erpnext/erpnext/stock/doctype/serial_no/serial_no.py +192,Item {0} is not setup for Serial Nos. Column must be blank,Item {0} não está configurado para Serial Coluna N º s deve estar em branco
DocType: Accounts Settings,Accounts Settings,Configurações de Contas
DocType: Customer,Sales Partner and Commission,Parceiro de Vendas e Comissão
DocType: Employee Loan,Rate of Interest (%) / Year,Taxa de Juros (%) / Ano
DocType: Loan Type,Rate of Interest (%) Yearly,Taxa de Juros (%) Anual
apps/erpnext/erpnext/accounts/doctype/account/chart_of_accounts/verified/standard_chart_of_accounts.py +71,Temporary Accounts,Contas Temporárias
DocType: BOM Explosion Item,BOM Explosion Item,Item da Explosão da LDM
apps/erpnext/erpnext/stock/get_item_details.py +365,Price List {0} is disabled or does not exist,Lista de Preços {0} está desativada ou não existe
DocType: Purchase Invoice,Return,Devolução
DocType: Production Order Operation,Production Order Operation,Ordem de produção Operation
apps/erpnext/erpnext/education/doctype/student_group/student_group.py +41,{0} - {1} is not enrolled in the Batch {2},{0} - {1} não está inscrito no Lote {2}
apps/erpnext/erpnext/assets/doctype/asset/depreciation.py +113,"Asset {0} cannot be scrapped, as it is already {1}","Activo {0} não pode ser descartado, uma vez que já é {1}"
DocType: Task,Total Expense Claim (via Expense Claim),Reivindicação Despesa Total (via Despesa Claim)
apps/erpnext/erpnext/hr/doctype/employee_attendance_tool/employee_attendance_tool.js +177,Mark Absent,Marcar Ausente
apps/erpnext/erpnext/manufacturing/doctype/bom/bom.py +140,Row {0}: Currency of the BOM #{1} should be equal to the selected currency {2},Linha {0}: Moeda da LDM # {1} deve ser igual à moeda selecionada {2}
DocType: Journal Entry Account,Exchange Rate,Taxa de Câmbio
apps/erpnext/erpnext/accounts/doctype/sales_invoice/sales_invoice.py +572,Sales Order {0} is not submitted,Pedido de Venda {0} não foi enviado
DocType: Homepage,Tag Line,Slogan
DocType: Fee Component,Fee Component,Componente da Taxa
apps/erpnext/erpnext/education/doctype/course/course.py +20,Total Weightage of all Assessment Criteria must be 100%,O peso total de todos os Critérios de Avaliação deve ser 100%
DocType: Purchase Order Item,Last Purchase Rate,Valor da Última Compra
DocType: Project Task,Task ID,ID Tarefa
apps/erpnext/erpnext/stock/doctype/stock_ledger_entry/stock_ledger_entry.py +84,Stock cannot exist for Item {0} since has variants,Stock não pode existir por item {0} já que tem variantes
,Sales Person-wise Transaction Summary,Resumo de Vendas por Vendedor
DocType: Training Event,Contact Number,Telefone para Contato
apps/erpnext/erpnext/stock/doctype/warehouse/warehouse.py +74,Warehouse {0} does not exist,Armazém {0} não existe
DocType: Monthly Distribution,Monthly Distribution Percentages,Percentagens distribuição mensal
apps/erpnext/erpnext/stock/doctype/batch/batch.py +58,The selected item cannot have Batch,O item selecionado não pode ter Batch
DocType: Delivery Note,% of materials delivered against this Delivery Note,% do material entregue contra esta Guia de Remessa
DocType: Project,Customer Details,Detalhes do Cliente
,Unpaid Expense Claim,Reembolso de Despesas Não Pago
DocType: Payment Entry,Paid Amount,Valor pago
,Available Stock for Packing Items,Estoque Disponível para o Empacotamento de Itens
DocType: Item Variant,Item Variant,Item Variant
apps/erpnext/erpnext/accounts/doctype/account/account.py +114,"Account balance already in Debit, you are not allowed to set 'Balance Must Be' as 'Credit'","O saldo já está em débito, você não tem permissão para definir 'saldo deve ser' como 'crédito'"
apps/erpnext/erpnext/assets/doctype/asset/asset.py +41,Item {0} has been disabled,Item {0} foi desativado
apps/erpnext/erpnext/buying/utils.py +47,Please enter quantity for Item {0},"Por favor, indique a quantidade de item {0}"
apps/erpnext/erpnext/accounts/report/accounts_receivable/accounts_receivable.html +89,Credit Note Amt,Nota de crédito Total
DocType: Employee External Work History,Employee External Work History,Histórico de Trabalho Externo do Colaborador
DocType: Opening Invoice Creation Tool,Purchase,Compras
apps/erpnext/erpnext/stock/report/batch_wise_balance_history/batch_wise_balance_history.py +37,Balance Qty,Qtde Balanço
apps/erpnext/erpnext/hr/doctype/appraisal/appraisal.py +20,Goals cannot be empty,Objetivos não podem estar em branco
DocType: Item Group,Parent Item Group,Grupo de item pai
DocType: Purchase Receipt,Rate at which supplier's currency is converted to company's base currency,Taxa na qual a moeda do fornecedor é convertida para a moeda base da empresa
apps/erpnext/erpnext/manufacturing/doctype/workstation/workstation.py +36,Row #{0}: Timings conflicts with row {1},Row # {0}: conflitos Timings com linha {1}
apps/erpnext/erpnext/hr/doctype/salary_slip/salary_slip.py +177,Multiple active Salary Structures found for employee {0} for the given dates,Várias estruturas salariais ativas encontradas para o colaboador {0} para as datas indicadas
apps/erpnext/erpnext/config/accounts.py +308,Setup Gateway accounts.,Configuração contas Gateway.
DocType: Employee,Employment Type,Tipo de Emprego
DocType: Payment Entry,Set Exchange Gain / Loss,Definir Perda/Ganho com Câmbio
apps/erpnext/erpnext/hr/doctype/leave_application/leave_application.py +92,Application period cannot be across two alocation records,Período de aplicação não pode ser através de dois registros de alocação
DocType: Item Group,Default Expense Account,Conta Padrão de Despesa
apps/erpnext/erpnext/education/report/student_and_guardian_contact_details/student_and_guardian_contact_details.py +53,Student Email ID,Email do Aluno
DocType: Employee,Notice (days),Aviso Prévio ( dias)
DocType: Tax Rule,Sales Tax Template,Modelo de Impostos sobre Vendas
apps/erpnext/erpnext/accounts/page/pos/pos.js +2468,Select items to save the invoice,Selecione os itens para salvar a nota
DocType: Employee,Encashment Date,Data da cobrança
DocType: Account,Stock Adjustment,Ajuste do estoque
apps/erpnext/erpnext/projects/doctype/activity_cost/activity_cost.py +34,Default Activity Cost exists for Activity Type - {0},Existe Atividade Custo Padrão para o Tipo de Atividade - {0}
DocType: Production Order,Planned Operating Cost,Custo Operacional Planejado
DocType: Academic Term,Term Start Date,Data de Início do Ano Letivo
apps/erpnext/erpnext/crm/report/campaign_efficiency/campaign_efficiency.py +18,Opp Count,Nº de Oportunidades
apps/erpnext/erpnext/accounts/doctype/subscription/subscription.py +242,Please find attached {0} #{1},Segue em anexo {0} # {1}
apps/erpnext/erpnext/accounts/report/bank_reconciliation_statement/bank_reconciliation_statement.py +34,Bank Statement balance as per General Ledger,Extrato bancário de acordo com o livro razão
DocType: Authorization Rule,Customer / Item Name,Nome do Cliente/Produto
DocType: Product Bundle,"Aggregate group of **Items** into another **Item**. This is useful if you are bundling a certain **Items** into a package and you maintain stock of the packed **Items** and not the aggregate **Item**. 

The package **Item** will have ""Is Stock Item"" as ""No"" and ""Is Sales Item"" as ""Yes"".

For Example: If you are selling Laptops and Backpacks separately and have a special price if the customer buys both, then the Laptop + Backpack will be a new Product Bundle Item.

Note: BOM = Bill of Materials","Grupo agregado de Itens ** ** em outro item ** **. Isso é útil se você está empacotando um certo Itens ** ** em um pacote e você manter o estoque dos itens embalados ** ** e não o agregado ** ** item. O pacote ** ** item terá &quot;é Stock item&quot; como &quot;Não&quot; e &quot;é o item Vendas&quot; como &quot;Sim&quot;. Por exemplo: Se você está vendendo Laptops e Mochilas separadamente e têm um preço especial se o cliente compra ambos, então o Laptop Backpack + será um novo item Bundle produto. Nota: BOM = Bill of Materials"
apps/erpnext/erpnext/selling/doctype/installation_note/installation_note.py +42,Serial No is mandatory for Item {0},Número de séries é obrigatório para item {0}
apps/erpnext/erpnext/stock/doctype/item_attribute/item_attribute.py +43,Please specify from/to range,"Por favor, especifique de / para variar"
DocType: Serial No,Under AMC,Sob CAM
apps/erpnext/erpnext/stock/doctype/landed_cost_voucher/landed_cost_voucher.js +55,Item valuation rate is recalculated considering landed cost voucher amount,Taxa de valorização do item é recalculado considerando valor do voucher custo desembarcou
apps/erpnext/erpnext/config/selling.py +153,Default settings for selling transactions.,Configuração padrão para transações de vendas.
DocType: Guardian,Guardian Of ,Responsável por
DocType: Grading Scale Interval,Threshold,Média
DocType: BOM Update Tool,Current BOM,LDM atual
apps/erpnext/erpnext/public/js/utils.js +49,Add Serial No,Adicionar Serial No
DocType: Production Order Item,Available Qty at Source Warehouse,Qtd disponível no Armazén de Origem
apps/erpnext/erpnext/assets/doctype/asset_movement/asset_movement.py +18,{0} asset cannot be transferred,{0} ativo não pode ser transferido
apps/erpnext/erpnext/config/buying.py +7,Purchasing,Requisições
apps/erpnext/erpnext/stock/doctype/warehouse/warehouse.py +51,Warehouse can not be deleted as stock ledger entry exists for this warehouse.,Armazém não pode ser excluído pois existe entrada de material para este armazém.
DocType: Expense Claim Advance,Expense Claim Advance,Adiantamento de Solicitação de Reembolso
apps/erpnext/erpnext/setup/setup_wizard/operations/install_fixtures.py +133,Project Manager,Gerente de Projetos
apps/erpnext/erpnext/accounts/doctype/pricing_rule/pricing_rule.py +73,Max discount allowed for item: {0} is {1}%,Max desconto permitido para o item: {0} é {1}%
apps/erpnext/erpnext/selling/doctype/sales_order/sales_order.py +308,Row #{0}: Not allowed to change Supplier as Purchase Order already exists,Linha # {0}: Não é permitido mudar de fornecedor quando o Pedido de Compra já existe
DocType: Accounts Settings,Role that is allowed to submit transactions that exceed credit limits set.,Papel que é permitido submeter transações que excedam os limites de crédito estabelecidos.
apps/erpnext/erpnext/selling/doctype/sales_order/sales_order.js +978,Select Items to Manufacture,Selecionar Itens para Produzir
apps/erpnext/erpnext/accounts/page/pos/pos.js +955,"Master data syncing, it might take some time","Os dados estão sendo sincronizados, isto pode demorar algum tempo"
DocType: Item Price,Item Price,Preço do Item
apps/erpnext/erpnext/setup/setup_wizard/data/industry_type.py +48,Soap & Detergent,Soap & detergente
DocType: BOM,Show Items,Mostrar Itens
apps/erpnext/erpnext/setup/setup_wizard/data/industry_type.py +36,Motion Picture & Video,Motion Picture & Video
DocType: Warehouse,Warehouse Name,Nome do Armazén
DocType: Naming Series,Select Transaction,Selecione a Transação
apps/erpnext/erpnext/setup/doctype/authorization_rule/authorization_rule.py +30,Please enter Approving Role or Approving User,"Por favor, indique Função Aprovadora ou Usuário Aprovador"
DocType: Journal Entry,Write Off Entry,Lançamento de Abatimento
DocType: BOM,Rate Of Materials Based On,Preço dos materiais com base em
apps/erpnext/erpnext/support/page/support_analytics/support_analytics.js +21,Support Analtyics,Análise de Pós-Vendas
apps/erpnext/erpnext/accounts/report/trial_balance/trial_balance.py +49,To Date should be within the Fiscal Year. Assuming To Date = {0},Para data deve ser dentro do exercício social. Assumindo Para Date = {0}
DocType: Employee,"Here you can maintain height, weight, allergies, medical concerns etc","Aqui você pode manter a altura, peso, alergias, restrições médicas, etc"
DocType: Leave Block List,Applies to Company,Aplica-se a Empresa
apps/erpnext/erpnext/manufacturing/doctype/production_order/production_order.py +222,Cannot cancel because submitted Stock Entry {0} exists,Não pode cancelar por causa da entrada submetido {0} existe
DocType: Employee Loan,Disbursement Date,Data do Desembolso
apps/erpnext/erpnext/accounts/doctype/subscription/subscription.py +80,'Recipients' not specified,'Destinatários' não especificado
DocType: BOM Update Tool,Update latest price in all BOMs,Atualize o preço mais recente em todas as LDMs
apps/erpnext/erpnext/hr/doctype/employee/employee.py +221,Today is {0}'s birthday!,{0} faz aniversário hoje!
DocType: Production Planning Tool,Material Request For Warehouse,Requisição de Material para Armazém
DocType: Sales Order Item,For Production,Para Produção
DocType: Payment Request,payment_url,payment_url
apps/erpnext/erpnext/crm/report/campaign_efficiency/campaign_efficiency.py +22,Opp/Lead %,Oportunidade / Cliente em Potencial %
,Asset Depreciations and Balances,Depreciação de Ativos e Saldos
DocType: Sales Invoice,Get Advances Received,Obter adiantamentos recebidos
DocType: Email Digest,Add/Remove Recipients,Adicionar / Remover Destinatários
apps/erpnext/erpnext/stock/doctype/stock_entry/stock_entry.py +491,Transaction not allowed against stopped Production Order {0},A transação não é permitida relacionada à Ordem de produção {0} parada
apps/erpnext/erpnext/accounts/doctype/fiscal_year/fiscal_year.js +19,"To set this Fiscal Year as Default, click on 'Set as Default'","Para definir esse Ano Fiscal como padrão , clique em ' Definir como padrão '"
apps/erpnext/erpnext/projects/doctype/project/project.py +216,Join,Junte-se
<<<<<<< HEAD
apps/erpnext/erpnext/stock/report/stock_projected_qty/stock_projected_qty.py +21,Shortage Qty,Escassez Qtde
=======
apps/erpnext/erpnext/stock/report/stock_projected_qty/stock_projected_qty.py +21,Shortage Qty,Qtde em Falta
>>>>>>> 7ac92c06
apps/erpnext/erpnext/stock/doctype/item/item.py +685,Item variant {0} exists with same attributes,Variante item {0} existe com os mesmos atributos
DocType: Leave Application,LAP/,SDL/
apps/erpnext/erpnext/accounts/doctype/payment_request/payment_request.py +347,Requesting payment against {0} {1} for amount {2},Esta é uma solicitação de pagamento relacionada à {0} {1} no valor de {2}
DocType: Salary Slip,Salary Slip,Contracheque
DocType: Pricing Rule,Margin Rate or Amount,Percentual ou Valor de Margem
apps/erpnext/erpnext/stock/report/batch_item_expiry_status/batch_item_expiry_status.py +48,'To Date' is required,'Data Final' é necessária
DocType: Packing Slip,"Generate packing slips for packages to be delivered. Used to notify package number, package contents and its weight.","Gerar lista de embalagem para os pacotes a serem entregues. Usado para identificar número do pacote, o conteúdo do pacote e seu peso."
DocType: Sales Invoice Item,Sales Order Item,Item do Pedido de Venda
DocType: Salary Slip,Payment Days,Datas de Pagamento
DocType: Stock Settings,Convert Item Description to Clean HTML,Converter a Descrição do Item para HTML Limpo
DocType: BOM,Manage cost of operations,Gerenciar custo das operações
DocType: Notification Control,"When any of the checked transactions are ""Submitted"", an email pop-up automatically opened to send an email to the associated ""Contact"" in that transaction, with the transaction as an attachment. The user may or may not send the email.","Quando qualquer uma das operações marcadas são ""Enviadas"", um pop-up abre automaticamente para enviar um email para o ""Contato"" associado a transação, com a transação como um anexo. O usuário pode ou não enviar o email."
apps/erpnext/erpnext/config/setup.py +14,Global Settings,Configurações Globais
DocType: Employee Education,Employee Education,Escolaridade do Colaborador
<<<<<<< HEAD
apps/erpnext/erpnext/public/js/controllers/transaction.js +1097,It is needed to fetch Item Details.,Isto é necessário para buscar detalhes de itens
=======
apps/erpnext/erpnext/public/js/controllers/transaction.js +1101,It is needed to fetch Item Details.,Isto é necessário para buscar detalhes de itens
>>>>>>> 7ac92c06
DocType: Salary Slip,Net Pay,Pagamento Líquido
apps/erpnext/erpnext/stock/doctype/serial_no/serial_no.py +217,Serial No {0} has already been received,Nº de Série {0} já foi recebido
,Requested Items To Be Transferred,"Items Solicitados, mas não Transferidos"
DocType: Expense Claim,Vehicle Log,Log do Veículo
DocType: Customer,Sales Team Details,Detalhes da Equipe de Vendas
apps/erpnext/erpnext/accounts/page/pos/pos.js +1342,Delete permanently?,Apagar de forma permanente?
DocType: Expense Claim,Total Claimed Amount,Quantia Total Reivindicada
apps/erpnext/erpnext/config/crm.py +17,Potential opportunities for selling.,Oportunidades potenciais para a venda.
apps/erpnext/erpnext/setup/setup_wizard/operations/install_fixtures.py +90,Sick Leave,Licença Médica
DocType: Email Digest,Email Digest,Resumo por Email
DocType: Delivery Note,Billing Address Name,Endereço de Faturamento
apps/erpnext/erpnext/setup/setup_wizard/data/industry_type.py +22,Department Stores,Lojas de Departamento
DocType: Sales Invoice,Base Change Amount (Company Currency),Troco (moeda da empresa)
apps/erpnext/erpnext/stock/doctype/purchase_receipt/purchase_receipt.py +304,No accounting entries for the following warehouses,Nenhuma entrada de contabilidade para os seguintes armazéns
apps/erpnext/erpnext/projects/doctype/project/project.js +111,Save the document first.,Salve o documento pela primeira vez.
DocType: Account,Chargeable,Taxável
DocType: Company,Change Abbreviation,Mudar abreviação
DocType: Expense Claim Detail,Expense Date,Data da despesa
apps/erpnext/erpnext/selling/report/inactive_customers/inactive_customers.py +70,Last Order Amount,Valor do último pedido
DocType: Delivery Stop,Email Sent To,Email Enviado para
DocType: Budget,Warn,Avisar
DocType: Appraisal,"Any other remarks, noteworthy effort that should go in the records.","Quaisquer outras observações, esforço digno de nota que deve constar nos registros."
DocType: Asset Maintenance,Manufacturing User,Usuário de Fabricação
apps/erpnext/erpnext/setup/setup_wizard/operations/install_fixtures.py +131,Business Development Manager,Gerente de Desenvolvimento de Negócios
DocType: Maintenance Visit Purpose,Maintenance Visit Purpose,Finalidade da Visita de Manutenção
apps/erpnext/erpnext/stock/doctype/warehouse/warehouse.js +18,General Ledger,Livro Razão
apps/erpnext/erpnext/hr/doctype/attendance/attendance.py +33,Employee {0} on Leave on {1},Colaborador {0} de licença em {1}
apps/erpnext/erpnext/selling/doctype/campaign/campaign.js +10,View Leads,Veja os Clientes em Potencial
DocType: Item Attribute Value,Attribute Value,Atributo Valor
,Itemwise Recommended Reorder Level,Níves de Reposição Recomendados por Item
DocType: Salary Detail,Salary Detail,Detalhes de Salário
apps/erpnext/erpnext/accounts/doctype/payment_entry/payment_entry.js +1043,Please select {0} first,Por favor selecione {0} primeiro
apps/erpnext/erpnext/stock/doctype/stock_entry/stock_entry.py +850,Batch {0} of Item {1} has expired.,Lote {0} de {1} item expirou.
apps/erpnext/erpnext/config/manufacturing.py +27,Time Sheet for manufacturing.,Registro de Tempo para fabricação
DocType: Salary Detail,Default Amount,Quantidade Padrão
apps/erpnext/erpnext/stock/doctype/stock_reconciliation/stock_reconciliation.py +95,Warehouse not found in the system,Armazén não foi encontrado no sistema
apps/erpnext/erpnext/setup/doctype/email_digest/email_digest.py +115,This Month's Summary,Resumo deste mês
DocType: Quality Inspection Reading,Quality Inspection Reading,Leitura da Inspeção de Qualidade
apps/erpnext/erpnext/stock/doctype/stock_settings/stock_settings.py +25,`Freeze Stocks Older Than` should be smaller than %d days.,'Congelar Estoque anterior a' deve ser menor que %d dias .
DocType: Tax Rule,Purchase Tax Template,Modelo de Impostos sobre a compra
,Project wise Stock Tracking,Rastreio de Estoque por Projeto
DocType: Stock Entry Detail,Actual Qty (at source/target),Qtde Real (na origem / destino)
apps/erpnext/erpnext/config/hr.py +12,Employee records.,Registros de colaboradores.
apps/erpnext/erpnext/assets/doctype/asset/asset.py +95,Please set Next Depreciation Date,Por favor configure a próxima data de depreciação
DocType: HR Settings,Payroll Settings,Configurações da Folha de Pagamento
apps/erpnext/erpnext/config/accounts.py +146,Match non-linked Invoices and Payments.,Combinar Faturas e Pagamentos não relacionados.
DocType: POS Settings,POS Settings,Configurações do PDV
apps/erpnext/erpnext/templates/pages/cart.html +16,Place Order,Fazer pedido
DocType: Email Digest,New Purchase Orders,Novos Pedidos de Compra
apps/erpnext/erpnext/accounts/doctype/cost_center/cost_center.py +24,Root cannot have a parent cost center,Root não pode ter um centro de custos pai
apps/erpnext/erpnext/accounts/report/asset_depreciations_and_balances/asset_depreciations_and_balances.py +152,Accumulated Depreciation as on,Depreciação acumulada como em
DocType: Sales Invoice,C-Form Applicable,Formulário-C Aplicável
apps/erpnext/erpnext/manufacturing/doctype/production_order/production_order.py +419,Operation Time must be greater than 0 for Operation {0},Tempo de Operação deve ser maior que 0 para a operação {0}
apps/erpnext/erpnext/controllers/sales_and_purchase_return.py +106,Warehouse is mandatory,Armazém é obrigatório
DocType: Supplier,Address and Contacts,Endereços e Contatos
DocType: UOM Conversion Detail,UOM Conversion Detail,Detalhe da Conversão de Unidade de Medida
apps/erpnext/erpnext/manufacturing/doctype/production_order/production_order.py +407,Production Order cannot be raised against a Item Template,Ordem de produção não pode ser levantada contra um modelo de item
apps/erpnext/erpnext/stock/doctype/landed_cost_voucher/landed_cost_voucher.js +52,Charges are updated in Purchase Receipt against each item,Encargos são atualizados em Recibo de compra para cada item
DocType: Warranty Claim,Resolved By,Resolvido por
apps/erpnext/erpnext/config/hr.py +75,Allocate leaves for a period.,Alocar licenças por um período.
apps/erpnext/erpnext/accounts/report/bank_reconciliation_statement/bank_reconciliation_statement.py +42,Cheques and Deposits incorrectly cleared,Cheques e depósitos apagados incorretamente
apps/erpnext/erpnext/accounts/doctype/account/account.py +46,Account {0}: You can not assign itself as parent account,Conta {0}: Você não pode definir a própria conta como uma conta superior
DocType: Purchase Invoice Item,Price List Rate,Preço na Lista de Preços
apps/erpnext/erpnext/utilities/activation.py +72,Create customer quotes,Criar orçamentos de clientes
DocType: Item,"Show ""In Stock"" or ""Not in Stock"" based on stock available in this warehouse.","Mostrar ""Em Estoque"" ou ""Esgotado"" baseado no estoque disponível neste armazén."
DocType: Item,Average time taken by the supplier to deliver,Tempo médio necessário para entrega do fornecedor.
DocType: Project,Expected Start Date,Data Prevista de Início
apps/erpnext/erpnext/stock/doctype/landed_cost_voucher/landed_cost_voucher.js +49,Remove item if charges is not applicable to that item,"Remover item, se as cargas não é aplicável a esse elemento"
apps/erpnext/erpnext/accounts/doctype/payment_request/payment_request.py +34,Transaction currency must be same as Payment Gateway currency,Moeda de transação deve ser o mesmo da moeda gateway de pagamento
apps/erpnext/erpnext/templates/pages/rfq.html +75,Quotations: ,Orçamentos:
DocType: Workstation,Operating Costs,Custos Operacionais
DocType: Budget,Action if Accumulated Monthly Budget Exceeded,Ação se o Acumulado Mensal Exceder o Orçamento
DocType: Subscription,Submit on creation,Enviar ao criar
DocType: Daily Work Summary Settings,"Emails will be sent to all Active Employees of the company at the given hour, if they do not have holiday. Summary of responses will be sent at midnight.","Os e-mails serão enviados para todos os colaboradores ativos da empresa na hora informada, caso não estejam de férias. O resumo das respostas serão enviadas à meia-noite."
DocType: Employee Leave Approver,Employee Leave Approver,Licença do Colaborador Aprovada
apps/erpnext/erpnext/stock/doctype/item/item.py +485,Row {0}: An Reorder entry already exists for this warehouse {1},Linha {0}: Uma entrada de reposição já existe para este armazém {1}
apps/erpnext/erpnext/crm/doctype/opportunity/opportunity.py +99,"Cannot declare as lost, because Quotation has been made.","Não se pode declarar como perdido , porque foi realizado um Orçamento."
apps/erpnext/erpnext/hr/doctype/training_event/training_event.js +16,Training Feedback,Feedback do Treinamento
apps/erpnext/erpnext/stock/doctype/stock_entry/stock_entry.py +488,Production Order {0} must be submitted,Ordem de produção {0} deve ser enviado
apps/erpnext/erpnext/maintenance/doctype/maintenance_schedule/maintenance_schedule.py +149,Please select Start Date and End Date for Item {0},Por favor selecione a Data de início e a Data de Término do Item {0}
apps/erpnext/erpnext/hr/doctype/leave_control_panel/leave_control_panel.js +16,To date cannot be before from date,Até o momento não pode ser antes a partir da data
apps/erpnext/erpnext/stock/doctype/item/item.js +268,Add / Edit Prices,Adicionar / Editar preços
DocType: Cheque Print Template,Cheque Print Template,Template para Impressão de Cheques
apps/erpnext/erpnext/accounts/doctype/cost_center/cost_center.js +36,Chart of Cost Centers,Plano de Centros de Custo
,Requested Items To Be Ordered,"Itens Solicitados, mas não Comprados"
apps/erpnext/erpnext/hr/doctype/daily_work_summary/daily_work_summary.py +32,Daily Work Summary for {0},Resumo de Trabalho Diário para {0}
DocType: BOM,Manufacturing,Fabricação
,Ordered Items To Be Delivered,"Itens Vendidos, mas não Entregues"
DocType: Account,Income,Receita
DocType: Industry Type,Industry Type,Tipo de Indústria
apps/erpnext/erpnext/templates/includes/cart.js +150,Something went wrong!,Algo deu errado!
apps/erpnext/erpnext/hr/doctype/leave_application/leave_application.py +124,Warning: Leave application contains following block dates,Aviso: pedido de férias contém as datas de intervalos
apps/erpnext/erpnext/stock/doctype/delivery_note/delivery_note.py +266,Sales Invoice {0} has already been submitted,A Nota Fiscal de Venda {0} já foi enviada
apps/erpnext/erpnext/accounts/report/trial_balance/trial_balance.py +25,Fiscal Year {0} does not exist,Ano Fiscal {0} não existe
DocType: Purchase Invoice Item,Amount (Company Currency),Total (moeda da empresa)
DocType: Fee Schedule,Student Category,Categoria do Aluno
DocType: Announcement,Student,Aluno
apps/erpnext/erpnext/config/hr.py +238,Organization unit (department) master.,Unidade (departamento) mestre da organização.
apps/erpnext/erpnext/selling/doctype/sms_center/sms_center.py +75,Please enter message before sending,Por favor introduza a mensagem antes de enviá-
DocType: Email Digest,Pending Quotations,Orçamentos Pendentes
apps/erpnext/erpnext/config/accounts.py +318,Point-of-Sale Profile,Perfil do Ponto de Vendas
apps/erpnext/erpnext/accounts/doctype/account/chart_of_accounts/verified/standard_chart_of_accounts.py +156,Unsecured Loans,Empréstimos não Garantidos
DocType: Maintenance Schedule Detail,Scheduled Date,Data Agendada
apps/erpnext/erpnext/accounts/report/accounts_receivable/accounts_receivable.html +88,Total Paid Amt,Quantia total paga
DocType: SMS Center,Messages greater than 160 characters will be split into multiple messages,Mensagens maiores do que 160 caracteres vão ser divididos em múltiplas mensagens
DocType: Purchase Receipt Item,Received and Accepted,Recebeu e aceitou
,Serial No Service Contract Expiry,Vencimento do Contrato de Serviço com Nº de Série
apps/erpnext/erpnext/accounts/doctype/journal_entry/journal_entry.py +297,You cannot credit and debit same account at the same time,Você não pode ter débito e crédito na mesma conta
DocType: Naming Series,Help HTML,Ajuda HTML
DocType: Student Group Creation Tool,Student Group Creation Tool,Ferramenta de Criação de Grupos de Alunos
apps/erpnext/erpnext/hr/doctype/appraisal/appraisal.py +53,Total weightage assigned should be 100%. It is {0},Peso total atribuído deve ser de 100%. É {0}
apps/erpnext/erpnext/selling/doctype/quotation/quotation.py +80,Cannot set as Lost as Sales Order is made.,Não é possível definir como Perdido uma vez que foi feito um Pedido de Venda
DocType: Request for Quotation Item,Supplier Part No,Nº da Peça no Fornecedor
apps/erpnext/erpnext/accounts/doctype/payment_entry/payment_entry.py +364,Received From,Recebido de
DocType: Item,Has Serial No,Tem nº de Série
apps/erpnext/erpnext/hr/doctype/expense_claim/expense_claim.py +24,{0}: From {0} for {1},{0}: A partir de {0} para {1}
apps/erpnext/erpnext/selling/doctype/sales_order/sales_order.py +167,Row #{0}: Set Supplier for item {1},Linha # {0}: Defina o fornecedor para o item {1}
apps/erpnext/erpnext/projects/doctype/timesheet/timesheet.py +121,Row {0}: Hours value must be greater than zero.,Linha {0}: Horas deve ser um valor maior que zero
apps/erpnext/erpnext/stock/doctype/item/item.py +185,Website Image {0} attached to Item {1} cannot be found,Site Imagem {0} anexada ao Item {1} não pode ser encontrado
DocType: Item,List this Item in multiple groups on the website.,Listar este item em vários grupos no site.
apps/erpnext/erpnext/accounts/doctype/journal_entry/journal_entry.py +321,Please check Multi Currency option to allow accounts with other currency,"Por favor, verifique multi opção de moeda para permitir que contas com outra moeda"
apps/erpnext/erpnext/manufacturing/doctype/bom/bom.py +85,Item: {0} does not exist in the system,Item: {0} não existe no sistema
apps/erpnext/erpnext/accounts/doctype/account/account.py +106,You are not authorized to set Frozen value,Você não está autorizado para definir o valor congelado
DocType: Payment Reconciliation,Get Unreconciled Entries,Obter Lançamentos não Conciliados
DocType: Payment Reconciliation,From Invoice Date,A Partir da Data de Faturamento
apps/erpnext/erpnext/public/js/setup_wizard.js +114,What does it do?,O que isto faz ?
apps/erpnext/erpnext/stock/doctype/batch/batch.js +76,To Warehouse,Para o Armazén
apps/erpnext/erpnext/education/doctype/student_admission/student_admission.py +26,All Student Admissions,Todas Admissões de Alunos
,Average Commission Rate,Percentual de Comissão Médio
apps/erpnext/erpnext/stock/doctype/item/item.py +434,'Has Serial No' can not be 'Yes' for non-stock item,'Tem Número Serial' não pode ser confirmado para itens sem controle de estoque
apps/erpnext/erpnext/hr/doctype/attendance/attendance.py +41,Attendance can not be marked for future dates,Comparecimento não pode ser marcado para datas futuras
DocType: Pricing Rule,Pricing Rule Help,Regra Preços Ajuda
DocType: Purchase Taxes and Charges,Account Head,Conta
apps/erpnext/erpnext/setup/setup_wizard/operations/install_fixtures.py +153,Electrical,elétrico
apps/erpnext/erpnext/utilities/activation.py +100,Add the rest of your organization as your users. You can also add invite Customers to your portal by adding them from Contacts,Adicione o resto de sua organização como seus usuários. Você também pode adicionar clientes convidados ao seu portal adicionando-os de Contatos
DocType: Stock Entry,Total Value Difference (Out - In),Diferença do Valor Total (Saída - Entrada)
apps/erpnext/erpnext/accounts/doctype/journal_entry/journal_entry.py +346,Row {0}: Exchange Rate is mandatory,Linha {0}: Taxa de Câmbio é obrigatória
apps/erpnext/erpnext/setup/doctype/sales_person/sales_person.py +27,User ID not set for Employee {0},ID de usuário não definida para Colaborador {0}
DocType: Stock Entry,Default Source Warehouse,Armazén de Origem Padrão
DocType: Item,Customer Code,Código do Cliente
apps/erpnext/erpnext/hr/doctype/employee/employee.py +220,Birthday Reminder for {0},Lembrete de aniversário para {0}
apps/erpnext/erpnext/selling/report/inactive_customers/inactive_customers.py +72,Days Since Last Order,Dias desde a última compra
apps/erpnext/erpnext/accounts/doctype/sales_invoice/sales_invoice.py +352,Debit To account must be a Balance Sheet account,Débito em conta deve ser uma conta de Balanço
DocType: Buying Settings,Naming Series,Código dos Documentos
DocType: Leave Block List,Leave Block List Name,Deixe o nome Lista de Bloqueios
apps/erpnext/erpnext/hr/doctype/vehicle/vehicle.py +14,Insurance Start date should be less than Insurance End date,A data de início da cobertura do seguro deve ser inferior a data de término da cobertura
apps/erpnext/erpnext/accounts/doctype/account/chart_of_accounts/verified/standard_chart_of_accounts.py +32,Stock Assets,Ativos Estoque
DocType: Timesheet,Production Detail,Detalhes da Produção
DocType: Target Detail,Target Qty,Meta de Qtde
DocType: Shopping Cart Settings,Checkout Settings,Configurações de Vendas
DocType: Notification Control,Sales Invoice Message,Mensagem da Nota Fiscal de Venda
apps/erpnext/erpnext/accounts/doctype/period_closing_voucher/period_closing_voucher.py +27,Closing Account {0} must be of type Liability / Equity,Fechando Conta {0} deve ser do tipo de responsabilidade / Patrimônio Líquido
apps/erpnext/erpnext/hr/doctype/salary_slip/salary_slip.py +325,Salary Slip of employee {0} already created for time sheet {1},Contracheque do colaborador {0} já criado para o registro de tempo {1}
DocType: Vehicle Log,Odometer,Odômetro
DocType: Sales Order Item,Ordered Qty,Qtde Encomendada
apps/erpnext/erpnext/stock/doctype/item/item.py +713,Item {0} is disabled,Item {0} está desativado
DocType: Stock Settings,Stock Frozen Upto,Estoque congelado até
apps/erpnext/erpnext/stock/doctype/material_request/material_request.js +929,BOM does not contain any stock item,LDM não contém nenhum item de estoque
DocType: Vehicle Log,Refuelling Details,Detalhes de Abastecimento
apps/erpnext/erpnext/config/hr.py +104,Generate Salary Slips,Gerar contracheques
apps/erpnext/erpnext/accounts/doctype/pricing_rule/pricing_rule.py +44,"Buying must be checked, if Applicable For is selected as {0}","Compra deve ser verificada, se for caso disso nos items selecionados como {0}"
apps/erpnext/erpnext/setup/doctype/authorization_rule/authorization_rule.py +40,Discount must be less than 100,Desconto deve ser inferior a 100
DocType: Purchase Invoice,Write Off Amount (Company Currency),Valor abatido (moeda da empresa)
apps/erpnext/erpnext/stock/doctype/item/item.py +489,Row #{0}: Please set reorder quantity,"Linha # {0}: Por favor, defina a quantidade de reposição"
DocType: Landed Cost Voucher,Landed Cost Voucher,Comprovante de Custos de Desembarque
apps/erpnext/erpnext/public/js/queries.js +39,Please set {0},Defina {0}
DocType: Employee,Health Details,Detalhes sobre a Saúde
DocType: Offer Letter,Offer Letter Terms,Termos da Carta de Oferta
DocType: Serial No,Delivery Document Type,Tipo do Documento de Entrega
DocType: Email Digest,Receivables,Recebíveis
DocType: Lead Source,Lead Source,Origem do Cliente em Potencial
DocType: Customer,Additional information regarding the customer.,Informações adicionais sobre o cliente.
apps/erpnext/erpnext/accounts/doctype/payment_entry/payment_entry.py +225,"{0} {1} is associated with {2}, but Party Account is {3}","{0} {1} está associado a {2}, mas a Conta do Partido é {3}"
DocType: Maintenance Visit,Maintenance Date,Data da Manutenção
DocType: Purchase Invoice Item,Rejected Serial No,Nº de Série Rejeitado
apps/erpnext/erpnext/accounts/doctype/fiscal_year/fiscal_year.py +82,Year start date or end date is overlapping with {0}. To avoid please set company,Ano data de início ou data de término é a sobreposição com {0}. Para evitar defina empresa
apps/erpnext/erpnext/maintenance/doctype/maintenance_schedule/maintenance_schedule.py +156,Start date should be less than end date for Item {0},Data de início deve ser inferior a data final para o item {0}
DocType: Item,"Example: ABCD.#####
If series is set and Serial No is not mentioned in transactions, then automatic serial number will be created based on this series. If you always want to explicitly mention Serial Nos for this item. leave this blank.","Exemplo:. ABCD ##### 
 Se série é ajustada e número de série não é mencionado em transações, número de série, em seguida automática será criado com base nesta série. Se você sempre quis mencionar explicitamente Serial Nos para este item. deixe em branco."
DocType: Upload Attendance,Upload Attendance,Enviar o Ponto
apps/erpnext/erpnext/stock/doctype/stock_entry/stock_entry.js +535,BOM and Manufacturing Quantity are required,A LDM e a Quantidade para Fabricação são necessários
apps/erpnext/erpnext/accounts/report/accounts_payable/accounts_payable.js +44,Ageing Range 2,Faixa Envelhecimento 2
,Sales Analytics,Analítico de Vendas
,Prospects Engaged But Not Converted,"Clientes prospectados, mas não convertidos"
DocType: Manufacturing Settings,Manufacturing Settings,Configurações de Fabricação
apps/erpnext/erpnext/config/setup.py +56,Setting up Email,Configurando Email
apps/erpnext/erpnext/accounts/doctype/purchase_invoice/purchase_invoice.py +106,Please enter default currency in Company Master,"Por favor, indique moeda padrão ino cadastro da empresa"
DocType: Stock Entry Detail,Stock Entry Detail,Detalhe do Lançamento no Estoque
DocType: Products Settings,Home Page is Products,Página Inicial é Produtos
,Asset Depreciation Ledger,Livro Razão de Depreciação de Ativos
apps/erpnext/erpnext/accounts/doctype/tax_rule/tax_rule.py +88,Tax Rule Conflicts with {0},Conflitos regra fiscal com {0}
apps/erpnext/erpnext/accounts/doctype/account/account_tree.js +25,New Account Name,Nome da Nova Conta
DocType: Purchase Invoice Item,Raw Materials Supplied Cost,Custo de fornecimento de Matérias-primas
DocType: Selling Settings,Settings for Selling Module,Configurações do Módulo de Vendas
apps/erpnext/erpnext/setup/setup_wizard/operations/install_fixtures.py +115,Customer Service,Atendimento ao Cliente
DocType: Item Customer Detail,Item Customer Detail,Detalhe do Cliente do Item
apps/erpnext/erpnext/config/hr.py +50,Offer candidate a Job.,Ofertar vaga ao candidato.
DocType: Notification Control,Prompt for Email on Submission of,Solicitar o Envio de Email no Envio do Documento
apps/erpnext/erpnext/hr/doctype/leave_allocation/leave_allocation.py +88,Total allocated leaves are more than days in the period,Total de licenças alocadas é maior do que número de dias no período
apps/erpnext/erpnext/stock/doctype/stock_ledger_entry/stock_ledger_entry.py +70,Item {0} must be a stock Item,Item {0} deve ser um item de estoque
DocType: Manufacturing Settings,Default Work In Progress Warehouse,Armazén Padrão de Trabalho em Andamento
apps/erpnext/erpnext/config/accounts.py +288,Default settings for accounting transactions.,As configurações padrão para as transações contábeis.
DocType: Purchase Invoice Item,Stock Qty,Quantidade em estoque
apps/erpnext/erpnext/templates/includes/footer/footer_extension.html +26,Error: Not a valid id?,Erro: Não é um ID válido?
DocType: Naming Series,Update Series Number,Atualizar Números de Séries
DocType: Account,Equity,Patrimônio Líquido
DocType: Sales Order,Printing Details,Imprimir detalhes
apps/erpnext/erpnext/stock/report/bom_search/bom_search.js +38,Search Sub Assemblies,Pesquisa Subconjuntos
apps/erpnext/erpnext/accounts/doctype/purchase_invoice/purchase_invoice.py +171,Item Code required at Row No {0},Código do item exigido na Linha Nº {0}
DocType: Sales Partner,Partner Type,Tipo de parceiro
DocType: Authorization Rule,Customerwise Discount,Desconto referente ao Cliente
apps/erpnext/erpnext/config/projects.py +41,Timesheet for tasks.,Registros de Tempo para tarefas.
DocType: Purchase Invoice,Against Expense Account,Contra a Conta de Despesas
DocType: Bank Reconciliation,Get Payment Entries,Obter Lançamentos de Pagamentos
DocType: Quotation Item,Against Docname,Contra o Docname
DocType: SMS Center,All Employee (Active),Todos os Colaboradores (Ativos)
apps/erpnext/erpnext/setup/doctype/email_digest/email_digest.js +9,View Now,Ver Agora
DocType: BOM,Raw Material Cost,Custo de Matéria-prima
DocType: Item Reorder,Re-Order Level,Nível de Reposição
DocType: Production Planning Tool,Enter items and planned qty for which you want to raise production orders or download raw materials for analysis.,Digite itens e qtde planejada para o qual você quer levantar ordens de produção ou fazer o download de matérias-primas para a análise.
apps/erpnext/erpnext/setup/setup_wizard/operations/install_fixtures.py +99,Part-time,De meio expediente
DocType: Employee,Applicable Holiday List,Lista de Férias Aplicável
apps/erpnext/erpnext/accounts/doctype/account/account.py +159,Report Type is mandatory,Tipo de Relatório é obrigatório
DocType: Item,Serial Number Series,Séries de Nº de Série
apps/erpnext/erpnext/buying/utils.py +68,Warehouse is mandatory for stock Item {0} in row {1},Armazém é obrigatória para stock o item {0} na linha {1}
apps/erpnext/erpnext/setup/setup_wizard/data/industry_type.py +45,Retail & Wholesale,Varejo e Atacado
DocType: Issue,First Responded On,Primeira Resposta em
DocType: Website Item Group,Cross Listing of Item in multiple groups,Listagem cruzada dos produtos que pertencem à vários grupos
apps/erpnext/erpnext/accounts/doctype/fiscal_year/fiscal_year.py +90,Fiscal Year Start Date and Fiscal Year End Date are already set in Fiscal Year {0},Ano Fiscal Data de Início e Término do Exercício Social Data já estão definidos no ano fiscal de {0}
apps/erpnext/erpnext/accounts/doctype/payment_reconciliation/payment_reconciliation.py +131,Successfully Reconciled,Reconciliados com sucesso
DocType: Production Order,Planned End Date,Data Planejada de Término
DocType: Request for Quotation,Supplier Detail,Detalhe do Fornecedor
apps/erpnext/erpnext/accounts/report/accounts_receivable/accounts_receivable.html +16,Invoiced Amount,Valor Faturado
apps/erpnext/erpnext/education/doctype/course_schedule/course_schedule.js +7,Attendance,Comparecimento
apps/erpnext/erpnext/public/js/pos/pos.html +104,Stock Items,Itens de estoque
DocType: Leave Block List,"If not checked, the list will have to be added to each Department where it has to be applied.","Se não for controlada, a lista deverá ser adicionado a cada departamento onde tem de ser aplicado."
apps/erpnext/erpnext/stock/doctype/stock_entry/stock_entry.py +566,Posting date and posting time is mandatory,Data e horário da postagem são obrigatórios
DocType: Purchase Order,In Words will be visible once you save the Purchase Order.,Por extenso será visível quando você salvar o Pedido de Compra.
DocType: Period Closing Voucher,Period Closing Voucher,Comprovante de Encerramento do Período
apps/erpnext/erpnext/config/selling.py +67,Price List master.,Cadastro da Lista de Preços.
DocType: Task,Review Date,Data da Revisão
DocType: Company,Series for Asset Depreciation Entry (Journal Entry),Série para lançamento de Depreciação de Ativos (Lançamento no Livro Diário)
apps/erpnext/erpnext/stock/doctype/stock_entry/stock_entry.py +171,Target warehouse in row {0} must be same as Production Order,Warehouse de destino na linha {0} deve ser o mesmo que ordem de produção
apps/erpnext/erpnext/accounts/doctype/account/account.py +124,Currency can not be changed after making entries using some other currency,Moeda não pode ser alterada depois de fazer entradas usando alguma outra moeda
DocType: Vehicle Service,Clutch Plate,Disco de Embreagem
DocType: Company,Round Off Account,Conta de Arredondamento
DocType: Customer Group,Parent Customer Group,Grupo de Clientes pai
DocType: Journal Entry,Subscription,Inscrição
DocType: Purchase Invoice,Contact Email,Email do Contato
DocType: Appraisal Goal,Score Earned,Pontuação Obtida
apps/erpnext/erpnext/setup/setup_wizard/operations/install_fixtures.py +239,Notice Period,Período de Aviso Prévio
DocType: Asset Category,Asset Category Name,Ativo Categoria Nome
apps/erpnext/erpnext/setup/doctype/territory/territory.js +13,This is a root territory and cannot be edited.,Este é um território de raiz e não pode ser editada.
apps/erpnext/erpnext/setup/doctype/sales_person/sales_person_tree.js +5,New Sales Person Name,Nome do Novo Vendedor
DocType: Packing Slip,Gross Weight UOM,Unidade de Medida do Peso Bruto
DocType: Delivery Note Item,Against Sales Invoice,Contra a Nota Fiscal de Venda
DocType: Bin,Reserved Qty for Production,Qtde Reservada para Produção
DocType: Asset,Frequency of Depreciation (Months),Frequência das Depreciações (meses)
apps/erpnext/erpnext/accounts/doctype/journal_entry/journal_entry.js +501,Credit Account,Conta de crédito
DocType: Landed Cost Item,Landed Cost Item,Custo de Desembarque do Item
apps/erpnext/erpnext/accounts/report/profitability_analysis/profitability_analysis.js +57,Show zero values,Mostrar valores zerados
DocType: BOM,Quantity of item obtained after manufacturing / repacking from given quantities of raw materials,Quantidade do item obtido após a fabricação / reembalagem a partir de determinadas quantidades de matéria-prima
DocType: Payment Reconciliation,Receivable / Payable Account,Conta de Recebimento/Pagamento
DocType: Delivery Note Item,Against Sales Order Item,Relacionado ao Item do Pedido de Venda
apps/erpnext/erpnext/stock/doctype/item/item.py +680,Please specify Attribute Value for attribute {0},"Por favor, especifique Atributo Valor para o atributo {0}"
apps/erpnext/erpnext/accounts/doctype/budget/budget.py +45,Budget cannot be assigned against Group Account {0},Orçamento não pode ser atribuído contra a conta de grupo {0}
apps/erpnext/erpnext/accounts/doctype/cost_center/cost_center.py +22,Please enter parent cost center,Por favor entre o centro de custo pai
DocType: Delivery Note,Print Without Amount,Imprimir sem valores
apps/erpnext/erpnext/accounts/report/asset_depreciation_ledger/asset_depreciation_ledger.py +57,Depreciation Date,Data da Depreciação
DocType: Issue,Support Team,Equipe de Pós-Vendas
apps/erpnext/erpnext/stock/report/batch_item_expiry_status/batch_item_expiry_status.py +36,Expiry (In Days),Vencimento (em dias)
DocType: Appraisal,Total Score (Out of 5),Pontuação Total (nota máxima 5)
apps/erpnext/erpnext/stock/doctype/item/item.js +27,Balance,Balanço
DocType: Room,Seating Capacity,Número de Assentos
DocType: Issue,ISS-,INC-
DocType: Project,Total Expense Claim (via Expense Claims),Reivindicação de Despesa Total (via relatórios de despesas)
DocType: Assessment Result,Total Score,Nota Total
DocType: Stock Entry,As per Stock UOM,Como UDM do Estoque
apps/erpnext/erpnext/stock/doctype/batch/batch_list.js +7,Not Expired,Não expirado
DocType: Journal Entry,Total Debit,Débito total
DocType: Manufacturing Settings,Default Finished Goods Warehouse,Armazén de Produtos Acabados
apps/erpnext/erpnext/accounts/report/gross_profit/gross_profit.py +76,Sales Person,Vendedor
DocType: Vehicle Service,Half Yearly,Semestral
DocType: Assessment Plan Criteria,Maximum Score,Nota Máxima
apps/erpnext/erpnext/config/setup.py +83,Create rules to restrict transactions based on values.,Criar regras para restringir operações com base em valores.
DocType: HR Settings,"If checked, Total no. of Working Days will include holidays, and this will reduce the value of Salary Per Day","Se marcado, o total de dias de trabalho vai incluir férias, e isso vai reduzir o valor de salário por dia"
DocType: Purchase Invoice,Total Advance,Total Pago Adiantado
apps/erpnext/erpnext/crm/report/campaign_efficiency/campaign_efficiency.py +19,Quot Count,Contagem de Orçamentos
,BOM Stock Report,Relatório de Estoque por LDM
apps/erpnext/erpnext/config/hr.py +320,Processing Payroll,Processamento de Folha de Pagamento
DocType: GL Entry,Credit Amount,Total de crédito
apps/erpnext/erpnext/crm/doctype/opportunity/opportunity.js +175,Set as Lost,Definir como Perdido
apps/erpnext/erpnext/accounts/print_format/payment_receipt_voucher/payment_receipt_voucher.html +4,Payment Receipt Note,O pagamento Recibo Nota
apps/erpnext/erpnext/selling/doctype/customer/customer_dashboard.py +6,This is based on transactions against this Customer. See timeline below for details,Isto é baseado nas transações envolvendo este Cliente. Veja a linha do tempo abaixo para maiores detalhes
DocType: Company,Credit Days Based On,Crédito baseado em
DocType: Tax Rule,Tax Rule,Regras de Aplicação de Impostos
DocType: Selling Settings,Maintain Same Rate Throughout Sales Cycle,Manter o mesmo preço durante todo o ciclo de vendas
DocType: Manufacturing Settings,Plan time logs outside Workstation Working Hours.,Planejar Registros de Tempo fora do horário de trabalho da estação de trabalho.
apps/erpnext/erpnext/public/js/pos/pos.html +87,Customers in Queue,Clientes na Fila
,Items To Be Requested,Itens para Requisitar
DocType: Purchase Order,Get Last Purchase Rate,Obter Valor da Última Compra
apps/erpnext/erpnext/accounts/page/pos/pos.js +1375,Select or add new customer,Selecione ou adicione um novo cliente
apps/erpnext/erpnext/accounts/doctype/account/chart_of_accounts/verified/standard_chart_of_accounts.py +9,Application of Funds (Assets),Aplicação de Recursos (Ativos)
apps/erpnext/erpnext/hr/doctype/employee/employee_dashboard.py +6,This is based on the attendance of this Employee,Isto é baseado na frequência deste Colaborador
DocType: Fiscal Year,Year Start Date,Data do início do ano
DocType: Attendance,Employee Name,Nome do Colaborador
DocType: Purchase Invoice,Rounded Total (Company Currency),Total arredondado (moeda da empresa)
apps/erpnext/erpnext/accounts/doctype/account/account.py +96,Cannot covert to Group because Account Type is selected.,"Não é possível converter para o Grupo, pois o tipo de conta é selecionado."
apps/erpnext/erpnext/selling/doctype/sales_order/sales_order.py +260,{0} {1} has been modified. Please refresh.,"{0} {1} foi modificado. Por favor, atualize."
DocType: Leave Block List,Stop users from making Leave Applications on following days.,Impedir que usuários solicitem licenças em dias seguintes
apps/erpnext/erpnext/accounts/report/asset_depreciation_ledger/asset_depreciation_ledger.py +63,Purchase Amount,Valor de Compra
apps/erpnext/erpnext/buying/doctype/request_for_quotation/request_for_quotation.py +259,Supplier Quotation {0} created,Orçamento do fornecedor {0} criado
apps/erpnext/erpnext/accounts/report/financial_statements.py +97,End Year cannot be before Start Year,O ano final não pode ser antes do ano de início
apps/erpnext/erpnext/setup/setup_wizard/operations/install_fixtures.py +232,Employee Benefits,Benefícios a Colaboradores
apps/erpnext/erpnext/stock/doctype/delivery_note/delivery_note.py +255,Packed quantity must equal quantity for Item {0} in row {1},Embalado quantidade deve ser igual a quantidade de item {0} na linha {1}
DocType: Production Order,Manufactured Qty,Qtde Fabricada
DocType: Purchase Receipt Item,Accepted Quantity,Quantidade Aceita
apps/erpnext/erpnext/hr/doctype/employee/employee.py +242,Please set a default Holiday List for Employee {0} or Company {1},"Por favor, defina uma Lista de Feriados padrão para o(a) Colaboador(a) {0} ou para a Empresa {1}"
apps/erpnext/erpnext/config/accounts.py +12,Bills raised to Customers.,Faturas emitidas para Clientes.
apps/erpnext/erpnext/projects/report/project_wise_stock_tracking/project_wise_stock_tracking.py +26,Project Id,Id Projeto
apps/erpnext/erpnext/accounts/doctype/journal_entry/journal_entry.py +532,Row No {0}: Amount cannot be greater than Pending Amount against Expense Claim {1}. Pending Amount is {2},Linha {0}: Valor não pode ser superior ao valor pendente relacionado ao Reembolso de Despesas {1}. O valor pendente é {2}
DocType: Assessment Plan,Schedule,Agendar
DocType: Account,Parent Account,Conta Superior
,Hub,Hub
DocType: GL Entry,Voucher Type,Tipo de Comprovante
apps/erpnext/erpnext/accounts/page/pos/pos.js +1707,Price List not found or disabled,Preço de tabela não encontrado ou deficientes
apps/erpnext/erpnext/hr/doctype/salary_slip/salary_slip.py +266,Employee relieved on {0} must be set as 'Left',Colaborador dispensado em {0} deve ser definido como 'Desligamento'
apps/erpnext/erpnext/hr/doctype/appraisal/appraisal.py +42,Appraisal {0} created for Employee {1} in the given date range,Avaliação {0} criada para o Colaborador {1} no intervalo de datas informado
DocType: Selling Settings,Campaign Naming By,Nomeação de Campanha por
DocType: Employee,Current Address Is,Endereço atual é
apps/erpnext/erpnext/utilities/user_progress.py +48,Monthly Sales Target (,Meta de Vendas Mensais (
apps/erpnext/erpnext/accounts/doctype/account/account_tree.js +43,"Optional. Sets company's default currency, if not specified.","Opcional. Define moeda padrão da empresa, se não for especificado."
apps/erpnext/erpnext/config/accounts.py +67,Accounting journal entries.,Lançamentos no livro Diário.
DocType: Delivery Note Item,Available Qty at From Warehouse,Qtde disponível no armazén de origem
apps/erpnext/erpnext/hr/doctype/leave_application/leave_application.py +327,Please select Employee Record first.,"Por favor, selecione o registro do Colaborador primeiro."
DocType: POS Profile,Account for Change Amount,Conta para troco
apps/erpnext/erpnext/accounts/doctype/journal_entry/journal_entry.py +215,Row {0}: Party / Account does not match with {1} / {2} in {3} {4},Linha {0}: Sujeito / Conta não coincidem com {1} / {2} em {3} {4}
apps/erpnext/erpnext/stock/doctype/stock_reconciliation/stock_reconciliation.py +240,Please enter Expense Account,Por favor insira Conta Despesa
DocType: Account,Stock,Estoque
apps/erpnext/erpnext/accounts/doctype/payment_entry/payment_entry.js +1068,"Row #{0}: Reference Document Type must be one of Purchase Order, Purchase Invoice or Journal Entry","Linha #{0}: O Tipo de Documento de Referência deve ser um Pedido de Compra, uma Nota Fiscal de Compra ou um Lançamento Contábil"
DocType: Item,"If item is a variant of another item then description, image, pricing, taxes etc will be set from the template unless explicitly specified","Se o item é uma variante de outro item, em seguida, descrição, imagem, preços, impostos etc será definido a partir do modelo, a menos que explicitamente especificado"
DocType: Serial No,Purchase / Manufacture Details,Detalhes Compra / Fabricação
apps/erpnext/erpnext/config/stock.py +325,Batch Inventory,Inventário por Lote
DocType: Employee,Contract End Date,Data Final do Contrato
DocType: Sales Order,Track this Sales Order against any Project,Acompanhar este Pedido de Venda relacionado a qualquer projeto
DocType: Production Planning Tool,Pull sales orders (pending to deliver) based on the above criteria,Puxar os Pedidos de Venda (pendentes de entrega) com base nos critérios acima
apps/erpnext/erpnext/healthcare/doctype/patient_appointment/patient_appointment.js +98,Not Available,não disponível
DocType: Pricing Rule,Min Qty,Qtde Mínima
DocType: Production Plan Item,Planned Qty,Qtde Planejada
apps/erpnext/erpnext/accounts/report/purchase_register/purchase_register.py +121,Total Tax,Fiscal total
apps/erpnext/erpnext/stock/doctype/stock_entry/stock_entry.py +187,For Quantity (Manufactured Qty) is mandatory,Para Quantidade (qtde fabricada) é obrigatório
DocType: Stock Entry,Default Target Warehouse,Armazén de Destino Padrão
DocType: Purchase Invoice,Net Total (Company Currency),Total Líquido (moeda da empresa)
DocType: Notification Control,Purchase Receipt Message,Mensagem do Recibo de Compra
DocType: Production Order,Actual Start Date,Data de Início Real
DocType: Sales Order,% of materials delivered against this Sales Order,% do material entregue deste Pedido de Venda
DocType: Hub Settings,Hub Settings,Configurações Hub
apps/erpnext/erpnext/accounts/party.py +262,Accounting entries have already been made in currency {0} for company {1}. Please select a receivable or payable account with currency {0}.,"Lançamentos contábeis já foram feitas em moeda {0} para {1} empresa. Por favor, selecione uma conta a receber ou a pagar com a moeda {0}."
DocType: Asset,Is Existing Asset,É Ativo Existente
DocType: Warranty Claim,If different than customer address,Se diferente do endereço do cliente
DocType: BOM Operation,BOM Operation,Operação da LDM
DocType: Purchase Taxes and Charges,On Previous Row Amount,No Valor da Linha Anterior
DocType: POS Profile,POS Profile,Perfil do PDV
apps/erpnext/erpnext/stock/get_item_details.py +142,"Item {0} is a template, please select one of its variants","Item {0} é um modelo, por favor selecione uma de suas variantes"
DocType: Asset,Asset Category,Categoria de Ativos
apps/erpnext/erpnext/hr/doctype/salary_structure/salary_structure.py +31,Net pay cannot be negative,Salário líquido não pode ser negativo
apps/erpnext/erpnext/buying/doctype/purchase_order/purchase_order.js +872,Material to Supplier,Material a Fornecedor
apps/erpnext/erpnext/stock/doctype/stock_entry/stock_entry.js +594,Excise Invoice,Guia de Recolhimento de Tributos
DocType: Expense Claim,Employees Email Id,Endereços de Email dos Colaboradores
apps/erpnext/erpnext/accounts/doctype/account/chart_of_accounts/verified/standard_chart_of_accounts.py +138,Current Liabilities,Passivo Circulante
apps/erpnext/erpnext/config/selling.py +292,Send mass SMS to your contacts,Enviar SMS em massa para seus contatos
DocType: Purchase Taxes and Charges,Consider Tax or Charge for,Considere Imposto ou Encargo para
apps/erpnext/erpnext/stock/doctype/stock_ledger_entry/stock_ledger_entry.py +57,Actual Qty is mandatory,Qtde Real é obrigatória
<<<<<<< HEAD
apps/erpnext/erpnext/buying/doctype/purchase_order/purchase_order.py +82,"{0} currently has a {1} Supplier Scorecard standing, and Purchase Orders to this supplier should be issued with caution.","{0} já possui um {1} Scorecard de Fornecedor em aberto, portanto, os Pedidos de Compra para este fornecedor devem ser emitidos com cautela."
=======
apps/erpnext/erpnext/buying/doctype/purchase_order/purchase_order.py +88,"{0} currently has a {1} Supplier Scorecard standing, and Purchase Orders to this supplier should be issued with caution.","{0} já possui um {1} Scorecard de Fornecedor em aberto, portanto, os Pedidos de Compra para este fornecedor devem ser emitidos com cautela."
>>>>>>> 7ac92c06
DocType: Employee Loan,Loan Type,Tipo de Empréstimo
DocType: Employee Education,Major/Optional Subjects,Assuntos Principais / Opcionais
DocType: Sales Invoice Item,Drop Ship,Drop Ship
DocType: Employee,"Here you can maintain family details like name and occupation of parent, spouse and children","Aqui você pode manter detalhes familiares como o nome e ocupação do cônjuge, pai e filhos"
DocType: Academic Term,Term End Date,Data de Término do Período Letivo
DocType: Purchase Invoice,Taxes and Charges Deducted (Company Currency),Impostos e taxas deduzidos (moeda da empresa)
DocType: Item Group,General Settings,Configurações Gerais
apps/erpnext/erpnext/setup/doctype/currency_exchange/currency_exchange.py +23,From Currency and To Currency cannot be same,De Moeda e Para Moeda não pode ser o mesmo
apps/erpnext/erpnext/setup/doctype/email_digest/email_digest.js +6,You must Save the form before proceeding,Você deve salvar o formulário antes de continuar
apps/erpnext/erpnext/public/js/setup_wizard.js +56,Attach Logo,Anexar Logo
apps/erpnext/erpnext/stock/doctype/batch/batch.js +43,Stock Levels,Níveis de Estoque
DocType: Customer,Commission Rate,Percentual de Comissão
apps/erpnext/erpnext/config/hr.py +87,Block leave applications by department.,Bloquear licenças por departamento.
apps/erpnext/erpnext/templates/includes/cart/cart_dropdown.html +21,Cart is Empty,Seu carrinho está vazio
DocType: Production Order,Actual Operating Cost,Custo Operacional Real
apps/erpnext/erpnext/accounts/doctype/account/account.py +81,Root cannot be edited.,Root não pode ser editado .
DocType: Item,Units of Measure,Unidades de Medida
DocType: Manufacturing Settings,Allow Production on Holidays,Permitir a Produção em Feriados
DocType: Sales Order,Customer's Purchase Order Date,Data do Pedido de Compra do Cliente
DocType: Packing Slip,Package Weight Details,Detalhes de Peso do Pacote
DocType: Payment Gateway Account,Payment Gateway Account,Integração com API's de Meios de Pagamento
DocType: Shopping Cart Settings,After payment completion redirect user to selected page.,Após a conclusão do pagamento redirecionar usuário para a página selecionada.
DocType: Company,Existing Company,Empresa Existente
apps/erpnext/erpnext/hr/doctype/upload_attendance/upload_attendance.py +103,Please select a csv file,"Por favor, selecione um arquivo csv"
DocType: Student Leave Application,Mark as Present,Marcar como presente
apps/erpnext/erpnext/templates/pages/home.html +14,Featured Products,Produtos em Destaque
apps/erpnext/erpnext/config/selling.py +163,Terms and Conditions Template,Modelo de Termos e Condições
DocType: Serial No,Delivery Details,Detalhes da entrega
apps/erpnext/erpnext/accounts/doctype/purchase_invoice/purchase_invoice.py +495,Cost Center is required in row {0} in Taxes table for type {1},Centro de Custo é necessária na linha {0} no Imposto de mesa para o tipo {1}
,Item-wise Purchase Register,Registro de Compras por Item
apps/erpnext/erpnext/accounts/doctype/purchase_invoice/purchase_invoice.js +368,Please select Category first,Por favor selecione a Categoria primeiro
apps/erpnext/erpnext/config/projects.py +13,Project master.,Cadastro de Projeto.
DocType: Global Defaults,Do not show any symbol like $ etc next to currencies.,Não mostrar nenhum símbolo como R$ etc ao lado de moedas.
apps/erpnext/erpnext/hr/doctype/leave_application/leave_application.py +491, (Half Day),(Meio Período)
apps/erpnext/erpnext/utilities/activation.py +128,Make Student Batch,Faça uma Série de Alunos
DocType: Leave Type,Is Carry Forward,É encaminhado
apps/erpnext/erpnext/stock/report/itemwise_recommended_reorder_level/itemwise_recommended_reorder_level.py +41,Lead Time Days,Prazo de Entrega (em dias)
apps/erpnext/erpnext/manufacturing/doctype/production_planning_tool/production_planning_tool.py +125,Please enter Sales Orders in the above table,"Por favor, indique os pedidos de venda na tabela acima"
,Stock Summary,Resumo do Estoque
apps/erpnext/erpnext/accounts/doctype/journal_entry/journal_entry.py +103,Row {0}: Party Type and Party is required for Receivable / Payable account {1},Linha {0}: Tipo de Sujeito e Sujeito são necessários para receber / pagar contas {1}
apps/erpnext/erpnext/accounts/report/bank_reconciliation_statement/bank_reconciliation_statement.py +94,Ref Date,Ref Data
DocType: Employee,Reason for Leaving,Motivo da saída
DocType: BOM Operation,Operating Cost(Company Currency),Custo operacional (moeda da empresa)
DocType: Employee Loan Application,Rate of Interest,Taxa de Juros
DocType: Expense Claim Detail,Sanctioned Amount,Valor Liberado
DocType: GL Entry,Is Opening,É Abertura
apps/erpnext/erpnext/accounts/doctype/journal_entry/journal_entry.py +194,Row {0}: Debit entry can not be linked with a {1},Linha {0}: Lançamento de débito não pode ser relacionado a uma {1}
DocType: Journal Entry,Subscription Section,Seção de Inscrição
apps/erpnext/erpnext/accounts/doctype/account/account.py +177,Account {0} does not exist,A Conta {0} não existe
DocType: Account,Cash,Dinheiro
DocType: Employee,Short biography for website and other publications.,Breve biografia para o site e outras publicações.<|MERGE_RESOLUTION|>--- conflicted
+++ resolved
@@ -93,11 +93,7 @@
 apps/erpnext/erpnext/projects/report/project_wise_stock_tracking/project_wise_stock_tracking.py +27,Cost of Delivered Items,Custo de Produtos Entregues
 DocType: Student Log,Student Log,Log do Aluno
 DocType: Quality Inspection,Get Specification Details,Obter Detalhes de Inspeção
-<<<<<<< HEAD
-apps/erpnext/erpnext/accounts/report/general_ledger/general_ledger.py +226,Opening,Abertura
-=======
 apps/erpnext/erpnext/accounts/report/general_ledger/general_ledger.py +191,Opening,Abertura
->>>>>>> 7ac92c06
 apps/erpnext/erpnext/stock/doctype/stock_entry/stock_entry.py +30,From {0} to {1},A partir de {0} a {1}
 DocType: Item,Copy From Item Group,Copiar do item do grupo
 DocType: Journal Entry,Opening Entry,Lançamento de Abertura
@@ -133,11 +129,7 @@
 DocType: Item,Supply Raw Materials for Purchase,Abastecimento de Matérias-primas para a Compra
 DocType: Products Settings,Show Products as a List,Mostrar Produtos como uma Lista
 apps/erpnext/erpnext/stock/doctype/stock_entry/stock_entry.py +512,Item {0} is not active or end of life has been reached,Item {0} não está ativo ou fim de vida útil foi atingido
-<<<<<<< HEAD
-apps/erpnext/erpnext/controllers/accounts_controller.py +780,"To include tax in row {0} in Item rate, taxes in rows {1} must also be included","Para incluir impostos na linha {0} na taxa de Item, os impostos em linhas {1} também deve ser incluída"
-=======
 apps/erpnext/erpnext/controllers/accounts_controller.py +793,"To include tax in row {0} in Item rate, taxes in rows {1} must also be included","Para incluir impostos na linha {0} na taxa de Item, os impostos em linhas {1} também deve ser incluída"
->>>>>>> 7ac92c06
 apps/erpnext/erpnext/config/hr.py +223,Settings for HR Module,Configurações para o Módulo de RH
 DocType: Sales Invoice,Change Amount,Troco
 DocType: Depreciation Schedule,Make Depreciation Entry,Fazer Lançamento de Depreciação
@@ -263,11 +255,7 @@
 apps/erpnext/erpnext/config/hr.py +243,"Employee designation (e.g. CEO, Director etc.).","Designação do colaborador (por exemplo, CEO, Diretor, etc.)"
 DocType: Sales Invoice,Rate at which Customer Currency is converted to customer's base currency,Taxa na qual a moeda do cliente é convertida para a moeda base do cliente
 DocType: Course Scheduling Tool,Course Scheduling Tool,Ferramenta de Agendamento de Cursos
-<<<<<<< HEAD
-apps/erpnext/erpnext/controllers/accounts_controller.py +613,Row #{0}: Purchase Invoice cannot be made against an existing asset {1},Linha #{0}: Não pode ser criada uma Nota Fiscal de Compra para um ativo existente {1}
-=======
 apps/erpnext/erpnext/controllers/accounts_controller.py +622,Row #{0}: Purchase Invoice cannot be made against an existing asset {1},Linha #{0}: Não pode ser criada uma Nota Fiscal de Compra para um ativo existente {1}
->>>>>>> 7ac92c06
 apps/erpnext/erpnext/accounts/doctype/subscription/subscription.py +255,[Urgent] Error while creating recurring %s for %s,[Urgente] Ocorreu um erro ao criar %s recorrentes para %s
 DocType: Item Tax,Tax Rate,Alíquota do Imposto
 apps/erpnext/erpnext/hr/doctype/leave_allocation/leave_allocation.py +59,{0} already allocated for Employee {1} for period {2} to {3},{0} já está alocado para o Colaborador {1} para o período de {2} até {3}
@@ -474,11 +462,7 @@
 DocType: Production Order Operation,Actual Start Time,Hora Real de Início
 DocType: BOM Operation,Operation Time,Tempo da Operação
 apps/erpnext/erpnext/manufacturing/doctype/production_order/production_order.js +316,Finish,Finalizar
-<<<<<<< HEAD
-apps/erpnext/erpnext/selling/page/point_of_sale/point_of_sale.js +1446,Write Off Amount,Valor do abatimento
-=======
 apps/erpnext/erpnext/selling/page/point_of_sale/point_of_sale.js +1463,Write Off Amount,Valor do abatimento
->>>>>>> 7ac92c06
 DocType: Leave Block List Allow,Allow User,Permitir que o usuário
 DocType: Journal Entry,Bill No,Nota nº
 DocType: Company,Gain/Loss Account on Asset Disposal,Conta de Ganho / Perda com Descarte de Ativos
@@ -496,11 +480,7 @@
 apps/erpnext/erpnext/setup/setup_wizard/operations/install_fixtures.py +109,Marketing,marketing
 apps/erpnext/erpnext/accounts/doctype/payment_request/payment_request.py +290,Payment Entry is already created,Entrada de pagamento já foi criada
 DocType: Purchase Receipt Item Supplied,Current Stock,Estoque Atual
-<<<<<<< HEAD
-apps/erpnext/erpnext/controllers/accounts_controller.py +600,Row #{0}: Asset {1} does not linked to Item {2},Linha # {0}: Ativo {1} não vinculado ao item {2}
-=======
 apps/erpnext/erpnext/controllers/accounts_controller.py +609,Row #{0}: Asset {1} does not linked to Item {2},Linha # {0}: Ativo {1} não vinculado ao item {2}
->>>>>>> 7ac92c06
 DocType: Account,Expenses Included In Valuation,Despesas Incluídas na Avaliação
 ,Absent Student Report,Relatório de Frequência do Aluno
 DocType: Email Digest,Next email will be sent on:,Próximo email será enviado em:
@@ -598,11 +578,7 @@
 apps/erpnext/erpnext/utilities/user_progress.py +143,Nos,Nos
 DocType: Item,Items with higher weightage will be shown higher,Os itens com maior weightage será mostrado maior
 DocType: Bank Reconciliation Detail,Bank Reconciliation Detail,Detalhe da conciliação bancária
-<<<<<<< HEAD
-apps/erpnext/erpnext/controllers/accounts_controller.py +604,Row #{0}: Asset {1} must be submitted,Linha # {0}: Ativo {1} deve ser apresentado
-=======
 apps/erpnext/erpnext/controllers/accounts_controller.py +613,Row #{0}: Asset {1} must be submitted,Linha # {0}: Ativo {1} deve ser apresentado
->>>>>>> 7ac92c06
 apps/erpnext/erpnext/hr/doctype/leave_control_panel/leave_control_panel.py +40,No employee found,Nenhum colaborador encontrado
 DocType: Item,If subcontracted to a vendor,Se subcontratada a um fornecedor
 DocType: SMS Center,All Customer Contact,Todo o Contato do Cliente
@@ -651,11 +627,7 @@
 apps/erpnext/erpnext/manufacturing/doctype/bom/bom.py +91,BOM #{0}: Raw material cannot be same as main Item,LDM # {0}: A matéria-prima não pode ser igual ao item principal
 DocType: SMS Log,Requested Numbers,Números solicitadas
 DocType: Production Planning Tool,Only Obtain Raw Materials,Obter somente matérias-primas
-<<<<<<< HEAD
-apps/erpnext/erpnext/controllers/accounts_controller.py +402,"Payment Entry {0} is linked against Order {1}, check if it should be pulled as advance in this invoice.","Pagamento {0} está vinculado à Ordem de Compra {1}, verificar se ele deve ser puxado como adiantamento da presente fatura."
-=======
 apps/erpnext/erpnext/controllers/accounts_controller.py +411,"Payment Entry {0} is linked against Order {1}, check if it should be pulled as advance in this invoice.","Pagamento {0} está vinculado à Ordem de Compra {1}, verificar se ele deve ser puxado como adiantamento da presente fatura."
->>>>>>> 7ac92c06
 DocType: Sales Invoice Item,Stock Details,Detalhes do Estoque
 apps/erpnext/erpnext/config/selling.py +321,Point-of-Sale,Ponto de Vendas
 DocType: Vehicle Log,Odometer Reading,Leitura do Odômetro
@@ -784,11 +756,7 @@
 DocType: GL Entry,Against,Contra
 DocType: Item,Default Selling Cost Center,Centro de Custo Padrão de Vendas
 DocType: Sales Partner,Implementation Partner,Parceiro de implementação
-<<<<<<< HEAD
-apps/erpnext/erpnext/accounts/page/pos/pos.js +1613,ZIP Code,CEP
-=======
 apps/erpnext/erpnext/accounts/page/pos/pos.js +1614,ZIP Code,CEP
->>>>>>> 7ac92c06
 apps/erpnext/erpnext/controllers/selling_controller.py +248,Sales Order {0} is {1},Pedido de Venda {0} é {1}
 DocType: Opportunity,Contact Info,Informações para Contato
 apps/erpnext/erpnext/config/stock.py +315,Making Stock Entries,Fazendo Lançamentos no Estoque
@@ -805,11 +773,7 @@
 apps/erpnext/erpnext/crm/report/prospects_engaged_but_not_converted/prospects_engaged_but_not_converted.js +20,Minimum Lead Age (Days),Tempo de Cadastro Mínimo do Cliente  em Potencial (dias)
 apps/erpnext/erpnext/manufacturing/doctype/bom/bom.py +57,All BOMs,Todas as LDMs
 DocType: Expense Claim,From Employee,Do Colaborador
-<<<<<<< HEAD
-apps/erpnext/erpnext/controllers/accounts_controller.py +462,Warning: System will not check overbilling since amount for Item {0} in {1} is zero,Aviso : O sistema não irá verificar superfaturamento uma vez que o valor para o item {0} em {1} é zero
-=======
 apps/erpnext/erpnext/controllers/accounts_controller.py +471,Warning: System will not check overbilling since amount for Item {0} in {1} is zero,Aviso : O sistema não irá verificar superfaturamento uma vez que o valor para o item {0} em {1} é zero
->>>>>>> 7ac92c06
 DocType: Journal Entry,Make Difference Entry,Criar Lançamento de Contrapartida
 DocType: Upload Attendance,Attendance From Date,Data Inicial de Comparecimento
 DocType: Appraisal Template Goal,Key Performance Area,Área de performance principal
@@ -903,11 +867,7 @@
 DocType: Journal Entry,Get Outstanding Invoices,Obter notas pendentes
 apps/erpnext/erpnext/manufacturing/doctype/production_order/production_order.py +84,Sales Order {0} is not valid,Pedido de Venda {0} não é válido
 DocType: Supplier Scorecard,Warn for new Request for Quotations,Avisar ao criar novas solicitações de orçamentos
-<<<<<<< HEAD
-apps/erpnext/erpnext/setup/doctype/company/company.py +222,"Sorry, companies cannot be merged","Desculpe , as empresas não podem ser mescladas"
-=======
 apps/erpnext/erpnext/setup/doctype/company/company.py +228,"Sorry, companies cannot be merged","Desculpe , as empresas não podem ser mescladas"
->>>>>>> 7ac92c06
 apps/erpnext/erpnext/stock/doctype/material_request/material_request.py +162,"The total Issue / Transfer quantity {0} in Material Request {1}  \
 							cannot be greater than requested quantity {2} for Item {3}",A quantidade total Saída / Transferir {0} na Requisição de Material {1} \ não pode ser maior do que a quantidade solicitada {2} para o Item {3}
 DocType: Education Settings,Employee Number,Número do Colaborador
@@ -921,11 +881,7 @@
 DocType: Email Digest,Add Quote,Adicionar Citar
 apps/erpnext/erpnext/stock/doctype/stock_entry/stock_entry.py +965,UOM coversion factor required for UOM: {0} in Item: {1},Fator de Conversão de Unidade de Medida é necessário para Unidade de Medida: {0} no Item: {1}
 apps/erpnext/erpnext/stock/doctype/stock_entry/stock_entry.py +93,Row {0}: Qty is mandatory,Linha {0}: Qtde é obrigatória
-<<<<<<< HEAD
-apps/erpnext/erpnext/accounts/page/pos/pos.js +785,Sync Master Data,Sincronizar com o Servidor
-=======
 apps/erpnext/erpnext/accounts/page/pos/pos.js +786,Sync Master Data,Sincronizar com o Servidor
->>>>>>> 7ac92c06
 apps/erpnext/erpnext/utilities/user_progress.py +135,Your Products or Services,Seus Produtos ou Serviços
 DocType: Mode of Payment,Mode of Payment,Forma de Pagamento
 apps/erpnext/erpnext/stock/doctype/item/item.py +192,Website Image should be a public file or website URL,Site de imagem deve ser um arquivo público ou URL do site
@@ -1005,11 +961,7 @@
 apps/erpnext/erpnext/stock/doctype/stock_entry/stock_entry.py +222,Stock Entries already created for Production Order ,Lançamentos no Estoque já criados para Ordem de Produção
 apps/erpnext/erpnext/accounts/report/cash_flow/cash_flow.py +33,Net Change in Fixed Asset,Variação Líquida do Ativo Imobilizado
 DocType: Leave Control Panel,Leave blank if considered for all designations,Deixe em branco se considerado para todas as designações
-<<<<<<< HEAD
-apps/erpnext/erpnext/controllers/accounts_controller.py +786,Charge of type 'Actual' in row {0} cannot be included in Item Rate,Charge do tipo ' real ' na linha {0} não pode ser incluído no item Taxa
-=======
 apps/erpnext/erpnext/controllers/accounts_controller.py +799,Charge of type 'Actual' in row {0} cannot be included in Item Rate,Charge do tipo ' real ' na linha {0} não pode ser incluído no item Taxa
->>>>>>> 7ac92c06
 apps/erpnext/erpnext/manufacturing/doctype/production_order/production_order.js +382,Max: {0},Max: {0}
 apps/erpnext/erpnext/projects/report/daily_timesheet_summary/daily_timesheet_summary.py +24,From Datetime,A partir da data e hora
 apps/erpnext/erpnext/config/support.py +17,Communication log.,Log de Comunicação.
@@ -1072,10 +1024,7 @@
 DocType: Item Group,Item Group Name,Nome do Grupo de Itens
 DocType: Pricing Rule,For Price List,Para Lista de Preço
 apps/erpnext/erpnext/setup/setup_wizard/data/industry_type.py +27,Executive Search,Executive Search
-<<<<<<< HEAD
-=======
 apps/erpnext/erpnext/utilities/activation.py +63,Create Leads,Criar Clientes em Potencial
->>>>>>> 7ac92c06
 apps/erpnext/erpnext/selling/page/point_of_sale/point_of_sale.js +458,POS Profile is required to use Point-of-Sale,Perfil do PDV é necessário para usar o ponto de venda
 apps/erpnext/erpnext/stock/doctype/material_request/material_request.py +138,{0} {1} has not been submitted so the action cannot be completed,{0} {1} não foi enviado então a ação não pode ser concluída
 DocType: Purchase Order Item Supplied,BOM Detail No,Nº do detalhe da LDM
@@ -1333,11 +1282,7 @@
 DocType: Sales Invoice Payment,Base Amount (Company Currency),Valor Base (moeda da empresa)
 DocType: Installation Note,Installation Time,O tempo de Instalação
 DocType: Sales Invoice,Accounting Details,Detalhes da Contabilidade
-<<<<<<< HEAD
-apps/erpnext/erpnext/setup/doctype/company/company.js +112,Delete all the Transactions for this Company,Apagar todas as transações para esta empresa
-=======
 apps/erpnext/erpnext/setup/doctype/company/company.js +113,Delete all the Transactions for this Company,Apagar todas as transações para esta empresa
->>>>>>> 7ac92c06
 apps/erpnext/erpnext/stock/doctype/stock_entry/stock_entry.py +200,Row #{0}: Operation {1} is not completed for {2} qty of finished goods in Production Order # {3}. Please update operation status via Time Logs,"Linha # {0}: Operação {1} não está completa para {2} qtde de produtos acabados na ordem de produção # {3}. Por favor, atualize o status da operação via Registros de Tempo"
 DocType: Issue,Resolution Details,Detalhes da Solução
 apps/erpnext/erpnext/hr/doctype/leave_type/leave_type.js +3,Allocations,alocações
@@ -1396,15 +1341,9 @@
 DocType: HR Settings,HR Settings,Configurações de RH
 apps/erpnext/erpnext/hr/doctype/expense_claim/expense_claim.js +122,Expense Claim is pending approval. Only the Expense Approver can update status.,O pedido de reembolso de despesas está pendente de aprovação. Somente o aprovador de despesas pode atualizar o status.
 DocType: Purchase Invoice,Additional Discount Amount,Total do Desconto Adicional
-<<<<<<< HEAD
-apps/erpnext/erpnext/controllers/accounts_controller.py +586,"Row #{0}: Qty must be 1, as item is a fixed asset. Please use separate row for multiple qty.","Linha #{0}: A qtde deve ser 1, pois o item é um ativo imobilizado. Por favor, utilize uma linha separada para múltiplas qtdes."
-DocType: Leave Block List Allow,Leave Block List Allow,Deixe Lista de Bloqueios Permitir
-apps/erpnext/erpnext/setup/doctype/company/company.py +295,Abbr can not be blank or space,Abbr não pode estar em branco ou espaço
-=======
 apps/erpnext/erpnext/controllers/accounts_controller.py +595,"Row #{0}: Qty must be 1, as item is a fixed asset. Please use separate row for multiple qty.","Linha #{0}: A qtde deve ser 1, pois o item é um ativo imobilizado. Por favor, utilize uma linha separada para múltiplas qtdes."
 DocType: Leave Block List Allow,Leave Block List Allow,Deixe Lista de Bloqueios Permitir
 apps/erpnext/erpnext/setup/doctype/company/company.py +310,Abbr can not be blank or space,Abbr não pode estar em branco ou espaço
->>>>>>> 7ac92c06
 apps/erpnext/erpnext/accounts/doctype/account/account.js +68,Group to Non-Group,Grupo para Não-Grupo
 apps/erpnext/erpnext/setup/setup_wizard/data/industry_type.py +50,Sports,Esportes
 DocType: Loan Type,Loan Name,Nome do Empréstimo
@@ -1494,11 +1433,7 @@
 DocType: Activity Type,Default Billing Rate,Preço de Faturamento Padrão
 DocType: Sales Invoice,Total Billing Amount,Valor Total do Faturamento
 DocType: Fee Schedule,Receivable Account,Contas a Receber
-<<<<<<< HEAD
-apps/erpnext/erpnext/controllers/accounts_controller.py +608,Row #{0}: Asset {1} is already {2},Linha # {0}: Ativo {1} já é {2}
-=======
 apps/erpnext/erpnext/controllers/accounts_controller.py +617,Row #{0}: Asset {1} is already {2},Linha # {0}: Ativo {1} já é {2}
->>>>>>> 7ac92c06
 DocType: Quotation Item,Stock Balance,Balanço de Estoque
 apps/erpnext/erpnext/config/selling.py +316,Sales Order to Payment,Pedido de Venda para Pagamento
 DocType: Expense Claim Detail,Expense Claim Detail,Detalhe do Pedido de Reembolso de Despesas
@@ -1590,13 +1525,8 @@
 apps/erpnext/erpnext/hr/doctype/salary_structure/salary_structure.js +463,Show Salary Slip,Mostrar Contracheque
 DocType: BOM,"Specify the operations, operating cost and give a unique Operation no to your operations.","Especificar as operações, custos operacionais e dar um número único de operação às suas operações."
 apps/erpnext/erpnext/controllers/status_updater.py +201,This document is over limit by {0} {1} for item {4}. Are you making another {3} against the same {2}?,Este documento está fora do limite {0} {1} para o item {4}. Você está fazendo outro(a) {3} relacionado(a) a(o) mesmo(a) {2}?
-<<<<<<< HEAD
-apps/erpnext/erpnext/public/js/controllers/transaction.js +1138,Please set recurring after saving,"Por favor, defina recorrentes depois de salvar"
-apps/erpnext/erpnext/accounts/doctype/sales_invoice/sales_invoice.py +763,Select change amount account,Selecione a conta de troco
-=======
 apps/erpnext/erpnext/public/js/controllers/transaction.js +1142,Please set recurring after saving,"Por favor, defina recorrentes depois de salvar"
 apps/erpnext/erpnext/accounts/doctype/sales_invoice/sales_invoice.py +756,Select change amount account,Selecione a conta de troco
->>>>>>> 7ac92c06
 DocType: Naming Series,User must always select,O Usuário deve sempre selecionar
 DocType: Stock Settings,Allow Negative Stock,Permitir Estoque Negativo
 DocType: Topic,Topic,Tópico
@@ -1635,11 +1565,7 @@
 DocType: Offer Letter,Accepted,Aceito
 DocType: BOM Update Tool,BOM Update Tool,Ferramenta de atualização da Lista de Materiais
 DocType: SG Creation Tool Course,Student Group Name,Nome do Grupo de Alunos
-<<<<<<< HEAD
-apps/erpnext/erpnext/setup/doctype/company/company.js +90,Please make sure you really want to delete all the transactions for this company. Your master data will remain as it is. This action cannot be undone.,"Por favor, certifique-se de que você realmente quer apagar todas as operações para esta empresa. Os seus dados mestre vai permanecer como está. Essa ação não pode ser desfeita."
-=======
 apps/erpnext/erpnext/setup/doctype/company/company.js +91,Please make sure you really want to delete all the transactions for this company. Your master data will remain as it is. This action cannot be undone.,"Por favor, certifique-se de que você realmente quer apagar todas as operações para esta empresa. Os seus dados mestre vai permanecer como está. Essa ação não pode ser desfeita."
->>>>>>> 7ac92c06
 DocType: Room,Room Number,Número da Sala
 apps/erpnext/erpnext/manufacturing/doctype/production_order/production_order.py +187,{0} ({1}) cannot be greater than planned quanitity ({2}) in Production Order {3},{0} ({1}) não pode ser maior do que a quantidade planejada ({2}) na ordem de produção {3}
 DocType: Shipping Rule,Shipping Rule Label,Rótulo da Regra de Envio
@@ -1821,11 +1747,7 @@
 apps/erpnext/erpnext/setup/setup_wizard/operations/install_fixtures.py +72,Income Tax,Imposto de Renda
 apps/erpnext/erpnext/accounts/doctype/pricing_rule/pricing_rule.js +17,"If selected Pricing Rule is made for 'Price', it will overwrite Price List. Pricing Rule price is the final price, so no further discount should be applied. Hence, in transactions like Sales Order, Purchase Order etc, it will be fetched in 'Rate' field, rather than 'Price List Rate' field.","Se regra de preços selecionado é feita por 'preço', ele irá substituir Lista de Preços. Preço regra de preço é o preço final, de forma que nenhum desconto adicional deve ser aplicada. Assim, em operações como Pedido de Venda, Pedido de Compra etc, será buscado no campo ""taxa"", ao invés de campo ""Valor na Lista de Preços""."
 apps/erpnext/erpnext/config/selling.py +174,Track Leads by Industry Type.,"Rastreia Clientes em Potencial, por Segmento."
-<<<<<<< HEAD
-apps/erpnext/erpnext/public/js/controllers/transaction.js +1239,Please enter Item Code to get batch no,"Por favor, insira o Código Item para obter lotes não"
-=======
 apps/erpnext/erpnext/public/js/controllers/transaction.js +1243,Please enter Item Code to get batch no,"Por favor, insira o Código Item para obter lotes não"
->>>>>>> 7ac92c06
 apps/erpnext/erpnext/selling/doctype/quotation/quotation.js +874,Please select a value for {0} quotation_to {1},Por favor selecione um valor para {0} orçamento_para {1}
 DocType: Company,Stock Settings,Configurações de Estoque
 apps/erpnext/erpnext/accounts/doctype/account/account.py +183,"Merging is only possible if following properties are same in both records. Is Group, Root Type, Company","A fusão só é possível se seguintes propriedades são as mesmas em ambos os registros. É Group, tipo de raiz, Company"
@@ -1971,11 +1893,7 @@
 apps/erpnext/erpnext/config/buying.py +18,Request for quotation.,Solicitação de orçamento.
 apps/erpnext/erpnext/selling/doctype/product_bundle/product_bundle.js +13,"Please select Item where ""Is Stock Item"" is ""No"" and ""Is Sales Item"" is ""Yes"" and there is no other Product Bundle","Por favor, selecione o item em que &quot;é o estoque item&quot; é &quot;Não&quot; e &quot;é o item Vendas&quot; é &quot;Sim&quot; e não há nenhum outro pacote de produtos"
 DocType: Student Log,Academic,Acadêmico
-<<<<<<< HEAD
-apps/erpnext/erpnext/controllers/accounts_controller.py +531,Total advance ({0}) against Order {1} cannot be greater than the Grand Total ({2}),Avanço total ({0}) contra Pedido {1} não pode ser maior do que o total geral ({2})
-=======
 apps/erpnext/erpnext/controllers/accounts_controller.py +540,Total advance ({0}) against Order {1} cannot be greater than the Grand Total ({2}),Avanço total ({0}) contra Pedido {1} não pode ser maior do que o total geral ({2})
->>>>>>> 7ac92c06
 DocType: Sales Partner,Select Monthly Distribution to unevenly distribute targets across months.,Selecione distribuição mensal para distribuir desigualmente metas nos meses.
 DocType: Vehicle,Diesel,Diesel
 apps/erpnext/erpnext/stock/get_item_details.py +386,Price List Currency not selected,Lista de Preço Moeda não selecionado
@@ -2099,11 +2017,7 @@
 apps/erpnext/erpnext/accounts/report/delivered_items_to_be_billed/delivered_items_to_be_billed.py +20,Billed Amount,Total Faturado
 DocType: Asset,Double Declining Balance,Equilíbrio decrescente duplo
 apps/erpnext/erpnext/selling/doctype/sales_order/sales_order.py +180,Closed order cannot be cancelled. Unclose to cancel.,ordem fechada não pode ser cancelada. Unclose para cancelar.
-<<<<<<< HEAD
-apps/erpnext/erpnext/controllers/accounts_controller.py +617,'Update Stock' cannot be checked for fixed asset sale,"""Atualizar Estoque"" não pode ser selecionado para venda de ativo fixo"
-=======
 apps/erpnext/erpnext/controllers/accounts_controller.py +626,'Update Stock' cannot be checked for fixed asset sale,"""Atualizar Estoque"" não pode ser selecionado para venda de ativo fixo"
->>>>>>> 7ac92c06
 DocType: Bank Reconciliation,Bank Reconciliation,Conciliação bancária
 DocType: Attendance,On Leave,De Licença
 apps/erpnext/erpnext/templates/includes/footer/footer_extension.html +7,Get Updates,Receber notícias
@@ -2232,11 +2146,7 @@
 apps/erpnext/erpnext/public/js/setup_wizard.js +36,Select the nature of your business.,Selecione a natureza do seu negócio.
 apps/erpnext/erpnext/config/manufacturing.py +57,Where manufacturing operations are carried.,Onde as operações de fabricação são realizadas.
 DocType: Asset Movement,Source Warehouse,Armazém de origem
-<<<<<<< HEAD
-apps/erpnext/erpnext/controllers/accounts_controller.py +596,Row #{0}: Asset {1} does not belong to company {2},Linha # {0}: Ativo {1} não pertence à empresa {2}
-=======
 apps/erpnext/erpnext/controllers/accounts_controller.py +605,Row #{0}: Asset {1} does not belong to company {2},Linha # {0}: Ativo {1} não pertence à empresa {2}
->>>>>>> 7ac92c06
 DocType: C-Form,Total Invoiced Amount,Valor Total Faturado
 apps/erpnext/erpnext/accounts/doctype/pricing_rule/pricing_rule.py +49,Min Qty can not be greater than Max Qty,Qtde mínima não pode ser maior do que qtde máxima
 DocType: Stock Entry,Customer or Supplier Details,Detalhes do Cliente ou Fornecedor
@@ -2247,11 +2157,7 @@
 apps/erpnext/erpnext/hr/report/salary_register/salary_register.py +45,Salary Slip ID,ID da folha de pagamento
 apps/erpnext/erpnext/hr/doctype/employee/employee.py +118,Date Of Retirement must be greater than Date of Joining,Data da aposentadoria deve ser maior que Data de Contratação
 DocType: Sales Invoice,Against Income Account,Contra a Conta de Recebimentos
-<<<<<<< HEAD
-apps/erpnext/erpnext/buying/doctype/purchase_order/purchase_order.py +97,Item {0}: Ordered qty {1} cannot be less than minimum order qty {2} (defined in Item).,Item {0}: Qtde pedida {1} não pode ser inferior a qtde mínima de pedido {2} (definido no cadastro do Item).
-=======
 apps/erpnext/erpnext/buying/doctype/purchase_order/purchase_order.py +103,Item {0}: Ordered qty {1} cannot be less than minimum order qty {2} (defined in Item).,Item {0}: Qtde pedida {1} não pode ser inferior a qtde mínima de pedido {2} (definido no cadastro do Item).
->>>>>>> 7ac92c06
 DocType: Monthly Distribution Percentage,Monthly Distribution Percentage,Distribuição percentual mensal
 DocType: Territory,Territory Targets,Metas do Território
 DocType: Delivery Note,Transporter Info,Informações da Transportadora
@@ -2350,11 +2256,7 @@
 DocType: Healthcare Settings,Healthcare Settings,Configurações de Serviço de Saúde
 DocType: Purchase Invoice,Taxes and Charges Added (Company Currency),Impostos e taxas acrescidos (moeda da empresa)
 apps/erpnext/erpnext/stock/doctype/item/item.py +461,Item Tax Row {0} must have account of type Tax or Income or Expense or Chargeable,Item Imposto Row {0} deve ter em conta tipo de imposto ou de renda ou de despesa ou carregável
-<<<<<<< HEAD
-apps/erpnext/erpnext/setup/doctype/company/company.js +88,Please re-type company name to confirm,"Por favor, digite novamente o nome da empresa para confirmar"
-=======
 apps/erpnext/erpnext/setup/doctype/company/company.js +89,Please re-type company name to confirm,"Por favor, digite novamente o nome da empresa para confirmar"
->>>>>>> 7ac92c06
 apps/erpnext/erpnext/accounts/report/accounts_receivable/accounts_receivable.html +90,Total Outstanding Amt,Total devido
 DocType: Journal Entry,Printing Settings,Configurações de impressão
 DocType: Employee Advance,Advance Account,Conta de Adiantamentos
@@ -2548,10 +2450,7 @@
 DocType: GL Entry,Is Advance,É Adiantamento
 apps/erpnext/erpnext/hr/doctype/upload_attendance/upload_attendance.js +21,Attendance From Date and Attendance To Date is mandatory,Data de Início do Comparecimento e Data Final de Comparecimento é obrigatória
 apps/erpnext/erpnext/controllers/buying_controller.py +156,Please enter 'Is Subcontracted' as Yes or No,"Por favor, digite ' é subcontratado ""como Sim ou Não"
-<<<<<<< HEAD
-=======
 apps/erpnext/erpnext/crm/report/prospects_engaged_but_not_converted/prospects_engaged_but_not_converted.py +29,Last Communication Date,Data do Último Contato
->>>>>>> 7ac92c06
 DocType: Sales Team,Contact No.,Nº Contato.
 DocType: Bank Reconciliation,Payment Entries,Lançamentos de Pagamentos
 DocType: Program Enrollment Tool,Get Students From,Obter Alunos de
@@ -2566,11 +2465,7 @@
 apps/erpnext/erpnext/accounts/doctype/cost_center/cost_center.py +28,Cannot convert Cost Center to ledger as it has child nodes,"Não é possível converter Centro de Custo de contabilidade , uma vez que tem nós filhos"
 apps/erpnext/erpnext/stock/report/stock_balance/stock_balance.py +66,Opening Value,Valor de Abertura
 apps/erpnext/erpnext/stock/report/stock_ledger/stock_ledger.py +47,Serial #,Serial #
-<<<<<<< HEAD
-apps/erpnext/erpnext/controllers/accounts_controller.py +620,"Row #{0}: Asset {1} cannot be submitted, it is already {2}","Linha # {0}: Ativo {1} não pode ser enviado, já é {2}"
-=======
 apps/erpnext/erpnext/controllers/accounts_controller.py +629,"Row #{0}: Asset {1} cannot be submitted, it is already {2}","Linha # {0}: Ativo {1} não pode ser enviado, já é {2}"
->>>>>>> 7ac92c06
 DocType: Tax Rule,Billing Country,País de Faturamento
 DocType: Purchase Order Item,Expected Delivery Date,Data Prevista de Entrega
 apps/erpnext/erpnext/accounts/general_ledger.py +132,Debit and Credit not equal for {0} #{1}. Difference is {2}.,O Débito e Crédito não são iguais para {0} # {1}. A diferença é de {2}.
@@ -2594,17 +2489,10 @@
 apps/erpnext/erpnext/selling/report/customer_acquisition_and_loyalty/customer_acquisition_and_loyalty.py +60,New Customer Revenue,Receita com novos clientes
 apps/erpnext/erpnext/accounts/doctype/account/chart_of_accounts/verified/standard_chart_of_accounts.py +119,Travel Expenses,Despesas com viagem
 DocType: Maintenance Visit,Breakdown,Pane
-<<<<<<< HEAD
-apps/erpnext/erpnext/controllers/accounts_controller.py +800,Account: {0} with currency: {1} can not be selected,A Conta: {0} com moeda: {1} não pode ser selecionada
-DocType: Manufacturing Settings,"Update BOM cost automatically via Scheduler, based on latest valuation rate / price list rate / last purchase rate of raw materials.","Atualize o custo da lista lista de materiais automaticamente através do Agendador, com base na taxa de avaliação / taxa de preços mais recente / última taxa de compra de matérias-primas."
-apps/erpnext/erpnext/accounts/doctype/account/account.py +50,Account {0}: Parent account {1} does not belong to company: {2},Conta {0}: A Conta Superior {1} não pertence à empresa: {2}
-apps/erpnext/erpnext/setup/doctype/company/company.js +105,Successfully deleted all transactions related to this company!,Todas as transações relacionadas a esta empresa foram excluídas com sucesso!
-=======
 apps/erpnext/erpnext/controllers/accounts_controller.py +813,Account: {0} with currency: {1} can not be selected,A Conta: {0} com moeda: {1} não pode ser selecionada
 DocType: Manufacturing Settings,"Update BOM cost automatically via Scheduler, based on latest valuation rate / price list rate / last purchase rate of raw materials.","Atualize o custo da lista lista de materiais automaticamente através do Agendador, com base na taxa de avaliação / taxa de preços mais recente / última taxa de compra de matérias-primas."
 apps/erpnext/erpnext/accounts/doctype/account/account.py +50,Account {0}: Parent account {1} does not belong to company: {2},Conta {0}: A Conta Superior {1} não pertence à empresa: {2}
 apps/erpnext/erpnext/setup/doctype/company/company.js +106,Successfully deleted all transactions related to this company!,Todas as transações relacionadas a esta empresa foram excluídas com sucesso!
->>>>>>> 7ac92c06
 apps/erpnext/erpnext/accounts/report/accounts_payable/accounts_payable.js +21,As on Date,Como na Data
 apps/erpnext/erpnext/setup/setup_wizard/operations/install_fixtures.py +100,Probation,Provação
 apps/erpnext/erpnext/accounts/doctype/sales_invoice/sales_invoice.js +809,Return / Credit Note,Devolução / Nota de Crédito
@@ -2637,11 +2525,7 @@
 DocType: Stock Settings,Role Allowed to edit frozen stock,Papel permissão para editar estoque congelado
 ,Territory Target Variance Item Group-Wise,Variação Territorial de Público por Grupo de Item
 apps/erpnext/erpnext/setup/setup_wizard/operations/install_fixtures.py +143,All Customer Groups,Todos os grupos de clientes
-<<<<<<< HEAD
-apps/erpnext/erpnext/controllers/accounts_controller.py +761,{0} is mandatory. Maybe Currency Exchange record is not created for {1} to {2}.,{0} é obrigatório. Talvez o valor de câmbio não exista de {1} para {2}.
-=======
 apps/erpnext/erpnext/controllers/accounts_controller.py +774,{0} is mandatory. Maybe Currency Exchange record is not created for {1} to {2}.,{0} é obrigatório. Talvez o valor de câmbio não exista de {1} para {2}.
->>>>>>> 7ac92c06
 apps/erpnext/erpnext/accounts/doctype/tax_rule/tax_rule.py +41,Tax Template is mandatory.,Modelo de impostos é obrigatório.
 apps/erpnext/erpnext/accounts/doctype/account/account.py +44,Account {0}: Parent account {1} does not exist,Conta {0}: A Conta Superior {1} não existe
 DocType: Purchase Invoice Item,Price List Rate (Company Currency),Preço da Lista de Preços (moeda da empresa)
@@ -2861,11 +2745,7 @@
 apps/erpnext/erpnext/stock/doctype/stock_entry/stock_entry.py +491,Transaction not allowed against stopped Production Order {0},A transação não é permitida relacionada à Ordem de produção {0} parada
 apps/erpnext/erpnext/accounts/doctype/fiscal_year/fiscal_year.js +19,"To set this Fiscal Year as Default, click on 'Set as Default'","Para definir esse Ano Fiscal como padrão , clique em ' Definir como padrão '"
 apps/erpnext/erpnext/projects/doctype/project/project.py +216,Join,Junte-se
-<<<<<<< HEAD
-apps/erpnext/erpnext/stock/report/stock_projected_qty/stock_projected_qty.py +21,Shortage Qty,Escassez Qtde
-=======
 apps/erpnext/erpnext/stock/report/stock_projected_qty/stock_projected_qty.py +21,Shortage Qty,Qtde em Falta
->>>>>>> 7ac92c06
 apps/erpnext/erpnext/stock/doctype/item/item.py +685,Item variant {0} exists with same attributes,Variante item {0} existe com os mesmos atributos
 DocType: Leave Application,LAP/,SDL/
 apps/erpnext/erpnext/accounts/doctype/payment_request/payment_request.py +347,Requesting payment against {0} {1} for amount {2},Esta é uma solicitação de pagamento relacionada à {0} {1} no valor de {2}
@@ -2880,11 +2760,7 @@
 DocType: Notification Control,"When any of the checked transactions are ""Submitted"", an email pop-up automatically opened to send an email to the associated ""Contact"" in that transaction, with the transaction as an attachment. The user may or may not send the email.","Quando qualquer uma das operações marcadas são ""Enviadas"", um pop-up abre automaticamente para enviar um email para o ""Contato"" associado a transação, com a transação como um anexo. O usuário pode ou não enviar o email."
 apps/erpnext/erpnext/config/setup.py +14,Global Settings,Configurações Globais
 DocType: Employee Education,Employee Education,Escolaridade do Colaborador
-<<<<<<< HEAD
-apps/erpnext/erpnext/public/js/controllers/transaction.js +1097,It is needed to fetch Item Details.,Isto é necessário para buscar detalhes de itens
-=======
 apps/erpnext/erpnext/public/js/controllers/transaction.js +1101,It is needed to fetch Item Details.,Isto é necessário para buscar detalhes de itens
->>>>>>> 7ac92c06
 DocType: Salary Slip,Net Pay,Pagamento Líquido
 apps/erpnext/erpnext/stock/doctype/serial_no/serial_no.py +217,Serial No {0} has already been received,Nº de Série {0} já foi recebido
 ,Requested Items To Be Transferred,"Items Solicitados, mas não Transferidos"
@@ -3259,11 +3135,7 @@
 apps/erpnext/erpnext/config/selling.py +292,Send mass SMS to your contacts,Enviar SMS em massa para seus contatos
 DocType: Purchase Taxes and Charges,Consider Tax or Charge for,Considere Imposto ou Encargo para
 apps/erpnext/erpnext/stock/doctype/stock_ledger_entry/stock_ledger_entry.py +57,Actual Qty is mandatory,Qtde Real é obrigatória
-<<<<<<< HEAD
-apps/erpnext/erpnext/buying/doctype/purchase_order/purchase_order.py +82,"{0} currently has a {1} Supplier Scorecard standing, and Purchase Orders to this supplier should be issued with caution.","{0} já possui um {1} Scorecard de Fornecedor em aberto, portanto, os Pedidos de Compra para este fornecedor devem ser emitidos com cautela."
-=======
 apps/erpnext/erpnext/buying/doctype/purchase_order/purchase_order.py +88,"{0} currently has a {1} Supplier Scorecard standing, and Purchase Orders to this supplier should be issued with caution.","{0} já possui um {1} Scorecard de Fornecedor em aberto, portanto, os Pedidos de Compra para este fornecedor devem ser emitidos com cautela."
->>>>>>> 7ac92c06
 DocType: Employee Loan,Loan Type,Tipo de Empréstimo
 DocType: Employee Education,Major/Optional Subjects,Assuntos Principais / Opcionais
 DocType: Sales Invoice Item,Drop Ship,Drop Ship
