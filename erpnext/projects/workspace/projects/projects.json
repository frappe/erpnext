--- conflicted
+++ resolved
@@ -131,19 +131,21 @@
    "type": "Link"
   },
   {
-<<<<<<< HEAD
    "dependencies": "Timesheet",
    "hidden": 0,
    "is_query_report": 1,
    "label": "Employee Hours Utilization",
    "link_to": "Employee Hours Utilization Based On Timesheet",
-=======
+   "link_type": "Report",
+   "onboard": 0,
+   "type": "Link"
+  },
+  {
    "dependencies": "Timesheet, Sales Invoice, Salary Slip",
    "hidden": 0,
    "is_query_report": 1,
    "label": "Project Profitability",
    "link_to": "Project Profitability",
->>>>>>> fbab75e1
    "link_type": "Report",
    "onboard": 0,
    "type": "Link"
@@ -179,11 +181,7 @@
    "type": "Link"
   }
  ],
-<<<<<<< HEAD
- "modified": "2021-04-19 16:17:30.142545",
-=======
- "modified": "2021-04-16 16:27:16.548780",
->>>>>>> fbab75e1
+ "modified": "2021-04-25 16:27:16.548780",
  "modified_by": "Administrator",
  "module": "Projects",
  "name": "Projects",
