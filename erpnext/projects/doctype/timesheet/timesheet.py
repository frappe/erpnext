# -*- coding: utf-8 -*-
# Copyright (c) 2015, Frappe Technologies Pvt. Ltd. and contributors
# For license information, please see license.txt

from __future__ import unicode_literals
import frappe
from frappe import _

import json
from datetime import timedelta
from erpnext.controllers.queries import get_match_cond
from frappe.utils import flt, time_diff_in_hours, get_datetime, getdate, cint, date_diff, add_to_date
from frappe.model.document import Document
from erpnext.manufacturing.doctype.workstation.workstation import (check_if_within_operating_hours,
	WorkstationHolidayError)
from erpnext.manufacturing.doctype.manufacturing_settings.manufacturing_settings import get_mins_between_operations
from erpnext.setup.utils import get_exchange_rate
from erpnext.hr.utils import validate_active_employee

class OverlapError(frappe.ValidationError): pass
class OverWorkLoggedError(frappe.ValidationError): pass

class Timesheet(Document):
	def validate(self):
		if self.employee:
			validate_active_employee(self.employee)
		self.set_employee_name()
		self.set_status()
		self.validate_dates()
		self.validate_time_logs()
		self.update_cost()
		self.calculate_total_amounts()
		self.calculate_percentage_billed()
		self.set_dates()

	def set_employee_name(self):
		if self.employee and not self.employee_name:
			self.employee_name = frappe.db.get_value('Employee', self.employee, 'employee_name')

	def calculate_total_amounts(self):
		self.total_hours = 0.0
		self.total_billable_hours = 0.0
		self.total_billed_hours = 0.0
		self.total_billable_amount = self.base_total_billable_amount = 0.0
		self.total_costing_amount = self.base_total_costing_amount = 0.0
		self.total_billed_amount = self.base_total_billed_amount = 0.0

		for d in self.get("time_logs"):
			self.update_billing_hours(d)
			self.update_time_rates(d)

			self.total_hours += flt(d.hours)
			self.total_costing_amount += flt(d.costing_amount)
			self.base_total_costing_amount += flt(d.base_costing_amount)
			if d.is_billable:
				self.total_billable_hours += flt(d.billing_hours)
				self.total_billable_amount += flt(d.billing_amount)
				self.base_total_billable_amount += flt(d.base_billing_amount)
				self.total_billed_amount += flt(d.billing_amount) if d.sales_invoice else 0.0
				self.base_total_billed_amount += flt(d.base_billing_amount) if d.sales_invoice else 0.0
				self.total_billed_hours += flt(d.billing_hours) if d.sales_invoice else 0.0

	def calculate_percentage_billed(self):
		self.per_billed = 0
		if self.total_billed_amount > 0 and self.total_billable_amount > 0:
			self.per_billed = (self.total_billed_amount * 100) / self.total_billable_amount

	def update_billing_hours(self, args):
		if args.is_billable:
			if flt(args.billing_hours) == 0.0:
				args.billing_hours = args.hours
		else:
			args.billing_hours = 0

	def set_status(self):
		self.status = {
			"0": "Draft",
			"1": "Submitted",
			"2": "Cancelled"
		}[str(self.docstatus or 0)]

		if self.per_billed == 100:
			self.status = "Billed"

		if self.salary_slip:
			self.status = "Payslip"

		if self.sales_invoice and self.salary_slip:
			self.status = "Completed"

	def set_dates(self):
		if self.docstatus < 2 and self.time_logs:
			start_date = min(getdate(d.from_time) for d in self.time_logs)
			end_date = max(getdate(d.to_time) for d in self.time_logs)

			if start_date and end_date:
				self.start_date = getdate(start_date)
				self.end_date = getdate(end_date)

	def before_cancel(self):
		self.set_status()

	def on_cancel(self):
		self.update_task_and_project()

	def on_submit(self):
		self.validate_mandatory_fields()
		self.update_task_and_project()

	def validate_mandatory_fields(self):
		for data in self.time_logs:
			if not data.from_time and not data.to_time:
				frappe.throw(_("Row {0}: From Time and To Time is mandatory.").format(data.idx))

			if not data.activity_type and self.employee:
				frappe.throw(_("Row {0}: Activity Type is mandatory.").format(data.idx))

			if flt(data.hours) == 0.0:
				frappe.throw(_("Row {0}: Hours value must be greater than zero.").format(data.idx))

	def update_task_and_project(self):
		tasks, projects = [], []

		for data in self.time_logs:
			if data.task and data.task not in tasks:
				task = frappe.get_doc("Task", data.task)
				task.update_time_and_costing()
				task.save()
				tasks.append(data.task)

			elif data.project and data.project not in projects:
				frappe.get_doc("Project", data.project).update_project()
				projects.append(data.project)

	def validate_dates(self):
		for data in self.time_logs:
			if data.from_time and data.to_time and time_diff_in_hours(data.to_time, data.from_time) < 0:
				frappe.throw(_("To date cannot be before from date"))

	def validate_time_logs(self):
		for data in self.get('time_logs'):
			self.validate_overlap(data)
			self.set_project(data)
			self.validate_project(data)

	def validate_overlap(self, data):
		settings = frappe.get_single('Projects Settings')
		self.validate_overlap_for("user", data, self.user, settings.ignore_user_time_overlap)
		self.validate_overlap_for("employee", data, self.employee, settings.ignore_employee_time_overlap)

	def set_project(self, data):
		data.project = data.project or frappe.db.get_value("Task", data.task, "project")

	def validate_project(self, data):
		if self.parent_project and self.parent_project != data.project:
			frappe.throw(_("Row {0}: Project must be same as the one set in the Timesheet: {1}.").format(data.idx, self.parent_project))

	def validate_overlap_for(self, fieldname, args, value, ignore_validation=False):
		if not value or ignore_validation:
			return

		existing = self.get_overlap_for(fieldname, args, value)
		if existing:
			frappe.throw(_("Row {0}: From Time and To Time of {1} is overlapping with {2}")
				.format(args.idx, self.name, existing.name), OverlapError)

	def get_overlap_for(self, fieldname, args, value):
		cond = "ts.`{0}`".format(fieldname)
		if fieldname == 'workstation':
			cond = "tsd.`{0}`".format(fieldname)

		existing = frappe.db.sql("""select ts.name as name, tsd.from_time as from_time, tsd.to_time as to_time from
			`tabTimesheet Detail` tsd, `tabTimesheet` ts where {0}=%(val)s and tsd.parent = ts.name and
			(
				(%(from_time)s > tsd.from_time and %(from_time)s < tsd.to_time) or
				(%(to_time)s > tsd.from_time and %(to_time)s < tsd.to_time) or
				(%(from_time)s <= tsd.from_time and %(to_time)s >= tsd.to_time))
			and tsd.name!=%(name)s
			and ts.name!=%(parent)s
			and ts.docstatus < 2""".format(cond),
			{
				"val": value,
				"from_time": args.from_time,
				"to_time": args.to_time,
				"name": args.name or "No Name",
				"parent": args.parent or "No Name"
			}, as_dict=True)
		# check internal overlap
		for time_log in self.time_logs:
			if not (time_log.from_time and time_log.to_time
				and args.from_time and args.to_time): continue

			if (fieldname != 'workstation' or args.get(fieldname) == time_log.get(fieldname)) and \
				args.idx != time_log.idx and ((args.from_time > time_log.from_time and args.from_time < time_log.to_time) or
				(args.to_time > time_log.from_time and args.to_time < time_log.to_time) or
				(args.from_time <= time_log.from_time and args.to_time >= time_log.to_time)):
				return self

		return existing[0] if existing else None

	def update_cost(self):
		for data in self.time_logs:
			if data.activity_type or data.is_billable:
				rate = get_activity_cost(self.employee, data.activity_type)
				hours = data.billing_hours or 0
				costing_hours = data.billing_hours or data.hours or 0
				if rate:
					data.billing_rate = flt(rate.get('billing_rate')) if flt(data.billing_rate) == 0 else data.billing_rate
					data.costing_rate = flt(rate.get('costing_rate')) if flt(data.costing_rate) == 0 else data.costing_rate
					data.billing_amount = data.billing_rate * hours
					data.costing_amount = data.costing_rate * costing_hours

	def update_time_rates(self, ts_detail):
		if not ts_detail.is_billable:
			ts_detail.billing_rate = 0.0

@frappe.whitelist()
def get_projectwise_timesheet_data(project=None, parent=None, from_time=None, to_time=None):
	condition = ''
	if project:
		condition += "and tsd.project = %(project)s"
	if parent:
		condition += "AND tsd.parent = %(parent)s"
	if from_time and to_time:
		condition += "AND CAST(tsd.from_time as DATE) BETWEEN %(from_time)s AND %(to_time)s"

	return frappe.db.sql("""SELECT tsd.name as name,
				tsd.parent as parent, tsd.billing_hours as billing_hours,
				tsd.billing_amount as billing_amount, tsd.activity_type as activity_type,
				tsd.description as description, ts.currency as currency,
				tsd.project_name as project_name
			FROM `tabTimesheet Detail` tsd
			INNER JOIN `tabTimesheet` ts ON ts.name = tsd.parent
			WHERE tsd.parenttype = 'Timesheet'
				and tsd.docstatus=1 {0}
				and tsd.is_billable = 1
				and tsd.sales_invoice is null""".format(condition), {'project': project, 'parent': parent, 'from_time': from_time, 'to_time': to_time}, as_dict=1)

@frappe.whitelist()
def get_timesheet_detail_rate(timelog, currency):
<<<<<<< HEAD
	timelog_detail = frappe.db.sql("""SELECT tsd.billing_amount as billing_amount, 
		ts.currency as currency FROM `tabTimesheet Detail` tsd 
		INNER JOIN `tabTimesheet` ts ON ts.name=tsd.parent 
=======
	timelog_detail = frappe.db.sql("""SELECT tsd.billing_amount as billing_amount,
		ts.currency as currency FROM `tabTimesheet Detail` tsd
		INNER JOIN `tabTimesheet` ts ON ts.name=tsd.parent
>>>>>>> c30fb04e
		WHERE tsd.name = '{0}'""".format(timelog), as_dict = 1)[0]

	if timelog_detail.currency:
		exchange_rate = get_exchange_rate(timelog_detail.currency, currency)

		return timelog_detail.billing_amount * exchange_rate
	return timelog_detail.billing_amount

@frappe.whitelist()
@frappe.validate_and_sanitize_search_inputs
def get_timesheet(doctype, txt, searchfield, start, page_len, filters):
	if not filters: filters = {}

	condition = ""
	if filters.get("project"):
		condition = "and tsd.project = %(project)s"

	return frappe.db.sql("""select distinct tsd.parent from `tabTimesheet Detail` tsd,
			`tabTimesheet` ts where
			ts.status in ('Submitted', 'Payslip') and tsd.parent = ts.name and
			tsd.docstatus = 1 and ts.total_billable_amount > 0
			and tsd.parent LIKE %(txt)s {condition}
			order by tsd.parent limit %(start)s, %(page_len)s"""
			.format(condition=condition), {
				'txt': '%' + txt + '%',
				"start": start, "page_len": page_len, 'project': filters.get("project")
			})

@frappe.whitelist()
def get_timesheet_data(name, project):
	data = None
	if project and project!='':
		data = get_projectwise_timesheet_data(project, name)
	else:
		data = frappe.get_all('Timesheet',
			fields = ["(total_billable_amount - total_billed_amount) as billing_amt", "total_billable_hours as billing_hours"], filters = {'name': name})
	return {
		'billing_hours': data[0].billing_hours if data else None,
		'billing_amount': data[0].billing_amt if data else None,
		'timesheet_detail': data[0].name if data and project and project!= '' else None
	}

@frappe.whitelist()
def make_sales_invoice(source_name, item_code=None, customer=None, currency=None):
	target = frappe.new_doc("Sales Invoice")
	timesheet = frappe.get_doc('Timesheet', source_name)

	if not timesheet.total_billable_hours:
		frappe.throw(_("Invoice can't be made for zero billing hour"))

	if timesheet.total_billable_hours == timesheet.total_billed_hours:
		frappe.throw(_("Invoice already created for all billing hours"))

	hours = flt(timesheet.total_billable_hours) - flt(timesheet.total_billed_hours)
	billing_amount = flt(timesheet.total_billable_amount) - flt(timesheet.total_billed_amount)
	billing_rate = billing_amount / hours

	target.company = timesheet.company
	if customer:
		target.customer = customer

	if currency:
		target.currency = currency

	if item_code:
		target.append('items', {
			'item_code': item_code,
			'qty': hours,
			'rate': billing_rate
		})

	for time_log in timesheet.time_logs:
		if time_log.is_billable:
			target.append('timesheets', {
				'time_sheet': timesheet.name,
				'billing_hours': time_log.billing_hours,
				'billing_amount': time_log.billing_amount,
				'timesheet_detail': time_log.name,
				'activity_type': time_log.activity_type,
				'description': time_log.description
			})

	target.run_method("calculate_billing_amount_for_timesheet")
	target.run_method("set_missing_values")

	return target

@frappe.whitelist()
def make_salary_slip(source_name, target_doc=None):
	target = frappe.new_doc("Salary Slip")
	set_missing_values(source_name, target)
	target.run_method("get_emp_and_working_day_details")

	return target

def set_missing_values(time_sheet, target):
	doc = frappe.get_doc('Timesheet', time_sheet)
	target.employee = doc.employee
	target.employee_name = doc.employee_name
	target.salary_slip_based_on_timesheet = 1
	target.start_date = doc.start_date
	target.end_date = doc.end_date
	target.posting_date = doc.modified
	target.total_working_hours = doc.total_hours
	target.append('timesheets', {
		'time_sheet': doc.name,
		'working_hours': doc.total_hours
	})

@frappe.whitelist()
def get_activity_cost(employee=None, activity_type=None, currency=None):
	base_currency = frappe.defaults.get_global_default('currency')
	rate = frappe.db.get_values("Activity Cost", {"employee": employee,
		"activity_type": activity_type}, ["costing_rate", "billing_rate"], as_dict=True)
	if not rate:
		rate = frappe.db.get_values("Activity Type", {"activity_type": activity_type},
			["costing_rate", "billing_rate"], as_dict=True)
		if rate and currency and currency!=base_currency:
			exchange_rate = get_exchange_rate(base_currency, currency)
			rate[0]["costing_rate"] = rate[0]["costing_rate"] * exchange_rate
			rate[0]["billing_rate"] = rate[0]["billing_rate"] * exchange_rate

	return rate[0] if rate else {}

@frappe.whitelist()
def get_events(start, end, filters=None):
	"""Returns events for Gantt / Calendar view rendering.
	:param start: Start date-time.
	:param end: End date-time.
	:param filters: Filters (JSON).
	"""
	filters = json.loads(filters)
	from frappe.desk.calendar import get_event_conditions
	conditions = get_event_conditions("Timesheet", filters)

	return frappe.db.sql("""select `tabTimesheet Detail`.name as name,
			`tabTimesheet Detail`.docstatus as status, `tabTimesheet Detail`.parent as parent,
			from_time as start_date, hours, activity_type,
			`tabTimesheet Detail`.project, to_time as end_date,
			CONCAT(`tabTimesheet Detail`.parent, ' (', ROUND(hours,2),' hrs)') as title
		from `tabTimesheet Detail`, `tabTimesheet`
		where `tabTimesheet Detail`.parent = `tabTimesheet`.name
			and `tabTimesheet`.docstatus < 2
			and (from_time <= %(end)s and to_time >= %(start)s) {conditions} {match_cond}
		""".format(conditions=conditions, match_cond = get_match_cond('Timesheet')),
		{
			"start": start,
			"end": end
		}, as_dict=True, update={"allDay": 0})

def get_timesheets_list(doctype, txt, filters, limit_start, limit_page_length=20, order_by="modified"):
	user = frappe.session.user
	# find customer name from contact.
	customer = ''
	timesheets = []

	contact = frappe.db.exists('Contact', {'user': user})
	if contact:
		# find customer
		contact = frappe.get_doc('Contact', contact)
		customer = contact.get_link_for('Customer')

	if customer:
		sales_invoices = [d.name for d in frappe.get_all('Sales Invoice', filters={'customer': customer})] or [None]
		projects = [d.name for d in frappe.get_all('Project', filters={'customer': customer})]
		# Return timesheet related data to web portal.
		timesheets = frappe.db.sql('''
			SELECT
				ts.name, tsd.activity_type, ts.status, ts.total_billable_hours,
				COALESCE(ts.sales_invoice, tsd.sales_invoice) AS sales_invoice, tsd.project
			FROM `tabTimesheet` ts, `tabTimesheet Detail` tsd
			WHERE tsd.parent = ts.name AND
				(
					ts.sales_invoice IN %(sales_invoices)s OR
					tsd.sales_invoice IN %(sales_invoices)s OR
					tsd.project IN %(projects)s
				)
			ORDER BY `end_date` ASC
			LIMIT {0}, {1}
		'''.format(limit_start, limit_page_length), dict(sales_invoices=sales_invoices, projects=projects), as_dict=True) #nosec

	return timesheets

def get_list_context(context=None):
	return {
		"show_sidebar": True,
		"show_search": True,
		'no_breadcrumbs': True,
		"title": _("Timesheets"),
		"get_list": get_timesheets_list,
		"row_template": "templates/includes/timesheet/timesheet_row.html"
	}<|MERGE_RESOLUTION|>--- conflicted
+++ resolved
@@ -238,15 +238,9 @@
 
 @frappe.whitelist()
 def get_timesheet_detail_rate(timelog, currency):
-<<<<<<< HEAD
-	timelog_detail = frappe.db.sql("""SELECT tsd.billing_amount as billing_amount, 
-		ts.currency as currency FROM `tabTimesheet Detail` tsd 
-		INNER JOIN `tabTimesheet` ts ON ts.name=tsd.parent 
-=======
 	timelog_detail = frappe.db.sql("""SELECT tsd.billing_amount as billing_amount,
 		ts.currency as currency FROM `tabTimesheet Detail` tsd
 		INNER JOIN `tabTimesheet` ts ON ts.name=tsd.parent
->>>>>>> c30fb04e
 		WHERE tsd.name = '{0}'""".format(timelog), as_dict = 1)[0]
 
 	if timelog_detail.currency:
