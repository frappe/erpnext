# Copyright (c) 2017, Frappe Technologies Pvt. Ltd. and Contributors
# License: GNU General Public License v3. See license.txt

from __future__ import unicode_literals
import frappe

from frappe.utils import flt, getdate, get_url
from frappe import _

from frappe.model.document import Document
from erpnext.controllers.queries import get_filters_cond
from frappe.desk.reportview import get_match_cond
import datetime

from six import iteritems

class Project(Document):
	def get_feed(self):
		return '{0}: {1}'.format(_(self.status), self.project_name)

	def onload(self):
		"""Load project tasks for quick view"""
		if not self.get('__unsaved') and not self.get("tasks"):
			self.load_tasks()

		self.set_onload('activity_summary', frappe.db.sql('''select activity_type,
			sum(hours) as total_hours
			from `tabTimesheet Detail` where project=%s and docstatus < 2 group by activity_type
			order by total_hours desc''', self.name, as_dict=True))

		self.update_costing()

	def __setup__(self):
		self.onload()

	def load_tasks(self):
		"""Load `tasks` from the database"""
		self.tasks = []
		for task in self.get_tasks():
			task_map = {
				"title": task.subject,
				"status": task.status,
				"start_date": task.exp_start_date,
				"end_date": task.exp_end_date,
				"description": task.description,
				"task_id": task.name,
				"task_weight": task.task_weight
			}

			self.map_custom_fields(task, task_map)

			self.append("tasks", task_map)

	def get_tasks(self):
		if self.name is None:
			return {}
		else:
			return frappe.get_all("Task", "*", {"project": self.name}, order_by="exp_start_date asc")

	def validate(self):
		self.validate_project_name()
		self.validate_dates()
		self.validate_weights()
		self.sync_tasks()
		self.tasks = []
		self.send_welcome_email()

	def validate_project_name(self):
		if self.get("__islocal") and frappe.db.exists("Project", self.project_name):
			frappe.throw(_("Project {0} already exists").format(self.project_name))

	def validate_dates(self):
		if self.expected_start_date and self.expected_end_date:
			if getdate(self.expected_end_date) < getdate(self.expected_start_date):
				frappe.throw(_("Expected End Date can not be less than Expected Start Date"))

	def validate_weights(self):
		sum = 0
		for task in self.tasks:
<<<<<<< HEAD
			if task.task_weight or 0 > 0:
				sum = sum + task.task_weight
=======
			if task.task_weight > 0:
				sum = flt(sum + task.task_weight, task.precision('task_weight'))
>>>>>>> 1b18bba0
		if sum > 0 and sum != 1:
			frappe.throw(
				_("Total of all task weights should be 1. Please adjust weights of all Project tasks accordingly"))

	def sync_tasks(self):
		"""sync tasks and remove table"""
		if self.flags.dont_sync_tasks: return
		task_names = []
		for t in self.tasks:
			if t.task_id:
				task = frappe.get_doc("Task", t.task_id)
			else:
				task = frappe.new_doc("Task")
				task.project = self.name
			task.update({
				"subject": t.title,
				"status": t.status,
				"exp_start_date": t.start_date,
				"exp_end_date": t.end_date,
				"description": t.description,
				"task_weight": t.task_weight
			})

			self.map_custom_fields(t, task)

			task.flags.ignore_links = True
			task.flags.from_project = True
			task.flags.ignore_feed = True
			task.save(ignore_permissions=True)
			task_names.append(task.name)

		# delete
		for t in frappe.get_all("Task", ["name"], {"project": self.name, "name": ("not in", task_names)}):
			frappe.delete_doc("Task", t.name)

		self.update_percent_complete()
		self.update_costing()

	def map_custom_fields(self, source, target):
		project_task_custom_fields = frappe.get_all("Custom Field", {"dt": "Project Task"}, "fieldname")

		for field in project_task_custom_fields:
			target.update({
				field.fieldname: source.get(field.fieldname)
			})

	def update_project(self):
		self.update_percent_complete()
		self.update_costing()
		self.flags.dont_sync_tasks = True
		self.save(ignore_permissions=True)

	def after_insert(self):
		if self.sales_order:
			frappe.db.set_value("Sales Order", self.sales_order, "project", self.name)

	def update_percent_complete(self):
		total = frappe.db.sql("""select count(name) from tabTask where project=%s""", self.name)[0][0]
		if not total and self.percent_complete:
			self.percent_complete = 0
		if (self.percent_complete_method == "Task Completion" and total > 0) or (
			not self.percent_complete_method and total > 0):
			completed = frappe.db.sql("""select count(name) from tabTask where
				project=%s and status in ('Closed', 'Cancelled')""", self.name)[0][0]
			self.percent_complete = flt(flt(completed) / total * 100, 2)

		if (self.percent_complete_method == "Task Progress" and total > 0):
			progress = frappe.db.sql("""select sum(progress) from tabTask where
				project=%s""", self.name)[0][0]
			self.percent_complete = flt(flt(progress) / total, 2)

		if (self.percent_complete_method == "Task Weight" and total > 0):
			weight_sum = frappe.db.sql("""select sum(task_weight) from tabTask where
				project=%s""", self.name)[0][0]
			if weight_sum == 1:
				weighted_progress = frappe.db.sql("""select progress,task_weight from tabTask where
					project=%s""", self.name, as_dict=1)
				pct_complete = 0
				for row in weighted_progress:
					pct_complete += row["progress"] * row["task_weight"]
				self.percent_complete = flt(flt(pct_complete), 2)

	def update_costing(self):
		from_time_sheet = frappe.db.sql("""select
			sum(costing_amount) as costing_amount,
			sum(billing_amount) as billing_amount,
			min(from_time) as start_date,
			max(to_time) as end_date,
			sum(hours) as time
			from `tabTimesheet Detail` where project = %s and docstatus = 1""", self.name, as_dict=1)[0]

		from_expense_claim = frappe.db.sql("""select
			sum(total_sanctioned_amount) as total_sanctioned_amount
			from `tabExpense Claim` where project = %s
			and docstatus = 1""",
										   self.name, as_dict=1)[0]

		self.actual_start_date = from_time_sheet.start_date
		self.actual_end_date = from_time_sheet.end_date

		self.total_costing_amount = from_time_sheet.costing_amount
		self.total_billable_amount = from_time_sheet.billing_amount
		self.actual_time = from_time_sheet.time

		self.total_expense_claim = from_expense_claim.total_sanctioned_amount
		self.update_purchase_costing()
		self.update_sales_amount()
		self.update_billed_amount()

		self.gross_margin = flt(self.total_billed_amount) - (
		flt(self.total_costing_amount) + flt(self.total_expense_claim) + flt(self.total_purchase_cost))

		if self.total_billed_amount:
			self.per_gross_margin = (self.gross_margin / flt(self.total_billed_amount)) * 100

	def update_purchase_costing(self):
		total_purchase_cost = frappe.db.sql("""select sum(base_net_amount)
			from `tabPurchase Invoice Item` where project = %s and docstatus=1""", self.name)

		self.total_purchase_cost = total_purchase_cost and total_purchase_cost[0][0] or 0

	def update_sales_amount(self):
		total_sales_amount = frappe.db.sql("""select sum(base_grand_total)
			from `tabSales Order` where project = %s and docstatus=1""", self.name)

		self.total_sales_amount = total_sales_amount and total_sales_amount[0][0] or 0

	def update_billed_amount(self):
		total_billed_amount = frappe.db.sql("""select sum(base_grand_total)
			from `tabSales Invoice` where project = %s and docstatus=1""", self.name)

		self.total_billed_amount = total_billed_amount and total_billed_amount[0][0] or 0

	def send_welcome_email(self):
		url = get_url("/project/?name={0}".format(self.name))
		messages = (
			_("You have been invited to collaborate on the project: {0}".format(self.name)),
			url,
			_("Join")
		)

		content = """
		<p>{0}.</p>
		<p><a href="{1}">{2}</a></p>
		"""

		for user in self.users:
			if user.welcome_email_sent == 0:
				frappe.sendmail(user.user, subject=_("Project Collaboration Invitation"),
								content=content.format(*messages))
				user.welcome_email_sent = 1

	def on_update(self):
		self.load_tasks()
		self.sync_tasks()
		self.update_dependencies_on_duplicated_project()

	def update_dependencies_on_duplicated_project(self):
		if self.flags.dont_sync_tasks: return
		if not self.copied_from:
			self.copied_from = self.name

		if self.name != self.copied_from and self.get('__unsaved'):
			# duplicated project
			dependency_map = {}
			for task in self.tasks:
				_task = frappe.db.get_value(
					'Task',
					{"subject": task.title, "project": self.copied_from},
					['name', 'depends_on_tasks'],
					as_dict=True
				)

				if _task is None:
					continue

				name = _task.name
				depends_on_tasks = _task.depends_on_tasks

				depends_on_tasks = [x for x in depends_on_tasks.split(',') if x]
				dependency_map[task.title] = [x['subject'] for x in frappe.get_list(
					'Task Depends On', {"parent": name}, ['subject'])]

			for key, value in dependency_map.iteritems():
				task_name = frappe.db.get_value('Task', {"subject": key, "project": self.name})

			for key, value in iteritems(dependency_map):
				task_name = frappe.db.get_value('Task', {"subject": key, "project": self.name })

				task_doc = frappe.get_doc('Task', task_name)

				for dt in value:
					dt_name = frappe.db.get_value('Task', {"subject": dt, "project": self.name})
					task_doc.append('depends_on', {"task": dt_name})
				task_doc.save()


def get_timeline_data(doctype, name):
	'''Return timeline for attendance'''
	return dict(frappe.db.sql('''select unix_timestamp(from_time), count(*)
		from `tabTimesheet Detail` where project=%s
			and from_time > date_sub(curdate(), interval 1 year)
			and docstatus < 2
			group by date(from_time)''', name))


def get_project_list(doctype, txt, filters, limit_start, limit_page_length=20, order_by="modified"):
	return frappe.db.sql('''select distinct project.*
		from tabProject project, `tabProject User` project_user
		where
			(project_user.user = %(user)s
			and project_user.parent = project.name)
			or project.owner = %(user)s
			order by project.modified desc
			limit {0}, {1}
		'''.format(limit_start, limit_page_length),
						 {'user': frappe.session.user},
						 as_dict=True,
						 update={'doctype': 'Project'})


def get_list_context(context=None):
	return {
		"show_sidebar": True,
		"show_search": True,
		'no_breadcrumbs': True,
		"title": _("Projects"),
		"get_list": get_project_list,
		"row_template": "templates/includes/projects/project_row.html"
	}

def get_users_for_project(doctype, txt, searchfield, start, page_len, filters):
	conditions = []
	return frappe.db.sql("""select name, concat_ws(' ', first_name, middle_name, last_name)
		from `tabUser`
		where enabled=1
			and name not in ("Guest", "Administrator")
			and ({key} like %(txt)s
				or full_name like %(txt)s)
			{fcond} {mcond}
		order by
			if(locate(%(_txt)s, name), locate(%(_txt)s, name), 99999),
			if(locate(%(_txt)s, full_name), locate(%(_txt)s, full_name), 99999),
			idx desc,
			name, full_name
		limit %(start)s, %(page_len)s""".format(**{
		'key': searchfield,
		'fcond': get_filters_cond(doctype, filters, conditions),
		'mcond': get_match_cond(doctype)
	}), {
							 'txt': "%%%s%%" % txt,
							 '_txt': txt.replace("%", ""),
							 'start': start,
							 'page_len': page_len
						 })


@frappe.whitelist()
def get_cost_center_name(project):
	return frappe.db.get_value("Project", project, "cost_center")

@frappe.whitelist()
def hourly_reminder():
	project = frappe.db.sql("""SELECT `tabProject`.name FROM `tabProject` WHERE `tabProject`.frequency = "Hourly" and (CURTIME() BETWEEN `tabProject`.from and `tabProject`.to) AND `tabProject`.collect_progress = 1 ORDER BY `tabProject`.name;""")
	create_project_update(project)

@frappe.whitelist()
def twice_daily_reminder():
	project = frappe.db.sql("""SELECT `tabProject User`.user FROM `tabProject User` INNER JOIN `tabProject` ON `tabProject`.project_name = `tabProject User`.parent WHERE (`tabProject`.frequency = "Twice Daily") AND ((`tabProject`.first_email BETWEEN DATE_ADD(curtime(), INTERVAL -15 MINUTE) AND DATE_ADD(curtime(), INTERVAL 15 MINUTE)) OR (`tabProject`.second_email BETWEEN DATE_ADD(curtime(), INTERVAL -15 MINUTE) AND DATE_ADD(curtime(), INTERVAL 15 MINUTE))) AND `tabProject`.collect_progress = 1;""")
	create_project_update(project)

@frappe.whitelist()
def daily_reminder():
	project = frappe.db.sql("""SELECT `tabProject User`.user FROM `tabProject User` INNER JOIN `tabProject` ON `tabProject`.project_name = `tabProject User`.parent WHERE (`tabProject`.frequency = "Daily") AND (`tabProject`.daily_time_to_send BETWEEN DATE_ADD(curtime(), INTERVAL -15 MINUTE) AND DATE_ADD(curtime(), INTERVAL 15 MINUTE)) AND `tabProject`.collect_progress = 1;""")
	create_project_update(project)

@frappe.whitelist()
def weekly():
	today = datetime.datetime.now().strftime("%A")
	project = frappe.db.sql("""SELECT `tabProject User`.user FROM `tabProject User` INNER JOIN `tabProject` ON `tabProject`.project_name = `tabProject User`.parent WHERE (`tabProject`.frequency = "Weekly") AND (`tabProject`.day_to_send = %s) AND (`tabProject`.weekly_time_to_send BETWEEN DATE_ADD(curtime(), INTERVAL -15 MINUTE) AND DATE_ADD(curtime(), INTERVAL 15 MINUTE)) AND `tabProject`.collect_progress = 1""", today)
	create_project_update(project)

@frappe.whitelist()
def times_check(from1, to, first_email, second_email, daily_time_to_send, weekly_time_to_send):
    from1 = datetime.datetime.strptime(from1, "%H:%M:%S")
    from1 = from1.strftime("%H:00:00")
    to = datetime.datetime.strptime(to, "%H:%M:%S")
    to = to.strftime("%H:00:00")
    first_email = datetime.datetime.strptime(first_email, "%H:%M:%S")
    first_email = first_email.strftime("%H:00:00")
    second_email = datetime.datetime.strptime(second_email, "%H:%M:%S")
    second_email = second_email.strftime("%H:00:00")
    daily_time_to_send = datetime.datetime.strptime(daily_time_to_send, "%H:%M:%S")
    daily_time_to_send = daily_time_to_send.strftime("%H:00:00")
    weekly_time_to_send = datetime.datetime.strptime(weekly_time_to_send, "%H:%M:%S")
    weekly_time_to_send = weekly_time_to_send.strftime("%H:00:00")
    return {"from1": from1, "to": to, "first_email": first_email, "second_email": second_email,"daily_time_to_send": daily_time_to_send, "weekly_time_to_send": weekly_time_to_send}


#Call this function in order to generate the Project Update for a specific project
def create_project_update(project):
	data = []
	date_today = datetime.date.today()
	time_now = frappe.utils.now_datetime().strftime('%H:%M:%S')
	for projects in project:
		project_update_dict = {
			"doctype" : "Project Update",
			"project" : projects[0],
			"date": date_today,
			"time": time_now,
			"naming_series": "UPDATE-.project.-.YY.MM.DD.-"
		}
		project_update = frappe.get_doc(project_update_dict)
		project_update.insert()
		#you can edit your local_host
		local_host = "http://localhost:8003"
		project_update_url = "<a class = 'btn btn-primary' href=%s target='_blank'>" % (local_host +"/desk#Form/Project%20Update/" + (project_update.name)) + ("CREATE PROJECT UPDATE" + "</a>")
		data.append(project_update_url)

		email = frappe.db.sql("""SELECT user from `tabProject User` WHERE parent = %s;""", project[0])
		for emails in email:
			frappe.sendmail(
				recipients=emails,
				subject=frappe._(projects[0]),
				header=[frappe._("Please Update your Project Status"), 'blue'],
				message= project_update_url
			)
	return data

@frappe.whitelist()
def create_kanban_board_if_not_exists(project):
	from frappe.desk.doctype.kanban_board.kanban_board import quick_kanban_board

	if not frappe.db.exists('Kanban Board', project):
		quick_kanban_board('Task', project, 'status')

	return True<|MERGE_RESOLUTION|>--- conflicted
+++ resolved
@@ -77,13 +77,8 @@
 	def validate_weights(self):
 		sum = 0
 		for task in self.tasks:
-<<<<<<< HEAD
-			if task.task_weight or 0 > 0:
-				sum = sum + task.task_weight
-=======
 			if task.task_weight > 0:
 				sum = flt(sum + task.task_weight, task.precision('task_weight'))
->>>>>>> 1b18bba0
 		if sum > 0 and sum != 1:
 			frappe.throw(
 				_("Total of all task weights should be 1. Please adjust weights of all Project tasks accordingly"))
