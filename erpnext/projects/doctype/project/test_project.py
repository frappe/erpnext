--- conflicted
+++ resolved
@@ -14,13 +14,6 @@
 test_records = frappe.get_test_records('Project')
 test_ignore = ["Sales Order"]
 
-<<<<<<< HEAD
-from erpnext.projects.doctype.project_template.test_project_template import get_project_template, make_project_template
-from erpnext.projects.doctype.project.project import set_project_status
-
-from frappe.utils import getdate
-=======
->>>>>>> 540559d6
 
 class TestProject(unittest.TestCase):
 	def test_project_with_template_having_no_parent_and_depend_tasks(self):
@@ -134,31 +127,14 @@
 
 def make_project(args):
 	args = frappe._dict(args)
-<<<<<<< HEAD
-	if args.project_template_name:
-		template = make_project_template(args.project_template_name)
-	else:
-		template = get_project_template()
-=======
 
 	if args.project_name and frappe.db.exists("Project", {"project_name": args.project_name}):
 		return frappe.get_doc("Project", {"project_name": args.project_name})
->>>>>>> 540559d6
 
 	project = frappe.get_doc(dict(
 		doctype = 'Project',
 		project_name = args.project_name,
 		status = 'Open',
-<<<<<<< HEAD
-		project_template = template.name,
-		expected_start_date = args.start_date
-	))
-
-	if not frappe.db.exists("Project", args.project_name):
-		project.insert()
-
-	return project
-=======
 		expected_start_date = args.start_date,
 		company= args.company or '_Test Company'
 	))
@@ -182,5 +158,4 @@
 	start = project.update_if_holiday(start)
 	end = add_days(start, duration)
 	end = project.update_if_holiday(end)
-	return getdate(end)
->>>>>>> 540559d6
+	return getdate(end)