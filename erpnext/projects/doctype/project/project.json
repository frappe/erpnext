{
 "actions": [],
 "allow_import": 1,
 "allow_rename": 1,
 "autoname": "naming_series:",
 "creation": "2013-03-07 11:55:07",
 "doctype": "DocType",
 "document_type": "Setup",
 "engine": "InnoDB",
 "field_order": [
  "naming_series",
  "project_name",
  "status",
  "project_type",
  "is_active",
  "percent_complete_method",
  "percent_complete",
  "column_break_5",
  "project_template",
  "expected_start_date",
  "expected_end_date",
  "priority",
  "department",
  "customer_details",
  "customer",
  "column_break_14",
  "sales_order",
  "users_section",
  "users",
  "copied_from",
  "section_break0",
  "notes",
  "section_break_18",
  "actual_start_date",
  "actual_time",
  "column_break_20",
  "actual_end_date",
  "project_details",
  "estimated_costing",
  "total_costing_amount",
  "total_expense_claim",
  "total_purchase_cost",
  "company",
  "column_break_28",
  "total_sales_amount",
  "total_billable_amount",
  "total_billed_amount",
  "total_consumed_material_cost",
  "cost_center",
  "margin",
  "gross_margin",
  "column_break_37",
  "per_gross_margin",
  "monitor_progress",
  "collect_progress",
  "holiday_list",
  "frequency",
  "from_time",
  "to_time",
  "first_email",
  "second_email",
  "daily_time_to_send",
  "day_to_send",
  "weekly_time_to_send",
  "column_break_45",
  "message"
 ],
 "fields": [
  {
   "fieldname": "project_name",
   "fieldtype": "Data",
   "label": "Project Name",
   "oldfieldtype": "Data",
   "reqd": 1,
   "unique": 1
  },
  {
   "default": "Open",
   "fieldname": "status",
   "fieldtype": "Select",
   "in_standard_filter": 1,
   "label": "Status",
   "no_copy": 1,
   "oldfieldname": "status",
   "oldfieldtype": "Select",
   "options": "Open\nCompleted\nCancelled",
   "search_index": 1
  },
  {
   "fieldname": "project_type",
   "fieldtype": "Link",
   "in_list_view": 1,
   "in_standard_filter": 1,
   "label": "Project Type",
   "oldfieldname": "project_type",
   "oldfieldtype": "Data",
   "options": "Project Type"
  },
  {
   "fieldname": "is_active",
   "fieldtype": "Select",
   "label": "Is Active",
   "oldfieldname": "is_active",
   "oldfieldtype": "Select",
   "options": "Yes\nNo"
  },
  {
   "default": "Task Completion",
   "fieldname": "percent_complete_method",
   "fieldtype": "Select",
   "label": "% Complete Method",
   "options": "Manual\nTask Completion\nTask Progress\nTask Weight"
  },
  {
   "bold": 1,
   "fieldname": "percent_complete",
   "fieldtype": "Percent",
   "label": "% Completed",
   "no_copy": 1,
   "read_only": 1
  },
  {
   "fieldname": "column_break_5",
   "fieldtype": "Column Break"
  },
  {
   "allow_in_quick_entry": 1,
   "fieldname": "project_template",
   "fieldtype": "Link",
   "label": "From Template",
   "options": "Project Template",
   "set_only_once": 1
  },
  {
   "fieldname": "expected_start_date",
   "fieldtype": "Date",
   "label": "Expected Start Date",
   "oldfieldname": "project_start_date",
   "oldfieldtype": "Date"
  },
  {
   "bold": 1,
   "fieldname": "expected_end_date",
   "fieldtype": "Date",
   "in_list_view": 1,
   "label": "Expected End Date",
   "oldfieldname": "completion_date",
   "oldfieldtype": "Date"
  },
  {
   "fieldname": "priority",
   "fieldtype": "Select",
   "in_standard_filter": 1,
   "label": "Priority",
   "oldfieldname": "priority",
   "oldfieldtype": "Select",
   "options": "Medium\nLow\nHigh"
  },
  {
   "fieldname": "department",
   "fieldtype": "Link",
   "label": "Department",
   "options": "Department"
  },
  {
   "collapsible": 1,
   "fieldname": "customer_details",
   "fieldtype": "Section Break",
   "label": "Customer Details",
   "oldfieldtype": "Section Break",
   "options": "fa fa-user"
  },
  {
   "fieldname": "customer",
   "fieldtype": "Link",
   "in_global_search": 1,
   "label": "Customer",
   "oldfieldname": "customer",
   "oldfieldtype": "Link",
   "options": "Customer",
   "print_hide": 1,
   "search_index": 1
  },
  {
   "fieldname": "column_break_14",
   "fieldtype": "Column Break"
  },
  {
   "fieldname": "sales_order",
   "fieldtype": "Link",
   "label": "Sales Order",
   "options": "Sales Order"
  },
  {
   "collapsible": 1,
   "fieldname": "users_section",
   "fieldtype": "Section Break",
   "label": "Users"
  },
  {
   "description": "Project will be accessible on the website to these users",
   "fieldname": "users",
   "fieldtype": "Table",
   "label": "Users",
   "options": "Project User"
  },
  {
   "fieldname": "copied_from",
   "fieldtype": "Data",
   "hidden": 1,
   "label": "Copied From",
   "read_only": 1
  },
  {
   "collapsible": 1,
   "fieldname": "section_break0",
   "fieldtype": "Section Break",
   "label": "Notes",
   "oldfieldtype": "Section Break",
   "options": "fa fa-list"
  },
  {
   "fieldname": "notes",
   "fieldtype": "Text Editor",
   "label": "Notes",
   "oldfieldname": "notes",
   "oldfieldtype": "Text Editor"
  },
  {
   "collapsible": 1,
   "fieldname": "section_break_18",
   "fieldtype": "Section Break",
   "label": "Start and End Dates"
  },
  {
   "fieldname": "actual_start_date",
   "fieldtype": "Data",
   "label": "Actual Start Date",
   "read_only": 1
  },
  {
   "fieldname": "actual_time",
   "fieldtype": "Float",
   "label": "Actual Time (in Hours)",
   "read_only": 1
  },
  {
   "fieldname": "column_break_20",
   "fieldtype": "Column Break"
  },
  {
   "fieldname": "actual_end_date",
   "fieldtype": "Date",
   "label": "Actual End Date",
   "oldfieldname": "act_completion_date",
   "oldfieldtype": "Date",
   "read_only": 1
  },
  {
   "collapsible": 1,
   "fieldname": "project_details",
   "fieldtype": "Section Break",
   "label": "Costing and Billing",
   "oldfieldtype": "Section Break",
   "options": "fa fa-money"
  },
  {
   "fieldname": "estimated_costing",
   "fieldtype": "Currency",
   "in_list_view": 1,
   "label": "Estimated Cost",
   "oldfieldname": "project_value",
   "oldfieldtype": "Currency",
   "options": "Company:company:default_currency"
  },
  {
   "fieldname": "total_costing_amount",
   "fieldtype": "Currency",
   "label": "Total Costing Amount (via Timesheets)",
   "read_only": 1
  },
  {
   "fieldname": "total_expense_claim",
   "fieldtype": "Currency",
   "label": "Total Expense Claim (via Expense Claims)",
   "read_only": 1
  },
  {
   "fieldname": "total_purchase_cost",
   "fieldtype": "Currency",
   "label": "Total Purchase Cost (via Purchase Invoice)",
   "read_only": 1
  },
  {
   "fieldname": "company",
   "fieldtype": "Link",
   "label": "Company",
   "options": "Company",
   "remember_last_selected_value": 1
  },
  {
   "fieldname": "column_break_28",
   "fieldtype": "Column Break"
  },
  {
   "fieldname": "total_sales_amount",
   "fieldtype": "Currency",
   "label": "Total Sales Amount (via Sales Order)",
   "read_only": 1
  },
  {
   "fieldname": "total_billable_amount",
   "fieldtype": "Currency",
   "label": "Total Billable Amount (via Timesheets)",
   "read_only": 1
  },
  {
   "fieldname": "total_billed_amount",
   "fieldtype": "Currency",
   "label": "Total Billed Amount (via Sales Invoices)",
   "read_only": 1
  },
  {
   "fieldname": "total_consumed_material_cost",
   "fieldtype": "Currency",
   "label": "Total Consumed Material Cost  (via Stock Entry)",
   "read_only": 1
  },
  {
   "fieldname": "cost_center",
   "fieldtype": "Link",
   "label": "Default Cost Center",
   "options": "Cost Center"
  },
  {
   "collapsible": 1,
   "fieldname": "margin",
   "fieldtype": "Section Break",
   "label": "Margin",
   "oldfieldtype": "Column Break",
   "width": "50%"
  },
  {
   "fieldname": "gross_margin",
   "fieldtype": "Currency",
   "label": "Gross Margin",
   "oldfieldname": "gross_margin_value",
   "oldfieldtype": "Currency",
   "options": "Company:company:default_currency",
   "read_only": 1
  },
  {
   "fieldname": "column_break_37",
   "fieldtype": "Column Break"
  },
  {
   "fieldname": "per_gross_margin",
   "fieldtype": "Percent",
   "label": "Gross Margin %",
   "oldfieldname": "per_gross_margin",
   "oldfieldtype": "Currency",
   "read_only": 1
  },
  {
   "collapsible": 1,
   "fieldname": "monitor_progress",
   "fieldtype": "Section Break",
   "label": "Monitor Progress"
  },
  {
   "default": "0",
   "fieldname": "collect_progress",
   "fieldtype": "Check",
   "label": "Collect Progress"
  },
  {
   "depends_on": "collect_progress",
   "fieldname": "holiday_list",
   "fieldtype": "Link",
   "label": "Holiday List",
   "options": "Holiday List"
  },
  {
   "depends_on": "eval:doc.collect_progress == true",
   "fieldname": "frequency",
   "fieldtype": "Select",
   "label": "Frequency To Collect Progress",
   "options": "Hourly\nTwice Daily\nDaily\nWeekly"
  },
  {
   "depends_on": "eval:(doc.frequency == \"Hourly\" && doc.collect_progress)",
   "fieldname": "from_time",
   "fieldtype": "Time",
   "label": "From Time"
  },
  {
   "depends_on": "eval:(doc.frequency == \"Hourly\" && doc.collect_progress)",
   "fieldname": "to_time",
   "fieldtype": "Time",
   "label": "To Time"
  },
  {
   "depends_on": "eval:(doc.frequency == \"Twice Daily\" && doc.collect_progress == true)\n\n",
   "fieldname": "first_email",
   "fieldtype": "Time",
   "label": "First Email"
  },
  {
   "depends_on": "eval:(doc.frequency == \"Twice Daily\" && doc.collect_progress == true)",
   "fieldname": "second_email",
   "fieldtype": "Time",
   "label": "Second Email"
  },
  {
   "depends_on": "eval:(doc.frequency == \"Daily\" && doc.collect_progress == true)",
   "fieldname": "daily_time_to_send",
   "fieldtype": "Time",
   "label": "Time to send"
  },
  {
   "depends_on": "eval:(doc.frequency == \"Weekly\" && doc.collect_progress == true)",
   "fieldname": "day_to_send",
   "fieldtype": "Select",
   "label": "Day to Send",
   "options": "Monday\nTuesday\nWednesday\nThursday\nFriday\nSaturday\nSunday"
  },
  {
   "depends_on": "eval:(doc.frequency == \"Weekly\" && doc.collect_progress == true)",
   "fieldname": "weekly_time_to_send",
   "fieldtype": "Time",
   "label": "Time to send"
  },
  {
   "fieldname": "column_break_45",
   "fieldtype": "Column Break"
  },
  {
   "depends_on": "collect_progress",
   "description": "Message will be sent to the users to get their status on the Project",
   "fieldname": "message",
   "fieldtype": "Text",
   "label": "Message",
   "mandatory_depends_on": "collect_progress"
  },
  {
   "fieldname": "naming_series",
   "fieldtype": "Select",
   "label": "Series",
   "no_copy": 1,
   "options": "PROJ-.####",
   "print_hide": 1,
   "reqd": 1,
   "set_only_once": 1
  }
 ],
 "icon": "fa fa-puzzle-piece",
 "idx": 29,
 "index_web_pages_for_search": 1,
 "links": [],
 "max_attachments": 4,
<<<<<<< HEAD
 "modified": "2020-04-09 14:17:15.524529",
=======
 "modified": "2021-04-28 16:36:11.654632",
>>>>>>> 540559d6
 "modified_by": "Administrator",
 "module": "Projects",
 "name": "Project",
 "owner": "Administrator",
 "permissions": [
  {
   "create": 1,
   "delete": 1,
   "email": 1,
   "print": 1,
   "read": 1,
   "report": 1,
   "role": "Projects User",
   "share": 1,
   "write": 1
  },
  {
   "permlevel": 1,
   "read": 1,
   "report": 1,
   "role": "All"
  },
  {
   "create": 1,
   "delete": 1,
   "email": 1,
   "export": 1,
   "print": 1,
   "read": 1,
   "report": 1,
   "role": "Projects Manager",
   "share": 1,
   "write": 1
  }
 ],
 "quick_entry": 1,
 "search_fields": "project_name,customer, status, priority, is_active",
 "show_name_in_global_search": 1,
 "sort_field": "modified",
 "sort_order": "DESC",
 "timeline_field": "customer",
 "title_field": "project_name",
 "track_seen": 1
}<|MERGE_RESOLUTION|>--- conflicted
+++ resolved
@@ -458,11 +458,7 @@
  "index_web_pages_for_search": 1,
  "links": [],
  "max_attachments": 4,
-<<<<<<< HEAD
- "modified": "2020-04-09 14:17:15.524529",
-=======
  "modified": "2021-04-28 16:36:11.654632",
->>>>>>> 540559d6
  "modified_by": "Administrator",
  "module": "Projects",
  "name": "Project",
