{
 "allow_import": 1, 
 "autoname": "naming_series:", 
 "creation": "2013-04-03 16:38:41", 
 "description": "Log of Activities performed by users against Tasks that can be used for tracking time, billing.", 
 "docstatus": 0, 
 "doctype": "DocType", 
 "document_type": "Master", 
 "fields": [
  {
   "fieldname": "naming_series", 
   "fieldtype": "Select", 
   "label": "Series", 
   "options": "TL-", 
   "permlevel": 0, 
   "read_only": 0, 
   "reqd": 1
  }, 
  {
   "fieldname": "date_worked", 
   "fieldtype": "Date", 
   "label": "Date", 
   "permlevel": 0, 
   "precision": ""
  }, 
  {
   "fieldname": "from_time", 
   "fieldtype": "Datetime", 
   "in_list_view": 1, 
   "label": "From Time", 
   "permlevel": 0, 
   "read_only": 0, 
   "reqd": 1
  }, 
  {
   "fieldname": "to_time", 
   "fieldtype": "Datetime", 
   "in_list_view": 1, 
   "label": "To Time", 
   "permlevel": 0, 
   "read_only": 0, 
   "reqd": 1
  }, 
  {
   "fieldname": "hours", 
   "fieldtype": "Float", 
   "in_list_view": 1, 
   "label": "Hours", 
   "permlevel": 0, 
   "read_only": 0
  }, 
  {
   "fieldname": "column_break_3", 
   "fieldtype": "Column Break", 
   "permlevel": 0, 
   "read_only": 0
  }, 
  {
   "fieldname": "status", 
   "fieldtype": "Select", 
   "in_list_view": 1, 
   "label": "Status", 
   "options": "Draft\nSubmitted\nBatched for Billing\nBilled\nCancelled", 
   "permlevel": 0, 
   "read_only": 1, 
   "reqd": 0
  }, 
  {
   "fieldname": "activity_type", 
   "fieldtype": "Link", 
   "in_list_view": 1, 
   "label": "Activity Type", 
   "options": "Activity Type", 
   "permlevel": 0, 
   "read_only": 0, 
   "reqd": 1
  }, 
  {
   "fieldname": "task", 
   "fieldtype": "Link", 
   "label": "Task", 
   "options": "Task", 
   "permlevel": 0, 
   "read_only": 0
  }, 
  {
   "fieldname": "billable", 
   "fieldtype": "Check", 
   "in_list_view": 1, 
   "label": "Billable", 
   "permlevel": 0, 
   "read_only": 0
  }, 
  {
   "fieldname": "section_break_7", 
   "fieldtype": "Section Break", 
   "permlevel": 0, 
   "read_only": 0
  }, 
  {
   "fieldname": "note", 
   "fieldtype": "Text Editor", 
   "label": "Note", 
   "permlevel": 0, 
   "read_only": 0
  }, 
  {
   "fieldname": "section_break_9", 
   "fieldtype": "Section Break", 
   "permlevel": 0, 
   "read_only": 0
  }, 
  {
   "fieldname": "project", 
   "fieldtype": "Link", 
   "in_list_view": 1, 
   "label": "Project", 
   "options": "Project", 
   "permlevel": 0, 
   "read_only": 0
  }, 
  {
   "description": "Will be updated when batched.", 
   "fieldname": "time_log_batch", 
   "fieldtype": "Link", 
   "label": "Time Log Batch", 
   "options": "Time Log Batch", 
   "permlevel": 0, 
   "read_only": 1
  }, 
  {
   "description": "Will be updated when billed.", 
   "fieldname": "sales_invoice", 
   "fieldtype": "Link", 
   "label": "Sales Invoice", 
   "options": "Sales Invoice", 
   "permlevel": 0, 
   "read_only": 1
  }, 
  {
   "fieldname": "column_break_16", 
   "fieldtype": "Column Break", 
   "permlevel": 0, 
   "read_only": 0
  }, 
  {
   "fieldname": "amended_from", 
   "fieldtype": "Link", 
   "ignore_user_permissions": 1, 
   "label": "Amended From", 
   "no_copy": 1, 
   "options": "Time Log", 
   "permlevel": 1, 
   "print_hide": 1, 
   "read_only": 0
  }, 
  {
   "fieldname": "btn", 
   "fieldtype": "Button", 
   "in_list_view": 0, 
   "label": "btn", 
   "permlevel": 0, 
   "precision": ""
  }, 
  {
   "fieldname": "code", 
   "fieldtype": "Code", 
   "in_list_view": 1, 
   "label": "code", 
   "permlevel": 0, 
   "precision": ""
  }, 
  {
   "fieldname": "time", 
   "fieldtype": "Time", 
   "label": "time", 
   "permlevel": 0, 
   "precision": ""
  }, 
  {
   "fieldname": "percent", 
   "fieldtype": "Percent", 
   "in_list_view": 1, 
   "label": "percent", 
   "permlevel": 0, 
   "precision": ""
  }
 ], 
 "icon": "icon-time", 
 "idx": 1, 
 "is_submittable": 1, 
<<<<<<< HEAD
 "modified": "2015-01-14 12:08:24.758273", 
=======
 "modified": "2014-11-18 08:18:32.929127", 
>>>>>>> 4c1073ac10973d8202fdd5dd12eacc274788d475
 "modified_by": "Administrator", 
 "module": "Projects", 
 "name": "Time Log", 
 "owner": "Administrator", 
 "permissions": [
  {
   "amend": 0, 
   "apply_user_permissions": 1, 
   "cancel": 0, 
   "create": 1, 
   "delete": 1, 
   "email": 1, 
   "export": 0, 
   "import": 0, 
   "permlevel": 0, 
   "print": 1, 
   "read": 1, 
   "report": 1, 
<<<<<<< HEAD
   "role": "All", 
   "set_user_permissions": 0, 
   "submit": 0, 
=======
   "restricted": 1, 
   "role": "Projects User", 
   "submit": 1, 
>>>>>>> 4c1073ac10973d8202fdd5dd12eacc274788d475
   "write": 1
  }, 
  {
   "amend": 1, 
   "cancel": 1, 
   "delete": 1, 
   "email": 1, 
   "permlevel": 0, 
   "print": 1, 
   "read": 1, 
   "report": 1, 
   "role": "Projects Manager", 
   "submit": 1, 
   "write": 1
  }
 ]
}<|MERGE_RESOLUTION|>--- conflicted
+++ resolved
@@ -189,11 +189,7 @@
  "icon": "icon-time", 
  "idx": 1, 
  "is_submittable": 1, 
-<<<<<<< HEAD
- "modified": "2015-01-14 12:08:24.758273", 
-=======
  "modified": "2014-11-18 08:18:32.929127", 
->>>>>>> 4c1073ac10973d8202fdd5dd12eacc274788d475
  "modified_by": "Administrator", 
  "module": "Projects", 
  "name": "Time Log", 
@@ -212,15 +208,9 @@
    "print": 1, 
    "read": 1, 
    "report": 1, 
-<<<<<<< HEAD
    "role": "All", 
    "set_user_permissions": 0, 
    "submit": 0, 
-=======
-   "restricted": 1, 
-   "role": "Projects User", 
-   "submit": 1, 
->>>>>>> 4c1073ac10973d8202fdd5dd12eacc274788d475
    "write": 1
   }, 
   {
