--- conflicted
+++ resolved
@@ -29,12 +29,6 @@
 				filters: filters
 			};
 		})
-<<<<<<< HEAD
-	},
-
-	refresh: function (frm) {
-		frm.set_query("parent_task", { "is_group": 1 });
-=======
 
 		frm.set_query("parent_task", function () {
 			let filters = {
@@ -45,7 +39,6 @@
 				filters: filters
 			}
 		});
->>>>>>> 00175c96
 	},
 
 	is_group: function (frm) {
