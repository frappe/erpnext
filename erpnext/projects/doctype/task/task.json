--- conflicted
+++ resolved
@@ -1,10 +1,7 @@
 {
  "allow_import": 1,
  "autoname": "TASK-.YYYY.-.#####",
-<<<<<<< HEAD
  "create_on_install": 1,
-=======
->>>>>>> a00c98be
  "creation": "2013-01-29 19:25:50",
  "doctype": "DocType",
  "document_type": "Setup",
@@ -19,10 +16,7 @@
   "status",
   "priority",
   "task_weight",
-<<<<<<< HEAD
-=======
   "completed_by",
->>>>>>> a00c98be
   "color",
   "parent_task",
   "sb_timeline",
@@ -358,25 +352,18 @@
    "ignore_user_permissions": 1,
    "label": "Old Parent",
    "read_only": 1
-<<<<<<< HEAD
-=======
   },
   {
    "fieldname": "completed_by",
    "fieldtype": "Link",
    "label": "Completed By",
    "options": "User"
->>>>>>> a00c98be
   }
  ],
  "icon": "fa fa-check",
  "idx": 1,
  "max_attachments": 5,
-<<<<<<< HEAD
- "modified": "2019-09-14 20:34:24.269183",
-=======
  "modified": "2019-09-10 13:46:24.631754",
->>>>>>> a00c98be
  "modified_by": "Administrator",
  "module": "Projects",
  "name": "Task",
