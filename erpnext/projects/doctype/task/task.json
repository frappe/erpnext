--- conflicted
+++ resolved
@@ -397,11 +397,7 @@
  "is_tree": 1,
  "links": [],
  "max_attachments": 5,
-<<<<<<< HEAD
- "modified": "2020-07-03 12:36:04.960457",
-=======
  "modified": "2021-04-16 12:46:51.556741",
->>>>>>> 540559d6
  "modified_by": "Administrator",
  "module": "Projects",
  "name": "Task",
