--- conflicted
+++ resolved
@@ -395,13 +395,13 @@
    "mandatory_depends_on": "eval: doc.status == \"Completed\""
   },
   {
-<<<<<<< HEAD
    "fieldname": "item_code",
    "fieldtype": "Link",
    "label": "Item Code",
    "mandatory_depends_on": "eval:doc.is_template",
    "options": "Item"
-=======
+  },
+  {
    "fieldname": "expected_start_date_nepal",
    "fieldtype": "Read Only",
    "label": "Expected Start Date (Nepal)"
@@ -410,7 +410,6 @@
    "fieldname": "expected_end_date_nepal",
    "fieldtype": "Read Only",
    "label": "Expected End Date (Nepal)"
->>>>>>> 81bc4391
   }
  ],
  "icon": "fa fa-check",
@@ -418,11 +417,7 @@
  "is_tree": 1,
  "links": [],
  "max_attachments": 5,
-<<<<<<< HEAD
- "modified": "2021-08-30 18:56:27.402701",
-=======
  "modified": "2021-09-15 18:48:01.501163",
->>>>>>> 81bc4391
  "modified_by": "Administrator",
  "module": "Projects",
  "name": "Task",
