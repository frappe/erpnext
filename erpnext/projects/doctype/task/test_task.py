# Copyright (c) 2015, Frappe Technologies Pvt. Ltd. and Contributors
# License: GNU General Public License v3. See license.txt
from __future__ import unicode_literals
import frappe
import unittest
from six import string_types
from frappe.utils import getdate, nowdate, add_days

from erpnext.projects.doctype.task.task import CircularReferenceError

class TestTask(unittest.TestCase):
	def test_circular_reference(self):
		task1 = create_task("_Test Task 1", add_days(nowdate(), -15), add_days(nowdate(), -10))
		task2 = create_task("_Test Task 2", add_days(nowdate(), 11), add_days(nowdate(), 15), task1.name)
		task3 = create_task("_Test Task 3", add_days(nowdate(), 11), add_days(nowdate(), 15), task2.name)

		task1.reload()
		task1.append("depends_on", {
			"task": task3.name
		})

		self.assertRaises(CircularReferenceError, task1.save)

		task1.set("depends_on", [])
		task1.save()

		task4 = create_task("_Test Task 4", nowdate(), add_days(nowdate(), 15), task1.name)

		task3.append("depends_on", {
			"task": task4.name
		})

	def test_reschedule_dependent_task(self):
		project = frappe.get_value("Project", {"project_name": "_Test Project"})

		task1 = create_task("_Test Task 1", nowdate(), add_days(nowdate(), 10))

		task2 = create_task("_Test Task 2", add_days(nowdate(), 11), add_days(nowdate(), 15), task1.name)
		task2.get("depends_on")[0].project = project
		task2.save()

		task3 = create_task("_Test Task 3", add_days(nowdate(), 11), add_days(nowdate(), 15), task2.name)
		task3.get("depends_on")[0].project = project
		task3.save()

		task1.update({
			"exp_end_date": add_days(nowdate(), 20)
		})
		task1.save()

		self.assertEqual(frappe.db.get_value("Task", task2.name, "exp_start_date"),
			getdate(add_days(nowdate(), 21)))
		self.assertEqual(frappe.db.get_value("Task", task2.name, "exp_end_date"),
			getdate(add_days(nowdate(), 25)))

		self.assertEqual(frappe.db.get_value("Task", task3.name, "exp_start_date"),
			getdate(add_days(nowdate(), 26)))
		self.assertEqual(frappe.db.get_value("Task", task3.name, "exp_end_date"),
			getdate(add_days(nowdate(), 30)))

	def test_close_assignment(self):
		if not frappe.db.exists("Task", "Test Close Assignment"):
			task = frappe.new_doc("Task")
			task.subject = "Test Close Assignment"
			task.insert()

		def assign():
			from frappe.desk.form import assign_to
			assign_to.add({
				"assign_to": ["test@example.com"],
				"doctype": task.doctype,
				"name": task.name,
				"description": "Close this task"
			})

		def get_owner_and_status():
			return frappe.db.get_value("ToDo",
				filters={"reference_type": task.doctype, "reference_name": task.name,
					"description": "Close this task"},
				fieldname=("owner", "status"), as_dict=True)

		assign()
		todo = get_owner_and_status()
		self.assertEqual(todo.owner, "test@example.com")
		self.assertEqual(todo.status, "Open")

		# assignment should be
		task.load_from_db()
		task.status = "Completed"
		task.save()
		todo = get_owner_and_status()
		self.assertEqual(todo.owner, "test@example.com")
		self.assertEqual(todo.status, "Closed")

	def test_overdue(self):
		task = create_task("Testing Overdue", add_days(nowdate(), -10), add_days(nowdate(), -5))

		from erpnext.projects.doctype.task.task import set_tasks_as_overdue
		set_tasks_as_overdue()

		self.assertEqual(frappe.db.get_value("Task", task.name, "status"), "Overdue")

<<<<<<< HEAD
	def test_task_depends_on(self):
		task_1 = create_task("_Test Main Task 1")
		task_2 = create_task("_Test Main Task 2")
		task_3 = create_task("_Test Main Task 3")
		dependent = create_task("_Test Dependent Task", depends_on=[task_1.name, task_2.name])

		self.assertEqual(dependent.depends_on_tasks, "{0},{1}".format(task_1.name, task_2.name))

		# Add another task
		dependent.append("depends_on", {
			"task": task_3.name
		})
		dependent.save()
		self.assertEqual(dependent.depends_on_tasks, "{0},{1},{2}".format(task_1.name, task_2.name, task_3.name))

		# test remove doc
		frappe.delete_doc("Task Depends On", dependent.depends_on[2].name)
		dependent.load_from_db()
		
		# This will run validate
		dependent.save()

		self.assertEqual(dependent.depends_on_tasks, "{0},{1}".format(task_1.name, task_2.name))


def create_task(subject, start=None, end=None, depends_on=None, project=None, save=True):
	project = project or "_Test Project"
	
	if not frappe.db.exists("Project", project):
		project_doc = frappe.new_doc("Project")
		project_doc.project_name = project
		project_doc.status = "Open"
		project_doc.save()

=======
def create_task(subject, start=None, end=None, depends_on=None, project=None, parent_task=None, is_group=0, is_template=0, begin=0, duration=0, save=True):
>>>>>>> 6af3c3fa
	if not frappe.db.exists("Task", subject):
		task = frappe.new_doc('Task')
		task.status = "Open"
		task.subject = subject
		task.exp_start_date = start or nowdate()
		task.exp_end_date = end or nowdate()
		task.project = project or None if is_template else frappe.get_value("Project", {"project_name": "_Test Project"})
		task.is_template = is_template
		task.start = begin
		task.duration = duration
		task.is_group = is_group
		task.parent_task = parent_task
		if save:
			task.save()
	else:
		task = frappe.get_doc("Task", subject)

	if not depends_on:
		return task
	
	if isinstance(depends_on, string_types):
		depends_on = [depends_on]

	for task_name in depends_on:
		task.append("depends_on", {
			"task": task_name
		})
<<<<<<< HEAD

	if save:
		task.save()

=======
		if save:
			task.save()
>>>>>>> 6af3c3fa
	return task<|MERGE_RESOLUTION|>--- conflicted
+++ resolved
@@ -100,7 +100,6 @@
 
 		self.assertEqual(frappe.db.get_value("Task", task.name, "status"), "Overdue")
 
-<<<<<<< HEAD
 	def test_task_depends_on(self):
 		task_1 = create_task("_Test Main Task 1")
 		task_2 = create_task("_Test Main Task 2")
@@ -135,9 +134,6 @@
 		project_doc.status = "Open"
 		project_doc.save()
 
-=======
-def create_task(subject, start=None, end=None, depends_on=None, project=None, parent_task=None, is_group=0, is_template=0, begin=0, duration=0, save=True):
->>>>>>> 6af3c3fa
 	if not frappe.db.exists("Task", subject):
 		task = frappe.new_doc('Task')
 		task.status = "Open"
@@ -165,13 +161,8 @@
 		task.append("depends_on", {
 			"task": task_name
 		})
-<<<<<<< HEAD
 
 	if save:
 		task.save()
 
-=======
-		if save:
-			task.save()
->>>>>>> 6af3c3fa
 	return task