--- conflicted
+++ resolved
@@ -101,11 +101,7 @@
 	return html
 
 def set_item_group_filters(field_filters):
-<<<<<<< HEAD
-	if 'item_group' in field_filters:
-=======
 	if field_filters is not None and 'item_group' in field_filters:
->>>>>>> 017ed3f5
 		field_filters['item_group'] = [ig[0] for ig in get_child_groups(field_filters['item_group'])]
 
 
