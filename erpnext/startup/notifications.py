# Copyright (c) 2015, Frappe Technologies Pvt. Ltd. and Contributors
# License: GNU General Public License v3. See license.txt

from __future__ import unicode_literals

def get_notification_config():
	return { "for_doctype":
		{
			"Governmental Documents": {
			"is_message": ("=", 1)
			},
			"Employee": {
			"is_message": ("=", 1)
			},
			"Health Insurance Info": {
			"is_message": ("=", 1)
			},
			"Return From Leave Statement":{
			"docstatus": ("=", 0)
			},
			# "End of Service Award":{
			# "workflow_state": ("in", ("Pending", "Approved By HR Specialist","Approved By Accounts Manager",
			# 	"Approved By IT Support","Approved By Employee","Approved by Manager"
			# )),},
			# "Employee Change IBAN":{
			# "workflow_state": ("in", ("Pending", "Approved By HR Specialist")),
			# },
			# "May Concern Letter":{
			# "workflow_state": ("in", ("Pending", "Approved By HR Specialist")),
			# },
			# "Medical Insurance Application":{
			# "workflow_state": ("in", ("Pending", "Approved By HR Specialist","Approved By HR Manager")),
			# },
			
			# "Employee Badge Request":{
			# "workflow_state": ("in", ("Pending", "Approved By HR Specialist",)),
			# },
			# "Health Insurance Info":{
			# "workflow_state": ("in", ("Pending", "Approved By HR Specialist","Approved By HR Manager")),
			# },

			# "Employee Resignation":{
			# "workflow_state": ("in", ("Created By CEO", "Created By Director","Created By Manager",
			# 	"Created By Line Manager","Pending","Approved By Line Manager","Approved by Manager",
			# 	"Approved By Director")),
			# },
			# "Cancel Leave Application":{
			# "workflow_state": ("in", ("Created By Line Manager","Pending","Created By Manager",
			# 	"Created By Director","Created By CEO","Approved By Line Manager","Approved by Manager",
			# 	"Approved By Director","Approved By CEO","Approved By HR Specialist")),
			# },
			
<<<<<<< HEAD
			# "Overtime Request":{
			# "workflow_state": ("in", ("Approved By Line Manager", "Pending","Approved by Manager",
			# 	"Approved By Director","Approved By CEO","Approved By HR Specialist","Created By CEO",
			# 	"Created By Director","Created By Manager","Created By Line Manager")),
			# },
=======
			"Overtime Request":{
			"workflow_state": ("in", ("Approved By Line Manager", "Pending","Approved by Manager",
				"Approved By Director","Approved By CEO","Approved By HR Specialist","Created By CEO",
				"Created By Director","Created By Manager","Created By Line Manager")),
			},
>>>>>>> 2aa0373d
			
			# "Return From Leave Statement":{
			# "workflow_state": ("in", ("Pending", "Created By Line Manager","Created By Manager",
			# 	"Created By Director","Created By CEO","Approved By Line Manager","Approved by Manager",
			# 	"Approved By Director","Approved By CEO","Approved By HR Specialist")),
			# },
			
			"Issue": {"status": "Open"},
			"Warranty Claim": {"status": "Open"},
			"Task": {"status": ("in", ("Open", "Overdue"))},
			"Project": {"status": "Open"},
			"Item": {"total_projected_qty": ("<", 0)},
			"Customer": {"status": "Open"},
			"Supplier": {"status": "Open"},
			"Lead": {"status": "Open"},
			"Contact": {"status": "Open"},
			"Opportunity": {"status": "Open"},
			"Quotation": {"docstatus": 0},
			"Sales Order": {
				"status": ("not in", ("Completed", "Closed")),
				"docstatus": ("<", 2)
			},
			"Journal Entry": {"docstatus": 0},
			"Sales Invoice": {
				"outstanding_amount": (">", 0),
				"docstatus": ("<", 2)
			},
			"Purchase Invoice": {
				"outstanding_amount": (">", 0),
				"docstatus": ("<", 2)
			},
			"Payment Entry": {"docstatus": 0},
			"Leave Application": {"status": "Open"},
			"Expense Claim": {"approval_status": "Draft"},
			"Job Applicant": {"status": "Open"},
			"Delivery Note": {
				"status": ("not in", ("Completed", "Closed")),
				"docstatus": ("<", 2)
			},
			"Stock Entry": {"docstatus": 0},
			"Material Request": {
				"docstatus": ("<", 2),
				"status": ("not in", ("Stopped",)),
				"per_ordered": ("<", 100)
			},
			"Request for Quotation": { "docstatus": 0 },
			"Supplier Quotation": {"docstatus": 0},
			"Purchase Order": {
				"status": ("not in", ("Completed", "Closed")),
				"docstatus": ("<", 2)
			},
			"Purchase Receipt": {
				"status": ("not in", ("Completed", "Closed")),
				"docstatus": ("<", 2)
			},
			"Production Order": { "status": ("in", ("Draft", "Not Started", "In Process")) },
			"BOM": {"docstatus": 0},
			"Timesheet": {"status": "Draft"}
		}
}<|MERGE_RESOLUTION|>--- conflicted
+++ resolved
@@ -18,57 +18,48 @@
 			"Return From Leave Statement":{
 			"docstatus": ("=", 0)
 			},
-			# "End of Service Award":{
-			# "workflow_state": ("in", ("Pending", "Approved By HR Specialist","Approved By Accounts Manager",
-			# 	"Approved By IT Support","Approved By Employee","Approved by Manager"
-			# )),},
-			# "Employee Change IBAN":{
-			# "workflow_state": ("in", ("Pending", "Approved By HR Specialist")),
-			# },
-			# "May Concern Letter":{
-			# "workflow_state": ("in", ("Pending", "Approved By HR Specialist")),
-			# },
-			# "Medical Insurance Application":{
-			# "workflow_state": ("in", ("Pending", "Approved By HR Specialist","Approved By HR Manager")),
-			# },
+			"End of Service Award":{
+			"workflow_state": ("in", ("Pending", "Approved By HR Specialist","Approved By Accounts Manager",
+				"Approved By IT Support","Approved By Employee","Approved by Manager"
+			)),},
+			"Employee Change IBAN":{
+			"workflow_state": ("in", ("Pending", "Approved By HR Specialist")),
+			},
+			"May Concern Letter":{
+			"workflow_state": ("in", ("Pending", "Approved By HR Specialist")),
+			},
+			"Medical Insurance Application":{
+			"workflow_state": ("in", ("Pending", "Approved By HR Specialist","Approved By HR Manager")),
+			},
 			
-			# "Employee Badge Request":{
-			# "workflow_state": ("in", ("Pending", "Approved By HR Specialist",)),
-			# },
-			# "Health Insurance Info":{
-			# "workflow_state": ("in", ("Pending", "Approved By HR Specialist","Approved By HR Manager")),
-			# },
+			"Employee Badge Request":{
+			"workflow_state": ("in", ("Pending", "Approved By HR Specialist",)),
+			},
+			"Health Insurance Info":{
+			"workflow_state": ("in", ("Pending", "Approved By HR Specialist","Approved By HR Manager")),
+			},
 
-			# "Employee Resignation":{
-			# "workflow_state": ("in", ("Created By CEO", "Created By Director","Created By Manager",
-			# 	"Created By Line Manager","Pending","Approved By Line Manager","Approved by Manager",
-			# 	"Approved By Director")),
-			# },
-			# "Cancel Leave Application":{
-			# "workflow_state": ("in", ("Created By Line Manager","Pending","Created By Manager",
-			# 	"Created By Director","Created By CEO","Approved By Line Manager","Approved by Manager",
-			# 	"Approved By Director","Approved By CEO","Approved By HR Specialist")),
-			# },
-			
-<<<<<<< HEAD
-			# "Overtime Request":{
-			# "workflow_state": ("in", ("Approved By Line Manager", "Pending","Approved by Manager",
-			# 	"Approved By Director","Approved By CEO","Approved By HR Specialist","Created By CEO",
-			# 	"Created By Director","Created By Manager","Created By Line Manager")),
-			# },
-=======
+			"Employee Resignation":{
+			"workflow_state": ("in", ("Created By CEO", "Created By Director","Created By Manager",
+				"Created By Line Manager","Pending","Approved By Line Manager","Approved by Manager",
+				"Approved By Director")),
+			},
+			"Cancel Leave Application":{
+			"workflow_state": ("in", ("Created By Line Manager","Pending","Created By Manager",
+				"Created By Director","Created By CEO","Approved By Line Manager","Approved by Manager",
+				"Approved By Director","Approved By CEO","Approved By HR Specialist")),
+			},
 			"Overtime Request":{
 			"workflow_state": ("in", ("Approved By Line Manager", "Pending","Approved by Manager",
 				"Approved By Director","Approved By CEO","Approved By HR Specialist","Created By CEO",
 				"Created By Director","Created By Manager","Created By Line Manager")),
 			},
->>>>>>> 2aa0373d
 			
-			# "Return From Leave Statement":{
-			# "workflow_state": ("in", ("Pending", "Created By Line Manager","Created By Manager",
-			# 	"Created By Director","Created By CEO","Approved By Line Manager","Approved by Manager",
-			# 	"Approved By Director","Approved By CEO","Approved By HR Specialist")),
-			# },
+			"Return From Leave Statement":{
+			"workflow_state": ("in", ("Pending", "Created By Line Manager","Created By Manager",
+				"Created By Director","Created By CEO","Approved By Line Manager","Approved by Manager",
+				"Approved By Director","Approved By CEO","Approved By HR Specialist")),
+			},
 			
 			"Issue": {"status": "Open"},
 			"Warranty Claim": {"status": "Open"},
