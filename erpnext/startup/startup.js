--- conflicted
+++ resolved
@@ -46,34 +46,25 @@
 erpnext.startup.start = function() {
 	$('#startup_div').html('Starting up...').toggle(true);
 	
-<<<<<<< HEAD
-=======
 	
->>>>>>> d14bea3d
 	erpnext.startup.set_globals();
 
 	if(wn.boot.custom_css) {
 		set_style(wn.boot.custom_css);
 	}
-<<<<<<< HEAD
-=======
 	if(wn.boot.user_background) {
 		erpnext.set_user_background(wn.boot.user_background);
 	}
->>>>>>> d14bea3d
 		
 	if(user == 'Guest'){
 		if(wn.boot.website_settings.title_prefix) {
 			wn.title_prefix = wn.boot.website_settings.title_prefix;
 		}
 	} else {
-<<<<<<< HEAD
-=======
 		// always allow apps
 		wn.boot.profile.allow_modules = wn.boot.profile.allow_modules.concat(
 			['To Do', 'Knowledge Base', 'Calendar', 'Activity', 'Messages'])
 		
->>>>>>> d14bea3d
 		// setup toolbar
 		erpnext.toolbar.setup();
 				
@@ -83,9 +74,6 @@
 		// border to the body
 		// ------------------
 		$('footer').html('<div class="web-footer erpnext-footer">\
-<<<<<<< HEAD
-			Powered by <a href="https://erpnext.com">ERPNext</a></div>');
-=======
 			<a href="#!attributions">ERPNext | Attributions and License</a></div>');
 
 		// complete registration
@@ -94,7 +82,6 @@
 			erpnext.complete_setup(); 
 		}
 
->>>>>>> d14bea3d
 	}
 
 	$('#startup_div').toggle(false);
@@ -121,25 +108,6 @@
 	// Updates Team Messages
 	
 	if(inList(['Guest'], user)) { return; }
-<<<<<<< HEAD
-	
-	$c_page('home', 'event_updates', 'get_unread_messages', null,
-		function(r,rt) {
-			if(!r.exc) {
-				// This function is defined in toolbar.js
-				page_body.wntoolbar.set_new_comments(r.message);
-				var circle = $('#msg_count')
-				if(circle) {
-					if(r.message.length) {
-						circle.find('span:first').text(r.message.length);
-						circle.toggle(true);
-					} else {
-						circle.toggle(false);
-					}
-				}
-			} else {
-				clearInterval(wn.updates.id);
-=======
 
 	if(!reset) {
 		$c_page('home', 'event_updates', 'get_unread_messages', null,
@@ -159,7 +127,6 @@
 				} else {
 					clearInterval(wn.updates.id);
 				}
->>>>>>> d14bea3d
 			}
 		);
 	} else {
