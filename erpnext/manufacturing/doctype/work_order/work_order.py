# Copyright (c) 2015, Frappe Technologies Pvt. Ltd. and Contributors
# License: GNU General Public License v3. See license.txt

from __future__ import unicode_literals
import frappe
import json
import math
from frappe import _
<<<<<<< HEAD
from frappe.utils import flt, get_datetime, getdate, date_diff, cint, nowdate, get_link_to_form
=======
from frappe.utils import flt, get_datetime, getdate, date_diff, cint, nowdate, get_link_to_form, time_diff_in_hours
>>>>>>> 00175c96
from frappe.model.document import Document
from erpnext.manufacturing.doctype.bom.bom import validate_bom_no, get_bom_items_as_dict, get_bom_item_rate
from dateutil.relativedelta import relativedelta
from erpnext.stock.doctype.item.item import validate_end_of_life, get_item_defaults
from erpnext.manufacturing.doctype.workstation.workstation import WorkstationHolidayError
from erpnext.projects.doctype.timesheet.timesheet import OverlapError
from erpnext.manufacturing.doctype.manufacturing_settings.manufacturing_settings import get_mins_between_operations
from erpnext.stock.stock_balance import get_planned_qty, update_bin_qty
from frappe.utils.csvutils import getlink
from erpnext.stock.utils import get_bin, validate_warehouse_company, get_latest_stock_qty
from erpnext.utilities.transaction_base import validate_uom_is_integer
from frappe.model.mapper import get_mapped_doc

class OverProductionError(frappe.ValidationError): pass
class CapacityError(frappe.ValidationError): pass
class StockOverProductionError(frappe.ValidationError): pass
class OperationTooLongError(frappe.ValidationError): pass
class ItemHasVariantError(frappe.ValidationError): pass

from six import string_types

form_grid_templates = {
	"operations": "templates/form_grid/work_order_grid.html"
}

class WorkOrder(Document):
	def onload(self):
		ms = frappe.get_doc("Manufacturing Settings")
		self.set_onload("material_consumption", ms.material_consumption)
		self.set_onload("backflush_raw_materials_based_on", ms.backflush_raw_materials_based_on)
		self.set_onload("overproduction_percentage", ms.overproduction_percentage_for_work_order)

	def validate(self):
		self.validate_production_item()
		if self.bom_no:
			validate_bom_no(self.production_item, self.bom_no)

		self.validate_sales_order()
		self.set_default_warehouse()
		self.validate_warehouse_belongs_to_company()
		self.calculate_operating_cost()
		self.validate_qty()
		self.validate_operation_time()
		self.status = self.get_status()

		validate_uom_is_integer(self, "stock_uom", ["qty", "produced_qty"])

		self.set_required_items(reset_only_qty = len(self.get("required_items")))

	def validate_sales_order(self):
		if self.sales_order:
			self.check_sales_order_on_hold_or_close()
			so = frappe.db.sql("""
				select so.name, so_item.delivery_date, so.project
				from `tabSales Order` so
				inner join `tabSales Order Item` so_item on so_item.parent = so.name
				left join `tabProduct Bundle Item` pk_item on so_item.item_code = pk_item.parent
				where so.name=%s and so.docstatus = 1
					and so.skip_delivery_note  = 0 and (
					so_item.item_code=%s or
					pk_item.item_code=%s )
			""", (self.sales_order, self.production_item, self.production_item), as_dict=1)

			if not so:
				so = frappe.db.sql("""
					select
						so.name, so_item.delivery_date, so.project
					from
						`tabSales Order` so, `tabSales Order Item` so_item, `tabPacked Item` packed_item
					where so.name=%s
						and so.name=so_item.parent
						and so.name=packed_item.parent
						and so.skip_delivery_note = 0
						and so_item.item_code = packed_item.parent_item
						and so.docstatus = 1 and packed_item.item_code=%s
				""", (self.sales_order, self.production_item), as_dict=1)

			if len(so):
				if not self.expected_delivery_date:
					self.expected_delivery_date = so[0].delivery_date

				if so[0].project:
					self.project = so[0].project

				if not self.material_request:
					self.validate_work_order_against_so()
			else:
				frappe.throw(_("Sales Order {0} is not valid").format(self.sales_order))

	def check_sales_order_on_hold_or_close(self):
		status = frappe.db.get_value("Sales Order", self.sales_order, "status")
		if status in ("Closed", "On Hold"):
			frappe.throw(_("Sales Order {0} is {1}").format(self.sales_order, status))

	def set_default_warehouse(self):
		if not self.wip_warehouse:
			self.wip_warehouse = frappe.db.get_single_value("Manufacturing Settings", "default_wip_warehouse")
		if not self.fg_warehouse:
			self.fg_warehouse = frappe.db.get_single_value("Manufacturing Settings", "default_fg_warehouse")

	def validate_warehouse_belongs_to_company(self):
		warehouses = [self.fg_warehouse, self.wip_warehouse]
		for d in self.get("required_items"):
			if d.source_warehouse not in warehouses:
				warehouses.append(d.source_warehouse)

		for wh in warehouses:
			validate_warehouse_company(wh, self.company)

	def calculate_operating_cost(self):
		self.planned_operating_cost, self.actual_operating_cost = 0.0, 0.0
		for d in self.get("operations"):
			d.planned_operating_cost = flt(d.hour_rate) * (flt(d.time_in_mins) / 60.0)
			d.actual_operating_cost = flt(d.hour_rate) * (flt(d.actual_operation_time) / 60.0)

			self.planned_operating_cost += flt(d.planned_operating_cost)
			self.actual_operating_cost += flt(d.actual_operating_cost)

		variable_cost = self.actual_operating_cost if self.actual_operating_cost \
			else self.planned_operating_cost
		self.total_operating_cost = flt(self.additional_operating_cost) + flt(variable_cost)

	def validate_work_order_against_so(self):
		# already ordered qty
		ordered_qty_against_so = frappe.db.sql("""select sum(qty) from `tabWork Order`
			where production_item = %s and sales_order = %s and docstatus < 2 and name != %s""",
			(self.production_item, self.sales_order, self.name))[0][0]

		total_qty = flt(ordered_qty_against_so) + flt(self.qty)

		# get qty from Sales Order Item table
		so_item_qty = frappe.db.sql("""select sum(stock_qty) from `tabSales Order Item`
			where parent = %s and item_code = %s""",
			(self.sales_order, self.production_item))[0][0]
		# get qty from Packing Item table
		dnpi_qty = frappe.db.sql("""select sum(qty) from `tabPacked Item`
			where parent = %s and parenttype = 'Sales Order' and item_code = %s""",
			(self.sales_order, self.production_item))[0][0]
		# total qty in SO
		so_qty = flt(so_item_qty) + flt(dnpi_qty)

		allowance_percentage = flt(frappe.db.get_single_value("Manufacturing Settings",
			"overproduction_percentage_for_sales_order"))

		if total_qty > so_qty + (allowance_percentage/100 * so_qty):
			frappe.throw(_("Cannot produce more Item {0} than Sales Order quantity {1}")
				.format(self.production_item, so_qty), OverProductionError)

	def update_status(self, status=None):
		'''Update status of work order if unknown'''
		if status != "Stopped":
			status = self.get_status(status)

		if status != self.status:
			self.db_set("status", status)

		self.update_required_items()

		return status

	def get_status(self, status=None):
		'''Return the status based on stock entries against this work order'''
		if not status:
			status = self.status

		if self.docstatus==0:
			status = 'Draft'
		elif self.docstatus==1:
			if status != 'Stopped':
				stock_entries = frappe._dict(frappe.db.sql("""select purpose, sum(fg_completed_qty)
					from `tabStock Entry` where work_order=%s and docstatus=1
					group by purpose""", self.name))

				status = "Not Started"
				if stock_entries:
					status = "In Process"
					produced_qty = stock_entries.get("Manufacture")
					if flt(produced_qty) >= flt(self.qty):
						status = "Completed"
		else:
			status = 'Cancelled'

		return status

	def update_work_order_qty(self):
		"""Update **Manufactured Qty** and **Material Transferred for Qty** in Work Order
			based on Stock Entry"""

		allowance_percentage = flt(frappe.db.get_single_value("Manufacturing Settings",
			"overproduction_percentage_for_work_order"))

		for purpose, fieldname in (("Manufacture", "produced_qty"),
			("Material Transfer for Manufacture", "material_transferred_for_manufacturing")):
			if (purpose == 'Material Transfer for Manufacture' and
				self.operations and self.transfer_material_against == 'Job Card'):
				continue

			qty = flt(frappe.db.sql("""select sum(fg_completed_qty)
				from `tabStock Entry` where work_order=%s and docstatus=1
				and purpose=%s""", (self.name, purpose))[0][0])

			completed_qty = self.qty + (allowance_percentage/100 * self.qty)
			if qty > completed_qty:
				frappe.throw(_("{0} ({1}) cannot be greater than planned quantity ({2}) in Work Order {3}").format(\
					self.meta.get_label(fieldname), qty, completed_qty, self.name), StockOverProductionError)

			self.db_set(fieldname, qty)

			from erpnext.selling.doctype.sales_order.sales_order import update_produced_qty_in_so_item

			if self.sales_order and self.sales_order_item:
				update_produced_qty_in_so_item(self.sales_order, self.sales_order_item)

		if self.production_plan:
			self.update_production_plan_status()

	def update_production_plan_status(self):
		production_plan = frappe.get_doc('Production Plan', self.production_plan)
		produced_qty = 0
		if self.production_plan_item:
			total_qty = frappe.get_all("Work Order", fields = "sum(produced_qty) as produced_qty",
				filters = {'docstatus': 1, 'production_plan': self.production_plan,
					'production_plan_item': self.production_plan_item}, as_list=1)

			produced_qty = total_qty[0][0] if total_qty else 0

		production_plan.run_method("update_produced_qty", produced_qty, self.production_plan_item)

	def on_submit(self):
		if not self.wip_warehouse:
			frappe.throw(_("Work-in-Progress Warehouse is required before Submit"))
		if not self.fg_warehouse:
			frappe.throw(_("For Warehouse is required before Submit"))

		self.update_work_order_qty_in_so()
		self.update_reserved_qty_for_production()
		self.update_completed_qty_in_material_request()
		self.update_planned_qty()
		self.update_ordered_qty()
		self.create_job_card()

	def on_cancel(self):
		self.validate_cancel()

		frappe.db.set(self,'status', 'Cancelled')
		self.update_work_order_qty_in_so()
		self.delete_job_card()
		self.update_completed_qty_in_material_request()
		self.update_planned_qty()
		self.update_ordered_qty()
		self.update_reserved_qty_for_production()

	def create_job_card(self):
		manufacturing_settings_doc = frappe.get_doc("Manufacturing Settings")

		enable_capacity_planning = not cint(manufacturing_settings_doc.disable_capacity_planning)
		plan_days = cint(manufacturing_settings_doc.capacity_planning_for_days) or 30

		for i, row in enumerate(self.operations):
			self.set_operation_start_end_time(i, row)

			if not row.workstation:
				frappe.throw(_("Row {0}: select the workstation against the operation {1}")
					.format(row.idx, row.operation))

			original_start_time = row.planned_start_time
			job_card_doc = create_job_card(self, row,
				enable_capacity_planning=enable_capacity_planning, auto_create=True)

			if enable_capacity_planning and job_card_doc:
				row.planned_start_time = job_card_doc.time_logs[-1].from_time
				row.planned_end_time = job_card_doc.time_logs[-1].to_time

				if date_diff(row.planned_start_time, original_start_time) > plan_days:
					frappe.message_log.pop()
					frappe.throw(_("Unable to find the time slot in the next {0} days for the operation {1}.")
						.format(plan_days, row.operation), CapacityError)

				row.db_update()

		planned_end_date = self.operations and self.operations[-1].planned_end_time
		if planned_end_date:
			self.db_set("planned_end_date", planned_end_date)

	def set_operation_start_end_time(self, idx, row):
		"""Set start and end time for given operation. If first operation, set start as
		`planned_start_date`, else add time diff to end time of earlier operation."""
		if idx==0:
			# first operation at planned_start date
			row.planned_start_time = self.planned_start_date
		else:
			row.planned_start_time = get_datetime(self.operations[idx-1].planned_end_time)\
				+ get_mins_between_operations()

		row.planned_end_time = get_datetime(row.planned_start_time) + relativedelta(minutes = row.time_in_mins)

		if row.planned_start_time == row.planned_end_time:
			frappe.throw(_("Capacity Planning Error, planned start time can not be same as end time"))

	def validate_cancel(self):
		if self.status == "Stopped":
			frappe.throw(_("Stopped Work Order cannot be cancelled, Unstop it first to cancel"))

		# Check whether any stock entry exists against this Work Order
		stock_entry = frappe.db.sql("""select name from `tabStock Entry`
			where work_order = %s and docstatus = 1""", self.name)
		if stock_entry:
			frappe.throw(_("Cannot cancel because submitted Stock Entry {0} exists").format(frappe.utils.get_link_to_form('Stock Entry', stock_entry[0][0])))

	def update_planned_qty(self):
		update_bin_qty(self.production_item, self.fg_warehouse, {
			"planned_qty": get_planned_qty(self.production_item, self.fg_warehouse)
		})

		if self.material_request:
			mr_obj = frappe.get_doc("Material Request", self.material_request)
			mr_obj.update_requested_qty([self.material_request_item])

	def update_ordered_qty(self):
		if self.production_plan and self.production_plan_item:
			qty = self.qty if self.docstatus == 1 else 0
			frappe.db.set_value('Production Plan Item',
				self.production_plan_item, 'ordered_qty', qty)

			doc = frappe.get_doc('Production Plan', self.production_plan)
			doc.set_status()
			doc.db_set('status', doc.status)

	def update_work_order_qty_in_so(self):
		if not self.sales_order and not self.sales_order_item:
			return

		total_bundle_qty = 1
		if self.product_bundle_item:
			total_bundle_qty = frappe.db.sql(""" select sum(qty) from
				`tabProduct Bundle Item` where parent = %s""", (frappe.db.escape(self.product_bundle_item)))[0][0]

			if not total_bundle_qty:
				# product bundle is 0 (product bundle allows 0 qty for items)
				total_bundle_qty = 1

		cond = "product_bundle_item = %s" if self.product_bundle_item else "production_item = %s"

		qty = frappe.db.sql(""" select sum(qty) from
			`tabWork Order` where sales_order = %s and docstatus = 1 and {0}
			""".format(cond), (self.sales_order, (self.product_bundle_item or self.production_item)), as_list=1)

		work_order_qty = qty[0][0] if qty and qty[0][0] else 0
		frappe.db.set_value('Sales Order Item',
			self.sales_order_item, 'work_order_qty', flt(work_order_qty/total_bundle_qty, 2))

	def update_completed_qty_in_material_request(self):
		if self.material_request:
			frappe.get_doc("Material Request", self.material_request).update_completed_qty([self.material_request_item])

	def set_work_order_operations(self):
		"""Fetch operations from BOM and set in 'Work Order'"""
		self.set('operations', [])

		if not self.bom_no:
			return

		if self.use_multi_level_bom:
			bom_list = frappe.get_doc("BOM", self.bom_no).traverse_tree()
		else:
			bom_list = [self.bom_no]

		operations = frappe.db.sql("""
			select
				operation, description, workstation, idx,
				base_hour_rate as hour_rate, time_in_mins,
				"Pending" as status, parent as bom, batch_size
			from
				`tabBOM Operation`
			where
				 parent in (%s) order by idx
		"""	% ", ".join(["%s"]*len(bom_list)), tuple(bom_list), as_dict=1)

		self.set('operations', operations)

		if self.use_multi_level_bom and self.get('operations') and self.get('items'):
			raw_material_operations = [d.operation for d in self.get('items')]
			operations = [d.operation for d in self.get('operations')]

			for operation in raw_material_operations:
				if operation not in operations:
					self.append('operations', {
						'operation': operation
					})

		self.calculate_time()

	def calculate_time(self):
		bom_qty = frappe.db.get_value("BOM", self.bom_no, "quantity")

		for d in self.get("operations"):
			d.time_in_mins = flt(d.time_in_mins) / flt(bom_qty) * math.ceil(flt(self.qty) / flt(d.batch_size))

		self.calculate_operating_cost()

	def get_holidays(self, workstation):
		holiday_list = frappe.db.get_value("Workstation", workstation, "holiday_list")

		holidays = {}

		if holiday_list not in holidays:
			holiday_list_days = [getdate(d[0]) for d in frappe.get_all("Holiday", fields=["holiday_date"],
				filters={"parent": holiday_list}, order_by="holiday_date", limit_page_length=0, as_list=1)]

			holidays[holiday_list] = holiday_list_days

		return holidays[holiday_list]

	def update_operation_status(self):
		allowance_percentage = flt(frappe.db.get_single_value("Manufacturing Settings", "overproduction_percentage_for_work_order"))
		max_allowed_qty_for_wo = flt(self.qty) + (allowance_percentage/100 * flt(self.qty))

		for d in self.get("operations"):
			if not d.completed_qty:
				d.status = "Pending"
			elif flt(d.completed_qty) < flt(self.qty):
				d.status = "Work in Progress"
			elif flt(d.completed_qty) == flt(self.qty):
				d.status = "Completed"
			elif flt(d.completed_qty) <= max_allowed_qty_for_wo:
				d.status = "Completed"
			else:
				frappe.throw(_("Completed Qty can not be greater than 'Qty to Manufacture'"))

	def set_actual_dates(self):
		if self.get("operations"):
			actual_start_dates = [d.actual_start_time for d in self.get("operations") if d.actual_start_time]
			if actual_start_dates:
				self.actual_start_date = min(actual_start_dates)

			actual_end_dates = [d.actual_end_time for d in self.get("operations") if d.actual_end_time]
			if actual_end_dates:
				self.actual_end_date = max(actual_end_dates)
		else:
			data = frappe.get_all("Stock Entry",
				fields = ["timestamp(posting_date, posting_time) as posting_datetime"],
				filters = {
					"work_order": self.name,
					"purpose": ("in", ["Material Transfer for Manufacture", "Manufacture"])
				}
			)

			if data and len(data):
				dates = [d.posting_datetime for d in data]
				self.actual_start_date = min(dates)

				if self.status == "Completed":
					self.actual_end_date = max(dates)

		self.set_lead_time()

	def set_lead_time(self):
		if self.actual_start_date and self.actual_end_date:
			self.lead_time = flt(time_diff_in_hours(self.actual_end_date, self.actual_start_date) * 60)

	def delete_job_card(self):
		for d in frappe.get_all("Job Card", ["name"], {"work_order": self.name}):
			frappe.delete_doc("Job Card", d.name)

	def validate_production_item(self):
		if frappe.db.get_value("Item", self.production_item, "has_variants"):
			frappe.throw(_("Work Order cannot be raised against a Item Template"), ItemHasVariantError)

		if self.production_item:
			validate_end_of_life(self.production_item)

	def validate_qty(self):
		if not self.qty > 0:
			frappe.throw(_("Quantity to Manufacture must be greater than 0."))

	def validate_operation_time(self):
		for d in self.operations:
			if not d.time_in_mins > 0:
				frappe.throw(_("Operation Time must be greater than 0 for Operation {0}").format(d.operation))

	def update_required_items(self):
		'''
		update bin reserved_qty_for_production
		called from Stock Entry for production, after submit, cancel
		'''
		# calculate consumed qty based on submitted stock entries
		self.update_consumed_qty_for_required_items()

		if self.docstatus==1:
			# calculate transferred qty based on submitted stock entries
			self.update_transaferred_qty_for_required_items()

			# update in bin
			self.update_reserved_qty_for_production()

	def update_reserved_qty_for_production(self, items=None):
		'''update reserved_qty_for_production in bins'''
		for d in self.required_items:
			if d.source_warehouse:
				stock_bin = get_bin(d.item_code, d.source_warehouse)
				stock_bin.update_reserved_qty_for_production()

	def get_items_and_operations_from_bom(self):
		self.set_required_items()
		self.set_work_order_operations()

		return check_if_scrap_warehouse_mandatory(self.bom_no)

	def set_available_qty(self):
		for d in self.get("required_items"):
			if d.source_warehouse:
				d.available_qty_at_source_warehouse = get_latest_stock_qty(d.item_code, d.source_warehouse)

			if self.wip_warehouse:
				d.available_qty_at_wip_warehouse = get_latest_stock_qty(d.item_code, self.wip_warehouse)

	def set_required_items(self, reset_only_qty=False):
		'''set required_items for production to keep track of reserved qty'''
		if not reset_only_qty:
			self.required_items = []

		if self.bom_no and self.qty:
			item_dict = get_bom_items_as_dict(self.bom_no, self.company, qty=self.qty,
				fetch_exploded = self.use_multi_level_bom)

			if reset_only_qty:
				for d in self.get("required_items"):
					if item_dict.get(d.item_code):
						d.required_qty = item_dict.get(d.item_code).get("qty")
			else:
				# Attribute a big number (999) to idx for sorting putpose in case idx is NULL
				# For instance in BOM Explosion Item child table, the items coming from sub assembly items
				for item in sorted(item_dict.values(), key=lambda d: d['idx'] or 9999):
					self.append('required_items', {
						'rate': item.rate,
						'amount': item.amount,
						'operation': item.operation,
						'item_code': item.item_code,
						'item_name': item.item_name,
						'description': item.description,
						'allow_alternative_item': item.allow_alternative_item,
						'required_qty': item.qty,
						'source_warehouse': item.source_warehouse or item.default_warehouse,
						'include_item_in_manufacturing': item.include_item_in_manufacturing
					})

					if not self.project:
						self.project = item.get("project")

			self.set_available_qty()

	def update_transaferred_qty_for_required_items(self):
		'''update transferred qty from submitted stock entries for that item against
			the work order'''

		for d in self.required_items:
			transferred_qty = frappe.db.sql('''select sum(qty)
				from `tabStock Entry` entry, `tabStock Entry Detail` detail
				where
					entry.work_order = %(name)s
					and entry.purpose = "Material Transfer for Manufacture"
					and entry.docstatus = 1
					and detail.parent = entry.name
					and (detail.item_code = %(item)s or detail.original_item = %(item)s)''', {
						'name': self.name,
						'item': d.item_code
					})[0][0]

			d.db_set('transferred_qty', flt(transferred_qty), update_modified = False)

	def update_consumed_qty_for_required_items(self):
		'''
			Update consumed qty from submitted stock entries
			against a work order for each stock item
		'''

		for item in self.required_items:
			consumed_qty = frappe.db.sql('''
				SELECT
					SUM(qty)
				FROM
					`tabStock Entry` entry,
					`tabStock Entry Detail` detail
				WHERE
					entry.work_order = %(name)s
						AND (entry.purpose = "Material Consumption for Manufacture"
							OR entry.purpose = "Manufacture")
						AND entry.docstatus = 1
						AND detail.parent = entry.name
						AND detail.s_warehouse IS NOT null
						AND (detail.item_code = %(item)s
							OR detail.original_item = %(item)s)
				''', {
					'name': self.name,
					'item': item.item_code
				})[0][0]

			item.db_set('consumed_qty', flt(consumed_qty), update_modified=False)

	def make_bom(self):
		data = frappe.db.sql(""" select sed.item_code, sed.qty, sed.s_warehouse
			from `tabStock Entry Detail` sed, `tabStock Entry` se
			where se.name = sed.parent and se.purpose = 'Manufacture'
			and (sed.t_warehouse is null or sed.t_warehouse = '') and se.docstatus = 1
			and se.work_order = %s""", (self.name), as_dict=1)

		bom = frappe.new_doc("BOM")
		bom.item = self.production_item
		bom.conversion_rate = 1

		for d in data:
			bom.append('items', {
				'item_code': d.item_code,
				'qty': d.qty,
				'source_warehouse': d.s_warehouse
			})

		if self.operations:
			bom.set('operations', self.operations)
			bom.with_operations = 1

		bom.set_bom_material_details()
		return bom

@frappe.whitelist()
def get_bom_operations(doctype, txt, searchfield, start, page_len, filters):
	if txt:
		filters['operation'] = ('like', '%%%s%%' % txt)

	return frappe.get_all('BOM Operation',
		filters = filters, fields = ['operation'], as_list=1)

@frappe.whitelist()
def get_item_details(item, project = None, skip_bom_info=False):
	res = frappe.db.sql("""
		select stock_uom, description, item_name, allow_alternative_item,
			include_item_in_manufacturing
		from `tabItem`
		where disabled=0
			and (end_of_life is null or end_of_life='0000-00-00' or end_of_life > %s)
			and name=%s
	""", (nowdate(), item), as_dict=1)

	if not res:
		return {}

	res = res[0]
	if skip_bom_info: return res

	filters = {"item": item, "is_default": 1}

	if project:
		filters = {"item": item, "project": project}

	res["bom_no"] = frappe.db.get_value("BOM", filters = filters)

	if not res["bom_no"]:
		variant_of= frappe.db.get_value("Item", item, "variant_of")

		if variant_of:
			res["bom_no"] = frappe.db.get_value("BOM", filters={"item": variant_of, "is_default": 1})

	if not res["bom_no"]:
		if project:
			res = get_item_details(item)
			frappe.msgprint(_("Default BOM not found for Item {0} and Project {1}").format(item, project), alert=1)
		else:
			frappe.throw(_("Default BOM for {0} not found").format(item))

	bom_data = frappe.db.get_value('BOM', res['bom_no'],
		['project', 'allow_alternative_item', 'transfer_material_against', 'item_name'], as_dict=1)

	res['project'] = project or bom_data.pop("project")
	res.update(bom_data)
	res.update(check_if_scrap_warehouse_mandatory(res["bom_no"]))

	return res

@frappe.whitelist()
<<<<<<< HEAD
def make_work_order(bom_no, item, qty=0, project=None):
=======
def make_work_order(bom_no, item, qty=0, project=None, variant_items=None):
>>>>>>> 00175c96
	if not frappe.has_permission("Work Order", "write"):
		frappe.throw(_("Not permitted"), frappe.PermissionError)

	item_details = get_item_details(item, project)

	wo_doc = frappe.new_doc("Work Order")
	wo_doc.production_item = item
	wo_doc.update(item_details)
	wo_doc.bom_no = bom_no

	if flt(qty) > 0:
		wo_doc.qty = flt(qty)
		wo_doc.get_items_and_operations_from_bom()

	if variant_items:
		add_variant_item(variant_items, wo_doc, bom_no, "required_items")

	return wo_doc

def add_variant_item(variant_items, wo_doc, bom_no, table_name="items"):
	if isinstance(variant_items, string_types):
		variant_items = json.loads(variant_items)

	for item in variant_items:
		args = frappe._dict({
			"item_code": item.get("varint_item_code"),
			"required_qty": item.get("qty"),
			"qty": item.get("qty"), # for bom
			"source_warehouse": item.get("source_warehouse"),
			"operation": item.get("operation")
		})

		bom_doc = frappe.get_cached_doc("BOM", bom_no)
		item_data = get_item_details(args.item_code, skip_bom_info=True)
		args.update(item_data)

		args["rate"] = get_bom_item_rate({
			"item_code": args.get("item_code"),
			"qty": args.get("required_qty"),
			"uom": args.get("stock_uom"),
			"stock_uom": args.get("stock_uom"),
			"conversion_factor": 1
		}, bom_doc)

		if not args.source_warehouse:
			args["source_warehouse"] = get_item_defaults(item.get("varint_item_code"),
				wo_doc.company).default_warehouse

		args["amount"] = flt(args.get("required_qty")) * flt(args.get("rate"))
		args["uom"] = item_data.stock_uom
		wo_doc.append(table_name, args)

@frappe.whitelist()
def check_if_scrap_warehouse_mandatory(bom_no):
	res = {"set_scrap_wh_mandatory": False }
	if bom_no:
		bom = frappe.get_doc("BOM", bom_no)

		if len(bom.scrap_items) > 0:
			res["set_scrap_wh_mandatory"] = True

	return res

@frappe.whitelist()
def set_work_order_ops(name):
	po = frappe.get_doc('Work Order', name)
	po.set_work_order_operations()
	po.save()

@frappe.whitelist()
def make_stock_entry(work_order_id, purpose, qty=None):
	work_order = frappe.get_doc("Work Order", work_order_id)
	if not frappe.db.get_value("Warehouse", work_order.wip_warehouse, "is_group"):
		wip_warehouse = work_order.wip_warehouse
	else:
		wip_warehouse = None

	stock_entry = frappe.new_doc("Stock Entry")
	stock_entry.purpose = purpose
	stock_entry.work_order = work_order_id
	stock_entry.company = work_order.company
	stock_entry.from_bom = 1
	stock_entry.bom_no = work_order.bom_no
	stock_entry.use_multi_level_bom = work_order.use_multi_level_bom
	stock_entry.fg_completed_qty = qty or (flt(work_order.qty) - flt(work_order.produced_qty))
	if work_order.bom_no:
		stock_entry.inspection_required = frappe.db.get_value('BOM',
			work_order.bom_no, 'inspection_required')

	if purpose=="Material Transfer for Manufacture":
		stock_entry.to_warehouse = wip_warehouse
		stock_entry.project = work_order.project
	else:
		stock_entry.from_warehouse = wip_warehouse
		stock_entry.to_warehouse = work_order.fg_warehouse
		stock_entry.project = work_order.project

	stock_entry.set_stock_entry_type()
	stock_entry.get_items()
	return stock_entry.as_dict()

@frappe.whitelist()
def get_default_warehouse():
	doc = frappe.get_cached_doc("Manufacturing Settings")

	return {
		"wip_warehouse": doc.default_wip_warehouse,
		"fg_warehouse": doc.default_fg_warehouse,
		"scrap_warehouse": doc.default_scrap_warehouse
	}

@frappe.whitelist()
def stop_unstop(work_order, status):
	""" Called from client side on Stop/Unstop event"""

	if not frappe.has_permission("Work Order", "write"):
		frappe.throw(_("Not permitted"), frappe.PermissionError)

	pro_order = frappe.get_doc("Work Order", work_order)
	pro_order.update_status(status)
	pro_order.update_planned_qty()
	frappe.msgprint(_("Work Order has been {0}").format(status))
	pro_order.notify_update()

	return pro_order.status

@frappe.whitelist()
def query_sales_order(production_item):
	out = frappe.db.sql_list("""
		select distinct so.name from `tabSales Order` so, `tabSales Order Item` so_item
		where so_item.parent=so.name and so_item.item_code=%s and so.docstatus=1
	union
		select distinct so.name from `tabSales Order` so, `tabPacked Item` pi_item
		where pi_item.parent=so.name and pi_item.item_code=%s and so.docstatus=1
	""", (production_item, production_item))

	return out

@frappe.whitelist()
def make_job_card(work_order, operations):
	if isinstance(operations, string_types):
		operations = json.loads(operations)
<<<<<<< HEAD

	work_order = frappe.get_doc('Work Order', work_order)
	for row in operations:
		validate_operation_data(row)
		create_job_card(work_order, row, row.get("qty"), auto_create=True)

def validate_operation_data(row):
	if row.get("qty") <= 0:
		frappe.throw(_("Quantity to Manufacture can not be zero for the operation {0}")
			.format(
				frappe.bold(row.get("operation"))
			)
		)

	if row.get("qty") > row.get("pending_qty"):
		frappe.throw(_("For operation {0}: Quantity ({1}) can not be greter than pending quantity({2})")
			.format(
				frappe.bold(row.get("operation")),
				frappe.bold(row.get("qty")),
				frappe.bold(row.get("pending_qty"))
			)
		)
=======
>>>>>>> 00175c96

	work_order = frappe.get_doc('Work Order', work_order)
	for row in operations:
		validate_operation_data(row)
		create_job_card(work_order, row, row.get("qty"), auto_create=True)

def validate_operation_data(row):
	if row.get("qty") <= 0:
		frappe.throw(_("Quantity to Manufacture can not be zero for the operation {0}")
			.format(
				frappe.bold(row.get("operation"))
			)
		)

	if row.get("qty") > row.get("pending_qty"):
		frappe.throw(_("For operation {0}: Quantity ({1}) can not be greter than pending quantity({2})")
			.format(
				frappe.bold(row.get("operation")),
				frappe.bold(row.get("qty")),
				frappe.bold(row.get("pending_qty"))
			)
		)

def create_job_card(work_order, row, qty=0, enable_capacity_planning=False, auto_create=False):
	doc = frappe.new_doc("Job Card")
	doc.update({
		'work_order': work_order.name,
		'operation': row.get("operation"),
		'workstation': row.get("workstation"),
		'posting_date': nowdate(),
		'for_quantity': qty or work_order.get('qty', 0),
		'operation_id': row.get("name"),
		'bom_no': work_order.bom_no,
		'project': work_order.project,
		'company': work_order.company,
		'wip_warehouse': work_order.wip_warehouse
	})

	if work_order.transfer_material_against == 'Job Card' and not work_order.skip_transfer:
		doc.get_required_items()

	if auto_create:
		doc.flags.ignore_mandatory = True
		if enable_capacity_planning:
			doc.schedule_time_logs(row)

		doc.insert()
		frappe.msgprint(_("Job card {0} created").format(get_link_to_form("Job Card", doc.name)))

	return doc

def get_work_order_operation_data(work_order, operation, workstation):
	for d in work_order.operations:
		if d.operation == operation and d.workstation == workstation:
			return d

@frappe.whitelist()
def create_pick_list(source_name, target_doc=None, for_qty=None):
	for_qty = for_qty or json.loads(target_doc).get('for_qty')
	max_finished_goods_qty = frappe.db.get_value('Work Order', source_name, 'qty')
	def update_item_quantity(source, target, source_parent):
		pending_to_issue = flt(source.required_qty) - flt(source.transferred_qty)
		desire_to_transfer = flt(source.required_qty) / max_finished_goods_qty * flt(for_qty)

		qty = 0
		if desire_to_transfer <= pending_to_issue:
			qty = desire_to_transfer
		elif pending_to_issue > 0:
			qty = pending_to_issue

		if qty:
			target.qty = qty
			target.stock_qty = qty
			target.uom = frappe.get_value('Item', source.item_code, 'stock_uom')
			target.stock_uom = target.uom
			target.conversion_factor = 1
		else:
			target.delete()

	doc = get_mapped_doc('Work Order', source_name, {
		'Work Order': {
			'doctype': 'Pick List',
			'validation': {
				'docstatus': ['=', 1]
			}
		},
		'Work Order Item': {
			'doctype': 'Pick List Item',
			'postprocess': update_item_quantity,
			'condition': lambda doc: abs(doc.transferred_qty) < abs(doc.required_qty)
		},
	}, target_doc)

	doc.for_qty = for_qty

	doc.set_item_locations()

	return doc<|MERGE_RESOLUTION|>--- conflicted
+++ resolved
@@ -6,11 +6,7 @@
 import json
 import math
 from frappe import _
-<<<<<<< HEAD
-from frappe.utils import flt, get_datetime, getdate, date_diff, cint, nowdate, get_link_to_form
-=======
 from frappe.utils import flt, get_datetime, getdate, date_diff, cint, nowdate, get_link_to_form, time_diff_in_hours
->>>>>>> 00175c96
 from frappe.model.document import Document
 from erpnext.manufacturing.doctype.bom.bom import validate_bom_no, get_bom_items_as_dict, get_bom_item_rate
 from dateutil.relativedelta import relativedelta
@@ -690,11 +686,7 @@
 	return res
 
 @frappe.whitelist()
-<<<<<<< HEAD
-def make_work_order(bom_no, item, qty=0, project=None):
-=======
 def make_work_order(bom_no, item, qty=0, project=None, variant_items=None):
->>>>>>> 00175c96
 	if not frappe.has_permission("Work Order", "write"):
 		frappe.throw(_("Not permitted"), frappe.PermissionError)
 
@@ -837,31 +829,6 @@
 def make_job_card(work_order, operations):
 	if isinstance(operations, string_types):
 		operations = json.loads(operations)
-<<<<<<< HEAD
-
-	work_order = frappe.get_doc('Work Order', work_order)
-	for row in operations:
-		validate_operation_data(row)
-		create_job_card(work_order, row, row.get("qty"), auto_create=True)
-
-def validate_operation_data(row):
-	if row.get("qty") <= 0:
-		frappe.throw(_("Quantity to Manufacture can not be zero for the operation {0}")
-			.format(
-				frappe.bold(row.get("operation"))
-			)
-		)
-
-	if row.get("qty") > row.get("pending_qty"):
-		frappe.throw(_("For operation {0}: Quantity ({1}) can not be greter than pending quantity({2})")
-			.format(
-				frappe.bold(row.get("operation")),
-				frappe.bold(row.get("qty")),
-				frappe.bold(row.get("pending_qty"))
-			)
-		)
-=======
->>>>>>> 00175c96
 
 	work_order = frappe.get_doc('Work Order', work_order)
 	for row in operations:
