--- conflicted
+++ resolved
@@ -29,11 +29,6 @@
 class SerialNoQtyError(frappe.ValidationError):
 	pass
 
-<<<<<<< HEAD
-from six import string_types
-
-=======
->>>>>>> c2b5562a
 
 class WorkOrder(Document):
 	def onload(self):
