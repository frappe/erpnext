--- conflicted
+++ resolved
@@ -727,12 +727,8 @@
  "image_field": "image",
  "is_submittable": 1,
  "links": [],
-<<<<<<< HEAD
- "modified": "2021-10-01 11:47:04.368440",
-=======
  "migration_hash": "a18118963f4fcdb7f9d326de5f4063ba",
  "modified": "2021-10-29 15:12:32.203605",
->>>>>>> ab904c22
  "modified_by": "Administrator",
  "module": "Manufacturing",
  "name": "Work Order",
