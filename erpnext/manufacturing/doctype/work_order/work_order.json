--- conflicted
+++ resolved
@@ -473,12 +473,8 @@
  "idx": 1,
  "image_field": "image",
  "is_submittable": 1,
-<<<<<<< HEAD
- "modified": "2019-10-04 13:56:32.505525",
-=======
  "links": [],
  "modified": "2019-12-04 11:20:04.695123",
->>>>>>> 7ae11005
  "modified_by": "Administrator",
  "module": "Manufacturing",
  "name": "Work Order",
