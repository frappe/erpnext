--- conflicted
+++ resolved
@@ -72,11 +72,11 @@
   {
    "fieldname": "naming_series",
    "fieldtype": "Select",
-   "hidden": 1,
    "label": "Series",
    "no_copy": 1,
-   "options": "MFG-WO-",
+   "options": "MFG-WO-.YYYY.-",
    "print_hide": 1,
+   "reqd": 1,
    "set_only_once": 1
   },
   {
@@ -469,12 +469,8 @@
  "idx": 1,
  "image_field": "image",
  "is_submittable": 1,
-<<<<<<< HEAD
- "modified": "2020-03-03 16:14:10.650262",
-=======
  "links": [],
  "modified": "2019-12-04 11:20:04.695123",
->>>>>>> fd30b8f4
  "modified_by": "Administrator",
  "module": "Manufacturing",
  "name": "Work Order",
