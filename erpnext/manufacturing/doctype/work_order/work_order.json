--- conflicted
+++ resolved
@@ -726,11 +726,7 @@
  "image_field": "image",
  "is_submittable": 1,
  "links": [],
-<<<<<<< HEAD
- "modified": "2021-06-30 16:48:24.410558",
-=======
  "modified": "2021-08-24 15:14:03.844937",
->>>>>>> 6440e4f9
  "modified_by": "Administrator",
  "module": "Manufacturing",
  "name": "Work Order",
