{
 "actions": [],
 "allow_import": 1,
 "autoname": "naming_series:",
 "creation": "2013-01-10 16:34:16",
 "doctype": "DocType",
 "document_type": "Setup",
 "engine": "InnoDB",
 "field_order": [
  "item",
  "naming_series",
  "status",
  "production_item",
  "item_name",
  "image",
  "bom_no",
  "column_break1",
  "company",
  "qty",
  "material_transferred_for_manufacturing",
  "produced_qty",
  "sales_order",
  "project",
  "serial_no_and_batch_for_finished_good_section",
  "has_serial_no",
  "has_batch_no",
  "column_break_17",
  "serial_no",
  "batch_size",
  "settings_section",
  "allow_alternative_item",
  "use_multi_level_bom",
  "column_break_18",
  "skip_transfer",
  "from_wip_warehouse",
  "update_consumed_material_cost_in_project",
  "warehouses",
  "source_warehouse",
  "wip_warehouse",
  "column_break_12",
  "fg_warehouse",
  "scrap_warehouse",
  "required_items_section",
  "required_items",
  "time",
  "planned_start_date",
  "planned_end_date",
  "expected_delivery_date",
  "column_break_13",
  "actual_start_date",
  "actual_end_date",
  "lead_time",
  "operations_section",
  "transfer_material_against",
  "operations",
  "section_break_22",
  "planned_operating_cost",
  "additional_operating_cost",
  "column_break_24",
  "actual_operating_cost",
  "corrective_operation_cost",
  "total_operating_cost",
  "column_break_47",
  "planned_rm_cost",
  "scrap_cost",
  "actual_rm_cost",
  "weight_details_section",
  "bom_yeild",
  "bom_weight",
  "planned_total_weight",
  "transferred_total_weight",
  "consumed_total_weight",
  "column_break_53",
  "planned_rm_weight",
  "transfered_rm_weight",
  "actual_rm_weight",
  "consumption_deviation",
  "column_break_56",
  "actual_fg_weight",
  "wo_actual_volume",
  "actual_yeild",
  "yeild_deviation",
  "more_info",
  "description",
  "stock_uom",
  "column_break2",
  "references_section",
  "material_request",
  "material_request_item",
  "sales_order_item",
  "column_break_61",
  "production_plan",
  "production_plan_item",
  "production_plan_sub_assembly_item",
  "parent_work_order",
  "bom_level",
  "product_bundle_item",
  "amended_from"
 ],
 "fields": [
  {
   "fieldname": "item",
   "fieldtype": "Section Break",
   "options": "fa fa-gift"
  },
  {
   "fieldname": "naming_series",
   "fieldtype": "Select",
   "label": "Series",
   "no_copy": 1,
   "options": "MFG-WO-.YYYY.-",
   "print_hide": 1,
   "reqd": 1,
   "set_only_once": 1
  },
  {
   "default": "Draft",
   "depends_on": "eval:!doc.__islocal",
   "fieldname": "status",
   "fieldtype": "Select",
   "label": "Status",
   "no_copy": 1,
   "oldfieldname": "status",
   "oldfieldtype": "Select",
   "options": "\nDraft\nSubmitted\nNot Started\nIn Process\nCompleted\nStopped\nCancelled",
   "read_only": 1,
   "reqd": 1,
   "search_index": 1
  },
  {
   "fieldname": "production_item",
   "fieldtype": "Link",
   "in_global_search": 1,
   "in_list_view": 1,
   "in_standard_filter": 1,
   "label": "Item To Manufacture",
   "oldfieldname": "production_item",
   "oldfieldtype": "Link",
   "options": "Item",
   "reqd": 1
  },
  {
   "depends_on": "eval:doc.production_item",
   "fetch_from": "production_item.item_name",
   "fetch_if_empty": 1,
   "fieldname": "item_name",
   "fieldtype": "Data",
   "label": "Item Name",
   "read_only": 1
  },
  {
   "fetch_from": "production_item.image",
   "fieldname": "image",
   "fieldtype": "Attach Image",
   "hidden": 1,
   "label": "Image",
   "options": "image",
   "print_hide": 1,
   "read_only": 1
  },
  {
   "fieldname": "bom_no",
   "fieldtype": "Link",
   "label": "BOM No",
   "oldfieldname": "bom_no",
   "oldfieldtype": "Link",
   "options": "BOM",
   "reqd": 1
  },
  {
   "default": "0",
   "fieldname": "allow_alternative_item",
   "fieldtype": "Check",
   "label": "Allow Alternative Item"
  },
  {
   "default": "1",
   "description": "Plan material for sub-assemblies",
   "fieldname": "use_multi_level_bom",
   "fieldtype": "Check",
   "label": "Use Multi-Level BOM",
   "print_hide": 1
  },
  {
   "default": "0",
   "description": "Check if material transfer entry is not required",
   "fieldname": "skip_transfer",
   "fieldtype": "Check",
   "label": "Skip Material Transfer to WIP Warehouse"
  },
  {
   "fieldname": "column_break1",
   "fieldtype": "Column Break",
   "oldfieldtype": "Column Break",
   "width": "50%"
  },
  {
   "fieldname": "company",
   "fieldtype": "Link",
   "label": "Company",
   "oldfieldname": "company",
   "oldfieldtype": "Link",
   "options": "Company",
   "remember_last_selected_value": 1,
   "reqd": 1
  },
  {
   "fieldname": "qty",
   "fieldtype": "Float",
   "label": "Qty To Manufacture",
   "oldfieldname": "qty",
   "oldfieldtype": "Currency",
   "reqd": 1
  },
  {
   "allow_on_submit": 1,
   "default": "0",
   "depends_on": "eval:doc.docstatus==1 && doc.skip_transfer==0",
   "fieldname": "material_transferred_for_manufacturing",
   "fieldtype": "Float",
   "label": "Material Transferred for Manufacturing",
   "no_copy": 1,
   "read_only": 1
  },
  {
   "default": "0",
   "depends_on": "eval:doc.docstatus==1",
   "fieldname": "produced_qty",
   "fieldtype": "Float",
   "label": "Manufactured Qty",
   "no_copy": 1,
   "oldfieldname": "produced_qty",
   "oldfieldtype": "Currency",
   "read_only": 1
  },
  {
   "allow_on_submit": 1,
   "fieldname": "sales_order",
   "fieldtype": "Link",
   "in_global_search": 1,
   "label": "Sales Order",
   "options": "Sales Order"
  },
  {
   "fieldname": "project",
   "fieldtype": "Link",
   "label": "Project",
   "oldfieldname": "project",
   "oldfieldtype": "Link",
   "options": "Project"
  },
  {
   "default": "0",
   "depends_on": "skip_transfer",
   "fieldname": "from_wip_warehouse",
   "fieldtype": "Check",
   "label": "Backflush Raw Materials From Work-in-Progress Warehouse"
  },
  {
   "fieldname": "warehouses",
   "fieldtype": "Section Break",
   "label": "Warehouses",
   "options": "fa fa-building"
  },
  {
   "description": "This is a location where operations are executed.",
   "fieldname": "wip_warehouse",
   "fieldtype": "Link",
   "label": "Work-in-Progress Warehouse",
   "mandatory_depends_on": "eval:!doc.skip_transfer || doc.from_wip_warehouse",
   "options": "Warehouse"
  },
  {
   "description": "This is a location where final product stored.",
   "fieldname": "fg_warehouse",
   "fieldtype": "Link",
   "label": "Target Warehouse",
   "options": "Warehouse",
   "reqd": 1
  },
  {
   "fieldname": "column_break_12",
   "fieldtype": "Column Break"
  },
  {
   "description": "This is a location where scraped materials are stored.",
   "fieldname": "scrap_warehouse",
   "fieldtype": "Link",
   "label": "Scrap Warehouse",
   "options": "Warehouse"
  },
  {
   "fieldname": "required_items_section",
   "fieldtype": "Section Break",
   "label": "Required Items"
  },
  {
   "allow_on_submit": 1,
   "fieldname": "required_items",
   "fieldtype": "Table",
   "label": "Required Items",
   "no_copy": 1,
   "options": "Work Order Item",
   "print_hide": 1
  },
  {
   "fieldname": "time",
   "fieldtype": "Section Break",
   "label": "Time",
   "options": "fa fa-time"
  },
  {
   "allow_on_submit": 1,
   "default": "now",
   "fieldname": "planned_start_date",
   "fieldtype": "Datetime",
   "label": "Planned Start Date",
   "reqd": 1
  },
  {
   "allow_on_submit": 1,
   "fieldname": "actual_start_date",
   "fieldtype": "Datetime",
   "label": "Actual Start Date",
   "read_only_depends_on": "eval:doc.operations && doc.operations.length > 0"
  },
  {
   "fieldname": "column_break_13",
   "fieldtype": "Column Break"
  },
  {
   "allow_on_submit": 1,
   "fieldname": "planned_end_date",
   "fieldtype": "Datetime",
   "label": "Planned End Date",
   "no_copy": 1,
   "read_only_depends_on": "eval:doc.operations && doc.operations.length > 0"
  },
  {
   "allow_on_submit": 1,
   "fieldname": "actual_end_date",
   "fieldtype": "Datetime",
   "label": "Actual End Date",
   "read_only_depends_on": "eval:doc.operations && doc.operations.length > 0"
  },
  {
   "allow_on_submit": 1,
   "fieldname": "expected_delivery_date",
   "fieldtype": "Date",
   "label": "Expected Delivery Date"
  },
  {
   "fieldname": "operations_section",
   "fieldtype": "Section Break",
   "label": "Operations",
   "options": "fa fa-wrench"
  },
  {
   "default": "Work Order",
   "depends_on": "operations",
   "fieldname": "transfer_material_against",
   "fieldtype": "Select",
   "label": "Transfer Material Against",
   "options": "\nWork Order\nJob Card"
  },
  {
   "fieldname": "operations",
   "fieldtype": "Table",
   "label": "Operations",
   "options": "Work Order Operation"
  },
  {
   "depends_on": "operations",
   "fieldname": "section_break_22",
   "fieldtype": "Section Break",
   "label": "Operation Cost"
  },
  {
   "fieldname": "planned_operating_cost",
   "fieldtype": "Currency",
   "label": "Planned Operating Cost",
   "no_copy": 1,
   "options": "Company:company:default_currency",
   "read_only": 1
  },
  {
   "fieldname": "actual_operating_cost",
   "fieldtype": "Currency",
   "label": "Actual Operating Cost",
   "no_copy": 1,
   "options": "Company:company:default_currency",
   "read_only": 1
  },
  {
   "fieldname": "additional_operating_cost",
   "fieldtype": "Currency",
   "label": "Additional Operating Cost",
   "no_copy": 1,
   "options": "Company:company:default_currency"
  },
  {
   "fieldname": "column_break_24",
   "fieldtype": "Column Break"
  },
  {
   "fieldname": "total_operating_cost",
   "fieldtype": "Currency",
   "label": "Total Operating Cost",
   "options": "Company:company:default_currency",
   "read_only": 1
  },
  {
   "collapsible": 1,
   "fieldname": "more_info",
   "fieldtype": "Section Break",
   "label": "More Information",
   "options": "fa fa-file-text"
  },
  {
   "fieldname": "description",
   "fieldtype": "Small Text",
   "label": "Item Description",
   "read_only": 1
  },
  {
   "fieldname": "stock_uom",
   "fieldtype": "Link",
   "label": "Stock UOM",
   "oldfieldname": "stock_uom",
   "oldfieldtype": "Data",
   "options": "UOM",
   "read_only": 1
  },
  {
   "fieldname": "column_break2",
   "fieldtype": "Column Break",
   "width": "50%"
  },
  {
   "description": "Manufacture against Material Request",
   "fieldname": "material_request",
   "fieldtype": "Link",
   "label": "Material Request",
   "options": "Material Request"
  },
  {
   "fieldname": "material_request_item",
   "fieldtype": "Data",
   "hidden": 1,
   "label": "Material Request Item",
   "read_only": 1
  },
  {
   "fieldname": "sales_order_item",
   "fieldtype": "Data",
   "hidden": 1,
   "label": "Sales Order Item",
   "read_only": 1
  },
  {
   "fieldname": "production_plan",
   "fieldtype": "Link",
   "label": "Production Plan",
   "no_copy": 1,
   "options": "Production Plan",
   "print_hide": 1,
   "read_only": 1
  },
  {
   "fieldname": "production_plan_item",
   "fieldtype": "Data",
   "label": "Production Plan Item",
   "no_copy": 1,
   "print_hide": 1,
   "read_only": 1
  },
  {
   "fieldname": "product_bundle_item",
   "fieldtype": "Link",
   "label": "Product Bundle Item",
   "no_copy": 1,
   "options": "Item",
   "print_hide": 1,
   "read_only": 1
  },
  {
   "fieldname": "amended_from",
   "fieldtype": "Link",
   "ignore_user_permissions": 1,
   "label": "Amended From",
   "no_copy": 1,
   "oldfieldname": "amended_from",
   "oldfieldtype": "Data",
   "options": "Work Order",
   "read_only": 1
  },
  {
   "fieldname": "settings_section",
   "fieldtype": "Section Break",
   "label": "Settings"
  },
  {
   "fieldname": "column_break_18",
   "fieldtype": "Column Break"
  },
  {
   "default": "1",
   "fieldname": "update_consumed_material_cost_in_project",
   "fieldtype": "Check",
   "label": "Update Consumed Material Cost In Project"
  },
  {
   "description": "This is a location where raw materials are available.",
   "fieldname": "source_warehouse",
   "fieldtype": "Link",
   "label": "Source Warehouse",
   "options": "Warehouse"
  },
  {
   "description": "In Mins",
   "fieldname": "lead_time",
   "fieldtype": "Float",
   "label": "Lead Time",
   "read_only": 1
  },
  {
   "fieldname": "column_break_47",
   "fieldtype": "Column Break"
  },
  {
   "allow_on_submit": 1,
   "fieldname": "planned_rm_cost",
   "fieldtype": "Currency",
   "label": "Planned RM Cost",
   "no_copy": 1,
   "options": "Company:company:default_currency",
   "read_only": 1
  },
  {
   "allow_on_submit": 1,
   "fieldname": "actual_rm_cost",
   "fieldtype": "Currency",
   "label": "Actual RM Cost",
   "no_copy": 1,
   "options": "Company:company:default_currency",
   "read_only": 1
  },
  {
   "fieldname": "weight_details_section",
   "fieldtype": "Section Break",
   "label": "Weight Details"
  },
  {
   "fieldname": "bom_yeild",
   "fieldtype": "Float",
   "label": "BOM Yeild",
   "no_copy": 1,
   "read_only": 1
  },
  {
   "fieldname": "bom_weight",
   "fieldtype": "Float",
   "label": "BOM Weight",
   "no_copy": 1,
   "read_only": 1
  },
  {
   "fieldname": "column_break_53",
   "fieldtype": "Column Break"
  },
  {
   "fieldname": "actual_rm_weight",
   "fieldtype": "Float",
   "label": "Actual RM weight",
   "no_copy": 1,
   "read_only": 1
  },
  {
   "fieldname": "actual_fg_weight",
   "fieldtype": "Float",
   "label": "Actual FG Weight",
   "no_copy": 1,
   "read_only": 1
  },
  {
   "fieldname": "column_break_56",
   "fieldtype": "Column Break"
  },
  {
   "fieldname": "actual_yeild",
   "fieldtype": "Float",
   "label": "Actual Yeild",
   "no_copy": 1,
   "read_only": 1
  },
  {
   "fieldname": "yeild_deviation",
   "fieldtype": "Float",
   "label": "Yeild Deviation",
   "no_copy": 1,
   "read_only": 1
  },
  {
   "fieldname": "scrap_cost",
   "fieldtype": "Currency",
   "label": "Scrap Cost",
   "options": "Company:company:default_currency"
  },
  {
   "fieldname": "planned_rm_weight",
   "fieldtype": "Float",
   "label": "Planned RM Weight",
   "no_copy": 1,
   "read_only": 1
  },
  {
   "allow_on_submit": 1,
   "fieldname": "consumption_deviation",
   "fieldtype": "Float",
   "label": "Consumption Deviation",
   "no_copy": 1,
   "read_only": 1
  },
  {
   "fieldname": "transfered_rm_weight",
   "fieldtype": "Float",
   "label": "Transfered RM Weight",
   "no_copy": 1,
   "read_only": 1
  },
  {
   "fieldname": "planned_total_weight",
   "fieldtype": "Float",
   "label": "Planned Total Weight",
   "no_copy": 1,
   "read_only": 1
  },
  {
   "fieldname": "transferred_total_weight",
   "fieldtype": "Float",
   "label": "Transferred Total Weight",
   "no_copy": 1,
   "read_only": 1
  },
  {
   "fieldname": "consumed_total_weight",
   "fieldtype": "Float",
   "label": "Consumed Total Weight",
   "no_copy": 1,
   "read_only": 1
  },
  {
   "collapsible": 1,
   "depends_on": "eval:!doc.__islocal",
   "fieldname": "serial_no_and_batch_for_finished_good_section",
   "fieldtype": "Section Break",
   "label": "Serial No and Batch for Finished Good"
  },
  {
   "fieldname": "column_break_17",
   "fieldtype": "Column Break"
  },
  {
   "default": "0",
   "fetch_from": "production_item.has_serial_no",
   "fieldname": "has_serial_no",
   "fieldtype": "Check",
   "label": "Has Serial No",
   "read_only": 1
  },
  {
   "default": "0",
   "fetch_from": "production_item.has_batch_no",
   "fieldname": "has_batch_no",
   "fieldtype": "Check",
   "label": "Has Batch No",
   "read_only": 1
  },
  {
   "depends_on": "has_serial_no",
   "fieldname": "serial_no",
   "fieldtype": "Small Text",
   "label": "Serial Nos",
   "no_copy": 1
  },
  {
   "default": "0",
   "depends_on": "has_batch_no",
   "fieldname": "batch_size",
   "fieldtype": "Float",
<<<<<<< HEAD
   "label": "Scrap Total Cost"
  },
  {
   "fieldname": "wo_actual_volume",
   "fieldtype": "Float",
   "label": "WO Actual Volume"
  }
=======
   "label": "Batch Size"
  },
  {
   "allow_on_submit": 1,
   "description": "From Corrective Job Card",
   "fieldname": "corrective_operation_cost",
   "fieldtype": "Currency",
   "label": "Corrective Operation Cost",
   "no_copy": 1,
   "print_hide": 1,
   "read_only": 1
  },
  {
    "fieldname": "production_plan_sub_assembly_item",
    "fieldtype": "Data",
    "label": "Production Plan Sub-assembly Item",
    "no_copy": 1,
    "print_hide": 1,
    "read_only": 1
   }
>>>>>>> bf7c207a
 ],
 "icon": "fa fa-cogs",
 "idx": 1,
 "image_field": "image",
 "is_submittable": 1,
 "links": [],
<<<<<<< HEAD
 "modified": "2021-06-30 16:48:24.410558",
=======
 "modified": "2021-06-28 16:19:14.902699",
>>>>>>> bf7c207a
 "modified_by": "Administrator",
 "module": "Manufacturing",
 "name": "Work Order",
 "nsm_parent_field": "parent_work_order",
 "owner": "Administrator",
 "permissions": [
  {
   "amend": 1,
   "cancel": 1,
   "create": 1,
   "delete": 1,
   "email": 1,
   "export": 1,
   "import": 1,
   "print": 1,
   "read": 1,
   "report": 1,
   "role": "Manufacturing User",
   "set_user_permissions": 1,
   "share": 1,
   "submit": 1,
   "write": 1
  },
  {
   "read": 1,
   "report": 1,
   "role": "Stock User"
  }
 ],
 "sort_field": "modified",
 "sort_order": "ASC",
 "title_field": "production_item",
 "track_changes": 1,
 "track_seen": 1
}<|MERGE_RESOLUTION|>--- conflicted
+++ resolved
@@ -688,16 +688,13 @@
    "depends_on": "has_batch_no",
    "fieldname": "batch_size",
    "fieldtype": "Float",
-<<<<<<< HEAD
-   "label": "Scrap Total Cost"
+
+   "label": "Batch Size"
   },
   {
    "fieldname": "wo_actual_volume",
    "fieldtype": "Float",
    "label": "WO Actual Volume"
-  }
-=======
-   "label": "Batch Size"
   },
   {
    "allow_on_submit": 1,
@@ -717,18 +714,13 @@
     "print_hide": 1,
     "read_only": 1
    }
->>>>>>> bf7c207a
  ],
  "icon": "fa fa-cogs",
  "idx": 1,
  "image_field": "image",
  "is_submittable": 1,
  "links": [],
-<<<<<<< HEAD
  "modified": "2021-06-30 16:48:24.410558",
-=======
- "modified": "2021-06-28 16:19:14.902699",
->>>>>>> bf7c207a
  "modified_by": "Administrator",
  "module": "Manufacturing",
  "name": "Work Order",
