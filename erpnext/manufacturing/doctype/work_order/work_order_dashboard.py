--- conflicted
+++ resolved
@@ -12,13 +12,10 @@
 			{
 				'label': _('Transactions'),
 				'items': ['Stock Entry', 'Job Card', 'Pick List']
-<<<<<<< HEAD
-=======
 			},
 			{
 				'label': _('Reference'),
 				'items': ['Serial No', 'Batch']
->>>>>>> 540559d6
 			}
 		]
 	}