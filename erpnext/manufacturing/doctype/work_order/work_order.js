--- conflicted
+++ resolved
@@ -692,16 +692,11 @@
 
 			if (frm.doc.status != 'Stopped') {
 				// If "Material Consumption is check in Manufacturing Settings, allow Material Consumption
-<<<<<<< HEAD
 				if ((flt(doc.produced_qty) < flt(doc.material_transferred_for_manufacturing))
 				&& frm.doc.status != 'Stopped' && frm.doc.status != 'Completed' && frm.doc.status != 'Cancelled') {
 					frm.has_finish_btn = true;
 
 					if (frm.doc.__onload && frm.doc.__onload.material_consumption == 1) {
-=======
-				if (frm.doc.__onload && frm.doc.__onload.material_consumption == 1) {
-					if (flt(doc.material_transferred_for_manufacturing) > 0 || frm.doc.skip_transfer) {
->>>>>>> f3f6d35a
 						// Only show "Material Consumption" when required_qty > consumed_qty
 						var counter = 0;
 						var tbl = frm.doc.required_items || [];
@@ -729,7 +724,6 @@
 					}
 				}
 
-<<<<<<< HEAD
 					// var finish_btn = frm.add_custom_button(__('Partial'), function() {
 					// 	erpnext.work_order.make_se(frm, 'Manufacture');
 					// },('Finish'));
@@ -766,48 +760,13 @@
 								}
 							}
 						});
-					}, __('Finish'))}
-					if(doc.material_transferred_for_manufacturing>=doc.qty) {
-						// all materials transferred for manufacturing, make this primary
-=======
-				if(!frm.doc.skip_transfer){
-					if (flt(doc.material_transferred_for_manufacturing) > 0) {
-						if ((flt(doc.produced_qty) < flt(doc.material_transferred_for_manufacturing))) {
-							frm.has_finish_btn = true;
-
-							var finish_btn = frm.add_custom_button(__('Finish'), function() {
-								erpnext.work_order.make_se(frm, 'Manufacture');
-							});
-
-							if(doc.material_transferred_for_manufacturing>=doc.qty) {
-								// all materials transferred for manufacturing, make this primary
-								finish_btn.addClass('btn-primary');
-							}
-						} else {
-							frappe.db.get_doc("Manufacturing Settings").then((doc) => {
-								let allowance_percentage = doc.overproduction_percentage_for_work_order;
-
-								if (allowance_percentage > 0) {
-									let allowed_qty = frm.doc.qty + ((allowance_percentage / 100) * frm.doc.qty);
-
-									if ((flt(doc.produced_qty) < allowed_qty)) {
-										frm.add_custom_button(__('Finish'), function() {
-											erpnext.work_order.make_se(frm, 'Manufacture');
-										});
-									}
-								}
-							});
-						}
-					}
-				} else {
-					if ((flt(doc.produced_qty) < flt(doc.qty))) {
-						var finish_btn = frm.add_custom_button(__('Finish'), function() {
-							erpnext.work_order.make_se(frm, 'Manufacture');
-						});
->>>>>>> f3f6d35a
-						finish_btn.addClass('btn-primary');
-					}
-				}
+					}, __('Finish'))
+				}
+				if(doc.material_transferred_for_manufacturing>=doc.qty) {
+					// all materials transferred for manufacturing, make this primary
+					finish_btn.addClass('btn-primary');
+				}
+				
 			}
 		}
 	},
