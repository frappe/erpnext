frappe.ui.form.on("Work Order", {
	setup: function(frm) {
		frm.custom_make_buttons = {
			'Stock Entry': 'Start',
			'Pick List': 'Create Pick List',
			'Job Card': 'Create Job Card'
		};

		// Set query for warehouses
		frm.set_query("wip_warehouse", function() {
			return {
				filters: {
					'company': frm.doc.company,
				}
			};
		});

		frm.set_query("source_warehouse", function() {
			return {
				filters: {
					'company': frm.doc.company,
				}
			};
		});

		frm.set_query("source_warehouse", "required_items", function() {
			return {
				filters: {
					'company': frm.doc.company,
				}
			};
		});

		frm.set_query("sales_order", function() {
			return {
				filters: {
					"status": ["not in", ["Closed", "On Hold"]]
				}
			};
		});

		frm.set_query("fg_warehouse", function() {
			return {
				filters: {
					'company': frm.doc.company,
					'is_group': 0
				}
			};
		});

		frm.set_query("scrap_warehouse", function() {
			return {
				filters: {
					'company': frm.doc.company,
					'is_group': 0
				}
			};
		});

		// Set query for BOM
		frm.set_query("bom_no", function() {
			if (frm.doc.production_item) {
				return {
					query: "erpnext.controllers.queries.bom",
					filters: {item: cstr(frm.doc.production_item)}
				};
			} else {
				frappe.msgprint(__("Please enter Production Item first"));
			}
		});

		// Set query for FG Item
		frm.set_query("production_item", function() {
			return {
				query: "erpnext.controllers.queries.item_query",
				filters: {
					"is_stock_item": 1,
				}
			};
		});

		// Set query for FG Item
		frm.set_query("project", function() {
			return{
				filters:[
					['Project', 'status', 'not in', 'Completed, Cancelled']
				]
			};
		});

		frm.set_query("operation", "required_items", function() {
			return {
				query: "erpnext.manufacturing.doctype.work_order.work_order.get_bom_operations",
				filters: {
					'parent': frm.doc.bom_no,
					'parenttype': 'BOM'
				}
			};
		});

		// formatter for work order operation
		frm.set_indicator_formatter('operation',
			function(doc) { return (frm.doc.qty==doc.completed_qty) ? "green" : "orange"; });
	},

	onload: function(frm) {
		frappe.call({
			method:'make_read_only',
			doc: frm.doc,
			callback: function(resp){
				if(resp.message && resp.message ===1){
					frm.set_df_property("source_warehouse", "read_only",1)
					frm.refresh_field('source_warehouse')
				} else {
					frm.set_df_property("source_warehouse", "read_only",0)
					frm.refresh_field('source_warehouse')
				}
			}
		})
		if (!frm.doc.status)
			frm.doc.status = 'Draft';

		frm.add_fetch("sales_order", "project", "project");

		if(frm.doc.__islocal) {
			frm.set_value({
				"actual_start_date": "",
				"actual_end_date": ""
			});
			erpnext.work_order.set_default_warehouse(frm);
		}
		// code to reload doc 
		var prev_route = frappe.get_prev_route();
		if (prev_route[1] == "Additional Item"){
			location.reload();
		}
	},
	company: function(frm){
		frappe.call({
			method:'make_read_only',
			doc: frm.doc,
			callback: function(resp){
				if(resp.message && resp.message ===1){
					frm.set_df_property("source_warehouse", "read_only",1)
					frm.refresh_field('source_warehouse')
				}
				else {
					frm.set_df_property("source_warehouse", "read_only",0)
					frm.refresh_field('source_warehouse')
				}
			}
		})
	},
	source_warehouse: function(frm) {
		let transaction_controller = new erpnext.TransactionController();
		transaction_controller.autofill_warehouse(frm.doc.required_items, "source_warehouse", frm.doc.source_warehouse);
	},

	refresh: function(frm) {

		// code to reload doc
		var prev_route = frappe.get_prev_route();
		if (prev_route[1] == "Additional Item"){
			location.reload();
		}
		frm.set_query("bom_no", function() {
			return {
				filters: {
					'company': frm.doc.company,
				}
			};
		});
		if(frm.doc.transfer_material_against === "Work Order"){
			frm.add_custom_button(__('Add Additional Items'),function() {
				var usr = frappe.session.user
				frappe.new_doc("Additional Item", {"work_order" : frm.doc.name, "user": usr, 'date': frappe.datetime.now_date()})
			})
		}
		set_material_transfer_for_manufacturing(frm)
		erpnext.toggle_naming_series();
		erpnext.work_order.set_custom_buttons(frm);
		frm.set_intro("");

		if (frm.doc.docstatus === 0 && !frm.doc.__islocal) {
			frm.set_intro(__("Submit this Work Order for further processing."));
		}
		
		if(frm.doc.status === "Completed" || frm.doc.status === "Closed"){
		frappe.call({
			method: "get_details",
			doc: frm.doc,
			callback: function(r){
				if (r.message==1) {
					frm.add_custom_button(__('Adjust Specific Gravity'),function() {
						var usr = frappe.session.user
						frappe.new_doc("Specific Gravity", {"work_order" : frm.doc.name,"item_for_manufacturing":frm.doc.production_item ,
						"item_name":frm.doc.item_name,"quantity_manufactured":frm.doc.qty,"actual_fg_weight":frm.doc.actual_fg_weight,"yeild":frm.doc.actual_yeild})
					
					});
				}
			}
		});
		}
		if (frm.doc.docstatus===1) {
			frm.trigger('show_progress_for_items');
			frm.trigger('show_progress_for_operations');
		}
		if (frm.doc.docstatus === 1
			&& frm.doc.operations && frm.doc.operations.length) {

		if (frm.doc.status != "Closed") {
			if (frm.doc.docstatus===1) {
				frm.trigger('show_progress_for_items');
				frm.trigger('show_progress_for_operations');
			}

			if (frm.doc.docstatus === 1
				&& frm.doc.operations && frm.doc.operations.length) {

				const not_completed = frm.doc.operations.filter(d => {
					if (d.status != 'Completed') {
						return true;
					}
				});

				if (not_completed && not_completed.length) {
					frm.add_custom_button(__('Create Job Card'), () => {
						frm.trigger("make_job_card");
					}).addClass('btn-primary');
				}
			}
		}

		if(frm.doc.required_items && frm.doc.allow_alternative_item) {
				frm.add_custom_button(__("Add Alternate Item"), ()=> {
					frappe.new_doc("Add Alternate Item", {'work_order':frm.doc.name})
				})
			
			// const has_alternative = frm.doc.required_items.find(i => i.allow_alternative_item === 1);
			// if (frm.doc.docstatus == 0 && has_alternative) {
			// 	frm.add_custom_button(__('Alternate Item'), () => {
			// 		erpnext.utils.select_alternate_items({
			// 			frm: frm,
			// 			child_docname: "required_items",
			// 			warehouse_field: "source_warehouse",
			// 			child_doctype: "Work Order Item",
			// 			original_item_field: "original_item",
			// 			condition: (d) => {
			// 				if (d.allow_alternative_item) {return true;}
			// 			}
			// 		});
			// 	});
			// }
		}

		if (frm.doc.status == "Completed" &&
			frm.doc.__onload.backflush_raw_materials_based_on == "Material Transferred for Manufacture") {
			frm.add_custom_button(__('Create BOM'), () => {
				frm.trigger("make_bom");
			});
		}

		// if(frm.doc.status == "Submitted" || frm.doc.status == "Not Started" || frm.doc.status == "In Process"){
            
           

        // }

	}},

	make_job_card: function(frm) {
		let qty = 0;
		let operations_data = [];

		const dialog = frappe.prompt({fieldname: 'operations', fieldtype: 'Table', label: __('Operations'),
			fields: [
				{
					fieldtype: 'Link',
					fieldname: 'operation',
					label: __('Operation'),
					read_only: 1,
					in_list_view: 1
				},
				{
					fieldtype: 'Link',
					fieldname: 'workstation',
					label: __('Workstation'),
					read_only: 1,
					in_list_view: 1
				},
				{
					fieldtype: 'Data',
					fieldname: 'name',
					label: __('Operation Id')
				},
				{
					fieldtype: 'Float',
					fieldname: 'pending_qty',
					label: __('Pending Qty'),
				},
				{
					fieldtype: 'Float',
					fieldname: 'qty',
					label: __('Quantity to Manufacture'),
					read_only: 0,
					in_list_view: 1,
				},
				{
					fieldtype: 'Float',
					fieldname: 'batch_size',
					label: __('Batch Size'),
					read_only: 1
				},
			],
			data: operations_data,
			in_place_edit: true,
			get_data: function() {
				return operations_data;
			}
		}, function(data) {
			frappe.call({
				method: "erpnext.manufacturing.doctype.work_order.work_order.make_job_card",
				freeze: true,
				args: {
					work_order: frm.doc.name,
					operations: data.operations,
				},
				callback: function() {
					frm.reload_doc();
				}
			});
		}, __("Job Card"), __("Create"));

		dialog.fields_dict["operations"].grid.wrapper.find('.grid-add-row').hide();

		var pending_qty = 0;
		frm.doc.operations.forEach(data => {
			if(data.completed_qty != frm.doc.qty) {
				pending_qty = frm.doc.qty - flt(data.completed_qty);

				if (pending_qty) {
					dialog.fields_dict.operations.df.data.push({
						'name': data.name,
						'operation': data.operation,
						'workstation': data.workstation,
						'batch_size': data.batch_size,
						'qty': pending_qty,
						'pending_qty': pending_qty
					});
				}
			}
		});
		dialog.fields_dict.operations.grid.refresh();
	},

	make_bom: function(frm) {
		frappe.call({
			method: "make_bom",
			doc: frm.doc,
			callback: function(r){
				if (r.message) {
					var doc = frappe.model.sync(r.message)[0];
					frappe.set_route("Form", doc.doctype, doc.name);
				}
			}
		});
	},

	show_progress_for_items: function(frm) {
		var bars = [];
		var message = '';
		var added_min = false;

		// produced qty
		var title = __('{0} items produced', [frm.doc.produced_qty]);
		bars.push({
			'title': title,
			'width': (frm.doc.produced_qty / frm.doc.qty * 100) + '%',
			'progress_class': 'progress-bar-success'
		});
		if (bars[0].width == '0%') {
			bars[0].width = '0.5%';
			added_min = 0.5;
		}
		message = title;
		// pending qty
		if(!frm.doc.skip_transfer){
			var pending_complete = frm.doc.material_transferred_for_manufacturing - frm.doc.produced_qty;
			if(pending_complete) {
				var width = ((pending_complete / frm.doc.qty * 100) - added_min);
				title = __('{0} items in progress', [pending_complete]);
				bars.push({
					'title': title,
					'width': (width > 100 ? "99.5" : width)  + '%',
					'progress_class': 'progress-bar-warning'
				});
				message = message + '. ' + title;
			}
		}
		frm.dashboard.add_progress(__('Status'), bars, message);
	},

	show_progress_for_operations: function(frm) {
		if (frm.doc.operations && frm.doc.operations.length) {

			let progress_class = {
				"Work in Progress": "progress-bar-warning",
				"Completed": "progress-bar-success"
			};

			let bars = [];
			let message = '';
			let title = '';
			let status_wise_oprtation_data = {};
			let total_completed_qty = frm.doc.qty * frm.doc.operations.length;

			frm.doc.operations.forEach(d => {
				if (!status_wise_oprtation_data[d.status]) {
					status_wise_oprtation_data[d.status] = [d.completed_qty, d.operation];
				} else {
					status_wise_oprtation_data[d.status][0] += d.completed_qty;
					status_wise_oprtation_data[d.status][1] += ', ' + d.operation;
				}
			});

			for (let key in status_wise_oprtation_data) {
				title = __("{0} Operations: {1}", [key, status_wise_oprtation_data[key][1].bold()]);
				bars.push({
					'title': title,
					'width': status_wise_oprtation_data[key][0] / total_completed_qty * 100  + '%',
					'progress_class': progress_class[key]
				});

				message += title + '. ';
			}

			frm.dashboard.add_progress(__('Status'), bars, message);
		}
	},

	production_item: function(frm) {
		if (frm.doc.production_item) {
			frappe.call({
				method: "erpnext.manufacturing.doctype.work_order.work_order.get_item_details",
				args: {
					item: frm.doc.production_item,
					project: frm.doc.project
				},
				freeze: true,
				callback: function(r) {
					if(r.message) {
						frm.set_value('sales_order', "");
						frm.trigger('set_sales_order');
						erpnext.in_production_item_onchange = true;

						$.each(["description", "stock_uom", "project", "bom_no", "allow_alternative_item",
							"transfer_material_against", "item_name"], function(i, field) {
							frm.set_value(field, r.message[field]);
						});

						if(r.message["set_scrap_wh_mandatory"]){
							frm.toggle_reqd("scrap_warehouse", true);
						}
						erpnext.in_production_item_onchange = false;
					}
				}
			});
		}
	},

	project: function(frm) {
		if(!erpnext.in_production_item_onchange && !frm.doc.bom_no) {
			frm.trigger("production_item");
		}
	},

	bom_no: function(frm) {
		return frm.call({
			doc: frm.doc,
			method: "get_items_and_operations_from_bom",
			freeze: true,
			callback: function(r) {
				if(r.message["set_scrap_wh_mandatory"]){
					frm.toggle_reqd("scrap_warehouse", true);
				}
			}
		});
	},

	use_multi_level_bom: function(frm) {
		if(frm.doc.bom_no) {
			frm.trigger("bom_no");
		}
	},

	qty: function(frm) {
		frm.trigger('bom_no');
	},
	// before_save: function(frm){
	// 	frm.refresh_field('planned_rm_weight')
	// },
	before_submit: function(frm) {
		frm.fields_dict.required_items.grid.toggle_reqd("source_warehouse", true);
		frm.toggle_reqd("transfer_material_against",
			frm.doc.operations && frm.doc.operations.length > 0);
		frm.fields_dict.operations.grid.toggle_reqd("workstation", frm.doc.operations);
		
		frappe.call({
			"method": "get_warehouse",
			"doc": frm.doc,
			callback: function(resp){
				if(resp.message){
					console.log("massage is: ", resp.message)
					frm.set_value('source_warehouse', resp.message)
					frm.refresh_field("source_warehouse")
					var table = locals[cdt][cdn].required_items
					table.map(item => {
						item.source_warehouse = resp.message
					})
					frm.refresh_field('required_items')
				}
			}
		})
	},

	set_sales_order: function(frm) {
		if(frm.doc.production_item) {
			frappe.call({
				method: "erpnext.manufacturing.doctype.work_order.work_order.query_sales_order",
				args: { production_item: frm.doc.production_item },
				callback: function(r) {
					frm.set_query("sales_order", function() {
						erpnext.in_production_item_onchange = true;
						return {
							filters: [
								["Sales Order","name", "in", r.message]
							]
						};
					});
				}
			});
		}
	},

	additional_operating_cost: function(frm) {
		erpnext.work_order.calculate_cost(frm.doc);
		erpnext.work_order.calculate_total_cost(frm);
	},
<<<<<<< HEAD

	// actual_fg_weight: function(frm) {
	// 	frappe.call({
	// 		method: "yeild_calc",
	// 		callback: function(r) {
	// 			if(r.message) {
	// 				console.log(r.message);
	// 			}
	// 		}
	// 	});
	// },

	// actual_rm_weight: function(frm) {
	// 	frappe.call({
	// 		method: "consumption_dev",
	// 		callback: function(r) {
	// 			if(r.message) {
	// 				frm.reload_doc();
	// 			}
	// 		}
	// 	});
	// }
	
=======
>>>>>>> 57b70ace
});

frappe.ui.form.on("Work Order Item", {
	source_warehouse: function(frm, cdt, cdn) {
		var row = locals[cdt][cdn];
		if(!row.item_code) {
			frappe.throw(__("Please set the Item Code first"));
		} else if(row.source_warehouse) {
			frappe.call({
				"method": "erpnext.stock.utils.get_latest_stock_qty",
				args: {
					item_code: row.item_code,
					warehouse: row.source_warehouse
				},
				callback: function (r) {
					frappe.model.set_value(row.doctype, row.name,
						"available_qty_at_source_warehouse", r.message);
				}
			});
		}
	},

	item_code: function(frm, cdt, cdn) {
		let row = locals[cdt][cdn];

		if (row.item_code) {
			frappe.call({
				method: "erpnext.stock.doctype.item.item.get_item_details",
				args: {
					item_code: row.item_code,
					company: frm.doc.company
				},
				callback: function(r) {
					if (r.message) {
						frappe.model.set_value(cdt, cdn, {
							"required_qty": 1,
							"item_name": r.message.item_name,
							"description": r.message.description,
							"source_warehouse": r.message.default_warehouse,
							"allow_alternative_item": r.message.allow_alternative_item,
							"include_item_in_manufacturing": r.message.include_item_in_manufacturing
						});
					}
				}
			});
		}
	}

	// required_qty: function(frm, cdt, cdn) {
	// 	frappe.call({
	// 		"method": "planned_rm_cost_calc",
	// 		callback: function(r) {
	// 			if(r.message) {
	// 				console.log(r.message);
	// 			}
	// 		}
	// 	});
	// }

});

frappe.ui.form.on("Work Order Operation", {
	workstation: function(frm, cdt, cdn) {
		var d = locals[cdt][cdn];
		if (d.workstation) {
			frappe.call({
				"method": "frappe.client.get",
				args: {
					doctype: "Workstation",
					name: d.workstation
				},
				callback: function (data) {
					frappe.model.set_value(d.doctype, d.name, "hour_rate", data.message.hour_rate);
					erpnext.work_order.calculate_cost(frm.doc);
					erpnext.work_order.calculate_total_cost(frm);
				}
			});
		}
	},
	time_in_mins: function(frm, cdt, cdn) {
		erpnext.work_order.calculate_cost(frm.doc);
		erpnext.work_order.calculate_total_cost(frm);
	},
});

erpnext.work_order = {
	set_custom_buttons: function(frm) {
		var doc = frm.doc;
		if (doc.docstatus === 1 && doc.status != "Closed") {
			frm.add_custom_button(__('Close'), function() {
				frappe.confirm(__("Once the Work Order is Closed. It can't be resumed."),
					() => {
						erpnext.work_order.change_work_order_status(frm, "Closed");
					}
				);
			}, __("Status"));

			if (doc.status != 'Stopped' && doc.status != 'Completed') {
				frm.add_custom_button(__('Stop'), function() {
					erpnext.work_order.change_work_order_status(frm, "Stopped");
				}, __("Status"));
			} else if (doc.status == 'Stopped') {
				frm.add_custom_button(__('Re-open'), function() {
					erpnext.work_order.change_work_order_status(frm, "Resumed");
				}, __("Status"));
			}
			const show_start_btn = (frm.doc.skip_transfer
				|| frm.doc.transfer_material_against == 'Job Card') ? 0 : 1;

			if (show_start_btn) {
				// if ((flt(doc.material_transferred_for_manufacturing) < flt(doc.qty))
				if ((flt(doc.transfered_rm_weight) < flt(doc.planned_rm_weight))
					&& frm.doc.status != 'Stopped') {
					frm.has_start_btn = true;
					frm.add_custom_button(__('Create Pick List'), function() {
						erpnext.work_order.create_pick_list(frm);
					});
					var start_btn = frm.add_custom_button(__('Start'), function() {
						erpnext.work_order.make_se(frm, 'Material Transfer for Manufacture');
					});
					start_btn.addClass('btn-primary');
				}
			}

			if(!frm.doc.skip_transfer){
				// If "Material Consumption is check in Manufacturing Settings, allow Material Consumption
				if ((flt(doc.produced_qty) < flt(doc.material_transferred_for_manufacturing))
				&& frm.doc.status != 'Stopped') {
					frm.has_finish_btn = true;

					if (frm.doc.__onload && frm.doc.__onload.material_consumption == 1) {
						// Only show "Material Consumption" when required_qty > consumed_qty
						var counter = 0;
						var tbl = frm.doc.required_items || [];
						var tbl_lenght = tbl.length;
						for (var i = 0, len = tbl_lenght; i < len; i++) {
							let wo_item_qty = frm.doc.required_items[i].transferred_qty || frm.doc.required_items[i].required_qty;
							if (flt(wo_item_qty) > flt(frm.doc.required_items[i].consumed_qty)) {
								counter += 1;
							}
						}
						if (counter > 0) {
							frm.add_custom_button(__('Consume Material'),function() {
								frappe.call({
									doc: frm.doc,
									method: "make_consume_material",
									callback: function(r){
										if (r.message) {
											var doc = frappe.model.sync(r.message)[0];
											frappe.set_route("Form", doc.doctype, doc.name);
										}
									}
								});
							})
						}
					}

					// var finish_btn = frm.add_custom_button(__('Partial'), function() {
					// 	erpnext.work_order.make_se(frm, 'Manufacture');
					// },('Finish'));
					frm.add_custom_button(__('Partial'),function() {
						frappe.call({
							method: "erpnext.manufacturing.doctype.work_order.work_order.make_material_produce",
							args: {
								doc_name: frm.doc.name,
								partial: 1

							},
							callback: function(r){
								if (r.message) {
									var doc = frappe.model.sync(r.message)[0];
									frappe.set_route("Form", doc.doctype, doc.name);
								}
							}
						});
					}, __('Finish'))
					frm.add_custom_button(__('Complete'),function() {
						frappe.call({
							method: "erpnext.manufacturing.doctype.work_order.work_order.make_material_produce",
							args: {
							  	doc_name: frm.doc.name,
							  	partial: 0
							},
							callback: function(r){
								if (r.message) {
									var doc = frappe.model.sync(r.message)[0];
									frappe.set_route("Form", doc.doctype, doc.name);
								}
							}
						});
					}, __('Finish'))
					if(doc.material_transferred_for_manufacturing>=doc.qty) {
						// all materials transferred for manufacturing, make this primary
						finish_btn.addClass('btn-primary');
					}
				}
			} else {
				if ((flt(doc.produced_qty) < flt(doc.qty)) && frm.doc.status != 'Stopped') {
					var finish_btn = frm.add_custom_button(__('Finish'), function() {
						erpnext.work_order.make_se(frm, 'Manufacture');
					});
					finish_btn.addClass('btn-primary');
				}
			}
		}

	},
	calculate_cost: function(doc) {
		if (doc.operations){
			var op = doc.operations;
			doc.planned_operating_cost = 0.0;
			for(var i=0;i<op.length;i++) {
				var planned_operating_cost = flt(flt(op[i].hour_rate) * flt(op[i].time_in_mins) / 60, 2);
				frappe.model.set_value('Work Order Operation', op[i].name,
					"planned_operating_cost", planned_operating_cost);
				doc.planned_operating_cost += planned_operating_cost;
			}
			refresh_field('planned_operating_cost');
		}
	},

	calculate_total_cost: function(frm) {
		let variable_cost = flt(frm.doc.actual_operating_cost) || flt(frm.doc.planned_operating_cost);
		console.log(variable_cost);
		frm.set_value("total_operating_cost", (flt(frm.doc.additional_operating_cost) + variable_cost));
	},
	set_default_warehouse: function(frm) {
		if (!(frm.doc.wip_warehouse || frm.doc.fg_warehouse)) {
			frappe.call({
				method: "erpnext.manufacturing.doctype.work_order.work_order.get_default_warehouse",
				callback: function(r) {
					if (!r.exe) {
						frm.set_value("wip_warehouse", r.message.wip_warehouse);
						frm.set_value("fg_warehouse", r.message.fg_warehouse);
						frm.set_value("scrap_warehouse", r.message.scrap_warehouse);
					}
				}
			});
		}
	},

	get_max_transferable_qty: (frm, purpose) => {
		let max = 0;
		if (frm.doc.skip_transfer) {
			// max = flt(frm.doc.qty) - flt(frm.doc.produced_qty);
			max = flt(frm.doc.planned_total_weight) - flt(frm.doc.consumed_total_weight);
		} else {
			if (purpose === 'Manufacture') {
				// max = flt(frm.doc.material_transferred_for_manufacturing) - flt(frm.doc.produced_qty);
				max = flt(frm.doc.transfered_total_weight) - flt(frm.doc.consumed_total_weight);
			} else {
				// max = flt(frm.doc.qty) - flt(frm.doc.material_transferred_for_manufacturing);
				max = flt(frm.doc.planned_total_weight) - flt(frm.doc.transfered_total_weight);
			}
		}
		return flt(max, precision('qty'));
	},

	show_prompt_for_qty_input: function(frm, purpose) {
		let max = this.get_max_transferable_qty(frm, purpose);
		return new Promise((resolve, reject) => {
			frappe.prompt({
				fieldtype: 'Float',
				label: __('Qty for {0}', [purpose]),
				fieldname: 'qty',
				description: __('Max: {0}', [max]),
				default: max
			}, data => {
				max += (frm.doc.qty * (frm.doc.__onload.overproduction_percentage || 0.0)) / 100;

				if (data.qty > max) {
					frappe.msgprint(__('Quantity must not be more than {0}', [max]));
					reject();
				}
				data.purpose = purpose;
				resolve(data);
			}, __('Select Quantity'), __('Create'));
		});
	},

	make_se: function(frm, purpose) {
		this.show_prompt_for_qty_input(frm, purpose)
			.then(data => {
				return frappe.xcall('erpnext.manufacturing.doctype.work_order.work_order.make_stock_entry', {
					'work_order_id': frm.doc.name,
					'purpose': purpose,
					'qty': data.qty
				});
			}).then(stock_entry => {
				frappe.model.sync(stock_entry);
				frappe.set_route('Form', stock_entry.doctype, stock_entry.name);
			});

	},

	create_pick_list: function(frm, purpose='Material Transfer for Manufacture') {
		this.show_prompt_for_qty_input(frm, purpose)
			.then(data => {
				return frappe.xcall('erpnext.manufacturing.doctype.work_order.work_order.create_pick_list', {
					'source_name': frm.doc.name,
					'for_qty': data.qty
				});
			}).then(pick_list => {
				frappe.model.sync(pick_list);
				frappe.set_route('Form', pick_list.doctype, pick_list.name);
			});
			console.log(data);
	},

	make_consumption_se: function(frm, backflush_raw_materials_based_on) {
		if(!frm.doc.skip_transfer){
			var max = (backflush_raw_materials_based_on === "Material Transferred for Manufacture") ?
				flt(frm.doc.material_transferred_for_manufacturing) - flt(frm.doc.produced_qty) :
				flt(frm.doc.qty) - flt(frm.doc.produced_qty);
				// flt(frm.doc.qty) - flt(frm.doc.material_transferred_for_manufacturing);
		} else {
			var max = flt(frm.doc.qty) - flt(frm.doc.produced_qty);
		}

		frappe.call({
			method:"erpnext.manufacturing.doctype.work_order.work_order.make_stock_entry",
			args: {
				"work_order_id": frm.doc.name,
				"purpose": "Material Consumption for Manufacture",
				"qty": max
			},
			callback: function(r) {
				var doclist = frappe.model.sync(r.message);
				frappe.set_route("Form", doclist[0].doctype, doclist[0].name);
			}
		});
	},

	change_work_order_status: function(frm, status) {
		let method_name = status=="Closed" ? "close_work_order" : "stop_unstop";
		frappe.call({
			method: `erpnext.manufacturing.doctype.work_order.work_order.${method_name}`,
			freeze: true,
			freeze_message: __("Updating Work Order status"),
			args: {
				work_order: frm.doc.name,
				status: status
			},
			callback: function(r) {
				if(r.message) {
					frm.set_value("status", r.message);
					frm.reload_doc();
				}
			}
		});
	}
};

function set_material_transfer_for_manufacturing(frm){
    frappe.call({
        method: "erpnext.manufacturing.doctype.work_order.work_order.get_se_data",
        args: {
            wo: frm.doc.name
        },
        callback: function(res){
            if(res.message){
                // console.log('res.message is: ', res.message)
                frm.doc.material_transferred_for_manufacturing = res.message
                frm.refresh_field('material_transferred_for_manufacturing')
            }
        }
    })
}<|MERGE_RESOLUTION|>--- conflicted
+++ resolved
@@ -546,32 +546,6 @@
 		erpnext.work_order.calculate_cost(frm.doc);
 		erpnext.work_order.calculate_total_cost(frm);
 	},
-<<<<<<< HEAD
-
-	// actual_fg_weight: function(frm) {
-	// 	frappe.call({
-	// 		method: "yeild_calc",
-	// 		callback: function(r) {
-	// 			if(r.message) {
-	// 				console.log(r.message);
-	// 			}
-	// 		}
-	// 	});
-	// },
-
-	// actual_rm_weight: function(frm) {
-	// 	frappe.call({
-	// 		method: "consumption_dev",
-	// 		callback: function(r) {
-	// 			if(r.message) {
-	// 				frm.reload_doc();
-	// 			}
-	// 		}
-	// 	});
-	// }
-	
-=======
->>>>>>> 57b70ace
 });
 
 frappe.ui.form.on("Work Order Item", {
