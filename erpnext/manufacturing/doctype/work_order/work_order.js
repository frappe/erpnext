--- conflicted
+++ resolved
@@ -176,7 +176,6 @@
 		if (frm.doc.docstatus === 0 && !frm.doc.__islocal) {
 			frm.set_intro(__("Submit this Work Order for further processing."));
 		}
-<<<<<<< HEAD
 		
 		if(frm.doc.status === "Completed" || frm.doc.status === "Closed"){
 		frappe.call({
@@ -200,7 +199,6 @@
 		}
 		if (frm.doc.docstatus === 1
 			&& frm.doc.operations && frm.doc.operations.length) {
-=======
 
 		if (frm.doc.status != "Closed") {
 			if (frm.doc.docstatus===1) {
@@ -210,7 +208,6 @@
 
 			if (frm.doc.docstatus === 1
 				&& frm.doc.operations && frm.doc.operations.length) {
->>>>>>> ed89e3ae
 
 				const not_completed = frm.doc.operations.filter(d => {
 					if (d.status != 'Completed') {
