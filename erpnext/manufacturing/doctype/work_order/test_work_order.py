# Copyright (c) 2015, Frappe Technologies Pvt. Ltd. and Contributors
# License: GNU General Public License v3. See license.txt


from __future__ import unicode_literals

import unittest

import frappe
from frappe.utils import add_months, cint, flt, now, today

from erpnext.manufacturing.doctype.job_card.job_card import JobCardCancelError
from erpnext.manufacturing.doctype.production_plan.test_production_plan import make_bom
from erpnext.manufacturing.doctype.work_order.work_order import (
	CapacityError,
	ItemHasVariantError,
	OverProductionError,
	StockOverProductionError,
	make_stock_entry,
	stop_unstop,
)
from erpnext.selling.doctype.sales_order.test_sales_order import make_sales_order
from erpnext.stock.doctype.item.test_item import make_item
from erpnext.stock.doctype.stock_entry import test_stock_entry
from erpnext.stock.doctype.warehouse.test_warehouse import create_warehouse
from erpnext.stock.utils import get_bin


class TestWorkOrder(unittest.TestCase):
	def setUp(self):
		self.warehouse = '_Test Warehouse 2 - _TC'
		self.item = '_Test Item'

	def check_planned_qty(self):

		planned0 = frappe.db.get_value("Bin", {"item_code": "_Test FG Item",
			"warehouse": "_Test Warehouse 1 - _TC"}, "planned_qty") or 0

		wo_order = make_wo_order_test_record()

		planned1 = frappe.db.get_value("Bin", {"item_code": "_Test FG Item",
			"warehouse": "_Test Warehouse 1 - _TC"}, "planned_qty")

		self.assertEqual(planned1, planned0 + 10)

		# add raw materials to stores
		test_stock_entry.make_stock_entry(item_code="_Test Item",
			target="Stores - _TC", qty=100, basic_rate=100)
		test_stock_entry.make_stock_entry(item_code="_Test Item Home Desktop 100",
			target="Stores - _TC", qty=100, basic_rate=100)

		# from stores to wip
		s = frappe.get_doc(make_stock_entry(wo_order.name, "Material Transfer for Manufacture", 4))
		for d in s.get("items"):
			d.s_warehouse = "Stores - _TC"
		s.insert()
		s.submit()

		# from wip to fg
		s = frappe.get_doc(make_stock_entry(wo_order.name, "Manufacture", 4))
		s.insert()
		s.submit()

		self.assertEqual(frappe.db.get_value("Work Order", wo_order.name, "produced_qty"), 4)

		planned2 = frappe.db.get_value("Bin", {"item_code": "_Test FG Item",
			"warehouse": "_Test Warehouse 1 - _TC"}, "planned_qty")

		self.assertEqual(planned2, planned0 + 6)

		return wo_order

	def test_over_production(self):
		wo_doc = self.check_planned_qty()

		test_stock_entry.make_stock_entry(item_code="_Test Item",
			target="_Test Warehouse - _TC", qty=100, basic_rate=100)
		test_stock_entry.make_stock_entry(item_code="_Test Item Home Desktop 100",
			target="_Test Warehouse - _TC", qty=100, basic_rate=100)

		s = frappe.get_doc(make_stock_entry(wo_doc.name, "Manufacture", 7))
		s.insert()

		self.assertRaises(StockOverProductionError, s.submit)

	def test_planned_operating_cost(self):
		wo_order = make_wo_order_test_record(item="_Test FG Item 2",
			planned_start_date=now(), qty=1, do_not_save=True)
		wo_order.set_work_order_operations()
		cost = wo_order.planned_operating_cost
		wo_order.qty = 2
		wo_order.set_work_order_operations()
		self.assertEqual(wo_order.planned_operating_cost, cost*2)

	def test_reserved_qty_for_partial_completion(self):
		item = "_Test Item"
		warehouse = create_warehouse("Test Warehouse for reserved_qty - _TC")

		bin1_at_start = get_bin(item, warehouse)

		# reset to correct value
		bin1_at_start.update_reserved_qty_for_production()

		wo_order = make_wo_order_test_record(item="_Test FG Item", qty=2,
			source_warehouse=warehouse, skip_transfer=1)

		reserved_qty_on_submission = cint(get_bin(item, warehouse).reserved_qty_for_production)

		# reserved qty for production is updated
		self.assertEqual(cint(bin1_at_start.reserved_qty_for_production) + 2, reserved_qty_on_submission)


		test_stock_entry.make_stock_entry(item_code="_Test Item",
			target=warehouse, qty=100, basic_rate=100)
		test_stock_entry.make_stock_entry(item_code="_Test Item Home Desktop 100",
			target=warehouse, qty=100, basic_rate=100)

		s = frappe.get_doc(make_stock_entry(wo_order.name, "Manufacture", 1))
		s.submit()

		bin1_at_completion = get_bin(item, warehouse)

		self.assertEqual(cint(bin1_at_completion.reserved_qty_for_production),
			reserved_qty_on_submission - 1)

	def test_production_item(self):
		wo_order = make_wo_order_test_record(item="_Test FG Item", qty=1, do_not_save=True)
		frappe.db.set_value("Item", "_Test FG Item", "end_of_life", "2000-1-1")

		self.assertRaises(frappe.ValidationError, wo_order.save)

		frappe.db.set_value("Item", "_Test FG Item", "end_of_life", None)
		frappe.db.set_value("Item", "_Test FG Item", "disabled", 1)

		self.assertRaises(frappe.ValidationError, wo_order.save)

		frappe.db.set_value("Item", "_Test FG Item", "disabled", 0)

		wo_order = make_wo_order_test_record(item="_Test Variant Item", qty=1, do_not_save=True)
		self.assertRaises(ItemHasVariantError, wo_order.save)

	def test_reserved_qty_for_production_submit(self):
		self.bin1_at_start = get_bin(self.item, self.warehouse)

		# reset to correct value
		self.bin1_at_start.update_reserved_qty_for_production()

		self.wo_order = make_wo_order_test_record(item="_Test FG Item", qty=2,
			source_warehouse=self.warehouse)

		self.bin1_on_submit = get_bin(self.item, self.warehouse)

		# reserved qty for production is updated
		self.assertEqual(cint(self.bin1_at_start.reserved_qty_for_production) + 2,
			cint(self.bin1_on_submit.reserved_qty_for_production))
		self.assertEqual(cint(self.bin1_at_start.projected_qty),
			cint(self.bin1_on_submit.projected_qty) + 2)

	def test_reserved_qty_for_production_cancel(self):
		self.test_reserved_qty_for_production_submit()

		self.wo_order.cancel()

		bin1_on_cancel = get_bin(self.item, self.warehouse)

		# reserved_qty_for_producion updated
		self.assertEqual(cint(self.bin1_at_start.reserved_qty_for_production),
			cint(bin1_on_cancel.reserved_qty_for_production))
		self.assertEqual(self.bin1_at_start.projected_qty,
			cint(bin1_on_cancel.projected_qty))

	def test_reserved_qty_for_production_on_stock_entry(self):
		test_stock_entry.make_stock_entry(item_code="_Test Item",
			target= self.warehouse, qty=100, basic_rate=100)
		test_stock_entry.make_stock_entry(item_code="_Test Item Home Desktop 100",
			target= self.warehouse, qty=100, basic_rate=100)

		self.test_reserved_qty_for_production_submit()

		s = frappe.get_doc(make_stock_entry(self.wo_order.name,
			"Material Transfer for Manufacture", 2))

		s.submit()

		bin1_on_start_production = get_bin(self.item, self.warehouse)

		# reserved_qty_for_producion updated
		self.assertEqual(cint(self.bin1_at_start.reserved_qty_for_production),
			cint(bin1_on_start_production.reserved_qty_for_production))

		# projected qty will now be 2 less (becuase of item movement)
		self.assertEqual(cint(self.bin1_at_start.projected_qty),
			cint(bin1_on_start_production.projected_qty) + 2)

		s = frappe.get_doc(make_stock_entry(self.wo_order.name, "Manufacture", 2))

		bin1_on_end_production = get_bin(self.item, self.warehouse)

		# no change in reserved / projected
		self.assertEqual(cint(bin1_on_end_production.reserved_qty_for_production),
			cint(bin1_on_start_production.reserved_qty_for_production))
		self.assertEqual(cint(bin1_on_end_production.projected_qty),
			cint(bin1_on_end_production.projected_qty))

	def test_backflush_qty_for_overpduction_manufacture(self):
		cancel_stock_entry = []
		allow_overproduction("overproduction_percentage_for_work_order", 30)
		wo_order = make_wo_order_test_record(planned_start_date=now(), qty=100)
		ste1 = test_stock_entry.make_stock_entry(item_code="_Test Item",
			target="_Test Warehouse - _TC", qty=120, basic_rate=5000.0)
		ste2 = test_stock_entry.make_stock_entry(item_code="_Test Item Home Desktop 100",
			target="_Test Warehouse - _TC", qty=240, basic_rate=1000.0)

		cancel_stock_entry.extend([ste1.name, ste2.name])

		s = frappe.get_doc(make_stock_entry(wo_order.name, "Material Transfer for Manufacture", 60))
		s.submit()
		cancel_stock_entry.append(s.name)

		s = frappe.get_doc(make_stock_entry(wo_order.name, "Manufacture", 60))
		s.submit()
		cancel_stock_entry.append(s.name)

		s = frappe.get_doc(make_stock_entry(wo_order.name, "Material Transfer for Manufacture", 60))
		s.submit()
		cancel_stock_entry.append(s.name)

		s1 = frappe.get_doc(make_stock_entry(wo_order.name, "Manufacture", 50))
		s1.submit()
		cancel_stock_entry.append(s1.name)

		self.assertEqual(s1.items[0].qty, 50)
		self.assertEqual(s1.items[1].qty, 100)
		cancel_stock_entry.reverse()
		for ste in cancel_stock_entry:
			doc = frappe.get_doc("Stock Entry", ste)
			doc.cancel()

		allow_overproduction("overproduction_percentage_for_work_order", 0)

	def test_reserved_qty_for_stopped_production(self):
		test_stock_entry.make_stock_entry(item_code="_Test Item",
			target= self.warehouse, qty=100, basic_rate=100)
		test_stock_entry.make_stock_entry(item_code="_Test Item Home Desktop 100",
			target= self.warehouse, qty=100, basic_rate=100)

		# 	0 0 0

		self.test_reserved_qty_for_production_submit()

		#2 0 -2

		s = frappe.get_doc(make_stock_entry(self.wo_order.name,
			"Material Transfer for Manufacture", 1))

		s.submit()

		#1 -1 0

		bin1_on_start_production = get_bin(self.item, self.warehouse)

		# reserved_qty_for_producion updated
		self.assertEqual(cint(self.bin1_at_start.reserved_qty_for_production) + 1,
			cint(bin1_on_start_production.reserved_qty_for_production))

		# projected qty will now be 2 less (becuase of item movement)
		self.assertEqual(cint(self.bin1_at_start.projected_qty),
			cint(bin1_on_start_production.projected_qty) + 2)

		# STOP
		stop_unstop(self.wo_order.name, "Stopped")

		bin1_on_stop_production = get_bin(self.item, self.warehouse)

		# no change in reserved / projected
		self.assertEqual(cint(bin1_on_stop_production.reserved_qty_for_production),
			cint(self.bin1_at_start.reserved_qty_for_production))
		self.assertEqual(cint(bin1_on_stop_production.projected_qty) + 1,
			cint(self.bin1_at_start.projected_qty))

	def test_scrap_material_qty(self):
		wo_order = make_wo_order_test_record(planned_start_date=now(), qty=2)

		# add raw materials to stores
		test_stock_entry.make_stock_entry(item_code="_Test Item",
			target="Stores - _TC", qty=10, basic_rate=5000.0)
		test_stock_entry.make_stock_entry(item_code="_Test Item Home Desktop 100",
			target="Stores - _TC", qty=10, basic_rate=1000.0)

		s = frappe.get_doc(make_stock_entry(wo_order.name, "Material Transfer for Manufacture", 2))
		for d in s.get("items"):
			d.s_warehouse = "Stores - _TC"
		s.insert()
		s.submit()

		s = frappe.get_doc(make_stock_entry(wo_order.name, "Manufacture", 2))
		s.insert()
		s.submit()

		wo_order_details = frappe.db.get_value("Work Order", wo_order.name,
			["scrap_warehouse", "qty", "produced_qty", "bom_no"], as_dict=1)

		scrap_item_details = get_scrap_item_details(wo_order_details.bom_no)

		self.assertEqual(wo_order_details.produced_qty, 2)

		for item in s.items:
			if item.bom_no and item.item_code in scrap_item_details:
				self.assertEqual(wo_order_details.scrap_warehouse, item.t_warehouse)
				self.assertEqual(flt(wo_order_details.qty)*flt(scrap_item_details[item.item_code]), item.qty)

	def test_allow_overproduction(self):
		allow_overproduction("overproduction_percentage_for_work_order", 0)
		wo_order = make_wo_order_test_record(planned_start_date=now(), qty=2)
		test_stock_entry.make_stock_entry(item_code="_Test Item",
			target="_Test Warehouse - _TC", qty=10, basic_rate=5000.0)
		test_stock_entry.make_stock_entry(item_code="_Test Item Home Desktop 100",
			target="_Test Warehouse - _TC", qty=10, basic_rate=1000.0)

		s = frappe.get_doc(make_stock_entry(wo_order.name, "Material Transfer for Manufacture", 3))
		s.insert()
		self.assertRaises(StockOverProductionError, s.submit)

		allow_overproduction("overproduction_percentage_for_work_order", 50)
		s.load_from_db()
		s.submit()
		self.assertEqual(s.docstatus, 1)

		allow_overproduction("overproduction_percentage_for_work_order", 0)

	def test_over_production_for_sales_order(self):
		so = make_sales_order(item_code="_Test FG Item", qty=2)

		allow_overproduction("overproduction_percentage_for_sales_order", 0)
		wo_order = make_wo_order_test_record(planned_start_date=now(),
			sales_order=so.name, qty=3, do_not_save=True)

		self.assertRaises(OverProductionError, wo_order.save)

		allow_overproduction("overproduction_percentage_for_sales_order", 50)
		wo_order = make_wo_order_test_record(planned_start_date=now(),
			sales_order=so.name, qty=3)

		wo_order.submit()
		self.assertEqual(wo_order.docstatus, 1)

		allow_overproduction("overproduction_percentage_for_sales_order", 0)

	def test_work_order_with_non_stock_item(self):
		items = {'Finished Good Test Item For non stock': 1, '_Test FG Item': 1, '_Test FG Non Stock Item': 0}
		for item, is_stock_item in items.items():
			make_item(item, {
				'is_stock_item': is_stock_item
			})

		if not frappe.db.get_value('Item Price', {'item_code': '_Test FG Non Stock Item'}):
			frappe.get_doc({
				'doctype': 'Item Price',
				'item_code': '_Test FG Non Stock Item',
				'price_list_rate': 1000,
				'price_list': 'Standard Buying'
			}).insert(ignore_permissions=True)

		fg_item = 'Finished Good Test Item For non stock'
		test_stock_entry.make_stock_entry(item_code="_Test FG Item",
			target="_Test Warehouse - _TC", qty=1, basic_rate=100)

		if not frappe.db.get_value('BOM', {'item': fg_item}):
			make_bom(item=fg_item, rate=1000, raw_materials = ['_Test FG Item', '_Test FG Non Stock Item'])

		wo = make_wo_order_test_record(production_item = fg_item)

		se = frappe.get_doc(make_stock_entry(wo.name, "Material Transfer for Manufacture", 1))
		se.insert()
		se.submit()

		ste = frappe.get_doc(make_stock_entry(wo.name, "Manufacture", 1))
		ste.insert()
		self.assertEqual(len(ste.additional_costs), 1)
		self.assertEqual(ste.total_additional_costs, 1000)

	def test_job_card(self):
		stock_entries = []
		bom = frappe.get_doc('BOM', {
			'docstatus': 1,
			'with_operations': 1,
			'company': '_Test Company'
		})

		work_order = make_wo_order_test_record(item=bom.item, qty=1,
			bom_no=bom.name, source_warehouse="_Test Warehouse - _TC")

		for row in work_order.required_items:
			stock_entry_doc = test_stock_entry.make_stock_entry(item_code=row.item_code,
				target="_Test Warehouse - _TC", qty=row.required_qty, basic_rate=100)
			stock_entries.append(stock_entry_doc)

		ste = frappe.get_doc(make_stock_entry(work_order.name, "Material Transfer for Manufacture", 1))
		ste.submit()
		stock_entries.append(ste)

		job_cards = frappe.get_all('Job Card', filters = {'work_order': work_order.name}, order_by='creation asc')
		self.assertEqual(len(job_cards), len(bom.operations))

		for i, job_card in enumerate(job_cards):
			doc = frappe.get_doc("Job Card", job_card)
			doc.time_logs[0].completed_qty = 1
			doc.submit()

		ste1 = frappe.get_doc(make_stock_entry(work_order.name, "Manufacture", 1))
		ste1.submit()
		stock_entries.append(ste1)

		for job_card in job_cards:
			doc = frappe.get_doc("Job Card", job_card)
			self.assertRaises(JobCardCancelError, doc.cancel)

		stock_entries.reverse()
		for stock_entry in stock_entries:
			stock_entry.cancel()

	def test_capcity_planning(self):
		frappe.db.set_value("Manufacturing Settings", None, {
			"disable_capacity_planning": 0,
			"capacity_planning_for_days": 1
		})

		data = frappe.get_cached_value('BOM', {'docstatus': 1, 'item': '_Test FG Item 2',
			'with_operations': 1, 'company': '_Test Company'}, ['name', 'item'])

		if data:
			bom, bom_item = data

			planned_start_date = add_months(today(), months=-1)
			work_order = make_wo_order_test_record(item=bom_item,
				qty=10, bom_no=bom, planned_start_date=planned_start_date)

			work_order1 = make_wo_order_test_record(item=bom_item,
				qty=30, bom_no=bom, planned_start_date=planned_start_date, do_not_submit=1)

			self.assertRaises(CapacityError, work_order1.submit)

			frappe.db.set_value("Manufacturing Settings", None, {
				"capacity_planning_for_days": 30
			})

			work_order1.reload()
			work_order1.submit()
			self.assertTrue(work_order1.docstatus, 1)

			work_order1.cancel()
			work_order.cancel()

	def test_work_order_with_non_transfer_item(self):
		items = {'Finished Good Transfer Item': 1, '_Test FG Item': 1, '_Test FG Item 1': 0}
		for item, allow_transfer in items.items():
			make_item(item, {
				'include_item_in_manufacturing': allow_transfer
			})

		fg_item = 'Finished Good Transfer Item'
		test_stock_entry.make_stock_entry(item_code="_Test FG Item",
			target="_Test Warehouse - _TC", qty=1, basic_rate=100)
		test_stock_entry.make_stock_entry(item_code="_Test FG Item 1",
			target="_Test Warehouse - _TC", qty=1, basic_rate=100)

		if not frappe.db.get_value('BOM', {'item': fg_item}):
			make_bom(item=fg_item, raw_materials = ['_Test FG Item', '_Test FG Item 1'])

		wo = make_wo_order_test_record(production_item = fg_item)
		ste = frappe.get_doc(make_stock_entry(wo.name, "Material Transfer for Manufacture", 1))
		ste.insert()
		ste.submit()
		self.assertEqual(len(ste.items), 1)
		ste1 = frappe.get_doc(make_stock_entry(wo.name, "Manufacture", 1))
		self.assertEqual(len(ste1.items), 3)

	def test_cost_center_for_manufacture(self):
		wo_order = make_wo_order_test_record()
		ste = make_stock_entry(wo_order.name, "Material Transfer for Manufacture", wo_order.qty)
		self.assertEqual(ste.get("items")[0].get("cost_center"), "_Test Cost Center - _TC")

	def test_operation_time_with_batch_size(self):
		fg_item = "Test Batch Size Item For BOM"
		rm1 = "Test Batch Size Item RM 1 For BOM"

		for item in ["Test Batch Size Item For BOM", "Test Batch Size Item RM 1 For BOM"]:
			make_item(item, {
				"include_item_in_manufacturing": 1,
				"is_stock_item": 1
			})

		bom_name = frappe.db.get_value("BOM",
			{"item": fg_item, "is_active": 1, "with_operations": 1}, "name")

		if not bom_name:
			bom = make_bom(item=fg_item, rate=1000, raw_materials = [rm1], do_not_save=True)
			bom.with_operations = 1
			bom.append("operations", {
				"operation": "_Test Operation 1",
				"workstation": "_Test Workstation 1",
				"description": "Test Data",
				"operating_cost": 100,
				"time_in_mins": 40,
				"batch_size": 5
			})

			bom.save()
			bom.submit()
			bom_name = bom.name

		work_order = make_wo_order_test_record(item=fg_item,
			planned_start_date=now(), qty=1, do_not_save=True)

		work_order.set_work_order_operations()
		work_order.save()
		self.assertEqual(work_order.operations[0].time_in_mins, 8.0)

		work_order1 = make_wo_order_test_record(item=fg_item,
			planned_start_date=now(), qty=5, do_not_save=True)

		work_order1.set_work_order_operations()
		work_order1.save()
		self.assertEqual(work_order1.operations[0].time_in_mins, 40.0)

	def test_batch_size_for_fg_item(self):
		fg_item = "Test Batch Size Item For BOM 3"
		rm1 = "Test Batch Size Item RM 1 For BOM 3"

		frappe.db.set_value('Manufacturing Settings', None, 'make_serial_no_batch_from_work_order', 0)
		for item in ["Test Batch Size Item For BOM 3", "Test Batch Size Item RM 1 For BOM 3"]:
			item_args = {
				"include_item_in_manufacturing": 1,
				"is_stock_item": 1
			}

			if item == fg_item:
				item_args['has_batch_no'] = 1
				item_args['create_new_batch'] = 1
				item_args['batch_number_series'] = 'TBSI3.#####'

			make_item(item, item_args)

		bom_name = frappe.db.get_value("BOM",
			{"item": fg_item, "is_active": 1, "with_operations": 1}, "name")

		if not bom_name:
			bom = make_bom(item=fg_item, rate=1000, raw_materials = [rm1], do_not_save=True)
			bom.save()
			bom.submit()
			bom_name = bom.name

		work_order = make_wo_order_test_record(item=fg_item, skip_transfer=True, planned_start_date=now(), qty=1)
		ste1 = frappe.get_doc(make_stock_entry(work_order.name, "Manufacture", 1))
		for row in ste1.get('items'):
			if row.is_finished_item:
				self.assertEqual(row.item_code, fg_item)

		work_order = make_wo_order_test_record(item=fg_item, skip_transfer=True, planned_start_date=now(), qty=1)
		frappe.db.set_value('Manufacturing Settings', None, 'make_serial_no_batch_from_work_order', 1)
		ste1 = frappe.get_doc(make_stock_entry(work_order.name, "Manufacture", 1))
		for row in ste1.get('items'):
			if row.is_finished_item:
				self.assertEqual(row.item_code, fg_item)

		work_order = make_wo_order_test_record(item=fg_item, skip_transfer=True, planned_start_date=now(),
			qty=30, do_not_save = True)
		work_order.batch_size = 10
		work_order.insert()
		work_order.submit()
		self.assertEqual(work_order.has_batch_no, 1)
		ste1 = frappe.get_doc(make_stock_entry(work_order.name, "Manufacture", 30))
		for row in ste1.get('items'):
			if row.is_finished_item:
				self.assertEqual(row.item_code, fg_item)
				self.assertEqual(row.qty, 10)

		frappe.db.set_value('Manufacturing Settings', None, 'make_serial_no_batch_from_work_order', 0)

	def test_partial_material_consumption(self):
		frappe.db.set_value("Manufacturing Settings", None, "material_consumption", 1)
		wo_order = make_wo_order_test_record(planned_start_date=now(), qty=4)

		ste_cancel_list = []
		ste1 = test_stock_entry.make_stock_entry(item_code="_Test Item",
			target="_Test Warehouse - _TC", qty=20, basic_rate=5000.0)
		ste2 = test_stock_entry.make_stock_entry(item_code="_Test Item Home Desktop 100",
			target="_Test Warehouse - _TC", qty=20, basic_rate=1000.0)

		ste_cancel_list.extend([ste1, ste2])

		s = frappe.get_doc(make_stock_entry(wo_order.name, "Material Transfer for Manufacture", 4))
		s.submit()
		ste_cancel_list.append(s)

		ste1 = frappe.get_doc(make_stock_entry(wo_order.name, "Manufacture", 2))
		ste1.submit()
		ste_cancel_list.append(ste1)

		ste3 = frappe.get_doc(make_stock_entry(wo_order.name, "Material Consumption for Manufacture", 2))
		self.assertEqual(ste3.fg_completed_qty, 2)

		expected_qty = {"_Test Item": 2, "_Test Item Home Desktop 100": 4}
		for row in ste3.items:
			self.assertEqual(row.qty, expected_qty.get(row.item_code))
		ste_cancel_list.reverse()
		for ste_doc in ste_cancel_list:
			ste_doc.cancel()

		frappe.db.set_value("Manufacturing Settings", None, "material_consumption", 0)

	def test_extra_material_transfer(self):
		frappe.db.set_value("Manufacturing Settings", None, "material_consumption", 0)
		frappe.db.set_value("Manufacturing Settings", None, "backflush_raw_materials_based_on",
			"Material Transferred for Manufacture")

		wo_order = make_wo_order_test_record(planned_start_date=now(), qty=4)

		ste_cancel_list = []
		ste1 = test_stock_entry.make_stock_entry(item_code="_Test Item",
			target="_Test Warehouse - _TC", qty=20, basic_rate=5000.0)
		ste2 = test_stock_entry.make_stock_entry(item_code="_Test Item Home Desktop 100",
			target="_Test Warehouse - _TC", qty=20, basic_rate=1000.0)

		ste_cancel_list.extend([ste1, ste2])

		itemwise_qty = {}
		s = frappe.get_doc(make_stock_entry(wo_order.name, "Material Transfer for Manufacture", 4))
		for row in s.items:
			row.qty = row.qty + 2
			itemwise_qty.setdefault(row.item_code, row.qty)

		s.submit()
		ste_cancel_list.append(s)

		ste3 = frappe.get_doc(make_stock_entry(wo_order.name, "Manufacture", 2))
		for ste_row in ste3.items:
			if itemwise_qty.get(ste_row.item_code) and ste_row.s_warehouse:
				self.assertEqual(ste_row.qty, itemwise_qty.get(ste_row.item_code) / 2)

		ste3.submit()
		ste_cancel_list.append(ste3)

		ste2 = frappe.get_doc(make_stock_entry(wo_order.name, "Manufacture", 2))
		for ste_row in ste2.items:
			if itemwise_qty.get(ste_row.item_code) and ste_row.s_warehouse:
				self.assertEqual(ste_row.qty, itemwise_qty.get(ste_row.item_code) / 2)
		ste_cancel_list.reverse()
		for ste_doc in ste_cancel_list:
			ste_doc.cancel()

		frappe.db.set_value("Manufacturing Settings", None, "backflush_raw_materials_based_on", "BOM")

	def test_make_stock_entry_for_customer_provided_item(self):
		finished_item = 'Test Item for Make Stock Entry 1'
		make_item(finished_item, {
				"include_item_in_manufacturing": 1,
				"is_stock_item": 1
			})

		customer_provided_item = 'CUST-0987'
		make_item(customer_provided_item, {
			'is_purchase_item': 0,
			'is_customer_provided_item': 1,
			"is_stock_item": 1,
			"include_item_in_manufacturing": 1,
			'customer': '_Test Customer'
		})

		if not frappe.db.exists('BOM', {'item': finished_item}):
			make_bom(item=finished_item, raw_materials=[customer_provided_item], rm_qty=1)

		company = "_Test Company with perpetual inventory"
		customer_warehouse = create_warehouse("Test Customer Provided Warehouse", company=company)
		wo = make_wo_order_test_record(item=finished_item, qty=1, source_warehouse=customer_warehouse,
			company=company)

		ste = frappe.get_doc(make_stock_entry(wo.name, purpose='Material Transfer for Manufacture'))
		ste.insert()

		self.assertEqual(len(ste.items), 1)
		for item in ste.items:
			self.assertEqual(item.allow_zero_valuation_rate, 1)
			self.assertEqual(item.valuation_rate, 0)

	def test_valuation_rate_missing_on_make_stock_entry(self):
		item_name = 'Test Valuation Rate Missing'
		rm_item = '_Test raw material item'
		make_item(item_name, {
			"is_stock_item": 1,
			"include_item_in_manufacturing": 1,
		})
		make_item('_Test raw material item', {
			"is_stock_item": 1,
			"include_item_in_manufacturing": 1,
		})

		if not frappe.db.get_value('BOM', {'item': item_name}):
			make_bom(item=item_name, raw_materials=[rm_item], rm_qty=1)

		company = "_Test Company with perpetual inventory"
		source_warehouse = create_warehouse("Test Valuation Rate Missing Warehouse", company=company)
		wo = make_wo_order_test_record(item=item_name, qty=1, source_warehouse=source_warehouse,
			company=company)

		self.assertRaises(frappe.ValidationError, make_stock_entry, wo.name, 'Material Transfer for Manufacture')

	def test_wo_completion_with_pl_bom(self):
<<<<<<< HEAD
		from erpnext.manufacturing.doctype.bom.test_bom import create_process_loss_bom_items
		from erpnext.manufacturing.doctype.bom.test_bom import create_bom_with_process_loss_item
=======
		from erpnext.manufacturing.doctype.bom.test_bom import (
			create_bom_with_process_loss_item,
			create_process_loss_bom_items,
		)
>>>>>>> 3b7e981c

		qty = 4
		scrap_qty = 0.25 # bom item qty = 1, consider as 25% of FG
		source_warehouse = "Stores - _TC"
		wip_warehouse = "_Test Warehouse - _TC"
		fg_item_non_whole, _, bom_item = create_process_loss_bom_items()

		test_stock_entry.make_stock_entry(item_code=bom_item.item_code,
			target=source_warehouse, qty=4, basic_rate=100)

		bom_no = f"BOM-{fg_item_non_whole.item_code}-001"
		if not frappe.db.exists("BOM", bom_no):
			bom_doc = create_bom_with_process_loss_item(
				fg_item_non_whole, bom_item, scrap_qty=scrap_qty,
				scrap_rate=0, fg_qty=1, is_process_loss=1
			)
			bom_doc.submit()

		wo = make_wo_order_test_record(
			production_item=fg_item_non_whole.item_code,
			bom_no=bom_no,
			wip_warehouse=wip_warehouse,
			qty=qty,
			skip_transfer=1,
			stock_uom=fg_item_non_whole.stock_uom,
		)

		se = frappe.get_doc(
			make_stock_entry(wo.name, "Material Transfer for Manufacture", qty)
		)
		se.get("items")[0].s_warehouse = "Stores - _TC"
		se.insert()
		se.submit()

		se = frappe.get_doc(
			make_stock_entry(wo.name, "Manufacture", qty)
		)
		se.insert()
		se.submit()

		# Testing stock entry values
		items = se.get("items")
		self.assertEqual(len(items), 3, "There should be 3 items including process loss.")

		source_item, fg_item, pl_item = items

		total_pl_qty = qty * scrap_qty
		actual_fg_qty = qty - total_pl_qty

		self.assertEqual(pl_item.qty, total_pl_qty)
		self.assertEqual(fg_item.qty, actual_fg_qty)

		# Testing Work Order values
		self.assertEqual(
			frappe.db.get_value("Work Order", wo.name, "produced_qty"),
			qty
		)
		self.assertEqual(
			frappe.db.get_value("Work Order", wo.name, "process_loss_qty"),
			total_pl_qty
		)

def get_scrap_item_details(bom_no):
	scrap_items = {}
	for item in frappe.db.sql("""select item_code, stock_qty from `tabBOM Scrap Item`
		where parent = %s""", bom_no, as_dict=1):
		scrap_items[item.item_code] = item.stock_qty

	return scrap_items

def allow_overproduction(fieldname, percentage):
	doc = frappe.get_doc("Manufacturing Settings")
	doc.update({
		fieldname: percentage
	})
	doc.save()

def make_wo_order_test_record(**args):
	args = frappe._dict(args)
	if args.company and args.company != "_Test Company":
		warehouse_map = {
			"fg_warehouse": "_Test FG Warehouse",
			"wip_warehouse": "_Test WIP Warehouse"
		}

		for attr, wh_name in warehouse_map.items():
			if not args.get(attr):
				args[attr] = create_warehouse(wh_name, company=args.company)

	wo_order = frappe.new_doc("Work Order")
	wo_order.production_item = args.production_item or args.item or args.item_code or "_Test FG Item"
	wo_order.bom_no = args.bom_no or frappe.db.get_value("BOM", {"item": wo_order.production_item,
		"is_active": 1, "is_default": 1})
	wo_order.qty = args.qty or 10
	wo_order.wip_warehouse = args.wip_warehouse or "_Test Warehouse - _TC"
	wo_order.fg_warehouse = args.fg_warehouse or "_Test Warehouse 1 - _TC"
	wo_order.scrap_warehouse = args.fg_warehouse or "_Test Scrap Warehouse - _TC"
	wo_order.company = args.company or "_Test Company"
	wo_order.stock_uom = args.stock_uom or "_Test UOM"
	wo_order.use_multi_level_bom=0
	wo_order.skip_transfer=args.skip_transfer or 0
	wo_order.get_items_and_operations_from_bom()
	wo_order.sales_order = args.sales_order or None
	wo_order.planned_start_date = args.planned_start_date or now()

	if args.source_warehouse:
		for item in wo_order.get("required_items"):
			item.source_warehouse = args.source_warehouse

	if not args.do_not_save:
		wo_order.insert()

		if not args.do_not_submit:
			wo_order.submit()
	return wo_order

test_records = frappe.get_test_records('Work Order')<|MERGE_RESOLUTION|>--- conflicted
+++ resolved
@@ -706,15 +706,10 @@
 		self.assertRaises(frappe.ValidationError, make_stock_entry, wo.name, 'Material Transfer for Manufacture')
 
 	def test_wo_completion_with_pl_bom(self):
-<<<<<<< HEAD
-		from erpnext.manufacturing.doctype.bom.test_bom import create_process_loss_bom_items
-		from erpnext.manufacturing.doctype.bom.test_bom import create_bom_with_process_loss_item
-=======
 		from erpnext.manufacturing.doctype.bom.test_bom import (
 			create_bom_with_process_loss_item,
 			create_process_loss_bom_items,
 		)
->>>>>>> 3b7e981c
 
 		qty = 4
 		scrap_qty = 0.25 # bom item qty = 1, consider as 25% of FG
