{
 "actions": [],
 "creation": "2014-11-27 14:12:07.542534",
 "doctype": "DocType",
 "document_type": "Document",
 "engine": "InnoDB",
 "field_order": [
  "raw_materials_consumption_section",
  "material_consumption",
  "column_break_3",
  "backflush_raw_materials_based_on",
  "capacity_planning",
  "disable_capacity_planning",
  "allow_overtime",
  "allow_production_on_holidays",
  "enable_specific_gravity",
  "column_break_5",
  "capacity_planning_for_days",
  "mins_between_operations",
  "section_break_6",
  "default_wip_warehouse",
  "default_fg_warehouse",
  "column_break_11",
  "default_scrap_warehouse",
  "over_production_for_sales_and_work_order_section",
  "overproduction_percentage_for_sales_order",
  "column_break_16",
  "overproduction_percentage_for_work_order",
  "other_settings_section",
  "update_bom_costs_automatically",
  "staging_section",
  "enable_staging",
  "staging_details",
<<<<<<< HEAD
  "allowed_consumption_deviation_percentage",
  "allowed_production_deviation_percentage"
=======
  "add_corrective_operation_cost_in_finished_good_valuation",
  "column_break_23",
  "make_serial_no_batch_from_work_order"
>>>>>>> bf7c207a
 ],
 "fields": [
  {
   "fieldname": "capacity_planning",
   "fieldtype": "Section Break",
   "label": "Capacity Planning"
  },
  {
   "default": "0",
   "depends_on": "eval:!doc.disable_capacity_planning",
   "description": "Plan time logs outside Workstation working hours",
   "fieldname": "allow_overtime",
   "fieldtype": "Check",
   "label": "Allow Overtime"
  },
  {
   "default": "0",
   "depends_on": "eval:!doc.disable_capacity_planning",
   "fieldname": "allow_production_on_holidays",
   "fieldtype": "Check",
   "in_list_view": 1,
   "label": "Allow Production on Holidays"
  },
  {
   "fieldname": "column_break_3",
   "fieldtype": "Column Break"
  },
  {
   "default": "30",
   "depends_on": "eval:!doc.disable_capacity_planning",
   "description": "Plan operations X days in advance",
   "fieldname": "capacity_planning_for_days",
   "fieldtype": "Int",
   "label": "Capacity Planning For (Days)"
  },
  {
   "depends_on": "eval:!doc.disable_capacity_planning",
   "description": "Default: 10 mins",
   "fieldname": "mins_between_operations",
   "fieldtype": "Int",
   "label": "Time Between Operations (Mins)"
  },
  {
   "fieldname": "section_break_6",
   "fieldtype": "Section Break",
   "label": "Default Warehouses for Production"
  },
  {
   "fieldname": "overproduction_percentage_for_sales_order",
   "fieldtype": "Percent",
   "label": "Overproduction Percentage For Sales Order"
  },
  {
   "fieldname": "overproduction_percentage_for_work_order",
   "fieldtype": "Percent",
   "label": "Overproduction Percentage For Work Order"
  },
  {
   "default": "BOM",
   "fieldname": "backflush_raw_materials_based_on",
   "fieldtype": "Select",
   "label": "Backflush Raw Materials Based On",
   "options": "BOM\nMaterial Transferred for Manufacture"
  },
  {
   "default": "0",
   "description": "Allow multiple material consumptions against a Work Order",
   "fieldname": "material_consumption",
   "fieldtype": "Check",
   "label": "Allow Multiple Material Consumption"
  },
  {
   "default": "0",
   "description": "Update BOM cost automatically via scheduler, based on the latest Valuation Rate/Price List Rate/Last Purchase Rate of raw materials",
   "fieldname": "update_bom_costs_automatically",
   "fieldtype": "Check",
   "label": "Update BOM Cost Automatically"
  },
  {
   "fieldname": "column_break_11",
   "fieldtype": "Column Break"
  },
  {
   "fieldname": "default_wip_warehouse",
   "fieldtype": "Link",
   "label": "Default Work In Progress Warehouse",
   "options": "Warehouse"
  },
  {
   "fieldname": "default_fg_warehouse",
   "fieldtype": "Link",
   "label": "Default Finished Goods Warehouse",
   "options": "Warehouse"
  },
  {
   "default": "0",
   "fieldname": "disable_capacity_planning",
   "fieldtype": "Check",
   "label": "Disable Capacity Planning"
  },
  {
   "fieldname": "default_scrap_warehouse",
   "fieldtype": "Link",
   "label": "Default Scrap Warehouse",
   "options": "Warehouse"
  },
  {
   "fieldname": "over_production_for_sales_and_work_order_section",
   "fieldtype": "Section Break",
   "label": "Overproduction for Sales and Work Order"
  },
  {
   "fieldname": "raw_materials_consumption_section",
   "fieldtype": "Section Break",
   "label": "Raw Materials Consumption"
  },
  {
   "fieldname": "column_break_16",
   "fieldtype": "Column Break"
  },
  {
   "fieldname": "other_settings_section",
   "fieldtype": "Section Break",
   "label": "Other Settings"
  },
  {
   "fieldname": "column_break_5",
   "fieldtype": "Column Break"
  },
  {
   "default": "0",
   "fieldname": "enable_staging",
   "fieldtype": "Check",
   "label": "Enable Staging"
  },
  {
   "fieldname": "staging_section",
   "fieldtype": "Section Break",
   "label": "Staging "
  },
  {
   "depends_on": "eval: doc.enable_staging == 1;",
   "fieldname": "staging_details",
   "fieldtype": "Table",
   "label": "Staging Details",
   "options": "Staging Details"
  },
  {
   "fieldname": "allowed_consumption_deviation_percentage",
   "fieldtype": "Float",
   "label": "Allowed Consumption Deviation percentage"
  },
  {
   "fieldname": "allowed_production_deviation_percentage",
   "fieldtype": "Float",
   "label": "Allowed Production Deviation percentage"
  },
  {
<<<<<<< HEAD
   "default": "0",
   "fieldname": "enable_specific_gravity",
   "fieldtype": "Check",
   "label": "Enable Specific Gravity"
=======
   "fieldname": "column_break_23",
   "fieldtype": "Column Break"
  },
  {
   "default": "0",
   "description": "System will automatically create the serial numbers / batch for the Finished Good on submission of work order",
   "fieldname": "make_serial_no_batch_from_work_order",
   "fieldtype": "Check",
   "label": "Make Serial No / Batch from Work Order"
  },
  {
   "default": "0",
   "fieldname": "add_corrective_operation_cost_in_finished_good_valuation",
   "fieldtype": "Check",
   "label": "Add Corrective Operation Cost in Finished Good Valuation"
>>>>>>> bf7c207a
  }
 ],
 "icon": "icon-wrench",
 "index_web_pages_for_search": 1,
 "issingle": 1,
 "links": [],
<<<<<<< HEAD
 "modified": "2021-06-25 18:39:37.716874",
=======
 "modified": "2021-03-16 15:54:38.967341",
>>>>>>> bf7c207a
 "modified_by": "Administrator",
 "module": "Manufacturing",
 "name": "Manufacturing Settings",
 "owner": "Administrator",
 "permissions": [
  {
   "create": 1,
   "read": 1,
   "role": "Manufacturing Manager",
   "share": 1,
   "write": 1
  }
 ],
 "sort_field": "modified",
 "sort_order": "DESC",
 "track_changes": 1
}<|MERGE_RESOLUTION|>--- conflicted
+++ resolved
@@ -31,14 +31,11 @@
   "staging_section",
   "enable_staging",
   "staging_details",
-<<<<<<< HEAD
   "allowed_consumption_deviation_percentage",
-  "allowed_production_deviation_percentage"
-=======
+  "allowed_production_deviation_percentage",
   "add_corrective_operation_cost_in_finished_good_valuation",
   "column_break_23",
   "make_serial_no_batch_from_work_order"
->>>>>>> bf7c207a
  ],
  "fields": [
   {
@@ -197,12 +194,12 @@
    "label": "Allowed Production Deviation percentage"
   },
   {
-<<<<<<< HEAD
    "default": "0",
    "fieldname": "enable_specific_gravity",
    "fieldtype": "Check",
    "label": "Enable Specific Gravity"
-=======
+  },
+  {
    "fieldname": "column_break_23",
    "fieldtype": "Column Break"
   },
@@ -218,18 +215,13 @@
    "fieldname": "add_corrective_operation_cost_in_finished_good_valuation",
    "fieldtype": "Check",
    "label": "Add Corrective Operation Cost in Finished Good Valuation"
->>>>>>> bf7c207a
   }
  ],
  "icon": "icon-wrench",
  "index_web_pages_for_search": 1,
  "issingle": 1,
  "links": [],
-<<<<<<< HEAD
  "modified": "2021-06-25 18:39:37.716874",
-=======
- "modified": "2021-03-16 15:54:38.967341",
->>>>>>> bf7c207a
  "modified_by": "Administrator",
  "module": "Manufacturing",
  "name": "Manufacturing Settings",
