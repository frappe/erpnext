{
 "actions": [],
 "autoname": "naming_series:",
 "creation": "2018-05-24 07:18:08.256060",
 "doctype": "DocType",
 "editable_grid": 1,
 "engine": "InnoDB",
 "field_order": [
  "naming_series",
  "blanket_order_type",
  "customer",
  "customer_name",
  "supplier",
  "supplier_name",
  "column_break_8",
  "from_date",
  "from_date_nepali",
  "to_date",
  "to_date_nepali",
  "company",
  "section_break_12",
  "items",
  "amended_from",
  "terms_and_conditions_section",
  "tc_name",
  "terms"
 ],
 "fields": [
  {
   "fieldname": "naming_series",
   "fieldtype": "Select",
   "label": "Series",
   "options": "MFG-BLR-.YYYY.-",
   "reqd": 1
  },
  {
   "fieldname": "blanket_order_type",
   "fieldtype": "Select",
   "in_list_view": 1,
   "label": "Order Type",
   "options": "\nSelling\nPurchasing",
   "reqd": 1
  },
  {
   "depends_on": "eval:doc.blanket_order_type == \"Selling\"",
   "fieldname": "customer",
   "fieldtype": "Link",
   "label": "Customer",
   "options": "Customer"
  },
  {
   "depends_on": "eval:doc.blanket_order_type == \"Selling\"",
   "fetch_from": "customer.customer_name",
   "fieldname": "customer_name",
   "fieldtype": "Data",
   "label": "Customer Name",
   "read_only": 1
  },
  {
   "depends_on": "eval:doc.blanket_order_type == \"Purchasing\"",
   "fieldname": "supplier",
   "fieldtype": "Link",
   "label": "Supplier",
   "options": "Supplier"
  },
  {
   "depends_on": "eval:doc.blanket_order_type == \"Purchasing\"",
   "fetch_from": "supplier.supplier_name",
   "fieldname": "supplier_name",
   "fieldtype": "Data",
   "label": "Supplier Name",
   "read_only": 1
  },
  {
   "fieldname": "column_break_8",
   "fieldtype": "Column Break"
  },
  {
   "fieldname": "from_date",
   "fieldtype": "Date",
   "label": "From Date",
   "reqd": 1
  },
  {
   "allow_on_submit": 1,
   "fieldname": "to_date",
   "fieldtype": "Date",
   "label": "To Date",
   "reqd": 1
  },
  {
   "fieldname": "company",
   "fieldtype": "Link",
   "label": "Company",
   "options": "Company",
   "reqd": 1,
   "search_index": 1
  },
  {
   "fieldname": "section_break_12",
   "fieldtype": "Section Break"
  },
  {
   "fieldname": "items",
   "fieldtype": "Table",
   "label": "Item",
   "options": "Blanket Order Item",
   "reqd": 1
  },
  {
   "fieldname": "amended_from",
   "fieldtype": "Link",
   "label": "Amended From",
   "no_copy": 1,
   "options": "Blanket Order",
   "print_hide": 1,
   "read_only": 1
  },
  {
   "fieldname": "terms_and_conditions_section",
   "fieldtype": "Section Break",
   "label": "Terms and Conditions"
  },
  {
   "fieldname": "tc_name",
   "fieldtype": "Link",
   "label": "Terms",
   "options": "Terms and Conditions"
  },
  {
   "fieldname": "terms",
   "fieldtype": "Text Editor",
   "label": "Terms and Conditions Details"
  },
  {
   "fieldname": "from_date_nepali",
   "fieldtype": "Data",
   "label": "From Date(Nepali)",
   "read_only": 1
  },
  {
   "fieldname": "to_date_nepali",
   "fieldtype": "Data",
   "label": "To Date(Nepali)",
   "read_only": 1
  }
 ],
 "index_web_pages_for_search": 1,
 "is_submittable": 1,
 "links": [],
<<<<<<< HEAD
 "modified": "2021-06-29 00:30:30.621636",
=======
 "modified": "2021-07-16 14:20:23.985781",
>>>>>>> d617df58
 "modified_by": "Administrator",
 "module": "Manufacturing",
 "name": "Blanket Order",
 "owner": "Administrator",
 "permissions": [
  {
   "cancel": 1,
   "create": 1,
   "delete": 1,
   "email": 1,
   "export": 1,
   "print": 1,
   "read": 1,
   "report": 1,
   "role": "System Manager",
   "share": 1,
   "submit": 1,
   "write": 1
  }
 ],
 "quick_entry": 1,
 "search_fields": "blanket_order_type, to_date",
 "sort_field": "modified",
 "sort_order": "DESC",
 "track_changes": 1
}<|MERGE_RESOLUTION|>--- conflicted
+++ resolved
@@ -148,11 +148,7 @@
  "index_web_pages_for_search": 1,
  "is_submittable": 1,
  "links": [],
-<<<<<<< HEAD
- "modified": "2021-06-29 00:30:30.621636",
-=======
  "modified": "2021-07-16 14:20:23.985781",
->>>>>>> d617df58
  "modified_by": "Administrator",
  "module": "Manufacturing",
  "name": "Blanket Order",
