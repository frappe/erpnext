
from frappe import _


def get_data():
	return {
		'fieldname': 'bom_no',
		'non_standard_fieldnames': {
			'Item': 'default_bom',
			'Purchase Order': 'bom',
			'Purchase Receipt': 'bom',
			'Purchase Invoice': 'bom'
		},
		'transactions': [
			{
				'label': _('Stock'),
				'items': ['Item', 'Stock Entry', 'Quality Inspection']
			},
			{
				'label': _('Manufacture'),
				'items': ['BOM', 'Work Order', 'Job Card']
			},
			{
				'label': _('Subcontract'),
				'items': ['Purchase Order', 'Purchase Receipt', 'Purchase Invoice']
			}
<<<<<<< HEAD
		]
=======
		],
		'disable_create_buttons': ["Item", "Purchase Order", "Purchase Receipt",
			"Purchase Invoice", "Job Card", "Stock Entry", "BOM"]
>>>>>>> 540559d6
	}<|MERGE_RESOLUTION|>--- conflicted
+++ resolved
@@ -24,11 +24,7 @@
 				'label': _('Subcontract'),
 				'items': ['Purchase Order', 'Purchase Receipt', 'Purchase Invoice']
 			}
-<<<<<<< HEAD
-		]
-=======
 		],
 		'disable_create_buttons': ["Item", "Purchase Order", "Purchase Receipt",
 			"Purchase Invoice", "Job Card", "Stock Entry", "BOM"]
->>>>>>> 540559d6
 	}