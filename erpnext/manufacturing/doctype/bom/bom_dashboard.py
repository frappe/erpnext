--- conflicted
+++ resolved
@@ -23,11 +23,7 @@
 				'label': _('Subcontract'),
 				'items': ['Purchase Order', 'Purchase Receipt', 'Purchase Invoice']
 			}
-<<<<<<< HEAD
-		]
-=======
 		],
 		'disable_create_buttons': ["Item", "Purchase Order", "Purchase Receipt",
 			"Purchase Invoice", "Job Card", "Stock Entry", "BOM"]
->>>>>>> 00175c96
 	}