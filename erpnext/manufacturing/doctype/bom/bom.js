--- conflicted
+++ resolved
@@ -661,7 +661,6 @@
 	}
 });
 
-<<<<<<< HEAD
 frappe.tour['BOM'] = [
 	{
 		fieldname: "item",
@@ -684,7 +683,7 @@
 		description: __("Select the raw materials (Items) required to manufacture the Item")
 	}
 ];
-=======
+
 frappe.ui.form.on("BOM Scrap Item", {
 	item_code(frm, cdt, cdn) {
 		const { item_code } = locals[cdt][cdn];
@@ -715,5 +714,4 @@
 		__("Set Process Loss Item Quantity"),
 		__("Set Quantity")
 	);
-}
->>>>>>> f91faac7
+}