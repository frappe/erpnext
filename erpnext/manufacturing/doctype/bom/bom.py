# Copyright (c) 2015, Frappe Technologies Pvt. Ltd. and Contributors
# License: GNU General Public License v3. See license.txt

import functools
import re
from collections import deque
from operator import itemgetter
from typing import List

import frappe
from frappe import _
from frappe.core.doctype.version.version import get_diff
from frappe.model.mapper import get_mapped_doc
from frappe.utils import cint, cstr, flt, today
from frappe.website.website_generator import WebsiteGenerator

import erpnext
from erpnext.setup.utils import get_exchange_rate
from erpnext.stock.doctype.item.item import get_item_details
from erpnext.stock.get_item_details import get_conversion_factor, get_price_list_rate

form_grid_templates = {"items": "templates/form_grid/item_grid.html"}


class BOMTree:
	"""Full tree representation of a BOM"""

	# specifying the attributes to save resources
	# ref: https://docs.python.org/3/reference/datamodel.html#slots
	__slots__ = ["name", "child_items", "is_bom", "item_code", "exploded_qty", "qty"]

	def __init__(
		self, name: str, is_bom: bool = True, exploded_qty: float = 1.0, qty: float = 1
	) -> None:
		self.name = name  # name of node, BOM number if is_bom else item_code
		self.child_items: List["BOMTree"] = []  # list of child items
		self.is_bom = is_bom  # true if the node is a BOM and not a leaf item
		self.item_code: str = None  # item_code associated with node
		self.qty = qty  # required unit quantity to make one unit of parent item.
		self.exploded_qty = exploded_qty  # total exploded qty required for making root of tree.
		if not self.is_bom:
			self.item_code = self.name
		else:
			self.__create_tree()

	def __create_tree(self):
		bom = frappe.get_cached_doc("BOM", self.name)
		self.item_code = bom.item

		for item in bom.get("items", []):
			qty = item.qty / bom.quantity  # quantity per unit
			exploded_qty = self.exploded_qty * qty
			if item.bom_no:
				child = BOMTree(item.bom_no, exploded_qty=exploded_qty, qty=qty)
				self.child_items.append(child)
			else:
				self.child_items.append(
					BOMTree(item.item_code, is_bom=False, exploded_qty=exploded_qty, qty=qty)
				)

	def level_order_traversal(self) -> List["BOMTree"]:
		"""Get level order traversal of tree.
		E.g. for following tree the traversal will return list of nodes in order from top to bottom.
		BOM:
		        - SubAssy1
		                - item1
		                - item2
		        - SubAssy2
		                - item3
		        - item4

		returns = [SubAssy1, item1, item2, SubAssy2, item3, item4]
		"""
		traversal = []
		q = deque()
		q.append(self)

		while q:
			node = q.popleft()

			for child in node.child_items:
				traversal.append(child)
				q.append(child)

		return traversal

	def __str__(self) -> str:
		return (
			f"{self.item_code}{' - ' + self.name if self.is_bom else ''} qty(per unit): {self.qty}"
			f" exploded_qty: {self.exploded_qty}"
		)

	def __repr__(self, level: int = 0) -> str:
		rep = "┃  " * (level - 1) + "┣━ " * (level > 0) + str(self) + "\n"
		for child in self.child_items:
			rep += child.__repr__(level=level + 1)
		return rep


class BOM(WebsiteGenerator):
	website = frappe._dict(
		# page_title_field = "item_name",
		condition_field="show_in_website",
		template="templates/generators/bom.html",
	)

	def autoname(self):
		# ignore amended documents while calculating current index
		existing_boms = frappe.get_all(
			"BOM", filters={"item": self.item, "amended_from": ["is", "not set"]}, pluck="name"
		)

		if existing_boms:
			index = self.get_next_version_index(existing_boms)
		else:
			index = 1

		prefix = self.doctype
		suffix = "%.3i" % index  # convert index to string (1 -> "001")
		bom_name = f"{prefix}-{self.item}-{suffix}"

		if len(bom_name) <= 140:
			name = bom_name
		else:
			# since max characters for name is 140, remove enough characters from the
			# item name to fit the prefix, suffix and the separators
			truncated_length = 140 - (len(prefix) + len(suffix) + 2)
			truncated_item_name = self.item[:truncated_length]
			# if a partial word is found after truncate, remove the extra characters
			truncated_item_name = truncated_item_name.rsplit(" ", 1)[0]
			name = f"{prefix}-{truncated_item_name}-{suffix}"

		if frappe.db.exists("BOM", name):
			conflicting_bom = frappe.get_doc("BOM", name)

			if conflicting_bom.item != self.item:
				msg = _("A BOM with name {0} already exists for item {1}.").format(
					frappe.bold(name), frappe.bold(conflicting_bom.item)
				)

				frappe.throw(
					_("{0}{1} Did you rename the item? Please contact Administrator / Tech support").format(
						msg, "<br>"
					)
				)

		self.name = name

	@staticmethod
	def get_next_version_index(existing_boms: List[str]) -> int:
		# split by "/" and "-"
		delimiters = ["/", "-"]
		pattern = "|".join(map(re.escape, delimiters))
		bom_parts = [re.split(pattern, bom_name) for bom_name in existing_boms]

		# filter out BOMs that do not follow the following formats: BOM/ITEM/001, BOM-ITEM-001
		valid_bom_parts = list(filter(lambda x: len(x) > 1 and x[-1], bom_parts))

		# extract the current index from the BOM parts
		if valid_bom_parts:
			# handle cancelled and submitted documents
			indexes = [cint(part[-1]) for part in valid_bom_parts]
			index = max(indexes) + 1
		else:
			index = 1

		return index

	def validate(self):
		self.route = frappe.scrub(self.name).replace("_", "-")

		if not self.company:
			frappe.throw(_("Please select a Company first."), title=_("Mandatory"))

		self.clear_operations()
		self.clear_inspection()
		self.validate_main_item()
		self.validate_currency()
		self.set_conversion_rate()
		self.set_plc_conversion_rate()
		self.validate_uom_is_interger()
		self.set_bom_material_details()
		self.set_bom_scrap_items_detail()
		self.validate_materials()
		self.validate_transfer_against()
		self.set_routing_operations()
		self.validate_operations()
		self.calculate_cost()
		self.update_stock_qty()
		self.validate_scrap_items()
		self.update_cost(update_parent=False, from_child_bom=True, update_hour_rate=False, save=False)

	def get_context(self, context):
		context.parents = [{"name": "boms", "title": _("All BOMs")}]

	def on_update(self):
		frappe.cache().hdel("bom_children", self.name)
		self.check_recursion()

	def on_submit(self):
		self.manage_default_bom()

	def on_cancel(self):
		frappe.db.set(self, "is_active", 0)
		frappe.db.set(self, "is_default", 0)

		# check if used in any other bom
		self.validate_bom_links()
		self.manage_default_bom()

	def on_update_after_submit(self):
		self.validate_bom_links()
		self.manage_default_bom()

	def get_item_det(self, item_code):
		item = get_item_details(item_code)

		if not item:
			frappe.throw(_("Item: {0} does not exist in the system").format(item_code))

		return item

	def before_save(self):
		self.weight_calculation()
		self.get_volume()

	def weight_calculation(self):
		value1 = value2 = value3 = 0
		if self.items:
			for row in self.items:
				item_type = frappe.db.get_value('Item',{'name':row.get('item_code')},'bom_item_type')
				if item_type == "RM":
					value1 += flt(row.stock_qty) * flt(row.weight_per_unit)
					value3 += flt(row.qty) * flt(row.weight_per_unit)

		self.rm_weight = flt(value1, self.precision('rm_weight'))
		self.fg_weight = flt(value3, self.precision('fg_weight'))
		if self.items:
			for row in self.items:
					value2 += flt(row.stock_qty) * flt(row.weight_per_unit)
		self.bom_weight = flt(value2, self.precision('bom_weight'))
		if self.rm_weight == 0:
			self.yeild = 0
		else:
			self.yeild = flt((self.fg_weight/self.rm_weight)*100, self.precision('yeild'))
	
	def get_volume(self):
		if self.fg_specific_gravity>0  and self.bom_weight > 0:
			self.bom_volume=flt(self.bom_weight)/flt(self.fg_specific_gravity)

	@frappe.whitelist()
	def get_routing(self):
		if self.routing:
			self.set("operations", [])
			fields = [
				"sequence_id",
				"operation",
				"workstation",
				"description",
				"time_in_mins",
				"batch_size",
				"operating_cost",
				"idx",
				"hour_rate",
				"set_cost_based_on_bom_qty",
			]

			for row in frappe.get_all(
				"BOM Operation",
				fields=fields,
				filters={"parenttype": "Routing", "parent": self.routing},
				order_by="sequence_id, idx",
			):
				child = self.append("operations", row)
				child.hour_rate = flt(row.hour_rate / self.conversion_rate, child.precision("hour_rate"))

	def set_bom_material_details(self):
		for item in self.get("items"):
			self.validate_bom_currency(item)

			ret = self.get_bom_material_detail(
				{
					"company": self.company,
					"item_code": item.item_code,
					"item_name": item.item_name,
					"bom_no": item.bom_no,
					"stock_qty": item.stock_qty,
					"include_item_in_manufacturing": item.include_item_in_manufacturing,
					"qty": item.qty,
					"uom": item.uom,
					"stock_uom": item.stock_uom,
					"conversion_factor": item.conversion_factor,
					"sourced_by_supplier": item.sourced_by_supplier,
				}
			)
			for r in ret:
				if not item.get(r):
					item.set(r, ret[r])

	def set_bom_scrap_items_detail(self):
		for item in self.get("scrap_items"):
			args = {
				"item_code": item.item_code,
				"company": self.company,
				"scrap_items": True,
				"bom_no": "",
			}
			ret = self.get_bom_material_detail(args)
			for key, value in ret.items():
				if item.get(key) is None:
					item.set(key, value)

	@frappe.whitelist()
	def get_bom_material_detail(self, args=None):
		"""Get raw material details like uom, desc and rate"""
		if not args:
			args = frappe.form_dict.get("args")

		if isinstance(args, str):
			import json

			args = json.loads(args)

		item = self.get_item_det(args["item_code"])

		args["bom_no"] = args["bom_no"] or item and cstr(item["default_bom"]) or ""
		args["transfer_for_manufacture"] = (
			cstr(args.get("include_item_in_manufacturing", ""))
			or item
			and item.include_item_in_manufacturing
			or 0
		)
		args.update(item)

		rate = self.get_rm_rate(args)
		ret_item = {
			"item_name": item and args["item_name"] or "",
			"description": item and args["description"] or "",
			"image": item and args["image"] or "",
			"stock_uom": item and args["stock_uom"] or "",
			"uom": item and args["stock_uom"] or "",
			"conversion_factor": 1,
			"bom_no": args["bom_no"],
			"rate": rate,
			"qty": args.get("qty") or args.get("stock_qty") or 1,
			"stock_qty": args.get("qty") or args.get("stock_qty") or 1,
			"base_rate": flt(rate) * (flt(self.conversion_rate) or 1),
			"include_item_in_manufacturing": cint(args.get("transfer_for_manufacture")),
			"sourced_by_supplier": args.get("sourced_by_supplier", 0),
		}

		return ret_item

	def validate_bom_currency(self, item):
		if (
			item.get("bom_no")
			and frappe.db.get_value("BOM", item.get("bom_no"), "currency") != self.currency
		):
			frappe.throw(
				_("Row {0}: Currency of the BOM #{1} should be equal to the selected currency {2}").format(
					item.idx, item.bom_no, self.currency
				)
			)

	def get_rm_rate(self, arg):
		"""Get raw material rate as per selected method, if bom exists takes bom cost"""
		rate = 0
		if not self.rm_cost_as_per:
			self.rm_cost_as_per = "Valuation Rate"

		if arg.get("scrap_items"):
			rate = get_valuation_rate(arg)
		elif arg:
			# Customer Provided parts and Supplier sourced parts will have zero rate
			if not frappe.db.get_value(
				"Item", arg["item_code"], "is_customer_provided_item"
			) and not arg.get("sourced_by_supplier"):
				if arg.get("bom_no") and self.set_rate_of_sub_assembly_item_based_on_bom:
					rate = flt(self.get_bom_unitcost(arg["bom_no"])) * (arg.get("conversion_factor") or 1)
				else:
					rate = get_bom_item_rate(arg, self)

					if not rate:
						if self.rm_cost_as_per == "Price List":
							frappe.msgprint(
								_("Price not found for item {0} in price list {1}").format(
									arg["item_code"], self.buying_price_list
								),
								alert=True,
							)
						else:
							frappe.msgprint(
								_("{0} not found for item {1}").format(self.rm_cost_as_per, arg["item_code"]), alert=True
							)
		return flt(rate) * flt(self.plc_conversion_rate or 1) / (self.conversion_rate or 1)

	@frappe.whitelist()
	def update_cost(self, update_parent=True, from_child_bom=False, update_hour_rate=True, save=True):
		if self.docstatus == 2:
			return

		existing_bom_cost = self.total_cost

		for d in self.get("items"):
			if not d.item_code:
				continue

			rate = self.get_rm_rate(
				{
					"company": self.company,
					"item_code": d.item_code,
					"bom_no": d.bom_no,
					"qty": d.qty,
					"uom": d.uom,
					"stock_uom": d.stock_uom,
					"conversion_factor": d.conversion_factor,
					"sourced_by_supplier": d.sourced_by_supplier,
				}
			)

			if rate:
				d.rate = rate
			d.amount = flt(d.rate) * flt(d.qty)
			d.base_rate = flt(d.rate) * flt(self.conversion_rate)
			d.base_amount = flt(d.amount) * flt(self.conversion_rate)

			if save:
				d.db_update()

		if self.docstatus == 1:
			self.flags.ignore_validate_update_after_submit = True
			self.calculate_cost(update_hour_rate)
		if save:
			self.db_update()

		self.update_exploded_items(save=save)

		# update parent BOMs
		if self.total_cost != existing_bom_cost and update_parent:
			parent_boms = frappe.db.sql_list(
				"""select distinct parent from `tabBOM Item`
				where bom_no = %s and docstatus=1 and parenttype='BOM'""",
				self.name,
			)

			for bom in parent_boms:
				frappe.get_doc("BOM", bom).update_cost(from_child_bom=True)

		if not from_child_bom:
			frappe.msgprint(_("Cost Updated"), alert=True)

	def update_parent_cost(self):
		if self.total_cost:
			cost = self.total_cost / self.quantity

			frappe.db.sql(
				"""update `tabBOM Item` set rate=%s, amount=stock_qty*%s
				where bom_no = %s and docstatus < 2 and parenttype='BOM'""",
				(cost, cost, self.name),
			)

	def get_bom_unitcost(self, bom_no):
		bom = frappe.db.sql(
			"""select name, base_total_cost/quantity as unit_cost from `tabBOM`
			where is_active = 1 and name = %s""",
			bom_no,
			as_dict=1,
		)
		return bom and bom[0]["unit_cost"] or 0

	def manage_default_bom(self):
		"""Uncheck others if current one is selected as default or
		check the current one as default if it the only bom for the selected item,
		update default bom in item master
		"""
		if self.is_default and self.is_active:
			from frappe.model.utils import set_default

			set_default(self, "item")
			item = frappe.get_doc("Item", self.item)
			if item.default_bom != self.name:
				frappe.db.set_value("Item", self.item, "default_bom", self.name)
		elif (
			not frappe.db.exists(dict(doctype="BOM", docstatus=1, item=self.item, is_default=1))
			and self.is_active
		):
			frappe.db.set(self, "is_default", 1)
		else:
			frappe.db.set(self, "is_default", 0)
			item = frappe.get_doc("Item", self.item)
			if item.default_bom == self.name:
				frappe.db.set_value("Item", self.item, "default_bom", None)

	def clear_operations(self):
		if not self.with_operations:
			self.set("operations", [])

	def clear_inspection(self):
		if not self.inspection_required:
			self.quality_inspection_template = None

	def validate_main_item(self):
		"""Validate main FG item"""
		item = self.get_item_det(self.item)
		if not item:
			frappe.throw(_("Item {0} does not exist in the system or has expired").format(self.item))
		else:
			ret = frappe.db.get_value("Item", self.item, ["description", "stock_uom", "item_name"])
			self.description = ret[0]
			self.uom = ret[1]
			self.item_name = ret[2]

		if not self.quantity:
			frappe.throw(_("Quantity should be greater than 0"))

	def validate_currency(self):
		if self.rm_cost_as_per == "Price List":
			price_list_currency = frappe.db.get_value("Price List", self.buying_price_list, "currency")
			if price_list_currency not in (self.currency, self.company_currency()):
				frappe.throw(
					_("Currency of the price list {0} must be {1} or {2}").format(
						self.buying_price_list, self.currency, self.company_currency()
					)
				)

	def update_stock_qty(self):
		for m in self.get("items"):
			if not m.conversion_factor:
				m.conversion_factor = flt(get_conversion_factor(m.item_code, m.uom)["conversion_factor"])
			if m.uom and m.qty:
				m.stock_qty = flt(m.conversion_factor) * flt(m.qty)
			if not m.uom and m.stock_uom:
				m.uom = m.stock_uom
				m.qty = m.stock_qty

	def validate_uom_is_interger(self):
		from erpnext.utilities.transaction_base import validate_uom_is_integer

		validate_uom_is_integer(self, "uom", "qty", "BOM Item")
		validate_uom_is_integer(self, "stock_uom", "stock_qty", "BOM Item")

	def set_conversion_rate(self):
		if self.currency == self.company_currency():
			self.conversion_rate = 1
		elif self.conversion_rate == 1 or flt(self.conversion_rate) <= 0:
			self.conversion_rate = get_exchange_rate(
				self.currency, self.company_currency(), args="for_buying"
			)

	def set_plc_conversion_rate(self):
		if self.rm_cost_as_per in ["Valuation Rate", "Last Purchase Rate"]:
			self.plc_conversion_rate = 1
		elif not self.plc_conversion_rate and self.price_list_currency:
			self.plc_conversion_rate = get_exchange_rate(
				self.price_list_currency, self.company_currency(), args="for_buying"
			)

	def validate_materials(self):
		"""Validate raw material entries"""

		if not self.get("items"):
			frappe.throw(_("Raw Materials cannot be blank."))

		check_list = []
		for m in self.get("items"):
			if m.bom_no:
				validate_bom_no(m.item_code, m.bom_no)
			if flt(m.qty) <= 0:
				frappe.throw(_("Quantity required for Item {0} in row {1}").format(m.item_code, m.idx))
			check_list.append(m)

	def check_recursion(self, bom_list=None):
		"""Check whether recursion occurs in any bom"""

		def _throw_error(bom_name):
			frappe.throw(_("BOM recursion: {0} cannot be parent or child of {0}").format(bom_name))

		bom_list = self.traverse_tree()
		child_items = (
			frappe.get_all(
				"BOM Item",
				fields=["bom_no", "item_code"],
				filters={"parent": ("in", bom_list), "parenttype": "BOM"},
			)
			or []
		)

		child_bom = {d.bom_no for d in child_items}
		child_items_codes = {d.item_code for d in child_items}

		if self.name in child_bom:
			_throw_error(self.name)

		if self.item in child_items_codes:
			_throw_error(self.item)

		bom_nos = (
			frappe.get_all(
				"BOM Item", fields=["parent"], filters={"bom_no": self.name, "parenttype": "BOM"}
			)
			or []
		)

		if self.name in {d.parent for d in bom_nos}:
			_throw_error(self.name)

	def traverse_tree(self, bom_list=None):
		def _get_children(bom_no):
			children = frappe.cache().hget("bom_children", bom_no)
			if children is None:
				children = frappe.db.sql_list(
					"""SELECT `bom_no` FROM `tabBOM Item`
					WHERE `parent`=%s AND `bom_no`!='' AND `parenttype`='BOM'""",
					bom_no,
				)
				frappe.cache().hset("bom_children", bom_no, children)
			return children

		count = 0
		if not bom_list:
			bom_list = []

		if self.name not in bom_list:
			bom_list.append(self.name)

		while count < len(bom_list):
			for child_bom in _get_children(bom_list[count]):
				if child_bom not in bom_list:
					bom_list.append(child_bom)
			count += 1
		bom_list.reverse()
		return bom_list

	def calculate_cost(self, update_hour_rate=False):
		"""Calculate bom totals"""
		self.calculate_op_cost(update_hour_rate)
		self.calculate_rm_cost()
		self.calculate_sm_cost()
		self.total_cost = self.operating_cost + self.raw_material_cost - self.scrap_material_cost
		self.base_total_cost = (
			self.base_operating_cost + self.base_raw_material_cost - self.base_scrap_material_cost
		)

	def calculate_op_cost(self, update_hour_rate=False):
		"""Update workstation rate and calculates totals"""
		self.operating_cost = 0
		self.base_operating_cost = 0
		for d in self.get("operations"):
			if d.workstation:
				self.update_rate_and_time(d, update_hour_rate)

			operating_cost = d.operating_cost
			base_operating_cost = d.base_operating_cost
			if d.set_cost_based_on_bom_qty:
				operating_cost = flt(d.cost_per_unit) * flt(self.quantity)
				base_operating_cost = flt(d.base_cost_per_unit) * flt(self.quantity)

			self.operating_cost += flt(operating_cost)
			self.base_operating_cost += flt(base_operating_cost)

	def update_rate_and_time(self, row, update_hour_rate=False):
		if not row.hour_rate or update_hour_rate:
			hour_rate = flt(frappe.get_cached_value("Workstation", row.workstation, "hour_rate"))

			if hour_rate:
				row.hour_rate = (
					hour_rate / flt(self.conversion_rate) if self.conversion_rate and hour_rate else hour_rate
				)

		if row.hour_rate and row.time_in_mins:
			row.base_hour_rate = flt(row.hour_rate) * flt(self.conversion_rate)
			row.operating_cost = flt(row.hour_rate) * flt(row.time_in_mins) / 60.0
			row.base_operating_cost = flt(row.operating_cost) * flt(self.conversion_rate)
			row.cost_per_unit = row.operating_cost / (row.batch_size or 1.0)
			row.base_cost_per_unit = row.base_operating_cost / (row.batch_size or 1.0)

		if update_hour_rate:
			row.db_update()

	def calculate_rm_cost(self):
		"""Fetch RM rate as per today's valuation rate and calculate totals"""
		total_rm_cost = 0
		base_total_rm_cost = 0

		for d in self.get("items"):
			d.base_rate = flt(d.rate) * flt(self.conversion_rate)
			d.amount = flt(d.rate, d.precision("rate")) * flt(d.qty, d.precision("qty"))
			d.base_amount = d.amount * flt(self.conversion_rate)
			d.qty_consumed_per_unit = flt(d.stock_qty, d.precision("stock_qty")) / flt(
				self.quantity, self.precision("quantity")
			)

			total_rm_cost += d.amount
			base_total_rm_cost += d.base_amount

		self.raw_material_cost = total_rm_cost
		self.base_raw_material_cost = base_total_rm_cost

	def calculate_sm_cost(self):
		"""Fetch RM rate as per today's valuation rate and calculate totals"""
		total_sm_cost = 0
		base_total_sm_cost = 0

		for d in self.get("scrap_items"):
			d.base_rate = flt(d.rate, d.precision("rate")) * flt(
				self.conversion_rate, self.precision("conversion_rate")
			)
			d.amount = flt(d.rate, d.precision("rate")) * flt(d.stock_qty, d.precision("stock_qty"))
			d.base_amount = flt(d.amount, d.precision("amount")) * flt(
				self.conversion_rate, self.precision("conversion_rate")
			)
			total_sm_cost += d.amount
			base_total_sm_cost += d.base_amount

		self.scrap_material_cost = total_sm_cost
		self.base_scrap_material_cost = base_total_sm_cost

	def update_exploded_items(self, save=True):
		"""Update Flat BOM, following will be correct data"""
		self.get_exploded_items()
		self.add_exploded_items(save=save)

	def get_exploded_items(self):
		"""Get all raw materials including items from child bom"""
		self.cur_exploded_items = {}
		for d in self.get("items"):
			if d.bom_no:
				self.get_child_exploded_items(d.bom_no, d.stock_qty)
			elif d.item_code:
				self.add_to_cur_exploded_items(
					frappe._dict(
						{
							"item_code": d.item_code,
							"item_name": d.item_name,
							"operation": d.operation,
							"source_warehouse": d.source_warehouse,
							"description": d.description,
							"image": d.image,
							"stock_uom": d.stock_uom,
							"stock_qty": flt(d.stock_qty),
							"rate": flt(d.base_rate) / (flt(d.conversion_factor) or 1.0),
							"include_item_in_manufacturing": d.include_item_in_manufacturing,
							"sourced_by_supplier": d.sourced_by_supplier,
						}
					)
				)

	def company_currency(self):
		return erpnext.get_company_currency(self.company)

	def add_to_cur_exploded_items(self, args):
		if self.cur_exploded_items.get(args.item_code):
			self.cur_exploded_items[args.item_code]["stock_qty"] += args.stock_qty
		else:
			self.cur_exploded_items[args.item_code] = args

	def get_child_exploded_items(self, bom_no, stock_qty):
		"""Add all items from Flat BOM of child BOM"""
		# Did not use qty_consumed_per_unit in the query, as it leads to rounding loss
		child_fb_items = frappe.db.sql(
			"""
			SELECT
				bom_item.item_code,
				bom_item.item_name,
				bom_item.description,
				bom_item.source_warehouse,
				bom_item.operation,
				bom_item.stock_uom,
				bom_item.stock_qty,
				bom_item.rate,
				bom_item.include_item_in_manufacturing,
				bom_item.sourced_by_supplier,
				bom_item.stock_qty / ifnull(bom.quantity, 1) AS qty_consumed_per_unit
			FROM `tabBOM Explosion Item` bom_item, tabBOM bom
			WHERE
				bom_item.parent = bom.name
				AND bom.name = %s
				AND bom.docstatus = 1
		""",
			bom_no,
			as_dict=1,
		)

		for d in child_fb_items:
			self.add_to_cur_exploded_items(
				frappe._dict(
					{
						"item_code": d["item_code"],
						"item_name": d["item_name"],
						"source_warehouse": d["source_warehouse"],
						"operation": d["operation"],
						"description": d["description"],
						"stock_uom": d["stock_uom"],
						"stock_qty": d["qty_consumed_per_unit"] * stock_qty,
						"rate": flt(d["rate"]),
						"include_item_in_manufacturing": d.get("include_item_in_manufacturing", 0),
						"sourced_by_supplier": d.get("sourced_by_supplier", 0),
					}
				)
			)

	def add_exploded_items(self, save=True):
		"Add items to Flat BOM table"
		self.set("exploded_items", [])

		if save:
			frappe.db.sql("""delete from `tabBOM Explosion Item` where parent=%s""", self.name)

		for d in sorted(self.cur_exploded_items, key=itemgetter(0)):
			ch = self.append("exploded_items", {})
			for i in self.cur_exploded_items[d].keys():
				ch.set(i, self.cur_exploded_items[d][i])
			ch.amount = flt(ch.stock_qty) * flt(ch.rate)
			ch.qty_consumed_per_unit = flt(ch.stock_qty) / flt(self.quantity)
			ch.docstatus = self.docstatus

			if save:
				ch.db_insert()

	def validate_bom_links(self):
		if not self.is_active:
			act_pbom = frappe.db.sql(
				"""select distinct bom_item.parent from `tabBOM Item` bom_item
				where bom_item.bom_no = %s and bom_item.docstatus = 1 and bom_item.parenttype='BOM'
				and exists (select * from `tabBOM` where name = bom_item.parent
					and docstatus = 1 and is_active = 1)""",
				self.name,
			)

			if act_pbom and act_pbom[0][0]:
				frappe.throw(_("Cannot deactivate or cancel BOM as it is linked with other BOMs"))

	def validate_transfer_against(self):
		if not self.with_operations:
			self.transfer_material_against = "Work Order"
		if not self.transfer_material_against and not self.is_new():
			frappe.throw(
				_("Setting {} is required").format(self.meta.get_label("transfer_material_against")),
				title=_("Missing value"),
			)

	def set_routing_operations(self):
		if self.routing and self.with_operations and not self.operations:
			self.get_routing()

	def validate_operations(self):
		if self.with_operations and not self.get("operations") and self.docstatus == 1:
			frappe.throw(_("Operations cannot be left blank"))

		if self.with_operations:
			for d in self.operations:
				if not d.description:
					d.description = frappe.db.get_value("Operation", d.operation, "description")
				if not d.batch_size or d.batch_size <= 0:
					d.batch_size = 1

	def validate_scrap_items(self):
		for item in self.scrap_items:
			msg = ""
			if item.item_code == self.item and not item.is_process_loss:
				msg = _(
					"Scrap/Loss Item: {0} should have Is Process Loss checked as it is the same as the item to be manufactured or repacked."
				).format(frappe.bold(item.item_code))
			elif item.item_code != self.item and item.is_process_loss:
				msg = _(
					"Scrap/Loss Item: {0} should not have Is Process Loss checked as it is different from  the item to be manufactured or repacked"
				).format(frappe.bold(item.item_code))

			must_be_whole_number = frappe.get_value("UOM", item.stock_uom, "must_be_whole_number")
			if item.is_process_loss and must_be_whole_number:
				msg = _(
					"Item: {0} with Stock UOM: {1} cannot be a Scrap/Loss Item as {1} is a whole UOM."
				).format(frappe.bold(item.item_code), frappe.bold(item.stock_uom))

			if item.is_process_loss and (item.stock_qty >= self.quantity):
				msg = _("Scrap/Loss Item: {0} should have Qty less than finished goods Quantity.").format(
					frappe.bold(item.item_code)
				)

			if item.is_process_loss and (item.rate > 0):
				msg = _(
					"Scrap/Loss Item: {0} should have Rate set to 0 because Is Process Loss is checked."
				).format(frappe.bold(item.item_code))

			if msg:
				frappe.throw(msg, title=_("Note"))

	def get_tree_representation(self) -> BOMTree:
		"""Get a complete tree representation preserving order of child items."""
		return BOMTree(self.name)


def get_bom_item_rate(args, bom_doc):
	if bom_doc.rm_cost_as_per == "Valuation Rate":
		rate = get_valuation_rate(args) * (args.get("conversion_factor") or 1)
	elif bom_doc.rm_cost_as_per == "Last Purchase Rate":
		rate = (
			flt(args.get("last_purchase_rate"))
			or flt(frappe.db.get_value("Item", args["item_code"], "last_purchase_rate"))
		) * (args.get("conversion_factor") or 1)
	elif bom_doc.rm_cost_as_per == "Price List":
		if not bom_doc.buying_price_list:
			frappe.throw(_("Please select Price List"))
		bom_args = frappe._dict(
			{
				"doctype": "BOM",
				"price_list": bom_doc.buying_price_list,
				"qty": args.get("qty") or 1,
				"uom": args.get("uom") or args.get("stock_uom"),
				"stock_uom": args.get("stock_uom"),
				"transaction_type": "buying",
				"company": bom_doc.company,
				"currency": bom_doc.currency,
				"conversion_rate": 1,  # Passed conversion rate as 1 purposefully, as conversion rate is applied at the end of the function
				"conversion_factor": args.get("conversion_factor") or 1,
				"plc_conversion_rate": 1,
				"ignore_party": True,
				"ignore_conversion_rate": True,
			}
		)
		item_doc = frappe.get_cached_doc("Item", args.get("item_code"))
		price_list_data = get_price_list_rate(bom_args, item_doc)
		rate = price_list_data.price_list_rate

	return flt(rate)


def get_valuation_rate(args):
	"""Get weighted average of valuation rate from all warehouses"""

	total_qty, total_value, valuation_rate = 0.0, 0.0, 0.0
	item_bins = frappe.db.sql(
		"""
		select
			bin.actual_qty, bin.stock_value
		from
			`tabBin` bin, `tabWarehouse` warehouse
		where
			bin.item_code=%(item)s
			and bin.warehouse = warehouse.name
			and warehouse.company=%(company)s""",
		{"item": args["item_code"], "company": args["company"]},
		as_dict=1,
	)

	for d in item_bins:
		total_qty += flt(d.actual_qty)
		total_value += flt(d.stock_value)

	if total_qty:
		valuation_rate = total_value / total_qty

	if valuation_rate <= 0:
		last_valuation_rate = frappe.db.sql(
			"""select valuation_rate
			from `tabStock Ledger Entry`
			where item_code = %s and valuation_rate > 0 and is_cancelled = 0
			order by posting_date desc, posting_time desc, creation desc limit 1""",
			args["item_code"],
		)

		valuation_rate = flt(last_valuation_rate[0][0]) if last_valuation_rate else 0

	if not valuation_rate:
		valuation_rate = frappe.db.get_value("Item", args["item_code"], "valuation_rate")

	return flt(valuation_rate)


def get_list_context(context):
	context.title = _("Bill of Materials")
	# context.introduction = _('Boms')


def get_bom_items_as_dict(
	bom,
	company,
	qty=1,
	fetch_exploded=1,
	fetch_scrap_items=0,
	include_non_stock_items=False,
	fetch_qty_in_stock_uom=True,
):
	item_dict = {}

	# Did not use qty_consumed_per_unit in the query, as it leads to rounding loss
	query = """select
				bom_item.item_code,
				bom_item.idx,
				item.item_name,
				sum(bom_item.{qty_field}/ifnull(bom.quantity, 1)) * %(qty)s as qty,
				item.image,
				bom.project,
				bom_item.rate,
				sum(bom_item.{qty_field}/ifnull(bom.quantity, 1)) * bom_item.rate * %(qty)s as amount,
				item.stock_uom,
				item.item_group,
				item.allow_alternative_item,
				item_default.default_warehouse,
				item_default.expense_account as expense_account,
				item_default.buying_cost_center as cost_center
				{select_columns}
			from
				`tab{table}` bom_item
				JOIN `tabBOM` bom ON bom_item.parent = bom.name
				JOIN `tabItem` item ON item.name = bom_item.item_code
				LEFT JOIN `tabItem Default` item_default
					ON item_default.parent = item.name and item_default.company = %(company)s
			where
				bom_item.docstatus < 2
				and bom.name = %(bom)s
				and ifnull(item.has_variants, 0) = 0
				and item.is_stock_item in (1, {is_stock_item})
				{where_conditions}
				group by item_code, stock_uom
				order by idx"""

	is_stock_item = 0 if include_non_stock_items else 1
	if cint(fetch_exploded):
		query = query.format(
			table="BOM Explosion Item",
			where_conditions="",
			is_stock_item=is_stock_item,
			qty_field="stock_qty",
			select_columns=""", bom_item.source_warehouse, bom_item.operation,
				bom_item.include_item_in_manufacturing, bom_item.description, bom_item.rate, bom_item.sourced_by_supplier,
				(Select idx from `tabBOM Item` where item_code = bom_item.item_code and parent = %(parent)s limit 1) as idx""",
		)

		items = frappe.db.sql(
			query, {"parent": bom, "qty": qty, "bom": bom, "company": company}, as_dict=True
		)
	elif fetch_scrap_items:
		query = query.format(
			table="BOM Scrap Item",
			where_conditions="",
			select_columns=", item.description, is_process_loss",
			is_stock_item=is_stock_item,
			qty_field="stock_qty",
		)

		items = frappe.db.sql(query, {"qty": qty, "bom": bom, "company": company}, as_dict=True)
	else:
		query = query.format(
			table="BOM Item",
			where_conditions="",
			is_stock_item=is_stock_item,
			qty_field="stock_qty" if fetch_qty_in_stock_uom else "qty",
			select_columns=""", bom_item.uom, bom_item.conversion_factor, bom_item.source_warehouse,
				bom_item.operation, bom_item.include_item_in_manufacturing, bom_item.sourced_by_supplier,
				bom_item.description, bom_item.base_rate as rate """,
		)
		items = frappe.db.sql(query, {"qty": qty, "bom": bom, "company": company}, as_dict=True)

	for item in items:
		if item.item_code in item_dict:
			item_dict[item.item_code]["qty"] += flt(item.qty)
		else:
			item_dict[item.item_code] = item

	for item, item_details in item_dict.items():
		for d in [
			["Account", "expense_account", "stock_adjustment_account"],
			["Cost Center", "cost_center", "cost_center"],
			["Warehouse", "default_warehouse", ""],
		]:
			company_in_record = frappe.db.get_value(d[0], item_details.get(d[1]), "company")
			if not item_details.get(d[1]) or (company_in_record and company != company_in_record):
				item_dict[item][d[1]] = frappe.get_cached_value("Company", company, d[2]) if d[2] else None

	return item_dict


@frappe.whitelist()
def get_bom_items(bom, company, qty=1, fetch_exploded=1):
	items = get_bom_items_as_dict(
		bom, company, qty, fetch_exploded, include_non_stock_items=True
	).values()
	items = list(items)
	items.sort(key=functools.cmp_to_key(lambda a, b: a.item_code > b.item_code and 1 or -1))
	return items


def validate_bom_no(item, bom_no):
	"""Validate BOM No of sub-contracted items"""
	bom = frappe.get_doc("BOM", bom_no)
	if not bom.is_active:
		frappe.throw(_("BOM {0} must be active").format(bom_no))
	if bom.docstatus != 1:
		if not getattr(frappe.flags, "in_test", False):
			frappe.throw(_("BOM {0} must be submitted").format(bom_no))
	if item:
		rm_item_exists = False
		for d in bom.items:
			if d.item_code.lower() == item.lower():
				rm_item_exists = True
		for d in bom.scrap_items:
			if d.item_code.lower() == item.lower():
				rm_item_exists = True
<<<<<<< HEAD
		if bom.item.lower() == item.lower() or \
			bom.item.lower() == cstr(frappe.db.get_value("Item", item, "variant_of")).lower():
				rm_item_exists = True
=======
		if (
			bom.item.lower() == item.lower()
			or bom.item.lower() == cstr(frappe.db.get_value("Item", item, "variant_of")).lower()
		):
			rm_item_exists = True
>>>>>>> 71f72458
		if not rm_item_exists:
			frappe.throw(_("BOM {0} does not belong to Item {1}").format(bom_no, item))


@frappe.whitelist()
def get_children(doctype, parent=None, is_root=False, **filters):
	if not parent or parent == "BOM":
		frappe.msgprint(_("Please select a BOM"))
		return

	if parent:
		frappe.form_dict.parent = parent

	if frappe.form_dict.parent:
		bom_doc = frappe.get_cached_doc("BOM", frappe.form_dict.parent)
		frappe.has_permission("BOM", doc=bom_doc, throw=True)

		bom_items = frappe.get_all(
			"BOM Item",
			fields=["item_code", "bom_no as value", "stock_qty"],
			filters=[["parent", "=", frappe.form_dict.parent]],
			order_by="idx",
		)

		item_names = tuple(d.get("item_code") for d in bom_items)

		items = frappe.get_list(
			"Item",
			fields=["image", "description", "name", "stock_uom", "item_name", "is_sub_contracted_item"],
			filters=[["name", "in", item_names]],
		)  # to get only required item dicts

		for bom_item in bom_items:
			# extend bom_item dict with respective item dict
			bom_item.update(
				# returns an item dict from items list which matches with item_code
				next(item for item in items if item.get("name") == bom_item.get("item_code"))
			)

			bom_item.parent_bom_qty = bom_doc.quantity
			bom_item.expandable = 0 if bom_item.value in ("", None) else 1
			bom_item.image = frappe.db.escape(bom_item.image)

		return bom_items


def get_boms_in_bottom_up_order(bom_no=None):
	def _get_parent(bom_no):
		return frappe.db.sql_list(
			"""
			select distinct bom_item.parent from `tabBOM Item` bom_item
			where bom_item.bom_no = %s and bom_item.docstatus=1 and bom_item.parenttype='BOM'
				and exists(select bom.name from `tabBOM` bom where bom.name=bom_item.parent and bom.is_active=1)
		""",
			bom_no,
		)

	count = 0
	bom_list = []
	if bom_no:
		bom_list.append(bom_no)
	else:
		# get all leaf BOMs
		bom_list = frappe.db.sql_list(
			"""select name from `tabBOM` bom
			where docstatus=1 and is_active=1
				and not exists(select bom_no from `tabBOM Item`
					where parent=bom.name and ifnull(bom_no, '')!='')"""
		)

	while count < len(bom_list):
		for child_bom in _get_parent(bom_list[count]):
			if child_bom not in bom_list:
				bom_list.append(child_bom)
		count += 1

	return bom_list


def add_additional_cost(stock_entry, work_order):
	# Add non stock items cost in the additional cost
	stock_entry.additional_costs = []
	expenses_included_in_valuation = frappe.get_cached_value(
		"Company", work_order.company, "expenses_included_in_valuation"
	)

	add_non_stock_items_cost(stock_entry, work_order, expenses_included_in_valuation)
	add_operations_cost(stock_entry, work_order, expenses_included_in_valuation)


def add_non_stock_items_cost(stock_entry, work_order, expense_account):
	bom = frappe.get_doc("BOM", work_order.bom_no)
	table = "exploded_items" if work_order.get("use_multi_level_bom") else "items"

	items = {}
	for d in bom.get(table):
		items.setdefault(d.item_code, d.amount)

	non_stock_items = frappe.get_all(
		"Item",
		fields="name",
		filters={"name": ("in", list(items.keys())), "ifnull(is_stock_item, 0)": 0},
		as_list=1,
	)

	non_stock_items_cost = 0.0
	for name in non_stock_items:
		non_stock_items_cost += (
			flt(items.get(name[0])) * flt(stock_entry.fg_completed_qty) / flt(bom.quantity)
		)

	if non_stock_items_cost:
		stock_entry.append(
			"additional_costs",
			{
				"expense_account": expense_account,
				"description": _("Non stock items"),
				"amount": non_stock_items_cost,
			},
		)


def add_operations_cost(stock_entry, work_order=None, expense_account=None):
	from erpnext.stock.doctype.stock_entry.stock_entry import get_operating_cost_per_unit

	operating_cost_per_unit = get_operating_cost_per_unit(work_order, stock_entry.bom_no)

	if operating_cost_per_unit:
		stock_entry.append(
			"additional_costs",
			{
				"expense_account": expense_account,
				"description": _("Operating Cost as per Work Order / BOM"),
				"amount": operating_cost_per_unit * flt(stock_entry.fg_completed_qty),
			},
		)

	if work_order and work_order.additional_operating_cost and work_order.qty:
		additional_operating_cost_per_unit = flt(work_order.additional_operating_cost) / flt(
			work_order.qty
		)

		if additional_operating_cost_per_unit:
			stock_entry.append(
				"additional_costs",
				{
					"expense_account": expense_account,
					"description": "Additional Operating Cost",
					"amount": additional_operating_cost_per_unit * flt(stock_entry.fg_completed_qty),
				},
			)


@frappe.whitelist()
def get_bom_diff(bom1, bom2):
	from frappe.model import table_fields

	if bom1 == bom2:
		frappe.throw(
			_("BOM 1 {0} and BOM 2 {1} should not be same").format(frappe.bold(bom1), frappe.bold(bom2))
		)

	doc1 = frappe.get_doc("BOM", bom1)
	doc2 = frappe.get_doc("BOM", bom2)

	out = get_diff(doc1, doc2)
	out.row_changed = []
	out.added = []
	out.removed = []

	meta = doc1.meta

	identifiers = {
		"operations": "operation",
		"items": "item_code",
		"scrap_items": "item_code",
		"exploded_items": "item_code",
	}

	for df in meta.fields:
		old_value, new_value = doc1.get(df.fieldname), doc2.get(df.fieldname)

		if df.fieldtype in table_fields:
			identifier = identifiers[df.fieldname]
			# make maps
			old_row_by_identifier, new_row_by_identifier = {}, {}
			for d in old_value:
				old_row_by_identifier[d.get(identifier)] = d
			for d in new_value:
				new_row_by_identifier[d.get(identifier)] = d

			# check rows for additions, changes
			for i, d in enumerate(new_value):
				if d.get(identifier) in old_row_by_identifier:
					diff = get_diff(old_row_by_identifier[d.get(identifier)], d, for_child=True)
					if diff and diff.changed:
						out.row_changed.append((df.fieldname, i, d.get(identifier), diff.changed))
				else:
					out.added.append([df.fieldname, d.as_dict()])

			# check for deletions
			for d in old_value:
				if not d.get(identifier) in new_row_by_identifier:
					out.removed.append([df.fieldname, d.as_dict()])

	return out


@frappe.whitelist()
@frappe.validate_and_sanitize_search_inputs
def item_query(doctype, txt, searchfield, start, page_len, filters):
	meta = frappe.get_meta("Item", cached=True)
	searchfields = meta.get_search_fields()

	order_by = "idx desc, name, item_name"

	fields = ["name", "item_group", "item_name", "description"]
	fields.extend(
		[field for field in searchfields if not field in ["name", "item_group", "description"]]
	)

	searchfields = searchfields + [
		field
		for field in [searchfield or "name", "item_code", "item_group", "item_name"]
		if not field in searchfields
	]

	query_filters = {"disabled": 0, "ifnull(end_of_life, '5050-50-50')": (">", today())}

	or_cond_filters = {}
	if txt:
		for s_field in searchfields:
			or_cond_filters[s_field] = ("like", "%{0}%".format(txt))

		barcodes = frappe.get_all(
			"Item Barcode",
			fields=["distinct parent as item_code"],
			filters={"barcode": ("like", "%{0}%".format(txt))},
		)

		barcodes = [d.item_code for d in barcodes]
		if barcodes:
			or_cond_filters["name"] = ("in", barcodes)

	if filters and filters.get("item_code"):
		has_variants = frappe.get_cached_value("Item", filters.get("item_code"), "has_variants")
		if not has_variants:
			query_filters["has_variants"] = 0

	if filters and filters.get("is_stock_item"):
		query_filters["is_stock_item"] = 1

	return frappe.get_list(
		"Item",
		fields=fields,
		filters=query_filters,
		or_filters=or_cond_filters,
		order_by=order_by,
		limit_start=start,
		limit_page_length=page_len,
		as_list=1,
	)


@frappe.whitelist()
def make_variant_bom(source_name, bom_no, item, variant_items, target_doc=None):
	from erpnext.manufacturing.doctype.work_order.work_order import add_variant_item

	def postprocess(source, doc):
		doc.item = item
		doc.quantity = 1

		item_data = get_item_details(item)
		doc.update(
			{
				"item_name": item_data.item_name,
				"description": item_data.description,
				"uom": item_data.stock_uom,
				"allow_alternative_item": item_data.allow_alternative_item,
			}
		)

		add_variant_item(variant_items, doc, source_name)

	doc = get_mapped_doc(
		"BOM",
		source_name,
		{
			"BOM": {"doctype": "BOM", "validation": {"docstatus": ["=", 1]}},
			"BOM Item": {
				"doctype": "BOM Item",
				# stop get_mapped_doc copying parent bom_no to children
				"field_no_map": ["bom_no"],
				"condition": lambda doc: doc.has_variants == 0,
			},
		},
		target_doc,
		postprocess,
	)

	return doc<|MERGE_RESOLUTION|>--- conflicted
+++ resolved
@@ -1097,17 +1097,11 @@
 		for d in bom.scrap_items:
 			if d.item_code.lower() == item.lower():
 				rm_item_exists = True
-<<<<<<< HEAD
-		if bom.item.lower() == item.lower() or \
-			bom.item.lower() == cstr(frappe.db.get_value("Item", item, "variant_of")).lower():
-				rm_item_exists = True
-=======
 		if (
 			bom.item.lower() == item.lower()
 			or bom.item.lower() == cstr(frappe.db.get_value("Item", item, "variant_of")).lower()
 		):
 			rm_item_exists = True
->>>>>>> 71f72458
 		if not rm_item_exists:
 			frappe.throw(_("BOM {0} does not belong to Item {1}").format(bom_no, item))
 
