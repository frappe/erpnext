# Copyright (c) 2015, Frappe Technologies Pvt. Ltd. and Contributors
# License: GNU General Public License v3. See license.txt

from typing import List
from collections import deque
import frappe, erpnext
from frappe.utils import cint, cstr, flt, today
from frappe import _
from erpnext.setup.utils import get_exchange_rate
from frappe.website.website_generator import WebsiteGenerator
from erpnext.stock.get_item_details import get_conversion_factor
from erpnext.stock.get_item_details import get_price_list_rate
from frappe.core.doctype.version.version import get_diff
from erpnext.controllers.queries import get_match_cond
from erpnext.stock.doctype.item.item import get_item_details
from frappe.model.mapper import get_mapped_doc

import functools

from operator import itemgetter

form_grid_templates = {
	"items": "templates/form_grid/item_grid.html"
}


class BOMTree:
	"""Full tree representation of a BOM"""

	# specifying the attributes to save resources
	# ref: https://docs.python.org/3/reference/datamodel.html#slots
	__slots__ = ["name", "child_items", "is_bom", "item_code", "exploded_qty", "qty"]

	def __init__(self, name: str, is_bom: bool = True, exploded_qty: float = 1.0, qty: float = 1) -> None:
		self.name = name  # name of node, BOM number if is_bom else item_code
		self.child_items: List["BOMTree"] = []  # list of child items
		self.is_bom = is_bom   # true if the node is a BOM and not a leaf item
		self.item_code: str = None  # item_code associated with node
		self.qty = qty  # required unit quantity to make one unit of parent item.
		self.exploded_qty = exploded_qty  # total exploded qty required for making root of tree.
		if not self.is_bom:
			self.item_code = self.name
		else:
			self.__create_tree()

	def __create_tree(self):
		bom = frappe.get_cached_doc("BOM", self.name)
		self.item_code = bom.item

		for item in bom.get("items", []):
			qty = item.qty / bom.quantity  # quantity per unit
			exploded_qty = self.exploded_qty * qty
			if item.bom_no:
				child = BOMTree(item.bom_no, exploded_qty=exploded_qty, qty=qty)
				self.child_items.append(child)
			else:
				self.child_items.append(
					BOMTree(item.item_code, is_bom=False, exploded_qty=exploded_qty, qty=qty)
				)

	def level_order_traversal(self) -> List["BOMTree"]:
		"""Get level order traversal of tree.
		E.g. for following tree the traversal will return list of nodes in order from top to bottom.
		BOM:
			- SubAssy1
				- item1
				- item2
			- SubAssy2
				- item3
			- item4

		returns = [SubAssy1, item1, item2, SubAssy2, item3, item4]
		"""
		traversal = []
		q = deque()
		q.append(self)

		while q:
			node = q.popleft()

			for child in node.child_items:
				traversal.append(child)
				q.append(child)

		return traversal

	def __str__(self) -> str:
		return (
			f"{self.item_code}{' - ' + self.name if self.is_bom else ''} qty(per unit): {self.qty}"
			f" exploded_qty: {self.exploded_qty}"
		)

	def __repr__(self, level: int = 0) -> str:
		rep = "┃  " * (level - 1) + "┣━ " * (level > 0) + str(self) + "\n"
		for child in self.child_items:
			rep += child.__repr__(level=level + 1)
		return rep

class BOM(WebsiteGenerator):
	website = frappe._dict(
		# page_title_field = "item_name",
		condition_field = "show_in_website",
		template = "templates/generators/bom.html"
	)

	def autoname(self):
		names = frappe.db.sql_list("""select name from `tabBOM` where item=%s""", self.item)

		if names:
			# name can be BOM/ITEM/001, BOM/ITEM/001-1, BOM-ITEM-001, BOM-ITEM-001-1

			# split by item
			names = [name.split(self.item, 1) for name in names]
			names = [d[-1][1:] for d in filter(lambda x: len(x) > 1 and x[-1], names)]

			# split by (-) if cancelled
			if names:
				names = [cint(name.split('-')[-1]) for name in names]
				idx = max(names) + 1
			else:
				idx = 1
		else:
			idx = 1

		name = 'BOM-' + self.item + ('-%.3i' % idx)
		if frappe.db.exists("BOM", name):
			conflicting_bom = frappe.get_doc("BOM", name)

			if conflicting_bom.item != self.item:
				msg = (_("A BOM with name {0} already exists for item {1}.")
					.format(frappe.bold(name), frappe.bold(conflicting_bom.item)))

				frappe.throw(_("{0}{1} Did you rename the item? Please contact Administrator / Tech support")
					.format(msg, "<br>"))

		self.name = name

	def validate(self):
		self.route = frappe.scrub(self.name).replace('_', '-')

		if not self.company:
			frappe.throw(_("Please select a Company first."), title=_("Mandatory"))

		self.clear_operations()
		self.validate_main_item()
		self.validate_currency()
		self.set_conversion_rate()
		self.set_plc_conversion_rate()
		self.validate_uom_is_interger()
		self.set_bom_material_details()
		self.set_bom_scrap_items_detail()
		self.validate_materials()
		self.set_routing_operations()
		self.validate_operations()
		self.calculate_cost()
		self.update_stock_qty()
		self.validate_scrap_items()
		self.update_cost(update_parent=False, from_child_bom=True, update_hour_rate = False, save=False)
		self.set_bom_level()

<<<<<<< HEAD
	# def after_save(self):
	# 	self.get_volume()
=======
>>>>>>> c144bf5c

	def get_context(self, context):
		context.parents = [{'name': 'boms', 'title': _('All BOMs') }]

	def on_update(self):
		frappe.cache().hdel('bom_children', self.name)
		self.check_recursion()

	def on_submit(self):
		self.manage_default_bom()

	def on_cancel(self):
		frappe.db.set(self, "is_active", 0)
		frappe.db.set(self, "is_default", 0)

		# check if used in any other bom
		self.validate_bom_links()
		self.manage_default_bom()

	def on_update_after_submit(self):
		self.validate_bom_links()
		self.manage_default_bom()

	def get_item_det(self, item_code):
		item = get_item_details(item_code)

		if not item:
			frappe.throw(_("Item: {0} does not exist in the system").format(item_code))

		return item

	def before_save(self):
		self.weight_calculation()
		self.get_volume()

	def weight_calculation(self):
		value1 = value2 = value3 = 0
		if self.items:
			for row in self.items:
				item_type = frappe.db.get_value('Item',{'name':row.get('item_code')},'bom_item_type')
				if item_type == "RM":
					value1 += flt(row.stock_qty) * flt(row.weight_per_unit)
					value3 += flt(row.qty) * flt(row.weight_per_unit)

		self.rm_weight = flt(value1, self.precision('rm_weight'))
		self.fg_weight = flt(value3, self.precision('fg_weight'))
		if self.items:
			for row in self.items:
					value2 += flt(row.stock_qty) * flt(row.weight_per_unit)
		self.bom_weight = flt(value2, self.precision('bom_weight'))
		if self.rm_weight == 0:
			self.yeild = 0
		else:
			self.yeild = flt((self.fg_weight/self.rm_weight)*100, self.precision('yeild'))
	
	def get_volume(self):
		if self.fg_specific_gravity>0  and self.bom_weight > 0:
			self.bom_volume=self.bom_weight/self.fg_specific_gravity

	@frappe.whitelist()
	def get_routing(self):
		if self.routing:
			self.set("operations", [])
			fields = ["sequence_id", "operation", "workstation", "description",
				"time_in_mins", "batch_size", "operating_cost", "idx", "hour_rate"]

			for row in frappe.get_all("BOM Operation", fields = fields,
				filters = {'parenttype': 'Routing', 'parent': self.routing}, order_by="sequence_id, idx"):
				child = self.append('operations', row)
				child.hour_rate = flt(row.hour_rate / self.conversion_rate, 2)

	def set_bom_material_details(self):
		for item in self.get("items"):
			self.validate_bom_currency(item)

			ret = self.get_bom_material_detail({
				"company": self.company,
				"item_code": item.item_code,
				"item_name": item.item_name,
				"bom_no": item.bom_no,
				"stock_qty": item.stock_qty,
				"include_item_in_manufacturing": item.include_item_in_manufacturing,
				"qty": item.qty,
				"uom": item.uom,
				"stock_uom": item.stock_uom,
				"conversion_factor": item.conversion_factor,
				"sourced_by_supplier": item.sourced_by_supplier
			})
			for r in ret:
				if not item.get(r):
					item.set(r, ret[r])

	def set_bom_scrap_items_detail(self):
		for item in self.get("scrap_items"):
			args = {
				"item_code": item.item_code,
				"company": self.company,
				"scrap_items": True,
				"bom_no": '',
			}
			ret = self.get_bom_material_detail(args)
			for key, value in ret.items():
				if item.get(key) is None:
					item.set(key, value)

	@frappe.whitelist()
	def get_bom_material_detail(self, args=None):
		""" Get raw material details like uom, desc and rate"""
		if not args:
			args = frappe.form_dict.get('args')

		if isinstance(args, str):
			import json
			args = json.loads(args)

		item = self.get_item_det(args['item_code'])

		args['bom_no'] = args['bom_no'] or item and cstr(item['default_bom']) or ''
		args['transfer_for_manufacture'] = (cstr(args.get('include_item_in_manufacturing', '')) or
			item and item.include_item_in_manufacturing or 0)
		args.update(item)

		rate = self.get_rm_rate(args)
		ret_item = {
			 'item_name'	: item and args['item_name'] or '',
			 'description'  : item and args['description'] or '',
			 'image'		: item and args['image'] or '',
			 'stock_uom'	: item and args['stock_uom'] or '',
			 'uom'			: item and args['stock_uom'] or '',
 			 'conversion_factor': 1,
			 'bom_no'		: args['bom_no'],
			 'rate'			: rate,
			 'qty'			: args.get("qty") or args.get("stock_qty") or 1,
			 'stock_qty'	: args.get("qty") or args.get("stock_qty") or 1,
			 'base_rate'	: flt(rate) * (flt(self.conversion_rate) or 1),
			 'include_item_in_manufacturing': cint(args.get('transfer_for_manufacture')),
			 'sourced_by_supplier'		: args.get('sourced_by_supplier', 0)
		}

		return ret_item

	def validate_bom_currency(self, item):
		if item.get('bom_no') and frappe.db.get_value('BOM', item.get('bom_no'), 'currency') != self.currency:
			frappe.throw(_("Row {0}: Currency of the BOM #{1} should be equal to the selected currency {2}")
				.format(item.idx, item.bom_no, self.currency))

	def get_rm_rate(self, arg):
		"""	Get raw material rate as per selected method, if bom exists takes bom cost """
		rate = 0
		if not self.rm_cost_as_per:
			self.rm_cost_as_per = "Valuation Rate"

		if arg.get('scrap_items'):
			rate = get_valuation_rate(arg)
		elif arg:
			#Customer Provided parts and Supplier sourced parts will have zero rate
			if not frappe.db.get_value('Item', arg["item_code"], 'is_customer_provided_item') and not arg.get('sourced_by_supplier'):
				if arg.get('bom_no') and self.set_rate_of_sub_assembly_item_based_on_bom:
					rate = flt(self.get_bom_unitcost(arg['bom_no'])) * (arg.get("conversion_factor") or 1)
				else:
					rate = get_bom_item_rate(arg, self)

					if not rate:
						if self.rm_cost_as_per == "Price List":
							frappe.msgprint(_("Price not found for item {0} in price list {1}")
								.format(arg["item_code"], self.buying_price_list), alert=True)
						else:
							frappe.msgprint(_("{0} not found for item {1}")
								.format(self.rm_cost_as_per, arg["item_code"]), alert=True)
		return flt(rate) * flt(self.plc_conversion_rate or 1) / (self.conversion_rate or 1)

	@frappe.whitelist()
	def update_cost(self, update_parent=True, from_child_bom=False, update_hour_rate = True, save=True):
		if self.docstatus == 2:
			return

		existing_bom_cost = self.total_cost

		for d in self.get("items"):
			rate = self.get_rm_rate({
				"company": self.company,
				"item_code": d.item_code,
				"bom_no": d.bom_no,
				"qty": d.qty,
				"uom": d.uom,
				"stock_uom": d.stock_uom,
				"conversion_factor": d.conversion_factor,
				"sourced_by_supplier": d.sourced_by_supplier
			})

			if rate:
				d.rate = rate
			d.amount = flt(d.rate) * flt(d.qty)
			d.base_rate = flt(d.rate) * flt(self.conversion_rate)
			d.base_amount = flt(d.amount) * flt(self.conversion_rate)

			if save:
				d.db_update()

		if self.docstatus == 1:
			self.flags.ignore_validate_update_after_submit = True
			self.calculate_cost(update_hour_rate)
		if save:
			self.db_update()

		self.update_exploded_items(save=save)

		# update parent BOMs
		if self.total_cost != existing_bom_cost and update_parent:
			parent_boms = frappe.db.sql_list("""select distinct parent from `tabBOM Item`
				where bom_no = %s and docstatus=1 and parenttype='BOM'""", self.name)

			for bom in parent_boms:
				frappe.get_doc("BOM", bom).update_cost(from_child_bom=True)

		if not from_child_bom:
			frappe.msgprint(_("Cost Updated"), alert=True)

	def update_parent_cost(self):
		if self.total_cost:
			cost = self.total_cost / self.quantity

			frappe.db.sql("""update `tabBOM Item` set rate=%s, amount=stock_qty*%s
				where bom_no = %s and docstatus < 2 and parenttype='BOM'""",
				(cost, cost, self.name))

	def get_bom_unitcost(self, bom_no):
		bom = frappe.db.sql("""select name, base_total_cost/quantity as unit_cost from `tabBOM`
			where is_active = 1 and name = %s""", bom_no, as_dict=1)
		return bom and bom[0]['unit_cost'] or 0

	def manage_default_bom(self):
		""" Uncheck others if current one is selected as default or
			check the current one as default if it the only bom for the selected item,
			update default bom in item master
		"""
		if self.is_default and self.is_active:
			from frappe.model.utils import set_default
			set_default(self, "item")
			item = frappe.get_doc("Item", self.item)
			if item.default_bom != self.name:
				frappe.db.set_value('Item', self.item, 'default_bom', self.name)
		elif not frappe.db.exists(dict(doctype='BOM', docstatus=1, item=self.item, is_default=1)) \
			and self.is_active:
			frappe.db.set(self, "is_default", 1)
		else:
			frappe.db.set(self, "is_default", 0)
			item = frappe.get_doc("Item", self.item)
			if item.default_bom == self.name:
				frappe.db.set_value('Item', self.item, 'default_bom', None)

	def clear_operations(self):
		if not self.with_operations:
			self.set('operations', [])

	def validate_main_item(self):
		""" Validate main FG item"""
		item = self.get_item_det(self.item)
		if not item:
			frappe.throw(_("Item {0} does not exist in the system or has expired").format(self.item))
		else:
			ret = frappe.db.get_value("Item", self.item, ["description", "stock_uom", "item_name"])
			self.description = ret[0]
			self.uom = ret[1]
			self.item_name= ret[2]

		if not self.quantity:
			frappe.throw(_("Quantity should be greater than 0"))

	def validate_currency(self):
		if self.rm_cost_as_per == 'Price List':
			price_list_currency = frappe.db.get_value('Price List', self.buying_price_list, 'currency')
			if price_list_currency not in (self.currency, self.company_currency()):
				frappe.throw(_("Currency of the price list {0} must be {1} or {2}")
					.format(self.buying_price_list, self.currency, self.company_currency()))

	def update_stock_qty(self):
		for m in self.get('items'):
			if not m.conversion_factor:
				m.conversion_factor = flt(get_conversion_factor(m.item_code, m.uom)['conversion_factor'])
			if m.uom and m.qty:
				m.stock_qty = flt(m.conversion_factor)*flt(m.qty)
			if not m.uom and m.stock_uom:
				m.uom = m.stock_uom
				m.qty = m.stock_qty

	def validate_uom_is_interger(self):
		from erpnext.utilities.transaction_base import validate_uom_is_integer
		validate_uom_is_integer(self, "uom", "qty", "BOM Item")
		validate_uom_is_integer(self, "stock_uom", "stock_qty", "BOM Item")

	def set_conversion_rate(self):
		if self.currency == self.company_currency():
			self.conversion_rate = 1
		elif self.conversion_rate == 1 or flt(self.conversion_rate) <= 0:
			self.conversion_rate = get_exchange_rate(self.currency, self.company_currency(), args="for_buying")

	def set_plc_conversion_rate(self):
		if self.rm_cost_as_per in ["Valuation Rate", "Last Purchase Rate"]:
			self.plc_conversion_rate = 1
		elif not self.plc_conversion_rate and self.price_list_currency:
			self.plc_conversion_rate = get_exchange_rate(self.price_list_currency,
				self.company_currency(), args="for_buying")

	def validate_materials(self):
		""" Validate raw material entries """

		if not self.get('items'):
			frappe.throw(_("Raw Materials cannot be blank."))

		check_list = []
		for m in self.get('items'):
			if m.bom_no:
				validate_bom_no(m.item_code, m.bom_no)
			if flt(m.qty) <= 0:
				frappe.throw(_("Quantity required for Item {0} in row {1}").format(m.item_code, m.idx))
			check_list.append(m)

	def check_recursion(self, bom_list=[]):
		""" Check whether recursion occurs in any bom"""
		bom_list = self.traverse_tree()
		bom_nos = frappe.get_all('BOM Item', fields=["bom_no"],
			filters={'parent': ('in', bom_list), 'parenttype': 'BOM'})

		raise_exception = False
		if bom_nos and self.name in [d.bom_no for d in bom_nos]:
			raise_exception = True

		if not raise_exception:
			bom_nos = frappe.get_all('BOM Item', fields=["parent"],
				filters={'bom_no': self.name, 'parenttype': 'BOM'})

			if self.name in [d.parent for d in bom_nos]:
				raise_exception = True

		if raise_exception:
			frappe.throw(_("BOM recursion: {0} cannot be parent or child of {1}").format(self.name, self.name))

	def traverse_tree(self, bom_list=None):
		def _get_children(bom_no):
			children = frappe.cache().hget('bom_children', bom_no)
			if children is None:
				children = frappe.db.sql_list("""SELECT `bom_no` FROM `tabBOM Item`
					WHERE `parent`=%s AND `bom_no`!='' AND `parenttype`='BOM'""", bom_no)
				frappe.cache().hset('bom_children', bom_no, children)
			return children

		count = 0
		if not bom_list:
			bom_list = []

		if self.name not in bom_list:
			bom_list.append(self.name)

		while(count < len(bom_list)):
			for child_bom in _get_children(bom_list[count]):
				if child_bom not in bom_list:
					bom_list.append(child_bom)
			count += 1
		bom_list.reverse()
		return bom_list

	def calculate_cost(self, update_hour_rate = False):
		"""Calculate bom totals"""
		self.calculate_op_cost(update_hour_rate)
		self.calculate_rm_cost()
		self.calculate_sm_cost()
		self.total_cost = self.operating_cost + self.raw_material_cost - self.scrap_material_cost
		self.base_total_cost = self.base_operating_cost + self.base_raw_material_cost - self.base_scrap_material_cost

	def calculate_op_cost(self, update_hour_rate = False):
		"""Update workstation rate and calculates totals"""
		self.operating_cost = 0
		self.base_operating_cost = 0
		for d in self.get('operations'):
			if d.workstation:
				self.update_rate_and_time(d, update_hour_rate)

			self.operating_cost += flt(d.operating_cost)
			self.base_operating_cost += flt(d.base_operating_cost)

	def update_rate_and_time(self, row, update_hour_rate = False):
		if not row.hour_rate or update_hour_rate:
			hour_rate = flt(frappe.get_cached_value("Workstation", row.workstation, "hour_rate"))

			if hour_rate:
				row.hour_rate = (hour_rate / flt(self.conversion_rate)
					if self.conversion_rate and hour_rate else hour_rate)

			if self.routing:
				time_in_mins = flt(frappe.db.get_value("BOM Operation", {
						"workstation": row.workstation,
						"operation": row.operation,
						"parent": self.routing
				}, ["time_in_mins"]))

				if time_in_mins:
					row.time_in_mins = time_in_mins

		if row.hour_rate and row.time_in_mins:
			row.base_hour_rate = flt(row.hour_rate) * flt(self.conversion_rate)
			row.operating_cost = flt(row.hour_rate) * flt(row.time_in_mins) / 60.0
			row.base_operating_cost = flt(row.operating_cost) * flt(self.conversion_rate)

		if update_hour_rate:
			row.db_update()

	def calculate_rm_cost(self):
		"""Fetch RM rate as per today's valuation rate and calculate totals"""
		total_rm_cost = 0
		base_total_rm_cost = 0

		for d in self.get('items'):
			d.base_rate = flt(d.rate) * flt(self.conversion_rate)
			d.amount = flt(d.rate, d.precision("rate")) * flt(d.qty, d.precision("qty"))
			d.base_amount = d.amount * flt(self.conversion_rate)
			d.qty_consumed_per_unit = flt(d.stock_qty, d.precision("stock_qty")) \
				/ flt(self.quantity, self.precision("quantity"))

			total_rm_cost += d.amount
			base_total_rm_cost += d.base_amount

		self.raw_material_cost = total_rm_cost
		self.base_raw_material_cost = base_total_rm_cost

	def calculate_sm_cost(self):
		"""Fetch RM rate as per today's valuation rate and calculate totals"""
		total_sm_cost = 0
		base_total_sm_cost = 0

		for d in self.get('scrap_items'):
			d.base_rate = flt(d.rate, d.precision("rate")) * flt(self.conversion_rate, self.precision("conversion_rate"))
			d.amount = flt(d.rate, d.precision("rate")) * flt(d.stock_qty, d.precision("stock_qty"))
			d.base_amount = flt(d.amount, d.precision("amount")) * flt(self.conversion_rate, self.precision("conversion_rate"))
			total_sm_cost += d.amount
			base_total_sm_cost += d.base_amount

		self.scrap_material_cost = total_sm_cost
		self.base_scrap_material_cost = base_total_sm_cost

	def update_new_bom(self, old_bom, new_bom, rate):
		for d in self.get("items"):
			if d.bom_no != old_bom: continue

			d.bom_no = new_bom
			d.rate = rate
			d.amount = (d.stock_qty or d.qty) * rate

	def update_exploded_items(self, save=True):
		""" Update Flat BOM, following will be correct data"""
		self.get_exploded_items()
		self.add_exploded_items(save=save)

	def get_exploded_items(self):
		""" Get all raw materials including items from child bom"""
		self.cur_exploded_items = {}
		for d in self.get('items'):
			if d.bom_no:
				self.get_child_exploded_items(d.bom_no, d.stock_qty)
			else:
				self.add_to_cur_exploded_items(frappe._dict({
					'item_code'		: d.item_code,
					'item_name'		: d.item_name,
					'operation'		: d.operation,
					'source_warehouse': d.source_warehouse,
					'description'	: d.description,
					'image'			: d.image,
					'stock_uom'		: d.stock_uom,
					'stock_qty'		: flt(d.stock_qty),
					'rate'			: flt(d.base_rate) / (flt(d.conversion_factor) or 1.0),
					'include_item_in_manufacturing': d.include_item_in_manufacturing,
					'sourced_by_supplier': d.sourced_by_supplier
				}))

	def company_currency(self):
		return erpnext.get_company_currency(self.company)

	def add_to_cur_exploded_items(self, args):
		if self.cur_exploded_items.get(args.item_code):
			self.cur_exploded_items[args.item_code]["stock_qty"] += args.stock_qty
		else:
			self.cur_exploded_items[args.item_code] = args

	def get_child_exploded_items(self, bom_no, stock_qty):
		""" Add all items from Flat BOM of child BOM"""
		# Did not use qty_consumed_per_unit in the query, as it leads to rounding loss
		child_fb_items = frappe.db.sql("""
			SELECT
				bom_item.item_code,
				bom_item.item_name,
				bom_item.description,
				bom_item.source_warehouse,
				bom_item.operation,
				bom_item.stock_uom,
				bom_item.stock_qty,
				bom_item.rate,
				bom_item.include_item_in_manufacturing,
				bom_item.sourced_by_supplier,
				bom_item.stock_qty / ifnull(bom.quantity, 1) AS qty_consumed_per_unit
			FROM `tabBOM Explosion Item` bom_item, tabBOM bom
			WHERE
				bom_item.parent = bom.name
				AND bom.name = %s
				AND bom.docstatus = 1
		""", bom_no, as_dict = 1)

		for d in child_fb_items:
			self.add_to_cur_exploded_items(frappe._dict({
				'item_code'				: d['item_code'],
				'item_name'				: d['item_name'],
				'source_warehouse'		: d['source_warehouse'],
				'operation'				: d['operation'],
				'description'			: d['description'],
				'stock_uom'				: d['stock_uom'],
				'stock_qty'				: d['qty_consumed_per_unit'] * stock_qty,
				'rate'					: flt(d['rate']),
				'include_item_in_manufacturing': d.get('include_item_in_manufacturing', 0),
				'sourced_by_supplier': d.get('sourced_by_supplier', 0)
			}))

	def add_exploded_items(self, save=True):
		"Add items to Flat BOM table"
		self.set('exploded_items', [])

		if save:
			frappe.db.sql("""delete from `tabBOM Explosion Item` where parent=%s""", self.name)

		for d in sorted(self.cur_exploded_items, key=itemgetter(0)):
			ch = self.append('exploded_items', {})
			for i in self.cur_exploded_items[d].keys():
				ch.set(i, self.cur_exploded_items[d][i])
			ch.amount = flt(ch.stock_qty) * flt(ch.rate)
			ch.qty_consumed_per_unit = flt(ch.stock_qty) / flt(self.quantity)
			ch.docstatus = self.docstatus

			if save:
				ch.db_insert()

	def validate_bom_links(self):
		if not self.is_active:
			act_pbom = frappe.db.sql("""select distinct bom_item.parent from `tabBOM Item` bom_item
				where bom_item.bom_no = %s and bom_item.docstatus = 1 and bom_item.parenttype='BOM'
				and exists (select * from `tabBOM` where name = bom_item.parent
					and docstatus = 1 and is_active = 1)""", self.name)

			if act_pbom and act_pbom[0][0]:
				frappe.throw(_("Cannot deactivate or cancel BOM as it is linked with other BOMs"))

	def set_routing_operations(self):
		if self.routing and self.with_operations and not self.operations:
			self.get_routing()

	def validate_operations(self):
		if self.with_operations and not self.get('operations') and self.docstatus == 1:
			frappe.throw(_("Operations cannot be left blank"))

		if self.with_operations:
			for d in self.operations:
				if not d.description:
					d.description = frappe.db.get_value('Operation', d.operation, 'description')
				if not d.batch_size or d.batch_size <= 0:
					d.batch_size = 1


	def validate_scrap_items(self):
		for item in self.scrap_items:
			msg = ""
			if item.item_code == self.item and not item.is_process_loss:
				msg = _('Scrap/Loss Item: {0} should have Is Process Loss checked as it is the same as the item to be manufactured or repacked.') \
					.format(frappe.bold(item.item_code))
			elif item.item_code != self.item and item.is_process_loss:
				msg = _('Scrap/Loss Item: {0} should not have Is Process Loss checked as it is different from  the item to be manufactured or repacked') \
					.format(frappe.bold(item.item_code))

			must_be_whole_number = frappe.get_value("UOM", item.stock_uom, "must_be_whole_number")
			if item.is_process_loss and must_be_whole_number:
				msg = _("Item: {0} with Stock UOM: {1} cannot be a Scrap/Loss Item as {1} is a whole UOM.") \
					.format(frappe.bold(item.item_code), frappe.bold(item.stock_uom))

			if item.is_process_loss and (item.stock_qty >= self.quantity):
				msg = _("Scrap/Loss Item: {0} should have Qty less than finished goods Quantity.") \
					.format(frappe.bold(item.item_code))

			if item.is_process_loss and (item.rate > 0):
				msg = _("Scrap/Loss Item: {0} should have Rate set to 0 because Is Process Loss is checked.") \
					.format(frappe.bold(item.item_code))

			if msg:
				frappe.throw(msg, title=_("Note"))

	def get_tree_representation(self) -> BOMTree:
		"""Get a complete tree representation preserving order of child items."""
		return BOMTree(self.name)

	def set_bom_level(self, update=False):
		levels = []

		self.bom_level = 0
		for row in self.items:
			if row.bom_no:
				levels.append(frappe.get_cached_value("BOM", row.bom_no, "bom_level") or 0)

		if levels:
			self.bom_level = max(levels) + 1

		if update:
			self.db_set("bom_level", self.bom_level)

def get_bom_item_rate(args, bom_doc):
	if bom_doc.rm_cost_as_per == 'Valuation Rate':
		rate = get_valuation_rate(args) * (args.get("conversion_factor") or 1)
	elif bom_doc.rm_cost_as_per == 'Last Purchase Rate':
		rate = ( flt(args.get('last_purchase_rate')) \
			or frappe.db.get_value("Item", args['item_code'], "last_purchase_rate")) \
				* (args.get("conversion_factor") or 1)
	elif bom_doc.rm_cost_as_per == "Price List":
		if not bom_doc.buying_price_list:
			frappe.throw(_("Please select Price List"))
		bom_args = frappe._dict({
			"doctype": "BOM",
			"price_list": bom_doc.buying_price_list,
			"qty": args.get("qty") or 1,
			"uom": args.get("uom") or args.get("stock_uom"),
			"stock_uom": args.get("stock_uom"),
			"transaction_type": "buying",
			"company": bom_doc.company,
			"currency": bom_doc.currency,
			"conversion_rate": 1, # Passed conversion rate as 1 purposefully, as conversion rate is applied at the end of the function
			"conversion_factor": args.get("conversion_factor") or 1,
			"plc_conversion_rate": 1,
			"ignore_party": True,
			"ignore_conversion_rate": True
		})
		item_doc = frappe.get_cached_doc("Item", args.get("item_code"))
		price_list_data = get_price_list_rate(bom_args, item_doc)
		rate = price_list_data.price_list_rate

	return rate

def get_valuation_rate(args):
	""" Get weighted average of valuation rate from all warehouses """

	total_qty, total_value, valuation_rate = 0.0, 0.0, 0.0
	item_bins = frappe.db.sql("""
		select
			bin.actual_qty, bin.stock_value
		from
			`tabBin` bin, `tabWarehouse` warehouse
		where
			bin.item_code=%(item)s
			and bin.warehouse = warehouse.name
			and warehouse.company=%(company)s""",
		{"item": args['item_code'], "company": args['company']}, as_dict=1)

	for d in item_bins:
		total_qty += flt(d.actual_qty)
		total_value += flt(d.stock_value)

	if total_qty:
		valuation_rate =  total_value / total_qty

	if valuation_rate <= 0:
		last_valuation_rate = frappe.db.sql("""select valuation_rate
			from `tabStock Ledger Entry`
			where item_code = %s and valuation_rate > 0 and is_cancelled = 0
			order by posting_date desc, posting_time desc, creation desc limit 1""", args['item_code'])

		valuation_rate = flt(last_valuation_rate[0][0]) if last_valuation_rate else 0

	if not valuation_rate:
		valuation_rate = frappe.db.get_value("Item", args['item_code'], "valuation_rate")

	return flt(valuation_rate)

def get_list_context(context):
	context.title = _("Bill of Materials")
	# context.introduction = _('Boms')

def get_bom_items_as_dict(bom, company, qty=1, fetch_exploded=1, fetch_scrap_items=0, include_non_stock_items=False, fetch_qty_in_stock_uom=True):
	item_dict = {}

	# Did not use qty_consumed_per_unit in the query, as it leads to rounding loss
	query = """select
				bom_item.item_code,
				bom_item.idx,
				item.item_name,
				sum(bom_item.{qty_field}/ifnull(bom.quantity, 1)) * %(qty)s as qty,
				item.image,
				bom.project,
				bom_item.rate,
				sum(bom_item.{qty_field}/ifnull(bom.quantity, 1)) * bom_item.rate * %(qty)s as amount,
				item.stock_uom,
				item.item_group,
				item.allow_alternative_item,
				item_default.default_warehouse,
				item_default.expense_account as expense_account,
				item_default.buying_cost_center as cost_center
				{select_columns}
			from
				`tab{table}` bom_item
				JOIN `tabBOM` bom ON bom_item.parent = bom.name
				JOIN `tabItem` item ON item.name = bom_item.item_code
				LEFT JOIN `tabItem Default` item_default
					ON item_default.parent = item.name and item_default.company = %(company)s
			where
				bom_item.docstatus < 2
				and bom.name = %(bom)s
				and ifnull(item.has_variants, 0) = 0
				and item.is_stock_item in (1, {is_stock_item})
				{where_conditions}
				group by item_code, stock_uom
				order by idx"""

	is_stock_item = 0 if include_non_stock_items else 1
	if cint(fetch_exploded):
		query = query.format(table="BOM Explosion Item",
			where_conditions="",
			is_stock_item=is_stock_item,
			qty_field="stock_qty",
			select_columns = """, bom_item.source_warehouse, bom_item.operation,
				bom_item.include_item_in_manufacturing, bom_item.description, bom_item.rate, bom_item.sourced_by_supplier,
				(Select idx from `tabBOM Item` where item_code = bom_item.item_code and parent = %(parent)s limit 1) as idx""")

		items = frappe.db.sql(query, { "parent": bom, "qty": qty, "bom": bom, "company": company }, as_dict=True)
	elif fetch_scrap_items:
		query = query.format(
			table="BOM Scrap Item", where_conditions="",
			select_columns=", bom_item.idx, item.description, is_process_loss",
			is_stock_item=is_stock_item, qty_field="stock_qty"
		)

		items = frappe.db.sql(query, { "qty": qty, "bom": bom, "company": company }, as_dict=True)
	else:
		query = query.format(table="BOM Item", where_conditions="", is_stock_item=is_stock_item,
			qty_field="stock_qty" if fetch_qty_in_stock_uom else "qty",
			select_columns = """, bom_item.uom, bom_item.conversion_factor, bom_item.source_warehouse,
				bom_item.idx, bom_item.operation, bom_item.include_item_in_manufacturing, bom_item.sourced_by_supplier,
				bom_item.description, bom_item.base_rate as rate """)
		items = frappe.db.sql(query, { "qty": qty, "bom": bom, "company": company }, as_dict=True)

	for item in items:
		if item.item_code in item_dict:
			item_dict[item.item_code]["qty"] += flt(item.qty)
		else:
			item_dict[item.item_code] = item

	for item, item_details in item_dict.items():
		for d in [["Account", "expense_account", "stock_adjustment_account"],
			["Cost Center", "cost_center", "cost_center"], ["Warehouse", "default_warehouse", ""]]:
				company_in_record = frappe.db.get_value(d[0], item_details.get(d[1]), "company")
				if not item_details.get(d[1]) or (company_in_record and company != company_in_record):
					item_dict[item][d[1]] = frappe.get_cached_value('Company',  company,  d[2]) if d[2] else None

	return item_dict

@frappe.whitelist()
def get_bom_items(bom, company, qty=1, fetch_exploded=1):
	items = get_bom_items_as_dict(bom, company, qty, fetch_exploded, include_non_stock_items=True).values()
	items = list(items)
	items.sort(key = functools.cmp_to_key(lambda a, b: a.item_code > b.item_code and 1 or -1))
	return items

def validate_bom_no(item, bom_no):
	"""Validate BOM No of sub-contracted items"""
	bom = frappe.get_doc("BOM", bom_no)
	if not bom.is_active:
		frappe.throw(_("BOM {0} must be active").format(bom_no))
	if bom.docstatus != 1:
		if not getattr(frappe.flags, "in_test", False):
			frappe.throw(_("BOM {0} must be submitted").format(bom_no))
	if item:
		rm_item_exists = False
		for d in bom.items:
			if (d.item_code.lower() == item.lower()):
				rm_item_exists = True
		for d in bom.scrap_items:
			if (d.item_code.lower() == item.lower()):
				rm_item_exists = True
		if bom.item.lower() == item.lower() or \
			bom.item.lower() == cstr(frappe.db.get_value("Item", item, "variant_of")).lower():
 				rm_item_exists = True
		if not rm_item_exists:
			frappe.throw(_("BOM {0} does not belong to Item {1}").format(bom_no, item))

@frappe.whitelist()
def get_children(doctype, parent=None, is_root=False, **filters):
	if not parent or parent=="BOM":
		frappe.msgprint(_('Please select a BOM'))
		return

	if parent:
		frappe.form_dict.parent = parent

	if frappe.form_dict.parent:
		bom_doc = frappe.get_cached_doc("BOM", frappe.form_dict.parent)
		frappe.has_permission("BOM", doc=bom_doc, throw=True)

		bom_items = frappe.get_all('BOM Item',
			fields=['item_code', 'bom_no as value', 'stock_qty'],
			filters=[['parent', '=', frappe.form_dict.parent]],
			order_by='idx')

		item_names = tuple(d.get('item_code') for d in bom_items)

		items = frappe.get_list('Item',
			fields=['image', 'description', 'name', 'stock_uom', 'item_name', 'is_sub_contracted_item'],
			filters=[['name', 'in', item_names]]) # to get only required item dicts

		for bom_item in bom_items:
			# extend bom_item dict with respective item dict
			bom_item.update(
				# returns an item dict from items list which matches with item_code
				next(item for item in items if item.get('name')
					== bom_item.get('item_code'))
			)

			bom_item.parent_bom_qty = bom_doc.quantity
			bom_item.expandable = 0 if bom_item.value in ('', None)  else 1
			bom_item.image = frappe.db.escape(bom_item.image)

		return bom_items

def get_boms_in_bottom_up_order(bom_no=None):
	def _get_parent(bom_no):
		return frappe.db.sql_list("""
			select distinct bom_item.parent from `tabBOM Item` bom_item
			where bom_item.bom_no = %s and bom_item.docstatus=1 and bom_item.parenttype='BOM'
				and exists(select bom.name from `tabBOM` bom where bom.name=bom_item.parent and bom.is_active=1)
		""", bom_no)

	count = 0
	bom_list = []
	if bom_no:
		bom_list.append(bom_no)
	else:
		# get all leaf BOMs
		bom_list = frappe.db.sql_list("""select name from `tabBOM` bom
			where docstatus=1 and is_active=1
				and not exists(select bom_no from `tabBOM Item`
					where parent=bom.name and ifnull(bom_no, '')!='')""")

	while(count < len(bom_list)):
		for child_bom in _get_parent(bom_list[count]):
			if child_bom not in bom_list:
				bom_list.append(child_bom)
		count += 1

	return bom_list

def add_additional_cost(stock_entry, work_order):
	# Add non stock items cost in the additional cost
	stock_entry.additional_costs = []
	expenses_included_in_valuation = frappe.get_cached_value("Company", work_order.company,
		"expenses_included_in_valuation")

	add_non_stock_items_cost(stock_entry, work_order, expenses_included_in_valuation)
	add_operations_cost(stock_entry, work_order, expenses_included_in_valuation)

def add_non_stock_items_cost(stock_entry, work_order, expense_account):
	bom = frappe.get_doc('BOM', work_order.bom_no)
	table = 'exploded_items' if work_order.get('use_multi_level_bom') else 'items'

	items = {}
	for d in bom.get(table):
		items.setdefault(d.item_code, d.amount)

	non_stock_items = frappe.get_all('Item',
		fields="name", filters={'name': ('in', list(items.keys())), 'ifnull(is_stock_item, 0)': 0}, as_list=1)

	non_stock_items_cost = 0.0
	for name in non_stock_items:
		non_stock_items_cost += flt(items.get(name[0])) * flt(stock_entry.fg_completed_qty) / flt(bom.quantity)

	if non_stock_items_cost:
		stock_entry.append('additional_costs', {
			'expense_account': expense_account,
			'description': _("Non stock items"),
			'amount': non_stock_items_cost
		})

def add_operations_cost(stock_entry, work_order=None, expense_account=None):
	from erpnext.stock.doctype.stock_entry.stock_entry import get_operating_cost_per_unit
	operating_cost_per_unit = get_operating_cost_per_unit(work_order, stock_entry.bom_no)

	if operating_cost_per_unit:
		stock_entry.append('additional_costs', {
			"expense_account": expense_account,
			"description": _("Operating Cost as per Work Order / BOM"),
			"amount": operating_cost_per_unit * flt(stock_entry.fg_completed_qty)
		})

	if work_order and work_order.additional_operating_cost and work_order.qty:
		additional_operating_cost_per_unit = \
			flt(work_order.additional_operating_cost) / flt(work_order.qty)

		if additional_operating_cost_per_unit:
			stock_entry.append('additional_costs', {
				"expense_account": expense_account,
				"description": "Additional Operating Cost",
				"amount": additional_operating_cost_per_unit * flt(stock_entry.fg_completed_qty)
			})

@frappe.whitelist()
def get_bom_diff(bom1, bom2):
	from frappe.model import table_fields

	if bom1 == bom2:
		frappe.throw(_("BOM 1 {0} and BOM 2 {1} should not be same")
			.format(frappe.bold(bom1), frappe.bold(bom2)))

	doc1 = frappe.get_doc('BOM', bom1)
	doc2 = frappe.get_doc('BOM', bom2)

	out = get_diff(doc1, doc2)
	out.row_changed = []
	out.added = []
	out.removed = []

	meta = doc1.meta

	identifiers = {
		'operations': 'operation',
		'items': 'item_code',
		'scrap_items': 'item_code',
		'exploded_items': 'item_code'
	}

	for df in meta.fields:
		old_value, new_value = doc1.get(df.fieldname), doc2.get(df.fieldname)

		if df.fieldtype in table_fields:
			identifier = identifiers[df.fieldname]
			# make maps
			old_row_by_identifier, new_row_by_identifier = {}, {}
			for d in old_value:
				old_row_by_identifier[d.get(identifier)] = d
			for d in new_value:
				new_row_by_identifier[d.get(identifier)] = d

			# check rows for additions, changes
			for i, d in enumerate(new_value):
				if d.get(identifier) in old_row_by_identifier:
					diff = get_diff(old_row_by_identifier[d.get(identifier)], d, for_child=True)
					if diff and diff.changed:
						out.row_changed.append((df.fieldname, i, d.get(identifier), diff.changed))
				else:
					out.added.append([df.fieldname, d.as_dict()])

			# check for deletions
			for d in old_value:
				if not d.get(identifier) in new_row_by_identifier:
					out.removed.append([df.fieldname, d.as_dict()])

	return out

@frappe.whitelist()
@frappe.validate_and_sanitize_search_inputs
def item_query(doctype, txt, searchfield, start, page_len, filters):
	meta = frappe.get_meta("Item", cached=True)
	searchfields = meta.get_search_fields()

	order_by = "idx desc, name, item_name"

	fields = ["name", "item_group", "item_name", "description"]
	fields.extend([field for field in searchfields
		if not field in ["name", "item_group", "description"]])

	searchfields = searchfields + [field for field in [searchfield or "name", "item_code", "item_group", "item_name"]
		if not field in searchfields]

	query_filters = {
		"disabled": 0,
		"ifnull(end_of_life, '5050-50-50')": (">", today())
	}

	or_cond_filters = {}
	if txt:
		for s_field in searchfields:
			or_cond_filters[s_field] = ("like", "%{0}%".format(txt))

		barcodes = frappe.get_all("Item Barcode",
			fields=["distinct parent as item_code"],
			filters = {"barcode": ("like", "%{0}%".format(txt))})

		barcodes = [d.item_code for d in barcodes]
		if barcodes:
			or_cond_filters["name"] = ("in", barcodes)

	if filters and filters.get("item_code"):
		has_variants = frappe.get_cached_value("Item", filters.get("item_code"), "has_variants")
		if not has_variants:
			query_filters["has_variants"] = 0

	if filters and filters.get("is_stock_item"):
		query_filters["is_stock_item"] = 1

	return frappe.get_list("Item",
		fields = fields, filters=query_filters,
		or_filters = or_cond_filters, order_by=order_by,
		limit_start=start, limit_page_length=page_len, as_list=1)

@frappe.whitelist()
def make_variant_bom(source_name, bom_no, item, variant_items, target_doc=None):
	from erpnext.manufacturing.doctype.work_order.work_order import add_variant_item

	def postprocess(source, doc):
		doc.item = item
		doc.quantity = 1

		item_data = get_item_details(item)
		doc.update({
			"item_name": item_data.item_name,
			"description": item_data.description,
			"uom": item_data.stock_uom,
			"allow_alternative_item": item_data.allow_alternative_item
		})

		add_variant_item(variant_items, doc, source_name)

	doc = get_mapped_doc('BOM', source_name, {
		'BOM': {
			'doctype': 'BOM',
			'validation': {
				'docstatus': ['=', 1]
			}
		},
		'BOM Item': {
			'doctype': 'BOM Item',
			# stop get_mapped_doc copying parent bom_no to children
			'field_no_map': ['bom_no'],
			'condition': lambda doc: doc.has_variants == 0
		},
	}, target_doc, postprocess)

	return doc<|MERGE_RESOLUTION|>--- conflicted
+++ resolved
@@ -158,11 +158,6 @@
 		self.update_cost(update_parent=False, from_child_bom=True, update_hour_rate = False, save=False)
 		self.set_bom_level()
 
-<<<<<<< HEAD
-	# def after_save(self):
-	# 	self.get_volume()
-=======
->>>>>>> c144bf5c
 
 	def get_context(self, context):
 		context.parents = [{'name': 'boms', 'title': _('All BOMs') }]
