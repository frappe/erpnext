--- conflicted
+++ resolved
@@ -250,14 +250,9 @@
 		# test that sourced_by_supplier rate is zero even after updating cost
 		self.assertEqual(bom.items[2].rate, 0)
 		# test in Purchase Order sourced_by_supplier is not added to Supplied Item
-<<<<<<< HEAD
-		po = create_purchase_order(item_code=item_code, qty=1,
-			is_subcontracted=1, supplier_warehouse="_Test Warehouse 1 - _TC")
-=======
 		po = create_purchase_order(
-			item_code=item_code, qty=1, is_subcontracted="Yes", supplier_warehouse="_Test Warehouse 1 - _TC"
-		)
->>>>>>> 96fc6ad5
+			item_code=item_code, qty=1, is_subcontracted=1, supplier_warehouse="_Test Warehouse 1 - _TC"
+		)
 		bom_items = sorted([d.item_code for d in bom.items if d.sourced_by_supplier != 1])
 		supplied_items = sorted([d.rm_item_code for d in po.supplied_items])
 		self.assertEqual(bom_items, supplied_items)
