--- conflicted
+++ resolved
@@ -231,8 +231,6 @@
 		self.assertEqual(bom_items, supplied_items)
 
 
-<<<<<<< HEAD
-=======
 	def test_bom_recursion_1st_level(self):
 		"""BOM should not allow BOM item again in child"""
 		item_code = "_Test BOM Recursion"
@@ -273,7 +271,6 @@
 		frappe.delete_doc("BOM", bom1.name, ignore_missing=True, force=True)
 		frappe.delete_doc("BOM", bom2.name, ignore_missing=True, force=True)
 
->>>>>>> 3b7e981c
 	def test_bom_with_process_loss_item(self):
 		fg_item_non_whole, fg_item_whole, bom_item = create_process_loss_bom_items()
 
