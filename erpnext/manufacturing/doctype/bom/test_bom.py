# Copyright (c) 2015, Frappe Technologies Pvt. Ltd. and Contributors
# License: GNU General Public License v3. See license.txt


from collections import deque
import unittest
import frappe
from frappe.utils import cstr, flt
from frappe.test_runner import make_test_records
from erpnext.stock.doctype.stock_reconciliation.test_stock_reconciliation import create_stock_reconciliation
from erpnext.manufacturing.doctype.bom.bom import make_variant_bom
from erpnext.manufacturing.doctype.bom_update_tool.bom_update_tool import update_cost
from erpnext.stock.doctype.item.test_item import make_item
from erpnext.buying.doctype.purchase_order.test_purchase_order import create_purchase_order
from erpnext.tests.test_subcontracting import set_backflush_based_on

test_records = frappe.get_test_records('BOM')

class TestBOM(unittest.TestCase):
	def setUp(self):
		if not frappe.get_value('Item', '_Test Item'):
			make_test_records('Item')

	def test_get_items(self):
		from erpnext.manufacturing.doctype.bom.bom import get_bom_items_as_dict
		items_dict = get_bom_items_as_dict(bom=get_default_bom(),
			company="_Test Company", qty=1, fetch_exploded=0)
		self.assertTrue(test_records[2]["items"][0]["item_code"] in items_dict)
		self.assertTrue(test_records[2]["items"][1]["item_code"] in items_dict)
		self.assertEqual(len(items_dict.values()), 2)

	def test_get_items_exploded(self):
		from erpnext.manufacturing.doctype.bom.bom import get_bom_items_as_dict
		items_dict = get_bom_items_as_dict(bom=get_default_bom(),
			company="_Test Company", qty=1, fetch_exploded=1)
		self.assertTrue(test_records[2]["items"][0]["item_code"] in items_dict)
		self.assertFalse(test_records[2]["items"][1]["item_code"] in items_dict)
		self.assertTrue(test_records[0]["items"][0]["item_code"] in items_dict)
		self.assertTrue(test_records[0]["items"][1]["item_code"] in items_dict)
		self.assertEqual(len(items_dict.values()), 3)

	def test_get_items_list(self):
		from erpnext.manufacturing.doctype.bom.bom import get_bom_items
		self.assertEqual(len(get_bom_items(bom=get_default_bom(), company="_Test Company")), 3)

	def test_default_bom(self):
		def _get_default_bom_in_item():
			return cstr(frappe.db.get_value("Item", "_Test FG Item 2", "default_bom"))

		bom = frappe.get_doc("BOM", {"item":"_Test FG Item 2", "is_default": 1})
		self.assertEqual(_get_default_bom_in_item(), bom.name)

		bom.is_active = 0
		bom.save()
		self.assertEqual(_get_default_bom_in_item(), "")

		bom.is_active = 1
		bom.is_default=1
		bom.save()

		self.assertTrue(_get_default_bom_in_item(), bom.name)

	def test_update_bom_cost_in_all_boms(self):
		# get current rate for '_Test Item 2'
		rm_rate = frappe.db.sql("""select rate from `tabBOM Item`
			where parent='BOM-_Test Item Home Desktop Manufactured-001'
			and item_code='_Test Item 2' and docstatus=1 and parenttype='BOM'""")
		rm_rate = rm_rate[0][0] if rm_rate else 0

		# Reset item valuation rate
		reset_item_valuation_rate(item_code='_Test Item 2', qty=200, rate=rm_rate + 10)

		# update cost of all BOMs based on latest valuation rate
		update_cost()

		# check if new valuation rate updated in all BOMs
		for d in frappe.db.sql("""select rate from `tabBOM Item`
			where item_code='_Test Item 2' and docstatus=1 and parenttype='BOM'""", as_dict=1):
				self.assertEqual(d.rate, rm_rate + 10)

	def test_bom_cost(self):
		bom = frappe.copy_doc(test_records[2])
		bom.insert()

		raw_material_cost = 0.0
		op_cost = 0.0

		for op_row in bom.operations:
			op_cost += op_row.operating_cost

		for row in bom.items:
			raw_material_cost += row.amount

		base_raw_material_cost = raw_material_cost * flt(bom.conversion_rate, bom.precision("conversion_rate"))
		base_op_cost = op_cost * flt(bom.conversion_rate, bom.precision("conversion_rate"))

		# test amounts in selected currency, almostEqual checks for 7 digits by default
		self.assertAlmostEqual(bom.operating_cost, op_cost)
		self.assertAlmostEqual(bom.raw_material_cost, raw_material_cost)
		self.assertAlmostEqual(bom.total_cost, raw_material_cost + op_cost)

		# test amounts in selected currency
		self.assertAlmostEqual(bom.base_operating_cost, base_op_cost)
		self.assertAlmostEqual(bom.base_raw_material_cost, base_raw_material_cost)
		self.assertAlmostEqual(bom.base_total_cost, base_raw_material_cost + base_op_cost)

	def test_bom_cost_multi_uom_multi_currency_based_on_price_list(self):
		frappe.db.set_value("Price List", "_Test Price List", "price_not_uom_dependent", 1)
		for item_code, rate in (("_Test Item", 3600), ("_Test Item Home Desktop Manufactured", 3000)):
			frappe.db.sql("delete from `tabItem Price` where price_list='_Test Price List' and item_code=%s",
				item_code)
			item_price = frappe.new_doc("Item Price")
			item_price.price_list = "_Test Price List"
			item_price.item_code = item_code
			item_price.price_list_rate = rate
			item_price.insert()

		bom = frappe.copy_doc(test_records[2])
		bom.set_rate_of_sub_assembly_item_based_on_bom = 0
		bom.rm_cost_as_per = "Price List"
		bom.buying_price_list = "_Test Price List"
		bom.items[0].uom = "_Test UOM 1"
		bom.items[0].conversion_factor = 5
		bom.insert()

		bom.update_cost(update_hour_rate = False)

		# test amounts in selected currency
		self.assertEqual(bom.items[0].rate, 300)
		self.assertEqual(bom.items[1].rate, 50)
		self.assertEqual(bom.operating_cost, 100)
		self.assertEqual(bom.raw_material_cost, 450)
		self.assertEqual(bom.total_cost, 550)

		# test amounts in selected currency
		self.assertEqual(bom.items[0].base_rate, 18000)
		self.assertEqual(bom.items[1].base_rate, 3000)
		self.assertEqual(bom.base_operating_cost, 6000)
		self.assertEqual(bom.base_raw_material_cost, 27000)
		self.assertEqual(bom.base_total_cost, 33000)

	def test_bom_cost_multi_uom_based_on_valuation_rate(self):
		bom = frappe.copy_doc(test_records[2])
		bom.set_rate_of_sub_assembly_item_based_on_bom = 0
		bom.rm_cost_as_per = "Valuation Rate"
		bom.items[0].uom = "_Test UOM 1"
		bom.items[0].conversion_factor = 6
		bom.insert()

		reset_item_valuation_rate(
			item_code='_Test Item',
			warehouse_list=frappe.get_all("Warehouse",
				{"is_group":0, "company": bom.company}, pluck="name"),
			qty=200,
			rate=200
		)

		bom.update_cost()

		self.assertEqual(bom.items[0].rate, 20)

	def test_subcontractor_sourced_item(self):
		item_code = "_Test Subcontracted FG Item 1"
		set_backflush_based_on('Material Transferred for Subcontract')

		if not frappe.db.exists('Item', item_code):
			make_item(item_code, {
				'is_stock_item': 1,
				'is_sub_contracted_item': 1,
				'stock_uom': 'Nos'
			})

		if not frappe.db.exists('Item', "Test Extra Item 1"):
			make_item("Test Extra Item 1", {
				'is_stock_item': 1,
				'stock_uom': 'Nos'
			})

		if not frappe.db.exists('Item', "Test Extra Item 2"):
			make_item("Test Extra Item 2", {
				'is_stock_item': 1,
				'stock_uom': 'Nos'
			})

		if not frappe.db.exists('Item', "Test Extra Item 3"):
			make_item("Test Extra Item 3", {
				'is_stock_item': 1,
				'stock_uom': 'Nos'
			})
		bom = frappe.get_doc({
			'doctype': 'BOM',
			'is_default': 1,
			'item': item_code,
			'currency': 'USD',
			'quantity': 1,
			'company': '_Test Company'
		})

		for item in ["Test Extra Item 1", "Test Extra Item 2"]:
			item_doc = frappe.get_doc('Item', item)

			bom.append('items', {
				'item_code': item,
				'qty': 1,
				'uom': item_doc.stock_uom,
				'stock_uom': item_doc.stock_uom,
				'rate': item_doc.valuation_rate
			})

		bom.append('items', {
			'item_code': "Test Extra Item 3",
			'qty': 1,
			'uom': item_doc.stock_uom,
			'stock_uom': item_doc.stock_uom,
			'rate': 0,
			'sourced_by_supplier': 1
		})
		bom.insert(ignore_permissions=True)
		bom.update_cost()
		bom.submit()
		# test that sourced_by_supplier rate is zero even after updating cost
		self.assertEqual(bom.items[2].rate, 0)
		# test in Purchase Order sourced_by_supplier is not added to Supplied Item
		po = create_purchase_order(item_code=item_code, qty=1,
			is_subcontracted="Yes", supplier_warehouse="_Test Warehouse 1 - _TC")
		bom_items = sorted([d.item_code for d in bom.items if d.sourced_by_supplier != 1])
		supplied_items = sorted([d.rm_item_code for d in po.supplied_items])
		self.assertEqual(bom_items, supplied_items)

	def test_bom_tree_representation(self):
		bom_tree = {
			"Assembly": {
				"SubAssembly1": {"ChildPart1": {}, "ChildPart2": {},},
				"SubAssembly2": {"ChildPart3": {}},
				"SubAssembly3": {"SubSubAssy1": {"ChildPart4": {}}},
				"ChildPart5": {},
				"ChildPart6": {},
				"SubAssembly4": {"SubSubAssy2": {"ChildPart7": {}}},
			}
		}
		parent_bom = create_nested_bom(bom_tree, prefix="")
		created_tree = parent_bom.get_tree_representation()

		reqd_order = level_order_traversal(bom_tree)[1:] # skip first item
		created_order = created_tree.level_order_traversal()

		self.assertEqual(len(reqd_order), len(created_order))

		for reqd_item, created_item in zip(reqd_order, created_order):
			self.assertEqual(reqd_item, created_item.item_code)

	def test_generated_variant_bom(self):
		from erpnext.controllers.item_variant import create_variant

		template_item = make_item(
			"_TestTemplateItem", {"has_variants": 1, "attributes": [{"attribute": "Test Size"},]}
		)
		variant = create_variant(template_item.item_code, {"Test Size": "Large"})
		variant.insert(ignore_if_duplicate=True)

		bom_tree = {
			template_item.item_code: {
				"SubAssembly1": {"ChildPart1": {}, "ChildPart2": {},},
				"ChildPart5": {},
			}
		}
		template_bom = create_nested_bom(bom_tree, prefix="")
		variant_bom = make_variant_bom(
			template_bom.name, template_bom.name, variant.item_code, variant_items=[]
		)
		variant_bom.save()

		reqd_order = template_bom.get_tree_representation().level_order_traversal()
		created_order = variant_bom.get_tree_representation().level_order_traversal()

		self.assertEqual(len(reqd_order), len(created_order))

		for reqd_item, created_item in zip(reqd_order, created_order):
			self.assertEqual(reqd_item.item_code, created_item.item_code)
			self.assertEqual(reqd_item.qty, created_item.qty)
			self.assertEqual(reqd_item.exploded_qty, created_item.exploded_qty)

<<<<<<< HEAD
	def test_bom_recursion_1st_level(self):
		"""BOM should not allow BOM item again in child"""
		item_code = "_Test BOM Recursion"
		make_item(item_code, {'is_stock_item': 1})

		bom = frappe.new_doc("BOM")
		bom.item = item_code
		bom.append("items", frappe._dict(item_code=item_code))
		with self.assertRaises(frappe.ValidationError) as err:
			bom.save()

		self.assertTrue("recursion" in str(err.exception).lower())
		frappe.delete_doc("BOM", bom.name, ignore_missing=True)

	def test_bom_recursion_transitive(self):
		item1 = "_Test BOM Recursion"
		item2 = "_Test BOM Recursion 2"
		make_item(item1, {'is_stock_item': 1})
		make_item(item2, {'is_stock_item': 1})

		bom1 = frappe.new_doc("BOM")
		bom1.item = item1
		bom1.append("items", frappe._dict(item_code=item2))
		bom1.save()
		bom1.submit()

		bom2 = frappe.new_doc("BOM")
		bom2.item = item2
		bom2.append("items", frappe._dict(item_code=item1))

		with self.assertRaises(frappe.ValidationError) as err:
			bom2.save()
			bom2.submit()

		self.assertTrue("recursion" in str(err.exception).lower())

		bom1.cancel()
		frappe.delete_doc("BOM", bom1.name, ignore_missing=True, force=True)
		frappe.delete_doc("BOM", bom2.name, ignore_missing=True, force=True)

=======
	def test_bom_with_process_loss_item(self):
		fg_item_non_whole, fg_item_whole, bom_item = create_process_loss_bom_items()
>>>>>>> 73b686a4

		if not frappe.db.exists("BOM", f"BOM-{fg_item_non_whole.item_code}-001"):
			bom_doc = create_bom_with_process_loss_item(
				fg_item_non_whole, bom_item, scrap_qty=0.25, scrap_rate=0, fg_qty=1
			)
			bom_doc.submit()

		bom_doc = create_bom_with_process_loss_item(
			fg_item_non_whole, bom_item, scrap_qty=2, scrap_rate=0
		)
		#  PL Item qty can't be >= FG Item qty
		self.assertRaises(frappe.ValidationError, bom_doc.submit)

		bom_doc = create_bom_with_process_loss_item(
			fg_item_non_whole, bom_item, scrap_qty=1, scrap_rate=100
		)
		# PL Item rate has to be 0
		self.assertRaises(frappe.ValidationError, bom_doc.submit)

		bom_doc = create_bom_with_process_loss_item(
			fg_item_whole, bom_item, scrap_qty=0.25, scrap_rate=0
		)
		#  Items with whole UOMs can't be PL Items
		self.assertRaises(frappe.ValidationError, bom_doc.submit)

		bom_doc = create_bom_with_process_loss_item(
			fg_item_non_whole, bom_item, scrap_qty=0.25, scrap_rate=0, is_process_loss=0
		)
		# FG Items in Scrap/Loss Table should have Is Process Loss set
		self.assertRaises(frappe.ValidationError, bom_doc.submit)

def get_default_bom(item_code="_Test FG Item 2"):
	return frappe.db.get_value("BOM", {"item": item_code, "is_active": 1, "is_default": 1})

def level_order_traversal(node):
	traversal = []
	q = deque()
	q.append(node)

	while q:
		node = q.popleft()

		for node_name, subtree in node.items():
			traversal.append(node_name)
			q.append(subtree)

	return traversal

def create_nested_bom(tree, prefix="_Test bom "):
	""" Helper function to create a simple nested bom from tree describing item names. (along with required items)
	"""

	def create_items(bom_tree):
		for item_code, subtree in bom_tree.items():
			bom_item_code = prefix + item_code
			if not frappe.db.exists("Item", bom_item_code):
				frappe.get_doc(doctype="Item", item_code=bom_item_code, item_group="_Test Item Group").insert()
			create_items(subtree)
	create_items(tree)

	def dfs(tree, node):
		"""naive implementation for searching right subtree"""
		for node_name, subtree in tree.items():
			if node_name == node:
				return subtree
			else:
				result = dfs(subtree, node)
				if result is not None:
					return result

	order_of_creating_bom = reversed(level_order_traversal(tree))

	for item in order_of_creating_bom:
		child_items = dfs(tree, item)
		if child_items:
			bom_item_code = prefix + item
			bom = frappe.get_doc(doctype="BOM", item=bom_item_code)
			for child_item in child_items.keys():
				bom.append("items", {"item_code": prefix + child_item})
			bom.currency = "INR"
			bom.insert()
			bom.submit()

	return bom  # parent bom is last bom


def reset_item_valuation_rate(item_code, warehouse_list=None, qty=None, rate=None):
	if warehouse_list and isinstance(warehouse_list, str):
		warehouse_list = [warehouse_list]

	if not warehouse_list:
		warehouse_list = frappe.db.sql_list("""
			select warehouse from `tabBin`
			where item_code=%s and actual_qty > 0
		""", item_code)

		if not warehouse_list:
			warehouse_list.append("_Test Warehouse - _TC")

	for warehouse in warehouse_list:
		create_stock_reconciliation(item_code=item_code, warehouse=warehouse, qty=qty, rate=rate)

def create_bom_with_process_loss_item(
		fg_item, bom_item, scrap_qty, scrap_rate, fg_qty=2, is_process_loss=1):
	bom_doc = frappe.new_doc("BOM")
	bom_doc.item = fg_item.item_code
	bom_doc.quantity = fg_qty
	bom_doc.append("items", {
		"item_code": bom_item.item_code,
		"qty": 1,
		"uom": bom_item.stock_uom,
		"stock_uom": bom_item.stock_uom,
		"rate": 100.0
	})
	bom_doc.append("scrap_items", {
		"item_code": fg_item.item_code,
		"qty": scrap_qty,
		"stock_qty": scrap_qty,
		"uom": fg_item.stock_uom,
		"stock_uom": fg_item.stock_uom,
		"rate": scrap_rate,
		"is_process_loss": is_process_loss
	})
	bom_doc.currency = "INR"
	return bom_doc

def create_process_loss_bom_items():
	item_list = [
		("_Test Item - Non Whole UOM", "Kg"),
		("_Test Item - Whole UOM", "Unit"),
		("_Test PL BOM Item", "Unit")
	]
	return [create_process_loss_bom_item(it) for it in item_list]

def create_process_loss_bom_item(item_tuple):
	item_code, stock_uom = item_tuple
	if frappe.db.exists("Item", item_code) is None:
		return make_item(
			item_code,
			{'stock_uom':stock_uom, 'valuation_rate':100}
		)
	else:
		return frappe.get_doc("Item", item_code)<|MERGE_RESOLUTION|>--- conflicted
+++ resolved
@@ -280,7 +280,6 @@
 			self.assertEqual(reqd_item.qty, created_item.qty)
 			self.assertEqual(reqd_item.exploded_qty, created_item.exploded_qty)
 
-<<<<<<< HEAD
 	def test_bom_recursion_1st_level(self):
 		"""BOM should not allow BOM item again in child"""
 		item_code = "_Test BOM Recursion"
@@ -321,10 +320,8 @@
 		frappe.delete_doc("BOM", bom1.name, ignore_missing=True, force=True)
 		frappe.delete_doc("BOM", bom2.name, ignore_missing=True, force=True)
 
-=======
 	def test_bom_with_process_loss_item(self):
 		fg_item_non_whole, fg_item_whole, bom_item = create_process_loss_bom_items()
->>>>>>> 73b686a4
 
 		if not frappe.db.exists("BOM", f"BOM-{fg_item_non_whole.item_code}-001"):
 			bom_doc = create_bom_with_process_loss_item(
