{
 "actions": [],
 "creation": "2013-02-22 01:27:49",
 "doctype": "DocType",
 "document_type": "Setup",
 "editable_grid": 1,
 "engine": "InnoDB",
 "field_order": [
  "item_code",
  "item_name",
  "operation",
  "column_break_3",
  "do_not_explode",
  "bom_no",
  "source_warehouse",
  "allow_alternative_item",
  "allowed_to_change_qty_in_wo",
  "section_break_5",
  "description",
  "col_break1",
  "image",
  "image_view",
  "quantity_and_rate",
  "qty",
  "uom",
  "col_break2",
  "stock_qty",
  "stock_uom",
  "conversion_factor",
  "rate_amount_section",
  "rate",
  "base_rate",
  "column_break_21",
  "amount",
  "base_amount",
  "section_break_18",
  "scrap",
  "qty_consumed_per_unit",
  "item_weight",
  "weight_per_unit",
  "weight_uom",
  "total_weight",
  "specific_gravity",
  "section_break_27",
  "has_variants",
  "include_item_in_manufacturing",
  "original_item",
  "column_break_33",
  "sourced_by_supplier"
 ],
 "fields": [
  {
   "columns": 3,
   "fieldname": "item_code",
   "fieldtype": "Link",
   "in_filter": 1,
   "in_list_view": 1,
   "label": "Item Code",
   "oldfieldname": "item_code",
   "oldfieldtype": "Link",
   "options": "Item",
   "reqd": 1,
   "search_index": 1
  },
  {
   "columns": 3,
   "fieldname": "item_name",
   "fieldtype": "Data",
   "label": "Item Name"
  },
  {
   "depends_on": "eval:parent.with_operations == 1",
   "fieldname": "operation",
   "fieldtype": "Link",
   "label": "Item operation",
   "options": "Operation"
  },
  {
   "fieldname": "column_break_3",
   "fieldtype": "Column Break"
  },
  {
   "depends_on": "eval:!doc.do_not_explode",
   "fieldname": "bom_no",
   "fieldtype": "Link",
   "in_filter": 1,
   "label": "BOM No",
   "oldfieldname": "bom_no",
   "oldfieldtype": "Link",
   "options": "BOM",
   "print_width": "150px",
   "search_index": 1,
   "width": "150px"
  },
  {
   "fieldname": "source_warehouse",
   "fieldtype": "Link",
   "label": "Source Warehouse",
   "options": "Warehouse"
  },
  {
   "collapsible": 1,
   "fieldname": "section_break_5",
   "fieldtype": "Section Break",
   "label": "Description"
  },
  {
   "fieldname": "description",
   "fieldtype": "Text Editor",
   "label": "Item Description",
   "oldfieldname": "description",
   "oldfieldtype": "Text",
   "print_width": "250px",
   "width": "250px"
  },
  {
   "fieldname": "col_break1",
   "fieldtype": "Column Break"
  },
  {
   "fieldname": "image",
   "fieldtype": "Attach",
   "hidden": 1,
   "label": "Image",
   "print_hide": 1
  },
  {
   "fieldname": "image_view",
   "fieldtype": "Image",
   "label": "Image View",
   "options": "image"
  },
  {
   "fieldname": "quantity_and_rate",
   "fieldtype": "Section Break",
   "label": "Quantity and Rate"
  },
  {
   "columns": 2,
   "fieldname": "qty",
   "fieldtype": "Float",
   "in_list_view": 1,
   "label": "Qty",
   "oldfieldname": "qty",
   "oldfieldtype": "Currency",
   "reqd": 1
  },
  {
   "columns": 1,
   "fieldname": "uom",
   "fieldtype": "Link",
   "in_list_view": 1,
   "label": "UOM",
   "options": "UOM",
   "reqd": 1
  },
  {
   "fieldname": "col_break2",
   "fieldtype": "Column Break"
  },
  {
   "fieldname": "stock_qty",
   "fieldtype": "Float",
   "label": "Stock Qty",
   "oldfieldname": "stock_qty",
   "oldfieldtype": "Currency",
   "read_only": 1
  },
  {
   "fieldname": "stock_uom",
   "fieldtype": "Link",
   "label": "Stock UOM",
   "oldfieldname": "stock_uom",
   "oldfieldtype": "Data",
   "options": "UOM",
   "read_only": 1
  },
  {
   "fieldname": "conversion_factor",
   "fieldtype": "Float",
   "label": "Conversion Factor"
  },
  {
   "fieldname": "rate_amount_section",
   "fieldtype": "Section Break",
   "label": "Rate & Amount"
  },
  {
   "fieldname": "rate",
   "fieldtype": "Currency",
   "in_list_view": 1,
   "label": "Rate",
   "options": "currency",
   "reqd": 1
  },
  {
   "fieldname": "base_rate",
   "fieldtype": "Currency",
   "label": "Basic Rate (Company Currency)",
   "options": "Company:company:default_currency",
   "print_hide": 1,
   "read_only": 1
  },
  {
   "fieldname": "column_break_21",
   "fieldtype": "Column Break"
  },
  {
   "fieldname": "amount",
   "fieldtype": "Currency",
   "in_list_view": 1,
   "label": "Amount",
   "oldfieldname": "amount_as_per_mar",
   "oldfieldtype": "Currency",
   "options": "currency",
   "print_width": "150px",
   "read_only": 1,
   "width": "150px"
  },
  {
   "fieldname": "base_amount",
   "fieldtype": "Currency",
   "label": "Amount (Company Currency)",
   "options": "Company:company:default_currency",
   "print_hide": 1,
   "read_only": 1
  },
  {
   "fieldname": "section_break_18",
   "fieldtype": "Section Break"
  },
  {
   "columns": 1,
   "fieldname": "scrap",
   "fieldtype": "Float",
   "label": "Scrap %",
   "oldfieldname": "scrap",
   "oldfieldtype": "Currency",
   "print_hide": 1
  },
  {
   "fieldname": "qty_consumed_per_unit",
   "fieldtype": "Float",
   "hidden": 1,
   "label": "Qty Consumed Per Unit",
   "oldfieldname": "qty_consumed_per_unit",
   "oldfieldtype": "Float",
   "print_hide": 1,
   "read_only": 1
  },
  {
   "fieldname": "section_break_27",
   "fieldtype": "Section Break"
  },
  {
   "default": "0",
   "fieldname": "allow_alternative_item",
   "fieldtype": "Check",
   "label": "Allow Alternative Item"
  },
  {
   "default": "0",
   "fetch_from": "item_code.include_item_in_manufacturing",
   "fieldname": "include_item_in_manufacturing",
   "fieldtype": "Check",
   "label": "Include Item In Manufacturing"
  },
  {
   "fieldname": "original_item",
   "fieldtype": "Link",
   "hidden": 1,
   "label": "Original Item",
   "options": "Item",
   "read_only": 1
  },
  {
   "default": "0",
   "fetch_from": "item_code.has_variants",
   "fieldname": "has_variants",
   "fieldtype": "Check",
   "label": "Has Variants",
   "no_copy": 1,
   "print_hide": 1,
   "read_only": 1
  },
  {
   "fieldname": "column_break_33",
   "fieldtype": "Column Break"
  },
  {
   "default": "0",
   "fieldname": "sourced_by_supplier",
   "fieldtype": "Check",
   "label": "Sourced by Supplier"
  },
  {
<<<<<<< HEAD
   "collapsible": 1,
   "fieldname": "item_weight",
   "fieldtype": "Section Break",
   "label": "Item Weight"
  },
  {
   "fetch_from": "item_code.weight_per_unit",
   "fieldname": "weight_per_unit",
   "fieldtype": "Float",
   "label": "Weight Per Unit",
   "read_only": 1
  },
  {
   "fetch_from": "item_code.weight_uom",
   "fieldname": "weight_uom",
   "fieldtype": "Link",
   "label": "Weight UOM",
   "options": "UOM",
   "read_only": 1
  },
  {
   "fieldname": "total_weight",
   "fieldtype": "Float",
   "hidden": 1,
   "label": "Total Weight",
   "read_only": 1
  },
  {
   "default": "0",
   "fieldname": "allowed_to_change_qty_in_wo",
   "fieldtype": "Check",
   "label": "Allowed to Change Qty in WO"
  },
  {
   "fetch_from": "item_code.specific_gravity",
   "fieldname": "specific_gravity",
   "fieldtype": "Float",
   "label": "Specific Gravity"
=======
   "default": "0",
   "fieldname": "do_not_explode",
   "fieldtype": "Check",
   "label": "Do Not Explode"
>>>>>>> 56070c7b
  }
 ],
 "idx": 1,
 "index_web_pages_for_search": 1,
 "istable": 1,
 "links": [],
<<<<<<< HEAD
 "modified": "2021-06-30 15:13:57.890478",
=======
 "modified": "2022-01-24 16:57:57.020232",
>>>>>>> 56070c7b
 "modified_by": "Administrator",
 "module": "Manufacturing",
 "name": "BOM Item",
 "owner": "Administrator",
 "permissions": [],
 "sort_field": "modified",
 "sort_order": "DESC",
 "states": []
}<|MERGE_RESOLUTION|>--- conflicted
+++ resolved
@@ -294,7 +294,6 @@
    "label": "Sourced by Supplier"
   },
   {
-<<<<<<< HEAD
    "collapsible": 1,
    "fieldname": "item_weight",
    "fieldtype": "Section Break",
@@ -333,23 +332,19 @@
    "fieldname": "specific_gravity",
    "fieldtype": "Float",
    "label": "Specific Gravity"
-=======
+  },
+  {
    "default": "0",
    "fieldname": "do_not_explode",
    "fieldtype": "Check",
    "label": "Do Not Explode"
->>>>>>> 56070c7b
   }
  ],
  "idx": 1,
  "index_web_pages_for_search": 1,
  "istable": 1,
  "links": [],
-<<<<<<< HEAD
- "modified": "2021-06-30 15:13:57.890478",
-=======
  "modified": "2022-01-24 16:57:57.020232",
->>>>>>> 56070c7b
  "modified_by": "Administrator",
  "module": "Manufacturing",
  "name": "BOM Item",
