--- conflicted
+++ resolved
@@ -1,27 +1,17 @@
 {
-<<<<<<< HEAD
-=======
  "actions": [],
->>>>>>> 540559d6
  "creation": "2019-03-08 23:56:43.187569",
  "doctype": "DocType",
  "editable_grid": 1,
  "engine": "InnoDB",
  "field_order": [
-<<<<<<< HEAD
-=======
   "employee",
->>>>>>> 540559d6
   "from_time",
   "to_time",
   "column_break_2",
   "time_in_mins",
-<<<<<<< HEAD
-  "completed_qty"
-=======
   "completed_qty",
   "operation"
->>>>>>> 540559d6
  ],
  "fields": [
   {
@@ -54,12 +44,6 @@
    "in_list_view": 1,
    "label": "Completed Qty",
    "reqd": 1
-<<<<<<< HEAD
-  }
- ],
- "istable": 1,
- "modified": "2019-12-03 12:56:02.285448",
-=======
   },
   {
    "fieldname": "employee",
@@ -81,7 +65,6 @@
  "istable": 1,
  "links": [],
  "modified": "2020-12-23 14:30:00.970916",
->>>>>>> 540559d6
  "modified_by": "Administrator",
  "module": "Manufacturing",
  "name": "Job Card Time Log",
