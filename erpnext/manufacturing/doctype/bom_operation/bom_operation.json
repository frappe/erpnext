{
 "creation": "2013-02-22 01:27:49",
 "doctype": "DocType",
 "document_type": "Setup",
 "editable_grid": 1,
 "engine": "InnoDB",
 "field_order": [
  "operation",
  "workstation",
  "description",
  "col_break1",
  "hour_rate",
  "time_in_mins",
  "batch_size",
  "operating_cost",
  "base_hour_rate",
  "base_operating_cost",
  "image"
 ],
 "fields": [
  {
   "fieldname": "operation",
   "fieldtype": "Link",
   "in_list_view": 1,
   "label": "Operation",
   "oldfieldname": "operation_no",
   "oldfieldtype": "Data",
   "options": "Operation",
   "reqd": 1
  },
  {
   "fieldname": "workstation",
   "fieldtype": "Link",
   "in_list_view": 1,
   "label": "Workstation",
   "oldfieldname": "workstation",
   "oldfieldtype": "Link",
   "options": "Workstation"
  },
  {
   "fieldname": "description",
   "fieldtype": "Text Editor",
   "in_list_view": 1,
   "label": "Description",
   "oldfieldname": "opn_description",
   "oldfieldtype": "Text"
  },
  {
   "fieldname": "col_break1",
   "fieldtype": "Column Break"
  },
  {
   "fieldname": "hour_rate",
   "fieldtype": "Currency",
   "label": "Hour Rate",
   "oldfieldname": "hour_rate",
   "oldfieldtype": "Currency",
   "options": "currency"
  },
  {
   "description": "In minutes",
   "fieldname": "time_in_mins",
   "fieldtype": "Float",
   "in_list_view": 1,
   "label": "Operation Time ",
   "oldfieldname": "time_in_mins",
   "oldfieldtype": "Currency",
   "reqd": 1
  },
  {
   "fieldname": "operating_cost",
   "fieldtype": "Currency",
   "in_list_view": 1,
   "label": "Operating Cost",
   "oldfieldname": "operating_cost",
   "oldfieldtype": "Currency",
   "options": "currency",
   "read_only": 1
  },
  {
   "depends_on": "eval:parent.doctype == 'BOM'",
   "fieldname": "base_hour_rate",
   "fieldtype": "Currency",
   "force_currency_symbol": 1,
   "label": "Base Hour Rate(Company Currency)",
   "options": "Company:company:default_currency",
   "print_hide": 1,
   "read_only": 1
  },
  {
   "default": "5",
   "depends_on": "eval:parent.doctype == 'BOM'",
   "fieldname": "base_operating_cost",
   "fieldtype": "Currency",
   "force_currency_symbol": 1,
   "label": "Operating Cost(Company Currency)",
   "options": "Company:company:default_currency",
   "print_hide": 1,
   "read_only": 1
  },
  {
   "fieldname": "image",
   "fieldtype": "Attach",
   "label": "Image"
  },
  {
   "default": "1",
   "fieldname": "batch_size",
   "fieldtype": "Int",
   "label": "Batch Size"
  }
 ],
 "idx": 1,
 "istable": 1,
<<<<<<< HEAD
 "modified": "2020-03-03 15:48:08.570403",
=======
 "modified": "2020-06-16 17:01:11.128420",
>>>>>>> fd30b8f4
 "modified_by": "Administrator",
 "module": "Manufacturing",
 "name": "BOM Operation",
 "owner": "Administrator",
 "permissions": [],
 "sort_field": "modified",
 "sort_order": "DESC"
}<|MERGE_RESOLUTION|>--- conflicted
+++ resolved
@@ -112,11 +112,7 @@
  ],
  "idx": 1,
  "istable": 1,
-<<<<<<< HEAD
- "modified": "2020-03-03 15:48:08.570403",
-=======
  "modified": "2020-06-16 17:01:11.128420",
->>>>>>> fd30b8f4
  "modified_by": "Administrator",
  "module": "Manufacturing",
  "name": "BOM Operation",
