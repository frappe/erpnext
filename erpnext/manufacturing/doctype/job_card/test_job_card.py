# Copyright (c) 2021, Frappe Technologies Pvt. Ltd. and Contributors
# See license.txt

import frappe
from frappe.utils import random_string

from erpnext.manufacturing.doctype.job_card.job_card import OperationMismatchError, OverlapError
from erpnext.manufacturing.doctype.job_card.job_card import (
	make_stock_entry as make_stock_entry_from_jc,
)
from erpnext.manufacturing.doctype.work_order.test_work_order import make_wo_order_test_record
from erpnext.manufacturing.doctype.workstation.test_workstation import make_workstation
from erpnext.stock.doctype.stock_entry.stock_entry_utils import make_stock_entry
from erpnext.tests.utils import ERPNextTestCase


<<<<<<< HEAD
class TestJobCard(ERPNextTestCase):

=======
class TestJobCard(unittest.TestCase):
>>>>>>> 7fd06108
	def setUp(self):
		make_bom_for_jc_tests()

		transfer_material_against, source_warehouse = None, None

		tests_that_skip_setup = (
			"test_job_card_material_transfer_correctness",
		)
		tests_that_transfer_against_jc = (
			"test_job_card_multiple_materials_transfer",
			"test_job_card_excess_material_transfer",
			"test_job_card_partial_material_transfer"
		)

		if self._testMethodName in tests_that_skip_setup:
			return

		if self._testMethodName in tests_that_transfer_against_jc:
			transfer_material_against = "Job Card"
			source_warehouse = "Stores - _TC"

		self.work_order = make_wo_order_test_record(
			item="_Test FG Item 2",
			qty=2,
			transfer_material_against=transfer_material_against,
			source_warehouse=source_warehouse
		)

	def tearDown(self):
		frappe.db.rollback()

	def test_job_card(self):

		job_cards = frappe.get_all('Job Card',
			filters = {'work_order': self.work_order.name}, fields = ["operation_id", "name"])

		if job_cards:
			job_card = job_cards[0]
			frappe.db.set_value("Job Card", job_card.name, "operation_row_number", job_card.operation_id)

			doc = frappe.get_doc("Job Card", job_card.name)
			doc.operation_id = "Test Data"
			self.assertRaises(OperationMismatchError, doc.save)

		for d in job_cards:
			frappe.delete_doc("Job Card", d.name)

	def test_job_card_with_different_work_station(self):
		job_cards = frappe.get_all('Job Card',
			filters = {'work_order': self.work_order.name},
			fields = ["operation_id", "workstation", "name", "for_quantity"])

		job_card = job_cards[0]

		if job_card:
			workstation = frappe.db.get_value("Workstation",
				{"name": ("not in", [job_card.workstation])}, "name")

			if not workstation or job_card.workstation == workstation:
				workstation = make_workstation(workstation_name=random_string(5)).name

			doc = frappe.get_doc("Job Card", job_card.name)
			doc.workstation = workstation
			doc.append("time_logs", {
				"from_time": "2009-01-01 12:06:25",
				"to_time": "2009-01-01 12:37:25",
				"time_in_mins": "31.00002",
				"completed_qty": job_card.for_quantity
			})
			doc.submit()

			completed_qty = frappe.db.get_value("Work Order Operation", job_card.operation_id, "completed_qty")
			self.assertEqual(completed_qty, job_card.for_quantity)

			doc.cancel()

			for d in job_cards:
				frappe.delete_doc("Job Card", d.name)

	def test_job_card_overlap(self):
		wo2 = make_wo_order_test_record(item="_Test FG Item 2", qty=2)

		jc1_name = frappe.db.get_value("Job Card", {'work_order': self.work_order.name})
		jc2_name = frappe.db.get_value("Job Card", {'work_order': wo2.name})

		jc1 = frappe.get_doc("Job Card", jc1_name)
		jc2 = frappe.get_doc("Job Card", jc2_name)

		employee = "_T-Employee-00001" # from test records

		jc1.append("time_logs", {
			"from_time": "2021-01-01 00:00:00",
			"to_time": "2021-01-01 08:00:00",
			"completed_qty": 1,
			"employee": employee,
		})
		jc1.save()

		# add a new entry in same time slice
		jc2.append("time_logs", {
			"from_time": "2021-01-01 00:01:00",
			"to_time": "2021-01-01 06:00:00",
			"completed_qty": 1,
			"employee": employee,
		})
		self.assertRaises(OverlapError, jc2.save)

	def test_job_card_multiple_materials_transfer(self):
		"Test transferring RMs separately against Job Card with multiple RMs."
		make_stock_entry(
			item_code="_Test Item",
			target="Stores - _TC",
			qty=10,
			basic_rate=100
		)
		make_stock_entry(
			item_code="_Test Item Home Desktop Manufactured",
			target="Stores - _TC",
			qty=6,
			basic_rate=100
		)

		job_card_name = frappe.db.get_value("Job Card", {'work_order': self.work_order.name})
		job_card = frappe.get_doc("Job Card", job_card_name)

		transfer_entry_1 = make_stock_entry_from_jc(job_card_name)
		del transfer_entry_1.items[1] # transfer only 1 of 2 RMs
		transfer_entry_1.insert()
		transfer_entry_1.submit()

		job_card.reload()

		self.assertEqual(transfer_entry_1.fg_completed_qty, 2)
		self.assertEqual(job_card.transferred_qty, 2)

		# transfer second RM
		transfer_entry_2 = make_stock_entry_from_jc(job_card_name)
		del transfer_entry_2.items[0]
		transfer_entry_2.insert()
		transfer_entry_2.submit()

		# 'For Quantity' here will be 0 since
		# transfer was made for 2 fg qty in first transfer Stock Entry
		self.assertEqual(transfer_entry_2.fg_completed_qty, 0)

	def test_job_card_excess_material_transfer(self):
		"Test transferring more than required RM against Job Card."
		make_stock_entry(item_code="_Test Item", target="Stores - _TC",
			qty=25, basic_rate=100)
		make_stock_entry(item_code="_Test Item Home Desktop Manufactured",
			target="Stores - _TC", qty=15, basic_rate=100)

		job_card_name = frappe.db.get_value("Job Card", {'work_order': self.work_order.name})
		job_card = frappe.get_doc("Job Card", job_card_name)

		# fully transfer both RMs
		transfer_entry_1 = make_stock_entry_from_jc(job_card_name)
		transfer_entry_1.insert()
		transfer_entry_1.submit()

		# transfer extra qty of both RM due to previously damaged RM
		transfer_entry_2 = make_stock_entry_from_jc(job_card_name)
		# deliberately change 'For Quantity'
		transfer_entry_2.fg_completed_qty = 1
		transfer_entry_2.items[0].qty = 5
		transfer_entry_2.items[1].qty = 3
		transfer_entry_2.insert()
		transfer_entry_2.submit()

		job_card.reload()
		self.assertGreater(job_card.transferred_qty, job_card.for_quantity)

		# Check if 'For Quantity' is negative
		# as 'transferred_qty' > Qty to Manufacture
		transfer_entry_3 = make_stock_entry_from_jc(job_card_name)
		self.assertEqual(transfer_entry_3.fg_completed_qty, 0)

		job_card.append("time_logs", {
			"from_time": "2021-01-01 00:01:00",
			"to_time": "2021-01-01 06:00:00",
			"completed_qty": 2
		})
		job_card.save()
		job_card.submit()

		# JC is Completed with excess transfer
		self.assertEqual(job_card.status, "Completed")

	def test_job_card_partial_material_transfer(self):
		"Test partial material transfer against Job Card"

		make_stock_entry(item_code="_Test Item", target="Stores - _TC",
			qty=25, basic_rate=100)
		make_stock_entry(item_code="_Test Item Home Desktop Manufactured",
			target="Stores - _TC", qty=15, basic_rate=100)

		job_card_name = frappe.db.get_value("Job Card", {'work_order': self.work_order.name})
		job_card = frappe.get_doc("Job Card", job_card_name)

		# partially transfer
		transfer_entry = make_stock_entry_from_jc(job_card_name)
		transfer_entry.fg_completed_qty = 1
		transfer_entry.get_items()
		transfer_entry.insert()
		transfer_entry.submit()

		job_card.reload()
		self.assertEqual(job_card.transferred_qty, 1)
		self.assertEqual(transfer_entry.items[0].qty, 5)
		self.assertEqual(transfer_entry.items[1].qty, 3)

		# transfer remaining
		transfer_entry_2 = make_stock_entry_from_jc(job_card_name)

		self.assertEqual(transfer_entry_2.fg_completed_qty, 1)
		self.assertEqual(transfer_entry_2.items[0].qty, 5)
		self.assertEqual(transfer_entry_2.items[1].qty, 3)

		transfer_entry_2.insert()
		transfer_entry_2.submit()

		job_card.reload()
		self.assertEqual(job_card.transferred_qty, 2)

	def test_job_card_material_transfer_correctness(self):
		"""
			1. Test if only current Job Card Items are pulled in a Stock Entry against a Job Card
			2. Test impact of changing 'For Qty' in such a Stock Entry
		"""
		create_bom_with_multiple_operations()
		work_order = make_wo_with_transfer_against_jc()

		job_card_name = frappe.db.get_value(
			"Job Card",
			{"work_order": work_order.name,"operation": "Test Operation A"}
		)
		job_card = frappe.get_doc("Job Card", job_card_name)

		self.assertEqual(len(job_card.items), 1)
		self.assertEqual(job_card.items[0].item_code, "_Test Item")

		# check if right items are mapped in transfer entry
		transfer_entry = make_stock_entry_from_jc(job_card_name)
		transfer_entry.insert()

		self.assertEqual(len(transfer_entry.items), 1)
		self.assertEqual(transfer_entry.items[0].item_code, "_Test Item")
		self.assertEqual(transfer_entry.items[0].qty, 4)

		# change 'For Qty' and check impact on items table
		# no.of items should be the same with qty change
		transfer_entry.fg_completed_qty = 2
		transfer_entry.get_items()

		self.assertEqual(len(transfer_entry.items), 1)
		self.assertEqual(transfer_entry.items[0].item_code, "_Test Item")
		self.assertEqual(transfer_entry.items[0].qty, 2)

		# rollback via tearDown method

def create_bom_with_multiple_operations():
	"Create a BOM with multiple operations and Material Transfer against Job Card"
	from erpnext.manufacturing.doctype.operation.test_operation import make_operation

	test_record = frappe.get_test_records("BOM")[2]
	bom_doc = frappe.get_doc(test_record)

	row = {
		"operation": "Test Operation A",
		"workstation": "_Test Workstation A",
		"hour_rate_rent": 300,
		"time_in_mins": 60
	}
	make_workstation(row)
	make_operation(row)

	bom_doc.append("operations", {
		"operation": "Test Operation A",
		"description": "Test Operation A",
		"workstation": "_Test Workstation A",
		"hour_rate": 300,
		"time_in_mins": 60,
		"operating_cost": 100
	})

	bom_doc.transfer_material_against = "Job Card"
	bom_doc.save()
	bom_doc.submit()

	return bom_doc

def make_wo_with_transfer_against_jc():
	"Create a WO with multiple operations and Material Transfer against Job Card"

	work_order = make_wo_order_test_record(
		item="_Test FG Item 2",
		qty=4,
		transfer_material_against="Job Card",
		source_warehouse="Stores - _TC",
		do_not_submit=True
	)
	work_order.required_items[0].operation = "Test Operation A"
	work_order.required_items[1].operation = "_Test Operation 1"
	work_order.submit()

	return work_order

def make_bom_for_jc_tests():
	test_records = frappe.get_test_records('BOM')
	bom = frappe.copy_doc(test_records[2])
	bom.set_rate_of_sub_assembly_item_based_on_bom = 0
	bom.rm_cost_as_per = "Valuation Rate"
	bom.items[0].uom = "_Test UOM 1"
	bom.items[0].conversion_factor = 5
	bom.insert()<|MERGE_RESOLUTION|>--- conflicted
+++ resolved
@@ -14,12 +14,7 @@
 from erpnext.tests.utils import ERPNextTestCase
 
 
-<<<<<<< HEAD
 class TestJobCard(ERPNextTestCase):
-
-=======
-class TestJobCard(unittest.TestCase):
->>>>>>> 7fd06108
 	def setUp(self):
 		make_bom_for_jc_tests()
 
