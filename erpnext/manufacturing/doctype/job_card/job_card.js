--- conflicted
+++ resolved
@@ -75,8 +75,17 @@
 			&& (frm.doc.items || !frm.doc.items.length || frm.doc.for_quantity == frm.doc.transferred_qty)) {
 			frm.trigger("prepare_timer_buttons");
 		}
-<<<<<<< HEAD
+
 		frm.trigger("setup_quality_inspection");
+    
+		if (frm.doc.work_order) {
+			frappe.db.get_value('Work Order', frm.doc.work_order,
+				'transfer_material_against').then((r) => {
+				if (r.message.transfer_material_against == 'Work Order') {
+					frm.set_df_property('items', 'hidden', 1);
+				}
+			});
+		}
 	},
 
 	setup_quality_inspection: function(frm) {
@@ -93,17 +102,6 @@
 				"quality_inspection_template": frm.doc.quality_inspection_template,
 			};
 		};
-=======
-
-		if (frm.doc.work_order) {
-			frappe.db.get_value('Work Order', frm.doc.work_order,
-				'transfer_material_against').then((r) => {
-				if (r.message.transfer_material_against == 'Work Order') {
-					frm.set_df_property('items', 'hidden', 1);
-				}
-			});
-		}
->>>>>>> 228e0118
 	},
 
 	setup_corrective_job_card: function(frm) {
