# -*- coding: utf-8 -*-
# Copyright (c) 2018, Frappe Technologies Pvt. Ltd. and contributors
# For license information, please see license.txt

from __future__ import unicode_literals
import frappe
import datetime
from frappe import _
<<<<<<< HEAD
from frappe.utils import flt, time_diff_in_hours, get_datetime, time_diff, get_link_to_form
=======
>>>>>>> 00175c96
from frappe.model.mapper import get_mapped_doc
from frappe.model.document import Document
from frappe.utils import (flt, cint, time_diff_in_hours, get_datetime, getdate,
	get_time, add_to_date, time_diff, add_days, get_datetime_str, get_link_to_form)

from erpnext.manufacturing.doctype.manufacturing_settings.manufacturing_settings import get_mins_between_operations

class OverlapError(frappe.ValidationError): pass

class JobCard(Document):
	def validate(self):
		self.validate_time_logs()
		self.set_status()

	def validate_time_logs(self):
		self.total_completed_qty = 0.0
		self.total_time_in_mins = 0.0

		if self.get('time_logs'):
			for d in self.get('time_logs'):
				if get_datetime(d.from_time) > get_datetime(d.to_time):
					frappe.throw(_("Row {0}: From time must be less than to time").format(d.idx))

				data = self.get_overlap_for(d)
				if data:
					frappe.throw(_("Row {0}: From Time and To Time of {1} is overlapping with {2}")
						.format(d.idx, self.name, data.name), OverlapError)

				if d.from_time and d.to_time:
					d.time_in_mins = time_diff_in_hours(d.to_time, d.from_time) * 60
					self.total_time_in_mins += d.time_in_mins

				if d.completed_qty:
					self.total_completed_qty += d.completed_qty

	def get_overlap_for(self, args, check_next_available_slot=False):
		production_capacity = 1

		if self.workstation:
			production_capacity = frappe.get_cached_value("Workstation",
				self.workstation, 'production_capacity') or 1
			validate_overlap_for = " and jc.workstation = %(workstation)s "

		if self.employee:
			# override capacity for employee
			production_capacity = 1
			validate_overlap_for = " and jc.employee = %(employee)s "

		extra_cond = ''
		if check_next_available_slot:
			extra_cond = " or (%(from_time)s <= jctl.from_time and %(to_time)s <= jctl.to_time)"

		existing = frappe.db.sql("""select jc.name as name, jctl.to_time from
			`tabJob Card Time Log` jctl, `tabJob Card` jc where jctl.parent = jc.name and
			(
				(%(from_time)s > jctl.from_time and %(from_time)s < jctl.to_time) or
				(%(to_time)s > jctl.from_time and %(to_time)s < jctl.to_time) or
				(%(from_time)s <= jctl.from_time and %(to_time)s >= jctl.to_time) {0}
			)
			and jctl.name != %(name)s and jc.name != %(parent)s and jc.docstatus < 2 {1}
			order by jctl.to_time desc limit 1""".format(extra_cond, validate_overlap_for),
			{
				"from_time": args.from_time,
				"to_time": args.to_time,
				"name": args.name or "No Name",
				"parent": args.parent or "No Name",
				"employee": self.employee,
				"workstation": self.workstation
			}, as_dict=True)

		if existing and production_capacity > len(existing):
			return

		return existing[0] if existing else None

	def schedule_time_logs(self, row):
		row.remaining_time_in_mins = row.time_in_mins
		while row.remaining_time_in_mins > 0:
			args = frappe._dict({
				"from_time": row.planned_start_time,
				"to_time": row.planned_end_time
			})

			self.validate_overlap_for_workstation(args, row)
			self.check_workstation_time(row)

	def validate_overlap_for_workstation(self, args, row):
		# get the last record based on the to time from the job card
		data = self.get_overlap_for(args, check_next_available_slot=True)
		if data:
			row.planned_start_time = get_datetime(data.to_time + get_mins_between_operations())

	def check_workstation_time(self, row):
		workstation_doc = frappe.get_cached_doc("Workstation", self.workstation)
		if (not workstation_doc.working_hours or
			cint(frappe.db.get_single_value("Manufacturing Settings", "allow_overtime"))):
			if get_datetime(row.planned_end_time) < get_datetime(row.planned_start_time):
				row.planned_end_time = add_to_date(row.planned_start_time, minutes=row.time_in_mins)
				row.remaining_time_in_mins = 0.0
			else:
				row.remaining_time_in_mins -= time_diff_in_minutes(row.planned_end_time, row.planned_start_time)

			self.update_time_logs(row)
			return

		start_date = getdate(row.planned_start_time)
		start_time = get_time(row.planned_start_time)

		new_start_date = workstation_doc.validate_workstation_holiday(start_date)

		if new_start_date != start_date:
			row.planned_start_time = datetime.datetime.combine(new_start_date, start_time)
			start_date = new_start_date

		total_idx = len(workstation_doc.working_hours)

		for i, time_slot in enumerate(workstation_doc.working_hours):
			workstation_start_time = datetime.datetime.combine(start_date, get_time(time_slot.start_time))
			workstation_end_time = datetime.datetime.combine(start_date, get_time(time_slot.end_time))

			if (get_datetime(row.planned_start_time) >= workstation_start_time and
				get_datetime(row.planned_start_time) <= workstation_end_time):
				time_in_mins = time_diff_in_minutes(workstation_end_time, row.planned_start_time)

				# If remaining time fit in workstation time logs else split hours as per workstation time
				if time_in_mins > row.remaining_time_in_mins:
					row.planned_end_time = add_to_date(row.planned_start_time,
						minutes=row.remaining_time_in_mins)
					row.remaining_time_in_mins = 0
				else:
					row.planned_end_time = add_to_date(row.planned_start_time, minutes=time_in_mins)
					row.remaining_time_in_mins -= time_in_mins

				self.update_time_logs(row)

				if total_idx != (i+1) and row.remaining_time_in_mins > 0:
					row.planned_start_time = datetime.datetime.combine(start_date,
						get_time(workstation_doc.working_hours[i+1].start_time))

		if row.remaining_time_in_mins > 0:
			start_date = add_days(start_date, 1)
			row.planned_start_time = datetime.datetime.combine(start_date,
				get_time(workstation_doc.working_hours[0].start_time))

	def update_time_logs(self, row):
		self.append("time_logs", {
			"from_time": row.planned_start_time,
			"to_time": row.planned_end_time,
			"completed_qty": 0,
			"time_in_mins": time_diff_in_minutes(row.planned_end_time, row.planned_start_time),
		})

	def get_required_items(self):
		if not self.get('work_order'):
			return

		doc = frappe.get_doc('Work Order', self.get('work_order'))
		if doc.transfer_material_against == 'Work Order' or doc.skip_transfer:
			return

		for d in doc.required_items:
			if not d.operation:
				frappe.throw(_("Row {0} : Operation is required against the raw material item {1}")
					.format(d.idx, d.item_code))

			if self.get('operation') == d.operation:
				self.append('items', {
					'item_code': d.item_code,
					'source_warehouse': d.source_warehouse,
					'uom': frappe.db.get_value("Item", d.item_code, 'stock_uom'),
					'item_name': d.item_name,
					'description': d.description,
					'required_qty': (d.required_qty * flt(self.for_quantity)) / doc.qty
				})

	def on_submit(self):
		self.validate_job_card()
		self.update_work_order()
		self.set_transferred_qty()

	def on_cancel(self):
		self.update_work_order()
		self.set_transferred_qty()

	def validate_job_card(self):
		if not self.time_logs:
			frappe.throw(_("Time logs are required for {0} {1}")
				.format(frappe.bold("Job Card"), get_link_to_form("Job Card", self.name)))

		if self.for_quantity and self.total_completed_qty != self.for_quantity:
			total_completed_qty = frappe.bold(_("Total Completed Qty"))
			qty_to_manufacture = frappe.bold(_("Qty to Manufacture"))

			frappe.throw(_("The {0} ({1}) must be equal to {2} ({3})"
				.format(total_completed_qty, frappe.bold(self.total_completed_qty), qty_to_manufacture,frappe.bold(self.for_quantity))))

	def update_work_order(self):
		if not self.work_order:
			return

		for_quantity, time_in_mins = 0, 0
		from_time_list, to_time_list = [], []

		field = "operation_id" if self.operation_id else "operation"
		data = frappe.get_all('Job Card',
			fields = ["sum(total_time_in_mins) as time_in_mins", "sum(total_completed_qty) as completed_qty"],
			filters = {"docstatus": 1, "work_order": self.work_order,
				"workstation": self.workstation, field: self.get(field)})

		if data and len(data) > 0:
			for_quantity = data[0].completed_qty
			time_in_mins = data[0].time_in_mins

		if self.get(field):
			time_data = frappe.db.sql("""
				SELECT
					min(from_time) as start_time, max(to_time) as end_time
				FROM `tabJob Card` jc, `tabJob Card Time Log` jctl
				WHERE
					jctl.parent = jc.name and jc.work_order = %s
					and jc.workstation = %s and jc.{0} = %s and jc.docstatus = 1
			""".format(field), (self.work_order, self.workstation, self.get(field)), as_dict=1)

			wo = frappe.get_doc('Work Order', self.work_order)

			work_order_field = "name" if field == "operation_id" else field
			for data in wo.operations:
<<<<<<< HEAD
				if data.get(work_order_field) == self.get(field):
=======
				if data.get(work_order_field) == self.get(field) and data.workstation == self.workstation:
>>>>>>> 00175c96
					data.completed_qty = for_quantity
					data.actual_operation_time = time_in_mins
					data.actual_start_time = time_data[0].start_time if time_data else None
					data.actual_end_time = time_data[0].end_time if time_data else None

			wo.flags.ignore_validate_update_after_submit = True
			wo.update_operation_status()
			wo.calculate_operating_cost()
			wo.set_actual_dates()
			wo.save()

	def set_transferred_qty(self, update_status=False):
		if not self.items:
			self.transferred_qty = self.for_quantity if self.docstatus == 1 else 0

		doc = frappe.get_doc('Work Order', self.get('work_order'))
		if doc.transfer_material_against == 'Work Order' or doc.skip_transfer:
			return

		if self.items:
			self.transferred_qty = frappe.db.get_value('Stock Entry', {
				'job_card': self.name,
				'work_order': self.work_order,
				'docstatus': 1
			}, 'sum(fg_completed_qty)') or 0

		self.db_set("transferred_qty", self.transferred_qty)

		qty = 0
		if self.work_order:
			doc = frappe.get_doc('Work Order', self.work_order)
			if doc.transfer_material_against == 'Job Card' and not doc.skip_transfer:
				completed = True
				for d in doc.operations:
					if d.status != 'Completed':
						completed = False
						break

				if completed:
					job_cards = frappe.get_all('Job Card', filters = {'work_order': self.work_order,
						'docstatus': ('!=', 2)}, fields = 'sum(transferred_qty) as qty', group_by='operation_id')

					if job_cards:
						qty = min([d.qty for d in job_cards])

			doc.db_set('material_transferred_for_manufacturing', qty)

		self.set_status(update_status)

	def set_status(self, update_status=False):
		if self.status == "On Hold": return

		self.status = {
			0: "Open",
			1: "Submitted",
			2: "Cancelled"
		}[self.docstatus or 0]

		if self.time_logs:
			self.status = 'Work In Progress'

		if (self.docstatus == 1 and
			(self.for_quantity == self.transferred_qty or not self.items)):
			self.status = 'Completed'

		if self.status != 'Completed':
			if self.for_quantity == self.transferred_qty:
				self.status = 'Material Transferred'

		if update_status:
			self.db_set('status', self.status)

@frappe.whitelist()
def make_material_request(source_name, target_doc=None):
	def update_item(obj, target, source_parent):
		target.warehouse = source_parent.wip_warehouse

	def set_missing_values(source, target):
		target.material_request_type = "Material Transfer"

	doclist = get_mapped_doc("Job Card", source_name, {
		"Job Card": {
			"doctype": "Material Request",
			"field_map": {
				"name": "job_card",
			},
		},
		"Job Card Item": {
			"doctype": "Material Request Item",
			"field_map": {
				"required_qty": "qty",
				"uom": "stock_uom"
			},
			"postprocess": update_item,
		}
	}, target_doc, set_missing_values)

	return doclist

@frappe.whitelist()
def make_stock_entry(source_name, target_doc=None):
	def update_item(obj, target, source_parent):
		target.t_warehouse = source_parent.wip_warehouse

	def set_missing_values(source, target):
		target.purpose = "Material Transfer for Manufacture"
		target.from_bom = 1
		target.fg_completed_qty = source.get('for_quantity', 0) - source.get('transferred_qty', 0)
		target.calculate_rate_and_amount()
		target.set_missing_values()
		target.set_stock_entry_type()

	doclist = get_mapped_doc("Job Card", source_name, {
		"Job Card": {
			"doctype": "Stock Entry",
			"field_map": {
				"name": "job_card",
				"for_quantity": "fg_completed_qty"
			},
		},
		"Job Card Item": {
			"doctype": "Stock Entry Detail",
			"field_map": {
				"source_warehouse": "s_warehouse",
				"required_qty": "qty",
				"uom": "stock_uom"
			},
			"postprocess": update_item,
		}
	}, target_doc, set_missing_values)

	return doclist

def time_diff_in_minutes(string_ed_date, string_st_date):
	return time_diff(string_ed_date, string_st_date).total_seconds() / 60

@frappe.whitelist()
def get_job_details(start, end, filters=None):
	events = []

	event_color = {
		"Completed": "#cdf5a6",
		"Material Transferred": "#ffdd9e",
		"Work In Progress": "#D3D3D3"
	}

	from frappe.desk.reportview import get_filters_cond
	conditions = get_filters_cond("Job Card", filters, [])

	job_cards = frappe.db.sql(""" SELECT `tabJob Card`.name, `tabJob Card`.work_order,
			`tabJob Card`.employee_name, `tabJob Card`.status, ifnull(`tabJob Card`.remarks, ''),
			min(`tabJob Card Time Log`.from_time) as from_time,
			max(`tabJob Card Time Log`.to_time) as to_time
		FROM `tabJob Card` , `tabJob Card Time Log`
		WHERE
			`tabJob Card`.name = `tabJob Card Time Log`.parent {0}
			group by `tabJob Card`.name""".format(conditions), as_dict=1)

	for d in job_cards:
			subject_data = []
			for field in ["name", "work_order", "remarks", "employee_name"]:
				if not d.get(field): continue

				subject_data.append(d.get(field))

			color = event_color.get(d.status)
			job_card_data = {
				'from_time': d.from_time,
				'to_time': d.to_time,
				'name': d.name,
				'subject': '\n'.join(subject_data),
				'color': color if color else "#89bcde"
			}

			events.append(job_card_data)

	return events<|MERGE_RESOLUTION|>--- conflicted
+++ resolved
@@ -6,10 +6,6 @@
 import frappe
 import datetime
 from frappe import _
-<<<<<<< HEAD
-from frappe.utils import flt, time_diff_in_hours, get_datetime, time_diff, get_link_to_form
-=======
->>>>>>> 00175c96
 from frappe.model.mapper import get_mapped_doc
 from frappe.model.document import Document
 from frappe.utils import (flt, cint, time_diff_in_hours, get_datetime, getdate,
@@ -237,11 +233,7 @@
 
 			work_order_field = "name" if field == "operation_id" else field
 			for data in wo.operations:
-<<<<<<< HEAD
-				if data.get(work_order_field) == self.get(field):
-=======
 				if data.get(work_order_field) == self.get(field) and data.workstation == self.workstation:
->>>>>>> 00175c96
 					data.completed_qty = for_quantity
 					data.actual_operation_time = time_in_mins
 					data.actual_start_time = time_data[0].start_time if time_data else None
