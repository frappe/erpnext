--- conflicted
+++ resolved
@@ -27,22 +27,6 @@
 		self.assertRaises(WorkstationHolidayError, check_if_within_operating_hours,
 			"_Test Workstation 1", "Operation 1", "2013-02-01 10:00:00", "2013-02-02 20:00:00")
 
-<<<<<<< HEAD
-def make_workstation(**args):
-	args = frappe._dict(args)
-
-	try:
-		doc = frappe.get_doc({
-			"doctype": "Workstation",
-			"workstation_name": args.workstation_name
-		})
-
-		doc.insert()
-
-		return doc
-	except frappe.DuplicateEntryError:
-		return frappe.get_doc("Workstation", args.workstation_name)
-=======
 	def test_update_bom_operation_rate(self):
 		operations = [
 			{
@@ -114,5 +98,4 @@
 
 		return doc
 
-	return frappe.get_doc("Workstation", workstation_name)
->>>>>>> 540559d6
+	return frappe.get_doc("Workstation", workstation_name)