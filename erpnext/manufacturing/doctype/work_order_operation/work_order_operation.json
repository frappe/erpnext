{
 "actions": [],
 "creation": "2014-10-16 14:35:41.950175",
 "doctype": "DocType",
 "editable_grid": 1,
 "engine": "InnoDB",
 "field_order": [
  "details",
  "operation",
  "bom",
  "description",
  "col_break1",
  "completed_qty",
  "status",
  "workstation",
  "estimated_time_and_cost",
  "planned_start_time",
  "planned_end_time",
  "column_break_10",
  "time_in_mins",
  "hour_rate",
  "batch_size",
  "planned_operating_cost",
  "section_break_9",
  "actual_start_time",
  "actual_end_time",
  "column_break_11",
  "actual_operation_time",
  "actual_operating_cost"
 ],
 "fields": [
  {
   "fieldname": "details",
   "fieldtype": "Section Break"
  },
  {
   "fieldname": "operation",
   "fieldtype": "Link",
   "in_list_view": 1,
   "label": "Operation",
   "oldfieldname": "operation_no",
   "oldfieldtype": "Data",
   "options": "Operation",
   "read_only": 1,
   "reqd": 1
  },
  {
   "fieldname": "bom",
   "fieldtype": "Link",
   "label": "BOM",
   "no_copy": 1,
   "options": "BOM",
   "print_hide": 1,
   "read_only": 1
  },
  {
   "fieldname": "description",
   "fieldtype": "Text Editor",
   "label": "Operation Description",
   "oldfieldname": "opn_description",
   "oldfieldtype": "Text",
   "read_only": 1
  },
  {
   "fieldname": "col_break1",
   "fieldtype": "Column Break"
  },
  {
   "description": "Operation completed for how many finished goods?",
   "fieldname": "completed_qty",
   "fieldtype": "Float",
   "in_list_view": 1,
   "label": "Completed Qty",
   "no_copy": 1,
   "read_only": 1
  },
  {
   "default": "Pending",
   "fieldname": "status",
   "fieldtype": "Select",
   "in_list_view": 1,
   "label": "Status",
   "no_copy": 1,
   "options": "Pending\nWork in Progress\nCompleted",
   "read_only": 1
  },
  {
   "fieldname": "workstation",
   "fieldtype": "Link",
   "in_list_view": 1,
   "label": "Workstation",
   "oldfieldname": "workstation",
   "oldfieldtype": "Link",
   "options": "Workstation"
  },
  {
   "fieldname": "estimated_time_and_cost",
   "fieldtype": "Section Break",
   "label": "Estimated Time and Cost"
  },
  {
   "fieldname": "planned_start_time",
   "fieldtype": "Datetime",
   "label": "Planned Start Time",
   "no_copy": 1,
   "read_only": 1
  },
  {
   "fieldname": "planned_end_time",
   "fieldtype": "Datetime",
   "label": "Planned End Time",
   "no_copy": 1,
   "read_only": 1
  },
  {
   "fieldname": "column_break_10",
   "fieldtype": "Column Break"
  },
  {
   "description": "in Minutes",
   "fieldname": "time_in_mins",
   "fieldtype": "Float",
   "in_list_view": 1,
   "label": "Operation Time",
   "oldfieldname": "time_in_mins",
   "oldfieldtype": "Currency",
   "reqd": 1
  },
  {
   "fieldname": "hour_rate",
   "fieldtype": "Float",
   "label": "Hour Rate",
   "oldfieldname": "hour_rate",
   "oldfieldtype": "Currency",
   "read_only": 1
  },
  {
   "fieldname": "planned_operating_cost",
   "fieldtype": "Currency",
   "label": "Planned Operating Cost",
   "options": "Company:company:default_currency",
   "read_only": 1
  },
  {
   "fieldname": "section_break_9",
   "fieldtype": "Section Break",
   "label": "Actual Time and Cost"
  },
  {
   "fieldname": "actual_start_time",
   "fieldtype": "Datetime",
   "label": "Actual Start Time",
   "no_copy": 1,
   "read_only": 1
  },
  {
   "description": "Updated via 'Time Log'",
   "fieldname": "actual_end_time",
   "fieldtype": "Datetime",
   "label": "Actual End Time",
   "no_copy": 1,
   "read_only": 1
  },
  {
   "fieldname": "column_break_11",
   "fieldtype": "Column Break"
  },
  {
   "description": "in Minutes\nUpdated via 'Time Log'",
   "fieldname": "actual_operation_time",
   "fieldtype": "Float",
   "label": "Actual Operation Time",
   "no_copy": 1,
   "read_only": 1
  },
  {
   "description": "(Hour Rate / 60) * Actual Operation Time",
   "fieldname": "actual_operating_cost",
   "fieldtype": "Currency",
   "label": "Actual Operating Cost",
   "no_copy": 1,
   "options": "Company:company:default_currency",
   "read_only": 1
  },
  {
   "fieldname": "batch_size",
   "fieldtype": "Int",
   "label": "Batch Size",
   "read_only": 1
  }
 ],
 "istable": 1,
<<<<<<< HEAD
 "modified": "2020-03-03 15:37:04.679243",
=======
 "links": [],
 "modified": "2019-12-03 19:24:29.594189",
>>>>>>> fd30b8f4
 "modified_by": "Administrator",
 "module": "Manufacturing",
 "name": "Work Order Operation",
 "owner": "Administrator",
 "permissions": [],
 "sort_field": "modified",
 "sort_order": "DESC",
 "track_changes": 1
}<|MERGE_RESOLUTION|>--- conflicted
+++ resolved
@@ -190,12 +190,8 @@
   }
  ],
  "istable": 1,
-<<<<<<< HEAD
- "modified": "2020-03-03 15:37:04.679243",
-=======
  "links": [],
  "modified": "2019-12-03 19:24:29.594189",
->>>>>>> fd30b8f4
  "modified_by": "Administrator",
  "module": "Manufacturing",
  "name": "Work Order Operation",
