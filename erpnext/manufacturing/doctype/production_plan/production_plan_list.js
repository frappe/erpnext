frappe.listview_settings['Production Plan'] = {
	add_fields: ["status"],
	filters: [["status", "!=", "Closed"]],
	get_indicator: function(doc) {
		if(doc.status==="Submitted") {
			return [__("Not Started"), "orange", "status,=,Submitted"];
		} else {
			return [__(doc.status), {
				"Draft": "red",
				"In Process": "orange",
				"Completed": "green",
<<<<<<< HEAD
				"Material Requested": "gray",
				"Cancelled": "gray"
=======
				"Material Requested": "darkgrey",
				"Cancelled": "darkgrey",
				"Closed": "grey"
>>>>>>> 3a9dc906
			}[doc.status], "status,=," + doc.status];
		}
	}
};<|MERGE_RESOLUTION|>--- conflicted
+++ resolved
@@ -9,14 +9,9 @@
 				"Draft": "red",
 				"In Process": "orange",
 				"Completed": "green",
-<<<<<<< HEAD
 				"Material Requested": "gray",
-				"Cancelled": "gray"
-=======
-				"Material Requested": "darkgrey",
-				"Cancelled": "darkgrey",
-				"Closed": "grey"
->>>>>>> 3a9dc906
+				"Cancelled": "gray",
+				"Closed": "gray"
 			}[doc.status], "status,=," + doc.status];
 		}
 	}
