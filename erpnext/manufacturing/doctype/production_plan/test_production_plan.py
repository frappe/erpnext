# Copyright (c) 2017, Frappe Technologies Pvt. Ltd. and Contributors
# See license.txt
import frappe
from frappe.utils import add_to_date, flt, now_datetime, nowdate

from erpnext.controllers.item_variant import create_variant
from erpnext.manufacturing.doctype.production_plan.production_plan import (
	get_items_for_material_requests,
	get_sales_orders,
	get_warehouse_list,
)
from erpnext.selling.doctype.sales_order.test_sales_order import make_sales_order
from erpnext.stock.doctype.item.test_item import create_item
from erpnext.stock.doctype.stock_entry.test_stock_entry import make_stock_entry
from erpnext.stock.doctype.stock_reconciliation.test_stock_reconciliation import (
	create_stock_reconciliation,
)
from erpnext.tests.utils import ERPNextTestCase


class TestProductionPlan(ERPNextTestCase):
	def setUp(self):
		for item in ['Test Production Item 1', 'Subassembly Item 1',
			'Raw Material Item 1', 'Raw Material Item 2']:
			create_item(item, valuation_rate=100)

			sr = frappe.db.get_value('Stock Reconciliation Item',
				{'item_code': item, 'docstatus': 1}, 'parent')
			if sr:
				sr_doc = frappe.get_doc('Stock Reconciliation', sr)
				sr_doc.cancel()

		create_item('Test Non Stock Raw Material', is_stock_item=0)
		for item, raw_materials in {'Subassembly Item 1': ['Raw Material Item 1', 'Raw Material Item 2'],
			'Test Production Item 1': ['Raw Material Item 1', 'Subassembly Item 1',
			'Test Non Stock Raw Material']}.items():
			if not frappe.db.get_value('BOM', {'item': item}):
				make_bom(item = item, raw_materials = raw_materials)

	def test_production_plan_mr_creation(self):
		"Test if MRs are created for unavailable raw materials."
		pln = create_production_plan(item_code='Test Production Item 1')
		self.assertTrue(len(pln.mr_items), 2)

		pln.make_material_request()
		pln.reload()
		self.assertTrue(pln.status, 'Material Requested')
<<<<<<< HEAD
		material_requests = frappe.get_all('Material Request Item', fields = ['distinct parent', 'modified'],
			filters = {'production_plan': pln.name}, as_list=1)
=======

		material_requests = frappe.get_all(
			'Material Request Item',
			fields = ['distinct parent'],
			filters = {'production_plan': pln.name},
			as_list=1
		)
>>>>>>> 4738367d

		self.assertTrue(len(material_requests), 2)

		pln.make_work_order()
		work_orders = frappe.get_all('Work Order', fields = ['name'],
			filters = {'production_plan': pln.name}, as_list=1)

		self.assertTrue(len(work_orders), len(pln.po_items))

		for name in material_requests:
			mr = frappe.get_doc('Material Request', name[0])
			if mr.docstatus != 0:
				mr.cancel()

		for name in work_orders:
			mr = frappe.delete_doc('Work Order', name[0])

		pln = frappe.get_doc('Production Plan', pln.name)
		pln.cancel()

	def test_production_plan_start_date(self):
		"Test if Work Order has same Planned Start Date as Prod Plan."
		planned_date = add_to_date(date=None, days=3)
		plan = create_production_plan(
			item_code='Test Production Item 1',
			planned_start_date=planned_date
		)
		plan.make_work_order()

		work_orders = frappe.get_all(
			'Work Order',
			fields = ['name', 'planned_start_date'],
			filters = {'production_plan': plan.name}
		)

		self.assertEqual(work_orders[0].planned_start_date, planned_date)

		for wo in work_orders:
			frappe.delete_doc('Work Order', wo.name)

		plan.reload()
		plan.cancel()

	def test_production_plan_for_existing_ordered_qty(self):
		"""
		- Enable 'ignore_existing_ordered_qty'.
		- Test if MR Planning table pulls Raw Material Qty even if it is in stock.
		"""
		sr1 = create_stock_reconciliation(item_code="Raw Material Item 1",
			target="_Test Warehouse - _TC", qty=1, rate=110)
		sr2 = create_stock_reconciliation(item_code="Raw Material Item 2",
			target="_Test Warehouse - _TC", qty=1, rate=120)

		pln = create_production_plan(
			item_code='Test Production Item 1',
			ignore_existing_ordered_qty=1
		)
		self.assertTrue(len(pln.mr_items), 1)
		self.assertTrue(flt(pln.mr_items[0].quantity), 1.0)

		sr1.cancel()
		sr2.cancel()
		pln.cancel()

	def test_production_plan_with_non_stock_item(self):
		"Test if MR Planning table includes Non Stock RM."
		pln = create_production_plan(
			item_code='Test Production Item 1',
			include_non_stock_items=1
		)
		self.assertTrue(len(pln.mr_items), 3)
		pln.cancel()

	def test_production_plan_without_multi_level(self):
		"Test MR Planning table for non exploded BOM."
		pln = create_production_plan(
			item_code='Test Production Item 1',
			use_multi_level_bom=0
		)
		self.assertTrue(len(pln.mr_items), 2)
		pln.cancel()

	def test_production_plan_without_multi_level_for_existing_ordered_qty(self):
		"""
		- Disable 'ignore_existing_ordered_qty'.
		- Test if MR Planning table avoids pulling Raw Material Qty as it is in stock for
		non exploded BOM.
		"""
		sr1 = create_stock_reconciliation(item_code="Raw Material Item 1",
			target="_Test Warehouse - _TC", qty=1, rate=130)
		sr2 = create_stock_reconciliation(item_code="Subassembly Item 1",
			target="_Test Warehouse - _TC", qty=1, rate=140)

		pln = create_production_plan(
			item_code='Test Production Item 1',
			use_multi_level_bom=0,
			ignore_existing_ordered_qty=0
		)
		self.assertTrue(len(pln.mr_items), 0)

		sr1.cancel()
		sr2.cancel()
		pln.cancel()

	def test_production_plan_sales_orders(self):
		"Test if previously fulfilled SO (with WO) is pulled into Prod Plan."
		item = 'Test Production Item 1'
		so = make_sales_order(item_code=item, qty=1)
		sales_order = so.name
		sales_order_item = so.items[0].name

		pln = frappe.new_doc('Production Plan')
		pln.company = so.company
		pln.get_items_from = 'Sales Order'

		pln.append('sales_orders', {
			'sales_order': so.name,
			'sales_order_date': so.transaction_date,
			'customer': so.customer,
			'grand_total': so.grand_total
		})

		pln.get_so_items()
		pln.submit()
		pln.make_work_order()

		work_order = frappe.db.get_value('Work Order', {'sales_order': sales_order,
			'production_plan': pln.name, 'sales_order_item': sales_order_item}, 'name')

		wo_doc = frappe.get_doc('Work Order', work_order)
		wo_doc.update({
			'wip_warehouse': 'Work In Progress - _TC',
			'fg_warehouse': 'Finished Goods - _TC'
		})
		wo_doc.submit()

		so_wo_qty = frappe.db.get_value('Sales Order Item', sales_order_item, 'work_order_qty')
		self.assertTrue(so_wo_qty, 5)

		pln = frappe.new_doc('Production Plan')
		pln.update({
			'from_date': so.transaction_date,
			'to_date': so.transaction_date,
			'customer': so.customer,
			'item_code': item,
			'sales_order_status': so.status
		})
		sales_orders = get_sales_orders(pln) or {}
		sales_orders = [d.get('name') for d in sales_orders if d.get('name') == sales_order]

		self.assertEqual(sales_orders, [])

	def test_production_plan_combine_items(self):
		"Test combining FG items in Production Plan."
		item = 'Test Production Item 1'
		so1 = make_sales_order(item_code=item, qty=1)

		pln = frappe.new_doc('Production Plan')
		pln.company = so1.company
		pln.get_items_from = 'Sales Order'
		pln.append('sales_orders', {
			'sales_order': so1.name,
			'sales_order_date': so1.transaction_date,
			'customer': so1.customer,
			'grand_total': so1.grand_total
		})
		so2 = make_sales_order(item_code=item, qty=2)
		pln.append('sales_orders', {
			'sales_order': so2.name,
			'sales_order_date': so2.transaction_date,
			'customer': so2.customer,
			'grand_total': so2.grand_total
		})
		pln.combine_items = 1
		pln.get_items()
		pln.submit()

		self.assertTrue(pln.po_items[0].planned_qty, 3)

		pln.make_work_order()
		work_order = frappe.db.get_value('Work Order', {
			'production_plan_item': pln.po_items[0].name,
			'production_plan': pln.name
		}, 'name')

		wo_doc = frappe.get_doc('Work Order', work_order)
		wo_doc.update({
			'wip_warehouse': 'Work In Progress - _TC',
		})

		wo_doc.submit()
		so_items = []
		for plan_reference in pln.prod_plan_references:
			so_items.append(plan_reference.sales_order_item)
			so_wo_qty = frappe.db.get_value('Sales Order Item', plan_reference.sales_order_item, 'work_order_qty')
			self.assertEqual(so_wo_qty, plan_reference.qty)

		wo_doc.cancel()
		for so_item in so_items:
			so_wo_qty = frappe.db.get_value('Sales Order Item', so_item, 'work_order_qty')
			self.assertEqual(so_wo_qty, 0.0)

		pln.reload()
		pln.cancel()

	def test_pp_to_mr_customer_provided(self):
		" Test Material Request from Production Plan for Customer Provided Item."
		create_item('CUST-0987', is_customer_provided_item = 1, customer = '_Test Customer', is_purchase_item = 0)
		create_item('Production Item CUST')

		for item, raw_materials in {'Production Item CUST': ['Raw Material Item 1', 'CUST-0987']}.items():
			if not frappe.db.get_value('BOM', {'item': item}):
				make_bom(item = item, raw_materials = raw_materials)
		production_plan = create_production_plan(item_code = 'Production Item CUST')
		production_plan.make_material_request()

		material_request = frappe.db.get_value(
			'Material Request Item',
			{'production_plan': production_plan.name, 'item_code': 'CUST-0987'},
			'parent'
		)
		mr = frappe.get_doc('Material Request', material_request)

		self.assertTrue(mr.material_request_type, 'Customer Provided')
		self.assertTrue(mr.customer, '_Test Customer')

	def test_production_plan_with_multi_level_bom(self):
		"""
		Item Code	|	Qty	|
		|Test BOM 1	|	1	|
		|Test BOM 2	|	2	|
		|Test BOM 3	|	3	|
		"""

		for item_code in ["Test BOM 1", "Test BOM 2", "Test BOM 3", "Test RM BOM 1"]:
			create_item(item_code, is_stock_item=1)

		# created bom upto 3 level
		if not frappe.db.get_value('BOM', {'item': "Test BOM 3"}):
			make_bom(item = "Test BOM 3", raw_materials = ["Test RM BOM 1"], rm_qty=3)

		if not frappe.db.get_value('BOM', {'item': "Test BOM 2"}):
			make_bom(item = "Test BOM 2", raw_materials = ["Test BOM 3"], rm_qty=3)

		if not frappe.db.get_value('BOM', {'item': "Test BOM 1"}):
			make_bom(item = "Test BOM 1", raw_materials = ["Test BOM 2"], rm_qty=2)

		item_code = "Test BOM 1"
		pln = frappe.new_doc('Production Plan')
		pln.company = "_Test Company"
		pln.append("po_items", {
			"item_code": item_code,
			"bom_no": frappe.db.get_value('BOM', {'item': "Test BOM 1"}),
			"planned_qty": 3
		})

		pln.get_sub_assembly_items('In House')
		pln.submit()
		pln.make_work_order()

		#last level sub-assembly work order produce qty
		to_produce_qty = frappe.db.get_value(
			"Work Order",
			{"production_plan": pln.name, "production_item": "Test BOM 3"},
			"qty"
		)

		self.assertEqual(to_produce_qty, 18.0)
		pln.cancel()
		frappe.delete_doc("Production Plan", pln.name)

	def test_get_warehouse_list_group(self):
		"Check if required child warehouses are returned."
		warehouse_json = '[{\"warehouse\":\"_Test Warehouse Group - _TC\"}]'

		warehouses = set(get_warehouse_list(warehouse_json))
		expected_warehouses = {"_Test Warehouse Group-C1 - _TC", "_Test Warehouse Group-C2 - _TC"}

		missing_warehouse = expected_warehouses - warehouses

		self.assertTrue(len(missing_warehouse) == 0,
				msg=f"Following warehouses were expected {', '.join(missing_warehouse)}")

	def test_get_warehouse_list_single(self):
		"Check if same warehouse is returned in absence of child warehouses."
		warehouse_json = '[{\"warehouse\":\"_Test Scrap Warehouse - _TC\"}]'

		warehouses = set(get_warehouse_list(warehouse_json))
		expected_warehouses = {"_Test Scrap Warehouse - _TC", }

		self.assertEqual(warehouses, expected_warehouses)

	def test_get_sales_order_with_variant(self):
		"Check if Template BOM is fetched in absence of Variant BOM."
		rm_item = create_item('PIV_RM', valuation_rate = 100)
		if not frappe.db.exists('Item', {"item_code": 'PIV'}):
			item = create_item('PIV', valuation_rate = 100)
			variant_settings = {
				"attributes": [
					{
						"attribute": "Colour"
					},
				],
				"has_variants": 1
			}
			item.update(variant_settings)
			item.save()
			parent_bom = make_bom(item = 'PIV', raw_materials = [rm_item.item_code])
		if not frappe.db.exists('BOM', {"item": 'PIV'}):
			parent_bom = make_bom(item = 'PIV', raw_materials = [rm_item.item_code])
		else:
			parent_bom = frappe.get_doc('BOM', {"item": 'PIV'})

		if not frappe.db.exists('Item', {"item_code": 'PIV-RED'}):
			variant = create_variant("PIV", {"Colour": "Red"})
			variant.save()
			variant_bom = make_bom(item = variant.item_code, raw_materials = [rm_item.item_code])
		else:
			variant = frappe.get_doc('Item', 'PIV-RED')
		if not frappe.db.exists('BOM', {"item": 'PIV-RED'}):
			variant_bom = make_bom(item = variant.item_code, raw_materials = [rm_item.item_code])

		"""Testing when item variant has a BOM"""
		so = make_sales_order(item_code="PIV-RED", qty=5)
		pln = frappe.new_doc('Production Plan')
		pln.company = so.company
		pln.get_items_from = 'Sales Order'
		pln.item_code = 'PIV-RED'
		pln.get_open_sales_orders()
		self.assertEqual(pln.sales_orders[0].sales_order, so.name)
		pln.get_so_items()
		self.assertEqual(pln.po_items[0].item_code, 'PIV-RED')
		self.assertEqual(pln.po_items[0].bom_no, variant_bom.name)
		so.cancel()
		frappe.delete_doc('Sales Order', so.name)
		variant_bom.cancel()
		frappe.delete_doc('BOM', variant_bom.name)

		"""Testing when item variant doesn't have a BOM"""
		so = make_sales_order(item_code="PIV-RED", qty=5)
		pln.get_open_sales_orders()
		self.assertEqual(pln.sales_orders[0].sales_order, so.name)
		pln.po_items = []
		pln.get_so_items()
		self.assertEqual(pln.po_items[0].item_code, 'PIV-RED')
		self.assertEqual(pln.po_items[0].bom_no, parent_bom.name)

		frappe.db.rollback()

	def test_subassmebly_sorting(self):
		"Test subassembly sorting in case of multiple items with nested BOMs."
		from erpnext.manufacturing.doctype.bom.test_bom import create_nested_bom

		prefix = "_TestLevel_"
		boms = {
			"Assembly": {
				"SubAssembly1": {"ChildPart1": {}, "ChildPart2": {},},
				"ChildPart6": {},
				"SubAssembly4": {"SubSubAssy2": {"ChildPart7": {}}},
			},
			"MegaDeepAssy": {
				"SecretSubassy": {"SecretPart": {"VerySecret" : { "SuperSecret": {"Classified": {}}}},},
																# ^ assert that this is
																# first item in subassy table
			}
		}
		create_nested_bom(boms, prefix=prefix)

		items = [prefix + item_code for item_code in boms.keys()]
		plan = create_production_plan(item_code=items[0], do_not_save=True)
		plan.append("po_items", {
			'use_multi_level_bom': 1,
			'item_code': items[1],
			'bom_no': frappe.db.get_value('Item', items[1], 'default_bom'),
			'planned_qty': 1,
			'planned_start_date': now_datetime()
		})
		plan.get_sub_assembly_items()

		bom_level_order = [d.bom_level for d in plan.sub_assembly_items]
		self.assertEqual(bom_level_order, sorted(bom_level_order, reverse=True))
		# lowest most level of subassembly should be first
		self.assertIn("SuperSecret", plan.sub_assembly_items[0].production_item)

	def test_multiple_work_order_for_production_plan_item(self):
		"Test producing Prod Plan (making WO) in parts."
		def create_work_order(item, pln, qty):
			# Get Production Items
			items_data = pln.get_production_items()

			# Update qty
			items_data[(item, None, None)]["qty"] = qty

			# Create and Submit Work Order for each item in items_data
			for key, item in items_data.items():
				if pln.sub_assembly_items:
					item['use_multi_level_bom'] = 0

				wo_name = pln.create_work_order(item)
				wo_doc = frappe.get_doc("Work Order", wo_name)
				wo_doc.update({
					'wip_warehouse': 'Work In Progress - _TC',
					'fg_warehouse': 'Finished Goods - _TC'
				})
				wo_doc.submit()
				wo_list.append(wo_name)

		item = "Test Production Item 1"
		raw_materials = ["Raw Material Item 1", "Raw Material Item 2"]

		# Create BOM
		bom = make_bom(item=item, raw_materials=raw_materials)

		# Create Production Plan
		pln = create_production_plan(item_code=bom.item, planned_qty=10)

		# All the created Work Orders
		wo_list = []

		# Create and Submit 1st Work Order for 5 qty
		create_work_order(item, pln, 5)
		pln.reload()
		self.assertEqual(pln.po_items[0].ordered_qty, 5)

		# Create and Submit 2nd Work Order for 3 qty
		create_work_order(item, pln, 3)
		pln.reload()
		self.assertEqual(pln.po_items[0].ordered_qty, 8)

		# Cancel 1st Work Order
		wo1 = frappe.get_doc("Work Order", wo_list[0])
		wo1.cancel()
		pln.reload()
		self.assertEqual(pln.po_items[0].ordered_qty, 3)

		# Cancel 2nd Work Order
		wo2 = frappe.get_doc("Work Order", wo_list[1])
		wo2.cancel()
		pln.reload()
		self.assertEqual(pln.po_items[0].ordered_qty, 0)

	def test_production_plan_pending_qty_with_sales_order(self):
		"""
		Test Prod Plan impact via: SO -> Prod Plan -> WO -> SE -> SE (cancel)
		"""
		from erpnext.manufacturing.doctype.work_order.test_work_order import make_wo_order_test_record
		from erpnext.manufacturing.doctype.work_order.work_order import (
			make_stock_entry as make_se_from_wo,
		)

		make_stock_entry(item_code="Raw Material Item 1",
			target="Work In Progress - _TC",
			qty=2, basic_rate=100
		)
		make_stock_entry(item_code="Raw Material Item 2",
			target="Work In Progress - _TC",
			qty=2, basic_rate=100
		)

		item = 'Test Production Item 1'
		so = make_sales_order(item_code=item, qty=1)

		pln = create_production_plan(
			company=so.company,
			get_items_from="Sales Order",
			sales_order=so,
			skip_getting_mr_items=True
		)
		self.assertEqual(pln.po_items[0].pending_qty, 1)

		wo = make_wo_order_test_record(
			item_code=item, qty=1,
			company=so.company,
			wip_warehouse='Work In Progress - _TC',
			fg_warehouse='Finished Goods - _TC',
			skip_transfer=1,
			do_not_submit=True
		)
		wo.production_plan = pln.name
		wo.production_plan_item = pln.po_items[0].name
		wo.submit()

		se = frappe.get_doc(make_se_from_wo(wo.name, "Manufacture", 1))
		se.submit()

		pln.reload()
		self.assertEqual(pln.po_items[0].pending_qty, 0)

		se.cancel()
		pln.reload()
		self.assertEqual(pln.po_items[0].pending_qty, 1)

	def test_production_plan_pending_qty_independent_items(self):
		"Test Prod Plan impact if items are added independently (no from SO or MR)."
		from erpnext.manufacturing.doctype.work_order.test_work_order import make_wo_order_test_record
		from erpnext.manufacturing.doctype.work_order.work_order import (
			make_stock_entry as make_se_from_wo,
		)

		make_stock_entry(item_code="Raw Material Item 1",
			target="Work In Progress - _TC",
			qty=2, basic_rate=100
		)
		make_stock_entry(item_code="Raw Material Item 2",
			target="Work In Progress - _TC",
			qty=2, basic_rate=100
		)

		pln = create_production_plan(
			item_code='Test Production Item 1',
			skip_getting_mr_items=True
		)
		self.assertEqual(pln.po_items[0].pending_qty, 1)

		wo = make_wo_order_test_record(
			item_code='Test Production Item 1', qty=1,
			company=pln.company,
			wip_warehouse='Work In Progress - _TC',
			fg_warehouse='Finished Goods - _TC',
			skip_transfer=1,
			do_not_submit=True
		)
		wo.production_plan = pln.name
		wo.production_plan_item = pln.po_items[0].name
		wo.submit()

		se = frappe.get_doc(make_se_from_wo(wo.name, "Manufacture", 1))
		se.submit()

		pln.reload()
		self.assertEqual(pln.po_items[0].pending_qty, 0)

		se.cancel()
		pln.reload()
		self.assertEqual(pln.po_items[0].pending_qty, 1)

	def test_qty_based_status(self):
		pp = frappe.new_doc("Production Plan")
		pp.po_items = [
			frappe._dict(planned_qty=5, produce_qty=4)
		]
		self.assertFalse(pp.all_items_completed())

		pp.po_items = [
			frappe._dict(planned_qty=5, produce_qty=10),
			frappe._dict(planned_qty=5, produce_qty=4)
		]
		self.assertFalse(pp.all_items_completed())


def create_production_plan(**args):
	"""
	sales_order (obj): Sales Order Doc Object
	get_items_from (str): Sales Order/Material Request
	skip_getting_mr_items (bool): Whether or not to plan for new MRs
	"""
	args = frappe._dict(args)

	pln = frappe.get_doc({
		'doctype': 'Production Plan',
		'company': args.company or '_Test Company',
		'customer': args.customer or '_Test Customer',
		'posting_date': nowdate(),
		'include_non_stock_items': args.include_non_stock_items or 0,
		'include_subcontracted_items': args.include_subcontracted_items or 0,
		'ignore_existing_ordered_qty': args.ignore_existing_ordered_qty or 0,
		'get_items_from': 'Sales Order'
	})

	if not args.get("sales_order"):
		pln.append('po_items', {
			'use_multi_level_bom': args.use_multi_level_bom or 1,
			'item_code': args.item_code,
			'bom_no': frappe.db.get_value('Item', args.item_code, 'default_bom'),
			'planned_qty': args.planned_qty or 1,
			'planned_start_date': args.planned_start_date or now_datetime()
		})

	if args.get("get_items_from") == "Sales Order" and args.get("sales_order"):
		so = args.get("sales_order")
		pln.append('sales_orders', {
			'sales_order': so.name,
			'sales_order_date': so.transaction_date,
			'customer': so.customer,
			'grand_total': so.grand_total
		})
		pln.get_items()

	if not args.get("skip_getting_mr_items"):
		mr_items = get_items_for_material_requests(pln.as_dict())
		for d in mr_items:
			pln.append('mr_items', d)

	if not args.do_not_save:
		pln.insert()
		if not args.do_not_submit:
			pln.submit()

	return pln

def make_bom(**args):
	args = frappe._dict(args)

	bom = frappe.get_doc({
		'doctype': 'BOM',
		'is_default': 1,
		'item': args.item,
		'currency': args.currency or 'USD',
		'quantity': args.quantity or 1,
		'company': args.company or '_Test Company',
		'routing': args.routing,
		'with_operations': args.with_operations or 0
	})

	for item in args.raw_materials:
		item_doc = frappe.get_doc('Item', item)

		bom.append('items', {
			'item_code': item,
			'qty': args.rm_qty or 1.0,
			'uom': item_doc.stock_uom,
			'stock_uom': item_doc.stock_uom,
			'rate': item_doc.valuation_rate or args.rate,
			'source_warehouse': args.source_warehouse
		})

	if not args.do_not_save:
		bom.insert(ignore_permissions=True)

		if not args.do_not_submit:
			bom.submit()

	return bom<|MERGE_RESOLUTION|>--- conflicted
+++ resolved
@@ -45,10 +45,6 @@
 		pln.make_material_request()
 		pln.reload()
 		self.assertTrue(pln.status, 'Material Requested')
-<<<<<<< HEAD
-		material_requests = frappe.get_all('Material Request Item', fields = ['distinct parent', 'modified'],
-			filters = {'production_plan': pln.name}, as_list=1)
-=======
 
 		material_requests = frappe.get_all(
 			'Material Request Item',
@@ -56,7 +52,6 @@
 			filters = {'production_plan': pln.name},
 			as_list=1
 		)
->>>>>>> 4738367d
 
 		self.assertTrue(len(material_requests), 2)
 
