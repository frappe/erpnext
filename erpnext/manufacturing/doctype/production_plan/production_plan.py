--- conflicted
+++ resolved
@@ -121,8 +121,6 @@
 		so_mr_list = [d.get(field) for d in self.get(table) if d.get(field)]
 		return so_mr_list
 
-<<<<<<< HEAD
-=======
 	def get_bom_item(self):
 		"""Check if Item or if its Template has a BOM."""
 		bom_item = None
@@ -132,7 +130,6 @@
 			bom_item = "bom.item = {0}".format(frappe.db.escape(template_item)) if template_item else bom_item
 		return bom_item
 
->>>>>>> 540559d6
 	def get_so_items(self):
 		# Check for empty table or empty rows
 		if not self.get("sales_orders") or not self.get_so_mr_list("sales_order", "sales_orders"):
@@ -439,19 +436,6 @@
 					'description', 'production_plan_item']:
 					args[field] = row.get(field)
 
-<<<<<<< HEAD
-		get_sub_assembly_items(item.get("bom_no"), bom_data, item.get("qty"))
-
-		for key, data in bom_data.items():
-			data.update({
-				'qty': data.get("stock_qty"),
-				'production_plan': self.name,
-				'use_multi_level_bom': item.get("use_multi_level_bom"),
-				'company': self.company,
-				'fg_warehouse': item.get("fg_warehouse"),
-				'update_consumed_material_cost_in_project': 0
-			})
-=======
 				po.append('items', args)
 
 			po.set_missing_values()
@@ -459,7 +443,6 @@
 			po.flags.ignore_validate = True
 			po.insert()
 			purchase_orders.append(po.name)
->>>>>>> 540559d6
 
 	def show_list_created_message(self, doctype, doc_list=None):
 		if not doc_list:
@@ -602,18 +585,6 @@
 		return all(s == "Completed" for s in wo_status)
 
 @frappe.whitelist()
-<<<<<<< HEAD
-def download_raw_materials(doc):
-	item_list = [['Item Code', 'Description', 'Stock UOM', 'Required Qty', 'Warehouse',
-		'projected Qty', 'Actual Qty']]
-
-	if isinstance(doc, string_types):
-		doc = frappe._dict(json.loads(doc))
-
-	for d in get_items_for_material_requests(doc, ignore_existing_ordered_qty=True):
-		item_list.append([d.get('item_code'), d.get('description'), d.get('stock_uom'), d.get('quantity'),
-			d.get('warehouse'), d.get('projected_qty'), d.get('actual_qty')])
-=======
 def download_raw_materials(doc, warehouses=None):
 	if isinstance(doc, str):
 		doc = frappe._dict(json.loads(doc))
@@ -630,7 +601,6 @@
 		item_list.append([d.get('item_code'), d.get('description'), d.get('stock_uom'), d.get('warehouse'),
 			d.get('required_bom_qty'), d.get('projected_qty'), d.get('actual_qty'), d.get('ordered_qty'),
 			d.get('planned_qty'), d.get('reserved_qty_for_production'), d.get('safety_stock'), d.get('quantity')])
->>>>>>> 540559d6
 
 		if not doc.get('for_warehouse'):
 			row = {'item_code': d.get('item_code')}
@@ -876,12 +846,6 @@
 	if not po_items or not [row.get('item_code') for row in po_items if row.get('item_code')]:
 		frappe.throw(_("Items to Manufacture are required to pull the Raw Materials associated with it."),
 			title=_("Items Required"))
-<<<<<<< HEAD
-
-	company = doc.get('company')
-	warehouse = doc.get('for_warehouse')
-=======
->>>>>>> 540559d6
 
 	company = doc.get('company')
 	ignore_existing_ordered_qty = doc.get('ignore_existing_ordered_qty')
@@ -894,10 +858,7 @@
 
 		planned_qty = data.get('required_qty') or data.get('planned_qty')
 		ignore_existing_ordered_qty = data.get('ignore_existing_ordered_qty') or ignore_existing_ordered_qty
-<<<<<<< HEAD
-=======
 		warehouse = doc.get('for_warehouse')
->>>>>>> 540559d6
 
 		item_details = {}
 		if data.get("bom") or data.get("bom_no"):
@@ -1041,28 +1002,6 @@
 #		"description": item_details.get("description")
 	}
 
-<<<<<<< HEAD
-def get_sub_assembly_items(bom_no, bom_data, to_produce_qty):
-	data = get_children('BOM', parent = bom_no)
-	for d in data:
-		if d.expandable:
-			key = (d.name, d.value)
-			if key not in bom_data:
-				bom_data.setdefault(key, {
-					'stock_qty': 0,
-					'description': d.description,
-					'production_item': d.item_code,
-					'item_name': d.item_name,
-					'stock_uom': d.stock_uom,
-					'uom': d.stock_uom,
-					'bom_no': d.value
-				})
-
-			bom_item = bom_data.get(key)
-			bom_item["stock_qty"] += (d.stock_qty / d.parent_bom_qty) * flt(to_produce_qty)
-
-			get_sub_assembly_items(bom_item.get("bom_no"), bom_data, bom_item["stock_qty"])
-=======
 def get_sub_assembly_items(bom_no, bom_data, to_produce_qty, indent=0):
 	data = get_children('BOM', parent = bom_no)
 	for d in data:
@@ -1084,5 +1023,4 @@
 			}))
 
 			if d.value:
-				get_sub_assembly_items(d.value, bom_data, stock_qty, indent=indent+1)
->>>>>>> 540559d6
+				get_sub_assembly_items(d.value, bom_data, stock_qty, indent=indent+1)