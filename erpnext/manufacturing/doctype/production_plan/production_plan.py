--- conflicted
+++ resolved
@@ -501,11 +501,7 @@
 			po = frappe.new_doc("Purchase Order")
 			po.supplier = supplier
 			po.schedule_date = getdate(po_list[0].schedule_date) if po_list[0].schedule_date else nowdate()
-<<<<<<< HEAD
 			po.is_subcontracted = 1
-=======
-			po.is_subcontracted = "Yes"
->>>>>>> 96fc6ad5
 			for row in po_list:
 				po_data = {
 					"item_code": row.production_item,
