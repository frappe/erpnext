# Copyright (c) 2013, Frappe Technologies Pvt. Ltd. and contributors
# For license information, please see license.txt


import frappe
from frappe import _
<<<<<<< HEAD
from frappe.utils import cstr, today, flt
=======
from frappe.utils import cstr, flt, formatdate, getdate

from erpnext.accounts.report.financial_statements import (
	get_fiscal_year_data,
	get_period_list,
	validate_fiscal_year,
)

>>>>>>> 540559d6

def execute(filters=None):
	filters = frappe._dict(filters or {})
	columns = get_columns(filters)
	data = get_data(filters)
	chart = prepare_chart_data(data, filters) if filters.get("group_by") not in ("Asset Category", "Location") else {}

	return columns, data, None, chart

def get_conditions(filters):
	conditions = { 'docstatus': 1 }
	status = filters.status
	date_field = frappe.scrub(filters.date_based_on or "Purchase Date")

	if filters.get('company'):
		conditions["company"] = filters.company
	if filters.filter_based_on == "Date Range":
		conditions[date_field] = ["between", [filters.from_date, filters.to_date]]
	if filters.filter_based_on == "Fiscal Year":
		fiscal_year = get_fiscal_year_data(filters.from_fiscal_year, filters.to_fiscal_year)
		validate_fiscal_year(fiscal_year, filters.from_fiscal_year, filters.to_fiscal_year)
		filters.year_start_date = getdate(fiscal_year.year_start_date)
		filters.year_end_date = getdate(fiscal_year.year_end_date)

		conditions[date_field] = ["between", [filters.year_start_date, filters.year_end_date]]
	if filters.get('is_existing_asset'):
		conditions["is_existing_asset"] = filters.get('is_existing_asset')
	if filters.get('asset_category'):
		conditions["asset_category"] = filters.get('asset_category')
	if filters.get('cost_center'):
		conditions["cost_center"] = filters.get('cost_center')

	if status:
		# In Store assets are those that are not sold or scrapped
		operand = 'not in'
		if status not in 'In Location':
			operand = 'in'

		conditions['status'] = (operand, ['Sold', 'Scrapped'])

	return conditions

def get_data(filters):

	data = []

	conditions = get_conditions(filters)
	depreciation_amount_map = get_finance_book_value_map(filters)
	pr_supplier_map = get_purchase_receipt_supplier_map()
	pi_supplier_map = get_purchase_invoice_supplier_map()

	group_by = frappe.scrub(filters.get("group_by"))

	if group_by == "asset_category":
		fields = ["asset_category", "gross_purchase_amount", "opening_accumulated_depreciation"]
		assets_record = frappe.db.get_all("Asset", filters=conditions, fields=fields, group_by=group_by)

	elif group_by == "location":
		fields = ["location", "gross_purchase_amount", "opening_accumulated_depreciation"]
		assets_record = frappe.db.get_all("Asset", filters=conditions, fields=fields, group_by=group_by)

	else:
		fields = ["name as asset_id", "asset_name", "status", "department", "cost_center", "purchase_receipt",
			"asset_category", "purchase_date", "gross_purchase_amount", "location",
			"available_for_use_date", "purchase_invoice", "opening_accumulated_depreciation"]
		assets_record = frappe.db.get_all("Asset", filters=conditions, fields=fields)

	for asset in assets_record:
		asset_value = asset.gross_purchase_amount - flt(asset.opening_accumulated_depreciation) \
			- flt(depreciation_amount_map.get(asset.name))
		row = {
			"asset_id": asset.asset_id,
			"asset_name": asset.asset_name,
			"status": asset.status,
			"department": asset.department,
			"cost_center": asset.cost_center,
			"vendor_name": pr_supplier_map.get(asset.purchase_receipt) or pi_supplier_map.get(asset.purchase_invoice),
			"gross_purchase_amount": asset.gross_purchase_amount,
			"opening_accumulated_depreciation": asset.opening_accumulated_depreciation,
			"depreciated_amount": depreciation_amount_map.get(asset.asset_id) or 0.0,
			"available_for_use_date": asset.available_for_use_date,
			"location": asset.location,
			"asset_category": asset.asset_category,
			"purchase_date": asset.purchase_date,
			"asset_value": asset_value
		}
		data.append(row)

	return data

def prepare_chart_data(data, filters):
	labels_values_map = {}
	date_field = frappe.scrub(filters.date_based_on)

	period_list = get_period_list(filters.from_fiscal_year, filters.to_fiscal_year,
		filters.from_date, filters.to_date, filters.filter_based_on, "Monthly", company=filters.company)

	for d in period_list:
		labels_values_map.setdefault(d.get('label'), frappe._dict({'asset_value': 0, 'depreciated_amount': 0}))

	for d in data:
		date = d.get(date_field)
		belongs_to_month = formatdate(date, "MMM YYYY")

		labels_values_map[belongs_to_month].asset_value += d.get("asset_value")
		labels_values_map[belongs_to_month].depreciated_amount += d.get("depreciated_amount")

	return {
		"data" : {
			"labels": labels_values_map.keys(),
			"datasets": [
				{ 'name': _('Asset Value'), 'values': [d.get("asset_value") for d in labels_values_map.values()] },
				{ 'name': _('Depreciatied Amount'), 'values': [d.get("depreciated_amount") for d in labels_values_map.values()] }
			]
		},
		"type": "bar",
		"barOptions": {
			"stacked": 1
		},
	}

def get_finance_book_value_map(filters):
	date = filters.to_date if filters.filter_based_on == "Date Range" else filters.year_end_date

	return frappe._dict(frappe.db.sql(''' Select
		parent, SUM(depreciation_amount)
		FROM `tabDepreciation Schedule`
		WHERE
			parentfield='schedules'
			AND schedule_date<=%s
			AND journal_entry IS NOT NULL
			AND ifnull(finance_book, '')=%s
		GROUP BY parent''', (date, cstr(filters.finance_book or ''))))

def get_purchase_receipt_supplier_map():
	return frappe._dict(frappe.db.sql(''' Select
		pr.name, pr.supplier
		FROM `tabPurchase Receipt` pr, `tabPurchase Receipt Item` pri
		WHERE
			pri.parent = pr.name
			AND pri.is_fixed_asset=1
			AND pr.docstatus=1
			AND pr.is_return=0'''))

def get_purchase_invoice_supplier_map():
	return frappe._dict(frappe.db.sql(''' Select
		pi.name, pi.supplier
		FROM `tabPurchase Invoice` pi, `tabPurchase Invoice Item` pii
		WHERE
			pii.parent = pi.name
			AND pii.is_fixed_asset=1
			AND pi.docstatus=1
			AND pi.is_return=0'''))

def get_columns(filters):
	if filters.get("group_by") in ["Asset Category", "Location"]:
		return [
			{
				"label": _("{}").format(filters.get("group_by")),
				"fieldtype": "Link",
				"fieldname": frappe.scrub(filters.get("group_by")),
				"options": filters.get("group_by"),
				"width": 120
			},
			{
				"label": _("Gross Purchase Amount"),
				"fieldname": "gross_purchase_amount",
				"fieldtype": "Currency",
				"options": "company:currency",
				"width": 100
			},
			{
				"label": _("Opening Accumulated Depreciation"),
				"fieldname": "opening_accumulated_depreciation",
				"fieldtype": "Currency",
				"options": "company:currency",
				"width": 90
			},
			{
				"label": _("Depreciated Amount"),
				"fieldname": "depreciated_amount",
				"fieldtype": "Currency",
				"options": "company:currency",
				"width": 100
			},
			{
				"label": _("Asset Value"),
				"fieldname": "asset_value",
				"fieldtype": "Currency",
				"options": "company:currency",
				"width": 100
			}
		]

	return [
		{
			"label": _("Asset Id"),
			"fieldtype": "Link",
			"fieldname": "asset_id",
			"options": "Asset",
			"width": 60
		},
		{
			"label": _("Asset Name"),
			"fieldtype": "Data",
			"fieldname": "asset_name",
			"width": 140
		},
		{
			"label": _("Asset Category"),
			"fieldtype": "Link",
			"fieldname": "asset_category",
			"options": "Asset Category",
			"width": 100
		},
		{
			"label": _("Status"),
			"fieldtype": "Data",
			"fieldname": "status",
			"width": 80
		},
		{
			"label": _("Purchase Date"),
			"fieldtype": "Date",
			"fieldname": "purchase_date",
			"width": 90
		},
		{
			"label": _("Available For Use Date"),
			"fieldtype": "Date",
			"fieldname": "available_for_use_date",
			"width": 90
		},
		{
			"label": _("Gross Purchase Amount"),
			"fieldname": "gross_purchase_amount",
			"fieldtype": "Currency",
			"options": "company:currency",
			"width": 100
		},
		{
			"label": _("Asset Value"),
			"fieldname": "asset_value",
			"fieldtype": "Currency",
			"options": "company:currency",
			"width": 100
		},
		{
			"label": _("Opening Accumulated Depreciation"),
			"fieldname": "opening_accumulated_depreciation",
			"fieldtype": "Currency",
			"options": "company:currency",
			"width": 90
		},
		{
<<<<<<< HEAD
			"label": _("Purchase Date"),
			"fieldtype": "Date",
			"fieldname": "purchase_date",
			"width": 90
		},
		{
			"label": _("Available For Use Date"),
			"fieldtype": "Date",
			"fieldname": "available_for_use_date",
			"width": 90
		},
		{
			"label": _("Gross Purchase Amount"),
			"fieldname": "gross_purchase_amount",
			"options": "Currency",
			"width": 90
		},
		{
			"label": _("Asset Value"),
			"fieldname": "asset_value",
			"options": "Currency",
			"width": 90
		},
		{
			"label": _("Opening Accumulated Depreciation"),
			"fieldname": "opening_accumulated_depreciation",
			"options": "Currency",
			"width": 90
		},
		{
			"label": _("Depreciated Amount"),
			"fieldname": "depreciated_amount",
			"options": "Currency",
			"width": 90
=======
			"label": _("Depreciated Amount"),
			"fieldname": "depreciated_amount",
			"fieldtype": "Currency",
			"options": "company:currency",
			"width": 100
>>>>>>> 540559d6
		},
		{
			"label": _("Cost Center"),
			"fieldtype": "Link",
			"fieldname": "cost_center",
			"options": "Cost Center",
			"width": 100
		},
		{
			"label": _("Department"),
			"fieldtype": "Link",
			"fieldname": "department",
			"options": "Department",
			"width": 100
		},
		{
			"label": _("Vendor Name"),
			"fieldtype": "Data",
			"fieldname": "vendor_name",
			"width": 100
		},
		{
			"label": _("Location"),
			"fieldtype": "Link",
			"fieldname": "location",
			"options": "Location",
			"width": 100
		},
<<<<<<< HEAD
	]

def get_conditions(filters):
	conditions = { 'docstatus': 1 }
	status = filters.status
	date = filters.date

	if filters.get('company'):
		conditions["company"] = filters.company
	if filters.get('purchase_date'):
		conditions["purchase_date"] = ('<=', filters.get('purchase_date'))
	if filters.get('available_for_use_date'):
		conditions["available_for_use_date"] = ('<=', filters.get('available_for_use_date'))
	if filters.get('is_existing_asset'):
		conditions["is_existing_asset"] = filters.get('is_existing_asset')
	if filters.get('asset_category'):
		conditions["asset_category"] = filters.get('asset_category')

	# In Store assets are those that are not sold or scrapped
	operand = 'not in'
	if status not in 'In Location':
		operand = 'in'

	conditions['status'] = (operand, ['Sold', 'Scrapped'])

	return conditions

def get_data(filters):

	data = []

	conditions = get_conditions(filters)
	depreciation_amount_map = get_finance_book_value_map(filters)
	pr_supplier_map = get_purchase_receipt_supplier_map()
	pi_supplier_map = get_purchase_invoice_supplier_map()

	assets_record = frappe.db.get_all("Asset",
		filters=conditions,
		fields=["name", "asset_name", "department", "cost_center", "purchase_receipt",
			"asset_category", "purchase_date", "gross_purchase_amount", "location",
			"available_for_use_date", "status", "purchase_invoice", "opening_accumulated_depreciation"])

	for asset in assets_record:
		asset_value = asset.gross_purchase_amount - flt(asset.opening_accumulated_depreciation) \
			- flt(depreciation_amount_map.get(asset.name))
		if asset_value:
			row = {
				"asset_id": asset.name,
				"asset_name": asset.asset_name,
				"status": asset.status,
				"department": asset.department,
				"cost_center": asset.cost_center,
				"vendor_name": pr_supplier_map.get(asset.purchase_receipt) or pi_supplier_map.get(asset.purchase_invoice),
				"gross_purchase_amount": asset.gross_purchase_amount,
				"opening_accumulated_depreciation": asset.opening_accumulated_depreciation,
				"depreciated_amount": depreciation_amount_map.get(asset.name) or 0.0,
				"available_for_use_date": asset.available_for_use_date,
				"location": asset.location,
				"asset_category": asset.asset_category,
				"purchase_date": asset.purchase_date,
				"asset_value": asset_value
			}
			data.append(row)

	return data

def get_finance_book_value_map(filters):
	date = filters.get('purchase_date') or filters.get('available_for_use_date') or today()

	return frappe._dict(frappe.db.sql(''' Select
		parent, SUM(depreciation_amount)
		FROM `tabDepreciation Schedule`
		WHERE
			parentfield='schedules'
			AND schedule_date<=%s
			AND journal_entry IS NOT NULL
			AND ifnull(finance_book, '')=%s
		GROUP BY parent''', (date, cstr(filters.finance_book or ''))))

def get_purchase_receipt_supplier_map():
	return frappe._dict(frappe.db.sql(''' Select
		pr.name, pr.supplier
		FROM `tabPurchase Receipt` pr, `tabPurchase Receipt Item` pri
		WHERE
			pri.parent = pr.name
			AND pri.is_fixed_asset=1
			AND pr.docstatus=1
			AND pr.is_return=0'''))

def get_purchase_invoice_supplier_map():
	return frappe._dict(frappe.db.sql(''' Select
		pi.name, pi.supplier
		FROM `tabPurchase Invoice` pi, `tabPurchase Invoice Item` pii
		WHERE
			pii.parent = pi.name
			AND pii.is_fixed_asset=1
			AND pi.docstatus=1
			AND pi.is_return=0'''))
=======
	]
>>>>>>> 540559d6
<|MERGE_RESOLUTION|>--- conflicted
+++ resolved
@@ -4,9 +4,6 @@
 
 import frappe
 from frappe import _
-<<<<<<< HEAD
-from frappe.utils import cstr, today, flt
-=======
 from frappe.utils import cstr, flt, formatdate, getdate
 
 from erpnext.accounts.report.financial_statements import (
@@ -15,7 +12,6 @@
 	validate_fiscal_year,
 )
 
->>>>>>> 540559d6
 
 def execute(filters=None):
 	filters = frappe._dict(filters or {})
@@ -271,48 +267,11 @@
 			"width": 90
 		},
 		{
-<<<<<<< HEAD
-			"label": _("Purchase Date"),
-			"fieldtype": "Date",
-			"fieldname": "purchase_date",
-			"width": 90
-		},
-		{
-			"label": _("Available For Use Date"),
-			"fieldtype": "Date",
-			"fieldname": "available_for_use_date",
-			"width": 90
-		},
-		{
-			"label": _("Gross Purchase Amount"),
-			"fieldname": "gross_purchase_amount",
-			"options": "Currency",
-			"width": 90
-		},
-		{
-			"label": _("Asset Value"),
-			"fieldname": "asset_value",
-			"options": "Currency",
-			"width": 90
-		},
-		{
-			"label": _("Opening Accumulated Depreciation"),
-			"fieldname": "opening_accumulated_depreciation",
-			"options": "Currency",
-			"width": 90
-		},
-		{
-			"label": _("Depreciated Amount"),
-			"fieldname": "depreciated_amount",
-			"options": "Currency",
-			"width": 90
-=======
 			"label": _("Depreciated Amount"),
 			"fieldname": "depreciated_amount",
 			"fieldtype": "Currency",
 			"options": "company:currency",
 			"width": 100
->>>>>>> 540559d6
 		},
 		{
 			"label": _("Cost Center"),
@@ -341,105 +300,4 @@
 			"options": "Location",
 			"width": 100
 		},
-<<<<<<< HEAD
-	]
-
-def get_conditions(filters):
-	conditions = { 'docstatus': 1 }
-	status = filters.status
-	date = filters.date
-
-	if filters.get('company'):
-		conditions["company"] = filters.company
-	if filters.get('purchase_date'):
-		conditions["purchase_date"] = ('<=', filters.get('purchase_date'))
-	if filters.get('available_for_use_date'):
-		conditions["available_for_use_date"] = ('<=', filters.get('available_for_use_date'))
-	if filters.get('is_existing_asset'):
-		conditions["is_existing_asset"] = filters.get('is_existing_asset')
-	if filters.get('asset_category'):
-		conditions["asset_category"] = filters.get('asset_category')
-
-	# In Store assets are those that are not sold or scrapped
-	operand = 'not in'
-	if status not in 'In Location':
-		operand = 'in'
-
-	conditions['status'] = (operand, ['Sold', 'Scrapped'])
-
-	return conditions
-
-def get_data(filters):
-
-	data = []
-
-	conditions = get_conditions(filters)
-	depreciation_amount_map = get_finance_book_value_map(filters)
-	pr_supplier_map = get_purchase_receipt_supplier_map()
-	pi_supplier_map = get_purchase_invoice_supplier_map()
-
-	assets_record = frappe.db.get_all("Asset",
-		filters=conditions,
-		fields=["name", "asset_name", "department", "cost_center", "purchase_receipt",
-			"asset_category", "purchase_date", "gross_purchase_amount", "location",
-			"available_for_use_date", "status", "purchase_invoice", "opening_accumulated_depreciation"])
-
-	for asset in assets_record:
-		asset_value = asset.gross_purchase_amount - flt(asset.opening_accumulated_depreciation) \
-			- flt(depreciation_amount_map.get(asset.name))
-		if asset_value:
-			row = {
-				"asset_id": asset.name,
-				"asset_name": asset.asset_name,
-				"status": asset.status,
-				"department": asset.department,
-				"cost_center": asset.cost_center,
-				"vendor_name": pr_supplier_map.get(asset.purchase_receipt) or pi_supplier_map.get(asset.purchase_invoice),
-				"gross_purchase_amount": asset.gross_purchase_amount,
-				"opening_accumulated_depreciation": asset.opening_accumulated_depreciation,
-				"depreciated_amount": depreciation_amount_map.get(asset.name) or 0.0,
-				"available_for_use_date": asset.available_for_use_date,
-				"location": asset.location,
-				"asset_category": asset.asset_category,
-				"purchase_date": asset.purchase_date,
-				"asset_value": asset_value
-			}
-			data.append(row)
-
-	return data
-
-def get_finance_book_value_map(filters):
-	date = filters.get('purchase_date') or filters.get('available_for_use_date') or today()
-
-	return frappe._dict(frappe.db.sql(''' Select
-		parent, SUM(depreciation_amount)
-		FROM `tabDepreciation Schedule`
-		WHERE
-			parentfield='schedules'
-			AND schedule_date<=%s
-			AND journal_entry IS NOT NULL
-			AND ifnull(finance_book, '')=%s
-		GROUP BY parent''', (date, cstr(filters.finance_book or ''))))
-
-def get_purchase_receipt_supplier_map():
-	return frappe._dict(frappe.db.sql(''' Select
-		pr.name, pr.supplier
-		FROM `tabPurchase Receipt` pr, `tabPurchase Receipt Item` pri
-		WHERE
-			pri.parent = pr.name
-			AND pri.is_fixed_asset=1
-			AND pr.docstatus=1
-			AND pr.is_return=0'''))
-
-def get_purchase_invoice_supplier_map():
-	return frappe._dict(frappe.db.sql(''' Select
-		pi.name, pi.supplier
-		FROM `tabPurchase Invoice` pi, `tabPurchase Invoice Item` pii
-		WHERE
-			pii.parent = pi.name
-			AND pii.is_fixed_asset=1
-			AND pi.docstatus=1
-			AND pi.is_return=0'''))
-=======
-	]
->>>>>>> 540559d6
+	]