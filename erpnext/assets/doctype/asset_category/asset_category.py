# Copyright (c) 2015, Frappe Technologies Pvt. Ltd. and contributors
# For license information, please see license.txt


import frappe
from frappe import _
<<<<<<< HEAD
from frappe.utils import cint, get_link_to_form
=======
>>>>>>> 540559d6
from frappe.model.document import Document
from frappe.utils import cint, get_link_to_form


class AssetCategory(Document):
	def validate(self):
		self.validate_finance_books()
		self.validate_account_types()
		self.validate_account_currency()
		self.valide_cwip_account()

	def validate_finance_books(self):
		for d in self.finance_books:
			for field in ("Total Number of Depreciations", "Frequency of Depreciation"):
				if cint(d.get(frappe.scrub(field)))<1:
					frappe.throw(_("Row {0}: {1} must be greater than 0").format(d.idx, field), frappe.MandatoryError)
	
	def validate_account_currency(self):
		account_types = [
			'fixed_asset_account', 'accumulated_depreciation_account', 'depreciation_expense_account', 'capital_work_in_progress_account'
		]
		invalid_accounts = []
		for d in self.accounts:
			company_currency = frappe.get_value('Company', d.get('company_name'), 'default_currency')
			for type_of_account in account_types:
				if d.get(type_of_account):
					account_currency = frappe.get_value("Account", d.get(type_of_account), "account_currency")
					if account_currency != company_currency:
						invalid_accounts.append(frappe._dict({ 'type': type_of_account, 'idx': d.idx, 'account': d.get(type_of_account) }))
	
		for d in invalid_accounts:
			frappe.throw(_("Row #{}: Currency of {} - {} doesn't matches company currency.")
				.format(d.idx, frappe.bold(frappe.unscrub(d.type)), frappe.bold(d.account)),
				title=_("Invalid Account"))

	
	def validate_account_types(self):
		account_type_map = {
			'fixed_asset_account': { 'account_type': 'Fixed Asset' },
			'accumulated_depreciation_account': { 'account_type': 'Accumulated Depreciation' },
			'depreciation_expense_account': { 'root_type': 'Expense' },
			'capital_work_in_progress_account': { 'account_type': 'Capital Work in Progress' }
		}
		for d in self.accounts:
			for fieldname in account_type_map.keys():
				if d.get(fieldname):
					selected_account = d.get(fieldname)
					key_to_match = next(iter(account_type_map.get(fieldname))) # acount_type or root_type
					selected_key_type = frappe.db.get_value('Account', selected_account, key_to_match)
					expected_key_type = account_type_map[fieldname][key_to_match]

					if selected_key_type != expected_key_type:
						frappe.throw(_("Row #{}: {} of {} should be {}. Please modify the account or select a different account.")
							.format(d.idx, frappe.unscrub(key_to_match), frappe.bold(selected_account), frappe.bold(expected_key_type)),
							title=_("Invalid Account"))
	
	def valide_cwip_account(self):
		if self.enable_cwip_accounting:
			missing_cwip_accounts_for_company = []
			for d in self.accounts:
				if (not d.capital_work_in_progress_account and 
					not frappe.db.get_value("Company", d.company_name, "capital_work_in_progress_account")):
					missing_cwip_accounts_for_company.append(get_link_to_form("Company", d.company_name))

			if missing_cwip_accounts_for_company:
				msg = _("""To enable Capital Work in Progress Accounting, """)
				msg += _("""you must select Capital Work in Progress Account in accounts table""")
				msg += "<br><br>"
				msg += _("You can also set default CWIP account in Company {}").format(", ".join(missing_cwip_accounts_for_company))
				frappe.throw(msg, title=_("Missing Account"))


	def validate_account_currency(self):
		account_types = [
			'fixed_asset_account', 'accumulated_depreciation_account', 'depreciation_expense_account', 'capital_work_in_progress_account'
		]
		invalid_accounts = []
		for d in self.accounts:
			company_currency = frappe.get_value('Company', d.get('company_name'), 'default_currency')
			for type_of_account in account_types:
				if d.get(type_of_account):
					account_currency = frappe.get_value("Account", d.get(type_of_account), "account_currency")
					if account_currency != company_currency:
						invalid_accounts.append(frappe._dict({ 'type': type_of_account, 'idx': d.idx, 'account': d.get(type_of_account) }))

		for d in invalid_accounts:
			frappe.throw(_("Row #{}: Currency of {} - {} doesn't matches company currency.")
				.format(d.idx, frappe.bold(frappe.unscrub(d.type)), frappe.bold(d.account)),
				title=_("Invalid Account"))


	def validate_account_types(self):
		account_type_map = {
			'fixed_asset_account': {'account_type': ['Fixed Asset']},
			'accumulated_depreciation_account': {'account_type': ['Accumulated Depreciation']},
			'depreciation_expense_account': {'root_type': ['Expense', 'Income']},
			'capital_work_in_progress_account': {'account_type': ['Capital Work in Progress']}
		}
		for d in self.accounts:
			for fieldname in account_type_map.keys():
				if d.get(fieldname):
					selected_account = d.get(fieldname)
					key_to_match = next(iter(account_type_map.get(fieldname))) # acount_type or root_type
					selected_key_type = frappe.db.get_value('Account', selected_account, key_to_match)
					expected_key_types = account_type_map[fieldname][key_to_match]

					if selected_key_type not in expected_key_types:
						frappe.throw(_("Row #{}: {} of {} should be {}. Please modify the account or select a different account.")
							.format(d.idx, frappe.unscrub(key_to_match), frappe.bold(selected_account), frappe.bold(expected_key_types)),
							title=_("Invalid Account"))

	def valide_cwip_account(self):
		if self.enable_cwip_accounting:
			missing_cwip_accounts_for_company = []
			for d in self.accounts:
				if (not d.capital_work_in_progress_account and
					not frappe.db.get_value("Company", d.company_name, "capital_work_in_progress_account")):
					missing_cwip_accounts_for_company.append(get_link_to_form("Company", d.company_name))

			if missing_cwip_accounts_for_company:
				msg = _("""To enable Capital Work in Progress Accounting, """)
				msg += _("""you must select Capital Work in Progress Account in accounts table""")
				msg += "<br><br>"
				msg += _("You can also set default CWIP account in Company {}").format(", ".join(missing_cwip_accounts_for_company))
				frappe.throw(msg, title=_("Missing Account"))


@frappe.whitelist()
def get_asset_category_account(fieldname, item=None, asset=None, account=None, asset_category = None, company = None):
	if item and frappe.db.get_value("Item", item, "is_fixed_asset"):
		asset_category = frappe.db.get_value("Item", item, ["asset_category"])

	elif not asset_category or not company:
		if account:
			if frappe.db.get_value("Account", account, "account_type") != "Fixed Asset":
				account=None

		if not account:
			asset_details = frappe.db.get_value("Asset", asset, ["asset_category", "company"])
			asset_category, company = asset_details or [None, None]

	account = frappe.db.get_value("Asset Category Account",
		filters={"parent": asset_category, "company_name": company}, fieldname=fieldname)

	return account<|MERGE_RESOLUTION|>--- conflicted
+++ resolved
@@ -4,10 +4,6 @@
 
 import frappe
 from frappe import _
-<<<<<<< HEAD
-from frappe.utils import cint, get_link_to_form
-=======
->>>>>>> 540559d6
 from frappe.model.document import Document
 from frappe.utils import cint, get_link_to_form
 
