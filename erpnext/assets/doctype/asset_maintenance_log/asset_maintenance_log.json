{
<<<<<<< HEAD
=======
 "actions": [],
>>>>>>> fd30b8f4
 "autoname": "naming_series:",
 "creation": "2017-10-23 16:58:44.424309",
 "doctype": "DocType",
 "document_type": "Document",
 "editable_grid": 1,
 "engine": "InnoDB",
 "field_order": [
  "asset_maintenance",
  "naming_series",
  "asset_name",
  "column_break_2",
  "item_code",
  "item_name",
  "section_break_5",
  "task",
<<<<<<< HEAD
=======
  "task_name",
>>>>>>> fd30b8f4
  "maintenance_type",
  "periodicity",
  "assign_to_name",
  "column_break_6",
  "due_date",
  "completion_date",
  "maintenance_status",
  "section_break_12",
  "has_certificate",
  "certificate_attachement",
  "section_break_6",
  "description",
  "column_break_9",
  "actions_performed",
  "amended_from"
 ],
 "fields": [
  {
   "fieldname": "asset_maintenance",
   "fieldtype": "Link",
   "label": "Asset Maintenance",
   "options": "Asset Maintenance"
  },
  {
   "fieldname": "naming_series",
   "fieldtype": "Select",
<<<<<<< HEAD
   "hidden": 1,
   "label": "Series",
   "options": "ACC-AML-"
=======
   "label": "Series",
   "options": "ACC-AML-.YYYY.-",
   "reqd": 1
>>>>>>> fd30b8f4
  },
  {
   "fetch_from": "asset_maintenance.asset_name",
   "fieldname": "asset_name",
   "fieldtype": "Read Only",
   "label": "Asset Name"
  },
  {
   "fieldname": "column_break_2",
   "fieldtype": "Column Break"
  },
  {
   "fetch_from": "asset_maintenance.item_code",
   "fieldname": "item_code",
   "fieldtype": "Read Only",
   "label": "Item Code"
  },
  {
   "fetch_from": "asset_maintenance.item_name",
   "fieldname": "item_name",
   "fieldtype": "Read Only",
   "label": "Item Name"
  },
  {
   "fieldname": "section_break_5",
   "fieldtype": "Section Break"
  },
  {
   "fieldname": "task",
   "fieldtype": "Link",
   "label": "Task",
   "options": "Asset Maintenance Task"
  },
  {
   "fetch_from": "task.maintenance_type",
   "fieldname": "maintenance_type",
   "fieldtype": "Read Only",
   "label": "Maintenance Type"
  },
  {
   "fetch_from": "task.periodicity",
   "fieldname": "periodicity",
   "fieldtype": "Data",
   "label": "Periodicity",
   "read_only": 1
  },
  {
   "fetch_from": "task.assign_to_name",
   "fieldname": "assign_to_name",
   "fieldtype": "Read Only",
   "label": "Assign To"
  },
  {
   "fieldname": "column_break_6",
   "fieldtype": "Column Break"
  },
  {
   "fetch_from": "task.next_due_date",
   "fieldname": "due_date",
   "fieldtype": "Date",
   "in_list_view": 1,
   "label": "Due Date",
   "read_only": 1
  },
  {
   "fieldname": "completion_date",
   "fieldtype": "Date",
   "in_list_view": 1,
   "label": "Completion Date"
  },
  {
   "fieldname": "maintenance_status",
   "fieldtype": "Select",
   "in_standard_filter": 1,
   "label": "Maintenance Status",
   "options": "Planned\nCompleted\nCancelled\nOverdue",
   "reqd": 1
  },
  {
   "fieldname": "section_break_12",
   "fieldtype": "Section Break"
  },
  {
   "default": "0",
   "fetch_from": "task.certificate_required",
   "fieldname": "has_certificate",
   "fieldtype": "Check",
   "label": "Has Certificate "
  },
  {
   "depends_on": "eval:doc.has_certificate",
   "fieldname": "certificate_attachement",
   "fieldtype": "Attach",
   "label": "Certificate"
  },
  {
   "fieldname": "section_break_6",
   "fieldtype": "Column Break"
  },
  {
   "fetch_from": "task.description",
   "fieldname": "description",
   "fieldtype": "Read Only",
   "label": "Description",
   "read_only": 1
  },
  {
   "fieldname": "column_break_9",
   "fieldtype": "Section Break"
  },
  {
   "allow_on_submit": 1,
   "fieldname": "actions_performed",
   "fieldtype": "Text Editor",
   "label": "Actions performed"
  },
  {
   "fieldname": "amended_from",
   "fieldtype": "Link",
   "label": "Amended From",
   "no_copy": 1,
   "options": "Asset Maintenance Log",
   "print_hide": 1,
   "read_only": 1
<<<<<<< HEAD
  }
 ],
 "is_submittable": 1,
 "modified": "2020-03-03 16:15:04.625237",
=======
  },
  {
   "fetch_from": "task.maintenance_task",
   "fieldname": "task_name",
   "fieldtype": "Data",
   "in_preview": 1,
   "label": "Task Name",
   "read_only": 1
  }
 ],
 "is_submittable": 1,
 "links": [],
 "modified": "2020-05-28 20:51:48.238397",
>>>>>>> fd30b8f4
 "modified_by": "Administrator",
 "module": "Assets",
 "name": "Asset Maintenance Log",
 "owner": "Administrator",
 "permissions": [
  {
   "amend": 1,
   "cancel": 1,
   "create": 1,
   "delete": 1,
   "email": 1,
   "export": 1,
   "print": 1,
   "read": 1,
   "report": 1,
   "role": "Manufacturing User",
   "share": 1,
   "submit": 1,
   "write": 1
  }
 ],
 "sort_field": "modified",
 "sort_order": "DESC",
 "track_changes": 1,
 "track_seen": 1
}<|MERGE_RESOLUTION|>--- conflicted
+++ resolved
@@ -1,8 +1,5 @@
 {
-<<<<<<< HEAD
-=======
  "actions": [],
->>>>>>> fd30b8f4
  "autoname": "naming_series:",
  "creation": "2017-10-23 16:58:44.424309",
  "doctype": "DocType",
@@ -18,10 +15,7 @@
   "item_name",
   "section_break_5",
   "task",
-<<<<<<< HEAD
-=======
   "task_name",
->>>>>>> fd30b8f4
   "maintenance_type",
   "periodicity",
   "assign_to_name",
@@ -48,15 +42,9 @@
   {
    "fieldname": "naming_series",
    "fieldtype": "Select",
-<<<<<<< HEAD
-   "hidden": 1,
-   "label": "Series",
-   "options": "ACC-AML-"
-=======
    "label": "Series",
    "options": "ACC-AML-.YYYY.-",
    "reqd": 1
->>>>>>> fd30b8f4
   },
   {
    "fetch_from": "asset_maintenance.asset_name",
@@ -181,12 +169,6 @@
    "options": "Asset Maintenance Log",
    "print_hide": 1,
    "read_only": 1
-<<<<<<< HEAD
-  }
- ],
- "is_submittable": 1,
- "modified": "2020-03-03 16:15:04.625237",
-=======
   },
   {
    "fetch_from": "task.maintenance_task",
@@ -200,7 +182,6 @@
  "is_submittable": 1,
  "links": [],
  "modified": "2020-05-28 20:51:48.238397",
->>>>>>> fd30b8f4
  "modified_by": "Administrator",
  "module": "Assets",
  "name": "Asset Maintenance Log",
