{
 "actions": [],
 "autoname": "naming_series:",
 "creation": "2017-10-23 16:58:44.424309",
 "doctype": "DocType",
 "document_type": "Document",
 "editable_grid": 1,
 "engine": "InnoDB",
 "field_order": [
  "asset_maintenance",
  "naming_series",
  "asset_name",
  "column_break_2",
  "item_code",
  "item_name",
  "section_break_5",
  "task",
  "task_name",
  "maintenance_type",
  "periodicity",
<<<<<<< HEAD
  "assign_to_name",
  "column_break_6",
  "due_date",
  "completion_date",
  "maintenance_status",
  "section_break_12",
  "has_certificate",
  "certificate_attachement",
  "section_break_6",
=======
  "has_certificate",
  "certificate_attachement",
  "column_break_6",
  "maintenance_status",
  "assign_to_name",
  "due_date",
  "completion_date",
>>>>>>> 540559d6
  "description",
  "column_break_9",
  "actions_performed",
  "amended_from"
 ],
 "fields": [
  {
   "fieldname": "asset_maintenance",
   "fieldtype": "Link",
   "label": "Asset Maintenance",
   "options": "Asset Maintenance"
  },
  {
   "fieldname": "naming_series",
   "fieldtype": "Select",
   "label": "Series",
   "options": "ACC-AML-.YYYY.-",
   "reqd": 1
  },
  {
   "fetch_from": "asset_maintenance.asset_name",
   "fieldname": "asset_name",
   "fieldtype": "Read Only",
   "label": "Asset Name"
  },
  {
   "fieldname": "column_break_2",
   "fieldtype": "Column Break"
  },
  {
   "fetch_from": "asset_maintenance.item_code",
   "fieldname": "item_code",
   "fieldtype": "Read Only",
   "label": "Item Code"
  },
  {
   "fetch_from": "asset_maintenance.item_name",
   "fieldname": "item_name",
   "fieldtype": "Read Only",
   "label": "Item Name"
  },
  {
   "fieldname": "section_break_5",
<<<<<<< HEAD
   "fieldtype": "Section Break"
=======
   "fieldtype": "Section Break",
   "label": "Maintenance Details"
>>>>>>> 540559d6
  },
  {
   "fieldname": "task",
   "fieldtype": "Link",
   "label": "Task",
   "options": "Asset Maintenance Task"
  },
  {
   "fetch_from": "task.maintenance_type",
   "fieldname": "maintenance_type",
   "fieldtype": "Read Only",
   "label": "Maintenance Type"
  },
  {
   "fetch_from": "task.periodicity",
   "fieldname": "periodicity",
   "fieldtype": "Data",
   "label": "Periodicity",
   "read_only": 1
  },
  {
   "fetch_from": "task.assign_to_name",
   "fieldname": "assign_to_name",
   "fieldtype": "Read Only",
   "label": "Assign To"
  },
  {
   "fieldname": "column_break_6",
   "fieldtype": "Column Break"
  },
  {
   "fetch_from": "task.next_due_date",
   "fieldname": "due_date",
   "fieldtype": "Date",
   "in_list_view": 1,
   "label": "Due Date",
   "read_only": 1
  },
  {
   "fieldname": "completion_date",
   "fieldtype": "Date",
   "in_list_view": 1,
   "label": "Completion Date"
  },
  {
   "fieldname": "maintenance_status",
   "fieldtype": "Select",
   "in_standard_filter": 1,
   "label": "Maintenance Status",
   "options": "Planned\nCompleted\nCancelled\nOverdue",
   "reqd": 1
  },
  {
<<<<<<< HEAD
   "fieldname": "section_break_12",
   "fieldtype": "Section Break"
  },
  {
=======
>>>>>>> 540559d6
   "default": "0",
   "fetch_from": "task.certificate_required",
   "fieldname": "has_certificate",
   "fieldtype": "Check",
   "label": "Has Certificate "
  },
  {
   "depends_on": "eval:doc.has_certificate",
   "fieldname": "certificate_attachement",
   "fieldtype": "Attach",
   "label": "Certificate"
  },
  {
<<<<<<< HEAD
   "fieldname": "section_break_6",
   "fieldtype": "Column Break"
  },
  {
=======
>>>>>>> 540559d6
   "fetch_from": "task.description",
   "fieldname": "description",
   "fieldtype": "Read Only",
   "label": "Description",
   "read_only": 1
  },
  {
   "fieldname": "column_break_9",
   "fieldtype": "Section Break"
  },
  {
   "allow_on_submit": 1,
   "fieldname": "actions_performed",
   "fieldtype": "Text Editor",
   "label": "Actions performed"
  },
  {
   "fieldname": "amended_from",
   "fieldtype": "Link",
   "label": "Amended From",
   "no_copy": 1,
   "options": "Asset Maintenance Log",
   "print_hide": 1,
   "read_only": 1
  },
  {
   "fetch_from": "task.maintenance_task",
   "fieldname": "task_name",
   "fieldtype": "Data",
   "in_preview": 1,
   "label": "Task Name",
   "read_only": 1
  }
 ],
<<<<<<< HEAD
 "is_submittable": 1,
 "links": [],
 "modified": "2020-05-28 20:51:48.238397",
=======
 "index_web_pages_for_search": 1,
 "is_submittable": 1,
 "links": [],
 "modified": "2021-01-22 12:33:45.888124",
>>>>>>> 540559d6
 "modified_by": "Administrator",
 "module": "Assets",
 "name": "Asset Maintenance Log",
 "owner": "Administrator",
 "permissions": [
  {
   "amend": 1,
   "cancel": 1,
   "create": 1,
   "delete": 1,
   "email": 1,
   "export": 1,
   "print": 1,
   "read": 1,
   "report": 1,
   "role": "Manufacturing User",
   "share": 1,
   "submit": 1,
   "write": 1
  }
 ],
 "sort_field": "modified",
 "sort_order": "DESC",
 "track_changes": 1,
 "track_seen": 1
}<|MERGE_RESOLUTION|>--- conflicted
+++ resolved
@@ -18,17 +18,6 @@
   "task_name",
   "maintenance_type",
   "periodicity",
-<<<<<<< HEAD
-  "assign_to_name",
-  "column_break_6",
-  "due_date",
-  "completion_date",
-  "maintenance_status",
-  "section_break_12",
-  "has_certificate",
-  "certificate_attachement",
-  "section_break_6",
-=======
   "has_certificate",
   "certificate_attachement",
   "column_break_6",
@@ -36,7 +25,6 @@
   "assign_to_name",
   "due_date",
   "completion_date",
->>>>>>> 540559d6
   "description",
   "column_break_9",
   "actions_performed",
@@ -80,12 +68,8 @@
   },
   {
    "fieldname": "section_break_5",
-<<<<<<< HEAD
-   "fieldtype": "Section Break"
-=======
    "fieldtype": "Section Break",
    "label": "Maintenance Details"
->>>>>>> 540559d6
   },
   {
    "fieldname": "task",
@@ -139,13 +123,6 @@
    "reqd": 1
   },
   {
-<<<<<<< HEAD
-   "fieldname": "section_break_12",
-   "fieldtype": "Section Break"
-  },
-  {
-=======
->>>>>>> 540559d6
    "default": "0",
    "fetch_from": "task.certificate_required",
    "fieldname": "has_certificate",
@@ -159,13 +136,6 @@
    "label": "Certificate"
   },
   {
-<<<<<<< HEAD
-   "fieldname": "section_break_6",
-   "fieldtype": "Column Break"
-  },
-  {
-=======
->>>>>>> 540559d6
    "fetch_from": "task.description",
    "fieldname": "description",
    "fieldtype": "Read Only",
@@ -200,16 +170,10 @@
    "read_only": 1
   }
  ],
-<<<<<<< HEAD
- "is_submittable": 1,
- "links": [],
- "modified": "2020-05-28 20:51:48.238397",
-=======
  "index_web_pages_for_search": 1,
  "is_submittable": 1,
  "links": [],
  "modified": "2021-01-22 12:33:45.888124",
->>>>>>> 540559d6
  "modified_by": "Administrator",
  "module": "Assets",
  "name": "Asset Maintenance Log",
