--- conflicted
+++ resolved
@@ -88,16 +88,15 @@
 					frm.trigger("create_asset_maintenance");
 				}, __("Make"));
 			}
-<<<<<<< HEAD
 			if (frm.doc.status != 'Fully Depreciated') {
 				frm.add_custom_button(__("Asset Value Adjustment"), function() {
 					frm.trigger("create_asset_adjustment");
-=======
+				}, __("Make"));
+			}
 
 			if (!frm.doc.calculate_depreciation) {
 				frm.add_custom_button(__("Depreciation Entry"), function() {
 					frm.trigger("make_journal_entry");
->>>>>>> 65652071
 				}, __("Make"));
 			}
 
