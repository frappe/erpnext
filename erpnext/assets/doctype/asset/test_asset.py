--- conflicted
+++ resolved
@@ -231,21 +231,12 @@
 
 		self.assertEqual(frappe.db.get_value("Asset", asset.name, "status"), "Sold")
 
-<<<<<<< HEAD
-		expected_gle = [
-			("Debtors - _TC", 25000.0, 0.0),
-			("_Test Accumulated Depreciations - _TC", 20392.16, 0.0),
-			("_Test Fixed Asset - _TC", 0.0, 100000.0),
-			("_Test Gain/Loss on Asset Disposal - _TC", 54607.84, 0.0)
-		]
-=======
 		expected_gle = (
 			("_Test Accumulated Depreciations - _TC", 20490.2, 0.0),
 			("_Test Fixed Asset - _TC", 0.0, 100000.0),
 			("_Test Gain/Loss on Asset Disposal - _TC", 54509.8, 0.0),
 			("Debtors - _TC", 25000.0, 0.0)
 		)
->>>>>>> 79ab8e64
 
 		gle = frappe.db.sql("""select account, debit, credit from `tabGL Entry`
 			where voucher_type='Sales Invoice' and voucher_no = %s
