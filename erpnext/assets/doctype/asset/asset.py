--- conflicted
+++ resolved
@@ -21,10 +21,6 @@
 	today,
 )
 from six import string_types
-<<<<<<< HEAD
-from frappe.utils import flt, add_months, cint, nowdate, getdate, today, date_diff, month_diff, add_days, get_last_day, get_datetime
-from frappe.model.document import Document
-=======
 
 import erpnext
 from erpnext.accounts.general_ledger import make_reverse_gl_entries
@@ -32,7 +28,6 @@
 	get_depreciation_accounts,
 	get_disposal_account_and_cost_center,
 )
->>>>>>> 540559d6
 from erpnext.assets.doctype.asset_category.asset_category import get_asset_category_account
 from erpnext.controllers.accounts_controller import AccountsController
 
@@ -153,20 +148,6 @@
 				Please do not book expense of multiple assets against one single Asset.")
 				.format(frappe.bold("equal"), "<br>"), title=_("Invalid Gross Purchase Amount"))
 
-<<<<<<< HEAD
-	def cancel_auto_gen_movement(self):
-		movements = frappe.db.sql(
-			"""SELECT asm.name, asm.docstatus
-			FROM `tabAsset Movement` asm, `tabAsset Movement Item` asm_item
-			WHERE asm_item.parent=asm.name and asm_item.asset=%s and asm.docstatus=1""", self.name, as_dict=1)
-		if len(movements) > 1:
-			frappe.throw(_('Asset has multiple Asset Movement Entries which has to be \
-				cancelled manually to cancel this asset.'))
-		if movements:
-			movement = frappe.get_doc('Asset Movement', movements[0].get('name'))
-			movement.flags.ignore_validate = True
-			movement.cancel()
-=======
 	def validate_gross_and_purchase_amount(self):
 		if self.is_existing_asset: return
 
@@ -175,7 +156,6 @@
 			error_message += "<br>"
 			error_message += _("Please do not book expense of multiple assets against one single Asset.")
 			frappe.throw(error_message, title=_("Invalid Gross Purchase Amount"))
->>>>>>> 540559d6
 
 	def make_asset_movement(self):
 		reference_doctype = 'Purchase Receipt' if self.purchase_receipt else 'Purchase Invoice'
