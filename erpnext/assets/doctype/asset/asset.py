--- conflicted
+++ resolved
@@ -204,7 +204,6 @@
 		start = self.clear_depreciation_schedule()
 
 		for finance_book in self.get('finance_books'):
-<<<<<<< HEAD
 			self._make_depreciation_schedule(finance_book, start, date_of_sale)
 
 	def _make_depreciation_schedule(self, finance_book, start, date_of_sale):
@@ -215,63 +214,11 @@
 
 		number_of_pending_depreciations = cint(finance_book.total_number_of_depreciations) - \
 			cint(self.number_of_depreciations_booked)
-=======
-			self.validate_asset_finance_books(finance_book)
-
-			# value_after_depreciation - current Asset value
-			if self.docstatus == 1 and finance_book.value_after_depreciation:
-				value_after_depreciation = flt(finance_book.value_after_depreciation)
-			else:
-				value_after_depreciation = (flt(self.gross_purchase_amount) -
-					flt(self.opening_accumulated_depreciation))
-
-			finance_book.value_after_depreciation = value_after_depreciation
-
-			number_of_pending_depreciations = cint(finance_book.total_number_of_depreciations) - \
-				cint(self.number_of_depreciations_booked)
-
-			has_pro_rata = self.check_is_pro_rata(finance_book)
-
-			if has_pro_rata:
-				number_of_pending_depreciations += 1
-
-			skip_row = False
-
-			for n in range(start[finance_book.idx-1], number_of_pending_depreciations):
-				# If depreciation is already completed (for double declining balance)
-				if skip_row: continue
-
-				depreciation_amount = get_depreciation_amount(self, value_after_depreciation, finance_book)
-
-				if not has_pro_rata or n < cint(number_of_pending_depreciations) - 1:
-					schedule_date = add_months(finance_book.depreciation_start_date,
-						n * cint(finance_book.frequency_of_depreciation))
-
-					# schedule date will be a year later from start date
-					# so monthly schedule date is calculated by removing 11 months from it
-					monthly_schedule_date = add_months(schedule_date, - finance_book.frequency_of_depreciation + 1)
-
-				# if asset is being sold
-				if date_of_sale:
-					from_date = self.get_from_date(finance_book.finance_book)
-					depreciation_amount, days, months = self.get_pro_rata_amt(finance_book, depreciation_amount,
-						from_date, date_of_sale)
-
-					if depreciation_amount > 0:
-						self.append("schedules", {
-							"schedule_date": date_of_sale,
-							"depreciation_amount": depreciation_amount,
-							"depreciation_method": finance_book.depreciation_method,
-							"finance_book": finance_book.finance_book,
-							"finance_book_id": finance_book.idx
-						})
->>>>>>> 76376d7a
 
 		has_pro_rata = self.check_is_pro_rata(finance_book)
 		if has_pro_rata:
 			number_of_pending_depreciations += 1
 
-<<<<<<< HEAD
 		skip_row = False
 
 		for n in range(start[finance_book.idx-1], number_of_pending_depreciations):
@@ -279,30 +226,11 @@
 			if skip_row: continue
 
 			depreciation_amount = get_depreciation_amount(self, value_after_depreciation, finance_book)
-=======
-				# For first row
-				if has_pro_rata and not self.opening_accumulated_depreciation and n==0:
-					from_date = add_days(self.available_for_use_date, -1) # needed to calc depr amount for available_for_use_date too
-					depreciation_amount, days, months = self.get_pro_rata_amt(finance_book, depreciation_amount,
-						from_date, finance_book.depreciation_start_date)
-
-					# For first depr schedule date will be the start date
-					# so monthly schedule date is calculated by removing month difference between use date and start date
-					monthly_schedule_date = add_months(finance_book.depreciation_start_date, - months + 1)
-
-				# For last row
-				elif has_pro_rata and n == cint(number_of_pending_depreciations) - 1:
-					if not self.flags.increase_in_asset_life:
-						# In case of increase_in_asset_life, the self.to_date is already set on asset_repair submission
-						self.to_date = add_months(self.available_for_use_date,
-							(n + self.number_of_depreciations_booked) * cint(finance_book.frequency_of_depreciation))
->>>>>>> 76376d7a
 
 			if not has_pro_rata or n < cint(number_of_pending_depreciations) - 1:
 				schedule_date = add_months(finance_book.depreciation_start_date,
 					n * cint(finance_book.frequency_of_depreciation))
 
-<<<<<<< HEAD
 				# schedule date will be a year later from start date
 				# so monthly schedule date is calculated by removing 11 months from it
 				monthly_schedule_date = add_months(schedule_date, - finance_book.frequency_of_depreciation + 1)
@@ -312,19 +240,11 @@
 				from_date = self.get_from_date(finance_book.finance_book)
 				depreciation_amount, days, months = self.get_pro_rata_amt(finance_book, depreciation_amount,
 					from_date, date_of_sale)
-=======
-					depreciation_amount, days, months = self.get_pro_rata_amt(finance_book,
-						depreciation_amount, schedule_date, self.to_date)
-
-					depreciation_amount = self.get_adjusted_depreciation_amount(depreciation_amount_without_pro_rata,
-						depreciation_amount, finance_book.finance_book)
->>>>>>> 76376d7a
 
 				if depreciation_amount > 0:
 					self._add_depreciation_row(date_of_sale, depreciation_amount, finance_book.depreciation_method,
 						finance_book.finance_book, finance_book.idx)
 
-<<<<<<< HEAD
 				break
 
 			# For first row
@@ -421,60 +341,6 @@
 				flt(self.opening_accumulated_depreciation))
 
 		return value_after_depreciation
-=======
-				# Adjust depreciation amount in the last period based on the expected value after useful life
-				if finance_book.expected_value_after_useful_life and ((n == cint(number_of_pending_depreciations) - 1
-					and value_after_depreciation != finance_book.expected_value_after_useful_life)
-					or value_after_depreciation < finance_book.expected_value_after_useful_life):
-					depreciation_amount += (value_after_depreciation - finance_book.expected_value_after_useful_life)
-					skip_row = True
-
-				if depreciation_amount > 0:
-					# With monthly depreciation, each depreciation is divided by months remaining until next date
-					if self.allow_monthly_depreciation:
-						# month range is 1 to 12
-						# In pro rata case, for first and last depreciation, month range would be different
-						month_range = months \
-							if (has_pro_rata and n==0) or (has_pro_rata and n == cint(number_of_pending_depreciations) - 1) \
-							else finance_book.frequency_of_depreciation
-
-						for r in range(month_range):
-							if (has_pro_rata and n == 0):
-								# For first entry of monthly depr
-								if r == 0:
-									days_until_first_depr = date_diff(monthly_schedule_date, self.available_for_use_date)
-									per_day_amt = depreciation_amount / days
-									depreciation_amount_for_current_month = per_day_amt * days_until_first_depr
-									depreciation_amount -= depreciation_amount_for_current_month
-									date = monthly_schedule_date
-									amount = depreciation_amount_for_current_month
-								else:
-									date = add_months(monthly_schedule_date, r)
-									amount = depreciation_amount / (month_range - 1)
-							elif (has_pro_rata and n == cint(number_of_pending_depreciations) - 1) and r == cint(month_range) - 1:
-								# For last entry of monthly depr
-								date = last_schedule_date
-								amount = depreciation_amount / month_range
-							else:
-								date = add_months(monthly_schedule_date, r)
-								amount = depreciation_amount / month_range
-
-							self.append("schedules", {
-								"schedule_date": date,
-								"depreciation_amount": amount,
-								"depreciation_method": finance_book.depreciation_method,
-								"finance_book": finance_book.finance_book,
-								"finance_book_id": finance_book.idx
-							})
-					else:
-						self.append("schedules", {
-							"schedule_date": schedule_date,
-							"depreciation_amount": depreciation_amount,
-							"depreciation_method": finance_book.depreciation_method,
-							"finance_book": finance_book.finance_book,
-							"finance_book_id": finance_book.idx
-						})
->>>>>>> 76376d7a
 
 	# depreciation schedules need to be cleared before modification due to increase in asset life/asset sales
 	# JE: Journal Entry, FB: Finance Book
@@ -484,10 +350,6 @@
 		depr_schedule = []
 
 		for schedule in self.get('schedules'):
-<<<<<<< HEAD
-=======
-
->>>>>>> 76376d7a
 			# to update start when there are JEs linked with all the schedule rows corresponding to an FB
 			if len(start) == (int(schedule.finance_book_id) - 2):
 				start.append(num_of_depreciations_completed)
