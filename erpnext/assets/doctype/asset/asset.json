--- conflicted
+++ resolved
@@ -587,11 +587,7 @@
    "link_fieldname": "target_asset"
   }
  ],
-<<<<<<< HEAD
- "modified": "2024-07-18 11:46:51.322614",
-=======
  "modified": "2024-08-01 16:39:09.340973",
->>>>>>> 4e296544
  "modified_by": "Administrator",
  "module": "Assets",
  "name": "Asset",
