// Copyright (c) 2017, Frappe Technologies Pvt. Ltd. and contributors
// For license information, please see license.txt

frappe.ui.form.on('Asset Repair', {
	setup: function(frm) {
		frm.fields_dict.cost_center.get_query = function(doc) {
			return {
				filters: {
					'is_group': 0,
					'company': doc.company
				}
			};
		};

		frm.fields_dict.project.get_query = function(doc) {
			return {
				filters: {
					'company': doc.company
				}
			};
		};

		frm.fields_dict.warehouse.get_query = function(doc) {
			return {
				filters: {
					'is_group': 0,
					'company': doc.company
				}
			};
		};
	},

	refresh: function(frm) {
		if (frm.doc.docstatus) {
			frm.add_custom_button("View General Ledger", function() {
				frappe.route_options = {
					"voucher_no": frm.doc.name
				};
				frappe.set_route("query-report", "General Ledger");
			});
		}
	},

	repair_status: (frm) => {
		if (frm.doc.completion_date && frm.doc.repair_status == "Completed") {
			frappe.call ({
				method: "erpnext.assets.doctype.asset_repair.asset_repair.get_downtime",
				args: {
					"failure_date":frm.doc.failure_date,
					"completion_date":frm.doc.completion_date
				},
				callback: function(r) {
					if(r.message) {
						frm.set_value("downtime", r.message + " Hrs");
					}
				}
			});
		}
<<<<<<< HEAD

		if (frm.doc.repair_status == "Completed") {
			frm.set_value('completion_date', frappe.datetime.now_datetime());
		}
	}
});

frappe.ui.form.on('Asset Repair Consumed Item', {
	consumed_quantity: function(frm, cdt, cdn) {
		var row = locals[cdt][cdn];
		frappe.model.set_value(cdt, cdn, 'total_value', row.consumed_quantity * row.valuation_rate);
=======
	},
	failure_date: function (frm) {
		frappe.call({
			method: "erpnext.nepali_date.get_converted_date",
			args: {
				date: frm.doc.failure_date
			},
			callback: function (resp) {
				if (resp.message) {
					cur_frm.set_value("failure_date_nepal", resp.message)
				}
			}
		})
	},
	completion_date: function (frm) {
		frappe.call({
			method: "erpnext.nepali_date.get_converted_date",
			args: {
				date: frm.doc.completion_date
			},
			callback: function (resp) {
				if (resp.message) {
					cur_frm.set_value("completion_date_nepal", resp.message)
				}
			}
		})
>>>>>>> 81bc4391
	},
});<|MERGE_RESOLUTION|>--- conflicted
+++ resolved
@@ -56,19 +56,10 @@
 				}
 			});
 		}
-<<<<<<< HEAD
 
 		if (frm.doc.repair_status == "Completed") {
 			frm.set_value('completion_date', frappe.datetime.now_datetime());
 		}
-	}
-});
-
-frappe.ui.form.on('Asset Repair Consumed Item', {
-	consumed_quantity: function(frm, cdt, cdn) {
-		var row = locals[cdt][cdn];
-		frappe.model.set_value(cdt, cdn, 'total_value', row.consumed_quantity * row.valuation_rate);
-=======
 	},
 	failure_date: function (frm) {
 		frappe.call({
@@ -95,6 +86,12 @@
 				}
 			}
 		})
->>>>>>> 81bc4391
+	},
+});
+
+frappe.ui.form.on('Asset Repair Consumed Item', {
+	consumed_quantity: function(frm, cdt, cdn) {
+		var row = locals[cdt][cdn];
+		frappe.model.set_value(cdt, cdn, 'total_value', row.consumed_quantity * row.valuation_rate);
 	},
 });