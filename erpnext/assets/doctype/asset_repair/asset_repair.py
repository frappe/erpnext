# Copyright (c) 2017, Frappe Technologies Pvt. Ltd. and contributors
# For license information, please see license.txt

import frappe
from frappe import _
from frappe.utils import add_months, cint, flt, get_link_to_form, getdate, time_diff_in_hours

import erpnext
from erpnext.accounts.general_ledger import make_gl_entries
from erpnext.assets.doctype.asset.asset import get_asset_account
from erpnext.assets.doctype.asset_activity.asset_activity import add_asset_activity
from erpnext.assets.doctype.asset_depreciation_schedule.asset_depreciation_schedule import (
	get_depr_schedule,
	make_new_active_asset_depr_schedules_and_cancel_current_ones,
)
from erpnext.controllers.accounts_controller import AccountsController


class AssetRepair(AccountsController):
	# begin: auto-generated types
	# This code is auto-generated. Do not modify anything in this block.

	from typing import TYPE_CHECKING

	if TYPE_CHECKING:
		from frappe.types import DF

		from erpnext.assets.doctype.asset_repair_consumed_item.asset_repair_consumed_item import (
			AssetRepairConsumedItem,
		)
		from erpnext.assets.doctype.asset_repair_purchase_invoice.asset_repair_purchase_invoice import (
			AssetRepairPurchaseInvoice,
		)

		actions_performed: DF.LongText | None
		amended_from: DF.Link | None
		asset: DF.Link
		asset_name: DF.ReadOnly | None
		asset_repair_purchase_invoices: DF.Table[AssetRepairPurchaseInvoice]
		capitalize_repair_cost: DF.Check
		company: DF.Link | None
		completion_date: DF.Datetime | None
		cost_center: DF.Link | None
		description: DF.LongText | None
		downtime: DF.Data | None
		failure_date: DF.Datetime
		increase_in_asset_life: DF.Int
		invoices: DF.Table[AssetRepairPurchaseInvoice]
		naming_series: DF.Literal["ACC-ASR-.YYYY.-"]
		project: DF.Link | None
		repair_cost: DF.Currency
		repair_status: DF.Literal["Pending", "Completed", "Cancelled"]
		stock_consumption: DF.Check
		stock_items: DF.Table[AssetRepairConsumedItem]
		total_repair_cost: DF.Currency
	# end: auto-generated types

	def validate(self):
		self.asset_doc = frappe.get_doc("Asset", self.asset)
		self.validate_dates()
		self.validate_purchase_invoice_repair_cost()
		self.validate_purchase_invoice_expense_account()
		self.update_status()

		if self.get("stock_items"):
			self.set_stock_items_cost()

		self.calculate_repair_cost()
		self.calculate_total_repair_cost()

	def validate_dates(self):
		if self.completion_date and (self.failure_date > self.completion_date):
			frappe.throw(
				_("Completion Date can not be before Failure Date. Please adjust the dates accordingly.")
			)

	def validate_purchase_invoice_repair_cost(self):
		for pi in self.invoices:
			if flt(pi.repair_cost) > frappe.db.get_value(
				"Purchase Invoice", pi.purchase_invoice, "base_net_total"
			):
				frappe.throw(_("Repair cost cannot be greater than purchase invoice base net total"))
<<<<<<< HEAD

	def validate_purchase_invoice_expense_account(self):
		for pi in self.invoices:
			if pi.expense_account not in frappe.db.get_all(
				"Purchase Invoice Item", {"parent": pi.purchase_invoice}, pluck="expense_account"
			):
				frappe.throw(
					_("Expense account not present in Purchase Invoice {0}").format(
						get_link_to_form("Purchase Invoice", pi.purchase_invoice)
					)
				)
=======
    
	def validate_purchase_invoice_expense_account(self):
		for pi in self.invoices:
			if pi.expense_account not in frappe.db.get_all("Purchase Invoice Item", {"parent": pi.purchase_invoice}, pluck="expense_account"):
				frappe.throw(_("Expense account not present in Purchase Invoice {0}").format(
					get_link_to_form("Purchase Invoice", pi.purchase_invoice)
				))
>>>>>>> 2065adfa

	def update_status(self):
		if self.repair_status == "Pending" and self.asset_doc.status != "Out of Order":
			frappe.db.set_value("Asset", self.asset, "status", "Out of Order")
			add_asset_activity(
				self.asset,
				_("Asset out of order due to Asset Repair {0}").format(
					get_link_to_form("Asset Repair", self.name)
				),
			)
		else:
			self.asset_doc.set_status()

	def set_stock_items_cost(self):
		for item in self.get("stock_items"):
			item.total_value = flt(item.valuation_rate) * flt(item.consumed_quantity)

	def calculate_repair_cost(self):
		self.repair_cost = sum(flt(pi.repair_cost) for pi in self.invoices)

	def calculate_total_repair_cost(self):
		self.total_repair_cost = flt(self.repair_cost)

		total_value_of_stock_consumed = self.get_total_value_of_stock_consumed()
		self.total_repair_cost += total_value_of_stock_consumed

	def before_submit(self):
		self.check_repair_status()

		self.asset_doc.flags.increase_in_asset_value_due_to_repair = False

		if self.get("stock_consumption") or self.get("capitalize_repair_cost"):
			self.asset_doc.flags.increase_in_asset_value_due_to_repair = True

			self.increase_asset_value()

			if self.capitalize_repair_cost:
				self.asset_doc.total_asset_cost += self.repair_cost
				self.asset_doc.additional_asset_cost += self.repair_cost

			if self.get("stock_consumption"):
				self.check_for_stock_items_and_warehouse()
				self.decrease_stock_quantity()
			if self.get("capitalize_repair_cost"):
				self.make_gl_entries()
				if self.asset_doc.calculate_depreciation and self.increase_in_asset_life:
					self.modify_depreciation_schedule()

				notes = _(
					"This schedule was created when Asset {0} was repaired through Asset Repair {1}."
				).format(
					get_link_to_form(self.asset_doc.doctype, self.asset_doc.name),
					get_link_to_form(self.doctype, self.name),
				)
				self.asset_doc.flags.ignore_validate_update_after_submit = True
				make_new_active_asset_depr_schedules_and_cancel_current_ones(
					self.asset_doc, notes, ignore_booked_entry=True
				)
				self.asset_doc.save()

				add_asset_activity(
					self.asset,
					_("Asset updated after completion of Asset Repair {0}").format(
						get_link_to_form("Asset Repair", self.name)
					),
				)

	def before_cancel(self):
		self.asset_doc = frappe.get_doc("Asset", self.asset)

		self.asset_doc.flags.increase_in_asset_value_due_to_repair = False

		if self.get("stock_consumption") or self.get("capitalize_repair_cost"):
			self.asset_doc.flags.increase_in_asset_value_due_to_repair = True

			self.decrease_asset_value()

			if self.capitalize_repair_cost:
				self.asset_doc.total_asset_cost -= self.repair_cost
				self.asset_doc.additional_asset_cost -= self.repair_cost

			if self.get("capitalize_repair_cost"):
				self.ignore_linked_doctypes = ("GL Entry", "Stock Ledger Entry")
				self.make_gl_entries(cancel=True)
				if self.asset_doc.calculate_depreciation and self.increase_in_asset_life:
					self.revert_depreciation_schedule_on_cancellation()

				notes = _(
					"This schedule was created when Asset {0}'s Asset Repair {1} was cancelled."
				).format(
					get_link_to_form(self.asset_doc.doctype, self.asset_doc.name),
					get_link_to_form(self.doctype, self.name),
				)
				self.asset_doc.flags.ignore_validate_update_after_submit = True
				make_new_active_asset_depr_schedules_and_cancel_current_ones(
					self.asset_doc, notes, ignore_booked_entry=True
				)
				self.asset_doc.save()

				add_asset_activity(
					self.asset,
					_("Asset updated after cancellation of Asset Repair {0}").format(
						get_link_to_form("Asset Repair", self.name)
					),
				)

	def after_delete(self):
		frappe.get_doc("Asset", self.asset).set_status()

	def check_repair_status(self):
		if self.repair_status == "Pending":
			frappe.throw(_("Please update Repair Status."))

	def check_for_stock_items_and_warehouse(self):
		if not self.get("stock_items"):
			frappe.throw(_("Please enter Stock Items consumed during the Repair."), title=_("Missing Items"))

	def increase_asset_value(self):
		total_value_of_stock_consumed = self.get_total_value_of_stock_consumed()

		if self.asset_doc.calculate_depreciation:
			for row in self.asset_doc.finance_books:
				row.value_after_depreciation += total_value_of_stock_consumed

				if self.capitalize_repair_cost:
					row.value_after_depreciation += self.repair_cost

	def decrease_asset_value(self):
		total_value_of_stock_consumed = self.get_total_value_of_stock_consumed()

		if self.asset_doc.calculate_depreciation:
			for row in self.asset_doc.finance_books:
				row.value_after_depreciation -= total_value_of_stock_consumed

				if self.capitalize_repair_cost:
					row.value_after_depreciation -= self.repair_cost

	def get_total_value_of_stock_consumed(self):
		total_value_of_stock_consumed = 0
		if self.get("stock_consumption"):
			for item in self.get("stock_items"):
				total_value_of_stock_consumed += item.total_value

		return total_value_of_stock_consumed

	def decrease_stock_quantity(self):
		stock_entry = frappe.get_doc(
			{"doctype": "Stock Entry", "stock_entry_type": "Material Issue", "company": self.company}
		)
		stock_entry.asset_repair = self.name

		for stock_item in self.get("stock_items"):
			self.validate_serial_no(stock_item)

			stock_entry.append(
				"items",
				{
					"s_warehouse": stock_item.warehouse,
					"item_code": stock_item.item_code,
					"qty": stock_item.consumed_quantity,
					"basic_rate": stock_item.valuation_rate,
					"serial_and_batch_bundle": stock_item.serial_and_batch_bundle,
					"cost_center": self.cost_center,
					"project": self.project,
				},
			)

		stock_entry.insert()
		stock_entry.submit()

	def validate_serial_no(self, stock_item):
		if not stock_item.serial_and_batch_bundle and frappe.get_cached_value(
			"Item", stock_item.item_code, "has_serial_no"
		):
			msg = f"Serial No Bundle is mandatory for Item {stock_item.item_code}"
			frappe.throw(msg, title=_("Missing Serial No Bundle"))

		if stock_item.serial_and_batch_bundle:
			values_to_update = {
				"type_of_transaction": "Outward",
				"voucher_type": "Stock Entry",
			}

			frappe.db.set_value(
				"Serial and Batch Bundle", stock_item.serial_and_batch_bundle, values_to_update
			)

	def make_gl_entries(self, cancel=False):
		if flt(self.total_repair_cost) > 0:
			gl_entries = self.get_gl_entries()
			make_gl_entries(gl_entries, cancel)

	def get_gl_entries(self):
		gl_entries = []

		fixed_asset_account = get_asset_account("fixed_asset_account", asset=self.asset, company=self.company)
		self.get_gl_entries_for_repair_cost(gl_entries, fixed_asset_account)
		self.get_gl_entries_for_consumed_items(gl_entries, fixed_asset_account)

		return gl_entries

	def get_gl_entries_for_repair_cost(self, gl_entries, fixed_asset_account):
		if flt(self.repair_cost) <= 0:
			return

		debit_against_account = set()

		for pi in self.invoices:
			debit_against_account.add(pi.expense_account)
			gl_entries.append(
				self.get_gl_dict(
					{
						"account": pi.expense_account,
						"credit": pi.repair_cost,
						"credit_in_account_currency": pi.repair_cost,
						"against": fixed_asset_account,
						"voucher_type": self.doctype,
						"voucher_no": self.name,
						"cost_center": self.cost_center,
						"posting_date": getdate(),
						"company": self.company,
					},
					item=self,
				)
			)
		debit_against_account = ", ".join(debit_against_account)
		gl_entries.append(
			self.get_gl_dict(
				{
					"account": fixed_asset_account,
					"debit": self.repair_cost,
					"debit_in_account_currency": self.repair_cost,
					"against": debit_against_account,
					"voucher_type": self.doctype,
					"voucher_no": self.name,
					"cost_center": self.cost_center,
					"posting_date": getdate(),
					"against_voucher_type": "Purchase Invoice",
					"company": self.company,
				},
				item=self,
			)
		)

	def get_gl_entries_for_consumed_items(self, gl_entries, fixed_asset_account):
		if not (self.get("stock_consumption") and self.get("stock_items")):
			return

		# creating GL Entries for each row in Stock Items based on the Stock Entry created for it
		stock_entry = frappe.get_doc("Stock Entry", {"asset_repair": self.name})

		default_expense_account = None
		if not erpnext.is_perpetual_inventory_enabled(self.company):
			default_expense_account = frappe.get_cached_value(
				"Company", self.company, "default_expense_account"
			)
			if not default_expense_account:
				frappe.throw(_("Please set default Expense Account in Company {0}").format(self.company))

		for item in stock_entry.items:
			if flt(item.amount) > 0:
				gl_entries.append(
					self.get_gl_dict(
						{
							"account": item.expense_account or default_expense_account,
							"credit": item.amount,
							"credit_in_account_currency": item.amount,
							"against": fixed_asset_account,
							"voucher_type": self.doctype,
							"voucher_no": self.name,
							"cost_center": self.cost_center,
							"posting_date": getdate(),
							"company": self.company,
						},
						item=self,
					)
				)

				gl_entries.append(
					self.get_gl_dict(
						{
							"account": fixed_asset_account,
							"debit": item.amount,
							"debit_in_account_currency": item.amount,
							"against": item.expense_account or default_expense_account,
							"voucher_type": self.doctype,
							"voucher_no": self.name,
							"cost_center": self.cost_center,
							"posting_date": getdate(),
							"against_voucher_type": "Stock Entry",
							"against_voucher": stock_entry.name,
							"company": self.company,
						},
						item=self,
					)
				)

	def modify_depreciation_schedule(self):
		for row in self.asset_doc.finance_books:
			row.total_number_of_depreciations += self.increase_in_asset_life / row.frequency_of_depreciation

			self.asset_doc.flags.increase_in_asset_life = False
			extra_months = self.increase_in_asset_life % row.frequency_of_depreciation
			if extra_months != 0:
				self.calculate_last_schedule_date(self.asset_doc, row, extra_months)

	# to help modify depreciation schedule when increase_in_asset_life is not a multiple of frequency_of_depreciation
	def calculate_last_schedule_date(self, asset, row, extra_months):
		asset.flags.increase_in_asset_life = True
		number_of_pending_depreciations = cint(row.total_number_of_depreciations) - cint(
			asset.opening_number_of_booked_depreciations
		)

		depr_schedule = get_depr_schedule(asset.name, "Active", row.finance_book)

		# the Schedule Date in the final row of the old Depreciation Schedule
		last_schedule_date = depr_schedule[len(depr_schedule) - 1].schedule_date

		# the Schedule Date in the final row of the new Depreciation Schedule
		asset.to_date = add_months(last_schedule_date, extra_months)

		# the latest possible date at which the depreciation can occur, without increasing the Total Number of Depreciations
		# if depreciations happen yearly and the Depreciation Posting Date is 01-01-2020, this could be 01-01-2021, 01-01-2022...
		schedule_date = add_months(
			row.depreciation_start_date,
			number_of_pending_depreciations * cint(row.frequency_of_depreciation),
		)

		if asset.to_date > schedule_date:
			row.total_number_of_depreciations += 1

	def revert_depreciation_schedule_on_cancellation(self):
		for row in self.asset_doc.finance_books:
			row.total_number_of_depreciations -= self.increase_in_asset_life / row.frequency_of_depreciation

			self.asset_doc.flags.increase_in_asset_life = False
			extra_months = self.increase_in_asset_life % row.frequency_of_depreciation
			if extra_months != 0:
				self.calculate_last_schedule_date_before_modification(self.asset_doc, row, extra_months)

	def calculate_last_schedule_date_before_modification(self, asset, row, extra_months):
		asset.flags.increase_in_asset_life = True
		number_of_pending_depreciations = cint(row.total_number_of_depreciations) - cint(
			asset.opening_number_of_booked_depreciations
		)

		depr_schedule = get_depr_schedule(asset.name, "Active", row.finance_book)

		# the Schedule Date in the final row of the modified Depreciation Schedule
		last_schedule_date = depr_schedule[len(depr_schedule) - 1].schedule_date

		# the Schedule Date in the final row of the original Depreciation Schedule
		asset.to_date = add_months(last_schedule_date, -extra_months)

		# the latest possible date at which the depreciation can occur, without decreasing the Total Number of Depreciations
		# if depreciations happen yearly and the Depreciation Posting Date is 01-01-2020, this could be 01-01-2021, 01-01-2022...
		schedule_date = add_months(
			row.depreciation_start_date,
			(number_of_pending_depreciations - 1) * cint(row.frequency_of_depreciation),
		)

		if asset.to_date < schedule_date:
			row.total_number_of_depreciations -= 1


@frappe.whitelist()
def get_downtime(failure_date, completion_date):
	downtime = time_diff_in_hours(completion_date, failure_date)
	return round(downtime, 2)<|MERGE_RESOLUTION|>--- conflicted
+++ resolved
@@ -80,7 +80,6 @@
 				"Purchase Invoice", pi.purchase_invoice, "base_net_total"
 			):
 				frappe.throw(_("Repair cost cannot be greater than purchase invoice base net total"))
-<<<<<<< HEAD
 
 	def validate_purchase_invoice_expense_account(self):
 		for pi in self.invoices:
@@ -92,15 +91,6 @@
 						get_link_to_form("Purchase Invoice", pi.purchase_invoice)
 					)
 				)
-=======
-    
-	def validate_purchase_invoice_expense_account(self):
-		for pi in self.invoices:
-			if pi.expense_account not in frappe.db.get_all("Purchase Invoice Item", {"parent": pi.purchase_invoice}, pluck="expense_account"):
-				frappe.throw(_("Expense account not present in Purchase Invoice {0}").format(
-					get_link_to_form("Purchase Invoice", pi.purchase_invoice)
-				))
->>>>>>> 2065adfa
 
 	def update_status(self):
 		if self.repair_status == "Pending" and self.asset_doc.status != "Out of Order":
