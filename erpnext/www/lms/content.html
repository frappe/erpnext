{% extends "templates/base.html" %}
{% block title %}{{ content.name or 'Content Page' }}{% endblock %}

{% block head_include %}
	<style>
		.lms-content {
			line-height: 1.8em;
		}

		.lms-content h1 {
			margin-top: 1em;
		}

		.lms-content h2 {
			margin-top: 1em;
		}

		.lms-content h3 {
			margin-top: 0.8em;
		}

		.lms-content h4 {
			margin-top: 0.6em;
		}

		section {
			padding: 5rem 0 5rem 0;
		}
		.plyr--video .plyr__control.plyr__tab-focus,
		.plyr--video .plyr__control:hover,
		.plyr--video .plyr__control[aria-expanded='true'] {
			 background: #5e64ff !important;
		}

		.plyr__control--overlaid:focus,
		.plyr__control--overlaid:hover {
		  background: #5e64ff !important;
		}

		.plyr__menu__container .plyr__control[role=menuitemradio][aria-checked=true]::before {
    		background: #5e64ff !important;
		}

		.plyr__menu__container
		.plyr__control[role='menuitemradio'][aria-checked='true']::before {
		  background: #5e64ff;
		}
		.plyr--full-ui input[type='range'] {
		  color: #5e64ff !important;
		}

		.plyr__control--overlaid {
			background: rgba(94, 100, 255, 0.8) !important;
		}
	</style>
	<link rel="stylesheet" href="https://cdn.plyr.io/3.5.3/plyr.css" />
{% endblock %}

{% macro title() %}
	<div class="mb-3">
		<a href="/lms/course?name={{ course }}&program={{ program }}" class="text-muted">
			{{_('Back to Course')}}
		</a>
	</div>
<<<<<<< HEAD
	<div>
		<h2>{{ content.title }} <span class="small text-muted">({{ position + 1 }}/{{length}})</span></h2>
=======
	<div class="lms-title">
		<h2>{{ content.name }} <span class="small text-muted">({{ position + 1 }}/{{length}})</span></h2>
>>>>>>> 7f932cfb
	</div>
{% endmacro %}

{% macro navigation() %}
		{% if previous %}
			<a href="/lms/content?program={{ program }}&course={{ course }}&topic={{ topic }}&type={{ previous.content_type }}&content={{ previous.content }}" class='btn text-muted' style="box-shadow: none;">{{_('Previous')}}</a>
		{% else %}
			<a href="/lms/course?name={{ course }}&program={{ program }}" class='btn text-muted' style="box-shadow: none;">{{ _('Back to Course') }}</a>
		{% endif %}

		{% if next %}
			<button id="nextButton" onclick="handle('/lms/content?program={{ program }}&course={{ course }}&topic={{ topic }}&type={{ next.content_type }}&content={{ next.content }}')" class='btn btn-primary' disabled="true">{{_('Next')}}</button>
		{% else %}
			<button id="nextButton" onclick="handle('/lms/course?name={{ course }}&program={{ program }}')" class='btn btn-primary' disabled="true">{{_('Finish Topic')}}</button>
		{% endif %}
{% endmacro %}

{% macro video() %}
<div class="mb-5">
	{{ title() }}
	<div class="text-muted">
		{% if content.duration %}
			{{ content.duration }} {{_('Mins')}}
		{% endif %}

		{% if content.publish_date and content.duration%}
			-
		{% endif %}

		{% if content.publish_date %}
			{{_('Published on')}} {{ content.publish_date.strftime('%d, %b %Y') }}
		{% endif %}
	</div>
</div>
<div id="player" data-plyr-provider="{{ content.provider|lower }}" data-plyr-embed-id="{{ content.url }}"></div>
<div class="my-5 lms-content">
	{{ content.description }}
</div>
{% endmacro %}

{% macro article() %}
<div class="mb-5">
	{{ title() }}
	<div class="text-muted">
		{% if content.author or content.publish_date %}
			{{_('Published')}}
		{% endif %}
		{% if content.author %}
			{{_('by')}} {{ content.author }}
		{% endif %}
		{% if content.publish_date %}
			{{_('on')}} {{ content.publish_date.strftime('%d, %b %Y') }}
		{% endif %}
	</div>
</div>
<div class="lms-content">
	{{ content.content }}
</div>
{% endmacro %}

{% macro quiz() %}
<div class="mb-5">
	{{ title() }}
</div>
<ol id="quiz-wrapper">
</ol>
{% endmacro %}

{% block content %}
<section class="section">
	<div>
		<div class='container pb-5'>
			{% if content_type=='Video' %}
				{{ video() }}
			{% elif content_type=='Article'%}
				{{ article() }}
			{% elif content_type=='Quiz' %}
				{{ quiz() }}
			{% endif %}
			<div class="pull-right" {{ 'hidden' if content_type=='Quiz'}}>
				{{ navigation() }}
			</div>
		</div>
	</div>
</section>
{% endblock %}

{% block script %}
	{% if content_type=='Video' %}
		<script src="https://cdn.plyr.io/3.5.3/plyr.js"></script>
	{% elif content_type == 'Quiz' %}
		<script src='/assets/erpnext/js/education/lms/quiz.js'></script>
	{% endif  %}
	<script>
		{% if content_type == 'Video' %}
			const player = new Plyr('#player');
		{% elif content_type == 'Quiz' %}
			{% if next %}
			const quiz_exit_button = 'Next'
			const next_url = '/lms/content?program={{ program }}&course={{ course }}&topic={{ topic }}&type={{ next.content_type }}&content={{ next.content }}'
			{% else %}
			const quiz_exit_button = 'Finish Course'
			const next_url = '/lms/course?name={{ course }}&program={{ program }}'
			{% endif %}
			frappe.ready(() => {
				{% if content.is_time_bound %}
					var duration = get_duration("{{content.duration}}")
					var d = frappe.msgprint({
						title: __('Important Notice'),
						indicator: "red",
						message: __(`This is a Time-Bound Quiz. <br><br>
						A timer for <b>${duration}</b> will start, once you click on <b>Proceed</b>. <br><br>
						If you fail to submit before the time is up, the Quiz will be submitted automatically.`),
						primary_action: {
							label: __("Proceed"),
							action: () => {
								create_quiz();
								d.hide();
        					}
						},
						secondary_action: {
							action: () => {
								d.hide();
								window.location.href = "/lms/course?name={{ course }}&program={{ program }}";
							},
							label: __("Go Back"),
						}
					});
				{% else %}
					create_quiz();
				{% endif %}
				function create_quiz() {
					const quiz = new Quiz(document.getElementById('quiz-wrapper'), {
						name: '{{ content.name }}',
						course: '{{ course }}',
						program: '{{ program }}',
						quiz_exit_button: quiz_exit_button,
						next_url: next_url
					})
					window.quiz = quiz;
				}
				function get_duration(seconds){
					var hours = append_zero(Math.floor(seconds / 3600));
					var minutes = append_zero(Math.floor(seconds % 3600 / 60));
					var seconds = append_zero(Math.floor(seconds % 3600 % 60));
					return `${hours}:${minutes}:${seconds}`;
				}
				function append_zero(time) {
					return time > 9 ? time : "0" + time;
				}
			})
		{% endif  %}

		{% if content_type != 'Quiz' %}

		frappe.ready(() => {
			next = document.getElementById('nextButton')
			next.disabled = false;
		})


		function handle(url) {
			opts = {
				method: "erpnext.education.utils.add_activity",
				args: {
					course: "{{ course }}",
					content_type: "{{ content_type }}",
					content: "{{ content.name }}",
					program: "{{ program }}"
				}
			}
			frappe.call(opts).then(res => {
				window.location.href = url;
			})
		}

		{% endif %}
	</script>
{% endblock %}<|MERGE_RESOLUTION|>--- conflicted
+++ resolved
@@ -62,13 +62,8 @@
 			{{_('Back to Course')}}
 		</a>
 	</div>
-<<<<<<< HEAD
-	<div>
+	<div class="lms-title">
 		<h2>{{ content.title }} <span class="small text-muted">({{ position + 1 }}/{{length}})</span></h2>
-=======
-	<div class="lms-title">
-		<h2>{{ content.name }} <span class="small text-muted">({{ position + 1 }}/{{length}})</span></h2>
->>>>>>> 7f932cfb
 	</div>
 {% endmacro %}
 
