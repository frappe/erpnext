{
 "actions": [],
 "creation": "2019-05-26 00:10:00.248885",
 "doctype": "DocType",
 "editable_grid": 1,
 "engine": "InnoDB",
 "field_order": [
  "process_description",
  "procedure"
 ],
 "fields": [
  {
   "columns": 8,
   "fieldname": "process_description",
   "fieldtype": "Text Editor",
   "in_list_view": 1,
   "label": "Process Description"
  },
  {
   "description": "Link existing Quality Procedure.",
   "fieldname": "procedure",
   "fieldtype": "Link",
   "in_list_view": 1,
<<<<<<< HEAD
   "label": "Child Procedure",
=======
   "label": "Sub Procedure",
>>>>>>> 540559d6
   "options": "Quality Procedure"
  }
 ],
 "index_web_pages_for_search": 1,
 "istable": 1,
 "links": [],
<<<<<<< HEAD
 "modified": "2020-06-17 15:44:38.937915",
=======
 "modified": "2020-10-27 13:55:11.252945",
>>>>>>> 540559d6
 "modified_by": "Administrator",
 "module": "Quality Management",
 "name": "Quality Procedure Process",
 "owner": "Administrator",
 "permissions": [],
 "quick_entry": 1,
 "sort_field": "modified",
 "sort_order": "DESC",
 "track_changes": 1
}<|MERGE_RESOLUTION|>--- conflicted
+++ resolved
@@ -21,22 +21,14 @@
    "fieldname": "procedure",
    "fieldtype": "Link",
    "in_list_view": 1,
-<<<<<<< HEAD
-   "label": "Child Procedure",
-=======
    "label": "Sub Procedure",
->>>>>>> 540559d6
    "options": "Quality Procedure"
   }
  ],
  "index_web_pages_for_search": 1,
  "istable": 1,
  "links": [],
-<<<<<<< HEAD
- "modified": "2020-06-17 15:44:38.937915",
-=======
  "modified": "2020-10-27 13:55:11.252945",
->>>>>>> 540559d6
  "modified_by": "Administrator",
  "module": "Quality Management",
  "name": "Quality Procedure Process",
