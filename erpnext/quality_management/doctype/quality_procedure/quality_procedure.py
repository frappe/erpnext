# Copyright (c) 2018, Frappe and contributors
# For license information, please see license.txt


import frappe
<<<<<<< HEAD
from frappe.utils.nestedset import NestedSet, rebuild_tree
=======
>>>>>>> 540559d6
from frappe import _
from frappe.utils.nestedset import NestedSet


class QualityProcedure(NestedSet):
	nsm_parent_field = 'parent_quality_procedure'

	def before_save(self):
		self.check_for_incorrect_child()

	def on_update(self):
		NestedSet.on_update(self)
		self.set_parent()

	def after_insert(self):
		self.set_parent()
		#if Child is Added through Tree View.
		if self.parent_quality_procedure:
			parent_quality_procedure = frappe.get_doc("Quality Procedure", self.parent_quality_procedure)
			parent_quality_procedure.append("processes", {"procedure": self.name})
			parent_quality_procedure.save()

		# add child to parent if missing
		if self.parent_quality_procedure:
			parent = frappe.get_doc("Quality Procedure", self.parent_quality_procedure)
			if not [d for d in parent.processes if d.procedure == self.name]:
				parent.append("processes", {"procedure": self.name, "process_description": self.name})
				parent.save()

	def on_trash(self):
		# clear from child table (sub procedures)
		frappe.db.sql('''update `tabQuality Procedure Process`
			set `procedure`='' where `procedure`=%s''', self.name)
		NestedSet.on_trash(self, allow_root_deletion=True)

	def set_parent(self):
		rebuild_tree('Quality Procedure', 'parent_quality_procedure')

		for process in self.processes:
			# Set parent for only those children who don't have a parent
			parent_quality_procedure = frappe.db.get_value("Quality Procedure", process.procedure, "parent_quality_procedure")
			if not parent_quality_procedure and process.procedure:
				frappe.db.set_value(self.doctype, process.procedure, "parent_quality_procedure", self.name)

	def check_for_incorrect_child(self):
		for process in self.processes:
			# Set parent for only those children who don't have a parent
			has_parent = frappe.db.get_value("Quality Procedure", process.procedure, "parent_quality_procedure")
			if not has_parent and process.procedure:
				frappe.db.set_value(self.doctype, process.procedure, "parent_quality_procedure", self.name)

	def check_for_incorrect_child(self):
		for process in self.processes:
			if process.procedure:
<<<<<<< HEAD
				# Check if any child process belongs to another parent.
				parent_quality_procedure = frappe.db.get_value("Quality Procedure", process.procedure, "parent_quality_procedure")
				if parent_quality_procedure and parent_quality_procedure != self.name:
					frappe.throw(_("{0} already has a Parent Procedure {1}.".format(frappe.bold(process.procedure), frappe.bold(parent_quality_procedure))),
						title=_("Invalid Child Procedure"))
				self.is_group = 1
=======
				self.is_group = 1
				# Check if any child process belongs to another parent.
				parent_quality_procedure = frappe.db.get_value("Quality Procedure", process.procedure, "parent_quality_procedure")
				if parent_quality_procedure and parent_quality_procedure != self.name:
					frappe.throw(_("{0} already has a Parent Procedure {1}.").format(frappe.bold(process.procedure), frappe.bold(parent_quality_procedure)),
						title=_("Invalid Child Procedure"))
>>>>>>> 540559d6

@frappe.whitelist()
def get_children(doctype, parent=None, parent_quality_procedure=None, is_root=False):
	if parent is None or parent == "All Quality Procedures":
		parent = ""

	if parent:
		parent_procedure = frappe.get_doc('Quality Procedure', parent)
		# return the list in order
		return [dict(
				value=d.procedure,
				expandable=frappe.db.get_value('Quality Procedure', d.procedure, 'is_group'))
				for d in parent_procedure.processes if d.procedure
			]
	else:
		return frappe.get_all(doctype, fields=['name as value', 'is_group as expandable'],
			filters = dict(parent_quality_procedure = parent), order_by='name asc')

@frappe.whitelist()
def add_node():
	from frappe.desk.treeview import make_tree_args

	args = frappe.form_dict
	args = make_tree_args(**args)

	if args.parent_quality_procedure == 'All Quality Procedures':
		args.parent_quality_procedure = None

	return frappe.get_doc(args).insert()<|MERGE_RESOLUTION|>--- conflicted
+++ resolved
@@ -3,10 +3,6 @@
 
 
 import frappe
-<<<<<<< HEAD
-from frappe.utils.nestedset import NestedSet, rebuild_tree
-=======
->>>>>>> 540559d6
 from frappe import _
 from frappe.utils.nestedset import NestedSet
 
@@ -61,21 +57,12 @@
 	def check_for_incorrect_child(self):
 		for process in self.processes:
 			if process.procedure:
-<<<<<<< HEAD
-				# Check if any child process belongs to another parent.
-				parent_quality_procedure = frappe.db.get_value("Quality Procedure", process.procedure, "parent_quality_procedure")
-				if parent_quality_procedure and parent_quality_procedure != self.name:
-					frappe.throw(_("{0} already has a Parent Procedure {1}.".format(frappe.bold(process.procedure), frappe.bold(parent_quality_procedure))),
-						title=_("Invalid Child Procedure"))
-				self.is_group = 1
-=======
 				self.is_group = 1
 				# Check if any child process belongs to another parent.
 				parent_quality_procedure = frappe.db.get_value("Quality Procedure", process.procedure, "parent_quality_procedure")
 				if parent_quality_procedure and parent_quality_procedure != self.name:
 					frappe.throw(_("{0} already has a Parent Procedure {1}.").format(frappe.bold(process.procedure), frappe.bold(parent_quality_procedure)),
 						title=_("Invalid Child Procedure"))
->>>>>>> 540559d6
 
 @frappe.whitelist()
 def get_children(doctype, parent=None, parent_quality_procedure=None, is_root=False):
