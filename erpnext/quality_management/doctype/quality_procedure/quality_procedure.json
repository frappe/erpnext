--- conflicted
+++ resolved
@@ -1,11 +1,7 @@
 {
  "actions": [],
  "allow_rename": 1,
-<<<<<<< HEAD
- "autoname": "format:PRC-{quality_procedure_name}",
-=======
  "autoname": "field:quality_procedure_name",
->>>>>>> 540559d6
  "creation": "2018-10-06 00:06:29.756804",
  "doctype": "DocType",
  "editable_grid": 1,
@@ -119,13 +115,7 @@
    "link_fieldname": "procedure"
   }
  ],
-<<<<<<< HEAD
- "is_tree": 1,
- "links": [],
- "modified": "2020-10-12 16:14:11.167537",
-=======
  "modified": "2020-10-26 15:25:39.316088",
->>>>>>> 540559d6
  "modified_by": "Administrator",
  "module": "Quality Management",
  "name": "Quality Procedure",
