{
 "actions": [],
 "autoname": "format:QA-REV-{#####}",
 "creation": "2018-10-02 11:45:16.301955",
 "doctype": "DocType",
 "editable_grid": 1,
 "engine": "InnoDB",
 "field_order": [
  "goal",
  "date",
  "cb_00",
  "procedure",
  "status",
  "sb_00",
  "reviews",
  "sb_01",
  "additional_information"
 ],
 "fields": [
  {
   "default": "Today",
   "fieldname": "date",
   "fieldtype": "Date",
   "in_list_view": 1,
   "label": "Date",
   "read_only": 1
  },
  {
   "fetch_from": "goal.procedure",
   "fieldname": "procedure",
   "fieldtype": "Link",
   "label": "Procedure",
   "options": "Quality Procedure",
   "read_only": 1
  },
  {
   "fieldname": "additional_information",
   "fieldtype": "Text",
   "label": "Additional Information"
  },
  {
   "fieldname": "cb_00",
   "fieldtype": "Column Break"
  },
  {
   "fieldname": "sb_00",
   "fieldtype": "Section Break",
   "label": "Review"
  },
  {
   "collapsible": 1,
   "fieldname": "sb_01",
   "fieldtype": "Section Break",
   "label": "Notes"
  },
  {
   "fieldname": "reviews",
   "fieldtype": "Table",
   "label": "Reviews",
   "options": "Quality Review Objective"
  },
  {
   "default": "Open",
   "fieldname": "status",
   "fieldtype": "Select",
   "label": "Status",
   "options": "Open\nPassed\nFailed",
   "read_only": 1
  },
  {
   "fieldname": "goal",
   "fieldtype": "Link",
   "in_list_view": 1,
   "label": "Goal",
   "options": "Quality Goal",
   "reqd": 1
  }
 ],
<<<<<<< HEAD
 "modified": "2020-02-01 10:57:27.119312",
=======
 "index_web_pages_for_search": 1,
 "links": [
  {
   "group": "Review",
   "link_doctype": "Quality Action",
   "link_fieldname": "review"
  }
 ],
 "modified": "2020-10-21 12:56:47.046172",
>>>>>>> 540559d6
 "modified_by": "Administrator",
 "module": "Quality Management",
 "name": "Quality Review",
 "owner": "Administrator",
 "permissions": [
  {
   "create": 1,
   "delete": 1,
   "email": 1,
   "export": 1,
   "print": 1,
   "read": 1,
   "report": 1,
   "role": "System Manager",
   "share": 1,
   "write": 1
  },
  {
   "create": 1,
   "delete": 1,
   "email": 1,
   "export": 1,
   "print": 1,
   "read": 1,
   "report": 1,
   "role": "All",
   "share": 1,
   "write": 1
  },
  {
   "create": 1,
   "delete": 1,
   "email": 1,
   "export": 1,
   "print": 1,
   "read": 1,
   "report": 1,
   "role": "Quality Manager",
   "share": 1,
   "write": 1
  }
 ],
 "sort_field": "modified",
 "sort_order": "DESC",
 "title_field": "goal",
 "track_changes": 1
}<|MERGE_RESOLUTION|>--- conflicted
+++ resolved
@@ -76,9 +76,6 @@
    "reqd": 1
   }
  ],
-<<<<<<< HEAD
- "modified": "2020-02-01 10:57:27.119312",
-=======
  "index_web_pages_for_search": 1,
  "links": [
   {
@@ -88,7 +85,6 @@
   }
  ],
  "modified": "2020-10-21 12:56:47.046172",
->>>>>>> 540559d6
  "modified_by": "Administrator",
  "module": "Quality Management",
  "name": "Quality Review",
