--- conflicted
+++ resolved
@@ -4,11 +4,7 @@
 app_description = "Open Source Enterprise Resource Planning for Small and Midsized Organizations"
 app_icon = "icon-th"
 app_color = "#e74c3c"
-<<<<<<< HEAD
 app_version = "5.0.0-alpha"
-=======
-app_version = "4.9.3"
->>>>>>> 5086ef24
 
 error_report_email = "support@erpnext.com"
 
