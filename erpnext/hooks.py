from __future__ import unicode_literals
from frappe import _

app_name = "erpnext"
app_title = "ERPNext"
app_publisher = "Frappe Technologies Pvt. Ltd."
app_description = """ERP made simple"""
app_icon = "fa fa-th"
app_color = "#e74c3c"
app_email = "info@erpnext.com"
app_license = "GNU General Public License (v3)"
source_link = "https://github.com/frappe/erpnext"
app_logo_url = "/assets/erpnext/images/erpnext-logo.svg"


develop_version = '13.x.x-develop'

app_include_js = "/assets/js/erpnext.min.js"
app_include_css = "/assets/css/erpnext.css"
web_include_js = "/assets/js/erpnext-web.min.js"
web_include_css = "/assets/css/erpnext-web.css"

doctype_js = {
	"Address": "public/js/address.js",
	"Communication": "public/js/communication.js",
	"Event": "public/js/event.js",
	"Newsletter": "public/js/newsletter.js",
	"Contact": "public/js/contact.js"
}

override_doctype_class = {
	'Address': 'erpnext.accounts.custom.address.ERPNextAddress'
}

welcome_email = "erpnext.setup.utils.welcome_email"

# setup wizard
setup_wizard_requires = "assets/erpnext/js/setup_wizard.js"
setup_wizard_stages = "erpnext.setup.setup_wizard.setup_wizard.get_setup_stages"
setup_wizard_test = "erpnext.setup.setup_wizard.test_setup_wizard.run_setup_wizard_test"

before_install = "erpnext.setup.install.check_setup_wizard_not_completed"
after_install = "erpnext.setup.install.after_install"

boot_session = "erpnext.startup.boot.boot_session"
notification_config = "erpnext.startup.notifications.get_notification_config"
get_help_messages = "erpnext.utilities.activation.get_help_messages"
leaderboards = "erpnext.startup.leaderboard.get_leaderboards"
filters_config = "erpnext.startup.filters.get_filters_config"
additional_print_settings = "erpnext.controllers.print_settings.get_print_settings"

on_session_creation = [
	"erpnext.portal.utils.create_customer_or_supplier",
	"erpnext.shopping_cart.utils.set_cart_count"
]
on_logout = "erpnext.shopping_cart.utils.clear_cart_count"

treeviews = ['Account', 'Cost Center', 'Warehouse', 'Item Group', 'Customer Group', 'Sales Person', 'Territory', 'Assessment Group', 'Department']

# website
update_website_context = ["erpnext.shopping_cart.utils.update_website_context", "erpnext.education.doctype.education_settings.education_settings.update_website_context"]
my_account_context = "erpnext.shopping_cart.utils.update_my_account_context"

calendars = ["Task", "Work Order", "Leave Application", "Sales Order", "Holiday List", "Course Schedule"]

domains = {
	'Agriculture': 'erpnext.domains.agriculture',
	'Distribution': 'erpnext.domains.distribution',
	'Education': 'erpnext.domains.education',
	'Healthcare': 'erpnext.domains.healthcare',
	'Hospitality': 'erpnext.domains.hospitality',
	'Manufacturing': 'erpnext.domains.manufacturing',
	'Non Profit': 'erpnext.domains.non_profit',
	'Retail': 'erpnext.domains.retail',
	'Services': 'erpnext.domains.services',
}

website_generators = ["Item Group", "Item", "BOM", "Sales Partner",
	"Job Opening", "Student Admission"]

website_context = {
	"favicon": 	"/assets/erpnext/images/erpnext-favicon.svg",
	"splash_image": "/assets/erpnext/images/erpnext-logo.svg"
}

website_route_rules = [
	{"from_route": "/orders", "to_route": "Sales Order"},
	{"from_route": "/orders/<path:name>", "to_route": "order",
		"defaults": {
			"doctype": "Sales Order",
			"parents": [{"label": _("Orders"), "route": "orders"}]
		}
	},
	{"from_route": "/invoices", "to_route": "Sales Invoice"},
	{"from_route": "/invoices/<path:name>", "to_route": "order",
		"defaults": {
			"doctype": "Sales Invoice",
			"parents": [{"label": _("Invoices"), "route": "invoices"}]
		}
	},
	{"from_route": "/supplier-quotations", "to_route": "Supplier Quotation"},
	{"from_route": "/supplier-quotations/<path:name>", "to_route": "order",
		"defaults": {
			"doctype": "Supplier Quotation",
			"parents": [{"label": _("Supplier Quotation"), "route": "supplier-quotations"}]
		}
	},
	{"from_route": "/purchase-orders", "to_route": "Purchase Order"},
	{"from_route": "/purchase-orders/<path:name>", "to_route": "order",
		"defaults": {
			"doctype": "Purchase Order",
			"parents": [{"label": _("Purchase Order"), "route": "purchase-orders"}]
		}
	},
	{"from_route": "/purchase-invoices", "to_route": "Purchase Invoice"},
	{"from_route": "/purchase-invoices/<path:name>", "to_route": "order",
		"defaults": {
			"doctype": "Purchase Invoice",
			"parents": [{"label": _("Purchase Invoice"), "route": "purchase-invoices"}]
		}
	},
	{"from_route": "/quotations", "to_route": "Quotation"},
	{"from_route": "/quotations/<path:name>", "to_route": "order",
		"defaults": {
			"doctype": "Quotation",
			"parents": [{"label": _("Quotations"), "route": "quotations"}]
		}
	},
	{"from_route": "/shipments", "to_route": "Delivery Note"},
	{"from_route": "/shipments/<path:name>", "to_route": "order",
		"defaults": {
			"doctype": "Delivery Note",
			"parents": [{"label": _("Shipments"), "route": "shipments"}]
		}
	},
	{"from_route": "/rfq", "to_route": "Request for Quotation"},
	{"from_route": "/rfq/<path:name>", "to_route": "rfq",
		"defaults": {
			"doctype": "Request for Quotation",
			"parents": [{"label": _("Request for Quotation"), "route": "rfq"}]
		}
	},
	{"from_route": "/addresses", "to_route": "Address"},
	{"from_route": "/addresses/<path:name>", "to_route": "addresses",
		"defaults": {
			"doctype": "Address",
			"parents": [{"label": _("Addresses"), "route": "addresses"}]
		}
	},
	{"from_route": "/jobs", "to_route": "Job Opening"},
	{"from_route": "/admissions", "to_route": "Student Admission"},
	{"from_route": "/boms", "to_route": "BOM"},
	{"from_route": "/timesheets", "to_route": "Timesheet"},
	{"from_route": "/material-requests", "to_route": "Material Request"},
	{"from_route": "/material-requests/<path:name>", "to_route": "material_request_info",
		"defaults": {
			"doctype": "Material Request",
			"parents": [{"label": _("Material Request"), "route": "material-requests"}]
		}
	},
	{"from_route": "/project", "to_route": "Project"}
]

standard_portal_menu_items = [
	{"title": _("Personal Details"), "route": "/personal-details", "reference_doctype": "Patient", "role": "Patient"},
	{"title": _("Projects"), "route": "/project", "reference_doctype": "Project"},
	{"title": _("Request for Quotations"), "route": "/rfq", "reference_doctype": "Request for Quotation", "role": "Supplier"},
	{"title": _("Supplier Quotation"), "route": "/supplier-quotations", "reference_doctype": "Supplier Quotation", "role": "Supplier"},
	{"title": _("Purchase Orders"), "route": "/purchase-orders", "reference_doctype": "Purchase Order", "role": "Supplier"},
	{"title": _("Purchase Invoices"), "route": "/purchase-invoices", "reference_doctype": "Purchase Invoice", "role": "Supplier"},
	{"title": _("Quotations"), "route": "/quotations", "reference_doctype": "Quotation", "role":"Customer"},
	{"title": _("Orders"), "route": "/orders", "reference_doctype": "Sales Order", "role":"Customer"},
	{"title": _("Invoices"), "route": "/invoices", "reference_doctype": "Sales Invoice", "role":"Customer"},
	{"title": _("Shipments"), "route": "/shipments", "reference_doctype": "Delivery Note", "role":"Customer"},
	{"title": _("Issues"), "route": "/issues", "reference_doctype": "Issue", "role":"Customer"},
	{"title": _("Addresses"), "route": "/addresses", "reference_doctype": "Address"},
	{"title": _("Timesheets"), "route": "/timesheets", "reference_doctype": "Timesheet", "role":"Customer"},
	{"title": _("Lab Test"), "route": "/lab-test", "reference_doctype": "Lab Test", "role":"Patient"},
	{"title": _("Prescription"), "route": "/prescription", "reference_doctype": "Patient Encounter", "role":"Patient"},
	{"title": _("Patient Appointment"), "route": "/patient-appointments", "reference_doctype": "Patient Appointment", "role":"Patient"},
	{"title": _("Fees"), "route": "/fees", "reference_doctype": "Fees", "role":"Student"},
	{"title": _("Newsletter"), "route": "/newsletters", "reference_doctype": "Newsletter"},
	{"title": _("Admission"), "route": "/admissions", "reference_doctype": "Student Admission", "role": "Student"},
	{"title": _("Certification"), "route": "/certification", "reference_doctype": "Certification Application", "role": "Non Profit Portal User"},
	{"title": _("Material Request"), "route": "/material-requests", "reference_doctype": "Material Request", "role": "Customer"},
	{"title": _("Appointment Booking"), "route": "/book_appointment"},
]

default_roles = [
	{'role': 'Customer', 'doctype':'Contact', 'email_field': 'email_id'},
	{'role': 'Supplier', 'doctype':'Contact', 'email_field': 'email_id'},
	{'role': 'Student', 'doctype':'Student', 'email_field': 'student_email_id'},
]

sounds = [
	{"name": "incoming-call", "src": "/assets/erpnext/sounds/incoming-call.mp3", "volume": 0.2},
	{"name": "call-disconnect", "src": "/assets/erpnext/sounds/call-disconnect.mp3", "volume": 0.2},
]

has_upload_permission = {
	"Employee": "erpnext.hr.doctype.employee.employee.has_upload_permission"
}

has_website_permission = {
	"Sales Order": "erpnext.controllers.website_list_for_contact.has_website_permission",
	"Quotation": "erpnext.controllers.website_list_for_contact.has_website_permission",
	"Sales Invoice": "erpnext.controllers.website_list_for_contact.has_website_permission",
	"Supplier Quotation": "erpnext.controllers.website_list_for_contact.has_website_permission",
	"Purchase Order": "erpnext.controllers.website_list_for_contact.has_website_permission",
	"Purchase Invoice": "erpnext.controllers.website_list_for_contact.has_website_permission",
	"Material Request": "erpnext.controllers.website_list_for_contact.has_website_permission",
	"Delivery Note": "erpnext.controllers.website_list_for_contact.has_website_permission",
	"Issue": "erpnext.support.doctype.issue.issue.has_website_permission",
	"Timesheet": "erpnext.controllers.website_list_for_contact.has_website_permission",
	"Lab Test": "erpnext.healthcare.web_form.lab_test.lab_test.has_website_permission",
	"Patient Encounter": "erpnext.healthcare.web_form.prescription.prescription.has_website_permission",
	"Patient Appointment": "erpnext.healthcare.web_form.patient_appointments.patient_appointments.has_website_permission",
	"Patient": "erpnext.healthcare.web_form.personal_details.personal_details.has_website_permission"
}

dump_report_map = "erpnext.startup.report_data_map.data_map"

before_tests = "erpnext.setup.utils.before_tests"

standard_queries = {
	"Customer": "erpnext.selling.doctype.customer.customer.get_customer_list",
	"Healthcare Practitioner": "erpnext.healthcare.doctype.healthcare_practitioner.healthcare_practitioner.get_practitioner_list"
}

doc_events = {
	"*": {
		"on_submit": "erpnext.healthcare.doctype.patient_history_settings.patient_history_settings.create_medical_record",
		"on_update_after_submit": "erpnext.healthcare.doctype.patient_history_settings.patient_history_settings.update_medical_record",
		"on_cancel": "erpnext.healthcare.doctype.patient_history_settings.patient_history_settings.delete_medical_record"
	},
	"Stock Entry": {
		"on_submit": "erpnext.stock.doctype.material_request.material_request.update_completed_and_requested_qty",
		"on_cancel": "erpnext.stock.doctype.material_request.material_request.update_completed_and_requested_qty"
	},
	"User": {
		"after_insert": "frappe.contacts.doctype.contact.contact.update_contact",
		"validate": "erpnext.hr.doctype.employee.employee.validate_employee_role",
		"on_update": ["erpnext.hr.doctype.employee.employee.update_user_permissions",
			"erpnext.portal.utils.set_default_role"]
	},
	"Sales Taxes and Charges Template": {
		"on_update": "erpnext.shopping_cart.doctype.shopping_cart_settings.shopping_cart_settings.validate_cart_settings"
	},
	"Website Settings": {
		"validate": "erpnext.portal.doctype.products_settings.products_settings.home_page_is_products"
	},
	"Tax Category": {
		"validate": "erpnext.regional.india.utils.validate_tax_category"
	},
	"Sales Invoice": {
		"on_submit": [
			"erpnext.regional.create_transaction_log",
			"erpnext.regional.italy.utils.sales_invoice_on_submit",
			"erpnext.erpnext_integrations.taxjar_integration.create_transaction"
		],
		"on_cancel": [
			"erpnext.regional.italy.utils.sales_invoice_on_cancel",
			"erpnext.erpnext_integrations.taxjar_integration.delete_transaction"
		],
		"on_trash": "erpnext.regional.check_deletion_permission",
		"validate": [
			"erpnext.regional.india.utils.validate_document_name",
			"erpnext.regional.india.utils.update_taxable_values"
		]
	},
	"Purchase Invoice": {
		"validate": [
			"erpnext.regional.india.utils.validate_reverse_charge_transaction",
			"erpnext.regional.india.utils.update_itc_availed_fields",
			"erpnext.regional.united_arab_emirates.utils.update_grand_total_for_rcm",
			"erpnext.regional.united_arab_emirates.utils.validate_returns",
			"erpnext.regional.india.utils.update_taxable_values"
		]
	},
	"Payment Entry": {
		"on_submit": ["erpnext.regional.create_transaction_log", "erpnext.accounts.doctype.payment_request.payment_request.update_payment_req_status", "erpnext.accounts.doctype.dunning.dunning.resolve_dunning"],
		"on_trash": "erpnext.regional.check_deletion_permission"
	},
	'Address': {
		'validate': [
			'erpnext.regional.india.utils.validate_gstin_for_india',
			'erpnext.regional.italy.utils.set_state_code',
			'erpnext.regional.india.utils.update_gst_category',
			'erpnext.healthcare.utils.update_address_links'
		],
	},
	'Supplier': {
		'validate': 'erpnext.regional.india.utils.validate_pan_for_india'
	},
	('Sales Invoice', 'Sales Order', 'Delivery Note', 'Purchase Invoice', 'Purchase Order', 'Purchase Receipt'): {
		'validate': ['erpnext.regional.india.utils.set_place_of_supply']
	},
	"Contact": {
		"on_trash": "erpnext.support.doctype.issue.issue.update_issue",
		"after_insert": "erpnext.telephony.doctype.call_log.call_log.link_existing_conversations",
		"validate": ["erpnext.crm.utils.update_lead_phone_numbers", "erpnext.healthcare.utils.update_patient_email_and_phone_numbers"]
	},
	"Email Unsubscribe": {
		"after_insert": "erpnext.crm.doctype.email_campaign.email_campaign.unsubscribe_recipient"
	},
	('Quotation', 'Sales Order', 'Sales Invoice'): {
		'validate': ["erpnext.erpnext_integrations.taxjar_integration.set_sales_tax"]
	},
<<<<<<< HEAD
=======
	"Company": {
		"on_trash": "erpnext.regional.india.utils.delete_gst_settings_for_company"
	}
>>>>>>> c144bf5c
}

# On cancel event Payment Entry will be exempted and all linked submittable doctype will get cancelled.
# to maintain data integrity we exempted payment entry. it will un-link when sales invoice get cancelled.
# if payment entry not in auto cancel exempted doctypes it will cancel payment entry.
auto_cancel_exempted_doctypes= [
	"Payment Entry",
	"Inpatient Medication Entry"
]

after_migrate = ["erpnext.setup.install.update_select_perm_after_install"]

scheduler_events = {
	"cron": {
		"0/30 * * * *": [
			"erpnext.utilities.doctype.video.video.update_youtube_data",
		]
	},
	"all": [
		"erpnext.projects.doctype.project.project.project_status_update_reminder",
		"erpnext.healthcare.doctype.patient_appointment.patient_appointment.send_appointment_reminder",
		"erpnext.crm.doctype.social_media_post.social_media_post.process_scheduled_social_media_posts"
	],
	"hourly": [
		'erpnext.hr.doctype.daily_work_summary_group.daily_work_summary_group.trigger_emails',
		"erpnext.accounts.doctype.subscription.subscription.process_all",
		"erpnext.erpnext_integrations.doctype.amazon_mws_settings.amazon_mws_settings.schedule_get_order_details",
		"erpnext.accounts.doctype.gl_entry.gl_entry.rename_gle_sle_docs",
		"erpnext.erpnext_integrations.doctype.plaid_settings.plaid_settings.automatic_synchronization",
		"erpnext.projects.doctype.project.project.hourly_reminder",
		"erpnext.projects.doctype.project.project.collect_project_status",
		"erpnext.hr.doctype.shift_type.shift_type.process_auto_attendance_for_all_shifts",
		"erpnext.support.doctype.issue.issue.set_service_level_agreement_variance",
		"erpnext.erpnext_integrations.connectors.shopify_connection.sync_old_orders"
	],
	"hourly_long": [
		"erpnext.stock.doctype.repost_item_valuation.repost_item_valuation.repost_entries"
	],
	"daily": [
		"erpnext.stock.reorder_item.reorder_item",
		"erpnext.support.doctype.issue.issue.auto_close_tickets",
		"erpnext.crm.doctype.opportunity.opportunity.auto_close_opportunity",
		"erpnext.controllers.accounts_controller.update_invoice_status",
		"erpnext.accounts.doctype.fiscal_year.fiscal_year.auto_create_fiscal_year",
		"erpnext.hr.doctype.employee.employee_reminders.send_work_anniversary_reminders",
		"erpnext.hr.doctype.employee.employee_reminders.send_birthday_reminders",
		"erpnext.projects.doctype.task.task.set_tasks_as_overdue",
		"erpnext.assets.doctype.asset.depreciation.post_depreciation_entries",
		"erpnext.hr.doctype.daily_work_summary_group.daily_work_summary_group.send_summary",
		"erpnext.stock.doctype.serial_no.serial_no.update_maintenance_status",
		"erpnext.buying.doctype.supplier_scorecard.supplier_scorecard.refresh_scorecards",
		"erpnext.setup.doctype.company.company.cache_companies_monthly_sales_history",
		"erpnext.assets.doctype.asset.asset.update_maintenance_status",
		"erpnext.assets.doctype.asset.asset.make_post_gl_entry",
		"erpnext.crm.doctype.contract.contract.update_status_for_contracts",
		"erpnext.projects.doctype.project.project.update_project_sales_billing",
		"erpnext.projects.doctype.project.project.send_project_status_email_to_users",
		"erpnext.quality_management.doctype.quality_review.quality_review.review",
		"erpnext.support.doctype.service_level_agreement.service_level_agreement.check_agreement_status",
		"erpnext.crm.doctype.email_campaign.email_campaign.send_email_to_leads_or_contacts",
		"erpnext.crm.doctype.email_campaign.email_campaign.set_email_campaign_status",
		"erpnext.selling.doctype.quotation.quotation.set_expired_status",
		"erpnext.healthcare.doctype.patient_appointment.patient_appointment.update_appointment_status",
		"erpnext.buying.doctype.supplier_quotation.supplier_quotation.set_expired_status",
		"erpnext.accounts.doctype.process_statement_of_accounts.process_statement_of_accounts.send_auto_email",
		"erpnext.non_profit.doctype.membership.membership.set_expired_status",
		"erpnext.stock.doctype.delivery_note.delivery_note.update_pick_lists"
	],
	"daily_long": [
		"erpnext.setup.doctype.email_digest.email_digest.send",
		"erpnext.manufacturing.doctype.bom_update_tool.bom_update_tool.update_latest_price_in_all_boms",
		"erpnext.hr.doctype.leave_ledger_entry.leave_ledger_entry.process_expired_allocation",
		"erpnext.hr.utils.generate_leave_encashment",
		"erpnext.hr.utils.allocate_earned_leaves",
		"erpnext.loan_management.doctype.process_loan_security_shortfall.process_loan_security_shortfall.create_process_loan_security_shortfall",
		"erpnext.loan_management.doctype.process_loan_interest_accrual.process_loan_interest_accrual.process_loan_interest_accrual_for_term_loans",
		"erpnext.crm.doctype.lead.lead.daily_open_lead"
	],
	"weekly": [
		"erpnext.hr.doctype.employee.employee_reminders.send_reminders_in_advance_weekly"
	],
	"monthly": [
		"erpnext.hr.doctype.employee.employee_reminders.send_reminders_in_advance_monthly"
	],
	"monthly_long": [
		"erpnext.accounts.deferred_revenue.process_deferred_accounting",
		"erpnext.loan_management.doctype.process_loan_interest_accrual.process_loan_interest_accrual.process_loan_interest_accrual_for_demand_loans"
	]
}

email_brand_image = "assets/erpnext/images/erpnext-logo.jpg"

default_mail_footer = """
	<span>
		Sent via
		<a class="text-muted" href="https://erpnext.com?source=via_email_footer" target="_blank">
			ERPNext
		</a>
	</span>
"""

get_translated_dict = {
	("doctype", "Global Defaults"): "frappe.geo.country_info.get_translated_dict"
}

bot_parsers = [
	'erpnext.utilities.bot.FindItemBot',
]

get_site_info = 'erpnext.utilities.get_site_info'

payment_gateway_enabled = "erpnext.accounts.utils.create_payment_gateway_account"

communication_doctypes = ["Customer", "Supplier"]

accounting_dimension_doctypes = ["GL Entry", "Sales Invoice", "Purchase Invoice", "Payment Entry", "Asset",
	"Expense Claim", "Expense Claim Detail", "Expense Taxes and Charges", "Stock Entry", "Budget", "Payroll Entry", "Delivery Note",
	"Sales Invoice Item", "Purchase Invoice Item", "Purchase Order Item", "Journal Entry Account", "Material Request Item", "Delivery Note Item",
	"Purchase Receipt Item", "Stock Entry Detail", "Payment Entry Deduction", "Sales Taxes and Charges", "Purchase Taxes and Charges", "Shipping Rule",
	"Landed Cost Item", "Asset Value Adjustment", "Loyalty Program", "Fee Schedule", "Fee Structure", "Stock Reconciliation",
	"Travel Request", "Fees", "POS Profile", "Opening Invoice Creation Tool", "Opening Invoice Creation Tool Item", "Subscription",
	"Subscription Plan"
]

regional_overrides = {
	'France': {
		'erpnext.tests.test_regional.test_method': 'erpnext.regional.france.utils.test_method'
	},
	'India': {
		'erpnext.tests.test_regional.test_method': 'erpnext.regional.india.utils.test_method',
		'erpnext.controllers.taxes_and_totals.get_itemised_tax_breakup_header': 'erpnext.regional.india.utils.get_itemised_tax_breakup_header',
		'erpnext.controllers.taxes_and_totals.get_itemised_tax_breakup_data': 'erpnext.regional.india.utils.get_itemised_tax_breakup_data',
		'erpnext.accounts.party.get_regional_address_details': 'erpnext.regional.india.utils.get_regional_address_details',
		'erpnext.controllers.taxes_and_totals.get_regional_round_off_accounts': 'erpnext.regional.india.utils.get_regional_round_off_accounts',
		'erpnext.hr.utils.calculate_annual_eligible_hra_exemption': 'erpnext.regional.india.utils.calculate_annual_eligible_hra_exemption',
		'erpnext.hr.utils.calculate_hra_exemption_for_period': 'erpnext.regional.india.utils.calculate_hra_exemption_for_period',
		'erpnext.controllers.accounts_controller.validate_einvoice_fields': 'erpnext.regional.india.e_invoice.utils.validate_einvoice_fields',
		'erpnext.assets.doctype.asset.asset.get_depreciation_amount': 'erpnext.regional.india.utils.get_depreciation_amount',
		'erpnext.stock.doctype.item.item.set_item_tax_from_hsn_code': 'erpnext.regional.india.utils.set_item_tax_from_hsn_code'
	},
	'United Arab Emirates': {
		'erpnext.controllers.taxes_and_totals.update_itemised_tax_data': 'erpnext.regional.united_arab_emirates.utils.update_itemised_tax_data',
		'erpnext.accounts.doctype.purchase_invoice.purchase_invoice.make_regional_gl_entries': 'erpnext.regional.united_arab_emirates.utils.make_regional_gl_entries',
	},
	'Saudi Arabia': {
		'erpnext.controllers.taxes_and_totals.update_itemised_tax_data': 'erpnext.regional.united_arab_emirates.utils.update_itemised_tax_data'
	},
	'Italy': {
		'erpnext.controllers.taxes_and_totals.update_itemised_tax_data': 'erpnext.regional.italy.utils.update_itemised_tax_data',
		'erpnext.controllers.accounts_controller.validate_regional': 'erpnext.regional.italy.utils.sales_invoice_validate',
	}
}
user_privacy_documents = [
	{
		'doctype': 'Lead',
		'match_field': 'email_id',
		'personal_fields': ['phone', 'mobile_no', 'fax', 'website', 'lead_name'],
	},
	{
		'doctype': 'Opportunity',
		'match_field': 'contact_email',
		'personal_fields': ['contact_mobile', 'contact_display', 'customer_name'],
	}
]

# ERPNext doctypes for Global Search
global_search_doctypes = {
	"Default": [
		{"doctype": "Customer", "index": 0},
		{"doctype": "Supplier", "index": 1},
		{"doctype": "Item", "index": 2},
		{"doctype": "Warehouse", "index": 3},
		{"doctype": "Account", "index": 4},
		{"doctype": "Employee", "index": 5},
		{"doctype": "BOM", "index": 6},
		{"doctype": "Sales Invoice", "index": 7},
		{"doctype": "Sales Order", "index": 8},
		{"doctype": "Quotation", "index": 9},
		{"doctype": "Work Order", "index": 10},
		{"doctype": "Purchase Order", "index": 11},
		{"doctype": "Purchase Receipt", "index": 12},
		{"doctype": "Purchase Invoice", "index": 13},
		{"doctype": "Delivery Note", "index": 14},
		{"doctype": "Stock Entry", "index": 15},
		{"doctype": "Material Request", "index": 16},
		{"doctype": "Delivery Trip", "index": 17},
		{"doctype": "Pick List", "index": 18},
		{"doctype": "Salary Slip", "index": 19},
		{"doctype": "Leave Application", "index": 20},
		{"doctype": "Expense Claim", "index": 21},
		{"doctype": "Payment Entry", "index": 22},
		{"doctype": "Lead", "index": 23},
		{"doctype": "Opportunity", "index": 24},
		{"doctype": "Item Price", "index": 25},
		{"doctype": "Purchase Taxes and Charges Template", "index": 26},
		{"doctype": "Sales Taxes and Charges", "index": 27},
		{"doctype": "Asset", "index": 28},
		{"doctype": "Project", "index": 29},
		{"doctype": "Task", "index": 30},
		{"doctype": "Timesheet", "index": 31},
		{"doctype": "Issue", "index": 32},
		{"doctype": "Serial No", "index": 33},
		{"doctype": "Batch", "index": 34},
		{"doctype": "Branch", "index": 35},
		{"doctype": "Department", "index": 36},
		{"doctype": "Employee Grade", "index": 37},
		{"doctype": "Designation", "index": 38},
		{"doctype": "Job Opening", "index": 39},
		{"doctype": "Job Applicant", "index": 40},
		{"doctype": "Job Offer", "index": 41},
		{"doctype": "Salary Structure Assignment", "index": 42},
		{"doctype": "Appraisal", "index": 43},
		{"doctype": "Loan", "index": 44},
		{"doctype": "Maintenance Schedule", "index": 45},
		{"doctype": "Maintenance Visit", "index": 46},
		{"doctype": "Warranty Claim", "index": 47},
	],
	"Healthcare": [
		{'doctype': 'Patient', 'index': 1},
		{'doctype': 'Medical Department', 'index': 2},
		{'doctype': 'Vital Signs', 'index': 3},
		{'doctype': 'Healthcare Practitioner', 'index': 4},
		{'doctype': 'Patient Appointment', 'index': 5},
		{'doctype': 'Healthcare Service Unit', 'index': 6},
		{'doctype': 'Patient Encounter', 'index': 7},
		{'doctype': 'Antibiotic', 'index': 8},
		{'doctype': 'Diagnosis', 'index': 9},
		{'doctype': 'Lab Test', 'index': 10},
		{'doctype': 'Clinical Procedure', 'index': 11},
		{'doctype': 'Inpatient Record', 'index': 12},
		{'doctype': 'Sample Collection', 'index': 13},
		{'doctype': 'Patient Medical Record', 'index': 14},
		{'doctype': 'Appointment Type', 'index': 15},
		{'doctype': 'Fee Validity', 'index': 16},
		{'doctype': 'Practitioner Schedule', 'index': 17},
		{'doctype': 'Dosage Form', 'index': 18},
		{'doctype': 'Lab Test Sample', 'index': 19},
		{'doctype': 'Prescription Duration', 'index': 20},
		{'doctype': 'Prescription Dosage', 'index': 21},
		{'doctype': 'Sensitivity', 'index': 22},
		{'doctype': 'Complaint', 'index': 23},
		{'doctype': 'Medical Code', 'index': 24},
	],
	"Education": [
		{'doctype': 'Article', 'index': 1},
		{'doctype': 'Video', 'index': 2},
		{'doctype': 'Topic', 'index': 3},
		{'doctype': 'Course', 'index': 4},
		{'doctype': 'Program', 'index': 5},
		{'doctype': 'Quiz', 'index': 6},
		{'doctype': 'Question', 'index': 7},
		{'doctype': 'Fee Schedule', 'index': 8},
		{'doctype': 'Fee Structure', 'index': 9},
		{'doctype': 'Fees', 'index': 10},
		{'doctype': 'Student Group', 'index': 11},
		{'doctype': 'Student', 'index': 12},
		{'doctype': 'Instructor', 'index': 13},
		{'doctype': 'Course Activity', 'index': 14},
		{'doctype': 'Quiz Activity', 'index': 15},
		{'doctype': 'Course Enrollment', 'index': 16},
		{'doctype': 'Program Enrollment', 'index': 17},
		{'doctype': 'Student Language', 'index': 18},
		{'doctype': 'Student Applicant', 'index': 19},
		{'doctype': 'Assessment Result', 'index': 20},
		{'doctype': 'Assessment Plan', 'index': 21},
		{'doctype': 'Grading Scale', 'index': 22},
		{'doctype': 'Guardian', 'index': 23},
		{'doctype': 'Student Leave Application', 'index': 24},
		{'doctype': 'Student Log', 'index': 25},
		{'doctype': 'Room', 'index': 26},
		{'doctype': 'Course Schedule', 'index': 27},
		{'doctype': 'Student Attendance', 'index': 28},
		{'doctype': 'Announcement', 'index': 29},
		{'doctype': 'Student Category', 'index': 30},
		{'doctype': 'Assessment Group', 'index': 31},
		{'doctype': 'Student Batch Name', 'index': 32},
		{'doctype': 'Assessment Criteria', 'index': 33},
		{'doctype': 'Academic Year', 'index': 34},
		{'doctype': 'Academic Term', 'index': 35},
		{'doctype': 'School House', 'index': 36},
		{'doctype': 'Student Admission', 'index': 37},
		{'doctype': 'Fee Category', 'index': 38},
		{'doctype': 'Assessment Code', 'index': 39},
		{'doctype': 'Discussion', 'index': 40},
	],
	"Agriculture": [
		{'doctype': 'Weather', 'index': 1},
		{'doctype': 'Soil Texture', 'index': 2},
		{'doctype': 'Water Analysis', 'index': 3},
		{'doctype': 'Soil Analysis', 'index': 4},
		{'doctype': 'Plant Analysis', 'index': 5},
		{'doctype': 'Agriculture Analysis Criteria', 'index': 6},
		{'doctype': 'Disease', 'index': 7},
		{'doctype': 'Crop', 'index': 8},
		{'doctype': 'Fertilizer', 'index': 9},
		{'doctype': 'Crop Cycle', 'index': 10}
	],
	"Non Profit": [
		{'doctype': 'Certified Consultant', 'index': 1},
		{'doctype': 'Certification Application', 'index': 2},
		{'doctype': 'Volunteer', 'index': 3},
		{'doctype': 'Membership', 'index': 4},
		{'doctype': 'Member', 'index': 5},
		{'doctype': 'Donor', 'index': 6},
		{'doctype': 'Chapter', 'index': 7},
		{'doctype': 'Grant Application', 'index': 8},
		{'doctype': 'Volunteer Type', 'index': 9},
		{'doctype': 'Donor Type', 'index': 10},
		{'doctype': 'Membership Type', 'index': 11}
	],
	"Hospitality": [
		{'doctype': 'Hotel Room', 'index': 0},
		{'doctype': 'Hotel Room Reservation', 'index': 1},
		{'doctype': 'Hotel Room Pricing', 'index': 2},
		{'doctype': 'Hotel Room Package', 'index': 3},
		{'doctype': 'Hotel Room Type', 'index': 4}
	]
}

additional_timeline_content = {
	'*': ['erpnext.telephony.doctype.call_log.call_log.get_linked_call_logs']
}<|MERGE_RESOLUTION|>--- conflicted
+++ resolved
@@ -306,12 +306,9 @@
 	('Quotation', 'Sales Order', 'Sales Invoice'): {
 		'validate': ["erpnext.erpnext_integrations.taxjar_integration.set_sales_tax"]
 	},
-<<<<<<< HEAD
-=======
 	"Company": {
 		"on_trash": "erpnext.regional.india.utils.delete_gst_settings_for_company"
 	}
->>>>>>> c144bf5c
 }
 
 # On cancel event Payment Entry will be exempted and all linked submittable doctype will get cancelled.
