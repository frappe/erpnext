from __future__ import unicode_literals
from frappe import _

app_name = "erpnext"
app_title = "ERPNext"
app_publisher = "Frappe Technologies Pvt. Ltd."
app_description = """ERP made simple"""
app_icon = "fa fa-th"
app_color = "#e74c3c"
app_email = "info@erpnext.com"
app_license = "GNU General Public License (v3)"
source_link = "https://github.com/frappe/erpnext"
app_logo_url = "/assets/erpnext/images/erpnext-logo.svg"


develop_version = '13.x.x-develop'

app_include_js = "/assets/js/erpnext.min.js"
app_include_css = "/assets/css/erpnext.css"
web_include_js = "/assets/js/erpnext-web.min.js"
web_include_css = "/assets/css/erpnext-web.css"

doctype_js = {
	"Address": "public/js/address.js",
	"Communication": "public/js/communication.js",
	"Event": "public/js/event.js",
	"Newsletter": "public/js/newsletter.js",
	"Contact": "public/js/contact.js"
}

override_doctype_class = {
	'Address': 'erpnext.accounts.custom.address.ERPNextAddress'
}

welcome_email = "erpnext.setup.utils.welcome_email"

# setup wizard
setup_wizard_requires = "assets/erpnext/js/setup_wizard.js"
setup_wizard_stages = "erpnext.setup.setup_wizard.setup_wizard.get_setup_stages"
setup_wizard_test = "erpnext.setup.setup_wizard.test_setup_wizard.run_setup_wizard_test"

before_install = "erpnext.setup.install.check_setup_wizard_not_completed"
after_install = "erpnext.setup.install.after_install"

boot_session = "erpnext.startup.boot.boot_session"
notification_config = "erpnext.startup.notifications.get_notification_config"
get_help_messages = "erpnext.utilities.activation.get_help_messages"
leaderboards = "erpnext.startup.leaderboard.get_leaderboards"
filters_config = "erpnext.startup.filters.get_filters_config"
additional_print_settings = "erpnext.controllers.print_settings.get_print_settings"

on_session_creation = [
	"erpnext.portal.utils.create_customer_or_supplier",
	"erpnext.shopping_cart.utils.set_cart_count"
]
on_logout = "erpnext.shopping_cart.utils.clear_cart_count"

treeviews = ['Account', 'Cost Center', 'Warehouse', 'Item Group', 'Customer Group', 'Sales Person', 'Territory', 'Assessment Group', 'Department']

# website
update_website_context = ["erpnext.shopping_cart.utils.update_website_context", "erpnext.education.doctype.education_settings.education_settings.update_website_context"]
my_account_context = "erpnext.shopping_cart.utils.update_my_account_context"

calendars = ["Task", "Work Order", "Leave Application", "Sales Order", "Holiday List", "Course Schedule"]

domains = {
	'Agriculture': 'erpnext.domains.agriculture',
	'Distribution': 'erpnext.domains.distribution',
	'Education': 'erpnext.domains.education',
	'Healthcare': 'erpnext.domains.healthcare',
	'Hospitality': 'erpnext.domains.hospitality',
	'Manufacturing': 'erpnext.domains.manufacturing',
	'Non Profit': 'erpnext.domains.non_profit',
	'Retail': 'erpnext.domains.retail',
	'Services': 'erpnext.domains.services',
}

website_generators = ["Item Group", "Item", "BOM", "Sales Partner",
	"Job Opening", "Student Admission"]

website_context = {
	"favicon": 	"/assets/erpnext/images/erpnext-favicon.svg",
	"splash_image": "/assets/erpnext/images/erpnext-logo.svg"
}

website_route_rules = [
	{"from_route": "/orders", "to_route": "Sales Order"},
	{"from_route": "/orders/<path:name>", "to_route": "order",
		"defaults": {
			"doctype": "Sales Order",
			"parents": [{"label": _("Orders"), "route": "orders"}]
		}
	},
	{"from_route": "/invoices", "to_route": "Sales Invoice"},
	{"from_route": "/invoices/<path:name>", "to_route": "order",
		"defaults": {
			"doctype": "Sales Invoice",
			"parents": [{"label": _("Invoices"), "route": "invoices"}]
		}
	},
	{"from_route": "/supplier-quotations", "to_route": "Supplier Quotation"},
	{"from_route": "/supplier-quotations/<path:name>", "to_route": "order",
		"defaults": {
			"doctype": "Supplier Quotation",
			"parents": [{"label": _("Supplier Quotation"), "route": "supplier-quotations"}]
		}
	},
	{"from_route": "/purchase-orders", "to_route": "Purchase Order"},
	{"from_route": "/purchase-orders/<path:name>", "to_route": "order",
		"defaults": {
			"doctype": "Purchase Order",
			"parents": [{"label": _("Purchase Order"), "route": "purchase-orders"}]
		}
	},
	{"from_route": "/purchase-invoices", "to_route": "Purchase Invoice"},
	{"from_route": "/purchase-invoices/<path:name>", "to_route": "order",
		"defaults": {
			"doctype": "Purchase Invoice",
			"parents": [{"label": _("Purchase Invoice"), "route": "purchase-invoices"}]
		}
	},
	{"from_route": "/quotations", "to_route": "Quotation"},
	{"from_route": "/quotations/<path:name>", "to_route": "order",
		"defaults": {
			"doctype": "Quotation",
			"parents": [{"label": _("Quotations"), "route": "quotations"}]
		}
	},
	{"from_route": "/shipments", "to_route": "Delivery Note"},
	{"from_route": "/shipments/<path:name>", "to_route": "order",
		"defaults": {
			"doctype": "Delivery Note",
			"parents": [{"label": _("Shipments"), "route": "shipments"}]
		}
	},
	{"from_route": "/rfq", "to_route": "Request for Quotation"},
	{"from_route": "/rfq/<path:name>", "to_route": "rfq",
		"defaults": {
			"doctype": "Request for Quotation",
			"parents": [{"label": _("Request for Quotation"), "route": "rfq"}]
		}
	},
	{"from_route": "/addresses", "to_route": "Address"},
	{"from_route": "/addresses/<path:name>", "to_route": "addresses",
		"defaults": {
			"doctype": "Address",
			"parents": [{"label": _("Addresses"), "route": "addresses"}]
		}
	},
	{"from_route": "/jobs", "to_route": "Job Opening"},
	{"from_route": "/admissions", "to_route": "Student Admission"},
	{"from_route": "/boms", "to_route": "BOM"},
	{"from_route": "/timesheets", "to_route": "Timesheet"},
	{"from_route": "/material-requests", "to_route": "Material Request"},
	{"from_route": "/material-requests/<path:name>", "to_route": "material_request_info",
		"defaults": {
			"doctype": "Material Request",
			"parents": [{"label": _("Material Request"), "route": "material-requests"}]
		}
	},
	{"from_route": "/project", "to_route": "Project"}
]

standard_portal_menu_items = [
	{"title": _("Personal Details"), "route": "/personal-details", "reference_doctype": "Patient", "role": "Patient"},
	{"title": _("Projects"), "route": "/project", "reference_doctype": "Project"},
	{"title": _("Request for Quotations"), "route": "/rfq", "reference_doctype": "Request for Quotation", "role": "Supplier"},
	{"title": _("Supplier Quotation"), "route": "/supplier-quotations", "reference_doctype": "Supplier Quotation", "role": "Supplier"},
	{"title": _("Purchase Orders"), "route": "/purchase-orders", "reference_doctype": "Purchase Order", "role": "Supplier"},
	{"title": _("Purchase Invoices"), "route": "/purchase-invoices", "reference_doctype": "Purchase Invoice", "role": "Supplier"},
	{"title": _("Quotations"), "route": "/quotations", "reference_doctype": "Quotation", "role":"Customer"},
	{"title": _("Orders"), "route": "/orders", "reference_doctype": "Sales Order", "role":"Customer"},
	{"title": _("Invoices"), "route": "/invoices", "reference_doctype": "Sales Invoice", "role":"Customer"},
	{"title": _("Shipments"), "route": "/shipments", "reference_doctype": "Delivery Note", "role":"Customer"},
	{"title": _("Issues"), "route": "/issues", "reference_doctype": "Issue", "role":"Customer"},
	{"title": _("Addresses"), "route": "/addresses", "reference_doctype": "Address"},
	{"title": _("Timesheets"), "route": "/timesheets", "reference_doctype": "Timesheet", "role":"Customer"},
	{"title": _("Lab Test"), "route": "/lab-test", "reference_doctype": "Lab Test", "role":"Patient"},
	{"title": _("Prescription"), "route": "/prescription", "reference_doctype": "Patient Encounter", "role":"Patient"},
	{"title": _("Patient Appointment"), "route": "/patient-appointments", "reference_doctype": "Patient Appointment", "role":"Patient"},
	{"title": _("Fees"), "route": "/fees", "reference_doctype": "Fees", "role":"Student"},
	{"title": _("Newsletter"), "route": "/newsletters", "reference_doctype": "Newsletter"},
	{"title": _("Admission"), "route": "/admissions", "reference_doctype": "Student Admission", "role": "Student"},
	{"title": _("Certification"), "route": "/certification", "reference_doctype": "Certification Application", "role": "Non Profit Portal User"},
	{"title": _("Material Request"), "route": "/material-requests", "reference_doctype": "Material Request", "role": "Customer"},
	{"title": _("Appointment Booking"), "route": "/book_appointment"},
]

default_roles = [
	{'role': 'Customer', 'doctype':'Contact', 'email_field': 'email_id'},
	{'role': 'Supplier', 'doctype':'Contact', 'email_field': 'email_id'},
	{'role': 'Student', 'doctype':'Student', 'email_field': 'student_email_id'},
]

sounds = [
	{"name": "incoming-call", "src": "/assets/erpnext/sounds/incoming-call.mp3", "volume": 0.2},
	{"name": "call-disconnect", "src": "/assets/erpnext/sounds/call-disconnect.mp3", "volume": 0.2},
]

has_upload_permission = {
	"Employee": "erpnext.hr.doctype.employee.employee.has_upload_permission"
}

has_website_permission = {
	"Sales Order": "erpnext.controllers.website_list_for_contact.has_website_permission",
	"Quotation": "erpnext.controllers.website_list_for_contact.has_website_permission",
	"Sales Invoice": "erpnext.controllers.website_list_for_contact.has_website_permission",
	"Supplier Quotation": "erpnext.controllers.website_list_for_contact.has_website_permission",
	"Purchase Order": "erpnext.controllers.website_list_for_contact.has_website_permission",
	"Purchase Invoice": "erpnext.controllers.website_list_for_contact.has_website_permission",
	"Material Request": "erpnext.controllers.website_list_for_contact.has_website_permission",
	"Delivery Note": "erpnext.controllers.website_list_for_contact.has_website_permission",
	"Issue": "erpnext.support.doctype.issue.issue.has_website_permission",
	"Timesheet": "erpnext.controllers.website_list_for_contact.has_website_permission",
	"Lab Test": "erpnext.healthcare.web_form.lab_test.lab_test.has_website_permission",
	"Patient Encounter": "erpnext.healthcare.web_form.prescription.prescription.has_website_permission",
	"Patient Appointment": "erpnext.healthcare.web_form.patient_appointments.patient_appointments.has_website_permission",
	"Patient": "erpnext.healthcare.web_form.personal_details.personal_details.has_website_permission"
}

dump_report_map = "erpnext.startup.report_data_map.data_map"

before_tests = "erpnext.setup.utils.before_tests"

standard_queries = {
	"Customer": "erpnext.selling.doctype.customer.customer.get_customer_list",
	"Healthcare Practitioner": "erpnext.healthcare.doctype.healthcare_practitioner.healthcare_practitioner.get_practitioner_list"
}

doc_events = {
	"*": {
		"on_submit": "erpnext.healthcare.doctype.patient_history_settings.patient_history_settings.create_medical_record",
		"on_update_after_submit": "erpnext.healthcare.doctype.patient_history_settings.patient_history_settings.update_medical_record",
		"on_cancel": "erpnext.healthcare.doctype.patient_history_settings.patient_history_settings.delete_medical_record"
	},
	"Stock Entry": {
		"on_submit": "erpnext.stock.doctype.material_request.material_request.update_completed_and_requested_qty",
		"on_cancel": "erpnext.stock.doctype.material_request.material_request.update_completed_and_requested_qty"
	},
	"User": {
		"after_insert": "frappe.contacts.doctype.contact.contact.update_contact",
		"validate": "erpnext.hr.doctype.employee.employee.validate_employee_role",
		"on_update": ["erpnext.hr.doctype.employee.employee.update_user_permissions",
			"erpnext.portal.utils.set_default_role"]
	},
<<<<<<< HEAD
	"Communication": {
		"on_update": [
			"erpnext.support.doctype.issue.issue.set_first_response_time"
		]
	},
	("Sales Taxes and Charges Template", 'Price List'): {
=======
	"Sales Taxes and Charges Template": {
>>>>>>> 16fbee30
		"on_update": "erpnext.shopping_cart.doctype.shopping_cart_settings.shopping_cart_settings.validate_cart_settings"
	},
	"Website Settings": {
		"validate": "erpnext.portal.doctype.products_settings.products_settings.home_page_is_products"
	},
	"Tax Category": {
		"validate": "erpnext.regional.india.utils.validate_tax_category"
	},
	"Sales Invoice": {
		"on_submit": [
			"erpnext.regional.create_transaction_log",
			"erpnext.regional.italy.utils.sales_invoice_on_submit",
			"erpnext.erpnext_integrations.taxjar_integration.create_transaction"
		],
		"on_cancel": [
			"erpnext.regional.italy.utils.sales_invoice_on_cancel",
			"erpnext.erpnext_integrations.taxjar_integration.delete_transaction"
		],
		"on_trash": "erpnext.regional.check_deletion_permission",
		"validate": [
			"erpnext.regional.india.utils.validate_document_name",
			"erpnext.regional.india.utils.update_taxable_values"
		]
	},
	"Purchase Invoice": {
		"validate": [
			"erpnext.regional.india.utils.validate_reverse_charge_transaction",
			"erpnext.regional.india.utils.update_itc_availed_fields",
			"erpnext.regional.united_arab_emirates.utils.update_grand_total_for_rcm",
			"erpnext.regional.united_arab_emirates.utils.validate_returns",
			"erpnext.regional.india.utils.update_taxable_values"
		]
	},
	"Payment Entry": {
		"on_submit": ["erpnext.regional.create_transaction_log", "erpnext.accounts.doctype.payment_request.payment_request.update_payment_req_status", "erpnext.accounts.doctype.dunning.dunning.resolve_dunning"],
		"on_trash": "erpnext.regional.check_deletion_permission"
	},
	'Address': {
		'validate': [
			'erpnext.regional.india.utils.validate_gstin_for_india',
			'erpnext.regional.italy.utils.set_state_code',
			'erpnext.regional.india.utils.update_gst_category',
			'erpnext.healthcare.utils.update_address_links'
		],
	},
	'Supplier': {
		'validate': 'erpnext.regional.india.utils.validate_pan_for_india'
	},
	('Sales Invoice', 'Sales Order', 'Delivery Note', 'Purchase Invoice', 'Purchase Order', 'Purchase Receipt'): {
		'validate': ['erpnext.regional.india.utils.set_place_of_supply']
	},
	"Contact": {
		"on_trash": "erpnext.support.doctype.issue.issue.update_issue",
		"after_insert": "erpnext.telephony.doctype.call_log.call_log.link_existing_conversations",
		"validate": ["erpnext.crm.utils.update_lead_phone_numbers", "erpnext.healthcare.utils.update_patient_email_and_phone_numbers"]
	},
	"Email Unsubscribe": {
		"after_insert": "erpnext.crm.doctype.email_campaign.email_campaign.unsubscribe_recipient"
	},
	('Quotation', 'Sales Order', 'Sales Invoice'): {
		'validate': ["erpnext.erpnext_integrations.taxjar_integration.set_sales_tax"]
	},
	"Company": {
		"on_trash": "erpnext.regional.india.utils.delete_gst_settings_for_company"
	}
}

# On cancel event Payment Entry will be exempted and all linked submittable doctype will get cancelled.
# to maintain data integrity we exempted payment entry. it will un-link when sales invoice get cancelled.
# if payment entry not in auto cancel exempted doctypes it will cancel payment entry.
auto_cancel_exempted_doctypes= [
	"Payment Entry",
	"Inpatient Medication Entry"
]

after_migrate = ["erpnext.setup.install.update_select_perm_after_install"]

scheduler_events = {
	"cron": {
		"0/30 * * * *": [
			"erpnext.utilities.doctype.video.video.update_youtube_data",
		]
	},
	"all": [
		"erpnext.projects.doctype.project.project.project_status_update_reminder",
		"erpnext.healthcare.doctype.patient_appointment.patient_appointment.send_appointment_reminder",
		"erpnext.crm.doctype.social_media_post.social_media_post.process_scheduled_social_media_posts"
	],
	"hourly": [
		'erpnext.hr.doctype.daily_work_summary_group.daily_work_summary_group.trigger_emails',
		"erpnext.accounts.doctype.subscription.subscription.process_all",
		"erpnext.erpnext_integrations.doctype.amazon_mws_settings.amazon_mws_settings.schedule_get_order_details",
		"erpnext.accounts.doctype.gl_entry.gl_entry.rename_gle_sle_docs",
		"erpnext.erpnext_integrations.doctype.plaid_settings.plaid_settings.automatic_synchronization",
		"erpnext.projects.doctype.project.project.hourly_reminder",
		"erpnext.projects.doctype.project.project.collect_project_status",
		"erpnext.hr.doctype.shift_type.shift_type.process_auto_attendance_for_all_shifts",
		"erpnext.support.doctype.issue.issue.set_service_level_agreement_variance",
		"erpnext.erpnext_integrations.connectors.shopify_connection.sync_old_orders"
	],
	"hourly_long": [
		"erpnext.stock.doctype.repost_item_valuation.repost_item_valuation.repost_entries"
	],
	"daily": [
		"erpnext.stock.reorder_item.reorder_item",
		"erpnext.support.doctype.issue.issue.auto_close_tickets",
		"erpnext.crm.doctype.opportunity.opportunity.auto_close_opportunity",
		"erpnext.controllers.accounts_controller.update_invoice_status",
		"erpnext.accounts.doctype.fiscal_year.fiscal_year.auto_create_fiscal_year",
		"erpnext.hr.doctype.employee.employee_reminders.send_work_anniversary_reminders",
		"erpnext.hr.doctype.employee.employee_reminders.send_birthday_reminders",
		"erpnext.projects.doctype.task.task.set_tasks_as_overdue",
		"erpnext.assets.doctype.asset.depreciation.post_depreciation_entries",
		"erpnext.hr.doctype.daily_work_summary_group.daily_work_summary_group.send_summary",
		"erpnext.stock.doctype.serial_no.serial_no.update_maintenance_status",
		"erpnext.buying.doctype.supplier_scorecard.supplier_scorecard.refresh_scorecards",
		"erpnext.setup.doctype.company.company.cache_companies_monthly_sales_history",
		"erpnext.assets.doctype.asset.asset.update_maintenance_status",
		"erpnext.assets.doctype.asset.asset.make_post_gl_entry",
		"erpnext.crm.doctype.contract.contract.update_status_for_contracts",
		"erpnext.projects.doctype.project.project.update_project_sales_billing",
		"erpnext.projects.doctype.project.project.send_project_status_email_to_users",
		"erpnext.quality_management.doctype.quality_review.quality_review.review",
		"erpnext.support.doctype.service_level_agreement.service_level_agreement.check_agreement_status",
		"erpnext.crm.doctype.email_campaign.email_campaign.send_email_to_leads_or_contacts",
		"erpnext.crm.doctype.email_campaign.email_campaign.set_email_campaign_status",
		"erpnext.selling.doctype.quotation.quotation.set_expired_status",
		"erpnext.healthcare.doctype.patient_appointment.patient_appointment.update_appointment_status",
		"erpnext.buying.doctype.supplier_quotation.supplier_quotation.set_expired_status",
		"erpnext.accounts.doctype.process_statement_of_accounts.process_statement_of_accounts.send_auto_email",
		"erpnext.non_profit.doctype.membership.membership.set_expired_status"
	],
	"daily_long": [
		"erpnext.setup.doctype.email_digest.email_digest.send",
		"erpnext.manufacturing.doctype.bom_update_tool.bom_update_tool.update_latest_price_in_all_boms",
		"erpnext.hr.doctype.leave_ledger_entry.leave_ledger_entry.process_expired_allocation",
		"erpnext.hr.utils.generate_leave_encashment",
		"erpnext.hr.utils.allocate_earned_leaves",
		"erpnext.loan_management.doctype.process_loan_security_shortfall.process_loan_security_shortfall.create_process_loan_security_shortfall",
		"erpnext.loan_management.doctype.process_loan_interest_accrual.process_loan_interest_accrual.process_loan_interest_accrual_for_term_loans",
		"erpnext.crm.doctype.lead.lead.daily_open_lead"
	],
	"weekly": [
		"erpnext.hr.doctype.employee.employee_reminders.send_reminders_in_advance_weekly"
	],
	"monthly": [
		"erpnext.hr.doctype.employee.employee_reminders.send_reminders_in_advance_monthly"
	],
	"monthly_long": [
		"erpnext.accounts.deferred_revenue.process_deferred_accounting",
		"erpnext.loan_management.doctype.process_loan_interest_accrual.process_loan_interest_accrual.process_loan_interest_accrual_for_demand_loans"
	]
}

email_brand_image = "assets/erpnext/images/erpnext-logo.jpg"

default_mail_footer = """
	<span>
		Sent via
		<a class="text-muted" href="https://erpnext.com?source=via_email_footer" target="_blank">
			ERPNext
		</a>
	</span>
"""

get_translated_dict = {
	("doctype", "Global Defaults"): "frappe.geo.country_info.get_translated_dict"
}

bot_parsers = [
	'erpnext.utilities.bot.FindItemBot',
]

get_site_info = 'erpnext.utilities.get_site_info'

payment_gateway_enabled = "erpnext.accounts.utils.create_payment_gateway_account"

communication_doctypes = ["Customer", "Supplier"]

accounting_dimension_doctypes = ["GL Entry", "Sales Invoice", "Purchase Invoice", "Payment Entry", "Asset",
	"Expense Claim", "Expense Claim Detail", "Expense Taxes and Charges", "Stock Entry", "Budget", "Payroll Entry", "Delivery Note",
	"Sales Invoice Item", "Purchase Invoice Item", "Purchase Order Item", "Journal Entry Account", "Material Request Item", "Delivery Note Item",
	"Purchase Receipt Item", "Stock Entry Detail", "Payment Entry Deduction", "Sales Taxes and Charges", "Purchase Taxes and Charges", "Shipping Rule",
	"Landed Cost Item", "Asset Value Adjustment", "Loyalty Program", "Fee Schedule", "Fee Structure", "Stock Reconciliation",
	"Travel Request", "Fees", "POS Profile", "Opening Invoice Creation Tool", "Opening Invoice Creation Tool Item", "Subscription",
	"Subscription Plan"
]

regional_overrides = {
	'France': {
		'erpnext.tests.test_regional.test_method': 'erpnext.regional.france.utils.test_method'
	},
	'India': {
		'erpnext.tests.test_regional.test_method': 'erpnext.regional.india.utils.test_method',
		'erpnext.controllers.taxes_and_totals.get_itemised_tax_breakup_header': 'erpnext.regional.india.utils.get_itemised_tax_breakup_header',
		'erpnext.controllers.taxes_and_totals.get_itemised_tax_breakup_data': 'erpnext.regional.india.utils.get_itemised_tax_breakup_data',
		'erpnext.accounts.party.get_regional_address_details': 'erpnext.regional.india.utils.get_regional_address_details',
		'erpnext.controllers.taxes_and_totals.get_regional_round_off_accounts': 'erpnext.regional.india.utils.get_regional_round_off_accounts',
		'erpnext.hr.utils.calculate_annual_eligible_hra_exemption': 'erpnext.regional.india.utils.calculate_annual_eligible_hra_exemption',
		'erpnext.hr.utils.calculate_hra_exemption_for_period': 'erpnext.regional.india.utils.calculate_hra_exemption_for_period',
		'erpnext.accounts.doctype.purchase_invoice.purchase_invoice.make_regional_gl_entries': 'erpnext.regional.india.utils.make_regional_gl_entries',
		'erpnext.controllers.accounts_controller.validate_einvoice_fields': 'erpnext.regional.india.e_invoice.utils.validate_einvoice_fields',
		'erpnext.assets.doctype.asset.asset.get_depreciation_amount': 'erpnext.regional.india.utils.get_depreciation_amount',
		'erpnext.stock.doctype.item.item.set_item_tax_from_hsn_code': 'erpnext.regional.india.utils.set_item_tax_from_hsn_code'
	},
	'United Arab Emirates': {
		'erpnext.controllers.taxes_and_totals.update_itemised_tax_data': 'erpnext.regional.united_arab_emirates.utils.update_itemised_tax_data',
		'erpnext.accounts.doctype.purchase_invoice.purchase_invoice.make_regional_gl_entries': 'erpnext.regional.united_arab_emirates.utils.make_regional_gl_entries',
	},
	'Saudi Arabia': {
		'erpnext.controllers.taxes_and_totals.update_itemised_tax_data': 'erpnext.regional.united_arab_emirates.utils.update_itemised_tax_data'
	},
	'Italy': {
		'erpnext.controllers.taxes_and_totals.update_itemised_tax_data': 'erpnext.regional.italy.utils.update_itemised_tax_data',
		'erpnext.controllers.accounts_controller.validate_regional': 'erpnext.regional.italy.utils.sales_invoice_validate',
	}
}
user_privacy_documents = [
	{
		'doctype': 'Lead',
		'match_field': 'email_id',
		'personal_fields': ['phone', 'mobile_no', 'fax', 'website', 'lead_name'],
	},
	{
		'doctype': 'Opportunity',
		'match_field': 'contact_email',
		'personal_fields': ['contact_mobile', 'contact_display', 'customer_name'],
	}
]

# ERPNext doctypes for Global Search
global_search_doctypes = {
	"Default": [
		{"doctype": "Customer", "index": 0},
		{"doctype": "Supplier", "index": 1},
		{"doctype": "Item", "index": 2},
		{"doctype": "Warehouse", "index": 3},
		{"doctype": "Account", "index": 4},
		{"doctype": "Employee", "index": 5},
		{"doctype": "BOM", "index": 6},
		{"doctype": "Sales Invoice", "index": 7},
		{"doctype": "Sales Order", "index": 8},
		{"doctype": "Quotation", "index": 9},
		{"doctype": "Work Order", "index": 10},
		{"doctype": "Purchase Order", "index": 11},
		{"doctype": "Purchase Receipt", "index": 12},
		{"doctype": "Purchase Invoice", "index": 13},
		{"doctype": "Delivery Note", "index": 14},
		{"doctype": "Stock Entry", "index": 15},
		{"doctype": "Material Request", "index": 16},
		{"doctype": "Delivery Trip", "index": 17},
		{"doctype": "Pick List", "index": 18},
		{"doctype": "Salary Slip", "index": 19},
		{"doctype": "Leave Application", "index": 20},
		{"doctype": "Expense Claim", "index": 21},
		{"doctype": "Payment Entry", "index": 22},
		{"doctype": "Lead", "index": 23},
		{"doctype": "Opportunity", "index": 24},
		{"doctype": "Item Price", "index": 25},
		{"doctype": "Purchase Taxes and Charges Template", "index": 26},
		{"doctype": "Sales Taxes and Charges", "index": 27},
		{"doctype": "Asset", "index": 28},
		{"doctype": "Project", "index": 29},
		{"doctype": "Task", "index": 30},
		{"doctype": "Timesheet", "index": 31},
		{"doctype": "Issue", "index": 32},
		{"doctype": "Serial No", "index": 33},
		{"doctype": "Batch", "index": 34},
		{"doctype": "Branch", "index": 35},
		{"doctype": "Department", "index": 36},
		{"doctype": "Employee Grade", "index": 37},
		{"doctype": "Designation", "index": 38},
		{"doctype": "Job Opening", "index": 39},
		{"doctype": "Job Applicant", "index": 40},
		{"doctype": "Job Offer", "index": 41},
		{"doctype": "Salary Structure Assignment", "index": 42},
		{"doctype": "Appraisal", "index": 43},
		{"doctype": "Loan", "index": 44},
		{"doctype": "Maintenance Schedule", "index": 45},
		{"doctype": "Maintenance Visit", "index": 46},
		{"doctype": "Warranty Claim", "index": 47},
	],
	"Healthcare": [
		{'doctype': 'Patient', 'index': 1},
		{'doctype': 'Medical Department', 'index': 2},
		{'doctype': 'Vital Signs', 'index': 3},
		{'doctype': 'Healthcare Practitioner', 'index': 4},
		{'doctype': 'Patient Appointment', 'index': 5},
		{'doctype': 'Healthcare Service Unit', 'index': 6},
		{'doctype': 'Patient Encounter', 'index': 7},
		{'doctype': 'Antibiotic', 'index': 8},
		{'doctype': 'Diagnosis', 'index': 9},
		{'doctype': 'Lab Test', 'index': 10},
		{'doctype': 'Clinical Procedure', 'index': 11},
		{'doctype': 'Inpatient Record', 'index': 12},
		{'doctype': 'Sample Collection', 'index': 13},
		{'doctype': 'Patient Medical Record', 'index': 14},
		{'doctype': 'Appointment Type', 'index': 15},
		{'doctype': 'Fee Validity', 'index': 16},
		{'doctype': 'Practitioner Schedule', 'index': 17},
		{'doctype': 'Dosage Form', 'index': 18},
		{'doctype': 'Lab Test Sample', 'index': 19},
		{'doctype': 'Prescription Duration', 'index': 20},
		{'doctype': 'Prescription Dosage', 'index': 21},
		{'doctype': 'Sensitivity', 'index': 22},
		{'doctype': 'Complaint', 'index': 23},
		{'doctype': 'Medical Code', 'index': 24},
	],
	"Education": [
		{'doctype': 'Article', 'index': 1},
		{'doctype': 'Video', 'index': 2},
		{'doctype': 'Topic', 'index': 3},
		{'doctype': 'Course', 'index': 4},
		{'doctype': 'Program', 'index': 5},
		{'doctype': 'Quiz', 'index': 6},
		{'doctype': 'Question', 'index': 7},
		{'doctype': 'Fee Schedule', 'index': 8},
		{'doctype': 'Fee Structure', 'index': 9},
		{'doctype': 'Fees', 'index': 10},
		{'doctype': 'Student Group', 'index': 11},
		{'doctype': 'Student', 'index': 12},
		{'doctype': 'Instructor', 'index': 13},
		{'doctype': 'Course Activity', 'index': 14},
		{'doctype': 'Quiz Activity', 'index': 15},
		{'doctype': 'Course Enrollment', 'index': 16},
		{'doctype': 'Program Enrollment', 'index': 17},
		{'doctype': 'Student Language', 'index': 18},
		{'doctype': 'Student Applicant', 'index': 19},
		{'doctype': 'Assessment Result', 'index': 20},
		{'doctype': 'Assessment Plan', 'index': 21},
		{'doctype': 'Grading Scale', 'index': 22},
		{'doctype': 'Guardian', 'index': 23},
		{'doctype': 'Student Leave Application', 'index': 24},
		{'doctype': 'Student Log', 'index': 25},
		{'doctype': 'Room', 'index': 26},
		{'doctype': 'Course Schedule', 'index': 27},
		{'doctype': 'Student Attendance', 'index': 28},
		{'doctype': 'Announcement', 'index': 29},
		{'doctype': 'Student Category', 'index': 30},
		{'doctype': 'Assessment Group', 'index': 31},
		{'doctype': 'Student Batch Name', 'index': 32},
		{'doctype': 'Assessment Criteria', 'index': 33},
		{'doctype': 'Academic Year', 'index': 34},
		{'doctype': 'Academic Term', 'index': 35},
		{'doctype': 'School House', 'index': 36},
		{'doctype': 'Student Admission', 'index': 37},
		{'doctype': 'Fee Category', 'index': 38},
		{'doctype': 'Assessment Code', 'index': 39},
		{'doctype': 'Discussion', 'index': 40},
	],
	"Agriculture": [
		{'doctype': 'Weather', 'index': 1},
		{'doctype': 'Soil Texture', 'index': 2},
		{'doctype': 'Water Analysis', 'index': 3},
		{'doctype': 'Soil Analysis', 'index': 4},
		{'doctype': 'Plant Analysis', 'index': 5},
		{'doctype': 'Agriculture Analysis Criteria', 'index': 6},
		{'doctype': 'Disease', 'index': 7},
		{'doctype': 'Crop', 'index': 8},
		{'doctype': 'Fertilizer', 'index': 9},
		{'doctype': 'Crop Cycle', 'index': 10}
	],
	"Non Profit": [
		{'doctype': 'Certified Consultant', 'index': 1},
		{'doctype': 'Certification Application', 'index': 2},
		{'doctype': 'Volunteer', 'index': 3},
		{'doctype': 'Membership', 'index': 4},
		{'doctype': 'Member', 'index': 5},
		{'doctype': 'Donor', 'index': 6},
		{'doctype': 'Chapter', 'index': 7},
		{'doctype': 'Grant Application', 'index': 8},
		{'doctype': 'Volunteer Type', 'index': 9},
		{'doctype': 'Donor Type', 'index': 10},
		{'doctype': 'Membership Type', 'index': 11}
	],
	"Hospitality": [
		{'doctype': 'Hotel Room', 'index': 0},
		{'doctype': 'Hotel Room Reservation', 'index': 1},
		{'doctype': 'Hotel Room Pricing', 'index': 2},
		{'doctype': 'Hotel Room Package', 'index': 3},
		{'doctype': 'Hotel Room Type', 'index': 4}
	]
}

additional_timeline_content = {
	'*': ['erpnext.telephony.doctype.call_log.call_log.get_linked_call_logs']
}<|MERGE_RESOLUTION|>--- conflicted
+++ resolved
@@ -243,16 +243,12 @@
 		"on_update": ["erpnext.hr.doctype.employee.employee.update_user_permissions",
 			"erpnext.portal.utils.set_default_role"]
 	},
-<<<<<<< HEAD
 	"Communication": {
 		"on_update": [
 			"erpnext.support.doctype.issue.issue.set_first_response_time"
 		]
 	},
-	("Sales Taxes and Charges Template", 'Price List'): {
-=======
 	"Sales Taxes and Charges Template": {
->>>>>>> 16fbee30
 		"on_update": "erpnext.shopping_cart.doctype.shopping_cart_settings.shopping_cart_settings.validate_cart_settings"
 	},
 	"Website Settings": {
