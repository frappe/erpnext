--- conflicted
+++ resolved
@@ -9,10 +9,6 @@
 from frappe.model.document import Document
 from frappe.utils import (add_days, cstr, flt, format_datetime, formatdate,
 	get_datetime, getdate, nowdate, today, unique, get_link_to_form)
-<<<<<<< HEAD
-
-=======
->>>>>>> 085585cb
 
 class DuplicateDeclarationError(frappe.ValidationError): pass
 
@@ -550,16 +546,13 @@
 		if doc_before_save.get(approver) != doc.get(approver):
 			frappe.share.remove(doc.doctype, doc.name, doc_before_save.get(approver))
 
-<<<<<<< HEAD
 def validate_interviewer_roles(user_list):
 	for user in user_list:
 		user_roles = frappe.get_doc("User", user).get("roles")
 		if 'Interviewer' not in [d.role for d in user_roles] :
 			frappe.throw(_("User {0} is not an interviewer. You need to give the Interviewer Role.").format(get_link_to_form("User", user)))
 
-=======
 def validate_active_employee(employee):
 	if frappe.db.get_value("Employee", employee, "status") == "Inactive":
 		frappe.throw(_("Transactions cannot be created for an Inactive Employee {0}.").format(
-			get_link_to_form("Employee", employee)), InactiveEmployeeStatusError)
->>>>>>> 085585cb
+			get_link_to_form("Employee", employee)), InactiveEmployeeStatusError)