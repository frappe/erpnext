# Copyright (c) 2015, Frappe Technologies Pvt. Ltd. and Contributors
# License: GNU General Public License v3. See license.txt

from __future__ import unicode_literals
import frappe
from frappe import _
from frappe.utils import formatdate, format_datetime, getdate, get_datetime, nowdate
from frappe.model.document import Document
from frappe.desk.form import assign_to

class EmployeeBoardingController(Document):
	'''
		Create the project and the task for the boarding process
		Assign to the concerned person and roles as per the onboarding/separation template
	'''
	def validate(self):
		# remove the task if linked before submitting the form
		if self.amended_from:
			for activity in self.activities:
				activity.task = ''

	def on_submit(self):
		# create the project for the given employee onboarding
		project_name = _(self.doctype) + " : "
		if self.doctype == "Employee Onboarding":
			project_name += self.job_applicant
		else:
			project_name += self.employee
		project = frappe.get_doc({
				"doctype": "Project",
				"project_name": project_name,
				"expected_start_date": self.date_of_joining if self.doctype == "Employee Onboarding" else self.resignation_letter_date,
				"department": self.department,
				"company": self.company
			}).insert(ignore_permissions=True)
		self.db_set("project", project.name)

		# create the task for the given project and assign to the concerned person
		for activity in self.activities:
			task = frappe.get_doc({
					"doctype": "Task",
					"project": project.name,
					"subject": activity.activity_name + " : " + self.employee_name,
					"description": activity.description,
					"department": self.department,
					"company": self.company
				}).insert(ignore_permissions=True)
			activity.db_set("task", task.name)
			users = [activity.user] if activity.user else []
			if activity.role:
				user_list = frappe.db.sql_list('''select distinct(parent) from `tabHas Role`
					where parenttype='User' and role=%s''', activity.role)
				users = users + user_list

			# assign the task the users
			if users:
				self.assign_task_to_users(task, set(users))

	def assign_task_to_users(self, task, users):
		for user in users:
			args = {
				'assign_to' 	:	user,
				'doctype'		:	task.doctype,
				'name'			:	task.name,
				'description'	:	task.description or task.subject,
			}
			assign_to.add(args)

	def on_cancel(self):
		# delete task project
		for task in frappe.get_all("Task", filters={"project": self.project}):
			frappe.delete_doc("Task", task.name)
		frappe.delete_doc("Project", self.project)
		self.db_set('project', '')
		for activity in self.activities:
			activity.db_set("task", "")


@frappe.whitelist()
def get_onboarding_details(parent, parenttype):
	return frappe.get_list("Employee Boarding Activity",
		fields=["activity_name", "role", "user", "required_for_employee_creation", "description"],
		filters={"parent": parent, "parenttype": parenttype},
		order_by= "idx")

def set_employee_name(doc):
	if doc.employee and not doc.employee_name:
		doc.employee_name = frappe.db.get_value("Employee", doc.employee, "employee_name")

def update_employee(employee, details, cancel=False):
	for item in details:
		fieldtype = frappe.get_meta("Employee").get_field(item.fieldname).fieldtype
		new_data = item.new if not cancel else item.current
		if fieldtype == "Date" and new_data:
			new_data = getdate(new_data)
		elif fieldtype =="Datetime" and new_data:
			new_data = get_datetime(new_data)
		setattr(employee, item.fieldname, new_data)
	return employee

@frappe.whitelist()
def get_employee_fields_label():
	fields = []
	for df in frappe.get_meta("Employee").get("fields"):
		if df.fieldtype in ["Data", "Date", "Datetime", "Float", "Int",
		"Link", "Percent", "Select", "Small Text"] and df.fieldname not in ["lft", "rgt", "old_parent"]:
			fields.append({"value": df.fieldname, "label": df.label})
	return fields

@frappe.whitelist()
def get_employee_field_property(employee, fieldname):
	if employee and fieldname:
		field = frappe.get_meta("Employee").get_field(fieldname)
		value = frappe.db.get_value("Employee", employee, fieldname)
		options = field.options
		if field.fieldtype == "Date":
			value = formatdate(value)
		elif field.fieldtype == "Datetime":
			value = format_datetime(value)
		return {
			"value" : value,
			"datatype" : field.fieldtype,
			"label" : field.label,
			"options" : options
		}
	else:
		return False

def update_employee(employee, details, cancel=False):
	for item in details:
		fieldtype = frappe.get_meta("Employee").get_field(item.fieldname).fieldtype
		new_data = item.new if not cancel else item.current
		if fieldtype == "Date" and new_data:
			new_data = getdate(new_data)
		elif fieldtype =="Datetime" and new_data:
			new_data = get_datetime(new_data)
		setattr(employee, item.fieldname, new_data)
	return employee

def validate_dates(doc, from_date, to_date):
	date_of_joining, relieving_date = frappe.db.get_value("Employee", doc.employee, ["date_of_joining", "relieving_date"])
	if getdate(from_date) > getdate(to_date):
		frappe.throw(_("To date can not be less than from date"))
	elif getdate(from_date) > getdate(nowdate()):
		frappe.throw(_("Future dates not allowed"))
	elif date_of_joining and getdate(from_date) < getdate(date_of_joining):
		frappe.throw(_("From date can not be less than employee's joining date"))
	elif relieving_date and getdate(to_date) > getdate(relieving_date):
		frappe.throw(_("To date can not greater than employee's relieving date"))

def validate_overlap(doc, from_date, to_date, company = None):
	query = """
		select name
		from `tab{0}`
		where name != %(name)s
		"""
	query += get_doc_condition(doc.doctype)

	if not doc.name:
		# hack! if name is null, it could cause problems with !=
		doc.name = "New "+doc.doctype

	overlap_doc = frappe.db.sql(query.format(doc.doctype),{
			"employee": doc.employee,
			"from_date": from_date,
			"to_date": to_date,
			"name": doc.name,
			"company": company
		}, as_dict = 1)

	if overlap_doc:
		exists_for = doc.employee
		if company:
			exists_for = company
		throw_overlap_error(doc, exists_for, overlap_doc[0].name, from_date, to_date)

def get_doc_condition(doctype):
	if doctype == "Compensatory Leave Request":
		return "and employee = %(employee)s and docstatus < 2 \
		and (work_from_date between %(from_date)s and %(to_date)s \
		or work_end_date between %(from_date)s and %(to_date)s \
		or (work_from_date < %(from_date)s and work_end_date > %(to_date)s))"
	elif doctype == "Leave Period":
		return "and company = %(company)s and (from_date between %(from_date)s and %(to_date)s \
			or to_date between %(from_date)s and %(to_date)s \
			or (from_date < %(from_date)s and to_date > %(to_date)s))"

def throw_overlap_error(doc, exists_for, overlap_doc, from_date, to_date):
	msg = _("A {0} exists between {1} and {2} (").format(doc.doctype,
		formatdate(from_date), formatdate(to_date)) \
		+ """ <b><a href="#Form/{0}/{1}">{1}</a></b>""".format(doc.doctype, overlap_doc) \
		+ _(") for {0}").format(exists_for)
	frappe.throw(msg)

def get_employee_leave_policy(employee):
	leave_policy = frappe.db.get_value("Employee", employee, "leave_policy")
	if not leave_policy:
		employee_grade = frappe.db.get_value("Employee", employee, "grade")
		if employee_grade:
			leave_policy = frappe.db.get_value("Employee Grade", employee_grade, "default_leave_policy")
			if not leave_policy:
				frappe.throw(_("Employee {0} of grade {1} have no default leave policy").format(employee, employee_grade))
		else:
			frappe.throw(_("Employee {0} has no grade to get default leave policy").format(employee))
	if leave_policy:
		return frappe.get_doc("Leave Policy", leave_policy)

def validate_tax_declaration(declarations):
	subcategories = []
	for declaration in declarations:
		if declaration.exemption_sub_category in  subcategories:
			frappe.throw(_("More than one selection for {0} not \
			allowed").format(declaration.exemption_sub_category), frappe.ValidationError)
		subcategories.append(declaration.exemption_sub_category)
		max_amount = frappe.db.get_value("Employee Tax Exemption Sub Category", \
		declaration.exemption_sub_category, "max_amount")
		if declaration.amount > max_amount:
			frappe.throw(_("Max exemption amount for {0} is {1}").format(\
			declaration.exemption_sub_category, max_amount), frappe.ValidationError)

def get_leave_period(from_date, to_date, company):
	leave_period = frappe.db.sql("""
		select name, from_date, to_date
		from `tabLeave Period`
		where company=%(company)s and is_active=1
			and (from_date between %(from_date)s and %(to_date)s
				or to_date between %(from_date)s and %(to_date)s
				or (from_date < %(from_date)s and to_date > %(to_date)s))
	""", {
		"from_date": from_date,
		"to_date": to_date,
		"company": company
	}, as_dict=1)

	if leave_period:
<<<<<<< HEAD
		return leave_period
=======
		return leave_period

def get_payroll_period(from_date, to_date, company):
	payroll_period = frappe.db.sql("""select pp.name, pd.start_date, pd.end_date from
		`tabPayroll Period Date` pd join `tabPayroll Period` pp on
		pd.parent=pp.name where pd.start_date<=%s and pd.end_date>= %s
		and pp.company=%s""", (from_date, to_date, company), as_dict=1)
	return payroll_period[0] if payroll_period else None
>>>>>>> 1cc7500b
<|MERGE_RESOLUTION|>--- conflicted
+++ resolved
@@ -233,9 +233,6 @@
 	}, as_dict=1)
 
 	if leave_period:
-<<<<<<< HEAD
-		return leave_period
-=======
 		return leave_period
 
 def get_payroll_period(from_date, to_date, company):
@@ -243,5 +240,4 @@
 		`tabPayroll Period Date` pd join `tabPayroll Period` pp on
 		pd.parent=pp.name where pd.start_date<=%s and pd.end_date>= %s
 		and pp.company=%s""", (from_date, to_date, company), as_dict=1)
-	return payroll_period[0] if payroll_period else None
->>>>>>> 1cc7500b
+	return payroll_period[0] if payroll_period else None