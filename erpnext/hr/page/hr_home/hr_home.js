--- conflicted
+++ resolved
@@ -55,72 +55,40 @@
 		icon: "icon-cog",
 		items: [
 			{
-<<<<<<< HEAD
-				label: wn._("Period"),
-				description: wn._("A period between two dates"),
+				label: frappe._("Period"),
+				description: frappe._("A period between two dates"),
 				doctype: "Period"
 			},
 			{
 				route: "Form/Upload Attendance/Upload Attendance",
-				label: wn._("Upload Attendance"),
-				description: wn._("Upload attendance from a .csv file"),
+				label: frappe._("Upload Attendance"),
+				description: frappe._("Upload attendance from a .csv file"),
 				doctype: "Upload Attendance"
 			},
 			{
 				route: "Form/Leave Control Panel/Leave Control Panel",
-				label: wn._("Leave Allocation Tool"),
-				description: wn._("Allocate leaves for the year."),
+				label: frappe._("Leave Allocation Tool"),
+				description: frappe._("Allocate leaves for the year."),
 				doctype: "Leave Control Panel"
 			},
 			{
-				label: wn._("Leave Allocation"),
-				description: wn._("Leave allocations."),
+				label: frappe._("Leave Allocation"),
+				description: frappe._("Leave allocations."),
 				doctype: "Leave Allocation"
 			},
 			{
-				label: wn._("Leave Type"),
-				description: wn._("Type of leaves like casual, sick etc."),
+				label: frappe._("Leave Type"),
+				description: frappe._("Type of leaves like casual, sick etc."),
 				doctype: "Leave Type"
 			},
 			{
-				label: wn._("Holiday List"),
-				description: wn._("List of holidays."),
+				label: frappe._("Holiday List"),
+				description: frappe._("List of holidays."),
 				doctype: "Holiday List"
 			},
 			{
-				label: wn._("Leave Block List"),
-				description: wn._("Block leave applications by department."),
-=======
-				"route":"Form/Upload Attendance/Upload Attendance",
-				"label":frappe._("Upload Attendance"),
-				"description":frappe._("Upload attendance from a .csv file"),
-				doctype: "Upload Attendance"
-			},
-			{
-				"route":"Form/Leave Control Panel/Leave Control Panel",
-				"label": frappe._("Leave Allocation Tool"),
-				"description": frappe._("Allocate leaves for the year."),
-				doctype: "Leave Control Panel"
-			},
-			{
-				"label":frappe._("Leave Allocation"),
-				"description":frappe._("Leave allocations."),
-				doctype: "Leave Allocation"
-			},
-			{
-				"label":frappe._("Leave Type"),
-				"description":frappe._("Type of leaves like casual, sick etc."),
-				doctype: "Leave Type"
-			},
-			{
-				"label":frappe._("Holiday List"),
-				"description":frappe._("List of holidays."),
-				doctype: "Holiday List"
-			},
-			{
-				"label":frappe._("Leave Block List"),
-				"description":frappe._("Block leave applications by department."),
->>>>>>> da0a23e6
+				label: frappe._("Leave Block List"),
+				description: frappe._("Block leave applications by department."),
 				doctype: "Leave Block List"
 			},
 		]
@@ -130,45 +98,24 @@
 		icon: "icon-cog",
 		items: [
 			{
-<<<<<<< HEAD
-				label: wn._("Salary Structure"),
-				description: wn._("Monthly salary template."),
+				label: frappe._("Salary Structure"),
+				description: frappe._("Monthly salary template."),
 				doctype: "Salary Structure"
 			},
 			{
 				route: "Form/Salary Manager/Salary Manager",
-				label: wn._("Process Payroll"),
-				description: wn._("Generate Salary Slips"),
+				label: frappe._("Process Payroll"),
+				description: frappe._("Generate Salary Slips"),
 				doctype: "Salary Manager"
 			},
 			{
-				label: wn._("Earning Type"),
-				description: wn._("Salary components."),
+				label: frappe._("Earning Type"),
+				description: frappe._("Salary components."),
 				doctype: "Earning Type"
 			},
 			{
-				label: wn._("Deduction Type"),
-				description: wn._("Tax and other salary deductions."),
-=======
-				"label": frappe._("Salary Structure"),
-				"description": frappe._("Monthly salary template."),
-				doctype: "Salary Structure"
-			},
-			{
-				"route":"Form/Salary Manager/Salary Manager",
-				"label":frappe._("Process Payroll"),
-				"description":frappe._("Generate Salary Slips"),
-				doctype: "Salary Manager"
-			},
-			{
-				"label": frappe._("Earning Type"),
-				"description": frappe._("Salary components."),
-				doctype: "Earning Type"
-			},
-			{
-				"label": frappe._("Deduction Type"),
-				"description": frappe._("Tax and other salary deductions."),
->>>>>>> da0a23e6
+				label: frappe._("Deduction Type"),
+				description: frappe._("Tax and other salary deductions."),
 				doctype: "Deduction Type"
 			},
 		]
@@ -180,75 +127,41 @@
 			{
 				label: frappe._("Job Opening"),
 				description: frappe._("Opening for a Job."),
-				doctype:"Job Opening"
-			},
-			{
-<<<<<<< HEAD
-				label: wn._("Employment Type"),
-				description: wn._("Type of employment master."),
+				doctype: "Job Opening"
+			},
+			{
+				label: frappe._("Employment Type"),
+				description: frappe._("Type of employment master."),
 				doctype: "Employment Type"
 			},	
 			{
-				label: wn._("Designation"),
-				description: wn._("Employee Designation."),
+				label: frappe._("Designation"),
+				description: frappe._("Employee Designation."),
 				doctype: "Designation"
 			},	
-			{				label: wn._("Appraisal Template"),
-				description: wn._("Template for employee performance appraisals."),
+			{
+				label: frappe._("Appraisal Template"),
+				description: frappe._("Template for employee performance appraisals."),
 				doctype: "Appraisal Template"
 			},
 			{
-				label: wn._("Expense Claim Type"),
-				description: wn._("Types of Expense Claim."),
+				label: frappe._("Expense Claim Type"),
+				description: frappe._("Types of Expense Claim."),
 				doctype: "Expense Claim Type"
 			},
 			{
-				label: wn._("Branch"),
-				description: wn._("Company branches."),
+				label: frappe._("Branch"),
+				description: frappe._("Company branches."),
 				doctype: "Branch"
 			},
 			{
-				label: wn._("Department"),
-				description: wn._("Company departments."),
+				label: frappe._("Department"),
+				description: frappe._("Company departments."),
 				doctype: "Department"
 			},
 			{
-				label: wn._("Grade"),
-				description: wn._("Employee grades"),
-=======
-				"label": frappe._("Employment Type"),
-				"description": frappe._("Type of employment master."),
-				doctype: "Employment Type"
-			},	
-			{
-				"label": frappe._("Designation"),
-				"description": frappe._("Employee Designation."),
-				doctype: "Designation"
-			},	
-			{
-				"label": frappe._("Appraisal Template"),
-				"description": frappe._("Template for employee performance appraisals."),
-				doctype: "Appraisal Template"
-			},
-			{
-				"label": frappe._("Expense Claim Type"),
-				"description": frappe._("Types of Expense Claim."),
-				doctype: "Expense Claim Type"
-			},
-			{
-				"label": frappe._("Branch"),
-				"description": frappe._("Company branches."),
-				doctype: "Branch"
-			},
-			{
-				"label": frappe._("Department"),
-				"description": frappe._("Company departments."),
-				doctype: "Department"
-			},
-			{
-				"label": frappe._("Grade"),
-				"description": frappe._("Employee grades"),
->>>>>>> da0a23e6
+				label: frappe._("Grade"),
+				description: frappe._("Employee grades"),
 				doctype: "Grade"
 			},
 		]
@@ -258,17 +171,10 @@
 		icon: "icon-cog",
 		items: [
 			{
-<<<<<<< HEAD
-				label: wn._("HR Settings"),
+				label: frappe._("HR Settings"),
 				route: "Form/HR Settings",
-				doctype:"HR Settings",
+				doctype: "HR Settings",
 				description: "Settings for HR Module"
-=======
-				"label": frappe._("HR Settings"),
-				"route": "Form/HR Settings",
-				"doctype":"HR Settings",
-				"description": "Settings for HR Module"
->>>>>>> da0a23e6
 			}
 		]
 	},
@@ -278,47 +184,27 @@
 		icon: "icon-list",
 		items: [
 			{
-<<<<<<< HEAD
-				label: wn._("Employee Leave Balance"),
-=======
-				"label":frappe._("Employee Leave Balance"),
->>>>>>> da0a23e6
+				label: frappe._("Employee Leave Balance"),
 				route: "query-report/Employee Leave Balance",
 				doctype: "Leave Application"
 			},
 			{
-<<<<<<< HEAD
-				label: wn._("Employee Birthday"),
-=======
-				"label":frappe._("Employee Birthday"),
->>>>>>> da0a23e6
+				label: frappe._("Employee Birthday"),
 				route: "query-report/Employee Birthday",
 				doctype: "Employee"
 			},
 			{
-<<<<<<< HEAD
-				label: wn._("Employee Information"),
-=======
-				"label":frappe._("Employee Information"),
->>>>>>> da0a23e6
+				label: frappe._("Employee Information"),
 				route: "Report/Employee/Employee Information",
 				doctype: "Employee"
 			},
 			{
-<<<<<<< HEAD
-				label: wn._("Monthly Salary Register"),
-=======
-				"label":frappe._("Monthly Salary Register"),
->>>>>>> da0a23e6
+				label: frappe._("Monthly Salary Register"),
 				route: "query-report/Monthly Salary Register",
 				doctype: "Salary Slip"
 			},
 			{
-<<<<<<< HEAD
-				label: wn._("Monthly Attendance Sheet"),
-=======
-				"label":frappe._("Monthly Attendance Sheet"),
->>>>>>> da0a23e6
+				label: frappe._("Monthly Attendance Sheet"),
 				route: "query-report/Monthly Attendance Sheet",
 				doctype: "Attendance"
 			},
