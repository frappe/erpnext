--- conflicted
+++ resolved
@@ -11,25 +11,16 @@
  "event": "Submit",
  "idx": 0,
  "is_standard": 1,
-<<<<<<< HEAD
  "message": "<table class=\"panel-header\" border=\"0\" cellpadding=\"0\" cellspacing=\"0\" width=\"100%\">\n    <tr height=\"10\"></tr>\n    <tr>\n        <td width=\"15\"></td>\n        <td>\n            <div class=\"text-medium text-muted\">\n                <span>{{_(\"Training Event:\")}} {{ doc.event_name }}</span>\n            </div>\n        </td>\n        <td width=\"15\"></td>\n    </tr>\n    <tr height=\"10\"></tr>\n</table>\n\n<table class=\"panel-body\" border=\"0\" cellpadding=\"0\" cellspacing=\"0\" width=\"100%\">\n    <tr height=\"10\"></tr>\n    <tr>\n        <td width=\"15\"></td>\n        <td>\n            <div>\n                <ul class=\"list-unstyled\" style=\"line-height: 1.7\">\n                    <li>{{ doc.introduction }}</li>\n                    <li>{{_(\"Event Location\")}}: <b>{{ doc.location }}</b></li>\n                    {% set start = frappe.utils.get_datetime(doc.start_time) %}\n                    {% set end = frappe.utils.get_datetime(doc.end_time) %}\n                    {% if start.date() == end.date() %}\n                    <li>{{_(\"Date\")}}: <b>{{ start.strftime(\"%A, %d %b %Y\") }}</b></li>\n                    <li>\n                        {{_(\"Timing\")}}: <b>{{ start.strftime(\"%I:%M %p\") + ' to ' + end.strftime(\"%I:%M %p\") }}</b>\n                    </li>\n                    {% else %}\n                    <li>{{_(\"Start Time\")}}: <b>{{ start.strftime(\"%A, %d %b %Y at %I:%M %p\") }}</b>\n                    </li>\n                    <li>{{_(\"End Time\")}}: <b>{{ end.strftime(\"%A, %d %b %Y at %I:%M %p\") }}</b>\n                    </li>\n                    {% endif %}\n                </ul>\n                {{ _('Event Link') }}: {{ frappe.utils.get_link_to_form(doc.doctype, doc.name) }}\n            </div>\n        </td>\n        <td width=\"15\"></td>\n    </tr>\n    <tr height=\"10\"></tr>\n</table>",
  "modified": "2021-05-10 17:56:14.172177",
-=======
- "message": "<table class=\"panel-header\" border=\"0\" cellpadding=\"0\" cellspacing=\"0\" width=\"100%\">\n    <tr height=\"10\"></tr>\n    <tr>\n        <td width=\"15\"></td>\n        <td>\n            <div class=\"text-medium text-muted\">\n                <span>{{_(\"Training Event:\")}} {{ doc.event_name }}</span>\n            </div>\n        </td>\n        <td width=\"15\"></td>\n    </tr>\n    <tr height=\"10\"></tr>\n</table>\n\n<table class=\"panel-body\" border=\"0\" cellpadding=\"0\" cellspacing=\"0\" width=\"100%\">\n    <tr height=\"10\"></tr>\n    <tr>\n        <td width=\"15\"></td>\n        <td>\n            <div>\n                {{ doc.introduction }}\n                <ul class=\"list-unstyled\" style=\"line-height: 1.7\">\n                    <li>{{_(\"Event Location\")}}: <b>{{ doc.location }}</b></li>\n                    {% set start = frappe.utils.get_datetime(doc.start_time) %}\n                    {% set end = frappe.utils.get_datetime(doc.end_time) %}\n                    {% if start.date() == end.date() %}\n                    <li>{{_(\"Date\")}}: <b>{{ start.strftime(\"%A, %d %b %Y\") }}</b></li>\n                    <li>\n                        {{_(\"Timing\")}}: <b>{{ start.strftime(\"%I:%M %p\") + ' to ' + end.strftime(\"%I:%M %p\") }}</b>\n                    </li>\n                    {% else %}\n                    <li>{{_(\"Start Time\")}}: <b>{{ start.strftime(\"%A, %d %b %Y at %I:%M %p\") }}</b>\n                    </li>\n                    <li>{{_(\"End Time\")}}: <b>{{ end.strftime(\"%A, %d %b %Y at %I:%M %p\") }}</b>\n                    </li>\n                    {% endif %}\n                    <li>{{ _('Event Link') }}: {{ frappe.utils.get_link_to_form(doc.doctype, doc.name) }}</li>\n                    {% if doc.is_mandatory %}\n                    <li>Note: This Training Event is mandatory</li>\n                    {% endif %}\n                </ul>\n            </div>\n        </td>\n        <td width=\"15\"></td>\n    </tr>\n    <tr height=\"10\"></tr>\n</table>",
- "modified": "2021-05-24 16:29:13.165930",
->>>>>>> e6e7dc40
  "modified_by": "Administrator",
  "module": "HR",
  "name": "Training Scheduled",
  "owner": "Administrator",
  "recipients": [
-<<<<<<< HEAD
-  {}
-=======
   {
    "receiver_by_document_field": "employee_emails"
   }
->>>>>>> e6e7dc40
  ],
  "send_system_notification": 0,
  "send_to_all_assignees": 0,
