--- conflicted
+++ resolved
@@ -1,10 +1,6 @@
 {
  "action": "Create Entry",
-<<<<<<< HEAD
- "creation": "2020-05-27 11:47:34.700174",
-=======
  "creation": "2020-05-28 11:47:34.700174",
->>>>>>> effbae74
  "docstatus": 0,
  "doctype": "Onboarding Step",
  "idx": 0,
@@ -18,10 +14,6 @@
  "owner": "Administrator",
  "reference_document": "Holiday List",
  "show_full_form": 1,
-<<<<<<< HEAD
- "title": "Create Holiday list",
-=======
  "title": "Create Holiday List",
->>>>>>> effbae74
  "validate_action": 0
 }