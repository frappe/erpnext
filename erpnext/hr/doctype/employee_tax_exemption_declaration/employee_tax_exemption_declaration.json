--- conflicted
+++ resolved
@@ -1,8 +1,5 @@
 {
-<<<<<<< HEAD
-=======
  "actions": [],
->>>>>>> fd30b8f4
  "allow_import": 1,
  "allow_rename": 1,
  "autoname": "HR-TAX-DEC-.YYYY.-.#####",
@@ -23,13 +20,7 @@
   "section_break_10",
   "total_declared_amount",
   "column_break_12",
-<<<<<<< HEAD
-  "total_exemption_amount",
-  "other_incomes_section",
-  "income_from_other_sources"
-=======
   "total_exemption_amount"
->>>>>>> fd30b8f4
  ],
  "fields": [
   {
@@ -112,28 +103,11 @@
    "fieldtype": "Currency",
    "label": "Total Exemption Amount",
    "read_only": 1
-<<<<<<< HEAD
-  },
-  {
-   "fieldname": "other_incomes_section",
-   "fieldtype": "Section Break",
-   "label": "Other Incomes"
-  },
-  {
-   "fieldname": "income_from_other_sources",
-   "fieldtype": "Currency",
-   "label": "Income From Other Sources"
-  }
- ],
- "is_submittable": 1,
- "modified": "2020-03-03 15:37:28.238420",
-=======
   }
  ],
  "is_submittable": 1,
  "links": [],
  "modified": "2020-03-18 14:56:25.625717",
->>>>>>> fd30b8f4
  "modified_by": "Administrator",
  "module": "HR",
  "name": "Employee Tax Exemption Declaration",
