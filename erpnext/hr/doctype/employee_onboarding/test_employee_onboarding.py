# -*- coding: utf-8 -*-
# Copyright (c) 2018, Frappe Technologies Pvt. Ltd. and Contributors
# See license.txt
from __future__ import unicode_literals

import frappe
import unittest
from frappe.utils import nowdate
from erpnext.hr.doctype.employee_onboarding.employee_onboarding import make_employee
from erpnext.hr.doctype.employee_onboarding.employee_onboarding import IncompleteTaskError

class TestEmployeeOnboarding(unittest.TestCase):
	def test_employee_onboarding_incomplete_task(self):
		if frappe.db.exists('Employee Onboarding', {'employee_name': 'Test Researcher'}):
			frappe.delete_doc('Employee Onboarding', {'employee_name': 'Test Researcher'})
		_set_up()
		applicant = get_job_applicant()
		onboarding = frappe.new_doc('Employee Onboarding')
		onboarding.job_applicant = applicant.name
		onboarding.company = '_Test Company'
		onboarding.designation = 'Researcher'
		onboarding.append('activities', {
			'activity_name': 'Assign ID Card',
			'role': 'HR User',
			'required_for_employee_creation': 1
		})
		onboarding.append('activities', {
			'activity_name': 'Assign a laptop',
			'role': 'HR User'
		})
		onboarding.status = 'Pending'
		onboarding.insert()
		onboarding.submit()

		self.assertEqual(onboarding.project, 'Employee Onboarding : Test Researcher - test@researcher.com')

		# don't allow making employee if onboarding is not complete
		self.assertRaises(IncompleteTaskError, make_employee, onboarding.name)

		# complete the task
		project = frappe.get_doc('Project', onboarding.project)
<<<<<<< HEAD
		project.load_tasks()
		project.tasks[0].status = 'Closed'
		project.save()
=======
		for task in frappe.get_all('Task', dict(project=project.name)):
			task = frappe.get_doc('Task', task.name)
			task.status = 'Completed'
			task.save()
>>>>>>> 0c0604b7

		# make employee
		onboarding.reload()
		employee = make_employee(onboarding.name)
		employee.first_name = employee.employee_name
		employee.date_of_joining = nowdate()
		employee.date_of_birth = '1990-05-08'
		employee.gender = 'Female'
		employee.insert()
		self.assertEqual(employee.employee_name, 'Test Researcher')

def get_job_applicant():
	if frappe.db.exists('Job Applicant', 'Test Researcher - test@researcher.com'):
		return frappe.get_doc('Job Applicant', 'Test Researcher - test@researcher.com')
	applicant = frappe.new_doc('Job Applicant')
	applicant.applicant_name = 'Test Researcher'
	applicant.email_id = 'test@researcher.com'
	applicant.status = 'Open'
	applicant.cover_letter = 'I am a great Researcher.'
	applicant.insert()
	return applicant

def _set_up():
	for doctype in ["Employee Onboarding"]:
		frappe.db.sql("delete from `tab{doctype}`".format(doctype=doctype))

	project = "Employee Onboarding : Test Researcher - test@researcher.com"
	frappe.db.sql("delete from tabProject where name=%s", project)
	frappe.db.sql("delete from tabTask where project=%s", project)<|MERGE_RESOLUTION|>--- conflicted
+++ resolved
@@ -39,16 +39,10 @@
 
 		# complete the task
 		project = frappe.get_doc('Project', onboarding.project)
-<<<<<<< HEAD
-		project.load_tasks()
-		project.tasks[0].status = 'Closed'
-		project.save()
-=======
 		for task in frappe.get_all('Task', dict(project=project.name)):
 			task = frappe.get_doc('Task', task.name)
 			task.status = 'Completed'
 			task.save()
->>>>>>> 0c0604b7
 
 		# make employee
 		onboarding.reload()
