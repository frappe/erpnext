--- conflicted
+++ resolved
@@ -39,22 +39,12 @@
 		task_name = task.name
 		payable_account = get_payable_account(company_name)
 
-<<<<<<< HEAD
-		make_expense_claim(payable_account, 300, 200, company_name,
-			"Travel Expenses - _TC4", "_Test Project 1", task_name, cost_center="Main - _TC4")
-=======
 		make_expense_claim(payable_account, 300, 200, company_name, "Travel Expenses - _TC3", project.name, task_name)
->>>>>>> 540559d6
 
 		self.assertEqual(frappe.db.get_value("Task", task_name, "total_expense_claim"), 200)
 		self.assertEqual(frappe.db.get_value("Project", project.name, "total_expense_claim"), 200)
 
-<<<<<<< HEAD
-		expense_claim2 = make_expense_claim(payable_account, 600, 500, company_name,
-			"Travel Expenses - _TC4","_Test Project 1", task_name, cost_center="Main - _TC4")
-=======
 		expense_claim2 = make_expense_claim(payable_account, 600, 500, company_name, "Travel Expenses - _TC3", project.name, task_name)
->>>>>>> 540559d6
 
 		self.assertEqual(frappe.db.get_value("Task", task_name, "total_expense_claim"), 700)
 		self.assertEqual(frappe.db.get_value("Project", project.name, "total_expense_claim"), 700)
@@ -66,12 +56,7 @@
 
 	def test_expense_claim_status(self):
 		payable_account = get_payable_account(company_name)
-<<<<<<< HEAD
-		expense_claim = make_expense_claim(payable_account, 300, 200, company_name,
-			"Travel Expenses - _TC4", cost_center="Main - _TC4")
-=======
 		expense_claim = make_expense_claim(payable_account, 300, 200, company_name, "Travel Expenses - _TC3")
->>>>>>> 540559d6
 
 		je_dict = make_bank_entry("Expense Claim", expense_claim.name)
 		je = frappe.get_doc(je_dict)
@@ -90,13 +75,8 @@
 	def test_expense_claim_gl_entry(self):
 		payable_account = get_payable_account(company_name)
 		taxes = generate_taxes()
-<<<<<<< HEAD
-		expense_claim = make_expense_claim(payable_account, 300, 200, company_name,
-			"Travel Expenses - _TC4", do_not_submit=True, taxes=taxes, cost_center="Main - _TC4")
-=======
 		expense_claim = make_expense_claim(payable_account, 300, 200, company_name, "Travel Expenses - _TC3",
 			do_not_submit=True, taxes=taxes)
->>>>>>> 540559d6
 		expense_claim.submit()
 
 		gl_entries = frappe.db.sql("""select account, debit, credit
@@ -206,17 +186,6 @@
 def make_expense_claim(payable_account, amount, sanctioned_amount, company, account, 
 		project=None, task_name=None, do_not_submit=False, taxes=None, cost_center=None):
 	employee = frappe.db.get_value("Employee", {"status": "Active"})
-<<<<<<< HEAD
-	currency, company_cost_center = frappe.db.get_value('Company', company, ['default_currency', 'cost_center'])
-	expense_claim = {
-		 "doctype": "Expense Claim",
-		 "employee": employee,
-		 "payable_account": payable_account,
-		 "approval_status": "Approved",
-		 "company": company,
-		'currency': currency,
-		 "expenses": [{
-=======
 	if not employee:
 		employee = make_employee("test_employee@expense_claim.com", company=company)
 
@@ -229,17 +198,12 @@
 		"company": company,
 		"currency": currency,
 		"expenses": [{
->>>>>>> 540559d6
 			"expense_type": "Travel",
 			"default_account": account,
 			"currency": currency,
 			"amount": amount,
 			"sanctioned_amount": sanctioned_amount,
-<<<<<<< HEAD
-			"cost_center": cost_center or company_cost_center
-=======
 			"cost_center": cost_center
->>>>>>> 540559d6
 		}]
 	}
 	if taxes:
