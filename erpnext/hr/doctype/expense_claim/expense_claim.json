--- conflicted
+++ resolved
@@ -378,11 +378,7 @@
  "idx": 1,
  "is_submittable": 1,
  "links": [],
-<<<<<<< HEAD
- "modified": "2021-09-14 13:22:26.319770",
-=======
  "modified": "2021-11-22 16:26:57.787838",
->>>>>>> 57b70ace
  "modified_by": "Administrator",
  "module": "HR",
  "name": "Expense Claim",
