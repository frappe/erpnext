--- conflicted
+++ resolved
@@ -372,11 +372,7 @@
  "idx": 1,
  "is_submittable": 1,
  "links": [],
-<<<<<<< HEAD
- "modified": "2020-03-16 18:11:07.861985",
-=======
  "modified": "2020-06-15 12:43:04.099803",
->>>>>>> 00175c96
  "modified_by": "Administrator",
  "module": "HR",
  "name": "Expense Claim",
