{
 "allow_import": 1,
 "autoname": "naming_series:",
 "creation": "2013-01-10 16:34:14",
 "doctype": "DocType",
 "document_type": "Setup",
 "engine": "InnoDB",
 "field_order": [
  "naming_series",
  "employee",
  "employee_name",
  "department",
  "column_break_5",
  "expense_approver",
  "approval_status",
  "is_paid",
  "expense_details",
  "expenses",
  "sb1",
  "taxes",
  "transactions_section",
  "total_sanctioned_amount",
  "total_taxes_and_charges",
  "total_advance_amount",
  "column_break_17",
  "grand_total",
  "total_claimed_amount",
  "total_amount_reimbursed",
  "section_break_16",
  "posting_date",
  "vehicle_log",
  "task",
  "cb1",
  "remark",
  "title",
  "email_id",
  "accounting_details",
  "company",
  "mode_of_payment",
  "clearance_date",
  "column_break_24",
  "payable_account",
  "accounting_dimensions_section",
  "project",
  "dimension_col_break",
<<<<<<< HEAD
=======
  "cost_center",
>>>>>>> 31a4fa5d
  "more_details",
  "status",
  "amended_from",
  "advance_payments",
  "advances"
 ],
 "fields": [
  {
   "fieldname": "naming_series",
   "fieldtype": "Select",
   "label": "Series",
   "no_copy": 1,
   "options": "HR-EXP-.YYYY.-",
   "print_hide": 1,
   "reqd": 1,
   "set_only_once": 1
  },
  {
   "fieldname": "employee",
   "fieldtype": "Link",
   "in_global_search": 1,
   "label": "From Employee",
   "oldfieldname": "employee",
   "oldfieldtype": "Link",
   "options": "Employee",
   "reqd": 1,
   "search_index": 1
  },
  {
   "fetch_from": "employee.employee_name",
   "fieldname": "employee_name",
   "fieldtype": "Data",
   "in_global_search": 1,
   "label": "Employee Name",
   "oldfieldname": "employee_name",
   "oldfieldtype": "Data",
   "read_only": 1,
   "width": "150px"
  },
  {
   "fetch_from": "employee.department",
   "fieldname": "department",
   "fieldtype": "Link",
   "label": "Department",
   "options": "Department",
   "read_only": 1
  },
  {
   "fieldname": "column_break_5",
   "fieldtype": "Column Break"
  },
  {
   "fieldname": "expense_approver",
   "fieldtype": "Link",
   "label": "Expense Approver",
   "options": "User"
  },
  {
   "default": "Draft",
   "fieldname": "approval_status",
   "fieldtype": "Select",
   "label": "Approval Status",
   "no_copy": 1,
   "options": "Draft\nApproved\nRejected",
   "search_index": 1
  },
  {
   "fieldname": "total_claimed_amount",
   "fieldtype": "Currency",
   "in_list_view": 1,
   "label": "Total Claimed Amount",
   "no_copy": 1,
   "oldfieldname": "total_claimed_amount",
   "oldfieldtype": "Currency",
   "options": "Company:company:default_currency",
   "read_only": 1,
   "width": "160px"
  },
  {
   "fieldname": "total_sanctioned_amount",
   "fieldtype": "Currency",
   "label": "Total Sanctioned Amount",
   "no_copy": 1,
   "oldfieldname": "total_sanctioned_amount",
   "oldfieldtype": "Currency",
   "options": "Company:company:default_currency",
   "read_only": 1,
   "width": "160px"
  },
  {
   "default": "0",
   "depends_on": "eval:(doc.docstatus==0 || doc.is_paid)",
   "fieldname": "is_paid",
   "fieldtype": "Check",
   "label": "Is Paid"
  },
  {
   "fieldname": "expense_details",
   "fieldtype": "Section Break",
   "oldfieldtype": "Section Break"
  },
  {
   "fieldname": "expenses",
   "fieldtype": "Table",
   "label": "Expenses",
   "oldfieldname": "expense_voucher_details",
   "oldfieldtype": "Table",
   "options": "Expense Claim Detail",
   "reqd": 1
  },
  {
   "fieldname": "sb1",
   "fieldtype": "Section Break",
   "options": "Simple"
  },
  {
   "default": "Today",
   "fieldname": "posting_date",
   "fieldtype": "Date",
   "label": "Posting Date",
   "oldfieldname": "posting_date",
   "oldfieldtype": "Date",
   "reqd": 1
  },
  {
   "fieldname": "vehicle_log",
   "fieldtype": "Link",
   "label": "Vehicle Log",
   "options": "Vehicle Log",
   "read_only": 1
  },
  {
   "fieldname": "project",
   "fieldtype": "Link",
   "label": "Project",
   "options": "Project"
  },
  {
   "fieldname": "task",
   "fieldtype": "Link",
   "label": "Task",
   "options": "Task",
   "remember_last_selected_value": 1
  },
  {
   "fieldname": "cb1",
   "fieldtype": "Column Break"
  },
  {
   "fieldname": "total_amount_reimbursed",
   "fieldtype": "Currency",
   "in_list_view": 1,
   "label": "Total Amount Reimbursed",
   "no_copy": 1,
   "options": "Company:company:default_currency",
   "read_only": 1
  },
  {
   "fieldname": "remark",
   "fieldtype": "Small Text",
   "label": "Remark",
   "no_copy": 1,
   "oldfieldname": "remark",
   "oldfieldtype": "Small Text"
  },
  {
   "allow_on_submit": 1,
   "default": "{employee_name}",
   "fieldname": "title",
   "fieldtype": "Data",
   "hidden": 1,
   "label": "Title",
   "no_copy": 1
  },
  {
   "fieldname": "email_id",
   "fieldtype": "Data",
   "hidden": 1,
   "label": "Employees Email Id",
   "oldfieldname": "email_id",
   "oldfieldtype": "Data",
   "print_hide": 1
  },
  {
   "fieldname": "accounting_details",
   "fieldtype": "Section Break",
   "label": "Accounting Details"
  },
  {
   "fieldname": "company",
   "fieldtype": "Link",
   "label": "Company",
   "oldfieldname": "company",
   "oldfieldtype": "Link",
   "options": "Company",
   "remember_last_selected_value": 1,
   "reqd": 1
  },
  {
   "depends_on": "is_paid",
   "fieldname": "mode_of_payment",
   "fieldtype": "Link",
   "label": "Mode of Payment",
   "options": "Mode of Payment"
  },
  {
   "fieldname": "clearance_date",
   "fieldtype": "Date",
   "label": "Clearance Date"
  },
  {
   "fieldname": "column_break_24",
   "fieldtype": "Column Break"
  },
  {
   "fieldname": "payable_account",
   "fieldtype": "Link",
   "label": "Payable Account",
<<<<<<< HEAD
   "options": "Account"
=======
   "options": "Account",
   "reqd": 1
  },
  {
   "fieldname": "cost_center",
   "fieldtype": "Link",
   "label": "Cost Center",
   "options": "Cost Center"
>>>>>>> 31a4fa5d
  },
  {
   "collapsible": 1,
   "fieldname": "more_details",
   "fieldtype": "Section Break",
   "label": "More Details"
  },
  {
   "default": "Draft",
   "fieldname": "status",
   "fieldtype": "Select",
   "in_list_view": 1,
   "label": "Status",
   "no_copy": 1,
   "options": "Draft\nPaid\nUnpaid\nRejected\nSubmitted\nCancelled",
   "print_hide": 1,
   "read_only": 1
  },
  {
   "fieldname": "amended_from",
   "fieldtype": "Link",
   "ignore_user_permissions": 1,
   "label": "Amended From",
   "no_copy": 1,
   "oldfieldname": "amended_from",
   "oldfieldtype": "Data",
   "options": "Expense Claim",
   "print_hide": 1,
   "read_only": 1,
   "report_hide": 1,
   "width": "160px"
  },
  {
   "fieldname": "advance_payments",
   "fieldtype": "Section Break",
   "label": "Advance Payments"
  },
  {
   "fieldname": "advances",
   "fieldtype": "Table",
   "label": "Advances",
   "options": "Expense Claim Advance"
  },
  {
   "fieldname": "total_advance_amount",
   "fieldtype": "Currency",
   "label": "Total Advance Amount",
   "options": "Company:company:default_currency",
   "read_only": 1
  },
  {
   "fieldname": "accounting_dimensions_section",
   "fieldtype": "Section Break",
   "label": "Accounting Dimensions"
  },
  {
   "fieldname": "dimension_col_break",
   "fieldtype": "Column Break"
  },
  {
   "fieldname": "taxes",
   "fieldtype": "Table",
   "label": "Expense Taxes and Charges",
   "options": "Expense Taxes and Charges"
  },
  {
   "fieldname": "section_break_16",
   "fieldtype": "Section Break"
  },
  {
   "fieldname": "transactions_section",
   "fieldtype": "Section Break"
  },
  {
   "fieldname": "grand_total",
   "fieldtype": "Currency",
   "in_list_view": 1,
   "label": "Grand Total",
   "options": "Company:company:default_currency",
   "read_only": 1
  },
  {
   "fieldname": "column_break_17",
   "fieldtype": "Column Break"
  },
  {
   "fieldname": "total_taxes_and_charges",
   "fieldtype": "Currency",
   "label": "Total Taxes and Charges",
   "options": "Company:company:default_currency",
   "read_only": 1
  }
 ],
 "icon": "fa fa-money",
 "idx": 1,
 "is_submittable": 1,
<<<<<<< HEAD
 "modified": "2019-11-22 12:00:41.737102",
 "modified_by": "jangeles@bai.ph",
=======
 "modified": "2019-11-08 14:13:08.964547",
 "modified_by": "Administrator",
>>>>>>> 31a4fa5d
 "module": "HR",
 "name": "Expense Claim",
 "name_case": "Title Case",
 "owner": "harshada@webnotestech.com",
 "permissions": [
  {
   "amend": 1,
   "cancel": 1,
   "create": 1,
   "delete": 1,
   "email": 1,
   "export": 1,
   "print": 1,
   "read": 1,
   "report": 1,
   "role": "HR Manager",
   "share": 1,
   "submit": 1,
   "write": 1
  },
  {
   "create": 1,
   "email": 1,
   "print": 1,
   "read": 1,
   "report": 1,
   "role": "Employee",
   "share": 1,
   "write": 1
  },
  {
   "amend": 1,
   "cancel": 1,
   "create": 1,
   "delete": 1,
   "email": 1,
   "print": 1,
   "read": 1,
   "report": 1,
   "role": "Expense Approver",
   "share": 1,
   "submit": 1,
   "write": 1
  },
  {
   "amend": 1,
   "cancel": 1,
   "create": 1,
   "delete": 1,
   "email": 1,
   "print": 1,
   "read": 1,
   "report": 1,
   "role": "HR User",
   "share": 1,
   "submit": 1,
   "write": 1
  }
 ],
 "search_fields": "employee,employee_name",
 "show_name_in_global_search": 1,
 "sort_field": "modified",
 "sort_order": "DESC",
 "timeline_field": "employee",
 "title_field": "title"
}<|MERGE_RESOLUTION|>--- conflicted
+++ resolved
@@ -43,10 +43,7 @@
   "accounting_dimensions_section",
   "project",
   "dimension_col_break",
-<<<<<<< HEAD
-=======
   "cost_center",
->>>>>>> 31a4fa5d
   "more_details",
   "status",
   "amended_from",
@@ -265,10 +262,7 @@
    "fieldname": "payable_account",
    "fieldtype": "Link",
    "label": "Payable Account",
-<<<<<<< HEAD
    "options": "Account"
-=======
-   "options": "Account",
    "reqd": 1
   },
   {
@@ -276,7 +270,6 @@
    "fieldtype": "Link",
    "label": "Cost Center",
    "options": "Cost Center"
->>>>>>> 31a4fa5d
   },
   {
    "collapsible": 1,
@@ -373,13 +366,10 @@
  "icon": "fa fa-money",
  "idx": 1,
  "is_submittable": 1,
-<<<<<<< HEAD
  "modified": "2019-11-22 12:00:41.737102",
  "modified_by": "jangeles@bai.ph",
-=======
  "modified": "2019-11-08 14:13:08.964547",
  "modified_by": "Administrator",
->>>>>>> 31a4fa5d
  "module": "HR",
  "name": "Expense Claim",
  "name_case": "Title Case",
