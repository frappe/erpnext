{
 "actions": [],
 "allow_import": 1,
 "autoname": "naming_series:",
 "creation": "2013-01-10 16:34:14",
 "doctype": "DocType",
 "document_type": "Setup",
 "engine": "InnoDB",
 "field_order": [
  "naming_series",
  "employee",
  "employee_name",
  "department",
  "column_break_5",
  "expense_approver",
  "approval_status",
  "delivery_trip",
  "is_paid",
  "expense_details",
  "expenses",
  "sb1",
  "taxes",
  "transactions_section",
  "total_sanctioned_amount",
  "total_taxes_and_charges",
  "total_advance_amount",
  "column_break_17",
  "grand_total",
  "total_claimed_amount",
  "total_amount_reimbursed",
  "section_break_16",
  "posting_date",
  "vehicle_log",
  "task",
  "cb1",
  "remark",
  "title",
  "email_id",
  "accounting_details",
  "company",
  "mode_of_payment",
  "clearance_date",
  "column_break_24",
  "payable_account",
  "accounting_dimensions_section",
  "project",
  "dimension_col_break",
  "cost_center",
  "more_details",
  "status",
  "amended_from",
  "advance_payments",
  "advances"
 ],
 "fields": [
  {
   "fieldname": "naming_series",
   "fieldtype": "Select",
   "label": "Series",
   "no_copy": 1,
   "options": "HR-EXP-.YYYY.-",
   "print_hide": 1,
   "reqd": 1,
   "set_only_once": 1
  },
  {
   "fieldname": "employee",
   "fieldtype": "Link",
   "in_global_search": 1,
   "in_standard_filter": 1,
   "label": "From Employee",
   "oldfieldname": "employee",
   "oldfieldtype": "Link",
   "options": "Employee",
   "reqd": 1,
   "search_index": 1
  },
  {
   "fetch_from": "employee.employee_name",
   "fieldname": "employee_name",
   "fieldtype": "Data",
   "in_global_search": 1,
   "label": "Employee Name",
   "oldfieldname": "employee_name",
   "oldfieldtype": "Data",
   "read_only": 1,
   "width": "150px"
  },
  {
   "fetch_from": "employee.department",
   "fieldname": "department",
   "fieldtype": "Link",
   "label": "Department",
   "options": "Department",
   "read_only": 1
  },
  {
   "fieldname": "column_break_5",
   "fieldtype": "Column Break"
  },
  {
   "fieldname": "expense_approver",
   "fieldtype": "Link",
   "label": "Expense Approver",
   "options": "User"
  },
  {
   "default": "Draft",
   "fieldname": "approval_status",
   "fieldtype": "Select",
   "label": "Approval Status",
   "no_copy": 1,
   "options": "Draft\nApproved\nRejected",
   "search_index": 1
  },
  {
   "fieldname": "total_claimed_amount",
   "fieldtype": "Currency",
   "in_list_view": 1,
   "label": "Total Claimed Amount",
   "no_copy": 1,
   "oldfieldname": "total_claimed_amount",
   "oldfieldtype": "Currency",
   "options": "Company:company:default_currency",
   "read_only": 1,
   "width": "160px"
  },
  {
   "fieldname": "total_sanctioned_amount",
   "fieldtype": "Currency",
   "label": "Total Sanctioned Amount",
   "no_copy": 1,
   "oldfieldname": "total_sanctioned_amount",
   "oldfieldtype": "Currency",
   "options": "Company:company:default_currency",
   "read_only": 1,
   "width": "160px"
  },
  {
   "default": "0",
   "depends_on": "eval:(doc.docstatus==0 || doc.is_paid)",
   "fieldname": "is_paid",
   "fieldtype": "Check",
   "label": "Is Paid"
  },
  {
   "fieldname": "expense_details",
   "fieldtype": "Section Break",
   "oldfieldtype": "Section Break"
  },
  {
   "fieldname": "expenses",
   "fieldtype": "Table",
   "label": "Expenses",
   "oldfieldname": "expense_voucher_details",
   "oldfieldtype": "Table",
   "options": "Expense Claim Detail",
   "reqd": 1
  },
  {
   "fieldname": "sb1",
   "fieldtype": "Section Break",
   "options": "Simple"
  },
  {
   "default": "Today",
   "fieldname": "posting_date",
   "fieldtype": "Date",
   "in_standard_filter": 1,
   "label": "Posting Date",
   "oldfieldname": "posting_date",
   "oldfieldtype": "Date",
   "reqd": 1
  },
  {
   "fieldname": "vehicle_log",
   "fieldtype": "Link",
   "label": "Vehicle Log",
   "options": "Vehicle Log",
   "read_only": 1
  },
  {
   "fieldname": "project",
   "fieldtype": "Link",
   "label": "Project",
   "options": "Project"
  },
  {
   "fieldname": "task",
   "fieldtype": "Link",
   "label": "Task",
   "options": "Task",
   "remember_last_selected_value": 1
  },
  {
   "fieldname": "cb1",
   "fieldtype": "Column Break"
  },
  {
   "fieldname": "total_amount_reimbursed",
   "fieldtype": "Currency",
   "in_list_view": 1,
   "label": "Total Amount Reimbursed",
   "no_copy": 1,
   "options": "Company:company:default_currency",
   "read_only": 1
  },
  {
   "fieldname": "remark",
   "fieldtype": "Small Text",
   "label": "Remark",
   "no_copy": 1,
   "oldfieldname": "remark",
   "oldfieldtype": "Small Text"
  },
  {
   "allow_on_submit": 1,
   "default": "{employee_name}",
   "fieldname": "title",
   "fieldtype": "Data",
   "hidden": 1,
   "label": "Title",
   "no_copy": 1
  },
  {
   "fieldname": "email_id",
   "fieldtype": "Data",
   "hidden": 1,
   "label": "Employees Email Id",
   "oldfieldname": "email_id",
   "oldfieldtype": "Data",
   "print_hide": 1
  },
  {
   "fieldname": "accounting_details",
   "fieldtype": "Section Break",
   "label": "Accounting Details"
  },
  {
   "fieldname": "company",
   "fieldtype": "Link",
   "in_standard_filter": 1,
   "label": "Company",
   "oldfieldname": "company",
   "oldfieldtype": "Link",
   "options": "Company",
   "remember_last_selected_value": 1,
   "reqd": 1
  },
  {
   "depends_on": "is_paid",
   "fieldname": "mode_of_payment",
   "fieldtype": "Link",
   "label": "Mode of Payment",
   "options": "Mode of Payment"
  },
  {
   "fieldname": "clearance_date",
   "fieldtype": "Date",
   "label": "Clearance Date"
  },
  {
   "fieldname": "column_break_24",
   "fieldtype": "Column Break"
  },
  {
   "fieldname": "payable_account",
   "fieldtype": "Link",
   "label": "Payable Account",
   "options": "Account",
   "reqd": 1
  },
  {
   "fieldname": "cost_center",
   "fieldtype": "Link",
   "label": "Cost Center",
   "options": "Cost Center"
  },
  {
   "collapsible": 1,
   "fieldname": "more_details",
   "fieldtype": "Section Break",
   "label": "More Details"
  },
  {
   "allow_on_submit": 1,
   "default": "Draft",
   "fieldname": "status",
   "fieldtype": "Select",
   "in_list_view": 1,
   "label": "Status",
   "no_copy": 1,
   "options": "Draft\nPaid\nUnpaid\nRejected\nSubmitted\nCancelled",
   "print_hide": 1,
   "read_only": 1
  },
  {
   "fieldname": "amended_from",
   "fieldtype": "Link",
   "ignore_user_permissions": 1,
   "label": "Amended From",
   "no_copy": 1,
   "oldfieldname": "amended_from",
   "oldfieldtype": "Data",
   "options": "Expense Claim",
   "print_hide": 1,
   "read_only": 1,
   "report_hide": 1,
   "width": "160px"
  },
  {
   "fieldname": "advance_payments",
   "fieldtype": "Section Break",
   "label": "Advance Payments"
  },
  {
   "fieldname": "advances",
   "fieldtype": "Table",
   "label": "Advances",
   "options": "Expense Claim Advance"
  },
  {
   "fieldname": "total_advance_amount",
   "fieldtype": "Currency",
   "label": "Total Advance Amount",
   "options": "Company:company:default_currency",
   "read_only": 1
  },
  {
   "fieldname": "accounting_dimensions_section",
   "fieldtype": "Section Break",
   "label": "Accounting Dimensions"
  },
  {
   "fieldname": "dimension_col_break",
   "fieldtype": "Column Break"
  },
  {
   "fieldname": "taxes",
   "fieldtype": "Table",
   "label": "Expense Taxes and Charges",
   "options": "Expense Taxes and Charges"
  },
  {
   "fieldname": "section_break_16",
   "fieldtype": "Section Break"
  },
  {
   "fieldname": "transactions_section",
   "fieldtype": "Section Break"
  },
  {
   "fieldname": "grand_total",
   "fieldtype": "Currency",
   "in_list_view": 1,
   "label": "Grand Total",
   "options": "Company:company:default_currency",
   "read_only": 1
  },
  {
   "fieldname": "column_break_17",
   "fieldtype": "Column Break"
  },
  {
   "fieldname": "total_taxes_and_charges",
   "fieldtype": "Currency",
   "label": "Total Taxes and Charges",
   "options": "Company:company:default_currency",
   "read_only": 1
  },
  {
   "depends_on": "eval: doc.delivery_trip",
   "fieldname": "delivery_trip",
   "fieldtype": "Link",
   "label": "Delivery Trip",
   "options": "Delivery Trip"
  }
 ],
 "icon": "fa fa-money",
 "idx": 1,
 "is_submittable": 1,
 "links": [],
<<<<<<< HEAD
 "modified": "2020-03-16 18:11:07.861985",
=======
 "modified": "2021-11-22 16:26:57.787838",
>>>>>>> 540559d6
 "modified_by": "Administrator",
 "module": "HR",
 "name": "Expense Claim",
 "name_case": "Title Case",
 "naming_rule": "By \"Naming Series\" field",
 "owner": "Administrator",
 "permissions": [
  {
   "amend": 1,
   "cancel": 1,
   "create": 1,
   "delete": 1,
   "email": 1,
   "export": 1,
   "print": 1,
   "read": 1,
   "report": 1,
   "role": "HR Manager",
   "share": 1,
   "submit": 1,
   "write": 1
  },
  {
   "create": 1,
   "email": 1,
   "print": 1,
   "read": 1,
   "report": 1,
   "role": "Employee",
   "share": 1,
   "write": 1
  },
  {
   "amend": 1,
   "cancel": 1,
   "create": 1,
   "delete": 1,
   "email": 1,
   "print": 1,
   "read": 1,
   "report": 1,
   "role": "Expense Approver",
   "share": 1,
   "submit": 1,
   "write": 1
  },
  {
   "amend": 1,
   "cancel": 1,
   "create": 1,
   "delete": 1,
   "email": 1,
   "print": 1,
   "read": 1,
   "report": 1,
   "role": "HR User",
   "share": 1,
   "submit": 1,
   "write": 1
  }
 ],
 "search_fields": "employee,employee_name",
 "show_name_in_global_search": 1,
 "sort_field": "modified",
 "sort_order": "DESC",
 "timeline_field": "employee",
 "title_field": "title"
}<|MERGE_RESOLUTION|>--- conflicted
+++ resolved
@@ -380,11 +380,7 @@
  "idx": 1,
  "is_submittable": 1,
  "links": [],
-<<<<<<< HEAD
- "modified": "2020-03-16 18:11:07.861985",
-=======
  "modified": "2021-11-22 16:26:57.787838",
->>>>>>> 540559d6
  "modified_by": "Administrator",
  "module": "HR",
  "name": "Expense Claim",
