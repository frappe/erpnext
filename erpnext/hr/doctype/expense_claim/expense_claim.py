--- conflicted
+++ resolved
@@ -317,7 +317,6 @@
 	}
 
 @frappe.whitelist()
-<<<<<<< HEAD
 def get_purchase_invoice_details(purchase_invoice):
 	details = frappe.db.get_value("Purchase Invoice", purchase_invoice, ["supplier", "credit_to"], as_dict=1)
 	if not details:
@@ -327,21 +326,6 @@
 		"account": details.credit_to,
 		"supplier": details.supplier
 	})
-=======
-def get_advances(employee, advance_id=None):
-	if not advance_id:
-		condition = 'docstatus=1 and employee="{0}" and paid_amount > 0 and paid_amount > claimed_amount'.format(frappe.db.escape(employee))
-	else:
-		condition = 'name="{0}"'.format(frappe.db.escape(advance_id))
-
-	return frappe.db.sql("""
-		select
-			name, posting_date, paid_amount, claimed_amount, advance_account
-		from
-			`tabEmployee Advance`
-		where {0}
-	""".format(condition), as_dict=1)
->>>>>>> 332b4171
 
 
 @frappe.whitelist()
