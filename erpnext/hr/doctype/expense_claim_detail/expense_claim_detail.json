--- conflicted
+++ resolved
@@ -119,11 +119,7 @@
  "idx": 1,
  "istable": 1,
  "links": [],
-<<<<<<< HEAD
- "modified": "2020-05-11 18:54:35.601592",
-=======
  "modified": "2021-11-26 14:23:45.539922",
->>>>>>> 540559d6
  "modified_by": "Administrator",
  "module": "HR",
  "name": "Expense Claim Detail",
