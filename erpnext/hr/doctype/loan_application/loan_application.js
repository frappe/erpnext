--- conflicted
+++ resolved
@@ -23,27 +23,6 @@
 	},
 	add_toolbar_buttons: function(frm) {
 		if (frm.doc.status == "Approved") {
-<<<<<<< HEAD
-			// show create loan button if loan not created against loan aplication
-			frappe.db.get_value("Loan", {"loan_application": frm.doc.name}, "name", (r) => {
-				if (!r) {
-					frm.add_custom_button(__('Create Loan'), function() {
-						frappe.call({
-							method: "erpnext.hr.doctype.loan_application.loan_application.make_loan",
-							args: {
-								"source_name": frm.doc.name
-							},
-							callback: function(r) {
-								if(!r.exc) {
-									var doc = frappe.model.sync(r.message);
-									frappe.set_route("Form", r.message.doctype, r.message.name);
-								}
-							}
-						});
-					}).addClass("btn-primary");
-				}
-			});
-=======
 			frm.add_custom_button(__('Create Loan'), function() {
 				frappe.call({
 					method: "erpnext.hr.doctype.loan_application.loan_application.make_loan",
@@ -58,7 +37,6 @@
 					}
 				});
 			}).addClass("btn-primary");
->>>>>>> 0c0604b7
 		}
 	}
 });