--- conflicted
+++ resolved
@@ -29,18 +29,12 @@
 		if self.repayment_method == "Repay Fixed Amount per Period":
 			monthly_interest_rate = flt(self.rate_of_interest) / (12 *100)
 			if monthly_interest_rate:
-<<<<<<< HEAD
 				min_repayment_amount = self.loan_amount*monthly_interest_rate
 				if self.repayment_amount - min_repayment_amount < 0:
 					frappe.throw(_("Repayment Amount must be greater than " \
 						+ str(flt(min_repayment_amount, 2))))
 				self.repayment_periods = math.ceil(math.log(self.repayment_amount) -
 					math.log(self.repayment_amount - min_repayment_amount) /(math.log(1 + monthly_interest_rate)))
-=======
-				self.repayment_periods = math.ceil((math.log(self.repayment_amount) -
-					math.log(self.repayment_amount - (self.loan_amount*monthly_interest_rate))) /
-					(math.log(1 + monthly_interest_rate)))
->>>>>>> 0c849ac0
 			else:
 				self.repayment_periods = self.loan_amount / self.repayment_amount
 
