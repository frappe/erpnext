{
 "actions": [],
 "creation": "2013-08-02 13:45:23",
 "doctype": "DocType",
 "document_type": "Other",
 "editable_grid": 1,
 "engine": "InnoDB",
 "field_order": [
  "employee_settings",
  "retirement_age",
  "emp_created_by",
  "column_break_4",
  "expense_approver_mandatory_in_expense_claim",
  "sb_birthday",
  "stop_birthday_reminders",
  "birthday_email_template",
  "payroll_settings",
  "include_holidays_in_total_working_days",
  "disable_rounded_total",
  "max_working_hours_against_timesheet",
  "column_break_11",
  "email_salary_slip_to_employee",
  "encrypt_salary_slips_in_emails",
  "password_policy",
  "leave_settings",
  "leave_approval_notification_template",
  "leave_status_notification_template",
  "role_allowed_to_create_backdated_leave_application",
  "column_break_18",
  "leave_approver_mandatory_in_leave_application",
  "show_leaves_of_all_department_members_in_calendar",
  "auto_leave_encashment",
  "restrict_backdated_leave_application",
  "hiring_settings",
  "check_vacancies"
 ],
 "fields": [
  {
   "fieldname": "employee_settings",
   "fieldtype": "Section Break",
   "label": "Employee Settings"
  },
  {
   "description": "Enter retirement age in years",
   "fieldname": "retirement_age",
   "fieldtype": "Data",
   "label": "Retirement Age"
  },
  {
   "default": "Naming Series",
   "description": "Employee record is created using selected field. ",
   "fieldname": "emp_created_by",
   "fieldtype": "Select",
   "label": "Employee Records to be created by",
   "options": "Naming Series\nEmployee Number\nFull Name"
  },
  {
   "fieldname": "column_break_4",
   "fieldtype": "Column Break"
  },
  {
   "default": "0",
   "description": "Don't send Employee Birthday Reminders",
   "fieldname": "stop_birthday_reminders",
   "fieldtype": "Check",
   "label": "Stop Birthday Reminders"
  },
  {
   "default": "1",
   "fieldname": "expense_approver_mandatory_in_expense_claim",
   "fieldtype": "Check",
   "label": "Expense Approver Mandatory In Expense Claim"
  },
  {
   "fieldname": "payroll_settings",
   "fieldtype": "Section Break",
   "label": "Payroll Settings"
  },
  {
   "default": "0",
   "description": "If checked, Total no. of Working Days will include holidays, and this will reduce the value of Salary Per Day",
   "fieldname": "include_holidays_in_total_working_days",
   "fieldtype": "Check",
   "label": "Include holidays in Total no. of Working Days"
  },
  {
   "fieldname": "max_working_hours_against_timesheet",
   "fieldtype": "Float",
   "label": "Max working hours against Timesheet"
  },
  {
   "fieldname": "column_break_11",
   "fieldtype": "Column Break"
  },
  {
   "default": "1",
   "description": "Emails salary slip to employee based on preferred email selected in Employee",
   "fieldname": "email_salary_slip_to_employee",
   "fieldtype": "Check",
   "label": "Email Salary Slip to Employee"
  },
  {
   "default": "0",
   "depends_on": "eval: doc.email_salary_slip_to_employee == 1;",
   "description": "The salary slip emailed to the employee will be password protected, the password will be generated based on the password policy.",
   "fieldname": "encrypt_salary_slips_in_emails",
   "fieldtype": "Check",
   "label": "Encrypt Salary Slips in Emails"
  },
  {
   "depends_on": "eval: doc.encrypt_salary_slips_in_emails == 1",
   "description": "<b>Example:</b> SAL-{first_name}-{date_of_birth.year} <br>This will generate a password like SAL-Jane-1972",
   "fieldname": "password_policy",
   "fieldtype": "Data",
   "in_list_view": 1,
   "label": "Password Policy"
  },
  {
   "collapsible": 1,
   "fieldname": "leave_settings",
   "fieldtype": "Section Break",
   "label": "Leave Settings"
  },
  {
   "fieldname": "leave_approval_notification_template",
   "fieldtype": "Link",
   "label": "Leave Approval Notification Template",
   "options": "Email Template"
  },
  {
   "fieldname": "leave_status_notification_template",
   "fieldtype": "Link",
   "label": "Leave Status Notification Template",
   "options": "Email Template"
  },
  {
   "fieldname": "column_break_18",
   "fieldtype": "Column Break"
  },
  {
   "default": "1",
   "fieldname": "leave_approver_mandatory_in_leave_application",
   "fieldtype": "Check",
   "label": "Leave Approver Mandatory In Leave Application"
  },
  {
   "default": "0",
   "fieldname": "show_leaves_of_all_department_members_in_calendar",
   "fieldtype": "Check",
   "label": "Show Leaves Of All Department Members In Calendar"
  },
  {
   "collapsible": 1,
   "fieldname": "hiring_settings",
   "fieldtype": "Section Break",
   "label": "Hiring Settings"
  },
  {
   "default": "0",
   "fieldname": "check_vacancies",
   "fieldtype": "Check",
   "label": "Check Vacancies On Job Offer Creation"
  },
  {
   "default": "0",
   "fieldname": "auto_leave_encashment",
   "fieldtype": "Check",
   "label": "Auto Leave Encashment"
  },
  {
<<<<<<< HEAD
   "collapsible": 1,
   "fieldname": "sb_birthday",
   "fieldtype": "Section Break",
   "label": "Birthday Settings"
  },
  {
   "depends_on": "eval:!doc.stop_birthday_reminders",
   "fieldname": "birthday_email_template",
   "fieldtype": "Link",
   "label": "Birthday Email Template",
   "options": "Email Template"
  },
  {
   "depends_on": "eval:doc.restrict_backdated_leave_application == 1",
   "fieldname": "role_allowed_to_create_backdated_leave_application",
   "fieldtype": "Link",
   "label": "Role Allowed to Create Backdated Leave Application",
   "options": "Role"
  },
  {
   "default": "0",
   "fieldname": "restrict_backdated_leave_application",
   "fieldtype": "Check",
   "label": "Restrict Backdated Leave Application"
=======
   "default": "0",
   "description": "If checked, hides and disables Rounded Total field in Salary Slips",
   "fieldname": "disable_rounded_total",
   "fieldtype": "Check",
   "label": "Disable Rounded Total"
>>>>>>> 7b8bf4f4
  }
 ],
 "icon": "fa fa-cog",
 "idx": 1,
 "issingle": 1,
 "links": [],
<<<<<<< HEAD
 "modified": "2020-01-06 17:35:13.827644",
=======
 "modified": "2019-12-31 14:28:32.004121",
>>>>>>> 7b8bf4f4
 "modified_by": "Administrator",
 "module": "HR",
 "name": "HR Settings",
 "owner": "Administrator",
 "permissions": [
  {
   "create": 1,
   "email": 1,
   "print": 1,
   "read": 1,
   "role": "System Manager",
   "share": 1,
   "write": 1
  }
 ],
 "sort_field": "modified",
 "sort_order": "ASC"
}<|MERGE_RESOLUTION|>--- conflicted
+++ resolved
@@ -168,7 +168,6 @@
    "label": "Auto Leave Encashment"
   },
   {
-<<<<<<< HEAD
    "collapsible": 1,
    "fieldname": "sb_birthday",
    "fieldtype": "Section Break",
@@ -193,24 +192,20 @@
    "fieldname": "restrict_backdated_leave_application",
    "fieldtype": "Check",
    "label": "Restrict Backdated Leave Application"
-=======
+  },
+  {
    "default": "0",
    "description": "If checked, hides and disables Rounded Total field in Salary Slips",
    "fieldname": "disable_rounded_total",
    "fieldtype": "Check",
    "label": "Disable Rounded Total"
->>>>>>> 7b8bf4f4
   }
  ],
  "icon": "fa fa-cog",
  "idx": 1,
  "issingle": 1,
  "links": [],
-<<<<<<< HEAD
  "modified": "2020-01-06 17:35:13.827644",
-=======
- "modified": "2019-12-31 14:28:32.004121",
->>>>>>> 7b8bf4f4
  "modified_by": "Administrator",
  "module": "HR",
  "name": "HR Settings",
