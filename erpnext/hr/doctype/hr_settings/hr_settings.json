{
 "actions": [],
 "creation": "2013-08-02 13:45:23",
 "doctype": "DocType",
 "document_type": "Other",
 "editable_grid": 1,
 "engine": "InnoDB",
 "field_order": [
  "employee_settings",
  "emp_created_by",
  "standard_working_hours",
<<<<<<< HEAD
  "column_break_4",
  "retirement_age",
  "stop_birthday_reminders",
  "leave_and_expense_claim_settings",
  "leave_approver_mandatory_in_leave_application",
  "show_leaves_of_all_department_members_in_calendar",
  "auto_leave_encashment",
  "column_break_18",
  "expense_approver_mandatory_in_expense_claim",
  "allow_backdated_leave_application",
  "role_allowed_to_create_backdated_leave_application"
=======
  "expense_approver_mandatory_in_expense_claim",
  "reminders_section",
  "send_birthday_reminders",
  "column_break_9",
  "send_work_anniversary_reminders",
  "column_break_11",
  "send_holiday_reminders",
  "frequency",
  "leave_settings",
  "send_leave_notification",
  "leave_approval_notification_template",
  "leave_status_notification_template",
  "role_allowed_to_create_backdated_leave_application",
  "column_break_18",
  "leave_approver_mandatory_in_leave_application",
  "show_leaves_of_all_department_members_in_calendar",
  "auto_leave_encashment",
  "restrict_backdated_leave_application",
  "hiring_settings",
  "check_vacancies",
  "send_interview_reminder",
  "interview_reminder_template",
  "remind_before",
  "column_break_29",
  "send_interview_feedback_reminder",
  "feedback_reminder_notification_template"
>>>>>>> 23431cf2
 ],
 "fields": [
  {
   "fieldname": "employee_settings",
   "fieldtype": "Section Break",
   "label": "Employee Settings"
  },
  {
   "description": "Enter retirement age in years",
   "fieldname": "retirement_age",
   "fieldtype": "Data",
   "label": "Retirement Age"
  },
  {
   "default": "Naming Series",
   "description": "Employee records are created using the selected field",
   "fieldname": "emp_created_by",
   "fieldtype": "Select",
   "label": "Employee Naming By",
   "options": "Naming Series\nEmployee Number\nFull Name"
  },
  {
   "fieldname": "column_break_4",
   "fieldtype": "Column Break"
  },
  {
   "default": "1",
   "fieldname": "expense_approver_mandatory_in_expense_claim",
   "fieldtype": "Check",
   "label": "Expense Approver Mandatory In Expense Claim"
  },
  {
   "fieldname": "column_break_18",
   "fieldtype": "Column Break"
  },
  {
   "default": "1",
   "fieldname": "leave_approver_mandatory_in_leave_application",
   "fieldtype": "Check",
   "label": "Leave Approver Mandatory In Leave Application"
  },
  {
   "default": "0",
   "fieldname": "show_leaves_of_all_department_members_in_calendar",
   "fieldtype": "Check",
   "label": "Show Leaves Of All Department Members In Calendar"
  },
  {
   "default": "0",
   "fieldname": "auto_leave_encashment",
   "fieldtype": "Check",
   "label": "Auto Leave Encashment"
  },
  {
   "depends_on": "eval:doc.allow_backdated_leave_application == 0",
   "fieldname": "role_allowed_to_create_backdated_leave_application",
   "fieldtype": "Link",
   "label": "Role Allowed to Create Backdated Leave Application",
   "mandatory_depends_on": "eval:doc.allow_backdated_leave_application == 0",
   "options": "Role"
  },
  {
   "fieldname": "standard_working_hours",
   "fieldtype": "Int",
   "label": "Standard Working Hours"
  },
  {
<<<<<<< HEAD
   "default": "0",
   "fieldname": "allow_backdated_leave_application",
   "fieldtype": "Check",
   "label": "Allow Backdated Leave Application"
  },
  {
   "collapsible": 1,
   "fieldname": "leave_and_expense_claim_settings",
   "fieldtype": "Section Break",
   "label": "Leave and Expense Claim Settings"
=======
   "default": "00:15:00",
   "depends_on": "send_interview_reminder",
   "fieldname": "remind_before",
   "fieldtype": "Time",
   "label": "Remind Before"
  },
  {
   "collapsible": 1,
   "fieldname": "reminders_section",
   "fieldtype": "Section Break",
   "label": "Reminders"
  },
  {
   "default": "1",
   "fieldname": "send_holiday_reminders",
   "fieldtype": "Check",
   "label": "Holidays"
  },
  {
   "default": "1",
   "fieldname": "send_work_anniversary_reminders",
   "fieldtype": "Check",
   "label": "Work Anniversaries "
  },
  {
   "default": "Weekly",
   "depends_on": "eval:doc.send_holiday_reminders",
   "fieldname": "frequency",
   "fieldtype": "Select",
   "label": "Set the frequency for holiday reminders",
   "options": "Weekly\nMonthly"
  },
  {
   "default": "1",
   "fieldname": "send_birthday_reminders",
   "fieldtype": "Check",
   "label": "Birthdays"
  },
  {
   "fieldname": "column_break_9",
   "fieldtype": "Column Break"
  },
  {
   "fieldname": "column_break_11",
   "fieldtype": "Column Break"
  },
  {
   "default": "0",
   "fieldname": "send_interview_reminder",
   "fieldtype": "Check",
   "label": "Send Interview Reminder"
  },
  {
   "default": "0",
   "fieldname": "send_interview_feedback_reminder",
   "fieldtype": "Check",
   "label": "Send Interview Feedback Reminder"
  },
  {
   "fieldname": "column_break_29",
   "fieldtype": "Column Break"
  },
  {
   "depends_on": "send_interview_feedback_reminder",
   "fieldname": "feedback_reminder_notification_template",
   "fieldtype": "Link",
   "label": "Feedback Reminder Notification Template",
   "mandatory_depends_on": "send_interview_feedback_reminder",
   "options": "Email Template"
  },
  {
   "depends_on": "send_interview_reminder",
   "fieldname": "interview_reminder_template",
   "fieldtype": "Link",
   "label": "Interview Reminder Notification Template",
   "mandatory_depends_on": "send_interview_reminder",
   "options": "Email Template"
>>>>>>> 23431cf2
  }
 ],
 "icon": "fa fa-cog",
 "idx": 1,
 "issingle": 1,
 "links": [],
<<<<<<< HEAD
 "modified": "2021-05-18 06:28:23.866074",
=======
 "modified": "2021-09-30 22:42:14.683983",
>>>>>>> 23431cf2
 "modified_by": "Administrator",
 "module": "HR",
 "name": "HR Settings",
 "owner": "Administrator",
 "permissions": [
  {
   "create": 1,
   "email": 1,
   "print": 1,
   "read": 1,
   "role": "System Manager",
   "share": 1,
   "write": 1
  }
 ],
 "sort_field": "modified",
 "sort_order": "ASC",
 "track_changes": 1
}<|MERGE_RESOLUTION|>--- conflicted
+++ resolved
@@ -9,19 +9,6 @@
   "employee_settings",
   "emp_created_by",
   "standard_working_hours",
-<<<<<<< HEAD
-  "column_break_4",
-  "retirement_age",
-  "stop_birthday_reminders",
-  "leave_and_expense_claim_settings",
-  "leave_approver_mandatory_in_leave_application",
-  "show_leaves_of_all_department_members_in_calendar",
-  "auto_leave_encashment",
-  "column_break_18",
-  "expense_approver_mandatory_in_expense_claim",
-  "allow_backdated_leave_application",
-  "role_allowed_to_create_backdated_leave_application"
-=======
   "expense_approver_mandatory_in_expense_claim",
   "reminders_section",
   "send_birthday_reminders",
@@ -48,7 +35,6 @@
   "column_break_29",
   "send_interview_feedback_reminder",
   "feedback_reminder_notification_template"
->>>>>>> 23431cf2
  ],
  "fields": [
   {
@@ -116,7 +102,6 @@
    "label": "Standard Working Hours"
   },
   {
-<<<<<<< HEAD
    "default": "0",
    "fieldname": "allow_backdated_leave_application",
    "fieldtype": "Check",
@@ -127,7 +112,8 @@
    "fieldname": "leave_and_expense_claim_settings",
    "fieldtype": "Section Break",
    "label": "Leave and Expense Claim Settings"
-=======
+  },
+  {
    "default": "00:15:00",
    "depends_on": "send_interview_reminder",
    "fieldname": "remind_before",
@@ -205,18 +191,13 @@
    "label": "Interview Reminder Notification Template",
    "mandatory_depends_on": "send_interview_reminder",
    "options": "Email Template"
->>>>>>> 23431cf2
   }
  ],
  "icon": "fa fa-cog",
  "idx": 1,
  "issingle": 1,
  "links": [],
-<<<<<<< HEAD
- "modified": "2021-05-18 06:28:23.866074",
-=======
- "modified": "2021-09-30 22:42:14.683983",
->>>>>>> 23431cf2
+ "modified": "2021-09-30 23:42:14.683983",
  "modified_by": "Administrator",
  "module": "HR",
  "name": "HR Settings",
