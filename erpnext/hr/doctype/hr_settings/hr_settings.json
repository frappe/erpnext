--- conflicted
+++ resolved
@@ -149,7 +149,6 @@
    "label": "Standard Working Hours"
   },
   {
-<<<<<<< HEAD
    "default": "1",
    "fieldname": "interview_reminder",
    "fieldtype": "Check",
@@ -184,7 +183,6 @@
   },
   {
    "fieldname": "column_break_23",
-=======
    "collapsible": 1,
    "fieldname": "reminders_section",
    "fieldtype": "Section Break",
@@ -222,7 +220,6 @@
   },
   {
    "fieldname": "column_break_11",
->>>>>>> 085585cb
    "fieldtype": "Column Break"
   }
  ],
@@ -230,11 +227,7 @@
  "idx": 1,
  "issingle": 1,
  "links": [],
-<<<<<<< HEAD
- "modified": "2021-06-22 10:52:56.192773",
-=======
- "modified": "2021-08-24 14:54:12.834162",
->>>>>>> 085585cb
+ "modified": "2021-08-30 12:01:12.834162",
  "modified_by": "Administrator",
  "module": "HR",
  "name": "HR Settings",
