--- conflicted
+++ resolved
@@ -4,11 +4,7 @@
 from __future__ import unicode_literals
 import frappe
 
-<<<<<<< HEAD
-from frappe.utils import getdate, validate_email_address, today, add_years, format_date, cstr, get_link_to_form
-=======
 from frappe.utils import getdate, validate_email_address, today, add_years, cstr
->>>>>>> e6633cdd
 from frappe.model.naming import set_name_by_naming_series
 from frappe import throw, _, scrub, bold
 from frappe.permissions import add_user_permission, remove_user_permission, \
@@ -40,11 +36,7 @@
 
 	def validate(self):
 		from erpnext.controllers.status_updater import validate_status
-<<<<<<< HEAD
-		validate_status(self.status, ["Active", "Suspended", "Left"])
-=======
 		validate_status(self.status, ["Active", "Inactive", "Suspended", "Left"])
->>>>>>> e6633cdd
 
 		self.employee = self.name
 		self.set_employee_name()
