--- conflicted
+++ resolved
@@ -1,12 +1,7 @@
 # Copyright (c) 2015, Frappe Technologies Pvt. Ltd. and Contributors
 # License: GNU General Public License v3. See license.txt
 import frappe
-<<<<<<< HEAD
-
-from frappe.utils import getdate, validate_email_address, today, add_years, format_datetime, cstr
-=======
 from frappe import _, scrub, throw
->>>>>>> 540559d6
 from frappe.model.naming import set_name_by_naming_series
 from frappe.permissions import (
 	add_user_permission,
