--- conflicted
+++ resolved
@@ -89,8 +89,6 @@
 		})
 
 		if employee_user_permission_exists: return
-<<<<<<< HEAD
-=======
 
 		employee_user_permission_exists = frappe.db.exists('User Permission', {
 			'allow': 'Employee',
@@ -99,7 +97,6 @@
 		})
 
 		if employee_user_permission_exists: return
->>>>>>> 0c0604b7
 
 		add_user_permission("Employee", self.name, self.user_id)
 		set_user_permission_if_allowed("Company", self.company, self.user_id)
