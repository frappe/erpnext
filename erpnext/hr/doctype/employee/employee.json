--- conflicted
+++ resolved
@@ -812,11 +812,7 @@
  "idx": 24,
  "image_field": "image",
  "links": [],
-<<<<<<< HEAD
- "modified": "2022-04-28 20:38:53.886319",
-=======
  "modified": "2022-07-18 20:03:43.188705",
->>>>>>> 32ba8c7d
  "modified_by": "Administrator",
  "module": "HR",
  "name": "Employee",
