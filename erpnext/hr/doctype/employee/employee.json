--- conflicted
+++ resolved
@@ -812,12 +812,8 @@
  "icon": "fa fa-user",
  "idx": 24,
  "image_field": "image",
-<<<<<<< HEAD
- "modified": "2020-01-09 04:23:55.611366",
-=======
  "links": [],
  "modified": "2021-06-17 11:31:37.730760",
->>>>>>> 540559d6
  "modified_by": "Administrator",
  "module": "HR",
  "name": "Employee",
