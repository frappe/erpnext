--- conflicted
+++ resolved
@@ -21,15 +21,11 @@
 			},
 			{
 				'label': _('Expense'),
-<<<<<<< HEAD
-				'items': ['Expense Claim', 'Employee Advance']
-=======
 				'items': ['Expense Claim', 'Travel Request']
 			},
 			{
 				'label': _('Benefit'),
 				'items': ['Employee Benefit Application', 'Employee Benefit Claim']
->>>>>>> 0c0604b7
 			},
 			{
 				'label': _('Evaluation'),
