# -*- coding: utf-8 -*-
# Copyright (c) 2015, Frappe Technologies Pvt. Ltd. and contributors
# For license information, please see license.txt

from __future__ import unicode_literals
import frappe, math, json
import erpnext
from frappe import _
from frappe.utils import flt, rounded, add_months, nowdate, getdate
from erpnext.controllers.accounts_controller import AccountsController

class Loan(AccountsController):
	def validate(self):
		validate_repayment_method(self.repayment_method, self.loan_amount, self.monthly_repayment_amount, self.repayment_periods)
		self.set_missing_fields()
<<<<<<< HEAD
		self.validate_loan_application()
=======
>>>>>>> 0c0604b7
		self.make_repayment_schedule()
		self.set_repayment_period()
		self.calculate_totals()

	def set_missing_fields(self):
		if not self.company:
			self.company = erpnext.get_default_company()

		if not self.posting_date:
			self.posting_date = nowdate()

		if self.loan_type and not self.rate_of_interest:
			self.rate_of_interest = frappe.db.get_value("Loan Type", self.loan_type, "rate_of_interest")

		if self.repayment_method == "Repay Over Number of Periods":
			self.monthly_repayment_amount = get_monthly_repayment_amount(self.repayment_method, self.loan_amount, self.rate_of_interest, self.repayment_periods)

		if self.status == "Repaid/Closed":
			self.total_amount_paid = self.total_payment

<<<<<<< HEAD
	def validate_loan_application(self):
		if self.loan_application:
			loan = frappe.db.get_value("Loan", {"loan_application": self.loan_application}, "name")

			if loan and loan != self.name:
				frappe.throw(_("Loan {0} already created for Loan Application {1}").format(frappe.bold(loan),
					frappe.bold(self.loan_application)))
=======
>>>>>>> 0c0604b7

	def make_jv_entry(self):
		self.check_permission('write')
		journal_entry = frappe.new_doc('Journal Entry')
		journal_entry.voucher_type = 'Bank Entry'
		journal_entry.user_remark = _('Against Loan: {0}').format(self.name)
		journal_entry.company = self.company
		journal_entry.posting_date = nowdate()

		account_amt_list = []

		account_amt_list.append({
			"account": self.loan_account,
			"party_type": self.applicant_type,
			"party": self.applicant,
			"debit_in_account_currency": self.loan_amount,
			"reference_type": "Loan",
			"reference_name": self.name,
			})
		account_amt_list.append({
			"account": self.payment_account,
			"credit_in_account_currency": self.loan_amount,
			"reference_type": "Loan",
			"reference_name": self.name,
			})
		journal_entry.set("accounts", account_amt_list)
		return journal_entry.as_dict()

	def make_repayment_schedule(self):
		self.repayment_schedule = []
		payment_date = self.repayment_start_date
		balance_amount = self.loan_amount
		while(balance_amount > 0):
			interest_amount = rounded(balance_amount * flt(self.rate_of_interest) / (12*100))
			principal_amount = self.monthly_repayment_amount - interest_amount
			balance_amount = rounded(balance_amount + interest_amount - self.monthly_repayment_amount)

			if balance_amount < 0:
				principal_amount += balance_amount
				balance_amount = 0.0

			total_payment = principal_amount + interest_amount
			self.append("repayment_schedule", {
				"payment_date": payment_date,
				"principal_amount": principal_amount,
				"interest_amount": interest_amount,
				"total_payment": total_payment,
				"balance_loan_amount": balance_amount
			})
			next_payment_date = add_months(payment_date, 1)
			payment_date = next_payment_date

	def set_repayment_period(self):
		if self.repayment_method == "Repay Fixed Amount per Period":
			repayment_periods = len(self.repayment_schedule)

			self.repayment_periods = repayment_periods

	def calculate_totals(self):
		self.total_payment = 0
		self.total_interest_payable = 0
		self.total_amount_paid = 0
		for data in self.repayment_schedule:
			self.total_payment += data.total_payment
			self.total_interest_payable +=data.interest_amount
			if data.paid:
				self.total_amount_paid += data.total_payment

def update_total_amount_paid(doc):
	total_amount_paid = 0
	for data in doc.repayment_schedule:
		if data.paid:
			total_amount_paid += data.total_payment
	frappe.db.set_value("Loan", doc.name, "total_amount_paid", total_amount_paid)

def update_disbursement_status(doc):
	disbursement = frappe.db.sql("""
		select posting_date, ifnull(sum(credit_in_account_currency), 0) as disbursed_amount
		from `tabGL Entry`
		where account = %s and against_voucher_type = 'Loan' and against_voucher = %s
	""", (doc.payment_account, doc.name), as_dict=1)[0]

	disbursement_date = None
<<<<<<< HEAD
	status = ''
=======
>>>>>>> 0c0604b7
	if not disbursement or disbursement.disbursed_amount == 0:
		status = "Sanctioned"
	elif disbursement.disbursed_amount == doc.loan_amount:
		disbursement_date = disbursement.posting_date
		status = "Disbursed"
	elif disbursement.disbursed_amount > doc.loan_amount:
		frappe.throw(_("Disbursed Amount cannot be greater than Loan Amount {0}").format(doc.loan_amount))

	if status == 'Disbursed' and getdate(disbursement_date) > getdate(frappe.db.get_value("Loan", doc.name, "repayment_start_date")):
			frappe.throw(_("Disbursement Date cannot be after Loan Repayment Start Date"))

	frappe.db.sql("""
		update `tabLoan`
		set status = %s, disbursement_date = %s
		where name = %s
	""", (status, disbursement_date, doc.name))

def validate_repayment_method(repayment_method, loan_amount, monthly_repayment_amount, repayment_periods):
	if repayment_method == "Repay Over Number of Periods" and not repayment_periods:
		frappe.throw(_("Please enter Repayment Periods"))

	if repayment_method == "Repay Fixed Amount per Period":
		if not monthly_repayment_amount:
			frappe.throw(_("Please enter repayment Amount"))
		if monthly_repayment_amount > loan_amount:
			frappe.throw(_("Monthly Repayment Amount cannot be greater than Loan Amount"))

def get_monthly_repayment_amount(repayment_method, loan_amount, rate_of_interest, repayment_periods):
	if rate_of_interest:
		monthly_interest_rate = flt(rate_of_interest) / (12 *100)
		monthly_repayment_amount = math.ceil((loan_amount * monthly_interest_rate *
			(1 + monthly_interest_rate)**repayment_periods) \
			/ ((1 + monthly_interest_rate)**repayment_periods - 1))
	else:
		monthly_repayment_amount = math.ceil(flt(loan_amount) / repayment_periods)
	return monthly_repayment_amount

@frappe.whitelist()
def get_loan_application(loan_application):
	loan = frappe.get_doc("Loan Application", loan_application)
	if loan:
		return loan.as_dict()

@frappe.whitelist()
def make_repayment_entry(payment_rows, loan, company, loan_account, applicant_type, applicant, \
	payment_account=None, interest_income_account=None):

	if isinstance(payment_rows, frappe.string_types):
		payment_rows_list = json.loads(payment_rows)
	else:
		frappe.throw(_("No repayments available for Journal Entry"))

	if payment_rows_list:
		row_name = list(set(d["name"] for d in payment_rows_list))
	else:
		frappe.throw(_("No repayments selected for Journal Entry"))
	total_payment = 0
	principal_amount = 0
	interest_amount = 0
	for d in payment_rows_list:
		total_payment += d["total_payment"]
		principal_amount += d["principal_amount"]
		interest_amount += d["interest_amount"]

	journal_entry = frappe.new_doc('Journal Entry')
	journal_entry.voucher_type = 'Bank Entry'
	journal_entry.user_remark = _('Against Loan: {0}').format(loan)
	journal_entry.company = company
	journal_entry.posting_date = nowdate()
	journal_entry.paid_loan = json.dumps(row_name)
	account_amt_list = []

	account_amt_list.append({
		"account": payment_account,
		"debit_in_account_currency": total_payment,
		"reference_type": "Loan",
		"reference_name": loan,
		})
	account_amt_list.append({
		"account": loan_account,
		"credit_in_account_currency": principal_amount,
		"party_type": applicant_type,
		"party": applicant,
		"reference_type": "Loan",
		"reference_name": loan,
		})
	account_amt_list.append({
		"account": interest_income_account,
		"credit_in_account_currency": interest_amount,
		"reference_type": "Loan",
		"reference_name": loan,
		})
	journal_entry.set("accounts", account_amt_list)

	return journal_entry.as_dict()

@frappe.whitelist()
def make_jv_entry(loan, company, loan_account, applicant_type, applicant, loan_amount,payment_account=None):

	journal_entry = frappe.new_doc('Journal Entry')
	journal_entry.voucher_type = 'Bank Entry'
	journal_entry.user_remark = _('Against Loan: {0}').format(loan)
	journal_entry.company = company
	journal_entry.posting_date = nowdate()
	account_amt_list = []

	account_amt_list.append({
		"account": loan_account,
		"debit_in_account_currency": loan_amount,
		"party_type": applicant_type,
		"party": applicant,
		"reference_type": "Loan",
		"reference_name": loan,
		})
	account_amt_list.append({
		"account": payment_account,
		"credit_in_account_currency": loan_amount,
		"reference_type": "Loan",
		"reference_name": loan,
		})
	journal_entry.set("accounts", account_amt_list)
	return journal_entry.as_dict()<|MERGE_RESOLUTION|>--- conflicted
+++ resolved
@@ -13,10 +13,6 @@
 	def validate(self):
 		validate_repayment_method(self.repayment_method, self.loan_amount, self.monthly_repayment_amount, self.repayment_periods)
 		self.set_missing_fields()
-<<<<<<< HEAD
-		self.validate_loan_application()
-=======
->>>>>>> 0c0604b7
 		self.make_repayment_schedule()
 		self.set_repayment_period()
 		self.calculate_totals()
@@ -37,16 +33,6 @@
 		if self.status == "Repaid/Closed":
 			self.total_amount_paid = self.total_payment
 
-<<<<<<< HEAD
-	def validate_loan_application(self):
-		if self.loan_application:
-			loan = frappe.db.get_value("Loan", {"loan_application": self.loan_application}, "name")
-
-			if loan and loan != self.name:
-				frappe.throw(_("Loan {0} already created for Loan Application {1}").format(frappe.bold(loan),
-					frappe.bold(self.loan_application)))
-=======
->>>>>>> 0c0604b7
 
 	def make_jv_entry(self):
 		self.check_permission('write')
@@ -130,10 +116,6 @@
 	""", (doc.payment_account, doc.name), as_dict=1)[0]
 
 	disbursement_date = None
-<<<<<<< HEAD
-	status = ''
-=======
->>>>>>> 0c0604b7
 	if not disbursement or disbursement.disbursed_amount == 0:
 		status = "Sanctioned"
 	elif disbursement.disbursed_amount == doc.loan_amount:
