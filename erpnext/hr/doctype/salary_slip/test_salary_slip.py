# Copyright (c) 2015, Frappe Technologies Pvt. Ltd. and Contributors
# License: GNU General Public License v3. See license.txt
from __future__ import unicode_literals

import unittest
import frappe
import erpnext
import calendar
import random
from erpnext.accounts.utils import get_fiscal_year
from frappe.utils.make_random import get_random
from frappe.utils import getdate, nowdate, add_days, add_months, flt, get_first_day, get_last_day
from erpnext.hr.doctype.salary_structure.salary_structure import make_salary_slip
from erpnext.hr.doctype.payroll_entry.payroll_entry import get_month_details
from erpnext.hr.doctype.employee.test_employee import make_employee
from erpnext.hr.doctype.employee_tax_exemption_declaration.test_employee_tax_exemption_declaration \
	import create_payroll_period, create_exemption_category

class TestSalarySlip(unittest.TestCase):
	def setUp(self):
		setup_test()
	def tearDown(self):
		frappe.db.set_value("HR Settings", None, "include_holidays_in_total_working_days", 0)
		frappe.set_user("Administrator")

	def test_payment_days_based_on_attendance(self):
		from erpnext.hr.doctype.attendance.attendance import mark_attendance
		no_of_days = self.get_no_of_days()

		# Payroll based on attendance
		frappe.db.set_value("HR Settings", None, "payroll_based_on", "Attendance")
		frappe.db.set_value("HR Settings", None, "daily_wages_fraction_for_half_day", 0.75)

<<<<<<< HEAD
		frappe.db.set_value("Company", erpnext.get_default_company() or 'Wind Power LLC', "default_holiday_list", "Salary Slip Test Holiday List")
		frappe.db.set_value("HR Settings", None, "email_salary_slip_to_employee", 0)
=======
		emp_id = make_employee("test_for_attendance@salary.com")
		frappe.db.set_value("Employee", emp_id, {"relieving_date": None, "status": "Active"})
>>>>>>> cd8b5d1e

		frappe.db.set_value("Leave Type", "Leave Without Pay", "include_holiday", 0)

		month_start_date = get_first_day(nowdate())
		month_end_date = get_last_day(nowdate())

		first_sunday = frappe.db.sql("""
			select holiday_date from `tabHoliday`
			where parent = 'Salary Slip Test Holiday List'
				and holiday_date between %s and %s
			order by holiday_date
		""", (month_start_date, month_end_date))[0][0]

		mark_attendance(emp_id, first_sunday, 'Absent', ignore_validate=True) # invalid lwp
		mark_attendance(emp_id, add_days(first_sunday, 1), 'Absent', ignore_validate=True) # valid lwp
		mark_attendance(emp_id, add_days(first_sunday, 2), 'Half Day', leave_type='Leave Without Pay', ignore_validate=True) # valid 0.75 lwp
		mark_attendance(emp_id, add_days(first_sunday, 3), 'On Leave', leave_type='Leave Without Pay', ignore_validate=True) # valid lwp
		mark_attendance(emp_id, add_days(first_sunday, 4), 'On Leave', leave_type='Casual Leave', ignore_validate=True) # invalid lwp
		mark_attendance(emp_id, add_days(first_sunday, 7), 'On Leave', leave_type='Leave Without Pay', ignore_validate=True) # invalid lwp

		ss = make_employee_salary_slip("test_for_attendance@salary.com", "Monthly")

		self.assertEqual(ss.leave_without_pay, 2.25)

		days_in_month = no_of_days[0]
		no_of_holidays = no_of_days[1]

		self.assertEqual(ss.payment_days, days_in_month - no_of_holidays - 2.25)

		#Gross pay calculation based on attendances
		gross_pay = 78000 - ((78000 / (days_in_month - no_of_holidays)) * flt(ss.leave_without_pay))

		self.assertEqual(ss.gross_pay, gross_pay)

		frappe.db.set_value("HR Settings", None, "payroll_based_on", "Leave")

	def test_payment_days_based_on_leave_application(self):
		no_of_days = self.get_no_of_days()

		# Payroll based on attendance
		frappe.db.set_value("HR Settings", None, "payroll_based_on", "Leave")

		emp_id = make_employee("test_for_attendance@salary.com")
		frappe.db.set_value("Employee", emp_id, {"relieving_date": None, "status": "Active"})

		frappe.db.set_value("Leave Type", "Leave Without Pay", "include_holiday", 0)

		month_start_date = get_first_day(nowdate())
		month_end_date = get_last_day(nowdate())

		first_sunday = frappe.db.sql("""
			select holiday_date from `tabHoliday`
			where parent = 'Salary Slip Test Holiday List'
				and holiday_date between %s and %s
			order by holiday_date
		""", (month_start_date, month_end_date))[0][0]

		make_leave_application(emp_id, first_sunday, add_days(first_sunday, 3), "Leave Without Pay")

		ss = make_employee_salary_slip("test_for_attendance@salary.com", "Monthly")

		self.assertEqual(ss.leave_without_pay, 3)

		days_in_month = no_of_days[0]
		no_of_holidays = no_of_days[1]

		self.assertEqual(ss.payment_days, days_in_month - no_of_holidays - 3)

		#Gross pay calculation based on attendances
		gross_pay = 78000 - ((78000 / (days_in_month - no_of_holidays)) * flt(ss.leave_without_pay))

		self.assertEqual(ss.gross_pay, gross_pay)

		frappe.db.set_value("HR Settings", None, "payroll_based_on", "Leave")

	def test_salary_slip_with_holidays_included(self):
		no_of_days = self.get_no_of_days()
		frappe.db.set_value("HR Settings", None, "include_holidays_in_total_working_days", 1)
		make_employee("test_employee@salary.com")
		frappe.db.set_value("Employee", frappe.get_value("Employee",
			{"employee_name":"test_employee@salary.com"}, "name"), "relieving_date", None)
		frappe.db.set_value("Employee", frappe.get_value("Employee",
			{"employee_name":"test_employee@salary.com"}, "name"), "status", "Active")
		ss = make_employee_salary_slip("test_employee@salary.com", "Monthly")

		self.assertEqual(ss.total_working_days, no_of_days[0])
		self.assertEqual(ss.payment_days, no_of_days[0])
		self.assertEqual(ss.earnings[0].amount, 50000)
		self.assertEqual(ss.earnings[1].amount, 3000)
		self.assertEqual(ss.gross_pay, 78000)

	def test_salary_slip_with_holidays_excluded(self):
		no_of_days = self.get_no_of_days()
		frappe.db.set_value("HR Settings", None, "include_holidays_in_total_working_days", 0)
		make_employee("test_employee@salary.com")
		frappe.db.set_value("Employee", frappe.get_value("Employee",
			{"employee_name":"test_employee@salary.com"}, "name"), "relieving_date", None)
		frappe.db.set_value("Employee", frappe.get_value("Employee",
			{"employee_name":"test_employee@salary.com"}, "name"), "status", "Active")
		ss = make_employee_salary_slip("test_employee@salary.com", "Monthly")

		self.assertEqual(ss.total_working_days, no_of_days[0] - no_of_days[1])
		self.assertEqual(ss.payment_days, no_of_days[0] - no_of_days[1])
		self.assertEqual(ss.earnings[0].amount, 50000)
		self.assertEqual(ss.earnings[0].default_amount, 50000)
		self.assertEqual(ss.earnings[1].amount, 3000)
		self.assertEqual(ss.gross_pay, 78000)

	def test_payment_days(self):
		no_of_days = self.get_no_of_days()
		# Holidays not included in working days
		frappe.db.set_value("HR Settings", None, "include_holidays_in_total_working_days", 1)

		# set joinng date in the same month
		make_employee("test_employee@salary.com")
		if getdate(nowdate()).day >= 15:
			relieving_date = getdate(add_days(nowdate(),-10))
			date_of_joining = getdate(add_days(nowdate(),-10))
		elif getdate(nowdate()).day < 15 and getdate(nowdate()).day >= 5:
			date_of_joining = getdate(add_days(nowdate(),-3))
			relieving_date = getdate(add_days(nowdate(),-3))
		elif getdate(nowdate()).day < 5 and not getdate(nowdate()).day == 1:
			date_of_joining = getdate(add_days(nowdate(),-1))
			relieving_date = getdate(add_days(nowdate(),-1))
		elif getdate(nowdate()).day == 1:
			date_of_joining = getdate(nowdate())
			relieving_date = getdate(nowdate())

		frappe.db.set_value("Employee", frappe.get_value("Employee",
			{"employee_name":"test_employee@salary.com"}, "name"), "date_of_joining", date_of_joining)
		frappe.db.set_value("Employee", frappe.get_value("Employee",
			{"employee_name":"test_employee@salary.com"}, "name"), "relieving_date", None)
		frappe.db.set_value("Employee", frappe.get_value("Employee",
			{"employee_name":"test_employee@salary.com"}, "name"), "status", "Active")

		ss = make_employee_salary_slip("test_employee@salary.com", "Monthly")

		self.assertEqual(ss.total_working_days, no_of_days[0])
		self.assertEqual(ss.payment_days, (no_of_days[0] - getdate(date_of_joining).day + 1))

		# set relieving date in the same month
		frappe.db.set_value("Employee",frappe.get_value("Employee",
			{"employee_name":"test_employee@salary.com"}, "name"), "date_of_joining", (add_days(nowdate(),-60)))
		frappe.db.set_value("Employee", frappe.get_value("Employee",
			{"employee_name":"test_employee@salary.com"}, "name"), "relieving_date", relieving_date)
		frappe.db.set_value("Employee", frappe.get_value("Employee",
			{"employee_name":"test_employee@salary.com"}, "name"), "status", "Left")
		ss.save()

		self.assertEqual(ss.total_working_days, no_of_days[0])
		self.assertEqual(ss.payment_days, getdate(relieving_date).day)

		frappe.db.set_value("Employee", frappe.get_value("Employee",
			{"employee_name":"test_employee@salary.com"}, "name"), "relieving_date", None)
		frappe.db.set_value("Employee", frappe.get_value("Employee",
			{"employee_name":"test_employee@salary.com"}, "name"), "status", "Active")

	def test_employee_salary_slip_read_permission(self):
		make_employee("test_employee@salary.com")

		salary_slip_test_employee = make_employee_salary_slip("test_employee@salary.com", "Monthly")
		frappe.set_user("test_employee@salary.com")
		self.assertTrue(salary_slip_test_employee.has_permission("read"))

	def test_email_salary_slip(self):
		frappe.db.sql("delete from `tabEmail Queue`")

		frappe.db.set_value("HR Settings", None, "email_salary_slip_to_employee", 1)

		make_employee("test_employee@salary.com")
		ss = make_employee_salary_slip("test_employee@salary.com", "Monthly")
		ss.company = "_Test Company"
		ss.save()
		ss.submit()

		email_queue = frappe.db.sql("""select name from `tabEmail Queue`""")
		self.assertTrue(email_queue)

	def test_loan_repayment_salary_slip(self):
		from erpnext.loan_management.doctype.loan.test_loan import create_loan_type, create_loan, make_loan_disbursement_entry, create_loan_accounts
		from erpnext.loan_management.doctype.process_loan_interest_accrual.process_loan_interest_accrual import process_loan_interest_accrual_for_term_loans

		applicant = make_employee("test_loanemployee@salary.com", company="_Test Company")

		create_loan_accounts()

		create_loan_type("Car Loan", 500000, 8.4,
			is_term_loan=1,
			mode_of_payment='Cash',
			payment_account='Payment Account - _TC',
			loan_account='Loan Account - _TC',
			interest_income_account='Interest Income Account - _TC',
			penalty_income_account='Penalty Income Account - _TC')

		loan = create_loan(applicant, "Car Loan", 11000, "Repay Over Number of Periods", 20, posting_date=add_months(nowdate(), -1))
		loan.repay_from_salary = 1
		loan.submit()

		make_loan_disbursement_entry(loan.name, loan.loan_amount, disbursement_date=add_months(nowdate(), -1))

		process_loan_interest_accrual_for_term_loans(posting_date=nowdate())

		ss = make_employee_salary_slip("test_loanemployee@salary.com", "Monthly")
		ss.submit()

		self.assertEqual(ss.total_loan_repayment, 592)
		self.assertEqual(ss.net_pay, (flt(ss.gross_pay) - (flt(ss.total_deduction) + flt(ss.total_loan_repayment))))

	def test_payroll_frequency(self):
		fiscal_year = get_fiscal_year(nowdate(), company=erpnext.get_default_company() or 'Wind Power LLC')[0]
		month = "%02d" % getdate(nowdate()).month
		m = get_month_details(fiscal_year, month)

		for payroll_frequency in ["Monthly", "Bimonthly", "Fortnightly", "Weekly", "Daily"]:
			make_employee(payroll_frequency + "_test_employee@salary.com")
			ss = make_employee_salary_slip(payroll_frequency + "_test_employee@salary.com", payroll_frequency)
			if payroll_frequency == "Monthly":
				self.assertEqual(ss.end_date, m['month_end_date'])
			elif payroll_frequency == "Bimonthly":
				if getdate(ss.start_date).day <= 15:
					self.assertEqual(ss.end_date, m['month_mid_end_date'])
				else:
					self.assertEqual(ss.end_date, m['month_end_date'])
			elif payroll_frequency == "Fortnightly":
				self.assertEqual(ss.end_date, add_days(nowdate(),13))
			elif payroll_frequency == "Weekly":
				self.assertEqual(ss.end_date, add_days(nowdate(),6))
			elif payroll_frequency == "Daily":
				self.assertEqual(ss.end_date, nowdate())

	def test_tax_for_payroll_period(self):
		data = {}
		# test the impact of tax exemption declaration, tax exemption proof submission
		# and deduct check boxes in annual tax calculation
		# as per assigned salary structure 40500 in monthly salary so 236000*5/100/12
		frappe.db.sql("""delete from `tabPayroll Period`""")
		frappe.db.sql("""delete from `tabSalary Component`""")
	
		payroll_period = create_payroll_period()

		create_tax_slab(payroll_period, allow_tax_exemption=True)

		employee = make_employee("test_tax@salary.slip")
		delete_docs = [
			"Salary Slip",
			"Additional Salary",
			"Employee Tax Exemption Declaration",
			"Employee Tax Exemption Proof Submission",
			"Employee Benefit Claim",
			"Salary Structure Assignment"
		]
		for doc in delete_docs:
			frappe.db.sql("delete from `tab%s` where employee='%s'" % (doc, employee))

		from erpnext.hr.doctype.salary_structure.test_salary_structure import \
			make_salary_structure, create_salary_structure_assignment
		salary_structure = make_salary_structure("Stucture to test tax", "Monthly",
			other_details={"max_benefits": 100000}, test_tax=True)
		create_salary_structure_assignment(employee, salary_structure.name,
			payroll_period.start_date)

		# create salary slip for whole period deducting tax only on last period
		# to find the total tax amount paid
		create_salary_slips_for_payroll_period(employee, salary_structure.name,
			payroll_period, deduct_random=False)
		tax_paid = get_tax_paid_in_period(employee)

		annual_tax = 113589.0
		try:
			self.assertEqual(tax_paid, annual_tax)
		except AssertionError:
			print("\nSalary Slip - Annual tax calculation failed\n")
			raise
		frappe.db.sql("""delete from `tabSalary Slip` where employee=%s""", (employee))

		# create exemption declaration so the tax amount varies
		create_exemption_declaration(employee, payroll_period.name)

		# create for payroll deducting in random months
		data["deducted_dates"] = create_salary_slips_for_payroll_period(employee,
			salary_structure.name, payroll_period)
		tax_paid = get_tax_paid_in_period(employee)

		# No proof, benefit claim sumitted, total tax paid, should not change
		try:
			self.assertEqual(tax_paid, annual_tax)
		except AssertionError:
			print("\nSalary Slip - Tax calculation failed on following case\n", data, "\n")
			raise

		# Submit proof for total 120000
		data["proof"] = create_proof_submission(employee, payroll_period, 120000)

		# Submit benefit claim for total 50000
		data["benefit-1"] = create_benefit_claim(employee, payroll_period, 15000, "Medical Allowance")
		data["benefit-2"] = create_benefit_claim(employee, payroll_period, 35000, "Leave Travel Allowance")


		frappe.db.sql("""delete from `tabSalary Slip` where employee=%s""", (employee))
		data["deducted_dates"] = create_salary_slips_for_payroll_period(employee,
			salary_structure.name, payroll_period)
		tax_paid = get_tax_paid_in_period(employee)

		# total taxable income 416000, 166000 @ 5% ie. 8300
		try:
			self.assertEqual(tax_paid, 82389.0)
		except AssertionError:
			print("\nSalary Slip - Tax calculation failed on following case\n", data, "\n")
			raise

		# create additional salary of 150000
		frappe.db.sql("""delete from `tabSalary Slip` where employee=%s""", (employee))
		data["additional-1"] = create_additional_salary(employee, payroll_period, 50000)
		data["additional-2"] = create_additional_salary(employee, payroll_period, 100000)
		data["deducted_dates"] = create_salary_slips_for_payroll_period(employee,
			salary_structure.name, payroll_period)

		# total taxable income 566000, 250000 @ 5%, 66000 @ 20%, 12500 + 13200
		tax_paid = get_tax_paid_in_period(employee)
		try:
			self.assertEqual(tax_paid, annual_tax)
		except AssertionError:
			print("\nSalary Slip - Tax calculation failed on following case\n", data, "\n")
			raise
		frappe.db.sql("""delete from `tabAdditional Salary` where employee=%s""", (employee))

		# undelete fixture data
		frappe.db.rollback()

<<<<<<< HEAD
	def make_holiday_list(self):
		fiscal_year = get_fiscal_year(nowdate(), company=erpnext.get_default_company() or 'Wind Power LLC')
		if not frappe.db.get_value("Holiday List", "Salary Slip Test Holiday List"):
			holiday_list = frappe.get_doc({
				"doctype": "Holiday List",
				"holiday_list_name": "Salary Slip Test Holiday List",
				"from_date": fiscal_year[1],
				"to_date": fiscal_year[2],
				"weekly_off": "Sunday"
			}).insert()
			holiday_list.get_weekly_off_dates()
			holiday_list.save()

=======
>>>>>>> cd8b5d1e
	def make_activity_for_employee(self):
		activity_type = frappe.get_doc("Activity Type", "_Test Activity Type")
		activity_type.billing_rate = 50
		activity_type.costing_rate = 20
		activity_type.wage_rate = 25
		activity_type.save()

	def get_no_of_days(self):
		no_of_days_in_month = calendar.monthrange(getdate(nowdate()).year,
			getdate(nowdate()).month)
		no_of_holidays_in_month = len([1 for i in calendar.monthcalendar(getdate(nowdate()).year,
			getdate(nowdate()).month) if i[6] != 0])

		return [no_of_days_in_month[1], no_of_holidays_in_month]

def make_employee_salary_slip(user, payroll_frequency, salary_structure=None):
	from erpnext.hr.doctype.salary_structure.test_salary_structure import make_salary_structure
	if not salary_structure:
		salary_structure = payroll_frequency + " Salary Structure Test for Salary Slip"

	employee = frappe.db.get_value("Employee", {"user_id": user})
	salary_structure_doc = make_salary_structure(salary_structure, payroll_frequency, employee)
	salary_slip = frappe.db.get_value("Salary Slip", {"employee": frappe.db.get_value("Employee", {"user_id": user})})

	if not salary_slip:
		salary_slip = make_salary_slip(salary_structure_doc.name, employee = employee)
		salary_slip.employee_name = frappe.get_value("Employee",
			{"name":frappe.db.get_value("Employee", {"user_id": user})}, "employee_name")
		salary_slip.payroll_frequency = payroll_frequency
		salary_slip.posting_date = nowdate()
		salary_slip.insert()

	return salary_slip

def make_salary_component(salary_components, test_tax, company_list=None):
	for salary_component in salary_components:
		if not frappe.db.exists('Salary Component', salary_component["salary_component"]):
			if test_tax:
				if salary_component["type"] == "Earning":
					salary_component["is_tax_applicable"] = 1
				elif salary_component["salary_component"] == "TDS":
					salary_component["variable_based_on_taxable_salary"] = 1
					salary_component["amount_based_on_formula"] = 0
					salary_component["amount"] = 0
					salary_component["formula"] = ""
					salary_component["condition"] = ""
			salary_component["doctype"] = "Salary Component"
			salary_component["salary_component_abbr"] = salary_component["abbr"]
			frappe.get_doc(salary_component).insert()
		get_salary_component_account(salary_component["salary_component"], company_list)

def get_salary_component_account(sal_comp, company_list=None):
	company = erpnext.get_default_company() or 'Wind Power LLC'

	if company_list and company not in company_list:
		company_list.append(company)

	sal_comp = frappe.get_doc("Salary Component", sal_comp)
	if not sal_comp.get("accounts"):
		for d in company_list:
			company_abbr = frappe.get_cached_value('Company', d, 'abbr')

			if sal_comp.type == "Earning":
				account_name = "Salary"
				parent_account = "Indirect Expenses - " + company_abbr
			else:
				account_name = "Salary Deductions"
				parent_account = "Current Liabilities - " + company_abbr

			sal_comp.append("accounts", {
				"company": d,
				"default_account": create_account(account_name, d, parent_account)
			})
			sal_comp.save()

def create_account(account_name, company, parent_account):
	company_abbr = frappe.get_cached_value('Company',  company,  'abbr')
	account = frappe.db.get_value("Account", account_name + " - " + company_abbr)
	if not account:
		frappe.get_doc({
			"doctype": "Account",
			"account_name": account_name,
			"parent_account": parent_account,
			"company": company
		}).insert()
	return account

def make_earning_salary_component(setup=False, test_tax=False, company_list=None):
	data = [
		{
			"salary_component": 'Basic Salary',
			"abbr":'BS',
			"condition": 'base > 10000',
			"formula": 'base',
			"type": "Earning",
			"amount_based_on_formula": 1
		},
		{
			"salary_component": 'HRA',
			"abbr":'H',
			"amount": 3000,
			"type": "Earning"
		},
		{
			"salary_component": 'Special Allowance',
			"abbr":'SA',
			"condition": 'H < 10000',
			"formula": 'BS*.5',
			"type": "Earning",
			"amount_based_on_formula": 1
		},
		{
			"salary_component": "Leave Encashment",
			"abbr": 'LE',
			"type": "Earning"
		}
	]
	if test_tax:
		data.extend([
			{
				"salary_component": "Leave Travel Allowance",
				"abbr": 'B',
				"is_flexible_benefit": 1,
				"type": "Earning",
				"pay_against_benefit_claim": 1,
				"max_benefit_amount": 100000,
				"depends_on_payment_days": 0
			},
			{
				"salary_component": "Medical Allowance",
				"abbr": 'B',
				"is_flexible_benefit": 1,
				"pay_against_benefit_claim": 0,
				"type": "Earning",
				"max_benefit_amount": 15000
			},
			{
				"salary_component": "Performance Bonus",
				"abbr": 'B',
				"type": "Earning"
			}
		])
	if setup or test_tax:
		make_salary_component(data, test_tax, company_list)
	data.append({
		"salary_component": 'Basic Salary',
		"abbr":'BS',
		"condition": 'base < 10000',
		"formula": 'base*.2',
		"type": "Earning",
		"amount_based_on_formula": 1
	})
	return data

def make_deduction_salary_component(setup=False, test_tax=False, company_list=None):
	data =  [
		{
			"salary_component": 'Professional Tax',
			"abbr":'PT',
			"type": "Deduction",
			"amount": 200,
			"exempted_from_income_tax": 1

		},
		{
			"salary_component": 'TDS',
			"abbr":'T',
			"type": "Deduction",
			"depends_on_payment_days": 0,
			"variable_based_on_taxable_salary": 1,
			"round_to_the_nearest_integer": 1
		}
	]
	if not test_tax:
		data.append({
			"salary_component": 'TDS',
			"abbr":'T',
			"condition": 'employment_type=="Intern"',
			"type": "Deduction",
			"round_to_the_nearest_integer": 1
		})
	if setup or test_tax:
		make_salary_component(data, test_tax, company_list)

	return data

def get_tax_paid_in_period(employee):
	tax_paid_amount = frappe.db.sql("""select sum(sd.amount) from `tabSalary Detail`
		sd join `tabSalary Slip` ss where ss.name=sd.parent and ss.employee=%s
		and ss.docstatus=1 and sd.salary_component='TDS'""", (employee))
	return tax_paid_amount[0][0]

def create_exemption_declaration(employee, payroll_period):
	create_exemption_category()
	declaration = frappe.get_doc({
		"doctype": "Employee Tax Exemption Declaration",
		"employee": employee,
		"payroll_period": payroll_period,
		"company": erpnext.get_default_company() or 'Wind Power LLC'
	})
	declaration.append("declarations", {
		"exemption_sub_category": "_Test Sub Category",
		"exemption_category": "_Test Category",
		"amount": 100000
	})
	declaration.submit()

def create_proof_submission(employee, payroll_period, amount):
	submission_date = add_months(payroll_period.start_date, random.randint(0, 11))
	proof_submission = frappe.get_doc({
		"doctype": "Employee Tax Exemption Proof Submission",
		"employee": employee,
		"payroll_period": payroll_period.name,
		"submission_date": submission_date
	})
	proof_submission.append("tax_exemption_proofs", {
		"exemption_sub_category": "_Test Sub Category",
		"exemption_category": "_Test Category",
		"type_of_proof": "Test", "amount": amount
	})
	proof_submission.submit()
	return submission_date

def create_benefit_claim(employee, payroll_period, amount, component):
	claim_date = add_months(payroll_period.start_date, random.randint(0, 11))
	frappe.get_doc({
		"doctype": "Employee Benefit Claim",
		"employee": employee,
		"claimed_amount": amount,
		"claim_date": claim_date,
		"earning_component": component
	}).submit()
	return claim_date

def create_tax_slab(payroll_period, effective_date = None, allow_tax_exemption = False, dont_submit = False):
	if frappe.db.exists("Income Tax Slab", "Tax Slab: " + payroll_period.name):
		return

	slabs = [
		{
			"from_amount": 250000,
			"to_amount": 500000,
			"percent_deduction": 5,
			"condition": "annual_taxable_earning > 500000"
		},
		{
			"from_amount": 500001,
			"to_amount": 1000000,
			"percent_deduction": 20
		},
		{
			"from_amount": 1000001,
			"percent_deduction": 30
		}
	]

	income_tax_slab = frappe.new_doc("Income Tax Slab")
	income_tax_slab.name = "Tax Slab: " + payroll_period.name
	income_tax_slab.effective_from = effective_date or add_days(payroll_period.start_date, -2)

	if allow_tax_exemption:
		income_tax_slab.allow_tax_exemption = 1
		income_tax_slab.standard_tax_exemption_amount = 50000

	for item in slabs:
		income_tax_slab.append("slabs", item)

	income_tax_slab.append("other_taxes_and_charges", {
		"description": "cess",
		"percent": 4
	})

	income_tax_slab.save()
	if not dont_submit:
		income_tax_slab.submit()

def create_salary_slips_for_payroll_period(employee, salary_structure, payroll_period, deduct_random=True):
	deducted_dates = []
	i = 0
	while i < 12:
		slip = frappe.get_doc({"doctype": "Salary Slip", "employee": employee,
				"salary_structure": salary_structure, "frequency": "Monthly"})
		if i == 0:
			posting_date = add_days(payroll_period.start_date, 25)
		else:
			posting_date = add_months(posting_date, 1)
		if i == 11:
			slip.deduct_tax_for_unsubmitted_tax_exemption_proof = 1
			slip.deduct_tax_for_unclaimed_employee_benefits = 1
		if deduct_random and not random.randint(0, 2):
			slip.deduct_tax_for_unsubmitted_tax_exemption_proof = 1
			deducted_dates.append(posting_date)
		slip.posting_date = posting_date
		slip.start_date = get_first_day(posting_date)
		slip.end_date = get_last_day(posting_date)
		doc = make_salary_slip(salary_structure, slip, employee)
		doc.submit()
		i += 1
	return deducted_dates

def create_additional_salary(employee, payroll_period, amount):
	salary_date = add_months(payroll_period.start_date, random.randint(0, 11))
	frappe.get_doc({
		"doctype": "Additional Salary",
		"employee": employee,
		"company": erpnext.get_default_company() or 'Wind Power LLC',
		"salary_component": "Performance Bonus",
		"payroll_date": salary_date,
		"amount": amount,
		"type": "Earning"
	}).submit()
	return salary_date

def make_leave_application(employee, from_date, to_date, leave_type, company=None):
	leave_application = frappe.get_doc(dict(
		doctype = 'Leave Application',
		employee = employee,
		leave_type = leave_type,
		from_date = from_date,
		to_date = to_date,
		company = company or erpnext.get_default_company() or "_Test Company",
		docstatus = 1,
		status = "Approved",
		leave_approver = 'test@example.com'
	))
	leave_application.submit()

def setup_test():
	make_earning_salary_component(setup=True, company_list=["_Test Company"])
	make_deduction_salary_component(setup=True, company_list=["_Test Company"])

	for dt in ["Leave Application", "Leave Allocation", "Salary Slip", "Attendance", "Additional Salary"]:
		frappe.db.sql("delete from `tab%s`" % dt)

	make_holiday_list()

	frappe.db.set_value("Company", erpnext.get_default_company(), "default_holiday_list", "Salary Slip Test Holiday List")
	frappe.db.set_value("HR Settings", None, "email_salary_slip_to_employee", 0)
	frappe.db.set_value('HR Settings', None, 'leave_status_notification_template', None)
	frappe.db.set_value('HR Settings', None, 'leave_approval_notification_template', None)

def make_holiday_list():
	fiscal_year = get_fiscal_year(nowdate(), company=erpnext.get_default_company())
	if not frappe.db.get_value("Holiday List", "Salary Slip Test Holiday List"):
		holiday_list = frappe.get_doc({
			"doctype": "Holiday List",
			"holiday_list_name": "Salary Slip Test Holiday List",
			"from_date": fiscal_year[1],
			"to_date": fiscal_year[2],
			"weekly_off": "Sunday"
		}).insert()
		holiday_list.get_weekly_off_dates()
		holiday_list.save()<|MERGE_RESOLUTION|>--- conflicted
+++ resolved
@@ -31,13 +31,8 @@
 		frappe.db.set_value("HR Settings", None, "payroll_based_on", "Attendance")
 		frappe.db.set_value("HR Settings", None, "daily_wages_fraction_for_half_day", 0.75)
 
-<<<<<<< HEAD
-		frappe.db.set_value("Company", erpnext.get_default_company() or 'Wind Power LLC', "default_holiday_list", "Salary Slip Test Holiday List")
-		frappe.db.set_value("HR Settings", None, "email_salary_slip_to_employee", 0)
-=======
 		emp_id = make_employee("test_for_attendance@salary.com")
 		frappe.db.set_value("Employee", emp_id, {"relieving_date": None, "status": "Active"})
->>>>>>> cd8b5d1e
 
 		frappe.db.set_value("Leave Type", "Leave Without Pay", "include_holiday", 0)
 
@@ -275,7 +270,7 @@
 		# as per assigned salary structure 40500 in monthly salary so 236000*5/100/12
 		frappe.db.sql("""delete from `tabPayroll Period`""")
 		frappe.db.sql("""delete from `tabSalary Component`""")
-	
+
 		payroll_period = create_payroll_period()
 
 		create_tax_slab(payroll_period, allow_tax_exemption=True)
@@ -367,22 +362,6 @@
 		# undelete fixture data
 		frappe.db.rollback()
 
-<<<<<<< HEAD
-	def make_holiday_list(self):
-		fiscal_year = get_fiscal_year(nowdate(), company=erpnext.get_default_company() or 'Wind Power LLC')
-		if not frappe.db.get_value("Holiday List", "Salary Slip Test Holiday List"):
-			holiday_list = frappe.get_doc({
-				"doctype": "Holiday List",
-				"holiday_list_name": "Salary Slip Test Holiday List",
-				"from_date": fiscal_year[1],
-				"to_date": fiscal_year[2],
-				"weekly_off": "Sunday"
-			}).insert()
-			holiday_list.get_weekly_off_dates()
-			holiday_list.save()
-
-=======
->>>>>>> cd8b5d1e
 	def make_activity_for_employee(self):
 		activity_type = frappe.get_doc("Activity Type", "_Test Activity Type")
 		activity_type.billing_rate = 50
