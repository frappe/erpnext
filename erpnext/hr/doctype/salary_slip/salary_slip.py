--- conflicted
+++ resolved
@@ -258,15 +258,9 @@
 			'end_date': self.end_date, 'joining_date': joining_date})
 
 		if st_name:
-<<<<<<< HEAD
-			return st_name and st_name[0][0] or ''
-=======
-			if len(st_name) > 1:
-				frappe.msgprint(_("Multiple active Salary Structures found for employee {0} for the given dates")
-					.format(self.employee), title=_('Warning'))
-			self.salary_structure = st_name and st_name[0][0] or ''
+			self.salary_structure = st_name[0][0]
 			return self.salary_structure
->>>>>>> 056ecdca
+
 		else:
 			self.salary_structure = None
 			frappe.msgprint(_("No active or default Salary Structure found for employee {0} for the given dates")
