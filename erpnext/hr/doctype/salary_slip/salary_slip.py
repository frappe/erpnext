# Copyright (c) 2015, Frappe Technologies Pvt. Ltd. and Contributors
# License: GNU General Public License v3. See license.txt

from __future__ import unicode_literals
import frappe, erpnext

from frappe.utils import add_days, cint, cstr, flt, getdate, rounded, date_diff, money_in_words
from frappe.model.naming import make_autoname

from frappe import msgprint, _
from erpnext.hr.doctype.payroll_entry.payroll_entry import get_start_end_dates
from erpnext.hr.doctype.employee.employee import get_holiday_list_for_employee
from erpnext.utilities.transaction_base import TransactionBase
from frappe.utils.background_jobs import enqueue
from erpnext.hr.doctype.additional_salary.additional_salary import get_additional_salary_component
from erpnext.hr.utils import get_payroll_period
from erpnext.hr.doctype.employee_benefit_application.employee_benefit_application import get_benefit_component_amount
from erpnext.hr.doctype.employee_benefit_claim.employee_benefit_claim import get_benefit_claim_amount

class SalarySlip(TransactionBase):
	def __init__(self, *args, **kwargs):
		super(SalarySlip, self).__init__(*args, **kwargs)
		self.series = 'Sal Slip/{0}/.#####'.format(self.employee)

	def autoname(self):
		self.name = make_autoname(self.series)

	def validate(self):
		self.status = self.get_status()
		self.validate_dates()
		self.check_existing()
		if not self.salary_slip_based_on_timesheet:
			self.get_date_details()

		if not (len(self.get("earnings")) or len(self.get("deductions"))):
			# get details from salary structure
			self.get_emp_and_leave_details()
		else:
			self.get_leave_details(lwp = self.leave_without_pay)

		# if self.salary_slip_based_on_timesheet or not self.net_pay:
		self.calculate_net_pay()

		company_currency = erpnext.get_company_currency(self.company)
		self.total_in_words = money_in_words(self.rounded_total, company_currency)

		if frappe.db.get_single_value("HR Settings", "max_working_hours_against_timesheet"):
			max_working_hours = frappe.db.get_single_value("HR Settings", "max_working_hours_against_timesheet")
			if self.salary_slip_based_on_timesheet and (self.total_working_hours > int(max_working_hours)):
				frappe.msgprint(_("Total working hours should not be greater than max working hours {0}").
								format(max_working_hours), alert=True)

	def validate_dates(self):
		if date_diff(self.end_date, self.start_date) < 0:
			frappe.throw(_("To date cannot be before From date"))

	def calculate_component_amounts(self):
		if not getattr(self, '_salary_structure_doc', None):
			self._salary_structure_doc = frappe.get_doc('Salary Structure', self.salary_structure)

		data = self.get_data_for_eval()

		for key in ('earnings', 'deductions'):
			for struct_row in self._salary_structure_doc.get(key):
				amount = self.eval_condition_and_formula(struct_row, data)
				if amount and struct_row.statistical_component == 0 and struct_row.variable_based_on_taxable_salary != 1:
					self.update_component_row(struct_row, amount, key)

				if key=="earnings" and struct_row.is_flexible_benefit == 1:
					self.add_employee_flexi_benefits(struct_row)

		additional_components = get_additional_salary_component(self.employee, self.start_date, self.end_date)
		if additional_components:
			for additional_component in additional_components:
				additional_component = frappe._dict(additional_component)
<<<<<<< HEAD
=======
				amount = additional_component.amount
>>>>>>> c526cad1
				key = "earnings"
				if additional_component.type == "Deduction":
					key = "deductions"
				amount = additional_component.amount + self.get_amount_from_exisiting_component(frappe._dict(additional_component.struct_row).salary_component, key)
				self.update_component_row(frappe._dict(additional_component.struct_row), amount, key)

		# Calculate variable_based_on_taxable_salary after all components updated in salary slip
		for struct_row in self._salary_structure_doc.get("deductions"):
			if struct_row.variable_based_on_taxable_salary == 1:
				tax_row, amount = self.calculate_variable_based_on_taxable_salary(struct_row.salary_component)
				if tax_row and amount:
					self.update_component_row(frappe._dict(tax_row), amount, "deductions")

	def add_employee_flexi_benefits(self, struct_row):
		if frappe.db.get_value("Salary Component", struct_row.salary_component, "pay_against_benefit_claim") != 1:
			benefit_component_amount = get_benefit_component_amount(self.employee, self.start_date, self.end_date, struct_row, self._salary_structure_doc, self.payment_days, self.total_working_days)
			if benefit_component_amount:
				self.update_component_row(struct_row, benefit_component_amount, "earnings")
		else:
			benefit_claim_amount = get_benefit_claim_amount(self.employee, self.start_date, self.end_date, struct_row)
			if benefit_claim_amount:
				self.update_component_row(struct_row, benefit_claim_amount, "earnings")

<<<<<<< HEAD
	def get_amount_from_exisiting_component(self, salary_component, key):
		amount = 0
		for d in self.get(key):
			if d.salary_component == salary_component:
				amount = d.amount
		return amount

=======
>>>>>>> c526cad1
	def update_component_row(self, struct_row, amount, key):
		component_row = None
		for d in self.get(key):
			if d.salary_component == struct_row.salary_component:
				component_row = d

		if not component_row:
			self.append(key, {
				'amount': amount,
				'default_amount': amount,
				'depends_on_lwp' : struct_row.depends_on_lwp,
				'salary_component' : struct_row.salary_component,
				'abbr' : struct_row.abbr,
				'do_not_include_in_total' : struct_row.do_not_include_in_total,
				'is_tax_applicable': struct_row.is_tax_applicable,
				'is_flexible_benefit': struct_row.is_flexible_benefit,
				'variable_based_on_taxable_salary': struct_row.variable_based_on_taxable_salary
			})
		else:
			component_row.amount = amount

	def eval_condition_and_formula(self, d, data):
		try:
			condition = d.condition.strip() if d.condition else None
			if condition:
				if not frappe.safe_eval(condition, None, data):
					return None
			amount = d.amount
			if d.amount_based_on_formula:
				formula = d.formula.strip() if d.formula else None
				if formula:
					amount = frappe.safe_eval(formula, None, data)
			if amount:
				data[d.abbr] = amount

			return amount

		except NameError as err:
			frappe.throw(_("Name error: {0}".format(err)))
		except SyntaxError as err:
			frappe.throw(_("Syntax error in formula or condition: {0}".format(err)))
		except Exception as e:
			frappe.throw(_("Error in formula or condition: {0}".format(e)))
			raise

	def get_data_for_eval(self):
		'''Returns data for evaluating formula'''
		data = frappe._dict()

		data.update(frappe.get_doc("Salary Structure Assignment",
			{"employee": self.employee, "salary_structure": self.salary_structure}).as_dict())

		data.update(frappe.get_doc("Employee", self.employee).as_dict())
		data.update(self.as_dict())

		# set values for components
		salary_components = frappe.get_all("Salary Component", fields=["salary_component_abbr"])
		for sc in salary_components:
			data.setdefault(sc.salary_component_abbr, 0)

		for key in ('earnings', 'deductions'):
			for d in self.get(key):
				data[d.abbr] = d.amount

		return data


	def get_emp_and_leave_details(self):
		'''First time, load all the components from salary structure'''
		if self.employee:
			self.set("earnings", [])
			self.set("deductions", [])

			if not self.salary_slip_based_on_timesheet:
				self.get_date_details()
			self.validate_dates()
			joining_date, relieving_date = frappe.db.get_value("Employee", self.employee,
				["date_of_joining", "relieving_date"])

			self.get_leave_details(joining_date, relieving_date)
			struct = self.check_sal_struct(joining_date, relieving_date)

			if struct:
				self._salary_structure_doc = frappe.get_doc('Salary Structure', struct)
				self.salary_slip_based_on_timesheet = self._salary_structure_doc.salary_slip_based_on_timesheet or 0
				self.set_time_sheet()
				self.pull_sal_struct()

	def set_time_sheet(self):
		if self.salary_slip_based_on_timesheet:
			self.set("timesheets", [])
			timesheets = frappe.db.sql(""" select * from `tabTimesheet` where employee = %(employee)s and start_date BETWEEN %(start_date)s AND %(end_date)s and (status = 'Submitted' or
				status = 'Billed')""", {'employee': self.employee, 'start_date': self.start_date, 'end_date': self.end_date}, as_dict=1)

			for data in timesheets:
				self.append('timesheets', {
					'time_sheet': data.name,
					'working_hours': data.total_hours
				})

	def get_date_details(self):
		if not self.end_date:
			date_details = get_start_end_dates(self.payroll_frequency, self.start_date or self.posting_date)
			self.start_date = date_details.start_date
			self.end_date = date_details.end_date

	def check_sal_struct(self, joining_date, relieving_date):
		cond = ''
		if self.payroll_frequency:
			cond = """and payroll_frequency = '%(payroll_frequency)s'""" % {"payroll_frequency": self.payroll_frequency}

		st_name = frappe.db.sql("""select salary_structure from `tabSalary Structure Assignment`
			where employee=%s and (from_date <= %s or from_date <= %s)
			and (to_date is null or to_date >= %s or to_date >= %s)
			and docstatus = 1
			and salary_structure in (select name from `tabSalary Structure`
				where is_active = 'Yes'%s)
			"""% ('%s', '%s', '%s','%s','%s', cond),(self.employee, self.start_date, joining_date, self.end_date, relieving_date))

		if st_name:
			if len(st_name) > 1:
				frappe.msgprint(_("Multiple active Salary Structures found for employee {0} for the given dates")
					.format(self.employee), title=_('Warning'))
			return st_name and st_name[0][0] or ''
		else:
			self.salary_structure = None
			frappe.msgprint(_("No active or default Salary Structure found for employee {0} for the given dates")
				.format(self.employee), title=_('Salary Structure Missing'))

	def pull_sal_struct(self):
		from erpnext.hr.doctype.salary_structure.salary_structure import make_salary_slip

		if self.salary_slip_based_on_timesheet:
			self.salary_structure = self._salary_structure_doc.name
			self.hour_rate = self._salary_structure_doc.hour_rate
			self.total_working_hours = sum([d.working_hours or 0.0 for d in self.timesheets]) or 0.0
			wages_amount = self.hour_rate * self.total_working_hours

			self.add_earning_for_hourly_wages(self, self._salary_structure_doc.salary_component, wages_amount)

		make_salary_slip(self._salary_structure_doc.name, self)

	def process_salary_structure(self):
		'''Calculate salary after salary structure details have been updated'''
		if not self.salary_slip_based_on_timesheet:
			self.get_date_details()
		self.pull_emp_details()
		self.get_leave_details()
		self.calculate_net_pay()

	def add_earning_for_hourly_wages(self, doc, salary_component, amount):
		row_exists = False
		for row in doc.earnings:
			if row.salary_component == salary_component:
				row.amount = amount
				row_exists = True
				break

		if not row_exists:
			wages_row = {
				"salary_component": salary_component,
				"abbr": frappe.db.get_value("Salary Component", salary_component, "salary_component_abbr"),
				"amount": self.hour_rate * self.total_working_hours
			}
			doc.append('earnings', wages_row)

	def pull_emp_details(self):
		emp = frappe.db.get_value("Employee", self.employee, ["bank_name", "bank_ac_no"], as_dict=1)
		if emp:
			self.bank_name = emp.bank_name
			self.bank_account_no = emp.bank_ac_no


	def get_leave_details(self, joining_date=None, relieving_date=None, lwp=None):
		if not joining_date:
			joining_date, relieving_date = frappe.db.get_value("Employee", self.employee,
				["date_of_joining", "relieving_date"])

		holidays = self.get_holidays_for_employee(self.start_date, self.end_date)
		working_days = date_diff(self.end_date, self.start_date) + 1
		actual_lwp = self.calculate_lwp(holidays, working_days)
		if not cint(frappe.db.get_value("HR Settings", None, "include_holidays_in_total_working_days")):
			working_days -= len(holidays)
			if working_days < 0:
				frappe.throw(_("There are more holidays than working days this month."))

		if not lwp:
			lwp = actual_lwp
		elif lwp != actual_lwp:
			frappe.msgprint(_("Leave Without Pay does not match with approved Leave Application records"))

		self.total_working_days = working_days
		self.leave_without_pay = lwp

		payment_days = flt(self.get_payment_days(joining_date, relieving_date)) - flt(lwp)
		self.payment_days = payment_days > 0 and payment_days or 0

	def get_payment_days(self, joining_date, relieving_date):
		start_date = getdate(self.start_date)
		if joining_date:
			if getdate(self.start_date) <= joining_date <= getdate(self.end_date):
				start_date = joining_date
			elif joining_date > getdate(self.end_date):
				return

		end_date = getdate(self.end_date)
		if relieving_date:
			if getdate(self.start_date) <= relieving_date <= getdate(self.end_date):
				end_date = relieving_date
			elif relieving_date < getdate(self.start_date):
				frappe.throw(_("Employee relieved on {0} must be set as 'Left'")
					.format(relieving_date))

		payment_days = date_diff(end_date, start_date) + 1

		if not cint(frappe.db.get_value("HR Settings", None, "include_holidays_in_total_working_days")):
			holidays = self.get_holidays_for_employee(start_date, end_date)
			payment_days -= len(holidays)
		return payment_days

	def get_holidays_for_employee(self, start_date, end_date):
		holiday_list = get_holiday_list_for_employee(self.employee)
		holidays = frappe.db.sql_list('''select holiday_date from `tabHoliday`
			where
				parent=%(holiday_list)s
				and holiday_date >= %(start_date)s
				and holiday_date <= %(end_date)s''', {
					"holiday_list": holiday_list,
					"start_date": start_date,
					"end_date": end_date
				})

		holidays = [cstr(i) for i in holidays]

		return holidays

	def calculate_lwp(self, holidays, working_days):
		lwp = 0
		holidays = "','".join(holidays)
		for d in range(working_days):
			dt = add_days(cstr(getdate(self.start_date)), d)
			leave = frappe.db.sql("""
				select t1.name, t1.half_day
				from `tabLeave Application` t1, `tabLeave Type` t2
				where t2.name = t1.leave_type
				and t2.is_lwp = 1
				and t1.docstatus = 1
				and t1.employee = %(employee)s
				and CASE WHEN t2.include_holiday != 1 THEN %(dt)s not in ('{0}') and %(dt)s between from_date and to_date
				WHEN t2.include_holiday THEN %(dt)s between from_date and to_date
				END
				""".format(holidays), {"employee": self.employee, "dt": dt})
			if leave:
				lwp = cint(leave[0][1]) and (lwp + 0.5) or (lwp + 1)
		return lwp

	def check_existing(self):
		if not self.salary_slip_based_on_timesheet:
			ret_exist = frappe.db.sql("""select name from `tabSalary Slip`
						where start_date = %s and end_date = %s and docstatus != 2
						and employee = %s and name != %s""",
						(self.start_date, self.end_date, self.employee, self.name))
			if ret_exist:
				self.employee = ''
				frappe.throw(_("Salary Slip of employee {0} already created for this period").format(self.employee))
		else:
			for data in self.timesheets:
				if frappe.db.get_value('Timesheet', data.time_sheet, 'status') == 'Payrolled':
					frappe.throw(_("Salary Slip of employee {0} already created for time sheet {1}").format(self.employee, data.time_sheet))

	def sum_components(self, component_type, total_field):
		joining_date, relieving_date = frappe.db.get_value("Employee", self.employee,
			["date_of_joining", "relieving_date"])

		if not relieving_date:
			relieving_date = getdate(self.end_date)

		if not joining_date:
			frappe.throw(_("Please set the Date Of Joining for employee {0}").format(frappe.bold(self.employee_name)))

		for d in self.get(component_type):
			if (self.salary_structure and
				cint(d.depends_on_lwp) and
				(not
				    self.salary_slip_based_on_timesheet or
					getdate(self.start_date) < joining_date or
					getdate(self.end_date) > relieving_date
				)):

				d.amount = rounded(
					(flt(d.default_amount) * flt(self.payment_days)
					/ cint(self.total_working_days)), self.precision("amount", component_type)
				)

			elif not self.payment_days and not self.salary_slip_based_on_timesheet and \
				cint(d.depends_on_lwp):
				d.amount = 0
			elif not d.amount:
				d.amount = d.default_amount
			if not d.do_not_include_in_total:
				self.set(total_field, self.get(total_field) + flt(d.amount))

	def calculate_net_pay(self):
		if self.salary_structure:
			self.calculate_component_amounts()

		disable_rounded_total = cint(frappe.db.get_value("Global Defaults", None, "disable_rounded_total"))

		self.total_deduction = 0
		self.gross_pay = 0

		self.sum_components('earnings', 'gross_pay')
		self.sum_components('deductions', 'total_deduction')

		self.set_loan_repayment()

		self.net_pay = flt(self.gross_pay) - (flt(self.total_deduction) + flt(self.total_loan_repayment))
		self.rounded_total = rounded(self.net_pay,
			self.precision("net_pay") if disable_rounded_total else 0)

	def set_loan_repayment(self):
		self.set('loans', [])
		self.total_loan_repayment = 0
		self.total_interest_amount = 0
		self.total_principal_amount = 0

		for loan in self.get_loan_details():
			self.append('loans', {
				'loan': loan.name,
				'total_payment': loan.total_payment,
				'interest_amount': loan.interest_amount,
				'principal_amount': loan.principal_amount,
				'loan_account': loan.loan_account,
				'interest_income_account': loan.interest_income_account
			})

			self.total_loan_repayment += loan.total_payment
			self.total_interest_amount += loan.interest_amount
			self.total_principal_amount += loan.principal_amount

	def get_loan_details(self):
		return frappe.db.sql("""select rps.principal_amount, rps.interest_amount, l.name,
				rps.total_payment, l.loan_account, l.interest_income_account
			from
				`tabRepayment Schedule` as rps, `tabLoan` as l
			where
				l.name = rps.parent and rps.payment_date between %s and %s and
				l.repay_from_salary = 1 and l.docstatus = 1 and l.applicant = %s""",
			(self.start_date, self.end_date, self.employee), as_dict=True) or []

	def on_submit(self):
		if self.net_pay < 0:
			frappe.throw(_("Net Pay cannot be less than 0"))
		else:
			self.set_status()
			self.update_status(self.name)
			if (frappe.db.get_single_value("HR Settings", "email_salary_slip_to_employee")) and not frappe.flags.via_payroll_entry:
				self.email_salary_slip()

	def on_cancel(self):
		self.set_status()
		self.update_status()

	def on_trash(self):
		from frappe.model.naming import revert_series_if_last
		revert_series_if_last(self.series, self.name)

	def email_salary_slip(self):
		receiver = frappe.db.get_value("Employee", self.employee, "prefered_email")

		if receiver:
			email_args = {
				"recipients": [receiver],
				"message": _("Please see attachment"),
				"subject": 'Salary Slip - from {0} to {1}'.format(self.start_date, self.end_date),
				"attachments": [frappe.attach_print(self.doctype, self.name, file_name=self.name)],
				"reference_doctype": self.doctype,
				"reference_name": self.name
				}
			if not frappe.flags.in_test:
				enqueue(method=frappe.sendmail, queue='short', timeout=300, async=True, **email_args)
			else:
				frappe.sendmail(**email_args)
		else:
			msgprint(_("{0}: Employee email not found, hence email not sent").format(self.employee_name))

	def update_status(self, salary_slip=None):
		for data in self.timesheets:
			if data.time_sheet:
				timesheet = frappe.get_doc('Timesheet', data.time_sheet)
				timesheet.salary_slip = salary_slip
				timesheet.flags.ignore_validate_update_after_submit = True
				timesheet.set_status()
				timesheet.save()

	def set_status(self, status=None):
		'''Get and update status'''
		if not status:
			status = self.get_status()
		self.db_set("status", status)

	def get_status(self):
		if self.docstatus == 0:
			status = "Draft"
		elif self.docstatus == 1:
			status = "Submitted"
		elif self.docstatus == 2:
			status = "Cancelled"
		return status

	def calculate_variable_based_on_taxable_salary(self, tax_component):
		payroll_period = get_payroll_period(self.start_date, self.end_date, self.company)
		if not payroll_period:
			frappe.msgprint(_("Start and end dates not in a valid Payroll Period, cannot calculate {0}.")
				.format(tax_component))
			return False, False
		if payroll_period.end_date <= getdate(self.end_date):
			if not self.deduct_tax_for_unsubmitted_tax_exemption_proof \
				or not self.deduct_tax_for_unclaimed_employee_benefits:
				frappe.throw(_("You have to Deduct Tax for Unsubmitted Tax Exemption Proof and Unclaimed Employee Benefits in the last Salary Slip of Payroll Period"))
			else:
				return self.calculate_tax_for_payroll_period(tax_component, payroll_period)

		benefit_amount_to_tax = 0
		if self.deduct_tax_for_unclaimed_employee_benefits:
			# get all untaxed benefits till date, pass amount to be taxed by later methods
			benefit_amount_to_tax = self.calculate_unclaimed_taxable_benefit(payroll_period)
			# flexi's excluded from monthly tax, add flexis in this slip to total_taxable_benefit
			benefit_amount_to_tax += self.get_taxable_earnings(only_flexi=True)
		if self.deduct_tax_for_unsubmitted_tax_exemption_proof:
			# calc tax to be paid for the period till date considering prorata taxes paid and proofs submitted
			return self.calculate_unclaimed_taxable_earning(payroll_period, tax_component, benefit_amount_to_tax)

		# calc prorata tax to be applied
		return self.calculate_variable_tax(tax_component, payroll_period, benefit_amount_to_tax=benefit_amount_to_tax)

	def calculate_variable_tax(self, tax_component, payroll_period, benefit_amount_to_tax=0):
		total_taxable_earning = self.get_taxable_earnings()
		period_factor = self.get_period_factor(payroll_period.start_date, payroll_period.end_date)
		annual_earning = total_taxable_earning * period_factor

		# Calculate total exemption declaration
		exemption_amount = 0
		if frappe.db.exists("Employee Tax Exemption Declaration", {"employee": self.employee,
		"payroll_period": payroll_period.name, "docstatus": 1}):
			exemption_amount = frappe.db.get_value("Employee Tax Exemption Declaration",
				{"employee": self.employee, "payroll_period": payroll_period.name, "docstatus": 1},
				"total_exemption_amount")
		annual_taxable_earning = annual_earning - exemption_amount

		return self.calculate_tax(payroll_period, tax_component, annual_taxable_earning, period_factor, 0, benefit_amount_to_tax)

	def calculate_tax_for_payroll_period(self, tax_component, payroll_period):
		# get total taxable income, total tax paid in payroll period
		taxable_income, tax_paid = self.get_tax_detail_till_date(payroll_period, tax_component)
		total_tax_exemption_proof = 0
		if self.deduct_tax_for_unsubmitted_tax_exemption_proof:
			sum_exemption_proof = frappe.db.sql("""select sum(total_amount) from
			`tabEmployee Tax Exemption Proof Submission` where payroll_period='{0}' and docstatus=1
			and employee='{1}'""".format(payroll_period.name, self.employee))
			if sum_exemption_proof and sum_exemption_proof[0][0]:
				total_tax_exemption_proof = sum_exemption_proof[0][0]
		total_benefit_claim = 0
		if self.deduct_tax_for_unclaimed_employee_benefits:
			sum_benefit_claim = frappe.db.sql("""select sum(claimed_amount) from
			`tabEmployee Benefit Claim` where docstatus=1 and employee='{0}' and claim_date between
			'{1}' and '{2}'""".format(self.employee, payroll_period.start_date, self.end_date))
			if sum_benefit_claim and sum_benefit_claim[0][0]:
				total_benefit_claim = sum_benefit_claim[0][0]
		total_taxable_earning = taxable_income - total_tax_exemption_proof - total_benefit_claim

		# add taxable earnings of current salary_slip, include flexi
		total_taxable_earning += self.get_taxable_earnings(include_flexi=1)
		return self.calculate_tax(payroll_period, tax_component, total_taxable_earning, 1, tax_paid, 0)

	def calculate_unclaimed_taxable_benefit(self, payroll_period):
		total_benefit = 0
		start_date = payroll_period.start_date

		# if tax for unclaimed benefit deducted earlier set the start date
		last_deducted =	frappe.db.sql("""select end_date from `tabSalary Slip` where
				deduct_tax_for_unclaimed_employee_benefits=1 and docstatus=1 and
				employee='{0}' and start_date between '{1}' and '{2}' and end_date
				between '{1}' and '{2}' order by end_date desc limit 1""".format(
				self.employee, payroll_period.start_date, payroll_period.end_date))
		if last_deducted and last_deducted[0][0]:
			start_date = getdate(last_deducted[0][0])

		# get total sum of benefits paid
		sum_benefit = frappe.db.sql("""select sum(sd.amount) from `tabSalary Detail` sd join
					`tabSalary Slip` ss on sd.parent=ss.name where sd.parentfield='earnings'
					and sd.is_tax_applicable=1 and is_flexible_benefit=1 and ss.docstatus=1
					and ss.employee='{0}' and ss.start_date between '{1}' and '{2}' and
					ss.end_date between '{1}' and '{2}'""".format(self.employee,
					start_date, payroll_period.end_date))
		if sum_benefit and sum_benefit[0][0]:
			total_benefit = sum_benefit[0][0]

		# get total benefits claimed
		total_benefit_claim = 0
		sum_benefit_claim = frappe.db.sql("""select sum(claimed_amount) from
		`tabEmployee Benefit Claim` where docstatus=1 and employee='{0}' and claim_date
		between '{1}' and '{2}'""".format(self.employee, start_date, self.end_date))
		if sum_benefit_claim and sum_benefit_claim[0][0]:
			total_benefit_claim = sum_benefit_claim[0][0]
		return total_benefit - total_benefit_claim

	def calculate_unclaimed_taxable_earning(self, payroll_period, tax_component, benefit_amount_to_tax):
		total_taxable_earning, total_tax_paid = 0, 0
		start_date = payroll_period.start_date

		# if tax deducted earlier set the start date
		last_deducted =	frappe.db.sql("""select end_date from `tabSalary Slip` where
				deduct_tax_for_unsubmitted_tax_exemption_proof=1 and docstatus=1 and
				employee='{0}' and start_date between '{1}' and '{2}' and end_date
				between '{1}' and '{2}' order by end_date desc limit 1""".format(
				self.employee, payroll_period.start_date, self.start_date))
		if last_deducted and last_deducted[0][0]:
			start_date = getdate(last_deducted[0][0])

		# calc total taxable amount in period
		sum_taxable_earning = frappe.db.sql("""select sum(sd.amount) from `tabSalary Detail` sd join
					`tabSalary Slip` ss on sd.parent=ss.name where sd.parentfield='earnings'
					and sd.is_tax_applicable=1 and is_flexible_benefit=0 and ss.docstatus=1
					and ss.employee='{0}' and ss.start_date between '{1}' and '{2}' and
					ss.end_date between '{1}' and '{2}'""".format(self.employee,
					start_date, self.start_date))
		if sum_taxable_earning and sum_taxable_earning[0][0]:
			total_taxable_earning = sum_taxable_earning[0][0]

		# add taxable earning in this salary slip
		total_taxable_earning += self.get_taxable_earnings()

		# find total_tax_paid from salary slip where benefit is not taxed
		sum_tax_paid = frappe.db.sql("""select sum(sd.amount) from `tabSalary Detail` sd join
					`tabSalary Slip` ss on sd.parent=ss.name where sd.parentfield='deductions'
					and sd.salary_component='{3}' and sd.variable_based_on_taxable_salary=1 and ss.docstatus=1
					and ss.employee='{0}' and ss.deduct_tax_for_unclaimed_employee_benefits=0
					and ss.start_date between '{1}' and '{2}' and ss.end_date between '{1}' and
					'{2}'""".format(self.employee, start_date, self.start_date, tax_component))
		if sum_tax_paid and sum_tax_paid[0][0]:
			total_tax_paid = sum_tax_paid[0][0]

		# get benefit taxed salary slips
		benefit_taxed_ss = frappe.db.sql("""select name from `tabSalary Slip` where
					deduct_tax_for_unsubmitted_tax_exemption_proof=0 and
					deduct_tax_for_unclaimed_employee_benefits=1 and docstatus=1 and employee='{0}'
					and start_date between '{1}' and '{2}' and end_date between '{1}'
					and '{2}'""".format(self.employee, start_date, self.start_date))
		# add pro_rata_tax of all salary slips where benefit tax added up
		if benefit_taxed_ss and benefit_taxed_ss[0]:
			for salary_slip in benefit_taxed_ss[0]:
				ss_obj = frappe.get_doc("Salary Slip", salary_slip)
				struct_row, pro_rata_tax = ss_obj.calculate_variable_tax(tax_component, payroll_period)
				if pro_rata_tax:
					total_tax_paid += pro_rata_tax
		total_exemption_amount = 0

		# add up total Proof Submission
		sum_exemption = frappe.db.sql("""select sum(total_amount) from
		`tabEmployee Tax Exemption Proof Submission` where docstatus=1 and employee='{0}' and
		payroll_period='{1}' and processed_in_payroll=0""".format(self.employee, payroll_period.name))
		if sum_exemption and sum_exemption[0][0]:
			total_exemption_amount = sum_exemption[0][0]
		total_taxable_earning -= total_exemption_amount

		# recalc annual tax slab by start date and end date
		period_factor = self.get_period_factor(payroll_period.start_date, payroll_period.end_date, start_date, self.end_date)
		annual_taxable_earning = total_taxable_earning * period_factor
		return self.calculate_tax(payroll_period, tax_component, annual_taxable_earning, period_factor, total_tax_paid, benefit_amount_to_tax)

	def get_taxable_earnings(self, include_flexi=0, only_flexi=0):
		taxable_earning = 0
		for earning in self.earnings:
			if only_flexi:
				if earning.is_tax_applicable and earning.is_flexible_benefit:
					taxable_earning += earning.amount
				continue
			if include_flexi:
				if earning.is_tax_applicable or (earning.is_tax_applicable and earning.is_flexible_benefit):
					taxable_earning += earning.amount
			else:
				if earning.is_tax_applicable and not earning.is_flexible_benefit:
					taxable_earning += earning.amount
		return taxable_earning

	def calculate_tax(self, payroll_period, tax_component, annual_taxable_earning, period_factor, tax_paid=0, benefit_amount_to_tax=0):
		# Get tax calc by period
		annual_tax = self.calculate_tax_by_tax_slab(payroll_period.name, annual_taxable_earning)

		# Calc prorata tax
		tax_amount = annual_tax / period_factor
		if tax_paid:
			tax_amount -= tax_paid

		# find the annual tax diff caused by benefit_amount_to_tax, add to tax_amount
		if benefit_amount_to_tax > 0:
			annual_tax_with_benefit_amt = self.calculate_tax_by_tax_slab(payroll_period.name, annual_taxable_earning + benefit_amount_to_tax)
			tax_amount += annual_tax_with_benefit_amt - annual_tax
		struct_row = self.get_salary_slip_row(tax_component)
		return struct_row, tax_amount

	def calculate_tax_by_tax_slab(self, payroll_period, annual_earning):
		# TODO consider condition in tax slab
		payroll_period_obj = frappe.get_doc("Payroll Period", payroll_period)
		taxable_amount = 0
		for slab in payroll_period_obj.taxable_salary_slabs:
			if annual_earning > slab.from_amount and annual_earning < slab.to_amount:
				taxable_amount += (annual_earning - slab.from_amount) * slab.percent_deduction *.01
			elif annual_earning > slab.from_amount and annual_earning > slab.to_amount:
				taxable_amount += (slab.to_amount - slab.from_amount) * slab.percent_deduction * .01
		return taxable_amount

	def get_period_factor(self, period_start, period_end, start_date=None, end_date=None):
		payroll_days = date_diff(period_end, period_start) + 1
		if start_date and end_date:
			salary_days = date_diff(end_date, start_date) + 1
			return flt(payroll_days)/flt(salary_days)
		# if period configured for a year and monthly frequency return 12 to make tax calc consistent
		if 360 <= payroll_days <= 370 and self.payroll_frequency == "Monthly":
			return 12
		salary_days = date_diff(self.end_date, self.start_date) + 1
		return flt(payroll_days)/flt(salary_days)

	def get_tax_detail_till_date(self, payroll_period, tax_component):
		# find total taxable income, total tax paid by employee in payroll period
		total_taxable_income = 0
		total_tax_paid = 0
		sum_income = frappe.db.sql("""select sum(sd.amount) from `tabSalary Detail` sd join
					`tabSalary Slip` ss on sd.parent=ss.name where sd.parentfield='earnings'
					and sd.is_tax_applicable=1 and ss.docstatus=1 and ss.employee='{0}' and
					ss.start_date between '{1}' and '{2}' and ss.end_date between '{1}' and
					'{2}'""".format(self.employee, payroll_period.start_date,
							payroll_period.end_date))
		if sum_income and sum_income[0][0]:
			total_taxable_income = sum_income[0][0]
		sum_tax_paid = frappe.db.sql("""select sum(sd.amount) from `tabSalary Detail` sd join
					`tabSalary Slip` ss on sd.parent=ss.name where sd.parentfield='deductions'
					and sd.salary_component='{0}' and sd.variable_based_on_taxable_salary=1 and
					ss.docstatus=1 and ss.employee='{1}' and ss.start_date between '{2}' and
					'{3}' and ss.end_date between '{2}' and '{3}'""".format(tax_component,
					self.employee, payroll_period.start_date, payroll_period.end_date))
		if sum_tax_paid and sum_tax_paid[0][0]:
			total_tax_paid = sum_tax_paid[0][0]
		return total_taxable_income, total_tax_paid

	def get_salary_slip_row(self, salary_component):
		component = frappe.get_doc("Salary Component", salary_component)
		# Data for update_component_row
		struct_row = {}
		struct_row['depends_on_lwp'] = component.depends_on_lwp
		struct_row['salary_component'] = component.name
		struct_row['abbr'] = component.salary_component_abbr
		struct_row['do_not_include_in_total'] = component.do_not_include_in_total
		struct_row['is_tax_applicable'] = component.is_tax_applicable
		struct_row['is_flexible_benefit'] = component.is_flexible_benefit
		struct_row['variable_based_on_taxable_salary'] = component.variable_based_on_taxable_salary
		return struct_row

def unlink_ref_doc_from_salary_slip(ref_no):
	linked_ss = frappe.db.sql_list("""select name from `tabSalary Slip`
	where journal_entry=%s and docstatus < 2""", (ref_no))
	if linked_ss:
		for ss in linked_ss:
			ss_doc = frappe.get_doc("Salary Slip", ss)
			frappe.db.set_value("Salary Slip", ss_doc.name, "journal_entry", "")<|MERGE_RESOLUTION|>--- conflicted
+++ resolved
@@ -73,14 +73,10 @@
 		if additional_components:
 			for additional_component in additional_components:
 				additional_component = frappe._dict(additional_component)
-<<<<<<< HEAD
-=======
 				amount = additional_component.amount
->>>>>>> c526cad1
 				key = "earnings"
 				if additional_component.type == "Deduction":
 					key = "deductions"
-				amount = additional_component.amount + self.get_amount_from_exisiting_component(frappe._dict(additional_component.struct_row).salary_component, key)
 				self.update_component_row(frappe._dict(additional_component.struct_row), amount, key)
 
 		# Calculate variable_based_on_taxable_salary after all components updated in salary slip
@@ -100,16 +96,6 @@
 			if benefit_claim_amount:
 				self.update_component_row(struct_row, benefit_claim_amount, "earnings")
 
-<<<<<<< HEAD
-	def get_amount_from_exisiting_component(self, salary_component, key):
-		amount = 0
-		for d in self.get(key):
-			if d.salary_component == salary_component:
-				amount = d.amount
-		return amount
-
-=======
->>>>>>> c526cad1
 	def update_component_row(self, struct_row, amount, key):
 		component_row = None
 		for d in self.get(key):
