# -*- coding: utf-8 -*-
# Copyright (c) 2017, Frappe Technologies Pvt. Ltd. and contributors
# For license information, please see license.txt

from __future__ import unicode_literals
import frappe
from frappe.model.document import Document
from dateutil.relativedelta import relativedelta
from frappe.utils import cint, flt, nowdate, add_days, getdate, fmt_money, add_to_date, DATE_FORMAT, date_diff
from frappe import _
from erpnext.accounts.utils import get_fiscal_year
from erpnext.hr.doctype.employee.employee import get_holiday_list_for_employee

class PayrollEntry(Document):
	def onload(self):
		if not self.docstatus==1 or self.salary_slips_submitted:
    			return

		# check if salary slips were manually submitted
		entries = frappe.db.count("Salary Slip", {'payroll_entry': self.name, 'docstatus': 1}, ['name'])
		if cint(entries) == len(self.employees):
    			self.set_onload("submitted_ss", True)

	def on_submit(self):
		self.create_salary_slips()

	def before_submit(self):
		if self.validate_attendance:
			if self.validate_employee_attendance():
				frappe.throw(_("Cannot Submit, Employees left to mark attendance"))

	def on_cancel(self):
		frappe.delete_doc("Salary Slip", frappe.db.sql_list("""select name from `tabSalary Slip`
			where payroll_entry=%s """, (self.name)))

	def get_emp_list(self):
		"""
			Returns list of active employees based on selected criteria
			and for which salary structure exists
		"""
		cond = self.get_filter_condition()
		cond += self.get_joining_relieving_condition()

		condition = ''
		if self.payroll_frequency:
			condition = """and payroll_frequency = '%(payroll_frequency)s'"""% {"payroll_frequency": self.payroll_frequency}

		sal_struct = frappe.db.sql_list("""
				select
					name from `tabSalary Structure`
				where
					docstatus = 1 and
					is_active = 'Yes'
					and company = %(company)s and
					ifnull(salary_slip_based_on_timesheet,0) = %(salary_slip_based_on_timesheet)s
					{condition}""".format(condition=condition),
				{"company": self.company, "salary_slip_based_on_timesheet":self.salary_slip_based_on_timesheet})
		if sal_struct:
			cond += "and t2.salary_structure IN %(sal_struct)s "
			cond += "and %(from_date)s >= t2.from_date"
			emp_list = frappe.db.sql("""
				select
					distinct t1.name as employee, t1.employee_name, t1.department, t1.designation
				from
					`tabEmployee` t1, `tabSalary Structure Assignment` t2
				where
					t1.name = t2.employee
					and t2.docstatus = 1
			%s order by t2.from_date desc
			""" % cond, {"sal_struct": tuple(sal_struct), "from_date": self.end_date}, as_dict=True)
			return emp_list

	def fill_employee_details(self):
		self.set('employees', [])
		employees = self.get_emp_list()
		if not employees:
			frappe.throw(_("No employees for the mentioned criteria"))

		for d in employees:
			self.append('employees', d)

		self.number_of_employees = len(employees)
		if self.validate_attendance:
			return self.validate_employee_attendance()

	def get_filter_condition(self):
		self.check_mandatory()

		cond = ''
		for f in ['company', 'branch', 'department', 'designation']:
			if self.get(f):
				cond += " and t1." + f + " = '" + self.get(f).replace("'", "\'") + "'"

		return cond

	def get_joining_relieving_condition(self):
		cond = """
			and ifnull(t1.date_of_joining, '0000-00-00') <= '%(end_date)s'
			and ifnull(t1.relieving_date, '2199-12-31') >= '%(start_date)s'
		""" % {"start_date": self.start_date, "end_date": self.end_date}
		return cond

	def check_mandatory(self):
		for fieldname in ['company', 'start_date', 'end_date']:
			if not self.get(fieldname):
				frappe.throw(_("Please set {0}").format(self.meta.get_label(fieldname)))

	def create_salary_slips(self):
		"""
			Creates salary slip for selected employees if already not created
		"""
		self.check_permission('write')
		self.created = 1
		emp_list = [d.employee for d in self.get_emp_list()]
		if emp_list:
			args = frappe._dict({
				"salary_slip_based_on_timesheet": self.salary_slip_based_on_timesheet,
				"payroll_frequency": self.payroll_frequency,
				"start_date": self.start_date,
				"end_date": self.end_date,
				"company": self.company,
				"posting_date": self.posting_date,
				"deduct_tax_for_unclaimed_employee_benefits": self.deduct_tax_for_unclaimed_employee_benefits,
				"deduct_tax_for_unsubmitted_tax_exemption_proof": self.deduct_tax_for_unsubmitted_tax_exemption_proof,
				"payroll_entry": self.name
			})
			if len(emp_list) > 30:
				frappe.enqueue(create_salary_slips_for_employees, timeout=600, employees=emp_list, args=args)
			else:
				create_salary_slips_for_employees(emp_list, args, publish_progress=False)
				# since this method is called via frm.call this doc needs to be updated manually
				self.reload()

	def get_sal_slip_list(self, ss_status, as_dict=False):
		"""
			Returns list of salary slips based on selected criteria
		"""
		cond = self.get_filter_condition()

		ss_list = frappe.db.sql("""
			select t1.name, t1.salary_structure from `tabSalary Slip` t1
			where t1.docstatus = %s and t1.start_date >= %s and t1.end_date <= %s
			and (t1.journal_entry is null or t1.journal_entry = "") and ifnull(salary_slip_based_on_timesheet,0) = %s %s
		""" % ('%s', '%s', '%s','%s', cond), (ss_status, self.start_date, self.end_date, self.salary_slip_based_on_timesheet), as_dict=as_dict)
		return ss_list

	def submit_salary_slips(self):
		self.check_permission('write')
		ss_list = self.get_sal_slip_list(ss_status=0)
		if len(ss_list) > 30:
			frappe.enqueue(submit_salary_slips_for_employees, timeout=600, payroll_entry=self, salary_slips=ss_list)
		else:
			submit_salary_slips_for_employees(self, ss_list, publish_progress=False)

	def email_salary_slip(self, submitted_ss):
		if frappe.db.get_single_value("HR Settings", "email_salary_slip_to_employee"):
			for ss in submitted_ss:
				ss.email_salary_slip()

<<<<<<< HEAD
=======
	def get_loan_details(self):
		"""
			Get loan details from submitted salary slip based on selected criteria
		"""
		cond = self.get_filter_condition()
		return frappe.db.sql(""" select eld.loan_account, eld.loan,
				eld.interest_income_account, eld.principal_amount, eld.interest_amount, eld.total_payment,t1.employee
			from
				`tabSalary Slip` t1, `tabSalary Slip Loan` eld
			where
				t1.docstatus = 1 and t1.name = eld.parent and start_date >= %s and end_date <= %s %s
			""" % ('%s', '%s', cond), (self.start_date, self.end_date), as_dict=True) or []

>>>>>>> 2d293c58
	def get_salary_component_account(self, salary_component):
		account = frappe.db.get_value("Salary Component Account",
			{"parent": salary_component, "company": self.company}, "default_account")

		if not account:
			frappe.throw(_("Please set default account in Salary Component {0}")
				.format(salary_component))

		return account

	def get_salary_components(self, component_type):
		salary_slips = self.get_sal_slip_list(ss_status = 1, as_dict = True)
		if salary_slips:
			salary_components = frappe.db.sql("""select salary_component, amount, parentfield
				from `tabSalary Detail` where parentfield = '%s' and parent in (%s)""" %
				(component_type, ', '.join(['%s']*len(salary_slips))), tuple([d.name for d in salary_slips]), as_dict=True)
			return salary_components

	def get_salary_component_total(self, component_type = None):
		salary_components = self.get_salary_components(component_type)
		if salary_components:
			component_dict = {}
			for item in salary_components:
				add_component_to_accrual_jv_entry = True
				if component_type == "earnings":
					is_flexible_benefit, only_tax_impact = frappe.db.get_value("Salary Component", item['salary_component'], ['is_flexible_benefit', 'only_tax_impact'])
					if is_flexible_benefit == 1 and only_tax_impact ==1:
						add_component_to_accrual_jv_entry = False
				if add_component_to_accrual_jv_entry:
					component_dict[item['salary_component']] = component_dict.get(item['salary_component'], 0) + item['amount']
			account_details = self.get_account(component_dict = component_dict)
			return account_details

	def get_account(self, component_dict = None):
		account_dict = {}
		for s, a in component_dict.items():
			account = self.get_salary_component_account(s)
			account_dict[account] = account_dict.get(account, 0) + a
		return account_dict

	def get_default_payroll_payable_account(self):
		payroll_payable_account = frappe.get_cached_value('Company',
			{"company_name": self.company},  "default_payroll_payable_account")

		if not payroll_payable_account:
			frappe.throw(_("Please set Default Payroll Payable Account in Company {0}")
				.format(self.company))

		return payroll_payable_account

	def make_accrual_jv_entry(self):
		self.check_permission('write')
		earnings = self.get_salary_component_total(component_type = "earnings") or {}
		deductions = self.get_salary_component_total(component_type = "deductions") or {}
		default_payroll_payable_account = self.get_default_payroll_payable_account()
		jv_name = ""
		precision = frappe.get_precision("Journal Entry Account", "debit_in_account_currency")

		if earnings or deductions:
			journal_entry = frappe.new_doc('Journal Entry')
			journal_entry.voucher_type = 'Journal Entry'
			journal_entry.user_remark = _('Accrual Journal Entry for salaries from {0} to {1}')\
				.format(self.start_date, self.end_date)
			journal_entry.company = self.company
			journal_entry.posting_date = self.posting_date

			accounts = []
			payable_amount = 0

			# Earnings
			for acc, amount in earnings.items():
				payable_amount += flt(amount, precision)
				accounts.append({
						"account": acc,
						"debit_in_account_currency": flt(amount, precision),
						"party_type": '',
						"cost_center": self.cost_center,
						"project": self.project
					})

			# Deductions
			for acc, amount in deductions.items():
				payable_amount -= flt(amount, precision)
				accounts.append({
						"account": acc,
						"credit_in_account_currency": flt(amount, precision),
						"cost_center": self.cost_center,
						"party_type": '',
						"project": self.project
					})

<<<<<<< HEAD
=======
			# Loan
			for data in loan_details:
				accounts.append({
						"account": data.loan_account,
						"credit_in_account_currency": data.principal_amount,
						"party_type": "Employee",
						"party": data.employee
					})

				if data.interest_amount and not data.interest_income_account:
					frappe.throw(_("Select interest income account in loan {0}").format(data.loan))

				if data.interest_income_account and data.interest_amount:
					accounts.append({
						"account": data.interest_income_account,
						"credit_in_account_currency": data.interest_amount,
						"cost_center": self.cost_center,
						"project": self.project,
						"party_type": "Employee",
						"party": data.employee
					})
				payable_amount -= flt(data.total_payment, precision)

>>>>>>> 2d293c58
			# Payable amount
			accounts.append({
				"account": default_payroll_payable_account,
				"credit_in_account_currency": flt(payable_amount, precision),
				"party_type": '',
			})

			journal_entry.set("accounts", accounts)
			journal_entry.title = default_payroll_payable_account
			journal_entry.save()

			try:
				journal_entry.submit()
				jv_name = journal_entry.name
				self.update_salary_slip_status(jv_name = jv_name)
			except Exception as e:
				frappe.msgprint(e)

		return jv_name

	def make_payment_entry(self):
		self.check_permission('write')

		cond = self.get_filter_condition()
		salary_slip_name_list = frappe.db.sql(""" select t1.name from `tabSalary Slip` t1
			where t1.docstatus = 1 and start_date >= %s and end_date <= %s %s
			""" % ('%s', '%s', cond), (self.start_date, self.end_date), as_list = True)

		if salary_slip_name_list and len(salary_slip_name_list) > 0:
			salary_slip_total = 0
			for salary_slip_name in salary_slip_name_list:
				salary_slip = frappe.get_doc("Salary Slip", salary_slip_name[0])
				for sal_detail in salary_slip.earnings:
					is_flexible_benefit, only_tax_impact, creat_separate_je, statistical_component = frappe.db.get_value("Salary Component", sal_detail.salary_component,
						['is_flexible_benefit', 'only_tax_impact', 'create_separate_payment_entry_against_benefit_claim', 'statistical_component'])
					if only_tax_impact != 1 and statistical_component != 1:
						if is_flexible_benefit == 1 and creat_separate_je == 1:
							self.create_journal_entry(sal_detail.amount, sal_detail.salary_component)
						else:
							salary_slip_total += sal_detail.amount
				for sal_detail in salary_slip.deductions:
					statistical_component = frappe.db.get_value("Salary Component", sal_detail.salary_component, 'statistical_component')
					if statistical_component != 1:
						salary_slip_total -= sal_detail.amount
			if salary_slip_total > 0:
				self.create_journal_entry(salary_slip_total, "salary")

	def create_journal_entry(self, je_payment_amount, user_remark):
		default_payroll_payable_account = self.get_default_payroll_payable_account()
		precision = frappe.get_precision("Journal Entry Account", "debit_in_account_currency")

		journal_entry = frappe.new_doc('Journal Entry')
		journal_entry.voucher_type = 'Bank Entry'
		journal_entry.user_remark = _('Payment of {0} from {1} to {2}')\
			.format(user_remark, self.start_date, self.end_date)
		journal_entry.company = self.company
		journal_entry.posting_date = self.posting_date

		payment_amount = flt(je_payment_amount, precision)

		journal_entry.set("accounts", [
			{
				"account": self.payment_account,
				"bank_account": self.bank_account,
				"credit_in_account_currency": payment_amount
			},
			{
				"account": default_payroll_payable_account,
				"debit_in_account_currency": payment_amount,
				"reference_type": self.doctype,
				"reference_name": self.name
			}
		])
		journal_entry.save(ignore_permissions = True)

	def update_salary_slip_status(self, jv_name = None):
		ss_list = self.get_sal_slip_list(ss_status=1)
		for ss in ss_list:
			ss_obj = frappe.get_doc("Salary Slip",ss[0])
			frappe.db.set_value("Salary Slip", ss_obj.name, "journal_entry", jv_name)

	def set_start_end_dates(self):
		self.update(get_start_end_dates(self.payroll_frequency,
			self.start_date or self.posting_date, self.company))

	def validate_employee_attendance(self):
		employees_to_mark_attendance = []
		days_in_payroll, days_holiday, days_attendance_marked = 0, 0, 0
		for employee_detail in self.employees:
			days_holiday = self.get_count_holidays_of_employee(employee_detail.employee)
			days_attendance_marked = self.get_count_employee_attendance(employee_detail.employee)
			days_in_payroll = date_diff(self.end_date, self.start_date) + 1
			if days_in_payroll > days_holiday + days_attendance_marked:
				employees_to_mark_attendance.append({
					"employee": employee_detail.employee,
					"employee_name": employee_detail.employee_name
					})
		return employees_to_mark_attendance

	def get_count_holidays_of_employee(self, employee):
		holiday_list = get_holiday_list_for_employee(employee)
		holidays = 0
		if holiday_list:
			days = frappe.db.sql("""select count(*) from tabHoliday where
				parent=%s and holiday_date between %s and %s""", (holiday_list,
				self.start_date, self.end_date))
			if days and days[0][0]:
				holidays = days[0][0]
		return holidays

	def get_count_employee_attendance(self, employee):
		marked_days = 0
		attendances = frappe.db.sql("""select count(*) from tabAttendance where
			employee=%s and docstatus=1 and attendance_date between %s and %s""",
			(employee, self.start_date, self.end_date))
		if attendances and attendances[0][0]:
			marked_days = attendances[0][0]
		return marked_days

@frappe.whitelist()
def get_start_end_dates(payroll_frequency, start_date=None, company=None):
	'''Returns dict of start and end dates for given payroll frequency based on start_date'''

	if payroll_frequency == "Monthly" or payroll_frequency == "Bimonthly" or payroll_frequency == "":
		fiscal_year = get_fiscal_year(start_date, company=company)[0]
		month = "%02d" % getdate(start_date).month
		m = get_month_details(fiscal_year, month)
		if payroll_frequency == "Bimonthly":
			if getdate(start_date).day <= 15:
				start_date = m['month_start_date']
				end_date = m['month_mid_end_date']
			else:
				start_date = m['month_mid_start_date']
				end_date = m['month_end_date']
		else:
			start_date = m['month_start_date']
			end_date = m['month_end_date']

	if payroll_frequency == "Weekly":
		end_date = add_days(start_date, 6)

	if payroll_frequency == "Fortnightly":
		end_date = add_days(start_date, 13)

	if payroll_frequency == "Daily":
		end_date = start_date

	return frappe._dict({
		'start_date': start_date, 'end_date': end_date
	})

def get_frequency_kwargs(frequency_name):
	frequency_dict = {
		'monthly': {'months': 1},
		'fortnightly': {'days': 14},
		'weekly': {'days': 7},
		'daily': {'days': 1}
	}
	return frequency_dict.get(frequency_name)


@frappe.whitelist()
def get_end_date(start_date, frequency):
	start_date = getdate(start_date)
	frequency = frequency.lower() if frequency else 'monthly'
	kwargs = get_frequency_kwargs(frequency) if frequency != 'bimonthly' else get_frequency_kwargs('monthly')

	# weekly, fortnightly and daily intervals have fixed days so no problems
	end_date = add_to_date(start_date, **kwargs) - relativedelta(days=1)
	if frequency != 'bimonthly':
		return dict(end_date=end_date.strftime(DATE_FORMAT))

	else:
		return dict(end_date='')


def get_month_details(year, month):
	ysd = frappe.db.get_value("Fiscal Year", year, "year_start_date")
	if ysd:
		import calendar, datetime
		diff_mnt = cint(month)-cint(ysd.month)
		if diff_mnt<0:
			diff_mnt = 12-int(ysd.month)+cint(month)
		msd = ysd + relativedelta(months=diff_mnt) # month start date
		month_days = cint(calendar.monthrange(cint(msd.year) ,cint(month))[1]) # days in month
		mid_start = datetime.date(msd.year, cint(month), 16) # month mid start date
		mid_end = datetime.date(msd.year, cint(month), 15) # month mid end date
		med = datetime.date(msd.year, cint(month), month_days) # month end date
		return frappe._dict({
			'year': msd.year,
			'month_start_date': msd,
			'month_end_date': med,
			'month_mid_start_date': mid_start,
			'month_mid_end_date': mid_end,
			'month_days': month_days
		})
	else:
		frappe.throw(_("Fiscal Year {0} not found").format(year))

def get_payroll_entry_bank_entries(payroll_entry_name):
	journal_entries = frappe.db.sql(
		'select name from `tabJournal Entry Account` '
		'where reference_type="Payroll Entry" '
		'and reference_name=%s and docstatus=1',
		payroll_entry_name,
		as_dict=1
	)

	return journal_entries


@frappe.whitelist()
def payroll_entry_has_bank_entries(name):
	response = {}
	bank_entries = get_payroll_entry_bank_entries(name)
	response['submitted'] = 1 if bank_entries else 0

	return response

def create_salary_slips_for_employees(employees, args, publish_progress=True):
	salary_slips_exists_for = get_existing_salary_slips(employees, args)
	count=0
	for emp in employees:
		if emp not in salary_slips_exists_for:
			args.update({
				"doctype": "Salary Slip",
				"employee": emp
			})
			ss = frappe.get_doc(args)
			ss.insert()
			count+=1
			if publish_progress:
				frappe.publish_progress(count*100/len(set(employees) - set(salary_slips_exists_for)),
					title = _("Creating Salary Slips..."))

	payroll_entry = frappe.get_doc("Payroll Entry", args.payroll_entry)
	payroll_entry.db_set("salary_slips_created", 1)
	payroll_entry.notify_update()

def get_existing_salary_slips(employees, args):
	return frappe.db.sql_list("""
		select distinct employee from `tabSalary Slip`
		where docstatus!= 2 and company = %s
			and start_date >= %s and end_date <= %s
			and employee in (%s)
	""" % ('%s', '%s', '%s', ', '.join(['%s']*len(employees))),
		[args.company, args.start_date, args.end_date] + employees)

def submit_salary_slips_for_employees(payroll_entry, salary_slips, publish_progress=True):
	submitted_ss = []
	not_submitted_ss = []
	frappe.flags.via_payroll_entry = True

	count = 0
	for ss in salary_slips:
		ss_obj = frappe.get_doc("Salary Slip",ss[0])
		if ss_obj.net_pay<0:
			not_submitted_ss.append(ss[0])
		else:
			try:
				ss_obj.submit()
				submitted_ss.append(ss_obj)
			except frappe.ValidationError:
				not_submitted_ss.append(ss[0])

		count += 1
		if publish_progress:
			frappe.publish_progress(count*100/len(salary_slips), title = _("Submitting Salary Slips..."))
	if submitted_ss:
		payroll_entry.make_accrual_jv_entry()
		frappe.msgprint(_("Salary Slip submitted for period from {0} to {1}")
			.format(ss_obj.start_date, ss_obj.end_date))

		payroll_entry.email_salary_slip(submitted_ss)

		payroll_entry.db_set("salary_slips_submitted", 1)
		payroll_entry.notify_update()

	if not submitted_ss and not not_submitted_ss:
		frappe.msgprint(_("No salary slip found to submit for the above selected criteria OR salary slip already submitted"))

	if not_submitted_ss:
		frappe.msgprint(_("Could not submit some Salary Slips"))

def get_payroll_entries_for_jv(doctype, txt, searchfield, start, page_len, filters):
	return frappe.db.sql("""
		select name from `tabPayroll Entry`
		where `{key}` LIKE %(txt)s
		and name not in
			(select reference_name from `tabJournal Entry Account`
				where reference_type="Payroll Entry")
		order by name limit %(start)s, %(page_len)s"""
		.format(key=searchfield), {
			'txt': "%%%s%%" % frappe.db.escape(txt),
			'start': start, 'page_len': page_len
		})<|MERGE_RESOLUTION|>--- conflicted
+++ resolved
@@ -157,22 +157,6 @@
 			for ss in submitted_ss:
 				ss.email_salary_slip()
 
-<<<<<<< HEAD
-=======
-	def get_loan_details(self):
-		"""
-			Get loan details from submitted salary slip based on selected criteria
-		"""
-		cond = self.get_filter_condition()
-		return frappe.db.sql(""" select eld.loan_account, eld.loan,
-				eld.interest_income_account, eld.principal_amount, eld.interest_amount, eld.total_payment,t1.employee
-			from
-				`tabSalary Slip` t1, `tabSalary Slip Loan` eld
-			where
-				t1.docstatus = 1 and t1.name = eld.parent and start_date >= %s and end_date <= %s %s
-			""" % ('%s', '%s', cond), (self.start_date, self.end_date), as_dict=True) or []
-
->>>>>>> 2d293c58
 	def get_salary_component_account(self, salary_component):
 		account = frappe.db.get_value("Salary Component Account",
 			{"parent": salary_component, "company": self.company}, "default_account")
@@ -264,32 +248,6 @@
 						"project": self.project
 					})
 
-<<<<<<< HEAD
-=======
-			# Loan
-			for data in loan_details:
-				accounts.append({
-						"account": data.loan_account,
-						"credit_in_account_currency": data.principal_amount,
-						"party_type": "Employee",
-						"party": data.employee
-					})
-
-				if data.interest_amount and not data.interest_income_account:
-					frappe.throw(_("Select interest income account in loan {0}").format(data.loan))
-
-				if data.interest_income_account and data.interest_amount:
-					accounts.append({
-						"account": data.interest_income_account,
-						"credit_in_account_currency": data.interest_amount,
-						"cost_center": self.cost_center,
-						"project": self.project,
-						"party_type": "Employee",
-						"party": data.employee
-					})
-				payable_amount -= flt(data.total_payment, precision)
-
->>>>>>> 2d293c58
 			# Payable amount
 			accounts.append({
 				"account": default_payroll_payable_account,
