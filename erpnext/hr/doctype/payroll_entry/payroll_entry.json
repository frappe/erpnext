{
 "allow_copy": 1,
 "autoname": "HR-PRUN-.YYYY.-.#####",
 "create_on_install": 1,
 "creation": "2017-10-23 15:22:29.291323",
 "doctype": "DocType",
 "document_type": "Other",
 "engine": "InnoDB",
 "field_order": [
  "section_break0",
  "column_break0",
  "posting_date",
  "payroll_frequency",
  "column_break1",
  "company",
  "section_break_8",
  "branch",
  "department",
  "column_break_10",
  "designation",
  "number_of_employees",
  "sec_break20",
  "employees",
  "section_break_13",
  "validate_attendance",
  "attendance_detail_html",
  "section_break_12",
  "salary_slip_based_on_timesheet",
  "select_payroll_period",
  "start_date",
  "end_date",
  "column_break_11",
  "deduct_tax_for_unclaimed_employee_benefits",
  "deduct_tax_for_unsubmitted_tax_exemption_proof",
  "accounting_dimensions_section",
  "project",
  "dimension_col_break",
  "cost_center",
  "account",
  "payment_account",
  "amended_from",
  "column_break_33",
  "bank_account",
  "salary_slips_created",
  "salary_slips_submitted"
 ],
 "fields": [
  {
   "fieldname": "section_break0",
   "fieldtype": "Section Break",
   "label": "Select Employees"
  },
  {
   "fieldname": "column_break0",
   "fieldtype": "Column Break",
   "width": "50%"
  },
  {
   "default": "Today",
   "fieldname": "posting_date",
   "fieldtype": "Date",
   "label": "Posting Date",
   "reqd": 1
  },
  {
   "depends_on": "eval:doc.salary_slip_based_on_timesheet == 0",
   "fieldname": "payroll_frequency",
   "fieldtype": "Select",
   "label": "Payroll Frequency",
   "options": "\nMonthly\nFortnightly\nBimonthly\nWeekly\nDaily",
   "reqd": 1
  },
  {
   "fieldname": "column_break1",
   "fieldtype": "Column Break",
   "width": "50%"
  },
  {
   "fieldname": "company",
   "fieldtype": "Link",
   "in_list_view": 1,
   "label": "Company",
   "options": "Company",
   "remember_last_selected_value": 1,
   "reqd": 1
  },
  {
   "fieldname": "section_break_8",
   "fieldtype": "Section Break",
   "label": "Employees"
  },
  {
   "fieldname": "branch",
   "fieldtype": "Link",
   "in_list_view": 1,
   "label": "Branch",
   "options": "Branch"
  },
  {
   "fieldname": "department",
   "fieldtype": "Link",
   "label": "Department",
   "options": "Department"
  },
  {
   "fieldname": "column_break_10",
   "fieldtype": "Column Break"
  },
  {
   "fieldname": "designation",
   "fieldtype": "Link",
   "label": "Designation",
   "options": "Designation"
  },
  {
   "fieldname": "number_of_employees",
   "fieldtype": "Int",
   "label": "Number Of Employees",
   "read_only": 1
  },
  {
   "fieldname": "sec_break20",
   "fieldtype": "Section Break"
  },
  {
   "fieldname": "employees",
   "fieldtype": "Table",
   "label": "Employee Details",
   "options": "Payroll Employee Detail",
   "read_only": 1
  },
  {
   "fieldname": "section_break_13",
   "fieldtype": "Section Break"
  },
  {
   "default": "0",
   "fieldname": "validate_attendance",
   "fieldtype": "Check",
   "label": "Validate Attendance"
  },
  {
   "fieldname": "attendance_detail_html",
   "fieldtype": "HTML"
  },
  {
   "fieldname": "section_break_12",
   "fieldtype": "Section Break"
  },
  {
   "default": "0",
   "fieldname": "salary_slip_based_on_timesheet",
   "fieldtype": "Check",
   "label": "Salary Slip Based on Timesheet"
  },
  {
   "fieldname": "select_payroll_period",
   "fieldtype": "Section Break",
   "label": "Select Payroll Period"
  },
  {
   "fieldname": "start_date",
   "fieldtype": "Date",
   "label": "Start Date",
   "reqd": 1
  },
  {
   "fieldname": "end_date",
   "fieldtype": "Date",
   "label": "End Date",
   "reqd": 1
  },
  {
   "fieldname": "column_break_11",
   "fieldtype": "Column Break"
  },
  {
   "default": "0",
   "fieldname": "deduct_tax_for_unclaimed_employee_benefits",
   "fieldtype": "Check",
   "label": "Deduct Tax For Unclaimed Employee Benefits"
  },
  {
   "default": "0",
   "fieldname": "deduct_tax_for_unsubmitted_tax_exemption_proof",
   "fieldtype": "Check",
   "label": "Deduct Tax For Unsubmitted Tax Exemption Proof"
  },
  {
   "default": ":Company",
   "fieldname": "cost_center",
   "fieldtype": "Link",
   "label": "Cost Center",
   "options": "Cost Center",
   "reqd": 1
  },
  {
   "fieldname": "project",
   "fieldtype": "Link",
   "label": "Project",
   "options": "Project"
  },
  {
   "fieldname": "account",
   "fieldtype": "Section Break",
   "label": "Payment Entry"
  },
  {
   "allow_on_submit": 1,
   "description": "Select Payment Account to make Bank Entry",
   "fetch_from": "bank_account.account",
   "fieldname": "payment_account",
   "fieldtype": "Link",
   "label": "Payment Account",
   "options": "Account"
  },
  {
   "fieldname": "amended_from",
   "fieldtype": "Link",
   "label": "Amended From",
   "no_copy": 1,
   "options": "Payroll Entry",
   "print_hide": 1,
   "read_only": 1
  },
  {
   "default": "0",
   "fieldname": "salary_slips_created",
   "fieldtype": "Check",
   "hidden": 1,
   "label": "Salary Slips Created",
   "read_only": 1
  },
  {
   "default": "0",
   "fieldname": "salary_slips_submitted",
   "fieldtype": "Check",
   "hidden": 1,
   "label": "Salary Slips Submitted",
   "read_only": 1
  },
  {
   "fieldname": "accounting_dimensions_section",
   "fieldtype": "Section Break",
   "label": "Accounting Dimensions"
  },
  {
   "fieldname": "dimension_col_break",
   "fieldtype": "Column Break"
  },
  {
   "fieldname": "bank_account",
   "fieldtype": "Link",
   "label": "Bank Account",
   "options": "Bank Account"
  },
  {
   "fieldname": "column_break_33",
   "fieldtype": "Column Break"
  }
 ],
 "icon": "fa fa-cog",
 "is_submittable": 1,
<<<<<<< HEAD
 "modified": "2019-09-06 20:23:07.508482",
=======
 "modified": "2019-09-12 15:46:31.436381",
>>>>>>> a00c98be
 "modified_by": "Administrator",
 "module": "HR",
 "name": "Payroll Entry",
 "owner": "Administrator",
 "permissions": [
  {
   "cancel": 1,
   "create": 1,
   "delete": 1,
   "read": 1,
   "report": 1,
   "role": "HR Manager",
   "share": 1,
   "submit": 1,
   "write": 1
  }
 ],
 "sort_field": "modified",
 "sort_order": "DESC"
}<|MERGE_RESOLUTION|>--- conflicted
+++ resolved
@@ -261,11 +261,7 @@
  ],
  "icon": "fa fa-cog",
  "is_submittable": 1,
-<<<<<<< HEAD
- "modified": "2019-09-06 20:23:07.508482",
-=======
  "modified": "2019-09-12 15:46:31.436381",
->>>>>>> a00c98be
  "modified_by": "Administrator",
  "module": "HR",
  "name": "Payroll Entry",
