# Copyright (c) 2013, Web Notes Technologies Pvt. Ltd. and Contributors
# License: GNU General Public License v3. See license.txt

from __future__ import unicode_literals
import frappe

from frappe.utils import add_days, add_years, cint, getdate
from frappe.model import db_exists
from frappe.model.doc import addchild, make_autoname
from frappe.model.bean import copy_doclist
from frappe import msgprint, throw, _
import datetime

class DocType:
	def __init__(self,doc,doclist=[]):
		self.doc = doc
		self.doclist = doclist

	def autoname(self):
		self.doc.name = make_autoname(self.doc.holiday_list_name + "/.###")
		
	def validate(self):
		self.update_default_holiday_list()
	
	def get_weekly_off_dates(self):
		self.validate_values()
		period_start_date, period_end_date = self.get_period_start_end_dates()
		date_list = self.get_weekly_off_date_list(period_start_date, period_end_date)
		last_idx = max([cint(d.idx) for d in self.doclist.get(
			{"parentfield": "holiday_list_details"})] or [0,])
		for i, d in enumerate(date_list):
			ch = addchild(self.doc, 'holiday_list_details', 'Holiday', self.doclist)
			ch.description = self.doc.weekly_off
			ch.holiday_date = d
			ch.idx = last_idx + i + 1

	def validate_values(self):
		if not self.doc.period:
			throw(_("Please select Period"))
		if not self.doc.weekly_off:
			throw(_("Please select weekly off day"))

<<<<<<< HEAD
	def get_period_start_end_dates(self):
		return webnotes.conn.sql("""select from_date, to_date
			from `tabPeriod` where name=%s""", (self.doc.period,))[0]
=======
	def get_fy_start_end_dates(self):
		return frappe.conn.sql("""select year_start_date, year_end_date
			from `tabFiscal Year` where name=%s""", (self.doc.fiscal_year,))[0]
>>>>>>> da0a23e6

	def get_weekly_off_date_list(self, year_start_date, year_end_date):
		from frappe.utils import getdate
		year_start_date, year_end_date = getdate(year_start_date), getdate(year_end_date)
		
		from dateutil import relativedelta
		from datetime import timedelta
		import calendar
		
		date_list = []
		weekday = getattr(calendar, (self.doc.weekly_off).upper())
		reference_date = year_start_date + relativedelta.relativedelta(weekday=weekday)
			
		while reference_date <= year_end_date:
			date_list.append(reference_date)
			reference_date += timedelta(days=7)
		
		return date_list
	
	def clear_table(self):
		self.doclist = self.doc.clear_table(self.doclist, 'holiday_list_details')

	def update_default_holiday_list(self):
<<<<<<< HEAD
		webnotes.conn.sql("""update `tabHoliday List` set is_default = 0 
			where ifnull(is_default, 0) = 1 and period = %s""", (self.doc.period,))
=======
		frappe.conn.sql("""update `tabHoliday List` set is_default = 0 
			where ifnull(is_default, 0) = 1 and fiscal_year = %s""", (self.doc.fiscal_year,))
>>>>>>> da0a23e6
<|MERGE_RESOLUTION|>--- conflicted
+++ resolved
@@ -3,7 +3,6 @@
 
 from __future__ import unicode_literals
 import frappe
-
 from frappe.utils import add_days, add_years, cint, getdate
 from frappe.model import db_exists
 from frappe.model.doc import addchild, make_autoname
@@ -18,10 +17,10 @@
 
 	def autoname(self):
 		self.doc.name = make_autoname(self.doc.holiday_list_name + "/.###")
-		
+
 	def validate(self):
 		self.update_default_holiday_list()
-	
+
 	def get_weekly_off_dates(self):
 		self.validate_values()
 		period_start_date, period_end_date = self.get_period_start_end_dates()
@@ -40,42 +39,31 @@
 		if not self.doc.weekly_off:
 			throw(_("Please select weekly off day"))
 
-<<<<<<< HEAD
 	def get_period_start_end_dates(self):
-		return webnotes.conn.sql("""select from_date, to_date
+		return frappe.conn.sql("""select from_date, to_date
 			from `tabPeriod` where name=%s""", (self.doc.period,))[0]
-=======
-	def get_fy_start_end_dates(self):
-		return frappe.conn.sql("""select year_start_date, year_end_date
-			from `tabFiscal Year` where name=%s""", (self.doc.fiscal_year,))[0]
->>>>>>> da0a23e6
 
 	def get_weekly_off_date_list(self, year_start_date, year_end_date):
 		from frappe.utils import getdate
 		year_start_date, year_end_date = getdate(year_start_date), getdate(year_end_date)
-		
+
 		from dateutil import relativedelta
 		from datetime import timedelta
 		import calendar
-		
+
 		date_list = []
 		weekday = getattr(calendar, (self.doc.weekly_off).upper())
 		reference_date = year_start_date + relativedelta.relativedelta(weekday=weekday)
-			
+
 		while reference_date <= year_end_date:
 			date_list.append(reference_date)
 			reference_date += timedelta(days=7)
-		
+
 		return date_list
-	
+
 	def clear_table(self):
 		self.doclist = self.doc.clear_table(self.doclist, 'holiday_list_details')
 
 	def update_default_holiday_list(self):
-<<<<<<< HEAD
-		webnotes.conn.sql("""update `tabHoliday List` set is_default = 0 
-			where ifnull(is_default, 0) = 1 and period = %s""", (self.doc.period,))
-=======
-		frappe.conn.sql("""update `tabHoliday List` set is_default = 0 
-			where ifnull(is_default, 0) = 1 and fiscal_year = %s""", (self.doc.fiscal_year,))
->>>>>>> da0a23e6
+		webnotes.conn.sql("""update `tabHoliday List` set is_default=0 
+			where ifnull(is_default, 0)=1 and period=%s""", (self.doc.period,))