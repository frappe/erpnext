--- conflicted
+++ resolved
@@ -4,11 +4,7 @@
 from __future__ import unicode_literals
 import frappe
 from erpnext.accounts.utils import validate_fiscal_year
-<<<<<<< HEAD
-from webnotes import msgprint, throw, _
-=======
-from frappe import _
->>>>>>> da0a23e6
+from frappe import msgprint, throw, _
 
 class DocType:
 	def __init__(self, d, dl):
@@ -19,17 +15,13 @@
 		for d in self.doclist.get({"doctype":"Leave Block List Date"}):
 			# validate fiscal year
 			validate_fiscal_year(d.block_date, self.doc.year, _("Block Date"))
-			
+
 			# date is not repeated
 			if d.block_date in dates:
-<<<<<<< HEAD
 				throw("{repeat}: {date}".format(**{
 					"repeat": _("Date is repeated"),
 					"date": d.block_date
 				}))
-=======
-				frappe.msgprint(_("Date is repeated") + ":" + d.block_date, raise_exception=1)
->>>>>>> da0a23e6
 			dates.append(d.block_date)
 
 @frappe.whitelist()
@@ -53,13 +45,8 @@
 			return []
 
 	if not company:
-<<<<<<< HEAD
-		company = webnotes.conn.get_value("Employee", employee, "company")
+		company = frappe.conn.get_value("Employee", employee, "company")
 
-=======
-		company = frappe.conn.get_value("Employee", employee, "company")
-		
->>>>>>> da0a23e6
 	def add_block_list(block_list):
 		if block_list:
 			if all_lists or not is_user_in_allow_list(block_list):
