# Copyright (c) 2013, Web Notes Technologies Pvt. Ltd. and Contributors
# License: GNU General Public License v3. See license.txt

from __future__ import unicode_literals
<<<<<<< HEAD
import webnotes
from webnotes.utils import cint, cstr, flt, nowdate
from webnotes.model.doc import Document
from webnotes.model.code import get_obj
from webnotes import msgprint, throw, _

class DocType:
	def __init__(self, doc, doclist):
		self.doc = doc
		self.doclist = doclist

	def get_employees(self):
		leave_emp_map = {self.doc.employment_type: "employment_type", self.doc.branch: "branch", 
			self.doc.designation: "designation", self.doc.department: "department", 
			self.doc.grade: "grade"}
		condition = ""

		for leave_field, emp_field in leave_emp_map.items():
			if leave_field:
				condition += " and " + emp_field + "='" + leave_field + "'"

		return frappe.conn.sql("""select name from `tabEmployee` where status='Active'%s""", condition)

	def validate_values(self):
		val_dict = {self.doc.period: "Period", self.doc.leave_type: "Leave Type", 
			self.doc.no_of_days: "New Leaves Allocated"}
		for d in val_dict:
			if not d:
				throw("{enter}: {field}".format(**{
					"enter": _("Please enter"),
					"field": val_dict[d]
				}))

	def allocate_leave(self):
		self.validate_values()
		for d in self.get_employees():
			la = Document('Leave Allocation')
			la.employee = cstr(d[0])
			la.employee_name = webnotes.conn.get_value("Employee", cstr(d[0]), "employee_name")
			la.leave_type = self.doc.leave_type
			la.period = self.doc.period
			la.posting_date = nowdate()
			la.carry_forward = cint(self.doc.carry_forward)
			la.new_leaves_allocated = flt(self.doc.no_of_days)
			la_obj = get_obj(doc=la)
			la_obj.doc.docstatus = 1
			la_obj.validate()
			la_obj.on_update()
			la_obj.doc.save(1)
		msgprint(_("Leaves Allocated Successfully"))
=======
import frappe

from frappe.utils import cint, cstr, flt, nowdate
from frappe.model.doc import Document
from frappe.model.code import get_obj
from frappe import msgprint

	


class DocType:
  def __init__(self, doc, doclist):
    self.doc = doc
    self.doclist = doclist   
  
  # Get Employees
  # ********************************************************************** 
  def get_employees(self):    
    lst1 = [[self.doc.employee_type,"employment_type"],[self.doc.branch,"branch"],[self.doc.designation,"designation"],[self.doc.department, "department"],[self.doc.grade,"grade"]]
    condition = "where "
    flag = 0
    for l in lst1:
      if(l[0]):
        if flag == 0:
          condition += l[1] + "= '" + l[0] +"'"
        else:
          condition += " and " + l[1]+ "= '" +l[0] +"'"
        flag = 1
    emp_query = "select name from `tabEmployee` "
    if flag == 1:
      emp_query += condition 
    e = frappe.conn.sql(emp_query)
    return e

  # ----------------
  # validate values
  # ----------------
  def validate_values(self):
    val_dict = {self.doc.fiscal_year:'Fiscal Year', self.doc.leave_type:'Leave Type', self.doc.no_of_days:'New Leaves Allocated'}
    for d in val_dict:
      if not d:
        msgprint("Please enter : "+val_dict[d])
        raise Exception


  # Allocation
  # ********************************************************************** 
  def allocate_leave(self):
    self.validate_values()
    for d in self.get_employees():
      la = Document('Leave Allocation')
      la.employee = cstr(d[0])
      la.employee_name = frappe.conn.get_value('Employee',cstr(d[0]),'employee_name')
      la.leave_type = self.doc.leave_type
      la.fiscal_year = self.doc.fiscal_year
      la.posting_date = nowdate()
      la.carry_forward = cint(self.doc.carry_forward)
      la.new_leaves_allocated = flt(self.doc.no_of_days)
      la_obj = get_obj(doc=la)
      la_obj.doc.docstatus = 1
      la_obj.validate()
      la_obj.on_update()
      la_obj.doc.save(1)
    msgprint("Leaves Allocated Successfully")
>>>>>>> da0a23e6
<|MERGE_RESOLUTION|>--- conflicted
+++ resolved
@@ -2,12 +2,11 @@
 # License: GNU General Public License v3. See license.txt
 
 from __future__ import unicode_literals
-<<<<<<< HEAD
-import webnotes
-from webnotes.utils import cint, cstr, flt, nowdate
-from webnotes.model.doc import Document
-from webnotes.model.code import get_obj
-from webnotes import msgprint, throw, _
+import frappe
+from frappe.utils import cint, cstr, flt, nowdate
+from frappe.model.doc import Document
+from frappe.model.code import get_obj
+from frappe import msgprint, throw, _
 
 class DocType:
 	def __init__(self, doc, doclist):
@@ -41,7 +40,7 @@
 		for d in self.get_employees():
 			la = Document('Leave Allocation')
 			la.employee = cstr(d[0])
-			la.employee_name = webnotes.conn.get_value("Employee", cstr(d[0]), "employee_name")
+			la.employee_name = frappe.conn.get_value("Employee", cstr(d[0]), "employee_name")
 			la.leave_type = self.doc.leave_type
 			la.period = self.doc.period
 			la.posting_date = nowdate()
@@ -52,70 +51,4 @@
 			la_obj.validate()
 			la_obj.on_update()
 			la_obj.doc.save(1)
-		msgprint(_("Leaves Allocated Successfully"))
-=======
-import frappe
-
-from frappe.utils import cint, cstr, flt, nowdate
-from frappe.model.doc import Document
-from frappe.model.code import get_obj
-from frappe import msgprint
-
-	
-
-
-class DocType:
-  def __init__(self, doc, doclist):
-    self.doc = doc
-    self.doclist = doclist   
-  
-  # Get Employees
-  # ********************************************************************** 
-  def get_employees(self):    
-    lst1 = [[self.doc.employee_type,"employment_type"],[self.doc.branch,"branch"],[self.doc.designation,"designation"],[self.doc.department, "department"],[self.doc.grade,"grade"]]
-    condition = "where "
-    flag = 0
-    for l in lst1:
-      if(l[0]):
-        if flag == 0:
-          condition += l[1] + "= '" + l[0] +"'"
-        else:
-          condition += " and " + l[1]+ "= '" +l[0] +"'"
-        flag = 1
-    emp_query = "select name from `tabEmployee` "
-    if flag == 1:
-      emp_query += condition 
-    e = frappe.conn.sql(emp_query)
-    return e
-
-  # ----------------
-  # validate values
-  # ----------------
-  def validate_values(self):
-    val_dict = {self.doc.fiscal_year:'Fiscal Year', self.doc.leave_type:'Leave Type', self.doc.no_of_days:'New Leaves Allocated'}
-    for d in val_dict:
-      if not d:
-        msgprint("Please enter : "+val_dict[d])
-        raise Exception
-
-
-  # Allocation
-  # ********************************************************************** 
-  def allocate_leave(self):
-    self.validate_values()
-    for d in self.get_employees():
-      la = Document('Leave Allocation')
-      la.employee = cstr(d[0])
-      la.employee_name = frappe.conn.get_value('Employee',cstr(d[0]),'employee_name')
-      la.leave_type = self.doc.leave_type
-      la.fiscal_year = self.doc.fiscal_year
-      la.posting_date = nowdate()
-      la.carry_forward = cint(self.doc.carry_forward)
-      la.new_leaves_allocated = flt(self.doc.no_of_days)
-      la_obj = get_obj(doc=la)
-      la_obj.doc.docstatus = 1
-      la_obj.validate()
-      la_obj.on_update()
-      la_obj.doc.save(1)
-    msgprint("Leaves Allocated Successfully")
->>>>>>> da0a23e6
+		msgprint(_("Leaves Allocated Successfully"))