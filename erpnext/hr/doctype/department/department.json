--- conflicted
+++ resolved
@@ -1,8 +1,5 @@
 {
-<<<<<<< HEAD
-=======
  "actions": [],
->>>>>>> fd30b8f4
  "allow_import": 1,
  "allow_rename": 1,
  "creation": "2013-02-05 11:48:26",
@@ -127,13 +124,9 @@
  ],
  "icon": "fa fa-sitemap",
  "idx": 1,
-<<<<<<< HEAD
- "modified": "2020-03-03 15:37:09.992089",
-=======
  "is_tree": 1,
  "links": [],
  "modified": "2020-03-18 18:26:05.966022",
->>>>>>> fd30b8f4
  "modified_by": "Administrator",
  "module": "HR",
  "name": "Department",
