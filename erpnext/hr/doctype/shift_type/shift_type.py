# Copyright (c) 2018, Frappe Technologies Pvt. Ltd. and contributors
# For license information, please see license.txt


import itertools
import frappe
from frappe import _
from frappe.model.document import Document
from frappe.utils import cint, get_datetime, getdate

from erpnext.hr.doctype.attendance.attendance import mark_attendance
from erpnext.hr.doctype.employee.employee import get_holiday_list_for_employee
<<<<<<< HEAD
from datetime import timedelta
=======
from erpnext.hr.doctype.employee_checkin.employee_checkin import (
	calculate_working_hours,
	mark_attendance_and_link_log,
)
from erpnext.hr.doctype.shift_assignment.shift_assignment import (
	get_actual_start_end_datetime_of_shift,
	get_employee_shift,
)

>>>>>>> 5a6d7706

class ShiftType(Document):
	def validate(self):
		self.validate_overtime()
		self.set_working_hours()

	def set_working_hours(self):
		end_time = self.end_time.split(':')
		start_time = self.start_time.split(':')

		shift_end = timedelta(hours = int(end_time[0]), minutes = int(end_time[1]), seconds = int(end_time[2]))
		shift_start = timedelta(hours = int(start_time[0]), minutes = int(start_time[1]), seconds = int(start_time[2]))

		if shift_end > shift_start:
			time_difference = shift_end - shift_start
		else:
			# for night shift
			time_difference = shift_start - shift_end

		self.standard_working_time = convert_time_into_duration(time_difference)

	def validate_overtime(self):
		if self.allow_overtime:
			if not frappe.db.get_single_value('Payroll Settings', 'fetch_standard_working_hours_from_shift_type'):
				frappe.throw(_('Please enable "Fetch Standard Working Hours from Shift Type" in payroll Settings for Overtime.'))

			if frappe.db.get_single_value("Payroll Settings", "overtime_based_on") != "Attendance":
				frappe.throw(_('Please set Overtime based on "Attendance" in payroll Settings for Overtime.'))

	@frappe.whitelist()
	def process_auto_attendance(self):
		self.validate_overtime()
		if not cint(self.enable_auto_attendance) or not self.process_attendance_after or not self.last_sync_of_checkin:
			return
		filters = {
			'skip_auto_attendance':'0',
			'attendance':('is', 'not set'),
			'time':('>=', self.process_attendance_after),
			'shift_actual_end': ('<', self.last_sync_of_checkin),
			'shift': self.name
		}
		logs = frappe.db.get_list('Employee Checkin', fields="*", filters=filters, order_by="employee,time")

		if self.allow_overtime == 1:
			checkins_log = itertools.groupby(logs, key=lambda x: (x['employee'], x['shift_start']))
		else:
			checkins_log = itertools.groupby(logs, key=lambda x: (x['employee'], x['shift_actual_start']))

		for key, group in checkins_log:
			single_shift_logs = list(group)

			attendance_status, working_hours, late_entry, early_exit, in_time, out_time = self.get_attendance(single_shift_logs)

			mark_attendance_and_link_log(single_shift_logs, attendance_status, key[1].date(), working_hours, late_entry, early_exit, in_time, out_time, self.name)

		for employee in self.get_assigned_employee(self.process_attendance_after, True):
			self.mark_absent_for_dates_with_no_attendance(employee)

	def get_attendance(self, logs):
		"""Return attendance_status, working_hours, late_entry, early_exit, in_time, out_time
		for a set of logs belonging to a single shift.
		Assumtion:
			1. These logs belongs to an single shift, single employee and is not in a holiday date.
			2. Logs are in chronological order
		"""

		late_entry = early_exit = False
		total_working_hours, in_time, out_time = calculate_working_hours(logs, self.determine_check_in_and_check_out, self.working_hours_calculation_based_on)

		if cint(self.enable_entry_grace_period) and in_time and in_time > logs[0].shift_start + timedelta(minutes=cint(self.late_entry_grace_period)):
			late_entry = True

		if cint(self.enable_exit_grace_period) and out_time and out_time < logs[0].shift_end - timedelta(minutes=cint(self.early_exit_grace_period)):
			early_exit = True

		if self.working_hours_threshold_for_absent and total_working_hours < self.working_hours_threshold_for_absent:
			return 'Absent', total_working_hours, late_entry, early_exit, in_time, out_time

		if self.working_hours_threshold_for_half_day and total_working_hours < self.working_hours_threshold_for_half_day:
			return 'Half Day', total_working_hours, late_entry, early_exit, in_time, out_time

		return 'Present', total_working_hours, late_entry, early_exit, in_time, out_time

	def mark_absent_for_dates_with_no_attendance(self, employee):
		"""Marks Absents for the given employee on working days in this shift which have no attendance marked.
		The Absent is marked starting from 'process_attendance_after' or employee creation date.
		"""
		date_of_joining, relieving_date, employee_creation = frappe.db.get_value("Employee", employee, ["date_of_joining", "relieving_date", "creation"])
		if not date_of_joining:
			date_of_joining = employee_creation.date()
		start_date = max(getdate(self.process_attendance_after), date_of_joining)
		actual_shift_datetime = get_actual_start_end_datetime_of_shift(employee, get_datetime(self.last_sync_of_checkin), True)
		last_shift_time = actual_shift_datetime[0] if actual_shift_datetime[0] else get_datetime(self.last_sync_of_checkin)
		prev_shift = get_employee_shift(employee, last_shift_time.date()-timedelta(days=1), True, 'reverse')
		if prev_shift:
			end_date = min(prev_shift.start_datetime.date(), relieving_date) if relieving_date else prev_shift.start_datetime.date()
		else:
			return
		holiday_list_name = self.holiday_list
		if not holiday_list_name:
			holiday_list_name = get_holiday_list_for_employee(employee, False)
		dates = get_filtered_date_list(employee, start_date, end_date, holiday_list=holiday_list_name)
		for date in dates:
			shift_details = get_employee_shift(employee, date, True)
			if shift_details and shift_details.shift_type.name == self.name:
				mark_attendance(employee, date, 'Absent', self.name)

	def get_assigned_employee(self, from_date=None, consider_default_shift=False):
		filters = {'start_date':('>', from_date), 'shift_type': self.name, 'docstatus': '1'}
		if not from_date:
			del filters["start_date"]

		assigned_employees = frappe.get_all('Shift Assignment', 'employee', filters, as_list=True)
		assigned_employees = [x[0] for x in assigned_employees]

		if consider_default_shift:
			filters = {'default_shift': self.name, 'status': ['!=', 'Inactive']}
			default_shift_employees = frappe.get_all('Employee', 'name', filters, as_list=True)
			default_shift_employees = [x[0] for x in default_shift_employees]
			return list(set(assigned_employees+default_shift_employees))
		return assigned_employees

def process_auto_attendance_for_all_shifts():
	shift_list = frappe.get_all('Shift Type', 'name', {'enable_auto_attendance':'1'}, as_list=True)
	for shift in shift_list:
		doc = frappe.get_doc('Shift Type', shift[0])
		doc.process_auto_attendance()

def get_filtered_date_list(employee, start_date, end_date, filter_attendance=True, holiday_list=None):
	"""Returns a list of dates after removing the dates with attendance and holidays
	"""
	base_dates_query = """select adddate(%(start_date)s, t2.i*100 + t1.i*10 + t0.i) selected_date from
		(select 0 i union select 1 union select 2 union select 3 union select 4 union select 5 union select 6 union select 7 union select 8 union select 9) t0,
		(select 0 i union select 1 union select 2 union select 3 union select 4 union select 5 union select 6 union select 7 union select 8 union select 9) t1,
		(select 0 i union select 1 union select 2 union select 3 union select 4 union select 5 union select 6 union select 7 union select 8 union select 9) t2"""
	condition_query = ''
	if filter_attendance:
		condition_query += """ and a.selected_date not in (
			select attendance_date from `tabAttendance`
			where docstatus = 1 and employee = %(employee)s
			and attendance_date between %(start_date)s and %(end_date)s)"""
	if holiday_list:
		condition_query += """ and a.selected_date not in (
			select holiday_date from `tabHoliday` where parenttype = 'Holiday List' and
    		parentfield = 'holidays' and parent = %(holiday_list)s
    		and holiday_date between %(start_date)s and %(end_date)s)"""

	dates = frappe.db.sql("""select * from
		({base_dates_query}) as a
		where a.selected_date <= %(end_date)s {condition_query}
		""".format(base_dates_query=base_dates_query, condition_query=condition_query),
		{"employee":employee, "start_date":start_date, "end_date":end_date, "holiday_list":holiday_list}, as_list=True)

	return [getdate(date[0]) for date in dates]


def convert_time_into_duration(time_difference):
	time_difference = str(time_difference).split(':')
	return (int(time_difference[0]) * 3600) + (int(time_difference[1]) * 60) + int(time_difference[2])<|MERGE_RESOLUTION|>--- conflicted
+++ resolved
@@ -3,6 +3,8 @@
 
 
 import itertools
+from datetime import timedelta
+
 import frappe
 from frappe import _
 from frappe.model.document import Document
@@ -10,9 +12,6 @@
 
 from erpnext.hr.doctype.attendance.attendance import mark_attendance
 from erpnext.hr.doctype.employee.employee import get_holiday_list_for_employee
-<<<<<<< HEAD
-from datetime import timedelta
-=======
 from erpnext.hr.doctype.employee_checkin.employee_checkin import (
 	calculate_working_hours,
 	mark_attendance_and_link_log,
@@ -22,7 +21,6 @@
 	get_employee_shift,
 )
 
->>>>>>> 5a6d7706
 
 class ShiftType(Document):
 	def validate(self):
@@ -73,11 +71,8 @@
 
 		for key, group in checkins_log:
 			single_shift_logs = list(group)
-
 			attendance_status, working_hours, late_entry, early_exit, in_time, out_time = self.get_attendance(single_shift_logs)
-
 			mark_attendance_and_link_log(single_shift_logs, attendance_status, key[1].date(), working_hours, late_entry, early_exit, in_time, out_time, self.name)
-
 		for employee in self.get_assigned_employee(self.process_attendance_after, True):
 			self.mark_absent_for_dates_with_no_attendance(employee)
 
@@ -88,10 +83,8 @@
 			1. These logs belongs to an single shift, single employee and is not in a holiday date.
 			2. Logs are in chronological order
 		"""
-
 		late_entry = early_exit = False
 		total_working_hours, in_time, out_time = calculate_working_hours(logs, self.determine_check_in_and_check_out, self.working_hours_calculation_based_on)
-
 		if cint(self.enable_entry_grace_period) and in_time and in_time > logs[0].shift_start + timedelta(minutes=cint(self.late_entry_grace_period)):
 			late_entry = True
 
@@ -100,10 +93,8 @@
 
 		if self.working_hours_threshold_for_absent and total_working_hours < self.working_hours_threshold_for_absent:
 			return 'Absent', total_working_hours, late_entry, early_exit, in_time, out_time
-
 		if self.working_hours_threshold_for_half_day and total_working_hours < self.working_hours_threshold_for_half_day:
 			return 'Half Day', total_working_hours, late_entry, early_exit, in_time, out_time
-
 		return 'Present', total_working_hours, late_entry, early_exit, in_time, out_time
 
 	def mark_absent_for_dates_with_no_attendance(self, employee):
