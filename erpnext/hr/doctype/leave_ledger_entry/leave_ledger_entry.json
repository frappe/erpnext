--- conflicted
+++ resolved
@@ -110,12 +110,8 @@
  ],
  "in_create": 1,
  "is_submittable": 1,
-<<<<<<< HEAD
- "modified": "2020-03-03 15:36:53.805053",
-=======
  "links": [],
  "modified": "2020-02-27 14:40:10.502605",
->>>>>>> fd30b8f4
  "modified_by": "Administrator",
  "module": "HR",
  "name": "Leave Ledger Entry",
