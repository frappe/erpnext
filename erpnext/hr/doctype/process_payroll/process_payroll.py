# Copyright (c) 2015, Frappe Technologies Pvt. Ltd. and Contributors
# License: GNU General Public License v3. See license.txt

from __future__ import unicode_literals
import frappe
from dateutil.relativedelta import relativedelta
from frappe.utils import cint, nowdate, add_days, getdate, fmt_money, add_to_date, DATE_FORMAT
from frappe import _
from erpnext.accounts.utils import get_fiscal_year

from frappe.model.document import Document

class ProcessPayroll(Document):
	def get_emp_list(self):
		"""
			Returns list of active employees based on selected criteria
			and for which salary structure exists
		"""
		cond = self.get_filter_condition()
		cond += self.get_joining_releiving_condition()


		condition = ''
		if self.payroll_frequency:
			condition = """and payroll_frequency = '%(payroll_frequency)s'""" % {"payroll_frequency": self.payroll_frequency}

		sal_struct = frappe.db.sql("""
				select
					name from `tabSalary Structure`
				where
					docstatus != 2 and
					is_active = 'Yes'
					and company = %(company)s and
					ifnull(salary_slip_based_on_timesheet,0) = %(salary_slip_based_on_timesheet)s
					{condition}""".format(condition=condition),
				{"company": self.company, "salary_slip_based_on_timesheet":self.salary_slip_based_on_timesheet})

		if sal_struct:
			cond += "and t2.parent IN %(sal_struct)s "
			emp_list = frappe.db.sql("""
				select
					t1.name
				from
					`tabEmployee` t1, `tabSalary Structure Employee` t2
				where
					t1.docstatus!=2
					and t1.name = t2.employee
			%s """% cond, {"sal_struct": sal_struct})
			return emp_list

	def get_filter_condition(self):
		self.check_mandatory()

		cond = ''
		for f in ['company', 'branch', 'department', 'designation']:
			if self.get(f):
				cond += " and t1." + f + " = '" + self.get(f).replace("'", "\'") + "'"

		return cond

	def get_joining_releiving_condition(self):
		cond = """
			and ifnull(t1.date_of_joining, '0000-00-00') <= '%(end_date)s'
			and ifnull(t1.relieving_date, '2199-12-31') >= '%(start_date)s'
		""" % {"start_date": self.start_date, "end_date": self.end_date}
		return cond

	def check_mandatory(self):
		for fieldname in ['company', 'start_date', 'end_date']:
			if not self.get(fieldname):
				frappe.throw(_("Please set {0}").format(self.meta.get_label(fieldname)))

	def create_salary_slips(self):
		"""
			Creates salary slip for selected employees if already not created
		"""
		self.check_permission('write')

		emp_list = self.get_emp_list()
		ss_list = []
		if emp_list:
			for emp in emp_list:
				if not frappe.db.sql("""select
						name from `tabSalary Slip`
					where
						docstatus!= 2 and
						employee = %s and
						start_date >= %s and
						end_date <= %s and
						company = %s
						""", (emp[0], self.start_date, self.end_date, self.company)):
					ss = frappe.get_doc({
						"doctype": "Salary Slip",
						"salary_slip_based_on_timesheet": self.salary_slip_based_on_timesheet,
						"payroll_frequency": self.payroll_frequency,
						"start_date": self.start_date,
						"end_date": self.end_date,
						"employee": emp[0],
						"employee_name": frappe.get_value("Employee", {"name":emp[0]}, "employee_name"),
						"company": self.company,
						"posting_date": self.posting_date
					})
					ss.insert()
					ss_dict = {}
					ss_dict["Employee Name"] = ss.employee_name
					ss_dict["Total Pay"] = fmt_money(ss.rounded_total,currency = frappe.defaults.get_global_default("currency"))
					ss_dict["Salary Slip"] = self.format_as_links(ss.name)[0]
					ss_list.append(ss_dict)
		return self.create_log(ss_list)

	def create_log(self, ss_list):
		if not ss_list or len(ss_list) < 1: 
			log = "<p>" + _("No employee for the above selected criteria OR salary slip already created") + "</p>"
		else:
			log = frappe.render_template("templates/includes/salary_slip_log.html",
						dict(ss_list=ss_list,
							keys=sorted(ss_list[0].keys()),
							title=_('Created Salary Slips')))
		return log

	def get_sal_slip_list(self, ss_status, as_dict=False):
		"""
			Returns list of salary slips based on selected criteria
		"""
		cond = self.get_filter_condition()

		ss_list = frappe.db.sql("""
			select t1.name, t1.salary_structure from `tabSalary Slip` t1
			where t1.docstatus = %s and t1.start_date >= %s and t1.end_date <= %s
			and (t1.journal_entry is null or t1.journal_entry = "") and ifnull(salary_slip_based_on_timesheet,0) = %s %s
		""" % ('%s', '%s', '%s','%s', cond), (ss_status, self.start_date, self.end_date, self.salary_slip_based_on_timesheet), as_dict=as_dict)
		return ss_list

	def submit_salary_slips(self):
		"""
			Submit all salary slips based on selected criteria
		"""
		self.check_permission('write')
		jv_name = ""
		ss_list = self.get_sal_slip_list(ss_status=0)
		submitted_ss = []
		not_submitted_ss = []
		for ss in ss_list:
			ss_obj = frappe.get_doc("Salary Slip",ss[0])
			ss_dict = {}
			ss_dict["Employee Name"] = ss_obj.employee_name
			ss_dict["Total Pay"] = fmt_money(ss_obj.net_pay,
				currency = frappe.defaults.get_global_default("currency"))	
			ss_dict["Salary Slip"] = self.format_as_links(ss_obj.name)[0]
			
			if ss_obj.net_pay<0:
				not_submitted_ss.append(ss_dict)
			else:
				try:
					ss_obj.submit()
					submitted_ss.append(ss_dict)
				except frappe.ValidationError:
					not_submitted_ss.append(ss_dict)
		if submitted_ss:
			jv_name = self.make_accural_jv_entry()		

		return self.create_submit_log(submitted_ss, not_submitted_ss, jv_name)

	def create_submit_log(self, submitted_ss, not_submitted_ss, jv_name):
		log = ''
		if not submitted_ss and not not_submitted_ss:
			log = "No salary slip found to submit for the above selected criteria"

		if submitted_ss:
			log = frappe.render_template("templates/includes/salary_slip_log.html",
					dict(ss_list=submitted_ss,
						keys=sorted(submitted_ss[0].keys()),
						title=_('Submitted Salary Slips')))
			if jv_name:
				log += "<b>" + _("Accural Journal Entry Submitted") + "</b>\
					%s" % '<br>''<a href="#Form/Journal Entry/{0}">{0}</a>'.format(jv_name)			

		if not_submitted_ss:
			log += frappe.render_template("templates/includes/salary_slip_log.html",
					dict(ss_list=not_submitted_ss,
						keys=sorted(not_submitted_ss[0].keys()),
						title=_('Not Submitted Salary Slips')))
			log += """
				Possible reasons: <br>\
				1. Net pay is less than 0 <br>
				2. Company Email Address specified in employee master is not valid. <br>
				"""
		return log

	def format_as_links(self, salary_slip):
		return ['<a href="#Form/Salary Slip/{0}">{0}</a>'.format(salary_slip)]

	def get_total_salary_and_loan_amounts(self):
		"""
			Get total loan principal, loan interest and salary amount from submitted salary slip based on selected criteria
		"""
		cond = self.get_filter_condition()
		totals = frappe.db.sql("""
			select sum(principal_amount) as total_principal_amount, sum(interest_amount) as total_interest_amount, 
			sum(total_loan_repayment) as total_loan_repayment, sum(rounded_total) as rounded_total from `tabSalary Slip` t1
			where t1.docstatus = 1 and start_date >= %s and end_date <= %s %s
			""" % ('%s', '%s', cond), (self.start_date, self.end_date), as_dict=True)
		return totals[0]
	
	def get_loan_accounts(self):
		loan_accounts = frappe.get_all("Employee Loan", fields=["employee_loan_account", "interest_income_account"], 
						filters = {"company": self.company, "docstatus":1})
		if loan_accounts:
			return loan_accounts[0]

	def get_salary_component_account(self, salary_component):
		account = frappe.db.get_value("Salary Component Account",
			{"parent": salary_component, "company": self.company}, "default_account")

		if not account:
			frappe.throw(_("Please set default account in Salary Component {0}")
				.format(salary_component))

		return account

	def get_salary_components(self, component_type):
		salary_slips = self.get_sal_slip_list(ss_status = 1, as_dict = True)
		if salary_slips:
			salary_components = frappe.db.sql("""select salary_component, amount, parentfield
				from `tabSalary Detail` where parentfield = '%s' and parent in (%s)""" %
				(component_type, ', '.join(['%s']*len(salary_slips))), tuple([d.name for d in salary_slips]), as_dict=True)
			return salary_components

	def get_salary_component_total(self, component_type = None):
		salary_components = self.get_salary_components(component_type)
		if salary_components:
			component_dict = {}
			for item in salary_components:
				component_dict[item['salary_component']] = component_dict.get(item['salary_component'], 0) + item['amount']
			account_details = self.get_account(component_dict = component_dict)
			return account_details

	def get_account(self, component_dict = None):
		account_dict = {}
		for s, a in component_dict.items():
			account = self.get_salary_component_account(s)
			account_dict[account] = account_dict.get(account, 0) + a
		return account_dict
	
	def get_default_payroll_payable_account(self):
		payroll_payable_account = frappe.db.get_value("Company",
			{"company_name": self.company}, "default_payroll_payable_account")

		if not payroll_payable_account:
			frappe.throw(_("Please set Default Payroll Payable Account in Company {0}")
				.format(self.company))

		return payroll_payable_account	

	def make_accural_jv_entry(self):
		self.check_permission('write')
		earnings = self.get_salary_component_total(component_type = "earnings") or {}
		deductions = self.get_salary_component_total(component_type = "deductions") or {}
		default_payroll_payable_account = self.get_default_payroll_payable_account()
		loan_amounts = self.get_total_salary_and_loan_amounts()
		loan_accounts = self.get_loan_accounts()
		jv_name = ""

		if earnings or deductions:
			journal_entry = frappe.new_doc('Journal Entry')
			journal_entry.voucher_type = 'Journal Entry'
			journal_entry.user_remark = _('Accural Journal Entry for salaries from {0} to {1}').format(self.start_date,
				self.end_date)
			journal_entry.company = self.company
			journal_entry.posting_date = nowdate()

			account_amt_list = []
			adjustment_amt = 0
			for acc, amt in earnings.items():
				adjustment_amt = adjustment_amt+amt
				account_amt_list.append({
						"account": acc,
						"debit_in_account_currency": amt,
						"cost_center": self.cost_center,
						"project": self.project
					})
			for acc, amt in deductions.items():
				adjustment_amt = adjustment_amt-amt
				account_amt_list.append({
						"account": acc,
						"credit_in_account_currency": amt,
						"cost_center": self.cost_center,
						"project": self.project
					})
			#employee loan
			if loan_amounts.total_loan_repayment:
				account_amt_list.append({
						"account": loan_accounts.employee_loan_account,
						"credit_in_account_currency": loan_amounts.total_principal_amount
					})
				account_amt_list.append({
						"account": loan_accounts.interest_income_account,
						"credit_in_account_currency": loan_amounts.total_interest_amount,
						"cost_center": self.cost_center,
						"project": self.project
					})
				adjustment_amt = adjustment_amt-(loan_amounts.total_loan_repayment)
			
			account_amt_list.append({
					"account": default_payroll_payable_account,
					"credit_in_account_currency": adjustment_amt
				})
			journal_entry.set("accounts", account_amt_list)
			journal_entry.save()
			try:
				journal_entry.submit()
				jv_name = journal_entry.name
				self.update_salary_slip_status(jv_name = jv_name)
			except Exception as e:
				frappe.msgprint(e)
		return jv_name

	def make_payment_entry(self):
		self.check_permission('write')
		total_salary_amount = self.get_total_salary_and_loan_amounts()
		default_payroll_payable_account = self.get_default_payroll_payable_account()

		if total_salary_amount.rounded_total:
			journal_entry = frappe.new_doc('Journal Entry')
			journal_entry.voucher_type = 'Bank Entry'
			journal_entry.user_remark = _('Payment of salary from {0} to {1}').format(self.start_date,
				self.end_date)
			journal_entry.company = self.company
			journal_entry.posting_date = nowdate()

			account_amt_list = []
		
			account_amt_list.append({
					"account": self.payment_account,
					"credit_in_account_currency": total_salary_amount.rounded_total
				})
			account_amt_list.append({
					"account": default_payroll_payable_account,
					"debit_in_account_currency": total_salary_amount.rounded_total
				})	
			journal_entry.set("accounts", account_amt_list)
			return journal_entry.as_dict()
		else:
			frappe.msgprint(
<<<<<<< HEAD
				"There are no submitted Salary Slips to process.",
				title="Error"
=======
				_("There are no submitted Salary Slips to process."),
				title="Error", indicator="red"
>>>>>>> 17e35e6a
			)

	def update_salary_slip_status(self, jv_name = None):
		ss_list = self.get_sal_slip_list(ss_status=1)
		for ss in ss_list:
			ss_obj = frappe.get_doc("Salary Slip",ss[0])
			frappe.db.set_value("Salary Slip", ss_obj.name, "status", "Paid")
			frappe.db.set_value("Salary Slip", ss_obj.name, "journal_entry", jv_name)

	def set_start_end_dates(self):
		self.update(get_start_end_dates(self.payroll_frequency, 
			self.start_date or self.posting_date, self.company))

@frappe.whitelist()
def get_start_end_dates(payroll_frequency, start_date=None, company=None):
	'''Returns dict of start and end dates for given payroll frequency based on start_date'''

	if payroll_frequency == "Monthly" or payroll_frequency == "Bimonthly" or payroll_frequency == "":
		fiscal_year = get_fiscal_year(start_date, company=company)[0]
		month = "%02d" % getdate(start_date).month
		m = get_month_details(fiscal_year, month)
		if payroll_frequency == "Bimonthly":
			if getdate(start_date).day <= 15:
				start_date = m['month_start_date']
				end_date = m['month_mid_end_date']
			else:
				start_date = m['month_mid_start_date']
				end_date = m['month_end_date']
		else:
			start_date = m['month_start_date']
			end_date = m['month_end_date']

	if payroll_frequency == "Weekly":
		end_date = add_days(start_date, 6)

	if payroll_frequency == "Fortnightly":
		end_date = add_days(start_date, 13)

	if payroll_frequency == "Daily":
		end_date = start_date

	return frappe._dict({
		'start_date': start_date, 'end_date': end_date
	})

def get_frequency_kwargs(frequency_name):
	frequency_dict = {
		'monthly': {'months': 1},
		'fortnightly': {'days': 14},
		'weekly': {'days': 7},
		'daily': {'days': 1}
	}
	return frequency_dict.get(frequency_name)

@frappe.whitelist()
def get_end_date(start_date, frequency):
	start_date = getdate(start_date)
	frequency = frequency.lower() if frequency else 'monthly'
	kwargs = get_frequency_kwargs(frequency) if frequency != 'bimonthly' else get_frequency_kwargs('monthly')

	# weekly, fortnightly and daily intervals have fixed days so no problems
	end_date = add_to_date(start_date, **kwargs) - relativedelta(days=1)
	if frequency != 'bimonthly':
		return dict(end_date=end_date.strftime(DATE_FORMAT))

	else:
		return dict(end_date='')

def get_month_details(year, month):
	ysd = frappe.db.get_value("Fiscal Year", year, "year_start_date")
	if ysd:
		from dateutil.relativedelta import relativedelta
		import calendar, datetime
		diff_mnt = cint(month)-cint(ysd.month)
		if diff_mnt<0:
			diff_mnt = 12-int(ysd.month)+cint(month)
		msd = ysd + relativedelta(months=diff_mnt) # month start date
		month_days = cint(calendar.monthrange(cint(msd.year) ,cint(month))[1]) # days in month
		mid_start = datetime.date(msd.year, cint(month), 16) # month mid start date
		mid_end = datetime.date(msd.year, cint(month), 15) # month mid end date
		med = datetime.date(msd.year, cint(month), month_days) # month end date
		return frappe._dict({
			'year': msd.year,
			'month_start_date': msd,
			'month_end_date': med,
			'month_mid_start_date': mid_start,
			'month_mid_end_date': mid_end,
			'month_days': month_days
		})
	else:
		frappe.throw(_("Fiscal Year {0} not found").format(year))<|MERGE_RESOLUTION|>--- conflicted
+++ resolved
@@ -342,13 +342,8 @@
 			return journal_entry.as_dict()
 		else:
 			frappe.msgprint(
-<<<<<<< HEAD
-				"There are no submitted Salary Slips to process.",
-				title="Error"
-=======
 				_("There are no submitted Salary Slips to process."),
 				title="Error", indicator="red"
->>>>>>> 17e35e6a
 			)
 
 	def update_salary_slip_status(self, jv_name = None):
