{
 "actions": [],
 "allow_import": 1,
 "autoname": "naming_series:",
 "creation": "2013-02-20 19:10:38",
 "doctype": "DocType",
 "document_type": "Setup",
 "engine": "InnoDB",
 "field_order": [
  "naming_series",
  "employee",
  "employee_name",
  "department",
  "company",
  "column_break1",
  "leave_type",
  "from_date",
  "to_date",
  "section_break_6",
  "new_leaves_allocated",
  "carry_forward",
  "unused_leaves",
  "total_leaves_allocated",
  "total_leaves_encashed",
  "column_break_10",
  "compensatory_request",
  "leave_period",
  "leave_policy",
  "leave_policy_assignment",
  "carry_forwarded_leaves_count",
  "expired",
  "amended_from",
  "notes",
  "description"
 ],
 "fields": [
  {
   "fieldname": "naming_series",
   "fieldtype": "Select",
   "label": "Series",
   "no_copy": 1,
   "options": "HR-LAL-.YYYY.-",
   "print_hide": 1,
   "reqd": 1,
   "set_only_once": 1
  },
  {
   "fieldname": "employee",
   "fieldtype": "Link",
   "in_global_search": 1,
   "in_list_view": 1,
   "in_standard_filter": 1,
   "label": "Employee",
   "oldfieldname": "employee",
   "oldfieldtype": "Link",
   "options": "Employee",
   "reqd": 1,
   "search_index": 1
  },
  {
   "fetch_from": "employee.employee_name",
   "fieldname": "employee_name",
   "fieldtype": "Data",
   "in_global_search": 1,
   "in_list_view": 1,
   "label": "Employee Name",
   "read_only": 1,
   "search_index": 1
  },
  {
   "fetch_from": "employee.department",
   "fieldname": "department",
   "fieldtype": "Link",
   "label": "Department",
   "options": "Department",
   "read_only": 1
  },
  {
   "fieldname": "column_break1",
   "fieldtype": "Column Break",
   "width": "50%"
  },
  {
   "fieldname": "leave_type",
   "fieldtype": "Link",
   "in_list_view": 1,
   "in_standard_filter": 1,
   "label": "Leave Type",
   "oldfieldname": "leave_type",
   "oldfieldtype": "Link",
   "options": "Leave Type",
   "reqd": 1,
   "search_index": 1
  },
  {
   "fieldname": "from_date",
   "fieldtype": "Date",
   "label": "From Date",
   "reqd": 1
  },
  {
   "fieldname": "to_date",
   "fieldtype": "Date",
   "label": "To Date",
   "reqd": 1
  },
  {
   "fieldname": "section_break_6",
   "fieldtype": "Section Break",
   "label": "Allocation"
  },
  {
   "allow_on_submit": 1,
   "bold": 1,
   "fieldname": "new_leaves_allocated",
   "fieldtype": "Float",
   "label": "New Leaves Allocated"
  },
  {
   "default": "0",
   "fieldname": "carry_forward",
   "fieldtype": "Check",
   "label": "Add unused leaves from previous allocations"
  },
  {
   "depends_on": "carry_forward",
   "fieldname": "unused_leaves",
   "fieldtype": "Float",
   "label": "Unused leaves",
   "read_only": 1
  },
  {
   "allow_on_submit": 1,
   "fieldname": "total_leaves_allocated",
   "fieldtype": "Float",
   "label": "Total Leaves Allocated",
   "read_only": 1,
   "reqd": 1
  },
  {
   "depends_on": "eval:doc.total_leaves_encashed>0",
   "fieldname": "total_leaves_encashed",
   "fieldtype": "Float",
   "label": "Total Leaves Encashed",
   "read_only": 1
  },
  {
   "fieldname": "column_break_10",
   "fieldtype": "Column Break"
  },
  {
   "fieldname": "compensatory_request",
   "fieldtype": "Link",
   "label": "Compensatory Leave Request",
   "options": "Compensatory Leave Request",
   "read_only": 1
  },
  {
   "fieldname": "leave_period",
   "fieldtype": "Link",
   "in_standard_filter": 1,
   "label": "Leave Period",
   "options": "Leave Period",
   "read_only": 1
  },
  {
   "fetch_from": "leave_policy_assignment.leave_policy",
   "fieldname": "leave_policy",
   "fieldtype": "Link",
   "hidden": 1,
   "in_standard_filter": 1,
   "label": "Leave Policy",
   "options": "Leave Policy",
   "read_only": 1
  },
  {
   "default": "0",
   "fieldname": "expired",
   "fieldtype": "Check",
   "hidden": 1,
   "in_standard_filter": 1,
   "label": "Expired",
   "read_only": 1
  },
  {
   "fieldname": "amended_from",
   "fieldtype": "Link",
   "ignore_user_permissions": 1,
   "label": "Amended From",
   "no_copy": 1,
   "oldfieldname": "amended_from",
   "oldfieldtype": "Data",
   "options": "Leave Allocation",
   "print_hide": 1,
   "read_only": 1
  },
  {
   "collapsible": 1,
   "fieldname": "notes",
   "fieldtype": "Section Break",
   "label": "Notes"
  },
  {
   "fieldname": "description",
   "fieldtype": "Small Text",
   "label": "Description",
   "oldfieldname": "reason",
   "oldfieldtype": "Small Text",
   "width": "300px"
  },
  {
   "depends_on": "carry_forwarded_leaves_count",
   "fieldname": "carry_forwarded_leaves_count",
   "fieldtype": "Float",
   "label": "Carry Forwarded Leaves",
   "read_only": 1
  },
  {
   "fieldname": "leave_policy_assignment",
   "fieldtype": "Link",
   "label": "Leave Policy Assignment",
   "options": "Leave Policy Assignment",
   "read_only": 1
  },
  {
   "fetch_from": "employee.company",
   "fieldname": "company",
   "fieldtype": "Link",
   "label": "Company",
   "options": "Company",
   "read_only": 1,
   "reqd": 1
  }
 ],
 "icon": "fa fa-ok",
 "idx": 1,
 "index_web_pages_for_search": 1,
 "is_submittable": 1,
 "links": [],
<<<<<<< HEAD
 "modified": "2021-05-18 04:18:44.785006",
=======
 "modified": "2021-06-03 15:28:26.335104",
>>>>>>> 23431cf2
 "modified_by": "Administrator",
 "module": "HR",
 "name": "Leave Allocation",
 "owner": "Administrator",
 "permissions": [
  {
   "amend": 1,
   "cancel": 1,
   "create": 1,
   "delete": 1,
   "email": 1,
   "print": 1,
   "read": 1,
   "report": 1,
   "role": "HR User",
   "share": 1,
   "submit": 1,
   "write": 1
  },
  {
   "amend": 1,
   "cancel": 1,
   "create": 1,
   "delete": 1,
   "email": 1,
   "export": 1,
   "import": 1,
   "print": 1,
   "read": 1,
   "report": 1,
   "role": "HR Manager",
   "share": 1,
   "submit": 1,
   "write": 1
  }
 ],
 "search_fields": "employee,employee_name,leave_type,total_leaves_allocated",
 "show_name_in_global_search": 1,
 "sort_field": "modified",
 "sort_order": "DESC",
 "timeline_field": "employee"
}<|MERGE_RESOLUTION|>--- conflicted
+++ resolved
@@ -237,11 +237,7 @@
  "index_web_pages_for_search": 1,
  "is_submittable": 1,
  "links": [],
-<<<<<<< HEAD
- "modified": "2021-05-18 04:18:44.785006",
-=======
- "modified": "2021-06-03 15:28:26.335104",
->>>>>>> 23431cf2
+ "modified": "2021-10-01 15:28:26.335104",
  "modified_by": "Administrator",
  "module": "HR",
  "name": "Leave Allocation",
