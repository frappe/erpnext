{
 "actions": [],
 "allow_import": 1,
 "autoname": "EMP-CKIN-.MM.-.YYYY.-.######",
 "creation": "2019-06-10 11:56:34.536413",
 "doctype": "DocType",
 "engine": "InnoDB",
 "field_order": [
  "employee",
  "employee_name",
  "log_type",
  "shift",
  "column_break_4",
  "time",
  "device_id",
  "skip_auto_attendance",
  "attendance",
  "shift_start",
  "shift_end",
  "shift_actual_start",
  "shift_actual_end"
 ],
 "fields": [
  {
   "fieldname": "employee",
   "fieldtype": "Link",
   "label": "Employee",
   "options": "Employee",
   "reqd": 1
  },
  {
   "fetch_from": "employee.employee_name",
   "fieldname": "employee_name",
   "fieldtype": "Data",
   "in_list_view": 1,
   "label": "Employee Name",
   "read_only": 1
  },
  {
   "fieldname": "log_type",
   "fieldtype": "Select",
   "in_list_view": 1,
   "label": "Log Type",
   "options": "\nIN\nOUT",
   "reqd": 1
  },
  {
   "fieldname": "shift",
   "fieldtype": "Link",
   "label": "Shift",
   "options": "Shift Type",
   "read_only": 1
  },
  {
   "fieldname": "column_break_4",
   "fieldtype": "Column Break"
  },
  {
   "default": "Now",
   "fieldname": "time",
   "fieldtype": "Datetime",
   "in_list_view": 1,
   "label": "Time",
   "permlevel": 1,
   "reqd": 1
  },
  {
   "fieldname": "device_id",
   "fieldtype": "Data",
   "label": "Location / Device ID"
  },
  {
   "default": "0",
   "fieldname": "skip_auto_attendance",
   "fieldtype": "Check",
   "label": "Skip Auto Attendance"
  },
  {
   "fieldname": "attendance",
   "fieldtype": "Link",
   "label": "Attendance Marked",
   "options": "Attendance",
   "read_only": 1
  },
  {
   "fieldname": "shift_start",
   "fieldtype": "Datetime",
   "hidden": 1,
   "label": "Shift Start"
  },
  {
   "fieldname": "shift_end",
   "fieldtype": "Datetime",
   "hidden": 1,
   "label": "Shift End"
  },
  {
   "fieldname": "shift_actual_start",
   "fieldtype": "Datetime",
   "hidden": 1,
   "label": "Shift Actual Start"
  },
  {
   "fieldname": "shift_actual_end",
   "fieldtype": "Datetime",
   "hidden": 1,
   "label": "Shift Actual End"
  }
 ],
 "links": [],
<<<<<<< HEAD
 "modified": "2020-01-23 04:06:49.924565",
=======
 "modified": "2020-01-23 04:57:42.551355",
>>>>>>> b26fd048
 "modified_by": "Administrator",
 "module": "HR",
 "name": "Employee Checkin",
 "owner": "Administrator",
 "permissions": [
  {
   "create": 1,
   "delete": 1,
   "email": 1,
   "export": 1,
   "import": 1,
   "print": 1,
   "read": 1,
   "report": 1,
   "role": "System Manager",
   "share": 1,
   "write": 1
  },
  {
   "create": 1,
   "delete": 1,
   "email": 1,
   "export": 1,
   "import": 1,
   "print": 1,
   "read": 1,
   "report": 1,
   "role": "HR Manager",
   "share": 1,
   "write": 1
  },
  {
   "create": 1,
   "delete": 1,
   "email": 1,
   "export": 1,
   "import": 1,
   "print": 1,
   "read": 1,
   "report": 1,
   "role": "HR User",
   "share": 1,
   "write": 1
  },
  {
   "create": 1,
   "delete": 1,
   "read": 1,
   "role": "Employee",
   "write": 1
  },
  {
   "delete": 1,
   "email": 1,
   "export": 1,
   "permlevel": 1,
   "print": 1,
   "read": 1,
   "report": 1,
   "role": "System Manager",
   "share": 1,
   "write": 1
  },
  {
   "delete": 1,
   "email": 1,
   "export": 1,
   "permlevel": 1,
   "print": 1,
   "read": 1,
   "report": 1,
   "role": "HR Manager",
   "share": 1,
   "write": 1
<<<<<<< HEAD
=======
  },
  {
   "delete": 1,
   "email": 1,
   "export": 1,
   "permlevel": 1,
   "print": 1,
   "read": 1,
   "report": 1,
   "role": "HR User",
   "share": 1,
   "write": 1
  },
  {
   "permlevel": 1,
   "read": 1,
   "role": "Employee"
>>>>>>> b26fd048
  }
 ],
 "sort_field": "modified",
 "sort_order": "ASC",
 "title_field": "employee_name",
 "track_changes": 1
}<|MERGE_RESOLUTION|>--- conflicted
+++ resolved
@@ -108,11 +108,7 @@
   }
  ],
  "links": [],
-<<<<<<< HEAD
- "modified": "2020-01-23 04:06:49.924565",
-=======
  "modified": "2020-01-23 04:57:42.551355",
->>>>>>> b26fd048
  "modified_by": "Administrator",
  "module": "HR",
  "name": "Employee Checkin",
@@ -187,8 +183,6 @@
    "role": "HR Manager",
    "share": 1,
    "write": 1
-<<<<<<< HEAD
-=======
   },
   {
    "delete": 1,
@@ -206,7 +200,6 @@
    "permlevel": 1,
    "read": 1,
    "role": "Employee"
->>>>>>> b26fd048
   }
  ],
  "sort_field": "modified",
