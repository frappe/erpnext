# Copyright (c) 2019, Frappe Technologies Pvt. Ltd. and contributors
# For license information, please see license.txt


import frappe
<<<<<<< HEAD
from frappe.utils import cint, get_datetime
from frappe.model.document import Document
from datetime import timedelta
from math import modf
=======
>>>>>>> 5a6d7706
from frappe import _
from frappe.model.document import Document
from frappe.utils import cint, get_datetime

from erpnext.hr.doctype.shift_assignment.shift_assignment import (
	get_actual_start_end_datetime_of_shift,
)
from erpnext.hr.utils import validate_active_employee


class EmployeeCheckin(Document):
	def validate(self):
		validate_active_employee(self.employee)
		self.validate_duplicate_log()
		self.fetch_shift()

	def validate_duplicate_log(self):
		doc = frappe.db.exists('Employee Checkin', {
			'employee': self.employee,
			'time': self.time,
			'name': ['!=', self.name]})
		if doc:
			doc_link = frappe.get_desk_link('Employee Checkin', doc)
			frappe.throw(_('This employee already has a log with the same timestamp.{0}')
				.format("<Br>" + doc_link))

	def fetch_shift(self):
		shift_actual_timings = get_actual_start_end_datetime_of_shift(self.employee, get_datetime(self.time), True)
		allow_overtime = False
		if shift_actual_timings[2]:
			allow_overtime = frappe.db.get_value("Shift Type", shift_actual_timings[2].shift_type.name, "allow_overtime")
		if not allow_overtime:
			if shift_actual_timings[0] and shift_actual_timings[1]:
				if shift_actual_timings[2].shift_type.determine_check_in_and_check_out == 'Strictly based on Log Type in Employee Checkin' and not self.log_type and not self.skip_auto_attendance:
					frappe.throw(_('Log Type is required for check-ins falling in the shift: {0}.').format(shift_actual_timings[2].shift_type.name))
				if not self.attendance:
					self.shift = shift_actual_timings[2].shift_type.name
					self.shift_actual_start = shift_actual_timings[0]
					self.shift_actual_end = shift_actual_timings[1]
					self.shift_start = shift_actual_timings[2].start_datetime
					self.shift_end = shift_actual_timings[2].end_datetime
		elif allow_overtime:
			#because after Actual time it takes check-in/out invalid
			#if employee checkout late or check-in before before shift timing adding time buffer.
			self.shift = shift_actual_timings[2].shift_type.name
			self.shift_start = shift_actual_timings[2].start_datetime
			self.shift_end = shift_actual_timings[2].end_datetime

@frappe.whitelist()
def add_log_based_on_employee_field(employee_field_value, timestamp, device_id=None, log_type=None, skip_auto_attendance=0, employee_fieldname='attendance_device_id'):
	"""Finds the relevant Employee using the employee field value and creates a Employee Checkin.

	:param employee_field_value: The value to look for in employee field.
	:param timestamp: The timestamp of the Log. Currently expected in the following format as string: '2019-05-08 10:48:08.000000'
	:param device_id: (optional)Location / Device ID. A short string is expected.
	:param log_type: (optional)Direction of the Punch if available (IN/OUT).
	:param skip_auto_attendance: (optional)Skip auto attendance field will be set for this log(0/1).
	:param employee_fieldname: (Default: attendance_device_id)Name of the field in Employee DocType based on which employee lookup will happen.
	"""

	if not employee_field_value or not timestamp:
		frappe.throw(_("'employee_field_value' and 'timestamp' are required."))

	employee = frappe.db.get_values("Employee", {employee_fieldname: employee_field_value},
		["name", "employee_name", employee_fieldname], as_dict=True)
	if employee:
		employee = employee[0]
	else:
		frappe.throw(_("No Employee found for the given employee field value. '{}': {}").format(employee_fieldname,employee_field_value))

	doc = frappe.new_doc("Employee Checkin")
	doc.employee = employee.name
	doc.employee_name = employee.employee_name
	doc.time = timestamp
	doc.device_id = device_id
	doc.log_type = log_type
	if cint(skip_auto_attendance) == 1: doc.skip_auto_attendance = '1'
	doc.insert()

	return doc

def mark_attendance_and_link_log(logs, attendance_status, attendance_date, working_hours=None, late_entry=False, early_exit=False, in_time=None, out_time=None, shift=None):
	"""Creates an attendance and links the attendance to the Employee Checkin.
	Note: If attendance is already present for the given date, the logs are marked as skipped and no exception is thrown.

	:param logs: The List of 'Employee Checkin'.
	:param attendance_status: Attendance status to be marked. One of: (Present, Absent, Half Day, Skip). Note: 'On Leave' is not supported by this function.
	:param attendance_date: Date of the attendance to be created.
	:param working_hours: (optional)Number of working hours for the given date.
	"""
	log_names = [x.name for x in logs]
	employee = logs[0].employee
	if attendance_status == 'Skip':
		frappe.db.sql("""update `tabEmployee Checkin`
			set skip_auto_attendance = %s
			where name in %s""", ('1', log_names))
		return None
	elif attendance_status in ('Present', 'Absent', 'Half Day'):
		employee_doc = frappe.get_doc('Employee', employee)
		if not frappe.db.exists('Attendance', {'employee':employee, 'attendance_date':attendance_date, 'docstatus':('!=', '2')}):

			working_timedelta = '00:00:00'
			working_time = None
			working_time = modf(working_hours)
			if working_time[1] or working_time[0]:
				working_timedelta = timedelta(hours =int(working_time[1]), minutes = int(working_time[0] * 60))
				from erpnext.hr.doctype.shift_type.shift_type import convert_time_into_duration
				working_time = convert_time_into_duration(working_timedelta)

			doc_dict = {
				'doctype': 'Attendance',
				'employee': employee,
				'attendance_date': attendance_date,
				'status': attendance_status,
				'working_time': working_time,
				'company': employee_doc.company,
				'shift': shift,
				'late_entry': late_entry,
				'early_exit': early_exit,
				'in_time': in_time,
				'out_time': out_time
			}
			attendance = frappe.get_doc(doc_dict).insert()
			if frappe.db.get_value("Shift Type", shift, "allow_overtime"):
				attendance.calculate_overtime_duration()
			attendance.save()
			attendance.submit()
			frappe.db.sql("""update `tabEmployee Checkin`
				set attendance = %s
				where name in %s""", (attendance.name, log_names))
			return attendance
		else:
			frappe.db.sql("""update `tabEmployee Checkin`
				set skip_auto_attendance = %s
				where name in %s""", ('1', log_names))
			return None
	else:
		frappe.throw(_('{} is an invalid Attendance Status.').format(attendance_status))



def calculate_working_hours(logs, check_in_out_type, working_hours_calc_type):
	"""Given a set of logs in chronological order calculates the total working hours based on the parameters.
	Zero is returned for all invalid cases.
	:param logs: The List of 'Employee Checkin'.
	:param check_in_out_type: One of: 'Alternating entries as IN and OUT during the same shift', 'Strictly based on Log Type in Employee Checkin'
	:param working_hours_calc_type: One of: 'First Check-in and Last Check-out', 'Every Valid Check-in and Check-out'
	"""
	total_hours = 0
	in_time = out_time = None
	if check_in_out_type == 'Alternating entries as IN and OUT during the same shift':
		in_time = logs[0].time
		if len(logs) >= 2:
			out_time = logs[-1].time
		if working_hours_calc_type == 'First Check-in and Last Check-out':
			# assumption in this case: First log always taken as IN, Last log always taken as OUT
			total_hours = time_diff_in_hours(in_time, logs[-1].time)
		elif working_hours_calc_type == 'Every Valid Check-in and Check-out':
			logs = logs[:]
			while len(logs) >= 2:
				total_hours += time_diff_in_hours(logs[0].time, logs[1].time)
				del logs[:2]

	elif check_in_out_type == 'Strictly based on Log Type in Employee Checkin':
		if working_hours_calc_type == 'First Check-in and Last Check-out':
			first_in_log_index = find_index_in_dict(logs, 'log_type', 'IN')
			first_in_log = logs[first_in_log_index] if first_in_log_index or first_in_log_index == 0 else None
			last_out_log_index = find_index_in_dict(reversed(logs), 'log_type', 'OUT')
			last_out_log = logs[len(logs)-1-last_out_log_index] if last_out_log_index or last_out_log_index == 0 else None
			if first_in_log and last_out_log:
				in_time, out_time = first_in_log.time, last_out_log.time
				total_hours = time_diff_in_hours(in_time, out_time)
		elif working_hours_calc_type == 'Every Valid Check-in and Check-out':
			in_log = out_log = None
			for log in logs:
				if in_log and out_log:
					if not in_time:
						in_time = in_log.time
					out_time = out_log.time
					total_hours += time_diff_in_hours(in_log.time, out_log.time)
					in_log = out_log = None
				if not in_log:
					in_log = log if log.log_type == 'IN'  else None
				elif not out_log:
					out_log = log if log.log_type == 'OUT'  else None
			if in_log and out_log:
				out_time = out_log.time
				total_hours += time_diff_in_hours(in_log.time, out_log.time)
	return total_hours, in_time, out_time

def time_diff_in_hours(start, end):
	return round((end-start).total_seconds() / 3600, 1)

def find_index_in_dict(dict_list, key, value):
	return next((index for (index, d) in enumerate(dict_list) if d[key] == value), None)<|MERGE_RESOLUTION|>--- conflicted
+++ resolved
@@ -3,13 +3,6 @@
 
 
 import frappe
-<<<<<<< HEAD
-from frappe.utils import cint, get_datetime
-from frappe.model.document import Document
-from datetime import timedelta
-from math import modf
-=======
->>>>>>> 5a6d7706
 from frappe import _
 from frappe.model.document import Document
 from frappe.utils import cint, get_datetime
@@ -18,6 +11,9 @@
 	get_actual_start_end_datetime_of_shift,
 )
 from erpnext.hr.utils import validate_active_employee
+
+from datetime import timedelta
+from math import modf
 
 
 class EmployeeCheckin(Document):
@@ -73,8 +69,7 @@
 	if not employee_field_value or not timestamp:
 		frappe.throw(_("'employee_field_value' and 'timestamp' are required."))
 
-	employee = frappe.db.get_values("Employee", {employee_fieldname: employee_field_value},
-		["name", "employee_name", employee_fieldname], as_dict=True)
+	employee = frappe.db.get_values("Employee", {employee_fieldname: employee_field_value}, ["name", "employee_name", employee_fieldname], as_dict=True)
 	if employee:
 		employee = employee[0]
 	else:
@@ -90,6 +85,7 @@
 	doc.insert()
 
 	return doc
+
 
 def mark_attendance_and_link_log(logs, attendance_status, attendance_date, working_hours=None, late_entry=False, early_exit=False, in_time=None, out_time=None, shift=None):
 	"""Creates an attendance and links the attendance to the Employee Checkin.
@@ -150,10 +146,10 @@
 		frappe.throw(_('{} is an invalid Attendance Status.').format(attendance_status))
 
 
-
 def calculate_working_hours(logs, check_in_out_type, working_hours_calc_type):
 	"""Given a set of logs in chronological order calculates the total working hours based on the parameters.
 	Zero is returned for all invalid cases.
+
 	:param logs: The List of 'Employee Checkin'.
 	:param check_in_out_type: One of: 'Alternating entries as IN and OUT during the same shift', 'Strictly based on Log Type in Employee Checkin'
 	:param working_hours_calc_type: One of: 'First Check-in and Last Check-out', 'Every Valid Check-in and Check-out'
