# Copyright (c) 2018, Frappe Technologies Pvt. Ltd. and Contributors
# See license.txt

import unittest

import frappe

import erpnext

test_dependencies = ["Employee", "Leave Type", "Leave Policy"]

class TestLeavePeriod(unittest.TestCase):
	pass

def create_leave_period(from_date, to_date, company=None):
	leave_period = frappe.db.get_value('Leave Period',
		dict(company=company or erpnext.get_default_company(),
			from_date=from_date,
			to_date=to_date,
			is_active=1), 'name')
	if leave_period:
		return frappe.get_doc("Leave Period", leave_period)

<<<<<<< HEAD
def create_leave_period(from_date, to_date, company=None):
	leave_period = frappe.db.get_value('Leave Period',
		dict(company=company or erpnext.get_default_company(),
			from_date=from_date,
			to_date=to_date,
			is_active=1), 'name')
	if leave_period:
		return frappe.get_doc("Leave Period", leave_period)

=======
>>>>>>> 540559d6
	leave_period = frappe.get_doc({
		"doctype": "Leave Period",
		"company": company or erpnext.get_default_company(),
		"from_date": from_date,
		"to_date": to_date,
		"is_active": 1
	}).insert()
	return leave_period<|MERGE_RESOLUTION|>--- conflicted
+++ resolved
@@ -21,18 +21,6 @@
 	if leave_period:
 		return frappe.get_doc("Leave Period", leave_period)
 
-<<<<<<< HEAD
-def create_leave_period(from_date, to_date, company=None):
-	leave_period = frappe.db.get_value('Leave Period',
-		dict(company=company or erpnext.get_default_company(),
-			from_date=from_date,
-			to_date=to_date,
-			is_active=1), 'name')
-	if leave_period:
-		return frappe.get_doc("Leave Period", leave_period)
-
-=======
->>>>>>> 540559d6
 	leave_period = frappe.get_doc({
 		"doctype": "Leave Period",
 		"company": company or erpnext.get_default_company(),
