# Copyright (c) 2015, Frappe Technologies Pvt. Ltd. and Contributors
# License: GNU General Public License v3. See license.txt

from __future__ import unicode_literals

import frappe
from frappe import _
<<<<<<< HEAD
from frappe.utils import cint, cstr, date_diff, flt, formatdate, getdate, get_link_to_form, add_days, nowdate
from erpnext.hr.utils import set_employee_name, get_leave_period, share_doc_with_approver
from erpnext.hr.doctype.leave_block_list.leave_block_list import get_applicable_block_dates
from erpnext.hr.doctype.employee.employee import get_holiday_list_for_employee
=======
from frappe.utils import (
	add_days,
	cint,
	cstr,
	date_diff,
	flt,
	formatdate,
	get_fullname,
	get_link_to_form,
	getdate,
	nowdate,
)

>>>>>>> 23431cf2
from erpnext.buying.doctype.supplier_scorecard.supplier_scorecard import daterange
from erpnext.hr.doctype.employee.employee import get_holiday_list_for_employee
from erpnext.hr.doctype.leave_block_list.leave_block_list import get_applicable_block_dates
from erpnext.hr.doctype.leave_ledger_entry.leave_ledger_entry import create_leave_ledger_entry
from erpnext.hr.utils import (
	get_leave_period,
	set_employee_name,
	share_doc_with_approver,
	validate_active_employee,
)


class LeaveDayBlockedError(frappe.ValidationError): pass
class OverlapError(frappe.ValidationError): pass
class AttendanceAlreadyMarkedError(frappe.ValidationError): pass
class NotAnOptionalHoliday(frappe.ValidationError): pass

from frappe.model.document import Document


class LeaveApplication(Document):
	def get_feed(self):
		return _("{0}: From {0} of type {1}").format(self.employee_name, self.leave_type)

	def validate(self):
		validate_active_employee(self.employee)
		set_employee_name(self)
		self.validate_dates()
		self.validate_balance_leaves()
		self.validate_leave_overlap()
		self.validate_max_days()
		self.show_block_day_warning()
		self.validate_block_days()
		self.validate_salary_processed_days()
		self.validate_attendance()
		self.set_half_day_date()
		if frappe.db.get_value("Leave Type", self.leave_type, 'is_optional_leave'):
			self.validate_optional_leave()
		self.validate_applicable_after()

	def on_update(self):
		share_doc_with_approver(self, self.leave_approver)

	def on_submit(self):
		if self.status == "Open":
			frappe.throw(_("Only Leave Applications with status 'Approved' and 'Rejected' can be submitted"))

		self.validate_back_dated_application()
		self.update_attendance()

		self.create_leave_ledger_entry()
		self.reload()

	def before_cancel(self):
		self.status = "Cancelled"

	def on_cancel(self):
		self.create_leave_ledger_entry(submit=False)
		self.cancel_attendance()

	def validate_applicable_after(self):
		if self.leave_type:
			leave_type = frappe.get_doc("Leave Type", self.leave_type)
			if leave_type.applicable_after > 0:
				date_of_joining = frappe.db.get_value("Employee", self.employee, "date_of_joining")
				leave_days = get_approved_leaves_for_period(self.employee, False, date_of_joining, self.from_date)
				number_of_days = date_diff(getdate(self.from_date), date_of_joining)
				if number_of_days >= 0:
					holidays = 0
					if not frappe.db.get_value("Leave Type", self.leave_type, "include_holiday"):
						holidays = get_holidays(self.employee, date_of_joining, self.from_date)
					number_of_days = number_of_days - leave_days - holidays
					if number_of_days < leave_type.applicable_after:
						frappe.throw(_("{0} applicable after {1} working days").format(self.leave_type, leave_type.applicable_after))

	def validate_dates(self):
<<<<<<< HEAD
		if not frappe.db.get_single_value("HR Settings", "allow_backdated_leave_application"):
			if self.from_date and self.from_date < frappe.utils.today():
=======
		if frappe.db.get_single_value("HR Settings", "restrict_backdated_leave_application"):
			if self.from_date and getdate(self.from_date) < getdate():
>>>>>>> 23431cf2
				allowed_role = frappe.db.get_single_value("HR Settings", "role_allowed_to_create_backdated_leave_application")
				user = frappe.get_doc("User", frappe.session.user)
				user_roles = [d.role for d in user.roles]
				if not allowed_role:
					frappe.throw(_('Backdated Leave Application is restricted. Please set "Role Allowed to Create Backdated Leave Application" in Hr settings'))

				if (allowed_role and allowed_role not in user_roles):
					frappe.throw(_("Only users with the {0} role can create backdated leave applications").format(allowed_role))

		if self.from_date and self.to_date and (getdate(self.to_date) < getdate(self.from_date)):
			frappe.throw(_("To date cannot be before from date"))

		if self.half_day and self.half_day_date \
			and (getdate(self.half_day_date) < getdate(self.from_date)
			or getdate(self.half_day_date) > getdate(self.to_date)):

				frappe.throw(_("Half Day Date should be between From Date and To Date"))

		if not is_lwp(self.leave_type):
			self.validate_dates_across_allocation()
			self.validate_back_dated_application()

	def validate_dates_across_allocation(self):
		if frappe.db.get_value("Leave Type", self.leave_type, "allow_negative"):
			return
		def _get_leave_allocation_record(date):
			allocation = frappe.db.sql("""select name from `tabLeave Allocation`
				where employee=%s and leave_type=%s and docstatus=1
				and %s between from_date and to_date""", (self.employee, self.leave_type, date))

			return allocation and allocation[0][0]

		allocation_based_on_from_date = _get_leave_allocation_record(self.from_date)
		allocation_based_on_to_date = _get_leave_allocation_record(self.to_date)

		if not (allocation_based_on_from_date or allocation_based_on_to_date):
			frappe.throw(_("Application period cannot be outside leave allocation period"))

		elif allocation_based_on_from_date != allocation_based_on_to_date:
			frappe.throw(_("Application period cannot be across two allocation records"))

	def validate_back_dated_application(self):
		future_allocation = frappe.db.sql("""select name, from_date from `tabLeave Allocation`
			where employee=%s and leave_type=%s and docstatus=1 and from_date > %s
			and carry_forward=1""", (self.employee, self.leave_type, self.to_date), as_dict=1)

		if future_allocation:
			frappe.throw(_("Leave cannot be applied/cancelled before {0}, as leave balance has already been carry-forwarded in the future leave allocation record {1}")
				.format(formatdate(future_allocation[0].from_date), future_allocation[0].name))

	def update_attendance(self):
		if self.status == "Approved":
			for dt in daterange(getdate(self.from_date), getdate(self.to_date)):
				date = dt.strftime("%Y-%m-%d")
				status = "Half Day" if self.half_day_date and getdate(date) == getdate(self.half_day_date) else "On Leave"
				attendance_name = frappe.db.exists('Attendance', dict(employee = self.employee,
					attendance_date = date, docstatus = ('!=', 2)))

				if attendance_name:
					# update existing attendance, change absent to on leave
					doc = frappe.get_doc('Attendance', attendance_name)
					if doc.status != status:
						doc.db_set('status', status)
						doc.db_set('leave_type', self.leave_type)
						doc.db_set('leave_application', self.name)
				else:
					# make new attendance and submit it
					doc = frappe.new_doc("Attendance")
					doc.employee = self.employee
					doc.employee_name = self.employee_name
					doc.attendance_date = date
					doc.company = self.company
					doc.leave_type = self.leave_type
					doc.leave_application = self.name
					doc.status = status
					doc.flags.ignore_validate = True
					doc.insert(ignore_permissions=True)
					doc.submit()

	def cancel_attendance(self):
		if self.docstatus == 2:
			attendance = frappe.db.sql("""select name from `tabAttendance` where employee = %s\
				and (attendance_date between %s and %s) and docstatus < 2 and status in ('On Leave', 'Half Day')""",(self.employee, self.from_date, self.to_date), as_dict=1)
			for name in attendance:
				frappe.db.set_value("Attendance", name, "docstatus", 2)

	def validate_salary_processed_days(self):
		if not frappe.db.get_value("Leave Type", self.leave_type, "is_lwp"):
			return

		last_processed_pay_slip = frappe.db.sql("""
			select start_date, end_date from `tabSalary Slip`
			where docstatus = 1 and employee = %s
			and ((%s between start_date and end_date) or (%s between start_date and end_date))
			order by modified desc limit 1
		""",(self.employee, self.to_date, self.from_date))

		if last_processed_pay_slip:
			frappe.throw(_("Salary already processed for period between {0} and {1}, Leave application period cannot be between this date range.").format(formatdate(last_processed_pay_slip[0][0]),
				formatdate(last_processed_pay_slip[0][1])))


	def show_block_day_warning(self):
		block_dates = get_applicable_block_dates(self.from_date, self.to_date,
			self.employee, self.company, all_lists=True)

		if block_dates:
			frappe.msgprint(_("Warning: Leave application contains following block dates") + ":")
			for d in block_dates:
				frappe.msgprint(formatdate(d.block_date) + ": " + d.reason)

	def validate_block_days(self):
		block_dates = get_applicable_block_dates(self.from_date, self.to_date,
			self.employee, self.company)

		if block_dates and self.status == "Approved":
			frappe.throw(_("You are not authorized to approve leaves on Block Dates"), LeaveDayBlockedError)

	def validate_balance_leaves(self):
		if self.from_date and self.to_date:
			self.total_leave_days = get_number_of_leave_days(self.employee, self.leave_type,
				self.from_date, self.to_date, self.half_day, self.half_day_date)

			if self.total_leave_days <= 0:
				frappe.throw(_("The day(s) on which you are applying for leave are holidays. You need not apply for leave."))

			if not is_lwp(self.leave_type):
				self.leave_balance = get_leave_balance_on(self.employee, self.leave_type, self.from_date, self.to_date,
					consider_all_leaves_in_the_allocation_period=True)
				if self.status != "Rejected" and (self.leave_balance < self.total_leave_days or not self.leave_balance):
					if frappe.db.get_value("Leave Type", self.leave_type, "allow_negative"):
						frappe.msgprint(_("Note: There is not enough leave balance for Leave Type {0}")
							.format(self.leave_type))
					else:
						frappe.throw(_("There is not enough leave balance for Leave Type {0}")
							.format(self.leave_type))

	def validate_leave_overlap(self):
		if not self.name:
			# hack! if name is null, it could cause problems with !=
			self.name = "New Leave Application"

		for d in frappe.db.sql("""
			select
				name, leave_type, posting_date, from_date, to_date, total_leave_days, half_day_date
			from `tabLeave Application`
			where employee = %(employee)s and docstatus < 2 and status in ("Open", "Approved")
			and to_date >= %(from_date)s and from_date <= %(to_date)s
			and name != %(name)s""", {
				"employee": self.employee,
				"from_date": self.from_date,
				"to_date": self.to_date,
				"name": self.name
			}, as_dict = 1):

			if cint(self.half_day)==1 and getdate(self.half_day_date) == getdate(d.half_day_date) and (
				flt(self.total_leave_days)==0.5
				or getdate(self.from_date) == getdate(d.to_date)
				or getdate(self.to_date) == getdate(d.from_date)):

				total_leaves_on_half_day = self.get_total_leaves_on_half_day()
				if total_leaves_on_half_day >= 1:
					self.throw_overlap_error(d)
			else:
				self.throw_overlap_error(d)

	def throw_overlap_error(self, d):
<<<<<<< HEAD
		msg = _("Employee {0} has already applied for {1} between {2} and {3} : {4}").format(self.employee,
			d['leave_type'],
			formatdate(d['from_date']),
			formatdate(d['to_date']),
			get_link_to_form("Leave Application", d["name"]))
=======
		form_link = get_link_to_form("Leave Application", d.name)
		msg = _("Employee {0} has already applied for {1} between {2} and {3} : {4}").format(self.employee,
			d['leave_type'], formatdate(d['from_date']), formatdate(d['to_date']), form_link)
>>>>>>> 23431cf2
		frappe.throw(msg, OverlapError)

	def get_total_leaves_on_half_day(self):
		leave_count_on_half_day_date = frappe.db.sql("""select count(name) from `tabLeave Application`
			where employee = %(employee)s
			and docstatus < 2
			and status in ("Open", "Approved")
			and half_day = 1
			and half_day_date = %(half_day_date)s
			and name != %(name)s""", {
				"employee": self.employee,
				"half_day_date": self.half_day_date,
				"name": self.name
			})[0][0]

		return leave_count_on_half_day_date * 0.5

	def validate_max_days(self):
		max_days = frappe.db.get_value("Leave Type", self.leave_type, "max_continuous_days_allowed")
		if max_days and self.total_leave_days > cint(max_days):
			frappe.throw(_("Leave of type {0} cannot be longer than {1}").format(self.leave_type, max_days))

	def validate_attendance(self):
		attendance = frappe.db.sql("""select name from `tabAttendance` where employee = %s and (attendance_date between %s and %s)
					and status = "Present" and docstatus = 1""",
			(self.employee, self.from_date, self.to_date))
		if attendance:
			frappe.throw(_("Attendance for employee {0} is already marked for this day").format(self.employee),
				AttendanceAlreadyMarkedError)

	def validate_optional_leave(self):
		leave_period = get_leave_period(self.from_date, self.to_date, self.company)
		if not leave_period:
			frappe.throw(_("Cannot find active Leave Period"))
		optional_holiday_list = frappe.db.get_value("Leave Period", leave_period[0]["name"], "optional_holiday_list")
		if not optional_holiday_list:
			frappe.throw(_("Optional Holiday List not set for leave period {0}").format(leave_period[0]["name"]))
		day = getdate(self.from_date)
		while day <= getdate(self.to_date):
			if not frappe.db.exists({"doctype": "Holiday", "parent": optional_holiday_list, "holiday_date": day}):
				frappe.throw(_("{0} is not in Optional Holiday List").format(formatdate(day)), NotAnOptionalHoliday)
			day = add_days(day, 1)

	def set_half_day_date(self):
		if self.from_date == self.to_date and self.half_day == 1:
			self.half_day_date = self.from_date

		if self.half_day == 0:
			self.half_day_date = None

<<<<<<< HEAD
=======
	def notify_employee(self):
		employee = frappe.get_doc("Employee", self.employee)
		if not employee.user_id:
			return

		parent_doc = frappe.get_doc('Leave Application', self.name)
		args = parent_doc.as_dict()

		template = frappe.db.get_single_value('HR Settings', 'leave_status_notification_template')
		if not template:
			frappe.msgprint(_("Please set default template for Leave Status Notification in HR Settings."))
			return
		email_template = frappe.get_doc("Email Template", template)
		message = frappe.render_template(email_template.response, args)

		self.notify({
			# for post in messages
			"message": message,
			"message_to": employee.user_id,
			# for email
			"subject": email_template.subject,
			"notify": "employee"
		})

	def notify_leave_approver(self):
		if self.leave_approver:
			parent_doc = frappe.get_doc('Leave Application', self.name)
			args = parent_doc.as_dict()

			template = frappe.db.get_single_value('HR Settings', 'leave_approval_notification_template')
			if not template:
				frappe.msgprint(_("Please set default template for Leave Approval Notification in HR Settings."))
				return
			email_template = frappe.get_doc("Email Template", template)
			message = frappe.render_template(email_template.response, args)

			self.notify({
				# for post in messages
				"message": message,
				"message_to": self.leave_approver,
				# for email
				"subject": email_template.subject
			})

	def notify(self, args):
		args = frappe._dict(args)
		# args -> message, message_to, subject
		if cint(self.follow_via_email):
			contact = args.message_to
			if not isinstance(contact, list):
				if not args.notify == "employee":
					contact = frappe.get_doc('User', contact).email or contact

			sender      	    = dict()
			sender['email']     = frappe.get_doc('User', frappe.session.user).email
			sender['full_name'] = get_fullname(sender['email'])

			try:
				frappe.sendmail(
					recipients = contact,
					sender = sender['email'],
					subject = args.subject,
					message = args.message,
				)
				frappe.msgprint(_("Email sent to {0}").format(contact))
			except frappe.OutgoingEmailError:
				pass

>>>>>>> 23431cf2
	def create_leave_ledger_entry(self, submit=True):
		if self.status != 'Approved' and submit:
			return

		expiry_date = get_allocation_expiry(self.employee, self.leave_type,
			self.to_date, self.from_date)

		lwp = frappe.db.get_value("Leave Type", self.leave_type, "is_lwp")

		if expiry_date:
			self.create_ledger_entry_for_intermediate_allocation_expiry(expiry_date, submit, lwp)
		else:
			raise_exception = True
			if frappe.flags.in_patch:
				raise_exception=False

			args = dict(
				leaves=self.total_leave_days * -1,
				from_date=self.from_date,
				to_date=self.to_date,
				is_lwp=lwp,
				holiday_list=get_holiday_list_for_employee(self.employee, raise_exception=raise_exception) or ''
			)
			create_leave_ledger_entry(self, args, submit)

	def create_ledger_entry_for_intermediate_allocation_expiry(self, expiry_date, submit, lwp):
		''' splits leave application into two ledger entries to consider expiry of allocation '''

		raise_exception = True
		if frappe.flags.in_patch:
			raise_exception=False

		args = dict(
			from_date=self.from_date,
			to_date=expiry_date,
			leaves=(date_diff(expiry_date, self.from_date) + 1) * -1,
			is_lwp=lwp,
			holiday_list=get_holiday_list_for_employee(self.employee, raise_exception=raise_exception) or ''
		)
		create_leave_ledger_entry(self, args, submit)

		if getdate(expiry_date) != getdate(self.to_date):
			start_date = add_days(expiry_date, 1)
			args.update(dict(
				from_date=start_date,
				to_date=self.to_date,
				leaves=date_diff(self.to_date, expiry_date) * -1
			))
			create_leave_ledger_entry(self, args, submit)


def get_allocation_expiry(employee, leave_type, to_date, from_date):
	''' Returns expiry of carry forward allocation in leave ledger entry '''
	expiry =  frappe.get_all("Leave Ledger Entry",
		filters={
			'employee': employee,
			'leave_type': leave_type,
			'is_carry_forward': 1,
			'transaction_type': 'Leave Allocation',
			'to_date': ['between', (from_date, to_date)]
		},fields=['to_date'])
	return expiry[0]['to_date'] if expiry else None

@frappe.whitelist()
def get_number_of_leave_days(employee, leave_type, from_date, to_date, half_day = None, half_day_date = None, holiday_list = None):
	number_of_days = 0
	if cint(half_day) == 1:
		if from_date == to_date:
			number_of_days = 0.5
		elif half_day_date and half_day_date <= to_date:
			number_of_days = date_diff(to_date, from_date) + .5
		else:
			number_of_days = date_diff(to_date, from_date) + 1

	else:
		number_of_days = date_diff(to_date, from_date) + 1

	if not frappe.db.get_value("Leave Type", leave_type, "include_holiday"):
		number_of_days = flt(number_of_days) - flt(get_holidays(employee, from_date, to_date, holiday_list=holiday_list))
	return number_of_days

@frappe.whitelist()
def get_leave_details(employee, date):
	allocation_records = get_leave_allocation_records(employee, date)
	leave_allocation = {}
	for d in allocation_records:
		allocation = allocation_records.get(d, frappe._dict())

		total_allocated_leaves = frappe.db.get_value('Leave Allocation', {
			'from_date': ('<=', date),
			'to_date': ('>=', date),
			'employee': employee,
			'leave_type': allocation.leave_type,
		}, 'SUM(total_leaves_allocated)') or 0

		remaining_leaves = get_leave_balance_on(employee, d, date, to_date = allocation.to_date,
			consider_all_leaves_in_the_allocation_period=True)

		end_date = allocation.to_date
		leaves_taken = get_leaves_for_period(employee, d, allocation.from_date, end_date) * -1
		leaves_pending = get_pending_leaves_for_period(employee, d, allocation.from_date, end_date)

		leave_allocation[d] = {
			"total_leaves": total_allocated_leaves,
			"expired_leaves": total_allocated_leaves - (remaining_leaves + leaves_taken),
			"leaves_taken": leaves_taken,
			"pending_leaves": leaves_pending,
			"remaining_leaves": remaining_leaves}

	#is used in set query
	lwps = frappe.get_list("Leave Type", filters = {"is_lwp": 1})
	lwps = [lwp.name for lwp in lwps]

	ret = {
		'leave_allocation': leave_allocation,
		'leave_approver': get_leave_approver(employee),
		'lwps': lwps
	}

	return ret

@frappe.whitelist()
def get_leave_balance_on(employee, leave_type, date, to_date=None, consider_all_leaves_in_the_allocation_period=False):
	'''
		Returns leave balance till date
		:param employee: employee name
		:param leave_type: leave type
		:param date: date to check balance on
		:param to_date: future date to check for allocation expiry
		:param consider_all_leaves_in_the_allocation_period: consider all leaves taken till the allocation end date
	'''

	if not to_date:
		to_date = nowdate()

	allocation_records = get_leave_allocation_records(employee, date, leave_type)
	allocation = allocation_records.get(leave_type, frappe._dict())

	end_date = allocation.to_date if consider_all_leaves_in_the_allocation_period else date
	expiry = get_allocation_expiry(employee, leave_type, to_date, date)

	leaves_taken = get_leaves_for_period(employee, leave_type, allocation.from_date, end_date)

	return get_remaining_leaves(allocation, leaves_taken, date, expiry)

def get_leave_allocation_records(employee, date, leave_type=None):
	''' returns the total allocated leaves and carry forwarded leaves based on ledger entries '''

	conditions = ("and leave_type='%s'" % leave_type) if leave_type else ""
	allocation_details = frappe.db.sql("""
		SELECT
			SUM(CASE WHEN is_carry_forward = 1 THEN leaves ELSE 0 END) as cf_leaves,
			SUM(CASE WHEN is_carry_forward = 0 THEN leaves ELSE 0 END) as new_leaves,
			MIN(from_date) as from_date,
			MAX(to_date) as to_date,
			leave_type
		FROM `tabLeave Ledger Entry`
		WHERE
			from_date <= %(date)s
			AND to_date >= %(date)s
			AND docstatus=1
			AND transaction_type="Leave Allocation"
			AND employee=%(employee)s
			AND is_expired=0
			AND is_lwp=0
			{0}
		GROUP BY employee, leave_type
	""".format(conditions), dict(date=date, employee=employee), as_dict=1) #nosec

	allocated_leaves = frappe._dict()
	for d in allocation_details:
		allocated_leaves.setdefault(d.leave_type, frappe._dict({
			"from_date": d.from_date,
			"to_date": d.to_date,
			"total_leaves_allocated": flt(d.cf_leaves) + flt(d.new_leaves),
			"unused_leaves": d.cf_leaves,
			"new_leaves_allocated": d.new_leaves,
			"leave_type": d.leave_type
		}))
	return allocated_leaves

def get_pending_leaves_for_period(employee, leave_type, from_date, to_date):
	''' Returns leaves that are pending approval '''
	leaves = frappe.get_all("Leave Application",
		filters={
			"employee": employee,
			"leave_type": leave_type,
			"status": "Open"
		},
		or_filters={
			"from_date": ["between", (from_date, to_date)],
			"to_date": ["between", (from_date, to_date)]
		}, fields=['SUM(total_leave_days) as leaves'])[0]
	return leaves['leaves'] if leaves['leaves'] else 0.0

def get_remaining_leaves(allocation, leaves_taken, date, expiry):
	''' Returns minimum leaves remaining after comparing with remaining days for allocation expiry '''
	def _get_remaining_leaves(remaining_leaves, end_date):

		if remaining_leaves > 0:
			remaining_days = date_diff(end_date, date) + 1
			remaining_leaves = min(remaining_days, remaining_leaves)

		return remaining_leaves

	total_leaves = flt(allocation.total_leaves_allocated) + flt(leaves_taken)

	if expiry and allocation.unused_leaves:
		remaining_leaves = flt(allocation.unused_leaves) + flt(leaves_taken)
		remaining_leaves = _get_remaining_leaves(remaining_leaves, expiry)

		total_leaves = flt(allocation.new_leaves_allocated) + flt(remaining_leaves)

	return _get_remaining_leaves(total_leaves, allocation.to_date)

def get_leaves_for_period(employee, leave_type, from_date, to_date, do_not_skip_expired_leaves=False):
	leave_entries = get_leave_entries(employee, leave_type, from_date, to_date)
	leave_days = 0

	for leave_entry in leave_entries:
		inclusive_period = leave_entry.from_date >= getdate(from_date) and leave_entry.to_date <= getdate(to_date)

		if  inclusive_period and leave_entry.transaction_type == 'Leave Encashment':
			leave_days += leave_entry.leaves

		elif inclusive_period and leave_entry.transaction_type == 'Leave Allocation' and leave_entry.is_expired \
			and (do_not_skip_expired_leaves or not skip_expiry_leaves(leave_entry, to_date)):
			leave_days += leave_entry.leaves

		elif leave_entry.transaction_type == 'Leave Application':
			if leave_entry.from_date < getdate(from_date):
				leave_entry.from_date = from_date
			if leave_entry.to_date > getdate(to_date):
				leave_entry.to_date = to_date

			half_day = 0
			half_day_date = None
			# fetch half day date for leaves with half days
			if leave_entry.leaves % 1:
				half_day = 1
				half_day_date = frappe.db.get_value('Leave Application',
					{'name': leave_entry.transaction_name}, ['half_day_date'])

			leave_days += get_number_of_leave_days(employee, leave_type,
				leave_entry.from_date, leave_entry.to_date, half_day, half_day_date, holiday_list=leave_entry.holiday_list) * -1

	return leave_days

def skip_expiry_leaves(leave_entry, date):
	''' Checks whether the expired leaves coincide with the to_date of leave balance check.
		This allows backdated leave entry creation for non carry forwarded allocation '''
	end_date = frappe.db.get_value("Leave Allocation", {'name': leave_entry.transaction_name}, ['to_date'])
	return True if end_date == date and not leave_entry.is_carry_forward else False

def get_leave_entries(employee, leave_type, from_date, to_date):
	''' Returns leave entries between from_date and to_date. '''
	return frappe.db.sql("""
		SELECT
			employee, leave_type, from_date, to_date, leaves, transaction_name, transaction_type, holiday_list,
			is_carry_forward, is_expired
		FROM `tabLeave Ledger Entry`
		WHERE employee=%(employee)s AND leave_type=%(leave_type)s
			AND docstatus=1
			AND (leaves<0
				OR is_expired=1)
			AND (from_date between %(from_date)s AND %(to_date)s
				OR to_date between %(from_date)s AND %(to_date)s
				OR (from_date < %(from_date)s AND to_date > %(to_date)s))
	""", {
		"from_date": from_date,
		"to_date": to_date,
		"employee": employee,
		"leave_type": leave_type
	}, as_dict=1)

@frappe.whitelist()
def get_holidays(employee, from_date, to_date, holiday_list = None):
	'''get holidays between two dates for the given employee'''
	if not holiday_list:
		holiday_list = get_holiday_list_for_employee(employee)

	holidays = frappe.db.sql("""select count(distinct holiday_date) from `tabHoliday` h1, `tabHoliday List` h2
		where h1.parent = h2.name and h1.holiday_date between %s and %s
		and h2.name = %s""", (from_date, to_date, holiday_list))[0][0]

	return holidays

def is_lwp(leave_type):
	lwp = frappe.db.sql("select is_lwp from `tabLeave Type` where name = %s", leave_type)
	return lwp and cint(lwp[0][0]) or 0

@frappe.whitelist()
def get_events(start, end, filters=None):
	from frappe.desk.reportview import get_filters_cond
	events = []

	employee = frappe.db.get_value("Employee",
		filters={"user_id": frappe.session.user},
		fieldname=["name", "company"],
		as_dict=True
	)

	if employee:
		employee, company = employee.name, employee.company
	else:
		employee = ''
		company = frappe.db.get_value("Global Defaults", None, "default_company")

	conditions = get_filters_cond("Leave Application", filters, [])
	# show department leaves for employee
	if "Employee" in frappe.get_roles():
		add_department_leaves(events, start, end, employee, company)

	add_leaves(events, start, end, conditions)
	add_block_dates(events, start, end, employee, company)
	add_holidays(events, start, end, employee, company)

	return events

def add_department_leaves(events, start, end, employee, company):
	department = frappe.db.get_value("Employee", employee, "department")

	if not department:
		return

	# department leaves
	department_employees = frappe.db.sql_list("""select name from tabEmployee where department=%s
		and company=%s""", (department, company))

	filter_conditions = " and employee in (\"%s\")" % '", "'.join(department_employees)
	add_leaves(events, start, end, filter_conditions=filter_conditions)


def add_leaves(events, start, end, filter_conditions=None):
	from frappe.desk.reportview import build_match_conditions
	conditions = []

	if not cint(frappe.db.get_value("HR Settings", None, "show_leaves_of_all_department_members_in_calendar")):
		match_conditions = build_match_conditions("Leave Application")

		if match_conditions:
			conditions.append(match_conditions)

	query = """SELECT
		docstatus,
		name,
		employee,
		employee_name,
		leave_type,
		from_date,
		to_date,
		half_day,
		status,
		color
	FROM `tabLeave Application`
	WHERE
		from_date <= %(end)s AND to_date >= %(start)s <= to_date
		AND docstatus < 2
		AND status != 'Rejected'
	"""

	if conditions:
		query += ' AND ' + ' AND '.join(conditions)

	if filter_conditions:
		query += filter_conditions

	for d in frappe.db.sql(query, {"start":start, "end": end}, as_dict=True):
		e = {
			"name": d.name,
			"doctype": "Leave Application",
			"from_date": d.from_date,
			"to_date": d.to_date,
			"docstatus": d.docstatus,
			"color": d.color,
			"all_day": int(not d.half_day),
			"title": cstr(d.employee_name) + f' ({cstr(d.leave_type)})' + (' ' + _('(Half Day)') if d.half_day else ''),
		}
		if e not in events:
			events.append(e)


def add_block_dates(events, start, end, employee, company):
	# block days
	from erpnext.hr.doctype.leave_block_list.leave_block_list import get_applicable_block_dates

	cnt = 0
	block_dates = get_applicable_block_dates(start, end, employee, company, all_lists=True)

	for block_date in block_dates:
		events.append({
			"doctype": "Leave Block List Date",
			"from_date": block_date.block_date,
			"to_date": block_date.block_date,
			"title": _("Leave Blocked") + ": " + block_date.reason,
			"name": "_" + str(cnt),
		})
		cnt+=1

def add_holidays(events, start, end, employee, company):
	applicable_holiday_list = get_holiday_list_for_employee(employee, company)
	if not applicable_holiday_list:
		return

	for holiday in frappe.db.sql("""select name, holiday_date, description
		from `tabHoliday` where parent=%s and holiday_date between %s and %s""",
		(applicable_holiday_list, start, end), as_dict=True):
			events.append({
				"doctype": "Holiday",
				"from_date": holiday.holiday_date,
				"to_date":  holiday.holiday_date,
				"title": _("Holiday") + ": " + cstr(holiday.description),
				"name": holiday.name
			})

@frappe.whitelist()
def get_mandatory_approval(doctype):
	mandatory = ""
	if doctype == "Leave Application":
		mandatory = frappe.db.get_single_value('HR Settings',
				'leave_approver_mandatory_in_leave_application')
	else:
		mandatory = frappe.db.get_single_value('HR Settings',
				'expense_approver_mandatory_in_expense_claim')

	return mandatory

def get_approved_leaves_for_period(employee, leave_type, from_date, to_date):
	query = """
		select employee, leave_type, from_date, to_date, total_leave_days
		from `tabLeave Application`
		where employee=%(employee)s
			and docstatus=1
			and (from_date between %(from_date)s and %(to_date)s
				or to_date between %(from_date)s and %(to_date)s
				or (from_date < %(from_date)s and to_date > %(to_date)s))
	"""
	if leave_type:
		query += "and leave_type=%(leave_type)s"

	leave_applications = frappe.db.sql(query,{
		"from_date": from_date,
		"to_date": to_date,
		"employee": employee,
		"leave_type": leave_type
	}, as_dict=1)

	leave_days = 0
	for leave_app in leave_applications:
		if leave_app.from_date >= getdate(from_date) and leave_app.to_date <= getdate(to_date):
			leave_days += leave_app.total_leave_days
		else:
			if leave_app.from_date < getdate(from_date):
				leave_app.from_date = from_date
			if leave_app.to_date > getdate(to_date):
				leave_app.to_date = to_date

			leave_days += get_number_of_leave_days(employee, leave_type,
				leave_app.from_date, leave_app.to_date)

	return leave_days

@frappe.whitelist()
def get_leave_approver(employee):
	leave_approver, department = frappe.db.get_value("Employee",
		employee, ["leave_approver", "department"])

	if not leave_approver and department:
		leave_approver = frappe.db.get_value('Department Approver', {'parent': department,
			'parentfield': 'leave_approvers', 'idx': 1}, 'approver')

	return leave_approver<|MERGE_RESOLUTION|>--- conflicted
+++ resolved
@@ -5,12 +5,6 @@
 
 import frappe
 from frappe import _
-<<<<<<< HEAD
-from frappe.utils import cint, cstr, date_diff, flt, formatdate, getdate, get_link_to_form, add_days, nowdate
-from erpnext.hr.utils import set_employee_name, get_leave_period, share_doc_with_approver
-from erpnext.hr.doctype.leave_block_list.leave_block_list import get_applicable_block_dates
-from erpnext.hr.doctype.employee.employee import get_holiday_list_for_employee
-=======
 from frappe.utils import (
 	add_days,
 	cint,
@@ -18,13 +12,11 @@
 	date_diff,
 	flt,
 	formatdate,
-	get_fullname,
 	get_link_to_form,
 	getdate,
 	nowdate,
 )
 
->>>>>>> 23431cf2
 from erpnext.buying.doctype.supplier_scorecard.supplier_scorecard import daterange
 from erpnext.hr.doctype.employee.employee import get_holiday_list_for_employee
 from erpnext.hr.doctype.leave_block_list.leave_block_list import get_applicable_block_dates
@@ -101,13 +93,8 @@
 						frappe.throw(_("{0} applicable after {1} working days").format(self.leave_type, leave_type.applicable_after))
 
 	def validate_dates(self):
-<<<<<<< HEAD
 		if not frappe.db.get_single_value("HR Settings", "allow_backdated_leave_application"):
 			if self.from_date and self.from_date < frappe.utils.today():
-=======
-		if frappe.db.get_single_value("HR Settings", "restrict_backdated_leave_application"):
-			if self.from_date and getdate(self.from_date) < getdate():
->>>>>>> 23431cf2
 				allowed_role = frappe.db.get_single_value("HR Settings", "role_allowed_to_create_backdated_leave_application")
 				user = frappe.get_doc("User", frappe.session.user)
 				user_roles = [d.role for d in user.roles]
@@ -275,17 +262,9 @@
 				self.throw_overlap_error(d)
 
 	def throw_overlap_error(self, d):
-<<<<<<< HEAD
-		msg = _("Employee {0} has already applied for {1} between {2} and {3} : {4}").format(self.employee,
-			d['leave_type'],
-			formatdate(d['from_date']),
-			formatdate(d['to_date']),
-			get_link_to_form("Leave Application", d["name"]))
-=======
 		form_link = get_link_to_form("Leave Application", d.name)
 		msg = _("Employee {0} has already applied for {1} between {2} and {3} : {4}").format(self.employee,
 			d['leave_type'], formatdate(d['from_date']), formatdate(d['to_date']), form_link)
->>>>>>> 23431cf2
 		frappe.throw(msg, OverlapError)
 
 	def get_total_leaves_on_half_day(self):
@@ -336,77 +315,6 @@
 		if self.half_day == 0:
 			self.half_day_date = None
 
-<<<<<<< HEAD
-=======
-	def notify_employee(self):
-		employee = frappe.get_doc("Employee", self.employee)
-		if not employee.user_id:
-			return
-
-		parent_doc = frappe.get_doc('Leave Application', self.name)
-		args = parent_doc.as_dict()
-
-		template = frappe.db.get_single_value('HR Settings', 'leave_status_notification_template')
-		if not template:
-			frappe.msgprint(_("Please set default template for Leave Status Notification in HR Settings."))
-			return
-		email_template = frappe.get_doc("Email Template", template)
-		message = frappe.render_template(email_template.response, args)
-
-		self.notify({
-			# for post in messages
-			"message": message,
-			"message_to": employee.user_id,
-			# for email
-			"subject": email_template.subject,
-			"notify": "employee"
-		})
-
-	def notify_leave_approver(self):
-		if self.leave_approver:
-			parent_doc = frappe.get_doc('Leave Application', self.name)
-			args = parent_doc.as_dict()
-
-			template = frappe.db.get_single_value('HR Settings', 'leave_approval_notification_template')
-			if not template:
-				frappe.msgprint(_("Please set default template for Leave Approval Notification in HR Settings."))
-				return
-			email_template = frappe.get_doc("Email Template", template)
-			message = frappe.render_template(email_template.response, args)
-
-			self.notify({
-				# for post in messages
-				"message": message,
-				"message_to": self.leave_approver,
-				# for email
-				"subject": email_template.subject
-			})
-
-	def notify(self, args):
-		args = frappe._dict(args)
-		# args -> message, message_to, subject
-		if cint(self.follow_via_email):
-			contact = args.message_to
-			if not isinstance(contact, list):
-				if not args.notify == "employee":
-					contact = frappe.get_doc('User', contact).email or contact
-
-			sender      	    = dict()
-			sender['email']     = frappe.get_doc('User', frappe.session.user).email
-			sender['full_name'] = get_fullname(sender['email'])
-
-			try:
-				frappe.sendmail(
-					recipients = contact,
-					sender = sender['email'],
-					subject = args.subject,
-					message = args.message,
-				)
-				frappe.msgprint(_("Email sent to {0}").format(contact))
-			except frappe.OutgoingEmailError:
-				pass
-
->>>>>>> 23431cf2
 	def create_leave_ledger_entry(self, submit=True):
 		if self.status != 'Approved' and submit:
 			return
