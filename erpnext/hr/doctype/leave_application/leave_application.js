// Copyright (c) 2015, Frappe Technologies Pvt. Ltd. and Contributors
// License: GNU General Public License v3. See license.txt

cur_frm.add_fetch('employee', 'employee_name', 'employee_name');
cur_frm.add_fetch('employee', 'company', 'company');

frappe.ui.form.on("Leave Application", {
	setup: function(frm) {
		frm.set_query("leave_approver", function() {
			return {
				query: "erpnext.hr.doctype.department_approver.department_approver.get_approvers",
				filters: {
					employee: frm.doc.employee,
					doctype: frm.doc.doctype
				}
			};
		});

		frm.set_query("employee", erpnext.queries.employee);
	},
	onload: function(frm) {
		// Ignore cancellation of doctype on cancel all.
		frm.ignore_doctypes_on_cancel_all = ["Leave Ledger Entry"];

		if (!frm.doc.posting_date) {
			frm.set_value("posting_date", frappe.datetime.get_today());
		}
		if (frm.doc.docstatus == 0) {
			return frappe.call({
				method: "erpnext.hr.doctype.leave_application.leave_application.get_mandatory_approval",
				args: {
					doctype: frm.doc.doctype,
				},
				callback: function(r) {
					if (!r.exc && r.message) {
						frm.toggle_reqd("leave_approver", true);
					}
				}
			});
		}
	},

	validate: function(frm) {
		if (frm.doc.from_date == frm.doc.to_date && frm.doc.half_day == 1) {
			frm.doc.half_day_date = frm.doc.from_date;
		} else if (frm.doc.half_day == 0) {
			frm.doc.half_day_date = "";
		}
		frm.toggle_reqd("half_day_date", frm.doc.half_day == 1);
		if (frm.doc.half_day == 0){
			frm.doc.half_day_date = "";
		}
	},

	make_dashboard: function(frm) {
		var leave_details;
		let lwps;
		if (frm.doc.employee) {
			frappe.call({
				method: "erpnext.hr.doctype.leave_application.leave_application.get_leave_details",
				async: false,
				args: {
					employee: frm.doc.employee,
					date: frm.doc.from_date || frm.doc.posting_date
				},
				callback: function(r) {
					if (!r.exc && r.message['leave_allocation']) {
						leave_details = r.message['leave_allocation'];
					}
					if (!r.exc && r.message['leave_approver']) {
						frm.set_value('leave_approver', r.message['leave_approver']);
					}
					lwps = r.message["lwps"];
				}
			});
			$("div").remove(".form-dashboard-section.custom");
			frm.dashboard.add_section(
				frappe.render_template('leave_application_dashboard', {
					data: leave_details
				}),
				__("Allocated Leaves")
			);
			frm.dashboard.show();
			let allowed_leave_types = Object.keys(leave_details);

			// lwps should be allowed, lwps don't have any allocation
			allowed_leave_types = allowed_leave_types.concat(lwps);

			frm.set_query('leave_type', function() {
				return {
					filters: [
						['leave_type_name', 'in', allowed_leave_types]
					]
				};
			});
		}
	},

	refresh: function(frm) {
		if (frm.is_new()) {
			frm.trigger("calculate_total_days");
		}
		cur_frm.set_intro("");
		if (frm.doc.__islocal && !in_list(frappe.user_roles, "Employee")) {
			frm.set_intro(__("Fill the form and save it"));
		}

		if (!frm.doc.employee && frappe.defaults.get_user_permissions()) {
			const perm = frappe.defaults.get_user_permissions();
			if (perm && perm['Employee']) {
				frm.set_value('employee', perm['Employee'].map(perm_doc => perm_doc.doc)[0]);
			}
		}
	},

	employee: function(frm) {
		frm.trigger("make_dashboard");
		frm.trigger("get_leave_balance");
		frm.trigger("set_leave_approver");
	},

	leave_approver: function(frm) {
		if (frm.doc.leave_approver) {
			frm.set_value("leave_approver_name", frappe.user.full_name(frm.doc.leave_approver));
		}
	},

	leave_type: function(frm) {
		frm.trigger("get_leave_balance");
	},

	half_day: function(frm) {
		if (frm.doc.half_day) {
			if (frm.doc.from_date == frm.doc.to_date) {
				frm.set_value("half_day_date", frm.doc.from_date);
<<<<<<< HEAD
			}
			else {
				frm.trigger("half_day_datepicker");
			}
		}
		else {
=======
			} else {
				frm.trigger("half_day_datepicker");
			}
		} else {
>>>>>>> 540559d6
			frm.set_value("half_day_date", "");
		}
		frm.trigger("calculate_total_days");
	},

	from_date: function(frm) {
		frm.trigger("make_dashboard");
		frm.trigger("half_day_datepicker");
		frm.trigger("calculate_total_days");
	},

	to_date: function(frm) {
		frm.trigger("half_day_datepicker");
		frm.trigger("calculate_total_days");
	},

	half_day_date(frm) {
		frm.trigger("calculate_total_days");
	},

	half_day_datepicker: function(frm) {
		frm.set_value('half_day_date', '');
		var half_day_datepicker = frm.fields_dict.half_day_date.datepicker;
		half_day_datepicker.update({
			minDate: frappe.datetime.str_to_obj(frm.doc.from_date),
			maxDate: frappe.datetime.str_to_obj(frm.doc.to_date)
		});
	},

	get_leave_balance: function(frm) {
		if (frm.doc.docstatus === 0 && frm.doc.employee && frm.doc.leave_type && frm.doc.from_date && frm.doc.to_date) {
			return frappe.call({
				method: "erpnext.hr.doctype.leave_application.leave_application.get_leave_balance_on",
				args: {
					employee: frm.doc.employee,
					date: frm.doc.from_date,
					to_date: frm.doc.to_date,
					leave_type: frm.doc.leave_type,
					consider_all_leaves_in_the_allocation_period: true
				},
				callback: function (r) {
					if (!r.exc && r.message) {
						frm.set_value('leave_balance', r.message);
					} else {
						frm.set_value('leave_balance', "0");
					}
				}
			});
		}
	},

	calculate_total_days: function(frm) {
		if (frm.doc.from_date && frm.doc.to_date && frm.doc.employee && frm.doc.leave_type) {

			var from_date = Date.parse(frm.doc.from_date);
			var to_date = Date.parse(frm.doc.to_date);

			if (to_date < from_date) {
				frappe.msgprint(__("To Date cannot be less than From Date"));
				frm.set_value('to_date', '');
				return;
			}
			// server call is done to include holidays in leave days calculations
			return frappe.call({
				method: 'erpnext.hr.doctype.leave_application.leave_application.get_number_of_leave_days',
				args: {
					"employee": frm.doc.employee,
					"leave_type": frm.doc.leave_type,
					"from_date": frm.doc.from_date,
					"to_date": frm.doc.to_date,
					"half_day": frm.doc.half_day,
					"half_day_date": frm.doc.half_day_date,
				},
				callback: function(r) {
					if (r && r.message) {
						frm.set_value('total_leave_days', r.message);
						frm.trigger("get_leave_balance");
					}
				}
			});
		}
	},

	set_leave_approver: function(frm) {
		if (frm.doc.employee) {
			// server call is done to include holidays in leave days calculations
			return frappe.call({
				method: 'erpnext.hr.doctype.leave_application.leave_application.get_leave_approver',
				args: {
					"employee": frm.doc.employee,
				},
				callback: function(r) {
					if (r && r.message) {
						frm.set_value('leave_approver', r.message);
					}
				}
			});
		}
	}
});

frappe.tour["Leave Application"] = [
	{
		fieldname: "employee",
		title: "Employee",
		description: __("Select the Employee.")
	},
	{
		fieldname: "leave_type",
		title: "Leave Type",
		description: __("Select type of leave the employee wants to apply for, like Sick Leave, Privilege Leave, Casual Leave, etc.")
	},
	{
		fieldname: "from_date",
		title: "From Date",
		description: __("Select the start date for your Leave Application.")
	},
	{
		fieldname: "to_date",
		title: "To Date",
		description: __("Select the end date for your Leave Application.")
	},
	{
		fieldname: "half_day",
		title: "Half Day",
		description: __("To apply for a Half Day check 'Half Day' and select the Half Day Date")
	},
	{
		fieldname: "leave_approver",
		title: "Leave Approver",
		description: __("Select your Leave Approver i.e. the person who approves or rejects your leaves.")
	}
];<|MERGE_RESOLUTION|>--- conflicted
+++ resolved
@@ -133,19 +133,10 @@
 		if (frm.doc.half_day) {
 			if (frm.doc.from_date == frm.doc.to_date) {
 				frm.set_value("half_day_date", frm.doc.from_date);
-<<<<<<< HEAD
-			}
-			else {
-				frm.trigger("half_day_datepicker");
-			}
-		}
-		else {
-=======
 			} else {
 				frm.trigger("half_day_datepicker");
 			}
 		} else {
->>>>>>> 540559d6
 			frm.set_value("half_day_date", "");
 		}
 		frm.trigger("calculate_total_days");
