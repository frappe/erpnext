--- conflicted
+++ resolved
@@ -14,7 +14,7 @@
 					doctype: frm.doc.doctype
 				}
 			};
-		}); 
+		});
 
 		frm.set_query("employee", erpnext.queries.employee);
 	},
@@ -22,8 +22,6 @@
 		if (!frm.doc.posting_date) {
 			frm.set_value("posting_date", frappe.datetime.get_today());
 		}
-<<<<<<< HEAD
-
 		frm.set_query("leave_approver", function() {
 			return {
 				query: "erpnext.hr.doctype.department_approver.department_approver.get_approvers",
@@ -35,7 +33,6 @@
 		});
 
 		frm.set_query("employee", erpnext.queries.employee);
-=======
 		if (frm.doc.docstatus == 0) {
 			return frappe.call({
 				method: "erpnext.hr.doctype.leave_application.leave_application.get_mandatory_approval",
@@ -49,7 +46,6 @@
 				}
 			});
 		}
->>>>>>> 70489250
 	},
 
 	validate: function(frm) {
@@ -94,13 +90,12 @@
 		if(frm.doc.__islocal && !in_list(frappe.user_roles, "Employee")) {
 			frm.set_intro(__("Fill the form and save it"));
 		}
-<<<<<<< HEAD
+
 		frappe.db.get_value('HR Settings', {name: 'HR Settings'}, 'leave_approver_mandatory_in_leave_application', (r) => {
 			if (frm.doc.docstatus < 1 && (r.leave_approver_mandatory_in_leave_application == 1)) {
 				frm.toggle_reqd("leave_approver", true);
 			}
 		});
-=======
 
 		if (!frm.doc.employee && frappe.defaults.get_user_permissions()) {
 			const perm = frappe.defaults.get_user_permissions();
@@ -108,7 +103,7 @@
 				frm.set_value('employee', perm['Employee']["docs"][0])
 			}
 		}
->>>>>>> 70489250
+
 	},
 
 	employee: function(frm) {
