// Copyright (c) 2015, Frappe Technologies Pvt. Ltd. and Contributors
// License: GNU General Public License v3. See license.txt

cur_frm.add_fetch('employee', 'employee_name', 'employee_name');
cur_frm.add_fetch('employee', 'company', 'company');

frappe.ui.form.on("Leave Application", {
	setup: function (frm) {
		frm.set_query("leave_approver", function () {
			return {
				query: "erpnext.hr.doctype.department_approver.department_approver.get_approvers",
				filters: {
					employee: frm.doc.employee,
					doctype: frm.doc.doctype
				}
			};
		});

		frm.set_query("employee", erpnext.queries.employee);
	},
<<<<<<< HEAD
	onload: function (frm) {

=======
	onload: function(frm) {
>>>>>>> 23431cf2
		// Ignore cancellation of doctype on cancel all.
		frm.ignore_doctypes_on_cancel_all = ["Leave Ledger Entry"];

		if (!frm.doc.posting_date) {
			frm.set_value("posting_date", frappe.datetime.get_today());
		}
		if (frm.doc.docstatus == 0) {
			return frappe.call({
				method: "erpnext.hr.doctype.leave_application.leave_application.get_mandatory_approval",
				args: {
					doctype: frm.doc.doctype,
				},
				callback: function (r) {
					if (!r.exc && r.message) {
						frm.toggle_reqd("leave_approver", true);
					}
				}
			});
		}
	},

<<<<<<< HEAD
	validate: function (frm) {
=======
	validate: function(frm) {
>>>>>>> 23431cf2
		if (frm.doc.from_date == frm.doc.to_date && frm.doc.half_day == 1) {
			frm.doc.half_day_date = frm.doc.from_date;
		} else if (frm.doc.half_day == 0) {
			frm.doc.half_day_date = "";
		}
		frm.toggle_reqd("half_day_date", frm.doc.half_day == 1);
	},

	make_dashboard: function (frm) {
		var leave_details;
		let lwps;
		if (frm.doc.employee) {
			frappe.call({
				method: "erpnext.hr.doctype.leave_application.leave_application.get_leave_details",
				async: false,
				args: {
					employee: frm.doc.employee,
					date: frm.doc.from_date || frm.doc.posting_date
				},
				callback: function (r) {
					if (!r.exc && r.message['leave_allocation']) {
						leave_details = r.message['leave_allocation'];
					}
					if (!r.exc && r.message['leave_approver']) {
						frm.set_value('leave_approver', r.message['leave_approver']);
					}
					lwps = r.message["lwps"];
				}
			});
			$("div").remove(".form-dashboard-section.custom");
			frm.dashboard.add_section(
				frappe.render_template('leave_application_dashboard', {
					data: leave_details
				}),
				__("Allocated Leaves")
			);
			frm.dashboard.show();
			let allowed_leave_types = Object.keys(leave_details);

			// lwps should be allowed, lwps don't have any allocation
			allowed_leave_types = allowed_leave_types.concat(lwps);

<<<<<<< HEAD
			frm.set_query('leave_type', function () {
=======
			frm.set_query('leave_type', function() {
>>>>>>> 23431cf2
				return {
					filters: [
						['leave_type_name', 'in', allowed_leave_types]
					]
				};
			});
		}
	},

	refresh: function (frm) {
		if (frm.is_new()) {
			frm.trigger("calculate_total_days");
		}
		cur_frm.set_intro("");
		if (frm.doc.__islocal && !in_list(frappe.user_roles, "Employee")) {
			frm.set_intro(__("Fill the form and save it"));
		}

		if (!frm.doc.employee && frappe.defaults.get_user_permissions()) {
			const perm = frappe.defaults.get_user_permissions();
			if (perm && perm['Employee']) {
				frm.set_value('employee', perm['Employee'].map(perm_doc => perm_doc.doc)[0]);
			}
		}
	},

	employee: function (frm) {
		frm.trigger("make_dashboard");
		frm.trigger("get_leave_balance");
		frm.trigger("set_leave_approver");
	},

<<<<<<< HEAD
	leave_approver: function (frm) {
=======
	leave_approver: function(frm) {
>>>>>>> 23431cf2
		if (frm.doc.leave_approver) {
			frm.set_value("leave_approver_name", frappe.user.full_name(frm.doc.leave_approver));
		}
	},

	leave_type: function (frm) {
		frm.trigger("get_leave_balance");
	},

	half_day: function (frm) {
		if (frm.doc.half_day) {
			if (frm.doc.from_date == frm.doc.to_date) {
				frm.set_value("half_day_date", frm.doc.from_date);
			} else {
				frm.trigger("half_day_datepicker");
			}
		} else {
			frm.set_value("half_day_date", "");
		}
		frm.trigger("calculate_total_days");
	},

	from_date: function (frm) {
		frm.trigger("make_dashboard");
		frm.trigger("half_day_datepicker");
		frm.trigger("calculate_total_days");
	},

	to_date: function (frm) {
		frm.trigger("half_day_datepicker");
		frm.trigger("calculate_total_days");
	},

	half_day_date(frm) {
		frm.trigger("calculate_total_days");
	},

	half_day_datepicker: function (frm) {
		frm.set_value('half_day_date', '');
		var half_day_datepicker = frm.fields_dict.half_day_date.datepicker;
		half_day_datepicker.update({
			minDate: frappe.datetime.str_to_obj(frm.doc.from_date),
			maxDate: frappe.datetime.str_to_obj(frm.doc.to_date)
		});
	},

<<<<<<< HEAD
	get_leave_balance: function (frm) {
		if (frm.doc.docstatus == 0 && frm.doc.employee && frm.doc.leave_type && frm.doc.from_date && frm.doc.to_date) {
=======
	get_leave_balance: function(frm) {
		if (frm.doc.docstatus === 0 && frm.doc.employee && frm.doc.leave_type && frm.doc.from_date && frm.doc.to_date) {
>>>>>>> 23431cf2
			return frappe.call({
				method: "erpnext.hr.doctype.leave_application.leave_application.get_leave_balance_on",
				args: {
					employee: frm.doc.employee,
					date: frm.doc.from_date,
					to_date: frm.doc.to_date,
					leave_type: frm.doc.leave_type,
					consider_all_leaves_in_the_allocation_period: true
				},
				callback: function (r) {
					if (!r.exc && r.message) {
						frm.set_value('leave_balance', r.message);
					} else {
						frm.set_value('leave_balance', "0");
					}
				}
			});
		}
	},

<<<<<<< HEAD
	calculate_total_days: function (frm) {
=======
	calculate_total_days: function(frm) {
>>>>>>> 23431cf2
		if (frm.doc.from_date && frm.doc.to_date && frm.doc.employee && frm.doc.leave_type) {

			var from_date = Date.parse(frm.doc.from_date);
			var to_date = Date.parse(frm.doc.to_date);

			if (to_date < from_date) {
				frappe.msgprint(__("To Date cannot be less than From Date"));
				frm.set_value('to_date', '');
				return;
			}
			// server call is done to include holidays in leave days calculations
			return frappe.call({
				method: 'erpnext.hr.doctype.leave_application.leave_application.get_number_of_leave_days',
				args: {
					"employee": frm.doc.employee,
					"leave_type": frm.doc.leave_type,
					"from_date": frm.doc.from_date,
					"to_date": frm.doc.to_date,
					"half_day": frm.doc.half_day,
					"half_day_date": frm.doc.half_day_date,
				},
				callback: function (r) {
					if (r && r.message) {
						frm.set_value('total_leave_days', r.message);
						frm.trigger("get_leave_balance");
					}
				}
			});
		}
	},

<<<<<<< HEAD
	set_leave_approver: function (frm) {
=======
	set_leave_approver: function(frm) {
>>>>>>> 23431cf2
		if (frm.doc.employee) {
			// server call is done to include holidays in leave days calculations
			return frappe.call({
				method: 'erpnext.hr.doctype.leave_application.leave_application.get_leave_approver',
				args: {
					"employee": frm.doc.employee,
				},
				callback: function (r) {
					if (r && r.message) {
						frm.set_value('leave_approver', r.message);
					}
				}
			});
		}
	}
});

frappe.tour['Leave Application'] = [
	{
		fieldname: "employee",
		title: "Employee",
		description: __("Select Employee, You want to apply for some leaves")
	},
	{
		fieldname: "leave_type",
		title: "Leave Type",
		description: __("Select Leave Type like  Sick leave, privilege leave, Casual leave, etc.")
	},
	{
		fieldname: "from_date",
		title: "From Date",
		description: __("Select From Date for your Leave Application")
	},
	{
		fieldname: "to_date",
		title: 'To Date',
		description: __("Select to Date for your Leave Application")
	},
	{
		fieldname: "half_day",
		title: 'Half Day',
		description: __("To apply for Half day check half day and select Half Day Date")
	},
	{
		fieldname: "leave_approver",
		title: "Leave Approver",
		description: __("Select Your Leave approver, person who look for your leave Application approval and rejection")
	}
];<|MERGE_RESOLUTION|>--- conflicted
+++ resolved
@@ -18,12 +18,7 @@
 
 		frm.set_query("employee", erpnext.queries.employee);
 	},
-<<<<<<< HEAD
-	onload: function (frm) {
-
-=======
 	onload: function(frm) {
->>>>>>> 23431cf2
 		// Ignore cancellation of doctype on cancel all.
 		frm.ignore_doctypes_on_cancel_all = ["Leave Ledger Entry"];
 
@@ -45,11 +40,7 @@
 		}
 	},
 
-<<<<<<< HEAD
-	validate: function (frm) {
-=======
 	validate: function(frm) {
->>>>>>> 23431cf2
 		if (frm.doc.from_date == frm.doc.to_date && frm.doc.half_day == 1) {
 			frm.doc.half_day_date = frm.doc.from_date;
 		} else if (frm.doc.half_day == 0) {
@@ -92,11 +83,7 @@
 			// lwps should be allowed, lwps don't have any allocation
 			allowed_leave_types = allowed_leave_types.concat(lwps);
 
-<<<<<<< HEAD
-			frm.set_query('leave_type', function () {
-=======
 			frm.set_query('leave_type', function() {
->>>>>>> 23431cf2
 				return {
 					filters: [
 						['leave_type_name', 'in', allowed_leave_types]
@@ -129,11 +116,7 @@
 		frm.trigger("set_leave_approver");
 	},
 
-<<<<<<< HEAD
-	leave_approver: function (frm) {
-=======
 	leave_approver: function(frm) {
->>>>>>> 23431cf2
 		if (frm.doc.leave_approver) {
 			frm.set_value("leave_approver_name", frappe.user.full_name(frm.doc.leave_approver));
 		}
@@ -180,13 +163,8 @@
 		});
 	},
 
-<<<<<<< HEAD
-	get_leave_balance: function (frm) {
-		if (frm.doc.docstatus == 0 && frm.doc.employee && frm.doc.leave_type && frm.doc.from_date && frm.doc.to_date) {
-=======
 	get_leave_balance: function(frm) {
 		if (frm.doc.docstatus === 0 && frm.doc.employee && frm.doc.leave_type && frm.doc.from_date && frm.doc.to_date) {
->>>>>>> 23431cf2
 			return frappe.call({
 				method: "erpnext.hr.doctype.leave_application.leave_application.get_leave_balance_on",
 				args: {
@@ -207,11 +185,7 @@
 		}
 	},
 
-<<<<<<< HEAD
-	calculate_total_days: function (frm) {
-=======
 	calculate_total_days: function(frm) {
->>>>>>> 23431cf2
 		if (frm.doc.from_date && frm.doc.to_date && frm.doc.employee && frm.doc.leave_type) {
 
 			var from_date = Date.parse(frm.doc.from_date);
@@ -243,11 +217,7 @@
 		}
 	},
 
-<<<<<<< HEAD
-	set_leave_approver: function (frm) {
-=======
 	set_leave_approver: function(frm) {
->>>>>>> 23431cf2
 		if (frm.doc.employee) {
 			// server call is done to include holidays in leave days calculations
 			return frappe.call({
