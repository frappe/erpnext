--- conflicted
+++ resolved
@@ -161,11 +161,7 @@
 	je.append("accounts", {
 		"account": payment_account.account,
 		"cost_center": erpnext.get_default_cost_center(doc.company),
-<<<<<<< HEAD
-		"credit_in_account_currency": flt(doc.advance_amount),
-=======
 		"credit_in_account_currency": flt(paying_amount),
->>>>>>> 540559d6
 		"account_currency": payment_account.account_currency,
 		"account_type": payment_account.account_type,
 		"exchange_rate": flt(paying_exchange_rate)
@@ -173,30 +169,6 @@
 
 	return je.as_dict()
 
-<<<<<<< HEAD
-@frappe.whitelist()
-def make_return_entry(employee, company, employee_advance_name,
-		return_amount, advance_account, mode_of_payment=None):
-	return_account = get_default_bank_cash_account(company, account_type='Cash', mode_of_payment = mode_of_payment)
-
-	mode_of_payment_type = ''
-	if mode_of_payment:
-		mode_of_payment_type = frappe.get_cached_value('Mode of Payment', mode_of_payment, 'type')
-		if mode_of_payment_type not in ["Cash", "Bank"]:
-			# if mode of payment is General then it unset the type
-			mode_of_payment_type = None
-
-	je = frappe.new_doc('Journal Entry')
-	je.posting_date = nowdate()
-	# if mode of payment is Bank then voucher type is Bank Entry
-	je.voucher_type = '{} Entry'.format(mode_of_payment_type) if mode_of_payment_type else 'Cash Entry'
-	je.company = company
-	je.remark = 'Return against Employee Advance: ' + employee_advance_name
-
-	je.append('accounts', {
-		'account': advance_account,
-		'credit_in_account_currency': return_amount,
-=======
 def get_advance_amount_advance_exchange_rate(advance_account_currency, doc):
 	if advance_account_currency != doc.currency:
 		advance_amount = flt(doc.advance_amount) * flt(doc.exchange_rate)
@@ -257,7 +229,6 @@
 		'credit_in_account_currency': advance_account_amount,
 		'account_currency': advance_account_currency,
 		'exchange_rate': flt(exchange_rate) if advance_account_currency == currency else 1,
->>>>>>> 540559d6
 		'reference_type': 'Employee Advance',
 		'reference_name': employee_advance_name,
 		'party_type': 'Employee',
@@ -265,13 +236,6 @@
 		'is_advance': 'Yes'
 	})
 
-<<<<<<< HEAD
-	je.append("accounts", {
-		"account": return_account.account,
-		"debit_in_account_currency": return_amount,
-		"account_currency": return_account.account_currency,
-		"account_type": return_account.account_type
-=======
 	bank_amount = flt(return_amount) if bank_cash_account.account_currency==currency \
 		else flt(return_amount) * flt(exchange_rate)
 
@@ -281,13 +245,10 @@
 		"account_currency": bank_cash_account.account_currency,
 		"account_type": bank_cash_account.account_type,
 		"exchange_rate": flt(exchange_rate) if bank_cash_account.account_currency == currency else 1
->>>>>>> 540559d6
 	})
 
 	return je.as_dict()
 
-<<<<<<< HEAD
-=======
 def get_voucher_type(mode_of_payment=None):
 	voucher_type = "Cash Entry"
 
@@ -296,5 +257,4 @@
 		if mode_of_payment_type == "Bank":
 			voucher_type = "Bank Entry"
 
-	return voucher_type
->>>>>>> 540559d6
+	return voucher_type