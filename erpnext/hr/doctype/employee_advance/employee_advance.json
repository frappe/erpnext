{
 "actions": [],
 "allow_import": 1,
 "autoname": "naming_series:",
 "creation": "2017-10-09 14:26:29.612365",
 "doctype": "DocType",
 "editable_grid": 1,
 "engine": "InnoDB",
 "field_order": [
  "naming_series",
  "employee",
  "employee_name",
<<<<<<< HEAD
  "column_break_4",
  "posting_date",
  "department",
=======
  "department",
  "column_break_4",
  "posting_date",
  "repay_unclaimed_amount_from_salary",
>>>>>>> 00175c96
  "section_break_8",
  "purpose",
  "column_break_11",
  "advance_amount",
  "paid_amount",
  "pending_amount",
  "claimed_amount",
  "return_amount",
  "section_break_7",
  "status",
  "company",
  "amended_from",
  "column_break_18",
  "advance_account",
  "mode_of_payment"
 ],
 "fields": [
  {
   "fieldname": "naming_series",
   "fieldtype": "Select",
   "label": "Series",
   "options": "HR-EAD-.YYYY.-"
  },
  {
   "fieldname": "employee",
   "fieldtype": "Link",
   "in_list_view": 1,
   "label": "Employee",
   "options": "Employee",
   "reqd": 1
  },
  {
   "fetch_from": "employee.employee_name",
   "fieldname": "employee_name",
   "fieldtype": "Read Only",
   "label": "Employee Name"
  },
  {
   "fieldname": "column_break_4",
   "fieldtype": "Column Break"
  },
  {
   "default": "Today",
   "fieldname": "posting_date",
   "fieldtype": "Date",
   "in_list_view": 1,
   "label": "Posting Date",
   "reqd": 1
  },
  {
   "fetch_from": "employee.department",
   "fieldname": "department",
   "fieldtype": "Link",
   "label": "Department",
   "options": "Department",
   "read_only": 1
  },
  {
   "fieldname": "section_break_8",
   "fieldtype": "Section Break"
  },
  {
   "fieldname": "purpose",
   "fieldtype": "Small Text",
   "in_list_view": 1,
   "label": "Purpose",
   "reqd": 1
  },
  {
   "fieldname": "column_break_11",
   "fieldtype": "Column Break"
  },
  {
   "fieldname": "advance_amount",
   "fieldtype": "Currency",
   "in_list_view": 1,
   "label": "Advance Amount",
   "options": "Company:company:default_currency",
   "reqd": 1
  },
  {
   "fieldname": "paid_amount",
   "fieldtype": "Currency",
   "label": "Paid Amount",
   "no_copy": 1,
   "options": "Company:company:default_currency",
   "read_only": 1
  },
  {
   "fieldname": "claimed_amount",
   "fieldtype": "Currency",
   "label": "Claimed Amount",
   "no_copy": 1,
   "options": "Company:company:default_currency",
   "read_only": 1
  },
  {
   "fieldname": "section_break_7",
   "fieldtype": "Section Break"
  },
  {
   "fieldname": "status",
   "fieldtype": "Select",
   "label": "Status",
   "no_copy": 1,
   "options": "Draft\nPaid\nUnpaid\nClaimed\nCancelled",
   "read_only": 1
  },
  {
   "fieldname": "company",
   "fieldtype": "Link",
   "label": "Company",
   "options": "Company",
   "reqd": 1
  },
  {
   "fieldname": "amended_from",
   "fieldtype": "Link",
   "label": "Amended From",
   "no_copy": 1,
   "options": "Employee Advance",
   "print_hide": 1,
   "read_only": 1
  },
  {
   "fieldname": "column_break_18",
   "fieldtype": "Column Break"
  },
  {
   "fieldname": "advance_account",
   "fieldtype": "Link",
   "ignore_user_permissions": 1,
   "label": "Advance Account",
   "options": "Account",
   "reqd": 1
  },
  {
   "fieldname": "mode_of_payment",
   "fieldtype": "Link",
   "label": "Mode of Payment",
   "options": "Mode of Payment"
  },
  {
<<<<<<< HEAD
=======
   "allow_on_submit": 1,
>>>>>>> 00175c96
   "fieldname": "return_amount",
   "fieldtype": "Currency",
   "label": "Returned Amount",
   "options": "Company:company:default_currency",
   "read_only": 1
  },
  {
   "default": "0",
   "fieldname": "repay_unclaimed_amount_from_salary",
   "fieldtype": "Check",
   "label": "Repay unclaimed amount from salary"
  },
  {
   "depends_on": "eval:cur_frm.doc.employee",
   "fieldname": "pending_amount",
   "fieldtype": "Currency",
   "label": "Pending Amount",
   "options": "Company:company:default_currency",
   "read_only": 1
  }
 ],
 "is_submittable": 1,
 "links": [],
 "modified": "2020-06-12 12:42:39.833818",
 "modified_by": "Administrator",
 "module": "HR",
 "name": "Employee Advance",
 "owner": "Administrator",
 "permissions": [
  {
   "create": 1,
   "email": 1,
   "export": 1,
   "print": 1,
   "read": 1,
   "report": 1,
   "role": "Employee",
   "share": 1,
   "write": 1
  },
  {
   "amend": 1,
   "cancel": 1,
   "create": 1,
   "delete": 1,
   "email": 1,
   "export": 1,
   "print": 1,
   "read": 1,
   "report": 1,
   "role": "Expense Approver",
   "share": 1,
   "submit": 1,
   "write": 1
  }
 ],
 "search_fields": "employee,employee_name",
 "sort_field": "modified",
 "sort_order": "DESC",
 "track_changes": 1
}<|MERGE_RESOLUTION|>--- conflicted
+++ resolved
@@ -10,16 +10,10 @@
   "naming_series",
   "employee",
   "employee_name",
-<<<<<<< HEAD
-  "column_break_4",
-  "posting_date",
-  "department",
-=======
   "department",
   "column_break_4",
   "posting_date",
   "repay_unclaimed_amount_from_salary",
->>>>>>> 00175c96
   "section_break_8",
   "purpose",
   "column_break_11",
@@ -163,10 +157,7 @@
    "options": "Mode of Payment"
   },
   {
-<<<<<<< HEAD
-=======
    "allow_on_submit": 1,
->>>>>>> 00175c96
    "fieldname": "return_amount",
    "fieldtype": "Currency",
    "label": "Returned Amount",
