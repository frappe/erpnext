{
 "actions": [],
 "allow_import": 1,
 "allow_rename": 1,
 "autoname": "field:leave_type_name",
 "creation": "2013-02-21 09:55:58",
 "doctype": "DocType",
 "document_type": "Setup",
 "engine": "InnoDB",
 "field_order": [
  "leave_type_name",
  "max_leaves_allowed",
  "applicable_after",
  "max_continuous_days_allowed",
  "column_break_3",
  "is_carry_forward",
  "is_lwp",
  "is_ppl",
  "fraction_of_daily_salary_per_leave",
  "is_optional_leave",
  "allow_negative",
  "include_holiday",
  "is_compensatory",
  "carry_forward_section",
  "maximum_carry_forwarded_leaves",
  "expire_carry_forwarded_leaves_after_days",
  "encashment",
  "allow_encashment",
  "encashment_threshold_days",
  "column_break_17",
  "earning_component",
  "earned_leave",
  "is_earned_leave",
  "earned_leave_frequency",
  "column_break_22",
  "based_on_date_of_joining",
  "rounding"
 ],
 "fields": [
  {
   "fieldname": "leave_type_name",
   "fieldtype": "Data",
   "in_list_view": 1,
   "label": "Leave Type Name",
   "oldfieldname": "leave_type_name",
   "oldfieldtype": "Data",
   "reqd": 1,
   "unique": 1
  },
  {
   "fieldname": "max_leaves_allowed",
   "fieldtype": "Int",
   "label": "Max Leaves Allowed"
  },
  {
   "fieldname": "applicable_after",
   "fieldtype": "Int",
   "label": "Applicable After (Working Days)"
  },
  {
   "fieldname": "max_continuous_days_allowed",
   "fieldtype": "Int",
   "in_list_view": 1,
   "label": "Maximum Continuous Days Applicable",
   "oldfieldname": "max_days_allowed",
   "oldfieldtype": "Data"
  },
  {
   "fieldname": "column_break_3",
   "fieldtype": "Column Break"
  },
  {
   "default": "0",
   "fieldname": "is_carry_forward",
   "fieldtype": "Check",
   "in_list_view": 1,
   "label": "Is Carry Forward",
   "oldfieldname": "is_carry_forward",
   "oldfieldtype": "Check"
  },
  {
   "default": "0",
   "depends_on": "eval:doc.is_ppl == 0",
   "fieldname": "is_lwp",
   "fieldtype": "Check",
   "label": "Is Leave Without Pay"
  },
  {
   "default": "0",
   "fieldname": "is_optional_leave",
   "fieldtype": "Check",
   "label": "Is Optional Leave"
  },
  {
   "default": "0",
   "fieldname": "allow_negative",
   "fieldtype": "Check",
   "label": "Allow Negative Balance"
  },
  {
   "default": "0",
   "fieldname": "include_holiday",
   "fieldtype": "Check",
   "label": "Include holidays within leaves as leaves"
  },
  {
   "default": "0",
   "fieldname": "is_compensatory",
   "fieldtype": "Check",
   "label": "Is Compensatory"
  },
  {
   "collapsible": 1,
   "depends_on": "eval: doc.is_carry_forward == 1",
   "fieldname": "carry_forward_section",
   "fieldtype": "Section Break",
   "label": "Carry Forward"
  },
  {
   "description": "Calculated in days",
   "fieldname": "expire_carry_forwarded_leaves_after_days",
   "fieldtype": "Int",
   "label": "Expire Carry Forwarded Leaves (Days)"
  },
  {
   "collapsible": 1,
   "fieldname": "encashment",
   "fieldtype": "Section Break",
   "label": "Encashment"
  },
  {
   "default": "0",
   "fieldname": "allow_encashment",
   "fieldtype": "Check",
   "label": "Allow Encashment"
  },
  {
   "depends_on": "allow_encashment",
   "fieldname": "encashment_threshold_days",
   "fieldtype": "Int",
   "label": "Encashment Threshold Days"
  },
  {
   "depends_on": "allow_encashment",
   "fieldname": "earning_component",
   "fieldtype": "Link",
   "label": "Earning Component",
   "options": "Salary Component"
  },
  {
   "collapsible": 1,
   "fieldname": "earned_leave",
   "fieldtype": "Section Break",
   "label": "Earned Leave"
  },
  {
   "default": "0",
   "fieldname": "is_earned_leave",
   "fieldtype": "Check",
   "label": "Is Earned Leave"
  },
  {
   "depends_on": "is_earned_leave",
   "fieldname": "earned_leave_frequency",
   "fieldtype": "Select",
   "label": "Earned Leave Frequency",
   "options": "Monthly\nQuarterly\nHalf-Yearly\nYearly"
  },
  {
   "default": "0.5",
   "depends_on": "is_earned_leave",
   "fieldname": "rounding",
   "fieldtype": "Select",
   "label": "Rounding",
   "options": "0.5\n1.0"
  },
  {
   "depends_on": "is_carry_forward",
   "fieldname": "maximum_carry_forwarded_leaves",
   "fieldtype": "Float",
   "label": "Maximum Carry Forwarded Leaves"
  },
  {
   "fieldname": "column_break_17",
   "fieldtype": "Column Break"
  },
  {
   "fieldname": "column_break_22",
   "fieldtype": "Column Break"
  },
  {
   "default": "0",
<<<<<<< HEAD
   "depends_on": "eval:doc.is_earned_leave",
   "description": "If checked, leave will be granted on the day of joining every month.",
   "fieldname": "based_on_date_of_joining",
   "fieldtype": "Check",
   "label": "Based On Date Of Joining"
=======
   "depends_on": "eval:doc.is_lwp == 0",
   "fieldname": "is_ppl",
   "fieldtype": "Check",
   "label": "Is Partially Paid Leave"
  },
  {
   "depends_on": "eval:doc.is_ppl == 1",
   "fieldname": "fraction_of_daily_salary_per_leave",
   "fieldtype": "Float",
   "label": "Fraction of Daily Salary per Leave",
   "mandatory_depends_on": "eval:doc.is_ppl == 1"
>>>>>>> f32cff10
  }
 ],
 "icon": "fa fa-flag",
 "idx": 1,
 "links": [],
<<<<<<< HEAD
 "modified": "2020-10-15 15:49:47.555105",
=======
 "modified": "2020-08-26 14:04:54.318687",
>>>>>>> f32cff10
 "modified_by": "Administrator",
 "module": "HR",
 "name": "Leave Type",
 "owner": "Administrator",
 "permissions": [
  {
   "create": 1,
   "delete": 1,
   "email": 1,
   "print": 1,
   "read": 1,
   "report": 1,
   "role": "HR User",
   "share": 1,
   "write": 1
  },
  {
   "create": 1,
   "delete": 1,
   "email": 1,
   "print": 1,
   "read": 1,
   "report": 1,
   "role": "HR Manager",
   "share": 1,
   "write": 1
  },
  {
   "read": 1,
   "role": "Employee"
  }
 ],
 "sort_field": "modified",
 "sort_order": "DESC"
}<|MERGE_RESOLUTION|>--- conflicted
+++ resolved
@@ -190,13 +190,13 @@
   },
   {
    "default": "0",
-<<<<<<< HEAD
    "depends_on": "eval:doc.is_earned_leave",
    "description": "If checked, leave will be granted on the day of joining every month.",
    "fieldname": "based_on_date_of_joining",
    "fieldtype": "Check",
    "label": "Based On Date Of Joining"
-=======
+  },
+  {
    "depends_on": "eval:doc.is_lwp == 0",
    "fieldname": "is_ppl",
    "fieldtype": "Check",
@@ -208,17 +208,12 @@
    "fieldtype": "Float",
    "label": "Fraction of Daily Salary per Leave",
    "mandatory_depends_on": "eval:doc.is_ppl == 1"
->>>>>>> f32cff10
   }
  ],
  "icon": "fa fa-flag",
  "idx": 1,
  "links": [],
-<<<<<<< HEAD
  "modified": "2020-10-15 15:49:47.555105",
-=======
- "modified": "2020-08-26 14:04:54.318687",
->>>>>>> f32cff10
  "modified_by": "Administrator",
  "module": "HR",
  "name": "Leave Type",
