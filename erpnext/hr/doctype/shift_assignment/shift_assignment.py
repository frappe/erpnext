--- conflicted
+++ resolved
@@ -22,13 +22,8 @@
 
 class ShiftAssignment(Document):
 	def validate(self):
-<<<<<<< HEAD
 		validate_active_employee(self.employee, self.end_date)
-		self.validate_overlapping_dates()
-=======
-		validate_active_employee(self.employee)
 		self.validate_overlapping_shifts()
->>>>>>> f31122cb
 
 		if self.end_date:
 			self.validate_from_to_dates("start_date", "end_date")
@@ -127,15 +122,6 @@
 @frappe.whitelist()
 def get_events(start, end, filters=None):
 	from frappe.desk.calendar import get_event_conditions
-
-	employee = frappe.db.get_value(
-		"Employee", {"user_id": frappe.session.user}, ["name", "company"], as_dict=True
-	)
-	if employee:
-		employee, company = employee.name, employee.company
-	else:
-		employee = ""
-		company = frappe.db.get_value("Global Defaults", None, "default_company")
 
 	conditions = get_event_conditions("Shift Assignment", filters)
 	events = add_assignments(start, end, conditions=conditions)
