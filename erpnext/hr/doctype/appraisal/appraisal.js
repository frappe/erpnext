--- conflicted
+++ resolved
@@ -1,72 +1,6 @@
 // Copyright (c) 2015, Frappe Technologies Pvt. Ltd. and Contributors
 // License: GNU General Public License v3. See license.txt
 
-<<<<<<< HEAD
-cur_frm.add_fetch('employee', 'company', 'company');
-cur_frm.add_fetch('employee', 'employee_name', 'employee_name');
-
-cur_frm.cscript.onload = function(doc,cdt,cdn){
-	if(!doc.status)
-		set_multiple(cdt,cdn,{status:'Draft'});
-	if(doc.amended_from && doc.__islocal) {
-		doc.status = "Draft";
-	}
-}
-
-cur_frm.cscript.onload_post_render = function(doc,cdt,cdn){
-	if(doc.__islocal && doc.employee==frappe.defaults.get_user_default("Employee")) {
-		cur_frm.set_value("employee", "");
-		cur_frm.set_value("employee_name", "")
-	}
-}
-
-cur_frm.cscript.refresh = function(doc,cdt,cdn){
-
-}
-
-cur_frm.cscript.kra_template = function(doc, dt, dn) {
-	doc.goals = [];
-	erpnext.utils.map_current_doc({
-		method: "erpnext.hr.doctype.appraisal.appraisal.fetch_appraisal_template",
-		source_name: cur_frm.doc.kra_template,
-		frm: cur_frm
-	});
-}
-
-cur_frm.cscript.calculate_total_score = function(doc,cdt,cdn){
-	//return get_server_fields('calculate_total','','',doc,cdt,cdn,1);
-	var val = doc.goals || [];
-	var total =0;
-	for(var i = 0; i<val.length; i++){
-		total = flt(total)+flt(val[i].score_earned)
-	}
-	doc.total_score = flt(total)
-	refresh_field('total_score')
-}
-
-cur_frm.cscript.score = function(doc,cdt,cdn){
-	var d = locals[cdt][cdn];
-	if (d.score) {
-		if (flt(d.score) > 5) {
-			frappe.msgprint(__("Score must be less than or equal to 5"));
-			d.score = 0;
-			refresh_field('score', d.name, 'goals');
-		}
-		d.score_earned = flt(d.per_weightage*d.score, precision("score_earned", d))/100;
-	}
-	else {
-		d.score_earned = 0;
-	}
-	refresh_field('score_earned', d.name, 'goals');
-	cur_frm.cscript.calculate_total(doc,cdt,cdn);
-}
-
-cur_frm.cscript.calculate_total = function(doc,cdt,cdn){
-	var val = doc.goals || [];
-	var total =0;
-	for(var i = 0; i<val.length; i++){
-		total = flt(total)+flt(val[i].score_earned);
-=======
 frappe.ui.form.on('Appraisal', {
 	setup: function(frm) {
 		frm.add_fetch('employee', 'company', 'company');
@@ -75,12 +9,14 @@
 			return{	query: "erpnext.controllers.queries.employee_query" }
 		};
 	},
-	onload: function(frm) {
+
+  onload: function(frm) {
 		if(!frm.doc.status) {
 			frm.set_value('status', 'Draft');
 		}
 	},
-	kra_template: function(frm) {
+	
+  kra_template: function(frm) {
 		frm.doc.goals = [];
 		erpnext.utils.map_current_doc({
 			method: "erpnext.hr.doctype.appraisal.appraisal.fetch_appraisal_template",
@@ -88,7 +24,8 @@
 			frm: frm
 		});
 	},
-	calculate_total: function(frm) {
+	
+  calculate_total: function(frm) {
 		let goals = frm.doc.goals || [];
 		let total =0;
 		for(let i = 0; i<goals.length; i++){
@@ -101,21 +38,17 @@
 frappe.ui.form.on('Appraisal Goal', {
 	score: function(frm, cdt, cdn) {
 		var d = locals[cdt][cdn];
-		if (d.score){
+		if (d.score) {
 			if (flt(d.score) > 5) {
 				frappe.msgprint(__("Score must be less than or equal to 5"));
 				d.score = 0;
 				refresh_field('score', d.name, 'goals');
 			}
-			var total = flt(d.per_weightage*d.score)/100;
-			d.score_earned = total.toPrecision(2);
-			refresh_field('score_earned', d.name, 'goals');
+			d.score_earned = flt(d.per_weightage*d.score, precision("score_earned", d))/100;
+		} else {
+			d.score_earned = 0;
 		}
-		else{
-			d.score_earned = 0;
-			refresh_field('score_earned', d.name, 'goals');
-		}
-		frm.trigger('calculate_total');
->>>>>>> 5f2afb88
+		refresh_field('score_earned', d.name, 'goals');
+    frm.trigger('calculate_total');
 	}
 });