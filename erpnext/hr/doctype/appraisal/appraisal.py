--- conflicted
+++ resolved
@@ -6,7 +6,7 @@
 from frappe import _
 from frappe.model.document import Document
 from frappe.model.mapper import get_mapped_doc
-from frappe.utils import flt, getdate
+from frappe.utils import flt
 
 from erpnext.hr.utils import set_employee_name, validate_active_employee
 
@@ -21,17 +21,13 @@
 
 		validate_active_employee(self.employee, self.end_date)
 		set_employee_name(self)
-		self.validate_dates()
+		self.validate_from_to_dates("start_date", "end_date")
 		self.validate_existing_appraisal()
 		self.calculate_total()
 
 	def get_employee_name(self):
 		self.employee_name = frappe.db.get_value("Employee", self.employee, "employee_name")
 		return self.employee_name
-
-	def validate_dates(self):
-		if getdate(self.start_date) > getdate(self.end_date):
-			frappe.throw(_("End Date can not be less than Start Date"))
 
 	def validate_existing_appraisal(self):
 		chk = frappe.db.sql(
@@ -50,11 +46,7 @@
 
 	def calculate_total(self):
 		total, total_w = 0, 0
-<<<<<<< HEAD
-		for d in self.get('goals'):
-=======
 		for d in self.get("goals"):
->>>>>>> f31122cb
 			if d.score:
 				d.score_earned = flt(d.score) * flt(d.per_weightage) / 100
 				total = total + d.score_earned
