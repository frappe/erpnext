# -*- coding: utf-8 -*-
# Copyright (c) 2017, Frappe Technologies Pvt. Ltd. and contributors
# For license information, please see license.txt

# from __future__ import unicode_literals
# import frappe
# from frappe.model.document import Document

# class BusinessTrip(Document):
#   pass


from __future__ import unicode_literals
import frappe
from frappe import _
from frappe.model.document import Document
from frappe.utils.data import getdate
from frappe.utils import cint, cstr, date_diff, flt, formatdate, getdate
from datetime import date, datetime
from erpsystem import _send_email

class OverlapError(frappe.ValidationError): pass

class BusinessTrip(Document):
    def validate(self):
        # self.get_grade_info()
        self.validate_dates()
        # self.validate_leave_overlap()
        self.get_number_of_leave_days()
        self.get_ja_cost()
        self.validate_emp()

        if hasattr(self,"workflow_state"):
            if not self.get('__islocal') and self.workflow_state == "Wait For Exceptional Approval":
                frappe.throw("Waiting For Business Trip Exceptional Approval")

            if self.workflow_state:
                if "Rejected" in self.workflow_state:
                    self.docstatus = 1
                    self.docstatus = 2



    def after_insert(self):
        if self.request_employee==1:
            self.create_exceptional_approval()

    def create_exceptional_approval(self):

        cur_user=frappe.db.sql("select user_id from `tabEmployee` where name='{0}'".format(self.requested_employee))

        if u'CEO' in frappe.get_roles(cur_user[0][0]) or u'Director' in frappe.get_roles(cur_user[0][0]):
            state = 'Create By Requester'
        else:
            state = 'Created By Requester'
        
        if self.request_employee==1:
            btea_doc = frappe.get_doc({
                "doctype":"Business Trip Exceptional Approval",
                "business_trip": self.name,
                "from_date": self.from_date,
                "to_date": self.to_date,
                "days": self.days,
                "assignment_type": self.assignment_type,
                "city": self.city,
                "status": 'Pending',
                "workflow_state": state,
                "employee": self.requested_employee,
                "employee_name": self.requested_employee_name,
                "department": self.requested_department
            }).insert(ignore_permissions=True)
            msg = """Exceptional Approval has been created: <b><a href="#Form/Business Trip Exceptional Approval/{0}">{0}</a></b>""".format(btea_doc.name)
            self.business_trip_exceptional_approval = btea_doc.name
            frappe.msgprint(msg)


    def validate_emp(self):
<<<<<<< HEAD
        if self.get('__islocal'):
            # if self.handled_by== "Director" and self.days < 4 and self.workflow_state != "Created By Requester" :
            #   self.workflow_state = "Approve By Director"
            
            if self.request_employee==1 :
                self.workflow_state = "Wait For Exceptional Approval"
            elif u'CEO' in frappe.get_roles(frappe.session.user):
                self.workflow_state = "Created By CEO"
            # elif u'Director' in frappe.get_roles(frappe.session.user) and self.days>4:
            #     self.workflow_state = "Created By Director"
            # elif u'Director' in frappe.get_roles(frappe.session.user) and self.days<4:
            #     self.workflow_state = "Create By Director"
            elif u'Director' in frappe.get_roles(frappe.session.user):
                self.workflow_state = "Created By Director"
            elif u'Manager' in frappe.get_roles(frappe.session.user) and self.days>4:
                self.workflow_state = "Created By Manager"
            elif u'Manager' in frappe.get_roles(frappe.session.user) and self.days<4:
                self.workflow_state = "Create By Manager"
            elif u'Line Manager' in frappe.get_roles(frappe.session.user):
                self.workflow_state = "Created By Line Manager"
            elif u'Employee' in frappe.get_roles(frappe.session.user):
                self.workflow_state = "Pending"
=======
        if self.employee:
            employee_user = frappe.get_value("Employee", filters={"name": self.employee}, fieldname="user_id")
            if self.get('__islocal') and employee_user:
                # if self.handled_by== "Director" and self.days < 4 and self.workflow_state != "Created By Requester" :
                #   self.workflow_state = "Approve By Director"

                if self.request_employee==1 :
                    self.workflow_state = "Wait For Exceptional Approval"
                elif u'CEO' in frappe.get_roles(employee_user):
                    self.workflow_state = "Created By CEO"
                elif u'Director' in frappe.get_roles(employee_user) and self.days>4:
                    self.workflow_state = "Created By Director"
                elif u'Director' in frappe.get_roles(employee_user) and self.days<4:
                    self.workflow_state = "Create By Director"
                elif u'Manager' in frappe.get_roles(employee_user) and self.days>4:
                    self.workflow_state = "Created By Manager"
                elif u'Manager' in frappe.get_roles(employee_user) and self.days<4:
                    self.workflow_state = "Create By Manager"
                elif u'Line Manager' in frappe.get_roles(employee_user):
                    self.workflow_state = "Created By Line Manager"
                elif u'Employee' in frappe.get_roles(employee_user):
                    self.workflow_state = "Pending"
>>>>>>> 74ec44e3

            # self.requested_department=self.department


    def validate_dates(self):
        if getdate(self.from_date) > getdate(self.to_date):
            frappe.throw(_('To Date field must be less than To Date field'))


    # def validate_leave_overlap(self):
    #   if not self.name:
    #       self.name = "New Job Assignment"
    #   for d in frappe.db.sql("""select *
    #       from `tabJob Assignment`
    #       where employee = %(employee)s and docstatus < 1
    #       and to_date >= %(from_date)s and from_date <= %(to_date)s
    #       and name != %(name)s""", {
    #           "employee": self.employee,
    #           "from_date": self.from_date,
    #           "to_date": self.to_date,
    #           "name": self.name
    #       }, as_dict = 1):
    #       self.throw_overlap_error(d)

    # def throw_overlap_error(self, d):
    #   msg = _("Employee {0} has already applied for {1} between {2} and {3}").format(self.employee,
    #       "Job Assignment", formatdate(d['from_date']), formatdate(d['to_date'])) \
    #       + """ <br><b><a href="#Form/Leave Application/{0}">{0}</a></b>""".format(d["name"])
    #   frappe.throw(msg, OverlapError)
        
    def before_insert(self):
        pass

    # def on_submit(self):
    #   # self.insert_expense_claim()
    #   # frappe.throw(frappe.session.user)
    #   if "Executive Manager" not in frappe.get_roles() and frappe.session.user != self.reports_to:
    #       frappe.throw(_("You are not permitted to submit"))
    #   # if (frappe.session.user != self.reports_to) or ()
    #   # self.notify()

    # def on_update_after_submit(self):
    #   self.notify()


    # def notify(self):
    #   owner = self.get_user(self.owner).email
    #   self.send_notify_mail(owner)

        # if self.workflow_state in [u'Approved By Direct Manager', u'Rejected']:
        #   department_managers = [i['email'] for i in self.get_department_managers()]
        #   self.send_notify_mail(department_managers)
        #
        # if self.workflow_state in [u'Approved By Direct Manager']:
        #   users = [i['email'] for i in self.get_users_in_role(u'Accounts User')]
        #   self.send_notify_mail(users)

    # def send_notify_mail(self,recipients):
    #   # recipients = ['oashour9@gmail.com' for i in recipients]
    #   subject = _(self.doctype)
    #   data = {'doctype':_(self.doctype), 'name':self.name, 'state':'--'}

    #   _send_email(data, recipients, subject, 'docstate_update.html')

    def get_department_managers(self):
        department = self.get_department()
        query = """select user.* from tabEmployee employee
                            Inner Join tabUserRole role on employee.user_id = role.parent
                            Inner Join tabUser user on employee.user_id = user.name
                            where role.role = 'Department Manager' and employee.department='{department}'"""

        department_managers = frappe.db.sql(query.format(department=frappe.db.escape(department)), as_dict=1)
        return department_managers

    def get_department(self):
        employee = frappe.get_doc('Employee', {'user_id': self.owner})
        department = employee.department
        return department

    def get_users_in_role(self, role_name):
        query = """select user.* from tabUser user
                                    Inner Join tabUserRole role on user.name = role.parent
                                    where role.role = '{role}'"""
        users = frappe.db.sql(query.format(role=frappe.db.escape(role_name)), as_dict=1)
        return users

    def get_user(self, user):
        return frappe.get_doc('User', {'name': user})

    def get_employee(self, user):
        return frappe.get_doc('Employee', {'user_id': user})

    # def insert_expense_claim(self):
    #   fields = {
    #   _('Total'):self.total,
    #   }
    #   if self.assignment_type=="In City Assign" :
    #       fields[_('Transportation Costs')]=self.transportation_costs
    #   expenses=[]# other_costs training_cost accommodation_cost living_costs transportation_costs
    #   for key,value in fields.iteritems():
    #       if value >0:
    #           expense_claim_details = frappe.new_doc("Expense Claim Detail")
    #           expense_claim_details.update( {
    #           "claim_amount": value,
    #           "sanctioned_amount":  value,
    #           "description":key,
    #           "parentfield": "expenses"
    #           })
    #           expenses.append( expense_claim_details )

    #   expense_claim = frappe.get_doc({
    #   "doctype": "Expense Claim",
    #   "naming_series": "EXP",
    #   "exp_approver": self.get_department_managers()[0].name,
    #   "employee": self.employee,
    #   "expenses":expenses,
    #   "reference_type":"Job Assignment",
    #   "reference_name":self.name,
    #   "remark":self.assignment_type
    #   })
    #   # print '='*50
    #   # print expenses
    #   # print '=' * 50
    #   expense_claim.save()

    

    # def get_days_of_jobAssingment(self):
    #   list =frappe.db.sql("""select sum(diff) as total from(select datediff(to_date, from_date)
    #    as diff from `tabJob Assignment` where employee = %(employee)s and docstatus =1 and YEAR(from_date) = YEAR(%(from_date)s)) as result;
    #       """, {
    #           "employee": self.employee,
    #           "from_date": self.from_date,
    #       }, as_dict = 1)
    #   if list:
    #       return list[0]['total']
    #   else:
    #       return -1

    def get_employee_from_session (self):
        if self.get('__islocal'):
            employee = frappe.get_list("Employee", fields=["name","employee_name","grade"]
            , filters = {"user_id":frappe.session.user},ignore_permissions=True)
            if employee != []:
                self.employee = employee[0].name
                self.employee_name = employee[0].employee_name



    def get_number_of_leave_days(self):
        if self.to_date and self.from_date:
            number_of_days = date_diff(self.to_date, self.from_date)
            if number_of_days<0:
                self.days = 0
                return 0
            self.days=number_of_days+1
            # return number_of_days+1

    def get_grade_info(self):
        emp = frappe.get_doc("Employee",self.employee)
        grade = frappe.get_doc("Grade",emp.grade)
        frappe.throw(emp.grade)
        # self.internal_per_diem_rate = grade.internal_per_diem_rate
        # self.external_per_diem_rate = grade.external_per_diem_rate
        # self.internal_ticket_class = grade.internal_ticket_class
        # self.external_ticket_class = grade.external_ticket_class

    def get_ja_cost(self):
        total =0.0
        emp = frappe.get_doc("Employee",self.employee)
        grade_doc = frappe.get_doc("Grade",emp.grade)
        if self.days:
            if self.assignment_type=="Internal":
                total = flt(self.days)*flt(self.internal_per_diem_rate) +self.ticket_cost
            if self.assignment_type=="External":
                total = flt(self.days)*flt(self.external_per_diem_rate)+self.ticket_cost
                
        self.cost_total = total
        self.get_total_cost()

    def get_total_cost(self):
        total =0.0
        if self.assignment_type=="In City Assign" :
            total = flt(self.transportation_costs)*flt(self.days)
        if self.assignment_type=="Internal" or self.assignment_type=="External":
            total = flt(self.cost_total)
        self.total = total


    def get_default_cost_center(self,company):
        cost_center = frappe.get_doc('Company', company)
        return cost_center.cost_center


    def get_current_user(self):
        user = frappe.session.user
        employees = frappe.get_list("Employee", fields=["name"], filters={'user_id': user}, ignore_permissions=True)
        if employees:
            employee = frappe.get_doc('Employee', {'name': employees[0].name})
            return employee


def get_approvers(doctype, txt, searchfield, start, page_len, filters):
    return frappe.db.sql(""" select name,employee_name from `tabEmployee` """)


# def get_permission_query_conditions(user):
#   if not user: user = frappe.session.user
#   employees = frappe.get_list("Employee", fields=["name"], filters={'user_id': user}, ignore_permissions=True)
#   if employees:
#     query = ""
#     employee = frappe.get_doc('Employee', {'name': employees[0].name})
    
#     if u'Employee' in frappe.get_roles(user) and employee=self.requested_employee and self.workflow_state=='Approved By Requester Director' and self.handled_by=='Employee':
#         if query != "":
#             query+=" or "
#             query+="""(`taBusiness Trip`.owner = '{user}' or `tabBusiness Trip`.requested_employee = '{employee}')""" \
#                 .format(user=frappe.db.escape(user), employee=frappe.db.escape(self.requested_employee))
#         return query





# def get_permission_query_conditions(user):
    # if not user: user = frappe.session.user
    # employees = frappe.get_list("Employee", fields=["name"], filters={'user_id': user}, ignore_permissions=True)
    # if employees:
    #     employee = frappe.get_doc('Employee', {'name': employees[0].name})
    #     department = frappe.get_doc('Department', {'name': employee.department})
    #     # business_trip = frappe.get_doc('Business Trip', {'employee': employees[0].name})

    #     if u'Employee' in frappe.get_roles(user):
    #         return """(`tabBusiness Trip`.owner = '{user}' or `tabBusiness Trip`.employee = '{employee}' or `tabBusiness Trip`.requested_employee = '{requested_employee}')""" \
    #             .format(user=frappe.db.escape(user), employee=frappe.db.escape(employee.name), requested_employee=frappe.db.escape(employee.name))
    #     else :
    #         return None

<|MERGE_RESOLUTION|>--- conflicted
+++ resolved
@@ -75,30 +75,6 @@
 
 
     def validate_emp(self):
-<<<<<<< HEAD
-        if self.get('__islocal'):
-            # if self.handled_by== "Director" and self.days < 4 and self.workflow_state != "Created By Requester" :
-            #   self.workflow_state = "Approve By Director"
-            
-            if self.request_employee==1 :
-                self.workflow_state = "Wait For Exceptional Approval"
-            elif u'CEO' in frappe.get_roles(frappe.session.user):
-                self.workflow_state = "Created By CEO"
-            # elif u'Director' in frappe.get_roles(frappe.session.user) and self.days>4:
-            #     self.workflow_state = "Created By Director"
-            # elif u'Director' in frappe.get_roles(frappe.session.user) and self.days<4:
-            #     self.workflow_state = "Create By Director"
-            elif u'Director' in frappe.get_roles(frappe.session.user):
-                self.workflow_state = "Created By Director"
-            elif u'Manager' in frappe.get_roles(frappe.session.user) and self.days>4:
-                self.workflow_state = "Created By Manager"
-            elif u'Manager' in frappe.get_roles(frappe.session.user) and self.days<4:
-                self.workflow_state = "Create By Manager"
-            elif u'Line Manager' in frappe.get_roles(frappe.session.user):
-                self.workflow_state = "Created By Line Manager"
-            elif u'Employee' in frappe.get_roles(frappe.session.user):
-                self.workflow_state = "Pending"
-=======
         if self.employee:
             employee_user = frappe.get_value("Employee", filters={"name": self.employee}, fieldname="user_id")
             if self.get('__islocal') and employee_user:
@@ -121,7 +97,6 @@
                     self.workflow_state = "Created By Line Manager"
                 elif u'Employee' in frappe.get_roles(employee_user):
                     self.workflow_state = "Pending"
->>>>>>> 74ec44e3
 
             # self.requested_department=self.department
 
