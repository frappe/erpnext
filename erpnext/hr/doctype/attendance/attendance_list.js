--- conflicted
+++ resolved
@@ -15,12 +15,14 @@
 		list_view.page.add_inner_button(__("Mark Attendance"), function () {
 			let dialog = new frappe.ui.Dialog({
 				title: __("Mark Attendance"),
-<<<<<<< HEAD
 				fields: [{
 					fieldname: 'employee',
 					label: __('For Employee'),
 					fieldtype: 'Link',
 					options: 'Employee',
+          get_query: () => {
+            return {query: "erpnext.controllers.queries.employee_query"}
+          },
 					reqd: 1,
 					onchange: function () {
 						dialog.set_df_property("unmarked_days", "hidden", 1);
@@ -39,22 +41,6 @@
 					onchange: function () {
 						if (dialog.fields_dict.employee.value && dialog.fields_dict.month.value) {
 							dialog.set_df_property("status", "hidden", 0);
-=======
-				fields: [
-					{
-						fieldname: 'employee',
-						label: __('For Employee'),
-						fieldtype: 'Link',
-						options: 'Employee',
-						get_query: () => {
-							return {query: "erpnext.controllers.queries.employee_query"}
-						},
-						reqd: 1,
-						onchange: function() {
-							dialog.set_df_property("unmarked_days", "hidden", 1);
-							dialog.set_df_property("status", "hidden", 1);
-							dialog.set_df_property("month", "value", '');
->>>>>>> 085585cb
 							dialog.set_df_property("unmarked_days", "options", []);
 							dialog.no_unmarked_days_left = false;
 							me.get_multi_select_options(dialog.fields_dict.employee.value, dialog.fields_dict.month.value).then(options => {
