--- conflicted
+++ resolved
@@ -34,12 +34,12 @@
   {
    "fieldname": "naming_series",
    "fieldtype": "Select",
-   "hidden": 1,
    "label": "Series",
    "no_copy": 1,
    "oldfieldname": "naming_series",
    "oldfieldtype": "Select",
-   "options": "HR-ATT-",
+   "options": "HR-ATT-.YYYY.-",
+   "reqd": 1,
    "set_only_once": 1
   },
   {
@@ -174,11 +174,7 @@
  "icon": "fa fa-ok",
  "idx": 1,
  "is_submittable": 1,
-<<<<<<< HEAD
- "modified": "2020-03-03 16:14:02.688583",
-=======
  "modified": "2020-02-19 14:25:32.945842",
->>>>>>> fd30b8f4
  "modified_by": "Administrator",
  "module": "HR",
  "name": "Attendance",
