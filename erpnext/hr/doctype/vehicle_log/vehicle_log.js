--- conflicted
+++ resolved
@@ -35,11 +35,6 @@
 				frappe.set_route('Form', 'Expense Claim', r.message.name);
 			}
 		});
-<<<<<<< HEAD
-	}
-});
-=======
 	},
 	
-});
->>>>>>> d617df58
+});