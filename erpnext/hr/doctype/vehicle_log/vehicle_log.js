// Copyright (c) 2016, Frappe Technologies Pvt. Ltd. and contributors
// For license information, please see license.txt

frappe.ui.form.on("Vehicle Log", {
	refresh: function(frm) {
		if(frm.doc.docstatus == 1) {
			frm.add_custom_button(__('Expense Claim'), function() {
				frm.events.expense_claim(frm);
			}, __('Create'));
			frm.page.set_inner_btn_group_as_primary(__('Create'));
		}
	},
	date: function (frm) {
		frappe.call({
			method: "erpnext.nepali_date.get_converted_date",
			args: {
				date: frm.doc.date
			},
			callback: function (resp) {
				if (resp.message) {
					cur_frm.set_value("date_nepal", resp.message)
				}
			}
		})
	},

	expense_claim: function(frm){
		frappe.call({
			method: "erpnext.hr.doctype.vehicle_log.vehicle_log.make_expense_claim",
			args:{
				docname: frm.doc.name
			},
			callback: function(r){
				var doc = frappe.model.sync(r.message);
				frappe.set_route('Form', 'Expense Claim', r.message.name);
			}
		});
<<<<<<< HEAD
	}
});
=======
	},
	
});
>>>>>>> 81bc4391
<|MERGE_RESOLUTION|>--- conflicted
+++ resolved
@@ -35,11 +35,6 @@
 				frappe.set_route('Form', 'Expense Claim', r.message.name);
 			}
 		});
-<<<<<<< HEAD
-	}
-});
-=======
 	},
 	
-});
->>>>>>> 81bc4391
+});