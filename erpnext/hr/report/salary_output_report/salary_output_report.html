--- conflicted
+++ resolved
@@ -22,14 +22,6 @@
 
             {% } %}
             <th style="width: 15%">{%= __("Gross Pay") %}</th>
-<<<<<<< HEAD
-            {% if(data[0]["Unpaid Leave Adjustment"]) { %}
-
-                <th style="width: 10%">{%= __("Unpaid Leave Adjustment") %}</th>
-
-            {% } %}
-=======
->>>>>>> 0749b8f0
 
             <th style="width: 10%">{%= __("GOSI") %}</th>
 <!--             <th style="width: 10%">{%= __("Penalty") %}</th>
@@ -62,18 +54,6 @@
 
             </td>
 	       <td>{%= 	(Number( data[i]["Gross Pay"] ) + 1 / Math.pow(10, Number(2) + 1)).toFixed(2)  %}</td>
-
-            
-<<<<<<< HEAD
-	       <td>{%= 	(Number( data[i]["Gross Pay"] ) + 1 / Math.pow(10, Number(2) + 1)).toFixed(2)  %}</td>
-
-            {% if(data[i]["Unpaid Leave Adjustment"]) { %}
-            
-                <td>{%= (Number( data[i]["Unpaid Leave Adjustment"] ) + 1 / Math.pow(10,Number(2) + 1)).toFixed(2)  %}</td>
-
-            {% } %}
-=======
->>>>>>> 0749b8f0
 
             <td>{%= 	(Number( data[i]["GOSI"] ) + 1 / Math.pow(10, Number(2) + 1)).toFixed(2)  %}</td>
           
