--- conflicted
+++ resolved
@@ -61,13 +61,9 @@
 
 		if (['attendance_status', 'attendance_abbr', 'working_hours'].includes(column.fieldname)) {
 			if (data['attendance']) {
-<<<<<<< HEAD
 				link = "/app/attendance/" + encodeURIComponent(data['attendance']);
-=======
-				link = "desk#Form/Attendance/" + encodeURIComponent(data['attendance']);
 			} else if (status != "Holiday") {
 				style['opacity'] = '0.6';
->>>>>>> 36678aba
 			}
 		}
 
