--- conflicted
+++ resolved
@@ -411,98 +411,86 @@
 			this.frm.doc.customer = this.default_customer;
 		}
 
-<<<<<<< HEAD
-		this.party_field.awesomeplete = new Awesomplete(this.party_field.$input.get(0), {
+		this.party_field.awesomeplete =
+			new Awesomplete(this.party_field.$input.get(0), {
 				minChars: 0,
 				maxItems: 99,
 				autoFirst: true,
 				list: [],
+				filter: function(item, input) {
+					var value = item.value.toLowerCase();
+					if(value.indexOf('is_action') !== -1 ||
+						value.indexOf(input) !== -1) {
+						return true;
+					}
+				},
+				item: function(item, input) {
+					var d = item;
+					var html = "<span>" + __(d.label || d.value) + "</span>";
+					return $('<li></li>')
+						.data('item.autocomplete', d)
+						.html('<a><p>' + html + '</p></a>')
+						.get(0);
+				}
 			});
+		var items = this.customers.map(function(c) {
+			return {
+				label: c.name,
+				value: c.name,
+				customer_group: c.customer_group,
+				territory: c.territory
+			}
+		});
+		items.push({
+			label: "<span class='text-primary link-option'>"
+				+ "<i class='fa fa-plus' style='margin-right: 5px;'></i> "
+				+ __("Create a new Customer")
+				+ "</span>",
+			value: 'is_action',
+			action: me.new_customer
+		});
+		this.party_field.awesomeplete.list = items;
 
 		this.party_field.$input
 			.on('input', function(e) {
-				var customer_data = me.get_customers(e.target.value) || [];
-				me.party_field.awesomeplete.list = customer_data.map(function(data){
-					return {label: data.name, value: data.name,
-						customer_group: data.customer_group, territory: data.territory}
-				});
+				me.party_field.awesomeplete.list = items;
 			})
 			.on('awesomplete-select', function(e) {
-				var item = me.party_field.awesomeplete.get_item(e.originalEvent.text.value);
-				console.log(item);
-				if(item) {
-					me.frm.doc.customer = item.label;
-					me.frm.doc.customer_name = item.customer_name;
-					me.frm.doc.customer_group = item.customer_group;
-					me.frm.doc.territory = item.territory;
-				} else {
-					me.frm.doc.customer = me.party_field.$input.val();
-				}
+				var item = me.party_field.awesomeplete
+					.get_item(e.originalEvent.text.value);
+				if(!item) return;
+				if(item.action) {
+					item.action.apply(me);
+					return;
+				}
+				me.update_customer_data(item);
 				me.refresh();
+			})
+			.on('change', function(e) {
+				if(!e.originalEvent.text) {
+					me.frm.doc.customer = $(this).val();
+				}
 			})
 			.on('focus', function(e) {
 				$(e.target).val('').trigger('input');
+			})
+			.on("awesomplete-selectcomplete", function(e) {
+				var item = me.party_field.awesomeplete
+					.get_item(e.originalEvent.text.value);
+				// clear text input if item is action
+				if(item.action) {
+					$(this).val("");
+				}
 			});
-=======
-		this.party_field.$input.autocomplete({
-			autoFocus: true,
-			source: function (request, response) {
-				me.customer_data = me.get_customers(request.term)
-				me.add_customer();
-
-				response($.map(me.customer_data, function(data){
-					return {label: data.name, customer_name: data.name, customer_group: data.customer_group,
-						territory: data.territory, onclick: data.onclick}
-				}))
-			},
-			select: function(event, ui){
-				if(ui.item.onclick) {
-					ui.item.value = ""
-					ui.item.onclick(me);
-				}else if(ui.item) {
-					me.update_customer_data(ui.item)
-				}
-				me.refresh();
-			},
-			change: function(event, ui) {
-				if(!ui.item) {
-					me.frm.doc.customer = $(this).val();
-				}
-			}
-		}).on("focus", function(){
-			setTimeout(function() {
-				if(!me.party_field.$input.val()) {
-					me.party_field.$input.autocomplete( "search", " " );
-				}
-			}, 500);
-		}).autocomplete(this.party_field).data('ui-autocomplete')._renderItem = function(ul, d){
-			var html = "<span>" + __(d.label) + "</span>";
-			return $('<li></li>')
-				.data('item.autocomplete', d)
-				.html('<a><p>' + html + '</p></a>')
-				.appendTo(ul);
-		}
-	},
-
-	add_customer: function() {
-		var me = this;
-		if(this.connection_status) {
-			this.customer_data.push({
-				name: "<span class='text-primary link-option'>"
-					+ "<i class='fa fa-plus' style='margin-right: 5px;'></i> "
-					+ __("Create a new Customer")
-					+ "</span>",
-				onclick: me.new_customer
-			});
-		}
-	},
-
-	new_customer: function(obj) {
-		var me = obj;
-		frappe.ui.form.quick_entry('Customer', function(doc){
-			me.customers.push(doc)
+	},
+
+	new_customer: function () {
+		var me = this;
+		if(!this.connection_status) return;
+		frappe.ui.form.quick_entry('Customer', function (doc) {
+			me.customers.push(doc);
 			me.party_field.$input.val(doc.name);
-			me.update_customer_data(doc)
+			me.update_customer_data(doc);
 		})
 	},
 
@@ -512,7 +500,6 @@
 		this.frm.doc.customer_name = doc.customer_name;
 		this.frm.doc.customer_group = doc.customer_group;
 		this.frm.doc.territory = doc.territory;
->>>>>>> 21544ca9
 	},
 
 	get_customers: function(key){
