--- conflicted
+++ resolved
@@ -644,12 +644,8 @@
 
 	invoice_list = frappe.db.sql("""
 		select
-<<<<<<< HEAD
-			name, voucher_no, voucher_type, posting_date, ifnull(sum({dr_or_cr}), 0) as invoice_amount
-=======
-			voucher_no, voucher_type, posting_date, due_date,
+			name, voucher_no, voucher_type, posting_date, due_date,
 			ifnull(sum({dr_or_cr}), 0) as invoice_amount
->>>>>>> 6a796911
 		from
 			`tabGL Entry`
 		where
@@ -707,19 +703,16 @@
 						'invoice_amount': flt(d.invoice_amount),
 						'payment_amount': payment_amount,
 						'outstanding_amount': outstanding_amount,
-<<<<<<< HEAD
-						'due_date': due_date,
-						'name': d.name
-=======
+						'name': d.name,
 						'due_date': d.due_date
->>>>>>> 6a796911
 					})
 				)
 
 	outstanding_invoices = sorted(outstanding_invoices, key=lambda k: k['due_date'] or getdate(nowdate()))
 	return outstanding_invoices
 
-def get_negative_outstanding_invoices(party_type, party, party_account, party_account_currency, company_currency, cost_center=None):
+def get_negative_outstanding_invoices(party_type, party, party_account,
+	company, party_account_currency, company_currency, cost_center=None):
 	voucher_type = "Sales Invoice" if party_type == "Customer" else "Purchase Invoice"
 	supplier_condition = ""
 	if voucher_type == "Purchase Invoice":
@@ -740,7 +733,8 @@
 		from
 			`tab{voucher_type}`
 		where
-			{party_type} = %s and {party_account} = %s and docstatus = 1 and outstanding_amount < 0
+			{party_type} = %s and {party_account} = %s and docstatus = 1 and
+			company = %s and outstanding_amount < 0
 			{supplier_condition}
 		order by
 			posting_date, name
@@ -752,7 +746,7 @@
 			"party_type": scrub(party_type),
 			"party_account": "debit_to" if party_type == "Customer" else "credit_to",
 			"cost_center": cost_center
-		}), (party, party_account), as_dict=True)
+		}), (party, party_account, company), as_dict=True)
 
 def get_account_name(account_type=None, root_type=None, is_group=None, account_currency=None, company=None):
 	"""return account based on matching conditions"""
