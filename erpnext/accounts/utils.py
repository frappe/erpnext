# Copyright (c) 2015, Frappe Technologies Pvt. Ltd. and Contributors
# License: GNU General Public License v3. See license.txt


from json import loads

import frappe
import frappe.defaults
from frappe import _, throw
from frappe.model.meta import get_field_precision
from frappe.utils import cint, cstr, flt, formatdate, get_number_format_info, getdate, now, nowdate

import erpnext

# imported to enable erpnext.accounts.utils.get_account_currency
from erpnext.accounts.doctype.account.account import get_account_currency  # noqa
from erpnext.stock import get_warehouse_account_map
from erpnext.stock.utils import get_stock_value_on


class StockValueAndAccountBalanceOutOfSync(frappe.ValidationError):
	pass


class FiscalYearError(frappe.ValidationError):
	pass


class PaymentEntryUnlinkError(frappe.ValidationError):
	pass


@frappe.whitelist()
def get_fiscal_year(
	date=None, fiscal_year=None, label="Date", verbose=1, company=None, as_dict=False
):
	return get_fiscal_years(date, fiscal_year, label, verbose, company, as_dict=as_dict)[0]


def get_fiscal_years(
	transaction_date=None, fiscal_year=None, label="Date", verbose=1, company=None, as_dict=False
):
	fiscal_years = frappe.cache().hget("fiscal_years", company) or []

	if not fiscal_years:
		# if year start date is 2012-04-01, year end date should be 2013-03-31 (hence subdate)
		cond = ""
		if fiscal_year:
			cond += " and fy.name = {0}".format(frappe.db.escape(fiscal_year))
		if company:
			cond += """
				and (not exists (select name
					from `tabFiscal Year Company` fyc
					where fyc.parent = fy.name)
				or exists(select company
					from `tabFiscal Year Company` fyc
					where fyc.parent = fy.name
					and fyc.company=%(company)s)
				)
			"""

		fiscal_years = frappe.db.sql(
			"""
			select
				fy.name, fy.year_start_date, fy.year_end_date
			from
				`tabFiscal Year` fy
			where
				disabled = 0 {0}
			order by
				fy.year_start_date desc""".format(
				cond
			),
			{"company": company},
			as_dict=True,
		)

		frappe.cache().hset("fiscal_years", company, fiscal_years)

	if not transaction_date and not fiscal_year:
		return fiscal_years

	if transaction_date:
		transaction_date = getdate(transaction_date)

	for fy in fiscal_years:
		matched = False
		if fiscal_year and fy.name == fiscal_year:
			matched = True

		if (
			transaction_date
			and getdate(fy.year_start_date) <= transaction_date
			and getdate(fy.year_end_date) >= transaction_date
		):
			matched = True

		if matched:
			if as_dict:
				return (fy,)
			else:
				return ((fy.name, fy.year_start_date, fy.year_end_date),)

	error_msg = _("""{0} {1} is not in any active Fiscal Year""").format(
		label, formatdate(transaction_date)
	)
	if company:
		error_msg = _("""{0} for {1}""").format(error_msg, frappe.bold(company))

	if verbose == 1:
		frappe.msgprint(error_msg)
	raise FiscalYearError(error_msg)


@frappe.whitelist()
def get_fiscal_year_filter_field(company=None):
	field = {"fieldtype": "Select", "options": [], "operator": "Between", "query_value": True}
	fiscal_years = get_fiscal_years(company=company)
	for fiscal_year in fiscal_years:
		field["options"].append(
			{
				"label": fiscal_year.name,
				"value": fiscal_year.name,
				"query_value": [
					fiscal_year.year_start_date.strftime("%Y-%m-%d"),
					fiscal_year.year_end_date.strftime("%Y-%m-%d"),
				],
			}
		)
	return field


def validate_fiscal_year(date, fiscal_year, company, label="Date", doc=None):
	years = [f[0] for f in get_fiscal_years(date, label=_(label), company=company)]
	if fiscal_year not in years:
		if doc:
			doc.fiscal_year = years[0]
		else:
			throw(_("{0} '{1}' not in Fiscal Year {2}").format(label, formatdate(date), fiscal_year))


@frappe.whitelist()
def get_balance_on(
	account=None,
	date=None,
	party_type=None,
	party=None,
	company=None,
	in_account_currency=True,
	cost_center=None,
	ignore_account_permission=False,
):
	if not account and frappe.form_dict.get("account"):
		account = frappe.form_dict.get("account")
	if not date and frappe.form_dict.get("date"):
		date = frappe.form_dict.get("date")
	if not party_type and frappe.form_dict.get("party_type"):
		party_type = frappe.form_dict.get("party_type")
	if not party and frappe.form_dict.get("party"):
		party = frappe.form_dict.get("party")
	if not cost_center and frappe.form_dict.get("cost_center"):
		cost_center = frappe.form_dict.get("cost_center")

	cond = ["is_cancelled=0"]
	if date:
		cond.append("posting_date <= %s" % frappe.db.escape(cstr(date)))
	else:
		# get balance of all entries that exist
		date = nowdate()

	if account:
		acc = frappe.get_doc("Account", account)

	try:
		year_start_date = get_fiscal_year(date, company=company, verbose=0)[1]
	except FiscalYearError:
		if getdate(date) > getdate(nowdate()):
			# if fiscal year not found and the date is greater than today
			# get fiscal year for today's date and its corresponding year start date
			year_start_date = get_fiscal_year(nowdate(), verbose=1)[1]
		else:
			# this indicates that it is a date older than any existing fiscal year.
			# hence, assuming balance as 0.0
			return 0.0

	if account:
		report_type = acc.report_type
	else:
		report_type = ""

	if cost_center and report_type == "Profit and Loss":
		cc = frappe.get_doc("Cost Center", cost_center)
		if cc.is_group:
			cond.append(
				""" exists (
				select 1 from `tabCost Center` cc where cc.name = gle.cost_center
				and cc.lft >= %s and cc.rgt <= %s
			)"""
				% (cc.lft, cc.rgt)
			)

		else:
			cond.append("""gle.cost_center = %s """ % (frappe.db.escape(cost_center, percent=False),))

	if account:

		if not (frappe.flags.ignore_account_permission or ignore_account_permission):
			acc.check_permission("read")

		if report_type == "Profit and Loss":
			# for pl accounts, get balance within a fiscal year
			cond.append(
				"posting_date >= '%s' and voucher_type != 'Period Closing Voucher'" % year_start_date
			)
		# different filter for group and ledger - improved performance
		if acc.is_group:
			cond.append(
				"""exists (
				select name from `tabAccount` ac where ac.name = gle.account
				and ac.lft >= %s and ac.rgt <= %s
			)"""
				% (acc.lft, acc.rgt)
			)

			# If group and currency same as company,
			# always return balance based on debit and credit in company currency
			if acc.account_currency == frappe.get_cached_value("Company", acc.company, "default_currency"):
				in_account_currency = False
		else:
			cond.append("""gle.account = %s """ % (frappe.db.escape(account, percent=False),))

	if party_type and party:
		cond.append(
			"""gle.party_type = %s and gle.party = %s """
			% (frappe.db.escape(party_type), frappe.db.escape(party, percent=False))
		)

	if company:
		cond.append("""gle.company = %s """ % (frappe.db.escape(company, percent=False)))

	if account or (party_type and party):
		if in_account_currency:
			select_field = "sum(debit_in_account_currency) - sum(credit_in_account_currency)"
		else:
			select_field = "sum(debit) - sum(credit)"
		bal = frappe.db.sql(
			"""
			SELECT {0}
			FROM `tabGL Entry` gle
			WHERE {1}""".format(
				select_field, " and ".join(cond)
			)
		)[0][0]

		# if bal is None, return 0
		return flt(bal)


def get_count_on(account, fieldname, date):
	cond = ["is_cancelled=0"]
	if date:
		cond.append("posting_date <= %s" % frappe.db.escape(cstr(date)))
	else:
		# get balance of all entries that exist
		date = nowdate()

	try:
		year_start_date = get_fiscal_year(date, verbose=0)[1]
	except FiscalYearError:
		if getdate(date) > getdate(nowdate()):
			# if fiscal year not found and the date is greater than today
			# get fiscal year for today's date and its corresponding year start date
			year_start_date = get_fiscal_year(nowdate(), verbose=1)[1]
		else:
			# this indicates that it is a date older than any existing fiscal year.
			# hence, assuming balance as 0.0
			return 0.0

	if account:
		acc = frappe.get_doc("Account", account)

		if not frappe.flags.ignore_account_permission:
			acc.check_permission("read")

		# for pl accounts, get balance within a fiscal year
		if acc.report_type == "Profit and Loss":
			cond.append(
				"posting_date >= '%s' and voucher_type != 'Period Closing Voucher'" % year_start_date
			)

		# different filter for group and ledger - improved performance
		if acc.is_group:
			cond.append(
				"""exists (
				select name from `tabAccount` ac where ac.name = gle.account
				and ac.lft >= %s and ac.rgt <= %s
			)"""
				% (acc.lft, acc.rgt)
			)
		else:
			cond.append("""gle.account = %s """ % (frappe.db.escape(account, percent=False),))

		entries = frappe.db.sql(
			"""
			SELECT name, posting_date, account, party_type, party,debit,credit,
				voucher_type, voucher_no, against_voucher_type, against_voucher
			FROM `tabGL Entry` gle
			WHERE {0}""".format(
				" and ".join(cond)
			),
			as_dict=True,
		)

		count = 0
		for gle in entries:
			if fieldname not in ("invoiced_amount", "payables"):
				count += 1
			else:
				dr_or_cr = "debit" if fieldname == "invoiced_amount" else "credit"
				cr_or_dr = "credit" if fieldname == "invoiced_amount" else "debit"
				select_fields = (
					"ifnull(sum(credit-debit),0)"
					if fieldname == "invoiced_amount"
					else "ifnull(sum(debit-credit),0)"
				)

				if (
					(not gle.against_voucher)
					or (gle.against_voucher_type in ["Sales Order", "Purchase Order"])
					or (gle.against_voucher == gle.voucher_no and gle.get(dr_or_cr) > 0)
				):
					payment_amount = frappe.db.sql(
						"""
						SELECT {0}
						FROM `tabGL Entry` gle
						WHERE docstatus < 2 and posting_date <= %(date)s and against_voucher = %(voucher_no)s
						and party = %(party)s and name != %(name)s""".format(
							select_fields
						),
						{"date": date, "voucher_no": gle.voucher_no, "party": gle.party, "name": gle.name},
					)[0][0]

					outstanding_amount = flt(gle.get(dr_or_cr)) - flt(gle.get(cr_or_dr)) - payment_amount
					currency_precision = get_currency_precision() or 2
					if abs(flt(outstanding_amount)) > 0.1 / 10**currency_precision:
						count += 1

		return count


@frappe.whitelist()
def add_ac(args=None):
	from frappe.desk.treeview import make_tree_args

	if not args:
		args = frappe.local.form_dict

	args.doctype = "Account"
	args = make_tree_args(**args)

	ac = frappe.new_doc("Account")

	if args.get("ignore_permissions"):
		ac.flags.ignore_permissions = True
		args.pop("ignore_permissions")

	ac.update(args)

	if not ac.parent_account:
		ac.parent_account = args.get("parent")

	ac.old_parent = ""
	ac.freeze_account = "No"
	if cint(ac.get("is_root")):
		ac.parent_account = None
		ac.flags.ignore_mandatory = True

	ac.insert()

	return ac.name


@frappe.whitelist()
def add_cc(args=None):
	from frappe.desk.treeview import make_tree_args

	if not args:
		args = frappe.local.form_dict

	args.doctype = "Cost Center"
	args = make_tree_args(**args)

	if args.parent_cost_center == args.company:
		args.parent_cost_center = "{0} - {1}".format(
			args.parent_cost_center, frappe.get_cached_value("Company", args.company, "abbr")
		)

	cc = frappe.new_doc("Cost Center")
	cc.update(args)

	if not cc.parent_cost_center:
		cc.parent_cost_center = args.get("parent")

	cc.old_parent = ""
	cc.insert()
	return cc.name


def reconcile_against_document(args):
	"""
	Cancel PE or JV, Update against document, split if required and resubmit
	"""
	# To optimize making GL Entry for PE or JV with multiple references
	reconciled_entries = {}
	for row in args:
		if not reconciled_entries.get((row.voucher_type, row.voucher_no)):
			reconciled_entries[(row.voucher_type, row.voucher_no)] = []

		reconciled_entries[(row.voucher_type, row.voucher_no)].append(row)

	for key, entries in reconciled_entries.items():
		voucher_type = key[0]
		voucher_no = key[1]

		# cancel advance entry
		doc = frappe.get_doc(voucher_type, voucher_no)
		frappe.flags.ignore_party_validation = True
		doc.make_gl_entries(cancel=1, adv_adj=1)

		for entry in entries:
			check_if_advance_entry_modified(entry)
			validate_allocated_amount(entry)

			# update ref in advance entry
			if voucher_type == "Journal Entry":
				update_reference_in_journal_entry(entry, doc, do_not_save=True)
			else:
				update_reference_in_payment_entry(entry, doc, do_not_save=True)

		doc.save(ignore_permissions=True)
		# re-submit advance entry
		doc = frappe.get_doc(entry.voucher_type, entry.voucher_no)
<<<<<<< HEAD

		if entry.voucher_type == 'Payment Entry':
			doc.make_gl_entries(cancel = 0, adv_adj =1, on_reconcile=1)
		else:
			doc.make_gl_entries(cancel = 0, adv_adj =1)

=======
		doc.make_gl_entries(cancel=0, adv_adj=1)
>>>>>>> 7c0c31bc
		frappe.flags.ignore_party_validation = False

		if entry.voucher_type in ("Payment Entry", "Journal Entry"):
			doc.update_expense_claim()


def check_if_advance_entry_modified(args):
	"""
	check if there is already a voucher reference
	check if amount is same
	check if jv is submitted
	"""
	if not args.get("unreconciled_amount"):
		args.update({"unreconciled_amount": args.get("unadjusted_amount")})

	ret = None
	if args.voucher_type == "Journal Entry":
		ret = frappe.db.sql(
			"""
			select t2.{dr_or_cr} from `tabJournal Entry` t1, `tabJournal Entry Account` t2
			where t1.name = t2.parent and t2.account = %(account)s
			and t2.party_type = %(party_type)s and t2.party = %(party)s
			and (t2.reference_type is null or t2.reference_type in ("", "Sales Order", "Purchase Order"))
			and t1.name = %(voucher_no)s and t2.name = %(voucher_detail_no)s
			and t1.docstatus=1 """.format(
				dr_or_cr=args.get("dr_or_cr")
			),
			args,
		)
	else:
		party_account_field = (
			"paid_from" if erpnext.get_party_account_type(args.party_type) == "Receivable" else "paid_to"
		)

		if args.voucher_detail_no:
			ret = frappe.db.sql(
				"""select t1.name
				from `tabPayment Entry` t1, `tabPayment Entry Reference` t2
				where
					t1.name = t2.parent and t1.docstatus = 1
					and t1.name = %(voucher_no)s and t2.name = %(voucher_detail_no)s
					and t1.party_type = %(party_type)s and t1.party = %(party)s and t1.{0} = %(account)s
					and t2.reference_doctype in ("", "Sales Order", "Purchase Order")
					and t2.allocated_amount = %(unreconciled_amount)s
			""".format(
					party_account_field
				),
				args,
			)
		else:
			ret = frappe.db.sql(
				"""select name from `tabPayment Entry`
				where
					name = %(voucher_no)s and docstatus = 1
					and party_type = %(party_type)s and party = %(party)s and {0} = %(account)s
					and unallocated_amount = %(unreconciled_amount)s
			""".format(
					party_account_field
				),
				args,
			)

	if not ret:
		throw(_("""Payment Entry has been modified after you pulled it. Please pull it again."""))


def validate_allocated_amount(args):
	precision = args.get("precision") or frappe.db.get_single_value(
		"System Settings", "currency_precision"
	)
	if args.get("allocated_amount") < 0:
		throw(_("Allocated amount cannot be negative"))
	elif flt(args.get("allocated_amount"), precision) > flt(args.get("unadjusted_amount"), precision):
		throw(_("Allocated amount cannot be greater than unadjusted amount"))


def update_reference_in_journal_entry(d, journal_entry, do_not_save=False):
	"""
	Updates against document, if partial amount splits into rows
	"""
	jv_detail = journal_entry.get("accounts", {"name": d["voucher_detail_no"]})[0]

	if flt(d["unadjusted_amount"]) - flt(d["allocated_amount"]) != 0:
		# adjust the unreconciled balance
		amount_in_account_currency = flt(d["unadjusted_amount"]) - flt(d["allocated_amount"])
		amount_in_company_currency = amount_in_account_currency * flt(jv_detail.exchange_rate)
		jv_detail.set(d["dr_or_cr"], amount_in_account_currency)
		jv_detail.set(
			"debit" if d["dr_or_cr"] == "debit_in_account_currency" else "credit",
			amount_in_company_currency,
		)
	else:
		journal_entry.remove(jv_detail)

	# new row with references
	new_row = journal_entry.append("accounts")

	new_row.update((frappe.copy_doc(jv_detail)).as_dict())

	new_row.set(d["dr_or_cr"], d["allocated_amount"])
	new_row.set(
		"debit" if d["dr_or_cr"] == "debit_in_account_currency" else "credit",
		d["allocated_amount"] * flt(jv_detail.exchange_rate),
	)

	new_row.set(
		"credit_in_account_currency"
		if d["dr_or_cr"] == "debit_in_account_currency"
		else "debit_in_account_currency",
		0,
	)
	new_row.set("credit" if d["dr_or_cr"] == "debit_in_account_currency" else "debit", 0)

	new_row.set("reference_type", d["against_voucher_type"])
	new_row.set("reference_name", d["against_voucher"])

	new_row.against_account = cstr(jv_detail.against_account)
	new_row.is_advance = cstr(jv_detail.is_advance)
	new_row.docstatus = 1

	# will work as update after submit
	journal_entry.flags.ignore_validate_update_after_submit = True
	if not do_not_save:
		journal_entry.save(ignore_permissions=True)


def update_reference_in_payment_entry(d, payment_entry, do_not_save=False):
	reference_details = {
		"reference_doctype": d.against_voucher_type,
		"reference_name": d.against_voucher,
		"total_amount": d.grand_total,
		"outstanding_amount": d.outstanding_amount,
		"allocated_amount": d.allocated_amount,
		"exchange_rate": d.exchange_rate
		if not d.exchange_gain_loss
		else payment_entry.get_exchange_rate(),
		"exchange_gain_loss": d.exchange_gain_loss,  # only populated from invoice in case of advance allocation
	}

	if d.voucher_detail_no:
		existing_row = payment_entry.get("references", {"name": d["voucher_detail_no"]})[0]
		original_row = existing_row.as_dict().copy()
		existing_row.update(reference_details)

		if d.allocated_amount < original_row.allocated_amount:
			new_row = payment_entry.append("references")
			new_row.docstatus = 1
			for field in list(reference_details):
				new_row.set(field, original_row[field])

			new_row.allocated_amount = original_row.allocated_amount - d.allocated_amount
	else:
		new_row = payment_entry.append("references")
		new_row.docstatus = 1
		new_row.update(reference_details)

	payment_entry.flags.ignore_validate_update_after_submit = True
	payment_entry.setup_party_account_field()
	payment_entry.set_missing_values()
	payment_entry.set_amounts()

	if d.difference_amount and d.difference_account:
		account_details = {
			"account": d.difference_account,
			"cost_center": payment_entry.cost_center
			or frappe.get_cached_value("Company", payment_entry.company, "cost_center"),
		}
		if d.difference_amount:
			account_details["amount"] = d.difference_amount

		payment_entry.set_gain_or_loss(account_details=account_details)

	if not do_not_save:
		payment_entry.save(ignore_permissions=True)


def unlink_ref_doc_from_payment_entries(ref_doc):
	remove_ref_doc_link_from_jv(ref_doc.doctype, ref_doc.name)
	remove_ref_doc_link_from_pe(ref_doc.doctype, ref_doc.name)

	frappe.db.sql(
		"""update `tabGL Entry`
		set against_voucher_type=null, against_voucher=null,
		modified=%s, modified_by=%s
		where against_voucher_type=%s and against_voucher=%s
		and voucher_no != ifnull(against_voucher, '')""",
		(now(), frappe.session.user, ref_doc.doctype, ref_doc.name),
	)

	if ref_doc.doctype in ("Sales Invoice", "Purchase Invoice"):
		ref_doc.set("advances", [])

		frappe.db.sql(
			"""delete from `tab{0} Advance` where parent = %s""".format(ref_doc.doctype), ref_doc.name
		)


def remove_ref_doc_link_from_jv(ref_type, ref_no):
	linked_jv = frappe.db.sql_list(
		"""select parent from `tabJournal Entry Account`
		where reference_type=%s and reference_name=%s and docstatus < 2""",
		(ref_type, ref_no),
	)

	if linked_jv:
		frappe.db.sql(
			"""update `tabJournal Entry Account`
			set reference_type=null, reference_name = null,
			modified=%s, modified_by=%s
			where reference_type=%s and reference_name=%s
			and docstatus < 2""",
			(now(), frappe.session.user, ref_type, ref_no),
		)

		frappe.msgprint(_("Journal Entries {0} are un-linked").format("\n".join(linked_jv)))


def remove_ref_doc_link_from_pe(ref_type, ref_no):
	linked_pe = frappe.db.sql_list(
		"""select parent from `tabPayment Entry Reference`
		where reference_doctype=%s and reference_name=%s and docstatus < 2""",
		(ref_type, ref_no),
	)

	if linked_pe:
		frappe.db.sql(
			"""update `tabPayment Entry Reference`
			set allocated_amount=0, modified=%s, modified_by=%s
			where reference_doctype=%s and reference_name=%s
			and docstatus < 2""",
			(now(), frappe.session.user, ref_type, ref_no),
		)

		for pe in linked_pe:
			try:
				pe_doc = frappe.get_doc("Payment Entry", pe)
				pe_doc.set_amounts()
				pe_doc.clear_unallocated_reference_document_rows()
				pe_doc.validate_payment_type_with_outstanding()
			except Exception as e:
				msg = _("There were issues unlinking payment entry {0}.").format(pe_doc.name)
				msg += "<br>"
				msg += _("Please cancel payment entry manually first")
				frappe.throw(msg, exc=PaymentEntryUnlinkError, title=_("Payment Unlink Error"))

			frappe.db.sql(
				"""update `tabPayment Entry` set total_allocated_amount=%s,
				base_total_allocated_amount=%s, unallocated_amount=%s, modified=%s, modified_by=%s
				where name=%s""",
				(
					pe_doc.total_allocated_amount,
					pe_doc.base_total_allocated_amount,
					pe_doc.unallocated_amount,
					now(),
					frappe.session.user,
					pe,
				),
			)

		frappe.msgprint(_("Payment Entries {0} are un-linked").format("\n".join(linked_pe)))


@frappe.whitelist()
def get_company_default(company, fieldname, ignore_validation=False):
	value = frappe.get_cached_value("Company", company, fieldname)

	if not ignore_validation and not value:
		throw(
			_("Please set default {0} in Company {1}").format(
				frappe.get_meta("Company").get_label(fieldname), company
			)
		)

	return value


def fix_total_debit_credit():
	vouchers = frappe.db.sql(
		"""select voucher_type, voucher_no,
		sum(debit) - sum(credit) as diff
		from `tabGL Entry`
		group by voucher_type, voucher_no
		having sum(debit) != sum(credit)""",
		as_dict=1,
	)

	for d in vouchers:
		if abs(d.diff) > 0:
			dr_or_cr = d.voucher_type == "Sales Invoice" and "credit" or "debit"

			frappe.db.sql(
				"""update `tabGL Entry` set %s = %s + %s
				where voucher_type = %s and voucher_no = %s and %s > 0 limit 1"""
				% (dr_or_cr, dr_or_cr, "%s", "%s", "%s", dr_or_cr),
				(d.diff, d.voucher_type, d.voucher_no),
			)


def get_currency_precision():
	precision = cint(frappe.db.get_default("currency_precision"))
	if not precision:
		number_format = frappe.db.get_default("number_format") or "#,###.##"
		precision = get_number_format_info(number_format)[2]

	return precision


def get_stock_rbnb_difference(posting_date, company):
	stock_items = frappe.db.sql_list(
		"""select distinct item_code
		from `tabStock Ledger Entry` where company=%s""",
		company,
	)

	pr_valuation_amount = frappe.db.sql(
		"""
		select sum(pr_item.valuation_rate * pr_item.qty * pr_item.conversion_factor)
		from `tabPurchase Receipt Item` pr_item, `tabPurchase Receipt` pr
		where pr.name = pr_item.parent and pr.docstatus=1 and pr.company=%s
		and pr.posting_date <= %s and pr_item.item_code in (%s)"""
		% ("%s", "%s", ", ".join(["%s"] * len(stock_items))),
		tuple([company, posting_date] + stock_items),
	)[0][0]

	pi_valuation_amount = frappe.db.sql(
		"""
		select sum(pi_item.valuation_rate * pi_item.qty * pi_item.conversion_factor)
		from `tabPurchase Invoice Item` pi_item, `tabPurchase Invoice` pi
		where pi.name = pi_item.parent and pi.docstatus=1 and pi.company=%s
		and pi.posting_date <= %s and pi_item.item_code in (%s)"""
		% ("%s", "%s", ", ".join(["%s"] * len(stock_items))),
		tuple([company, posting_date] + stock_items),
	)[0][0]

	# Balance should be
	stock_rbnb = flt(pr_valuation_amount, 2) - flt(pi_valuation_amount, 2)

	# Balance as per system
	stock_rbnb_account = "Stock Received But Not Billed - " + frappe.get_cached_value(
		"Company", company, "abbr"
	)
	sys_bal = get_balance_on(stock_rbnb_account, posting_date, in_account_currency=False)

	# Amount should be credited
	return flt(stock_rbnb) + flt(sys_bal)


def get_held_invoices(party_type, party):
	"""
	Returns a list of names Purchase Invoices for the given party that are on hold
	"""
	held_invoices = None

	if party_type == "Supplier":
		held_invoices = frappe.db.sql(
			"select name from `tabPurchase Invoice` where release_date IS NOT NULL and release_date > CURDATE()",
			as_dict=1,
		)
		held_invoices = set(d["name"] for d in held_invoices)

	return held_invoices


def get_outstanding_invoices(party_type, party, account, condition=None, filters=None):
	outstanding_invoices = []
	precision = frappe.get_precision("Sales Invoice", "outstanding_amount") or 2

	if account:
		root_type, account_type = frappe.get_cached_value(
			"Account", account, ["root_type", "account_type"]
		)
		party_account_type = "Receivable" if root_type == "Asset" else "Payable"
		party_account_type = account_type or party_account_type
	else:
		party_account_type = erpnext.get_party_account_type(party_type)

	if party_account_type == "Receivable":
		dr_or_cr = "debit_in_account_currency - credit_in_account_currency"
		payment_dr_or_cr = "credit_in_account_currency - debit_in_account_currency"
	else:
		dr_or_cr = "credit_in_account_currency - debit_in_account_currency"
		payment_dr_or_cr = "debit_in_account_currency - credit_in_account_currency"

	held_invoices = get_held_invoices(party_type, party)

	invoice_list = frappe.db.sql(
		"""
		select
			voucher_no, voucher_type, posting_date, due_date,
			ifnull(sum({dr_or_cr}), 0) as invoice_amount,
			account_currency as currency
		from
			`tabGL Entry`
		where
			party_type = %(party_type)s and party = %(party)s
			and account = %(account)s and {dr_or_cr} > 0
			and is_cancelled=0
			{condition}
			and ((voucher_type = 'Journal Entry'
					and (against_voucher = '' or against_voucher is null))
				or (voucher_type not in ('Journal Entry', 'Payment Entry')))
		group by voucher_type, voucher_no
		order by posting_date, name""".format(
			dr_or_cr=dr_or_cr, condition=condition or ""
		),
		{
			"party_type": party_type,
			"party": party,
			"account": account,
		},
		as_dict=True,
	)

	payment_entries = frappe.db.sql(
		"""
		select against_voucher_type, against_voucher,
			ifnull(sum({payment_dr_or_cr}), 0) as payment_amount
		from `tabGL Entry`
		where party_type = %(party_type)s and party = %(party)s
			and account = %(account)s
			and {payment_dr_or_cr} > 0
			and against_voucher is not null and against_voucher != ''
			and is_cancelled=0
		group by against_voucher_type, against_voucher
	""".format(
			payment_dr_or_cr=payment_dr_or_cr
		),
		{"party_type": party_type, "party": party, "account": account},
		as_dict=True,
	)

	pe_map = frappe._dict()
	for d in payment_entries:
		pe_map.setdefault((d.against_voucher_type, d.against_voucher), d.payment_amount)

	for d in invoice_list:
		payment_amount = pe_map.get((d.voucher_type, d.voucher_no), 0)
		outstanding_amount = flt(d.invoice_amount - payment_amount, precision)
		if outstanding_amount > 0.5 / (10**precision):
			if (
				filters
				and filters.get("outstanding_amt_greater_than")
				and not (
					outstanding_amount >= filters.get("outstanding_amt_greater_than")
					and outstanding_amount <= filters.get("outstanding_amt_less_than")
				)
			):
				continue

			if not d.voucher_type == "Purchase Invoice" or d.voucher_no not in held_invoices:
				outstanding_invoices.append(
					frappe._dict(
						{
							"voucher_no": d.voucher_no,
							"voucher_type": d.voucher_type,
							"posting_date": d.posting_date,
							"invoice_amount": flt(d.invoice_amount),
							"payment_amount": payment_amount,
							"outstanding_amount": outstanding_amount,
							"due_date": d.due_date,
							"currency": d.currency,
						}
					)
				)

	outstanding_invoices = sorted(
		outstanding_invoices, key=lambda k: k["due_date"] or getdate(nowdate())
	)
	return outstanding_invoices


def get_account_name(
	account_type=None, root_type=None, is_group=None, account_currency=None, company=None
):
	"""return account based on matching conditions"""
	return frappe.db.get_value(
		"Account",
		{
			"account_type": account_type or "",
			"root_type": root_type or "",
			"is_group": is_group or 0,
			"account_currency": account_currency or frappe.defaults.get_defaults().currency,
			"company": company or frappe.defaults.get_defaults().company,
		},
		"name",
	)


@frappe.whitelist()
def get_companies():
	"""get a list of companies based on permission"""
	return [d.name for d in frappe.get_list("Company", fields=["name"], order_by="name")]


@frappe.whitelist()
def get_children(doctype, parent, company, is_root=False):
	from erpnext.accounts.report.financial_statements import sort_accounts

	parent_fieldname = "parent_" + doctype.lower().replace(" ", "_")
	fields = ["name as value", "is_group as expandable"]
	filters = [["docstatus", "<", 2]]

	filters.append(['ifnull(`{0}`,"")'.format(parent_fieldname), "=", "" if is_root else parent])

	if is_root:
		fields += ["root_type", "report_type", "account_currency"] if doctype == "Account" else []
		filters.append(["company", "=", company])

	else:
		fields += ["root_type", "account_currency"] if doctype == "Account" else []
		fields += [parent_fieldname + " as parent"]

	acc = frappe.get_list(doctype, fields=fields, filters=filters)

	if doctype == "Account":
		sort_accounts(acc, is_root, key="value")

	return acc


@frappe.whitelist()
def get_account_balances(accounts, company):

	if isinstance(accounts, str):
		accounts = loads(accounts)

	if not accounts:
		return []

	company_currency = frappe.get_cached_value("Company", company, "default_currency")

	for account in accounts:
		account["company_currency"] = company_currency
		account["balance"] = flt(
			get_balance_on(account["value"], in_account_currency=False, company=company)
		)
		if account["account_currency"] and account["account_currency"] != company_currency:
			account["balance_in_account_currency"] = flt(get_balance_on(account["value"], company=company))

	return accounts


def create_payment_gateway_account(gateway, payment_channel="Email"):
	from erpnext.setup.setup_wizard.operations.install_fixtures import create_bank_account

	company = frappe.db.get_value("Global Defaults", None, "default_company")
	if not company:
		return

	# NOTE: we translate Payment Gateway account name because that is going to be used by the end user
	bank_account = frappe.db.get_value(
		"Account",
		{"account_name": _(gateway), "company": company},
		["name", "account_currency"],
		as_dict=1,
	)

	if not bank_account:
		# check for untranslated one
		bank_account = frappe.db.get_value(
			"Account",
			{"account_name": gateway, "company": company},
			["name", "account_currency"],
			as_dict=1,
		)

	if not bank_account:
		# try creating one
		bank_account = create_bank_account({"company_name": company, "bank_account": _(gateway)})

	if not bank_account:
		frappe.msgprint(_("Payment Gateway Account not created, please create one manually."))
		return

	# if payment gateway account exists, return
	if frappe.db.exists(
		"Payment Gateway Account",
		{"payment_gateway": gateway, "currency": bank_account.account_currency},
	):
		return

	try:
		frappe.get_doc(
			{
				"doctype": "Payment Gateway Account",
				"is_default": 1,
				"payment_gateway": gateway,
				"payment_account": bank_account.name,
				"currency": bank_account.account_currency,
				"payment_channel": payment_channel,
			}
		).insert(ignore_permissions=True, ignore_if_duplicate=True)

	except frappe.DuplicateEntryError:
		# already exists, due to a reinstall?
		pass


@frappe.whitelist()
def update_cost_center(docname, cost_center_name, cost_center_number, company, merge):
	"""
	Renames the document by adding the number as a prefix to the current name and updates
	all transaction where it was present.
	"""
	validate_field_number("Cost Center", docname, cost_center_number, company, "cost_center_number")

	if cost_center_number:
		frappe.db.set_value("Cost Center", docname, "cost_center_number", cost_center_number.strip())
	else:
		frappe.db.set_value("Cost Center", docname, "cost_center_number", "")

	frappe.db.set_value("Cost Center", docname, "cost_center_name", cost_center_name.strip())

	new_name = get_autoname_with_number(cost_center_number, cost_center_name, docname, company)
	if docname != new_name:
		frappe.rename_doc("Cost Center", docname, new_name, force=1, merge=merge)
		return new_name


def validate_field_number(doctype_name, docname, number_value, company, field_name):
	"""Validate if the number entered isn't already assigned to some other document."""
	if number_value:
		filters = {field_name: number_value, "name": ["!=", docname]}
		if company:
			filters["company"] = company

		doctype_with_same_number = frappe.db.get_value(doctype_name, filters)

		if doctype_with_same_number:
			frappe.throw(
				_("{0} Number {1} is already used in {2} {3}").format(
					doctype_name, number_value, doctype_name.lower(), doctype_with_same_number
				)
			)


def get_autoname_with_number(number_value, doc_title, name, company):
	"""append title with prefix as number and suffix as company's abbreviation separated by '-'"""
	if name:
		name_split = name.split("-")
		parts = [doc_title.strip(), name_split[len(name_split) - 1].strip()]
	else:
		abbr = frappe.get_cached_value("Company", company, ["abbr"], as_dict=True)
		parts = [doc_title.strip(), abbr.abbr]
	if cstr(number_value).strip():
		parts.insert(0, cstr(number_value).strip())
	return " - ".join(parts)


@frappe.whitelist()
def get_coa(doctype, parent, is_root, chart=None):
	from erpnext.accounts.doctype.account.chart_of_accounts.chart_of_accounts import (
		build_tree_from_json,
	)

	# add chart to flags to retrieve when called from expand all function
	chart = chart if chart else frappe.flags.chart
	frappe.flags.chart = chart

	parent = None if parent == _("All Accounts") else parent
	accounts = build_tree_from_json(chart)  # returns alist of dict in a tree render-able form

	# filter out to show data for the selected node only
	accounts = [d for d in accounts if d["parent_account"] == parent]

	return accounts


def update_gl_entries_after(
	posting_date,
	posting_time,
	for_warehouses=None,
	for_items=None,
	warehouse_account=None,
	company=None,
):
	stock_vouchers = get_future_stock_vouchers(
		posting_date, posting_time, for_warehouses, for_items, company
	)
	repost_gle_for_stock_vouchers(stock_vouchers, posting_date, company, warehouse_account)


def repost_gle_for_stock_vouchers(
	stock_vouchers, posting_date, company=None, warehouse_account=None
):
	def _delete_gl_entries(voucher_type, voucher_no):
		frappe.db.sql(
			"""delete from `tabGL Entry`
			where voucher_type=%s and voucher_no=%s""",
			(voucher_type, voucher_no),
		)

	if not warehouse_account:
		warehouse_account = get_warehouse_account_map(company)

	precision = get_field_precision(frappe.get_meta("GL Entry").get_field("debit")) or 2

	gle = get_voucherwise_gl_entries(stock_vouchers, posting_date)
	for voucher_type, voucher_no in stock_vouchers:
		existing_gle = gle.get((voucher_type, voucher_no), [])
		voucher_obj = frappe.get_cached_doc(voucher_type, voucher_no)
		expected_gle = voucher_obj.get_gl_entries(warehouse_account)
		if expected_gle:
			if not existing_gle or not compare_existing_and_expected_gle(
				existing_gle, expected_gle, precision
			):
				_delete_gl_entries(voucher_type, voucher_no)
				voucher_obj.make_gl_entries(gl_entries=expected_gle, from_repost=True)
		else:
			_delete_gl_entries(voucher_type, voucher_no)


def get_future_stock_vouchers(
	posting_date, posting_time, for_warehouses=None, for_items=None, company=None
):

	values = []
	condition = ""
	if for_items:
		condition += " and item_code in ({})".format(", ".join(["%s"] * len(for_items)))
		values += for_items

	if for_warehouses:
		condition += " and warehouse in ({})".format(", ".join(["%s"] * len(for_warehouses)))
		values += for_warehouses

	if company:
		condition += " and company = %s"
		values.append(company)

	future_stock_vouchers = frappe.db.sql(
		"""select distinct sle.voucher_type, sle.voucher_no
		from `tabStock Ledger Entry` sle
		where
			timestamp(sle.posting_date, sle.posting_time) >= timestamp(%s, %s)
			and is_cancelled = 0
			{condition}
		order by timestamp(sle.posting_date, sle.posting_time) asc, creation asc for update""".format(
			condition=condition
		),
		tuple([posting_date, posting_time] + values),
		as_dict=True,
	)

	return [(d.voucher_type, d.voucher_no) for d in future_stock_vouchers]


def get_voucherwise_gl_entries(future_stock_vouchers, posting_date):
	"""Get voucherwise list of GL entries.

	Only fetches GLE fields required for comparing with new GLE.
	Check compare_existing_and_expected_gle function below.

	returns:
	        Dict[Tuple[voucher_type, voucher_no], List[GL Entries]]
	"""
	gl_entries = {}
	if not future_stock_vouchers:
		return gl_entries

	voucher_nos = [d[1] for d in future_stock_vouchers]

	gles = frappe.db.sql(
		"""
		select name, account, credit, debit, cost_center, project, voucher_type, voucher_no
			from `tabGL Entry`
		where
			posting_date >= %s and voucher_no in (%s)"""
		% ("%s", ", ".join(["%s"] * len(voucher_nos))),
		tuple([posting_date] + voucher_nos),
		as_dict=1,
	)

	for d in gles:
		gl_entries.setdefault((d.voucher_type, d.voucher_no), []).append(d)

	return gl_entries


def compare_existing_and_expected_gle(existing_gle, expected_gle, precision):
	if len(existing_gle) != len(expected_gle):
		return False

	matched = True
	for entry in expected_gle:
		account_existed = False
		for e in existing_gle:
			if entry.account == e.account:
				account_existed = True
			if (
				entry.account == e.account
				and (not entry.cost_center or not e.cost_center or entry.cost_center == e.cost_center)
				and (
					flt(entry.debit, precision) != flt(e.debit, precision)
					or flt(entry.credit, precision) != flt(e.credit, precision)
				)
			):
				matched = False
				break
		if not account_existed:
			matched = False
			break
	return matched


def check_if_stock_and_account_balance_synced(
	posting_date, company, voucher_type=None, voucher_no=None
):
	if not cint(erpnext.is_perpetual_inventory_enabled(company)):
		return

	accounts = get_stock_accounts(company, voucher_type, voucher_no)
	stock_adjustment_account = frappe.db.get_value("Company", company, "stock_adjustment_account")

	for account in accounts:
		account_bal, stock_bal, warehouse_list = get_stock_and_account_balance(
			account, posting_date, company
		)

		if abs(account_bal - stock_bal) > 0.1:
			precision = get_field_precision(
				frappe.get_meta("GL Entry").get_field("debit"),
				currency=frappe.get_cached_value("Company", company, "default_currency"),
			)

			diff = flt(stock_bal - account_bal, precision)

			error_reason = _(
				"Stock Value ({0}) and Account Balance ({1}) are out of sync for account {2} and it's linked warehouses as on {3}."
			).format(stock_bal, account_bal, frappe.bold(account), posting_date)
			error_resolution = _("Please create an adjustment Journal Entry for amount {0} on {1}").format(
				frappe.bold(diff), frappe.bold(posting_date)
			)

			frappe.msgprint(
				msg="""{0}<br></br>{1}<br></br>""".format(error_reason, error_resolution),
				raise_exception=StockValueAndAccountBalanceOutOfSync,
				title=_("Values Out Of Sync"),
				primary_action={
					"label": _("Make Journal Entry"),
					"client_action": "erpnext.route_to_adjustment_jv",
					"args": get_journal_entry(account, stock_adjustment_account, diff),
				},
			)


def get_stock_accounts(company, voucher_type=None, voucher_no=None):
	stock_accounts = [
		d.name
		for d in frappe.db.get_all(
			"Account", {"account_type": "Stock", "company": company, "is_group": 0}
		)
	]
	if voucher_type and voucher_no:
		if voucher_type == "Journal Entry":
			stock_accounts = [
				d.account
				for d in frappe.db.get_all(
					"Journal Entry Account", {"parent": voucher_no, "account": ["in", stock_accounts]}, "account"
				)
			]

		else:
			stock_accounts = [
				d.account
				for d in frappe.db.get_all(
					"GL Entry",
					{"voucher_type": voucher_type, "voucher_no": voucher_no, "account": ["in", stock_accounts]},
					"account",
				)
			]

	return stock_accounts


def get_stock_and_account_balance(account=None, posting_date=None, company=None):
	if not posting_date:
		posting_date = nowdate()

	warehouse_account = get_warehouse_account_map(company)

	account_balance = get_balance_on(
		account, posting_date, in_account_currency=False, ignore_account_permission=True
	)

	related_warehouses = [
		wh
		for wh, wh_details in warehouse_account.items()
		if wh_details.account == account and not wh_details.is_group
	]

	total_stock_value = 0.0
	for warehouse in related_warehouses:
		value = get_stock_value_on(warehouse, posting_date)
		total_stock_value += value

	precision = frappe.get_precision("Journal Entry Account", "debit_in_account_currency")
	return flt(account_balance, precision), flt(total_stock_value, precision), related_warehouses


def get_journal_entry(account, stock_adjustment_account, amount):
	db_or_cr_warehouse_account = (
		"credit_in_account_currency" if amount < 0 else "debit_in_account_currency"
	)
	db_or_cr_stock_adjustment_account = (
		"debit_in_account_currency" if amount < 0 else "credit_in_account_currency"
	)

	return {
		"accounts": [
			{"account": account, db_or_cr_warehouse_account: abs(amount)},
			{"account": stock_adjustment_account, db_or_cr_stock_adjustment_account: abs(amount)},
		]
	}


def check_and_delete_linked_reports(report):
	"""Check if reports are referenced in Desktop Icon"""
	icons = frappe.get_all("Desktop Icon", fields=["name"], filters={"_report": report})
	if icons:
		for icon in icons:
			frappe.delete_doc("Desktop Icon", icon)<|MERGE_RESOLUTION|>--- conflicted
+++ resolved
@@ -440,16 +440,12 @@
 		doc.save(ignore_permissions=True)
 		# re-submit advance entry
 		doc = frappe.get_doc(entry.voucher_type, entry.voucher_no)
-<<<<<<< HEAD
-
-		if entry.voucher_type == 'Payment Entry':
-			doc.make_gl_entries(cancel = 0, adv_adj =1, on_reconcile=1)
+
+		if entry.voucher_type == "Payment Entry":
+			doc.make_gl_entries(cancel=0, adv_adj=1, on_reconcile=1)
 		else:
-			doc.make_gl_entries(cancel = 0, adv_adj =1)
-
-=======
-		doc.make_gl_entries(cancel=0, adv_adj=1)
->>>>>>> 7c0c31bc
+			doc.make_gl_entries(cancel=0, adv_adj=1)
+
 		frappe.flags.ignore_party_validation = False
 
 		if entry.voucher_type in ("Payment Entry", "Journal Entry"):
