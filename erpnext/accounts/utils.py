# -*- coding: utf-8 -*-
# Copyright (c) 2015, Frappe Technologies Pvt. Ltd. and Contributors
# License: GNU General Public License v3. See license.txt

from __future__ import unicode_literals

import frappe, erpnext
import frappe.defaults
from frappe.utils import nowdate, cstr, flt, cint, now, getdate
from frappe import throw, _
from frappe.utils import formatdate, get_number_format_info
from six import iteritems
# imported to enable erpnext.accounts.utils.get_account_currency
from erpnext.accounts.doctype.account.account import get_account_currency

from erpnext.stock.utils import get_stock_value_on
from erpnext.stock import get_warehouse_account_map


class FiscalYearError(frappe.ValidationError): pass

@frappe.whitelist()
def get_fiscal_year(date=None, fiscal_year=None, label="Date", verbose=1, company=None, as_dict=False):
	return get_fiscal_years(date, fiscal_year, label, verbose, company, as_dict=as_dict)[0]

def get_fiscal_years(transaction_date=None, fiscal_year=None, label="Date", verbose=1, company=None, as_dict=False):
	fiscal_years = frappe.cache().hget("fiscal_years", company) or []

	if not fiscal_years:
		# if year start date is 2012-04-01, year end date should be 2013-03-31 (hence subdate)
		cond = ""
		if fiscal_year:
			cond += " and fy.name = {0}".format(frappe.db.escape(fiscal_year))
		if company:
			cond += """
				and (not exists (select name
					from `tabFiscal Year Company` fyc
					where fyc.parent = fy.name)
				or exists(select company
					from `tabFiscal Year Company` fyc
					where fyc.parent = fy.name
					and fyc.company=%(company)s)
				)
			"""

		fiscal_years = frappe.db.sql("""
			select
				fy.name, fy.year_start_date, fy.year_end_date
			from
				`tabFiscal Year` fy
			where
				disabled = 0 {0}
			order by
				fy.year_start_date desc""".format(cond), {
				"company": company
			}, as_dict=True)

		frappe.cache().hset("fiscal_years", company, fiscal_years)

	if not transaction_date and not fiscal_year:
		return fiscal_years

	if transaction_date:
		transaction_date = getdate(transaction_date)

	for fy in fiscal_years:
		matched = False
		if fiscal_year and fy.name == fiscal_year:
			matched = True

		if (transaction_date and getdate(fy.year_start_date) <= transaction_date
			and getdate(fy.year_end_date) >= transaction_date):
			matched = True

		if matched:
			if as_dict:
				return (fy,)
			else:
				return ((fy.name, fy.year_start_date, fy.year_end_date),)

	error_msg = _("""{0} {1} not in any active Fiscal Year.""").format(label, formatdate(transaction_date))
	if verbose==1: frappe.msgprint(error_msg)
	raise FiscalYearError(error_msg)

@frappe.whitelist()
def get_fiscal_year_filter_field(company=None):
	field = {
		"fieldtype": "Select",
		"options": [],
		"operator": "Between",
		"query_value": True
	}
	fiscal_years = get_fiscal_years(company=company)
	for fiscal_year in fiscal_years:
		field["options"].append({
			"label": fiscal_year.name,
			"value": fiscal_year.name,
			"query_value": [fiscal_year.year_start_date.strftime("%Y-%m-%d"), fiscal_year.year_end_date.strftime("%Y-%m-%d")]
		})
	return field

def validate_fiscal_year(date, fiscal_year, company, label="Date", doc=None):
	years = [f[0] for f in get_fiscal_years(date, label=_(label), company=company)]
	if fiscal_year not in years:
		if doc:
			doc.fiscal_year = years[0]
		else:
			throw(_("{0} '{1}' not in Fiscal Year {2}").format(label, formatdate(date), fiscal_year))

@frappe.whitelist()
def get_balance_on(account=None, date=None, party_type=None, party=None, company=None,
	in_account_currency=True, cost_center=None, ignore_account_permission=False):
	if not account and frappe.form_dict.get("account"):
		account = frappe.form_dict.get("account")
	if not date and frappe.form_dict.get("date"):
		date = frappe.form_dict.get("date")
	if not party_type and frappe.form_dict.get("party_type"):
		party_type = frappe.form_dict.get("party_type")
	if not party and frappe.form_dict.get("party"):
		party = frappe.form_dict.get("party")
	if not cost_center and frappe.form_dict.get("cost_center"):
		cost_center = frappe.form_dict.get("cost_center")


	cond = []
	if date:
		cond.append("posting_date <= %s" % frappe.db.escape(cstr(date)))
	else:
		# get balance of all entries that exist
		date = nowdate()

	if account:
		acc = frappe.get_doc("Account", account)

	try:
		year_start_date = get_fiscal_year(date, company=company, verbose=0)[1]
	except FiscalYearError:
		if getdate(date) > getdate(nowdate()):
			# if fiscal year not found and the date is greater than today
			# get fiscal year for today's date and its corresponding year start date
			year_start_date = get_fiscal_year(nowdate(), verbose=1)[1]
		else:
			# this indicates that it is a date older than any existing fiscal year.
			# hence, assuming balance as 0.0
			return 0.0

	if account:
		report_type = acc.report_type
	else:
		report_type = ""

	if cost_center and report_type == 'Profit and Loss':
		cc = frappe.get_doc("Cost Center", cost_center)
		if cc.is_group:
			cond.append(""" exists (
				select 1 from `tabCost Center` cc where cc.name = gle.cost_center
				and cc.lft >= %s and cc.rgt <= %s
			)""" % (cc.lft, cc.rgt))

		else:
			cond.append("""gle.cost_center = %s """ % (frappe.db.escape(cost_center, percent=False), ))


	if account:

		if not (frappe.flags.ignore_account_permission
			or ignore_account_permission):
			acc.check_permission("read")

		if report_type == 'Profit and Loss':
			# for pl accounts, get balance within a fiscal year
			cond.append("posting_date >= '%s' and voucher_type != 'Period Closing Voucher'" \
				% year_start_date)
		# different filter for group and ledger - improved performance
		if acc.is_group:
			cond.append("""exists (
				select name from `tabAccount` ac where ac.name = gle.account
				and ac.lft >= %s and ac.rgt <= %s
			)""" % (acc.lft, acc.rgt))

			# If group and currency same as company,
			# always return balance based on debit and credit in company currency
			if acc.account_currency == frappe.get_cached_value('Company',  acc.company,  "default_currency"):
				in_account_currency = False
		else:
			cond.append("""gle.account = %s """ % (frappe.db.escape(account, percent=False), ))

	if party_type and party:
		cond.append("""gle.party_type = %s and gle.party = %s """ %
			(frappe.db.escape(party_type), frappe.db.escape(party, percent=False)))

	if company:
		cond.append("""gle.company = %s """ % (frappe.db.escape(company, percent=False)))

	if account or (party_type and party):
		if in_account_currency:
			select_field = "sum(debit_in_account_currency) - sum(credit_in_account_currency)"
		else:
			select_field = "sum(debit) - sum(credit)"
		bal = frappe.db.sql("""
			SELECT {0}
			FROM `tabGL Entry` gle
			WHERE {1}""".format(select_field, " and ".join(cond)))[0][0]

		# if bal is None, return 0
		return flt(bal)

def get_count_on(account, fieldname, date):
	cond = []
	if date:
		cond.append("posting_date <= %s" % frappe.db.escape(cstr(date)))
	else:
		# get balance of all entries that exist
		date = nowdate()

	try:
		year_start_date = get_fiscal_year(date, verbose=0)[1]
	except FiscalYearError:
		if getdate(date) > getdate(nowdate()):
			# if fiscal year not found and the date is greater than today
			# get fiscal year for today's date and its corresponding year start date
			year_start_date = get_fiscal_year(nowdate(), verbose=1)[1]
		else:
			# this indicates that it is a date older than any existing fiscal year.
			# hence, assuming balance as 0.0
			return 0.0

	if account:
		acc = frappe.get_doc("Account", account)

		if not frappe.flags.ignore_account_permission:
			acc.check_permission("read")

		# for pl accounts, get balance within a fiscal year
		if acc.report_type == 'Profit and Loss':
			cond.append("posting_date >= '%s' and voucher_type != 'Period Closing Voucher'" \
				% year_start_date)

		# different filter for group and ledger - improved performance
		if acc.is_group:
			cond.append("""exists (
				select name from `tabAccount` ac where ac.name = gle.account
				and ac.lft >= %s and ac.rgt <= %s
			)""" % (acc.lft, acc.rgt))
		else:
			cond.append("""gle.account = %s """ % (frappe.db.escape(account, percent=False), ))

		entries = frappe.db.sql("""
			SELECT name, posting_date, account, party_type, party,debit,credit,
				voucher_type, voucher_no, against_voucher_type, against_voucher
			FROM `tabGL Entry` gle
			WHERE {0}""".format(" and ".join(cond)), as_dict=True)

		count = 0
		for gle in entries:
			if fieldname not in ('invoiced_amount','payables'):
				count += 1
			else:
				dr_or_cr = "debit" if fieldname == "invoiced_amount" else "credit"
				cr_or_dr = "credit" if fieldname == "invoiced_amount" else "debit"
				select_fields = "ifnull(sum(credit-debit),0)" \
					if fieldname == "invoiced_amount" else "ifnull(sum(debit-credit),0)"

				if ((not gle.against_voucher) or (gle.against_voucher_type in ["Sales Order", "Purchase Order"]) or
				(gle.against_voucher==gle.voucher_no and gle.get(dr_or_cr) > 0)):
					payment_amount = frappe.db.sql("""
						SELECT {0}
						FROM `tabGL Entry` gle
						WHERE docstatus < 2 and posting_date <= %(date)s and against_voucher = %(voucher_no)s
						and party = %(party)s and name != %(name)s"""
						.format(select_fields),
						{"date": date, "voucher_no": gle.voucher_no,
							"party": gle.party, "name": gle.name})[0][0]

					outstanding_amount = flt(gle.get(dr_or_cr)) - flt(gle.get(cr_or_dr)) - payment_amount
					currency_precision = get_currency_precision() or 2
					if abs(flt(outstanding_amount)) > 0.1/10**currency_precision:
						count += 1

		return count

@frappe.whitelist()
def add_ac(args=None):
	from frappe.desk.treeview import make_tree_args

	if not args:
		args = frappe.local.form_dict

	args.doctype = "Account"
	args = make_tree_args(**args)

	ac = frappe.new_doc("Account")

	if args.get("ignore_permissions"):
		ac.flags.ignore_permissions = True
		args.pop("ignore_permissions")

	ac.update(args)

	if not ac.parent_account:
		ac.parent_account = args.get("parent")

	ac.old_parent = ""
	ac.freeze_account = "No"
	if cint(ac.get("is_root")):
		ac.parent_account = None
		ac.flags.ignore_mandatory = True

	ac.insert()

	return ac.name

@frappe.whitelist()
def add_cc(args=None):
	from frappe.desk.treeview import make_tree_args

	if not args:
		args = frappe.local.form_dict

	args.doctype = "Cost Center"
	args = make_tree_args(**args)

	if args.parent_cost_center == args.company:
		args.parent_cost_center = "{0} - {1}".format(args.parent_cost_center,
			frappe.get_cached_value('Company',  args.company,  'abbr'))

	cc = frappe.new_doc("Cost Center")
	cc.update(args)

	if not cc.parent_cost_center:
		cc.parent_cost_center = args.get("parent")

	cc.old_parent = ""
	cc.insert()
	return cc.name

def reconcile_against_document(args):
	"""
		Cancel JV, Update aginst document, split if required and resubmit jv
	"""
	for d in args:

		check_if_advance_entry_modified(d)
		validate_allocated_amount(d)

		# cancel advance entry
		doc = frappe.get_doc(d.voucher_type, d.voucher_no)

		doc.make_gl_entries(cancel=1, adv_adj=1)

		# update ref in advance entry
		if d.voucher_type == "Journal Entry":
			update_reference_in_journal_entry(d, doc)
		else:
			update_reference_in_payment_entry(d, doc)

		# re-submit advance entry
		doc = frappe.get_doc(d.voucher_type, d.voucher_no)
		doc.make_gl_entries(cancel = 0, adv_adj =1)

		if d.voucher_type in ('Payment Entry', 'Journal Entry'):
			doc.update_expense_claim()

def check_if_advance_entry_modified(args):
	"""
		check if there is already a voucher reference
		check if amount is same
		check if jv is submitted
	"""
	ret = None
	if args.voucher_type == "Journal Entry":
		ret = frappe.db.sql("""
			select t2.{dr_or_cr} from `tabJournal Entry` t1, `tabJournal Entry Account` t2
			where t1.name = t2.parent and t2.account = %(account)s
			and t2.party_type = %(party_type)s and t2.party = %(party)s
			and (t2.reference_type is null or t2.reference_type in ("", "Sales Order", "Purchase Order"))
			and t1.name = %(voucher_no)s and t2.name = %(voucher_detail_no)s
			and t1.docstatus=1 """.format(dr_or_cr = args.get("dr_or_cr")), args)
	else:
		party_account_field = ("paid_from"
			if erpnext.get_party_account_type(args.party_type) == 'Receivable' else "paid_to")

		if args.voucher_detail_no:
			ret = frappe.db.sql("""select t1.name
				from `tabPayment Entry` t1, `tabPayment Entry Reference` t2
				where
					t1.name = t2.parent and t1.docstatus = 1
					and t1.name = %(voucher_no)s and t2.name = %(voucher_detail_no)s
					and t1.party_type = %(party_type)s and t1.party = %(party)s and t1.{0} = %(account)s
					and t2.reference_doctype in ("", "Sales Order", "Purchase Order")
					and t2.allocated_amount = %(unadjusted_amount)s
			""".format(party_account_field), args)
		else:
			ret = frappe.db.sql("""select name from `tabPayment Entry`
				where
					name = %(voucher_no)s and docstatus = 1
					and party_type = %(party_type)s and party = %(party)s and {0} = %(account)s
					and unallocated_amount = %(unadjusted_amount)s
			""".format(party_account_field), args)

	if not ret:
		throw(_("""Payment Entry has been modified after you pulled it. Please pull it again."""))

def validate_allocated_amount(args):
	if args.get("allocated_amount") < 0:
		throw(_("Allocated amount cannot be negative"))
	elif args.get("allocated_amount") > args.get("unadjusted_amount"):
		throw(_("Allocated amount cannot be greater than unadjusted amount"))

def update_reference_in_journal_entry(d, jv_obj):
	"""
		Updates against document, if partial amount splits into rows
	"""
	jv_detail = jv_obj.get("accounts", {"name": d["voucher_detail_no"]})[0]
	jv_detail.set(d["dr_or_cr"], d["allocated_amount"])
	jv_detail.set('debit' if d['dr_or_cr']=='debit_in_account_currency' else 'credit',
		d["allocated_amount"]*flt(jv_detail.exchange_rate))

	original_reference_type = jv_detail.reference_type
	original_reference_name = jv_detail.reference_name

	jv_detail.set("reference_type", d["against_voucher_type"])
	jv_detail.set("reference_name", d["against_voucher"])

	if d['allocated_amount'] < d['unadjusted_amount']:
		jvd = frappe.db.sql("""
			select cost_center, balance, against_account, is_advance,
				account_type, exchange_rate, account_currency
			from `tabJournal Entry Account` where name = %s
		""", d['voucher_detail_no'], as_dict=True)

		amount_in_account_currency = flt(d['unadjusted_amount']) - flt(d['allocated_amount'])
		amount_in_company_currency = amount_in_account_currency * flt(jvd[0]['exchange_rate'])

		# new entry with balance amount
		ch = jv_obj.append("accounts")
		ch.account = d['account']
		ch.account_type = jvd[0]['account_type']
		ch.account_currency = jvd[0]['account_currency']
		ch.exchange_rate = jvd[0]['exchange_rate']
		ch.party_type = d["party_type"]
		ch.party = d["party"]
		ch.cost_center = cstr(jvd[0]["cost_center"])
		ch.balance = flt(jvd[0]["balance"])

		ch.set(d['dr_or_cr'], amount_in_account_currency)
		ch.set('debit' if d['dr_or_cr']=='debit_in_account_currency' else 'credit', amount_in_company_currency)

		ch.set('credit_in_account_currency' if d['dr_or_cr']== 'debit_in_account_currency'
			else 'debit_in_account_currency', 0)
		ch.set('credit' if d['dr_or_cr']== 'debit_in_account_currency' else 'debit', 0)

		ch.against_account = cstr(jvd[0]["against_account"])
		ch.reference_type = original_reference_type
		ch.reference_name = original_reference_name
		ch.is_advance = cstr(jvd[0]["is_advance"])
		ch.docstatus = 1

	# will work as update after submit
	jv_obj.flags.ignore_validate_update_after_submit = True
	jv_obj.save(ignore_permissions=True)

def update_reference_in_payment_entry(d, payment_entry, do_not_save=False):
	reference_details = {
		"reference_doctype": d.against_voucher_type,
		"reference_name": d.against_voucher,
		"total_amount": d.grand_total,
		"outstanding_amount": d.outstanding_amount,
		"allocated_amount": d.allocated_amount,
		"exchange_rate": d.exchange_rate
	}

	if d.voucher_detail_no:
		existing_row = payment_entry.get("references", {"name": d["voucher_detail_no"]})[0]
		original_row = existing_row.as_dict().copy()
		existing_row.update(reference_details)

		if d.allocated_amount < original_row.allocated_amount:
			new_row = payment_entry.append("references")
			new_row.docstatus = 1
			for field in list(reference_details):
				new_row.set(field, original_row[field])

			new_row.allocated_amount = original_row.allocated_amount - d.allocated_amount
	else:
		new_row = payment_entry.append("references")
		new_row.docstatus = 1
		new_row.update(reference_details)

	payment_entry.flags.ignore_validate_update_after_submit = True
	payment_entry.setup_party_account_field()
	payment_entry.set_missing_values()
	payment_entry.set_amounts()

	if d.difference_amount and d.difference_account:
		payment_entry.set_gain_or_loss(account_details={
			'account': d.difference_account,
			'cost_center': payment_entry.cost_center or frappe.get_cached_value('Company',
				payment_entry.company, "cost_center"),
			'amount': d.difference_amount
		})

	if not do_not_save:
		payment_entry.save(ignore_permissions=True)

def unlink_ref_doc_from_payment_entries(ref_doc):
	remove_ref_doc_link_from_jv(ref_doc.doctype, ref_doc.name)
	remove_ref_doc_link_from_pe(ref_doc.doctype, ref_doc.name)

	frappe.db.sql("""update `tabGL Entry`
		set against_voucher_type=null, against_voucher=null,
		modified=%s, modified_by=%s
		where against_voucher_type=%s and against_voucher=%s
		and voucher_no != ifnull(against_voucher, '')""",
		(now(), frappe.session.user, ref_doc.doctype, ref_doc.name))

	if ref_doc.doctype in ("Sales Invoice", "Purchase Invoice"):
		ref_doc.set("advances", [])

		frappe.db.sql("""delete from `tab{0} Advance` where parent = %s"""
			.format(ref_doc.doctype), ref_doc.name)

def remove_ref_doc_link_from_jv(ref_type, ref_no):
	linked_jv = frappe.db.sql_list("""select parent from `tabJournal Entry Account`
		where reference_type=%s and reference_name=%s and docstatus < 2""", (ref_type, ref_no))

	if linked_jv:
		frappe.db.sql("""update `tabJournal Entry Account`
			set reference_type=null, reference_name = null,
			modified=%s, modified_by=%s
			where reference_type=%s and reference_name=%s
			and docstatus < 2""", (now(), frappe.session.user, ref_type, ref_no))

		frappe.msgprint(_("Journal Entries {0} are un-linked").format("\n".join(linked_jv)))

def remove_ref_doc_link_from_pe(ref_type, ref_no):
	linked_pe = frappe.db.sql_list("""select parent from `tabPayment Entry Reference`
		where reference_doctype=%s and reference_name=%s and docstatus < 2""", (ref_type, ref_no))

	if linked_pe:
		frappe.db.sql("""update `tabPayment Entry Reference`
			set allocated_amount=0, modified=%s, modified_by=%s
			where reference_doctype=%s and reference_name=%s
			and docstatus < 2""", (now(), frappe.session.user, ref_type, ref_no))

		for pe in linked_pe:
			pe_doc = frappe.get_doc("Payment Entry", pe)
			pe_doc.set_total_allocated_amount()
			pe_doc.set_unallocated_amount()
			pe_doc.clear_unallocated_reference_document_rows()

			frappe.db.sql("""update `tabPayment Entry` set total_allocated_amount=%s,
				base_total_allocated_amount=%s, unallocated_amount=%s, modified=%s, modified_by=%s
				where name=%s""", (pe_doc.total_allocated_amount, pe_doc.base_total_allocated_amount,
					pe_doc.unallocated_amount, now(), frappe.session.user, pe))

		frappe.msgprint(_("Payment Entries {0} are un-linked").format("\n".join(linked_pe)))

@frappe.whitelist()
def get_company_default(company, fieldname):
	value = frappe.get_cached_value('Company',  company,  fieldname)

	if not value:
		throw(_("Please set default {0} in Company {1}")
			.format(frappe.get_meta("Company").get_label(fieldname), company))

	return value

def fix_total_debit_credit():
	vouchers = frappe.db.sql("""select voucher_type, voucher_no,
		sum(debit) - sum(credit) as diff
		from `tabGL Entry`
		group by voucher_type, voucher_no
		having sum(debit) != sum(credit)""", as_dict=1)

	for d in vouchers:
		if abs(d.diff) > 0:
			dr_or_cr = d.voucher_type == "Sales Invoice" and "credit" or "debit"

			frappe.db.sql("""update `tabGL Entry` set %s = %s + %s
				where voucher_type = %s and voucher_no = %s and %s > 0 limit 1""" %
				(dr_or_cr, dr_or_cr, '%s', '%s', '%s', dr_or_cr),
				(d.diff, d.voucher_type, d.voucher_no))

def get_stock_and_account_balance(account=None, posting_date=None, company=None):
	if not posting_date: posting_date = nowdate()

	warehouse_account = get_warehouse_account_map(company)

	account_balance = get_balance_on(account, posting_date, in_account_currency=False, ignore_account_permission=True)

	related_warehouses = [wh for wh, wh_details in warehouse_account.items()
		if wh_details.account == account and not wh_details.is_group]

	total_stock_value = 0.0
	for warehouse in related_warehouses:
		value = get_stock_value_on(warehouse, posting_date)
		total_stock_value += value

	precision = frappe.get_precision("Journal Entry Account", "debit_in_account_currency")
	return flt(account_balance, precision), flt(total_stock_value, precision), related_warehouses

def get_currency_precision():
	precision = cint(frappe.db.get_default("currency_precision"))
	if not precision:
		number_format = frappe.db.get_default("number_format") or "#,###.##"
		precision = get_number_format_info(number_format)[2]

	return precision

def get_stock_rbnb_difference(posting_date, company):
	stock_items = frappe.db.sql_list("""select distinct item_code
		from `tabStock Ledger Entry` where company=%s""", company)

	pr_valuation_amount = frappe.db.sql("""
		select sum(pr_item.valuation_rate * pr_item.qty * pr_item.conversion_factor)
		from `tabPurchase Receipt Item` pr_item, `tabPurchase Receipt` pr
		where pr.name = pr_item.parent and pr.docstatus=1 and pr.company=%s
		and pr.posting_date <= %s and pr_item.item_code in (%s)""" %
		('%s', '%s', ', '.join(['%s']*len(stock_items))), tuple([company, posting_date] + stock_items))[0][0]

	pi_valuation_amount = frappe.db.sql("""
		select sum(pi_item.valuation_rate * pi_item.qty * pi_item.conversion_factor)
		from `tabPurchase Invoice Item` pi_item, `tabPurchase Invoice` pi
		where pi.name = pi_item.parent and pi.docstatus=1 and pi.company=%s
		and pi.posting_date <= %s and pi_item.item_code in (%s)""" %
		('%s', '%s', ', '.join(['%s']*len(stock_items))), tuple([company, posting_date] + stock_items))[0][0]

	# Balance should be
	stock_rbnb = flt(pr_valuation_amount, 2) - flt(pi_valuation_amount, 2)

	# Balance as per system
	stock_rbnb_account = "Stock Received But Not Billed - " + frappe.get_cached_value('Company',  company,  "abbr")
	sys_bal = get_balance_on(stock_rbnb_account, posting_date, in_account_currency=False)

	# Amount should be credited
	return flt(stock_rbnb) + flt(sys_bal)


def get_held_invoices(party_type, party):
	"""
	Returns a list of names Purchase Invoices for the given party that are on hold
	"""
	held_invoices = None

	if party_type == 'Supplier':
		held_invoices = frappe.db.sql(
			'select name from `tabPurchase Invoice` where release_date IS NOT NULL and release_date > CURDATE()',
			as_dict=1
		)
		held_invoices = set([d['name'] for d in held_invoices])

	return held_invoices


def get_outstanding_invoices(party_type, party, account, condition=None, filters=None):
	outstanding_invoices = []
	precision = frappe.get_precision("Sales Invoice", "outstanding_amount") or 2

	if account:
		root_type, account_type = frappe.get_cached_value("Account", account, ["root_type", "account_type"])
		party_account_type = "Receivable" if root_type == "Asset" else "Payable"
		party_account_type = account_type or party_account_type
	else:
		party_account_type = erpnext.get_party_account_type(party_type)

	if party_account_type == 'Receivable':
		dr_or_cr = "debit_in_account_currency - credit_in_account_currency"
		payment_dr_or_cr = "credit_in_account_currency - debit_in_account_currency"
	else:
		dr_or_cr = "credit_in_account_currency - debit_in_account_currency"
		payment_dr_or_cr = "debit_in_account_currency - credit_in_account_currency"

	held_invoices = get_held_invoices(party_type, party)

	invoice_list = frappe.db.sql("""
		select
			voucher_no, voucher_type, posting_date, due_date,
			ifnull(sum({dr_or_cr}), 0) as invoice_amount,
			account_currency as currency
		from
			`tabGL Entry`
		where
			party_type = %(party_type)s and party = %(party)s
			and account = %(account)s and {dr_or_cr} > 0
			{condition}
			and ((voucher_type = 'Journal Entry'
					and (against_voucher = '' or against_voucher is null))
				or (voucher_type not in ('Journal Entry', 'Payment Entry')))
		group by voucher_type, voucher_no
		order by posting_date, name""".format(
			dr_or_cr=dr_or_cr,
			condition=condition or ""
		), {
			"party_type": party_type,
			"party": party,
			"account": account,
		}, as_dict=True)

	payment_entries = frappe.db.sql("""
		select against_voucher_type, against_voucher,
			ifnull(sum({payment_dr_or_cr}), 0) as payment_amount
		from `tabGL Entry`
		where party_type = %(party_type)s and party = %(party)s
			and account = %(account)s
			and {payment_dr_or_cr} > 0
			and against_voucher is not null and against_voucher != ''
		group by against_voucher_type, against_voucher
	""".format(payment_dr_or_cr=payment_dr_or_cr), {
		"party_type": party_type,
		"party": party,
		"account": account
	}, as_dict=True)

	pe_map = frappe._dict()
	for d in payment_entries:
		pe_map.setdefault((d.against_voucher_type, d.against_voucher), d.payment_amount)

	for d in invoice_list:
		payment_amount = pe_map.get((d.voucher_type, d.voucher_no), 0)
		outstanding_amount = flt(d.invoice_amount - payment_amount, precision)
		if outstanding_amount > 0.5 / (10**precision):
			if (filters and filters.get("outstanding_amt_greater_than") and
				not (outstanding_amount >= filters.get("outstanding_amt_greater_than") and
				outstanding_amount <= filters.get("outstanding_amt_less_than"))):
				continue

			if not d.voucher_type == "Purchase Invoice" or d.voucher_no not in held_invoices:
				outstanding_invoices.append(
					frappe._dict({
						'voucher_no': d.voucher_no,
						'voucher_type': d.voucher_type,
						'posting_date': d.posting_date,
						'invoice_amount': flt(d.invoice_amount),
						'payment_amount': payment_amount,
						'outstanding_amount': outstanding_amount,
						'due_date': d.due_date,
						'currency': d.currency
					})
				)

	outstanding_invoices = sorted(outstanding_invoices, key=lambda k: k['due_date'] or getdate(nowdate()))
	return outstanding_invoices


def get_account_name(account_type=None, root_type=None, is_group=None, account_currency=None, company=None):
	"""return account based on matching conditions"""
	return frappe.db.get_value("Account", {
		"account_type": account_type or '',
		"root_type": root_type or '',
		"is_group": is_group or 0,
		"account_currency": account_currency or frappe.defaults.get_defaults().currency,
		"company": company or frappe.defaults.get_defaults().company
	}, "name")

@frappe.whitelist()
def get_companies():
	"""get a list of companies based on permission"""
	return [d.name for d in frappe.get_list("Company", fields=["name"],
		order_by="name")]

@frappe.whitelist()
def get_children(doctype, parent, company, is_root=False):
	from erpnext.accounts.report.financial_statements import sort_accounts

	parent_fieldname = 'parent_' + doctype.lower().replace(' ', '_')
	fields = [
		'name as value',
		'is_group as expandable'
	]
	filters = [['docstatus', '<', 2]]

	filters.append(['ifnull(`{0}`,"")'.format(parent_fieldname), '=', '' if is_root else parent])

	if is_root:
		fields += ['root_type', 'report_type', 'account_currency'] if doctype == 'Account' else []
		filters.append(['company', '=', company])

	else:
		fields += ['root_type', 'account_currency'] if doctype == 'Account' else []
		fields += [parent_fieldname + ' as parent']

	acc = frappe.get_list(doctype, fields=fields, filters=filters)

	if doctype == 'Account':
		sort_accounts(acc, is_root, key="value")
		company_currency = frappe.get_cached_value('Company',  company,  "default_currency")
		for each in acc:
			each["company_currency"] = company_currency
			each["balance"] = flt(get_balance_on(each.get("value"), in_account_currency=False, company=company))

			if each.account_currency != company_currency:
				each["balance_in_account_currency"] = flt(get_balance_on(each.get("value"), company=company))

	return acc

def create_payment_gateway_account(gateway):
	from erpnext.setup.setup_wizard.operations.company_setup import create_bank_account

	company = frappe.db.get_value("Global Defaults", None, "default_company")
	if not company:
		return

	# NOTE: we translate Payment Gateway account name because that is going to be used by the end user
	bank_account = frappe.db.get_value("Account", {"account_name": _(gateway), "company": company},
		["name", 'account_currency'], as_dict=1)

	if not bank_account:
		# check for untranslated one
		bank_account = frappe.db.get_value("Account", {"account_name": gateway, "company": company},
			["name", 'account_currency'], as_dict=1)

	if not bank_account:
		# try creating one
		bank_account = create_bank_account({"company_name": company, "bank_account": _(gateway)})

	if not bank_account:
		frappe.msgprint(_("Payment Gateway Account not created, please create one manually."))
		return

	# if payment gateway account exists, return
	if frappe.db.exists("Payment Gateway Account",
		{"payment_gateway": gateway, "currency": bank_account.account_currency}):
		return

	try:
		frappe.get_doc({
			"doctype": "Payment Gateway Account",
			"is_default": 1,
			"payment_gateway": gateway,
			"payment_account": bank_account.name,
			"currency": bank_account.account_currency
		}).insert(ignore_permissions=True)

	except frappe.DuplicateEntryError:
		# already exists, due to a reinstall?
		pass

@frappe.whitelist()
def update_cost_center(docname, cost_center_name, cost_center_number, company, merge):
	'''
		Renames the document by adding the number as a prefix to the current name and updates
		all transaction where it was present.
	'''
	validate_field_number("Cost Center", docname, cost_center_number, company, "cost_center_number")

	if cost_center_number:
		frappe.db.set_value("Cost Center", docname, "cost_center_number", cost_center_number.strip())
	else:
		frappe.db.set_value("Cost Center", docname, "cost_center_number", "")

	frappe.db.set_value("Cost Center", docname, "cost_center_name", cost_center_name.strip())

	new_name = get_autoname_with_number(cost_center_number, cost_center_name, docname, company)
	if docname != new_name:
		frappe.rename_doc("Cost Center", docname, new_name, force=1, merge=merge)
		return new_name

def validate_field_number(doctype_name, docname, number_value, company, field_name):
	''' Validate if the number entered isn't already assigned to some other document. '''
	if number_value:
		filters = {field_name: number_value, "name": ["!=", docname]}
		if company:
			filters["company"] = company

		doctype_with_same_number = frappe.db.get_value(doctype_name, filters)

		if doctype_with_same_number:
			frappe.throw(_("{0} Number {1} is already used in {2} {3}")
				.format(doctype_name, number_value, doctype_name.lower(), doctype_with_same_number))

def get_autoname_with_number(number_value, doc_title, name, company):
	''' append title with prefix as number and suffix as company's abbreviation separated by '-' '''
	if name:
		name_split=name.split("-")
		parts = [doc_title.strip(), name_split[len(name_split)-1].strip()]
	else:
		abbr = frappe.get_cached_value('Company',  company,  ["abbr"], as_dict=True)
		parts = [doc_title.strip(), abbr.abbr]
	if cstr(number_value).strip():
		parts.insert(0, cstr(number_value).strip())
	return ' - '.join(parts)

@frappe.whitelist()
def get_coa(doctype, parent, is_root, chart=None):
	from erpnext.accounts.doctype.account.chart_of_accounts.chart_of_accounts import build_tree_from_json

	# add chart to flags to retrieve when called from expand all function
	chart = chart if chart else frappe.flags.chart
	frappe.flags.chart = chart

	parent = None if parent==_('All Accounts') else parent
	accounts = build_tree_from_json(chart) # returns alist of dict in a tree render-able form

	# filter out to show data for the selected node only
	accounts = [d for d in accounts if d['parent_account']==parent]

	return accounts

<<<<<<< HEAD
def get_allow_cost_center_in_entry_of_bs_account():
	def generator():
		return cint(frappe.db.get_value('Accounts Settings', None, 'allow_cost_center_in_entry_of_bs_account'))
	return frappe.local_cache("get_allow_cost_center_in_entry_of_bs_account", (), generator, regenerate_if_none=True)

=======
>>>>>>> 00175c96
def get_stock_accounts(company):
	return frappe.get_all("Account", filters = {
		"account_type": "Stock",
		"company": company
<<<<<<< HEAD
	})
=======
	})

def update_gl_entries_after(posting_date, posting_time, for_warehouses=None, for_items=None,
		warehouse_account=None, company=None):
	def _delete_gl_entries(voucher_type, voucher_no):
		frappe.db.sql("""delete from `tabGL Entry`
			where voucher_type=%s and voucher_no=%s""", (voucher_type, voucher_no))

	if not warehouse_account:
		warehouse_account = get_warehouse_account_map(company)

	future_stock_vouchers = get_future_stock_vouchers(posting_date, posting_time, for_warehouses, for_items)
	gle = get_voucherwise_gl_entries(future_stock_vouchers, posting_date)

	for voucher_type, voucher_no in future_stock_vouchers:
		existing_gle = gle.get((voucher_type, voucher_no), [])
		voucher_obj = frappe.get_doc(voucher_type, voucher_no)
		expected_gle = voucher_obj.get_gl_entries(warehouse_account)
		if expected_gle:
			if not existing_gle or not compare_existing_and_expected_gle(existing_gle, expected_gle):
				_delete_gl_entries(voucher_type, voucher_no)
				voucher_obj.make_gl_entries(gl_entries=expected_gle, repost_future_gle=False, from_repost=True)
		else:
			_delete_gl_entries(voucher_type, voucher_no)

def get_future_stock_vouchers(posting_date, posting_time, for_warehouses=None, for_items=None):
	future_stock_vouchers = []

	values = []
	condition = ""
	if for_items:
		condition += " and item_code in ({})".format(", ".join(["%s"] * len(for_items)))
		values += for_items

	if for_warehouses:
		condition += " and warehouse in ({})".format(", ".join(["%s"] * len(for_warehouses)))
		values += for_warehouses

	for d in frappe.db.sql("""select distinct sle.voucher_type, sle.voucher_no
		from `tabStock Ledger Entry` sle
		where timestamp(sle.posting_date, sle.posting_time) >= timestamp(%s, %s) {condition}
		order by timestamp(sle.posting_date, sle.posting_time) asc, creation asc for update""".format(condition=condition),
		tuple([posting_date, posting_time] + values), as_dict=True):
			future_stock_vouchers.append([d.voucher_type, d.voucher_no])

	return future_stock_vouchers

def get_voucherwise_gl_entries(future_stock_vouchers, posting_date):
	gl_entries = {}
	if future_stock_vouchers:
		for d in frappe.db.sql("""select * from `tabGL Entry`
			where posting_date >= %s and voucher_no in (%s)""" %
			('%s', ', '.join(['%s']*len(future_stock_vouchers))),
			tuple([posting_date] + [d[1] for d in future_stock_vouchers]), as_dict=1):
				gl_entries.setdefault((d.voucher_type, d.voucher_no), []).append(d)

	return gl_entries
>>>>>>> 00175c96
<|MERGE_RESOLUTION|>--- conflicted
+++ resolved
@@ -897,21 +897,10 @@
 
 	return accounts
 
-<<<<<<< HEAD
-def get_allow_cost_center_in_entry_of_bs_account():
-	def generator():
-		return cint(frappe.db.get_value('Accounts Settings', None, 'allow_cost_center_in_entry_of_bs_account'))
-	return frappe.local_cache("get_allow_cost_center_in_entry_of_bs_account", (), generator, regenerate_if_none=True)
-
-=======
->>>>>>> 00175c96
 def get_stock_accounts(company):
 	return frappe.get_all("Account", filters = {
 		"account_type": "Stock",
 		"company": company
-<<<<<<< HEAD
-	})
-=======
 	})
 
 def update_gl_entries_after(posting_date, posting_time, for_warehouses=None, for_items=None,
@@ -968,5 +957,4 @@
 			tuple([posting_date] + [d[1] for d in future_stock_vouchers]), as_dict=1):
 				gl_entries.setdefault((d.voucher_type, d.voucher_no), []).append(d)
 
-	return gl_entries
->>>>>>> 00175c96
+	return gl_entries