# -*- coding: utf-8 -*-
# Copyright (c) 2015, Frappe Technologies Pvt. Ltd. and Contributors
# License: GNU General Public License v3. See license.txt

from __future__ import unicode_literals

import frappe, erpnext
import frappe.defaults
from frappe.utils import nowdate, cstr, flt, cint, now, getdate
from frappe import throw, _
from frappe.utils import formatdate, get_number_format_info
from six import iteritems
# imported to enable erpnext.accounts.utils.get_account_currency
from erpnext.accounts.doctype.account.account import get_account_currency

class FiscalYearError(frappe.ValidationError): pass

@frappe.whitelist()
def get_fiscal_year(date=None, fiscal_year=None, label="Date", verbose=1, company=None, as_dict=False):
	return get_fiscal_years(date, fiscal_year, label, verbose, company, as_dict=as_dict)[0]

def get_fiscal_years(transaction_date=None, fiscal_year=None, label="Date", verbose=1, company=None, as_dict=False):
	fiscal_years = frappe.cache().hget("fiscal_years", company) or []

	if not fiscal_years:
		# if year start date is 2012-04-01, year end date should be 2013-03-31 (hence subdate)
		cond = ""
		if fiscal_year:
			cond += " and fy.name = {0}".format(frappe.db.escape(fiscal_year))
		if company:
			cond += """
				and (not exists (select name
					from `tabFiscal Year Company` fyc
					where fyc.parent = fy.name)
				or exists(select company
					from `tabFiscal Year Company` fyc
					where fyc.parent = fy.name
					and fyc.company=%(company)s)
				)
			"""

		fiscal_years = frappe.db.sql("""
			select
				fy.name, fy.year_start_date, fy.year_end_date
			from
				`tabFiscal Year` fy
			where
				disabled = 0 {0}
			order by
				fy.year_start_date desc""".format(cond), {
				"company": company
			}, as_dict=True)

		frappe.cache().hset("fiscal_years", company, fiscal_years)

	if transaction_date:
		transaction_date = getdate(transaction_date)

	for fy in fiscal_years:
		matched = False
		if fiscal_year and fy.name == fiscal_year:
			matched = True

		if (transaction_date and getdate(fy.year_start_date) <= transaction_date
			and getdate(fy.year_end_date) >= transaction_date):
			matched = True

		if matched:
			if as_dict:
				return (fy,)
			else:
				return ((fy.name, fy.year_start_date, fy.year_end_date),)

	error_msg = _("""{0} {1} not in any active Fiscal Year.""").format(label, formatdate(transaction_date))
	if verbose==1: frappe.msgprint(error_msg)
	raise FiscalYearError(error_msg)

def validate_fiscal_year(date, fiscal_year, company, label="Date", doc=None):
	years = [f[0] for f in get_fiscal_years(date, label=_(label), company=company)]
	if fiscal_year not in years:
		if doc:
			doc.fiscal_year = years[0]
		else:
			throw(_("{0} '{1}' not in Fiscal Year {2}").format(label, formatdate(date), fiscal_year))

@frappe.whitelist()
def get_balance_on(account=None, date=None, party_type=None, party=None, company=None, in_account_currency=True, cost_center=None):
	if not account and frappe.form_dict.get("account"):
		account = frappe.form_dict.get("account")
	if not date and frappe.form_dict.get("date"):
		date = frappe.form_dict.get("date")
	if not party_type and frappe.form_dict.get("party_type"):
		party_type = frappe.form_dict.get("party_type")
	if not party and frappe.form_dict.get("party"):
		party = frappe.form_dict.get("party")
	if not cost_center and frappe.form_dict.get("cost_center"):
		cost_center = frappe.form_dict.get("cost_center")


	cond = []
	if date:
		cond.append("posting_date <= '%s'" % frappe.db.escape(cstr(date)))
	else:
		# get balance of all entries that exist
		date = nowdate()

	try:
		year_start_date = get_fiscal_year(date, verbose=0)[1]
	except FiscalYearError:
		if getdate(date) > getdate(nowdate()):
			# if fiscal year not found and the date is greater than today
			# get fiscal year for today's date and its corresponding year start date
			year_start_date = get_fiscal_year(nowdate(), verbose=1)[1]
		else:
			# this indicates that it is a date older than any existing fiscal year.
			# hence, assuming balance as 0.0
			return 0.0

	allow_cost_center_in_entry_of_bs_account = get_allow_cost_center_in_entry_of_bs_account()

	if cost_center and allow_cost_center_in_entry_of_bs_account:
		cc = frappe.get_doc("Cost Center", cost_center)
		if cc.is_group:
			cond.append(""" exists (
				select 1 from `tabCost Center` cc where cc.name = gle.cost_center
				and cc.lft >= %s and cc.rgt <= %s
			)""" % (cc.lft, cc.rgt))

		else:
			cond.append("""gle.cost_center = "%s" """ % (frappe.db.escape(cost_center, percent=False), ))


	if account:

		acc = frappe.get_doc("Account", account)

		if not frappe.flags.ignore_account_permission:
			acc.check_permission("read")


		if not allow_cost_center_in_entry_of_bs_account and acc.report_type == 'Profit and Loss':
			# for pl accounts, get balance within a fiscal year
			cond.append("posting_date >= '%s' and voucher_type != 'Period Closing Voucher'" \
				% year_start_date)
		elif allow_cost_center_in_entry_of_bs_account:
			# for all accounts, get balance within a fiscal year if maintain cost center in balance account is checked
			cond.append("posting_date >= '%s' and voucher_type != 'Period Closing Voucher'" \
				% year_start_date)
			
		# different filter for group and ledger - improved performance
		if acc.is_group:
			cond.append("""exists (
				select name from `tabAccount` ac where ac.name = gle.account
				and ac.lft >= %s and ac.rgt <= %s
			)""" % (acc.lft, acc.rgt))

			# If group and currency same as company,
			# always return balance based on debit and credit in company currency
			if acc.account_currency == frappe.db.get_value("Company", acc.company, "default_currency"):
				in_account_currency = False
		else:
			cond.append("""gle.account = "%s" """ % (frappe.db.escape(account, percent=False), ))

	if party_type and party:
		cond.append("""gle.party_type = "%s" and gle.party = "%s" """ %
			(frappe.db.escape(party_type), frappe.db.escape(party, percent=False)))

	if company:
		cond.append("""gle.company = "%s" """ % (frappe.db.escape(company, percent=False)))

	if account or (party_type and party):
		if in_account_currency:
			select_field = "sum(debit_in_account_currency) - sum(credit_in_account_currency)"
		else:
			select_field = "sum(debit) - sum(credit)"
		bal = frappe.db.sql("""
			SELECT {0}
			FROM `tabGL Entry` gle
			WHERE {1}""".format(select_field, " and ".join(cond)))[0][0]

		# if bal is None, return 0
		return flt(bal)

def get_count_on(account, fieldname, date):
	cond = []
	if date:
		cond.append("posting_date <= '%s'" % frappe.db.escape(cstr(date)))
	else:
		# get balance of all entries that exist
		date = nowdate()

	try:
		year_start_date = get_fiscal_year(date, verbose=0)[1]
	except FiscalYearError:
		if getdate(date) > getdate(nowdate()):
			# if fiscal year not found and the date is greater than today
			# get fiscal year for today's date and its corresponding year start date
			year_start_date = get_fiscal_year(nowdate(), verbose=1)[1]
		else:
			# this indicates that it is a date older than any existing fiscal year.
			# hence, assuming balance as 0.0
			return 0.0

	if account:
		acc = frappe.get_doc("Account", account)

		if not frappe.flags.ignore_account_permission:
			acc.check_permission("read")

		# for pl accounts, get balance within a fiscal year
		if acc.report_type == 'Profit and Loss':
			cond.append("posting_date >= '%s' and voucher_type != 'Period Closing Voucher'" \
				% year_start_date)

		# different filter for group and ledger - improved performance
		if acc.is_group:
			cond.append("""exists (
				select name from `tabAccount` ac where ac.name = gle.account
				and ac.lft >= %s and ac.rgt <= %s
			)""" % (acc.lft, acc.rgt))
		else:
			cond.append("""gle.account = "%s" """ % (frappe.db.escape(account, percent=False), ))

		entries = frappe.db.sql("""
			SELECT name, posting_date, account, party_type, party,debit,credit,
				voucher_type, voucher_no, against_voucher_type, against_voucher
			FROM `tabGL Entry` gle
			WHERE {0}""".format(" and ".join(cond)), as_dict=True)

		count = 0
		for gle in entries:
			if fieldname not in ('invoiced_amount','payables'):
				count += 1
			else:
				dr_or_cr = "debit" if fieldname == "invoiced_amount" else "credit"
				cr_or_dr = "credit" if fieldname == "invoiced_amount" else "debit"
				select_fields = "ifnull(sum(credit-debit),0)" \
					if fieldname == "invoiced_amount" else "ifnull(sum(debit-credit),0)"

				if ((not gle.against_voucher) or (gle.against_voucher_type in ["Sales Order", "Purchase Order"]) or
				(gle.against_voucher==gle.voucher_no and gle.get(dr_or_cr) > 0)):
					payment_amount = frappe.db.sql("""
						SELECT {0}
						FROM `tabGL Entry` gle
						WHERE docstatus < 2 and posting_date <= %(date)s and against_voucher = %(voucher_no)s
						and party = %(party)s and name != %(name)s"""
						.format(select_fields),
						{"date": date, "voucher_no": gle.voucher_no,
							"party": gle.party, "name": gle.name})[0][0]

					outstanding_amount = flt(gle.get(dr_or_cr)) - flt(gle.get(cr_or_dr)) - payment_amount
					currency_precision = get_currency_precision() or 2
					if abs(flt(outstanding_amount)) > 0.1/10**currency_precision:
						count += 1

		return count

@frappe.whitelist()
def add_ac(args=None):
	from frappe.desk.treeview import make_tree_args

	if not args:
		args = frappe.local.form_dict

	args.doctype = "Account"
	args = make_tree_args(**args)

	ac = frappe.new_doc("Account")

	if args.get("ignore_permissions"):
		ac.flags.ignore_permissions = True
		args.pop("ignore_permissions")

	ac.update(args)

	if not ac.parent_account:
		ac.parent_account = args.get("parent")

	ac.old_parent = ""
	ac.freeze_account = "No"
	if cint(ac.get("is_root")):
		ac.parent_account = None
		ac.flags.ignore_mandatory = True

	ac.insert()

	return ac.name

@frappe.whitelist()
def add_cc(args=None):
	from frappe.desk.treeview import make_tree_args

	if not args:
		args = frappe.local.form_dict

	args.doctype = "Cost Center"
	args = make_tree_args(**args)

	if args.parent_cost_center == args.company:
		args.parent_cost_center = "{0} - {1}".format(args.parent_cost_center,
			frappe.db.get_value('Company', args.company, 'abbr'))

	cc = frappe.new_doc("Cost Center")
	cc.update(args)

	if not cc.parent_cost_center:
		cc.parent_cost_center = args.get("parent")

	cc.old_parent = ""
	cc.insert()
	return cc.name

def reconcile_against_document(args):
	"""
		Cancel JV, Update aginst document, split if required and resubmit jv
	"""
	for d in args:

		check_if_advance_entry_modified(d)
		validate_allocated_amount(d)

		# cancel advance entry
		doc = frappe.get_doc(d.voucher_type, d.voucher_no)

		doc.make_gl_entries(cancel=1, adv_adj=1)

		# update ref in advance entry
		if d.voucher_type == "Journal Entry":
			update_reference_in_journal_entry(d, doc)
		else:
			update_reference_in_payment_entry(d, doc)

		# re-submit advance entry
		doc = frappe.get_doc(d.voucher_type, d.voucher_no)
		doc.make_gl_entries(cancel = 0, adv_adj =1)

def check_if_advance_entry_modified(args):
	"""
		check if there is already a voucher reference
		check if amount is same
		check if jv is submitted
	"""
	ret = None
	if args.voucher_type == "Journal Entry":
		ret = frappe.db.sql("""
			select t2.{dr_or_cr} from `tabJournal Entry` t1, `tabJournal Entry Account` t2
			where t1.name = t2.parent and t2.account = %(account)s
			and t2.party_type = %(party_type)s and t2.party = %(party)s
			and (t2.reference_type is null or t2.reference_type in ("", "Sales Order", "Purchase Order"))
			and t1.name = %(voucher_no)s and t2.name = %(voucher_detail_no)s
			and t1.docstatus=1 """.format(dr_or_cr = args.get("dr_or_cr")), args)
	else:
		party_account_field = ("paid_from"
			if erpnext.get_party_account_type(args.party_type) == 'Receivable' else "paid_to")

		if args.voucher_detail_no:
			ret = frappe.db.sql("""select t1.name
				from `tabPayment Entry` t1, `tabPayment Entry Reference` t2
				where
					t1.name = t2.parent and t1.docstatus = 1
					and t1.name = %(voucher_no)s and t2.name = %(voucher_detail_no)s
					and t1.party_type = %(party_type)s and t1.party = %(party)s and t1.{0} = %(account)s
					and t2.reference_doctype in ("", "Sales Order", "Purchase Order")
					and t2.allocated_amount = %(unadjusted_amount)s
			""".format(party_account_field), args)
		else:
			ret = frappe.db.sql("""select name from `tabPayment Entry`
				where
					name = %(voucher_no)s and docstatus = 1
					and party_type = %(party_type)s and party = %(party)s and {0} = %(account)s
					and unallocated_amount = %(unadjusted_amount)s
			""".format(party_account_field), args)

	if not ret:
		throw(_("""Payment Entry has been modified after you pulled it. Please pull it again."""))

def validate_allocated_amount(args):
	if args.get("allocated_amount") < 0:
		throw(_("Allocated amount can not be negative"))
	elif args.get("allocated_amount") > args.get("unadjusted_amount"):
		throw(_("Allocated amount can not greater than unadjusted amount"))

def update_reference_in_journal_entry(d, jv_obj):
	"""
		Updates against document, if partial amount splits into rows
	"""
	jv_detail = jv_obj.get("accounts", {"name": d["voucher_detail_no"]})[0]
	jv_detail.set(d["dr_or_cr"], d["allocated_amount"])
	jv_detail.set('debit' if d['dr_or_cr']=='debit_in_account_currency' else 'credit',
		d["allocated_amount"]*flt(jv_detail.exchange_rate))

	original_reference_type = jv_detail.reference_type
	original_reference_name = jv_detail.reference_name

	jv_detail.set("reference_type", d["against_voucher_type"])
	jv_detail.set("reference_name", d["against_voucher"])

	if d['allocated_amount'] < d['unadjusted_amount']:
		jvd = frappe.db.sql("""
			select cost_center, balance, against_account, is_advance,
				account_type, exchange_rate, account_currency
			from `tabJournal Entry Account` where name = %s
		""", d['voucher_detail_no'], as_dict=True)

		amount_in_account_currency = flt(d['unadjusted_amount']) - flt(d['allocated_amount'])
		amount_in_company_currency = amount_in_account_currency * flt(jvd[0]['exchange_rate'])

		# new entry with balance amount
		ch = jv_obj.append("accounts")
		ch.account = d['account']
		ch.account_type = jvd[0]['account_type']
		ch.account_currency = jvd[0]['account_currency']
		ch.exchange_rate = jvd[0]['exchange_rate']
		ch.party_type = d["party_type"]
		ch.party = d["party"]
		ch.cost_center = cstr(jvd[0]["cost_center"])
		ch.balance = flt(jvd[0]["balance"])

		ch.set(d['dr_or_cr'], amount_in_account_currency)
		ch.set('debit' if d['dr_or_cr']=='debit_in_account_currency' else 'credit', amount_in_company_currency)

		ch.set('credit_in_account_currency' if d['dr_or_cr']== 'debit_in_account_currency'
			else 'debit_in_account_currency', 0)
		ch.set('credit' if d['dr_or_cr']== 'debit_in_account_currency' else 'debit', 0)

		ch.against_account = cstr(jvd[0]["against_account"])
		ch.reference_type = original_reference_type
		ch.reference_name = original_reference_name
		ch.is_advance = cstr(jvd[0]["is_advance"])
		ch.docstatus = 1

	# will work as update after submit
	jv_obj.flags.ignore_validate_update_after_submit = True
	jv_obj.save(ignore_permissions=True)

def update_reference_in_payment_entry(d, payment_entry):
	reference_details = {
		"reference_doctype": d.against_voucher_type,
		"reference_name": d.against_voucher,
		"total_amount": d.grand_total,
		"outstanding_amount": d.outstanding_amount,
		"allocated_amount": d.allocated_amount,
		"exchange_rate": d.exchange_rate
	}

	if d.voucher_detail_no:
		existing_row = payment_entry.get("references", {"name": d["voucher_detail_no"]})[0]
		original_row = existing_row.as_dict().copy()
		existing_row.update(reference_details)

		if d.allocated_amount < original_row.allocated_amount:
			new_row = payment_entry.append("references")
			new_row.docstatus = 1
			for field in list(reference_details):
				new_row.set(field, original_row[field])

			new_row.allocated_amount = original_row.allocated_amount - d.allocated_amount
	else:
		new_row = payment_entry.append("references")
		new_row.docstatus = 1
		new_row.update(reference_details)

	payment_entry.flags.ignore_validate_update_after_submit = True
	payment_entry.setup_party_account_field()
	payment_entry.set_missing_values()
	payment_entry.set_amounts()
	payment_entry.save(ignore_permissions=True)

def unlink_ref_doc_from_payment_entries(ref_doc):
	remove_ref_doc_link_from_jv(ref_doc.doctype, ref_doc.name)
	remove_ref_doc_link_from_pe(ref_doc.doctype, ref_doc.name)

	frappe.db.sql("""update `tabGL Entry`
		set against_voucher_type=null, against_voucher=null,
		modified=%s, modified_by=%s
		where against_voucher_type=%s and against_voucher=%s
		and voucher_no != ifnull(against_voucher, '')""",
		(now(), frappe.session.user, ref_doc.doctype, ref_doc.name))

	if ref_doc.doctype in ("Sales Invoice", "Purchase Invoice"):
		ref_doc.set("advances", [])

		frappe.db.sql("""delete from `tab{0} Advance` where parent = %s"""
			.format(ref_doc.doctype), ref_doc.name)

def remove_ref_doc_link_from_jv(ref_type, ref_no):
	linked_jv = frappe.db.sql_list("""select parent from `tabJournal Entry Account`
		where reference_type=%s and reference_name=%s and docstatus < 2""", (ref_type, ref_no))

	if linked_jv:
		frappe.db.sql("""update `tabJournal Entry Account`
			set reference_type=null, reference_name = null,
			modified=%s, modified_by=%s
			where reference_type=%s and reference_name=%s
			and docstatus < 2""", (now(), frappe.session.user, ref_type, ref_no))

		frappe.msgprint(_("Journal Entries {0} are un-linked".format("\n".join(linked_jv))))

def remove_ref_doc_link_from_pe(ref_type, ref_no):
	linked_pe = frappe.db.sql_list("""select parent from `tabPayment Entry Reference`
		where reference_doctype=%s and reference_name=%s and docstatus < 2""", (ref_type, ref_no))

	if linked_pe:
		frappe.db.sql("""update `tabPayment Entry Reference`
			set allocated_amount=0, modified=%s, modified_by=%s
			where reference_doctype=%s and reference_name=%s
			and docstatus < 2""", (now(), frappe.session.user, ref_type, ref_no))

		for pe in linked_pe:
			pe_doc = frappe.get_doc("Payment Entry", pe)
			pe_doc.set_total_allocated_amount()
			pe_doc.set_unallocated_amount()
			pe_doc.clear_unallocated_reference_document_rows()

			frappe.db.sql("""update `tabPayment Entry` set total_allocated_amount=%s,
				base_total_allocated_amount=%s, unallocated_amount=%s, modified=%s, modified_by=%s
				where name=%s""", (pe_doc.total_allocated_amount, pe_doc.base_total_allocated_amount,
					pe_doc.unallocated_amount, now(), frappe.session.user, pe))

		frappe.msgprint(_("Payment Entries {0} are un-linked".format("\n".join(linked_pe))))

@frappe.whitelist()
def get_company_default(company, fieldname):
	value = frappe.db.get_value("Company", company, fieldname)

	if not value:
		throw(_("Please set default {0} in Company {1}")
			.format(frappe.get_meta("Company").get_label(fieldname), company))

	return value

def fix_total_debit_credit():
	vouchers = frappe.db.sql("""select voucher_type, voucher_no,
		sum(debit) - sum(credit) as diff
		from `tabGL Entry`
		group by voucher_type, voucher_no
		having sum(debit) != sum(credit)""", as_dict=1)

	for d in vouchers:
		if abs(d.diff) > 0:
			dr_or_cr = d.voucher_type == "Sales Invoice" and "credit" or "debit"

			frappe.db.sql("""update `tabGL Entry` set %s = %s + %s
				where voucher_type = %s and voucher_no = %s and %s > 0 limit 1""" %
				(dr_or_cr, dr_or_cr, '%s', '%s', '%s', dr_or_cr),
				(d.diff, d.voucher_type, d.voucher_no))

def get_stock_and_account_difference(account_list=None, posting_date=None):
	from erpnext.stock.utils import get_stock_value_on
	from erpnext.stock import get_warehouse_account_map

	if not posting_date: posting_date = nowdate()

	difference = {}
	warehouse_account = get_warehouse_account_map()

	for warehouse, account_data in iteritems(warehouse_account):
		if account_data.get('account') in account_list:
			account_balance = get_balance_on(account_data.get('account'), posting_date, in_account_currency=False)
			stock_value = get_stock_value_on(warehouse, posting_date)
			if abs(flt(stock_value) - flt(account_balance)) > 0.005:
				difference.setdefault(account_data.get('account'), flt(stock_value) - flt(account_balance))

	return difference

def get_currency_precision():
	precision = cint(frappe.db.get_default("currency_precision"))
	if not precision:
		number_format = frappe.db.get_default("number_format") or "#,###.##"
		precision = get_number_format_info(number_format)[2]

	return precision

def get_stock_rbnb_difference(posting_date, company):
	stock_items = frappe.db.sql_list("""select distinct item_code
		from `tabStock Ledger Entry` where company=%s""", company)

	pr_valuation_amount = frappe.db.sql("""
		select sum(pr_item.valuation_rate * pr_item.qty * pr_item.conversion_factor)
		from `tabPurchase Receipt Item` pr_item, `tabPurchase Receipt` pr
		where pr.name = pr_item.parent and pr.docstatus=1 and pr.company=%s
		and pr.posting_date <= %s and pr_item.item_code in (%s)""" %
		('%s', '%s', ', '.join(['%s']*len(stock_items))), tuple([company, posting_date] + stock_items))[0][0]

	pi_valuation_amount = frappe.db.sql("""
		select sum(pi_item.valuation_rate * pi_item.qty * pi_item.conversion_factor)
		from `tabPurchase Invoice Item` pi_item, `tabPurchase Invoice` pi
		where pi.name = pi_item.parent and pi.docstatus=1 and pi.company=%s
		and pi.posting_date <= %s and pi_item.item_code in (%s)""" %
		('%s', '%s', ', '.join(['%s']*len(stock_items))), tuple([company, posting_date] + stock_items))[0][0]

	# Balance should be
	stock_rbnb = flt(pr_valuation_amount, 2) - flt(pi_valuation_amount, 2)

	# Balance as per system
	stock_rbnb_account = "Stock Received But Not Billed - " + frappe.db.get_value("Company", company, "abbr")
	sys_bal = get_balance_on(stock_rbnb_account, posting_date, in_account_currency=False)

	# Amount should be credited
	return flt(stock_rbnb) + flt(sys_bal)


def get_held_invoices(party_type, party):
	"""
	Returns a list of names Purchase Invoices for the given party that are on hold
	"""
	held_invoices = None

	if party_type == 'Supplier':
		held_invoices = frappe.db.sql(
			'select name from `tabPurchase Invoice` where release_date IS NOT NULL and release_date > CURDATE()',
			as_dict=1
		)
		held_invoices = [d['name'] for d in held_invoices]

	return held_invoices


def get_outstanding_invoices(party_type, party, account, condition=None):
	outstanding_invoices = []
	precision = frappe.get_precision("Sales Invoice", "outstanding_amount")

	cost_center_field = ""
	cost_center_condition = ""
	if "cost_center" in condition:
		cost_center_field = ", cost_center"
		cost_center_condition = " and payment_gl_entry.cost_center = invoice_gl_entry.cost_center"
		
	if erpnext.get_party_account_type(party_type) == 'Receivable':
		dr_or_cr = "debit_in_account_currency - credit_in_account_currency"
		payment_dr_or_cr = "payment_gl_entry.credit_in_account_currency - payment_gl_entry.debit_in_account_currency"
	else:
		dr_or_cr = "credit_in_account_currency - debit_in_account_currency"
		payment_dr_or_cr = "payment_gl_entry.debit_in_account_currency - payment_gl_entry.credit_in_account_currency"

	invoice = 'Sales Invoice' if erpnext.get_party_account_type(party_type) == 'Receivable' else 'Purchase Invoice'
	held_invoices = get_held_invoices(party_type, party)

	invoice_list = frappe.db.sql("""
		select
			voucher_no, voucher_type, posting_date, ifnull(sum({dr_or_cr}), 0) as invoice_amount,
			(
				select ifnull(sum({payment_dr_or_cr}), 0)
				from `tabGL Entry` payment_gl_entry
				where payment_gl_entry.against_voucher_type = invoice_gl_entry.voucher_type
					and if(invoice_gl_entry.voucher_type='Journal Entry',
						payment_gl_entry.against_voucher = invoice_gl_entry.voucher_no,
						payment_gl_entry.against_voucher = invoice_gl_entry.against_voucher)
					and payment_gl_entry.party_type = invoice_gl_entry.party_type
					and payment_gl_entry.party = invoice_gl_entry.party
					and payment_gl_entry.account = invoice_gl_entry.account
					and {payment_dr_or_cr} > 0
					{cost_center_condition}
			) as payment_amount {cost_center_field}
		from
			`tabGL Entry` invoice_gl_entry
		where
			party_type = %(party_type)s and party = %(party)s
			and account = %(account)s and {dr_or_cr} > 0
			{condition}
			and ((voucher_type = 'Journal Entry'
					and (against_voucher = '' or against_voucher is null))
				or (voucher_type not in ('Journal Entry', 'Payment Entry')))
		group by voucher_type, voucher_no {cost_center_field}
		having (invoice_amount - payment_amount) > 0.005
		order by posting_date, name""".format(
			dr_or_cr=dr_or_cr,
			invoice = invoice,
			payment_dr_or_cr=payment_dr_or_cr,
			condition=condition or "",
			cost_center_field=cost_center_field,
			cost_center_condition=cost_center_condition
		), {
			"party_type": party_type,
			"party": party,
			"account": account,
		}, as_dict=True)

	for d in invoice_list:
		if not d.voucher_type == "Purchase Invoice" or d.voucher_no not in held_invoices:
			due_date = frappe.db.get_value(
				d.voucher_type, d.voucher_no, "posting_date" if party_type == "Employee" else "due_date")

			outstanding_invoices.append(
				frappe._dict({
					'voucher_no': d.voucher_no,
					'voucher_type': d.voucher_type,
					'posting_date': d.posting_date,
					'invoice_amount': flt(d.invoice_amount),
					'payment_amount': flt(d.payment_amount),
					'outstanding_amount': flt(d.invoice_amount - d.payment_amount, precision),
					'due_date': due_date
				})
			)

	outstanding_invoices = sorted(outstanding_invoices, key=lambda k: k['due_date'] or getdate(nowdate()))

	return outstanding_invoices


def get_account_name(account_type=None, root_type=None, is_group=None, account_currency=None, company=None):
	"""return account based on matching conditions"""
	return frappe.db.get_value("Account", {
		"account_type": account_type or '',
		"root_type": root_type or '',
		"is_group": is_group or 0,
		"account_currency": account_currency or frappe.defaults.get_defaults().currency,
		"company": company or frappe.defaults.get_defaults().company
	}, "name")

@frappe.whitelist()
def get_companies():
	"""get a list of companies based on permission"""
	return [d.name for d in frappe.get_list("Company", fields=["name"],
		order_by="name")]

@frappe.whitelist()
def get_children(doctype, parent, company, is_root=False):
	from erpnext.accounts.report.financial_statements import sort_accounts

	parent_fieldname = 'parent_' + doctype.lower().replace(' ', '_')
	fields = [
		'name as value',
		'is_group as expandable'
	]
	filters = [['docstatus', '<', 2]]

	filters.append(['ifnull(`{0}`,"")'.format(parent_fieldname), '=', '' if is_root else parent])

	if is_root:
		fields += ['root_type', 'report_type', 'account_currency'] if doctype == 'Account' else []
		filters.append(['company', '=', company])

	else:
		fields += ['account_currency'] if doctype == 'Account' else []
		fields += [parent_fieldname + ' as parent']

	acc = frappe.get_list(doctype, fields=fields, filters=filters)

	if doctype == 'Account':
		sort_accounts(acc, is_root, key="value")
		company_currency = frappe.db.get_value("Company", company, "default_currency")
		for each in acc:
			each["company_currency"] = company_currency
			each["balance"] = flt(get_balance_on(each.get("value"), in_account_currency=False))

			if each.account_currency != company_currency:
				each["balance_in_account_currency"] = flt(get_balance_on(each.get("value")))

	return acc

def create_payment_gateway_account(gateway):
	from erpnext.setup.setup_wizard.operations.company_setup import create_bank_account

	company = frappe.db.get_value("Global Defaults", None, "default_company")
	if not company:
		return

	# NOTE: we translate Payment Gateway account name because that is going to be used by the end user
	bank_account = frappe.db.get_value("Account", {"account_name": _(gateway), "company": company},
		["name", 'account_currency'], as_dict=1)

	if not bank_account:
		# check for untranslated one
		bank_account = frappe.db.get_value("Account", {"account_name": gateway, "company": company},
			["name", 'account_currency'], as_dict=1)

	if not bank_account:
		# try creating one
		bank_account = create_bank_account({"company_name": company, "bank_account": _(gateway)})

	if not bank_account:
		frappe.msgprint(_("Payment Gateway Account not created, please create one manually."))
		return

	# if payment gateway account exists, return
	if frappe.db.exists("Payment Gateway Account",
		{"payment_gateway": gateway, "currency": bank_account.account_currency}):
		return

	try:
		frappe.get_doc({
			"doctype": "Payment Gateway Account",
			"is_default": 1,
			"payment_gateway": gateway,
			"payment_account": bank_account.name,
			"currency": bank_account.account_currency
		}).insert(ignore_permissions=True)

	except frappe.DuplicateEntryError:
		# already exists, due to a reinstall?
		pass

@frappe.whitelist()
def update_number_field(doctype_name, name, field_name, field_value, company):
	'''
		doctype_name = Name of the DocType
		name = Docname being referred
		field_name = Name of the field thats holding the 'number' attribute
		field_value = Numeric value entered in field_name

		Stores the number entered in the dialog to the DocType's field.

		Renames the document by adding the number as a prefix to the current name and updates
		all transaction where it was present.
	'''
	doc_title = frappe.db.get_value(doctype_name, name, frappe.scrub(doctype_name)+"_name")

	validate_field_number(doctype_name, name, field_value, company, field_name)

	frappe.db.set_value(doctype_name, name, field_name, field_value)

	if doc_title[0].isdigit():
		separator = " - " if " - " in doc_title else " "
		doc_title = doc_title.split(separator, 1)[1]

	frappe.db.set_value(doctype_name, name, frappe.scrub(doctype_name)+"_name", doc_title)

	new_name = get_doc_name_autoname(field_value, doc_title, name, company)

	if name != new_name:
		frappe.rename_doc(doctype_name, name, new_name)
		return new_name

def validate_field_number(doctype_name, name, field_value, company, field_name):
	''' Validate if the number entered isn't already assigned to some other document. '''
	if field_value:
		if company:
			doctype_with_same_number = frappe.db.get_value(doctype_name,
				{field_name: field_value, "company": company, "name": ["!=", name]})
		else:
			doctype_with_same_number = frappe.db.get_value(doctype_name,
				{field_name: field_value, "name": ["!=", name]})
		if doctype_with_same_number:
			frappe.throw(_("{0} Number {1} already used in account {2}")
				.format(doctype_name, field_value, doctype_with_same_number))

def get_doc_name_autoname(field_value, doc_title, name, company):
	''' append title with prefix as number and suffix as company's abbreviation separated by '-' '''
	if name:
		name_split=name.split("-")
		parts = [doc_title.strip(), name_split[len(name_split)-1].strip()]
	else:
		abbr = frappe.db.get_value("Company", company, ["abbr"], as_dict=True)
		parts = [doc_title.strip(), abbr.abbr]
	if cstr(field_value).strip():
		parts.insert(0, cstr(field_value).strip())
	return ' - '.join(parts)

<<<<<<< HEAD
def get_allow_cost_center_in_entry_of_bs_account():
	def generator():
		return cint(frappe.db.get_value('Accounts Settings', None, 'allow_cost_center_in_entry_of_bs_account'))
	return frappe.local_cache("get_allow_cost_center_in_entry_of_bs_account", (), generator, regenerate_if_none=True)

=======
@frappe.whitelist()
def get_coa(doctype, parent, is_root, chart=None):
	from erpnext.accounts.doctype.account.chart_of_accounts.chart_of_accounts import build_tree_from_json

	# add chart to flags to retrieve when called from expand all function
	chart = chart if chart else frappe.flags.chart
	frappe.flags.chart = chart

	parent = None if parent==_('All Accounts') else parent
	accounts = build_tree_from_json(chart) # returns alist of dict in a tree render-able form

	# filter out to show data for the selected node only
	accounts = [d for d in accounts if d['parent_account']==parent]

	return accounts
>>>>>>> b66bde32
<|MERGE_RESOLUTION|>--- conflicted
+++ resolved
@@ -620,12 +620,6 @@
 	outstanding_invoices = []
 	precision = frappe.get_precision("Sales Invoice", "outstanding_amount")
 
-	cost_center_field = ""
-	cost_center_condition = ""
-	if "cost_center" in condition:
-		cost_center_field = ", cost_center"
-		cost_center_condition = " and payment_gl_entry.cost_center = invoice_gl_entry.cost_center"
-		
 	if erpnext.get_party_account_type(party_type) == 'Receivable':
 		dr_or_cr = "debit_in_account_currency - credit_in_account_currency"
 		payment_dr_or_cr = "payment_gl_entry.credit_in_account_currency - payment_gl_entry.debit_in_account_currency"
@@ -650,8 +644,7 @@
 					and payment_gl_entry.party = invoice_gl_entry.party
 					and payment_gl_entry.account = invoice_gl_entry.account
 					and {payment_dr_or_cr} > 0
-					{cost_center_condition}
-			) as payment_amount {cost_center_field}
+			) as payment_amount
 		from
 			`tabGL Entry` invoice_gl_entry
 		where
@@ -661,15 +654,13 @@
 			and ((voucher_type = 'Journal Entry'
 					and (against_voucher = '' or against_voucher is null))
 				or (voucher_type not in ('Journal Entry', 'Payment Entry')))
-		group by voucher_type, voucher_no {cost_center_field}
+		group by voucher_type, voucher_no
 		having (invoice_amount - payment_amount) > 0.005
 		order by posting_date, name""".format(
 			dr_or_cr=dr_or_cr,
 			invoice = invoice,
 			payment_dr_or_cr=payment_dr_or_cr,
-			condition=condition or "",
-			cost_center_field=cost_center_field,
-			cost_center_condition=cost_center_condition
+			condition=condition or ""
 		), {
 			"party_type": party_type,
 			"party": party,
@@ -847,26 +838,24 @@
 		parts.insert(0, cstr(field_value).strip())
 	return ' - '.join(parts)
 
-<<<<<<< HEAD
+@frappe.whitelist()
+def get_coa(doctype, parent, is_root, chart=None):
+	from erpnext.accounts.doctype.account.chart_of_accounts.chart_of_accounts import build_tree_from_json
+
+	# add chart to flags to retrieve when called from expand all function
+	chart = chart if chart else frappe.flags.chart
+	frappe.flags.chart = chart
+
+	parent = None if parent==_('All Accounts') else parent
+	accounts = build_tree_from_json(chart) # returns alist of dict in a tree render-able form
+
+	# filter out to show data for the selected node only
+	accounts = [d for d in accounts if d['parent_account']==parent]
+
+	return accounts
+
 def get_allow_cost_center_in_entry_of_bs_account():
 	def generator():
 		return cint(frappe.db.get_value('Accounts Settings', None, 'allow_cost_center_in_entry_of_bs_account'))
 	return frappe.local_cache("get_allow_cost_center_in_entry_of_bs_account", (), generator, regenerate_if_none=True)
 
-=======
-@frappe.whitelist()
-def get_coa(doctype, parent, is_root, chart=None):
-	from erpnext.accounts.doctype.account.chart_of_accounts.chart_of_accounts import build_tree_from_json
-
-	# add chart to flags to retrieve when called from expand all function
-	chart = chart if chart else frappe.flags.chart
-	frappe.flags.chart = chart
-
-	parent = None if parent==_('All Accounts') else parent
-	accounts = build_tree_from_json(chart) # returns alist of dict in a tree render-able form
-
-	# filter out to show data for the selected node only
-	accounts = [d for d in accounts if d['parent_account']==parent]
-
-	return accounts
->>>>>>> b66bde32
