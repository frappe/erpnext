--- conflicted
+++ resolved
@@ -185,11 +185,7 @@
 					raise_exception=StockValueAndAccountBalanceOutOfSync,
 					title=_('Values Out Of Sync'),
 					primary_action={
-<<<<<<< HEAD
-						'label': 'Make Journal Entry',
-=======
 						'label': _('Make Journal Entry'),
->>>>>>> d6402f32
 						'client_action': 'erpnext.route_to_adjustment_jv',
 						'args': journal_entry_args
 					})
