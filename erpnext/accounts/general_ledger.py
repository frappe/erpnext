# Copyright (c) 2015, Frappe Technologies Pvt. Ltd. and Contributors
# License: GNU General Public License v3. See license.txt

from __future__ import unicode_literals
import frappe, erpnext
from frappe.utils import flt, cstr, cint, comma_and, today, getdate, formatdate, now
from frappe import _
from erpnext.accounts.utils import get_stock_and_account_balance
from frappe.model.meta import get_field_precision
from erpnext.accounts.doctype.budget.budget import validate_expense_against_budget
from erpnext.accounts.doctype.accounting_dimension.accounting_dimension import get_accounting_dimensions


class ClosedAccountingPeriod(frappe.ValidationError): pass
class StockAccountInvalidTransaction(frappe.ValidationError): pass
class StockValueAndAccountBalanceOutOfSync(frappe.ValidationError): pass

def make_gl_entries(gl_map, cancel=False, adv_adj=False, merge_entries=True, update_outstanding='Yes'):
	if gl_map:
		if not cancel:
			validate_accounting_period(gl_map)
			gl_map = process_gl_map(gl_map, merge_entries)
			if gl_map and len(gl_map) > 1:
				save_entries(gl_map, adv_adj, update_outstanding)
			else:
				frappe.throw(_("Incorrect number of General Ledger Entries found. You might have selected a wrong Account in the transaction."))
		else:
			make_reverse_gl_entries(gl_map, adv_adj=adv_adj, update_outstanding=update_outstanding)

def validate_accounting_period(gl_map):
	accounting_periods = frappe.db.sql(""" SELECT
			ap.name as name
		FROM
			`tabAccounting Period` ap, `tabClosed Document` cd
		WHERE
			ap.name = cd.parent
			AND ap.company = %(company)s
			AND cd.closed = 1
			AND cd.document_type = %(voucher_type)s
			AND %(date)s between ap.start_date and ap.end_date
			""", {
				'date': gl_map[0].posting_date,
				'company': gl_map[0].company,
				'voucher_type': gl_map[0].voucher_type
			}, as_dict=1)

	if accounting_periods:
		frappe.throw(_("You cannot create or cancel any accounting entries with in the closed Accounting Period {0}")
			.format(frappe.bold(accounting_periods[0].name)), ClosedAccountingPeriod)

def process_gl_map(gl_map, merge_entries=True):
	if merge_entries:
		gl_map = merge_similar_entries(gl_map)
	for entry in gl_map:
		# toggle debit, credit if negative entry
		if flt(entry.debit) < 0:
			entry.credit = flt(entry.credit) - flt(entry.debit)
			entry.debit = 0.0

		if flt(entry.debit_in_account_currency) < 0:
			entry.credit_in_account_currency = \
				flt(entry.credit_in_account_currency) - flt(entry.debit_in_account_currency)
			entry.debit_in_account_currency = 0.0

		if flt(entry.credit) < 0:
			entry.debit = flt(entry.debit) - flt(entry.credit)
			entry.credit = 0.0

		if flt(entry.credit_in_account_currency) < 0:
			entry.debit_in_account_currency = \
				flt(entry.debit_in_account_currency) - flt(entry.credit_in_account_currency)
			entry.credit_in_account_currency = 0.0

	return gl_map

def merge_similar_entries(gl_map):
	merged_gl_map = []
	accounting_dimensions = get_accounting_dimensions()
	for entry in gl_map:
		# if there is already an entry in this account then just add it
		# to that entry
		same_head = check_if_in_list(entry, merged_gl_map, accounting_dimensions)
		if same_head:
			same_head.debit	= flt(same_head.debit) + flt(entry.debit)
			same_head.debit_in_account_currency	= \
				flt(same_head.debit_in_account_currency) + flt(entry.debit_in_account_currency)
			same_head.credit = flt(same_head.credit) + flt(entry.credit)
			same_head.credit_in_account_currency = \
				flt(same_head.credit_in_account_currency) + flt(entry.credit_in_account_currency)
		else:
			merged_gl_map.append(entry)

	company = gl_map[0].company if gl_map else erpnext.get_default_company()
	company_currency = erpnext.get_company_currency(company)
	precision = get_field_precision(frappe.get_meta("GL Entry").get_field("debit"), company_currency)

	# filter zero debit and credit entries
	merged_gl_map = filter(lambda x: flt(x.debit, precision)!=0 or flt(x.credit, precision)!=0, merged_gl_map)
	merged_gl_map = list(merged_gl_map)

	return merged_gl_map

def check_if_in_list(gle, gl_map, dimensions=None):
	account_head_fieldnames = ['party_type', 'party', 'against_voucher', 'against_voucher_type',
		'cost_center', 'project']

	if dimensions:
		account_head_fieldnames = account_head_fieldnames + dimensions

	for e in gl_map:
		same_head = True
		if e.account != gle.account:
			same_head = False

		for fieldname in account_head_fieldnames:
			if cstr(e.get(fieldname)) != cstr(gle.get(fieldname)):
				same_head = False

		if same_head:
			return e

def save_entries(gl_map, adv_adj, update_outstanding):
	validate_cwip_accounts(gl_map)

	round_off_debit_credit(gl_map)

	if gl_map:
		check_freezing_date(gl_map[0]["posting_date"], adv_adj)

	for entry in gl_map:
		make_entry(entry, adv_adj, update_outstanding)

		# check against budget
		validate_expense_against_budget(entry)

	validate_account_for_perpetual_inventory(gl_map)


def make_entry(args, adv_adj, update_outstanding):
	gle = frappe.new_doc("GL Entry")
	gle.update(args)
	gle.flags.ignore_permissions = 1
	gle.insert()
	gle.run_method("on_update_with_args", adv_adj, update_outstanding)
	gle.submit()

	# check against budget
	validate_expense_against_budget(args)

def validate_account_for_perpetual_inventory(gl_map):
	if cint(erpnext.is_perpetual_inventory_enabled(gl_map[0].company)):
		account_list = [gl_entries.account for gl_entries in gl_map]

		aii_accounts = [d.name for d in frappe.get_all("Account",
			filters={'account_type': 'Stock', 'is_group': 0, 'company': gl_map[0].company})]

		for account in account_list:
			if account not in aii_accounts:
				continue

			# Always use current date to get stock and account balance as there can future entries for
			# other items
			account_bal, stock_bal, warehouse_list = get_stock_and_account_balance(account,
				getdate(), gl_map[0].company)

			if gl_map[0].voucher_type=="Journal Entry":
				# In case of Journal Entry, there are no corresponding SL entries,
				# hence deducting currency amount
				account_bal -= flt(gl_map[0].debit) - flt(gl_map[0].credit)
				if account_bal == stock_bal:
					frappe.throw(_("Account: {0} can only be updated via Stock Transactions")
						.format(account), StockAccountInvalidTransaction)

<<<<<<< HEAD
			elif account_bal != stock_bal:
=======
			elif abs(account_bal - stock_bal) > 0.1:
>>>>>>> ba1cca6b
				precision = get_field_precision(frappe.get_meta("GL Entry").get_field("debit"),
					currency=frappe.get_cached_value('Company',  gl_map[0].company,  "default_currency"))

				diff = flt(stock_bal - account_bal, precision)
				error_reason = _("Stock Value ({0}) and Account Balance ({1}) are out of sync for account {2} and it's linked warehouses.").format(
					stock_bal, account_bal, frappe.bold(account))
				error_resolution = _("Please create adjustment Journal Entry for amount {0} ").format(frappe.bold(diff))
				stock_adjustment_account = frappe.db.get_value("Company",gl_map[0].company,"stock_adjustment_account")

				db_or_cr_warehouse_account =('credit_in_account_currency' if diff < 0 else 'debit_in_account_currency')
				db_or_cr_stock_adjustment_account = ('debit_in_account_currency' if diff < 0 else 'credit_in_account_currency')

				journal_entry_args = {
				'accounts':[
					{'account': account, db_or_cr_warehouse_account : abs(diff)},
					{'account': stock_adjustment_account, db_or_cr_stock_adjustment_account : abs(diff) }]
				}

				frappe.msgprint(msg="""{0}<br></br>{1}<br></br>""".format(error_reason, error_resolution),
					raise_exception=StockValueAndAccountBalanceOutOfSync,
					title=_('Values Out Of Sync'),
					primary_action={
						'label': _('Make Journal Entry'),
						'client_action': 'erpnext.route_to_adjustment_jv',
						'args': journal_entry_args
					})

def validate_cwip_accounts(gl_map):
	cwip_enabled = any([cint(ac.enable_cwip_accounting) for ac in frappe.db.get_all("Asset Category","enable_cwip_accounting")])

	if cwip_enabled and gl_map[0].voucher_type == "Journal Entry":
			cwip_accounts = [d[0] for d in frappe.db.sql("""select name from tabAccount
				where account_type = 'Capital Work in Progress' and is_group=0""")]

			for entry in gl_map:
				if entry.account in cwip_accounts:
					frappe.throw(
						_("Account: <b>{0}</b> is capital Work in progress and can not be updated by Journal Entry").format(entry.account))

def round_off_debit_credit(gl_map):
	precision = get_field_precision(frappe.get_meta("GL Entry").get_field("debit"),
		currency=frappe.get_cached_value('Company',  gl_map[0].company,  "default_currency"))

	debit_credit_diff = 0.0
	for entry in gl_map:
		entry.debit = flt(entry.debit, precision)
		entry.credit = flt(entry.credit, precision)
		debit_credit_diff += entry.debit - entry.credit

	debit_credit_diff = flt(debit_credit_diff, precision)

	if gl_map[0]["voucher_type"] in ("Journal Entry", "Payment Entry"):
		allowance = 5.0 / (10**precision)
	else:
		allowance = .5

	if abs(debit_credit_diff) >= allowance:
		frappe.throw(_("Debit and Credit not equal for {0} #{1}. Difference is {2}.")
			.format(gl_map[0].voucher_type, gl_map[0].voucher_no, debit_credit_diff))

	elif abs(debit_credit_diff) >= (1.0 / (10**precision)):
		make_round_off_gle(gl_map, debit_credit_diff, precision)

def make_round_off_gle(gl_map, debit_credit_diff, precision):
	round_off_account, round_off_cost_center = get_round_off_account_and_cost_center(gl_map[0].company)
	round_off_account_exists = False
	round_off_gle = frappe._dict()
	for d in gl_map:
		if d.account == round_off_account:
			round_off_gle = d
			if d.debit_in_account_currency:
				debit_credit_diff -= flt(d.debit_in_account_currency)
			else:
				debit_credit_diff += flt(d.credit_in_account_currency)
			round_off_account_exists = True

	if round_off_account_exists and abs(debit_credit_diff) <= (1.0 / (10**precision)):
		gl_map.remove(round_off_gle)
		return

	if not round_off_gle:
		for k in ["voucher_type", "voucher_no", "company",
			"posting_date", "remarks", "is_opening"]:
				round_off_gle[k] = gl_map[0][k]

	round_off_gle.update({
		"account": round_off_account,
		"debit_in_account_currency": abs(debit_credit_diff) if debit_credit_diff < 0 else 0,
		"credit_in_account_currency": debit_credit_diff if debit_credit_diff > 0 else 0,
		"debit": abs(debit_credit_diff) if debit_credit_diff < 0 else 0,
		"credit": debit_credit_diff if debit_credit_diff > 0 else 0,
		"cost_center": round_off_cost_center,
		"party_type": None,
		"party": None,
		"against_voucher_type": None,
		"against_voucher": None
	})

	if not round_off_account_exists:
		gl_map.append(round_off_gle)

def get_round_off_account_and_cost_center(company):
	round_off_account, round_off_cost_center = frappe.get_cached_value('Company',  company,
		["round_off_account", "round_off_cost_center"]) or [None, None]
	if not round_off_account:
		frappe.throw(_("Please mention Round Off Account in Company"))

	if not round_off_cost_center:
		frappe.throw(_("Please mention Round Off Cost Center in Company"))

	return round_off_account, round_off_cost_center

def make_reverse_gl_entries(gl_entries=None, voucher_type=None, voucher_no=None,
	adv_adj=False, update_outstanding="Yes"):
	"""
		Get original gl entries of the voucher
		and make reverse gl entries by swapping debit and credit
	"""

	if not gl_entries:
		gl_entries = frappe.get_all("GL Entry",
			fields = ["*"],
			filters = {
				"voucher_type": voucher_type,
				"voucher_no": voucher_no,
				"is_cancelled": 0
			})

	if gl_entries:
		validate_accounting_period(gl_entries)
		check_freezing_date(gl_entries[0]["posting_date"], adv_adj)
		set_as_cancel(gl_entries[0]['voucher_type'], gl_entries[0]['voucher_no'])

		for entry in gl_entries:
			entry['name'] = None
			debit = entry.get('debit', 0)
			credit = entry.get('credit', 0)

			debit_in_account_currency = entry.get('debit_in_account_currency', 0)
			credit_in_account_currency = entry.get('credit_in_account_currency', 0)

			entry['debit'] = credit
			entry['credit'] = debit
			entry['debit_in_account_currency'] = credit_in_account_currency
			entry['credit_in_account_currency'] = debit_in_account_currency

			entry['remarks'] = "On cancellation of " + entry['voucher_no']
			entry['is_cancelled'] = 1

			if entry['debit'] or entry['credit']:
				make_entry(entry, adv_adj, "Yes")


def check_freezing_date(posting_date, adv_adj=False):
	"""
		Nobody can do GL Entries where posting date is before freezing date
		except authorized person
	"""
	if not adv_adj:
		acc_frozen_upto = frappe.db.get_value('Accounts Settings', None, 'acc_frozen_upto')
		if acc_frozen_upto:
			frozen_accounts_modifier = frappe.db.get_value( 'Accounts Settings', None,'frozen_accounts_modifier')
			if getdate(posting_date) <= getdate(acc_frozen_upto) \
					and not frozen_accounts_modifier in frappe.get_roles():
				frappe.throw(_("You are not authorized to add or update entries before {0}").format(formatdate(acc_frozen_upto)))

def set_as_cancel(voucher_type, voucher_no):
	"""
		Set is_cancelled=1 in all original gl entries for the voucher
	"""
	frappe.db.sql("""UPDATE `tabGL Entry` SET is_cancelled = 1,
		modified=%s, modified_by=%s
		where voucher_type=%s and voucher_no=%s and is_cancelled = 0""",
		(now(), frappe.session.user, voucher_type, voucher_no))<|MERGE_RESOLUTION|>--- conflicted
+++ resolved
@@ -171,11 +171,7 @@
 					frappe.throw(_("Account: {0} can only be updated via Stock Transactions")
 						.format(account), StockAccountInvalidTransaction)
 
-<<<<<<< HEAD
-			elif account_bal != stock_bal:
-=======
 			elif abs(account_bal - stock_bal) > 0.1:
->>>>>>> ba1cca6b
 				precision = get_field_precision(frappe.get_meta("GL Entry").get_field("debit"),
 					currency=frappe.get_cached_value('Company',  gl_map[0].company,  "default_currency"))
 
