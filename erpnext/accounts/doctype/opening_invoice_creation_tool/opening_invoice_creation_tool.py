--- conflicted
+++ resolved
@@ -73,11 +73,7 @@
 			if not row.temporary_opening_account:
 				row.temporary_opening_account = get_temporary_opening_account(self.company)
 			row.party_type = "Customer" if self.invoice_type == "Sales" else "Supplier"
-<<<<<<< HEAD
-			
-=======
 
->>>>>>> 4ae3fb7a
 			# Allow to create invoice even if no party present in customer or supplier.
 			if not frappe.db.exists(row.party_type, row.party):
 				if self.create_missing_party:
@@ -128,11 +124,7 @@
 			party_doc.supplier_group = supplier_group
 
 		party_doc.flags.ignore_mandatory = True
-<<<<<<< HEAD
-		party_doc.save(ignore_permissions=True)		
-=======
 		party_doc.save(ignore_permissions=True)
->>>>>>> 4ae3fb7a
 
 	def get_invoice_dict(self, row=None):
 		def get_item_dict():
