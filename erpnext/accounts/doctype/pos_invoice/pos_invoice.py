# -*- coding: utf-8 -*-
# Copyright (c) 2015, Frappe Technologies Pvt. Ltd. and Contributors and contributors
# For license information, please see license.txt

from __future__ import unicode_literals
import frappe
from frappe import _
from frappe.model.document import Document
from erpnext.accounts.utils import get_account_currency
from erpnext.accounts.party import get_party_account, get_due_date
from frappe.utils import cint, flt, getdate, nowdate, get_link_to_form
from erpnext.accounts.doctype.payment_request.payment_request import make_payment_request
from erpnext.accounts.doctype.loyalty_program.loyalty_program import validate_loyalty_points
from erpnext.stock.doctype.serial_no.serial_no import get_pos_reserved_serial_nos, get_serial_nos
from erpnext.accounts.doctype.sales_invoice.sales_invoice import SalesInvoice, get_bank_cash_account, set_mode_of_payments

from six import iteritems

class POSInvoice(SalesInvoice):
	def __init__(self, *args, **kwargs):
		super(POSInvoice, self).__init__(*args, **kwargs)

	def validate(self):
		if not cint(self.is_pos):
			frappe.throw(_("POS Invoice should have {} field checked.").format(frappe.bold("Include Payment")))

		# run on validate method of selling controller
		super(SalesInvoice, self).validate()
		self.validate_auto_set_posting_time()
		self.validate_mode_of_payment()
		self.validate_uom_is_integer("stock_uom", "stock_qty")
		self.validate_uom_is_integer("uom", "qty")
		self.validate_debit_to_acc()
		self.validate_write_off_account()
		self.validate_change_amount()
		self.validate_change_account()
		self.validate_item_cost_centers()
		self.validate_serialised_or_batched_item()
		self.validate_stock_availablility()
		self.validate_return_items_qty()
		self.validate_non_stock_items()
		self.set_status()
		self.set_account_for_mode_of_payment()
		self.validate_pos()
		self.validate_payment_amount()
		self.validate_loyalty_transaction()

	def on_submit(self):
		# create the loyalty point ledger entry if the customer is enrolled in any loyalty program
		if self.loyalty_program:
			self.make_loyalty_point_entry()
		elif self.is_return and self.return_against and self.loyalty_program:
			against_psi_doc = frappe.get_doc("POS Invoice", self.return_against)
			against_psi_doc.delete_loyalty_point_entry()
			against_psi_doc.make_loyalty_point_entry()
		if self.redeem_loyalty_points and self.loyalty_points:
			self.apply_loyalty_points()
		self.check_phone_payments()
		self.set_status(update=True)

	def before_cancel(self):
		if self.consolidated_invoice and frappe.db.get_value('Sales Invoice', self.consolidated_invoice, 'docstatus') == 1:
			pos_closing_entry = frappe.get_all(
				"POS Invoice Reference",
				ignore_permissions=True,
				filters={ 'pos_invoice': self.name },
				pluck="parent",
				limit=1
			)
			frappe.throw(
				_('You need to cancel POS Closing Entry {} to be able to cancel this document.').format(
					get_link_to_form("POS Closing Entry", pos_closing_entry[0])
				),
				title=_('Not Allowed')
			)

	def on_cancel(self):
		# run on cancel method of selling controller
		super(SalesInvoice, self).on_cancel()
		if self.loyalty_program:
			self.delete_loyalty_point_entry()
		elif self.is_return and self.return_against and self.loyalty_program:
			against_psi_doc = frappe.get_doc("POS Invoice", self.return_against)
			against_psi_doc.delete_loyalty_point_entry()
			against_psi_doc.make_loyalty_point_entry()

	def check_phone_payments(self):
		for pay in self.payments:
			if pay.type == "Phone" and pay.amount >= 0:
				paid_amt = frappe.db.get_value("Payment Request",
					filters=dict(
						reference_doctype="POS Invoice", reference_name=self.name,
						mode_of_payment=pay.mode_of_payment, status="Paid"),
					fieldname="grand_total")

				if paid_amt and pay.amount != paid_amt:
					return frappe.throw(_("Payment related to {0} is not completed").format(pay.mode_of_payment))

	def validate_stock_availablility(self):
		if self.is_return:
			return

		allow_negative_stock = frappe.db.get_value('Stock Settings', None, 'allow_negative_stock')
		error_msg = []
		for d in self.get('items'):
			msg = ""
			if d.serial_no:
				filters = { "item_code": d.item_code, "warehouse": d.warehouse }
				if d.batch_no:
					filters["batch_no"] = d.batch_no
				reserved_serial_nos = get_pos_reserved_serial_nos(filters)
				serial_nos = get_serial_nos(d.serial_no)
				invalid_serial_nos = [s for s in serial_nos if s in reserved_serial_nos]

				bold_invalid_serial_nos = frappe.bold(', '.join(invalid_serial_nos))
				if len(invalid_serial_nos) == 1:
					msg = (_("Row #{}: Serial No. {} has already been transacted into another POS Invoice. Please select valid serial no.")
								.format(d.idx, bold_invalid_serial_nos))
				elif invalid_serial_nos:
					msg = (_("Row #{}: Serial Nos. {} has already been transacted into another POS Invoice. Please select valid serial no.")
								.format(d.idx, bold_invalid_serial_nos))

			else:
				if allow_negative_stock:
					return

				available_stock = get_stock_availability(d.item_code, d.warehouse)
				item_code, warehouse, qty = frappe.bold(d.item_code), frappe.bold(d.warehouse), frappe.bold(d.qty)
				if flt(available_stock) <= 0:
					msg = (_('Row #{}: Item Code: {} is not available under warehouse {}.').format(d.idx, item_code, warehouse))
				elif flt(available_stock) < flt(d.qty):
					msg = (_('Row #{}: Stock quantity not enough for Item Code: {} under warehouse {}. Available quantity {}.')
								.format(d.idx, item_code, warehouse, qty))
			if msg:
				error_msg.append(msg)

		if error_msg:
			frappe.throw(error_msg, title=_("Item Unavailable"), as_list=True)

	def validate_serialised_or_batched_item(self):
		error_msg = []
		for d in self.get("items"):
			serialized = d.get("has_serial_no")
			batched = d.get("has_batch_no")
			no_serial_selected = not d.get("serial_no")
			no_batch_selected = not d.get("batch_no")

			msg = ""
			item_code = frappe.bold(d.item_code)
			serial_nos = get_serial_nos(d.serial_no)
			if serialized and batched and (no_batch_selected or no_serial_selected):
				msg = (_('Row #{}: Please select a serial no and batch against item: {} or remove it to complete transaction.')
							.format(d.idx, item_code))
			elif serialized and no_serial_selected:
				msg = (_('Row #{}: No serial number selected against item: {}. Please select one or remove it to complete transaction.')
							.format(d.idx, item_code))
			elif batched and no_batch_selected:
				msg = (_('Row #{}: No batch selected against item: {}. Please select a batch or remove it to complete transaction.')
							.format(d.idx, item_code))
			elif serialized and not no_serial_selected and len(serial_nos) != d.qty:
				msg = (_("Row #{}: You must select {} serial numbers for item {}.").format(d.idx, frappe.bold(cint(d.qty)), item_code))

			if msg:
				error_msg.append(msg)

		if error_msg:
			frappe.throw(error_msg, title=_("Invalid Item"), as_list=True)

	def validate_return_items_qty(self):
		if not self.get("is_return"): return

		for d in self.get("items"):
			if d.get("qty") > 0:
				frappe.throw(
					_("Row #{}: You cannot add postive quantities in a return invoice. Please remove item {} to complete the return.")
					.format(d.idx, frappe.bold(d.item_code)), title=_("Invalid Item")
				)
			if d.get("serial_no"):
				serial_nos = get_serial_nos(d.serial_no)
				for sr in serial_nos:
					serial_no_exists = frappe.db.sql("""
						SELECT name
						FROM `tabPOS Invoice Item`
						WHERE
							parent = %s
							and (serial_no = %s
								or serial_no like %s
								or serial_no like %s
								or serial_no like %s
							)
					""", (self.return_against, sr, sr+'\n%', '%\n'+sr, '%\n'+sr+'\n%'))

					if not serial_no_exists:
						bold_return_against = frappe.bold(self.return_against)
						bold_serial_no = frappe.bold(sr)
						frappe.throw(
							_("Row #{}: Serial No {} cannot be returned since it was not transacted in original invoice {}")
							.format(d.idx, bold_serial_no, bold_return_against)
						)

	def validate_non_stock_items(self):
		for d in self.get("items"):
			is_stock_item = frappe.get_cached_value("Item", d.get("item_code"), "is_stock_item")
			if not is_stock_item:
				frappe.throw(_("Row #{}: Item {} is a non stock item. You can only include stock items in a POS Invoice. ").format(
					d.idx, frappe.bold(d.item_code)
				), title=_("Invalid Item"))

	def validate_mode_of_payment(self):
		if len(self.payments) == 0:
			frappe.throw(_("At least one mode of payment is required for POS invoice."))

	def validate_change_account(self):
		if self.change_amount and self.account_for_change_amount and \
			frappe.db.get_value("Account", self.account_for_change_amount, "company") != self.company:
			frappe.throw(_("The selected change account {} doesn't belongs to Company {}.").format(self.account_for_change_amount, self.company))

	def validate_change_amount(self):
		grand_total = flt(self.rounded_total) or flt(self.grand_total)
		base_grand_total = flt(self.base_rounded_total) or flt(self.base_grand_total)
		if not flt(self.change_amount) and grand_total < flt(self.paid_amount):
			self.change_amount = flt(self.paid_amount - grand_total + flt(self.write_off_amount))
			self.base_change_amount = flt(self.base_paid_amount) - base_grand_total + flt(self.base_write_off_amount)

		if flt(self.change_amount) and not self.account_for_change_amount:
			frappe.msgprint(_("Please enter Account for Change Amount"), raise_exception=1)

	def validate_payment_amount(self):
		total_amount_in_payments = 0
		for entry in self.payments:
			total_amount_in_payments += entry.amount
			if not self.is_return and entry.amount < 0:
				frappe.throw(_("Row #{0} (Payment Table): Amount must be positive").format(entry.idx))
			if self.is_return and entry.amount > 0:
				frappe.throw(_("Row #{0} (Payment Table): Amount must be negative").format(entry.idx))

		if self.is_return:
			invoice_total = self.rounded_total or self.grand_total
			if total_amount_in_payments and total_amount_in_payments < invoice_total:
				frappe.throw(_("Total payments amount can't be greater than {}").format(-invoice_total))

	def validate_loyalty_transaction(self):
		if self.redeem_loyalty_points and (not self.loyalty_redemption_account or not self.loyalty_redemption_cost_center):
			expense_account, cost_center = frappe.db.get_value('Loyalty Program', self.loyalty_program, ["expense_account", "cost_center"])
			if not self.loyalty_redemption_account:
				self.loyalty_redemption_account = expense_account
			if not self.loyalty_redemption_cost_center:
				self.loyalty_redemption_cost_center = cost_center

		if self.redeem_loyalty_points and self.loyalty_program and self.loyalty_points:
			validate_loyalty_points(self, self.loyalty_points)

	def set_status(self, update=False, status=None, update_modified=True):
		if self.is_new():
			if self.get('amended_from'):
				self.status = 'Draft'
			return

		if not status:
			if self.docstatus == 2:
				status = "Cancelled"
			elif self.docstatus == 1:
				if self.consolidated_invoice:
					self.status = "Consolidated"
				elif flt(self.outstanding_amount) > 0 and getdate(self.due_date) < getdate(nowdate()) and self.is_discounted and self.get_discounting_status()=='Disbursed':
					self.status = "Overdue and Discounted"
				elif flt(self.outstanding_amount) > 0 and getdate(self.due_date) < getdate(nowdate()):
					self.status = "Overdue"
				elif flt(self.outstanding_amount) > 0 and getdate(self.due_date) >= getdate(nowdate()) and self.is_discounted and self.get_discounting_status()=='Disbursed':
					self.status = "Unpaid and Discounted"
				elif flt(self.outstanding_amount) > 0 and getdate(self.due_date) >= getdate(nowdate()):
					self.status = "Unpaid"
				elif flt(self.outstanding_amount) <= 0 and self.is_return == 0 and frappe.db.get_value('POS Invoice', {'is_return': 1, 'return_against': self.name, 'docstatus': 1}):
					self.status = "Credit Note Issued"
				elif self.is_return == 1:
					self.status = "Return"
				elif flt(self.outstanding_amount)<=0:
					self.status = "Paid"
				else:
					self.status = "Submitted"
			else:
				self.status = "Draft"

		if update:
			self.db_set('status', self.status, update_modified = update_modified)

<<<<<<< HEAD
=======
	def set_pos_fields(self, for_validate=False):
		"""Set retail related fields from POS Profiles"""
		from erpnext.stock.get_item_details import get_pos_profile_item_details, get_pos_profile
		if not self.pos_profile:
			pos_profile = get_pos_profile(self.company) or {}
			if not pos_profile:
				frappe.throw(_("No POS Profile found. Please create a New POS Profile first"))
			self.pos_profile = pos_profile.get('name')

		profile = {}
		if self.pos_profile:
			profile = frappe.get_doc('POS Profile', self.pos_profile)

		if not self.get('payments') and not for_validate:
			update_multi_mode_option(self, profile)

		if self.is_return and not for_validate:
			add_return_modes(self, profile)

		if profile:
			if not for_validate and not self.customer:
				self.customer = profile.customer

			self.ignore_pricing_rule = profile.ignore_pricing_rule
			self.account_for_change_amount = profile.get('account_for_change_amount') or self.account_for_change_amount
			self.set_warehouse = profile.get('warehouse') or self.set_warehouse

			for fieldname in ('currency', 'letter_head', 'tc_name',
				'company', 'select_print_heading', 'write_off_account', 'taxes_and_charges',
				'write_off_cost_center', 'apply_discount_on', 'cost_center', 'tax_category',
				'ignore_pricing_rule', 'company_address', 'update_stock'):
					if not for_validate:
						self.set(fieldname, profile.get(fieldname))

			if self.customer:
				customer_price_list, customer_group, customer_currency = frappe.db.get_value(
					"Customer", self.customer, ['default_price_list', 'customer_group', 'default_currency']
				)
				customer_group_price_list = frappe.db.get_value("Customer Group", customer_group, 'default_price_list')
				selling_price_list = customer_price_list or customer_group_price_list or profile.get('selling_price_list')
				if customer_currency != profile.get('currency'):
					self.set('currency', customer_currency)

			else:
				selling_price_list = profile.get('selling_price_list')

			if selling_price_list:
				self.set('selling_price_list', selling_price_list)

			# set pos values in items
			for item in self.get("items"):
				if item.get('item_code'):
					profile_details = get_pos_profile_item_details(profile.get("company"), frappe._dict(item.as_dict()), profile)
					for fname, val in iteritems(profile_details):
						if (not for_validate) or (for_validate and not item.get(fname)):
							item.set(fname, val)

			# fetch terms
			if self.tc_name and not self.terms:
				self.terms = frappe.db.get_value("Terms and Conditions", self.tc_name, "terms")

			# fetch charges
			if self.taxes_and_charges and not len(self.get("taxes")):
				self.set_taxes()

		if not self.account_for_change_amount:
			self.account_for_change_amount = frappe.get_cached_value('Company',  self.company,  'default_cash_account')

		return profile

	@frappe.whitelist()
	def set_missing_values(self, for_validate=False):
		profile = self.set_pos_fields(for_validate)

		if not self.debit_to:
			self.debit_to = get_party_account("Customer", self.customer, self.company)
			self.party_account_currency = frappe.db.get_value("Account", self.debit_to, "account_currency", cache=True)
		if not self.due_date and self.customer:
			self.due_date = get_due_date(self.posting_date, "Customer", self.customer, self.company)

		super(SalesInvoice, self).set_missing_values(for_validate)

		print_format = profile.get("print_format") if profile else None
		if not print_format and not cint(frappe.db.get_value('Print Format', 'POS Invoice', 'disabled')):
			print_format = 'POS Invoice'

		if profile:
			return {
				"print_format": print_format,
				"campaign": profile.get("campaign"),
				"allow_print_before_pay": profile.get("allow_print_before_pay")
			}

	@frappe.whitelist()
	def reset_mode_of_payments(self):
		if self.pos_profile:
			pos_profile = frappe.get_cached_doc('POS Profile', self.pos_profile)
			update_multi_mode_option(self, pos_profile)
			self.paid_amount = 0

	def set_account_for_mode_of_payment(self):
		self.payments = [d for d in self.payments if d.amount or d.base_amount or d.default]
		for pay in self.payments:
			if not pay.account:
				pay.account = get_bank_cash_account(pay.mode_of_payment, self.company).get("account")

	@frappe.whitelist()
>>>>>>> 75e13f7b
	def create_payment_request(self):
		for pay in self.payments:
			if pay.type == "Phone":
				if pay.amount <= 0:
					frappe.throw(_("Payment amount cannot be less than or equal to 0"))

				if not self.contact_mobile:
					frappe.throw(_("Please enter the phone number first"))

				pay_req = self.get_existing_payment_request(pay)
				if not pay_req:
					pay_req = self.get_new_payment_request(pay)
					pay_req.submit()
				else:
					pay_req.request_phone_payment()

				return pay_req

	def get_new_payment_request(self, mop):
		payment_gateway_account = frappe.db.get_value("Payment Gateway Account", {
			"payment_account": mop.account,
		}, ["name"])

		args = {
			"dt": "POS Invoice",
			"dn": self.name,
			"recipient_id": self.contact_mobile,
			"mode_of_payment": mop.mode_of_payment,
			"payment_gateway_account": payment_gateway_account,
			"payment_request_type": "Inward",
			"party_type": "Customer",
			"party": self.customer,
			"return_doc": True
		}
		return make_payment_request(**args)

	def get_existing_payment_request(self, pay):
		payment_gateway_account = frappe.db.get_value("Payment Gateway Account", {
			"payment_account": pay.account,
		}, ["name"])

		args = {
			'doctype': 'Payment Request',
			'reference_doctype': 'POS Invoice',
			'reference_name': self.name,
			'payment_gateway_account': payment_gateway_account,
			'email_to': self.contact_mobile
		}
		pr = frappe.db.exists(args)
		if pr:
			return frappe.get_doc('Payment Request', pr[0][0])

@frappe.whitelist()
def get_stock_availability(item_code, warehouse):
	latest_sle = frappe.db.sql("""select qty_after_transaction
		from `tabStock Ledger Entry`
		where item_code = %s and warehouse = %s
		order by posting_date desc, posting_time desc
		limit 1""", (item_code, warehouse), as_dict=1)

	pos_sales_qty = frappe.db.sql("""select sum(p_item.qty) as qty
		from `tabPOS Invoice` p, `tabPOS Invoice Item` p_item
		where p.name = p_item.parent
		and p.consolidated_invoice is NULL
		and p.docstatus = 1
		and p_item.docstatus = 1
		and p_item.item_code = %s
		and p_item.warehouse = %s
		""", (item_code, warehouse), as_dict=1)

	sle_qty = latest_sle[0].qty_after_transaction or 0 if latest_sle else 0
	pos_sales_qty = pos_sales_qty[0].qty or 0 if pos_sales_qty else 0

	if sle_qty and pos_sales_qty:
		return sle_qty - pos_sales_qty
	else:
		return sle_qty

@frappe.whitelist()
def make_sales_return(source_name, target_doc=None):
	from erpnext.controllers.sales_and_purchase_return import make_return_doc
	return make_return_doc("POS Invoice", source_name, target_doc)

@frappe.whitelist()
def make_merge_log(invoices):
	import json
	from six import string_types

	if isinstance(invoices, string_types):
		invoices = json.loads(invoices)

	if len(invoices) == 0:
		frappe.throw(_('Atleast one invoice has to be selected.'))

	merge_log = frappe.new_doc("POS Invoice Merge Log")
	merge_log.posting_date = getdate(nowdate())
	for inv in invoices:
		inv_data = frappe.db.get_values("POS Invoice", inv.get('name'),
			["customer", "posting_date", "grand_total"], as_dict=1)[0]
		merge_log.customer = inv_data.customer
		merge_log.append("pos_invoices", {
			'pos_invoice': inv.get('name'),
			'customer': inv_data.customer,
			'posting_date': inv_data.posting_date,
			'grand_total': inv_data.grand_total
		})

	if merge_log.get('pos_invoices'):
		return merge_log.as_dict()<|MERGE_RESOLUTION|>--- conflicted
+++ resolved
@@ -284,116 +284,7 @@
 		if update:
 			self.db_set('status', self.status, update_modified = update_modified)
 
-<<<<<<< HEAD
-=======
-	def set_pos_fields(self, for_validate=False):
-		"""Set retail related fields from POS Profiles"""
-		from erpnext.stock.get_item_details import get_pos_profile_item_details, get_pos_profile
-		if not self.pos_profile:
-			pos_profile = get_pos_profile(self.company) or {}
-			if not pos_profile:
-				frappe.throw(_("No POS Profile found. Please create a New POS Profile first"))
-			self.pos_profile = pos_profile.get('name')
-
-		profile = {}
-		if self.pos_profile:
-			profile = frappe.get_doc('POS Profile', self.pos_profile)
-
-		if not self.get('payments') and not for_validate:
-			update_multi_mode_option(self, profile)
-
-		if self.is_return and not for_validate:
-			add_return_modes(self, profile)
-
-		if profile:
-			if not for_validate and not self.customer:
-				self.customer = profile.customer
-
-			self.ignore_pricing_rule = profile.ignore_pricing_rule
-			self.account_for_change_amount = profile.get('account_for_change_amount') or self.account_for_change_amount
-			self.set_warehouse = profile.get('warehouse') or self.set_warehouse
-
-			for fieldname in ('currency', 'letter_head', 'tc_name',
-				'company', 'select_print_heading', 'write_off_account', 'taxes_and_charges',
-				'write_off_cost_center', 'apply_discount_on', 'cost_center', 'tax_category',
-				'ignore_pricing_rule', 'company_address', 'update_stock'):
-					if not for_validate:
-						self.set(fieldname, profile.get(fieldname))
-
-			if self.customer:
-				customer_price_list, customer_group, customer_currency = frappe.db.get_value(
-					"Customer", self.customer, ['default_price_list', 'customer_group', 'default_currency']
-				)
-				customer_group_price_list = frappe.db.get_value("Customer Group", customer_group, 'default_price_list')
-				selling_price_list = customer_price_list or customer_group_price_list or profile.get('selling_price_list')
-				if customer_currency != profile.get('currency'):
-					self.set('currency', customer_currency)
-
-			else:
-				selling_price_list = profile.get('selling_price_list')
-
-			if selling_price_list:
-				self.set('selling_price_list', selling_price_list)
-
-			# set pos values in items
-			for item in self.get("items"):
-				if item.get('item_code'):
-					profile_details = get_pos_profile_item_details(profile.get("company"), frappe._dict(item.as_dict()), profile)
-					for fname, val in iteritems(profile_details):
-						if (not for_validate) or (for_validate and not item.get(fname)):
-							item.set(fname, val)
-
-			# fetch terms
-			if self.tc_name and not self.terms:
-				self.terms = frappe.db.get_value("Terms and Conditions", self.tc_name, "terms")
-
-			# fetch charges
-			if self.taxes_and_charges and not len(self.get("taxes")):
-				self.set_taxes()
-
-		if not self.account_for_change_amount:
-			self.account_for_change_amount = frappe.get_cached_value('Company',  self.company,  'default_cash_account')
-
-		return profile
-
 	@frappe.whitelist()
-	def set_missing_values(self, for_validate=False):
-		profile = self.set_pos_fields(for_validate)
-
-		if not self.debit_to:
-			self.debit_to = get_party_account("Customer", self.customer, self.company)
-			self.party_account_currency = frappe.db.get_value("Account", self.debit_to, "account_currency", cache=True)
-		if not self.due_date and self.customer:
-			self.due_date = get_due_date(self.posting_date, "Customer", self.customer, self.company)
-
-		super(SalesInvoice, self).set_missing_values(for_validate)
-
-		print_format = profile.get("print_format") if profile else None
-		if not print_format and not cint(frappe.db.get_value('Print Format', 'POS Invoice', 'disabled')):
-			print_format = 'POS Invoice'
-
-		if profile:
-			return {
-				"print_format": print_format,
-				"campaign": profile.get("campaign"),
-				"allow_print_before_pay": profile.get("allow_print_before_pay")
-			}
-
-	@frappe.whitelist()
-	def reset_mode_of_payments(self):
-		if self.pos_profile:
-			pos_profile = frappe.get_cached_doc('POS Profile', self.pos_profile)
-			update_multi_mode_option(self, pos_profile)
-			self.paid_amount = 0
-
-	def set_account_for_mode_of_payment(self):
-		self.payments = [d for d in self.payments if d.amount or d.base_amount or d.default]
-		for pay in self.payments:
-			if not pay.account:
-				pay.account = get_bank_cash_account(pay.mode_of_payment, self.company).get("account")
-
-	@frappe.whitelist()
->>>>>>> 75e13f7b
 	def create_payment_request(self):
 		for pay in self.payments:
 			if pay.type == "Phone":
