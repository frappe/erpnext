{
 "actions": [],
 "allow_auto_repeat": 1,
 "allow_import": 1,
 "autoname": "naming_series:",
 "creation": "2020-01-24 15:29:29.933693",
 "doctype": "DocType",
 "engine": "InnoDB",
 "field_order": [
  "customer_section",
  "title",
  "naming_series",
  "customer",
  "customer_name",
  "tax_id",
  "pos_profile",
  "consolidated_invoice",
  "is_pos",
  "is_return",
  "update_billed_amount_in_sales_order",
  "column_break1",
  "company",
  "posting_date",
  "posting_time",
  "set_posting_time",
  "due_date",
  "amended_from",
  "return_against",
  "accounting_dimensions_section",
  "project",
  "dimension_col_break",
  "cost_center",
  "customer_po_details",
  "po_no",
  "column_break_23",
  "po_date",
  "address_and_contact",
  "customer_address",
  "address_display",
  "contact_person",
  "contact_display",
  "contact_mobile",
  "contact_email",
  "territory",
  "col_break4",
  "shipping_address_name",
  "shipping_address",
  "company_address",
  "company_address_display",
  "currency_and_price_list",
  "currency",
  "conversion_rate",
  "column_break2",
  "selling_price_list",
  "price_list_currency",
  "plc_conversion_rate",
  "ignore_pricing_rule",
  "sec_warehouse",
  "set_warehouse",
  "items_section",
  "update_stock",
  "scan_barcode",
  "items",
  "pricing_rule_details",
  "pricing_rules",
  "packing_list",
  "packed_items",
  "product_bundle_help",
  "time_sheet_list",
  "timesheets",
  "total_billing_amount",
  "section_break_30",
  "total_qty",
  "base_total",
  "base_net_total",
  "column_break_32",
  "total",
  "net_total",
  "total_net_weight",
  "taxes_section",
  "taxes_and_charges",
  "column_break_38",
  "shipping_rule",
  "tax_category",
  "section_break_40",
  "taxes",
  "sec_tax_breakup",
  "other_charges_calculation",
  "section_break_43",
  "base_total_taxes_and_charges",
  "column_break_47",
  "total_taxes_and_charges",
  "loyalty_points_redemption",
  "loyalty_points",
  "loyalty_amount",
  "redeem_loyalty_points",
  "column_break_77",
  "loyalty_program",
  "loyalty_redemption_account",
  "loyalty_redemption_cost_center",
  "section_break_49",
  "apply_discount_on",
  "base_discount_amount",
  "column_break_51",
  "additional_discount_percentage",
  "discount_amount",
  "totals",
  "base_grand_total",
  "base_rounding_adjustment",
  "base_rounded_total",
  "base_in_words",
  "column_break5",
  "grand_total",
  "rounding_adjustment",
  "rounded_total",
  "in_words",
  "total_advance",
  "outstanding_amount",
  "advances_section",
  "allocate_advances_automatically",
  "get_advances",
  "advances",
  "payment_schedule_section",
  "payment_terms_template",
  "payment_schedule",
  "payments_section",
  "cash_bank_account",
  "payments",
  "section_break_84",
  "base_paid_amount",
  "column_break_86",
  "paid_amount",
  "section_break_88",
  "base_change_amount",
  "column_break_90",
  "change_amount",
  "account_for_change_amount",
  "column_break4",
  "write_off_amount",
  "base_write_off_amount",
  "write_off_outstanding_amount_automatically",
  "column_break_74",
  "write_off_account",
  "write_off_cost_center",
  "terms_section_break",
  "tc_name",
  "terms",
  "edit_printing_settings",
  "letter_head",
  "group_same_items",
  "language",
  "column_break_84",
  "select_print_heading",
  "more_information",
  "inter_company_invoice_reference",
  "customer_group",
  "campaign",
  "is_discounted",
  "col_break23",
  "status",
  "source",
  "more_info",
  "debit_to",
  "party_account_currency",
  "is_opening",
  "c_form_applicable",
  "c_form_no",
  "column_break8",
  "remarks",
  "sales_team_section_break",
  "sales_partner",
  "column_break10",
  "commission_rate",
  "total_commission",
  "section_break2",
  "sales_team",
  "subscription_section",
  "from_date",
  "to_date",
  "column_break_140",
  "auto_repeat",
  "update_auto_repeat_reference",
  "against_income_account"
 ],
 "fields": [
  {
   "fieldname": "customer_section",
   "fieldtype": "Section Break",
   "options": "fa fa-user"
  },
  {
   "allow_on_submit": 1,
   "default": "{customer_name}",
   "fieldname": "title",
   "fieldtype": "Data",
   "hidden": 1,
   "label": "Title",
   "no_copy": 1,
   "print_hide": 1
  },
  {
   "bold": 1,
   "fieldname": "naming_series",
   "fieldtype": "Select",
   "label": "Series",
   "no_copy": 1,
   "oldfieldname": "naming_series",
   "oldfieldtype": "Select",
   "options": "ACC-PSINV-.YYYY.-",
   "print_hide": 1,
   "reqd": 1,
   "set_only_once": 1
  },
  {
   "bold": 1,
   "fieldname": "customer",
   "fieldtype": "Link",
   "in_standard_filter": 1,
   "label": "Customer",
   "oldfieldname": "customer",
   "oldfieldtype": "Link",
   "options": "Customer",
   "print_hide": 1,
   "search_index": 1
  },
  {
   "bold": 1,
   "depends_on": "customer",
   "fetch_from": "customer.customer_name",
   "fieldname": "customer_name",
   "fieldtype": "Data",
   "in_global_search": 1,
   "label": "Customer Name",
   "oldfieldname": "customer_name",
   "oldfieldtype": "Data",
   "read_only": 1
  },
  {
   "fieldname": "tax_id",
   "fieldtype": "Data",
   "label": "Tax Id",
   "print_hide": 1,
   "read_only": 1
  },
  {
   "default": "1",
   "fieldname": "is_pos",
   "fieldtype": "Check",
   "label": "Include Payment (POS)",
   "oldfieldname": "is_pos",
   "oldfieldtype": "Check",
   "print_hide": 1,
   "read_only": 1,
   "reqd": 1
  },
  {
   "depends_on": "is_pos",
   "fieldname": "pos_profile",
   "fieldtype": "Link",
   "label": "POS Profile",
   "options": "POS Profile",
   "print_hide": 1
  },
  {
   "allow_on_submit": 1,
   "default": "0",
   "fieldname": "is_return",
   "fieldtype": "Check",
   "label": "Is Return (Credit Note)",
   "no_copy": 1,
   "print_hide": 1
  },
  {
   "fieldname": "column_break1",
   "fieldtype": "Column Break",
   "oldfieldtype": "Column Break"
  },
  {
   "fieldname": "company",
   "fieldtype": "Link",
   "in_standard_filter": 1,
   "label": "Company",
   "oldfieldname": "company",
   "oldfieldtype": "Link",
   "options": "Company",
   "print_hide": 1,
   "remember_last_selected_value": 1,
   "reqd": 1
  },
  {
   "bold": 1,
   "default": "Today",
   "fieldname": "posting_date",
   "fieldtype": "Date",
   "label": "Date",
   "no_copy": 1,
   "oldfieldname": "posting_date",
   "oldfieldtype": "Date",
   "reqd": 1,
   "search_index": 1
  },
  {
   "fieldname": "posting_time",
   "fieldtype": "Time",
   "label": "Posting Time",
   "no_copy": 1,
   "oldfieldname": "posting_time",
   "oldfieldtype": "Time",
   "print_hide": 1
  },
  {
   "default": "0",
   "depends_on": "eval:doc.docstatus==0",
   "fieldname": "set_posting_time",
   "fieldtype": "Check",
   "label": "Edit Posting Date and Time",
   "print_hide": 1
  },
  {
   "fieldname": "due_date",
   "fieldtype": "Date",
   "label": "Payment Due Date",
   "no_copy": 1,
   "oldfieldname": "due_date",
   "oldfieldtype": "Date"
  },
  {
   "fieldname": "amended_from",
   "fieldtype": "Link",
   "ignore_user_permissions": 1,
   "label": "Amended From",
   "no_copy": 1,
   "oldfieldname": "amended_from",
   "oldfieldtype": "Link",
   "options": "POS Invoice",
   "print_hide": 1,
   "read_only": 1
  },
  {
   "depends_on": "return_against",
   "fieldname": "return_against",
   "fieldtype": "Link",
   "label": "Return Against",
   "no_copy": 1,
   "options": "POS Invoice",
   "print_hide": 1,
   "read_only": 1
  },
  {
   "default": "0",
   "depends_on": "eval: doc.is_return && doc.return_against",
   "fieldname": "update_billed_amount_in_sales_order",
   "fieldtype": "Check",
   "label": "Update Billed Amount in Sales Order"
  },
  {
   "collapsible": 1,
   "fieldname": "accounting_dimensions_section",
   "fieldtype": "Section Break",
   "label": "Accounting Dimensions"
  },
  {
   "fieldname": "project",
   "fieldtype": "Link",
   "in_global_search": 1,
   "label": "Project",
   "oldfieldname": "project_name",
   "oldfieldtype": "Link",
   "options": "Project",
   "print_hide": 1
  },
  {
   "fieldname": "dimension_col_break",
   "fieldtype": "Column Break"
  },
  {
   "fieldname": "cost_center",
   "fieldtype": "Link",
   "label": "Cost Center",
   "options": "Cost Center"
  },
  {
   "collapsible": 1,
   "collapsible_depends_on": "po_no",
   "fieldname": "customer_po_details",
   "fieldtype": "Section Break",
   "label": "Customer PO Details"
  },
  {
   "allow_on_submit": 1,
   "fieldname": "po_no",
   "fieldtype": "Data",
   "label": "Customer's Purchase Order",
   "no_copy": 1,
   "print_hide": 1
  },
  {
   "fieldname": "column_break_23",
   "fieldtype": "Column Break"
  },
  {
   "allow_on_submit": 1,
   "fieldname": "po_date",
   "fieldtype": "Date",
   "label": "Customer's Purchase Order Date"
  },
  {
   "collapsible": 1,
   "fieldname": "address_and_contact",
   "fieldtype": "Section Break",
   "label": "Address and Contact"
  },
  {
   "fieldname": "customer_address",
   "fieldtype": "Link",
   "label": "Customer Address",
   "options": "Address",
   "print_hide": 1
  },
  {
   "fieldname": "address_display",
   "fieldtype": "Small Text",
   "label": "Address",
   "read_only": 1
  },
  {
   "fieldname": "contact_person",
   "fieldtype": "Link",
   "in_global_search": 1,
   "label": "Contact Person",
   "options": "Contact",
   "print_hide": 1
  },
  {
   "fieldname": "contact_display",
   "fieldtype": "Small Text",
   "label": "Contact",
   "read_only": 1
  },
  {
   "fieldname": "contact_mobile",
   "fieldtype": "Data",
   "hidden": 1,
   "label": "Mobile No",
   "read_only": 1
  },
  {
   "fieldname": "contact_email",
   "fieldtype": "Data",
   "hidden": 1,
   "label": "Contact Email",
   "options": "Email",
   "print_hide": 1,
   "read_only": 1
  },
  {
   "fieldname": "territory",
   "fieldtype": "Link",
   "label": "Territory",
   "options": "Territory",
   "print_hide": 1
  },
  {
   "fieldname": "col_break4",
   "fieldtype": "Column Break"
  },
  {
   "fieldname": "shipping_address_name",
   "fieldtype": "Link",
   "label": "Shipping Address Name",
   "options": "Address",
   "print_hide": 1
  },
  {
   "fieldname": "shipping_address",
   "fieldtype": "Small Text",
   "label": "Shipping Address",
   "print_hide": 1,
   "read_only": 1
  },
  {
   "fieldname": "company_address",
   "fieldtype": "Link",
   "label": "Company Address Name",
   "options": "Address",
   "print_hide": 1
  },
  {
   "fieldname": "company_address_display",
   "fieldtype": "Small Text",
   "hidden": 1,
   "label": "Company Address",
   "print_hide": 1,
   "read_only": 1
  },
  {
   "collapsible": 1,
   "depends_on": "customer",
   "fieldname": "currency_and_price_list",
   "fieldtype": "Section Break",
   "label": "Currency and Price List"
  },
  {
   "fieldname": "currency",
   "fieldtype": "Link",
   "label": "Currency",
   "oldfieldname": "currency",
   "oldfieldtype": "Select",
   "options": "Currency",
   "print_hide": 1,
   "reqd": 1
  },
  {
   "description": "Rate at which Customer Currency is converted to customer's base currency",
   "fieldname": "conversion_rate",
   "fieldtype": "Float",
   "label": "Exchange Rate",
   "oldfieldname": "conversion_rate",
   "oldfieldtype": "Currency",
   "precision": "9",
   "print_hide": 1,
   "reqd": 1
  },
  {
   "fieldname": "column_break2",
   "fieldtype": "Column Break",
   "width": "50%"
  },
  {
   "fieldname": "selling_price_list",
   "fieldtype": "Link",
   "label": "Price List",
   "oldfieldname": "price_list_name",
   "oldfieldtype": "Select",
   "options": "Price List",
   "print_hide": 1,
   "reqd": 1
  },
  {
   "fieldname": "price_list_currency",
   "fieldtype": "Link",
   "label": "Price List Currency",
   "options": "Currency",
   "print_hide": 1,
   "read_only": 1,
   "reqd": 1
  },
  {
   "description": "Rate at which Price list currency is converted to customer's base currency",
   "fieldname": "plc_conversion_rate",
   "fieldtype": "Float",
   "label": "Price List Exchange Rate",
   "precision": "9",
   "print_hide": 1,
   "reqd": 1
  },
  {
   "default": "0",
   "fieldname": "ignore_pricing_rule",
   "fieldtype": "Check",
   "label": "Ignore Pricing Rule",
   "no_copy": 1,
   "permlevel": 1,
   "print_hide": 1
  },
  {
   "fieldname": "sec_warehouse",
   "fieldtype": "Section Break",
   "label": "Warehouse"
  },
  {
   "depends_on": "update_stock",
   "fieldname": "set_warehouse",
   "fieldtype": "Link",
   "label": "Source Warehouse",
   "options": "Warehouse",
   "print_hide": 1
  },
  {
   "fieldname": "items_section",
   "fieldtype": "Section Break",
   "label": "Items",
   "oldfieldtype": "Section Break",
   "options": "fa fa-shopping-cart"
  },
  {
   "default": "0",
   "fieldname": "update_stock",
   "fieldtype": "Check",
   "label": "Update Stock",
   "oldfieldname": "update_stock",
   "oldfieldtype": "Check",
   "print_hide": 1
  },
  {
   "fieldname": "scan_barcode",
   "fieldtype": "Data",
   "label": "Scan Barcode",
   "options": "Barcode"
  },
  {
   "allow_bulk_edit": 1,
   "fieldname": "items",
   "fieldtype": "Table",
   "label": "Items",
   "oldfieldname": "entries",
   "oldfieldtype": "Table",
   "options": "POS Invoice Item",
   "reqd": 1
  },
  {
   "fieldname": "pricing_rule_details",
   "fieldtype": "Section Break",
   "label": "Pricing Rules"
  },
  {
   "fieldname": "pricing_rules",
   "fieldtype": "Table",
   "label": "Pricing Rule Detail",
   "options": "Pricing Rule Detail",
   "read_only": 1
  },
  {
   "fieldname": "packing_list",
   "fieldtype": "Section Break",
   "label": "Packing List",
   "options": "fa fa-suitcase",
   "print_hide": 1
  },
  {
   "fieldname": "packed_items",
   "fieldtype": "Table",
   "label": "Packed Items",
   "options": "Packed Item",
   "print_hide": 1
  },
  {
   "fieldname": "product_bundle_help",
   "fieldtype": "HTML",
   "label": "Product Bundle Help",
   "print_hide": 1
  },
  {
   "collapsible": 1,
   "collapsible_depends_on": "eval:doc.total_billing_amount > 0",
   "fieldname": "time_sheet_list",
   "fieldtype": "Section Break",
   "label": "Time Sheet List"
  },
  {
   "fieldname": "timesheets",
   "fieldtype": "Table",
   "label": "Time Sheets",
   "options": "Sales Invoice Timesheet",
   "print_hide": 1
  },
  {
   "default": "0",
   "fieldname": "total_billing_amount",
   "fieldtype": "Currency",
   "label": "Total Billing Amount",
   "print_hide": 1,
   "read_only": 1
  },
  {
   "fieldname": "section_break_30",
   "fieldtype": "Section Break"
  },
  {
   "fieldname": "total_qty",
   "fieldtype": "Float",
   "label": "Total Quantity",
   "read_only": 1
  },
  {
   "fieldname": "base_total",
   "fieldtype": "Currency",
   "label": "Total (Company Currency)",
   "options": "Company:company:default_currency",
   "print_hide": 1,
   "read_only": 1
  },
  {
   "fieldname": "base_net_total",
   "fieldtype": "Currency",
   "label": "Net Total (Company Currency)",
   "oldfieldname": "net_total",
   "oldfieldtype": "Currency",
   "options": "Company:company:default_currency",
   "print_hide": 1,
   "read_only": 1,
   "reqd": 1
  },
  {
   "fieldname": "column_break_32",
   "fieldtype": "Column Break"
  },
  {
   "fieldname": "total",
   "fieldtype": "Currency",
   "label": "Total",
   "options": "currency",
   "read_only": 1
  },
  {
   "fieldname": "net_total",
   "fieldtype": "Currency",
   "label": "Net Total",
   "options": "currency",
   "print_hide": 1,
   "read_only": 1
  },
  {
   "fieldname": "total_net_weight",
   "fieldtype": "Float",
   "label": "Total Net Weight",
   "print_hide": 1,
   "read_only": 1
  },
  {
   "fieldname": "taxes_section",
   "fieldtype": "Section Break",
   "oldfieldtype": "Section Break",
   "options": "fa fa-money"
  },
  {
   "fieldname": "taxes_and_charges",
   "fieldtype": "Link",
   "label": "Sales Taxes and Charges Template",
   "oldfieldname": "charge",
   "oldfieldtype": "Link",
   "options": "Sales Taxes and Charges Template",
   "print_hide": 1
  },
  {
   "fieldname": "column_break_38",
   "fieldtype": "Column Break"
  },
  {
   "fieldname": "shipping_rule",
   "fieldtype": "Link",
   "label": "Shipping Rule",
   "oldfieldtype": "Button",
   "options": "Shipping Rule",
   "print_hide": 1
  },
  {
   "fieldname": "tax_category",
   "fieldtype": "Link",
   "label": "Tax Category",
   "options": "Tax Category",
   "print_hide": 1
  },
  {
   "fieldname": "section_break_40",
   "fieldtype": "Section Break"
  },
  {
   "fieldname": "taxes",
   "fieldtype": "Table",
   "label": "Sales Taxes and Charges",
   "oldfieldname": "other_charges",
   "oldfieldtype": "Table",
   "options": "Sales Taxes and Charges"
  },
  {
   "collapsible": 1,
   "fieldname": "sec_tax_breakup",
   "fieldtype": "Section Break",
   "label": "Tax Breakup"
  },
  {
   "fieldname": "other_charges_calculation",
   "fieldtype": "Long Text",
   "label": "Taxes and Charges Calculation",
   "no_copy": 1,
   "oldfieldtype": "HTML",
   "print_hide": 1,
   "read_only": 1
  },
  {
   "fieldname": "section_break_43",
   "fieldtype": "Section Break"
  },
  {
   "fieldname": "base_total_taxes_and_charges",
   "fieldtype": "Currency",
   "label": "Total Taxes and Charges (Company Currency)",
   "oldfieldname": "other_charges_total",
   "oldfieldtype": "Currency",
   "options": "Company:company:default_currency",
   "print_hide": 1,
   "read_only": 1
  },
  {
   "fieldname": "column_break_47",
   "fieldtype": "Column Break"
  },
  {
   "fieldname": "total_taxes_and_charges",
   "fieldtype": "Currency",
   "label": "Total Taxes and Charges",
   "options": "currency",
   "print_hide": 1,
   "read_only": 1
  },
  {
   "collapsible": 1,
   "fieldname": "loyalty_points_redemption",
   "fieldtype": "Section Break",
   "label": "Loyalty Points Redemption"
  },
  {
   "depends_on": "redeem_loyalty_points",
   "fieldname": "loyalty_points",
   "fieldtype": "Int",
   "label": "Loyalty Points",
   "no_copy": 1,
   "print_hide": 1
  },
  {
   "depends_on": "redeem_loyalty_points",
   "fieldname": "loyalty_amount",
   "fieldtype": "Currency",
   "label": "Loyalty Amount",
   "no_copy": 1,
   "options": "Company:company:default_currency",
   "print_hide": 1,
   "read_only": 1
  },
  {
   "default": "0",
   "fieldname": "redeem_loyalty_points",
   "fieldtype": "Check",
   "label": "Redeem Loyalty Points",
   "no_copy": 1,
   "print_hide": 1
  },
  {
   "fieldname": "column_break_77",
   "fieldtype": "Column Break"
  },
  {
   "fetch_from": "customer.loyalty_program",
   "fieldname": "loyalty_program",
   "fieldtype": "Link",
   "label": "Loyalty Program",
   "no_copy": 1,
   "options": "Loyalty Program",
   "print_hide": 1,
   "read_only": 1
  },
  {
   "depends_on": "redeem_loyalty_points",
   "fieldname": "loyalty_redemption_account",
   "fieldtype": "Link",
   "label": "Redemption Account",
   "no_copy": 1,
   "options": "Account"
  },
  {
   "depends_on": "redeem_loyalty_points",
   "fieldname": "loyalty_redemption_cost_center",
   "fieldtype": "Link",
   "label": "Redemption Cost Center",
   "no_copy": 1,
   "options": "Cost Center"
  },
  {
   "collapsible": 1,
   "collapsible_depends_on": "discount_amount",
   "fieldname": "section_break_49",
   "fieldtype": "Section Break",
   "label": "Additional Discount"
  },
  {
   "default": "Grand Total",
   "fieldname": "apply_discount_on",
   "fieldtype": "Select",
   "label": "Apply Additional Discount On",
   "options": "\nGrand Total\nNet Total",
   "print_hide": 1
  },
  {
   "fieldname": "base_discount_amount",
   "fieldtype": "Currency",
   "label": "Additional Discount Amount (Company Currency)",
   "options": "Company:company:default_currency",
   "print_hide": 1,
   "read_only": 1
  },
  {
   "fieldname": "column_break_51",
   "fieldtype": "Column Break"
  },
  {
   "fieldname": "additional_discount_percentage",
   "fieldtype": "Float",
   "label": "Additional Discount Percentage",
   "print_hide": 1
  },
  {
   "fieldname": "discount_amount",
   "fieldtype": "Currency",
   "label": "Additional Discount Amount",
   "options": "currency",
   "print_hide": 1
  },
  {
   "fieldname": "totals",
   "fieldtype": "Section Break",
   "oldfieldtype": "Section Break",
   "options": "fa fa-money",
   "print_hide": 1
  },
  {
   "fieldname": "base_grand_total",
   "fieldtype": "Currency",
   "label": "Grand Total (Company Currency)",
   "oldfieldname": "grand_total",
   "oldfieldtype": "Currency",
   "options": "Company:company:default_currency",
   "print_hide": 1,
   "read_only": 1,
   "reqd": 1
  },
  {
   "fieldname": "base_rounding_adjustment",
   "fieldtype": "Currency",
   "label": "Rounding Adjustment (Company Currency)",
   "no_copy": 1,
   "options": "Company:company:default_currency",
   "print_hide": 1,
   "read_only": 1
  },
  {
   "fieldname": "base_rounded_total",
   "fieldtype": "Currency",
   "label": "Rounded Total (Company Currency)",
   "oldfieldname": "rounded_total",
   "oldfieldtype": "Currency",
   "options": "Company:company:default_currency",
   "print_hide": 1,
   "read_only": 1
  },
  {
   "description": "In Words will be visible once you save the Sales Invoice.",
   "fieldname": "base_in_words",
   "fieldtype": "Data",
   "label": "In Words (Company Currency)",
   "oldfieldname": "in_words",
   "oldfieldtype": "Data",
   "print_hide": 1,
   "read_only": 1
  },
  {
   "fieldname": "column_break5",
   "fieldtype": "Column Break",
   "oldfieldtype": "Column Break",
   "print_hide": 1,
   "width": "50%"
  },
  {
   "bold": 1,
   "fieldname": "grand_total",
   "fieldtype": "Currency",
   "in_list_view": 1,
   "label": "Grand Total",
   "oldfieldname": "grand_total_export",
   "oldfieldtype": "Currency",
   "options": "currency",
   "read_only": 1,
   "reqd": 1
  },
  {
   "fieldname": "rounding_adjustment",
   "fieldtype": "Currency",
   "label": "Rounding Adjustment",
   "no_copy": 1,
   "options": "currency",
   "print_hide": 1,
   "read_only": 1
  },
  {
   "bold": 1,
   "fieldname": "rounded_total",
   "fieldtype": "Currency",
   "label": "Rounded Total",
   "oldfieldname": "rounded_total_export",
   "oldfieldtype": "Currency",
   "options": "currency",
   "read_only": 1
  },
  {
   "fieldname": "in_words",
   "fieldtype": "Data",
   "label": "In Words",
   "oldfieldname": "in_words_export",
   "oldfieldtype": "Data",
   "print_hide": 1,
   "read_only": 1
  },
  {
   "fieldname": "total_advance",
   "fieldtype": "Currency",
   "label": "Total Advance",
   "oldfieldname": "total_advance",
   "oldfieldtype": "Currency",
   "options": "party_account_currency",
   "print_hide": 1,
   "read_only": 1
  },
  {
   "fieldname": "outstanding_amount",
   "fieldtype": "Currency",
   "label": "Outstanding Amount",
   "no_copy": 1,
   "oldfieldname": "outstanding_amount",
   "oldfieldtype": "Currency",
   "options": "party_account_currency",
   "print_hide": 1,
   "read_only": 1
  },
  {
   "collapsible": 1,
   "collapsible_depends_on": "advances",
   "fieldname": "advances_section",
   "fieldtype": "Section Break",
   "label": "Advance Payments",
   "oldfieldtype": "Section Break",
   "options": "fa fa-money",
   "print_hide": 1
  },
  {
   "default": "0",
   "fieldname": "allocate_advances_automatically",
   "fieldtype": "Check",
   "label": "Allocate Advances Automatically (FIFO)"
  },
  {
   "depends_on": "eval:!doc.allocate_advances_automatically",
   "fieldname": "get_advances",
   "fieldtype": "Button",
   "label": "Get Advances Received",
   "options": "set_advances"
  },
  {
   "fieldname": "advances",
   "fieldtype": "Table",
   "label": "Advances",
   "oldfieldname": "advance_adjustment_details",
   "oldfieldtype": "Table",
   "options": "Sales Invoice Advance",
   "print_hide": 1
  },
  {
   "collapsible": 1,
   "collapsible_depends_on": "eval:(!doc.is_pos && !doc.is_return)",
   "fieldname": "payment_schedule_section",
   "fieldtype": "Section Break",
   "label": "Payment Terms"
  },
  {
   "depends_on": "eval:(!doc.is_pos && !doc.is_return)",
   "fieldname": "payment_terms_template",
   "fieldtype": "Link",
   "label": "Payment Terms Template",
   "no_copy": 1,
   "options": "Payment Terms Template",
   "print_hide": 1
  },
  {
   "depends_on": "eval:(!doc.is_pos && !doc.is_return)",
   "fieldname": "payment_schedule",
   "fieldtype": "Table",
   "label": "Payment Schedule",
   "no_copy": 1,
   "options": "Payment Schedule",
   "print_hide": 1
  },
  {
   "depends_on": "eval:doc.is_pos===1||(doc.advances && doc.advances.length>0)",
   "fieldname": "payments_section",
   "fieldtype": "Section Break",
   "label": "Payments",
   "options": "fa fa-money"
  },
  {
   "depends_on": "is_pos",
   "fieldname": "cash_bank_account",
   "fieldtype": "Link",
   "hidden": 1,
   "label": "Cash/Bank Account",
   "oldfieldname": "cash_bank_account",
   "oldfieldtype": "Link",
   "options": "Account",
   "print_hide": 1
  },
  {
   "depends_on": "eval:doc.is_pos===1",
   "fieldname": "payments",
   "fieldtype": "Table",
   "label": "Sales Invoice Payment",
   "options": "Sales Invoice Payment",
   "print_hide": 1
  },
  {
   "fieldname": "section_break_84",
   "fieldtype": "Section Break"
  },
  {
   "fieldname": "base_paid_amount",
   "fieldtype": "Currency",
   "label": "Paid Amount (Company Currency)",
   "no_copy": 1,
   "options": "Company:company:default_currency",
   "print_hide": 1,
   "read_only": 1
  },
  {
   "fieldname": "column_break_86",
   "fieldtype": "Column Break"
  },
  {
   "depends_on": "eval: doc.is_pos || doc.redeem_loyalty_points",
   "fieldname": "paid_amount",
   "fieldtype": "Currency",
   "label": "Paid Amount",
   "no_copy": 1,
   "oldfieldname": "paid_amount",
   "oldfieldtype": "Currency",
   "options": "currency",
   "print_hide": 1,
   "read_only": 1
  },
  {
   "fieldname": "section_break_88",
   "fieldtype": "Section Break"
  },
  {
   "depends_on": "is_pos",
   "fieldname": "base_change_amount",
   "fieldtype": "Currency",
   "label": "Base Change Amount (Company Currency)",
   "no_copy": 1,
   "options": "Company:company:default_currency",
   "print_hide": 1,
   "read_only": 1
  },
  {
   "fieldname": "column_break_90",
   "fieldtype": "Column Break"
  },
  {
   "depends_on": "is_pos",
   "fieldname": "change_amount",
   "fieldtype": "Currency",
   "label": "Change Amount",
   "no_copy": 1,
   "options": "currency",
   "print_hide": 1
  },
  {
   "depends_on": "is_pos",
   "fieldname": "account_for_change_amount",
   "fieldtype": "Link",
   "label": "Account for Change Amount",
   "options": "Account",
   "print_hide": 1
  },
  {
   "collapsible": 1,
   "collapsible_depends_on": "write_off_amount",
   "depends_on": "grand_total",
   "fieldname": "column_break4",
   "fieldtype": "Section Break",
   "label": "Write Off",
   "width": "50%"
  },
  {
   "fieldname": "write_off_amount",
   "fieldtype": "Currency",
   "label": "Write Off Amount",
   "no_copy": 1,
   "options": "currency",
   "print_hide": 1,
   "read_only_depends_on": "eval: doc.write_off_outstanding_amount_automatically"
  },
  {
   "fieldname": "base_write_off_amount",
   "fieldtype": "Currency",
   "label": "Write Off Amount (Company Currency)",
   "no_copy": 1,
   "options": "Company:company:default_currency",
   "print_hide": 1,
   "read_only": 1
  },
  {
   "default": "0",
   "depends_on": "is_pos",
   "fieldname": "write_off_outstanding_amount_automatically",
   "fieldtype": "Check",
   "label": "Write Off Outstanding Amount",
   "print_hide": 1
  },
  {
   "fieldname": "column_break_74",
   "fieldtype": "Column Break"
  },
  {
   "fieldname": "write_off_account",
   "fieldtype": "Link",
   "label": "Write Off Account",
   "options": "Account",
   "print_hide": 1
  },
  {
   "fieldname": "write_off_cost_center",
   "fieldtype": "Link",
   "label": "Write Off Cost Center",
   "options": "Cost Center",
   "print_hide": 1
  },
  {
   "collapsible": 1,
   "collapsible_depends_on": "terms",
   "fieldname": "terms_section_break",
   "fieldtype": "Section Break",
   "label": "Terms and Conditions",
   "oldfieldtype": "Section Break"
  },
  {
   "fieldname": "tc_name",
   "fieldtype": "Link",
   "label": "Terms",
   "oldfieldname": "tc_name",
   "oldfieldtype": "Link",
   "options": "Terms and Conditions",
   "print_hide": 1
  },
  {
   "fieldname": "terms",
   "fieldtype": "Text Editor",
   "label": "Terms and Conditions Details",
   "oldfieldname": "terms",
   "oldfieldtype": "Text Editor"
  },
  {
   "collapsible": 1,
   "fieldname": "edit_printing_settings",
   "fieldtype": "Section Break",
   "label": "Printing Settings"
  },
  {
   "allow_on_submit": 1,
   "fieldname": "letter_head",
   "fieldtype": "Link",
   "label": "Letter Head",
   "oldfieldname": "letter_head",
   "oldfieldtype": "Select",
   "options": "Letter Head",
   "print_hide": 1
  },
  {
   "allow_on_submit": 1,
   "default": "0",
   "fieldname": "group_same_items",
   "fieldtype": "Check",
   "label": "Group same items",
   "print_hide": 1
  },
  {
   "fieldname": "language",
   "fieldtype": "Data",
   "label": "Print Language",
   "print_hide": 1,
   "read_only": 1
  },
  {
   "fieldname": "column_break_84",
   "fieldtype": "Column Break"
  },
  {
   "allow_on_submit": 1,
   "fieldname": "select_print_heading",
   "fieldtype": "Link",
   "label": "Print Heading",
   "no_copy": 1,
   "oldfieldname": "select_print_heading",
   "oldfieldtype": "Link",
   "options": "Print Heading",
   "print_hide": 1,
   "report_hide": 1
  },
  {
   "collapsible": 1,
   "depends_on": "customer",
   "fieldname": "more_information",
   "fieldtype": "Section Break",
   "label": "More Information"
  },
  {
   "fieldname": "inter_company_invoice_reference",
   "fieldtype": "Link",
   "label": "Inter Company Invoice Reference",
   "options": "Purchase Invoice",
   "read_only": 1
  },
  {
   "fieldname": "customer_group",
   "fieldtype": "Link",
   "hidden": 1,
   "label": "Customer Group",
   "options": "Customer Group",
   "print_hide": 1
  },
  {
   "fieldname": "campaign",
   "fieldtype": "Link",
   "label": "Campaign",
   "oldfieldname": "campaign",
   "oldfieldtype": "Link",
   "options": "Campaign",
   "print_hide": 1
  },
  {
   "default": "0",
   "fieldname": "is_discounted",
   "fieldtype": "Check",
   "label": "Is Discounted",
   "no_copy": 1,
   "read_only": 1
  },
  {
   "fieldname": "col_break23",
   "fieldtype": "Column Break",
   "width": "50%"
  },
  {
   "default": "Draft",
   "fieldname": "status",
   "fieldtype": "Select",
   "in_standard_filter": 1,
   "label": "Status",
   "no_copy": 1,
   "options": "\nDraft\nReturn\nCredit Note Issued\nConsolidated\nSubmitted\nPaid\nUnpaid\nUnpaid and Discounted\nOverdue and Discounted\nOverdue\nCancelled",
   "print_hide": 1,
   "read_only": 1
  },
  {
   "fieldname": "source",
   "fieldtype": "Link",
   "label": "Source",
   "oldfieldname": "source",
   "oldfieldtype": "Select",
   "options": "Lead Source",
   "print_hide": 1
  },
  {
   "collapsible": 1,
   "fieldname": "more_info",
   "fieldtype": "Section Break",
   "label": "Accounting Details",
   "oldfieldtype": "Section Break",
   "options": "fa fa-file-text",
   "print_hide": 1
  },
  {
   "fieldname": "debit_to",
   "fieldtype": "Link",
   "label": "Debit To",
   "oldfieldname": "debit_to",
   "oldfieldtype": "Link",
   "options": "Account",
   "print_hide": 1,
   "reqd": 1,
   "search_index": 1
  },
  {
   "fieldname": "party_account_currency",
   "fieldtype": "Link",
   "hidden": 1,
   "label": "Party Account Currency",
   "no_copy": 1,
   "options": "Currency",
   "print_hide": 1,
   "read_only": 1
  },
  {
   "default": "No",
   "fieldname": "is_opening",
   "fieldtype": "Select",
   "label": "Is Opening Entry",
   "oldfieldname": "is_opening",
   "oldfieldtype": "Select",
   "options": "No\nYes",
   "print_hide": 1
  },
  {
   "fieldname": "c_form_applicable",
   "fieldtype": "Select",
   "label": "C-Form Applicable",
   "no_copy": 1,
   "options": "No\nYes",
   "print_hide": 1
  },
  {
   "fieldname": "c_form_no",
   "fieldtype": "Link",
   "label": "C-Form No",
   "no_copy": 1,
   "options": "C-Form",
   "print_hide": 1,
   "read_only": 1
  },
  {
   "fieldname": "column_break8",
   "fieldtype": "Column Break",
   "oldfieldtype": "Column Break",
   "print_hide": 1
  },
  {
   "fieldname": "remarks",
   "fieldtype": "Small Text",
   "label": "Remarks",
   "no_copy": 1,
   "oldfieldname": "remarks",
   "oldfieldtype": "Text",
   "print_hide": 1
  },
  {
   "collapsible": 1,
   "collapsible_depends_on": "sales_partner",
   "fieldname": "sales_team_section_break",
   "fieldtype": "Section Break",
   "label": "Commission",
   "oldfieldtype": "Section Break",
   "options": "fa fa-group",
   "print_hide": 1
  },
  {
   "fieldname": "sales_partner",
   "fieldtype": "Link",
   "label": "Sales Partner",
   "oldfieldname": "sales_partner",
   "oldfieldtype": "Link",
   "options": "Sales Partner",
   "print_hide": 1
  },
  {
   "fieldname": "column_break10",
   "fieldtype": "Column Break",
   "oldfieldtype": "Column Break",
   "print_hide": 1,
   "width": "50%"
  },
  {
   "fieldname": "commission_rate",
   "fieldtype": "Float",
   "label": "Commission Rate (%)",
   "oldfieldname": "commission_rate",
   "oldfieldtype": "Currency",
   "print_hide": 1
  },
  {
   "fieldname": "total_commission",
   "fieldtype": "Currency",
   "label": "Total Commission",
   "oldfieldname": "total_commission",
   "oldfieldtype": "Currency",
   "options": "Company:company:default_currency",
   "print_hide": 1
  },
  {
   "collapsible": 1,
   "collapsible_depends_on": "sales_team",
   "fieldname": "section_break2",
   "fieldtype": "Section Break",
   "label": "Sales Team",
   "print_hide": 1
  },
  {
   "allow_on_submit": 1,
   "fieldname": "sales_team",
   "fieldtype": "Table",
   "label": "Sales Team",
   "oldfieldname": "sales_team",
   "oldfieldtype": "Table",
   "options": "Sales Team",
   "print_hide": 1
  },
  {
   "fieldname": "subscription_section",
   "fieldtype": "Section Break",
   "label": "Subscription Section"
  },
  {
   "allow_on_submit": 1,
   "fieldname": "from_date",
   "fieldtype": "Date",
   "label": "From Date",
   "no_copy": 1,
   "print_hide": 1
  },
  {
   "allow_on_submit": 1,
   "fieldname": "to_date",
   "fieldtype": "Date",
   "label": "To Date",
   "no_copy": 1,
   "print_hide": 1
  },
  {
   "fieldname": "column_break_140",
   "fieldtype": "Column Break"
  },
  {
   "allow_on_submit": 1,
   "fieldname": "auto_repeat",
   "fieldtype": "Link",
   "label": "Auto Repeat",
   "no_copy": 1,
   "options": "Auto Repeat",
   "print_hide": 1,
   "read_only": 1
  },
  {
   "allow_on_submit": 1,
   "depends_on": "eval: doc.auto_repeat",
   "fieldname": "update_auto_repeat_reference",
   "fieldtype": "Button",
   "label": "Update Auto Repeat Reference"
  },
  {
   "fieldname": "against_income_account",
   "fieldtype": "Small Text",
   "hidden": 1,
   "label": "Against Income Account",
   "no_copy": 1,
   "oldfieldname": "against_income_account",
   "oldfieldtype": "Small Text",
   "print_hide": 1,
   "report_hide": 1
  },
  {
   "allow_on_submit": 1,
   "fieldname": "consolidated_invoice",
   "fieldtype": "Link",
   "label": "Consolidated Sales Invoice",
   "no_copy": 1,
   "options": "Sales Invoice",
   "read_only": 1
  }
 ],
 "icon": "fa fa-file-text",
 "is_submittable": 1,
 "links": [],
<<<<<<< HEAD
 "modified": "2021-08-18 16:13:52.080543",
=======
 "modified": "2021-08-17 20:13:44.255437",
>>>>>>> 496bff51
 "modified_by": "Administrator",
 "module": "Accounts",
 "name": "POS Invoice",
 "name_case": "Title Case",
 "owner": "Administrator",
 "permissions": [
  {
   "amend": 1,
   "cancel": 1,
   "create": 1,
   "delete": 1,
   "email": 1,
   "print": 1,
   "read": 1,
   "report": 1,
   "role": "Accounts Manager",
   "share": 1,
   "submit": 1,
   "write": 1
  },
  {
   "amend": 1,
   "create": 1,
   "email": 1,
   "print": 1,
   "read": 1,
   "report": 1,
   "role": "Accounts User",
   "share": 1,
   "submit": 1,
   "write": 1
  },
  {
   "permlevel": 1,
   "read": 1,
   "role": "Accounts Manager",
   "write": 1
  },
  {
   "permlevel": 1,
   "read": 1,
   "role": "All"
  }
 ],
 "search_fields": "posting_date, due_date, customer, base_grand_total, outstanding_amount",
 "show_name_in_global_search": 1,
 "sort_field": "modified",
 "sort_order": "DESC",
 "timeline_field": "customer",
 "title_field": "title",
 "track_changes": 1,
 "track_seen": 1
}<|MERGE_RESOLUTION|>--- conflicted
+++ resolved
@@ -1555,11 +1555,7 @@
  "icon": "fa fa-file-text",
  "is_submittable": 1,
  "links": [],
-<<<<<<< HEAD
  "modified": "2021-08-18 16:13:52.080543",
-=======
- "modified": "2021-08-17 20:13:44.255437",
->>>>>>> 496bff51
  "modified_by": "Administrator",
  "module": "Accounts",
  "name": "POS Invoice",
