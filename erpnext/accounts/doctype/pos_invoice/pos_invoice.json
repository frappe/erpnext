{
 "actions": [],
 "allow_auto_repeat": 1,
 "allow_import": 1,
 "autoname": "naming_series:",
 "creation": "2020-01-24 15:29:29.933693",
 "doctype": "DocType",
 "engine": "InnoDB",
 "field_order": [
  "customer_section",
  "title",
  "naming_series",
  "customer",
  "customer_name",
  "tax_id",
  "pos_profile",
  "consolidated_invoice",
  "is_pos",
  "is_return",
  "update_billed_amount_in_sales_order",
  "column_break1",
  "company",
  "posting_date",
  "posting_time",
  "set_posting_time",
  "due_date",
  "amended_from",
  "return_against",
  "accounting_dimensions_section",
  "project",
  "dimension_col_break",
  "cost_center",
  "customer_po_details",
  "po_no",
  "column_break_23",
  "po_date",
  "address_and_contact",
  "customer_address",
  "address_display",
  "contact_person",
  "contact_display",
  "contact_mobile",
  "contact_email",
  "territory",
  "col_break4",
  "shipping_address_name",
  "shipping_address",
  "company_address",
  "company_address_display",
  "currency_and_price_list",
  "currency",
  "conversion_rate",
  "column_break2",
  "selling_price_list",
  "price_list_currency",
  "plc_conversion_rate",
  "ignore_pricing_rule",
  "sec_warehouse",
  "set_warehouse",
  "items_section",
  "update_stock",
  "scan_barcode",
  "items",
  "pricing_rule_details",
  "pricing_rules",
  "packing_list",
  "packed_items",
  "product_bundle_help",
  "time_sheet_list",
  "timesheets",
  "total_billing_amount",
  "section_break_30",
  "total_qty",
  "base_total",
  "base_net_total",
  "column_break_32",
  "total",
  "net_total",
  "total_net_weight",
  "taxes_section",
  "taxes_and_charges",
  "column_break_38",
  "shipping_rule",
  "tax_category",
  "section_break_40",
  "taxes",
  "sec_tax_breakup",
  "other_charges_calculation",
  "section_break_43",
  "base_total_taxes_and_charges",
  "column_break_47",
  "total_taxes_and_charges",
  "loyalty_points_redemption",
  "loyalty_points",
  "loyalty_amount",
  "redeem_loyalty_points",
  "column_break_77",
  "loyalty_program",
  "loyalty_redemption_account",
  "loyalty_redemption_cost_center",
  "section_break_49",
  "coupon_code",
  "apply_discount_on",
  "base_discount_amount",
  "column_break_51",
  "additional_discount_percentage",
  "discount_amount",
  "totals",
  "base_grand_total",
  "base_rounding_adjustment",
  "base_rounded_total",
  "base_in_words",
  "column_break5",
  "grand_total",
  "rounding_adjustment",
  "rounded_total",
  "in_words",
  "total_advance",
  "outstanding_amount",
  "advances_section",
  "allocate_advances_automatically",
  "get_advances",
  "advances",
  "payment_schedule_section",
  "payment_terms_template",
  "payment_schedule",
  "payments_section",
  "ignore_payments_for_return",
  "cash_bank_account",
  "payments",
  "section_break_84",
  "base_paid_amount",
  "column_break_86",
  "paid_amount",
  "section_break_88",
  "base_change_amount",
  "column_break_90",
  "change_amount",
  "account_for_change_amount",
  "column_break4",
  "write_off_amount",
  "base_write_off_amount",
  "write_off_outstanding_amount_automatically",
  "column_break_74",
  "write_off_account",
  "write_off_cost_center",
  "terms_section_break",
  "tc_name",
  "terms",
  "edit_printing_settings",
  "letter_head",
  "group_same_items",
  "language",
  "column_break_84",
  "select_print_heading",
  "more_information",
  "inter_company_invoice_reference",
  "customer_group",
  "campaign",
  "is_discounted",
  "col_break23",
  "status",
  "source",
  "more_info",
  "debit_to",
  "party_account_currency",
  "is_opening",
  "c_form_applicable",
  "c_form_no",
  "column_break8",
  "remarks",
  "sales_team_section_break",
  "sales_partner",
  "column_break10",
  "amount_eligible_for_commission",
  "commission_rate",
  "total_commission",
  "section_break2",
  "sales_team",
  "subscription_section",
  "from_date",
  "to_date",
  "column_break_140",
  "auto_repeat",
  "update_auto_repeat_reference",
  "against_income_account"
 ],
 "fields": [
  {
   "fieldname": "customer_section",
   "fieldtype": "Section Break",
   "options": "fa fa-user"
  },
  {
   "allow_on_submit": 1,
   "default": "{customer_name}",
   "fieldname": "title",
   "fieldtype": "Data",
   "hidden": 1,
   "label": "Title",
   "no_copy": 1,
   "print_hide": 1
  },
  {
   "bold": 1,
   "fieldname": "naming_series",
   "fieldtype": "Select",
   "label": "Series",
   "no_copy": 1,
   "oldfieldname": "naming_series",
   "oldfieldtype": "Select",
   "options": "ACC-PSINV-.YYYY.-",
   "print_hide": 1,
   "reqd": 1,
   "set_only_once": 1
  },
  {
   "bold": 1,
   "fieldname": "customer",
   "fieldtype": "Link",
   "in_standard_filter": 1,
   "label": "Customer",
   "oldfieldname": "customer",
   "oldfieldtype": "Link",
   "options": "Customer",
   "print_hide": 1,
   "search_index": 1
  },
  {
   "bold": 1,
   "depends_on": "customer",
   "fetch_from": "customer.customer_name",
   "fieldname": "customer_name",
   "fieldtype": "Data",
   "in_global_search": 1,
   "label": "Customer Name",
   "oldfieldname": "customer_name",
   "oldfieldtype": "Data",
   "read_only": 1
  },
  {
   "fieldname": "tax_id",
   "fieldtype": "Data",
   "label": "Tax Id",
   "print_hide": 1,
   "read_only": 1
  },
  {
   "default": "1",
   "fieldname": "is_pos",
   "fieldtype": "Check",
   "label": "Include Payment (POS)",
   "oldfieldname": "is_pos",
   "oldfieldtype": "Check",
   "print_hide": 1,
   "read_only": 1,
   "reqd": 1
  },
  {
   "depends_on": "is_pos",
   "fieldname": "pos_profile",
   "fieldtype": "Link",
   "label": "POS Profile",
   "options": "POS Profile",
   "print_hide": 1
  },
  {
   "allow_on_submit": 1,
   "default": "0",
   "fieldname": "is_return",
   "fieldtype": "Check",
   "label": "Is Return (Credit Note)",
   "no_copy": 1,
   "print_hide": 1
  },
  {
   "fieldname": "column_break1",
   "fieldtype": "Column Break",
   "oldfieldtype": "Column Break"
  },
  {
   "fieldname": "company",
   "fieldtype": "Link",
   "in_standard_filter": 1,
   "label": "Company",
   "oldfieldname": "company",
   "oldfieldtype": "Link",
   "options": "Company",
   "print_hide": 1,
   "remember_last_selected_value": 1,
   "reqd": 1
  },
  {
   "bold": 1,
   "default": "Today",
   "fieldname": "posting_date",
   "fieldtype": "Date",
   "label": "Date",
   "no_copy": 1,
   "oldfieldname": "posting_date",
   "oldfieldtype": "Date",
   "reqd": 1,
   "search_index": 1
  },
  {
   "fieldname": "posting_time",
   "fieldtype": "Time",
   "label": "Posting Time",
   "no_copy": 1,
   "oldfieldname": "posting_time",
   "oldfieldtype": "Time",
   "print_hide": 1
  },
  {
   "default": "0",
   "depends_on": "eval:doc.docstatus==0",
   "fieldname": "set_posting_time",
   "fieldtype": "Check",
   "label": "Edit Posting Date and Time",
   "print_hide": 1
  },
  {
   "fieldname": "due_date",
   "fieldtype": "Date",
   "label": "Payment Due Date",
   "no_copy": 1,
   "oldfieldname": "due_date",
   "oldfieldtype": "Date"
  },
  {
   "fieldname": "amended_from",
   "fieldtype": "Link",
   "ignore_user_permissions": 1,
   "label": "Amended From",
   "no_copy": 1,
   "oldfieldname": "amended_from",
   "oldfieldtype": "Link",
   "options": "POS Invoice",
   "print_hide": 1,
   "read_only": 1
  },
  {
   "depends_on": "return_against",
   "fieldname": "return_against",
   "fieldtype": "Link",
   "label": "Return Against",
   "no_copy": 1,
   "options": "POS Invoice",
   "print_hide": 1,
   "read_only": 1
  },
  {
   "default": "0",
   "depends_on": "eval: doc.is_return && doc.return_against",
   "fieldname": "update_billed_amount_in_sales_order",
   "fieldtype": "Check",
   "label": "Update Billed Amount in Sales Order"
  },
  {
   "collapsible": 1,
   "fieldname": "accounting_dimensions_section",
   "fieldtype": "Section Break",
   "label": "Accounting Dimensions"
  },
  {
   "fieldname": "project",
   "fieldtype": "Link",
   "in_global_search": 1,
   "label": "Project",
   "oldfieldname": "project_name",
   "oldfieldtype": "Link",
   "options": "Project",
   "print_hide": 1
  },
  {
   "fieldname": "dimension_col_break",
   "fieldtype": "Column Break"
  },
  {
   "fieldname": "cost_center",
   "fieldtype": "Link",
   "label": "Cost Center",
   "options": "Cost Center"
  },
  {
   "collapsible": 1,
   "collapsible_depends_on": "po_no",
   "fieldname": "customer_po_details",
   "fieldtype": "Section Break",
   "label": "Customer PO Details"
  },
  {
   "allow_on_submit": 1,
   "fieldname": "po_no",
   "fieldtype": "Data",
   "label": "Customer's Purchase Order",
   "no_copy": 1,
   "print_hide": 1
  },
  {
   "fieldname": "column_break_23",
   "fieldtype": "Column Break"
  },
  {
   "allow_on_submit": 1,
   "fieldname": "po_date",
   "fieldtype": "Date",
   "label": "Customer's Purchase Order Date"
  },
  {
   "collapsible": 1,
   "fieldname": "address_and_contact",
   "fieldtype": "Section Break",
   "label": "Address and Contact"
  },
  {
   "fieldname": "customer_address",
   "fieldtype": "Link",
   "label": "Customer Address",
   "options": "Address",
   "print_hide": 1
  },
  {
   "fieldname": "address_display",
   "fieldtype": "Small Text",
   "label": "Address",
   "read_only": 1
  },
  {
   "fieldname": "contact_person",
   "fieldtype": "Link",
   "in_global_search": 1,
   "label": "Contact Person",
   "options": "Contact",
   "print_hide": 1
  },
  {
   "fieldname": "contact_display",
   "fieldtype": "Small Text",
   "label": "Contact",
   "read_only": 1
  },
  {
   "fieldname": "contact_mobile",
   "fieldtype": "Data",
   "hidden": 1,
   "label": "Mobile No",
   "read_only": 1
  },
  {
   "fieldname": "contact_email",
   "fieldtype": "Data",
   "hidden": 1,
   "label": "Contact Email",
   "options": "Email",
   "print_hide": 1,
   "read_only": 1
  },
  {
   "fieldname": "territory",
   "fieldtype": "Link",
   "label": "Territory",
   "options": "Territory",
   "print_hide": 1
  },
  {
   "fieldname": "col_break4",
   "fieldtype": "Column Break"
  },
  {
   "fieldname": "shipping_address_name",
   "fieldtype": "Link",
   "label": "Shipping Address Name",
   "options": "Address",
   "print_hide": 1
  },
  {
   "fieldname": "shipping_address",
   "fieldtype": "Small Text",
   "label": "Shipping Address",
   "print_hide": 1,
   "read_only": 1
  },
  {
   "fieldname": "company_address",
   "fieldtype": "Link",
   "label": "Company Address Name",
   "options": "Address",
   "print_hide": 1
  },
  {
   "fieldname": "company_address_display",
   "fieldtype": "Small Text",
   "hidden": 1,
   "label": "Company Address",
   "print_hide": 1,
   "read_only": 1
  },
  {
   "collapsible": 1,
   "depends_on": "customer",
   "fieldname": "currency_and_price_list",
   "fieldtype": "Section Break",
   "label": "Currency and Price List"
  },
  {
   "fieldname": "currency",
   "fieldtype": "Link",
   "label": "Currency",
   "oldfieldname": "currency",
   "oldfieldtype": "Select",
   "options": "Currency",
   "print_hide": 1,
   "reqd": 1
  },
  {
   "description": "Rate at which Customer Currency is converted to customer's base currency",
   "fieldname": "conversion_rate",
   "fieldtype": "Float",
   "label": "Exchange Rate",
   "oldfieldname": "conversion_rate",
   "oldfieldtype": "Currency",
   "precision": "9",
   "print_hide": 1,
   "reqd": 1
  },
  {
   "fieldname": "column_break2",
   "fieldtype": "Column Break",
   "width": "50%"
  },
  {
   "fieldname": "selling_price_list",
   "fieldtype": "Link",
   "label": "Price List",
   "oldfieldname": "price_list_name",
   "oldfieldtype": "Select",
   "options": "Price List",
   "print_hide": 1,
   "reqd": 1
  },
  {
   "fieldname": "price_list_currency",
   "fieldtype": "Link",
   "label": "Price List Currency",
   "options": "Currency",
   "print_hide": 1,
   "read_only": 1,
   "reqd": 1
  },
  {
   "description": "Rate at which Price list currency is converted to customer's base currency",
   "fieldname": "plc_conversion_rate",
   "fieldtype": "Float",
   "label": "Price List Exchange Rate",
   "precision": "9",
   "print_hide": 1,
   "reqd": 1
  },
  {
   "default": "0",
   "fieldname": "ignore_pricing_rule",
   "fieldtype": "Check",
   "label": "Ignore Pricing Rule",
   "no_copy": 1,
   "permlevel": 1,
   "print_hide": 1
  },
  {
   "fieldname": "sec_warehouse",
   "fieldtype": "Section Break",
   "label": "Warehouse"
  },
  {
   "depends_on": "update_stock",
   "fieldname": "set_warehouse",
   "fieldtype": "Link",
   "label": "Source Warehouse",
   "options": "Warehouse",
   "print_hide": 1
  },
  {
   "fieldname": "items_section",
   "fieldtype": "Section Break",
   "label": "Items",
   "oldfieldtype": "Section Break",
   "options": "fa fa-shopping-cart"
  },
  {
   "default": "0",
   "fieldname": "update_stock",
   "fieldtype": "Check",
   "label": "Update Stock",
   "oldfieldname": "update_stock",
   "oldfieldtype": "Check",
   "print_hide": 1
  },
  {
   "fieldname": "scan_barcode",
   "fieldtype": "Data",
   "label": "Scan Barcode",
   "options": "Barcode"
  },
  {
   "allow_bulk_edit": 1,
   "fieldname": "items",
   "fieldtype": "Table",
   "label": "Items",
   "oldfieldname": "entries",
   "oldfieldtype": "Table",
   "options": "POS Invoice Item",
   "reqd": 1
  },
  {
   "fieldname": "pricing_rule_details",
   "fieldtype": "Section Break",
   "label": "Pricing Rules"
  },
  {
   "fieldname": "pricing_rules",
   "fieldtype": "Table",
   "label": "Pricing Rule Detail",
   "options": "Pricing Rule Detail",
   "read_only": 1
  },
  {
   "depends_on": "packed_items",
   "fieldname": "packing_list",
   "fieldtype": "Section Break",
   "label": "Packing List",
   "options": "fa fa-suitcase",
   "print_hide": 1
  },
  {
   "depends_on": "packed_items",
   "fieldname": "packed_items",
   "fieldtype": "Table",
   "label": "Packed Items",
   "options": "Packed Item",
   "print_hide": 1
  },
  {
   "fieldname": "product_bundle_help",
   "fieldtype": "HTML",
   "label": "Product Bundle Help",
   "print_hide": 1
  },
  {
   "collapsible": 1,
   "collapsible_depends_on": "eval:doc.total_billing_amount > 0",
   "fieldname": "time_sheet_list",
   "fieldtype": "Section Break",
   "label": "Time Sheet List"
  },
  {
   "fieldname": "timesheets",
   "fieldtype": "Table",
   "label": "Time Sheets",
   "options": "Sales Invoice Timesheet",
   "print_hide": 1
  },
  {
   "default": "0",
   "fieldname": "total_billing_amount",
   "fieldtype": "Currency",
   "label": "Total Billing Amount",
   "print_hide": 1,
   "read_only": 1
  },
  {
   "fieldname": "section_break_30",
   "fieldtype": "Section Break"
  },
  {
   "fieldname": "total_qty",
   "fieldtype": "Float",
   "label": "Total Quantity",
   "read_only": 1
  },
  {
   "fieldname": "base_total",
   "fieldtype": "Currency",
   "label": "Total (Company Currency)",
   "options": "Company:company:default_currency",
   "print_hide": 1,
   "read_only": 1
  },
  {
   "fieldname": "base_net_total",
   "fieldtype": "Currency",
   "label": "Net Total (Company Currency)",
   "oldfieldname": "net_total",
   "oldfieldtype": "Currency",
   "options": "Company:company:default_currency",
   "print_hide": 1,
   "read_only": 1,
   "reqd": 1
  },
  {
   "fieldname": "column_break_32",
   "fieldtype": "Column Break"
  },
  {
   "fieldname": "total",
   "fieldtype": "Currency",
   "label": "Total",
   "options": "currency",
   "read_only": 1
  },
  {
   "fieldname": "net_total",
   "fieldtype": "Currency",
   "label": "Net Total",
   "options": "currency",
   "print_hide": 1,
   "read_only": 1
  },
  {
   "fieldname": "total_net_weight",
   "fieldtype": "Float",
   "label": "Total Net Weight",
   "print_hide": 1,
   "read_only": 1
  },
  {
   "fieldname": "taxes_section",
   "fieldtype": "Section Break",
   "oldfieldtype": "Section Break",
   "options": "fa fa-money"
  },
  {
   "fieldname": "taxes_and_charges",
   "fieldtype": "Link",
   "label": "Sales Taxes and Charges Template",
   "oldfieldname": "charge",
   "oldfieldtype": "Link",
   "options": "Sales Taxes and Charges Template",
   "print_hide": 1
  },
  {
   "fieldname": "column_break_38",
   "fieldtype": "Column Break"
  },
  {
   "fieldname": "shipping_rule",
   "fieldtype": "Link",
   "label": "Shipping Rule",
   "oldfieldtype": "Button",
   "options": "Shipping Rule",
   "print_hide": 1
  },
  {
   "fieldname": "tax_category",
   "fieldtype": "Link",
   "label": "Tax Category",
   "options": "Tax Category",
   "print_hide": 1
  },
  {
   "fieldname": "section_break_40",
   "fieldtype": "Section Break"
  },
  {
   "fieldname": "taxes",
   "fieldtype": "Table",
   "label": "Sales Taxes and Charges",
   "oldfieldname": "other_charges",
   "oldfieldtype": "Table",
   "options": "Sales Taxes and Charges"
  },
  {
   "collapsible": 1,
   "fieldname": "sec_tax_breakup",
   "fieldtype": "Section Break",
   "label": "Tax Breakup"
  },
  {
   "fieldname": "other_charges_calculation",
   "fieldtype": "Long Text",
   "label": "Taxes and Charges Calculation",
   "no_copy": 1,
   "oldfieldtype": "HTML",
   "print_hide": 1,
   "read_only": 1
  },
  {
   "fieldname": "section_break_43",
   "fieldtype": "Section Break"
  },
  {
   "fieldname": "base_total_taxes_and_charges",
   "fieldtype": "Currency",
   "label": "Total Taxes and Charges (Company Currency)",
   "oldfieldname": "other_charges_total",
   "oldfieldtype": "Currency",
   "options": "Company:company:default_currency",
   "print_hide": 1,
   "read_only": 1
  },
  {
   "fieldname": "column_break_47",
   "fieldtype": "Column Break"
  },
  {
   "fieldname": "total_taxes_and_charges",
   "fieldtype": "Currency",
   "label": "Total Taxes and Charges",
   "options": "currency",
   "print_hide": 1,
   "read_only": 1
  },
  {
   "collapsible": 1,
   "fieldname": "loyalty_points_redemption",
   "fieldtype": "Section Break",
   "label": "Loyalty Points Redemption"
  },
  {
   "depends_on": "redeem_loyalty_points",
   "fieldname": "loyalty_points",
   "fieldtype": "Int",
   "label": "Loyalty Points",
   "no_copy": 1,
   "print_hide": 1
  },
  {
   "depends_on": "redeem_loyalty_points",
   "fieldname": "loyalty_amount",
   "fieldtype": "Currency",
   "label": "Loyalty Amount",
   "no_copy": 1,
   "options": "Company:company:default_currency",
   "print_hide": 1,
   "read_only": 1
  },
  {
   "default": "0",
   "fieldname": "redeem_loyalty_points",
   "fieldtype": "Check",
   "label": "Redeem Loyalty Points",
   "no_copy": 1,
   "print_hide": 1
  },
  {
   "fieldname": "column_break_77",
   "fieldtype": "Column Break"
  },
  {
   "fetch_from": "customer.loyalty_program",
   "fieldname": "loyalty_program",
   "fieldtype": "Link",
   "label": "Loyalty Program",
   "no_copy": 1,
   "options": "Loyalty Program",
   "print_hide": 1,
   "read_only": 1
  },
  {
   "depends_on": "redeem_loyalty_points",
   "fieldname": "loyalty_redemption_account",
   "fieldtype": "Link",
   "label": "Redemption Account",
   "no_copy": 1,
   "options": "Account"
  },
  {
   "depends_on": "redeem_loyalty_points",
   "fieldname": "loyalty_redemption_cost_center",
   "fieldtype": "Link",
   "label": "Redemption Cost Center",
   "no_copy": 1,
   "options": "Cost Center"
  },
  {
   "collapsible": 1,
   "collapsible_depends_on": "discount_amount",
   "fieldname": "section_break_49",
   "fieldtype": "Section Break",
   "label": "Additional Discount"
  },
  {
   "default": "Grand Total",
   "fieldname": "apply_discount_on",
   "fieldtype": "Select",
   "label": "Apply Additional Discount On",
   "options": "\nGrand Total\nNet Total",
   "print_hide": 1
  },
  {
   "fieldname": "base_discount_amount",
   "fieldtype": "Currency",
   "label": "Additional Discount Amount (Company Currency)",
   "options": "Company:company:default_currency",
   "print_hide": 1,
   "read_only": 1
  },
  {
   "fieldname": "column_break_51",
   "fieldtype": "Column Break"
  },
  {
   "fieldname": "additional_discount_percentage",
   "fieldtype": "Float",
   "label": "Additional Discount Percentage",
   "print_hide": 1
  },
  {
   "fieldname": "discount_amount",
   "fieldtype": "Currency",
   "label": "Additional Discount Amount",
   "options": "currency",
   "print_hide": 1
  },
  {
   "fieldname": "totals",
   "fieldtype": "Section Break",
   "oldfieldtype": "Section Break",
   "options": "fa fa-money",
   "print_hide": 1
  },
  {
   "fieldname": "base_grand_total",
   "fieldtype": "Currency",
   "label": "Grand Total (Company Currency)",
   "oldfieldname": "grand_total",
   "oldfieldtype": "Currency",
   "options": "Company:company:default_currency",
   "print_hide": 1,
   "read_only": 1,
   "reqd": 1
  },
  {
   "fieldname": "base_rounding_adjustment",
   "fieldtype": "Currency",
   "label": "Rounding Adjustment (Company Currency)",
   "no_copy": 1,
   "options": "Company:company:default_currency",
   "print_hide": 1,
   "read_only": 1
  },
  {
   "fieldname": "base_rounded_total",
   "fieldtype": "Currency",
   "label": "Rounded Total (Company Currency)",
   "oldfieldname": "rounded_total",
   "oldfieldtype": "Currency",
   "options": "Company:company:default_currency",
   "print_hide": 1,
   "read_only": 1
  },
  {
   "description": "In Words will be visible once you save the Sales Invoice.",
   "fieldname": "base_in_words",
   "fieldtype": "Data",
   "label": "In Words (Company Currency)",
   "oldfieldname": "in_words",
   "oldfieldtype": "Data",
   "print_hide": 1,
   "read_only": 1
  },
  {
   "fieldname": "column_break5",
   "fieldtype": "Column Break",
   "oldfieldtype": "Column Break",
   "print_hide": 1,
   "width": "50%"
  },
  {
   "bold": 1,
   "fieldname": "grand_total",
   "fieldtype": "Currency",
   "in_list_view": 1,
   "label": "Grand Total",
   "oldfieldname": "grand_total_export",
   "oldfieldtype": "Currency",
   "options": "currency",
   "read_only": 1,
   "reqd": 1
  },
  {
   "fieldname": "rounding_adjustment",
   "fieldtype": "Currency",
   "label": "Rounding Adjustment",
   "no_copy": 1,
   "options": "currency",
   "print_hide": 1,
   "read_only": 1
  },
  {
   "bold": 1,
   "fieldname": "rounded_total",
   "fieldtype": "Currency",
   "label": "Rounded Total",
   "oldfieldname": "rounded_total_export",
   "oldfieldtype": "Currency",
   "options": "currency",
   "read_only": 1
  },
  {
   "fieldname": "in_words",
   "fieldtype": "Data",
   "label": "In Words",
   "oldfieldname": "in_words_export",
   "oldfieldtype": "Data",
   "print_hide": 1,
   "read_only": 1
  },
  {
   "fieldname": "total_advance",
   "fieldtype": "Currency",
   "label": "Total Advance",
   "oldfieldname": "total_advance",
   "oldfieldtype": "Currency",
   "options": "party_account_currency",
   "print_hide": 1,
   "read_only": 1
  },
  {
   "fieldname": "outstanding_amount",
   "fieldtype": "Currency",
   "label": "Outstanding Amount",
   "no_copy": 1,
   "oldfieldname": "outstanding_amount",
   "oldfieldtype": "Currency",
   "options": "party_account_currency",
   "print_hide": 1,
   "read_only": 1
  },
  {
   "collapsible": 1,
   "collapsible_depends_on": "advances",
   "fieldname": "advances_section",
   "fieldtype": "Section Break",
   "label": "Advance Payments",
   "oldfieldtype": "Section Break",
   "options": "fa fa-money",
   "print_hide": 1
  },
  {
   "default": "0",
   "fieldname": "allocate_advances_automatically",
   "fieldtype": "Check",
   "label": "Allocate Advances Automatically (FIFO)"
  },
  {
   "depends_on": "eval:!doc.allocate_advances_automatically",
   "fieldname": "get_advances",
   "fieldtype": "Button",
   "label": "Get Advances Received",
   "options": "set_advances"
  },
  {
   "fieldname": "advances",
   "fieldtype": "Table",
   "label": "Advances",
   "oldfieldname": "advance_adjustment_details",
   "oldfieldtype": "Table",
   "options": "Sales Invoice Advance",
   "print_hide": 1
  },
  {
   "collapsible": 1,
   "collapsible_depends_on": "eval:(!doc.is_pos && !doc.is_return)",
   "fieldname": "payment_schedule_section",
   "fieldtype": "Section Break",
   "label": "Payment Terms"
  },
  {
   "depends_on": "eval:(!doc.is_pos && !doc.is_return)",
   "fieldname": "payment_terms_template",
   "fieldtype": "Link",
   "label": "Payment Terms Template",
   "no_copy": 1,
   "options": "Payment Terms Template",
   "print_hide": 1
  },
  {
   "depends_on": "eval:(!doc.is_pos && !doc.is_return)",
   "fieldname": "payment_schedule",
   "fieldtype": "Table",
   "label": "Payment Schedule",
   "no_copy": 1,
   "options": "Payment Schedule",
   "print_hide": 1
  },
  {
   "depends_on": "eval:doc.is_pos===1||(doc.advances && doc.advances.length>0)",
   "fieldname": "payments_section",
   "fieldtype": "Section Break",
   "label": "Payments",
   "options": "fa fa-money"
  },
  {
   "depends_on": "is_pos",
   "fieldname": "cash_bank_account",
   "fieldtype": "Link",
   "hidden": 1,
   "label": "Cash/Bank Account",
   "oldfieldname": "cash_bank_account",
   "oldfieldtype": "Link",
   "options": "Account",
   "print_hide": 1
  },
  {
   "depends_on": "eval:doc.is_pos===1",
   "fieldname": "payments",
   "fieldtype": "Table",
   "label": "Sales Invoice Payment",
   "options": "Sales Invoice Payment",
   "print_hide": 1
  },
  {
   "fieldname": "section_break_84",
   "fieldtype": "Section Break"
  },
  {
   "fieldname": "base_paid_amount",
   "fieldtype": "Currency",
   "label": "Paid Amount (Company Currency)",
   "no_copy": 1,
   "options": "Company:company:default_currency",
   "print_hide": 1,
   "read_only": 1
  },
  {
   "fieldname": "column_break_86",
   "fieldtype": "Column Break"
  },
  {
   "depends_on": "eval: doc.is_pos || doc.redeem_loyalty_points",
   "fieldname": "paid_amount",
   "fieldtype": "Currency",
   "label": "Paid Amount",
   "no_copy": 1,
   "oldfieldname": "paid_amount",
   "oldfieldtype": "Currency",
   "options": "currency",
   "print_hide": 1,
   "read_only": 1
  },
  {
   "fieldname": "section_break_88",
   "fieldtype": "Section Break"
  },
  {
   "depends_on": "is_pos",
   "fieldname": "base_change_amount",
   "fieldtype": "Currency",
   "label": "Base Change Amount (Company Currency)",
   "no_copy": 1,
   "options": "Company:company:default_currency",
   "print_hide": 1,
   "read_only": 1
  },
  {
   "fieldname": "column_break_90",
   "fieldtype": "Column Break"
  },
  {
   "depends_on": "is_pos",
   "fieldname": "change_amount",
   "fieldtype": "Currency",
   "label": "Change Amount",
   "no_copy": 1,
   "options": "currency",
   "print_hide": 1
  },
  {
   "depends_on": "is_pos",
   "fieldname": "account_for_change_amount",
   "fieldtype": "Link",
   "label": "Account for Change Amount",
   "options": "Account",
   "print_hide": 1
  },
  {
   "collapsible": 1,
   "collapsible_depends_on": "write_off_amount",
   "depends_on": "grand_total",
   "fieldname": "column_break4",
   "fieldtype": "Section Break",
   "label": "Write Off",
   "width": "50%"
  },
  {
   "fieldname": "write_off_amount",
   "fieldtype": "Currency",
   "label": "Write Off Amount",
   "no_copy": 1,
   "options": "currency",
   "print_hide": 1,
   "read_only_depends_on": "eval: doc.write_off_outstanding_amount_automatically"
  },
  {
   "fieldname": "base_write_off_amount",
   "fieldtype": "Currency",
   "label": "Write Off Amount (Company Currency)",
   "no_copy": 1,
   "options": "Company:company:default_currency",
   "print_hide": 1,
   "read_only": 1
  },
  {
   "default": "0",
   "depends_on": "is_pos",
   "fieldname": "write_off_outstanding_amount_automatically",
   "fieldtype": "Check",
   "label": "Write Off Outstanding Amount",
   "print_hide": 1
  },
  {
   "fieldname": "column_break_74",
   "fieldtype": "Column Break"
  },
  {
   "fieldname": "write_off_account",
   "fieldtype": "Link",
   "label": "Write Off Account",
   "options": "Account",
   "print_hide": 1
  },
  {
   "fieldname": "write_off_cost_center",
   "fieldtype": "Link",
   "label": "Write Off Cost Center",
   "options": "Cost Center",
   "print_hide": 1
  },
  {
   "collapsible": 1,
   "collapsible_depends_on": "terms",
   "fieldname": "terms_section_break",
   "fieldtype": "Section Break",
   "label": "Terms and Conditions",
   "oldfieldtype": "Section Break"
  },
  {
   "fieldname": "tc_name",
   "fieldtype": "Link",
   "label": "Terms",
   "oldfieldname": "tc_name",
   "oldfieldtype": "Link",
   "options": "Terms and Conditions",
   "print_hide": 1
  },
  {
   "fieldname": "terms",
   "fieldtype": "Text Editor",
   "label": "Terms and Conditions Details",
   "oldfieldname": "terms",
   "oldfieldtype": "Text Editor"
  },
  {
   "collapsible": 1,
   "fieldname": "edit_printing_settings",
   "fieldtype": "Section Break",
   "label": "Printing Settings"
  },
  {
   "allow_on_submit": 1,
   "fieldname": "letter_head",
   "fieldtype": "Link",
   "label": "Letter Head",
   "oldfieldname": "letter_head",
   "oldfieldtype": "Select",
   "options": "Letter Head",
   "print_hide": 1
  },
  {
   "allow_on_submit": 1,
   "default": "0",
   "fieldname": "group_same_items",
   "fieldtype": "Check",
   "label": "Group same items",
   "print_hide": 1
  },
  {
   "fieldname": "language",
   "fieldtype": "Data",
   "label": "Print Language",
   "print_hide": 1,
   "read_only": 1
  },
  {
   "fieldname": "column_break_84",
   "fieldtype": "Column Break"
  },
  {
   "allow_on_submit": 1,
   "fieldname": "select_print_heading",
   "fieldtype": "Link",
   "label": "Print Heading",
   "no_copy": 1,
   "oldfieldname": "select_print_heading",
   "oldfieldtype": "Link",
   "options": "Print Heading",
   "print_hide": 1,
   "report_hide": 1
  },
  {
   "collapsible": 1,
   "depends_on": "customer",
   "fieldname": "more_information",
   "fieldtype": "Section Break",
   "label": "More Information"
  },
  {
   "fieldname": "inter_company_invoice_reference",
   "fieldtype": "Link",
   "label": "Inter Company Invoice Reference",
   "options": "Purchase Invoice",
   "read_only": 1
  },
  {
   "fieldname": "customer_group",
   "fieldtype": "Link",
   "hidden": 1,
   "label": "Customer Group",
   "options": "Customer Group",
   "print_hide": 1
  },
  {
   "fieldname": "campaign",
   "fieldtype": "Link",
   "label": "Campaign",
   "oldfieldname": "campaign",
   "oldfieldtype": "Link",
   "options": "Campaign",
   "print_hide": 1
  },
  {
   "default": "0",
   "fieldname": "is_discounted",
   "fieldtype": "Check",
   "label": "Is Discounted",
   "no_copy": 1,
   "read_only": 1
  },
  {
   "fieldname": "col_break23",
   "fieldtype": "Column Break",
   "width": "50%"
  },
  {
   "default": "Draft",
   "fieldname": "status",
   "fieldtype": "Select",
   "in_standard_filter": 1,
   "label": "Status",
   "no_copy": 1,
   "options": "\nDraft\nReturn\nCredit Note Issued\nConsolidated\nSubmitted\nPaid\nUnpaid\nUnpaid and Discounted\nOverdue and Discounted\nOverdue\nCancelled",
   "print_hide": 1,
   "read_only": 1
  },
  {
   "fieldname": "source",
   "fieldtype": "Link",
   "label": "Source",
   "oldfieldname": "source",
   "oldfieldtype": "Select",
   "options": "Lead Source",
   "print_hide": 1
  },
  {
   "collapsible": 1,
   "fieldname": "more_info",
   "fieldtype": "Section Break",
   "label": "Accounting Details",
   "oldfieldtype": "Section Break",
   "options": "fa fa-file-text",
   "print_hide": 1
  },
  {
   "fieldname": "debit_to",
   "fieldtype": "Link",
   "label": "Debit To",
   "oldfieldname": "debit_to",
   "oldfieldtype": "Link",
   "options": "Account",
   "print_hide": 1,
   "reqd": 1,
   "search_index": 1
  },
  {
   "fieldname": "party_account_currency",
   "fieldtype": "Link",
   "hidden": 1,
   "label": "Party Account Currency",
   "no_copy": 1,
   "options": "Currency",
   "print_hide": 1,
   "read_only": 1
  },
  {
   "default": "No",
   "fieldname": "is_opening",
   "fieldtype": "Select",
   "label": "Is Opening Entry",
   "oldfieldname": "is_opening",
   "oldfieldtype": "Select",
   "options": "No\nYes",
   "print_hide": 1
  },
  {
   "fieldname": "c_form_applicable",
   "fieldtype": "Select",
   "label": "C-Form Applicable",
   "no_copy": 1,
   "options": "No\nYes",
   "print_hide": 1
  },
  {
   "fieldname": "c_form_no",
   "fieldtype": "Link",
   "label": "C-Form No",
   "no_copy": 1,
   "options": "C-Form",
   "print_hide": 1,
   "read_only": 1
  },
  {
   "fieldname": "column_break8",
   "fieldtype": "Column Break",
   "oldfieldtype": "Column Break",
   "print_hide": 1
  },
  {
   "fieldname": "remarks",
   "fieldtype": "Small Text",
   "label": "Remarks",
   "no_copy": 1,
   "oldfieldname": "remarks",
   "oldfieldtype": "Text",
   "print_hide": 1
  },
  {
   "collapsible": 1,
   "collapsible_depends_on": "sales_partner",
   "fieldname": "sales_team_section_break",
   "fieldtype": "Section Break",
   "label": "Commission",
   "oldfieldtype": "Section Break",
   "options": "fa fa-group",
   "print_hide": 1
  },
  {
   "fieldname": "sales_partner",
   "fieldtype": "Link",
   "label": "Sales Partner",
   "oldfieldname": "sales_partner",
   "oldfieldtype": "Link",
   "options": "Sales Partner",
   "print_hide": 1
  },
  {
   "fieldname": "column_break10",
   "fieldtype": "Column Break",
   "oldfieldtype": "Column Break",
   "print_hide": 1,
   "width": "50%"
  },
  {
   "fieldname": "commission_rate",
   "fieldtype": "Float",
   "label": "Commission Rate (%)",
   "oldfieldname": "commission_rate",
   "oldfieldtype": "Currency",
   "print_hide": 1
  },
  {
   "fieldname": "total_commission",
   "fieldtype": "Currency",
   "label": "Total Commission",
   "oldfieldname": "total_commission",
   "oldfieldtype": "Currency",
   "options": "Company:company:default_currency",
   "print_hide": 1
  },
  {
   "collapsible": 1,
   "collapsible_depends_on": "sales_team",
   "fieldname": "section_break2",
   "fieldtype": "Section Break",
   "label": "Sales Team",
   "print_hide": 1
  },
  {
   "allow_on_submit": 1,
   "fieldname": "sales_team",
   "fieldtype": "Table",
   "label": "Sales Team",
   "oldfieldname": "sales_team",
   "oldfieldtype": "Table",
   "options": "Sales Team",
   "print_hide": 1
  },
  {
   "fieldname": "subscription_section",
   "fieldtype": "Section Break",
   "label": "Subscription Section"
  },
  {
   "allow_on_submit": 1,
   "fieldname": "from_date",
   "fieldtype": "Date",
   "label": "From Date",
   "no_copy": 1,
   "print_hide": 1
  },
  {
   "allow_on_submit": 1,
   "fieldname": "to_date",
   "fieldtype": "Date",
   "label": "To Date",
   "no_copy": 1,
   "print_hide": 1
  },
  {
   "fieldname": "column_break_140",
   "fieldtype": "Column Break"
  },
  {
   "allow_on_submit": 1,
   "fieldname": "auto_repeat",
   "fieldtype": "Link",
   "label": "Auto Repeat",
   "no_copy": 1,
   "options": "Auto Repeat",
   "print_hide": 1,
   "read_only": 1
  },
  {
   "allow_on_submit": 1,
   "depends_on": "eval: doc.auto_repeat",
   "fieldname": "update_auto_repeat_reference",
   "fieldtype": "Button",
   "label": "Update Auto Repeat Reference"
  },
  {
   "fieldname": "against_income_account",
   "fieldtype": "Small Text",
   "hidden": 1,
   "label": "Against Income Account",
   "no_copy": 1,
   "oldfieldname": "against_income_account",
   "oldfieldtype": "Small Text",
   "print_hide": 1,
   "report_hide": 1
  },
  {
   "allow_on_submit": 1,
   "fieldname": "consolidated_invoice",
   "fieldtype": "Link",
   "label": "Consolidated Sales Invoice",
   "no_copy": 1,
   "options": "Sales Invoice",
   "read_only": 1
  },
  {
   "depends_on": "coupon_code",
   "fieldname": "coupon_code",
   "fieldtype": "Link",
   "label": "Coupon Code",
   "options": "Coupon Code",
   "print_hide": 1
  },
  {
<<<<<<< HEAD
   "default": "0",
   "depends_on": "eval:doc.is_return",
   "fieldname": "ignore_payments_for_return",
   "fieldtype": "Check",
   "label": "Ignore Payments For Return"
=======
   "fieldname": "amount_eligible_for_commission",
   "fieldtype": "Currency",
   "label": "Amount Eligible for Commission",
   "read_only": 1
>>>>>>> e85da7a0
  }
 ],
 "icon": "fa fa-file-text",
 "is_submittable": 1,
 "links": [],
<<<<<<< HEAD
 "migration_hash": "0a999807d0a5e17446532c77bebf97ff",
 "modified": "2021-11-25 19:58:23.024118",
=======
 "modified": "2021-10-05 12:11:53.871828",
>>>>>>> e85da7a0
 "modified_by": "Administrator",
 "module": "Accounts",
 "name": "POS Invoice",
 "name_case": "Title Case",
 "naming_rule": "By \"Naming Series\" field",
 "owner": "Administrator",
 "permissions": [
  {
   "amend": 1,
   "cancel": 1,
   "create": 1,
   "delete": 1,
   "email": 1,
   "print": 1,
   "read": 1,
   "report": 1,
   "role": "Accounts Manager",
   "share": 1,
   "submit": 1,
   "write": 1
  },
  {
   "amend": 1,
   "create": 1,
   "email": 1,
   "print": 1,
   "read": 1,
   "report": 1,
   "role": "Accounts User",
   "share": 1,
   "submit": 1,
   "write": 1
  },
  {
   "permlevel": 1,
   "read": 1,
   "role": "Accounts Manager",
   "write": 1
  },
  {
   "permlevel": 1,
   "read": 1,
   "role": "All"
  }
 ],
 "search_fields": "posting_date, due_date, customer, base_grand_total, outstanding_amount",
 "show_name_in_global_search": 1,
 "sort_field": "modified",
 "sort_order": "DESC",
 "timeline_field": "customer",
 "title_field": "title",
 "track_changes": 1,
 "track_seen": 1
}<|MERGE_RESOLUTION|>--- conflicted
+++ resolved
@@ -1565,29 +1565,23 @@
    "print_hide": 1
   },
   {
-<<<<<<< HEAD
    "default": "0",
    "depends_on": "eval:doc.is_return",
    "fieldname": "ignore_payments_for_return",
    "fieldtype": "Check",
    "label": "Ignore Payments For Return"
-=======
+  },
+  {
    "fieldname": "amount_eligible_for_commission",
    "fieldtype": "Currency",
    "label": "Amount Eligible for Commission",
    "read_only": 1
->>>>>>> e85da7a0
   }
  ],
  "icon": "fa fa-file-text",
  "is_submittable": 1,
  "links": [],
-<<<<<<< HEAD
- "migration_hash": "0a999807d0a5e17446532c77bebf97ff",
- "modified": "2021-11-25 19:58:23.024118",
-=======
- "modified": "2021-10-05 12:11:53.871828",
->>>>>>> e85da7a0
+ "modified": "2021-11-25 12:11:53.871828",
  "modified_by": "Administrator",
  "module": "Accounts",
  "name": "POS Invoice",
