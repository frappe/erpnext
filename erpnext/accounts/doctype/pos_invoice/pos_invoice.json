{
 "actions": [],
 "allow_auto_repeat": 1,
 "allow_import": 1,
 "autoname": "naming_series:",
 "creation": "2020-01-24 15:29:29.933693",
 "doctype": "DocType",
 "engine": "InnoDB",
 "field_order": [
  "customer_section",
  "title",
  "naming_series",
  "customer",
  "customer_name",
  "tax_id",
  "pos_profile",
  "consolidated_invoice",
  "is_pos",
  "is_return",
  "update_billed_amount_in_sales_order",
  "column_break1",
  "company",
  "posting_date",
  "posting_time",
  "set_posting_time",
  "due_date",
  "amended_from",
  "return_against",
  "accounting_dimensions_section",
  "project",
  "dimension_col_break",
  "cost_center",
  "customer_po_details",
  "po_no",
  "column_break_23",
  "po_date",
  "address_and_contact",
  "customer_address",
  "address_display",
  "contact_person",
  "contact_display",
  "contact_mobile",
  "contact_email",
  "territory",
  "col_break4",
  "shipping_address_name",
  "shipping_address",
  "company_address",
  "company_address_display",
  "currency_and_price_list",
  "currency",
  "conversion_rate",
  "column_break2",
  "selling_price_list",
  "price_list_currency",
  "plc_conversion_rate",
  "ignore_pricing_rule",
  "sec_warehouse",
  "set_warehouse",
  "items_section",
  "update_stock",
  "scan_barcode",
  "items",
  "pricing_rule_details",
  "pricing_rules",
  "packing_list",
  "packed_items",
  "product_bundle_help",
  "time_sheet_list",
  "timesheets",
  "total_billing_amount",
  "section_break_30",
  "total_qty",
  "base_total",
  "base_net_total",
  "column_break_32",
  "total",
  "net_total",
  "total_net_weight",
  "taxes_section",
  "taxes_and_charges",
  "column_break_38",
  "shipping_rule",
  "tax_category",
  "section_break_40",
  "taxes",
  "sec_tax_breakup",
  "other_charges_calculation",
  "section_break_43",
  "base_total_taxes_and_charges",
  "column_break_47",
  "total_taxes_and_charges",
  "loyalty_points_redemption",
  "loyalty_points",
  "loyalty_amount",
  "redeem_loyalty_points",
  "column_break_77",
  "loyalty_program",
  "loyalty_redemption_account",
  "loyalty_redemption_cost_center",
  "section_break_49",
  "coupon_code",
  "apply_discount_on",
  "base_discount_amount",
  "column_break_51",
  "additional_discount_percentage",
  "discount_amount",
  "totals",
  "base_grand_total",
  "base_rounding_adjustment",
  "base_rounded_total",
  "base_in_words",
  "column_break5",
  "grand_total",
  "rounding_adjustment",
  "rounded_total",
  "in_words",
  "total_advance",
  "outstanding_amount",
  "advances_section",
  "allocate_advances_automatically",
  "get_advances",
  "advances",
  "payment_schedule_section",
  "payment_terms_template",
  "payment_schedule",
  "payments_section",
  "cash_bank_account",
  "payments",
  "section_break_84",
  "base_paid_amount",
  "column_break_86",
  "paid_amount",
  "section_break_88",
  "base_change_amount",
  "column_break_90",
  "change_amount",
  "account_for_change_amount",
  "column_break4",
  "write_off_amount",
  "base_write_off_amount",
  "write_off_outstanding_amount_automatically",
  "column_break_74",
  "write_off_account",
  "write_off_cost_center",
  "terms_section_break",
  "tc_name",
  "terms",
  "edit_printing_settings",
  "letter_head",
  "group_same_items",
  "language",
  "column_break_84",
  "select_print_heading",
  "more_information",
  "inter_company_invoice_reference",
  "customer_group",
  "campaign",
  "is_discounted",
  "col_break23",
  "status",
  "source",
  "more_info",
  "debit_to",
  "party_account_currency",
  "is_opening",
  "c_form_applicable",
  "c_form_no",
  "column_break8",
  "remarks",
  "sales_team_section_break",
  "sales_partner",
  "column_break10",
  "commission_rate",
  "total_commission",
  "section_break2",
  "sales_team",
  "subscription_section",
  "from_date",
  "to_date",
  "column_break_140",
  "auto_repeat",
  "update_auto_repeat_reference",
  "against_income_account"
 ],
 "fields": [
  {
   "fieldname": "customer_section",
   "fieldtype": "Section Break",
   "options": "fa fa-user"
  },
  {
   "allow_on_submit": 1,
   "default": "{customer_name}",
   "fieldname": "title",
   "fieldtype": "Data",
   "hidden": 1,
   "label": "Title",
   "no_copy": 1,
   "print_hide": 1
  },
  {
   "bold": 1,
   "fieldname": "naming_series",
   "fieldtype": "Select",
   "label": "Series",
   "no_copy": 1,
   "oldfieldname": "naming_series",
   "oldfieldtype": "Select",
   "options": "ACC-PSINV-.YYYY.-",
   "print_hide": 1,
   "reqd": 1,
   "set_only_once": 1
  },
  {
   "bold": 1,
   "fieldname": "customer",
   "fieldtype": "Link",
   "in_standard_filter": 1,
   "label": "Customer",
   "oldfieldname": "customer",
   "oldfieldtype": "Link",
   "options": "Customer",
   "print_hide": 1,
   "search_index": 1
  },
  {
   "bold": 1,
   "depends_on": "customer",
   "fetch_from": "customer.customer_name",
   "fieldname": "customer_name",
   "fieldtype": "Data",
   "in_global_search": 1,
   "label": "Customer Name",
   "oldfieldname": "customer_name",
   "oldfieldtype": "Data",
   "read_only": 1
  },
  {
   "fieldname": "tax_id",
   "fieldtype": "Data",
   "label": "Tax Id",
   "print_hide": 1,
   "read_only": 1
  },
  {
   "default": "1",
   "fieldname": "is_pos",
   "fieldtype": "Check",
   "label": "Include Payment (POS)",
   "oldfieldname": "is_pos",
   "oldfieldtype": "Check",
   "print_hide": 1,
   "read_only": 1,
   "reqd": 1
  },
  {
   "depends_on": "is_pos",
   "fieldname": "pos_profile",
   "fieldtype": "Link",
   "label": "POS Profile",
   "options": "POS Profile",
   "print_hide": 1
  },
  {
   "allow_on_submit": 1,
   "default": "0",
   "fieldname": "is_return",
   "fieldtype": "Check",
   "label": "Is Return (Credit Note)",
   "no_copy": 1,
   "print_hide": 1
  },
  {
   "fieldname": "column_break1",
   "fieldtype": "Column Break",
   "oldfieldtype": "Column Break"
  },
  {
   "fieldname": "company",
   "fieldtype": "Link",
   "in_standard_filter": 1,
   "label": "Company",
   "oldfieldname": "company",
   "oldfieldtype": "Link",
   "options": "Company",
   "print_hide": 1,
   "remember_last_selected_value": 1,
   "reqd": 1
  },
  {
   "bold": 1,
   "default": "Today",
   "fieldname": "posting_date",
   "fieldtype": "Date",
   "label": "Date",
   "no_copy": 1,
   "oldfieldname": "posting_date",
   "oldfieldtype": "Date",
   "reqd": 1,
   "search_index": 1
  },
  {
   "fieldname": "posting_time",
   "fieldtype": "Time",
   "label": "Posting Time",
   "no_copy": 1,
   "oldfieldname": "posting_time",
   "oldfieldtype": "Time",
   "print_hide": 1
  },
  {
   "default": "0",
   "depends_on": "eval:doc.docstatus==0",
   "fieldname": "set_posting_time",
   "fieldtype": "Check",
   "label": "Edit Posting Date and Time",
   "print_hide": 1
  },
  {
   "fieldname": "due_date",
   "fieldtype": "Date",
   "label": "Payment Due Date",
   "no_copy": 1,
   "oldfieldname": "due_date",
   "oldfieldtype": "Date"
  },
  {
   "fieldname": "amended_from",
   "fieldtype": "Link",
   "ignore_user_permissions": 1,
   "label": "Amended From",
   "no_copy": 1,
   "oldfieldname": "amended_from",
   "oldfieldtype": "Link",
   "options": "POS Invoice",
   "print_hide": 1,
   "read_only": 1
  },
  {
   "depends_on": "return_against",
   "fieldname": "return_against",
   "fieldtype": "Link",
   "label": "Return Against",
   "no_copy": 1,
   "options": "POS Invoice",
   "print_hide": 1,
   "read_only": 1
  },
  {
   "default": "0",
   "depends_on": "eval: doc.is_return && doc.return_against",
   "fieldname": "update_billed_amount_in_sales_order",
   "fieldtype": "Check",
   "label": "Update Billed Amount in Sales Order"
  },
  {
   "collapsible": 1,
   "fieldname": "accounting_dimensions_section",
   "fieldtype": "Section Break",
   "label": "Accounting Dimensions"
  },
  {
   "fieldname": "project",
   "fieldtype": "Link",
   "in_global_search": 1,
   "label": "Project",
   "oldfieldname": "project_name",
   "oldfieldtype": "Link",
   "options": "Project",
   "print_hide": 1
  },
  {
   "fieldname": "dimension_col_break",
   "fieldtype": "Column Break"
  },
  {
   "fieldname": "cost_center",
   "fieldtype": "Link",
   "label": "Cost Center",
   "options": "Cost Center"
  },
  {
   "collapsible": 1,
   "collapsible_depends_on": "po_no",
   "fieldname": "customer_po_details",
   "fieldtype": "Section Break",
   "label": "Customer PO Details"
  },
  {
   "allow_on_submit": 1,
   "fieldname": "po_no",
   "fieldtype": "Data",
   "label": "Customer's Purchase Order",
   "no_copy": 1,
   "print_hide": 1
  },
  {
   "fieldname": "column_break_23",
   "fieldtype": "Column Break"
  },
  {
   "allow_on_submit": 1,
   "fieldname": "po_date",
   "fieldtype": "Date",
   "label": "Customer's Purchase Order Date"
  },
  {
   "collapsible": 1,
   "fieldname": "address_and_contact",
   "fieldtype": "Section Break",
   "label": "Address and Contact"
  },
  {
   "fieldname": "customer_address",
   "fieldtype": "Link",
   "label": "Customer Address",
   "options": "Address",
   "print_hide": 1
  },
  {
   "fieldname": "address_display",
   "fieldtype": "Small Text",
   "label": "Address",
   "read_only": 1
  },
  {
   "fieldname": "contact_person",
   "fieldtype": "Link",
   "in_global_search": 1,
   "label": "Contact Person",
   "options": "Contact",
   "print_hide": 1
  },
  {
   "fieldname": "contact_display",
   "fieldtype": "Small Text",
   "label": "Contact",
   "read_only": 1
  },
  {
   "fieldname": "contact_mobile",
   "fieldtype": "Data",
   "hidden": 1,
   "label": "Mobile No",
   "read_only": 1
  },
  {
   "fieldname": "contact_email",
   "fieldtype": "Data",
   "hidden": 1,
   "label": "Contact Email",
   "options": "Email",
   "print_hide": 1,
   "read_only": 1
  },
  {
   "fieldname": "territory",
   "fieldtype": "Link",
   "label": "Territory",
   "options": "Territory",
   "print_hide": 1
  },
  {
   "fieldname": "col_break4",
   "fieldtype": "Column Break"
  },
  {
   "fieldname": "shipping_address_name",
   "fieldtype": "Link",
   "label": "Shipping Address Name",
   "options": "Address",
   "print_hide": 1
  },
  {
   "fieldname": "shipping_address",
   "fieldtype": "Small Text",
   "label": "Shipping Address",
   "print_hide": 1,
   "read_only": 1
  },
  {
   "fieldname": "company_address",
   "fieldtype": "Link",
   "label": "Company Address Name",
   "options": "Address",
   "print_hide": 1
  },
  {
   "fieldname": "company_address_display",
   "fieldtype": "Small Text",
   "hidden": 1,
   "label": "Company Address",
   "print_hide": 1,
   "read_only": 1
  },
  {
   "collapsible": 1,
   "depends_on": "customer",
   "fieldname": "currency_and_price_list",
   "fieldtype": "Section Break",
   "label": "Currency and Price List"
  },
  {
   "fieldname": "currency",
   "fieldtype": "Link",
   "label": "Currency",
   "oldfieldname": "currency",
   "oldfieldtype": "Select",
   "options": "Currency",
   "print_hide": 1,
   "reqd": 1
  },
  {
   "description": "Rate at which Customer Currency is converted to customer's base currency",
   "fieldname": "conversion_rate",
   "fieldtype": "Float",
   "label": "Exchange Rate",
   "oldfieldname": "conversion_rate",
   "oldfieldtype": "Currency",
   "precision": "9",
   "print_hide": 1,
   "reqd": 1
  },
  {
   "fieldname": "column_break2",
   "fieldtype": "Column Break",
   "width": "50%"
  },
  {
   "fieldname": "selling_price_list",
   "fieldtype": "Link",
   "label": "Price List",
   "oldfieldname": "price_list_name",
   "oldfieldtype": "Select",
   "options": "Price List",
   "print_hide": 1,
   "reqd": 1
  },
  {
   "fieldname": "price_list_currency",
   "fieldtype": "Link",
   "label": "Price List Currency",
   "options": "Currency",
   "print_hide": 1,
   "read_only": 1,
   "reqd": 1
  },
  {
   "description": "Rate at which Price list currency is converted to customer's base currency",
   "fieldname": "plc_conversion_rate",
   "fieldtype": "Float",
   "label": "Price List Exchange Rate",
   "precision": "9",
   "print_hide": 1,
   "reqd": 1
  },
  {
   "default": "0",
   "fieldname": "ignore_pricing_rule",
   "fieldtype": "Check",
   "label": "Ignore Pricing Rule",
   "no_copy": 1,
   "permlevel": 1,
   "print_hide": 1
  },
  {
   "fieldname": "sec_warehouse",
   "fieldtype": "Section Break",
   "label": "Warehouse"
  },
  {
   "depends_on": "update_stock",
   "fieldname": "set_warehouse",
   "fieldtype": "Link",
   "label": "Source Warehouse",
   "options": "Warehouse",
   "print_hide": 1
  },
  {
   "fieldname": "items_section",
   "fieldtype": "Section Break",
   "label": "Items",
   "oldfieldtype": "Section Break",
   "options": "fa fa-shopping-cart"
  },
  {
   "default": "0",
   "fieldname": "update_stock",
   "fieldtype": "Check",
   "label": "Update Stock",
   "oldfieldname": "update_stock",
   "oldfieldtype": "Check",
   "print_hide": 1
  },
  {
   "fieldname": "scan_barcode",
   "fieldtype": "Data",
   "label": "Scan Barcode",
   "options": "Barcode"
  },
  {
   "allow_bulk_edit": 1,
   "fieldname": "items",
   "fieldtype": "Table",
   "label": "Items",
   "oldfieldname": "entries",
   "oldfieldtype": "Table",
   "options": "POS Invoice Item",
   "reqd": 1
  },
  {
   "fieldname": "pricing_rule_details",
   "fieldtype": "Section Break",
   "label": "Pricing Rules"
  },
  {
   "fieldname": "pricing_rules",
   "fieldtype": "Table",
   "label": "Pricing Rule Detail",
   "options": "Pricing Rule Detail",
   "read_only": 1
  },
  {
   "fieldname": "packing_list",
   "fieldtype": "Section Break",
   "label": "Packing List",
   "options": "fa fa-suitcase",
   "print_hide": 1
  },
  {
   "fieldname": "packed_items",
   "fieldtype": "Table",
   "label": "Packed Items",
   "options": "Packed Item",
   "print_hide": 1
  },
  {
   "fieldname": "product_bundle_help",
   "fieldtype": "HTML",
   "label": "Product Bundle Help",
   "print_hide": 1
  },
  {
   "collapsible": 1,
   "collapsible_depends_on": "eval:doc.total_billing_amount > 0",
   "fieldname": "time_sheet_list",
   "fieldtype": "Section Break",
   "label": "Time Sheet List"
  },
  {
   "fieldname": "timesheets",
   "fieldtype": "Table",
   "label": "Time Sheets",
   "options": "Sales Invoice Timesheet",
   "print_hide": 1
  },
  {
   "default": "0",
   "fieldname": "total_billing_amount",
   "fieldtype": "Currency",
   "label": "Total Billing Amount",
   "print_hide": 1,
   "read_only": 1
  },
  {
   "fieldname": "section_break_30",
   "fieldtype": "Section Break"
  },
  {
   "fieldname": "total_qty",
   "fieldtype": "Float",
   "label": "Total Quantity",
   "read_only": 1
  },
  {
   "fieldname": "base_total",
   "fieldtype": "Currency",
   "label": "Total (Company Currency)",
   "options": "Company:company:default_currency",
   "print_hide": 1,
   "read_only": 1
  },
  {
   "fieldname": "base_net_total",
   "fieldtype": "Currency",
   "label": "Net Total (Company Currency)",
   "oldfieldname": "net_total",
   "oldfieldtype": "Currency",
   "options": "Company:company:default_currency",
   "print_hide": 1,
   "read_only": 1,
   "reqd": 1
  },
  {
   "fieldname": "column_break_32",
   "fieldtype": "Column Break"
  },
  {
   "fieldname": "total",
   "fieldtype": "Currency",
   "label": "Total",
   "options": "currency",
   "read_only": 1
  },
  {
   "fieldname": "net_total",
   "fieldtype": "Currency",
   "label": "Net Total",
   "options": "currency",
   "print_hide": 1,
   "read_only": 1
  },
  {
   "fieldname": "total_net_weight",
   "fieldtype": "Float",
   "label": "Total Net Weight",
   "print_hide": 1,
   "read_only": 1
  },
  {
   "fieldname": "taxes_section",
   "fieldtype": "Section Break",
   "oldfieldtype": "Section Break",
   "options": "fa fa-money"
  },
  {
   "fieldname": "taxes_and_charges",
   "fieldtype": "Link",
   "label": "Sales Taxes and Charges Template",
   "oldfieldname": "charge",
   "oldfieldtype": "Link",
   "options": "Sales Taxes and Charges Template",
   "print_hide": 1
  },
  {
   "fieldname": "column_break_38",
   "fieldtype": "Column Break"
  },
  {
   "fieldname": "shipping_rule",
   "fieldtype": "Link",
   "label": "Shipping Rule",
   "oldfieldtype": "Button",
   "options": "Shipping Rule",
   "print_hide": 1
  },
  {
   "fieldname": "tax_category",
   "fieldtype": "Link",
   "label": "Tax Category",
   "options": "Tax Category",
   "print_hide": 1
  },
  {
   "fieldname": "section_break_40",
   "fieldtype": "Section Break"
  },
  {
   "fieldname": "taxes",
   "fieldtype": "Table",
   "label": "Sales Taxes and Charges",
   "oldfieldname": "other_charges",
   "oldfieldtype": "Table",
   "options": "Sales Taxes and Charges"
  },
  {
   "collapsible": 1,
   "fieldname": "sec_tax_breakup",
   "fieldtype": "Section Break",
   "label": "Tax Breakup"
  },
  {
   "fieldname": "other_charges_calculation",
   "fieldtype": "Long Text",
   "label": "Taxes and Charges Calculation",
   "no_copy": 1,
   "oldfieldtype": "HTML",
   "print_hide": 1,
   "read_only": 1
  },
  {
   "fieldname": "section_break_43",
   "fieldtype": "Section Break"
  },
  {
   "fieldname": "base_total_taxes_and_charges",
   "fieldtype": "Currency",
   "label": "Total Taxes and Charges (Company Currency)",
   "oldfieldname": "other_charges_total",
   "oldfieldtype": "Currency",
   "options": "Company:company:default_currency",
   "print_hide": 1,
   "read_only": 1
  },
  {
   "fieldname": "column_break_47",
   "fieldtype": "Column Break"
  },
  {
   "fieldname": "total_taxes_and_charges",
   "fieldtype": "Currency",
   "label": "Total Taxes and Charges",
   "options": "currency",
   "print_hide": 1,
   "read_only": 1
  },
  {
   "collapsible": 1,
   "fieldname": "loyalty_points_redemption",
   "fieldtype": "Section Break",
   "label": "Loyalty Points Redemption"
  },
  {
   "depends_on": "redeem_loyalty_points",
   "fieldname": "loyalty_points",
   "fieldtype": "Int",
   "label": "Loyalty Points",
   "no_copy": 1,
   "print_hide": 1
  },
  {
   "depends_on": "redeem_loyalty_points",
   "fieldname": "loyalty_amount",
   "fieldtype": "Currency",
   "label": "Loyalty Amount",
   "no_copy": 1,
   "options": "Company:company:default_currency",
   "print_hide": 1,
   "read_only": 1
  },
  {
   "default": "0",
   "fieldname": "redeem_loyalty_points",
   "fieldtype": "Check",
   "label": "Redeem Loyalty Points",
   "no_copy": 1,
   "print_hide": 1
  },
  {
   "fieldname": "column_break_77",
   "fieldtype": "Column Break"
  },
  {
   "fetch_from": "customer.loyalty_program",
   "fieldname": "loyalty_program",
   "fieldtype": "Link",
   "label": "Loyalty Program",
   "no_copy": 1,
   "options": "Loyalty Program",
   "print_hide": 1,
   "read_only": 1
  },
  {
   "depends_on": "redeem_loyalty_points",
   "fieldname": "loyalty_redemption_account",
   "fieldtype": "Link",
   "label": "Redemption Account",
   "no_copy": 1,
   "options": "Account"
  },
  {
   "depends_on": "redeem_loyalty_points",
   "fieldname": "loyalty_redemption_cost_center",
   "fieldtype": "Link",
   "label": "Redemption Cost Center",
   "no_copy": 1,
   "options": "Cost Center"
  },
  {
   "collapsible": 1,
   "collapsible_depends_on": "discount_amount",
   "fieldname": "section_break_49",
   "fieldtype": "Section Break",
   "label": "Additional Discount"
  },
  {
   "default": "Grand Total",
   "fieldname": "apply_discount_on",
   "fieldtype": "Select",
   "label": "Apply Additional Discount On",
   "options": "\nGrand Total\nNet Total",
   "print_hide": 1
  },
  {
   "fieldname": "base_discount_amount",
   "fieldtype": "Currency",
   "label": "Additional Discount Amount (Company Currency)",
   "options": "Company:company:default_currency",
   "print_hide": 1,
   "read_only": 1
  },
  {
   "fieldname": "column_break_51",
   "fieldtype": "Column Break"
  },
  {
   "fieldname": "additional_discount_percentage",
   "fieldtype": "Float",
   "label": "Additional Discount Percentage",
   "print_hide": 1
  },
  {
   "fieldname": "discount_amount",
   "fieldtype": "Currency",
   "label": "Additional Discount Amount",
   "options": "currency",
   "print_hide": 1
  },
  {
   "fieldname": "totals",
   "fieldtype": "Section Break",
   "oldfieldtype": "Section Break",
   "options": "fa fa-money",
   "print_hide": 1
  },
  {
   "fieldname": "base_grand_total",
   "fieldtype": "Currency",
   "label": "Grand Total (Company Currency)",
   "oldfieldname": "grand_total",
   "oldfieldtype": "Currency",
   "options": "Company:company:default_currency",
   "print_hide": 1,
   "read_only": 1,
   "reqd": 1
  },
  {
   "fieldname": "base_rounding_adjustment",
   "fieldtype": "Currency",
   "label": "Rounding Adjustment (Company Currency)",
   "no_copy": 1,
   "options": "Company:company:default_currency",
   "print_hide": 1,
   "read_only": 1
  },
  {
   "fieldname": "base_rounded_total",
   "fieldtype": "Currency",
   "label": "Rounded Total (Company Currency)",
   "oldfieldname": "rounded_total",
   "oldfieldtype": "Currency",
   "options": "Company:company:default_currency",
   "print_hide": 1,
   "read_only": 1
  },
  {
   "description": "In Words will be visible once you save the Sales Invoice.",
   "fieldname": "base_in_words",
   "fieldtype": "Data",
   "label": "In Words (Company Currency)",
   "oldfieldname": "in_words",
   "oldfieldtype": "Data",
   "print_hide": 1,
   "read_only": 1
  },
  {
   "fieldname": "column_break5",
   "fieldtype": "Column Break",
   "oldfieldtype": "Column Break",
   "print_hide": 1,
   "width": "50%"
  },
  {
   "bold": 1,
   "fieldname": "grand_total",
   "fieldtype": "Currency",
   "in_list_view": 1,
   "label": "Grand Total",
   "oldfieldname": "grand_total_export",
   "oldfieldtype": "Currency",
   "options": "currency",
   "read_only": 1,
   "reqd": 1
  },
  {
   "fieldname": "rounding_adjustment",
   "fieldtype": "Currency",
   "label": "Rounding Adjustment",
   "no_copy": 1,
   "options": "currency",
   "print_hide": 1,
   "read_only": 1
  },
  {
   "bold": 1,
   "fieldname": "rounded_total",
   "fieldtype": "Currency",
   "label": "Rounded Total",
   "oldfieldname": "rounded_total_export",
   "oldfieldtype": "Currency",
   "options": "currency",
   "read_only": 1
  },
  {
   "fieldname": "in_words",
   "fieldtype": "Data",
   "label": "In Words",
   "oldfieldname": "in_words_export",
   "oldfieldtype": "Data",
   "print_hide": 1,
   "read_only": 1
  },
  {
   "fieldname": "total_advance",
   "fieldtype": "Currency",
   "label": "Total Advance",
   "oldfieldname": "total_advance",
   "oldfieldtype": "Currency",
   "options": "party_account_currency",
   "print_hide": 1,
   "read_only": 1
  },
  {
   "fieldname": "outstanding_amount",
   "fieldtype": "Currency",
   "label": "Outstanding Amount",
   "no_copy": 1,
   "oldfieldname": "outstanding_amount",
   "oldfieldtype": "Currency",
   "options": "party_account_currency",
   "print_hide": 1,
   "read_only": 1
  },
  {
   "collapsible": 1,
   "collapsible_depends_on": "advances",
   "fieldname": "advances_section",
   "fieldtype": "Section Break",
   "label": "Advance Payments",
   "oldfieldtype": "Section Break",
   "options": "fa fa-money",
   "print_hide": 1
  },
  {
   "default": "0",
   "fieldname": "allocate_advances_automatically",
   "fieldtype": "Check",
   "label": "Allocate Advances Automatically (FIFO)"
  },
  {
   "depends_on": "eval:!doc.allocate_advances_automatically",
   "fieldname": "get_advances",
   "fieldtype": "Button",
   "label": "Get Advances Received",
   "options": "set_advances"
  },
  {
   "fieldname": "advances",
   "fieldtype": "Table",
   "label": "Advances",
   "oldfieldname": "advance_adjustment_details",
   "oldfieldtype": "Table",
   "options": "Sales Invoice Advance",
   "print_hide": 1
  },
  {
   "collapsible": 1,
   "collapsible_depends_on": "eval:(!doc.is_pos && !doc.is_return)",
   "fieldname": "payment_schedule_section",
   "fieldtype": "Section Break",
   "label": "Payment Terms"
  },
  {
   "depends_on": "eval:(!doc.is_pos && !doc.is_return)",
   "fieldname": "payment_terms_template",
   "fieldtype": "Link",
   "label": "Payment Terms Template",
   "no_copy": 1,
   "options": "Payment Terms Template",
   "print_hide": 1
  },
  {
   "depends_on": "eval:(!doc.is_pos && !doc.is_return)",
   "fieldname": "payment_schedule",
   "fieldtype": "Table",
   "label": "Payment Schedule",
   "no_copy": 1,
   "options": "Payment Schedule",
   "print_hide": 1
  },
  {
   "depends_on": "eval:doc.is_pos===1||(doc.advances && doc.advances.length>0)",
   "fieldname": "payments_section",
   "fieldtype": "Section Break",
   "label": "Payments",
   "options": "fa fa-money"
  },
  {
   "depends_on": "is_pos",
   "fieldname": "cash_bank_account",
   "fieldtype": "Link",
   "hidden": 1,
   "label": "Cash/Bank Account",
   "oldfieldname": "cash_bank_account",
   "oldfieldtype": "Link",
   "options": "Account",
   "print_hide": 1
  },
  {
   "depends_on": "eval:doc.is_pos===1",
   "fieldname": "payments",
   "fieldtype": "Table",
   "label": "Sales Invoice Payment",
   "options": "Sales Invoice Payment",
   "print_hide": 1
  },
  {
   "fieldname": "section_break_84",
   "fieldtype": "Section Break"
  },
  {
   "fieldname": "base_paid_amount",
   "fieldtype": "Currency",
   "label": "Paid Amount (Company Currency)",
   "no_copy": 1,
   "options": "Company:company:default_currency",
   "print_hide": 1,
   "read_only": 1
  },
  {
   "fieldname": "column_break_86",
   "fieldtype": "Column Break"
  },
  {
   "depends_on": "eval: doc.is_pos || doc.redeem_loyalty_points",
   "fieldname": "paid_amount",
   "fieldtype": "Currency",
   "label": "Paid Amount",
   "no_copy": 1,
   "oldfieldname": "paid_amount",
   "oldfieldtype": "Currency",
   "options": "currency",
   "print_hide": 1,
   "read_only": 1
  },
  {
   "fieldname": "section_break_88",
   "fieldtype": "Section Break"
  },
  {
   "depends_on": "is_pos",
   "fieldname": "base_change_amount",
   "fieldtype": "Currency",
   "label": "Base Change Amount (Company Currency)",
   "no_copy": 1,
   "options": "Company:company:default_currency",
   "print_hide": 1,
   "read_only": 1
  },
  {
   "fieldname": "column_break_90",
   "fieldtype": "Column Break"
  },
  {
   "depends_on": "is_pos",
   "fieldname": "change_amount",
   "fieldtype": "Currency",
   "label": "Change Amount",
   "no_copy": 1,
   "options": "currency",
   "print_hide": 1
  },
  {
   "depends_on": "is_pos",
   "fieldname": "account_for_change_amount",
   "fieldtype": "Link",
   "label": "Account for Change Amount",
   "options": "Account",
   "print_hide": 1
  },
  {
   "collapsible": 1,
   "collapsible_depends_on": "write_off_amount",
   "depends_on": "grand_total",
   "fieldname": "column_break4",
   "fieldtype": "Section Break",
   "label": "Write Off",
   "width": "50%"
  },
  {
   "fieldname": "write_off_amount",
   "fieldtype": "Currency",
   "label": "Write Off Amount",
   "no_copy": 1,
   "options": "currency",
   "print_hide": 1,
   "read_only_depends_on": "eval: doc.write_off_outstanding_amount_automatically"
  },
  {
   "fieldname": "base_write_off_amount",
   "fieldtype": "Currency",
   "label": "Write Off Amount (Company Currency)",
   "no_copy": 1,
   "options": "Company:company:default_currency",
   "print_hide": 1,
   "read_only": 1
  },
  {
   "default": "0",
   "depends_on": "is_pos",
   "fieldname": "write_off_outstanding_amount_automatically",
   "fieldtype": "Check",
   "label": "Write Off Outstanding Amount",
   "print_hide": 1
  },
  {
   "fieldname": "column_break_74",
   "fieldtype": "Column Break"
  },
  {
   "fieldname": "write_off_account",
   "fieldtype": "Link",
   "label": "Write Off Account",
   "options": "Account",
   "print_hide": 1
  },
  {
   "fieldname": "write_off_cost_center",
   "fieldtype": "Link",
   "label": "Write Off Cost Center",
   "options": "Cost Center",
   "print_hide": 1
  },
  {
   "collapsible": 1,
   "collapsible_depends_on": "terms",
   "fieldname": "terms_section_break",
   "fieldtype": "Section Break",
   "label": "Terms and Conditions",
   "oldfieldtype": "Section Break"
  },
  {
   "fieldname": "tc_name",
   "fieldtype": "Link",
   "label": "Terms",
   "oldfieldname": "tc_name",
   "oldfieldtype": "Link",
   "options": "Terms and Conditions",
   "print_hide": 1
  },
  {
   "fieldname": "terms",
   "fieldtype": "Text Editor",
   "label": "Terms and Conditions Details",
   "oldfieldname": "terms",
   "oldfieldtype": "Text Editor"
  },
  {
   "collapsible": 1,
   "fieldname": "edit_printing_settings",
   "fieldtype": "Section Break",
   "label": "Printing Settings"
  },
  {
   "allow_on_submit": 1,
   "fieldname": "letter_head",
   "fieldtype": "Link",
   "label": "Letter Head",
   "oldfieldname": "letter_head",
   "oldfieldtype": "Select",
   "options": "Letter Head",
   "print_hide": 1
  },
  {
   "allow_on_submit": 1,
   "default": "0",
   "fieldname": "group_same_items",
   "fieldtype": "Check",
   "label": "Group same items",
   "print_hide": 1
  },
  {
   "fieldname": "language",
   "fieldtype": "Data",
   "label": "Print Language",
   "print_hide": 1,
   "read_only": 1
  },
  {
   "fieldname": "column_break_84",
   "fieldtype": "Column Break"
  },
  {
   "allow_on_submit": 1,
   "fieldname": "select_print_heading",
   "fieldtype": "Link",
   "label": "Print Heading",
   "no_copy": 1,
   "oldfieldname": "select_print_heading",
   "oldfieldtype": "Link",
   "options": "Print Heading",
   "print_hide": 1,
   "report_hide": 1
  },
  {
   "collapsible": 1,
   "depends_on": "customer",
   "fieldname": "more_information",
   "fieldtype": "Section Break",
   "label": "More Information"
  },
  {
   "fieldname": "inter_company_invoice_reference",
   "fieldtype": "Link",
   "label": "Inter Company Invoice Reference",
   "options": "Purchase Invoice",
   "read_only": 1
  },
  {
   "fieldname": "customer_group",
   "fieldtype": "Link",
   "hidden": 1,
   "label": "Customer Group",
   "options": "Customer Group",
   "print_hide": 1
  },
  {
   "fieldname": "campaign",
   "fieldtype": "Link",
   "label": "Campaign",
   "oldfieldname": "campaign",
   "oldfieldtype": "Link",
   "options": "Campaign",
   "print_hide": 1
  },
  {
   "default": "0",
   "fieldname": "is_discounted",
   "fieldtype": "Check",
   "label": "Is Discounted",
   "no_copy": 1,
   "read_only": 1
  },
  {
   "fieldname": "col_break23",
   "fieldtype": "Column Break",
   "width": "50%"
  },
  {
   "default": "Draft",
   "fieldname": "status",
   "fieldtype": "Select",
   "in_standard_filter": 1,
   "label": "Status",
   "no_copy": 1,
   "options": "\nDraft\nReturn\nCredit Note Issued\nConsolidated\nSubmitted\nPaid\nUnpaid\nUnpaid and Discounted\nOverdue and Discounted\nOverdue\nCancelled",
   "print_hide": 1,
   "read_only": 1
  },
  {
   "fieldname": "source",
   "fieldtype": "Link",
   "label": "Source",
   "oldfieldname": "source",
   "oldfieldtype": "Select",
   "options": "Lead Source",
   "print_hide": 1
  },
  {
   "collapsible": 1,
   "fieldname": "more_info",
   "fieldtype": "Section Break",
   "label": "Accounting Details",
   "oldfieldtype": "Section Break",
   "options": "fa fa-file-text",
   "print_hide": 1
  },
  {
   "fieldname": "debit_to",
   "fieldtype": "Link",
   "label": "Debit To",
   "oldfieldname": "debit_to",
   "oldfieldtype": "Link",
   "options": "Account",
   "print_hide": 1,
   "reqd": 1,
   "search_index": 1
  },
  {
   "fieldname": "party_account_currency",
   "fieldtype": "Link",
   "hidden": 1,
   "label": "Party Account Currency",
   "no_copy": 1,
   "options": "Currency",
   "print_hide": 1,
   "read_only": 1
  },
  {
   "default": "No",
   "fieldname": "is_opening",
   "fieldtype": "Select",
   "label": "Is Opening Entry",
   "oldfieldname": "is_opening",
   "oldfieldtype": "Select",
   "options": "No\nYes",
   "print_hide": 1
  },
  {
   "fieldname": "c_form_applicable",
   "fieldtype": "Select",
   "label": "C-Form Applicable",
   "no_copy": 1,
   "options": "No\nYes",
   "print_hide": 1
  },
  {
   "fieldname": "c_form_no",
   "fieldtype": "Link",
   "label": "C-Form No",
   "no_copy": 1,
   "options": "C-Form",
   "print_hide": 1,
   "read_only": 1
  },
  {
   "fieldname": "column_break8",
   "fieldtype": "Column Break",
   "oldfieldtype": "Column Break",
   "print_hide": 1
  },
  {
   "fieldname": "remarks",
   "fieldtype": "Small Text",
   "label": "Remarks",
   "no_copy": 1,
   "oldfieldname": "remarks",
   "oldfieldtype": "Text",
   "print_hide": 1
  },
  {
   "collapsible": 1,
   "collapsible_depends_on": "sales_partner",
   "fieldname": "sales_team_section_break",
   "fieldtype": "Section Break",
   "label": "Commission",
   "oldfieldtype": "Section Break",
   "options": "fa fa-group",
   "print_hide": 1
  },
  {
   "fieldname": "sales_partner",
   "fieldtype": "Link",
   "label": "Sales Partner",
   "oldfieldname": "sales_partner",
   "oldfieldtype": "Link",
   "options": "Sales Partner",
   "print_hide": 1
  },
  {
   "fieldname": "column_break10",
   "fieldtype": "Column Break",
   "oldfieldtype": "Column Break",
   "print_hide": 1,
   "width": "50%"
  },
  {
   "fieldname": "commission_rate",
   "fieldtype": "Float",
   "label": "Commission Rate (%)",
   "oldfieldname": "commission_rate",
   "oldfieldtype": "Currency",
   "print_hide": 1
  },
  {
   "fieldname": "total_commission",
   "fieldtype": "Currency",
   "label": "Total Commission",
   "oldfieldname": "total_commission",
   "oldfieldtype": "Currency",
   "options": "Company:company:default_currency",
   "print_hide": 1
  },
  {
   "collapsible": 1,
   "collapsible_depends_on": "sales_team",
   "fieldname": "section_break2",
   "fieldtype": "Section Break",
   "label": "Sales Team",
   "print_hide": 1
  },
  {
   "allow_on_submit": 1,
   "fieldname": "sales_team",
   "fieldtype": "Table",
   "label": "Sales Team",
   "oldfieldname": "sales_team",
   "oldfieldtype": "Table",
   "options": "Sales Team",
   "print_hide": 1
  },
  {
   "fieldname": "subscription_section",
   "fieldtype": "Section Break",
   "label": "Subscription Section"
  },
  {
   "allow_on_submit": 1,
   "fieldname": "from_date",
   "fieldtype": "Date",
   "label": "From Date",
   "no_copy": 1,
   "print_hide": 1
  },
  {
   "allow_on_submit": 1,
   "fieldname": "to_date",
   "fieldtype": "Date",
   "label": "To Date",
   "no_copy": 1,
   "print_hide": 1
  },
  {
   "fieldname": "column_break_140",
   "fieldtype": "Column Break"
  },
  {
   "allow_on_submit": 1,
   "fieldname": "auto_repeat",
   "fieldtype": "Link",
   "label": "Auto Repeat",
   "no_copy": 1,
   "options": "Auto Repeat",
   "print_hide": 1,
   "read_only": 1
  },
  {
   "allow_on_submit": 1,
   "depends_on": "eval: doc.auto_repeat",
   "fieldname": "update_auto_repeat_reference",
   "fieldtype": "Button",
   "label": "Update Auto Repeat Reference"
  },
  {
   "fieldname": "against_income_account",
   "fieldtype": "Small Text",
   "hidden": 1,
   "label": "Against Income Account",
   "no_copy": 1,
   "oldfieldname": "against_income_account",
   "oldfieldtype": "Small Text",
   "print_hide": 1,
   "report_hide": 1
  },
  {
   "allow_on_submit": 1,
   "fieldname": "consolidated_invoice",
   "fieldtype": "Link",
   "label": "Consolidated Sales Invoice",
   "no_copy": 1,
   "options": "Sales Invoice",
   "read_only": 1
  },
  {
   "depends_on": "coupon_code",
   "fieldname": "coupon_code",
   "fieldtype": "Link",
   "hidden": 1,
   "label": "Coupon Code",
   "options": "Coupon Code",
   "print_hide": 1
  }
 ],
 "icon": "fa fa-file-text",
 "is_submittable": 1,
 "links": [],
<<<<<<< HEAD
 "modified": "2021-08-18 15:48:49.686667",
=======
 "modified": "2021-08-18 16:13:52.080543",
>>>>>>> 9e82c24b
 "modified_by": "Administrator",
 "module": "Accounts",
 "name": "POS Invoice",
 "name_case": "Title Case",
 "owner": "Administrator",
 "permissions": [
  {
   "amend": 1,
   "cancel": 1,
   "create": 1,
   "delete": 1,
   "email": 1,
   "print": 1,
   "read": 1,
   "report": 1,
   "role": "Accounts Manager",
   "share": 1,
   "submit": 1,
   "write": 1
  },
  {
   "amend": 1,
   "create": 1,
   "email": 1,
   "print": 1,
   "read": 1,
   "report": 1,
   "role": "Accounts User",
   "share": 1,
   "submit": 1,
   "write": 1
  },
  {
   "permlevel": 1,
   "read": 1,
   "role": "Accounts Manager",
   "write": 1
  },
  {
   "permlevel": 1,
   "read": 1,
   "role": "All"
  }
 ],
 "search_fields": "posting_date, due_date, customer, base_grand_total, outstanding_amount",
 "show_name_in_global_search": 1,
 "sort_field": "modified",
 "sort_order": "DESC",
 "timeline_field": "customer",
 "title_field": "title",
 "track_changes": 1,
 "track_seen": 1
}<|MERGE_RESOLUTION|>--- conflicted
+++ resolved
@@ -1565,11 +1565,7 @@
  "icon": "fa fa-file-text",
  "is_submittable": 1,
  "links": [],
-<<<<<<< HEAD
- "modified": "2021-08-18 15:48:49.686667",
-=======
  "modified": "2021-08-18 16:13:52.080543",
->>>>>>> 9e82c24b
  "modified_by": "Administrator",
  "module": "Accounts",
  "name": "POS Invoice",
