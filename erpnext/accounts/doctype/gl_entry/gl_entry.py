# Copyright (c) 2015, Frappe Technologies Pvt. Ltd. and Contributors
# License: GNU General Public License v3. See license.txt

from __future__ import unicode_literals
import frappe, erpnext
from frappe import _
from frappe.utils import flt, fmt_money, getdate, formatdate
from frappe.model.document import Document
from frappe.model.naming import set_name_from_naming_options
from frappe.model.meta import get_field_precision
from erpnext.accounts.party import validate_party_gle_currency, validate_party_frozen_disabled
from erpnext.accounts.utils import get_account_currency
from erpnext.accounts.utils import get_fiscal_year
from erpnext.exceptions import InvalidAccountCurrency
from erpnext.accounts.doctype.accounting_dimension.accounting_dimension import get_checks_for_pl_and_bs_accounts

exclude_from_linked_with = True
class GLEntry(Document):
	def autoname(self):
		"""
		Temporarily name doc for fast insertion
		name will be changed using autoname options (in a scheduled job)
		"""
		self.name = frappe.generate_hash(txt="", length=10)

	def validate(self):
		self.flags.ignore_submit_comment = True
		self.check_mandatory()
		self.validate_and_set_fiscal_year()
		self.pl_must_have_cost_center()
		self.validate_cost_center()

		if not self.flags.from_repost:
			self.check_pl_account()
			self.validate_party()
			self.validate_currency()

	def on_update_with_args(self, adv_adj, update_outstanding = 'Yes', from_repost=False):
		if not from_repost:
			self.validate_account_details(adv_adj)
<<<<<<< HEAD
=======
			self.validate_dimensions_for_pl_and_bs()
			check_freezing_date(self.posting_date, adv_adj)
>>>>>>> 433e58d1

		validate_frozen_account(self.account, adv_adj)
		validate_balance_type(self.account, adv_adj)

		# Update outstanding amt on against voucher
		if self.against_voucher_type in ['Journal Entry', 'Sales Invoice', 'Purchase Invoice', 'Fees'] \
			and self.against_voucher and update_outstanding == 'Yes' and not from_repost:
				update_outstanding_amt(self.account, self.party_type, self.party, self.against_voucher_type,
					self.against_voucher)

	def check_mandatory(self):
		mandatory = ['account','voucher_type','voucher_no','company']
		for k in mandatory:
			if not self.get(k):
				frappe.throw(_("{0} is required").format(_(self.meta.get_label(k))))

		account_type = frappe.db.get_value("Account", self.account, "account_type")
		if not (self.party_type and self.party):
			if account_type == "Receivable":
				frappe.throw(_("{0} {1}: Customer is required against Receivable account {2}")
					.format(self.voucher_type, self.voucher_no, self.account))
			elif account_type == "Payable":
				frappe.throw(_("{0} {1}: Supplier is required against Payable account {2}")
					.format(self.voucher_type, self.voucher_no, self.account))

		# Zero value transaction is not allowed
		if not (flt(self.debit, self.precision("debit")) or flt(self.credit, self.precision("credit"))):
			frappe.throw(_("{0} {1}: Either debit or credit amount is required for {2}")
				.format(self.voucher_type, self.voucher_no, self.account))

	def pl_must_have_cost_center(self):
		if frappe.db.get_value("Account", self.account, "report_type") == "Profit and Loss":
			if not self.cost_center and self.voucher_type != 'Period Closing Voucher':
				frappe.throw(_("{0} {1}: Cost Center is required for 'Profit and Loss' account {2}. Please set up a default Cost Center for the Company.")
					.format(self.voucher_type, self.voucher_no, self.account))
		else:
			from erpnext.accounts.utils import get_allow_cost_center_in_entry_of_bs_account
			if not get_allow_cost_center_in_entry_of_bs_account() and self.cost_center:
				self.cost_center = None
			if self.project:
				self.project = None

	def validate_dimensions_for_pl_and_bs(self):

		account_type = frappe.db.get_value("Account", self.account, "report_type")

		for dimension in get_checks_for_pl_and_bs_accounts():

			if account_type == "Profit and Loss" \
				and self.company == dimension.company and dimension.mandatory_for_pl and not dimension.disabled:
				if not self.get(dimension.fieldname):
					frappe.throw(_("Accounting Dimension <b>{0}</b> is required for 'Profit and Loss' account {1}.")
						.format(dimension.label, self.account))

			if account_type == "Balance Sheet" \
				and self.company == dimension.company and dimension.mandatory_for_bs and not dimension.disabled:
				if not self.get(dimension.fieldname):
					frappe.throw(_("Accounting Dimension <b>{0}</b> is required for 'Balance Sheet' account {1}.")
						.format(dimension.label, self.account))


	def check_pl_account(self):
		if self.is_opening=='Yes' and \
				frappe.db.get_value("Account", self.account, "report_type")=="Profit and Loss" and \
				self.voucher_type not in ['Purchase Invoice', 'Sales Invoice']:
			frappe.throw(_("{0} {1}: 'Profit and Loss' type account {2} not allowed in Opening Entry")
				.format(self.voucher_type, self.voucher_no, self.account))

	def validate_account_details(self, adv_adj):
		"""Account must be ledger, active and not freezed"""

		ret = frappe.db.sql("""select is_group, docstatus, company
			from tabAccount where name=%s""", self.account, as_dict=1)[0]

		if ret.is_group==1:
			frappe.throw(_("{0} {1}: Account {2} cannot be a Group")
				.format(self.voucher_type, self.voucher_no, self.account))

		if ret.docstatus==2:
			frappe.throw(_("{0} {1}: Account {2} is inactive")
				.format(self.voucher_type, self.voucher_no, self.account))

		if ret.company != self.company:
			frappe.throw(_("{0} {1}: Account {2} does not belong to Company {3}")
				.format(self.voucher_type, self.voucher_no, self.account, self.company))

	def validate_cost_center(self):
		if not hasattr(self, "cost_center_company"):
			self.cost_center_company = {}

		def _get_cost_center_company():
			if not self.cost_center_company.get(self.cost_center):
				self.cost_center_company[self.cost_center] = frappe.db.get_value(
					"Cost Center", self.cost_center, "company")

			return self.cost_center_company[self.cost_center]

		if self.cost_center and _get_cost_center_company() != self.company:
			frappe.throw(_("{0} {1}: Cost Center {2} does not belong to Company {3}")
				.format(self.voucher_type, self.voucher_no, self.cost_center, self.company))

	def validate_party(self):
		validate_party_frozen_disabled(self.party_type, self.party)

	def validate_currency(self):
		company_currency = erpnext.get_company_currency(self.company)
		account_currency = get_account_currency(self.account)

		if not self.account_currency:
			self.account_currency = company_currency

		if account_currency != self.account_currency:
			frappe.throw(_("{0} {1}: Accounting Entry for {2} can only be made in currency: {3}")
				.format(self.voucher_type, self.voucher_no, self.account,
				(account_currency or company_currency)), InvalidAccountCurrency)

		if self.party_type and self.party:
			validate_party_gle_currency(self.party_type, self.party, self.company, self.account_currency)

	def validate_and_set_fiscal_year(self):
		if not self.fiscal_year:
			self.fiscal_year = get_fiscal_year(self.posting_date, company=self.company)[0]


def validate_balance_type(account, adv_adj=False):
	if not adv_adj and account:
		balance_must_be = frappe.db.get_value("Account", account, "balance_must_be")
		if balance_must_be:
			balance = frappe.db.sql("""select sum(debit) - sum(credit)
				from `tabGL Entry` where account = %s""", account)[0][0]

			if (balance_must_be=="Debit" and flt(balance) < 0) or \
				(balance_must_be=="Credit" and flt(balance) > 0):
				frappe.throw(_("Balance for Account {0} must always be {1}").format(account, _(balance_must_be)))

def update_outstanding_amt(account, party_type, party, against_voucher_type, against_voucher, on_cancel=False):
	if party_type and party:
		party_condition = " and party_type={0} and party={1}"\
			.format(frappe.db.escape(party_type), frappe.db.escape(party))
	else:
		party_condition = ""

	if against_voucher_type == "Sales Invoice":
		party_account = frappe.db.get_value(against_voucher_type, against_voucher, "debit_to")
		account_condition = "and account in ({0}, {1})".format(frappe.db.escape(account), frappe.db.escape(party_account))
	else:
		account_condition = " and account = {0}".format(frappe.db.escape(account))

	# get final outstanding amt
	bal = flt(frappe.db.sql("""
		select sum(debit_in_account_currency) - sum(credit_in_account_currency)
		from `tabGL Entry`
		where against_voucher_type=%s and against_voucher=%s
		and voucher_type != 'Invoice Discounting'
		{0} {1}""".format(party_condition, account_condition),
		(against_voucher_type, against_voucher))[0][0] or 0.0)

	if against_voucher_type == 'Purchase Invoice':
		bal = -bal
	elif against_voucher_type == "Journal Entry":
		against_voucher_amount = flt(frappe.db.sql("""
			select sum(debit_in_account_currency) - sum(credit_in_account_currency)
			from `tabGL Entry` where voucher_type = 'Journal Entry' and voucher_no = %s
			and account = %s and (against_voucher is null or against_voucher='') {0}"""
			.format(party_condition), (against_voucher, account))[0][0])

		if not against_voucher_amount:
			frappe.throw(_("Against Journal Entry {0} is already adjusted against some other voucher")
				.format(against_voucher))

		bal = against_voucher_amount + bal
		if against_voucher_amount < 0:
			bal = -bal

		# Validation : Outstanding can not be negative for JV
		if bal < 0 and not on_cancel:
			frappe.throw(_("Outstanding for {0} cannot be less than zero ({1})").format(against_voucher, fmt_money(bal)))

	if against_voucher_type in ["Sales Invoice", "Purchase Invoice", "Fees"]:
		ref_doc = frappe.get_doc(against_voucher_type, against_voucher)

		# Didn't use db_set for optimisation purpose
		ref_doc.outstanding_amount = bal
		frappe.db.set_value(against_voucher_type, against_voucher, 'outstanding_amount', bal)

		ref_doc.set_status(update=True)


def validate_frozen_account(account, adv_adj=None):
	frozen_account = frappe.db.get_value("Account", account, "freeze_account")
	if frozen_account == 'Yes' and not adv_adj:
		frozen_accounts_modifier = frappe.db.get_value( 'Accounts Settings', None,
			'frozen_accounts_modifier')

		if not frozen_accounts_modifier:
			frappe.throw(_("Account {0} is frozen").format(account))
		elif frozen_accounts_modifier not in frappe.get_roles():
			frappe.throw(_("Not authorized to edit frozen Account {0}").format(account))

def update_against_account(voucher_type, voucher_no):
	entries = frappe.db.get_all("GL Entry",
		filters={"voucher_type": voucher_type, "voucher_no": voucher_no},
		fields=["name", "party", "against", "debit", "credit", "account", "company"])

	if not entries:
		return
	company_currency = erpnext.get_company_currency(entries[0].company)
	precision = get_field_precision(frappe.get_meta("GL Entry")
			.get_field("debit"), company_currency)

	accounts_debited, accounts_credited = [], []
	for d in entries:
		if flt(d.debit, precision) > 0: accounts_debited.append(d.party or d.account)
		if flt(d.credit, precision) > 0: accounts_credited.append(d.party or d.account)

	for d in entries:
		if flt(d.debit, precision) > 0:
			new_against = ", ".join(list(set(accounts_credited)))
		if flt(d.credit, precision) > 0:
			new_against = ", ".join(list(set(accounts_debited)))

		if d.against != new_against:
			frappe.db.set_value("GL Entry", d.name, "against", new_against)

def on_doctype_update():
	frappe.db.add_index("GL Entry", ["against_voucher_type", "against_voucher"])
	frappe.db.add_index("GL Entry", ["voucher_type", "voucher_no"])

def rename_gle_sle_docs():
	for doctype in ["GL Entry", "Stock Ledger Entry"]:
		rename_temporarily_named_docs(doctype)

def rename_temporarily_named_docs(doctype):
	"""Rename temporarily named docs using autoname options"""
	docs_to_rename = frappe.get_all(doctype, {"to_rename": "1"}, order_by="creation", limit=50000)
	for doc in docs_to_rename:
		oldname = doc.name
		set_name_from_naming_options(frappe.get_meta(doctype).autoname, doc)
		newname = doc.name
		frappe.db.sql("""UPDATE `tab{}` SET name = %s, to_rename = 0 where name = %s""".format(doctype), (newname, oldname))<|MERGE_RESOLUTION|>--- conflicted
+++ resolved
@@ -38,11 +38,8 @@
 	def on_update_with_args(self, adv_adj, update_outstanding = 'Yes', from_repost=False):
 		if not from_repost:
 			self.validate_account_details(adv_adj)
-<<<<<<< HEAD
-=======
 			self.validate_dimensions_for_pl_and_bs()
 			check_freezing_date(self.posting_date, adv_adj)
->>>>>>> 433e58d1
 
 		validate_frozen_account(self.account, adv_adj)
 		validate_balance_type(self.account, adv_adj)
