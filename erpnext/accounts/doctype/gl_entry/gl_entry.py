# Copyright (c) 2015, Frappe Technologies Pvt. Ltd. and Contributors
# License: GNU General Public License v3. See license.txt


import frappe
from frappe import _
<<<<<<< HEAD
from frappe.utils import flt, fmt_money, getdate, formatdate, cint
=======
>>>>>>> 540559d6
from frappe.model.document import Document
from frappe.model.meta import get_field_precision
from frappe.model.naming import set_name_from_naming_options
from frappe.utils import flt, fmt_money
from six import iteritems

import erpnext
from erpnext.accounts.doctype.accounting_dimension.accounting_dimension import (
	get_checks_for_pl_and_bs_accounts,
)
from erpnext.accounts.doctype.accounting_dimension_filter.accounting_dimension_filter import (
	get_dimension_filter_map,
)
from erpnext.accounts.party import validate_party_frozen_disabled, validate_party_gle_currency
from erpnext.accounts.utils import get_account_currency, get_fiscal_year
from erpnext.exceptions import (
	InvalidAccountCurrency,
	InvalidAccountDimensionError,
	MandatoryAccountDimensionError,
)

exclude_from_linked_with = True
class GLEntry(Document):
	def autoname(self):
		"""
		Temporarily name doc for fast insertion
		name will be changed using autoname options (in a scheduled job)
		"""
		self.name = frappe.generate_hash(txt="", length=10)

	def validate(self):
		self.flags.ignore_submit_comment = True
		self.validate_and_set_fiscal_year()
		self.pl_must_have_cost_center()
<<<<<<< HEAD
		self.validate_cost_center()
=======
>>>>>>> 540559d6

		if not self.flags.from_repost:
			self.check_mandatory()
			self.validate_cost_center()
			self.check_pl_account()
			self.validate_party()
			self.validate_currency()

	def on_update(self):
		adv_adj = self.flags.adv_adj
		if not self.flags.from_repost:
			self.validate_account_details(adv_adj)
			self.validate_dimensions_for_pl_and_bs()
<<<<<<< HEAD
			check_freezing_date(self.posting_date, adv_adj)

		validate_frozen_account(self.account, adv_adj)
		validate_balance_type(self.account, adv_adj)

		# Update outstanding amt on against voucher
		if self.against_voucher_type in ['Journal Entry', 'Sales Invoice', 'Purchase Invoice', 'Fees'] \
			and self.against_voucher and update_outstanding == 'Yes' and not from_repost:
				update_outstanding_amt(self.account, self.party_type, self.party, self.against_voucher_type,
					self.against_voucher)
=======
			self.validate_allowed_dimensions()
			validate_balance_type(self.account, adv_adj)
			validate_frozen_account(self.account, adv_adj)

			# Update outstanding amt on against voucher
			if (self.against_voucher_type in ['Journal Entry', 'Sales Invoice', 'Purchase Invoice', 'Fees']
				and self.against_voucher and self.flags.update_outstanding == 'Yes'
				and not frappe.flags.is_reverse_depr_entry):
					update_outstanding_amt(self.account, self.party_type, self.party, self.against_voucher_type,
						self.against_voucher)
>>>>>>> 540559d6

	def check_mandatory(self):
		mandatory = ['account','voucher_type','voucher_no','company']
		for k in mandatory:
			if not self.get(k):
				frappe.throw(_("{0} is required").format(_(self.meta.get_label(k))))

		if not (self.party_type and self.party):
			account_type = frappe.get_cached_value("Account", self.account, "account_type")
			if account_type == "Receivable":
				frappe.throw(_("{0} {1}: Customer is required against Receivable account {2}")
					.format(self.voucher_type, self.voucher_no, self.account))
			elif account_type == "Payable":
				frappe.throw(_("{0} {1}: Supplier is required against Payable account {2}")
					.format(self.voucher_type, self.voucher_no, self.account))

		# Zero value transaction is not allowed
		if not (flt(self.debit, self.precision("debit")) or flt(self.credit, self.precision("credit"))):
			frappe.throw(_("{0} {1}: Either debit or credit amount is required for {2}")
				.format(self.voucher_type, self.voucher_no, self.account))

	def pl_must_have_cost_center(self):
<<<<<<< HEAD
		if frappe.db.get_value("Account", self.account, "report_type") == "Profit and Loss":
			if not self.cost_center and self.voucher_type != 'Period Closing Voucher':
				frappe.throw(_("{0} {1}: Cost Center is required for 'Profit and Loss' account {2}. Please set up a default Cost Center for the Company.")
					.format(self.voucher_type, self.voucher_no, self.account))
=======
		"""Validate that profit and loss type account GL entries have a cost center."""
>>>>>>> 540559d6

		if self.cost_center or self.voucher_type == 'Period Closing Voucher':
			return

		if frappe.get_cached_value("Account", self.account, "report_type") == "Profit and Loss":
			msg = _("{0} {1}: Cost Center is required for 'Profit and Loss' account {2}.").format(
				self.voucher_type, self.voucher_no, self.account)
			msg += " "
			msg += _("Please set the cost center field in {0} or setup a default Cost Center for the Company.").format(
				self.voucher_type)

			frappe.throw(msg, title=_("Missing Cost Center"))

	def validate_dimensions_for_pl_and_bs(self):
		account_type = frappe.db.get_value("Account", self.account, "report_type")

		for dimension in get_checks_for_pl_and_bs_accounts():
			if account_type == "Profit and Loss" \
				and self.company == dimension.company and dimension.mandatory_for_pl and not dimension.disabled:
				if not self.get(dimension.fieldname):
					frappe.throw(_("Accounting Dimension <b>{0}</b> is required for 'Profit and Loss' account {1}.")
						.format(dimension.label, self.account))

			if account_type == "Balance Sheet" \
				and self.company == dimension.company and dimension.mandatory_for_bs and not dimension.disabled:
				if not self.get(dimension.fieldname):
					frappe.throw(_("Accounting Dimension <b>{0}</b> is required for 'Balance Sheet' account {1}.")
						.format(dimension.label, self.account))

	def validate_allowed_dimensions(self):
		dimension_filter_map = get_dimension_filter_map()
		for key, value in iteritems(dimension_filter_map):
			dimension = key[0]
			account = key[1]

			if self.account == account:
				if value['is_mandatory'] and not self.get(dimension):
					frappe.throw(_("{0} is mandatory for account {1}").format(
						frappe.bold(frappe.unscrub(dimension)), frappe.bold(self.account)), MandatoryAccountDimensionError)

				if value['allow_or_restrict'] == 'Allow':
					if self.get(dimension) and self.get(dimension) not in value['allowed_dimensions']:
						frappe.throw(_("Invalid value {0} for {1} against account {2}").format(
							frappe.bold(self.get(dimension)), frappe.bold(frappe.unscrub(dimension)), frappe.bold(self.account)), InvalidAccountDimensionError)
				else:
					if self.get(dimension) and self.get(dimension) in value['allowed_dimensions']:
						frappe.throw(_("Invalid value {0} for {1} against account {2}").format(
							frappe.bold(self.get(dimension)), frappe.bold(frappe.unscrub(dimension)), frappe.bold(self.account)), InvalidAccountDimensionError)

	def check_pl_account(self):
		if self.is_opening=='Yes' and \
				frappe.db.get_value("Account", self.account, "report_type")=="Profit and Loss":
			frappe.throw(_("{0} {1}: 'Profit and Loss' type account {2} not allowed in Opening Entry")
				.format(self.voucher_type, self.voucher_no, self.account))

	def validate_account_details(self, adv_adj):
		"""Account must be ledger, active and not freezed"""

		ret = frappe.db.sql("""select is_group, docstatus, company
			from tabAccount where name=%s""", self.account, as_dict=1)[0]

		if ret.is_group==1:
<<<<<<< HEAD
			frappe.throw(_('''{0} {1}: Account {2} is a Group Account and group accounts cannot be used in
				transactions''').format(self.voucher_type, self.voucher_no, self.account))
=======
			frappe.throw(_('''{0} {1}: Account {2} is a Group Account and group accounts cannot be used in transactions''')
				.format(self.voucher_type, self.voucher_no, self.account))
>>>>>>> 540559d6

		if ret.docstatus==2:
			frappe.throw(_("{0} {1}: Account {2} is inactive")
				.format(self.voucher_type, self.voucher_no, self.account))

		if ret.company != self.company:
			frappe.throw(_("{0} {1}: Account {2} does not belong to Company {3}")
				.format(self.voucher_type, self.voucher_no, self.account, self.company))

	def validate_cost_center(self):
		if not self.cost_center: return

		is_group, company = frappe.get_cached_value('Cost Center',
			self.cost_center, ['is_group', 'company'])

<<<<<<< HEAD
		def _check_is_group():
			return cint(frappe.get_cached_value('Cost Center', self.cost_center, 'is_group'))

		if self.cost_center and _get_cost_center_company() != self.company:
			frappe.throw(_("{0} {1}: Cost Center {2} does not belong to Company {3}")
				.format(self.voucher_type, self.voucher_no, self.cost_center, self.company))

		if not self.flags.from_repost and self.cost_center and _check_is_group():
			frappe.throw(_("""{0} {1}: Cost Center {2} is a group cost center and group cost centers cannot
				be used in transactions""").format(self.voucher_type, self.voucher_no, frappe.bold(self.cost_center)))
=======
		if company != self.company:
			frappe.throw(_("{0} {1}: Cost Center {2} does not belong to Company {3}")
				.format(self.voucher_type, self.voucher_no, self.cost_center, self.company))

		if (self.voucher_type != 'Period Closing Voucher' and is_group):
			frappe.throw(_("""{0} {1}: Cost Center {2} is a group cost center and group cost centers cannot be used in transactions""").format(
				self.voucher_type, self.voucher_no, frappe.bold(self.cost_center)))
>>>>>>> 540559d6

	def validate_party(self):
		# Allow staff to create payment entry for frozen customer
		if self.voucher_type == "Payment Entry" or self.voucher_type == "Journal Entry":
			pass
		else:
			validate_party_frozen_disabled(self.party_type, self.party)

	def validate_currency(self):
		company_currency = erpnext.get_company_currency(self.company)
		account_currency = get_account_currency(self.account)

		if not self.account_currency:
			self.account_currency = account_currency or company_currency

		if account_currency != self.account_currency:
			frappe.throw(_("{0} {1}: Accounting Entry for {2} can only be made in currency: {3}")
				.format(self.voucher_type, self.voucher_no, self.account,
				(account_currency or company_currency)), InvalidAccountCurrency)

		if self.party_type and self.party:
			validate_party_gle_currency(self.party_type, self.party, self.company, self.account_currency)

	def validate_and_set_fiscal_year(self):
		if not self.fiscal_year:
			self.fiscal_year = get_fiscal_year(self.posting_date, company=self.company)[0]

def validate_balance_type(account, adv_adj=False):
	if not adv_adj and account:
		balance_must_be = frappe.db.get_value("Account", account, "balance_must_be")
		if balance_must_be:
			balance = frappe.db.sql("""select sum(debit) - sum(credit)
				from `tabGL Entry` where account = %s""", account)[0][0]

			if (balance_must_be=="Debit" and flt(balance) < 0) or \
				(balance_must_be=="Credit" and flt(balance) > 0):
				frappe.throw(_("Balance for Account {0} must always be {1}").format(account, _(balance_must_be)))

def update_outstanding_amt(account, party_type, party, against_voucher_type, against_voucher, on_cancel=False):
	if party_type and party:
		party_condition = " and party_type={0} and party={1}"\
			.format(frappe.db.escape(party_type), frappe.db.escape(party))
	else:
		party_condition = ""

	if against_voucher_type == "Sales Invoice":
		party_account = frappe.db.get_value(against_voucher_type, against_voucher, "debit_to")
		account_condition = "and account in ({0}, {1})".format(frappe.db.escape(account), frappe.db.escape(party_account))
	else:
		account_condition = " and account = {0}".format(frappe.db.escape(account))

	# get final outstanding amt
	bal = flt(frappe.db.sql("""
		select sum(debit_in_account_currency) - sum(credit_in_account_currency)
		from `tabGL Entry`
		where against_voucher_type=%s and against_voucher=%s
		and voucher_type != 'Invoice Discounting'
		{0} {1}""".format(party_condition, account_condition),
		(against_voucher_type, against_voucher))[0][0] or 0.0)

	if against_voucher_type == 'Purchase Invoice':
		bal = -bal
	elif against_voucher_type == "Journal Entry":
		against_voucher_amount = flt(frappe.db.sql("""
			select sum(debit_in_account_currency) - sum(credit_in_account_currency)
			from `tabGL Entry` where voucher_type = 'Journal Entry' and voucher_no = %s
			and account = %s and (against_voucher is null or against_voucher='') {0}"""
			.format(party_condition), (against_voucher, account))[0][0])

		if not against_voucher_amount:
			frappe.throw(_("Against Journal Entry {0} is already adjusted against some other voucher")
				.format(against_voucher))

		bal = against_voucher_amount + bal
		if against_voucher_amount < 0:
			bal = -bal

		# Validation : Outstanding can not be negative for JV
		if bal < 0 and not on_cancel:
			frappe.throw(_("Outstanding for {0} cannot be less than zero ({1})").format(against_voucher, fmt_money(bal)))

	if against_voucher_type in ["Sales Invoice", "Purchase Invoice", "Fees"]:
		ref_doc = frappe.get_doc(against_voucher_type, against_voucher)

		# Didn't use db_set for optimisation purpose
		ref_doc.outstanding_amount = bal
		frappe.db.set_value(against_voucher_type, against_voucher, 'outstanding_amount', bal)

		ref_doc.set_status(update=True)


def validate_frozen_account(account, adv_adj=None):
	frozen_account = frappe.get_cached_value("Account", account, "freeze_account")
	if frozen_account == 'Yes' and not adv_adj:
		frozen_accounts_modifier = frappe.db.get_value( 'Accounts Settings', None,
			'frozen_accounts_modifier')

		if not frozen_accounts_modifier:
			frappe.throw(_("Account {0} is frozen").format(account))
		elif frozen_accounts_modifier not in frappe.get_roles():
			frappe.throw(_("Not authorized to edit frozen Account {0}").format(account))

def update_against_account(voucher_type, voucher_no):
	entries = frappe.db.get_all("GL Entry",
		filters={"voucher_type": voucher_type, "voucher_no": voucher_no},
		fields=["name", "party", "against", "debit", "credit", "account", "company"])

	if not entries:
		return
	company_currency = erpnext.get_company_currency(entries[0].company)
	precision = get_field_precision(frappe.get_meta("GL Entry")
			.get_field("debit"), company_currency)

	accounts_debited, accounts_credited = [], []
	for d in entries:
		if flt(d.debit, precision) > 0: accounts_debited.append(d.party or d.account)
		if flt(d.credit, precision) > 0: accounts_credited.append(d.party or d.account)

	for d in entries:
		if flt(d.debit, precision) > 0:
			new_against = ", ".join(list(set(accounts_credited)))
		if flt(d.credit, precision) > 0:
			new_against = ", ".join(list(set(accounts_debited)))

		if d.against != new_against:
			frappe.db.set_value("GL Entry", d.name, "against", new_against)

def on_doctype_update():
	frappe.db.add_index("GL Entry", ["against_voucher_type", "against_voucher"])
	frappe.db.add_index("GL Entry", ["voucher_type", "voucher_no"])

def rename_gle_sle_docs():
	for doctype in ["GL Entry", "Stock Ledger Entry"]:
		rename_temporarily_named_docs(doctype)

def rename_temporarily_named_docs(doctype):
	"""Rename temporarily named docs using autoname options"""
	docs_to_rename = frappe.get_all(doctype, {"to_rename": "1"}, order_by="creation", limit=50000)
	for doc in docs_to_rename:
		oldname = doc.name
		set_name_from_naming_options(frappe.get_meta(doctype).autoname, doc)
		newname = doc.name
		frappe.db.sql(
			"UPDATE `tab{}` SET name = %s, to_rename = 0 where name = %s".format(doctype),
			(newname, oldname),
			auto_commit=True
		)<|MERGE_RESOLUTION|>--- conflicted
+++ resolved
@@ -4,10 +4,6 @@
 
 import frappe
 from frappe import _
-<<<<<<< HEAD
-from frappe.utils import flt, fmt_money, getdate, formatdate, cint
-=======
->>>>>>> 540559d6
 from frappe.model.document import Document
 from frappe.model.meta import get_field_precision
 from frappe.model.naming import set_name_from_naming_options
@@ -42,10 +38,6 @@
 		self.flags.ignore_submit_comment = True
 		self.validate_and_set_fiscal_year()
 		self.pl_must_have_cost_center()
-<<<<<<< HEAD
-		self.validate_cost_center()
-=======
->>>>>>> 540559d6
 
 		if not self.flags.from_repost:
 			self.check_mandatory()
@@ -59,18 +51,6 @@
 		if not self.flags.from_repost:
 			self.validate_account_details(adv_adj)
 			self.validate_dimensions_for_pl_and_bs()
-<<<<<<< HEAD
-			check_freezing_date(self.posting_date, adv_adj)
-
-		validate_frozen_account(self.account, adv_adj)
-		validate_balance_type(self.account, adv_adj)
-
-		# Update outstanding amt on against voucher
-		if self.against_voucher_type in ['Journal Entry', 'Sales Invoice', 'Purchase Invoice', 'Fees'] \
-			and self.against_voucher and update_outstanding == 'Yes' and not from_repost:
-				update_outstanding_amt(self.account, self.party_type, self.party, self.against_voucher_type,
-					self.against_voucher)
-=======
 			self.validate_allowed_dimensions()
 			validate_balance_type(self.account, adv_adj)
 			validate_frozen_account(self.account, adv_adj)
@@ -81,7 +61,6 @@
 				and not frappe.flags.is_reverse_depr_entry):
 					update_outstanding_amt(self.account, self.party_type, self.party, self.against_voucher_type,
 						self.against_voucher)
->>>>>>> 540559d6
 
 	def check_mandatory(self):
 		mandatory = ['account','voucher_type','voucher_no','company']
@@ -104,14 +83,7 @@
 				.format(self.voucher_type, self.voucher_no, self.account))
 
 	def pl_must_have_cost_center(self):
-<<<<<<< HEAD
-		if frappe.db.get_value("Account", self.account, "report_type") == "Profit and Loss":
-			if not self.cost_center and self.voucher_type != 'Period Closing Voucher':
-				frappe.throw(_("{0} {1}: Cost Center is required for 'Profit and Loss' account {2}. Please set up a default Cost Center for the Company.")
-					.format(self.voucher_type, self.voucher_no, self.account))
-=======
 		"""Validate that profit and loss type account GL entries have a cost center."""
->>>>>>> 540559d6
 
 		if self.cost_center or self.voucher_type == 'Period Closing Voucher':
 			return
@@ -174,13 +146,8 @@
 			from tabAccount where name=%s""", self.account, as_dict=1)[0]
 
 		if ret.is_group==1:
-<<<<<<< HEAD
-			frappe.throw(_('''{0} {1}: Account {2} is a Group Account and group accounts cannot be used in
-				transactions''').format(self.voucher_type, self.voucher_no, self.account))
-=======
 			frappe.throw(_('''{0} {1}: Account {2} is a Group Account and group accounts cannot be used in transactions''')
 				.format(self.voucher_type, self.voucher_no, self.account))
->>>>>>> 540559d6
 
 		if ret.docstatus==2:
 			frappe.throw(_("{0} {1}: Account {2} is inactive")
@@ -196,18 +163,6 @@
 		is_group, company = frappe.get_cached_value('Cost Center',
 			self.cost_center, ['is_group', 'company'])
 
-<<<<<<< HEAD
-		def _check_is_group():
-			return cint(frappe.get_cached_value('Cost Center', self.cost_center, 'is_group'))
-
-		if self.cost_center and _get_cost_center_company() != self.company:
-			frappe.throw(_("{0} {1}: Cost Center {2} does not belong to Company {3}")
-				.format(self.voucher_type, self.voucher_no, self.cost_center, self.company))
-
-		if not self.flags.from_repost and self.cost_center and _check_is_group():
-			frappe.throw(_("""{0} {1}: Cost Center {2} is a group cost center and group cost centers cannot
-				be used in transactions""").format(self.voucher_type, self.voucher_no, frappe.bold(self.cost_center)))
-=======
 		if company != self.company:
 			frappe.throw(_("{0} {1}: Cost Center {2} does not belong to Company {3}")
 				.format(self.voucher_type, self.voucher_no, self.cost_center, self.company))
@@ -215,7 +170,6 @@
 		if (self.voucher_type != 'Period Closing Voucher' and is_group):
 			frappe.throw(_("""{0} {1}: Cost Center {2} is a group cost center and group cost centers cannot be used in transactions""").format(
 				self.voucher_type, self.voucher_no, frappe.bold(self.cost_center)))
->>>>>>> 540559d6
 
 	def validate_party(self):
 		# Allow staff to create payment entry for frozen customer
