--- conflicted
+++ resolved
@@ -208,7 +208,6 @@
 	else:
 		return
 
-<<<<<<< HEAD
 	if voucher_type == "Sales Invoice":
 		receivable_accounts = get_all_sales_invoice_receivable_accounts(voucher_no)
 		if receivable_accounts:
@@ -218,16 +217,6 @@
 	ref_doc = frappe.get_doc(voucher_type, voucher_no)
 	ref_doc.db_set(fieldname, bal)
 	ref_doc.set_status(update=True)
-=======
-	if against_voucher_type in ["Sales Invoice", "Purchase Invoice", "Fees"]:
-		ref_doc = frappe.get_doc(against_voucher_type, against_voucher)
-
-		# Didn't use db_set for optimisation purpose
-		ref_doc.outstanding_amount = bal
-		frappe.db.set_value(against_voucher_type, against_voucher, 'outstanding_amount', bal)
-
-		ref_doc.set_status(update=True)
->>>>>>> fd30b8f4
 
 def validate_frozen_account(account, adv_adj=None):
 	frozen_account = frappe.db.get_value("Account", account, "freeze_account")
