# Copyright (c) 2015, Frappe Technologies Pvt. Ltd. and Contributors
# License: GNU General Public License v3. See license.txt

from __future__ import unicode_literals
import frappe, erpnext
from frappe import _
from frappe.utils import flt, fmt_money, getdate, formatdate
from frappe.model.document import Document
from erpnext.accounts.party import validate_party_gle_currency, validate_party_frozen_disabled
from erpnext.accounts.utils import get_account_currency, get_balance_on_voucher, get_fiscal_year
from erpnext.exceptions import InvalidAccountCurrency

exclude_from_linked_with = True

class GLEntry(Document):
	def validate(self):
		self.flags.ignore_submit_comment = True
		self.check_mandatory()
		self.validate_and_set_fiscal_year()

		if not self.flags.from_repost:
			self.pl_must_have_cost_center()
			self.check_pl_account()
			self.validate_cost_center()
			self.validate_party()
			self.validate_currency()


	def on_update_with_args(self, adv_adj, from_repost=False):
		if not from_repost:
			self.validate_account_details(adv_adj)
			check_freezing_date(self.posting_date, adv_adj)

		validate_frozen_account(self.account, adv_adj)
		validate_balance_type(self.account, adv_adj)

<<<<<<< HEAD
		# Update outstanding amt on against voucher
		if self.against_voucher_type in ['Journal Entry', 'Sales Invoice', 'Purchase Invoice', 'Landed Cost Voucher', 'Fees'] \
			and self.against_voucher and update_outstanding == 'Yes' and not from_repost:
				update_outstanding_amt(self.account, self.party_type, self.party, self.against_voucher_type,
					self.against_voucher)

=======
>>>>>>> a95e64a5
	def check_mandatory(self):
		mandatory = ['account','voucher_type','voucher_no','company']
		for k in mandatory:
			if not self.get(k):
				frappe.throw(_("{0} is required").format(_(self.meta.get_label(k))))

		if self.party and not self.party_type:
			frappe.throw(_("Party is set but Party Type is not provided"))
		if self.party_type and not self.party:
			frappe.throw(_("Party Type is set but Party is not provided"))
		if self.against_voucher and not self.against_voucher_type:
			frappe.throw(_("Against Voucher is set but Against Voucher Type is not provided"))
		if self.against_voucher_type and not self.against_voucher:
			frappe.throw(_("Against Voucher is set but Against Voucher Type is not provided"))

		account_type = frappe.db.get_value("Account", self.account, "account_type")
		if not (self.party_type and self.party):
			if account_type == "Receivable":
				frappe.throw(_("{0} {1}: Party is required against Receivable account {2}")
					.format(self.voucher_type, self.voucher_no, self.account))
			elif account_type == "Payable":
				frappe.throw(_("{0} {1}: Party is required against Payable account {2}")
					.format(self.voucher_type, self.voucher_no, self.account))

		# Zero value transaction is not allowed
		if not (flt(self.debit) or flt(self.credit)):
			frappe.throw(_("{0} {1}: Either debit or credit amount is required for {2}")
				.format(self.voucher_type, self.voucher_no, self.account))

	def pl_must_have_cost_center(self):
		if frappe.db.get_value("Account", self.account, "report_type") == "Profit and Loss":
			if not self.cost_center and self.voucher_type != 'Period Closing Voucher':
				frappe.throw(_("{0} {1}: Cost Center is required for 'Profit and Loss' account {2}. Please set up a default Cost Center for the Company.")
					.format(self.voucher_type, self.voucher_no, self.account))
		else:
			from erpnext.accounts.utils import get_allow_cost_center_in_entry_of_bs_account
			if not get_allow_cost_center_in_entry_of_bs_account() and self.cost_center:
				self.cost_center = None
			if self.project:
				self.project = None

	def check_pl_account(self):
		if self.is_opening=='Yes' and \
				frappe.db.get_value("Account", self.account, "report_type")=="Profit and Loss":
			frappe.throw(_("{0} {1}: 'Profit and Loss' type account {2} not allowed in Opening Entry")
				.format(self.voucher_type, self.voucher_no, self.account))

	def validate_account_details(self, adv_adj):
		"""Account must be ledger, active and not freezed"""

		ret = frappe.db.sql("""select is_group, docstatus, company
			from tabAccount where name=%s""", self.account, as_dict=1)[0]

		if ret.is_group==1:
			frappe.throw(_("{0} {1}: Account {2} cannot be a Group")
				.format(self.voucher_type, self.voucher_no, self.account))

		if ret.docstatus==2:
			frappe.throw(_("{0} {1}: Account {2} is inactive")
				.format(self.voucher_type, self.voucher_no, self.account))

		if ret.company != self.company:
			frappe.throw(_("{0} {1}: Account {2} does not belong to Company {3}")
				.format(self.voucher_type, self.voucher_no, self.account, self.company))

	def validate_cost_center(self):
		if not hasattr(self, "cost_center_company"):
			self.cost_center_company = {}

		def _get_cost_center_company():
			if not self.cost_center_company.get(self.cost_center):
				self.cost_center_company[self.cost_center] = frappe.db.get_value(
					"Cost Center", self.cost_center, "company")

			return self.cost_center_company[self.cost_center]

		if self.cost_center and _get_cost_center_company() != self.company:
			frappe.throw(_("{0} {1}: Cost Center {2} does not belong to Company {3}")
				.format(self.voucher_type, self.voucher_no, self.cost_center, self.company))

	def validate_party(self):
		validate_party_frozen_disabled(self.party_type, self.party)

	def validate_currency(self):
		company_currency = erpnext.get_company_currency(self.company)
		account_currency = get_account_currency(self.account)

		if not self.account_currency:
			self.account_currency = company_currency

		if account_currency != self.account_currency:
			frappe.throw(_("{0} {1}: Accounting Entry for {2} can only be made in currency: {3}")
				.format(self.voucher_type, self.voucher_no, self.account,
				(account_currency or company_currency)), InvalidAccountCurrency)

		if self.party_type and self.party:
			validate_party_gle_currency(self.party_type, self.party, self.company, self.account_currency)


	def validate_and_set_fiscal_year(self):
		if not self.fiscal_year:
			self.fiscal_year = get_fiscal_year(self.posting_date, company=self.company)[0]


def validate_balance_type(account, adv_adj=False):
	if not adv_adj and account:
		balance_must_be = frappe.db.get_value("Account", account, "balance_must_be")
		if balance_must_be:
			balance = frappe.db.sql("""select sum(debit) - sum(credit)
				from `tabGL Entry` where account = %s""", account)[0][0]

			if (balance_must_be=="Debit" and flt(balance) < 0) or \
				(balance_must_be=="Credit" and flt(balance) > 0):
				frappe.throw(_("Balance for Account {0} must always be {1}").format(account, _(balance_must_be)))

def check_freezing_date(posting_date, adv_adj=False):
	"""
		Nobody can do GL Entries where posting date is before freezing date
		except authorized person
	"""
	if not adv_adj:
		acc_frozen_upto = frappe.db.get_value('Accounts Settings', None, 'acc_frozen_upto')
		if acc_frozen_upto:
			frozen_accounts_modifier = frappe.db.get_value( 'Accounts Settings', None,'frozen_accounts_modifier')
			if getdate(posting_date) <= getdate(acc_frozen_upto) \
					and not frozen_accounts_modifier in frappe.get_roles():
				frappe.throw(_("You are not authorized to add or update entries before {0}").format(formatdate(acc_frozen_upto)))

<<<<<<< HEAD
def update_outstanding_amt(account, party_type, party, against_voucher_type, against_voucher, on_cancel=False):
	if party_type and party:
		party_condition = " and party_type='{0}' and party='{1}'"\
			.format(frappe.db.escape(party_type), frappe.db.escape(party))
	else:
		party_condition = ""

	# get final outstanding amt
	bal = flt(frappe.db.sql("""
		select sum(debit_in_account_currency) - sum(credit_in_account_currency)
		from `tabGL Entry`
		where against_voucher_type=%s and against_voucher=%s
		and account = %s {0}""".format(party_condition),
		(against_voucher_type, against_voucher, account))[0][0] or 0.0)

	if against_voucher_type in ['Purchase Invoice', 'Landed Cost Voucher']:
		bal = -bal
	elif against_voucher_type == "Journal Entry":
		against_voucher_amount = flt(frappe.db.sql("""
			select sum(debit_in_account_currency) - sum(credit_in_account_currency)
			from `tabGL Entry` where voucher_type = 'Journal Entry' and voucher_no = %s
			and account = %s and (against_voucher is null or against_voucher='') {0}"""
			.format(party_condition), (against_voucher, account))[0][0])

		if not against_voucher_amount:
			frappe.throw(_("Against Journal Entry {0} is already adjusted against some other voucher")
				.format(against_voucher))

		bal = against_voucher_amount + bal
		if against_voucher_amount < 0:
			bal = -bal

		# Validation : Outstanding can not be negative for JV
		if bal < 0 and not on_cancel:
			frappe.throw(_("Outstanding for {0} cannot be less than zero ({1})").format(against_voucher, fmt_money(bal)))

	# Update outstanding amt on against voucher
	if against_voucher_type in ["Sales Invoice", "Purchase Invoice", "Landed Cost Voucher", "Fees"]:
		ref_doc = frappe.get_doc(against_voucher_type, against_voucher)
=======
def update_outstanding_amt(voucher_type, voucher_no, account, party_type, party, on_cancel=False):
	# Update outstanding amt on against voucher
	if voucher_type in ["Sales Invoice", "Purchase Invoice", "Fees"]:
		bal = get_balance_on_voucher(voucher_type, voucher_no, party_type, party, account)
		ref_doc = frappe.get_doc(voucher_type, voucher_no)
>>>>>>> a95e64a5
		ref_doc.db_set('outstanding_amount', bal)
		ref_doc.set_status(update=True)

def validate_frozen_account(account, adv_adj=None):
	frozen_account = frappe.db.get_value("Account", account, "freeze_account")
	if frozen_account == 'Yes' and not adv_adj:
		frozen_accounts_modifier = frappe.db.get_value( 'Accounts Settings', None,
			'frozen_accounts_modifier')

		if not frozen_accounts_modifier:
			frappe.throw(_("Account {0} is frozen").format(account))
		elif frozen_accounts_modifier not in frappe.get_roles():
			frappe.throw(_("Not authorized to edit frozen Account {0}").format(account))

def update_against_account(voucher_type, voucher_no):
	entries = frappe.db.get_all("GL Entry",
		filters={"voucher_type": voucher_type, "voucher_no": voucher_no},
		fields=["name", "party", "against", "debit", "credit", "account"])

	accounts_debited, accounts_credited = [], []
	for d in entries:
		if flt(d.debit > 0): accounts_debited.append(d.party or d.account)
		if flt(d.credit) > 0: accounts_credited.append(d.party or d.account)

	for d in entries:
		if flt(d.debit > 0):
			new_against = ", ".join(list(set(accounts_credited)))
		if flt(d.credit > 0):
			new_against = ", ".join(list(set(accounts_debited)))

		if d.against != new_against:
			frappe.db.set_value("GL Entry", d.name, "against", new_against)<|MERGE_RESOLUTION|>--- conflicted
+++ resolved
@@ -34,15 +34,6 @@
 		validate_frozen_account(self.account, adv_adj)
 		validate_balance_type(self.account, adv_adj)
 
-<<<<<<< HEAD
-		# Update outstanding amt on against voucher
-		if self.against_voucher_type in ['Journal Entry', 'Sales Invoice', 'Purchase Invoice', 'Landed Cost Voucher', 'Fees'] \
-			and self.against_voucher and update_outstanding == 'Yes' and not from_repost:
-				update_outstanding_amt(self.account, self.party_type, self.party, self.against_voucher_type,
-					self.against_voucher)
-
-=======
->>>>>>> a95e64a5
 	def check_mandatory(self):
 		mandatory = ['account','voucher_type','voucher_no','company']
 		for k in mandatory:
@@ -171,53 +162,11 @@
 					and not frozen_accounts_modifier in frappe.get_roles():
 				frappe.throw(_("You are not authorized to add or update entries before {0}").format(formatdate(acc_frozen_upto)))
 
-<<<<<<< HEAD
-def update_outstanding_amt(account, party_type, party, against_voucher_type, against_voucher, on_cancel=False):
-	if party_type and party:
-		party_condition = " and party_type='{0}' and party='{1}'"\
-			.format(frappe.db.escape(party_type), frappe.db.escape(party))
-	else:
-		party_condition = ""
-
-	# get final outstanding amt
-	bal = flt(frappe.db.sql("""
-		select sum(debit_in_account_currency) - sum(credit_in_account_currency)
-		from `tabGL Entry`
-		where against_voucher_type=%s and against_voucher=%s
-		and account = %s {0}""".format(party_condition),
-		(against_voucher_type, against_voucher, account))[0][0] or 0.0)
-
-	if against_voucher_type in ['Purchase Invoice', 'Landed Cost Voucher']:
-		bal = -bal
-	elif against_voucher_type == "Journal Entry":
-		against_voucher_amount = flt(frappe.db.sql("""
-			select sum(debit_in_account_currency) - sum(credit_in_account_currency)
-			from `tabGL Entry` where voucher_type = 'Journal Entry' and voucher_no = %s
-			and account = %s and (against_voucher is null or against_voucher='') {0}"""
-			.format(party_condition), (against_voucher, account))[0][0])
-
-		if not against_voucher_amount:
-			frappe.throw(_("Against Journal Entry {0} is already adjusted against some other voucher")
-				.format(against_voucher))
-
-		bal = against_voucher_amount + bal
-		if against_voucher_amount < 0:
-			bal = -bal
-
-		# Validation : Outstanding can not be negative for JV
-		if bal < 0 and not on_cancel:
-			frappe.throw(_("Outstanding for {0} cannot be less than zero ({1})").format(against_voucher, fmt_money(bal)))
-
-	# Update outstanding amt on against voucher
-	if against_voucher_type in ["Sales Invoice", "Purchase Invoice", "Landed Cost Voucher", "Fees"]:
-		ref_doc = frappe.get_doc(against_voucher_type, against_voucher)
-=======
 def update_outstanding_amt(voucher_type, voucher_no, account, party_type, party, on_cancel=False):
 	# Update outstanding amt on against voucher
-	if voucher_type in ["Sales Invoice", "Purchase Invoice", "Fees"]:
+	if voucher_type in ["Sales Invoice", "Purchase Invoice", "Landed Cost Voucher", "Fees"]:
 		bal = get_balance_on_voucher(voucher_type, voucher_no, party_type, party, account)
 		ref_doc = frappe.get_doc(voucher_type, voucher_no)
->>>>>>> a95e64a5
 		ref_doc.db_set('outstanding_amount', bal)
 		ref_doc.set_status(update=True)
 
