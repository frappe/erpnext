# Copyright (c) 2015, Frappe Technologies Pvt. Ltd. and Contributors
# License: GNU General Public License v3. See license.txt

from __future__ import unicode_literals
import frappe, erpnext
from frappe import _
from frappe.utils import flt, fmt_money, getdate, formatdate, cint
from frappe.model.document import Document
from frappe.model.naming import set_name_from_naming_options
from frappe.model.meta import get_field_precision
from erpnext.accounts.party import validate_party_gle_currency, validate_party_frozen_disabled
from erpnext.accounts.utils import get_account_currency
from erpnext.accounts.utils import get_fiscal_year
from erpnext.exceptions import InvalidAccountCurrency, InvalidAccountDimensionError, MandatoryAccountDimensionError
from erpnext.accounts.doctype.accounting_dimension.accounting_dimension import get_checks_for_pl_and_bs_accounts
from erpnext.accounts.doctype.accounting_dimension_filter.accounting_dimension_filter import get_dimension_filter_map
from six import iteritems

exclude_from_linked_with = True
class GLEntry(Document):
	def autoname(self):
		"""
		Temporarily name doc for fast insertion
		name will be changed using autoname options (in a scheduled job)
		"""
		self.name = frappe.generate_hash(txt="", length=10)

	def validate(self):
		self.flags.ignore_submit_comment = True
		self.validate_and_set_fiscal_year()
		self.pl_must_have_cost_center()

		if not self.flags.from_repost:
			self.check_mandatory()
			self.validate_cost_center()
			self.check_pl_account()
			self.validate_party()
			self.validate_currency()

	def on_update(self):
		adv_adj = self.flags.adv_adj
		if not self.flags.from_repost:
			self.validate_account_details(adv_adj)
			self.validate_dimensions_for_pl_and_bs()
			self.validate_allowed_dimensions()
<<<<<<< HEAD
=======
			validate_balance_type(self.account, adv_adj)
			validate_frozen_account(self.account, adv_adj)
>>>>>>> 202ef92f

			# Update outstanding amt on against voucher
			if (self.against_voucher_type in ['Journal Entry', 'Sales Invoice', 'Purchase Invoice', 'Fees']
				and self.against_voucher and self.flags.update_outstanding == 'Yes'):
					update_outstanding_amt(self.account, self.party_type, self.party, self.against_voucher_type,
						self.against_voucher)

	def check_mandatory(self):
		mandatory = ['account','voucher_type','voucher_no','company']
		for k in mandatory:
			if not self.get(k):
				frappe.throw(_("{0} is required").format(_(self.meta.get_label(k))))

		account_type = frappe.get_cached_value("Account", self.account, "account_type")
		if not (self.party_type and self.party):
			if account_type == "Receivable":
				frappe.throw(_("{0} {1}: Customer is required against Receivable account {2}")
					.format(self.voucher_type, self.voucher_no, self.account))
			elif account_type == "Payable":
				frappe.throw(_("{0} {1}: Supplier is required against Payable account {2}")
					.format(self.voucher_type, self.voucher_no, self.account))

		# Zero value transaction is not allowed
		if not (flt(self.debit, self.precision("debit")) or flt(self.credit, self.precision("credit"))):
			frappe.throw(_("{0} {1}: Either debit or credit amount is required for {2}")
				.format(self.voucher_type, self.voucher_no, self.account))

	def pl_must_have_cost_center(self):
		if frappe.get_cached_value("Account", self.account, "report_type") == "Profit and Loss":
			if not self.cost_center and self.voucher_type != 'Period Closing Voucher':
				frappe.throw(_("{0} {1}: Cost Center is required for 'Profit and Loss' account {2}. Please set up a default Cost Center for the Company.")
					.format(self.voucher_type, self.voucher_no, self.account))

	def validate_dimensions_for_pl_and_bs(self):
		account_type = frappe.db.get_value("Account", self.account, "report_type")

		for dimension in get_checks_for_pl_and_bs_accounts():
			if account_type == "Profit and Loss" \
				and self.company == dimension.company and dimension.mandatory_for_pl and not dimension.disabled:
				if not self.get(dimension.fieldname):
					frappe.throw(_("Accounting Dimension <b>{0}</b> is required for 'Profit and Loss' account {1}.")
						.format(dimension.label, self.account))

			if account_type == "Balance Sheet" \
				and self.company == dimension.company and dimension.mandatory_for_bs and not dimension.disabled:
				if not self.get(dimension.fieldname):
					frappe.throw(_("Accounting Dimension <b>{0}</b> is required for 'Balance Sheet' account {1}.")
						.format(dimension.label, self.account))

	def validate_allowed_dimensions(self):
		dimension_filter_map = get_dimension_filter_map()
		for key, value in iteritems(dimension_filter_map):
			dimension = key[0]
			account = key[1]

			if self.account == account:
				if value['is_mandatory'] and not self.get(dimension):
					frappe.throw(_("{0} is mandatory for account {1}").format(
						frappe.bold(frappe.unscrub(dimension)), frappe.bold(self.account)), MandatoryAccountDimensionError)

				if value['allow_or_restrict'] == 'Allow':
					if self.get(dimension) and self.get(dimension) not in value['allowed_dimensions']:
<<<<<<< HEAD
						frappe.throw(_("Invalid value {0} for account {1}").format(
							frappe.bold(self.get(dimension)), frappe.bold(self.account)), InvalidAccountDimensionError)
				else:
					if self.get(dimension) and self.get(dimension) in value['allowed_dimensions']:
						frappe.throw(_("Invalid value {0} for account {1}").format(
							frappe.bold(self.get(dimension)), frappe.bold(self.account)), InvalidAccountDimensionError)
=======
						frappe.throw(_("Invalid value {0} for {1} against account {2}").format(
							frappe.bold(self.get(dimension)), frappe.bold(frappe.unscrub(dimension)), frappe.bold(self.account)), InvalidAccountDimensionError)
				else:
					if self.get(dimension) and self.get(dimension) in value['allowed_dimensions']:
						frappe.throw(_("Invalid value {0} for {1} against account {2}").format(
							frappe.bold(self.get(dimension)), frappe.bold(frappe.unscrub(dimension)), frappe.bold(self.account)), InvalidAccountDimensionError)
>>>>>>> 202ef92f

	def check_pl_account(self):
		if self.is_opening=='Yes' and \
				frappe.db.get_value("Account", self.account, "report_type")=="Profit and Loss" and \
				self.voucher_type not in ['Purchase Invoice', 'Sales Invoice']:
			frappe.throw(_("{0} {1}: 'Profit and Loss' type account {2} not allowed in Opening Entry")
				.format(self.voucher_type, self.voucher_no, self.account))

	def validate_account_details(self, adv_adj):
		"""Account must be ledger, active and not freezed"""

		ret = frappe.db.sql("""select is_group, docstatus, company
			from tabAccount where name=%s""", self.account, as_dict=1)[0]

		if ret.is_group==1:
			frappe.throw(_('''{0} {1}: Account {2} is a Group Account and group accounts cannot be used in transactions''')
				.format(self.voucher_type, self.voucher_no, self.account))

		if ret.docstatus==2:
			frappe.throw(_("{0} {1}: Account {2} is inactive")
				.format(self.voucher_type, self.voucher_no, self.account))

		if ret.company != self.company:
			frappe.throw(_("{0} {1}: Account {2} does not belong to Company {3}")
				.format(self.voucher_type, self.voucher_no, self.account, self.company))

	def validate_cost_center(self):
		if not self.cost_center: return

		is_group, company = frappe.get_cached_value('Cost Center',
			self.cost_center, ['is_group', 'company'])

		if company != self.company:
			frappe.throw(_("{0} {1}: Cost Center {2} does not belong to Company {3}")
				.format(self.voucher_type, self.voucher_no, self.cost_center, self.company))

		if (self.voucher_type != 'Period Closing Voucher' and is_group):
			frappe.throw(_("""{0} {1}: Cost Center {2} is a group cost center and group cost centers cannot be used in transactions""").format(
				self.voucher_type, self.voucher_no, frappe.bold(self.cost_center)))

	def validate_party(self):
		validate_party_frozen_disabled(self.party_type, self.party)

	def validate_currency(self):
		company_currency = erpnext.get_company_currency(self.company)
		account_currency = get_account_currency(self.account)

		if not self.account_currency:
			self.account_currency = account_currency or company_currency

		if account_currency != self.account_currency:
			frappe.throw(_("{0} {1}: Accounting Entry for {2} can only be made in currency: {3}")
				.format(self.voucher_type, self.voucher_no, self.account,
				(account_currency or company_currency)), InvalidAccountCurrency)

		if self.party_type and self.party:
			validate_party_gle_currency(self.party_type, self.party, self.company, self.account_currency)

	def validate_and_set_fiscal_year(self):
		if not self.fiscal_year:
			self.fiscal_year = get_fiscal_year(self.posting_date, company=self.company)[0]

def validate_balance_type(account, adv_adj=False):
	if not adv_adj and account:
		balance_must_be = frappe.db.get_value("Account", account, "balance_must_be")
		if balance_must_be:
			balance = frappe.db.sql("""select sum(debit) - sum(credit)
				from `tabGL Entry` where account = %s""", account)[0][0]

			if (balance_must_be=="Debit" and flt(balance) < 0) or \
				(balance_must_be=="Credit" and flt(balance) > 0):
				frappe.throw(_("Balance for Account {0} must always be {1}").format(account, _(balance_must_be)))

def update_outstanding_amt(account, party_type, party, against_voucher_type, against_voucher, on_cancel=False):
	if party_type and party:
		party_condition = " and party_type={0} and party={1}"\
			.format(frappe.db.escape(party_type), frappe.db.escape(party))
	else:
		party_condition = ""

	if against_voucher_type == "Sales Invoice":
		party_account = frappe.db.get_value(against_voucher_type, against_voucher, "debit_to")
		account_condition = "and account in ({0}, {1})".format(frappe.db.escape(account), frappe.db.escape(party_account))
	else:
		account_condition = " and account = {0}".format(frappe.db.escape(account))

	# get final outstanding amt
	bal = flt(frappe.db.sql("""
		select sum(debit_in_account_currency) - sum(credit_in_account_currency)
		from `tabGL Entry`
		where against_voucher_type=%s and against_voucher=%s
		and voucher_type != 'Invoice Discounting'
		{0} {1}""".format(party_condition, account_condition),
		(against_voucher_type, against_voucher))[0][0] or 0.0)

	if against_voucher_type == 'Purchase Invoice':
		bal = -bal
	elif against_voucher_type == "Journal Entry":
		against_voucher_amount = flt(frappe.db.sql("""
			select sum(debit_in_account_currency) - sum(credit_in_account_currency)
			from `tabGL Entry` where voucher_type = 'Journal Entry' and voucher_no = %s
			and account = %s and (against_voucher is null or against_voucher='') {0}"""
			.format(party_condition), (against_voucher, account))[0][0])

		if not against_voucher_amount:
			frappe.throw(_("Against Journal Entry {0} is already adjusted against some other voucher")
				.format(against_voucher))

		bal = against_voucher_amount + bal
		if against_voucher_amount < 0:
			bal = -bal

		# Validation : Outstanding can not be negative for JV
		if bal < 0 and not on_cancel:
			frappe.throw(_("Outstanding for {0} cannot be less than zero ({1})").format(against_voucher, fmt_money(bal)))

	if against_voucher_type in ["Sales Invoice", "Purchase Invoice", "Fees"]:
		ref_doc = frappe.get_doc(against_voucher_type, against_voucher)

		# Didn't use db_set for optimisation purpose
		ref_doc.outstanding_amount = bal
		frappe.db.set_value(against_voucher_type, against_voucher, 'outstanding_amount', bal)

		ref_doc.set_status(update=True)


def validate_frozen_account(account, adv_adj=None):
	frozen_account = frappe.get_cached_value("Account", account, "freeze_account")
	if frozen_account == 'Yes' and not adv_adj:
		frozen_accounts_modifier = frappe.db.get_value( 'Accounts Settings', None,
			'frozen_accounts_modifier')

		if not frozen_accounts_modifier:
			frappe.throw(_("Account {0} is frozen").format(account))
		elif frozen_accounts_modifier not in frappe.get_roles():
			frappe.throw(_("Not authorized to edit frozen Account {0}").format(account))

def update_against_account(voucher_type, voucher_no):
	entries = frappe.db.get_all("GL Entry",
		filters={"voucher_type": voucher_type, "voucher_no": voucher_no},
		fields=["name", "party", "against", "debit", "credit", "account", "company"])

	if not entries:
		return
	company_currency = erpnext.get_company_currency(entries[0].company)
	precision = get_field_precision(frappe.get_meta("GL Entry")
			.get_field("debit"), company_currency)

	accounts_debited, accounts_credited = [], []
	for d in entries:
		if flt(d.debit, precision) > 0: accounts_debited.append(d.party or d.account)
		if flt(d.credit, precision) > 0: accounts_credited.append(d.party or d.account)

	for d in entries:
		if flt(d.debit, precision) > 0:
			new_against = ", ".join(list(set(accounts_credited)))
		if flt(d.credit, precision) > 0:
			new_against = ", ".join(list(set(accounts_debited)))

		if d.against != new_against:
			frappe.db.set_value("GL Entry", d.name, "against", new_against)

def on_doctype_update():
	frappe.db.add_index("GL Entry", ["against_voucher_type", "against_voucher"])
	frappe.db.add_index("GL Entry", ["voucher_type", "voucher_no"])

def rename_gle_sle_docs():
	for doctype in ["GL Entry", "Stock Ledger Entry"]:
		rename_temporarily_named_docs(doctype)

def rename_temporarily_named_docs(doctype):
	"""Rename temporarily named docs using autoname options"""
	docs_to_rename = frappe.get_all(doctype, {"to_rename": "1"}, order_by="creation", limit=50000)
	for doc in docs_to_rename:
		oldname = doc.name
		set_name_from_naming_options(frappe.get_meta(doctype).autoname, doc)
		newname = doc.name
		frappe.db.sql("""UPDATE `tab{}` SET name = %s, to_rename = 0 where name = %s""".format(doctype), (newname, oldname))<|MERGE_RESOLUTION|>--- conflicted
+++ resolved
@@ -43,11 +43,8 @@
 			self.validate_account_details(adv_adj)
 			self.validate_dimensions_for_pl_and_bs()
 			self.validate_allowed_dimensions()
-<<<<<<< HEAD
-=======
 			validate_balance_type(self.account, adv_adj)
 			validate_frozen_account(self.account, adv_adj)
->>>>>>> 202ef92f
 
 			# Update outstanding amt on against voucher
 			if (self.against_voucher_type in ['Journal Entry', 'Sales Invoice', 'Purchase Invoice', 'Fees']
@@ -110,21 +107,12 @@
 
 				if value['allow_or_restrict'] == 'Allow':
 					if self.get(dimension) and self.get(dimension) not in value['allowed_dimensions']:
-<<<<<<< HEAD
-						frappe.throw(_("Invalid value {0} for account {1}").format(
-							frappe.bold(self.get(dimension)), frappe.bold(self.account)), InvalidAccountDimensionError)
-				else:
-					if self.get(dimension) and self.get(dimension) in value['allowed_dimensions']:
-						frappe.throw(_("Invalid value {0} for account {1}").format(
-							frappe.bold(self.get(dimension)), frappe.bold(self.account)), InvalidAccountDimensionError)
-=======
 						frappe.throw(_("Invalid value {0} for {1} against account {2}").format(
 							frappe.bold(self.get(dimension)), frappe.bold(frappe.unscrub(dimension)), frappe.bold(self.account)), InvalidAccountDimensionError)
 				else:
 					if self.get(dimension) and self.get(dimension) in value['allowed_dimensions']:
 						frappe.throw(_("Invalid value {0} for {1} against account {2}").format(
 							frappe.bold(self.get(dimension)), frappe.bold(frappe.unscrub(dimension)), frappe.bold(self.account)), InvalidAccountDimensionError)
->>>>>>> 202ef92f
 
 	def check_pl_account(self):
 		if self.is_opening=='Yes' and \
