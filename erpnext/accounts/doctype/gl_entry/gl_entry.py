--- conflicted
+++ resolved
@@ -34,17 +34,9 @@
 		self.validate_party()
 		self.validate_currency()
 
-<<<<<<< HEAD
-	def on_update_with_args(self, adv_adj, update_outstanding = 'Yes', from_repost=False):
-		if not from_repost:
-			self.validate_account_details(adv_adj)
-			self.validate_dimensions_for_pl_and_bs()
-			check_freezing_date(self.posting_date, adv_adj)
-=======
 	def on_update_with_args(self, adv_adj, update_outstanding = 'Yes'):
 		self.validate_account_details(adv_adj)
 		self.validate_dimensions_for_pl_and_bs()
->>>>>>> 00175c96
 
 		validate_frozen_account(self.account, adv_adj)
 		validate_balance_type(self.account, adv_adj)
