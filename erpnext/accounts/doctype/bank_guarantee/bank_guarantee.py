# Copyright (c) 2015, Frappe Technologies Pvt. Ltd. and contributors
# For license information, please see license.txt


import json

import frappe
from frappe import _
from frappe.desk.search import sanitize_searchfield
<<<<<<< HEAD
=======
from frappe.model.document import Document

>>>>>>> 540559d6

class BankGuarantee(Document):
	def validate(self):
		if not (self.customer or self.supplier):
			frappe.throw(_("Select the customer or supplier."))

	def on_submit(self):
		if not self.bank_guarantee_number:
			frappe.throw(_("Enter the Bank Guarantee Number before submittting."))
		if not self.name_of_beneficiary:
			frappe.throw(_("Enter the name of the Beneficiary before submittting."))
		if not self.bank:
			frappe.throw(_("Enter the name of the bank or lending institution before submittting."))

@frappe.whitelist()
def get_vouchar_detials(column_list, doctype, docname):
	column_list = json.loads(column_list)
	for col in column_list:
<<<<<<< HEAD
		sanitize_searchfield(col) 
=======
		sanitize_searchfield(col)
>>>>>>> 540559d6
	return frappe.db.sql(''' select {columns} from `tab{doctype}` where name=%s'''
		.format(columns=", ".join(column_list), doctype=doctype), docname, as_dict=1)[0]<|MERGE_RESOLUTION|>--- conflicted
+++ resolved
@@ -7,11 +7,8 @@
 import frappe
 from frappe import _
 from frappe.desk.search import sanitize_searchfield
-<<<<<<< HEAD
-=======
 from frappe.model.document import Document
 
->>>>>>> 540559d6
 
 class BankGuarantee(Document):
 	def validate(self):
@@ -30,10 +27,6 @@
 def get_vouchar_detials(column_list, doctype, docname):
 	column_list = json.loads(column_list)
 	for col in column_list:
-<<<<<<< HEAD
-		sanitize_searchfield(col) 
-=======
 		sanitize_searchfield(col)
->>>>>>> 540559d6
 	return frappe.db.sql(''' select {columns} from `tab{doctype}` where name=%s'''
 		.format(columns=", ".join(column_list), doctype=doctype), docname, as_dict=1)[0]