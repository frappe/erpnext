{
<<<<<<< HEAD
=======
 "actions": [],
>>>>>>> fd30b8f4
 "creation": "2016-06-01 16:55:32.196722",
 "doctype": "DocType",
 "editable_grid": 1,
 "engine": "InnoDB",
 "field_order": [
<<<<<<< HEAD
  "user_remark",
=======
>>>>>>> fd30b8f4
  "reference_doctype",
  "reference_name",
  "due_date",
  "bill_no",
<<<<<<< HEAD
=======
  "payment_term",
>>>>>>> fd30b8f4
  "column_break_4",
  "total_amount",
  "outstanding_amount",
  "allocated_amount",
  "exchange_rate"
 ],
 "fields": [
  {
   "columns": 2,
   "fieldname": "reference_doctype",
   "fieldtype": "Link",
   "in_list_view": 1,
   "label": "Type",
   "options": "DocType",
   "reqd": 1
  },
  {
   "columns": 2,
   "fieldname": "reference_name",
   "fieldtype": "Dynamic Link",
   "in_global_search": 1,
   "in_list_view": 1,
   "label": "Name",
   "options": "reference_doctype",
   "reqd": 1
  },
  {
   "fieldname": "due_date",
   "fieldtype": "Date",
   "label": "Due Date",
   "read_only": 1
  },
  {
   "fieldname": "bill_no",
   "fieldtype": "Data",
   "label": "Supplier Invoice No",
   "no_copy": 1,
   "read_only": 1
  },
  {
   "fieldname": "column_break_4",
   "fieldtype": "Column Break"
  },
  {
   "columns": 2,
   "fieldname": "total_amount",
   "fieldtype": "Float",
   "in_list_view": 1,
   "label": "Total Amount",
   "print_hide": 1,
   "read_only": 1
  },
  {
   "columns": 2,
   "fieldname": "outstanding_amount",
   "fieldtype": "Float",
   "in_list_view": 1,
   "label": "Outstanding",
   "read_only": 1
  },
  {
   "columns": 2,
   "fieldname": "allocated_amount",
   "fieldtype": "Float",
   "in_list_view": 1,
   "label": "Allocated"
  },
  {
   "depends_on": "eval:(doc.reference_doctype=='Purchase Invoice')",
   "fieldname": "exchange_rate",
   "fieldtype": "Float",
   "label": "Exchange Rate",
<<<<<<< HEAD
   "precision": "9",
=======
>>>>>>> fd30b8f4
   "print_hide": 1,
   "read_only": 1
  },
  {
<<<<<<< HEAD
   "fieldname": "user_remark",
   "fieldtype": "Small Text",
   "in_global_search": 1,
   "label": "User Remark"
  }
 ],
 "istable": 1,
 "modified": "2020-03-03 15:50:39.046968",
=======
   "fieldname": "payment_term",
   "fieldtype": "Link",
   "label": "Payment Term",
   "options": "Payment Term"
  }
 ],
 "istable": 1,
 "links": [],
 "modified": "2020-03-13 12:07:19.362539",
>>>>>>> fd30b8f4
 "modified_by": "Administrator",
 "module": "Accounts",
 "name": "Payment Entry Reference",
 "owner": "Administrator",
 "permissions": [],
 "quick_entry": 1,
 "sort_field": "modified",
 "sort_order": "DESC",
 "track_changes": 1
}<|MERGE_RESOLUTION|>--- conflicted
+++ resolved
@@ -1,25 +1,16 @@
 {
-<<<<<<< HEAD
-=======
  "actions": [],
->>>>>>> fd30b8f4
  "creation": "2016-06-01 16:55:32.196722",
  "doctype": "DocType",
  "editable_grid": 1,
  "engine": "InnoDB",
  "field_order": [
-<<<<<<< HEAD
   "user_remark",
-=======
->>>>>>> fd30b8f4
   "reference_doctype",
   "reference_name",
   "due_date",
   "bill_no",
-<<<<<<< HEAD
-=======
   "payment_term",
->>>>>>> fd30b8f4
   "column_break_4",
   "total_amount",
   "outstanding_amount",
@@ -92,24 +83,17 @@
    "fieldname": "exchange_rate",
    "fieldtype": "Float",
    "label": "Exchange Rate",
-<<<<<<< HEAD
    "precision": "9",
-=======
->>>>>>> fd30b8f4
    "print_hide": 1,
    "read_only": 1
   },
   {
-<<<<<<< HEAD
    "fieldname": "user_remark",
    "fieldtype": "Small Text",
    "in_global_search": 1,
    "label": "User Remark"
-  }
- ],
- "istable": 1,
- "modified": "2020-03-03 15:50:39.046968",
-=======
+  },
+  {
    "fieldname": "payment_term",
    "fieldtype": "Link",
    "label": "Payment Term",
@@ -119,7 +103,6 @@
  "istable": 1,
  "links": [],
  "modified": "2020-03-13 12:07:19.362539",
->>>>>>> fd30b8f4
  "modified_by": "Administrator",
  "module": "Accounts",
  "name": "Payment Entry Reference",
