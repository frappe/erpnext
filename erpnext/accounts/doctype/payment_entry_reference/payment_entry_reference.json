{
 "actions": [],
 "creation": "2016-06-01 16:55:32.196722",
 "doctype": "DocType",
 "editable_grid": 1,
 "engine": "InnoDB",
 "field_order": [
  "reference_doctype",
  "reference_name",
  "due_date",
  "bill_no",
  "payment_term",
  "column_break_4",
  "total_amount",
  "outstanding_amount",
  "allocated_amount",
<<<<<<< HEAD
  "exchange_rate"
=======
  "exchange_rate",
  "exchange_gain_loss"
>>>>>>> 540559d6
 ],
 "fields": [
  {
   "columns": 2,
   "fieldname": "reference_doctype",
   "fieldtype": "Link",
   "in_list_view": 1,
   "label": "Type",
   "options": "DocType",
   "reqd": 1
  },
  {
   "columns": 2,
   "fieldname": "reference_name",
   "fieldtype": "Dynamic Link",
   "in_global_search": 1,
   "in_list_view": 1,
   "label": "Name",
   "options": "reference_doctype",
   "reqd": 1
  },
  {
   "fieldname": "due_date",
   "fieldtype": "Date",
   "label": "Due Date",
   "read_only": 1
  },
  {
   "fieldname": "bill_no",
   "fieldtype": "Data",
   "label": "Supplier Invoice No",
   "no_copy": 1,
   "read_only": 1
  },
  {
   "fieldname": "column_break_4",
   "fieldtype": "Column Break"
  },
  {
   "columns": 2,
   "fieldname": "total_amount",
   "fieldtype": "Float",
   "in_list_view": 1,
<<<<<<< HEAD
   "label": "Total Amount",
=======
   "label": "Grand Total",
>>>>>>> 540559d6
   "print_hide": 1,
   "read_only": 1
  },
  {
   "columns": 2,
   "fieldname": "outstanding_amount",
   "fieldtype": "Float",
   "in_list_view": 1,
   "label": "Outstanding",
   "read_only": 1
  },
  {
   "columns": 2,
   "fieldname": "allocated_amount",
   "fieldtype": "Float",
   "in_list_view": 1,
   "label": "Allocated"
  },
  {
   "depends_on": "eval:(doc.reference_doctype=='Purchase Invoice')",
   "fieldname": "exchange_rate",
   "fieldtype": "Float",
   "label": "Exchange Rate",
   "print_hide": 1,
   "read_only": 1
  },
  {
   "fieldname": "payment_term",
   "fieldtype": "Link",
   "label": "Payment Term",
   "options": "Payment Term"
<<<<<<< HEAD
  }
 ],
 "istable": 1,
 "links": [],
 "modified": "2020-03-13 12:07:19.362539",
=======
  },
  {
   "depends_on": "exchange_gain_loss",
   "fieldname": "exchange_gain_loss",
   "fieldtype": "Currency",
   "label": "Exchange Gain/Loss",
   "options": "Company:company:default_currency",
   "read_only": 1
  }
 ],
 "index_web_pages_for_search": 1,
 "istable": 1,
 "links": [],
 "modified": "2021-09-26 17:06:55.597389",
>>>>>>> 540559d6
 "modified_by": "Administrator",
 "module": "Accounts",
 "name": "Payment Entry Reference",
 "owner": "Administrator",
 "permissions": [],
 "quick_entry": 1,
 "sort_field": "modified",
 "sort_order": "DESC",
 "track_changes": 1
}<|MERGE_RESOLUTION|>--- conflicted
+++ resolved
@@ -14,12 +14,8 @@
   "total_amount",
   "outstanding_amount",
   "allocated_amount",
-<<<<<<< HEAD
-  "exchange_rate"
-=======
   "exchange_rate",
   "exchange_gain_loss"
->>>>>>> 540559d6
  ],
  "fields": [
   {
@@ -63,11 +59,7 @@
    "fieldname": "total_amount",
    "fieldtype": "Float",
    "in_list_view": 1,
-<<<<<<< HEAD
-   "label": "Total Amount",
-=======
    "label": "Grand Total",
->>>>>>> 540559d6
    "print_hide": 1,
    "read_only": 1
   },
@@ -99,13 +91,6 @@
    "fieldtype": "Link",
    "label": "Payment Term",
    "options": "Payment Term"
-<<<<<<< HEAD
-  }
- ],
- "istable": 1,
- "links": [],
- "modified": "2020-03-13 12:07:19.362539",
-=======
   },
   {
    "depends_on": "exchange_gain_loss",
@@ -120,7 +105,6 @@
  "istable": 1,
  "links": [],
  "modified": "2021-09-26 17:06:55.597389",
->>>>>>> 540559d6
  "modified_by": "Administrator",
  "module": "Accounts",
  "name": "Payment Entry Reference",
