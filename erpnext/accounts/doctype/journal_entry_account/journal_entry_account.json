--- conflicted
+++ resolved
@@ -270,11 +270,7 @@
  "idx": 1,
  "istable": 1,
  "links": [],
-<<<<<<< HEAD
- "modified": "2023-10-12 12:18:49.224840",
-=======
  "modified": "2023-12-03 23:21:22.205409",
->>>>>>> 772f540b
  "modified_by": "Administrator",
  "module": "Accounts",
  "name": "Journal Entry Account",
