--- conflicted
+++ resolved
@@ -940,11 +940,7 @@
  "issingle": 0, 
  "istable": 1, 
  "max_attachments": 0, 
-<<<<<<< HEAD
- "modified": "2018-10-28 19:59:00.109680",
-=======
  "modified": "2019-02-18 19:00:53.662788", 
->>>>>>> 2ca1f135
  "modified_by": "Administrator", 
  "module": "Accounts", 
  "name": "Journal Entry Account", 
