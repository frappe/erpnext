# Copyright (c) 2015, Frappe Technologies Pvt. Ltd. and Contributors
# License: GNU General Public License v3. See license.txt

from __future__ import unicode_literals

import frappe
from dateutil.relativedelta import relativedelta
<<<<<<< HEAD
import datetime
import nepali_datetime
from datetime import timedelta
=======
from frappe import _, msgprint
>>>>>>> 79d1cf16
from frappe.model.document import Document
from frappe.utils import add_days, add_years, cstr, getdate


class FiscalYearIncorrectDate(frappe.ValidationError): pass

class FiscalYear(Document):
	def before_save(self):
		# set nepali date in date table
		company = frappe.db.get_single_value("System Settings",'country')
		if company == 'Nepal':
			self.set('date_tablenepal', [])
			self.handle_nepali_calendar()
	@frappe.whitelist()
	def set_as_default(self):
		frappe.db.set_value("Global Defaults", None, "current_fiscal_year", self.name)
		global_defaults = frappe.get_doc("Global Defaults")
		global_defaults.check_permission("write")
		global_defaults.on_update()

		# clear cache
		frappe.clear_cache()

		msgprint(_("{0} is now the default Fiscal Year. Please refresh your browser for the change to take effect.").format(self.name))

	def validate(self):
		self.validate_dates()
		self.validate_overlap()

		if not self.is_new():
			year_start_end_dates = frappe.db.sql("""select year_start_date, year_end_date
				from `tabFiscal Year` where name=%s""", (self.name))

			if year_start_end_dates:
				if getdate(self.year_start_date) != year_start_end_dates[0][0] or getdate(self.year_end_date) != year_start_end_dates[0][1]:
					frappe.throw(_("Cannot change Fiscal Year Start Date and Fiscal Year End Date once the Fiscal Year is saved."))

	def validate_dates(self):
		if self.is_short_year:
			# Fiscal Year can be shorter than one year, in some jurisdictions
			# under certain circumstances. For example, in the USA and Germany.
			return

		if getdate(self.year_start_date) > getdate(self.year_end_date):
			frappe.throw(_("Fiscal Year Start Date should be one year earlier than Fiscal Year End Date"),
				FiscalYearIncorrectDate)

		date = getdate(self.year_start_date) + relativedelta(years=1) - relativedelta(days=1)

		if getdate(self.year_end_date) != date:
			frappe.throw(_("Fiscal Year End Date should be one year after Fiscal Year Start Date"),
				FiscalYearIncorrectDate)

	def on_update(self):
		check_duplicate_fiscal_year(self)
		frappe.cache().delete_value("fiscal_years")

	def on_trash(self):
		global_defaults = frappe.get_doc("Global Defaults")
		if global_defaults.current_fiscal_year == self.name:
			frappe.throw(_("You cannot delete Fiscal Year {0}. Fiscal Year {0} is set as default in Global Settings").format(self.name))
		frappe.cache().delete_value("fiscal_years")

	def validate_overlap(self):
		existing_fiscal_years = frappe.db.sql("""select name from `tabFiscal Year`
			where (
				(%(year_start_date)s between year_start_date and year_end_date)
				or (%(year_end_date)s between year_start_date and year_end_date)
				or (year_start_date between %(year_start_date)s and %(year_end_date)s)
				or (year_end_date between %(year_start_date)s and %(year_end_date)s)
			) and name!=%(name)s""",
			{
				"year_start_date": self.year_start_date,
				"year_end_date": self.year_end_date,
				"name": self.name or "No Name"
			}, as_dict=True)

		if existing_fiscal_years:
			for existing in existing_fiscal_years:
				company_for_existing = frappe.db.sql_list("""select company from `tabFiscal Year Company`
					where parent=%s""", existing.name)

				overlap = False
				if not self.get("companies") or not company_for_existing:
					overlap = True

				for d in self.get("companies"):
					if d.company in company_for_existing:
						overlap = True

				if overlap:
					frappe.throw(_("Year start date or end date is overlapping with {0}. To avoid please set company")
						.format(existing.name), frappe.NameError)

	def handle_nepali_calendar(self):
		sdt = datetime.datetime.strptime(self.year_start_date, "%Y-%m-%d").date()
		edt = datetime.datetime.strptime(self.year_end_date, "%Y-%m-%d").date()
		
		self.nepali_year_start_date = nepali_datetime.date.from_datetime_date(sdt).strftime("%d-%m-%Y")
		self.nepali_year_end_date = nepali_datetime.date.from_datetime_date(edt).strftime("%d-%m-%Y")

		stripped_start_date = self.year_start_date.split('-')
		stripped_end_date = self.year_end_date.split('-')
		
		start_date = datetime.date(int(stripped_start_date[0]), int(stripped_start_date[1]),int(stripped_start_date[2]))
		end_date = datetime.date(int(stripped_end_date[0]), int(stripped_end_date[1]),int(stripped_end_date[2]))
		delta = datetime.timedelta(days=1)

		while start_date <= end_date:
			converted_date = nepali_datetime.date.from_datetime_date(start_date)
			self.append("date_tablenepal",{
				"gregorian_date" : start_date,
				"nepali_date" : converted_date.strftime("%D-%n-%K"),
				"nepali_month" : converted_date.strftime("%N")
			})
			start_date += delta

		start_date_nepal = nepali_datetime.date.from_datetime_date(start_date)
		end_date_nepal = nepali_datetime.date.from_datetime_date(end_date)
		
		self.year_start_date_nepal = start_date_nepal.strftime("%D-%n-%K")
		self.year_end_date_nepal = end_date_nepal.strftime("%D-%n-%K")

		

@frappe.whitelist()
def check_duplicate_fiscal_year(doc):
	year_start_end_dates = frappe.db.sql("""select name, year_start_date, year_end_date from `tabFiscal Year` where name!=%s""", (doc.name))
	for fiscal_year, ysd, yed in year_start_end_dates:
		if (getdate(doc.year_start_date) == ysd and getdate(doc.year_end_date) == yed) and (not frappe.flags.in_test):
					frappe.throw(_("Fiscal Year Start Date and Fiscal Year End Date are already set in Fiscal Year {0}").format(fiscal_year))


@frappe.whitelist()
def auto_create_fiscal_year():
	for d in frappe.db.sql("""select name from `tabFiscal Year` where year_end_date = date_add(current_date, interval 3 day)"""):
		try:
			current_fy = frappe.get_doc("Fiscal Year", d[0])

			new_fy = frappe.copy_doc(current_fy, ignore_no_copy=False)

			new_fy.year_start_date = add_days(current_fy.year_end_date, 1)
			new_fy.year_end_date = add_years(current_fy.year_end_date, 1)

			start_year = cstr(new_fy.year_start_date.year)
			end_year = cstr(new_fy.year_end_date.year)
			new_fy.year = start_year if start_year==end_year else (start_year + "-" + end_year)
			new_fy.auto_created = 1

			new_fy.insert(ignore_permissions=True)
		except frappe.NameError:
			pass

def get_from_and_to_date(fiscal_year):
	fields = [
		"year_start_date as from_date",
		"year_end_date as to_date"
	]
	return frappe.db.get_value("Fiscal Year", fiscal_year, fields, as_dict=1)<|MERGE_RESOLUTION|>--- conflicted
+++ resolved
@@ -5,13 +5,9 @@
 
 import frappe
 from dateutil.relativedelta import relativedelta
-<<<<<<< HEAD
 import datetime
 import nepali_datetime
 from datetime import timedelta
-=======
-from frappe import _, msgprint
->>>>>>> 79d1cf16
 from frappe.model.document import Document
 from frappe.utils import add_days, add_years, cstr, getdate
 
