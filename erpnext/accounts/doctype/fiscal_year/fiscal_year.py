--- conflicted
+++ resolved
@@ -8,13 +8,6 @@
 import datetime
 import nepali_datetime
 from datetime import timedelta
-<<<<<<< HEAD
-=======
-#from nepali_date import NepaliDate
-# from nepali.datetime import NepaliDateTime
-#from nepali_date import NepaliDate
-
->>>>>>> 81bc4391
 from frappe.model.document import Document
 from frappe.utils import add_days, add_years, cstr, getdate
 
@@ -23,16 +16,8 @@
 
 class FiscalYear(Document):
 	def before_save(self):
-<<<<<<< HEAD
-		# set nepali date in date table
-		company = frappe.db.get_single_value("System Settings",'country')
-		if company == 'Nepal':
-			self.set('date_tablenepal', [])
-			self.handle_nepali_calendar()
-=======
 		self.set('nepali_date_table', [])
 		self.handle_nepali_calendar()
->>>>>>> 81bc4391
 	@frappe.whitelist()
 	def set_as_default(self):
 		frappe.db.set_value("Global Defaults", None, "current_fiscal_year", self.name)
@@ -113,10 +98,6 @@
 				if overlap:
 					frappe.throw(_("Year start date or end date is overlapping with {0}. To avoid please set company")
 						.format(existing.name), frappe.NameError)
-<<<<<<< HEAD
-
-=======
->>>>>>> 81bc4391
 	def handle_nepali_calendar(self):
 		sdt = datetime.datetime.strptime(self.year_start_date, "%Y-%m-%d").date()
 		edt = datetime.datetime.strptime(self.year_end_date, "%Y-%m-%d").date()
@@ -133,29 +114,13 @@
 
 		while start_date <= end_date:
 			converted_date = nepali_datetime.date.from_datetime_date(start_date)
-<<<<<<< HEAD
-			self.append("date_tablenepal",{
-=======
 			self.append("nepali_date_table",{
->>>>>>> 81bc4391
 				"gregorian_date" : start_date,
 				"nepali_date" : converted_date.strftime("%D-%n-%K"),
 				"nepali_month" : converted_date.strftime("%N")
 			})
 			start_date += delta
-<<<<<<< HEAD
-
-		start_date_nepal = nepali_datetime.date.from_datetime_date(start_date)
-		end_date_nepal = nepali_datetime.date.from_datetime_date(end_date)
 		
-		self.year_start_date_nepal = start_date_nepal.strftime("%D-%n-%K")
-		self.year_end_date_nepal = end_date_nepal.strftime("%D-%n-%K")
-
-		
-
-=======
-		
->>>>>>> 81bc4391
 @frappe.whitelist()
 def check_duplicate_fiscal_year(doc):
 	year_start_end_dates = frappe.db.sql("""select name, year_start_date, year_end_date from `tabFiscal Year` where name!=%s""", (doc.name))
