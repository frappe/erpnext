// Copyright (c) 2015, Frappe Technologies Pvt. Ltd. and Contributors
// License: GNU General Public License v3. See license.txt

frappe.ui.form.on('Mode of Payment', {
	setup: function(frm) {
		frm.set_query("default_account", "accounts", function(doc, cdt, cdn) {
			let d = locals[cdt][cdn];
<<<<<<< HEAD
			let company_currency = erpnext.get_currency(d.company);
=======
>>>>>>> e51c3520
			return {
				filters: [
					['Account', 'account_type', 'in', 'Bank, Cash, Receivable'],
					['Account', 'is_group', '=', 0],
					['Account', 'company', '=', d.company]
				]
			};
		});
	},
});<|MERGE_RESOLUTION|>--- conflicted
+++ resolved
@@ -5,10 +5,6 @@
 	setup: function(frm) {
 		frm.set_query("default_account", "accounts", function(doc, cdt, cdn) {
 			let d = locals[cdt][cdn];
-<<<<<<< HEAD
-			let company_currency = erpnext.get_currency(d.company);
-=======
->>>>>>> e51c3520
 			return {
 				filters: [
 					['Account', 'account_type', 'in', 'Bank, Cash, Receivable'],
