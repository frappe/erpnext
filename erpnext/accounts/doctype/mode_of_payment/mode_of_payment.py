# Copyright (c) 2015, Frappe Technologies Pvt. Ltd. and Contributors
# License: GNU General Public License v3. See license.txt


import frappe
from frappe import _
from frappe.model.document import Document


class ModeofPayment(Document):
	def validate(self):
		self.validate_accounts()
		self.validate_repeating_companies()
		self.validate_pos_mode_of_payment()
<<<<<<< HEAD
	
=======

>>>>>>> 540559d6
	def validate_repeating_companies(self):
		"""Error when Same Company is entered multiple times in accounts"""
		accounts_list = []
		for entry in self.accounts:
			accounts_list.append(entry.company)

		if len(accounts_list)!= len(set(accounts_list)):
			frappe.throw(_("Same Company is entered more than once"))

	def validate_accounts(self):
		for entry in self.accounts:
			"""Error when Company of Ledger account doesn't match with Company Selected"""
			if frappe.db.get_value("Account", entry.default_account, "company") != entry.company:
				frappe.throw(_("Account {0} does not match with Company {1} in Mode of Account: {2}")
					.format(entry.default_account, entry.company, self.name))

	def validate_pos_mode_of_payment(self):
		if not self.enabled:
<<<<<<< HEAD
			pos_profiles = frappe.db.sql("""SELECT sip.parent FROM `tabSales Invoice Payment` sip 
				WHERE sip.parenttype = 'POS Profile' and sip.mode_of_payment = %s""", (self.name))
			pos_profiles = list(map(lambda x: x[0], pos_profiles))
			
			if pos_profiles:
				message = "POS Profile " + frappe.bold(", ".join(pos_profiles)) + " contains \
					Mode of Payment " + frappe.bold(str(self.name)) + ". Please remove them to disable this mode."
				frappe.throw(_(message), title="Not Allowed")
=======
			pos_profiles = frappe.db.sql("""SELECT sip.parent FROM `tabSales Invoice Payment` sip
				WHERE sip.parenttype = 'POS Profile' and sip.mode_of_payment = %s""", (self.name))
			pos_profiles = list(map(lambda x: x[0], pos_profiles))

			if pos_profiles:
				message = "POS Profile " + frappe.bold(", ".join(pos_profiles)) + " contains \
					Mode of Payment " + frappe.bold(str(self.name)) + ". Please remove them to disable this mode."
				frappe.throw(_(message), title="Not Allowed")
>>>>>>> 540559d6
<|MERGE_RESOLUTION|>--- conflicted
+++ resolved
@@ -12,11 +12,6 @@
 		self.validate_accounts()
 		self.validate_repeating_companies()
 		self.validate_pos_mode_of_payment()
-<<<<<<< HEAD
-	
-=======
-
->>>>>>> 540559d6
 	def validate_repeating_companies(self):
 		"""Error when Same Company is entered multiple times in accounts"""
 		accounts_list = []
@@ -35,16 +30,6 @@
 
 	def validate_pos_mode_of_payment(self):
 		if not self.enabled:
-<<<<<<< HEAD
-			pos_profiles = frappe.db.sql("""SELECT sip.parent FROM `tabSales Invoice Payment` sip 
-				WHERE sip.parenttype = 'POS Profile' and sip.mode_of_payment = %s""", (self.name))
-			pos_profiles = list(map(lambda x: x[0], pos_profiles))
-			
-			if pos_profiles:
-				message = "POS Profile " + frappe.bold(", ".join(pos_profiles)) + " contains \
-					Mode of Payment " + frappe.bold(str(self.name)) + ". Please remove them to disable this mode."
-				frappe.throw(_(message), title="Not Allowed")
-=======
 			pos_profiles = frappe.db.sql("""SELECT sip.parent FROM `tabSales Invoice Payment` sip
 				WHERE sip.parenttype = 'POS Profile' and sip.mode_of_payment = %s""", (self.name))
 			pos_profiles = list(map(lambda x: x[0], pos_profiles))
@@ -52,5 +37,4 @@
 			if pos_profiles:
 				message = "POS Profile " + frappe.bold(", ".join(pos_profiles)) + " contains \
 					Mode of Payment " + frappe.bold(str(self.name)) + ". Please remove them to disable this mode."
-				frappe.throw(_(message), title="Not Allowed")
->>>>>>> 540559d6
+				frappe.throw(_(message), title="Not Allowed")