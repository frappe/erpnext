# Copyright (c) 2015, Frappe Technologies Pvt. Ltd. and Contributors
# License: GNU General Public License v3. See license.txt

from __future__ import unicode_literals
import frappe
from frappe.utils import flt, getdate, nowdate, fmt_money
from frappe import msgprint, _
from frappe.model.document import Document

form_grid_templates = {
	"journal_entries": "templates/form_grid/bank_reconciliation_grid.html"
}

class BankReconciliation(Document):
	def get_payment_entries(self):
		if not (self.bank_account and self.from_date and self.to_date):
			msgprint(_("Bank Account, From Date and To Date are Mandatory"))
			return

		condition = ""
		if not self.include_reconciled_entries:
			condition = "and ({0}clearance_date is null or {0}clearance_date='0000-00-00')"


		journal_entries = frappe.db.sql("""
			select 
<<<<<<< HEAD
				"Journal Entry" as payment_document, t1.name as payment_entry,
				"Journal Entry Account" as payment_detail_dt, t2.name as payment_detail_dn,
=======
				"Journal Entry" as payment_document, t1.name as payment_entry, 
				"Journal Entry Account" as payment_detail_dt, t2.name as payment_detail_dn, 
>>>>>>> 7b97e8f9
				t2.cheque_no as cheque_number, t2.cheque_date, 
				t2.debit_in_account_currency as debit, t2.credit_in_account_currency as credit, 
				t1.posting_date, t2.against_account, t2.clearance_date, t2.account_currency 
			from
				`tabJournal Entry` t1, `tabJournal Entry Account` t2
			where
				t2.parent = t1.name and t2.account = %s and t1.docstatus=1
				and t1.posting_date >= %s and t1.posting_date <= %s 
				and ifnull(t1.is_opening, 'No') = 'No' {0}
			order by t1.posting_date ASC, t1.name DESC
		""".format(condition.format("t2.")), (self.bank_account, self.from_date, self.to_date), as_dict=1)

		payment_entries = frappe.db.sql("""
			select 
				"Payment Entry" as payment_document, name as payment_entry,
				reference_no as cheque_number, reference_date as cheque_date, 
				if(paid_from=%(account)s, paid_amount, "") as credit, 
				if(paid_from=%(account)s, "", received_amount) as debit, 
				posting_date, ifnull(party,if(paid_from=%(account)s,paid_to,paid_from)) as against_account, clearance_date,
				if(paid_to=%(account)s, paid_to_account_currency, paid_from_account_currency) as account_currency
			from `tabPayment Entry`
			where
				(paid_from=%(account)s or paid_to=%(account)s) and docstatus=1
				and posting_date >= %(from)s and posting_date <= %(to)s {0}
			order by 
				posting_date ASC, name DESC
		""".format(condition.format("")),
		        {"account":self.bank_account, "from":self.from_date, "to":self.to_date}, as_dict=1)

		pos_entries = []
		if self.include_pos_transactions:
			pos_entries = frappe.db.sql("""
				select
					"Sales Invoice Payment" as payment_document, sip.name as payment_entry, sip.amount as debit,
					si.posting_date, si.debit_to as against_account, sip.clearance_date,
					account.account_currency, 0 as credit
				from `tabSales Invoice Payment` sip, `tabSales Invoice` si, `tabAccount` account
				where
					sip.account=%(account)s and si.docstatus=1 and sip.parent = si.name
					and account.name = sip.account and si.posting_date >= %(from)s and si.posting_date <= %(to)s {0}
				order by
					si.posting_date ASC, si.name DESC
			""".format(condition.format("sip.")),
			        {"account":self.bank_account, "from":self.from_date, "to":self.to_date}, as_dict=1)

		entries = sorted(list(payment_entries)+list(journal_entries+list(pos_entries)),
			key=lambda k: k['posting_date'] or getdate(nowdate()))

		self.set('payment_entries', [])
		self.total_amount = 0.0

		for d in entries:
			row = self.append('payment_entries', {})
			amount = d.debit if d.debit else d.credit
			d.amount = fmt_money(amount, 2, d.account_currency) + " " + (_("Dr") if d.debit else _("Cr"))
			d.pop("credit")
			d.pop("debit")
			d.pop("account_currency")
			row.update(d)
			self.total_amount += flt(amount)

	def update_clearance_date(self):
		clearance_date_updated = False
		for d in self.get('payment_entries'):
			if d.clearance_date:
				if not d.payment_document:
					frappe.throw(_("Row #{0}: Payment document is required to complete the trasaction"))

				if d.cheque_date and getdate(d.clearance_date) < getdate(d.cheque_date):
					frappe.throw(_("Row #{0}: Clearance date {1} cannot be before Cheque Date {2}")
						.format(d.idx, d.clearance_date, d.cheque_date))

			if d.clearance_date or self.include_reconciled_entries:
				if not d.clearance_date:
					d.clearance_date = None

				frappe.db.set_value(d.payment_document, d.payment_entry, "clearance_date", d.clearance_date)
				frappe.db.sql("""update `tab{0}` set clearance_date = %s, modified = %s 
					where name=%s""".format(d.get("payment_detail_dt") or d.payment_document),
				(d.clearance_date, nowdate(), d.get("payment_detail_dn") or d.payment_entry))
				
				clearance_date_updated = True

		if clearance_date_updated:
			self.get_payment_entries()
			msgprint(_("Clearance Date updated"))
		else:
			msgprint(_("Clearance Date not mentioned"))<|MERGE_RESOLUTION|>--- conflicted
+++ resolved
@@ -24,13 +24,8 @@
 
 		journal_entries = frappe.db.sql("""
 			select 
-<<<<<<< HEAD
-				"Journal Entry" as payment_document, t1.name as payment_entry,
-				"Journal Entry Account" as payment_detail_dt, t2.name as payment_detail_dn,
-=======
 				"Journal Entry" as payment_document, t1.name as payment_entry, 
 				"Journal Entry Account" as payment_detail_dt, t2.name as payment_detail_dn, 
->>>>>>> 7b97e8f9
 				t2.cheque_no as cheque_number, t2.cheque_date, 
 				t2.debit_in_account_currency as debit, t2.credit_in_account_currency as credit, 
 				t1.posting_date, t2.against_account, t2.clearance_date, t2.account_currency 
