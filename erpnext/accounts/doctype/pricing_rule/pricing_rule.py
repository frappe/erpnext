--- conflicted
+++ resolved
@@ -201,13 +201,8 @@
 				"discount_percentage": 0.0
 			})
 		else:
-<<<<<<< HEAD
-			item_details.discount_percentage = pricing_rule.discount_percentage or args.discount_percentage
-
-=======
 			item_details.discount_percentage = (pricing_rule.get('discount_percentage', 0)
 				if pricing_rule else args.discount_percentage)
->>>>>>> 0cf2dbe3
 	elif args.get('pricing_rule'):
 		item_details = remove_pricing_rule_for_item(args.get("pricing_rule"), item_details)
 
