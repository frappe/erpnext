--- conflicted
+++ resolved
@@ -256,13 +256,9 @@
 			if parent_groups:
 				if allow_blank: parent_groups.append('')
 				condition = " ifnull("+field+", '') in ('" + \
-<<<<<<< HEAD
 					", ".join([frappe.db.escape(d) for d in parent_groups])+")"
-=======
-					"', '".join([frappe.db.escape(d) for d in parent_groups])+"')"
-			frappe.flags.tree_conditions[key] = condition
-
->>>>>>> af370c81
+
+				frappe.flags.tree_conditions[key] = condition
 		return condition
 
 
