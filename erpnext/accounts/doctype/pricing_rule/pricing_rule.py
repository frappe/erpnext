--- conflicted
+++ resolved
@@ -36,15 +36,7 @@
 
 	def validate_duplicate_apply_on(self):
 		field = apply_on_dict.get(self.apply_on)
-<<<<<<< HEAD
-		if not field:
-			return False
-
-		values = [d.get(frappe.scrub(self.apply_on)) for d in self.get(field)]
-
-=======
 		values = [d.get(frappe.scrub(self.apply_on)) for d in self.get(field) if field]
->>>>>>> 540559d6
 		if len(values) != len(set(values)):
 			frappe.throw(_("Duplicate {0} found in the table").format(self.apply_on))
 
@@ -67,8 +59,6 @@
 		if self.price_or_product_discount == 'Price' and not self.rate_or_discount:
 			throw(_("Rate or Discount is required for the price discount."), frappe.MandatoryError)
 
-<<<<<<< HEAD
-=======
 		if self.apply_discount_on_rate:
 			if not self.priority:
 				throw(_("As the field {0} is enabled, the field {1} is mandatory.")
@@ -78,7 +68,6 @@
 				throw(_("As the field {0} is enabled, the value of the field {1} should be more than 1.")
 					.format(frappe.bold("Apply Discount on Discounted Rate"), frappe.bold("Priority")))
 
->>>>>>> 540559d6
 	def validate_applicable_for_selling_or_buying(self):
 		if not self.selling and not self.buying:
 			throw(_("Atleast one of the Selling or Buying must be selected"))
@@ -238,18 +227,12 @@
 	return item_details
 
 def get_pricing_rule_for_item(args, price_list_rate=0, doc=None, for_validate=False):
-<<<<<<< HEAD
-	from erpnext.accounts.doctype.pricing_rule.utils import (get_pricing_rules,
-		get_applied_pricing_rules, get_pricing_rule_items, get_product_discount_rule)
-	# import pdb
-=======
 	from erpnext.accounts.doctype.pricing_rule.utils import (
 		get_applied_pricing_rules,
 		get_pricing_rule_items,
 		get_pricing_rules,
 		get_product_discount_rule,
 	)
->>>>>>> 540559d6
 
 	if isinstance(doc, string_types):
 		doc = json.loads(doc)
@@ -316,13 +299,10 @@
 					apply_price_discount_rule(pricing_rule, item_details, args)
 				else:
 					get_product_discount_rule(pricing_rule, item_details, args, doc)
-<<<<<<< HEAD
-=======
 
 		if not item_details.get("has_margin"):
 			item_details.margin_type = None
 			item_details.margin_rate_or_amount = 0.0
->>>>>>> 540559d6
 
 		item_details.has_pricing_rule = 1
 
@@ -414,16 +394,10 @@
 				if pricing_rule else args.get(field, 0))
 
 def remove_pricing_rule_for_item(pricing_rules, item_details, item_code=None):
-<<<<<<< HEAD
-	from erpnext.accounts.doctype.pricing_rule.utils import (get_applied_pricing_rules,
-		get_pricing_rule_items)
-
-=======
 	from erpnext.accounts.doctype.pricing_rule.utils import (
 		get_applied_pricing_rules,
 		get_pricing_rule_items,
 	)
->>>>>>> 540559d6
 	for d in get_applied_pricing_rules(pricing_rules):
 		if not d or not frappe.db.exists("Pricing Rule", d): continue
 		pricing_rule = frappe.get_cached_doc('Pricing Rule', d)
