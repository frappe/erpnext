--- conflicted
+++ resolved
@@ -240,30 +240,6 @@
 	if pricing_rules:
 		rules = []
 
-<<<<<<< HEAD
-		if (pricing_rule.margin_type == 'Amount' and pricing_rule.currency == args.currency)\
-				or (pricing_rule.margin_type == 'Percentage'):
-			item_details.margin_type = pricing_rule.margin_type
-			item_details.margin_rate_or_amount = pricing_rule.margin_rate_or_amount
-		else:
-			item_details.margin_type = None
-			item_details.margin_rate_or_amount = 0.0
-
-		if pricing_rule.rate_or_discount == 'Rate':
-			pricing_rule_rate = 0.0
-			if pricing_rule.currency == args.currency:
-				pricing_rule_rate = pricing_rule.rate
-
-			item_details.update({
-				"price_list_rate": pricing_rule_rate * args.get("conversion_factor"),
-				"discount_percentage": 0.0
-			})
-		else:
-			item_details.discount_percentage = (pricing_rule.get('discount_percentage', 0)
-				if pricing_rule else args.discount_percentage)
-	elif args.get('pricing_rule'):
-		item_details = remove_pricing_rule_for_item(args.get("pricing_rule"), item_details)
-=======
 		for pricing_rule in pricing_rules:
 			if not pricing_rule or pricing_rule.get('suggestion'): continue
 
@@ -296,7 +272,6 @@
 	elif args.get("pricing_rules"):
 		item_details = remove_pricing_rule_for_item(args.get("pricing_rules"),
 			item_details, args.get('item_code'))
->>>>>>> 0c0604b7
 
 	return item_details
 
@@ -395,147 +370,6 @@
 
 	return out
 
-<<<<<<< HEAD
-def get_pricing_rules(args):
-	def _get_tree_conditions(parenttype, allow_blank=True):
-		field = frappe.scrub(parenttype)
-		condition = ""
-		if args.get(field):
-			if not frappe.flags.tree_conditions:
-				frappe.flags.tree_conditions = {}
-			key = (parenttype, args[field], )
-			if key in frappe.flags.tree_conditions:
-				return frappe.flags.tree_conditions[key]
-
-			try:
-				lft, rgt = frappe.db.get_value(parenttype, args[field], ["lft", "rgt"])
-			except TypeError:
-				frappe.throw(_("Invalid {0}").format(args[field]))
-
-			parent_groups = frappe.db.sql_list("""select name from `tab%s`
-				where lft<=%s and rgt>=%s""" % (parenttype, '%s', '%s'), (lft, rgt))
-
-			if parent_groups:
-				if allow_blank: parent_groups.append('')
-				condition = " ifnull("+field+", '') in ('" + \
-					"', '".join([frappe.db.escape(d) for d in parent_groups])+"')"
-			frappe.flags.tree_conditions[key] = condition
-
-		return condition
-
-
-	conditions = item_variant_condition = ""
-	values =  {"item_code": args.get("item_code"), "brand": args.get("brand")}
-
-	for field in ["company", "customer", "supplier", "supplier_group", "campaign", "sales_partner"]:
-		if args.get(field):
-			conditions += " and ifnull("+field+", '') in (%("+field+")s, '')"
-			values[field] = args.get(field)
-		else:
-			conditions += " and ifnull("+field+", '') = ''"
-
-	for parenttype in ["Customer Group", "Territory"]:
-		group_condition = _get_tree_conditions(parenttype)
-		if group_condition:
-			conditions += " and " + group_condition
-
-	if not args.price_list: args.price_list = None
-	conditions += " and ifnull(for_price_list, '') in (%(price_list)s, '')"
-	values["price_list"] = args.get("price_list")
-
-	if args.get("transaction_date"):
-		conditions += """ and %(transaction_date)s between ifnull(valid_from, '2000-01-01')
-			and ifnull(valid_upto, '2500-12-31')"""
-		values['transaction_date'] = args.get('transaction_date')
-
-	item_group_condition = _get_tree_conditions("Item Group", False)
-	if item_group_condition:
-		item_group_condition = " or " + item_group_condition
-
-	# load variant of if not defined
-	if "variant_of" not in args:
-		args.variant_of = frappe.get_cached_value("Item", args.item_code, "variant_of")
-
-	if args.variant_of:
-		item_variant_condition = ' or item_code=%(variant_of)s '
-		values['variant_of'] = args.variant_of
-
-	return frappe.db.sql("""select * from `tabPricing Rule`
-		where (item_code=%(item_code)s {item_variant_condition} {item_group_condition} or brand=%(brand)s)
-			and docstatus < 2 and disable = 0
-			and {transaction_type} = 1 {conditions}
-		order by priority desc, name desc""".format(
-			item_group_condition = item_group_condition,
-			item_variant_condition = item_variant_condition,
-			transaction_type = args.transaction_type,
-			conditions = conditions), values, as_dict=1)
-
-def filter_pricing_rules(args, pricing_rules):
-	# filter for qty
-	if pricing_rules:
-		stock_qty = flt(args.get('qty')) * args.get('conversion_factor', 1)
-
-		pricing_rules = list(filter(lambda x: (flt(stock_qty)>=flt(x.min_qty)
-			and (flt(stock_qty)<=x.max_qty if x.max_qty else True)), pricing_rules))
-
-		# add variant_of property in pricing rule
-		for p in pricing_rules:
-			if p.item_code and args.variant_of:
-				p.variant_of = args.variant_of
-			else:
-				p.variant_of = None
-
-	# find pricing rule with highest priority
-	if pricing_rules:
-		max_priority = max([cint(p.priority) for p in pricing_rules])
-		if max_priority:
-			pricing_rules = list(filter(lambda x: cint(x.priority)==max_priority, pricing_rules))
-
-	# apply internal priority
-	all_fields = ["item_code", "item_group", "brand", "customer", "customer_group", "territory",
-		"supplier", "supplier_group", "campaign", "sales_partner", "variant_of"]
-
-	if len(pricing_rules) > 1:
-		for field_set in [["item_code", "variant_of", "item_group", "brand"],
-			["customer", "customer_group", "territory"], ["supplier", "supplier_group"]]:
-				remaining_fields = list(set(all_fields) - set(field_set))
-				if if_all_rules_same(pricing_rules, remaining_fields):
-					pricing_rules = apply_internal_priority(pricing_rules, field_set, args)
-					break
-
-	if len(pricing_rules) > 1:
-		rate_or_discount = list(set([d.rate_or_discount for d in pricing_rules]))
-		if len(rate_or_discount) == 1 and rate_or_discount[0] == "Discount Percentage":
-			pricing_rules = list(filter(lambda x: x.for_price_list==args.price_list, pricing_rules)) \
-				or pricing_rules
-
-	if len(pricing_rules) > 1 and not args.for_shopping_cart:
-		frappe.throw(_("Multiple Price Rules exists with same criteria, please resolve conflict by assigning priority. Price Rules: {0}")
-			.format("\n".join([d.name for d in pricing_rules])), MultiplePricingRuleConflict)
-	elif pricing_rules:
-		return pricing_rules[0]
-
-def if_all_rules_same(pricing_rules, fields):
-	all_rules_same = True
-	val = [pricing_rules[0][k] for k in fields]
-	for p in pricing_rules[1:]:
-		if val != [p[k] for k in fields]:
-			all_rules_same = False
-			break
-
-	return all_rules_same
-
-def apply_internal_priority(pricing_rules, field_set, args):
-	filtered_rules = []
-	for field in field_set:
-		if args.get(field):
-			filtered_rules = list(filter(lambda x: x[field]==args[field], pricing_rules))
-			if filtered_rules: break
-
-	return filtered_rules or pricing_rules
-
-=======
->>>>>>> 0c0604b7
 def set_transaction_type(args):
 	if args.transaction_type:
 		return
