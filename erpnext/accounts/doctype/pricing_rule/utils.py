--- conflicted
+++ resolved
@@ -332,15 +332,9 @@
 			if pr_doc.mixed_conditions:
 				amt = args.get('qty') * args.get("price_list_rate")
 				if args.get("item_code") != row.get("item_code"):
-<<<<<<< HEAD
-					amt = row.get('qty') * (row.get("price_list_rate") or args.get("rate"))
-
-				sum_qty += row.get("stock_qty") or args.get("stock_qty") or args.get("qty")
-=======
 					amt = flt(row.get('qty')) * flt(row.get("price_list_rate") or args.get("rate"))
 
 				sum_qty += flt(row.get("stock_qty")) or flt(args.get("stock_qty")) or flt(args.get("qty"))
->>>>>>> b9d065d3
 				sum_amt += amt
 
 		if pr_doc.is_cumulative:
