--- conflicted
+++ resolved
@@ -333,8 +333,6 @@
 			}
 		)
 
-<<<<<<< HEAD
-=======
 		if party_account_currency == ref_doc.company_currency and party_account_currency != self.currency:
 			amount = payment_entry.base_paid_amount
 		else:
@@ -354,7 +352,6 @@
 					payment_entry.target_exchange_rate * payment_entry.received_amount
 				)
 
->>>>>>> ad5aadde
 		for dimension in get_accounting_dimensions():
 			payment_entry.update({dimension: self.get(dimension)})
 
