--- conflicted
+++ resolved
@@ -13,11 +13,7 @@
 
 class TestBudget(unittest.TestCase):
 	def test_monthly_budget_crossed_ignore(self):
-<<<<<<< HEAD
-		set_total_expense_zero("2013-02-28", "cost_center")
-=======
-		set_total_expense_zero(nowdate(), "cost_center")
->>>>>>> 00175c96
+		set_total_expense_zero(nowdate(), "cost_center")
 
 		budget = make_budget(budget_against="Cost Center")
 
@@ -31,11 +27,7 @@
 		jv.cancel()
 
 	def test_monthly_budget_crossed_stop1(self):
-<<<<<<< HEAD
-		set_total_expense_zero("2013-02-28", "cost_center")
-=======
-		set_total_expense_zero(nowdate(), "cost_center")
->>>>>>> 00175c96
+		set_total_expense_zero(nowdate(), "cost_center")
 
 		budget = make_budget(budget_against="Cost Center")
 
@@ -50,11 +42,7 @@
 		budget.cancel()
 
 	def test_exception_approver_role(self):
-<<<<<<< HEAD
-		set_total_expense_zero("2013-02-28", "cost_center")
-=======
-		set_total_expense_zero(nowdate(), "cost_center")
->>>>>>> 00175c96
+		set_total_expense_zero(nowdate(), "cost_center")
 
 		budget = make_budget(budget_against="Cost Center")
 
@@ -128,11 +116,7 @@
 		po.cancel()
 
 	def test_monthly_budget_crossed_stop2(self):
-<<<<<<< HEAD
-		set_total_expense_zero("2013-02-28", "project")
-=======
 		set_total_expense_zero(nowdate(), "project")
->>>>>>> 00175c96
 
 		budget = make_budget(budget_against="Project")
 
@@ -147,11 +131,7 @@
 		budget.cancel()
 
 	def test_yearly_budget_crossed_stop1(self):
-<<<<<<< HEAD
-		set_total_expense_zero("2013-02-28", "cost_center")
-=======
-		set_total_expense_zero(nowdate(), "cost_center")
->>>>>>> 00175c96
+		set_total_expense_zero(nowdate(), "cost_center")
 
 		budget = make_budget(budget_against="Cost Center")
 
@@ -163,11 +143,7 @@
 		budget.cancel()
 
 	def test_yearly_budget_crossed_stop2(self):
-<<<<<<< HEAD
-		set_total_expense_zero("2013-02-28", "project")
-=======
 		set_total_expense_zero(nowdate(), "project")
->>>>>>> 00175c96
 
 		budget = make_budget(budget_against="Project")
 
@@ -179,11 +155,7 @@
 		budget.cancel()
 
 	def test_monthly_budget_on_cancellation1(self):
-<<<<<<< HEAD
-		set_total_expense_zero("2013-02-28", "cost_center")
-=======
-		set_total_expense_zero(nowdate(), "cost_center")
->>>>>>> 00175c96
+		set_total_expense_zero(nowdate(), "cost_center")
 
 		budget = make_budget(budget_against="Cost Center")
 
@@ -202,11 +174,7 @@
 		budget.cancel()
 
 	def test_monthly_budget_on_cancellation2(self):
-<<<<<<< HEAD
-		set_total_expense_zero("2013-02-28", "project")
-=======
 		set_total_expense_zero(nowdate(), "project")
->>>>>>> 00175c96
 
 		budget = make_budget(budget_against="Project")
 
@@ -225,13 +193,8 @@
 		budget.cancel()
 
 	def test_monthly_budget_against_group_cost_center(self):
-<<<<<<< HEAD
-		set_total_expense_zero("2013-02-28", "cost_center")
-		set_total_expense_zero("2013-02-28", "cost_center", "_Test Cost Center 2 - _TC")
-=======
 		set_total_expense_zero(nowdate(), "cost_center")
 		set_total_expense_zero(nowdate(), "cost_center", "_Test Cost Center 2 - _TC")
->>>>>>> 00175c96
 
 		budget = make_budget(budget_against="Cost Center", cost_center="_Test Company - _TC")
 		frappe.db.set_value("Budget", budget.name, "action_if_accumulated_monthly_budget_exceeded", "Stop")
@@ -275,11 +238,8 @@
 	else:
 		budget_against = budget_against_CC or "_Test Cost Center - _TC"
 
-<<<<<<< HEAD
-=======
 	fiscal_year = get_fiscal_year(nowdate())[0]
 
->>>>>>> 00175c96
 	args = frappe._dict({
 		"account": "_Test Account Cost for Goods Sold - _TC",
 		"cost_center": "_Test Cost Center - _TC",
@@ -297,11 +257,7 @@
 	if existing_expense:
 		if budget_against_field == "cost_center":
 			make_journal_entry("_Test Account Cost for Goods Sold - _TC",
-<<<<<<< HEAD
-			"_Test Bank - _TC", -existing_expense, "_Test Cost Center - _TC", posting_date="2013-02-28", submit=True)
-=======
 			"_Test Bank - _TC", -existing_expense, "_Test Cost Center - _TC", posting_date=nowdate(), submit=True)
->>>>>>> 00175c96
 		elif budget_against_field == "project":
 			make_journal_entry("_Test Account Cost for Goods Sold - _TC",
 			"_Test Bank - _TC", -existing_expense, "_Test Cost Center - _TC", submit=True, project="_Test Project", posting_date=nowdate())
