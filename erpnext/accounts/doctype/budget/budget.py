 # -*- coding: utf-8 -*-
# Copyright (c) 2015, Frappe Technologies Pvt. Ltd. and contributors
# For license information, please see license.txt

from __future__ import unicode_literals
import frappe
from frappe import _
from frappe.utils import flt, getdate, add_months, get_last_day, fmt_money, nowdate
from frappe.model.naming import make_autoname
from erpnext.accounts.utils import get_fiscal_year
from frappe.model.document import Document

class BudgetError(frappe.ValidationError): pass
class DuplicateBudgetError(frappe.ValidationError): pass

class Budget(Document):
	def autoname(self):
		self.name = make_autoname(self.get(frappe.scrub(self.budget_against))
			+ "/" + self.fiscal_year + "/.###")

	def validate(self):
		if not self.get(frappe.scrub(self.budget_against)):
			frappe.throw(_("{0} is mandatory").format(self.budget_against))
		self.validate_duplicate()
		self.validate_accounts()
		self.set_null_value()
		self.validate_applicable_for()

	def validate_duplicate(self):
		budget_against_field = frappe.scrub(self.budget_against)
		budget_against = self.get(budget_against_field)
<<<<<<< HEAD
		existing_budget = frappe.db.get_value("Budget", {budget_against_field: budget_against,
			"fiscal_year": self.fiscal_year, "company": self.company,
			"name": ["!=", self.name], "docstatus": ["!=", 2]})
		if existing_budget:
			frappe.throw(_("Another Budget record '{0}' already exists against {1} '{2}' for fiscal year {3}")
				.format(existing_budget, self.budget_against, budget_against, self.fiscal_year), DuplicateBudgetError)
=======

		accounts = [d.account for d in self.accounts] or []
		existing_budget = frappe.db.sql("""
			select
				b.name, ba.account from `tabBudget` b, `tabBudget Account` ba
			where
				ba.parent = b.name and b.company = %s and %s=%s and
				b.fiscal_year=%s and b.name != %sand ba.account in (%s) """
				% ('%s', budget_against_field, '%s', '%s', '%s', ','.join(['%s'] * len(accounts))),
			(self.company, budget_against, self.fiscal_year, self.name) + tuple(accounts), as_dict=1)

		for d in existing_budget:
			frappe.throw(_("Another Budget record '{0}' already exists against {1} '{2}' and account '{3}' for fiscal year {4}")
				.format(d.name, self.budget_against, budget_against, d.account, self.fiscal_year), DuplicateBudgetError)
>>>>>>> 13bcc4e2

	def validate_accounts(self):
		account_list = []
		for d in self.get('accounts'):
			if d.account:
				account_details = frappe.db.get_value("Account", d.account,
					["is_group", "company", "report_type"], as_dict=1)

				if account_details.is_group:
					frappe.throw(_("Budget cannot be assigned against Group Account {0}").format(d.account))
				elif account_details.company != self.company:
					frappe.throw(_("Account {0} does not belongs to company {1}")
						.format(d.account, self.company))
				elif account_details.report_type != "Profit and Loss":
					frappe.throw(_("Budget cannot be assigned against {0}, as it's not an Income or Expense account")
						.format(d.account))

				if d.account in account_list:
					frappe.throw(_("Account {0} has been entered multiple times").format(d.account))
				else:
					account_list.append(d.account)

	def set_null_value(self):
		if self.budget_against == 'Cost Center':
			self.project = None
		else:
			self.cost_center = None

	def validate_applicable_for(self):
		if (self.applicable_on_material_request
			and not (self.applicable_on_purchase_order and self.applicable_on_booking_actual_expenses)):
			frappe.throw(_("Please enable Applicable on Purchase Order and Applicable on Booking Actual Expenses"))

		elif (self.applicable_on_purchase_order
			and not (self.applicable_on_booking_actual_expenses)):
			frappe.throw(_("Please enable Applicable on Booking Actual Expenses"))

		elif not(self.applicable_on_material_request
			or self.applicable_on_purchase_order or self.applicable_on_booking_actual_expenses):
			self.applicable_on_booking_actual_expenses = 1

def validate_expense_against_budget(args):
	args = frappe._dict(args)

	if args.get('company') and not args.fiscal_year:
		args.fiscal_year = get_fiscal_year(args.get('posting_date'), company=args.get('company'))[0]
		frappe.flags.exception_approver_role = frappe.get_cached_value('Company', 
			args.get('company'),  'exception_budget_approver_role')

	if not args.account:
		args.account = args.get("expense_account")

	if not (args.get('account') and args.get('cost_center')) and args.item_code:
		args.cost_center, args.account = get_item_details(args)

	if not (args.cost_center or args.project) and not args.account:
		return

	for budget_against in ['project', 'cost_center']:
		if (args.get(budget_against) and args.account
				and frappe.db.get_value("Account", {"name": args.account, "root_type": "Expense"})):

			if args.project and budget_against == 'project':
				condition = "and b.project=%s" % frappe.db.escape(args.project)
				args.budget_against_field = "Project"

			elif args.cost_center and budget_against == 'cost_center':
				cc_lft, cc_rgt = frappe.db.get_value("Cost Center", args.cost_center, ["lft", "rgt"])
				condition = """and exists(select name from `tabCost Center`
					where lft<=%s and rgt>=%s and name=b.cost_center)""" % (cc_lft, cc_rgt)
				args.budget_against_field = "Cost Center"

			args.budget_against = args.get(budget_against)

			budget_records = frappe.db.sql("""
				select
					b.{budget_against_field} as budget_against, ba.budget_amount, b.monthly_distribution,
					ifnull(b.applicable_on_material_request, 0) as for_material_request,
					ifnull(applicable_on_purchase_order,0) as for_purchase_order,
					ifnull(applicable_on_booking_actual_expenses,0) as for_actual_expenses,
					b.action_if_annual_budget_exceeded, b.action_if_accumulated_monthly_budget_exceeded,
					b.action_if_annual_budget_exceeded_on_mr, b.action_if_accumulated_monthly_budget_exceeded_on_mr,
					b.action_if_annual_budget_exceeded_on_po, b.action_if_accumulated_monthly_budget_exceeded_on_po
				from
					`tabBudget` b, `tabBudget Account` ba
				where
					b.name=ba.parent and b.fiscal_year=%s
					and ba.account=%s and b.docstatus=1
					{condition}
			""".format(condition=condition,
				budget_against_field=frappe.scrub(args.get("budget_against_field"))),
				(args.fiscal_year, args.account), as_dict=True)

			if budget_records:
				validate_budget_records(args, budget_records)

def validate_budget_records(args, budget_records):
	for budget in budget_records:
		if flt(budget.budget_amount):
			amount = get_amount(args, budget)
			yearly_action, monthly_action = get_actions(args, budget)

			if monthly_action in ["Stop", "Warn"]:
				budget_amount = get_accumulated_monthly_budget(budget.monthly_distribution,
					args.posting_date, args.fiscal_year, budget.budget_amount)

				args["month_end_date"] = get_last_day(args.posting_date)

				compare_expense_with_budget(args, budget_amount,
					_("Accumulated Monthly"), monthly_action, budget.budget_against, amount)

			if yearly_action in ("Stop", "Warn") and monthly_action != "Stop" \
				and yearly_action != monthly_action:
				compare_expense_with_budget(args, flt(budget.budget_amount),
						_("Annual"), yearly_action, budget.budget_against, amount)

def compare_expense_with_budget(args, budget_amount, action_for, action, budget_against, amount=0):
	actual_expense = amount or get_actual_expense(args)
	if actual_expense > budget_amount:
		diff = actual_expense - budget_amount
		currency = frappe.get_cached_value('Company',  args.company,  'default_currency')

		msg = _("{0} Budget for Account {1} against {2} {3} is {4}. It will exceed by {5}").format(
				_(action_for), frappe.bold(args.account), args.budget_against_field,
				frappe.bold(budget_against),
				frappe.bold(fmt_money(budget_amount, currency=currency)),
				frappe.bold(fmt_money(diff, currency=currency)))

		if (frappe.flags.exception_approver_role
			and frappe.flags.exception_approver_role in frappe.get_roles(frappe.session.user)):
			action = "Warn"

		if action=="Stop":
			frappe.throw(msg, BudgetError)
		else:
			frappe.msgprint(msg, indicator='orange')

def get_actions(args, budget):
	yearly_action = budget.action_if_annual_budget_exceeded
	monthly_action = budget.action_if_accumulated_monthly_budget_exceeded

	if args.get('doctype') == 'Material Request' and budget.for_material_request:
		yearly_action = budget.action_if_annual_budget_exceeded_on_mr
		monthly_action = budget.action_if_accumulated_monthly_budget_exceeded_on_mr

	elif args.get('doctype') == 'Purchase Order' and budget.for_purchase_order:
		yearly_action = budget.action_if_annual_budget_exceeded_on_po
		monthly_action = budget.action_if_accumulated_monthly_budget_exceeded_on_po

	return yearly_action, monthly_action

def get_amount(args, budget):
	amount = 0

	if args.get('doctype') == 'Material Request' and budget.for_material_request:
		amount = (get_requested_amount(args, budget)
			+ get_ordered_amount(args, budget) + get_actual_expense(args))

	elif args.get('doctype') == 'Purchase Order' and budget.for_purchase_order:
		amount = get_ordered_amount(args, budget) + get_actual_expense(args)

	return amount

def get_requested_amount(args, budget):
	item_code = args.get('item_code')
	condition = get_other_condition(args, budget, 'Material Request')

	data = frappe.db.sql(""" select ifnull((sum(mri.stock_qty - mri.ordered_qty) * rate), 0) as amount
		from `tabMaterial Request Item` mri, `tabMaterial Request` mr where mr.name = mri.parent and
		mri.item_code = %s and mr.docstatus = 1 and mri.stock_qty > mri.ordered_qty and {0} and
		mr.material_request_type = 'Purchase' and mr.status != 'Stopped'""".format(condition), item_code, as_list=1)

	return data[0][0] if data else 0

def get_ordered_amount(args, budget):
	item_code = args.get('item_code')
	condition = get_other_condition(args, budget, 'Purchase Order')

	data = frappe.db.sql(""" select ifnull(sum(poi.amount - poi.billed_amt), 0) as amount
		from `tabPurchase Order Item` poi, `tabPurchase Order` po where
		po.name = poi.parent and poi.item_code = %s and po.docstatus = 1 and poi.amount > poi.billed_amt
		and po.status != 'Closed' and {0}""".format(condition), item_code, as_list=1)

	return data[0][0] if data else 0

def get_other_condition(args, budget, for_doc):
	condition = "expense_account = '%s'" % (args.expense_account)
	budget_against_field = frappe.scrub(args.get("budget_against_field"))

	if budget_against_field and args.get(budget_against_field):
		condition += " and %s = '%s'" %(budget_against_field, args.get(budget_against_field))

	if args.get('fiscal_year'):
		date_field = 'schedule_date' if for_doc == 'Material Request' else 'transaction_date'
		start_date, end_date = frappe.db.get_value('Fiscal Year', args.get('fiscal_year'),
			['year_start_date', 'year_end_date'])

		alias = 'mr' if for_doc == 'Material Request' else 'po'
		condition += """ and %s.%s
			between '%s' and '%s' """ %(alias, date_field, start_date, end_date)

	return condition

def get_actual_expense(args):
	condition1 = " and gle.posting_date <= %(month_end_date)s" \
		if args.get("month_end_date") else ""
	if args.budget_against_field == "Cost Center":
		lft_rgt = frappe.db.get_value(args.budget_against_field,
			args.budget_against, ["lft", "rgt"], as_dict=1)
		args.update(lft_rgt)
		condition2 = """and exists(select name from `tabCost Center`
			where lft>=%(lft)s and rgt<=%(rgt)s and name=gle.cost_center)"""

	elif args.budget_against_field == "Project":
		condition2 = "and exists(select name from `tabProject` where name=gle.project and gle.project = %(budget_against)s)"

	return flt(frappe.db.sql("""
		select sum(gle.debit) - sum(gle.credit)
		from `tabGL Entry` gle
		where gle.account=%(account)s
			{condition1}
			and gle.fiscal_year=%(fiscal_year)s
			and gle.company=%(company)s
			and gle.docstatus=1
			{condition2}
	""".format(condition1=condition1, condition2=condition2), (args))[0][0])

def get_accumulated_monthly_budget(monthly_distribution, posting_date, fiscal_year, annual_budget):
	distribution = {}
	if monthly_distribution:
		for d in frappe.db.sql("""select mdp.month, mdp.percentage_allocation
			from `tabMonthly Distribution Percentage` mdp, `tabMonthly Distribution` md
			where mdp.parent=md.name and md.fiscal_year=%s""", fiscal_year, as_dict=1):
				distribution.setdefault(d.month, d.percentage_allocation)

	dt = frappe.db.get_value("Fiscal Year", fiscal_year, "year_start_date")
	accumulated_percentage = 0.0

	while(dt <= getdate(posting_date)):
		if monthly_distribution:
			accumulated_percentage += distribution.get(getdate(dt).strftime("%B"), 0)
		else:
			accumulated_percentage += 100.0/12

		dt = add_months(dt, 1)

	return annual_budget * accumulated_percentage / 100

def get_item_details(args):
	cost_center, expense_account = None, None

	if not args.get('company'):
		return cost_center, expense_account

	if args.item_code:
		item_defaults = frappe.db.get_value('Item Default',
			{'parent': args.item_code, 'company': args.get('company')},
			['buying_cost_center', 'expense_account'])
		if item_defaults:
			cost_center, expense_account = item_defaults

	if not (cost_center and expense_account):
		for doctype in ['Item Group', 'Company']:
			data = get_expense_cost_center(doctype, args)

			if not cost_center and data:
				cost_center = data[0]

			if not expense_account and data:
				expense_account = data[1]

			if cost_center and expense_account:
				return cost_center, expense_account

	return cost_center, expense_account

def get_expense_cost_center(doctype, args):
	if doctype == 'Item Group':
		return frappe.db.get_value('Item Default',
			{'parent': args.get(frappe.scrub(doctype)), 'company': args.get('company')},
			['buying_cost_center', 'expense_account'])
	else:
		return frappe.db.get_value(doctype, args.get(frappe.scrub(doctype)),\
			['cost_center', 'default_expense_account'])<|MERGE_RESOLUTION|>--- conflicted
+++ resolved
@@ -29,14 +29,6 @@
 	def validate_duplicate(self):
 		budget_against_field = frappe.scrub(self.budget_against)
 		budget_against = self.get(budget_against_field)
-<<<<<<< HEAD
-		existing_budget = frappe.db.get_value("Budget", {budget_against_field: budget_against,
-			"fiscal_year": self.fiscal_year, "company": self.company,
-			"name": ["!=", self.name], "docstatus": ["!=", 2]})
-		if existing_budget:
-			frappe.throw(_("Another Budget record '{0}' already exists against {1} '{2}' for fiscal year {3}")
-				.format(existing_budget, self.budget_against, budget_against, self.fiscal_year), DuplicateBudgetError)
-=======
 
 		accounts = [d.account for d in self.accounts] or []
 		existing_budget = frappe.db.sql("""
@@ -44,14 +36,13 @@
 				b.name, ba.account from `tabBudget` b, `tabBudget Account` ba
 			where
 				ba.parent = b.name and b.company = %s and %s=%s and
-				b.fiscal_year=%s and b.name != %sand ba.account in (%s) """
+				b.fiscal_year=%s and b.name != %s and ba.account in (%s) """
 				% ('%s', budget_against_field, '%s', '%s', '%s', ','.join(['%s'] * len(accounts))),
 			(self.company, budget_against, self.fiscal_year, self.name) + tuple(accounts), as_dict=1)
 
 		for d in existing_budget:
 			frappe.throw(_("Another Budget record '{0}' already exists against {1} '{2}' and account '{3}' for fiscal year {4}")
 				.format(d.name, self.budget_against, budget_against, d.account, self.fiscal_year), DuplicateBudgetError)
->>>>>>> 13bcc4e2
 
 	def validate_accounts(self):
 		account_list = []
@@ -98,7 +89,7 @@
 
 	if args.get('company') and not args.fiscal_year:
 		args.fiscal_year = get_fiscal_year(args.get('posting_date'), company=args.get('company'))[0]
-		frappe.flags.exception_approver_role = frappe.get_cached_value('Company', 
+		frappe.flags.exception_approver_role = frappe.get_cached_value('Company',
 			args.get('company'),  'exception_budget_approver_role')
 
 	if not args.account:
