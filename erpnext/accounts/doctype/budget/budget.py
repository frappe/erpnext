 # -*- coding: utf-8 -*-
# Copyright (c) 2015, Frappe Technologies Pvt. Ltd. and contributors
# For license information, please see license.txt

from __future__ import unicode_literals
import frappe
from frappe import _
from frappe.utils import flt, getdate, add_months, get_last_day, fmt_money, nowdate
from frappe.model.naming import make_autoname
from erpnext.accounts.utils import get_fiscal_year
from frappe.model.document import Document
from erpnext.accounts.doctype.accounting_dimension.accounting_dimension import get_accounting_dimensions

class BudgetError(frappe.ValidationError): pass
class DuplicateBudgetError(frappe.ValidationError): pass

class Budget(Document):
	def autoname(self):
		self.name = make_autoname(self.get(frappe.scrub(self.budget_against))
			+ "/" + self.fiscal_year + "/.###")

	def validate(self):
		if not self.get(frappe.scrub(self.budget_against)):
			frappe.throw(_("{0} is mandatory").format(self.budget_against))
		self.validate_duplicate()
		self.validate_accounts()
		self.set_null_value()
		self.validate_applicable_for()

	def validate_duplicate(self):
		budget_against_field = frappe.scrub(self.budget_against)
		budget_against = self.get(budget_against_field)

		accounts = [d.account for d in self.accounts] or []
		existing_budget = frappe.db.sql("""
			select
				b.name, ba.account from `tabBudget` b, `tabBudget Account` ba
			where
				ba.parent = b.name and b.docstatus < 2 and b.company = %s and %s=%s and
				b.fiscal_year=%s and b.name != %s and ba.account in (%s) """
				% ('%s', budget_against_field, '%s', '%s', '%s', ','.join(['%s'] * len(accounts))),
			(self.company, budget_against, self.fiscal_year, self.name) + tuple(accounts), as_dict=1)

		for d in existing_budget:
			frappe.throw(_("Another Budget record '{0}' already exists against {1} '{2}' and account '{3}' for fiscal year {4}")
				.format(d.name, self.budget_against, budget_against, d.account, self.fiscal_year), DuplicateBudgetError)

	def validate_accounts(self):
		account_list = []
		for d in self.get('accounts'):
			if d.account:
				account_details = frappe.db.get_value("Account", d.account,
					["is_group", "company", "report_type"], as_dict=1)

				if account_details.is_group:
					frappe.throw(_("Budget cannot be assigned against Group Account {0}").format(d.account))
				elif account_details.company != self.company:
					frappe.throw(_("Account {0} does not belongs to company {1}")
						.format(d.account, self.company))
				elif account_details.report_type != "Profit and Loss":
					frappe.throw(_("Budget cannot be assigned against {0}, as it's not an Income or Expense account")
						.format(d.account))

				if d.account in account_list:
					frappe.throw(_("Account {0} has been entered multiple times").format(d.account))
				else:
					account_list.append(d.account)

	def set_null_value(self):
		if self.budget_against == 'Cost Center':
			self.project = None
		else:
			self.cost_center = None

	def validate_applicable_for(self):
		if (self.applicable_on_material_request
			and not (self.applicable_on_purchase_order and self.applicable_on_booking_actual_expenses)):
			frappe.throw(_("Please enable Applicable on Purchase Order and Applicable on Booking Actual Expenses"))

		elif (self.applicable_on_purchase_order
			and not (self.applicable_on_booking_actual_expenses)):
			frappe.throw(_("Please enable Applicable on Booking Actual Expenses"))

		elif not(self.applicable_on_material_request
			or self.applicable_on_purchase_order or self.applicable_on_booking_actual_expenses):
			self.applicable_on_booking_actual_expenses = 1

def validate_expense_against_budget(args):
	args = frappe._dict(args)

	if args.get('company') and not args.fiscal_year:
		args.fiscal_year = get_fiscal_year(args.get('posting_date'), company=args.get('company'))[0]
		frappe.flags.exception_approver_role = frappe.get_cached_value('Company',
			args.get('company'),  'exception_budget_approver_role')

	if not args.account:
		args.account = args.get("expense_account")

	if not (args.get('account') and args.get('cost_center')) and args.item_code:
		args.cost_center, args.account = get_item_details(args)

	if not args.account:
		return

	for budget_against in ['project', 'cost_center'] + get_accounting_dimensions():
		if (args.get(budget_against) and args.account
				and frappe.db.get_value("Account", {"name": args.account, "root_type": "Expense"})):

			doctype = frappe.unscrub(budget_against)

			if frappe.get_cached_value('DocType', doctype, 'is_tree'):
				lft, rgt = frappe.db.get_value(doctype, args.get(budget_against), ["lft", "rgt"])
				condition = """and exists(select name from `tab%s`
					where lft<=%s and rgt>=%s and name=b.%s)""" % (doctype, lft, rgt, budget_against) #nosec
				args.is_tree = True
			else:
				condition = "and b.%s=%s" % (budget_against, frappe.db.escape(args.get(budget_against)))
				args.is_tree = False

			args.budget_against_field = budget_against
			args.budget_against_doctype = doctype

			budget_records = frappe.db.sql("""
				select
					b.{budget_against_field} as budget_against, ba.budget_amount, b.monthly_distribution,
					ifnull(b.applicable_on_material_request, 0) as for_material_request,
					ifnull(applicable_on_purchase_order, 0) as for_purchase_order,
					ifnull(applicable_on_booking_actual_expenses,0) as for_actual_expenses,
					b.action_if_annual_budget_exceeded, b.action_if_accumulated_monthly_budget_exceeded,
					b.action_if_annual_budget_exceeded_on_mr, b.action_if_accumulated_monthly_budget_exceeded_on_mr,
					b.action_if_annual_budget_exceeded_on_po, b.action_if_accumulated_monthly_budget_exceeded_on_po
				from
					`tabBudget` b, `tabBudget Account` ba
				where
					b.name=ba.parent and b.fiscal_year=%s
					and ba.account=%s and b.docstatus=1
					{condition}
			""".format(condition=condition, budget_against_field=budget_against), (args.fiscal_year, args.account), as_dict=True) #nosec

			if budget_records:
				validate_budget_records(args, budget_records)

def validate_budget_records(args, budget_records):
	for budget in budget_records:
		if flt(budget.budget_amount):
			amount = get_amount(args, budget)
			yearly_action, monthly_action = get_actions(args, budget)

			if monthly_action in ["Stop", "Warn"]:
				budget_amount = get_accumulated_monthly_budget(budget.monthly_distribution,
					args.posting_date, args.fiscal_year, budget.budget_amount)

				args["month_end_date"] = get_last_day(args.posting_date)

				compare_expense_with_budget(args, budget_amount,
					_("Accumulated Monthly"), monthly_action, budget.budget_against, amount)

			if yearly_action in ("Stop", "Warn") and monthly_action != "Stop" \
				and yearly_action != monthly_action:
				compare_expense_with_budget(args, flt(budget.budget_amount),
						_("Annual"), yearly_action, budget.budget_against, amount)

def compare_expense_with_budget(args, budget_amount, action_for, action, budget_against, amount=0):
	actual_expense = amount or get_actual_expense(args)
	if actual_expense > budget_amount:
		diff = actual_expense - budget_amount
		currency = frappe.get_cached_value('Company',  args.company,  'default_currency')

		msg = _("{0} Budget for Account {1} against {2} {3} is {4}. It will exceed by {5}").format(
				_(action_for), frappe.bold(args.account), args.budget_against_field,
				frappe.bold(budget_against),
				frappe.bold(fmt_money(budget_amount, currency=currency)),
				frappe.bold(fmt_money(diff, currency=currency)))

		if (frappe.flags.exception_approver_role
			and frappe.flags.exception_approver_role in frappe.get_roles(frappe.session.user)):
			action = "Warn"

		if action=="Stop":
			frappe.throw(msg, BudgetError)
		else:
			frappe.msgprint(msg, indicator='orange')

def get_actions(args, budget):
	yearly_action = budget.action_if_annual_budget_exceeded
	monthly_action = budget.action_if_accumulated_monthly_budget_exceeded

	if args.get('doctype') == 'Material Request' and budget.for_material_request:
		yearly_action = budget.action_if_annual_budget_exceeded_on_mr
		monthly_action = budget.action_if_accumulated_monthly_budget_exceeded_on_mr

	elif args.get('doctype') == 'Purchase Order' and budget.for_purchase_order:
		yearly_action = budget.action_if_annual_budget_exceeded_on_po
		monthly_action = budget.action_if_accumulated_monthly_budget_exceeded_on_po

	return yearly_action, monthly_action

def get_amount(args, budget):
	amount = 0

	if args.get('doctype') == 'Material Request' and budget.for_material_request:
		amount = (get_requested_amount(args, budget)
			+ get_ordered_amount(args, budget) + get_actual_expense(args))

	elif args.get('doctype') == 'Purchase Order' and budget.for_purchase_order:
		amount = get_ordered_amount(args, budget) + get_actual_expense(args)

	return amount

def get_requested_amount(args, budget):
	item_code = args.get('item_code')
	condition = get_other_condition(args, budget, 'Material Request')

	data = frappe.db.sql(""" select ifnull((sum(child.stock_qty - child.ordered_qty) * rate), 0) as amount
		from `tabMaterial Request Item` child, `tabMaterial Request` parent where parent.name = child.parent and
		child.item_code = %s and parent.docstatus = 1 and child.stock_qty > child.ordered_qty and {0} and
		parent.material_request_type = 'Purchase' and parent.status != 'Stopped'""".format(condition), item_code, as_list=1)

	return data[0][0] if data else 0

def get_ordered_amount(args, budget):
	item_code = args.get('item_code')
	condition = get_other_condition(args, budget, 'Purchase Order')

	data = frappe.db.sql(""" select ifnull(sum(child.amount - child.billed_amt), 0) as amount
		from `tabPurchase Order Item` child, `tabPurchase Order` parent where
		parent.name = child.parent and child.item_code = %s and parent.docstatus = 1 and child.amount > child.billed_amt
		and parent.status != 'Closed' and {0}""".format(condition), item_code, as_list=1)

	return data[0][0] if data else 0

def get_other_condition(args, budget, for_doc):
	condition = "expense_account = '%s'" % (args.expense_account)
	budget_against_field = args.get("budget_against_field")

	if budget_against_field and args.get(budget_against_field):
		condition += " and child.%s = '%s'" % (budget_against_field, args.get(budget_against_field))

	if args.get('fiscal_year'):
		date_field = 'schedule_date' if for_doc == 'Material Request' else 'transaction_date'
		start_date, end_date = frappe.db.get_value('Fiscal Year', args.get('fiscal_year'),
			['year_start_date', 'year_end_date'])

		condition += """ and parent.%s
			between '%s' and '%s' """ %(date_field, start_date, end_date)

	return condition

def get_actual_expense(args):
	if not args.budget_against_doctype:
		args.budget_against_doctype = frappe.unscrub(args.budget_against_field)

	budget_against_field = args.get('budget_against_field')
	condition1 = " and gle.posting_date <= %(month_end_date)s" \
		if args.get("month_end_date") else ""

	if args.is_tree:
		lft_rgt = frappe.db.get_value(args.budget_against_doctype,
			args.get(budget_against_field), ["lft", "rgt"], as_dict=1)

		args.update(lft_rgt)

		condition2 = """and exists(select name from `tab{doctype}`
			where lft>=%(lft)s and rgt<=%(rgt)s
			and name=gle.{budget_against_field})""".format(doctype=args.budget_against_doctype, #nosec
			budget_against_field=budget_against_field)
	else:
		condition2 = """and exists(select name from `tab{doctype}`
		where name=gle.{budget_against} and
		gle.{budget_against} = %({budget_against})s)""".format(doctype=args.budget_against_doctype,
		budget_against = budget_against_field)

	amount  = flt(frappe.db.sql("""
		select sum(gle.debit) - sum(gle.credit)
		from `tabGL Entry` gle
		where gle.account=%(account)s
			{condition1}
			and gle.fiscal_year=%(fiscal_year)s
			and gle.company=%(company)s
			and gle.docstatus=1
			{condition2}
	""".format(condition1=condition1, condition2=condition2), (args))[0][0]) #nosec
<<<<<<< HEAD
=======

	return amount
>>>>>>> fa8396fe

def get_accumulated_monthly_budget(monthly_distribution, posting_date, fiscal_year, annual_budget):
	distribution = {}
	if monthly_distribution:
		for d in frappe.db.sql("""select mdp.month, mdp.percentage_allocation
			from `tabMonthly Distribution Percentage` mdp, `tabMonthly Distribution` md
			where mdp.parent=md.name and md.fiscal_year=%s""", fiscal_year, as_dict=1):
				distribution.setdefault(d.month, d.percentage_allocation)

	dt = frappe.db.get_value("Fiscal Year", fiscal_year, "year_start_date")
	accumulated_percentage = 0.0

	while(dt <= getdate(posting_date)):
		if monthly_distribution:
			accumulated_percentage += distribution.get(getdate(dt).strftime("%B"), 0)
		else:
			accumulated_percentage += 100.0/12

		dt = add_months(dt, 1)

	return annual_budget * accumulated_percentage / 100

def get_item_details(args):
	cost_center, expense_account = None, None

	if not args.get('company'):
		return cost_center, expense_account

	if args.item_code:
		item_defaults = frappe.db.get_value('Item Default',
			{'parent': args.item_code, 'company': args.get('company')},
			['buying_cost_center', 'expense_account'])
		if item_defaults:
			cost_center, expense_account = item_defaults

	if not (cost_center and expense_account):
		for doctype in ['Item Group', 'Company']:
			data = get_expense_cost_center(doctype, args)

			if not cost_center and data:
				cost_center = data[0]

			if not expense_account and data:
				expense_account = data[1]

			if cost_center and expense_account:
				return cost_center, expense_account

	return cost_center, expense_account

def get_expense_cost_center(doctype, args):
	if doctype == 'Item Group':
		return frappe.db.get_value('Item Default',
			{'parent': args.get(frappe.scrub(doctype)), 'company': args.get('company')},
			['buying_cost_center', 'expense_account'])
	else:
		return frappe.db.get_value(doctype, args.get(frappe.scrub(doctype)),\
			['cost_center', 'default_expense_account'])<|MERGE_RESOLUTION|>--- conflicted
+++ resolved
@@ -280,11 +280,8 @@
 			and gle.docstatus=1
 			{condition2}
 	""".format(condition1=condition1, condition2=condition2), (args))[0][0]) #nosec
-<<<<<<< HEAD
-=======
 
 	return amount
->>>>>>> fa8396fe
 
 def get_accumulated_monthly_budget(monthly_distribution, posting_date, fiscal_year, annual_budget):
 	distribution = {}
