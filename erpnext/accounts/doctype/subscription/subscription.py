--- conflicted
+++ resolved
@@ -692,40 +692,6 @@
 			subscription = frappe.get_doc("Subscription", subscription)
 			subscription.process()
 			frappe.db.commit()
-<<<<<<< HEAD
-		except Exception:
-			frappe.log_error(frappe.get_traceback())
-=======
 		except frappe.ValidationError:
 			frappe.db.rollback()
-			subscription.log_error("Subscription failed")
-
-
-@frappe.whitelist()
-def cancel_subscription(name):
-	"""
-	Cancels a `Subscription`. This will stop the `Subscription` from further invoicing the
-	`Subscriber` but all already outstanding invoices will not be affected.
-	"""
-	subscription = frappe.get_doc("Subscription", name)
-	subscription.cancel_subscription()
-
-
-@frappe.whitelist()
-def restart_subscription(name):
-	"""
-	Restarts a cancelled `Subscription`. The `Subscription` will 'forget' the history of
-	all invoices it has generated
-	"""
-	subscription = frappe.get_doc("Subscription", name)
-	subscription.restart_subscription()
-
-
-@frappe.whitelist()
-def get_subscription_updates(name):
-	"""
-	Use this to get the latest state of the given `Subscription`
-	"""
-	subscription = frappe.get_doc("Subscription", name)
-	subscription.process()
->>>>>>> 15fdc1cf
+			subscription.log_error("Subscription failed")