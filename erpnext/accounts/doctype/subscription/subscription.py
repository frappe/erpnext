# -*- coding: utf-8 -*-
# Copyright (c) 2018, Frappe Technologies Pvt. Ltd. and contributors
# For license information, please see license.txt

from __future__ import unicode_literals

import frappe
from frappe import _
from frappe.model.document import Document
from frappe.utils.data import nowdate, getdate, cstr, cint, add_days, date_diff, get_last_day, add_to_date, flt
from erpnext.accounts.doctype.subscription_plan.subscription_plan import get_plan_rate
from erpnext.accounts.doctype.accounting_dimension.accounting_dimension import get_accounting_dimensions


class Subscription(Document):
	def before_insert(self):
		# update start just before the subscription doc is created
		self.update_subscription_period(self.start_date)

	def update_subscription_period(self, date=None):
		"""
		Subscription period is the period to be billed. This method updates the
		beginning of the billing period and end of the billing period.

		The beginning of the billing period is represented in the doctype as
		`current_invoice_start` and the end of the billing period is represented
		as `current_invoice_end`.
		"""
		self.set_current_invoice_start(date)
		self.set_current_invoice_end()

	def set_current_invoice_start(self, date=None):
		"""
		This sets the date of the beginning of the current billing period.
		If the `date` parameter is not given , it will be automatically set as today's
		date.
		"""
		if self.is_new_subscription() and self.trial_period_end and getdate(self.trial_period_end) > getdate(self.start_date):
			self.current_invoice_start = add_days(self.trial_period_end, 1)
		elif self.trial_period_start and self.is_trialling():
			self.current_invoice_start = self.trial_period_start
		elif date:
			self.current_invoice_start = date
		else:
			self.current_invoice_start = nowdate()

	def set_current_invoice_end(self):
		"""
		This sets the date of the end of the current billing period.

		If the subscription is in trial period, it will be set as the end of the
		trial period.

		If is not in a trial period, it will be `x` days from the beginning of the
		current billing period where `x` is the billing interval from the
		`Subscription Plan` in the `Subscription`.
		"""
		if self.is_trialling() and getdate(self.current_invoice_start) < getdate(self.trial_period_end):
			self.current_invoice_end = self.trial_period_end
		else:
			billing_cycle_info = self.get_billing_cycle_data()
			if billing_cycle_info:
				if self.is_new_subscription() and getdate(self.start_date) < getdate(self.current_invoice_start):
					self.current_invoice_end = add_to_date(self.start_date, **billing_cycle_info)

					# For cases where trial period is for an entire billing interval
					if getdate(self.current_invoice_end) < getdate(self.current_invoice_start):
						self.current_invoice_end = add_to_date(self.current_invoice_start, **billing_cycle_info)
				else:
					self.current_invoice_end = add_to_date(self.current_invoice_start, **billing_cycle_info)
			else:
				self.current_invoice_end = get_last_day(self.current_invoice_start)

			if self.follow_calendar_months:
				billing_info = self.get_billing_cycle_and_interval()
				billing_interval_count = billing_info[0]['billing_interval_count']
				calendar_months = get_calendar_months(billing_interval_count)
				calendar_month = 0
				current_invoice_end_month = getdate(self.current_invoice_end).month
				current_invoice_end_year = getdate(self.current_invoice_end).year

				for month in calendar_months:
					if month <= current_invoice_end_month:
						calendar_month = month

				if cint(calendar_month - billing_interval_count) <= 0 and \
					getdate(self.current_invoice_start).month != 1:
					calendar_month = 12
					current_invoice_end_year -= 1

				self.current_invoice_end = get_last_day(cstr(current_invoice_end_year) + '-' \
					+ cstr(calendar_month) + '-01')

			if self.end_date and getdate(self.current_invoice_end) > getdate(self.end_date):
				self.current_invoice_end = self.end_date

	@staticmethod
	def validate_plans_billing_cycle(billing_cycle_data):
		"""
		Makes sure that all `Subscription Plan` in the `Subscription` have the
		same billing interval
		"""
		if billing_cycle_data and len(billing_cycle_data) != 1:
			frappe.throw(_('You can only have Plans with the same billing cycle in a Subscription'))

	def get_billing_cycle_and_interval(self):
		"""
		Returns a dict representing the billing interval and cycle for this `Subscription`.

		You shouldn't need to call this directly. Use `get_billing_cycle` instead.
		"""
		plan_names = [plan.plan for plan in self.plans]
		billing_info = frappe.db.sql(
			'select distinct `billing_interval`, `billing_interval_count` '
			'from `tabSubscription Plan` '
			'where name in %s',
			(plan_names,), as_dict=1
		)

		return billing_info

	def get_billing_cycle_data(self):
		"""
		Returns dict contain the billing cycle data.

		You shouldn't need to call this directly. Use `get_billing_cycle` instead.
		"""
		billing_info = self.get_billing_cycle_and_interval()

		self.validate_plans_billing_cycle(billing_info)

		if billing_info:
			data = dict()
			interval = billing_info[0]['billing_interval']
			interval_count = billing_info[0]['billing_interval_count']
			if interval not in ['Day', 'Week']:
				data['days'] = -1
			if interval == 'Day':
				data['days'] = interval_count - 1
			elif interval == 'Month':
				data['months'] = interval_count
			elif interval == 'Year':
				data['years'] = interval_count
			# todo: test week
			elif interval == 'Week':
				data['days'] = interval_count * 7 - 1

			return data

	def set_status_grace_period(self):
		"""
		Sets the `Subscription` `status` based on the preference set in `Subscription Settings`.

		Used when the `Subscription` needs to decide what to do after the current generated
		invoice is past it's due date and grace period.
		"""
		subscription_settings = frappe.get_single('Subscription Settings')
		if self.status == 'Past Due Date' and self.is_past_grace_period():
			self.status = 'Cancelled' if cint(subscription_settings.cancel_after_grace) else 'Unpaid'

	def set_subscription_status(self):
		"""
		Sets the status of the `Subscription`
		"""
		if self.is_trialling():
			self.status = 'Trialling'
		elif self.status == 'Active' and self.end_date and getdate() > getdate(self.end_date):
			self.status = 'Completed'
		elif self.is_past_grace_period():
			subscription_settings = frappe.get_single('Subscription Settings')
			self.status = 'Cancelled' if cint(subscription_settings.cancel_after_grace) else 'Unpaid'
		elif self.current_invoice_is_past_due() and not self.is_past_grace_period():
			self.status = 'Past Due Date'
		elif not self.has_outstanding_invoice():
			self.status = 'Active'
		elif self.is_new_subscription():
			self.status = 'Active'
		self.save()

	def is_trialling(self):
		"""
		Returns `True` if the `Subscription` is in trial period.
		"""
		return not self.period_has_passed(self.trial_period_end) and self.is_new_subscription()

	@staticmethod
	def period_has_passed(end_date):
		"""
		Returns true if the given `end_date` has passed
		"""
		# todo: test for illegal time
		if not end_date:
			return True

		end_date = getdate(end_date)
		return getdate() > getdate(end_date)

	def is_past_grace_period(self):
		"""
		Returns `True` if the grace period for the `Subscription` has passed
		"""
		current_invoice = self.get_current_invoice()
		if self.current_invoice_is_past_due(current_invoice):
			subscription_settings = frappe.get_single('Subscription Settings')
			grace_period = cint(subscription_settings.grace_period)

			return getdate() > add_days(current_invoice.due_date, grace_period)

	def current_invoice_is_past_due(self, current_invoice=None):
		"""
		Returns `True` if the current generated invoice is overdue
		"""
		if not current_invoice:
			current_invoice = self.get_current_invoice()

		if not current_invoice or self.is_paid(current_invoice):
			return False
		else:
			return getdate() > getdate(current_invoice.due_date)

	def get_current_invoice(self):
		"""
		Returns the most recent generated invoice.
		"""
		doctype = 'Sales Invoice' if self.party_type == 'Customer' else 'Purchase Invoice'

		if len(self.invoices):
			current = self.invoices[-1]
			if frappe.db.exists(doctype, current.get('invoice')):
				doc = frappe.get_doc(doctype, current.get('invoice'))
				return doc
			else:
				frappe.throw(_('Invoice {0} no longer exists').format(current.get('invoice')))

	def is_new_subscription(self):
		"""
		Returns `True` if `Subscription` has never generated an invoice
		"""
		return len(self.invoices) == 0

	def validate(self):
		self.validate_trial_period()
		self.validate_plans_billing_cycle(self.get_billing_cycle_and_interval())
		self.validate_end_date()
		self.validate_to_follow_calendar_months()

	def validate_trial_period(self):
		"""
		Runs sanity checks on trial period dates for the `Subscription`
		"""
		if self.trial_period_start and self.trial_period_end:
			if getdate(self.trial_period_end) < getdate(self.trial_period_start):
				frappe.throw(_('Trial Period End Date Cannot be before Trial Period Start Date'))

		if self.trial_period_start and not self.trial_period_end:
			frappe.throw(_('Both Trial Period Start Date and Trial Period End Date must be set'))

		if self.trial_period_start and getdate(self.trial_period_start) > getdate(self.start_date):
			frappe.throw(_('Trial Period Start date cannot be after Subscription Start Date'))

	def validate_end_date(self):
		billing_cycle_info = self.get_billing_cycle_data()
		end_date = add_to_date(self.start_date, **billing_cycle_info)

		if self.end_date and getdate(self.end_date) <= getdate(end_date):
			frappe.throw(_('Subscription End Date must be after {0} as per the subscription plan').format(end_date))

	def validate_to_follow_calendar_months(self):
		if self.follow_calendar_months:
			billing_info = self.get_billing_cycle_and_interval()

			if not self.end_date:
				frappe.throw(_('Subscription End Date is mandatory to follow calendar months'))

			if billing_info[0]['billing_interval'] != 'Month':
				frappe.throw('Billing Interval in Subscription Plan must be Month to follow calendar months')

	def after_insert(self):
		# todo: deal with users who collect prepayments. Maybe a new Subscription Invoice doctype?
		self.set_subscription_status()

	def generate_invoice(self, prorate=0):
		"""
		Creates a `Invoice` for the `Subscription`, updates `self.invoices` and
		saves the `Subscription`.
		"""

		doctype = 'Sales Invoice' if self.party_type == 'Customer' else 'Purchase Invoice'

		invoice = self.create_invoice(prorate)
		self.append('invoices', {
			'document_type': doctype,
			'invoice': invoice.name
		})

		self.save()

		return invoice

	def create_invoice(self, prorate):
		"""
		Creates a `Invoice`, submits it and returns it
		"""
		doctype = 'Sales Invoice' if self.party_type == 'Customer' else 'Purchase Invoice'

		invoice = frappe.new_doc(doctype)
		invoice.set_posting_time = 1
		invoice.posting_date = self.current_invoice_start if self.generate_invoice_at_period_start \
			else self.current_invoice_end

		invoice.cost_center = self.cost_center

		if doctype == 'Sales Invoice':
			invoice.customer = self.party
		else:
			invoice.supplier = self.party
			if frappe.db.get_value('Supplier', self.party, 'tax_withholding_category'):
				invoice.apply_tds = 1

		## Add dimensions in invoice for subscription:
		accounting_dimensions = get_accounting_dimensions()

		for dimension in accounting_dimensions:
			if self.get(dimension):
				invoice.update({
					dimension: self.get(dimension)
				})

		# Subscription is better suited for service items. I won't update `update_stock`
		# for that reason
		items_list = self.get_items_from_plans(self.plans, prorate)
		for item in items_list:
			invoice.append('items', item)

		# Taxes
		tax_template = ''

		if doctype == 'Sales Invoice' and self.sales_tax_template:
			tax_template = self.sales_tax_template
		if doctype == 'Purchase Invoice' and self.purchase_tax_template:
			tax_template = self.purchase_tax_template

		if tax_template:
			invoice.taxes_and_charges = tax_template
			invoice.set_taxes()

		# Due date
		invoice.append(
			'payment_schedule',
			{
				'due_date': add_days(invoice.posting_date, cint(self.days_until_due)),
				'invoice_portion': 100
			}
		)

		# Discounts
		if self.additional_discount_percentage:
			invoice.additional_discount_percentage = self.additional_discount_percentage

		if self.additional_discount_amount:
			invoice.discount_amount = self.additional_discount_amount

		if self.additional_discount_percentage or self.additional_discount_amount:
			discount_on = self.apply_additional_discount
			invoice.apply_discount_on = discount_on if discount_on else 'Grand Total'

		# Subscription period
		invoice.from_date = self.current_invoice_start
		invoice.to_date = self.current_invoice_end

		invoice.flags.ignore_mandatory = True
		invoice.save()
		invoice.submit()

		return invoice

	def get_items_from_plans(self, plans, prorate=0):
		"""
		Returns the `Item`s linked to `Subscription Plan`
		"""
		if prorate:
			prorate_factor = get_prorata_factor(self.current_invoice_end, self.current_invoice_start)

		items = []
		party = self.party
		for plan in plans:
			plan_doc = frappe.get_doc('Subscription Plan', plan.plan)

			item_code = plan_doc.item

			if self.party == 'Customer':
				deferred_field = 'enable_deferred_revenue'
			else:
				deferred_field = 'enable_deferred_expense'

			deferred = frappe.db.get_value('Item', item_code, deferred_field)

			if not prorate:
				item = {'item_code': item_code, 'qty': plan.qty, 'rate': get_plan_rate(plan.plan, plan.qty, party,
					self.current_invoice_start, self.current_invoice_end), 'cost_center': plan_doc.cost_center}
			else:
				item = {'item_code': item_code, 'qty': plan.qty, 'rate': get_plan_rate(plan.plan, plan.qty, party,
					self.current_invoice_start, self.current_invoice_end, prorate_factor), 'cost_center': plan_doc.cost_center}

			if deferred:
				item.update({
					deferred_field: deferred,
					'service_start_date': self.current_invoice_start,
					'service_end_date': self.current_invoice_end
				})

			accounting_dimensions = get_accounting_dimensions()

			for dimension in accounting_dimensions:
				if plan_doc.get(dimension):
					item.update({
						dimension: plan_doc.get(dimension)
					})

			items.append(item)

		return items

	def process(self):
		"""
		To be called by task periodically. It checks the subscription and takes appropriate action
		as need be. It calls either of these methods depending the `Subscription` status:
		1. `process_for_active`
		2. `process_for_past_due`
		"""
		if self.status == 'Active':
			self.process_for_active()
		elif self.status in ['Past Due Date', 'Unpaid']:
			self.process_for_past_due_date()

		self.set_subscription_status()

		self.save()

	def is_postpaid_to_invoice(self):
		return getdate() > getdate(self.current_invoice_end) or \
			(getdate() >= getdate(self.current_invoice_end) and getdate(self.current_invoice_end) == getdate(self.current_invoice_start))

	def is_prepaid_to_invoice(self):
		if not self.generate_invoice_at_period_start:
			return False

		if self.is_new_subscription():
			return True

		# Check invoice dates and make sure it doesn't have outstanding invoices
<<<<<<< HEAD
		return getdate(nowdate()) >= getdate(self.current_invoice_start) and not self.has_outstanding_invoice()
	
	def is_current_invoice_paid(self):
		if self.is_new_subscription():
			return False

		last_invoice = frappe.get_doc('Sales Invoice', self.invoices[-1].invoice)
		if getdate(last_invoice.posting_date) == getdate(self.current_invoice_start) and last_invoice.status == 'Paid':
			return True
		
=======
		return getdate() >= getdate(self.current_invoice_start)

	def is_current_invoice_generated(self):
		invoice = self.get_current_invoice()

		if invoice and getdate(self.current_invoice_start) <= getdate(invoice.posting_date) <= getdate(self.current_invoice_end):
			return True

>>>>>>> 00175c96
		return False

	def process_for_active(self):
		"""
		Called by `process` if the status of the `Subscription` is 'Active'.

		The possible outcomes of this method are:
		1. Generate a new invoice
		2. Change the `Subscription` status to 'Past Due Date'
		3. Change the `Subscription` status to 'Cancelled'
		"""
<<<<<<< HEAD
		if not self.is_current_invoice_paid() and (self.is_postpaid_to_invoice() or self.is_prepaid_to_invoice()):
			self.generate_invoice()
			if self.current_invoice_is_past_due():
				self.status = 'Past Due Date'
=======
		if getdate() > getdate(self.current_invoice_end) and self.is_prepaid_to_invoice():
			self.update_subscription_period(add_days(self.current_invoice_end, 1))
>>>>>>> 00175c96

		if not self.is_current_invoice_generated() and (self.is_postpaid_to_invoice() or self.is_prepaid_to_invoice()):
			prorate = frappe.db.get_single_value('Subscription Settings', 'prorate')
			self.generate_invoice(prorate)

		if self.cancel_at_period_end and getdate() > getdate(self.current_invoice_end):
			self.cancel_subscription_at_period_end()

	def cancel_subscription_at_period_end(self):
		"""
		Called when `Subscription.cancel_at_period_end` is truthy
		"""
		if self.end_date and getdate() < getdate(self.end_date):
			return

		self.status = 'Cancelled'
		if not self.cancelation_date:
			self.cancelation_date = nowdate()

	def process_for_past_due_date(self):
		"""
		Called by `process` if the status of the `Subscription` is 'Past Due Date'.

		The possible outcomes of this method are:
		1. Change the `Subscription` status to 'Active'
		2. Change the `Subscription` status to 'Cancelled'
		3. Change the `Subscription` status to 'Unpaid'
		"""
		current_invoice = self.get_current_invoice()
		if not current_invoice:
			frappe.throw(_('Current invoice {0} is missing').format(current_invoice.invoice))
		else:
			if not self.has_outstanding_invoice():
				self.status = 'Active'
			else:
				self.set_status_grace_period()

			if getdate() > getdate(self.current_invoice_end):
				self.update_subscription_period(add_days(self.current_invoice_end, 1))

			# Generate invoices periodically even if current invoice are unpaid
			if self.generate_new_invoices_past_due_date and not self.is_current_invoice_generated() and (self.is_postpaid_to_invoice()
				or self.is_prepaid_to_invoice()):
				prorate = frappe.db.get_single_value('Subscription Settings', 'prorate')
				self.generate_invoice(prorate)

	@staticmethod
	def is_paid(invoice):
		"""
		Return `True` if the given invoice is paid
		"""
		return invoice.status == 'Paid'

	def has_outstanding_invoice(self):
		"""
		Returns `True` if the most recent invoice for the `Subscription` is not paid
		"""
		doctype = 'Sales Invoice' if self.party_type == 'Customer' else 'Purchase Invoice'
		current_invoice = self.get_current_invoice()
		invoice_list = [d.invoice for d in self.invoices]

		outstanding_invoices = frappe.get_all(doctype, fields=['name'],
			filters={'status': ('!=', 'Paid'), 'name': ('in', invoice_list)})

		if outstanding_invoices:
			return True
		else:
			False

	def cancel_subscription(self):
		"""
		This sets the subscription as cancelled. It will stop invoices from being generated
		but it will not affect already created invoices.
		"""
		if self.status != 'Cancelled':
			to_generate_invoice = True if self.status == 'Active' and not self.generate_invoice_at_period_start else False
			to_prorate = frappe.db.get_single_value('Subscription Settings', 'prorate')
			self.status = 'Cancelled'
			self.cancelation_date = nowdate()
			if to_generate_invoice:
				self.generate_invoice(prorate=to_prorate)
			self.save()

	def restart_subscription(self):
		"""
		This sets the subscription as active. The subscription will be made to be like a new
		subscription and the `Subscription` will lose all the history of generated invoices
		it has.
		"""
		if self.status == 'Cancelled':
			self.status = 'Active'
			self.db_set('start_date', nowdate())
			self.update_subscription_period(nowdate())
			self.invoices = []
			self.save()
		else:
			frappe.throw(_('You cannot restart a Subscription that is not cancelled.'))

	def get_precision(self):
		invoice = self.get_current_invoice()
		if invoice:
			return invoice.precision('grand_total')

def get_calendar_months(billing_interval):
	calendar_months = []
	start = 0
	while start < 12:
		start += billing_interval
		calendar_months.append(start)

	return calendar_months

def get_prorata_factor(period_end, period_start):
	diff = flt(date_diff(nowdate(), period_start) + 1)
	plan_days = flt(date_diff(period_end, period_start) + 1)
	prorate_factor = diff / plan_days

	return prorate_factor


def process_all():
	"""
	Task to updates the status of all `Subscription` apart from those that are cancelled
	"""
	subscriptions = get_all_subscriptions()
	for subscription in subscriptions:
		process(subscription)


def get_all_subscriptions():
	"""
	Returns all `Subscription` documents
	"""
	return frappe.db.get_all('Subscription', {'status': ('!=','Cancelled')})


def process(data):
	"""
	Checks a `Subscription` and updates it status as necessary
	"""
	if data:
		try:
			subscription = frappe.get_doc('Subscription', data['name'])
			subscription.process()
			frappe.db.commit()
		except frappe.ValidationError:
			frappe.db.rollback()
			frappe.db.begin()
			frappe.log_error(frappe.get_traceback())
			frappe.db.commit()


@frappe.whitelist()
def cancel_subscription(name):
	"""
	Cancels a `Subscription`. This will stop the `Subscription` from further invoicing the
	`Subscriber` but all already outstanding invoices will not be affected.
	"""
	subscription = frappe.get_doc('Subscription', name)
	subscription.cancel_subscription()


@frappe.whitelist()
def restart_subscription(name):
	"""
	Restarts a cancelled `Subscription`. The `Subscription` will 'forget' the history of
	all invoices it has generated
	"""
	subscription = frappe.get_doc('Subscription', name)
	subscription.restart_subscription()


@frappe.whitelist()
def get_subscription_updates(name):
	"""
	Use this to get the latest state of the given `Subscription`
	"""
	subscription = frappe.get_doc('Subscription', name)
	subscription.process()<|MERGE_RESOLUTION|>--- conflicted
+++ resolved
@@ -449,18 +449,6 @@
 			return True
 
 		# Check invoice dates and make sure it doesn't have outstanding invoices
-<<<<<<< HEAD
-		return getdate(nowdate()) >= getdate(self.current_invoice_start) and not self.has_outstanding_invoice()
-	
-	def is_current_invoice_paid(self):
-		if self.is_new_subscription():
-			return False
-
-		last_invoice = frappe.get_doc('Sales Invoice', self.invoices[-1].invoice)
-		if getdate(last_invoice.posting_date) == getdate(self.current_invoice_start) and last_invoice.status == 'Paid':
-			return True
-		
-=======
 		return getdate() >= getdate(self.current_invoice_start)
 
 	def is_current_invoice_generated(self):
@@ -469,7 +457,6 @@
 		if invoice and getdate(self.current_invoice_start) <= getdate(invoice.posting_date) <= getdate(self.current_invoice_end):
 			return True
 
->>>>>>> 00175c96
 		return False
 
 	def process_for_active(self):
@@ -481,15 +468,8 @@
 		2. Change the `Subscription` status to 'Past Due Date'
 		3. Change the `Subscription` status to 'Cancelled'
 		"""
-<<<<<<< HEAD
-		if not self.is_current_invoice_paid() and (self.is_postpaid_to_invoice() or self.is_prepaid_to_invoice()):
-			self.generate_invoice()
-			if self.current_invoice_is_past_due():
-				self.status = 'Past Due Date'
-=======
 		if getdate() > getdate(self.current_invoice_end) and self.is_prepaid_to_invoice():
 			self.update_subscription_period(add_days(self.current_invoice_end, 1))
->>>>>>> 00175c96
 
 		if not self.is_current_invoice_generated() and (self.is_postpaid_to_invoice() or self.is_prepaid_to_invoice()):
 			prorate = frappe.db.get_single_value('Subscription Settings', 'prorate')
