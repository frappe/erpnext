# Copyright (c) 2013, Web Notes Technologies Pvt. Ltd. and Contributors
# License: GNU General Public License v3. See license.txt

from __future__ import unicode_literals
import frappe

<<<<<<< HEAD
from webnotes.utils import cint, cstr, flt, fmt_money, formatdate, getdate
from webnotes.model.doc import addchild
from webnotes.model.bean import getlist
from webnotes import throw, msgprint, _
=======
from frappe.utils import cint, cstr, flt, fmt_money, formatdate, getdate
from frappe.model.doc import addchild
from frappe.model.bean import getlist
from frappe import msgprint, _
>>>>>>> da0a23e6
from erpnext.setup.utils import get_company_currency

from erpnext.controllers.accounts_controller import AccountsController

class DocType(AccountsController):
	def __init__(self,d,dl):
		self.doc, self.doclist = d,dl
		self.master_type = {}
		self.credit_days_for = {}
		self.credit_days_global = -1
		self.is_approving_authority = -1

	def validate(self):
		if not self.doc.is_opening:
			self.doc.is_opening='No'
			
		self.doc.clearance_date = None
		
		super(DocType, self).validate_date_with_fiscal_year()
		
		self.validate_debit_credit()
		self.validate_cheque_info()
		self.validate_entries_for_advance()
		self.validate_against_jv()
		
		self.set_against_account()
		self.create_remarks()
		self.set_aging_date()
		self.set_print_format_fields()

	
	def on_submit(self):
		if self.doc.voucher_type in ['Bank Voucher', 'Contra Voucher', 'Journal Entry']:
			self.check_credit_days()
		self.make_gl_entries()
		self.check_credit_limit()

	def on_cancel(self):
		from erpnext.accounts.utils import remove_against_link_from_jv
		remove_against_link_from_jv(self.doc.doctype, self.doc.name, "against_jv")
		
		self.make_gl_entries(1)
		
	def on_trash(self):
		pass
		#if self.doc.amended_from:
		#	frappe.delete_doc("Journal Voucher", self.doc.amended_from)

	def validate_debit_credit(self):
		for d in getlist(self.doclist, 'entries'):
			if d.debit and d.credit:
				throw(_("You cannot credit and debit same account at the same time"))

	def validate_cheque_info(self):
		if self.doc.voucher_type in ['Bank Voucher']:
			if not self.doc.cheque_no or not self.doc.cheque_date:
				throw("{msg} {voucher}".format(**{
					"msg": _("Reference No & Reference Date is required for"),
					"voucher": self.doc.voucher_type
				}))
				
		if self.doc.cheque_date and not self.doc.cheque_no:
			throw(_("Reference No is mandatory if you entered Reference Date"))

	def validate_entries_for_advance(self):
		for d in getlist(self.doclist,'entries'):
			if not d.is_advance and not d.against_voucher and \
					not d.against_invoice and not d.against_jv:
				master_type = frappe.conn.get_value("Account", d.account, "master_type")
				if (master_type == 'Customer' and flt(d.credit) > 0) or \
						(master_type == 'Supplier' and flt(d.debit) > 0):
					msgprint("Message: Please check Is Advance as 'Yes' against \
						Account %s if this is an advance entry." % d.account)

	def validate_against_jv(self):
		for d in getlist(self.doclist, 'entries'):
			if d.against_jv:
				if d.against_jv == self.doc.name:
<<<<<<< HEAD
					throw(_("You can not enter current voucher in 'Against JV' column"))
				elif not webnotes.conn.sql("""select name from `tabJournal Voucher Detail` 
=======
					msgprint("You can not enter current voucher in 'Against JV' column",
						raise_exception=1)
				elif not frappe.conn.sql("""select name from `tabJournal Voucher Detail` 
>>>>>>> da0a23e6
						where account = '%s' and docstatus = 1 and parent = '%s'""" % 
						(d.account, d.against_jv)):
					throw("{msg}: {jv} {valid}".format(**{
						"msg": _("Against JV"),
						"jv": d.against_jv,
						"valid": _("is not valid")
					}))
		
	def set_against_account(self):
		# Debit = Credit
		debit, credit = 0.0, 0.0
		debit_list, credit_list = [], []
		for d in getlist(self.doclist, 'entries'):
			debit += flt(d.debit, 2)
			credit += flt(d.credit, 2)
			if flt(d.debit)>0 and (d.account not in debit_list): debit_list.append(d.account)
			if flt(d.credit)>0 and (d.account not in credit_list): credit_list.append(d.account)

		self.doc.total_debit = debit
		self.doc.total_credit = credit

		if abs(self.doc.total_debit-self.doc.total_credit) > 0.001:
			throw("{msg} {diff}".format(**{
				"msg": _("Debit must be equal to Credit. The difference is"),
				"diff": self.doc.total_debit - self.doc.total_credit
			}))
		
		# update against account
		for d in getlist(self.doclist, 'entries'):
			if flt(d.debit) > 0: d.against_account = ', '.join(credit_list)
			if flt(d.credit) > 0: d.against_account = ', '.join(debit_list)

	def create_remarks(self):
		r = []
		if self.doc.cheque_no :
			if self.doc.cheque_date:
				r.append('Via Reference #%s dated %s' % 
					(self.doc.cheque_no, formatdate(self.doc.cheque_date)))
			else :
				throw(_("Please enter Reference date"))
		
		for d in getlist(self.doclist, 'entries'):
			if d.against_invoice and d.credit:
				currency = frappe.conn.get_value("Sales Invoice", d.against_invoice, "currency")
				r.append('%s %s against Invoice: %s' % 
					(cstr(currency), fmt_money(flt(d.credit)), d.against_invoice))
					
			if d.against_voucher and d.debit:
				bill_no = frappe.conn.sql("""select bill_no, bill_date, currency 
					from `tabPurchase Invoice` where name=%s""", d.against_voucher)
				if bill_no and bill_no[0][0] and bill_no[0][0].lower().strip() \
						not in ['na', 'not applicable', 'none']:
					r.append('%s %s against Bill %s dated %s' % 
						(cstr(bill_no[0][2]), fmt_money(flt(d.debit)), bill_no[0][0], 
						bill_no[0][1] and formatdate(bill_no[0][1].strftime('%Y-%m-%d')) or ''))
	
		if self.doc.user_remark:
			r.append("User Remark : %s"%self.doc.user_remark)

		if r:
			self.doc.remark = ("\n").join(r)
		else:
<<<<<<< HEAD
			throw(_("User Remarks is mandatory"))
=======
			frappe.msgprint("User Remarks is mandatory", raise_exception=1)
>>>>>>> da0a23e6

	def set_aging_date(self):
		if self.doc.is_opening != 'Yes':
			self.doc.aging_date = self.doc.posting_date
		else:
			# check account type whether supplier or customer
			exists = False
			for d in getlist(self.doclist, 'entries'):
				account_type = frappe.conn.get_value("Account", d.account, "account_type")
				if account_type in ["Supplier", "Customer"]:
					exists = True
					break

			# If customer/supplier account, aging date is mandatory
			if exists and not self.doc.aging_date: 
				throw(_("Aging Date is mandatory for opening entry"))
			else:
				self.doc.aging_date = self.doc.posting_date

	def set_print_format_fields(self):
		for d in getlist(self.doclist, 'entries'):
			account_type, master_type = frappe.conn.get_value("Account", d.account, 
				["account_type", "master_type"])
				
			if master_type in ['Supplier', 'Customer']:
				if not self.doc.pay_to_recd_from:
					self.doc.pay_to_recd_from = frappe.conn.get_value(master_type, 
						' - '.join(d.account.split(' - ')[:-1]), 
						master_type == 'Customer' and 'customer_name' or 'supplier_name')
			
			if account_type == 'Bank or Cash':
				company_currency = get_company_currency(self.doc.company)
				amt = flt(d.debit) and d.debit or d.credit	
				self.doc.total_amount = company_currency + ' ' + cstr(amt)
				from frappe.utils import money_in_words
				self.doc.total_amount_in_words = money_in_words(amt, company_currency)

	def check_credit_days(self):
		date_diff = 0
		if self.doc.cheque_date:
			date_diff = (getdate(self.doc.cheque_date)-getdate(self.doc.posting_date)).days
		
		if date_diff <= 0: return
		
		# Get List of Customer Account
		acc_list = filter(lambda d: frappe.conn.get_value("Account", d.account, 
		 	"master_type")=='Customer', getlist(self.doclist,'entries'))
		
		for d in acc_list:
			credit_days = self.get_credit_days_for(d.account)
			# Check credit days
			if credit_days > 0 and not self.get_authorized_user() and cint(date_diff) > credit_days:
				throw("{credit}: {msg} {days} {posting}".format(**{
					"credit": _("Credit Not Allowed"),
					"msg": _("Cannot allow a check that is dated more than"),
					"days": credit_days,
					"posting": _("days after the posting date")
				}))
					
	def get_credit_days_for(self, ac):
		if not self.credit_days_for.has_key(ac):
			self.credit_days_for[ac] = cint(frappe.conn.get_value("Account", ac, "credit_days"))

		if not self.credit_days_for[ac]:
			if self.credit_days_global==-1:
				self.credit_days_global = cint(frappe.conn.get_value("Company", 
					self.doc.company, "credit_days"))
					
			return self.credit_days_global
		else:
			return self.credit_days_for[ac]

	def get_authorized_user(self):
		if self.is_approving_authority==-1:
			self.is_approving_authority = 0

			# Fetch credit controller role
			approving_authority = frappe.conn.get_value("Global Defaults", None, 
				"credit_controller")
			
			# Check logged-in user is authorized
			if approving_authority in frappe.user.get_roles():
				self.is_approving_authority = 1
				
		return self.is_approving_authority

	def check_account_against_entries(self):
		for d in self.doclist.get({"parentfield": "entries"}):
			if d.against_invoice and frappe.conn.get_value("Sales Invoice", 
					d.against_invoice, "debit_to") != d.account:
<<<<<<< HEAD
				throw(_("Row #") + cstr(d.idx) +  ": " +
=======
				frappe.throw(_("Row #") + cstr(d.idx) +  ": " +
>>>>>>> da0a23e6
					_("Account is not matching with Debit To account of Sales Invoice"))
			
			if d.against_voucher and frappe.conn.get_value("Purchase Invoice", 
					d.against_voucher, "credit_to") != d.account:
<<<<<<< HEAD
				throw(_("Row #") + cstr(d.idx) + ": " +
=======
				frappe.throw(_("Row #") + cstr(d.idx) + ": " +
>>>>>>> da0a23e6
					_("Account is not matching with Credit To account of Purchase Invoice"))

	def make_gl_entries(self, cancel=0, adv_adj=0):
		from erpnext.accounts.general_ledger import make_gl_entries
		
		if not cancel:
			self.check_account_against_entries()
		
		gl_map = []
		for d in self.doclist.get({"parentfield": "entries"}):
			if d.debit or d.credit:
				gl_map.append(
					self.get_gl_dict({
						"account": d.account,
						"against": d.against_account,
						"debit": d.debit,
						"credit": d.credit,
						"against_voucher_type": ((d.against_voucher and "Purchase Invoice") 
							or (d.against_invoice and "Sales Invoice") 
							or (d.against_jv and "Journal Voucher")),
						"against_voucher": d.against_voucher or d.against_invoice or d.against_jv,
						"remarks": self.doc.remark,
						"cost_center": d.cost_center
					})
				)
		if gl_map:
			make_gl_entries(gl_map, cancel=cancel, adv_adj=adv_adj)
			
	def check_credit_limit(self):
		for d in self.doclist.get({"parentfield": "entries"}):
			master_type, master_name = frappe.conn.get_value("Account", d.account, 
				["master_type", "master_name"])
			if master_type == "Customer" and master_name:
				super(DocType, self).check_credit_limit(d.account)

	def get_balance(self):
		if not getlist(self.doclist,'entries'):
			msgprint("Please enter atleast 1 entry in 'GL Entries' table")
		else:
			flag, self.doc.total_debit, self.doc.total_credit = 0, 0, 0
			diff = flt(self.doc.difference, 2)
			
			# If any row without amount, set the diff on that row
			for d in getlist(self.doclist,'entries'):
				if not d.credit and not d.debit and diff != 0:
					if diff>0:
						d.credit = diff
					elif diff<0:
						d.debit = diff
					flag = 1
					
			# Set the diff in a new row
			if flag == 0 and diff != 0:
				jd = addchild(self.doc, 'entries', 'Journal Voucher Detail', self.doclist)
				if diff>0:
					jd.credit = abs(diff)
				elif diff<0:
					jd.debit = abs(diff)
					
			# Set the total debit, total credit and difference
			for d in getlist(self.doclist,'entries'):
				self.doc.total_debit += flt(d.debit, 2)
				self.doc.total_credit += flt(d.credit, 2)

			self.doc.difference = flt(self.doc.total_debit, 2) - flt(self.doc.total_credit, 2)

	def get_outstanding_invoices(self):
		self.doclist = self.doc.clear_table(self.doclist, 'entries')
		total = 0
		for d in self.get_values():
			total += flt(d[2])
			jd = addchild(self.doc, 'entries', 'Journal Voucher Detail', self.doclist)
			jd.account = cstr(d[1])
			if self.doc.write_off_based_on == 'Accounts Receivable':
				jd.credit = flt(d[2])
				jd.against_invoice = cstr(d[0])
			elif self.doc.write_off_based_on == 'Accounts Payable':
				jd.debit = flt(d[2])
				jd.against_voucher = cstr(d[0])
			jd.save(1)
		jd = addchild(self.doc, 'entries', 'Journal Voucher Detail', self.doclist)
		if self.doc.write_off_based_on == 'Accounts Receivable':
			jd.debit = total
		elif self.doc.write_off_based_on == 'Accounts Payable':
			jd.credit = total
		jd.save(1)

	def get_values(self):
		cond = (flt(self.doc.write_off_amount) > 0) and \
			' and outstanding_amount <= '+ self.doc.write_off_amount or ''
		if self.doc.write_off_based_on == 'Accounts Receivable':
			return frappe.conn.sql("""select name, debit_to, outstanding_amount 
				from `tabSales Invoice` where docstatus = 1 and company = %s 
				and outstanding_amount > 0 %s""" % ('%s', cond), self.doc.company)
		elif self.doc.write_off_based_on == 'Accounts Payable':
			return frappe.conn.sql("""select name, credit_to, outstanding_amount 
				from `tabPurchase Invoice` where docstatus = 1 and company = %s 
				and outstanding_amount > 0 %s""" % ('%s', cond), self.doc.company)

@frappe.whitelist()
def get_default_bank_cash_account(company, voucher_type):
	from erpnext.accounts.utils import get_balance_on
	account = frappe.conn.get_value("Company", company,
		voucher_type=="Bank Voucher" and "default_bank_account" or "default_cash_account")
	if account:
		return {
			"account": account,
			"balance": get_balance_on(account)
		}
		
@frappe.whitelist()
def get_payment_entry_from_sales_invoice(sales_invoice):
	from erpnext.accounts.utils import get_balance_on
	si = frappe.bean("Sales Invoice", sales_invoice)
	jv = get_payment_entry(si.doc)
	jv.doc.remark = 'Payment received against Sales Invoice %(name)s. %(remarks)s' % si.doc.fields

	# credit customer
	jv.doclist[1].account = si.doc.debit_to
	jv.doclist[1].balance = get_balance_on(si.doc.debit_to)
	jv.doclist[1].credit = si.doc.outstanding_amount
	jv.doclist[1].against_invoice = si.doc.name

	# debit bank
	jv.doclist[2].debit = si.doc.outstanding_amount
	
	return [d.fields for d in jv.doclist]

@frappe.whitelist()
def get_payment_entry_from_purchase_invoice(purchase_invoice):
	from erpnext.accounts.utils import get_balance_on
	pi = frappe.bean("Purchase Invoice", purchase_invoice)
	jv = get_payment_entry(pi.doc)
	jv.doc.remark = 'Payment against Purchase Invoice %(name)s. %(remarks)s' % pi.doc.fields
	
	# credit supplier
	jv.doclist[1].account = pi.doc.credit_to
	jv.doclist[1].balance = get_balance_on(pi.doc.credit_to)
	jv.doclist[1].debit = pi.doc.outstanding_amount
	jv.doclist[1].against_voucher = pi.doc.name

	# credit bank
	jv.doclist[2].credit = pi.doc.outstanding_amount
	
	return [d.fields for d in jv.doclist]

def get_payment_entry(doc):
	bank_account = get_default_bank_cash_account(doc.company, "Bank Voucher")
	
	jv = frappe.new_bean('Journal Voucher')
	jv.doc.voucher_type = 'Bank Voucher'

	jv.doc.company = doc.company
	jv.doc.fiscal_year = doc.fiscal_year

	jv.doclist.append({
		"doctype": "Journal Voucher Detail",
		"parentfield": "entries"
	})

	jv.doclist.append({
		"doctype": "Journal Voucher Detail",
		"parentfield": "entries"
	})
	
	if bank_account:
		jv.doclist[2].account = bank_account["account"]
		jv.doclist[2].balance = bank_account["balance"]
	
	return jv
	
@frappe.whitelist()
def get_opening_accounts(company):
	"""get all balance sheet accounts for opening entry"""
	from erpnext.accounts.utils import get_balance_on
	accounts = frappe.conn.sql_list("""select name from tabAccount 
		where group_or_ledger='Ledger' and is_pl_account='No' and company=%s""", company)
	
	return [{"account": a, "balance": get_balance_on(a)} for a in accounts]
	
def get_against_purchase_invoice(doctype, txt, searchfield, start, page_len, filters):
	return frappe.conn.sql("""select name, credit_to, outstanding_amount, bill_no, bill_date 
		from `tabPurchase Invoice` where credit_to = %s and docstatus = 1 
		and outstanding_amount > 0 and %s like %s order by name desc limit %s, %s""" %
		("%s", searchfield, "%s", "%s", "%s"), 
		(filters["account"], "%%%s%%" % txt, start, page_len))
		
def get_against_sales_invoice(doctype, txt, searchfield, start, page_len, filters):
	return frappe.conn.sql("""select name, debit_to, outstanding_amount 
		from `tabSales Invoice` where debit_to = %s and docstatus = 1 
		and outstanding_amount > 0 and `%s` like %s order by name desc limit %s, %s""" %
		("%s", searchfield, "%s", "%s", "%s"), 
		(filters["account"], "%%%s%%" % txt, start, page_len))
		
def get_against_jv(doctype, txt, searchfield, start, page_len, filters):
	return frappe.conn.sql("""select jv.name, jv.posting_date, jv.user_remark 
		from `tabJournal Voucher` jv, `tabJournal Voucher Detail` jv_detail 
		where jv_detail.parent = jv.name and jv_detail.account = %s and jv.docstatus = 1 
		and jv.%s like %s order by jv.name desc limit %s, %s""" % 
		("%s", searchfield, "%s", "%s", "%s"), 
		(filters["account"], "%%%s%%" % txt, start, page_len))

@frappe.whitelist()		
def get_outstanding(args):
	args = eval(args)
	if args.get("doctype") == "Journal Voucher" and args.get("account"):
		against_jv_amount = frappe.conn.sql("""
			select sum(ifnull(debit, 0)) - sum(ifnull(credit, 0)) 
			from `tabJournal Voucher Detail` where parent=%s and account=%s 
			and ifnull(against_invoice, '')='' and ifnull(against_voucher, '')=''
			and ifnull(against_jv, '')=''""", (args['docname'], args['account']))
			
		against_jv_amount = flt(against_jv_amount[0][0]) if against_jv_amount else 0
		if against_jv_amount > 0:
			return {"credit": against_jv_amount}
		else:
			return {"debit": -1* against_jv_amount}
		
	elif args.get("doctype") == "Sales Invoice":
		return {
			"credit": flt(frappe.conn.get_value("Sales Invoice", args["docname"], 
				"outstanding_amount"))
		}
	elif args.get("doctype") == "Purchase Invoice":
		return {
			"debit": flt(frappe.conn.get_value("Purchase Invoice", args["docname"], 
				"outstanding_amount"))
		}<|MERGE_RESOLUTION|>--- conflicted
+++ resolved
@@ -3,18 +3,10 @@
 
 from __future__ import unicode_literals
 import frappe
-
-<<<<<<< HEAD
-from webnotes.utils import cint, cstr, flt, fmt_money, formatdate, getdate
-from webnotes.model.doc import addchild
-from webnotes.model.bean import getlist
-from webnotes import throw, msgprint, _
-=======
 from frappe.utils import cint, cstr, flt, fmt_money, formatdate, getdate
 from frappe.model.doc import addchild
 from frappe.model.bean import getlist
-from frappe import msgprint, _
->>>>>>> da0a23e6
+from frappe import msgprint, throw, _
 from erpnext.setup.utils import get_company_currency
 
 from erpnext.controllers.accounts_controller import AccountsController
@@ -30,22 +22,21 @@
 	def validate(self):
 		if not self.doc.is_opening:
 			self.doc.is_opening='No'
-			
+
 		self.doc.clearance_date = None
-		
+
 		super(DocType, self).validate_date_with_fiscal_year()
-		
+
 		self.validate_debit_credit()
 		self.validate_cheque_info()
 		self.validate_entries_for_advance()
 		self.validate_against_jv()
-		
+
 		self.set_against_account()
 		self.create_remarks()
 		self.set_aging_date()
 		self.set_print_format_fields()
 
-	
 	def on_submit(self):
 		if self.doc.voucher_type in ['Bank Voucher', 'Contra Voucher', 'Journal Entry']:
 			self.check_credit_days()
@@ -55,9 +46,9 @@
 	def on_cancel(self):
 		from erpnext.accounts.utils import remove_against_link_from_jv
 		remove_against_link_from_jv(self.doc.doctype, self.doc.name, "against_jv")
-		
+
 		self.make_gl_entries(1)
-		
+
 	def on_trash(self):
 		pass
 		#if self.doc.amended_from:
@@ -93,14 +84,8 @@
 		for d in getlist(self.doclist, 'entries'):
 			if d.against_jv:
 				if d.against_jv == self.doc.name:
-<<<<<<< HEAD
 					throw(_("You can not enter current voucher in 'Against JV' column"))
-				elif not webnotes.conn.sql("""select name from `tabJournal Voucher Detail` 
-=======
-					msgprint("You can not enter current voucher in 'Against JV' column",
-						raise_exception=1)
 				elif not frappe.conn.sql("""select name from `tabJournal Voucher Detail` 
->>>>>>> da0a23e6
 						where account = '%s' and docstatus = 1 and parent = '%s'""" % 
 						(d.account, d.against_jv)):
 					throw("{msg}: {jv} {valid}".format(**{
@@ -108,7 +93,7 @@
 						"jv": d.against_jv,
 						"valid": _("is not valid")
 					}))
-		
+
 	def set_against_account(self):
 		# Debit = Credit
 		debit, credit = 0.0, 0.0
@@ -127,7 +112,7 @@
 				"msg": _("Debit must be equal to Credit. The difference is"),
 				"diff": self.doc.total_debit - self.doc.total_credit
 			}))
-		
+
 		# update against account
 		for d in getlist(self.doclist, 'entries'):
 			if flt(d.debit) > 0: d.against_account = ', '.join(credit_list)
@@ -141,13 +126,13 @@
 					(self.doc.cheque_no, formatdate(self.doc.cheque_date)))
 			else :
 				throw(_("Please enter Reference date"))
-		
+
 		for d in getlist(self.doclist, 'entries'):
 			if d.against_invoice and d.credit:
 				currency = frappe.conn.get_value("Sales Invoice", d.against_invoice, "currency")
 				r.append('%s %s against Invoice: %s' % 
 					(cstr(currency), fmt_money(flt(d.credit)), d.against_invoice))
-					
+
 			if d.against_voucher and d.debit:
 				bill_no = frappe.conn.sql("""select bill_no, bill_date, currency 
 					from `tabPurchase Invoice` where name=%s""", d.against_voucher)
@@ -156,18 +141,14 @@
 					r.append('%s %s against Bill %s dated %s' % 
 						(cstr(bill_no[0][2]), fmt_money(flt(d.debit)), bill_no[0][0], 
 						bill_no[0][1] and formatdate(bill_no[0][1].strftime('%Y-%m-%d')) or ''))
-	
+
 		if self.doc.user_remark:
 			r.append("User Remark : %s"%self.doc.user_remark)
 
 		if r:
 			self.doc.remark = ("\n").join(r)
 		else:
-<<<<<<< HEAD
 			throw(_("User Remarks is mandatory"))
-=======
-			frappe.msgprint("User Remarks is mandatory", raise_exception=1)
->>>>>>> da0a23e6
 
 	def set_aging_date(self):
 		if self.doc.is_opening != 'Yes':
@@ -191,13 +172,13 @@
 		for d in getlist(self.doclist, 'entries'):
 			account_type, master_type = frappe.conn.get_value("Account", d.account, 
 				["account_type", "master_type"])
-				
+
 			if master_type in ['Supplier', 'Customer']:
 				if not self.doc.pay_to_recd_from:
 					self.doc.pay_to_recd_from = frappe.conn.get_value(master_type, 
 						' - '.join(d.account.split(' - ')[:-1]), 
 						master_type == 'Customer' and 'customer_name' or 'supplier_name')
-			
+
 			if account_type == 'Bank or Cash':
 				company_currency = get_company_currency(self.doc.company)
 				amt = flt(d.debit) and d.debit or d.credit	
@@ -209,13 +190,13 @@
 		date_diff = 0
 		if self.doc.cheque_date:
 			date_diff = (getdate(self.doc.cheque_date)-getdate(self.doc.posting_date)).days
-		
+
 		if date_diff <= 0: return
-		
+
 		# Get List of Customer Account
 		acc_list = filter(lambda d: frappe.conn.get_value("Account", d.account, 
 		 	"master_type")=='Customer', getlist(self.doclist,'entries'))
-		
+
 		for d in acc_list:
 			credit_days = self.get_credit_days_for(d.account)
 			# Check credit days
@@ -226,7 +207,7 @@
 					"days": credit_days,
 					"posting": _("days after the posting date")
 				}))
-					
+
 	def get_credit_days_for(self, ac):
 		if not self.credit_days_for.has_key(ac):
 			self.credit_days_for[ac] = cint(frappe.conn.get_value("Account", ac, "credit_days"))
@@ -235,7 +216,7 @@
 			if self.credit_days_global==-1:
 				self.credit_days_global = cint(frappe.conn.get_value("Company", 
 					self.doc.company, "credit_days"))
-					
+
 			return self.credit_days_global
 		else:
 			return self.credit_days_for[ac]
@@ -247,39 +228,31 @@
 			# Fetch credit controller role
 			approving_authority = frappe.conn.get_value("Global Defaults", None, 
 				"credit_controller")
-			
+
 			# Check logged-in user is authorized
 			if approving_authority in frappe.user.get_roles():
 				self.is_approving_authority = 1
-				
+
 		return self.is_approving_authority
 
 	def check_account_against_entries(self):
 		for d in self.doclist.get({"parentfield": "entries"}):
 			if d.against_invoice and frappe.conn.get_value("Sales Invoice", 
 					d.against_invoice, "debit_to") != d.account:
-<<<<<<< HEAD
 				throw(_("Row #") + cstr(d.idx) +  ": " +
-=======
-				frappe.throw(_("Row #") + cstr(d.idx) +  ": " +
->>>>>>> da0a23e6
 					_("Account is not matching with Debit To account of Sales Invoice"))
-			
+
 			if d.against_voucher and frappe.conn.get_value("Purchase Invoice", 
 					d.against_voucher, "credit_to") != d.account:
-<<<<<<< HEAD
 				throw(_("Row #") + cstr(d.idx) + ": " +
-=======
-				frappe.throw(_("Row #") + cstr(d.idx) + ": " +
->>>>>>> da0a23e6
 					_("Account is not matching with Credit To account of Purchase Invoice"))
 
 	def make_gl_entries(self, cancel=0, adv_adj=0):
 		from erpnext.accounts.general_ledger import make_gl_entries
-		
+
 		if not cancel:
 			self.check_account_against_entries()
-		
+
 		gl_map = []
 		for d in self.doclist.get({"parentfield": "entries"}):
 			if d.debit or d.credit:
@@ -299,7 +272,7 @@
 				)
 		if gl_map:
 			make_gl_entries(gl_map, cancel=cancel, adv_adj=adv_adj)
-			
+
 	def check_credit_limit(self):
 		for d in self.doclist.get({"parentfield": "entries"}):
 			master_type, master_name = frappe.conn.get_value("Account", d.account, 
@@ -313,7 +286,7 @@
 		else:
 			flag, self.doc.total_debit, self.doc.total_credit = 0, 0, 0
 			diff = flt(self.doc.difference, 2)
-			
+
 			# If any row without amount, set the diff on that row
 			for d in getlist(self.doclist,'entries'):
 				if not d.credit and not d.debit and diff != 0:
@@ -322,7 +295,7 @@
 					elif diff<0:
 						d.debit = diff
 					flag = 1
-					
+
 			# Set the diff in a new row
 			if flag == 0 and diff != 0:
 				jd = addchild(self.doc, 'entries', 'Journal Voucher Detail', self.doclist)
@@ -330,7 +303,7 @@
 					jd.credit = abs(diff)
 				elif diff<0:
 					jd.debit = abs(diff)
-					
+
 			# Set the total debit, total credit and difference
 			for d in getlist(self.doclist,'entries'):
 				self.doc.total_debit += flt(d.debit, 2)
@@ -381,7 +354,7 @@
 			"account": account,
 			"balance": get_balance_on(account)
 		}
-		
+
 @frappe.whitelist()
 def get_payment_entry_from_sales_invoice(sales_invoice):
 	from erpnext.accounts.utils import get_balance_on
@@ -397,7 +370,7 @@
 
 	# debit bank
 	jv.doclist[2].debit = si.doc.outstanding_amount
-	
+
 	return [d.fields for d in jv.doclist]
 
 @frappe.whitelist()
@@ -406,7 +379,7 @@
 	pi = frappe.bean("Purchase Invoice", purchase_invoice)
 	jv = get_payment_entry(pi.doc)
 	jv.doc.remark = 'Payment against Purchase Invoice %(name)s. %(remarks)s' % pi.doc.fields
-	
+
 	# credit supplier
 	jv.doclist[1].account = pi.doc.credit_to
 	jv.doclist[1].balance = get_balance_on(pi.doc.credit_to)
@@ -415,7 +388,7 @@
 
 	# credit bank
 	jv.doclist[2].credit = pi.doc.outstanding_amount
-	
+
 	return [d.fields for d in jv.doclist]
 
 def get_payment_entry(doc):
@@ -436,36 +409,36 @@
 		"doctype": "Journal Voucher Detail",
 		"parentfield": "entries"
 	})
-	
+
 	if bank_account:
 		jv.doclist[2].account = bank_account["account"]
 		jv.doclist[2].balance = bank_account["balance"]
-	
+
 	return jv
-	
+
 @frappe.whitelist()
 def get_opening_accounts(company):
 	"""get all balance sheet accounts for opening entry"""
 	from erpnext.accounts.utils import get_balance_on
 	accounts = frappe.conn.sql_list("""select name from tabAccount 
 		where group_or_ledger='Ledger' and is_pl_account='No' and company=%s""", company)
-	
+
 	return [{"account": a, "balance": get_balance_on(a)} for a in accounts]
-	
+
 def get_against_purchase_invoice(doctype, txt, searchfield, start, page_len, filters):
 	return frappe.conn.sql("""select name, credit_to, outstanding_amount, bill_no, bill_date 
 		from `tabPurchase Invoice` where credit_to = %s and docstatus = 1 
 		and outstanding_amount > 0 and %s like %s order by name desc limit %s, %s""" %
 		("%s", searchfield, "%s", "%s", "%s"), 
 		(filters["account"], "%%%s%%" % txt, start, page_len))
-		
+
 def get_against_sales_invoice(doctype, txt, searchfield, start, page_len, filters):
 	return frappe.conn.sql("""select name, debit_to, outstanding_amount 
 		from `tabSales Invoice` where debit_to = %s and docstatus = 1 
 		and outstanding_amount > 0 and `%s` like %s order by name desc limit %s, %s""" %
 		("%s", searchfield, "%s", "%s", "%s"), 
 		(filters["account"], "%%%s%%" % txt, start, page_len))
-		
+
 def get_against_jv(doctype, txt, searchfield, start, page_len, filters):
 	return frappe.conn.sql("""select jv.name, jv.posting_date, jv.user_remark 
 		from `tabJournal Voucher` jv, `tabJournal Voucher Detail` jv_detail 
@@ -474,7 +447,7 @@
 		("%s", searchfield, "%s", "%s", "%s"), 
 		(filters["account"], "%%%s%%" % txt, start, page_len))
 
-@frappe.whitelist()		
+@frappe.whitelist()
 def get_outstanding(args):
 	args = eval(args)
 	if args.get("doctype") == "Journal Voucher" and args.get("account"):
@@ -483,13 +456,13 @@
 			from `tabJournal Voucher Detail` where parent=%s and account=%s 
 			and ifnull(against_invoice, '')='' and ifnull(against_voucher, '')=''
 			and ifnull(against_jv, '')=''""", (args['docname'], args['account']))
-			
+
 		against_jv_amount = flt(against_jv_amount[0][0]) if against_jv_amount else 0
 		if against_jv_amount > 0:
 			return {"credit": against_jv_amount}
 		else:
 			return {"debit": -1* against_jv_amount}
-		
+
 	elif args.get("doctype") == "Sales Invoice":
 		return {
 			"credit": flt(frappe.conn.get_value("Sales Invoice", args["docname"], 
