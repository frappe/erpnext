--- conflicted
+++ resolved
@@ -397,10 +397,7 @@
    "collapsible": 0, 
    "columns": 0, 
    "depends_on": "eval:parent.discount_amount", 
-<<<<<<< HEAD
-=======
-   "fetch_if_empty": 0, 
->>>>>>> cf23be99
+   "fetch_if_empty": 0, 
    "fieldname": "tax_amount_after_discount_amount", 
    "fieldtype": "Currency", 
    "hidden": 0, 
@@ -434,10 +431,7 @@
    "bold": 0, 
    "collapsible": 0, 
    "columns": 2, 
-<<<<<<< HEAD
-=======
-   "fetch_if_empty": 0, 
->>>>>>> cf23be99
+   "fetch_if_empty": 0, 
    "fieldname": "displayed_total", 
    "fieldtype": "Currency", 
    "hidden": 0, 
@@ -472,10 +466,7 @@
    "collapsible": 0, 
    "columns": 0, 
    "depends_on": "eval:doc.total != doc.displayed_total", 
-<<<<<<< HEAD
-=======
-   "fetch_if_empty": 0, 
->>>>>>> cf23be99
+   "fetch_if_empty": 0, 
    "fieldname": "total", 
    "fieldtype": "Currency", 
    "hidden": 0, 
@@ -610,43 +601,7 @@
    "bold": 0, 
    "collapsible": 0, 
    "columns": 0, 
-<<<<<<< HEAD
-   "depends_on": "eval:parent.discount_amount", 
-   "fieldname": "base_tax_amount_after_discount_amount", 
-   "fieldtype": "Currency", 
-   "hidden": 0, 
-   "ignore_user_permissions": 0, 
-   "ignore_xss_filter": 0, 
-   "in_filter": 0, 
-   "in_global_search": 0, 
-   "in_list_view": 0, 
-   "in_standard_filter": 0, 
-   "label": "Tax Amount After Discount Amount (Company Currency)", 
-   "length": 0, 
-   "no_copy": 0, 
-   "options": "Company:company:default_currency", 
-   "permlevel": 0, 
-   "print_hide": 0, 
-   "print_hide_if_no_value": 0, 
-   "read_only": 1, 
-   "remember_last_selected_value": 0, 
-   "report_hide": 0, 
-   "reqd": 0, 
-   "search_index": 0, 
-   "set_only_once": 0, 
-   "translatable": 0, 
-   "unique": 0
-  }, 
-  {
-   "allow_bulk_edit": 0, 
-   "allow_in_quick_entry": 0, 
-   "allow_on_submit": 0, 
-   "bold": 0, 
-   "collapsible": 0, 
-   "columns": 0, 
-=======
-   "fetch_if_empty": 0, 
->>>>>>> cf23be99
+   "fetch_if_empty": 0, 
    "fieldname": "base_displayed_total", 
    "fieldtype": "Currency", 
    "hidden": 0, 
@@ -681,10 +636,7 @@
    "collapsible": 0, 
    "columns": 0, 
    "depends_on": "eval:doc.total != doc.displayed_total", 
-<<<<<<< HEAD
-=======
-   "fetch_if_empty": 0, 
->>>>>>> cf23be99
+   "fetch_if_empty": 0, 
    "fieldname": "base_total", 
    "fieldtype": "Currency", 
    "hidden": 0, 
@@ -791,11 +743,7 @@
  "issingle": 0, 
  "istable": 1, 
  "max_attachments": 0, 
-<<<<<<< HEAD
- "modified": "2019-02-28 02:23:41.622110", 
-=======
  "modified": "2019-04-03 15:21:25.419169", 
->>>>>>> cf23be99
  "modified_by": "Administrator", 
  "module": "Accounts", 
  "name": "Sales Taxes and Charges", 
