--- conflicted
+++ resolved
@@ -37,13 +37,9 @@
   "supplier_group",
   "period_settings_section",
   "valid_from",
-<<<<<<< HEAD
-  "valid_upto",
-=======
   "valid_fromnepal",
   "valid_upto",
   "valid_uptonepal",
->>>>>>> d617df58
   "column_break_26",
   "company",
   "currency",
@@ -178,93 +174,51 @@
   {
    "depends_on": "eval:doc.applicable_for=='Customer'",
    "fieldname": "customer",
-<<<<<<< HEAD
    "fieldtype": "Table MultiSelect",
    "label": "Customer",
    "options": "Customer Item"
-=======
-   "fieldtype": "Link",
-   "label": "Customer",
-   "options": "Customer"
->>>>>>> d617df58
   },
   {
    "depends_on": "eval:doc.applicable_for==\"Customer Group\"",
    "fieldname": "customer_group",
-<<<<<<< HEAD
    "fieldtype": "Table MultiSelect",
    "label": "Customer Group",
    "options": "Customer Group Item"
-=======
-   "fieldtype": "Link",
-   "label": "Customer Group",
-   "options": "Customer Group"
->>>>>>> d617df58
   },
   {
    "depends_on": "eval:doc.applicable_for==\"Territory\"",
    "fieldname": "territory",
-<<<<<<< HEAD
    "fieldtype": "Table MultiSelect",
    "label": "Territory",
    "options": "Territory Item"
-=======
-   "fieldtype": "Link",
-   "label": "Territory",
-   "options": "Territory"
->>>>>>> d617df58
   },
   {
    "depends_on": "eval:doc.applicable_for==\"Sales Partner\"",
    "fieldname": "sales_partner",
-<<<<<<< HEAD
    "fieldtype": "Table MultiSelect",
    "label": "Sales Partner",
    "options": "Sales Partner Item"
-=======
-   "fieldtype": "Link",
-   "label": "Sales Partner",
-   "options": "Sales Partner"
->>>>>>> d617df58
   },
   {
    "depends_on": "eval:doc.applicable_for==\"Campaign\"",
    "fieldname": "campaign",
-<<<<<<< HEAD
    "fieldtype": "Table MultiSelect",
    "label": "Campaign",
    "options": "Campaign Item"
-=======
-   "fieldtype": "Link",
-   "label": "Campaign",
-   "options": "Campaign"
->>>>>>> d617df58
   },
   {
    "depends_on": "eval:doc.applicable_for=='Supplier'",
    "fieldname": "supplier",
-<<<<<<< HEAD
    "fieldtype": "Table MultiSelect",
    "label": "Supplier",
    "options": "Supplier Item"
-=======
-   "fieldtype": "Link",
-   "label": "Supplier",
-   "options": "Supplier"
->>>>>>> d617df58
   },
   {
    "depends_on": "eval:doc.applicable_for==\"Supplier Group\"",
    "fieldname": "supplier_group",
-<<<<<<< HEAD
    "fieldtype": "Table MultiSelect",
    "label": "Supplier Group",
    "options": "Supplier Group Item"
-=======
-   "fieldtype": "Link",
-   "label": "Supplier Group",
-   "options": "Supplier Group"
->>>>>>> d617df58
   },
   {
    "fieldname": "period_settings_section",
@@ -323,29 +277,10 @@
    "fieldtype": "Table",
    "label": "Promotional Scheme Product Discount",
    "options": "Promotional Scheme Product Discount"
-<<<<<<< HEAD
   }
  ],
  "links": [],
  "modified": "2021-05-06 16:20:22.039078",
-=======
-  },
-  {
-   "fieldname": "valid_fromnepal",
-   "fieldtype": "Data",
-   "label": "Valid From(Nepal)",
-   "read_only": 1
-  },
-  {
-   "fieldname": "valid_uptonepal",
-   "fieldtype": "Data",
-   "label": "Valid Upto(Nepal)",
-   "read_only": 1
-  }
- ],
- "links": [],
- "modified": "2021-07-15 18:15:33.812427",
->>>>>>> d617df58
  "modified_by": "Administrator",
  "module": "Accounts",
  "name": "Promotional Scheme",
