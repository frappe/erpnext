--- conflicted
+++ resolved
@@ -27,10 +27,7 @@
 			frappe.db.set_value(self.payment_order_type, d.get(frappe.scrub(self.payment_order_type)), ref_field, status)
 
 @frappe.whitelist()
-<<<<<<< HEAD
-=======
 @frappe.validate_and_sanitize_search_inputs
->>>>>>> 8aeb20ca
 def get_mop_query(doctype, txt, searchfield, start, page_len, filters):
 	return frappe.db.sql(""" select mode_of_payment from `tabPayment Order Reference`
 		where parent = %(parent)s and mode_of_payment like %(txt)s
@@ -42,10 +39,7 @@
 		})
 
 @frappe.whitelist()
-<<<<<<< HEAD
-=======
 @frappe.validate_and_sanitize_search_inputs
->>>>>>> 8aeb20ca
 def get_supplier_query(doctype, txt, searchfield, start, page_len, filters):
 	return frappe.db.sql(""" select supplier from `tabPayment Order Reference`
 		where parent = %(parent)s and supplier like %(txt)s and
