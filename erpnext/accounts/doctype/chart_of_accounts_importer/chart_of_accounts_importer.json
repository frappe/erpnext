--- conflicted
+++ resolved
@@ -1,8 +1,5 @@
 {
-<<<<<<< HEAD
-=======
  "actions": [],
->>>>>>> fd30b8f4
  "allow_copy": 1,
  "creation": "2019-02-01 12:24:34.761380",
  "description": "Import Chart of Accounts from a csv file",
@@ -12,11 +9,7 @@
  "engine": "InnoDB",
  "field_order": [
   "company",
-<<<<<<< HEAD
-  "import_file_section",
-=======
   "download_template",
->>>>>>> fd30b8f4
   "import_file",
   "chart_preview",
   "chart_tree"
@@ -30,14 +23,7 @@
    "options": "Company"
   },
   {
-<<<<<<< HEAD
-   "fieldname": "import_file_section",
-   "fieldtype": "Section Break"
-  },
-  {
-=======
    "depends_on": "company",
->>>>>>> fd30b8f4
    "fieldname": "import_file",
    "fieldtype": "Attach",
    "label": "Attach custom Chart of Accounts file"
@@ -52,26 +38,19 @@
    "fieldname": "chart_tree",
    "fieldtype": "HTML",
    "label": "Chart Tree"
-<<<<<<< HEAD
-=======
   },
   {
    "depends_on": "company",
    "fieldname": "download_template",
    "fieldtype": "Button",
    "label": "Download Template"
->>>>>>> fd30b8f4
   }
  ],
  "hide_toolbar": 1,
  "in_create": 1,
  "issingle": 1,
-<<<<<<< HEAD
- "modified": "2020-03-03 15:37:51.759604",
-=======
  "links": [],
  "modified": "2020-02-28 08:49:11.422846",
->>>>>>> fd30b8f4
  "modified_by": "Administrator",
  "module": "Accounts",
  "name": "Chart of Accounts Importer",
@@ -87,9 +66,6 @@
  ],
  "quick_entry": 1,
  "read_only": 1,
-<<<<<<< HEAD
-=======
  "sort_field": "modified",
->>>>>>> fd30b8f4
  "sort_order": "DESC"
 }