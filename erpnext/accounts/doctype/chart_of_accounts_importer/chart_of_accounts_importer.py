# -*- coding: utf-8 -*-
# Copyright (c) 2019, Frappe Technologies Pvt. Ltd. and contributors
# For license information, please see license.txt

from __future__ import unicode_literals
from functools import reduce
import frappe, csv, os
from frappe import _
from frappe.utils import cstr, cint
from frappe.model.document import Document
from frappe.utils.csvutils import UnicodeWriter
from erpnext.accounts.doctype.account.chart_of_accounts.chart_of_accounts import create_charts, build_tree_from_json
from frappe.utils.xlsxutils import read_xlsx_file_from_attached_file, read_xls_file_from_attached_file

class ChartofAccountsImporter(Document):
	pass

@frappe.whitelist()
def validate_company(company):
	parent_company, allow_account_creation_against_child_company = frappe.db.get_value('Company',
		{'name': company}, ['parent_company',
		'allow_account_creation_against_child_company'])

	if parent_company and (not allow_account_creation_against_child_company):
		frappe.throw(_("""{0} is a child company. Please import accounts against parent company
			or enable {1} in company master""").format(frappe.bold(company),
			frappe.bold('Allow Account Creation Against Child Company')), title='Wrong Company')

	if frappe.db.get_all('GL Entry', {"company": company}, "name", limit=1):
		return False

@frappe.whitelist()
def import_coa(file_name, company):
	# delete existing data for accounts
	unset_existing_data(company)

	# create accounts
	file_doc, extension = get_file(file_name)

	if extension  == 'csv':
		data = generate_data_from_csv(file_doc)
	else:
		data = generate_data_from_excel(file_doc, extension)

	forest = build_forest(data)
	create_charts(company, custom_chart=forest)

	# trigger on_update for company to reset default accounts
	set_default_accounts(company)

def get_file(file_name):
	file_doc = frappe.get_doc("File", {"file_url": file_name})
	parts = file_doc.get_extension()
	extension = parts[1]
	extension = extension.lstrip(".")

	if extension not in ('csv',  'xlsx', 'xls'):
		frappe.throw("Only CSV and Excel files can be used to for importing data. Please check the file format you are trying to upload")

	return  file_doc, extension

def generate_data_from_csv(file_doc, as_dict=False):
	''' read csv file and return the generated nested tree '''

	file_path = file_doc.get_full_path()

	data = []
	with open(file_path, 'r') as in_file:
		csv_reader = list(csv.reader(in_file))
		headers = csv_reader[0]
		del csv_reader[0] # delete top row and headers row

		for row in csv_reader:
			if as_dict:
				data.append({frappe.scrub(header): row[index] for index, header in enumerate(headers)})
			else:
				if not row[1]: row[1] = row[0]
				data.append(row)

	# convert csv data
	return data

def generate_data_from_excel(file_doc, extension, as_dict=False):
	content = file_doc.get_content()

	if extension == "xlsx":
		rows = read_xlsx_file_from_attached_file(fcontent=content)
	elif extension == "xls":
		rows = read_xls_file_from_attached_file(content)

	data = []
	headers = rows[0]
	del rows[0]

	for row in rows:
		if as_dict:
			data.append({frappe.scrub(header): row[index] for index, header in enumerate(headers)})
		else:
			if not row[1]: row[1] = row[0]
			data.append(row)

	return data

@frappe.whitelist()
def get_coa(doctype, parent, is_root=False, file_name=None):
	''' called by tree view (to fetch node's children) '''

	file_doc, extension = get_file(file_name)
	parent = None if parent==_('All Accounts') else parent

	if extension  == 'csv':
		data = generate_data_from_csv(file_doc)
	else:
		data = generate_data_from_excel(file_doc, extension)

	forest = build_forest(data)
	accounts = build_tree_from_json("", chart_data=forest) # returns alist of dict in a tree render-able form

	# filter out to show data for the selected node only
	accounts = [d for d in accounts if d['parent_account']==parent]

	return accounts

def build_forest(data):
	'''
		converts list of list into a nested tree
		if a = [[1,1], [1,2], [3,2], [4,4], [5,4]]
		tree = {
			1: {
				2: {
					3: {}
				}
			},
			4: {
				5: {}
			}
		}
	'''

	# set the value of nested dictionary
	def set_nested(d, path, value):
		reduce(lambda d, k: d.setdefault(k, {}), path[:-1], d)[path[-1]] = value
		return d

	# returns the path of any node in list format
	def return_parent(data, child):
		from frappe import _

		for row in data:
			account_name, parent_account = row[0:2]
			if parent_account == account_name == child:
				return [parent_account]
			elif account_name == child:
				parent_account_list = return_parent(data, parent_account)
<<<<<<< HEAD
				if not parent_account_list:
					frappe.throw(_("The parent account {0} does not exists in the uploaded template").format(
						frappe.bold(parent_account)))

=======
				if not parent_account_list and parent_account:
					frappe.throw(_("The parent account {0} does not exists in the uploaded template").format(
						frappe.bold(parent_account)))
>>>>>>> 00175c96
				return [child] + parent_account_list

	charts_map, paths = {}, []

	line_no = 3
	error_messages = []

	for i in data:
		account_name, dummy, account_number, is_group, account_type, root_type = i

		if not account_name:
			error_messages.append("Row {0}: Please enter Account Name".format(line_no))

		charts_map[account_name] = {}
		if cint(is_group) == 1: charts_map[account_name]["is_group"] = is_group
		if account_type: charts_map[account_name]["account_type"] = account_type
		if root_type: charts_map[account_name]["root_type"] = root_type
		if account_number: charts_map[account_name]["account_number"] = account_number
		path = return_parent(data, account_name)[::-1]
		paths.append(path) # List of path is created
		line_no += 1

	if error_messages:
		frappe.throw("<br>".join(error_messages))

	out = {}
	for path in paths:
		for n, account_name in enumerate(path):
			set_nested(out, path[:n+1], charts_map[account_name]) # setting the value of nested dictionary.

	return out

def build_response_as_excel(writer):
	filename = frappe.generate_hash("", 10)
	with open(filename, 'wb') as f:
		f.write(cstr(writer.getvalue()).encode('utf-8'))
	f = open(filename)
	reader = csv.reader(f)

	from frappe.utils.xlsxutils import make_xlsx
	xlsx_file = make_xlsx(reader, "Chart Of Accounts Importer Template")

	f.close()
	os.remove(filename)

	# write out response as a xlsx type
	frappe.response['filename'] = 'coa_importer_template.xlsx'
	frappe.response['filecontent'] = xlsx_file.getvalue()
	frappe.response['type'] = 'binary'

@frappe.whitelist()
def download_template(file_type, template_type):
	data = frappe._dict(frappe.local.form_dict)

	writer = get_template(template_type)

	if file_type == 'CSV':
		# download csv file
		frappe.response['result'] = cstr(writer.getvalue())
		frappe.response['type'] = 'csv'
		frappe.response['doctype'] = 'Chart of Accounts Importer'
	else:
		build_response_as_excel(writer)

def get_template(template_type):

	fields = ["Account Name", "Parent Account", "Account Number", "Is Group", "Account Type", "Root Type"]
	writer = UnicodeWriter()
	writer.writerow(fields)

	if template_type == 'Blank Template':
		for root_type in  get_root_types():
			writer.writerow(['', '', '', 1, '', root_type])

		for account in get_mandatory_group_accounts():
			writer.writerow(['', '', '', 1, account, "Asset"])

		for account_type in get_mandatory_account_types():
			writer.writerow(['', '', '', 0, account_type.get('account_type'), account_type.get('root_type')])
	else:
		writer = get_sample_template(writer)

	return writer

def get_sample_template(writer):
	template = [
		["Application Of Funds(Assets)", "", "", 1, "", "Asset"],
		["Sources Of Funds(Liabilities)", "", "", 1, "", "Liability"],
		["Equity", "", "", 1, "", "Equity"],
		["Expenses", "", "", 1, "", "Expense"],
		["Income", "", "", 1, "", "Income"],
		["Bank Accounts", "Application Of Funds(Assets)", "", 1, "Bank", "Asset"],
		["Cash In Hand", "Application Of Funds(Assets)", "", 1, "Cash", "Asset"],
		["Stock Assets", "Application Of Funds(Assets)", "", 1, "Stock", "Asset"],
		["Cost Of Goods Sold", "Expenses", "", 0, "Cost of Goods Sold", "Expense"],
		["Asset Depreciation", "Expenses", "", 0, "Depreciation", "Expense"],
		["Fixed Assets", "Application Of Funds(Assets)", "", 0, "Fixed Asset", "Asset"],
		["Accounts Payable", "Sources Of Funds(Liabilities)", "", 0, "Payable", "Liability"],
		["Accounts Receivable", "Application Of Funds(Assets)", "", 1, "Receivable", "Asset"],
		["Stock Expenses", "Expenses", "", 0, "Stock Adjustment", "Expense"],
		["Sample Bank", "Bank Accounts", "", 0, "Bank", "Asset"],
		["Cash", "Cash In Hand", "", 0, "Cash", "Asset"],
		["Stores", "Stock Assets", "", 0, "Stock", "Asset"],
	]

	for row in template:
		writer.writerow(row)

	return writer


@frappe.whitelist()
def validate_accounts(file_name):

	file_doc, extension = get_file(file_name)

	if extension  == 'csv':
		accounts = generate_data_from_csv(file_doc, as_dict=True)
	else:
		accounts = generate_data_from_excel(file_doc, extension, as_dict=True)

	accounts_dict = {}
	for account in accounts:
		accounts_dict.setdefault(account["account_name"], account)
		if account["parent_account"] and accounts_dict.get(account["parent_account"]):
			accounts_dict[account["parent_account"]]["is_group"] = 1

	message = validate_root(accounts_dict)
	if message: return message
	message = validate_account_types(accounts_dict)
	if message: return message

	return [True, len(accounts)]

def validate_root(accounts):
	roots = [accounts[d] for d in accounts if not accounts[d].get('parent_account')]
	if len(roots) < 4:
		return _("Number of root accounts cannot be less than 4")

	error_messages = []

	for account in roots:
		if not account.get("root_type") and account.get("account_name"):
			error_messages.append("Please enter Root Type for account- {0}".format(account.get("account_name")))
		elif account.get("root_type") not in get_root_types() and account.get("account_name"):
			error_messages.append("Root Type for {0} must be one of the Asset, Liability, Income, Expense and Equity".format(account.get("account_name")))

	if error_messages:
		return "<br>".join(error_messages)

def get_root_types():
	return ('Asset', 'Liability', 'Expense', 'Income', 'Equity')

def get_report_type(root_type):
	if root_type in ('Asset', 'Liability', 'Equity'):
		return 'Balance Sheet'
	else:
		return 'Profit and Loss'

def get_mandatory_group_accounts():
	return ('Bank', 'Cash', 'Stock')

def get_mandatory_account_types():
	return [
		{'account_type': 'Cost of Goods Sold', 'root_type': 'Expense'},
		{'account_type': 'Depreciation', 'root_type': 'Expense'},
		{'account_type': 'Fixed Asset', 'root_type': 'Asset'},
		{'account_type': 'Payable', 'root_type': 'Liability'},
		{'account_type': 'Receivable', 'root_type': 'Asset'},
		{'account_type': 'Stock Adjustment', 'root_type': 'Expense'},
		{'account_type': 'Bank', 'root_type': 'Asset'},
		{'account_type': 'Cash', 'root_type': 'Asset'},
		{'account_type': 'Stock', 'root_type': 'Asset'}
	]


def validate_account_types(accounts):
	account_types_for_ledger = ["Cost of Goods Sold", "Depreciation", "Fixed Asset", "Payable", "Receivable", "Stock Adjustment"]
	account_types = [accounts[d]["account_type"] for d in accounts if not accounts[d]['is_group'] == 1]

	missing = list(set(account_types_for_ledger) - set(account_types))
	if missing:
		return _("Please identify/create Account (Ledger) for type - {0}").format(' , '.join(missing))

	account_types_for_group = ["Bank", "Cash", "Stock"]
	# fix logic bug
	account_groups = [accounts[d]["account_type"] for d in accounts if accounts[d]['is_group'] == 1]

	missing = list(set(account_types_for_group) - set(account_groups))
	if missing:
		return _("Please identify/create Account (Group) for type - {0}").format(' , '.join(missing))

def unset_existing_data(company):
	linked = frappe.db.sql('''select fieldname from tabDocField
		where fieldtype="Link" and options="Account" and parent="Company"''', as_dict=True)

	# remove accounts data from company
	update_values = {d.fieldname: '' for d in linked}
	frappe.db.set_value('Company', company, update_values, update_values)

	# remove accounts data from various doctypes
	for doctype in ["Account", "Party Account", "Mode of Payment Account", "Tax Withholding Account",
		"Sales Taxes and Charges Template", "Purchase Taxes and Charges Template"]:
		frappe.db.sql('''delete from `tab{0}` where `company`="%s"''' # nosec
			.format(doctype) % (company))

def set_default_accounts(company):
	from erpnext.setup.doctype.company.company import install_country_fixtures
	company = frappe.get_doc('Company', company)
	company.update({
		"default_receivable_account": frappe.db.get_value("Account",
			{"company": company.name, "account_type": "Receivable", "is_group": 0}),
		"default_payable_account": frappe.db.get_value("Account",
			{"company": company.name, "account_type": "Payable", "is_group": 0})
	})

	company.save()
	install_country_fixtures(company.name)
	company.create_default_tax_template()<|MERGE_RESOLUTION|>--- conflicted
+++ resolved
@@ -152,16 +152,9 @@
 				return [parent_account]
 			elif account_name == child:
 				parent_account_list = return_parent(data, parent_account)
-<<<<<<< HEAD
-				if not parent_account_list:
-					frappe.throw(_("The parent account {0} does not exists in the uploaded template").format(
-						frappe.bold(parent_account)))
-
-=======
 				if not parent_account_list and parent_account:
 					frappe.throw(_("The parent account {0} does not exists in the uploaded template").format(
 						frappe.bold(parent_account)))
->>>>>>> 00175c96
 				return [child] + parent_account_list
 
 	charts_map, paths = {}, []
