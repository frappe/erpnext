--- conflicted
+++ resolved
@@ -94,11 +94,7 @@
 				callback: function(r) {
 					if(r.message===false) {
 						frm.set_value("company", "");
-<<<<<<< HEAD
-						frappe.throw(__('Transactions against the company already exist! Chart Of accounts can be imported for company with no transactions'));
-=======
 						frappe.throw(__("Transactions against the Company already exist! Chart of Accounts can only be imported for a Company with no transactions."));
->>>>>>> 6b57cf32
 					} else {
 						frm.trigger("refresh");
 					}
