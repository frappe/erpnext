frappe.ui.form.on('Chart of Accounts Importer', {
	onload: function (frm) {
		frm.set_value("company", "");
		frm.set_value("import_file", "");
	},
	refresh: function (frm) {
		// disable default save
		frm.disable_save();

		// make company mandatory
		frm.set_df_property('company', 'reqd', frm.doc.company ? 0 : 1);
		frm.set_df_property('import_file_section', 'hidden', frm.doc.company ? 0 : 1);

		if (frm.doc.import_file) {
			frappe.run_serially([
				() => generate_tree_preview(frm),
				() => create_import_button(frm),
				() => frm.set_df_property('chart_preview', 'hidden', 0)
			]);
		}

		frm.set_df_property('chart_preview', 'hidden',
			$(frm.fields_dict['chart_tree'].wrapper).html()!="" ? 0 : 1);
	},

<<<<<<< HEAD
		// Show import button when file is successfully attached
		if (frm.page && frm.page.show_import_button) {
			create_import_button(frm);
		}
	},

	download_template: function(frm) {
		var d = new frappe.ui.Dialog({
			title: __("Download Template"),
			fields: [
				{
					label : "File Type",
					fieldname: "file_type",
					fieldtype: "Select",
					reqd: 1,
					options: ["Excel", "CSV"]
				},
				{
					label: "Template Type",
					fieldname: "template_type",
					fieldtype: "Select",
					reqd: 1,
					options: ["Sample Template", "Blank Template"],
					change: () => {
						let template_type = d.get_value('template_type');

=======
	download_template: function(frm) {
		var d = new frappe.ui.Dialog({
			title: __("Download Template"),
			fields: [
				{
					label : "File Type",
					fieldname: "file_type",
					fieldtype: "Select",
					reqd: 1,
					options: ["Excel", "CSV"]
				},
				{
					label: "Template Type",
					fieldname: "template_type",
					fieldtype: "Select",
					reqd: 1,
					options: ["Sample Template", "Blank Template"],
					change: () => {
						let template_type = d.get_value('template_type');

>>>>>>> 540559d6
						if (template_type === "Sample Template") {
							d.set_df_property('template_type', 'description',
								`The Sample Template contains all the required accounts pre filled in the  template.
								You can add more accounts or change existing accounts in the template as per your choice.`);
						} else {
							d.set_df_property('template_type', 'description',
								`The Blank Template contains just the account type and root type required to build the Chart
								of Accounts. Please enter the account names and add more rows as per your requirement.`);
						}
					}
				}
			],
			primary_action: function() {
				var data = d.get_values();

				if (!data.template_type) {
					frappe.throw(__('Please select <b>Template Type</b> to download template'));
				}

				open_url_post(
					'/api/method/erpnext.accounts.doctype.chart_of_accounts_importer.chart_of_accounts_importer.download_template',
					{
						file_type: data.file_type,
						template_type: data.template_type
					}
				);

				d.hide();
			},
			primary_action_label: __('Download')
		});
		d.show();
	},

	import_file: function (frm) {
		if (!frm.doc.import_file) {
			frm.page.set_indicator("");
			$(frm.fields_dict['chart_tree'].wrapper).empty(); // empty wrapper on removing file
		}
	},

	company: function (frm) {
		if (frm.doc.company) {
			// validate that no Gl Entry record for the company exists.
			frappe.call({
				method: "erpnext.accounts.doctype.chart_of_accounts_importer.chart_of_accounts_importer.validate_company",
				args: {
					company: frm.doc.company
				},
				callback: function(r) {
					if(r.message===false) {
						frm.set_value("company", "");
<<<<<<< HEAD
						frappe.throw(__(`Transactions against the company already exist!
							Chart Of accounts can be imported for company with no transactions`));
=======
						frappe.throw(__("Transactions against the Company already exist! Chart of Accounts can only be imported for a Company with no transactions."));
>>>>>>> 540559d6
					} else {
						frm.trigger("refresh");
					}
				}
			});
		}
	}
});

var create_import_button = function(frm) {
	frm.page.set_primary_action(__("Import"), function () {
<<<<<<< HEAD
		frappe.call({
=======
		return frappe.call({
>>>>>>> 540559d6
			method: "erpnext.accounts.doctype.chart_of_accounts_importer.chart_of_accounts_importer.import_coa",
			args: {
				file_name: frm.doc.import_file,
				company: frm.doc.company
			},
			freeze: true,
			freeze_message: __("Creating Accounts..."),
			callback: function(r) {
				if (!r.exc) {
					clearInterval(frm.page["interval"]);
					frm.page.set_indicator(__('Import Successful'), 'blue');
					create_reset_button(frm);
				}
			}
		});
	}).addClass('btn btn-primary');
};

var create_reset_button = function(frm) {
	frm.page.set_primary_action(__("Reset"), function () {
		frm.page.clear_primary_action();
		delete frm.page["show_import_button"];
		frm.reload_doc();
	}).addClass('btn btn-primary');
};

var validate_coa = function(frm) {
	if (frm.doc.import_file) {
		let parent = __('All Accounts');
		return frappe.call({
			'method': 'erpnext.accounts.doctype.chart_of_accounts_importer.chart_of_accounts_importer.get_coa',
			'args': {
				file_name: frm.doc.import_file,
				parent: parent,
				doctype: 'Chart of Accounts Importer',
				file_type: frm.doc.file_type,
				for_validate: 1
			},
			callback: function(r) {
				if (r.message['show_import_button']) {
					frm.page['show_import_button'] = Boolean(r.message['show_import_button']);
				}
			}
		});
	}
};

var generate_tree_preview = function(frm) {
	let parent = __('All Accounts');
	$(frm.fields_dict['chart_tree'].wrapper).empty(); // empty wrapper to load new data

	// generate tree structure based on the csv data
	return new frappe.ui.Tree({
		parent: $(frm.fields_dict['chart_tree'].wrapper),
		label: parent,
		expandable: true,
		method: 'erpnext.accounts.doctype.chart_of_accounts_importer.chart_of_accounts_importer.get_coa',
		args: {
			file_name: frm.doc.import_file,
			parent: parent,
			doctype: 'Chart of Accounts Importer',
			file_type: frm.doc.file_type
		},
		onclick: function(node) {
			parent = node.value;
		}
	});
};<|MERGE_RESOLUTION|>--- conflicted
+++ resolved
@@ -23,13 +23,6 @@
 			$(frm.fields_dict['chart_tree'].wrapper).html()!="" ? 0 : 1);
 	},
 
-<<<<<<< HEAD
-		// Show import button when file is successfully attached
-		if (frm.page && frm.page.show_import_button) {
-			create_import_button(frm);
-		}
-	},
-
 	download_template: function(frm) {
 		var d = new frappe.ui.Dialog({
 			title: __("Download Template"),
@@ -50,28 +43,6 @@
 					change: () => {
 						let template_type = d.get_value('template_type');
 
-=======
-	download_template: function(frm) {
-		var d = new frappe.ui.Dialog({
-			title: __("Download Template"),
-			fields: [
-				{
-					label : "File Type",
-					fieldname: "file_type",
-					fieldtype: "Select",
-					reqd: 1,
-					options: ["Excel", "CSV"]
-				},
-				{
-					label: "Template Type",
-					fieldname: "template_type",
-					fieldtype: "Select",
-					reqd: 1,
-					options: ["Sample Template", "Blank Template"],
-					change: () => {
-						let template_type = d.get_value('template_type');
-
->>>>>>> 540559d6
 						if (template_type === "Sample Template") {
 							d.set_df_property('template_type', 'description',
 								`The Sample Template contains all the required accounts pre filled in the  template.
@@ -124,12 +95,7 @@
 				callback: function(r) {
 					if(r.message===false) {
 						frm.set_value("company", "");
-<<<<<<< HEAD
-						frappe.throw(__(`Transactions against the company already exist!
-							Chart Of accounts can be imported for company with no transactions`));
-=======
 						frappe.throw(__("Transactions against the Company already exist! Chart of Accounts can only be imported for a Company with no transactions."));
->>>>>>> 540559d6
 					} else {
 						frm.trigger("refresh");
 					}
@@ -141,11 +107,7 @@
 
 var create_import_button = function(frm) {
 	frm.page.set_primary_action(__("Import"), function () {
-<<<<<<< HEAD
-		frappe.call({
-=======
 		return frappe.call({
->>>>>>> 540559d6
 			method: "erpnext.accounts.doctype.chart_of_accounts_importer.chart_of_accounts_importer.import_coa",
 			args: {
 				file_name: frm.doc.import_file,
