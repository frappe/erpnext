--- conflicted
+++ resolved
@@ -345,14 +345,12 @@
 
 def get_je_matching_query(amount_condition, transaction):
 
-<<<<<<< HEAD
 	# get matching journal entry query
 	query_param = "or je.clearance_date='0000-00-00'" if frappe.db.db_type == "mariadb" else ""
-=======
+
 	# We have mapping at the bank level
 	# So one bank could have both types of bank accounts like asset and liability
 	# So cr_or_dr should be judged only on basis of withdrawal and deposit and not account type
->>>>>>> b1d88155
 	company_account = frappe.get_value("Bank Account", transaction.bank_account, "account")
 	cr_or_dr = "credit" if transaction.withdrawal > 0 else "debit"
 
