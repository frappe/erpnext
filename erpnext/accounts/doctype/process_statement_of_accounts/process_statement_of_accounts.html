--- conflicted
+++ resolved
@@ -77,37 +77,6 @@
 			</tr>
 		{% endfor %}
 		</tbody>
-<<<<<<< HEAD
-</table>
-<br><br>
-{% if ageing %}
-<h3 class="text-center">{{ _("Ageing Report Based On ") }} {{ ageing.ageing_based_on }}</h3>
-<h5 class="text-center">
-	{{ _("Up to " ) }}  {{ frappe.format(filters.to_date, 'Date')}}
-</h5>
-<br>
-
-<table class="table table-bordered">
-	<thead>
-		<tr>
-			<th style="width: 12%">30 Days</th>
-			<th style="width: 15%">60 Days</th>
-			<th style="width: 25%">90 Days</th>
-			<th style="width: 15%">120 Days</th>
-		</tr>
-	</thead>
-	<tbody>
-		<tr>
-			<td>{{ frappe.utils.fmt_money(ageing.range1, currency=filters.presentation_currency) }}</td>
-			<td>{{ frappe.utils.fmt_money(ageing.range2, currency=filters.presentation_currency) }}</td>
-			<td>{{ frappe.utils.fmt_money(ageing.range3, currency=filters.presentation_currency) }}</td>
-			<td>{{ frappe.utils.fmt_money(ageing.range4, currency=filters.presentation_currency) }}</td>
-		</tr>
-	</tbody>
-</table>
-{% endif %}
-<p class="text-right text-muted">Printed On {{ frappe.format(frappe.utils.get_datetime(), 'Datetime') }}</p>
-=======
 	</table>
 	<br>
 	{% if aging %}
@@ -133,11 +102,9 @@
 		</tbody>
 	</table>
 	{% endif %}
-<!-- <p class="text-right text-muted">Printed On {{ frappe.format(frappe.utils.get_datetime(), 'Datetime') }}</p> -->
 	{% if terms_and_conditions %}
 	<div>
 		{{ terms_and_conditions }}
 	</div>
 	{% endif %}
-</div>
->>>>>>> ab1ae418
+</div>