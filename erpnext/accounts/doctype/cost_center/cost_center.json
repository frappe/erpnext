{
 "actions": [],
 "allow_copy": 1,
 "allow_import": 1,
 "allow_rename": 1,
 "creation": "2013-01-23 19:57:17",
 "description": "Track separate Income and Expense for product verticals or divisions.",
 "doctype": "DocType",
 "document_type": "Setup",
 "engine": "InnoDB",
 "field_order": [
  "sb0",
  "cost_center_name",
  "cost_center_number",
  "parent_cost_center",
  "company",
  "cb0",
  "tax_description",
  "is_group",
  "disabled",
  "lft",
  "rgt",
  "old_parent"
 ],
 "fields": [
  {
   "fieldname": "sb0",
   "fieldtype": "Section Break"
  },
  {
   "fieldname": "cost_center_name",
   "fieldtype": "Data",
   "in_list_view": 1,
   "label": "Cost Center Name",
   "no_copy": 1,
   "oldfieldname": "cost_center_name",
   "oldfieldtype": "Data",
   "reqd": 1
  },
  {
   "fieldname": "cost_center_number",
   "fieldtype": "Data",
   "in_list_view": 1,
   "in_standard_filter": 1,
   "label": "Cost Center Number",
   "read_only": 1
  },
  {
   "fieldname": "parent_cost_center",
   "fieldtype": "Link",
   "ignore_user_permissions": 1,
   "in_list_view": 1,
   "label": "Parent Cost Center",
   "oldfieldname": "parent_cost_center",
   "oldfieldtype": "Link",
   "options": "Cost Center",
   "reqd": 1
  },
  {
   "fieldname": "company",
   "fieldtype": "Link",
   "in_list_view": 1,
   "in_standard_filter": 1,
   "label": "Company",
   "oldfieldname": "company_name",
   "oldfieldtype": "Link",
   "options": "Company",
   "remember_last_selected_value": 1,
   "reqd": 1
  },
  {
   "fieldname": "cb0",
   "fieldtype": "Column Break",
   "width": "50%"
  },
  {
   "default": "0",
   "fieldname": "is_group",
   "fieldtype": "Check",
   "label": "Is Group"
  },
  {
   "fieldname": "lft",
   "fieldtype": "Int",
   "hidden": 1,
   "label": "lft",
   "no_copy": 1,
   "oldfieldname": "lft",
   "oldfieldtype": "Int",
   "print_hide": 1,
   "report_hide": 1,
   "search_index": 1
  },
  {
   "fieldname": "rgt",
   "fieldtype": "Int",
   "hidden": 1,
   "label": "rgt",
   "no_copy": 1,
   "oldfieldname": "rgt",
   "oldfieldtype": "Int",
   "print_hide": 1,
   "report_hide": 1,
   "search_index": 1
  },
  {
   "fieldname": "old_parent",
   "fieldtype": "Link",
   "hidden": 1,
   "ignore_user_permissions": 1,
   "label": "old_parent",
   "no_copy": 1,
   "oldfieldname": "old_parent",
   "oldfieldtype": "Data",
   "options": "Cost Center",
   "print_hide": 1,
   "report_hide": 1
  },
  {
   "default": "0",
   "fieldname": "disabled",
   "fieldtype": "Check",
   "label": "Disabled"
  },
  {
   "fieldname": "tax_description",
   "fieldtype": "Small Text",
   "label": "Tax Description"
  }
 ],
 "icon": "fa fa-money",
 "idx": 1,
<<<<<<< HEAD
 "modified": "2020-02-09 15:56:57.824204",
=======
 "links": [],
 "modified": "2020-01-28 13:50:23.430434",
>>>>>>> fda7cbec
 "modified_by": "Administrator",
 "module": "Accounts",
 "name": "Cost Center",
 "owner": "Administrator",
 "permissions": [
  {
   "create": 1,
   "delete": 1,
   "email": 1,
   "print": 1,
   "read": 1,
   "report": 1,
   "role": "Accounts Manager",
   "share": 1,
   "write": 1
  },
  {
   "export": 1,
   "read": 1,
   "report": 1,
   "role": "Auditor"
  },
  {
   "email": 1,
   "print": 1,
   "read": 1,
   "report": 1,
   "role": "Accounts User"
  },
  {
   "read": 1,
   "role": "Sales User"
  },
  {
   "read": 1,
   "role": "Purchase User"
  }
 ],
 "search_fields": "parent_cost_center, is_group",
 "show_name_in_global_search": 1,
 "sort_field": "modified",
 "sort_order": "ASC"
}<|MERGE_RESOLUTION|>--- conflicted
+++ resolved
@@ -130,12 +130,8 @@
  ],
  "icon": "fa fa-money",
  "idx": 1,
-<<<<<<< HEAD
- "modified": "2020-02-09 15:56:57.824204",
-=======
  "links": [],
  "modified": "2020-01-28 13:50:23.430434",
->>>>>>> fda7cbec
  "modified_by": "Administrator",
  "module": "Accounts",
  "name": "Cost Center",
