--- conflicted
+++ resolved
@@ -129,12 +129,8 @@
  "icon": "fa fa-money",
  "idx": 1,
  "is_tree": 1,
-<<<<<<< HEAD
- "modified": "2020-04-29 16:09:30.025214",
-=======
  "links": [],
  "modified": "2020-06-12 16:09:30.025214",
->>>>>>> 24e5a617
  "modified_by": "Administrator",
  "module": "Accounts",
  "name": "Cost Center",
