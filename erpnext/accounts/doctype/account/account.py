# Copyright (c) 2015, Frappe Technologies Pvt. Ltd. and Contributors
# License: GNU General Public License v3. See license.txt

from __future__ import unicode_literals
import frappe
from frappe.utils import cint, cstr
from frappe import throw, _
from frappe.utils.nestedset import NestedSet, get_ancestors_of, get_descendants_of

class RootNotEditable(frappe.ValidationError): pass
class BalanceMismatchError(frappe.ValidationError): pass

class Account(NestedSet):
	nsm_parent_field = 'parent_account'
	def on_update(self):
		if frappe.local.flags.ignore_on_update:
			return
		else:
			super(Account, self).on_update()

	def onload(self):
		frozen_accounts_modifier = frappe.db.get_value("Accounts Settings", "Accounts Settings",
			"frozen_accounts_modifier")
		if not frozen_accounts_modifier or frozen_accounts_modifier in frappe.get_roles():
			self.set_onload("can_freeze_account", True)

	def autoname(self):
		from erpnext.accounts.utils import get_autoname_with_number
		self.name = get_autoname_with_number(self.account_number, self.account_name, None, self.company)

	def validate(self):
		from erpnext.accounts.utils import validate_field_number
		if frappe.local.flags.allow_unverified_charts:
			return
		self.validate_parent()
		self.validate_root_details()
		validate_field_number("Account", self.name, self.account_number, self.company, "account_number")
		self.validate_group_or_ledger()
		self.set_root_and_report_type()
		self.validate_mandatory()
		self.validate_frozen_accounts_modifier()
		self.validate_balance_must_be_debit_or_credit()
		self.validate_account_currency()
		self.validate_root_company_and_sync_account_to_children()

	def validate_parent(self):
		"""Fetch Parent Details and validate parent account"""
		if self.parent_account:
			par = frappe.db.get_value("Account", self.parent_account,
				["name", "is_group", "company"], as_dict=1)
			if not par:
				throw(_("Account {0}: Parent account {1} does not exist").format(self.name, self.parent_account))
			elif par.name == self.name:
				throw(_("Account {0}: You can not assign itself as parent account").format(self.name))
			elif not par.is_group:
				throw(_("Account {0}: Parent account {1} can not be a ledger").format(self.name, self.parent_account))
			elif par.company != self.company:
				throw(_("Account {0}: Parent account {1} does not belong to company: {2}")
					.format(self.name, self.parent_account, self.company))

	def set_root_and_report_type(self):
		if self.parent_account:
			par = frappe.db.get_value("Account", self.parent_account,
				["report_type", "root_type"], as_dict=1)

			if par.report_type:
				self.report_type = par.report_type
			if par.root_type:
				self.root_type = par.root_type

		if self.is_group:
			db_value = frappe.db.get_value("Account", self.name, ["report_type", "root_type"], as_dict=1)
			if db_value:
				if self.report_type != db_value.report_type:
					frappe.db.sql("update `tabAccount` set report_type=%s where lft > %s and rgt < %s",
						(self.report_type, self.lft, self.rgt))
				if self.root_type != db_value.root_type:
					frappe.db.sql("update `tabAccount` set root_type=%s where lft > %s and rgt < %s",
						(self.root_type, self.lft, self.rgt))

		if self.root_type and not self.report_type:
			self.report_type = "Balance Sheet" \
				if self.root_type in ("Asset", "Liability", "Equity") else "Profit and Loss"

	def validate_root_details(self):
		# does not exists parent
		if frappe.db.exists("Account", self.name):
			if not frappe.db.get_value("Account", self.name, "parent_account"):
				throw(_("Root cannot be edited."), RootNotEditable)

		if not self.parent_account and not self.is_group:
			frappe.throw(_("Root Account must be a group"))

	def validate_root_company_and_sync_account_to_children(self):
		# ignore validation while creating new compnay or while syncing to child companies
		if frappe.local.flags.ignore_root_company_validation or self.flags.ignore_root_company_validation:
			return

		ancestors = get_root_company(self.company)
		if ancestors:
			if frappe.get_value("Company", self.company, "allow_account_creation_against_child_company"):
				return
<<<<<<< HEAD
			frappe.throw(_("Please add the account to root level Company - %s" % ancestors[0]))
=======

			if not frappe.db.get_value("Account",
				{'account_name': self.account_name, 'company': ancestors[0]}, 'name'):
				frappe.throw(_("Please add the account to root level Company - %s" % ancestors[0]))
>>>>>>> 0c0604b7
		else:
			descendants = get_descendants_of('Company', self.company)
			if not descendants: return

			parent_acc_name_map = {}
			parent_acc_name = frappe.db.get_value('Account', self.parent_account, "account_name")
			for d in frappe.db.get_values('Account',
				{"company": ["in", descendants], "account_name": parent_acc_name},
				["company", "name"], as_dict=True):
				parent_acc_name_map[d["company"]] = d["name"]

			if not parent_acc_name_map: return

<<<<<<< HEAD
			for company in descendants:
				if not parent_acc_name_map.get(company):
					frappe.throw(_("While creating account for child Company {0}, parent account {1} not found. Please create the parent account in corresponding COA")
						.format(company, parent_acc_name))

				doc = frappe.copy_doc(self)
				doc.flags.ignore_root_company_validation = True
				doc.update({
					"company": company,
					"account_currency": None,
					"parent_account": parent_acc_name_map[company]
				})
				doc.save()
				frappe.msgprint(_("Account {0} is added in the child company {1}")
					.format(doc.name, company))
=======
			self.create_account_for_child_company(parent_acc_name_map, descendants)
>>>>>>> 0c0604b7

	def validate_group_or_ledger(self):
		if self.get("__islocal"):
			return

		existing_is_group = frappe.db.get_value("Account", self.name, "is_group")
		if cint(self.is_group) != cint(existing_is_group):
			if self.check_gle_exists():
				throw(_("Account with existing transaction cannot be converted to ledger"))
			elif self.is_group:
				if self.account_type and not self.flags.exclude_account_type_check:
					throw(_("Cannot covert to Group because Account Type is selected."))
			elif self.check_if_child_exists():
				throw(_("Account with child nodes cannot be set as ledger"))

	def validate_frozen_accounts_modifier(self):
		old_value = frappe.db.get_value("Account", self.name, "freeze_account")
		if old_value and old_value != self.freeze_account:
			frozen_accounts_modifier = frappe.db.get_value('Accounts Settings', None, 'frozen_accounts_modifier')
			if not frozen_accounts_modifier or \
				frozen_accounts_modifier not in frappe.get_roles():
					throw(_("You are not authorized to set Frozen value"))

	def validate_balance_must_be_debit_or_credit(self):
		from erpnext.accounts.utils import get_balance_on
		if not self.get("__islocal") and self.balance_must_be:
			account_balance = get_balance_on(self.name)

			if account_balance > 0 and self.balance_must_be == "Credit":
				frappe.throw(_("Account balance already in Debit, you are not allowed to set 'Balance Must Be' as 'Credit'"))
			elif account_balance < 0 and self.balance_must_be == "Debit":
				frappe.throw(_("Account balance already in Credit, you are not allowed to set 'Balance Must Be' as 'Debit'"))

	def validate_account_currency(self):
		if not self.account_currency:
			self.account_currency = frappe.get_cached_value('Company',  self.company,  "default_currency")

		elif self.account_currency != frappe.db.get_value("Account", self.name, "account_currency"):
			if frappe.db.get_value("GL Entry", {"account": self.name}):
				frappe.throw(_("Currency can not be changed after making entries using some other currency"))

	def create_account_for_child_company(self, parent_acc_name_map, descendants):
		for company in descendants:
			if not parent_acc_name_map.get(company):
				frappe.throw(_("While creating account for child Company {0}, parent account {1} not found. Please create the parent account in corresponding COA")
					.format(company, parent_acc_name))

			filters = {
				"account_name": self.account_name,
				"company": company
			}

			if self.account_number:
				filters["account_number"] = self.account_number

			child_account = frappe.db.get_value("Account", filters, 'name')

			if not child_account:
				doc = frappe.copy_doc(self)
				doc.flags.ignore_root_company_validation = True
				doc.update({
					"company": company,
					# parent account's currency should be passed down to child account's curreny
					# if it is None, it picks it up from default company currency, which might be unintended
					"account_currency": self.account_currency,
					"parent_account": parent_acc_name_map[company]
				})

				doc.save()
				frappe.msgprint(_("Account {0} is added in the child company {1}")
					.format(doc.name, company))
			elif child_account:
				# update the parent company's value in child companies
				doc = frappe.get_doc("Account", child_account)
				parent_value_changed = False
				for field in ['account_type', 'account_currency',
					'freeze_account', 'balance_must_be']:
					if doc.get(field) != self.get(field):
						parent_value_changed = True
						doc.set(field, self.get(field))

				if parent_value_changed:
					doc.save()

	def convert_group_to_ledger(self):
		if self.check_if_child_exists():
			throw(_("Account with child nodes cannot be converted to ledger"))
		elif self.check_gle_exists():
			throw(_("Account with existing transaction cannot be converted to ledger"))
		else:
			self.is_group = 0
			self.save()
			return 1

	def convert_ledger_to_group(self):
		if self.check_gle_exists():
			throw(_("Account with existing transaction can not be converted to group."))
		elif self.account_type and not self.flags.exclude_account_type_check:
			throw(_("Cannot covert to Group because Account Type is selected."))
		else:
			self.is_group = 1
			self.save()
			return 1

	# Check if any previous balance exists
	def check_gle_exists(self):
		return frappe.db.get_value("GL Entry", {"account": self.name})

	def check_if_child_exists(self):
		return frappe.db.sql("""select name from `tabAccount` where parent_account = %s
			and docstatus != 2""", self.name)

	def validate_mandatory(self):
		if not self.root_type:
			throw(_("Root Type is mandatory"))

		if not self.report_type:
			throw(_("Report Type is mandatory"))

	def on_trash(self):
		# checks gl entries and if child exists
		if self.check_gle_exists():
			throw(_("Account with existing transaction can not be deleted"))

		super(Account, self).on_trash(True)

def get_parent_account(doctype, txt, searchfield, start, page_len, filters):
	return frappe.db.sql("""select name from tabAccount
		where is_group = 1 and docstatus != 2 and company = %s
		and %s like %s order by name limit %s, %s""" %
		("%s", searchfield, "%s", "%s", "%s"),
		(filters["company"], "%%%s%%" % txt, start, page_len), as_list=1)

def get_account_currency(account):
	"""Helper function to get account currency"""
	if not account:
		return
	def generator():
		account_currency, company = frappe.get_cached_value("Account", account, ["account_currency", "company"])
		if not account_currency:
			account_currency = frappe.get_cached_value('Company',  company,  "default_currency")

		return account_currency

	return frappe.local_cache("account_currency", account, generator)

def on_doctype_update():
	frappe.db.add_index("Account", ["lft", "rgt"])

def get_account_autoname(account_number, account_name, company):
	# first validate if company exists
	company = frappe.get_cached_value('Company',  company,  ["abbr", "name"], as_dict=True)
	if not company:
		frappe.throw(_('Company {0} does not exist').format(company))

	parts = [account_name.strip(), company.abbr]
	if cstr(account_number).strip():
		parts.insert(0, cstr(account_number).strip())
	return ' - '.join(parts)

def validate_account_number(name, account_number, company):
	if account_number:
		account_with_same_number = frappe.db.get_value("Account",
			{"account_number": account_number, "company": company, "name": ["!=", name]})
		if account_with_same_number:
			frappe.throw(_("Account Number {0} already used in account {1}")
				.format(account_number, account_with_same_number))

@frappe.whitelist()
def update_account_number(name, account_name, account_number=None):

	account = frappe.db.get_value("Account", name, "company", as_dict=True)
	if not account: return
	validate_account_number(name, account_number, account.company)
	if account_number:
		frappe.db.set_value("Account", name, "account_number", account_number.strip())
	else:
		frappe.db.set_value("Account", name, "account_number", "")
	frappe.db.set_value("Account", name, "account_name", account_name.strip())

	new_name = get_account_autoname(account_number, account_name, account.company)
	if name != new_name:
		frappe.rename_doc("Account", name, new_name, force=1)
		return new_name

@frappe.whitelist()
def merge_account(old, new, is_group, root_type, company):
	# Validate properties before merging
	if not frappe.db.exists("Account", new):
		throw(_("Account {0} does not exist").format(new))

	val = list(frappe.db.get_value("Account", new,
		["is_group", "root_type", "company"]))

	if val != [cint(is_group), root_type, company]:
		throw(_("""Merging is only possible if following properties are same in both records. Is Group, Root Type, Company"""))

	if is_group and frappe.db.get_value("Account", new, "parent_account") == old:
		frappe.db.set_value("Account", new, "parent_account",
			frappe.db.get_value("Account", old, "parent_account"))

	frappe.rename_doc("Account", old, new, merge=1, force=1)
<<<<<<< HEAD

	return new

=======

	return new

>>>>>>> 0c0604b7
@frappe.whitelist()
def get_root_company(company):
	# return the topmost company in the hierarchy
	ancestors = get_ancestors_of('Company', company, "lft asc")
	return [ancestors[0]] if ancestors else []<|MERGE_RESOLUTION|>--- conflicted
+++ resolved
@@ -100,14 +100,10 @@
 		if ancestors:
 			if frappe.get_value("Company", self.company, "allow_account_creation_against_child_company"):
 				return
-<<<<<<< HEAD
-			frappe.throw(_("Please add the account to root level Company - %s" % ancestors[0]))
-=======
 
 			if not frappe.db.get_value("Account",
 				{'account_name': self.account_name, 'company': ancestors[0]}, 'name'):
 				frappe.throw(_("Please add the account to root level Company - %s" % ancestors[0]))
->>>>>>> 0c0604b7
 		else:
 			descendants = get_descendants_of('Company', self.company)
 			if not descendants: return
@@ -121,25 +117,7 @@
 
 			if not parent_acc_name_map: return
 
-<<<<<<< HEAD
-			for company in descendants:
-				if not parent_acc_name_map.get(company):
-					frappe.throw(_("While creating account for child Company {0}, parent account {1} not found. Please create the parent account in corresponding COA")
-						.format(company, parent_acc_name))
-
-				doc = frappe.copy_doc(self)
-				doc.flags.ignore_root_company_validation = True
-				doc.update({
-					"company": company,
-					"account_currency": None,
-					"parent_account": parent_acc_name_map[company]
-				})
-				doc.save()
-				frappe.msgprint(_("Account {0} is added in the child company {1}")
-					.format(doc.name, company))
-=======
 			self.create_account_for_child_company(parent_acc_name_map, descendants)
->>>>>>> 0c0604b7
 
 	def validate_group_or_ledger(self):
 		if self.get("__islocal"):
@@ -342,15 +320,9 @@
 			frappe.db.get_value("Account", old, "parent_account"))
 
 	frappe.rename_doc("Account", old, new, merge=1, force=1)
-<<<<<<< HEAD
 
 	return new
 
-=======
-
-	return new
-
->>>>>>> 0c0604b7
 @frappe.whitelist()
 def get_root_company(company):
 	# return the topmost company in the hierarchy
