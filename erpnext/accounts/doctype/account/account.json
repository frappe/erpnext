{
 "allow_copy": 1, 
 "allow_guest_to_view": 0, 
 "allow_import": 1, 
 "allow_rename": 0, 
 "beta": 0, 
 "creation": "2013-01-30 12:49:46", 
 "custom": 0, 
 "description": "Heads (or groups) against which Accounting Entries are made and balances are maintained.", 
 "docstatus": 0, 
 "doctype": "DocType", 
 "document_type": "Setup", 
 "editable_grid": 0, 
 "fields": [
  {
   "allow_bulk_edit": 0, 
   "allow_in_quick_entry": 0, 
   "allow_on_submit": 0, 
   "bold": 0, 
   "collapsible": 0, 
   "columns": 0, 
   "fieldname": "properties", 
   "fieldtype": "Section Break", 
   "hidden": 0, 
   "ignore_user_permissions": 0, 
   "ignore_xss_filter": 0, 
   "in_filter": 0, 
   "in_global_search": 0, 
   "in_list_view": 0, 
   "in_standard_filter": 0, 
   "label": "", 
   "length": 0, 
   "no_copy": 0, 
   "oldfieldtype": "Section Break", 
   "permlevel": 0, 
   "print_hide": 0, 
   "print_hide_if_no_value": 0, 
   "read_only": 0, 
   "remember_last_selected_value": 0, 
   "report_hide": 0, 
   "reqd": 0, 
   "search_index": 0, 
   "set_only_once": 0, 
   "translatable": 0, 
   "unique": 0
  }, 
  {
   "allow_bulk_edit": 0, 
   "allow_in_quick_entry": 0, 
   "allow_on_submit": 0, 
   "bold": 0, 
   "collapsible": 0, 
   "columns": 0, 
   "fieldname": "column_break0", 
   "fieldtype": "Column Break", 
   "hidden": 0, 
   "ignore_user_permissions": 0, 
   "ignore_xss_filter": 0, 
   "in_filter": 0, 
   "in_global_search": 0, 
   "in_list_view": 0, 
   "in_standard_filter": 0, 
   "length": 0, 
   "no_copy": 0, 
   "permlevel": 0, 
   "print_hide": 0, 
   "print_hide_if_no_value": 0, 
   "read_only": 0, 
   "remember_last_selected_value": 0, 
   "report_hide": 0, 
   "reqd": 0, 
   "search_index": 0, 
   "set_only_once": 0, 
   "translatable": 0, 
   "unique": 0, 
   "width": "50%"
  }, 
  {
   "allow_bulk_edit": 0, 
   "allow_in_quick_entry": 0, 
   "allow_on_submit": 0, 
   "bold": 0, 
   "collapsible": 0, 
   "columns": 0, 
   "fieldname": "account_name", 
   "fieldtype": "Data", 
   "hidden": 0, 
   "ignore_user_permissions": 0, 
   "ignore_xss_filter": 0, 
   "in_filter": 0, 
   "in_global_search": 0, 
   "in_list_view": 1, 
   "in_standard_filter": 0, 
   "label": "Account Name", 
   "length": 0, 
   "no_copy": 1, 
   "oldfieldname": "account_name", 
   "oldfieldtype": "Data", 
   "permlevel": 0, 
   "print_hide": 0, 
   "print_hide_if_no_value": 0, 
   "read_only": 0, 
   "remember_last_selected_value": 0, 
   "report_hide": 0, 
   "reqd": 1, 
   "search_index": 0, 
   "set_only_once": 0, 
   "translatable": 0, 
   "unique": 0
  }, 
  {
   "allow_bulk_edit": 0, 
   "allow_in_quick_entry": 0, 
   "allow_on_submit": 0, 
   "bold": 0, 
   "collapsible": 0, 
   "columns": 0, 
   "fieldname": "account_number", 
   "fieldtype": "Data", 
   "hidden": 0, 
   "ignore_user_permissions": 0, 
   "ignore_xss_filter": 0, 
   "in_filter": 0, 
   "in_global_search": 0, 
   "in_list_view": 1, 
   "in_standard_filter": 1, 
   "label": "Account Number", 
   "length": 0, 
   "no_copy": 0, 
   "permlevel": 0, 
   "precision": "", 
   "print_hide": 0, 
   "print_hide_if_no_value": 0, 
   "read_only": 1, 
   "remember_last_selected_value": 0, 
   "report_hide": 0, 
   "reqd": 0, 
   "search_index": 0, 
   "set_only_once": 0, 
   "translatable": 0, 
   "unique": 0
  }, 
  {
   "allow_bulk_edit": 0, 
   "allow_in_quick_entry": 0, 
   "allow_on_submit": 0, 
   "bold": 0, 
   "collapsible": 0, 
   "columns": 0, 
   "default": "0", 
   "fieldname": "is_group", 
   "fieldtype": "Check", 
   "hidden": 0, 
   "ignore_user_permissions": 0, 
   "ignore_xss_filter": 0, 
   "in_filter": 0, 
   "in_global_search": 0, 
   "in_list_view": 0, 
   "in_standard_filter": 0, 
   "label": "Is Group", 
   "length": 0, 
   "no_copy": 0, 
   "permlevel": 0, 
   "precision": "", 
   "print_hide": 0, 
   "print_hide_if_no_value": 0, 
   "read_only": 0, 
   "remember_last_selected_value": 0, 
   "report_hide": 0, 
   "reqd": 0, 
   "search_index": 0, 
   "set_only_once": 0, 
   "translatable": 0, 
   "unique": 0
  }, 
  {
   "allow_bulk_edit": 0, 
   "allow_in_quick_entry": 0, 
   "allow_on_submit": 0, 
   "bold": 0, 
   "collapsible": 0, 
   "columns": 0, 
   "fieldname": "company", 
   "fieldtype": "Link", 
   "hidden": 0, 
   "ignore_user_permissions": 0, 
   "ignore_xss_filter": 0, 
   "in_filter": 0, 
   "in_global_search": 0, 
   "in_list_view": 0, 
   "in_standard_filter": 1, 
   "label": "Company", 
   "length": 0, 
   "no_copy": 0, 
   "oldfieldname": "company", 
   "oldfieldtype": "Link", 
   "options": "Company", 
   "permlevel": 0, 
   "print_hide": 0, 
   "print_hide_if_no_value": 0, 
   "read_only": 1, 
   "remember_last_selected_value": 1, 
   "report_hide": 0, 
   "reqd": 1, 
   "search_index": 0, 
   "set_only_once": 0, 
   "translatable": 0, 
   "unique": 0
  }, 
  {
   "allow_bulk_edit": 0, 
   "allow_in_quick_entry": 0, 
   "allow_on_submit": 0, 
   "bold": 0, 
   "collapsible": 0, 
   "columns": 0, 
   "fieldname": "root_type", 
   "fieldtype": "Select", 
   "hidden": 0, 
   "ignore_user_permissions": 0, 
   "ignore_xss_filter": 0, 
   "in_filter": 0, 
   "in_global_search": 0, 
   "in_list_view": 0, 
   "in_standard_filter": 1, 
   "label": "Root Type", 
   "length": 0, 
   "no_copy": 0, 
   "options": "\nAsset\nLiability\nIncome\nExpense\nEquity", 
   "permlevel": 0, 
   "print_hide": 0, 
   "print_hide_if_no_value": 0, 
   "read_only": 1, 
   "remember_last_selected_value": 0, 
   "report_hide": 0, 
   "reqd": 0, 
   "search_index": 0, 
   "set_only_once": 0, 
   "translatable": 0, 
   "unique": 0
  }, 
  {
   "allow_bulk_edit": 0, 
   "allow_in_quick_entry": 0, 
   "allow_on_submit": 0, 
   "bold": 0, 
   "collapsible": 0, 
   "columns": 0, 
   "fieldname": "report_type", 
   "fieldtype": "Select", 
   "hidden": 0, 
   "ignore_user_permissions": 0, 
   "ignore_xss_filter": 0, 
   "in_filter": 0, 
   "in_global_search": 0, 
   "in_list_view": 0, 
   "in_standard_filter": 1, 
   "label": "Report Type", 
   "length": 0, 
   "no_copy": 0, 
   "options": "\nBalance Sheet\nProfit and Loss", 
   "permlevel": 0, 
   "print_hide": 0, 
   "print_hide_if_no_value": 0, 
   "read_only": 1, 
   "remember_last_selected_value": 0, 
   "report_hide": 0, 
   "reqd": 0, 
   "search_index": 0, 
   "set_only_once": 0, 
   "translatable": 0, 
   "unique": 0
  }, 
  {
   "allow_bulk_edit": 0, 
   "allow_in_quick_entry": 0, 
   "allow_on_submit": 0, 
   "bold": 0, 
   "collapsible": 0, 
   "columns": 0, 
   "depends_on": "eval:doc.is_group==0", 
   "fieldname": "account_currency", 
   "fieldtype": "Link", 
   "hidden": 0, 
   "ignore_user_permissions": 0, 
   "ignore_xss_filter": 0, 
   "in_filter": 0, 
   "in_global_search": 0, 
   "in_list_view": 0, 
   "in_standard_filter": 0, 
   "label": "Currency", 
   "length": 0, 
   "no_copy": 0, 
   "options": "Currency", 
   "permlevel": 0, 
   "precision": "", 
   "print_hide": 0, 
   "print_hide_if_no_value": 0, 
   "read_only": 0, 
   "remember_last_selected_value": 0, 
   "report_hide": 0, 
   "reqd": 0, 
   "search_index": 0, 
   "set_only_once": 0, 
   "translatable": 0, 
   "unique": 0
  }, 
  {
   "allow_bulk_edit": 0, 
   "allow_in_quick_entry": 0, 
   "allow_on_submit": 0, 
   "bold": 0, 
   "collapsible": 0, 
   "columns": 0, 
   "default": "0", 
   "fieldname": "inter_company_account", 
   "fieldtype": "Check", 
   "hidden": 0, 
   "ignore_user_permissions": 0, 
   "ignore_xss_filter": 0, 
   "in_filter": 0, 
   "in_global_search": 0, 
   "in_list_view": 0, 
   "in_standard_filter": 0, 
   "label": "Inter Company Account", 
   "length": 0, 
   "no_copy": 0, 
   "permlevel": 0, 
   "precision": "", 
   "print_hide": 0, 
   "print_hide_if_no_value": 0, 
   "read_only": 0, 
   "remember_last_selected_value": 0, 
   "report_hide": 0, 
   "reqd": 0, 
   "search_index": 0, 
   "set_only_once": 0, 
   "translatable": 0, 
   "unique": 0
  }, 
  {
   "allow_bulk_edit": 0, 
   "allow_in_quick_entry": 0, 
   "allow_on_submit": 0, 
   "bold": 0, 
   "collapsible": 0, 
   "columns": 0, 
   "fieldname": "column_break1", 
   "fieldtype": "Column Break", 
   "hidden": 0, 
   "ignore_user_permissions": 0, 
   "ignore_xss_filter": 0, 
   "in_filter": 0, 
   "in_global_search": 0, 
   "in_list_view": 0, 
   "in_standard_filter": 0, 
   "length": 0, 
   "no_copy": 0, 
   "permlevel": 0, 
   "print_hide": 0, 
   "print_hide_if_no_value": 0, 
   "read_only": 0, 
   "remember_last_selected_value": 0, 
   "report_hide": 0, 
   "reqd": 0, 
   "search_index": 0, 
   "set_only_once": 0, 
   "translatable": 0, 
   "unique": 0, 
   "width": "50%"
  }, 
  {
   "allow_bulk_edit": 0, 
   "allow_in_quick_entry": 0, 
   "allow_on_submit": 0, 
   "bold": 0, 
   "collapsible": 0, 
   "columns": 0, 
   "fieldname": "parent_account", 
   "fieldtype": "Link", 
   "hidden": 0, 
   "ignore_user_permissions": 1, 
   "ignore_xss_filter": 0, 
   "in_filter": 0, 
   "in_global_search": 0, 
   "in_list_view": 0, 
   "in_standard_filter": 0, 
   "label": "Parent Account", 
   "length": 0, 
   "no_copy": 0, 
   "oldfieldname": "parent_account", 
   "oldfieldtype": "Link", 
   "options": "Account", 
   "permlevel": 0, 
   "print_hide": 0, 
   "print_hide_if_no_value": 0, 
   "read_only": 0, 
   "remember_last_selected_value": 0, 
   "report_hide": 0, 
   "reqd": 1, 
   "search_index": 1, 
   "set_only_once": 0, 
   "translatable": 0, 
   "unique": 0
  }, 
  {
   "allow_bulk_edit": 0, 
   "allow_in_quick_entry": 0, 
   "allow_on_submit": 0, 
   "bold": 0, 
   "collapsible": 0, 
   "columns": 0, 
   "description": "Setting Account Type helps in selecting this Account in transactions.", 
   "fieldname": "account_type", 
   "fieldtype": "Select", 
   "hidden": 0, 
   "ignore_user_permissions": 0, 
   "ignore_xss_filter": 0, 
   "in_filter": 0, 
   "in_global_search": 0, 
   "in_list_view": 0, 
   "in_standard_filter": 1, 
   "label": "Account Type", 
   "length": 0, 
   "no_copy": 0, 
   "oldfieldname": "account_type", 
   "oldfieldtype": "Select", 
   "options": "\nAccumulated Depreciation\nAsset Received But Not Billed\nBank\nCash\nChargeable\nCapital Work in Progress\nCost of Goods Sold\nDepreciation\nEquity\nExpense Account\nExpenses Included In Asset Valuation\nExpenses Included In Valuation\nFixed Asset\nIncome Account\nPayable\nReceivable\nRound Off\nStock\nStock Adjustment\nStock Received But Not Billed\nTax\nLetter of Credit\nTemporary", 
   "permlevel": 0, 
   "print_hide": 0, 
   "print_hide_if_no_value": 0, 
   "read_only": 0, 
   "remember_last_selected_value": 0, 
   "report_hide": 0, 
   "reqd": 0, 
   "search_index": 0, 
   "set_only_once": 0, 
   "translatable": 0, 
   "unique": 0
  }, 
  {
   "allow_bulk_edit": 0, 
   "allow_in_quick_entry": 0, 
   "allow_on_submit": 0, 
   "bold": 0, 
   "collapsible": 0, 
   "columns": 0, 
   "description": "Rate at which this tax is applied", 
   "fieldname": "tax_rate", 
   "fieldtype": "Float", 
   "hidden": 0, 
   "ignore_user_permissions": 0, 
   "ignore_xss_filter": 0, 
   "in_filter": 0, 
   "in_global_search": 0, 
   "in_list_view": 0, 
   "in_standard_filter": 0, 
   "label": "Rate", 
   "length": 0, 
   "no_copy": 0, 
   "oldfieldname": "tax_rate", 
   "oldfieldtype": "Currency", 
   "permlevel": 0, 
   "print_hide": 0, 
   "print_hide_if_no_value": 0, 
   "read_only": 0, 
   "remember_last_selected_value": 0, 
   "report_hide": 0, 
   "reqd": 0, 
   "search_index": 0, 
   "set_only_once": 0, 
   "translatable": 0, 
   "unique": 0
  }, 
  {
   "allow_bulk_edit": 0, 
   "allow_in_quick_entry": 0, 
   "allow_on_submit": 0, 
   "bold": 0, 
   "collapsible": 0, 
   "columns": 0, 
   "description": "If the account is frozen, entries are allowed to restricted users.", 
   "fieldname": "freeze_account", 
   "fieldtype": "Select", 
   "hidden": 0, 
   "ignore_user_permissions": 0, 
   "ignore_xss_filter": 0, 
   "in_filter": 0, 
   "in_global_search": 0, 
   "in_list_view": 0, 
   "in_standard_filter": 0, 
   "label": "Frozen", 
   "length": 0, 
   "no_copy": 0, 
   "oldfieldname": "freeze_account", 
   "oldfieldtype": "Select", 
   "options": "No\nYes", 
   "permlevel": 0, 
   "print_hide": 0, 
   "print_hide_if_no_value": 0, 
   "read_only": 0, 
   "remember_last_selected_value": 0, 
   "report_hide": 0, 
   "reqd": 0, 
   "search_index": 0, 
   "set_only_once": 0, 
   "translatable": 0, 
   "unique": 0
  }, 
  {
   "allow_bulk_edit": 0, 
   "allow_in_quick_entry": 0, 
   "allow_on_submit": 0, 
   "bold": 0, 
   "collapsible": 0, 
   "columns": 0, 
   "fieldname": "balance_must_be", 
   "fieldtype": "Select", 
   "hidden": 0, 
   "ignore_user_permissions": 0, 
   "ignore_xss_filter": 0, 
   "in_filter": 0, 
   "in_global_search": 0, 
   "in_list_view": 0, 
   "in_standard_filter": 0, 
   "label": "Balance must be", 
   "length": 0, 
   "no_copy": 0, 
   "options": "\nDebit\nCredit", 
   "permlevel": 0, 
   "print_hide": 0, 
   "print_hide_if_no_value": 0, 
   "read_only": 0, 
   "remember_last_selected_value": 0, 
   "report_hide": 0, 
   "reqd": 0, 
   "search_index": 0, 
   "set_only_once": 0, 
   "translatable": 0, 
   "unique": 0
  }, 
  {
   "allow_bulk_edit": 0, 
   "allow_in_quick_entry": 0, 
   "allow_on_submit": 0, 
   "bold": 0, 
   "collapsible": 0, 
   "columns": 0, 
   "fieldname": "lft", 
   "fieldtype": "Int", 
   "hidden": 1, 
   "ignore_user_permissions": 0, 
   "ignore_xss_filter": 0, 
   "in_filter": 0, 
   "in_global_search": 0, 
   "in_list_view": 0, 
   "in_standard_filter": 0, 
   "label": "Lft", 
   "length": 0, 
   "no_copy": 0, 
   "permlevel": 0, 
   "print_hide": 1, 
   "print_hide_if_no_value": 0, 
   "read_only": 1, 
   "remember_last_selected_value": 0, 
   "report_hide": 0, 
   "reqd": 0, 
   "search_index": 1, 
   "set_only_once": 0, 
   "translatable": 0, 
   "unique": 0
  }, 
  {
   "allow_bulk_edit": 0, 
   "allow_in_quick_entry": 0, 
   "allow_on_submit": 0, 
   "bold": 0, 
   "collapsible": 0, 
   "columns": 0, 
   "fieldname": "rgt", 
   "fieldtype": "Int", 
   "hidden": 1, 
   "ignore_user_permissions": 0, 
   "ignore_xss_filter": 0, 
   "in_filter": 0, 
   "in_global_search": 0, 
   "in_list_view": 0, 
   "in_standard_filter": 0, 
   "label": "Rgt", 
   "length": 0, 
   "no_copy": 0, 
   "permlevel": 0, 
   "print_hide": 1, 
   "print_hide_if_no_value": 0, 
   "read_only": 1, 
   "remember_last_selected_value": 0, 
   "report_hide": 0, 
   "reqd": 0, 
   "search_index": 1, 
   "set_only_once": 0, 
   "translatable": 0, 
   "unique": 0
  }, 
  {
   "allow_bulk_edit": 0, 
   "allow_in_quick_entry": 0, 
   "allow_on_submit": 0, 
   "bold": 0, 
   "collapsible": 0, 
   "columns": 0, 
   "fieldname": "old_parent", 
   "fieldtype": "Data", 
   "hidden": 1, 
   "ignore_user_permissions": 0, 
   "ignore_xss_filter": 0, 
   "in_filter": 0, 
   "in_global_search": 0, 
   "in_list_view": 0, 
   "in_standard_filter": 0, 
   "label": "Old Parent", 
   "length": 0, 
   "no_copy": 0, 
   "permlevel": 0, 
   "print_hide": 1, 
   "print_hide_if_no_value": 0, 
   "read_only": 1, 
   "remember_last_selected_value": 0, 
   "report_hide": 0, 
   "reqd": 0, 
   "search_index": 0, 
   "set_only_once": 0, 
   "translatable": 0, 
   "unique": 0
  }
 ], 
 "has_web_view": 0, 
 "hide_heading": 0, 
 "hide_toolbar": 0, 
 "icon": "fa fa-money", 
 "idx": 1, 
 "image_view": 0, 
 "in_create": 0, 
 "is_submittable": 0, 
 "issingle": 0, 
 "istable": 0, 
 "max_attachments": 0, 
<<<<<<< HEAD
 "modified": "2018-08-18 03:21:06.920918", 
=======
 "modified": "2018-09-05 09:47:04.287841", 
>>>>>>> a95e64a5
 "modified_by": "Administrator", 
 "module": "Accounts", 
 "name": "Account", 
 "owner": "Administrator", 
 "permissions": [
  {
   "amend": 0, 
   "cancel": 0, 
   "create": 1, 
   "delete": 1, 
   "email": 1, 
   "export": 1, 
   "if_owner": 0, 
   "import": 1, 
   "permlevel": 0, 
   "print": 1, 
   "read": 1, 
   "report": 1, 
   "role": "Accounts User", 
   "set_user_permissions": 0, 
   "share": 1, 
   "submit": 0, 
   "write": 1
  }, 
  {
   "amend": 0, 
   "cancel": 0, 
   "create": 0, 
   "delete": 0, 
   "email": 1, 
   "export": 0, 
   "if_owner": 0, 
   "import": 0, 
   "permlevel": 0, 
   "print": 1, 
   "read": 1, 
   "report": 1, 
   "role": "Auditor", 
   "set_user_permissions": 0, 
   "share": 0, 
   "submit": 0, 
   "write": 0
  }, 
  {
   "amend": 0, 
   "cancel": 0, 
   "create": 0, 
   "delete": 0, 
   "email": 1, 
   "export": 0, 
   "if_owner": 0, 
   "import": 0, 
   "permlevel": 0, 
   "print": 1, 
   "read": 1, 
   "report": 1, 
   "role": "Sales User", 
   "set_user_permissions": 0, 
   "share": 0, 
   "submit": 0, 
   "write": 0
  }, 
  {
   "amend": 0, 
   "cancel": 0, 
   "create": 0, 
   "delete": 0, 
   "email": 1, 
   "export": 0, 
   "if_owner": 0, 
   "import": 0, 
   "permlevel": 0, 
   "print": 1, 
   "read": 1, 
   "report": 1, 
   "role": "Purchase User", 
   "set_user_permissions": 0, 
   "share": 0, 
   "submit": 0, 
   "write": 0
  }, 
  {
   "amend": 0, 
   "cancel": 0, 
   "create": 1, 
   "delete": 1, 
   "email": 1, 
   "export": 1, 
   "if_owner": 0, 
   "import": 1, 
   "permlevel": 0, 
   "print": 1, 
   "read": 1, 
   "report": 1, 
   "role": "Accounts Manager", 
   "set_user_permissions": 1, 
   "share": 1, 
   "submit": 0, 
   "write": 1
  }
 ], 
 "quick_entry": 0, 
 "read_only": 0, 
 "read_only_onload": 0, 
 "search_fields": "account_number", 
 "show_name_in_global_search": 1, 
 "sort_order": "ASC", 
 "track_changes": 1, 
 "track_seen": 0, 
 "track_views": 0
}<|MERGE_RESOLUTION|>--- conflicted
+++ resolved
@@ -644,11 +644,7 @@
  "issingle": 0, 
  "istable": 0, 
  "max_attachments": 0, 
-<<<<<<< HEAD
- "modified": "2018-08-18 03:21:06.920918", 
-=======
- "modified": "2018-09-05 09:47:04.287841", 
->>>>>>> a95e64a5
+ "modified": "2018-09-10 18:57:19.371704",
  "modified_by": "Administrator", 
  "module": "Accounts", 
  "name": "Account", 
