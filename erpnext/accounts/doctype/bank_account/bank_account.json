--- conflicted
+++ resolved
@@ -208,11 +208,7 @@
   }
  ],
  "links": [],
-<<<<<<< HEAD
- "modified": "2020-01-29 20:42:26.458316",
-=======
  "modified": "2020-10-23 16:48:06.303658",
->>>>>>> 540559d6
  "modified_by": "Administrator",
  "module": "Accounts",
  "name": "Bank Account",
