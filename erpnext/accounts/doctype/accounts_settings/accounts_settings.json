{
 "allow_copy": 0, 
 "allow_guest_to_view": 0, 
 "allow_import": 0, 
 "allow_rename": 0, 
 "beta": 0, 
 "creation": "2013-06-24 15:49:57", 
 "custom": 0, 
 "description": "Settings for Accounts", 
 "docstatus": 0, 
 "doctype": "DocType", 
 "document_type": "Other", 
 "editable_grid": 1, 
 "engine": "InnoDB", 
 "fields": [
  {
   "allow_bulk_edit": 0, 
   "allow_on_submit": 0, 
   "bold": 0, 
   "collapsible": 0, 
   "columns": 0, 
   "default": "1", 
   "description": "If enabled, the system will post accounting entries for inventory automatically.", 
   "fieldname": "auto_accounting_for_stock", 
   "fieldtype": "Check", 
   "hidden": 1, 
   "ignore_user_permissions": 0, 
   "ignore_xss_filter": 0, 
   "in_filter": 0, 
   "in_global_search": 0, 
   "in_list_view": 1, 
   "in_standard_filter": 0, 
   "label": "Make Accounting Entry For Every Stock Movement", 
   "length": 0, 
   "no_copy": 0, 
   "permlevel": 0, 
   "print_hide": 0, 
   "print_hide_if_no_value": 0, 
   "read_only": 0, 
   "remember_last_selected_value": 0, 
   "report_hide": 0, 
   "reqd": 0, 
   "search_index": 0, 
   "set_only_once": 0, 
   "translatable": 0, 
   "unique": 0
  }, 
  {
   "allow_bulk_edit": 0, 
   "allow_on_submit": 0, 
   "bold": 0, 
   "collapsible": 0, 
   "columns": 0, 
   "description": "Accounting entry frozen up to this date, nobody can do / modify entry except role specified below.", 
   "fieldname": "acc_frozen_upto", 
   "fieldtype": "Date", 
   "hidden": 0, 
   "ignore_user_permissions": 0, 
   "ignore_xss_filter": 0, 
   "in_filter": 0, 
   "in_global_search": 0, 
   "in_list_view": 1, 
   "in_standard_filter": 0, 
   "label": "Accounts Frozen Upto", 
   "length": 0, 
   "no_copy": 0, 
   "permlevel": 0, 
   "print_hide": 0, 
   "print_hide_if_no_value": 0, 
   "read_only": 0, 
   "remember_last_selected_value": 0, 
   "report_hide": 0, 
   "reqd": 0, 
   "search_index": 0, 
   "set_only_once": 0, 
   "translatable": 0, 
   "unique": 0
  }, 
  {
   "allow_bulk_edit": 0, 
   "allow_on_submit": 0, 
   "bold": 0, 
   "collapsible": 0, 
   "columns": 0, 
   "description": "Users with this role are allowed to set frozen accounts and create / modify accounting entries against frozen accounts", 
   "fieldname": "frozen_accounts_modifier", 
   "fieldtype": "Link", 
   "hidden": 0, 
   "ignore_user_permissions": 0, 
   "ignore_xss_filter": 0, 
   "in_filter": 0, 
   "in_global_search": 0, 
   "in_list_view": 1, 
   "in_standard_filter": 0, 
   "label": "Role Allowed to Set Frozen Accounts & Edit Frozen Entries", 
   "length": 0, 
   "no_copy": 0, 
   "options": "Role", 
   "permlevel": 0, 
   "print_hide": 0, 
   "print_hide_if_no_value": 0, 
   "read_only": 0, 
   "remember_last_selected_value": 0, 
   "report_hide": 0, 
   "reqd": 0, 
   "search_index": 0, 
   "set_only_once": 0, 
   "translatable": 0, 
   "unique": 0
  }, 
  {
   "allow_bulk_edit": 0, 
   "allow_on_submit": 0, 
   "bold": 0, 
   "collapsible": 0, 
   "columns": 0, 
   "fieldname": "column_break_4", 
   "fieldtype": "Column Break", 
   "hidden": 0, 
   "ignore_user_permissions": 0, 
   "ignore_xss_filter": 0, 
   "in_filter": 0, 
   "in_global_search": 0, 
   "in_list_view": 0, 
   "in_standard_filter": 0, 
   "length": 0, 
   "no_copy": 0, 
   "permlevel": 0, 
   "precision": "", 
   "print_hide": 0, 
   "print_hide_if_no_value": 0, 
   "read_only": 0, 
   "remember_last_selected_value": 0, 
   "report_hide": 0, 
   "reqd": 0, 
   "search_index": 0, 
   "set_only_once": 0, 
   "translatable": 0, 
   "unique": 0
  }, 
  {
   "allow_bulk_edit": 0, 
   "allow_on_submit": 0, 
   "bold": 0, 
   "collapsible": 0, 
   "columns": 0, 
   "description": "Role that is allowed to submit transactions that exceed credit limits set.", 
   "fieldname": "credit_controller", 
   "fieldtype": "Link", 
   "hidden": 0, 
   "ignore_user_permissions": 0, 
   "ignore_xss_filter": 0, 
   "in_filter": 0, 
   "in_global_search": 0, 
   "in_list_view": 1, 
   "in_standard_filter": 0, 
   "label": "Credit Controller", 
   "length": 0, 
   "no_copy": 0, 
   "options": "Role", 
   "permlevel": 0, 
   "print_hide": 0, 
   "print_hide_if_no_value": 0, 
   "read_only": 0, 
   "remember_last_selected_value": 0, 
   "report_hide": 0, 
   "reqd": 0, 
   "search_index": 0, 
   "set_only_once": 0, 
   "translatable": 0, 
   "unique": 0
  }, 
  {
   "allow_bulk_edit": 0, 
   "allow_on_submit": 0, 
   "bold": 0, 
   "collapsible": 0, 
   "columns": 0, 
   "fieldname": "check_supplier_invoice_uniqueness", 
   "fieldtype": "Check", 
   "hidden": 0, 
   "ignore_user_permissions": 0, 
   "ignore_xss_filter": 0, 
   "in_filter": 0, 
   "in_global_search": 0, 
   "in_list_view": 0, 
   "in_standard_filter": 0, 
   "label": "Check Supplier Invoice Number Uniqueness", 
   "length": 0, 
   "no_copy": 0, 
   "permlevel": 0, 
   "precision": "", 
   "print_hide": 0, 
   "print_hide_if_no_value": 0, 
   "read_only": 0, 
   "remember_last_selected_value": 0, 
   "report_hide": 0, 
   "reqd": 0, 
   "search_index": 0, 
   "set_only_once": 0, 
   "translatable": 0, 
   "unique": 0
  }, 
  {
   "allow_bulk_edit": 0, 
   "allow_on_submit": 0, 
   "bold": 0, 
   "collapsible": 0, 
   "columns": 0, 
   "fieldname": "make_payment_via_journal_entry", 
   "fieldtype": "Check", 
   "hidden": 0, 
   "ignore_user_permissions": 0, 
   "ignore_xss_filter": 0, 
   "in_filter": 0, 
   "in_global_search": 0, 
   "in_list_view": 0, 
   "in_standard_filter": 0, 
   "label": "Make Payment via Journal Entry", 
   "length": 0, 
   "no_copy": 0, 
   "permlevel": 0, 
   "precision": "", 
   "print_hide": 0, 
   "print_hide_if_no_value": 0, 
   "read_only": 0, 
   "remember_last_selected_value": 0, 
   "report_hide": 0, 
   "reqd": 0, 
   "search_index": 0, 
   "set_only_once": 0, 
   "translatable": 0, 
   "unique": 0
  }, 
  {
   "allow_bulk_edit": 0, 
   "allow_on_submit": 0, 
   "bold": 0, 
   "collapsible": 0, 
   "columns": 0, 
   "default": "1", 
   "fieldname": "unlink_payment_on_cancellation_of_invoice", 
   "fieldtype": "Check", 
   "hidden": 0, 
   "ignore_user_permissions": 0, 
   "ignore_xss_filter": 0, 
   "in_filter": 0, 
   "in_global_search": 0, 
   "in_list_view": 0, 
   "in_standard_filter": 0, 
   "label": "Unlink Payment on Cancellation of Invoice", 
   "length": 0, 
   "no_copy": 0, 
   "permlevel": 0, 
   "precision": "", 
   "print_hide": 0, 
   "print_hide_if_no_value": 0, 
   "read_only": 0, 
   "remember_last_selected_value": 0, 
   "report_hide": 0, 
   "reqd": 0, 
   "search_index": 0, 
   "set_only_once": 0, 
   "translatable": 0, 
   "unique": 0
  }, 
  {
   "allow_bulk_edit": 0, 
   "allow_on_submit": 0, 
   "bold": 0, 
   "collapsible": 0, 
   "columns": 0, 
   "default": "1", 
   "fieldname": "book_asset_depreciation_entry_automatically", 
   "fieldtype": "Check", 
   "hidden": 0, 
   "ignore_user_permissions": 0, 
   "ignore_xss_filter": 0, 
   "in_filter": 0, 
   "in_global_search": 0, 
   "in_list_view": 0, 
   "in_standard_filter": 0, 
   "label": "Book Asset Depreciation Entry Automatically", 
   "length": 0, 
   "no_copy": 0, 
   "permlevel": 0, 
   "precision": "", 
   "print_hide": 0, 
   "print_hide_if_no_value": 0, 
   "read_only": 0, 
   "remember_last_selected_value": 0, 
   "report_hide": 0, 
   "reqd": 0, 
   "search_index": 0, 
   "set_only_once": 0, 
   "translatable": 0, 
   "unique": 0
  }, 
  {
   "allow_bulk_edit": 0, 
   "allow_on_submit": 0, 
   "bold": 0, 
   "collapsible": 0, 
   "columns": 0, 
   "fieldname": "allow_cost_center_in_entry_of_bs_account", 
   "fieldtype": "Check", 
   "hidden": 0, 
   "ignore_user_permissions": 0, 
   "ignore_xss_filter": 0, 
   "in_filter": 0, 
   "in_global_search": 0, 
   "in_list_view": 0, 
   "in_standard_filter": 0, 
   "label": "Allow Cost Center In Entry of Balance Sheet Account", 
   "length": 0, 
   "no_copy": 0, 
   "permlevel": 0, 
   "precision": "", 
   "print_hide": 0, 
   "print_hide_if_no_value": 0, 
   "read_only": 0, 
   "remember_last_selected_value": 0, 
   "report_hide": 0, 
   "reqd": 0, 
   "search_index": 0, 
   "set_only_once": 0, 
   "translatable": 0, 
   "unique": 0
  }, 
  {
   "allow_bulk_edit": 0, 
   "allow_on_submit": 0, 
   "bold": 0, 
   "collapsible": 0, 
   "columns": 0, 
   "fieldname": "print_settings", 
   "fieldtype": "Section Break", 
   "hidden": 0, 
   "ignore_user_permissions": 0, 
   "ignore_xss_filter": 0, 
   "in_filter": 0, 
   "in_global_search": 0, 
   "in_list_view": 0, 
   "in_standard_filter": 0, 
   "label": "Print Settings", 
   "length": 0, 
   "no_copy": 0, 
   "permlevel": 0, 
   "precision": "", 
   "print_hide": 0, 
   "print_hide_if_no_value": 0, 
   "read_only": 0, 
   "remember_last_selected_value": 0, 
   "report_hide": 0, 
   "reqd": 0, 
   "search_index": 0, 
   "set_only_once": 0, 
   "translatable": 0, 
   "unique": 0
  }, 
  {
   "allow_bulk_edit": 0, 
   "allow_on_submit": 0, 
   "bold": 0, 
   "collapsible": 0, 
   "columns": 0, 
   "fieldname": "show_inclusive_tax_in_print", 
   "fieldtype": "Check", 
   "hidden": 0, 
   "ignore_user_permissions": 0, 
   "ignore_xss_filter": 0, 
   "in_filter": 0, 
   "in_global_search": 0, 
   "in_list_view": 0, 
   "in_standard_filter": 0, 
   "label": "Show Inclusive Tax In Print", 
   "length": 0, 
   "no_copy": 0, 
   "permlevel": 0, 
   "precision": "", 
   "print_hide": 0, 
   "print_hide_if_no_value": 0, 
   "read_only": 0, 
   "remember_last_selected_value": 0, 
   "report_hide": 0, 
   "reqd": 0, 
   "search_index": 0, 
   "set_only_once": 0, 
   "translatable": 0, 
   "unique": 0
  }, 
  {
   "allow_bulk_edit": 0, 
   "allow_on_submit": 0, 
   "bold": 0, 
   "collapsible": 0, 
   "columns": 0, 
   "fieldname": "column_break_12", 
   "fieldtype": "Column Break", 
   "hidden": 0, 
   "ignore_user_permissions": 0, 
   "ignore_xss_filter": 0, 
   "in_filter": 0, 
   "in_global_search": 0, 
   "in_list_view": 0, 
   "in_standard_filter": 0, 
   "length": 0, 
   "no_copy": 0, 
   "permlevel": 0, 
   "precision": "", 
   "print_hide": 0, 
   "print_hide_if_no_value": 0, 
   "read_only": 0, 
   "remember_last_selected_value": 0, 
   "report_hide": 0, 
   "reqd": 0, 
   "search_index": 0, 
   "set_only_once": 0, 
   "translatable": 0, 
   "unique": 0
  }, 
  {
   "allow_bulk_edit": 0, 
   "allow_on_submit": 0, 
   "bold": 0, 
   "collapsible": 0, 
   "columns": 0, 
   "fieldname": "show_payment_schedule_in_print", 
   "fieldtype": "Check", 
   "hidden": 0, 
   "ignore_user_permissions": 0, 
   "ignore_xss_filter": 0, 
   "in_filter": 0, 
   "in_global_search": 0, 
   "in_list_view": 0, 
   "in_standard_filter": 0, 
   "label": "Show Payment Schedule in Print", 
   "length": 0, 
   "no_copy": 0, 
   "permlevel": 0, 
   "precision": "", 
   "print_hide": 0, 
   "print_hide_if_no_value": 0, 
   "read_only": 0, 
   "remember_last_selected_value": 0, 
   "report_hide": 0, 
   "reqd": 0, 
   "search_index": 0, 
   "set_only_once": 0, 
   "translatable": 0, 
   "unique": 0
  }, 
  {
   "allow_bulk_edit": 0, 
   "allow_on_submit": 0, 
   "bold": 0, 
   "collapsible": 0, 
   "columns": 0, 
   "fieldname": "currency_exchange_section", 
   "fieldtype": "Section Break", 
   "hidden": 0, 
   "ignore_user_permissions": 0, 
   "ignore_xss_filter": 0, 
   "in_filter": 0, 
   "in_global_search": 0, 
   "in_list_view": 0, 
   "in_standard_filter": 0, 
   "label": "Currency Exchange Settings", 
   "length": 0, 
   "no_copy": 0, 
   "permlevel": 0, 
   "precision": "", 
   "print_hide": 0, 
   "print_hide_if_no_value": 0, 
   "read_only": 0, 
   "remember_last_selected_value": 0, 
   "report_hide": 0, 
   "reqd": 0, 
   "search_index": 0, 
   "set_only_once": 0, 
   "translatable": 0, 
   "unique": 0
  }, 
  {
   "allow_bulk_edit": 0, 
   "allow_on_submit": 0, 
   "bold": 0, 
   "collapsible": 0, 
   "columns": 0, 
   "default": "1", 
   "fieldname": "allow_stale", 
   "fieldtype": "Check", 
   "hidden": 0, 
   "ignore_user_permissions": 0, 
   "ignore_xss_filter": 0, 
   "in_filter": 0, 
   "in_global_search": 0, 
   "in_list_view": 1, 
   "in_standard_filter": 0, 
   "label": "Allow Stale Exchange Rates", 
   "length": 0, 
   "no_copy": 0, 
   "permlevel": 0, 
   "precision": "", 
   "print_hide": 0, 
   "print_hide_if_no_value": 0, 
   "read_only": 0, 
   "remember_last_selected_value": 0, 
   "report_hide": 0, 
   "reqd": 0, 
   "search_index": 0, 
   "set_only_once": 0, 
   "translatable": 0, 
   "unique": 0
  }, 
  {
   "allow_bulk_edit": 0, 
   "allow_on_submit": 0, 
   "bold": 0, 
   "collapsible": 0, 
   "columns": 0, 
   "default": "1", 
   "depends_on": "eval:doc.allow_stale==0", 
   "fieldname": "stale_days", 
   "fieldtype": "Int", 
   "hidden": 0, 
   "ignore_user_permissions": 0, 
   "ignore_xss_filter": 0, 
   "in_filter": 0, 
   "in_global_search": 0, 
   "in_list_view": 0, 
   "in_standard_filter": 0, 
   "label": "Stale Days", 
   "length": 0, 
   "no_copy": 0, 
   "permlevel": 0, 
   "precision": "", 
   "print_hide": 0, 
   "print_hide_if_no_value": 0, 
   "read_only": 0, 
   "remember_last_selected_value": 0, 
   "report_hide": 0, 
   "reqd": 0, 
   "search_index": 0, 
   "set_only_once": 0, 
   "translatable": 0, 
   "unique": 0
  }, 
  {
   "allow_bulk_edit": 0, 
   "allow_on_submit": 0, 
   "bold": 0, 
   "collapsible": 0, 
   "columns": 0, 
   "fieldname": "report_settings_sb", 
   "fieldtype": "Section Break", 
   "hidden": 0, 
   "ignore_user_permissions": 0, 
   "ignore_xss_filter": 0, 
   "in_filter": 0, 
   "in_global_search": 0, 
   "in_list_view": 0, 
   "in_standard_filter": 0, 
   "label": "Report Settings", 
   "length": 0, 
   "no_copy": 0, 
   "permlevel": 0, 
   "precision": "", 
   "print_hide": 0, 
   "print_hide_if_no_value": 0, 
   "read_only": 0, 
   "remember_last_selected_value": 0, 
   "report_hide": 0, 
   "reqd": 0, 
   "search_index": 0, 
   "set_only_once": 0, 
   "translatable": 0, 
   "unique": 0
  }, 
  {
   "allow_bulk_edit": 0, 
   "allow_on_submit": 0, 
   "bold": 0, 
   "collapsible": 0, 
   "columns": 0, 
   "default": "0", 
   "description": "Only select if you have setup Cash Flow Mapper documents", 
   "fieldname": "use_custom_cash_flow", 
   "fieldtype": "Check", 
   "hidden": 0, 
   "ignore_user_permissions": 0, 
   "ignore_xss_filter": 0, 
   "in_filter": 0, 
   "in_global_search": 0, 
   "in_list_view": 0, 
   "in_standard_filter": 0, 
   "label": "Use Custom Cash Flow Format", 
   "length": 0, 
   "no_copy": 0, 
   "permlevel": 0, 
   "precision": "", 
   "print_hide": 0, 
   "print_hide_if_no_value": 0, 
   "read_only": 0, 
   "remember_last_selected_value": 0, 
   "report_hide": 0, 
   "reqd": 0, 
   "search_index": 0, 
   "set_only_once": 0, 
   "translatable": 0, 
   "unique": 0
  }, 
  {
   "allow_bulk_edit": 0, 
   "allow_on_submit": 0, 
   "bold": 0, 
   "collapsible": 0, 
   "columns": 0, 
   "fieldname": "account_creation", 
   "fieldtype": "Section Break", 
   "hidden": 0, 
   "ignore_user_permissions": 0, 
   "ignore_xss_filter": 0, 
   "in_filter": 0, 
   "in_global_search": 0, 
   "in_list_view": 0, 
   "in_standard_filter": 0, 
   "label": "Account Creation", 
   "length": 0, 
   "no_copy": 0, 
   "permlevel": 0, 
   "precision": "", 
   "print_hide": 0, 
   "print_hide_if_no_value": 0, 
   "read_only": 0, 
   "remember_last_selected_value": 0, 
   "report_hide": 0, 
   "reqd": 0, 
   "search_index": 0, 
   "set_only_once": 0, 
   "unique": 0
  }, 
  {
   "allow_bulk_edit": 0, 
   "allow_on_submit": 0, 
   "bold": 0, 
   "collapsible": 0, 
   "columns": 0, 
   "fieldname": "create_customer_account_after_insert", 
   "fieldtype": "Check", 
   "hidden": 0, 
   "ignore_user_permissions": 0, 
   "ignore_xss_filter": 0, 
   "in_filter": 0, 
   "in_global_search": 0, 
   "in_list_view": 0, 
   "in_standard_filter": 0, 
   "label": "Create Customer Account after insert", 
   "length": 0, 
   "no_copy": 0, 
   "permlevel": 0, 
   "precision": "", 
   "print_hide": 0, 
   "print_hide_if_no_value": 0, 
   "read_only": 0, 
   "remember_last_selected_value": 0, 
   "report_hide": 0, 
   "reqd": 0, 
   "search_index": 0, 
   "set_only_once": 0, 
   "unique": 0
  }, 
  {
   "allow_bulk_edit": 0, 
   "allow_on_submit": 0, 
   "bold": 0, 
   "collapsible": 0, 
   "columns": 0, 
   "depends_on": "eval:doc.create_customer_account_after_insert", 
   "fieldname": "customer_parent_account", 
   "fieldtype": "Link", 
   "hidden": 0, 
   "ignore_user_permissions": 0, 
   "ignore_xss_filter": 0, 
   "in_filter": 0, 
   "in_global_search": 0, 
   "in_list_view": 0, 
   "in_standard_filter": 0, 
   "label": "Customer Parent Account", 
   "length": 0, 
   "no_copy": 0, 
   "options": "Account", 
   "permlevel": 0, 
   "precision": "", 
   "print_hide": 0, 
   "print_hide_if_no_value": 0, 
   "read_only": 0, 
   "remember_last_selected_value": 0, 
   "report_hide": 0, 
   "reqd": 0, 
   "search_index": 0, 
   "set_only_once": 0, 
   "unique": 0
  }, 
  {
   "allow_bulk_edit": 0, 
   "allow_on_submit": 0, 
   "bold": 0, 
   "collapsible": 0, 
   "columns": 0, 
   "fieldname": "column_break_19", 
   "fieldtype": "Column Break", 
   "hidden": 0, 
   "ignore_user_permissions": 0, 
   "ignore_xss_filter": 0, 
   "in_filter": 0, 
   "in_global_search": 0, 
   "in_list_view": 0, 
   "in_standard_filter": 0, 
   "length": 0, 
   "no_copy": 0, 
   "permlevel": 0, 
   "precision": "", 
   "print_hide": 0, 
   "print_hide_if_no_value": 0, 
   "read_only": 0, 
   "remember_last_selected_value": 0, 
   "report_hide": 0, 
   "reqd": 0, 
   "search_index": 0, 
   "set_only_once": 0, 
   "unique": 0
  }, 
  {
   "allow_bulk_edit": 0, 
   "allow_on_submit": 0, 
   "bold": 0, 
   "collapsible": 0, 
   "columns": 0, 
   "fieldname": "create_supplier_account_after_insert", 
   "fieldtype": "Check", 
   "hidden": 0, 
   "ignore_user_permissions": 0, 
   "ignore_xss_filter": 0, 
   "in_filter": 0, 
   "in_global_search": 0, 
   "in_list_view": 0, 
   "in_standard_filter": 0, 
   "label": "Create Supplier Account after insert", 
   "length": 0, 
   "no_copy": 0, 
   "permlevel": 0, 
   "precision": "", 
   "print_hide": 0, 
   "print_hide_if_no_value": 0, 
   "read_only": 0, 
   "remember_last_selected_value": 0, 
   "report_hide": 0, 
   "reqd": 0, 
   "search_index": 0, 
   "set_only_once": 0, 
   "unique": 0
  }, 
  {
   "allow_bulk_edit": 0, 
   "allow_on_submit": 0, 
   "bold": 0, 
   "collapsible": 0, 
   "columns": 0, 
   "depends_on": "eval:doc.create_supplier_account_after_insert", 
   "fieldname": "supplier_parent_account", 
   "fieldtype": "Link", 
   "hidden": 0, 
   "ignore_user_permissions": 0, 
   "ignore_xss_filter": 0, 
   "in_filter": 0, 
   "in_global_search": 0, 
   "in_list_view": 0, 
   "in_standard_filter": 0, 
   "label": "Supplier Parent Account", 
   "length": 0, 
   "no_copy": 0, 
   "options": "Account", 
   "permlevel": 0, 
   "precision": "", 
   "print_hide": 0, 
   "print_hide_if_no_value": 0, 
   "read_only": 0, 
   "remember_last_selected_value": 0, 
   "report_hide": 0, 
   "reqd": 0, 
   "search_index": 0, 
   "set_only_once": 0, 
   "unique": 0
  }
 ], 
 "has_web_view": 0, 
 "hide_heading": 0, 
 "hide_toolbar": 0, 
 "icon": "icon-cog", 
 "idx": 1, 
 "image_view": 0, 
 "in_create": 0, 
 "is_submittable": 0, 
 "issingle": 1, 
 "istable": 0, 
 "max_attachments": 0, 
<<<<<<< HEAD
 "modified": "2018-11-27 02:27:15.469617", 
=======
 "modified": "2018-05-14 15:58:27.638576", 
>>>>>>> 305c8b1f
 "modified_by": "Administrator", 
 "module": "Accounts", 
 "name": "Accounts Settings", 
 "owner": "Administrator", 
 "permissions": [
  {
   "amend": 0, 
   "cancel": 0, 
   "create": 1, 
   "delete": 0, 
   "email": 1, 
   "export": 0, 
   "if_owner": 0, 
   "import": 0, 
   "permlevel": 0, 
   "print": 1, 
   "read": 1, 
   "report": 0, 
   "role": "Accounts Manager", 
   "set_user_permissions": 0, 
   "share": 1, 
   "submit": 0, 
   "write": 1
  }, 
  {
   "amend": 0, 
   "cancel": 0, 
   "create": 0, 
   "delete": 0, 
   "email": 0, 
   "export": 0, 
   "if_owner": 0, 
   "import": 0, 
   "permlevel": 0, 
   "print": 0, 
   "read": 1, 
   "report": 0, 
   "role": "Sales User", 
   "set_user_permissions": 0, 
   "share": 0, 
   "submit": 0, 
   "write": 0
  }, 
  {
   "amend": 0, 
   "cancel": 0, 
   "create": 0, 
   "delete": 0, 
   "email": 0, 
   "export": 0, 
   "if_owner": 0, 
   "import": 0, 
   "permlevel": 0, 
   "print": 0, 
   "read": 1, 
   "report": 0, 
   "role": "Purchase User", 
   "set_user_permissions": 0, 
   "share": 0, 
   "submit": 0, 
   "write": 0
  }, 
  {
   "amend": 0, 
   "apply_user_permissions": 0, 
   "cancel": 0, 
   "create": 1, 
   "delete": 1, 
   "email": 1, 
   "export": 0, 
   "if_owner": 0, 
   "import": 0, 
   "permlevel": 0, 
   "print": 1, 
   "read": 1, 
   "report": 0, 
   "role": "System Manager", 
   "set_user_permissions": 0, 
   "share": 1, 
   "submit": 0, 
   "write": 1
  }
 ], 
 "quick_entry": 1, 
 "read_only": 0, 
 "read_only_onload": 0, 
 "show_name_in_global_search": 0, 
 "sort_order": "ASC", 
 "track_changes": 1, 
 "track_seen": 0
}<|MERGE_RESOLUTION|>--- conflicted
+++ resolved
@@ -805,11 +805,7 @@
  "issingle": 1, 
  "istable": 0, 
  "max_attachments": 0, 
-<<<<<<< HEAD
- "modified": "2018-11-27 02:27:15.469617", 
-=======
  "modified": "2018-05-14 15:58:27.638576", 
->>>>>>> 305c8b1f
  "modified_by": "Administrator", 
  "module": "Accounts", 
  "name": "Accounts Settings", 
