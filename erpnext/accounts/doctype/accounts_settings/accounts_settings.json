--- conflicted
+++ resolved
@@ -469,11 +469,7 @@
  "index_web_pages_for_search": 1,
  "issingle": 1,
  "links": [],
-<<<<<<< HEAD
- "modified": "2024-05-11 23:19:44.673975",
-=======
  "modified": "2024-03-15 12:11:36.085158",
->>>>>>> 938888cd
  "modified_by": "Administrator",
  "module": "Accounts",
  "name": "Accounts Settings",
