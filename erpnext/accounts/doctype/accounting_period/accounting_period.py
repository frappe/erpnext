# -*- coding: utf-8 -*-
# Copyright (c) 2018, Frappe Technologies Pvt. Ltd. and contributors
# For license information, please see license.txt

from __future__ import unicode_literals
import frappe
from frappe.model.document import Document
from frappe import _

class OverlapError(frappe.ValidationError): pass

class AccountingPeriod(Document):
	def validate(self):
		self.validate_overlap()

	def before_insert(self):
		self.bootstrap_doctypes_for_closing()

	def autoname(self):
		company_abbr = frappe.get_cached_value('Company',  self.company,  "abbr")
		self.name = " - ".join([self.period_name, company_abbr])

	def validate_overlap(self):
		existing_accounting_period = frappe.db.sql("""select name from `tabAccounting Period`
			where (
				(%(start_date)s between start_date and end_date)
				or (%(end_date)s between start_date and end_date)
				or (start_date between %(start_date)s and %(end_date)s)
				or (end_date between %(start_date)s and %(end_date)s)
			) and name!=%(name)s and company=%(company)s""",
			{
				"start_date": self.start_date,
				"end_date": self.end_date,
				"name": self.name,
				"company": self.company
			}, as_dict=True)

		if len(existing_accounting_period) > 0:
			frappe.throw(_("Accounting Period overlaps with {0}")
				.format(existing_accounting_period[0].get("name")), OverlapError)

	def get_doctypes_for_closing(self):
		docs_for_closing = []
		doctypes = ["Sales Invoice", "Purchase Invoice", "Journal Entry", "Payroll Entry", \
<<<<<<< HEAD
			"Bank Reconciliation", "Asset", "Stock Entry"]
=======
			"Bank Clearance", "Asset", "Stock Entry"]
>>>>>>> 00175c96
		closed_doctypes = [{"document_type": doctype, "closed": 1} for doctype in doctypes]
		for closed_doctype in closed_doctypes:
			docs_for_closing.append(closed_doctype)

		return docs_for_closing

	def bootstrap_doctypes_for_closing(self):
		if len(self.closed_documents) == 0:
			for doctype_for_closing in self.get_doctypes_for_closing():
				self.append('closed_documents', {
					"document_type": doctype_for_closing.document_type,
					"closed": doctype_for_closing.closed
				})<|MERGE_RESOLUTION|>--- conflicted
+++ resolved
@@ -42,11 +42,7 @@
 	def get_doctypes_for_closing(self):
 		docs_for_closing = []
 		doctypes = ["Sales Invoice", "Purchase Invoice", "Journal Entry", "Payroll Entry", \
-<<<<<<< HEAD
-			"Bank Reconciliation", "Asset", "Stock Entry"]
-=======
 			"Bank Clearance", "Asset", "Stock Entry"]
->>>>>>> 00175c96
 		closed_doctypes = [{"document_type": doctype, "closed": 1} for doctype in doctypes]
 		for closed_doctype in closed_doctypes:
 			docs_for_closing.append(closed_doctype)
