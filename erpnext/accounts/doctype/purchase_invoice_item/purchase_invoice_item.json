{
 "actions": [],
 "autoname": "hash",
 "creation": "2013-05-22 12:43:10",
 "doctype": "DocType",
 "document_type": "Document",
 "editable_grid": 1,
 "engine": "InnoDB",
 "field_order": [
  "item_code",
  "product_bundle",
  "col_break1",
  "item_name",
  "description_section",
  "description",
  "brand",
  "col_break7",
  "item_group",
  "image",
  "image_view",
  "quantity_and_rate",
  "received_qty",
  "qty",
  "rejected_qty",
  "col_break2",
  "uom",
  "conversion_factor",
  "stock_uom",
  "stock_qty",
  "sec_break1",
  "price_list_rate",
  "col_break3",
  "base_price_list_rate",
  "section_break_26",
  "margin_type",
  "margin_rate_or_amount",
  "rate_with_margin",
  "column_break_30",
  "discount_percentage",
  "discount_amount",
  "base_rate_with_margin",
  "sec_break2",
  "rate",
  "amount",
  "item_tax_template",
  "col_break4",
  "base_rate",
  "base_amount",
  "pricing_rules",
  "stock_uom_rate",
  "is_free_item",
  "section_break_22",
  "net_rate",
  "net_amount",
  "column_break_25",
  "base_net_rate",
  "base_net_amount",
  "valuation_rate",
  "item_tax_amount",
  "landed_cost_voucher_amount",
  "rm_supp_cost",
  "warehouse_section",
  "warehouse",
  "from_warehouse",
  "quality_inspection",
  "serial_no",
  "col_br_wh",
  "rejected_warehouse",
  "batch_no",
  "rejected_serial_no",
  "manufacture_details",
  "manufacturer",
  "column_break_13",
  "manufacturer_part_no",
  "accounting",
  "expense_account",
  "discount_account",
  "col_break5",
  "is_fixed_asset",
  "asset_location",
  "asset_category",
  "deferred_expense_section",
  "deferred_expense_account",
  "service_stop_date",
  "enable_deferred_expense",
  "column_break_58",
  "service_start_date",
  "service_end_date",
  "reference",
  "allow_zero_valuation_rate",
  "item_tax_rate",
  "bom",
  "include_exploded_items",
  "purchase_invoice_item",
  "col_break6",
  "purchase_order",
  "po_detail",
  "purchase_receipt",
  "pr_detail",
  "sales_invoice_item",
  "item_weight_details",
  "weight_per_unit",
  "total_weight",
  "column_break_38",
  "weight_uom",
  "accounting_dimensions_section",
  "project",
  "dimension_col_break",
  "cost_center",
  "section_break_82",
  "page_break"
 ],
 "fields": [
  {
   "bold": 1,
   "columns": 3,
   "fieldname": "item_code",
   "fieldtype": "Link",
   "in_list_view": 1,
   "label": "Item",
   "oldfieldname": "item_code",
   "oldfieldtype": "Link",
   "options": "Item",
   "print_hide": 1,
   "search_index": 1
  },
  {
   "fieldname": "col_break1",
   "fieldtype": "Column Break"
  },
  {
   "fetch_from": "item_code.item_name",
   "fetch_if_empty": 1,
   "fieldname": "item_name",
   "fieldtype": "Data",
   "in_global_search": 1,
   "label": "Item Name",
   "oldfieldname": "item_name",
   "oldfieldtype": "Data",
   "reqd": 1
  },
  {
   "collapsible": 1,
   "fieldname": "description_section",
   "fieldtype": "Section Break",
   "label": "Description"
  },
  {
   "fieldname": "description",
   "fieldtype": "Text Editor",
   "label": "Description",
   "oldfieldname": "description",
   "oldfieldtype": "Text",
   "print_width": "300px",
   "width": "300px"
  },
  {
   "fieldname": "image",
   "fieldtype": "Attach",
   "hidden": 1,
   "label": "Image"
  },
  {
   "fieldname": "image_view",
   "fieldtype": "Image",
   "label": "Image View",
   "options": "image",
   "print_hide": 1
  },
  {
   "fieldname": "quantity_and_rate",
   "fieldtype": "Section Break",
   "label": "Quantity and Rate"
  },
  {
   "fieldname": "received_qty",
   "fieldtype": "Float",
   "label": "Received Qty",
   "read_only": 1
  },
  {
   "bold": 1,
   "columns": 2,
   "fieldname": "qty",
   "fieldtype": "Float",
   "in_list_view": 1,
   "label": "Accepted Qty",
   "oldfieldname": "qty",
   "oldfieldtype": "Currency",
   "reqd": 1
  },
  {
   "fieldname": "rejected_qty",
   "fieldtype": "Float",
   "label": "Rejected Qty"
  },
  {
   "fieldname": "stock_uom",
   "fieldtype": "Link",
   "label": "Stock UOM",
   "options": "UOM",
   "print_hide": 1,
   "read_only": 1
  },
  {
   "fieldname": "col_break2",
   "fieldtype": "Column Break"
  },
  {
   "fieldname": "uom",
   "fieldtype": "Link",
   "label": "UOM",
   "options": "UOM",
   "reqd": 1
  },
  {
   "fieldname": "conversion_factor",
   "fieldtype": "Float",
   "label": "UOM Conversion Factor",
   "print_hide": 1,
   "read_only": 1,
   "reqd": 1
  },
  {
   "fieldname": "stock_qty",
   "fieldtype": "Float",
   "label": "Accepted Qty in Stock UOM",
   "print_hide": 1,
   "read_only": 1,
   "reqd": 1
  },
  {
   "fieldname": "sec_break1",
   "fieldtype": "Section Break"
  },
  {
   "fieldname": "price_list_rate",
   "fieldtype": "Currency",
   "label": "Price List Rate",
   "options": "currency",
   "print_hide": 1
  },
  {
   "depends_on": "price_list_rate",
   "fieldname": "discount_percentage",
   "fieldtype": "Percent",
   "label": "Discount on Price List Rate (%)"
  },
  {
   "depends_on": "price_list_rate",
   "fieldname": "discount_amount",
   "fieldtype": "Currency",
   "label": "Discount Amount",
   "options": "currency"
  },
  {
   "fieldname": "col_break3",
   "fieldtype": "Column Break"
  },
  {
   "fieldname": "base_price_list_rate",
   "fieldtype": "Currency",
   "label": "Price List Rate (Company Currency)",
   "options": "Company:company:default_currency",
   "print_hide": 1,
   "read_only": 1
  },
  {
   "fieldname": "sec_break2",
   "fieldtype": "Section Break"
  },
  {
   "bold": 1,
   "columns": 3,
   "fieldname": "rate",
   "fieldtype": "Currency",
   "in_list_view": 1,
   "label": "Rate",
   "oldfieldname": "import_rate",
   "oldfieldtype": "Currency",
   "options": "currency",
   "reqd": 1
  },
  {
   "columns": 2,
   "fieldname": "amount",
   "fieldtype": "Currency",
   "in_list_view": 1,
   "label": "Amount",
   "oldfieldname": "import_amount",
   "oldfieldtype": "Currency",
   "options": "currency",
   "read_only": 1,
   "reqd": 1
  },
  {
   "fieldname": "col_break4",
   "fieldtype": "Column Break"
  },
  {
   "fieldname": "base_rate",
   "fieldtype": "Currency",
   "label": "Rate (Company Currency)",
   "oldfieldname": "rate",
   "oldfieldtype": "Currency",
   "options": "Company:company:default_currency",
   "print_hide": 1,
   "read_only": 1,
   "reqd": 1
  },
  {
   "fieldname": "base_amount",
   "fieldtype": "Currency",
   "label": "Amount (Company Currency)",
   "oldfieldname": "amount",
   "oldfieldtype": "Currency",
   "options": "Company:company:default_currency",
   "print_hide": 1,
   "read_only": 1,
   "reqd": 1
  },
  {
   "fieldname": "pricing_rules",
   "fieldtype": "Small Text",
   "hidden": 1,
   "label": "Pricing Rules",
   "print_hide": 1,
   "read_only": 1
  },
  {
   "default": "0",
   "fieldname": "is_free_item",
   "fieldtype": "Check",
   "label": "Is Free Item",
   "print_hide": 1,
   "read_only": 1
  },
  {
   "fieldname": "section_break_22",
   "fieldtype": "Section Break"
  },
  {
   "fieldname": "net_rate",
   "fieldtype": "Currency",
   "label": "Net Rate",
   "options": "currency",
   "print_hide": 1,
   "read_only": 1
  },
  {
   "fieldname": "net_amount",
   "fieldtype": "Currency",
   "label": "Net Amount",
   "options": "currency",
   "print_hide": 1,
   "read_only": 1
  },
  {
   "fieldname": "column_break_25",
   "fieldtype": "Column Break"
  },
  {
   "fieldname": "base_net_rate",
   "fieldtype": "Currency",
   "label": "Net Rate (Company Currency)",
   "options": "Company:company:default_currency",
   "print_hide": 1,
   "read_only": 1
  },
  {
   "fieldname": "base_net_amount",
   "fieldtype": "Currency",
   "label": "Net Amount (Company Currency)",
   "options": "Company:company:default_currency",
   "print_hide": 1,
   "read_only": 1
  },
  {
   "collapsible": 1,
   "fieldname": "item_weight_details",
   "fieldtype": "Section Break",
   "label": "Item Weight Details"
  },
  {
   "fieldname": "weight_per_unit",
   "fieldtype": "Float",
   "label": "Weight Per Unit"
  },
  {
   "fieldname": "total_weight",
   "fieldtype": "Float",
   "label": "Total Weight",
   "read_only": 1
  },
  {
   "fieldname": "column_break_38",
   "fieldtype": "Column Break"
  },
  {
   "fieldname": "weight_uom",
   "fieldtype": "Link",
   "label": "Weight UOM",
   "options": "UOM"
  },
  {
   "fieldname": "warehouse_section",
   "fieldtype": "Section Break",
   "label": "Warehouse"
  },
  {
   "fieldname": "warehouse",
   "fieldtype": "Link",
   "label": "Accepted Warehouse",
   "options": "Warehouse"
  },
  {
   "fieldname": "rejected_warehouse",
   "fieldtype": "Link",
   "label": "Rejected Warehouse",
   "options": "Warehouse"
  },
  {
   "depends_on": "eval:!doc.__islocal",
   "fieldname": "quality_inspection",
   "fieldtype": "Link",
   "label": "Quality Inspection",
   "no_copy": 1,
   "options": "Quality Inspection",
   "print_hide": 1
  },
  {
   "depends_on": "eval:!doc.is_fixed_asset",
   "fieldname": "batch_no",
   "fieldtype": "Link",
   "label": "Batch No",
   "no_copy": 1,
   "options": "Batch"
  },
  {
   "fieldname": "col_br_wh",
   "fieldtype": "Column Break"
  },
  {
   "depends_on": "eval:!doc.is_fixed_asset",
   "fieldname": "serial_no",
   "fieldtype": "Text",
   "label": "Serial No",
   "no_copy": 1
  },
  {
   "depends_on": "eval:!doc.is_fixed_asset",
   "fieldname": "rejected_serial_no",
   "fieldtype": "Text",
   "label": "Rejected Serial No",
   "no_copy": 1,
   "print_hide": 1
  },
  {
   "fieldname": "accounting",
   "fieldtype": "Section Break",
   "label": "Accounting"
  },
  {
   "fieldname": "expense_account",
   "fieldtype": "Link",
   "label": "Expense Head",
   "oldfieldname": "expense_head",
   "oldfieldtype": "Link",
   "options": "Account",
   "print_hide": 1,
   "print_width": "120px",
   "width": "120px"
  },
  {
   "fieldname": "item_tax_template",
   "fieldtype": "Link",
   "label": "Item Tax Template",
   "options": "Item Tax Template",
   "print_hide": 1
  },
  {
   "fieldname": "col_break5",
   "fieldtype": "Column Break"
  },
  {
   "fieldname": "project",
   "fieldtype": "Link",
   "label": "Project",
   "options": "Project",
   "print_hide": 1
  },
  {
   "default": ":Company",
   "depends_on": "eval:!doc.is_fixed_asset",
   "fieldname": "cost_center",
   "fieldtype": "Link",
   "label": "Cost Center",
   "oldfieldname": "cost_center",
   "oldfieldtype": "Link",
   "options": "Cost Center",
   "print_hide": 1,
   "print_width": "120px",
   "width": "120px"
  },
  {
   "collapsible": 1,
   "collapsible_depends_on": "enable_deferred_expense",
   "fieldname": "deferred_expense_section",
   "fieldtype": "Section Break",
   "label": "Deferred Expense"
  },
  {
   "depends_on": "enable_deferred_expense",
   "fieldname": "deferred_expense_account",
   "fieldtype": "Link",
   "label": "Deferred Expense Account",
   "options": "Account"
  },
  {
   "allow_on_submit": 1,
   "depends_on": "enable_deferred_expense",
   "fieldname": "service_stop_date",
   "fieldtype": "Date",
   "label": "Service Stop Date",
   "no_copy": 1
  },
  {
   "default": "0",
   "fieldname": "enable_deferred_expense",
   "fieldtype": "Check",
   "label": "Enable Deferred Expense"
  },
  {
   "fieldname": "column_break_58",
   "fieldtype": "Column Break"
  },
  {
   "depends_on": "enable_deferred_expense",
   "fieldname": "service_start_date",
   "fieldtype": "Date",
   "label": "Service Start Date",
   "no_copy": 1
  },
  {
   "depends_on": "enable_deferred_expense",
   "fieldname": "service_end_date",
   "fieldtype": "Date",
   "label": "Service End Date",
   "no_copy": 1
  },
  {
   "fieldname": "reference",
   "fieldtype": "Section Break",
   "label": "Reference"
  },
  {
   "default": "0",
   "fieldname": "allow_zero_valuation_rate",
   "fieldtype": "Check",
   "label": "Allow Zero Valuation Rate",
   "no_copy": 1,
   "print_hide": 1
  },
  {
   "fieldname": "brand",
   "fieldtype": "Link",
   "hidden": 1,
   "label": "Brand",
   "options": "Brand",
   "print_hide": 1
  },
  {
   "fetch_from": "item_code.item_group",
   "fetch_if_empty": 1,
   "fieldname": "item_group",
   "fieldtype": "Link",
   "label": "Item Group",
   "options": "Item Group",
   "print_hide": 1,
   "read_only": 1
  },
  {
   "description": "Tax detail table fetched from item master as a string and stored in this field.\nUsed for Taxes and Charges",
   "fieldname": "item_tax_rate",
   "fieldtype": "Code",
   "hidden": 1,
   "label": "Item Tax Rate",
   "oldfieldname": "item_tax_rate",
   "oldfieldtype": "Small Text",
   "print_hide": 1,
   "read_only": 1,
   "report_hide": 1
  },
  {
   "fieldname": "item_tax_amount",
   "fieldtype": "Currency",
   "hidden": 1,
   "label": "Item Tax Amount Included in Value",
   "no_copy": 1,
   "options": "Company:company:default_currency",
   "print_hide": 1,
   "print_width": "150px",
   "read_only": 1,
   "width": "150px"
  },
  {
   "fieldname": "purchase_order",
   "fieldtype": "Link",
   "label": "Purchase Order",
   "no_copy": 1,
   "oldfieldname": "purchase_order",
   "oldfieldtype": "Link",
   "options": "Purchase Order",
   "print_hide": 1,
   "read_only": 1,
   "search_index": 1
  },
  {
   "fieldname": "bom",
   "fieldtype": "Link",
   "label": "BOM",
   "options": "BOM"
  },
  {
   "default": "0",
   "depends_on": "eval:parent.is_subcontracted == 'Yes'",
   "fieldname": "include_exploded_items",
   "fieldtype": "Check",
   "label": "Include Exploded Items",
   "print_hide": 1,
   "read_only": 1
  },
  {
   "fieldname": "col_break6",
   "fieldtype": "Column Break"
  },
  {
   "default": "0",
   "fetch_from": "item_code.is_fixed_asset",
   "fieldname": "is_fixed_asset",
   "fieldtype": "Check",
   "hidden": 1,
   "label": "Is Fixed Asset",
   "no_copy": 1,
   "print_hide": 1,
   "read_only": 1
  },
  {
   "depends_on": "is_fixed_asset",
   "fieldname": "asset_location",
   "fieldtype": "Link",
   "label": "Asset Location",
   "options": "Location"
  },
  {
   "fieldname": "po_detail",
   "fieldtype": "Data",
   "hidden": 1,
   "label": "Purchase Order Item",
   "no_copy": 1,
   "oldfieldname": "po_detail",
   "oldfieldtype": "Data",
   "print_hide": 1,
   "read_only": 1,
   "search_index": 1
  },
  {
   "fieldname": "purchase_receipt",
   "fieldtype": "Link",
   "label": "Purchase Receipt",
   "no_copy": 1,
   "oldfieldname": "purchase_receipt",
   "oldfieldtype": "Link",
   "options": "Purchase Receipt",
   "print_hide": 1,
   "read_only": 1,
   "search_index": 1
  },
  {
   "allow_on_submit": 1,
   "default": "0",
   "fieldname": "page_break",
   "fieldtype": "Check",
   "label": "Page Break",
   "no_copy": 1,
   "print_hide": 1,
   "report_hide": 1
  },
  {
   "fieldname": "pr_detail",
   "fieldtype": "Data",
   "hidden": 1,
   "label": "Purchase Receipt Detail",
   "no_copy": 1,
   "oldfieldname": "pr_detail",
   "oldfieldtype": "Data",
   "print_hide": 1,
   "read_only": 1,
   "search_index": 1
  },
  {
   "allow_on_submit": 1,
   "fieldname": "valuation_rate",
   "fieldtype": "Currency",
   "hidden": 1,
   "label": "Valuation Rate",
   "no_copy": 1,
   "options": "Company:company:default_currency",
   "print_hide": 1,
   "read_only": 1
  },
  {
   "fieldname": "rm_supp_cost",
   "fieldtype": "Currency",
   "hidden": 1,
   "label": "Raw Materials Supplied Cost",
   "no_copy": 1,
   "options": "Company:company:default_currency",
   "print_hide": 1,
   "read_only": 1
  },
  {
   "allow_on_submit": 1,
   "fieldname": "landed_cost_voucher_amount",
   "fieldtype": "Currency",
   "label": "Landed Cost Voucher Amount",
   "no_copy": 1,
   "print_hide": 1,
   "read_only": 1
  },
  {
   "fieldname": "section_break_82",
   "fieldtype": "Section Break"
  },
  {
   "collapsible": 1,
   "fieldname": "accounting_dimensions_section",
   "fieldtype": "Section Break",
   "label": "Accounting Dimensions"
  },
  {
   "fieldname": "dimension_col_break",
   "fieldtype": "Column Break"
  },
  {
   "collapsible": 1,
   "fieldname": "manufacture_details",
   "fieldtype": "Section Break",
   "label": "Manufacture"
  },
  {
   "fieldname": "manufacturer",
   "fieldtype": "Link",
   "label": "Manufacturer",
   "options": "Manufacturer"
  },
  {
   "fieldname": "column_break_13",
   "fieldtype": "Column Break"
  },
  {
   "fieldname": "manufacturer_part_no",
   "fieldtype": "Data",
   "label": "Manufacturer Part Number"
  },
  {
   "depends_on": "is_fixed_asset",
   "fetch_from": "item_code.asset_category",
   "fieldname": "asset_category",
   "fieldtype": "Link",
<<<<<<< HEAD
   "in_preview": 1,
=======
>>>>>>> 540559d6
   "label": "Asset Category",
   "options": "Asset Category",
   "read_only": 1
  },
  {
<<<<<<< HEAD
=======
   "depends_on": "eval:parent.is_internal_supplier && parent.update_stock",
   "fieldname": "from_warehouse",
   "fieldtype": "Link",
   "ignore_user_permissions": 1,
   "label": "From Warehouse",
   "options": "Warehouse"
  },
  {
   "collapsible": 1,
   "fieldname": "col_break7",
   "fieldtype": "Column Break"
  },
  {
>>>>>>> 540559d6
   "depends_on": "eval:parent.update_stock == 1",
   "fieldname": "purchase_invoice_item",
   "fieldtype": "Data",
   "ignore_user_permissions": 1,
   "label": "Purchase Invoice Item",
   "no_copy": 1,
   "print_hide": 1,
   "read_only": 1
<<<<<<< HEAD
=======
  },
  {
   "depends_on": "eval: doc.uom != doc.stock_uom",
   "fieldname": "stock_uom_rate",
   "fieldtype": "Currency",
   "label": "Rate of Stock UOM",
   "no_copy": 1,
   "options": "currency",
   "read_only": 1
  },
  {
   "fieldname": "sales_invoice_item",
   "fieldtype": "Data",
   "label": "Sales Invoice Item",
   "no_copy": 1,
   "print_hide": 1,
   "read_only": 1
  },
  {
   "collapsible": 1,
   "fieldname": "section_break_26",
   "fieldtype": "Section Break",
   "label": "Discount and Margin"
  },
  {
   "depends_on": "price_list_rate",
   "fieldname": "margin_type",
   "fieldtype": "Select",
   "label": "Margin Type",
   "options": "\nPercentage\nAmount",
   "print_hide": 1
  },
  {
   "depends_on": "eval:doc.margin_type && doc.price_list_rate",
   "fieldname": "margin_rate_or_amount",
   "fieldtype": "Float",
   "label": "Margin Rate or Amount",
   "print_hide": 1
  },
  {
   "depends_on": "eval:doc.margin_type && doc.price_list_rate && doc.margin_rate_or_amount",
   "fieldname": "rate_with_margin",
   "fieldtype": "Currency",
   "label": "Rate With Margin",
   "options": "currency",
   "read_only": 1
  },
  {
   "fieldname": "column_break_30",
   "fieldtype": "Column Break"
  },
  {
   "depends_on": "eval:doc.margin_type && doc.price_list_rate && doc.margin_rate_or_amount",
   "fieldname": "base_rate_with_margin",
   "fieldtype": "Currency",
   "label": "Rate With Margin (Company Currency)",
   "options": "Company:company:default_currency",
   "print_hide": 1,
   "read_only": 1
  },
  {
   "fieldname": "discount_account",
   "fieldtype": "Link",
   "label": "Discount Account",
   "options": "Account"
  },
  {
   "fieldname": "product_bundle",
   "fieldtype": "Link",
   "label": "Product Bundle",
   "options": "Product Bundle",
   "read_only": 1
>>>>>>> 540559d6
  }
 ],
 "idx": 1,
 "istable": 1,
<<<<<<< HEAD
 "modified": "2020-06-30 16:48:01.398356",
=======
 "links": [],
 "modified": "2021-11-15 17:04:07.191013",
>>>>>>> 540559d6
 "modified_by": "Administrator",
 "module": "Accounts",
 "name": "Purchase Invoice Item",
 "naming_rule": "Random",
 "owner": "Administrator",
 "permissions": [],
 "sort_field": "modified",
 "sort_order": "DESC"
}<|MERGE_RESOLUTION|>--- conflicted
+++ resolved
@@ -768,17 +768,11 @@
    "fetch_from": "item_code.asset_category",
    "fieldname": "asset_category",
    "fieldtype": "Link",
-<<<<<<< HEAD
-   "in_preview": 1,
-=======
->>>>>>> 540559d6
    "label": "Asset Category",
    "options": "Asset Category",
    "read_only": 1
   },
   {
-<<<<<<< HEAD
-=======
    "depends_on": "eval:parent.is_internal_supplier && parent.update_stock",
    "fieldname": "from_warehouse",
    "fieldtype": "Link",
@@ -792,7 +786,6 @@
    "fieldtype": "Column Break"
   },
   {
->>>>>>> 540559d6
    "depends_on": "eval:parent.update_stock == 1",
    "fieldname": "purchase_invoice_item",
    "fieldtype": "Data",
@@ -801,8 +794,6 @@
    "no_copy": 1,
    "print_hide": 1,
    "read_only": 1
-<<<<<<< HEAD
-=======
   },
   {
    "depends_on": "eval: doc.uom != doc.stock_uom",
@@ -875,17 +866,12 @@
    "label": "Product Bundle",
    "options": "Product Bundle",
    "read_only": 1
->>>>>>> 540559d6
   }
  ],
  "idx": 1,
  "istable": 1,
-<<<<<<< HEAD
- "modified": "2020-06-30 16:48:01.398356",
-=======
  "links": [],
  "modified": "2021-11-15 17:04:07.191013",
->>>>>>> 540559d6
  "modified_by": "Administrator",
  "module": "Accounts",
  "name": "Purchase Invoice Item",
