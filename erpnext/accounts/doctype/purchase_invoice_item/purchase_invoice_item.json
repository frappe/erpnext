--- conflicted
+++ resolved
@@ -883,11 +883,7 @@
  "idx": 1,
  "istable": 1,
  "links": [],
-<<<<<<< HEAD
- "modified": "2022-05-06 15:01:34.431670",
-=======
  "modified": "2022-06-17 05:31:10.520171",
->>>>>>> d6078aa9
  "modified_by": "Administrator",
  "module": "Accounts",
  "name": "Purchase Invoice Item",
