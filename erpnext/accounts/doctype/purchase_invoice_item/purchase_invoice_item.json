--- conflicted
+++ resolved
@@ -785,8 +785,6 @@
    "read_only": 1
   },
   {
-<<<<<<< HEAD
-=======
    "depends_on": "eval: doc.uom != doc.stock_uom",
    "fieldname": "stock_uom_rate",
    "fieldtype": "Currency",
@@ -795,7 +793,6 @@
    "read_only": 1
   },
   {
->>>>>>> 202ef92f
    "fieldname": "sales_invoice_item",
    "fieldtype": "Data",
    "label": "Sales Invoice Item",
@@ -807,11 +804,7 @@
  "idx": 1,
  "istable": 1,
  "links": [],
-<<<<<<< HEAD
- "modified": "2020-12-26 17:20:36.415791",
-=======
  "modified": "2021-01-30 21:43:21.488258",
->>>>>>> 202ef92f
  "modified_by": "Administrator",
  "module": "Accounts",
  "name": "Purchase Invoice Item",
