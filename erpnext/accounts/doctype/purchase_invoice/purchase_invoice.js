// Copyright (c) 2015, Frappe Technologies Pvt. Ltd. and Contributors
// License: GNU General Public License v3. See license.txt

frappe.provide("erpnext.accounts");
{% include 'erpnext/public/js/controllers/buying.js' %};

erpnext.accounts.PurchaseInvoice = erpnext.buying.BuyingController.extend({
	setup: function(doc) {
		this.setup_posting_date_time_check();
		this._super(doc);

		// formatter for purchase invoice item
		if(this.frm.doc.update_stock) {
			this.frm.set_indicator_formatter('item_code', function(doc) {
				return (doc.qty<=doc.received_qty) ? "green" : "orange";
			});
		}

		this.frm.set_query("unrealized_profit_loss_account", function() {
			return {
				filters: {
					company: doc.company,
					is_group: 0,
					root_type: "Liability",
				}
			};
		});
	},
	company: function() {
		erpnext.accounts.dimensions.update_dimension(this.frm, this.frm.doctype);
	},
	

	
	onload: function() {
		this._super();

		if(!this.frm.doc.__islocal) {
			// show credit_to in print format
			if(!this.frm.doc.supplier && this.frm.doc.credit_to) {
				this.frm.set_df_property("credit_to", "print_hide", 0);
			}
		}

		// Trigger supplier event on load if supplier is available
		// The reason for this is PI can be created from PR or PO and supplier is pre populated
		if (this.frm.doc.supplier && this.frm.doc.__islocal) {
			this.frm.trigger('supplier');
		}

		erpnext.accounts.dimensions.setup_dimension_filters(this.frm, this.frm.doctype);
	},

	refresh: function(doc) {
		const me = this;
		this._super();

		hide_fields(this.frm.doc);
		// Show / Hide button
		this.show_general_ledger();

		if(doc.update_stock==1 && doc.docstatus==1) {
			this.show_stock_ledger();
		}

		if(!doc.is_return && doc.docstatus == 1 && doc.outstanding_amount != 0){
			if(doc.on_hold) {
				this.frm.add_custom_button(
					__('Change Release Date'),
					function() {me.change_release_date()},
					__('Hold Invoice')
				);
				this.frm.add_custom_button(
					__('Unblock Invoice'),
					function() {me.unblock_invoice()},
					__('Create')
				);
			} else if (!doc.on_hold) {
				this.frm.add_custom_button(
					__('Block Invoice'),
					function() {me.block_invoice()},
					__('Create')
				);
			}
		}

		if(doc.docstatus == 1 && doc.outstanding_amount != 0
			&& !(doc.is_return && doc.return_against)) {
			this.frm.add_custom_button(__('Payment'), this.make_payment_entry, __('Create'));
			cur_frm.page.set_inner_btn_group_as_primary(__('Create'));
		}

		if(!doc.is_return && doc.docstatus==1) {
			if(doc.outstanding_amount >= 0 || Math.abs(flt(doc.outstanding_amount)) < flt(doc.grand_total)) {
				cur_frm.add_custom_button(__('Return / Debit Note'),
					this.make_debit_note, __('Create'));
			}

			if(!doc.auto_repeat) {
				cur_frm.add_custom_button(__('Subscription'), function() {
					erpnext.utils.make_subscription(doc.doctype, doc.name)
				}, __('Create'))
			}
		}

		if (doc.outstanding_amount > 0 && !cint(doc.is_return)) {
			cur_frm.add_custom_button(__('Payment Request'), function() {
				me.make_payment_request()
			}, __('Create'));
		}

		if(doc.docstatus===0) {
			this.frm.add_custom_button(__('Purchase Order'), function() {
				erpnext.utils.map_current_doc({
					method: "erpnext.buying.doctype.purchase_order.purchase_order.make_purchase_invoice",
					source_doctype: "Purchase Order",
					target: me.frm,
					setters: {
						supplier: me.frm.doc.supplier || undefined,
						schedule_date: undefined
					},
					get_query_filters: {
						docstatus: 1,
						status: ["not in", ["Closed", "On Hold"]],
						per_billed: ["<", 99.99],
						company: me.frm.doc.company
					}
				})
			}, __("Get Items From"));

			this.frm.add_custom_button(__('Purchase Receipt'), function() {
				erpnext.utils.map_current_doc({
					method: "erpnext.stock.doctype.purchase_receipt.purchase_receipt.make_purchase_invoice",
					source_doctype: "Purchase Receipt",
					target: me.frm,
					setters: {
						supplier: me.frm.doc.supplier || undefined,
						posting_date: undefined
					},
					get_query_filters: {
						docstatus: 1,
						status: ["not in", ["Closed", "Completed", "Return Issued"]],
						company: me.frm.doc.company,
						is_return: 0
					}
				})
			}, __("Get Items From"));
		}
		this.frm.toggle_reqd("supplier_warehouse", this.frm.doc.is_subcontracted==="Yes");

		if (doc.docstatus == 1 && !doc.inter_company_invoice_reference) {
			frappe.model.with_doc("Supplier", me.frm.doc.supplier, function() {
				var supplier = frappe.model.get_doc("Supplier", me.frm.doc.supplier);
				var internal = supplier.is_internal_supplier;
				var disabled = supplier.disabled;
				if (internal == 1 && disabled == 0) {
					me.frm.add_custom_button("Inter Company Invoice", function() {
						me.make_inter_company_invoice(me.frm);
					}, __('Create'));
				}
			});
		}

		this.frm.set_df_property("tax_withholding_category", "hidden", doc.apply_tds ? 0 : 1);
	},
	
	unblock_invoice: function() {
		const me = this;
		frappe.call({
			'method': 'erpnext.accounts.doctype.purchase_invoice.purchase_invoice.unblock_invoice',
			'args': {'name': me.frm.doc.name},
			'callback': (r) => me.frm.reload_doc()
		});
	},

	block_invoice: function() {
		this.make_comment_dialog_and_block_invoice();
	},

	change_release_date: function() {
		this.make_dialog_and_set_release_date();
	},
	
	can_change_release_date: function(date) {
		const diff = frappe.datetime.get_diff(date, frappe.datetime.nowdate());
		if (diff < 0) {
			frappe.throw(__('New release date should be in the future'));
			return false;
		} else {
			return true;
		}
	},

	make_comment_dialog_and_block_invoice: function(){
		const me = this;

		const title = __('Block Invoice');
		const fields = [
			{
				fieldname: 'release_date',
				read_only: 0,
				fieldtype:'Date',
				label: __('Release Date'),
				default: me.frm.doc.release_date,
				reqd: 1
			},
			{
				fieldname: 'hold_comment',
				read_only: 0,
				fieldtype:'Small Text',
				label: __('Reason For Putting On Hold'),
				default: ""
			},
		];

		this.dialog = new frappe.ui.Dialog({
			title: title,
			fields: fields
		});

		this.dialog.set_primary_action(__('Save'), function() {
			const dialog_data = me.dialog.get_values();
			frappe.call({
				'method': 'erpnext.accounts.doctype.purchase_invoice.purchase_invoice.block_invoice',
				'args': {
					'name': me.frm.doc.name,
					'hold_comment': dialog_data.hold_comment,
					'release_date': dialog_data.release_date
				},
				'callback': (r) => me.frm.reload_doc()
			});
			me.dialog.hide();
		});

		this.dialog.show();
	},

	make_dialog_and_set_release_date: function() {
		const me = this;

		const title = __('Set New Release Date');
		const fields = [
			{
				fieldname: 'release_date',
				read_only: 0,
				fieldtype:'Date',
				label: __('Release Date'),
				default: me.frm.doc.release_date
			},
		];

		this.dialog = new frappe.ui.Dialog({
			title: title,
			fields: fields
		});

		this.dialog.set_primary_action(__('Save'), function() {
			me.dialog_data = me.dialog.get_values();
			if(me.can_change_release_date(me.dialog_data.release_date)) {
				me.dialog_data.name = me.frm.doc.name;
				me.set_release_date(me.dialog_data);
				me.dialog.hide();
			}
		});

		this.dialog.show();
	},

	set_release_date: function(data) {
		return frappe.call({
			'method': 'erpnext.accounts.doctype.purchase_invoice.purchase_invoice.change_release_date',
			'args': data,
			'callback': (r) => this.frm.reload_doc()
		});	
	},

	supplier: function() {
		var me = this;

		// Do not update if inter company reference is there as the details will already be updated
		if(this.frm.updating_party_details || this.frm.doc.inter_company_invoice_reference)
			return;

		erpnext.utils.get_party_details(this.frm, "erpnext.accounts.party.get_party_details",
			{
				posting_date: this.frm.doc.posting_date,
				bill_date: this.frm.doc.bill_date,
				party: this.frm.doc.supplier,
				party_type: "Supplier",
				account: this.frm.doc.credit_to,
				price_list: this.frm.doc.buying_price_list,
				fetch_payment_terms_template: cint(!this.frm.doc.ignore_default_payment_terms_template)
			}, function() {
				me.apply_pricing_rule();
				me.frm.doc.apply_tds = me.frm.supplier_tds ? 1 : 0;
				me.frm.doc.tax_withholding_category = me.frm.supplier_tds;
				me.frm.set_df_property("apply_tds", "read_only", me.frm.supplier_tds ? 0 : 1);
				me.frm.set_df_property("tax_withholding_category", "hidden", me.frm.supplier_tds ? 0 : 1);
			})
	},

	apply_tds: function(frm) {
		var me = this;

		if (!me.frm.doc.apply_tds) {
			me.frm.set_value("tax_withholding_category", '');
			me.frm.set_df_property("tax_withholding_category", "hidden", 1);
		} else {
			me.frm.set_value("tax_withholding_category", me.frm.supplier_tds);
			me.frm.set_df_property("tax_withholding_category", "hidden", 0);
		}
	},

	credit_to: function() {
		var me = this;
		if(this.frm.doc.credit_to) {
			me.frm.call({
				method: "frappe.client.get_value",
				args: {
					doctype: "Account",
					fieldname: "account_currency",
					filters: { name: me.frm.doc.credit_to },
				},
				callback: function(r, rt) {
					if(r.message) {
						me.frm.set_value("party_account_currency", r.message.account_currency);
						me.set_dynamic_labels();
					}
				}
			});
		}
	},

	make_inter_company_invoice: function(frm) {
		frappe.model.open_mapped_doc({
			method: "erpnext.accounts.doctype.purchase_invoice.purchase_invoice.make_inter_company_sales_invoice",
			frm: frm
		});
	},

	is_paid: function() {
		hide_fields(this.frm.doc);
		if(cint(this.frm.doc.is_paid)) {
			this.frm.set_value("allocate_advances_automatically", 0);
			if(!this.frm.doc.company) {
				this.frm.set_value("is_paid", 0)
				frappe.msgprint(__("Please specify Company to proceed"));
			}
		}
		this.calculate_outstanding_amount();
		this.frm.refresh_fields();
	},

	write_off_amount: function() {
		this.set_in_company_currency(this.frm.doc, ["write_off_amount"]);
		this.calculate_outstanding_amount();
		this.frm.refresh_fields();
	},

	paid_amount: function() {
		this.set_in_company_currency(this.frm.doc, ["paid_amount"]);
		this.write_off_amount();
		this.frm.refresh_fields();
	},

	allocated_amount: function() {
		this.calculate_total_advance();
		this.frm.refresh_fields();
	},

	items_add: function(doc, cdt, cdn) {
		var row = frappe.get_doc(cdt, cdn);
		this.frm.script_manager.copy_from_first_row("items", row,
			["expense_account", "discount_account", "cost_center", "project"]);
	},

	on_submit: function() {
		$.each(this.frm.doc["items"] || [], function(i, row) {
			if(row.purchase_receipt) frappe.model.clear_doc("Purchase Receipt", row.purchase_receipt)
		})
	},

	make_debit_note: function() {
		frappe.model.open_mapped_doc({
			method: "erpnext.accounts.doctype.purchase_invoice.purchase_invoice.make_debit_note",
			frm: cur_frm
		})
	},
});

cur_frm.script_manager.make(erpnext.accounts.PurchaseInvoice);

// Hide Fields
// ------------
function hide_fields(doc) {
	var parent_fields = ['due_date', 'is_opening', 'advances_section', 'from_date', 'to_date'];

	if(cint(doc.is_paid) == 1) {
		hide_field(parent_fields);
	} else {
		for (var i in parent_fields) {
			var docfield = frappe.meta.docfield_map[doc.doctype][parent_fields[i]];
			if(!docfield.hidden) unhide_field(parent_fields[i]);
		}

	}

	var item_fields_stock = ['warehouse_section', 'received_qty', 'rejected_qty'];

	cur_frm.fields_dict['items'].grid.set_column_disp(item_fields_stock,
		(cint(doc.update_stock)==1 || cint(doc.is_return)==1 ? true : false));

	cur_frm.refresh_fields();
}

cur_frm.fields_dict.cash_bank_account.get_query = function(doc) {
	return {
		filters: [
			["Account", "account_type", "in", ["Cash", "Bank"]],
			["Account", "is_group", "=",0],
			["Account", "company", "=", doc.company],
			["Account", "report_type", "=", "Balance Sheet"]
		]
	}
}

cur_frm.fields_dict['items'].grid.get_field("item_code").get_query = function(doc, cdt, cdn) {
	return {
		query: "erpnext.controllers.queries.item_query",
		filters: {'is_purchase_item': 1}
	}
}

cur_frm.fields_dict['credit_to'].get_query = function(doc) {
	// filter on Account
	return {
		filters: {
			'account_type': 'Payable',
			'is_group': 0,
			'company': doc.company
		}
	}
}

// Get Print Heading
cur_frm.fields_dict['select_print_heading'].get_query = function(doc, cdt, cdn) {
	return {
		filters:[
			['Print Heading', 'docstatus', '!=', 2]
		]
	}
}

cur_frm.set_query("expense_account", "items", function(doc) {
	return {
		query: "erpnext.controllers.queries.get_expense_account",
		filters: {'company': doc.company }
	}
});

cur_frm.cscript.expense_account = function(doc, cdt, cdn){
	var d = locals[cdt][cdn];
	if(d.idx == 1 && d.expense_account){
		var cl = doc.items || [];
		for(var i = 0; i < cl.length; i++){
			if(!cl[i].expense_account) cl[i].expense_account = d.expense_account;
		}
	}
	refresh_field('items');
}

cur_frm.fields_dict["items"].grid.get_field("cost_center").get_query = function(doc) {
	return {
		filters: {
			'company': doc.company,
			'is_group': 0
		}

	}
}

cur_frm.cscript.cost_center = function(doc, cdt, cdn){
	var d = locals[cdt][cdn];
	if(d.cost_center){
		var cl = doc.items || [];
		for(var i = 0; i < cl.length; i++){
			if(!cl[i].cost_center) cl[i].cost_center = d.cost_center;
		}
	}
	refresh_field('items');
}

cur_frm.fields_dict['items'].grid.get_field('project').get_query = function(doc, cdt, cdn) {
	return{
		filters:[
			['Project', 'status', 'not in', 'Completed, Cancelled']
		]
	}
}

frappe.ui.form.on("Purchase Invoice", {
	setup: function(frm) {
		frm.custom_make_buttons = {
			'Purchase Invoice': 'Return / Debit Note',
			'Payment Entry': 'Payment'
		}

		frm.set_query("additional_discount_account", function() {
			return {
				filters: {
					company: frm.doc.company,
					is_group: 0,
					report_type: "Profit and Loss",
				}
			};
		});

		frm.fields_dict['items'].grid.get_field('deferred_expense_account').get_query = function(doc) {
			return {
				filters: {
					'root_type': 'Asset',
					'company': doc.company,
					"is_group": 0
				}
			}
		}

		frm.fields_dict['items'].grid.get_field('discount_account').get_query = function(doc) {
			return {
				filters: {
					'report_type': 'Profit and Loss',
					'company': doc.company,
					"is_group": 0
				}
			}
		}
	},

	refresh: function(frm) {
		frm.events.add_custom_buttons(frm);
	},

	add_custom_buttons: function(frm) {
		if (frm.doc.per_received < 100) {
			frm.add_custom_button(__('Purchase Receipt'), () => {
				frm.events.make_purchase_receipt(frm);
			}, __('Create'));
		}

		if (frm.doc.docstatus == 1 && frm.doc.per_received > 0) {
			frm.add_custom_button(__('Purchase Receipt'), () => {
				frappe.route_options = {
					'purchase_invoice': frm.doc.name
				}

				frappe.set_route("List", "Purchase Receipt", "List")
			}, __('View'));
		}
	},

	onload: function(frm) {
		if(frm.doc.__onload && frm.is_new()) {
			if(frm.doc.supplier) {
				frm.doc.apply_tds = frm.doc.__onload.supplier_tds ? 1 : 0;
			}
			if(!frm.doc.__onload.supplier_tds) {
				frm.set_df_property("apply_tds", "read_only", 1);
			}
		}

		erpnext.queries.setup_queries(frm, "Warehouse", function() {
			return erpnext.queries.warehouse(frm.doc);
		});
	},

	is_subcontracted: function(frm) {
		if (frm.doc.is_subcontracted === "Yes") {
			erpnext.buying.get_default_bom(frm);
		}
		frm.toggle_reqd("supplier_warehouse", frm.doc.is_subcontracted==="Yes");
	},

	update_stock: function(frm) {
		hide_fields(frm.doc);
		frm.fields_dict.items.grid.toggle_reqd("item_code", frm.doc.update_stock? true: false);
	},

	make_purchase_receipt: function(frm) {
		frappe.model.open_mapped_doc({
			method: "erpnext.accounts.doctype.purchase_invoice.purchase_invoice.make_purchase_receipt",
			frm: frm,
			freeze_message: __("Creating Purchase Receipt ...")
		})
	},

	company: function(frm) {
		erpnext.accounts.dimensions.update_dimension(frm, frm.doctype);

		if (frm.doc.company) {
<<<<<<< HEAD
			frappe.call({
				method:
					"erpnext.accounts.party.get_party_account",
				args: {
					party_type: 'Supplier',
					party: frm.doc.supplier,
					company: frm.doc.company
				},
				callback: (response) => {
					if (response) frm.set_value("credit_to", response.message);
				},
=======
			frappe.db.get_value('Company', frm.doc.company, 'default_payable_account', (r) => {
				frm.set_value('credit_to', r.default_payable_account);
>>>>>>> 63845155
			});
		}
	},
})<|MERGE_RESOLUTION|>--- conflicted
+++ resolved
@@ -534,6 +534,16 @@
 				}
 			}
 		}
+
+		frm.fields_dict['items'].grid.get_field('discount_account').get_query = function(doc) {
+			return {
+				filters: {
+					'report_type': 'Profit and Loss',
+					'company': doc.company,
+					"is_group": 0
+				}
+			}
+		}
 	},
 
 	refresh: function(frm) {
@@ -597,7 +607,6 @@
 		erpnext.accounts.dimensions.update_dimension(frm, frm.doctype);
 
 		if (frm.doc.company) {
-<<<<<<< HEAD
 			frappe.call({
 				method:
 					"erpnext.accounts.party.get_party_account",
@@ -609,10 +618,9 @@
 				callback: (response) => {
 					if (response) frm.set_value("credit_to", response.message);
 				},
-=======
+			});
 			frappe.db.get_value('Company', frm.doc.company, 'default_payable_account', (r) => {
 				frm.set_value('credit_to', r.default_payable_account);
->>>>>>> 63845155
 			});
 		}
 	},
