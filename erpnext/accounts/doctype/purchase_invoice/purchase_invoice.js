--- conflicted
+++ resolved
@@ -26,9 +26,6 @@
 			};
 		});
 	},
-<<<<<<< HEAD
-
-=======
 	company: function() {
 		erpnext.accounts.dimensions.update_dimension(this.frm, this.frm.doctype);
 	},
@@ -127,7 +124,6 @@
 	},
 
 	
->>>>>>> 81bc4391
 	onload: function() {
 		this._super();
 
