--- conflicted
+++ resolved
@@ -1736,7 +1736,6 @@
 		rate = flt(sle.stock_value_difference) / flt(sle.actual_qty)
 		self.assertAlmostEqual(returned_inv.items[0].rate, rate)
 
-<<<<<<< HEAD
 	def test_payment_allocation_for_payment_terms(self):
 		from erpnext.buying.doctype.purchase_order.test_purchase_order import (
 			create_pr_against_po,
@@ -1782,7 +1781,7 @@
 			"allocate_payment_based_on_payment_terms",
 			0,
 		)
-=======
+
 	def test_offsetting_entries_for_accounting_dimensions(self):
 		from erpnext.accounts.doctype.account.test_account import create_account
 		from erpnext.accounts.report.trial_balance.test_trial_balance import (
@@ -1837,7 +1836,7 @@
 		)
 		clear_dimension_defaults("Branch")
 		disable_dimension()
->>>>>>> ab933df5
+
 
 
 def set_advance_flag(company, flag, default_account):
