--- conflicted
+++ resolved
@@ -1664,7 +1664,6 @@
 
 		self.assertTrue(return_pi.docstatus == 1)
 
-<<<<<<< HEAD
 	def test_advance_entries_as_liability(self):
 		from erpnext.accounts.doctype.payment_entry.test_payment_entry import create_payment_entry
 
@@ -1708,6 +1707,21 @@
 		self.assertEqual(pi.outstanding_amount, 500)
 
 		set_advance_flag(company="_Test Company", flag=0, default_account="")
+
+	def test_gl_entries_for_standalone_debit_note(self):
+		make_purchase_invoice(qty=5, rate=500, update_stock=True)
+
+		returned_inv = make_purchase_invoice(qty=-5, rate=5, update_stock=True, is_return=True)
+
+		# override the rate with valuation rate
+		sle = frappe.get_all(
+			"Stock Ledger Entry",
+			fields=["stock_value_difference", "actual_qty"],
+			filters={"voucher_no": returned_inv.name},
+		)[0]
+
+		rate = flt(sle.stock_value_difference) / flt(sle.actual_qty)
+		self.assertAlmostEqual(returned_inv.items[0].rate, rate)
 
 
 def set_advance_flag(company, flag, default_account):
@@ -1719,22 +1733,6 @@
 			"default_advance_paid_account": default_account,
 		},
 	)
-=======
-	def test_gl_entries_for_standalone_debit_note(self):
-		make_purchase_invoice(qty=5, rate=500, update_stock=True)
-
-		returned_inv = make_purchase_invoice(qty=-5, rate=5, update_stock=True, is_return=True)
-
-		# override the rate with valuation rate
-		sle = frappe.get_all(
-			"Stock Ledger Entry",
-			fields=["stock_value_difference", "actual_qty"],
-			filters={"voucher_no": returned_inv.name},
-		)[0]
-
-		rate = flt(sle.stock_value_difference) / flt(sle.actual_qty)
-		self.assertAlmostEqual(returned_inv.items[0].rate, rate)
->>>>>>> 78fbd645
 
 
 def check_gl_entries(doc, voucher_no, expected_gle, posting_date):
