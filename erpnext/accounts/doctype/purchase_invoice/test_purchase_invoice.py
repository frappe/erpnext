# Copyright (c) 2015, Frappe Technologies Pvt. Ltd. and Contributors
# License: GNU General Public License v3. See license.txt


import unittest

import frappe
from frappe.tests.utils import change_settings
from frappe.utils import add_days, cint, flt, getdate, nowdate, today

import erpnext
from erpnext.accounts.doctype.account.test_account import create_account, get_inventory_account
from erpnext.accounts.doctype.payment_entry.payment_entry import get_payment_entry
from erpnext.buying.doctype.purchase_order.purchase_order import get_mapped_purchase_invoice
from erpnext.buying.doctype.purchase_order.test_purchase_order import create_purchase_order
from erpnext.buying.doctype.supplier.test_supplier import create_supplier
from erpnext.controllers.accounts_controller import get_payment_terms
from erpnext.controllers.buying_controller import QtyMismatchError
from erpnext.exceptions import InvalidCurrency
from erpnext.projects.doctype.project.test_project import make_project
from erpnext.stock.doctype.item.test_item import create_item
from erpnext.stock.doctype.purchase_receipt.purchase_receipt import (
	make_purchase_invoice as create_purchase_invoice_from_receipt,
)
from erpnext.stock.doctype.purchase_receipt.test_purchase_receipt import (
	get_taxes,
	make_purchase_receipt,
)
from erpnext.stock.doctype.serial_and_batch_bundle.test_serial_and_batch_bundle import (
	get_batch_from_bundle,
	get_serial_nos_from_bundle,
	make_serial_batch_bundle,
)
from erpnext.stock.doctype.stock_entry.test_stock_entry import get_qty_after_transaction
from erpnext.stock.tests.test_utils import StockTestMixin

test_dependencies = ["Item", "Cost Center", "Payment Term", "Payment Terms Template"]
test_ignore = ["Serial No"]


class TestPurchaseInvoice(unittest.TestCase, StockTestMixin):
	@classmethod
	def setUpClass(self):
		unlink_payment_on_cancel_of_invoice()
		frappe.db.set_single_value("Buying Settings", "allow_multiple_items", 1)

	@classmethod
	def tearDownClass(self):
		unlink_payment_on_cancel_of_invoice(0)

	def test_purchase_invoice_received_qty(self):
		"""
		1. Test if received qty is validated against accepted + rejected
		2. Test if received qty is auto set on save
		"""
		pi = make_purchase_invoice(
			qty=1,
			rejected_qty=1,
			received_qty=3,
			item_code="_Test Item Home Desktop 200",
			rejected_warehouse="_Test Rejected Warehouse - _TC",
			update_stock=True,
			do_not_save=True,
		)
		self.assertRaises(QtyMismatchError, pi.save)

		pi.items[0].received_qty = 0
		pi.save()
		self.assertEqual(pi.items[0].received_qty, 2)

		# teardown
		pi.delete()

	def test_gl_entries_without_perpetual_inventory(self):
		frappe.db.set_value("Company", "_Test Company", "round_off_account", "Round Off - _TC")
		pi = frappe.copy_doc(test_records[0])
		self.assertTrue(not cint(erpnext.is_perpetual_inventory_enabled(pi.company)))
		pi.insert()
		pi.submit()

		expected_gl_entries = {
			"_Test Payable - _TC": [0, 1512.0],
			"_Test Account Cost for Goods Sold - _TC": [1250, 0],
			"_Test Account Shipping Charges - _TC": [100, 0],
			"_Test Account Excise Duty - _TC": [140, 0],
			"_Test Account Education Cess - _TC": [2.8, 0],
			"_Test Account S&H Education Cess - _TC": [1.4, 0],
			"_Test Account CST - _TC": [29.88, 0],
			"_Test Account VAT - _TC": [156.25, 0],
			"_Test Account Discount - _TC": [0, 168.03],
			"Round Off - _TC": [0, 0.3],
		}
		gl_entries = frappe.db.sql(
			"""select account, debit, credit from `tabGL Entry`
			where voucher_type = 'Purchase Invoice' and voucher_no = %s""",
			pi.name,
			as_dict=1,
		)
		for d in gl_entries:
			self.assertEqual([d.debit, d.credit], expected_gl_entries.get(d.account))

	def test_gl_entries_with_perpetual_inventory(self):
		pi = make_purchase_invoice(
			company="_Test Company with perpetual inventory",
			warehouse="Stores - TCP1",
			cost_center="Main - TCP1",
			expense_account="_Test Account Cost for Goods Sold - TCP1",
			get_taxes_and_charges=True,
			qty=10,
		)

		self.assertTrue(cint(erpnext.is_perpetual_inventory_enabled(pi.company)), 1)

		self.check_gle_for_pi(pi.name)

	def test_terms_added_after_save(self):
		pi = frappe.copy_doc(test_records[1])
		pi.insert()
		self.assertTrue(pi.payment_schedule)
		self.assertEqual(pi.payment_schedule[0].due_date, pi.due_date)

	def test_payment_entry_unlink_against_purchase_invoice(self):
		from erpnext.accounts.doctype.payment_entry.test_payment_entry import get_payment_entry

		unlink_payment_on_cancel_of_invoice(0)

		pi_doc = make_purchase_invoice()

		pe = get_payment_entry("Purchase Invoice", pi_doc.name, bank_account="_Test Bank - _TC")
		pe.reference_no = "1"
		pe.reference_date = nowdate()
		pe.paid_from_account_currency = pi_doc.currency
		pe.paid_to_account_currency = pi_doc.currency
		pe.source_exchange_rate = 1
		pe.target_exchange_rate = 1
		pe.paid_amount = pi_doc.grand_total
		pe.save(ignore_permissions=True)
		pe.submit()

		pi_doc = frappe.get_doc("Purchase Invoice", pi_doc.name)
		pi_doc.load_from_db()
		self.assertTrue(pi_doc.status, "Paid")

		self.assertRaises(frappe.LinkExistsError, pi_doc.cancel)
		unlink_payment_on_cancel_of_invoice()

	def test_purchase_invoice_for_blocked_supplier(self):
		supplier = frappe.get_doc("Supplier", "_Test Supplier")
		supplier.on_hold = 1
		supplier.save()

		self.assertRaises(frappe.ValidationError, make_purchase_invoice)

		supplier.on_hold = 0
		supplier.save()

	def test_purchase_invoice_for_blocked_supplier_invoice(self):
		supplier = frappe.get_doc("Supplier", "_Test Supplier")
		supplier.on_hold = 1
		supplier.hold_type = "Invoices"
		supplier.save()

		self.assertRaises(frappe.ValidationError, make_purchase_invoice)

		supplier.on_hold = 0
		supplier.save()

	def test_purchase_invoice_for_blocked_supplier_payment(self):
		supplier = frappe.get_doc("Supplier", "_Test Supplier")
		supplier.on_hold = 1
		supplier.hold_type = "Payments"
		supplier.save()

		pi = make_purchase_invoice()

		self.assertRaises(
			frappe.ValidationError,
			get_payment_entry,
			dt="Purchase Invoice",
			dn=pi.name,
			bank_account="_Test Bank - _TC",
		)

		supplier.on_hold = 0
		supplier.save()

	def test_purchase_invoice_for_blocked_supplier_payment_today_date(self):
		supplier = frappe.get_doc("Supplier", "_Test Supplier")
		supplier.on_hold = 1
		supplier.hold_type = "Payments"
		supplier.release_date = nowdate()
		supplier.save()

		pi = make_purchase_invoice()

		self.assertRaises(
			frappe.ValidationError,
			get_payment_entry,
			dt="Purchase Invoice",
			dn=pi.name,
			bank_account="_Test Bank - _TC",
		)

		supplier.on_hold = 0
		supplier.save()

	def test_purchase_invoice_for_blocked_supplier_payment_past_date(self):
		# this test is meant to fail only if something fails in the try block
		with self.assertRaises(Exception):
			try:
				supplier = frappe.get_doc("Supplier", "_Test Supplier")
				supplier.on_hold = 1
				supplier.hold_type = "Payments"
				supplier.release_date = "2018-03-01"
				supplier.save()

				pi = make_purchase_invoice()

				get_payment_entry("Purchase Invoice", dn=pi.name, bank_account="_Test Bank - _TC")

				supplier.on_hold = 0
				supplier.save()
			except:
				pass
			else:
				raise Exception

	def test_purchase_invoice_blocked_invoice_must_be_in_future(self):
		pi = make_purchase_invoice(do_not_save=True)
		pi.release_date = nowdate()

		self.assertRaises(frappe.ValidationError, pi.save)
		pi.release_date = ""
		pi.save()

	def test_purchase_invoice_temporary_blocked(self):
		pi = make_purchase_invoice(do_not_save=True)
		pi.release_date = add_days(nowdate(), 10)
		pi.save()
		pi.submit()

		pe = get_payment_entry("Purchase Invoice", dn=pi.name, bank_account="_Test Bank - _TC")

		self.assertRaises(frappe.ValidationError, pe.save)

	def test_purchase_invoice_explicit_block(self):
		pi = make_purchase_invoice()
		pi.block_invoice()

		self.assertEqual(pi.on_hold, 1)

		pi.unblock_invoice()

		self.assertEqual(pi.on_hold, 0)

	def test_gl_entries_with_perpetual_inventory_against_pr(self):

		pr = make_purchase_receipt(
			company="_Test Company with perpetual inventory",
			supplier_warehouse="Work In Progress - TCP1",
			warehouse="Stores - TCP1",
			cost_center="Main - TCP1",
			get_taxes_and_charges=True,
		)

		pi = make_purchase_invoice(
			company="_Test Company with perpetual inventory",
			supplier_warehouse="Work In Progress - TCP1",
			warehouse="Stores - TCP1",
			cost_center="Main - TCP1",
			expense_account="_Test Account Cost for Goods Sold - TCP1",
			get_taxes_and_charges=True,
			qty=10,
			do_not_save="True",
		)

		for d in pi.items:
			d.purchase_receipt = pr.name

		pi.insert()
		pi.submit()
		pi.load_from_db()

		self.assertTrue(pi.status, "Unpaid")
		self.check_gle_for_pi(pi.name)

	def check_gle_for_pi(self, pi):
		gl_entries = frappe.db.sql(
			"""select account, sum(debit) as debit, sum(credit) as credit
			from `tabGL Entry` where voucher_type='Purchase Invoice' and voucher_no=%s
			group by account""",
			pi,
			as_dict=1,
		)

		self.assertTrue(gl_entries)

		expected_values = dict(
			(d[0], d)
			for d in [
				["Creditors - TCP1", 0, 720],
				["Stock Received But Not Billed - TCP1", 500.0, 0],
				["_Test Account Shipping Charges - TCP1", 100.0, 0.0],
				["_Test Account VAT - TCP1", 120.0, 0],
			]
		)

		for i, gle in enumerate(gl_entries):
			self.assertEqual(expected_values[gle.account][0], gle.account)
			self.assertEqual(expected_values[gle.account][1], gle.debit)
			self.assertEqual(expected_values[gle.account][2], gle.credit)

	def test_purchase_invoice_with_exchange_rate_difference(self):
		from erpnext.stock.doctype.purchase_receipt.purchase_receipt import (
			make_purchase_invoice as create_purchase_invoice,
		)

		pr = make_purchase_receipt(
			company="_Test Company with perpetual inventory",
			warehouse="Stores - TCP1",
			currency="USD",
			conversion_rate=70,
		)

		pi = create_purchase_invoice(pr.name)
		pi.conversion_rate = 80

		pi.insert()
		pi.submit()

		# Get exchnage gain and loss account
		exchange_gain_loss_account = frappe.db.get_value(
			"Company", pi.company, "exchange_gain_loss_account"
		)

		# fetching the latest GL Entry with exchange gain and loss account account
		amount = frappe.db.get_value(
			"GL Entry", {"account": exchange_gain_loss_account, "voucher_no": pi.name}, "debit"
		)
		discrepancy_caused_by_exchange_rate_diff = abs(
			pi.items[0].base_net_amount - pr.items[0].base_net_amount
		)

		self.assertEqual(discrepancy_caused_by_exchange_rate_diff, amount)

	def test_purchase_invoice_change_naming_series(self):
		pi = frappe.copy_doc(test_records[1])
		pi.insert()
		pi.naming_series = "TEST-"

		self.assertRaises(frappe.CannotChangeConstantError, pi.save)

		pi = frappe.copy_doc(test_records[0])
		pi.insert()
		pi.load_from_db()

		self.assertTrue(pi.status, "Draft")
		pi.naming_series = "TEST-"

		self.assertRaises(frappe.CannotChangeConstantError, pi.save)

	def test_gl_entries_for_non_stock_items_with_perpetual_inventory(self):
		pi = make_purchase_invoice(
			item_code="_Test Non Stock Item",
			company="_Test Company with perpetual inventory",
			warehouse="Stores - TCP1",
			cost_center="Main - TCP1",
			expense_account="_Test Account Cost for Goods Sold - TCP1",
		)

		self.assertTrue(pi.status, "Unpaid")

		gl_entries = frappe.db.sql(
			"""select account, debit, credit
			from `tabGL Entry` where voucher_type='Purchase Invoice' and voucher_no=%s
			order by account asc""",
			pi.name,
			as_dict=1,
		)
		self.assertTrue(gl_entries)

		expected_values = [
			["_Test Account Cost for Goods Sold - TCP1", 250.0, 0],
			["Creditors - TCP1", 0, 250],
		]

		for i, gle in enumerate(gl_entries):
			self.assertEqual(expected_values[i][0], gle.account)
			self.assertEqual(expected_values[i][1], gle.debit)
			self.assertEqual(expected_values[i][2], gle.credit)

	def test_purchase_invoice_calculation(self):
		pi = frappe.copy_doc(test_records[0])
		pi.insert()
		pi.load_from_db()

		expected_values = [
			["_Test Item Home Desktop 100", 90, 59],
			["_Test Item Home Desktop 200", 135, 177],
		]
		for i, item in enumerate(pi.get("items")):
			self.assertEqual(item.item_code, expected_values[i][0])
			self.assertEqual(item.item_tax_amount, expected_values[i][1])
			self.assertEqual(item.valuation_rate, expected_values[i][2])

		self.assertEqual(pi.base_net_total, 1250)

		# tax amounts
		expected_values = [
			["_Test Account Shipping Charges - _TC", 100, 1350],
			["_Test Account Customs Duty - _TC", 125, 1350],
			["_Test Account Excise Duty - _TC", 140, 1490],
			["_Test Account Education Cess - _TC", 2.8, 1492.8],
			["_Test Account S&H Education Cess - _TC", 1.4, 1494.2],
			["_Test Account CST - _TC", 29.88, 1524.08],
			["_Test Account VAT - _TC", 156.25, 1680.33],
			["_Test Account Discount - _TC", 168.03, 1512.30],
		]

		for i, tax in enumerate(pi.get("taxes")):
			self.assertEqual(tax.account_head, expected_values[i][0])
			self.assertEqual(tax.tax_amount, expected_values[i][1])
			self.assertEqual(tax.total, expected_values[i][2])

	def test_purchase_invoice_with_advance(self):
		from erpnext.accounts.doctype.journal_entry.test_journal_entry import (
			test_records as jv_test_records,
		)

		jv = frappe.copy_doc(jv_test_records[1])
		jv.insert()
		jv.submit()

		pi = frappe.copy_doc(test_records[0])
		pi.disable_rounded_total = 1
		pi.allocate_advances_automatically = 0
		pi.append(
			"advances",
			{
				"reference_type": "Journal Entry",
				"reference_name": jv.name,
				"reference_row": jv.get("accounts")[0].name,
				"advance_amount": 400,
				"allocated_amount": 300,
				"remarks": jv.remark,
			},
		)
		pi.insert()

		self.assertEqual(pi.outstanding_amount, 1212.30)

		pi.disable_rounded_total = 0
		pi.get("payment_schedule")[0].payment_amount = 1512.0
		pi.save()
		self.assertEqual(pi.outstanding_amount, 1212.0)

		pi.submit()
		pi.load_from_db()

		self.assertTrue(
			frappe.db.sql(
				"""select name from `tabJournal Entry Account`
			where reference_type='Purchase Invoice'
			and reference_name=%s and debit_in_account_currency=300""",
				pi.name,
			)
		)

		pi.cancel()

		self.assertFalse(
			frappe.db.sql(
				"""select name from `tabJournal Entry Account`
			where reference_type='Purchase Invoice' and reference_name=%s""",
				pi.name,
			)
		)

	def test_invoice_with_advance_and_multi_payment_terms(self):
		from erpnext.accounts.doctype.journal_entry.test_journal_entry import (
			test_records as jv_test_records,
		)

		jv = frappe.copy_doc(jv_test_records[1])
		jv.insert()
		jv.submit()

		pi = frappe.copy_doc(test_records[0])
		pi.disable_rounded_total = 1
		pi.allocate_advances_automatically = 0
		pi.append(
			"advances",
			{
				"reference_type": "Journal Entry",
				"reference_name": jv.name,
				"reference_row": jv.get("accounts")[0].name,
				"advance_amount": 400,
				"allocated_amount": 300,
				"remarks": jv.remark,
			},
		)
		pi.insert()

		pi.update(
			{
				"payment_schedule": get_payment_terms(
					"_Test Payment Term Template", pi.posting_date, pi.grand_total, pi.base_grand_total
				)
			}
		)

		pi.save()
		pi.submit()
		self.assertEqual(pi.payment_schedule[0].payment_amount, 606.15)
		self.assertEqual(pi.payment_schedule[0].due_date, pi.posting_date)
		self.assertEqual(pi.payment_schedule[1].payment_amount, 606.15)
		self.assertEqual(pi.payment_schedule[1].due_date, add_days(pi.posting_date, 30))

		pi.load_from_db()

		self.assertTrue(
			frappe.db.sql(
				"select name from `tabJournal Entry Account` where reference_type='Purchase Invoice' and "
				"reference_name=%s and debit_in_account_currency=300",
				pi.name,
			)
		)

		self.assertEqual(pi.outstanding_amount, 1212.30)

		pi.cancel()

		self.assertFalse(
			frappe.db.sql(
				"select name from `tabJournal Entry Account` where reference_type='Purchase Invoice' and "
				"reference_name=%s",
				pi.name,
			)
		)

	def test_total_purchase_cost_for_project(self):
		if not frappe.db.exists("Project", {"project_name": "_Test Project for Purchase"}):
			project = make_project({"project_name": "_Test Project for Purchase"})
		else:
			project = frappe.get_doc("Project", {"project_name": "_Test Project for Purchase"})

		existing_purchase_cost = frappe.db.sql(
			"""select sum(base_net_amount)
			from `tabPurchase Invoice Item`
			where project = '{0}'
			and docstatus=1""".format(
				project.name
			)
		)
		existing_purchase_cost = existing_purchase_cost and existing_purchase_cost[0][0] or 0

		pi = make_purchase_invoice(currency="USD", conversion_rate=60, project=project.name)
		self.assertEqual(
			frappe.db.get_value("Project", project.name, "total_purchase_cost"),
			existing_purchase_cost + 15000,
		)

		pi1 = make_purchase_invoice(qty=10, project=project.name)
		self.assertEqual(
			frappe.db.get_value("Project", project.name, "total_purchase_cost"),
			existing_purchase_cost + 15500,
		)

		pi1.cancel()
		self.assertEqual(
			frappe.db.get_value("Project", project.name, "total_purchase_cost"),
			existing_purchase_cost + 15000,
		)

		pi.cancel()
		self.assertEqual(
			frappe.db.get_value("Project", project.name, "total_purchase_cost"), existing_purchase_cost
		)

	def test_return_purchase_invoice_with_perpetual_inventory(self):
		pi = make_purchase_invoice(
			company="_Test Company with perpetual inventory",
			warehouse="Stores - TCP1",
			cost_center="Main - TCP1",
			expense_account="_Test Account Cost for Goods Sold - TCP1",
		)

		return_pi = make_purchase_invoice(
			is_return=1,
			return_against=pi.name,
			qty=-2,
			company="_Test Company with perpetual inventory",
			warehouse="Stores - TCP1",
			cost_center="Main - TCP1",
			expense_account="_Test Account Cost for Goods Sold - TCP1",
		)

		# check gl entries for return
		gl_entries = frappe.db.sql(
			"""select account, debit, credit
			from `tabGL Entry` where voucher_type=%s and voucher_no=%s
			order by account desc""",
			("Purchase Invoice", return_pi.name),
			as_dict=1,
		)

		self.assertTrue(gl_entries)

		expected_values = {
			"Creditors - TCP1": [100.0, 0.0],
			"Stock Received But Not Billed - TCP1": [0.0, 100.0],
		}

		for gle in gl_entries:
			self.assertEqual(expected_values[gle.account][0], gle.debit)
			self.assertEqual(expected_values[gle.account][1], gle.credit)

	def test_standalone_return_using_pi(self):
		from erpnext.stock.doctype.stock_entry.test_stock_entry import make_stock_entry

		item = self.make_item().name
		company = "_Test Company with perpetual inventory"
		warehouse = "Stores - TCP1"

		make_stock_entry(item_code=item, target=warehouse, qty=50, rate=120)

		return_pi = make_purchase_invoice(
			is_return=1,
			item=item,
			qty=-10,
			update_stock=1,
			rate=100,
			company=company,
			warehouse=warehouse,
			cost_center="Main - TCP1",
		)

		# assert that stock consumption is with actual rate
		self.assertGLEs(
			return_pi,
			[{"credit": 1200, "debit": 0}],
			gle_filters={"account": "Stock In Hand - TCP1"},
		)

	def test_return_with_lcv(self):
		from erpnext.controllers.sales_and_purchase_return import make_return_doc
		from erpnext.stock.doctype.landed_cost_voucher.test_landed_cost_voucher import (
			create_landed_cost_voucher,
		)

		item = self.make_item().name
		company = "_Test Company with perpetual inventory"
		warehouse = "Stores - TCP1"
		cost_center = "Main - TCP1"

		pi = make_purchase_invoice(
			item=item,
			company=company,
			warehouse=warehouse,
			cost_center=cost_center,
			update_stock=1,
			qty=10,
			rate=100,
		)

		# Create landed cost voucher - will increase valuation of received item by 10
		create_landed_cost_voucher("Purchase Invoice", pi.name, pi.company, charges=100)
		return_pi = make_return_doc(pi.doctype, pi.name)
		return_pi.save().submit()

		# assert that stock consumption is with actual in rate
		self.assertGLEs(
			return_pi,
			[{"credit": 1100, "debit": 0}],
			gle_filters={"account": "Stock In Hand - TCP1"},
		)

		# assert loss booked in COGS
		self.assertGLEs(
			return_pi,
			[{"credit": 0, "debit": 100}],
			gle_filters={"account": "Cost of Goods Sold - TCP1"},
		)

	def test_multi_currency_gle(self):
		pi = make_purchase_invoice(
			supplier="_Test Supplier USD",
			credit_to="_Test Payable USD - _TC",
			currency="USD",
			conversion_rate=50,
		)

		gl_entries = frappe.db.sql(
			"""select account, account_currency, debit, credit,
			debit_in_account_currency, credit_in_account_currency
			from `tabGL Entry` where voucher_type='Purchase Invoice' and voucher_no=%s
			order by account asc""",
			pi.name,
			as_dict=1,
		)

		self.assertTrue(gl_entries)

		expected_values = {
			"_Test Payable USD - _TC": {
				"account_currency": "USD",
				"debit": 0,
				"debit_in_account_currency": 0,
				"credit": 12500,
				"credit_in_account_currency": 250,
			},
			"_Test Account Cost for Goods Sold - _TC": {
				"account_currency": "INR",
				"debit": 12500,
				"debit_in_account_currency": 12500,
				"credit": 0,
				"credit_in_account_currency": 0,
			},
		}

		for field in (
			"account_currency",
			"debit",
			"debit_in_account_currency",
			"credit",
			"credit_in_account_currency",
		):
			for i, gle in enumerate(gl_entries):
				self.assertEqual(expected_values[gle.account][field], gle[field])

		# Check for valid currency
		pi1 = make_purchase_invoice(
			supplier="_Test Supplier USD", credit_to="_Test Payable USD - _TC", do_not_save=True
		)

		self.assertRaises(InvalidCurrency, pi1.save)

		# cancel
		pi.cancel()

		gle = frappe.db.sql(
			"""select name from `tabGL Entry`
			where voucher_type='Sales Invoice' and voucher_no=%s""",
			pi.name,
		)

		self.assertFalse(gle)

	def test_purchase_invoice_update_stock_gl_entry_with_perpetual_inventory(self):

		pi = make_purchase_invoice(
			update_stock=1,
			posting_date=frappe.utils.nowdate(),
			posting_time=frappe.utils.nowtime(),
			cash_bank_account="Cash - TCP1",
			company="_Test Company with perpetual inventory",
			supplier_warehouse="Work In Progress - TCP1",
			warehouse="Stores - TCP1",
			cost_center="Main - TCP1",
			expense_account="_Test Account Cost for Goods Sold - TCP1",
		)

		gl_entries = frappe.db.sql(
			"""select account, account_currency, debit, credit,
			debit_in_account_currency, credit_in_account_currency
			from `tabGL Entry` where voucher_type='Purchase Invoice' and voucher_no=%s
			order by account asc""",
			pi.name,
			as_dict=1,
		)

		self.assertTrue(gl_entries)
		stock_in_hand_account = get_inventory_account(pi.company, pi.get("items")[0].warehouse)

		expected_gl_entries = dict(
			(d[0], d) for d in [[pi.credit_to, 0.0, 250.0], [stock_in_hand_account, 250.0, 0.0]]
		)

		for i, gle in enumerate(gl_entries):
			self.assertEqual(expected_gl_entries[gle.account][0], gle.account)
			self.assertEqual(expected_gl_entries[gle.account][1], gle.debit)
			self.assertEqual(expected_gl_entries[gle.account][2], gle.credit)

	def test_purchase_invoice_for_is_paid_and_update_stock_gl_entry_with_perpetual_inventory(self):

		pi = make_purchase_invoice(
			update_stock=1,
			posting_date=frappe.utils.nowdate(),
			posting_time=frappe.utils.nowtime(),
			cash_bank_account="Cash - TCP1",
			is_paid=1,
			company="_Test Company with perpetual inventory",
			supplier_warehouse="Work In Progress - TCP1",
			warehouse="Stores - TCP1",
			cost_center="Main - TCP1",
			expense_account="_Test Account Cost for Goods Sold - TCP1",
		)

		gl_entries = frappe.db.sql(
			"""select account, account_currency, sum(debit) as debit,
				sum(credit) as credit, debit_in_account_currency, credit_in_account_currency
			from `tabGL Entry` where voucher_type='Purchase Invoice' and voucher_no=%s
			group by account, voucher_no order by account asc;""",
			pi.name,
			as_dict=1,
		)

		stock_in_hand_account = get_inventory_account(pi.company, pi.get("items")[0].warehouse)
		self.assertTrue(gl_entries)

		expected_gl_entries = dict(
			(d[0], d)
			for d in [
				[pi.credit_to, 250.0, 250.0],
				[stock_in_hand_account, 250.0, 0.0],
				["Cash - TCP1", 0.0, 250.0],
			]
		)

		for i, gle in enumerate(gl_entries):
			self.assertEqual(expected_gl_entries[gle.account][0], gle.account)
			self.assertEqual(expected_gl_entries[gle.account][1], gle.debit)
			self.assertEqual(expected_gl_entries[gle.account][2], gle.credit)

	def test_auto_batch(self):
		item_code = frappe.db.get_value("Item", {"has_batch_no": 1, "create_new_batch": 1}, "name")

		if not item_code:
			doc = frappe.get_doc(
				{
					"doctype": "Item",
					"is_stock_item": 1,
					"item_code": "test batch item",
					"item_group": "Products",
					"has_batch_no": 1,
					"create_new_batch": 1,
				}
			).insert(ignore_permissions=True)
			item_code = doc.name

		pi = make_purchase_invoice(
			update_stock=1,
			posting_date=frappe.utils.nowdate(),
			posting_time=frappe.utils.nowtime(),
			item_code=item_code,
		)

		self.assertTrue(frappe.db.get_value("Batch", {"item": item_code, "reference_name": pi.name}))

	def test_update_stock_and_purchase_return(self):
		actual_qty_0 = get_qty_after_transaction()

		pi = make_purchase_invoice(
			update_stock=1, posting_date=frappe.utils.nowdate(), posting_time=frappe.utils.nowtime()
		)

		actual_qty_1 = get_qty_after_transaction()
		self.assertEqual(actual_qty_0 + 5, actual_qty_1)

		# return entry
		pi1 = make_purchase_invoice(is_return=1, return_against=pi.name, qty=-2, rate=50, update_stock=1)

		pi.load_from_db()
		self.assertTrue(pi.status, "Debit Note Issued")
		pi1.load_from_db()
		self.assertTrue(pi1.status, "Return")

		actual_qty_2 = get_qty_after_transaction()
		self.assertEqual(actual_qty_1 - 2, actual_qty_2)

		pi1.cancel()
		self.assertEqual(actual_qty_1, get_qty_after_transaction())

		pi.reload()
		pi.cancel()
		self.assertEqual(actual_qty_0, get_qty_after_transaction())

	def test_rejected_serial_no(self):
		pi = make_purchase_invoice(
			item_code="_Test Serialized Item With Series",
			received_qty=2,
			qty=1,
			rejected_qty=1,
			rate=500,
			update_stock=1,
			rejected_warehouse="_Test Rejected Warehouse - _TC",
			allow_zero_valuation_rate=1,
		)
		pi.load_from_db()

		serial_no = get_serial_nos_from_bundle(pi.get("items")[0].serial_and_batch_bundle)[0]
		rejected_serial_no = get_serial_nos_from_bundle(
			pi.get("items")[0].rejected_serial_and_batch_bundle
		)[0]

		self.assertEqual(
			frappe.db.get_value("Serial No", serial_no, "warehouse"),
			pi.get("items")[0].warehouse,
		)

		self.assertEqual(
			frappe.db.get_value("Serial No", rejected_serial_no, "warehouse"),
			pi.get("items")[0].rejected_warehouse,
		)

	def test_outstanding_amount_after_advance_jv_cancelation(self):
		from erpnext.accounts.doctype.journal_entry.test_journal_entry import (
			test_records as jv_test_records,
		)

		jv = frappe.copy_doc(jv_test_records[1])
		jv.accounts[0].is_advance = "Yes"
		jv.insert()
		jv.submit()

		pi = frappe.copy_doc(test_records[0])
		pi.append(
			"advances",
			{
				"reference_type": "Journal Entry",
				"reference_name": jv.name,
				"reference_row": jv.get("accounts")[0].name,
				"advance_amount": 400,
				"allocated_amount": 300,
				"remarks": jv.remark,
			},
		)
		pi.insert()
		pi.submit()
		pi.load_from_db()

		# check outstanding after advance allocation
		self.assertEqual(flt(pi.outstanding_amount), flt(pi.rounded_total - pi.total_advance))

		# added to avoid Document has been modified exception
		jv = frappe.get_doc("Journal Entry", jv.name)
		jv.cancel()

		pi.load_from_db()
		# check outstanding after advance cancellation
		self.assertEqual(flt(pi.outstanding_amount), flt(pi.rounded_total + pi.total_advance))

	def test_outstanding_amount_after_advance_payment_entry_cancelation(self):
		pe = frappe.get_doc(
			{
				"doctype": "Payment Entry",
				"payment_type": "Pay",
				"party_type": "Supplier",
				"party": "_Test Supplier",
				"company": "_Test Company",
				"paid_from_account_currency": "INR",
				"paid_to_account_currency": "INR",
				"source_exchange_rate": 1,
				"target_exchange_rate": 1,
				"reference_no": "1",
				"reference_date": nowdate(),
				"received_amount": 300,
				"paid_amount": 300,
				"paid_from": "_Test Cash - _TC",
				"paid_to": "_Test Payable - _TC",
			}
		)
		pe.insert()
		pe.submit()

		pi = frappe.copy_doc(test_records[0])
		pi.is_pos = 0
		pi.append(
			"advances",
			{
				"doctype": "Purchase Invoice Advance",
				"reference_type": "Payment Entry",
				"reference_name": pe.name,
				"advance_amount": 300,
				"allocated_amount": 300,
				"remarks": pe.remarks,
			},
		)
		pi.insert()
		pi.submit()

		pi.load_from_db()

		# check outstanding after advance allocation
		self.assertEqual(flt(pi.outstanding_amount), flt(pi.rounded_total - pi.total_advance))

		# added to avoid Document has been modified exception
		pe = frappe.get_doc("Payment Entry", pe.name)
		pe.cancel()

		pi.load_from_db()
		# check outstanding after advance cancellation
		self.assertEqual(flt(pi.outstanding_amount), flt(pi.rounded_total + pi.total_advance))

	def test_purchase_invoice_with_shipping_rule(self):
		from erpnext.accounts.doctype.shipping_rule.test_shipping_rule import create_shipping_rule

		shipping_rule = create_shipping_rule(
			shipping_rule_type="Buying", shipping_rule_name="Shipping Rule - Purchase Invoice Test"
		)

		pi = frappe.copy_doc(test_records[0])

		pi.shipping_rule = shipping_rule.name
		pi.insert()
		pi.save()

		self.assertEqual(pi.net_total, 1250)

		self.assertEqual(pi.total_taxes_and_charges, 354.1)
		self.assertEqual(pi.grand_total, 1604.1)

	def test_make_pi_without_terms(self):
		pi = make_purchase_invoice(do_not_save=1)

		self.assertFalse(pi.get("payment_schedule"))

		pi.insert()

		self.assertTrue(pi.get("payment_schedule"))

	def test_duplicate_due_date_in_terms(self):
		pi = make_purchase_invoice(do_not_save=1)
		pi.append(
			"payment_schedule", dict(due_date="2017-01-01", invoice_portion=50.00, payment_amount=50)
		)
		pi.append(
			"payment_schedule", dict(due_date="2017-01-01", invoice_portion=50.00, payment_amount=50)
		)

		self.assertRaises(frappe.ValidationError, pi.insert)

	def test_debit_note(self):
		from erpnext.accounts.doctype.payment_entry.test_payment_entry import get_payment_entry
		from erpnext.accounts.doctype.sales_invoice.test_sales_invoice import get_outstanding_amount

		pi = make_purchase_invoice(item_code="_Test Item", qty=(5 * -1), rate=500, is_return=1)
		pi.load_from_db()
		self.assertTrue(pi.status, "Return")

		outstanding_amount = get_outstanding_amount(
			pi.doctype, pi.name, "Creditors - _TC", pi.supplier, "Supplier"
		)

		self.assertEqual(pi.outstanding_amount, outstanding_amount)

		pe = get_payment_entry("Purchase Invoice", pi.name, bank_account="_Test Bank - _TC")
		pe.reference_no = "1"
		pe.reference_date = nowdate()
		pe.paid_from_account_currency = pi.currency
		pe.paid_to_account_currency = pi.currency
		pe.source_exchange_rate = 1
		pe.target_exchange_rate = 1
		pe.paid_amount = pi.grand_total * -1
		pe.insert()
		pe.submit()

		pi_doc = frappe.get_doc("Purchase Invoice", pi.name)
		self.assertEqual(pi_doc.outstanding_amount, 0)

	def test_purchase_invoice_with_cost_center(self):
		from erpnext.accounts.doctype.cost_center.test_cost_center import create_cost_center

		cost_center = "_Test Cost Center for BS Account - _TC"
		create_cost_center(cost_center_name="_Test Cost Center for BS Account", company="_Test Company")

		pi = make_purchase_invoice_against_cost_center(
			cost_center=cost_center, credit_to="Creditors - _TC"
		)
		self.assertEqual(pi.cost_center, cost_center)

		expected_values = {
			"Creditors - _TC": {"cost_center": cost_center},
			"_Test Account Cost for Goods Sold - _TC": {"cost_center": cost_center},
		}

		gl_entries = frappe.db.sql(
			"""select account, cost_center, account_currency, debit, credit,
			debit_in_account_currency, credit_in_account_currency
			from `tabGL Entry` where voucher_type='Purchase Invoice' and voucher_no=%s
			order by account asc""",
			pi.name,
			as_dict=1,
		)

		self.assertTrue(gl_entries)

		for gle in gl_entries:
			self.assertEqual(expected_values[gle.account]["cost_center"], gle.cost_center)

	def test_purchase_invoice_without_cost_center(self):
		cost_center = "_Test Cost Center - _TC"
		pi = make_purchase_invoice(credit_to="Creditors - _TC")

		expected_values = {
			"Creditors - _TC": {"cost_center": None},
			"_Test Account Cost for Goods Sold - _TC": {"cost_center": cost_center},
		}

		gl_entries = frappe.db.sql(
			"""select account, cost_center, account_currency, debit, credit,
			debit_in_account_currency, credit_in_account_currency
			from `tabGL Entry` where voucher_type='Purchase Invoice' and voucher_no=%s
			order by account asc""",
			pi.name,
			as_dict=1,
		)

		self.assertTrue(gl_entries)

		for gle in gl_entries:
			self.assertEqual(expected_values[gle.account]["cost_center"], gle.cost_center)

	def test_purchase_invoice_with_project_link(self):
		project = make_project(
			{
				"project_name": "Purchase Invoice Project",
				"project_template_name": "Test Project Template",
				"start_date": "2020-01-01",
			}
		)
		item_project = make_project(
			{
				"project_name": "Purchase Invoice Item Project",
				"project_template_name": "Test Project Template",
				"start_date": "2019-06-01",
			}
		)

		pi = make_purchase_invoice(credit_to="Creditors - _TC", do_not_save=1)
		pi.items[0].project = item_project.name
		pi.project = project.name

		pi.submit()

		expected_values = {
			"Creditors - _TC": {"project": project.name},
			"_Test Account Cost for Goods Sold - _TC": {"project": item_project.name},
		}

		gl_entries = frappe.db.sql(
			"""select account, cost_center, project, account_currency, debit, credit,
			debit_in_account_currency, credit_in_account_currency
			from `tabGL Entry` where voucher_type='Purchase Invoice' and voucher_no=%s
			order by account asc""",
			pi.name,
			as_dict=1,
		)

		self.assertTrue(gl_entries)

		for gle in gl_entries:
			self.assertEqual(expected_values[gle.account]["project"], gle.project)

	def test_deferred_expense_via_journal_entry(self):
		deferred_account = create_account(
			account_name="Deferred Expense", parent_account="Current Assets - _TC", company="_Test Company"
		)

		acc_settings = frappe.get_doc("Accounts Settings", "Accounts Settings")
		acc_settings.book_deferred_entries_via_journal_entry = 1
		acc_settings.submit_journal_entries = 1
		acc_settings.save()

		item = create_item("_Test Item for Deferred Accounting", is_purchase_item=True)
		item.enable_deferred_expense = 1
		item.item_defaults[0].deferred_expense_account = deferred_account
		item.save()

		pi = make_purchase_invoice(item=item.name, qty=1, rate=100, do_not_save=True)
		pi.set_posting_time = 1
		pi.posting_date = "2019-01-10"
		pi.items[0].enable_deferred_expense = 1
		pi.items[0].service_start_date = "2019-01-10"
		pi.items[0].service_end_date = "2019-03-15"
		pi.items[0].deferred_expense_account = deferred_account
		pi.save()
		pi.submit()

		pda1 = frappe.get_doc(
			dict(
				doctype="Process Deferred Accounting",
				posting_date=nowdate(),
				start_date="2019-01-01",
				end_date="2019-03-31",
				type="Expense",
				company="_Test Company",
			)
		)

		pda1.insert()
		pda1.submit()

		expected_gle = [
			["_Test Account Cost for Goods Sold - _TC", 0.0, 33.85, "2019-01-31"],
			[deferred_account, 33.85, 0.0, "2019-01-31"],
			["_Test Account Cost for Goods Sold - _TC", 0.0, 43.08, "2019-02-28"],
			[deferred_account, 43.08, 0.0, "2019-02-28"],
			["_Test Account Cost for Goods Sold - _TC", 0.0, 23.07, "2019-03-15"],
			[deferred_account, 23.07, 0.0, "2019-03-15"],
		]

		gl_entries = gl_entries = frappe.db.sql(
			"""select account, debit, credit, posting_date
			from `tabGL Entry`
			where voucher_type='Journal Entry' and voucher_detail_no=%s and posting_date <= %s
			order by posting_date asc, account asc""",
			(pi.items[0].name, pi.posting_date),
			as_dict=1,
		)

		for i, gle in enumerate(gl_entries):
			self.assertEqual(expected_gle[i][0], gle.account)
			self.assertEqual(expected_gle[i][1], gle.credit)
			self.assertEqual(expected_gle[i][2], gle.debit)
			self.assertEqual(getdate(expected_gle[i][3]), gle.posting_date)

		acc_settings = frappe.get_doc("Accounts Settings", "Accounts Settings")
		acc_settings.book_deferred_entries_via_journal_entry = 0
		acc_settings.submit_journal_entriessubmit_journal_entries = 0
		acc_settings.save()

	def test_gain_loss_with_advance_entry(self):
		unlink_enabled = frappe.db.get_value(
			"Accounts Settings", "Accounts Settings", "unlink_payment_on_cancel_of_invoice"
		)

		frappe.db.set_single_value("Accounts Settings", "unlink_payment_on_cancel_of_invoice", 1)

		original_account = frappe.db.get_value("Company", "_Test Company", "exchange_gain_loss_account")
		frappe.db.set_value(
			"Company", "_Test Company", "exchange_gain_loss_account", "Exchange Gain/Loss - _TC"
		)

		pay = frappe.get_doc(
			{
				"doctype": "Payment Entry",
				"company": "_Test Company",
				"payment_type": "Pay",
				"party_type": "Supplier",
				"party": "_Test Supplier USD",
				"paid_to": "_Test Payable USD - _TC",
				"paid_from": "Cash - _TC",
				"paid_amount": 70000,
				"target_exchange_rate": 70,
				"received_amount": 1000,
			}
		)
		pay.insert()
		pay.submit()

		pi = make_purchase_invoice(
			supplier="_Test Supplier USD",
			currency="USD",
			conversion_rate=75,
			rate=500,
			do_not_save=1,
			qty=1,
		)
		pi.cost_center = "_Test Cost Center - _TC"
		pi.advances = []
		pi.append(
			"advances",
			{
				"reference_type": "Payment Entry",
				"reference_name": pay.name,
				"advance_amount": 1000,
				"remarks": pay.remarks,
				"allocated_amount": 500,
				"ref_exchange_rate": 70,
			},
		)
		pi.save()
		pi.submit()

		creditors_account = pi.credit_to

		expected_gle = [
			["_Test Account Cost for Goods Sold - _TC", 37500.0],
			["_Test Payable USD - _TC", -37500.0],
		]

		gl_entries = frappe.db.sql(
			"""
			select account, sum(debit - credit) as balance from `tabGL Entry`
			where voucher_no=%s
			group by account
			order by account asc""",
			(pi.name),
			as_dict=1,
		)

		for i, gle in enumerate(gl_entries):
			self.assertEqual(expected_gle[i][0], gle.account)
			self.assertEqual(expected_gle[i][1], gle.balance)

		pi.reload()
		self.assertEqual(pi.outstanding_amount, 0)

		total_debit_amount = frappe.db.get_all(
			"Journal Entry Account",
			{"account": creditors_account, "docstatus": 1, "reference_name": pi.name},
			"sum(debit) as amount",
			group_by="reference_name",
		)[0].amount
		self.assertEqual(flt(total_debit_amount, 2), 2500)
		jea_parent = frappe.db.get_all(
			"Journal Entry Account",
			filters={
				"account": creditors_account,
				"docstatus": 1,
				"reference_name": pi.name,
				"debit": 2500,
				"debit_in_account_currency": 0,
			},
			fields=["parent"],
		)[0]
		self.assertEqual(
			frappe.db.get_value("Journal Entry", jea_parent.parent, "voucher_type"), "Exchange Gain Or Loss"
		)

		pi_2 = make_purchase_invoice(
			supplier="_Test Supplier USD",
			currency="USD",
			conversion_rate=73,
			rate=500,
			do_not_save=1,
			qty=1,
		)
		pi_2.cost_center = "_Test Cost Center - _TC"
		pi_2.advances = []
		pi_2.append(
			"advances",
			{
				"reference_type": "Payment Entry",
				"reference_name": pay.name,
				"advance_amount": 500,
				"remarks": pay.remarks,
				"allocated_amount": 500,
				"ref_exchange_rate": 70,
			},
		)
		pi_2.save()
		pi_2.submit()

		pi_2.reload()
		self.assertEqual(pi_2.outstanding_amount, 0)

		expected_gle = [
			["_Test Account Cost for Goods Sold - _TC", 36500.0],
			["_Test Payable USD - _TC", -36500.0],
		]

		gl_entries = frappe.db.sql(
			"""
			select account, sum(debit - credit) as balance from `tabGL Entry`
			where voucher_no=%s
			group by account order by account asc""",
			(pi_2.name),
			as_dict=1,
		)

		for i, gle in enumerate(gl_entries):
			self.assertEqual(expected_gle[i][0], gle.account)
			self.assertEqual(expected_gle[i][1], gle.balance)

		expected_gle = [["_Test Payable USD - _TC", 70000.0], ["Cash - _TC", -70000.0]]

		gl_entries = frappe.db.sql(
			"""
			select account, sum(debit - credit) as balance from `tabGL Entry`
			where voucher_no=%s and is_cancelled=0
			group by account order by account asc""",
			(pay.name),
			as_dict=1,
		)

		for i, gle in enumerate(gl_entries):
			self.assertEqual(expected_gle[i][0], gle.account)
			self.assertEqual(expected_gle[i][1], gle.balance)

		total_debit_amount = frappe.db.get_all(
			"Journal Entry Account",
			{"account": creditors_account, "docstatus": 1, "reference_name": pi_2.name},
			"sum(debit) as amount",
			group_by="reference_name",
		)[0].amount
		self.assertEqual(flt(total_debit_amount, 2), 1500)
		jea_parent_2 = frappe.db.get_all(
			"Journal Entry Account",
			filters={
				"account": creditors_account,
				"docstatus": 1,
				"reference_name": pi_2.name,
				"debit": 1500,
				"debit_in_account_currency": 0,
			},
			fields=["parent"],
		)[0]
		self.assertEqual(
			frappe.db.get_value("Journal Entry", jea_parent_2.parent, "voucher_type"),
			"Exchange Gain Or Loss",
		)

		pi.reload()
		pi.cancel()

		self.assertEqual(frappe.db.get_value("Journal Entry", jea_parent.parent, "docstatus"), 2)

		pi_2.reload()
		pi_2.cancel()

		self.assertEqual(frappe.db.get_value("Journal Entry", jea_parent_2.parent, "docstatus"), 2)

		pay.reload()
		pay.cancel()

		frappe.db.set_single_value(
			"Accounts Settings", "unlink_payment_on_cancel_of_invoice", unlink_enabled
		)
		frappe.db.set_value("Company", "_Test Company", "exchange_gain_loss_account", original_account)

	def test_purchase_invoice_advance_taxes(self):
		from erpnext.accounts.doctype.payment_entry.payment_entry import get_payment_entry

		company = "_Test Company"

		tds_account_args = {
			"doctype": "Account",
			"account_name": "TDS Payable",
			"account_type": "Tax",
			"parent_account": frappe.db.get_value(
				"Account", {"account_name": "Duties and Taxes", "company": company}
			),
			"company": company,
		}

		tds_account = create_account(**tds_account_args)
		tax_withholding_category = "Test TDS - 194 - Dividends - Individual"

		# Update tax withholding category with current fiscal year and rate details
		create_tax_witholding_category(tax_withholding_category, company, tds_account)

		# create a new supplier to test
		supplier = create_supplier(
			supplier_name="_Test TDS Advance Supplier",
			tax_withholding_category=tax_withholding_category,
		)

		# Create Purchase Order with TDS applied
		po = create_purchase_order(
			do_not_save=1,
			supplier=supplier.name,
			rate=3000,
			item="_Test Non Stock Item",
			posting_date="2021-09-15",
		)
		po.save()
		po.submit()

		# Create Payment Entry Against the order
		payment_entry = get_payment_entry(dt="Purchase Order", dn=po.name)
		payment_entry.paid_from = "Cash - _TC"
		payment_entry.apply_tax_withholding_amount = 1
		payment_entry.tax_withholding_category = tax_withholding_category
		payment_entry.save()
		payment_entry.submit()

		# Check GLE for Payment Entry
		expected_gle = [
			["Cash - _TC", 0, 27000],
			["Creditors - _TC", 30000, 0],
			[tds_account, 0, 3000],
		]

		gl_entries = frappe.db.sql(
			"""select account, debit, credit
			from `tabGL Entry`
			where voucher_type='Payment Entry' and voucher_no=%s
			order by account asc""",
			(payment_entry.name),
			as_dict=1,
		)

		for i, gle in enumerate(gl_entries):
			self.assertEqual(expected_gle[i][0], gle.account)
			self.assertEqual(expected_gle[i][1], gle.debit)
			self.assertEqual(expected_gle[i][2], gle.credit)

		# Create Purchase Invoice against Purchase Order
		purchase_invoice = get_mapped_purchase_invoice(po.name)
		purchase_invoice.allocate_advances_automatically = 1
		purchase_invoice.items[0].item_code = "_Test Non Stock Item"
		purchase_invoice.items[0].expense_account = "_Test Account Cost for Goods Sold - _TC"
		purchase_invoice.save()
		purchase_invoice.submit()

		# Check GLE for Purchase Invoice
		# Zero net effect on final TDS payable on invoice
		expected_gle = [["_Test Account Cost for Goods Sold - _TC", 30000], ["Creditors - _TC", -30000]]

		gl_entries = frappe.db.sql(
			"""select account, sum(debit - credit) as amount
			from `tabGL Entry`
			where voucher_type='Purchase Invoice' and voucher_no=%s
			group by account
			order by account asc""",
			(purchase_invoice.name),
			as_dict=1,
		)

		for i, gle in enumerate(gl_entries):
			self.assertEqual(expected_gle[i][0], gle.account)
			self.assertEqual(expected_gle[i][1], gle.amount)

		payment_entry.load_from_db()
		self.assertEqual(payment_entry.taxes[0].allocated_amount, 3000)

		purchase_invoice.cancel()

		payment_entry.load_from_db()
		self.assertEqual(payment_entry.taxes[0].allocated_amount, 0)

	def test_provisional_accounting_entry(self):
		create_item("_Test Non Stock Item", is_stock_item=0)

		provisional_account = create_account(
			account_name="Provision Account",
			parent_account="Current Liabilities - _TC",
			company="_Test Company",
		)

		company = frappe.get_doc("Company", "_Test Company")
		company.enable_provisional_accounting_for_non_stock_items = 1
		company.default_provisional_account = provisional_account
		company.save()

		pr = make_purchase_receipt(
			item_code="_Test Non Stock Item", posting_date=add_days(nowdate(), -2)
		)

		pi = create_purchase_invoice_from_receipt(pr.name)
		pi.set_posting_time = 1
		pi.posting_date = add_days(pr.posting_date, -1)
		pi.items[0].expense_account = "Cost of Goods Sold - _TC"
		pi.save()
		pi.submit()

		self.assertEquals(pr.items[0].provisional_expense_account, "Provision Account - _TC")

		# Check GLE for Purchase Invoice
		expected_gle = [
			["Cost of Goods Sold - _TC", 250, 0, add_days(pr.posting_date, -1)],
			["Creditors - _TC", 0, 250, add_days(pr.posting_date, -1)],
		]

		check_gl_entries(self, pi.name, expected_gle, pi.posting_date)

		expected_gle_for_purchase_receipt = [
			["Provision Account - _TC", 250, 0, pr.posting_date],
			["_Test Account Cost for Goods Sold - _TC", 0, 250, pr.posting_date],
			["Provision Account - _TC", 0, 250, pi.posting_date],
			["_Test Account Cost for Goods Sold - _TC", 250, 0, pi.posting_date],
		]

		check_gl_entries(self, pr.name, expected_gle_for_purchase_receipt, pr.posting_date)

		# Cancel purchase invoice to check reverse provisional entry cancellation
		pi.cancel()

		expected_gle_for_purchase_receipt_post_pi_cancel = [
			["Provision Account - _TC", 0, 250, pi.posting_date],
			["_Test Account Cost for Goods Sold - _TC", 250, 0, pi.posting_date],
		]

		check_gl_entries(
			self, pr.name, expected_gle_for_purchase_receipt_post_pi_cancel, pr.posting_date
		)

		company.enable_provisional_accounting_for_non_stock_items = 0
		company.save()

	def test_adjust_incoming_rate(self):
		frappe.db.set_single_value("Buying Settings", "maintain_same_rate", 0)

		frappe.db.set_single_value(
			"Buying Settings", "set_landed_cost_based_on_purchase_invoice_rate", 1
		)

		# Increase the cost of the item

		pr = make_purchase_receipt(qty=1, rate=100)

		stock_value_difference = frappe.db.get_value(
			"Stock Ledger Entry",
			{"voucher_type": "Purchase Receipt", "voucher_no": pr.name},
			"stock_value_difference",
		)
		self.assertEqual(stock_value_difference, 100)

		pi = create_purchase_invoice_from_receipt(pr.name)
		for row in pi.items:
			row.rate = 150

		pi.save()
		pi.submit()

		stock_value_difference = frappe.db.get_value(
			"Stock Ledger Entry",
			{"voucher_type": "Purchase Receipt", "voucher_no": pr.name},
			"stock_value_difference",
		)
		self.assertEqual(stock_value_difference, 150)

		# Reduce the cost of the item

		pr = make_purchase_receipt(qty=1, rate=100)

		stock_value_difference = frappe.db.get_value(
			"Stock Ledger Entry",
			{"voucher_type": "Purchase Receipt", "voucher_no": pr.name},
			"stock_value_difference",
		)
		self.assertEqual(stock_value_difference, 100)

		pi = create_purchase_invoice_from_receipt(pr.name)
		for row in pi.items:
			row.rate = 50

		pi.save()
		pi.submit()

		stock_value_difference = frappe.db.get_value(
			"Stock Ledger Entry",
			{"voucher_type": "Purchase Receipt", "voucher_no": pr.name},
			"stock_value_difference",
		)
		self.assertEqual(stock_value_difference, 50)

		frappe.db.set_single_value(
			"Buying Settings", "set_landed_cost_based_on_purchase_invoice_rate", 0
		)

		# Don't adjust incoming rate

		pr = make_purchase_receipt(qty=1, rate=100)

		stock_value_difference = frappe.db.get_value(
			"Stock Ledger Entry",
			{"voucher_type": "Purchase Receipt", "voucher_no": pr.name},
			"stock_value_difference",
		)
		self.assertEqual(stock_value_difference, 100)

		pi = create_purchase_invoice_from_receipt(pr.name)
		for row in pi.items:
			row.rate = 50

		pi.save()
		pi.submit()

		stock_value_difference = frappe.db.get_value(
			"Stock Ledger Entry",
			{"voucher_type": "Purchase Receipt", "voucher_no": pr.name},
			"stock_value_difference",
		)
		self.assertEqual(stock_value_difference, 100)

		frappe.db.set_single_value("Buying Settings", "maintain_same_rate", 1)

	def test_item_less_defaults(self):

		pi = frappe.new_doc("Purchase Invoice")
		pi.supplier = "_Test Supplier"
		pi.company = "_Test Company"
		pi.append(
			"items",
			{
				"item_name": "Opening item",
				"qty": 1,
				"uom": "Tonne",
				"stock_uom": "Kg",
				"rate": 1000,
				"expense_account": "Stock Received But Not Billed - _TC",
			},
		)

		pi.save()
		self.assertEqual(pi.items[0].conversion_factor, 1000)

	def test_batch_expiry_for_purchase_invoice(self):
		from erpnext.controllers.sales_and_purchase_return import make_return_doc

		item = self.make_item(
			"_Test Batch Item For Return Check",
			{
				"is_purchase_item": 1,
				"is_stock_item": 1,
				"has_batch_no": 1,
				"create_new_batch": 1,
				"batch_number_series": "TBIRC.#####",
			},
		)

		pi = make_purchase_invoice(
			qty=1,
			item_code=item.name,
			update_stock=True,
		)

		pi.load_from_db()
		batch_no = get_batch_from_bundle(pi.items[0].serial_and_batch_bundle)
		self.assertTrue(batch_no)

		frappe.db.set_value("Batch", batch_no, "expiry_date", add_days(nowdate(), -1))

		return_pi = make_return_doc(pi.doctype, pi.name)
		return_pi.save().submit()

		self.assertTrue(return_pi.docstatus == 1)

	def test_advance_entries_as_asset(self):
		from erpnext.accounts.doctype.payment_entry.test_payment_entry import create_payment_entry

		account = create_account(
			parent_account="Current Assets - _TC",
			account_name="Advances Paid",
			company="_Test Company",
			account_type="Receivable",
		)

		set_advance_flag(company="_Test Company", flag=1, default_account=account)

		pe = create_payment_entry(
			company="_Test Company",
			payment_type="Pay",
			party_type="Supplier",
			party="_Test Supplier",
			paid_from="Cash - _TC",
			paid_to="Creditors - _TC",
			paid_amount=500,
		)
		pe.submit()

		pi = make_purchase_invoice(
			company="_Test Company",
			do_not_save=True,
			do_not_submit=True,
			rate=1000,
			price_list_rate=1000,
			qty=1,
		)
		pi.base_grand_total = 1000
		pi.grand_total = 1000
		pi.set_advances()
		for advance in pi.advances:
			advance.allocated_amount = 500 if advance.reference_name == pe.name else 0
		pi.save()
		pi.submit()

		self.assertEqual(pi.advances[0].allocated_amount, 500)

		# Check GL Entry against payment doctype
		expected_gle = [
			["Advances Paid - _TC", 0.0, 500, nowdate()],
			["Cash - _TC", 0.0, 500, nowdate()],
			["Creditors - _TC", 500, 0.0, nowdate()],
			["Creditors - _TC", 500, 0.0, nowdate()],
		]

		check_gl_entries(self, pe.name, expected_gle, nowdate(), voucher_type="Payment Entry")

		pi.load_from_db()
		self.assertEqual(pi.outstanding_amount, 500)

		set_advance_flag(company="_Test Company", flag=0, default_account="")

	def test_gl_entries_for_standalone_debit_note(self):
		make_purchase_invoice(qty=5, rate=500, update_stock=True)

		returned_inv = make_purchase_invoice(qty=-5, rate=5, update_stock=True, is_return=True)

		# override the rate with valuation rate
		sle = frappe.get_all(
			"Stock Ledger Entry",
			fields=["stock_value_difference", "actual_qty"],
			filters={"voucher_no": returned_inv.name},
		)[0]

		rate = flt(sle.stock_value_difference) / flt(sle.actual_qty)
		self.assertAlmostEqual(returned_inv.items[0].rate, rate)

	def test_payment_allocation_for_payment_terms(self):
		from erpnext.buying.doctype.purchase_order.test_purchase_order import (
			create_pr_against_po,
			create_purchase_order,
		)
		from erpnext.selling.doctype.sales_order.test_sales_order import (
			automatically_fetch_payment_terms,
		)
		from erpnext.stock.doctype.purchase_receipt.purchase_receipt import (
			make_purchase_invoice as make_pi_from_pr,
		)

		automatically_fetch_payment_terms()
		frappe.db.set_value(
			"Payment Terms Template",
			"_Test Payment Term Template",
			"allocate_payment_based_on_payment_terms",
			0,
		)

		po = create_purchase_order(do_not_save=1)
		po.payment_terms_template = "_Test Payment Term Template"
		po.save()
		po.submit()

		pr = create_pr_against_po(po.name, received_qty=4)
		pi = make_pi_from_pr(pr.name)
		self.assertEqual(pi.payment_schedule[0].payment_amount, 1000)

		frappe.db.set_value(
			"Payment Terms Template",
			"_Test Payment Term Template",
			"allocate_payment_based_on_payment_terms",
			1,
		)
		pi = make_pi_from_pr(pr.name)
		self.assertEqual(pi.payment_schedule[0].payment_amount, 2500)

		automatically_fetch_payment_terms(enable=0)
		frappe.db.set_value(
			"Payment Terms Template",
			"_Test Payment Term Template",
			"allocate_payment_based_on_payment_terms",
			0,
		)

	def test_offsetting_entries_for_accounting_dimensions(self):
		from erpnext.accounts.doctype.account.test_account import create_account
		from erpnext.accounts.report.trial_balance.test_trial_balance import (
			clear_dimension_defaults,
			create_accounting_dimension,
			disable_dimension,
		)

		create_account(
			account_name="Offsetting",
			company="_Test Company",
			parent_account="Temporary Accounts - _TC",
		)

		create_accounting_dimension(company="_Test Company", offsetting_account="Offsetting - _TC")

		branch1 = frappe.new_doc("Branch")
		branch1.branch = "Location 1"
		branch1.insert(ignore_if_duplicate=True)
		branch2 = frappe.new_doc("Branch")
		branch2.branch = "Location 2"
		branch2.insert(ignore_if_duplicate=True)

		pi = make_purchase_invoice(
			company="_Test Company",
			do_not_save=True,
			do_not_submit=True,
			rate=1000,
			price_list_rate=1000,
			qty=1,
		)
		pi.branch = branch1.branch
		pi.items[0].branch = branch2.branch
		pi.save()
		pi.submit()

		expected_gle = [
			["_Test Account Cost for Goods Sold - _TC", 1000, 0.0, nowdate(), branch2.branch],
			["Creditors - _TC", 0.0, 1000, nowdate(), branch1.branch],
			["Offsetting - _TC", 1000, 0.0, nowdate(), branch1.branch],
			["Offsetting - _TC", 0.0, 1000, nowdate(), branch2.branch],
		]

		check_gl_entries(
			self,
			pi.name,
			expected_gle,
			nowdate(),
			voucher_type="Purchase Invoice",
			additional_columns=["branch"],
		)
		clear_dimension_defaults("Branch")
		disable_dimension()

<<<<<<< HEAD
	@change_settings("Buying Settings", {"supplier_group": None})
	def test_purchase_invoice_without_supplier_group(self):
		# Create a Supplier
		test_supplier_name = "_Test Supplier Without Supplier Group"
		if not frappe.db.exists("Supplier", test_supplier_name):
			supplier = frappe.get_doc(
				{
					"doctype": "Supplier",
					"supplier_name": test_supplier_name,
				}
			).insert(ignore_permissions=True)

			self.assertEqual(supplier.supplier_group, None)

		po = create_purchase_order(
			supplier=test_supplier_name,
			rate=3000,
			item="_Test Non Stock Item",
			posting_date="2021-09-15",
		)

		pi = make_purchase_invoice(supplier=test_supplier_name)

		self.assertEqual(po.docstatus, 1)
		self.assertEqual(pi.docstatus, 1)
=======
	def test_repost_accounting_entries(self):
		pi = make_purchase_invoice(
			rate=1000,
			price_list_rate=1000,
			qty=1,
		)
		expected_gle = [
			["_Test Account Cost for Goods Sold - _TC", 1000, 0.0, nowdate()],
			["Creditors - _TC", 0.0, 1000, nowdate()],
		]
		check_gl_entries(self, pi.name, expected_gle, nowdate())

		pi.items[0].expense_account = "Service - _TC"
		pi.save()
		pi.load_from_db()
		self.assertTrue(pi.repost_required)
		pi.repost_accounting_entries()

		expected_gle = [
			["Creditors - _TC", 0.0, 1000, nowdate()],
			["Service - _TC", 1000, 0.0, nowdate()],
		]
		check_gl_entries(self, pi.name, expected_gle, nowdate())
		pi.load_from_db()
		self.assertFalse(pi.repost_required)
>>>>>>> e7f4b7b1


def set_advance_flag(company, flag, default_account):
	frappe.db.set_value(
		"Company",
		company,
		{
			"book_advance_payments_in_separate_party_account": flag,
			"default_advance_paid_account": default_account,
		},
	)


def check_gl_entries(
	doc,
	voucher_no,
	expected_gle,
	posting_date,
	voucher_type="Purchase Invoice",
	additional_columns=None,
):
	gl = frappe.qb.DocType("GL Entry")
	query = (
		frappe.qb.from_(gl)
		.select(gl.account, gl.debit, gl.credit, gl.posting_date)
		.where(
			(gl.voucher_type == voucher_type)
			& (gl.voucher_no == voucher_no)
			& (gl.posting_date >= posting_date)
			& (gl.is_cancelled == 0)
		)
		.orderby(gl.posting_date, gl.account, gl.creation)
	)

	if additional_columns:
		for col in additional_columns:
			query = query.select(gl[col])

	gl_entries = query.run(as_dict=True)

	for i, gle in enumerate(gl_entries):
		doc.assertEqual(expected_gle[i][0], gle.account)
		doc.assertEqual(expected_gle[i][1], gle.debit)
		doc.assertEqual(expected_gle[i][2], gle.credit)
		doc.assertEqual(getdate(expected_gle[i][3]), gle.posting_date)

		if additional_columns:
			j = 4
			for col in additional_columns:
				doc.assertEqual(expected_gle[i][j], gle[col])
				j += 1


def create_tax_witholding_category(category_name, company, account):
	from erpnext.accounts.utils import get_fiscal_year

	fiscal_year = get_fiscal_year(date=nowdate())

	return frappe.get_doc(
		{
			"doctype": "Tax Withholding Category",
			"name": category_name,
			"category_name": category_name,
			"accounts": [{"company": company, "account": account}],
			"rates": [
				{
					"from_date": fiscal_year[1],
					"to_date": fiscal_year[2],
					"tax_withholding_rate": 10,
					"single_threshold": 2500,
					"cumulative_threshold": 0,
				}
			],
		}
	).insert(ignore_if_duplicate=True)


def unlink_payment_on_cancel_of_invoice(enable=1):
	accounts_settings = frappe.get_doc("Accounts Settings")
	accounts_settings.unlink_payment_on_cancellation_of_invoice = enable
	accounts_settings.save()


def make_purchase_invoice(**args):
	pi = frappe.new_doc("Purchase Invoice")
	args = frappe._dict(args)
	pi.posting_date = args.posting_date or today()
	if args.posting_time:
		pi.posting_time = args.posting_time
	if args.update_stock:
		pi.update_stock = 1
	if args.is_paid:
		pi.is_paid = 1

	if args.cash_bank_account:
		pi.cash_bank_account = args.cash_bank_account

	pi.company = args.company or "_Test Company"
	pi.supplier = args.supplier or "_Test Supplier"
	pi.currency = args.currency or "INR"
	pi.conversion_rate = args.conversion_rate or 1
	pi.is_return = args.is_return
	pi.return_against = args.return_against
	pi.is_subcontracted = args.is_subcontracted or 0
	pi.supplier_warehouse = args.supplier_warehouse or "_Test Warehouse 1 - _TC"
	pi.cost_center = args.parent_cost_center

	bundle_id = None
	if args.get("batch_no") or args.get("serial_no"):
		batches = {}
		qty = args.qty or 5
		item_code = args.item or args.item_code or "_Test Item"
		if args.get("batch_no"):
			batches = frappe._dict({args.batch_no: qty})

		serial_nos = args.get("serial_no") or []

		bundle_id = make_serial_batch_bundle(
			frappe._dict(
				{
					"item_code": item_code,
					"warehouse": args.warehouse or "_Test Warehouse - _TC",
					"qty": qty,
					"batches": batches,
					"voucher_type": "Purchase Invoice",
					"serial_nos": serial_nos,
					"type_of_transaction": "Inward",
					"posting_date": args.posting_date or today(),
					"posting_time": args.posting_time,
				}
			)
		).name

	pi.append(
		"items",
		{
			"item_code": args.item or args.item_code or "_Test Item",
			"warehouse": args.warehouse or "_Test Warehouse - _TC",
			"qty": args.qty or 5,
			"received_qty": args.received_qty or 0,
			"rejected_qty": args.rejected_qty or 0,
			"rate": args.rate or 50,
			"price_list_rate": args.price_list_rate or 50,
			"expense_account": args.expense_account or "_Test Account Cost for Goods Sold - _TC",
			"discount_account": args.discount_account or None,
			"discount_amount": args.discount_amount or 0,
			"conversion_factor": 1.0,
			"serial_and_batch_bundle": bundle_id,
			"stock_uom": args.uom or "_Test UOM",
			"cost_center": args.cost_center or "_Test Cost Center - _TC",
			"project": args.project,
			"rejected_warehouse": args.rejected_warehouse or "",
			"asset_location": args.location or "",
			"allow_zero_valuation_rate": args.get("allow_zero_valuation_rate") or 0,
		},
	)

	if args.get_taxes_and_charges:
		taxes = get_taxes()
		for tax in taxes:
			pi.append("taxes", tax)

	if not args.do_not_save:
		pi.insert()
		if not args.do_not_submit:
			pi.submit()
	return pi


def make_purchase_invoice_against_cost_center(**args):
	pi = frappe.new_doc("Purchase Invoice")
	args = frappe._dict(args)
	pi.posting_date = args.posting_date or today()
	if args.posting_time:
		pi.posting_time = args.posting_time
	if args.update_stock:
		pi.update_stock = 1
	if args.is_paid:
		pi.is_paid = 1

	if args.cash_bank_account:
		pi.cash_bank_account = args.cash_bank_account

	pi.company = args.company or "_Test Company"
	pi.cost_center = args.cost_center or "_Test Cost Center - _TC"
	pi.supplier = args.supplier or "_Test Supplier"
	pi.currency = args.currency or "INR"
	pi.conversion_rate = args.conversion_rate or 1
	pi.is_return = args.is_return
	pi.is_return = args.is_return
	pi.credit_to = args.return_against or "Creditors - _TC"
	pi.is_subcontracted = args.is_subcontracted or 0
	if args.supplier_warehouse:
		pi.supplier_warehouse = "_Test Warehouse 1 - _TC"

	bundle_id = None
	if args.get("batch_no") or args.get("serial_no"):
		batches = {}
		qty = args.qty or 5
		item_code = args.item or args.item_code or "_Test Item"
		if args.get("batch_no"):
			batches = frappe._dict({args.batch_no: qty})

		serial_nos = args.get("serial_no") or []

		bundle_id = make_serial_batch_bundle(
			frappe._dict(
				{
					"item_code": item_code,
					"warehouse": args.warehouse or "_Test Warehouse - _TC",
					"qty": qty,
					"batches": batches,
					"voucher_type": "Purchase Receipt",
					"serial_nos": serial_nos,
					"posting_date": args.posting_date or today(),
					"posting_time": args.posting_time,
				}
			)
		).name

	pi.append(
		"items",
		{
			"item_code": args.item or args.item_code or "_Test Item",
			"warehouse": args.warehouse or "_Test Warehouse - _TC",
			"qty": args.qty or 5,
			"received_qty": args.received_qty or 0,
			"rejected_qty": args.rejected_qty or 0,
			"rate": args.rate or 50,
			"conversion_factor": 1.0,
			"serial_and_batch_bundle": bundle_id,
			"stock_uom": "_Test UOM",
			"cost_center": args.cost_center or "_Test Cost Center - _TC",
			"project": args.project,
			"rejected_warehouse": args.rejected_warehouse or "",
		},
	)
	if not args.do_not_save:
		pi.insert()
		if not args.do_not_submit:
			pi.submit()
	return pi


test_records = frappe.get_test_records("Purchase Invoice")<|MERGE_RESOLUTION|>--- conflicted
+++ resolved
@@ -1890,7 +1890,32 @@
 		clear_dimension_defaults("Branch")
 		disable_dimension()
 
-<<<<<<< HEAD
+	def test_repost_accounting_entries(self):
+		pi = make_purchase_invoice(
+			rate=1000,
+			price_list_rate=1000,
+			qty=1,
+		)
+		expected_gle = [
+			["_Test Account Cost for Goods Sold - _TC", 1000, 0.0, nowdate()],
+			["Creditors - _TC", 0.0, 1000, nowdate()],
+		]
+		check_gl_entries(self, pi.name, expected_gle, nowdate())
+
+		pi.items[0].expense_account = "Service - _TC"
+		pi.save()
+		pi.load_from_db()
+		self.assertTrue(pi.repost_required)
+		pi.repost_accounting_entries()
+
+		expected_gle = [
+			["Creditors - _TC", 0.0, 1000, nowdate()],
+			["Service - _TC", 1000, 0.0, nowdate()],
+		]
+		check_gl_entries(self, pi.name, expected_gle, nowdate())
+		pi.load_from_db()
+		self.assertFalse(pi.repost_required)
+
 	@change_settings("Buying Settings", {"supplier_group": None})
 	def test_purchase_invoice_without_supplier_group(self):
 		# Create a Supplier
@@ -1916,33 +1941,6 @@
 
 		self.assertEqual(po.docstatus, 1)
 		self.assertEqual(pi.docstatus, 1)
-=======
-	def test_repost_accounting_entries(self):
-		pi = make_purchase_invoice(
-			rate=1000,
-			price_list_rate=1000,
-			qty=1,
-		)
-		expected_gle = [
-			["_Test Account Cost for Goods Sold - _TC", 1000, 0.0, nowdate()],
-			["Creditors - _TC", 0.0, 1000, nowdate()],
-		]
-		check_gl_entries(self, pi.name, expected_gle, nowdate())
-
-		pi.items[0].expense_account = "Service - _TC"
-		pi.save()
-		pi.load_from_db()
-		self.assertTrue(pi.repost_required)
-		pi.repost_accounting_entries()
-
-		expected_gle = [
-			["Creditors - _TC", 0.0, 1000, nowdate()],
-			["Service - _TC", 1000, 0.0, nowdate()],
-		]
-		check_gl_entries(self, pi.name, expected_gle, nowdate())
-		pi.load_from_db()
-		self.assertFalse(pi.repost_required)
->>>>>>> e7f4b7b1
 
 
 def set_advance_flag(company, flag, default_account):
