--- conflicted
+++ resolved
@@ -1692,11 +1692,7 @@
  "idx": 204,
  "is_submittable": 1,
  "links": [],
-<<<<<<< HEAD
- "modified": "2021-02-28 22:33:15.728392",
-=======
  "modified": "2021-06-09 12:30:25.632109",
->>>>>>> 982e5dc0
  "modified_by": "Administrator",
  "module": "Accounts",
  "name": "Purchase Invoice",
