--- conflicted
+++ resolved
@@ -1334,8 +1334,6 @@
    "options": "Project"
   },
   {
-<<<<<<< HEAD
-=======
    "default": "0",
    "description": "Taxes paid while advance payment will be adjusted against this invoice",
    "fieldname": "adjust_advance_taxes",
@@ -1343,7 +1341,6 @@
    "label": "Adjust Advance Taxes"
   },
   {
->>>>>>> 0a4ac458
    "depends_on": "eval:doc.is_internal_supplier",
    "description": "Unrealized Profit / Loss account for intra-company transfers",
    "fieldname": "unrealized_profit_loss_account",
