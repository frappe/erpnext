{
 "actions": [],
 "allow_import": 1,
 "autoname": "naming_series:",
 "creation": "2013-05-21 16:16:39",
 "doctype": "DocType",
 "document_type": "Document",
 "engine": "InnoDB",
 "field_order": [
  "title",
  "naming_series",
  "supplier",
  "supplier_name",
  "tax_id",
  "due_date",
  "tax_withholding_category",
  "column_break1",
  "company",
  "posting_date",
  "posting_time",
  "set_posting_time",
  "is_paid",
  "is_return",
  "apply_tds",
  "amended_from",
  "accounting_dimensions_section",
  "cost_center",
  "dimension_col_break",
  "project",
  "supplier_invoice_details",
  "bill_no",
  "column_break_15",
  "bill_date",
  "returns",
  "return_against",
  "section_addresses",
  "supplier_address",
  "address_display",
  "contact_person",
  "contact_display",
  "contact_mobile",
  "contact_email",
  "col_break_address",
  "shipping_address",
  "shipping_address_display",
  "billing_address",
  "billing_address_display",
  "currency_and_price_list",
  "currency",
  "conversion_rate",
  "column_break2",
  "buying_price_list",
  "price_list_currency",
  "plc_conversion_rate",
  "ignore_pricing_rule",
  "sec_warehouse",
  "set_warehouse",
  "rejected_warehouse",
  "col_break_warehouse",
  "set_from_warehouse",
  "supplier_warehouse",
  "is_subcontracted",
  "items_section",
  "update_stock",
  "scan_barcode",
  "items",
  "pricing_rule_details",
  "pricing_rules",
  "raw_materials_supplied",
  "supplied_items",
  "section_break_26",
  "total_qty",
  "base_total",
  "base_net_total",
  "column_break_28",
  "total_net_weight",
  "total",
  "net_total",
  "taxes_section",
  "tax_category",
  "column_break_49",
  "shipping_rule",
  "section_break_51",
  "taxes_and_charges",
  "taxes",
  "sec_tax_breakup",
  "other_charges_calculation",
  "totals",
  "base_taxes_and_charges_added",
  "base_taxes_and_charges_deducted",
  "base_total_taxes_and_charges",
  "column_break_40",
  "taxes_and_charges_added",
  "taxes_and_charges_deducted",
  "total_taxes_and_charges",
  "section_break_44",
  "apply_discount_on",
  "base_discount_amount",
  "column_break_46",
  "additional_discount_percentage",
  "discount_amount",
  "section_break_49",
  "base_grand_total",
  "base_rounding_adjustment",
  "base_rounded_total",
  "base_in_words",
  "column_break8",
  "grand_total",
  "rounding_adjustment",
  "rounded_total",
  "in_words",
  "total_advance",
  "outstanding_amount",
  "disable_rounded_total",
  "payments_section",
  "mode_of_payment",
  "cash_bank_account",
  "clearance_date",
  "col_br_payments",
  "paid_amount",
  "base_paid_amount",
  "write_off",
  "write_off_amount",
  "base_write_off_amount",
  "column_break_61",
  "write_off_account",
  "write_off_cost_center",
  "advances_section",
  "allocate_advances_automatically",
  "get_advances",
  "advances",
  "payment_schedule_section",
  "payment_terms_template",
  "payment_schedule",
  "terms_section_break",
  "tc_name",
  "terms",
  "printing_settings",
  "letter_head",
  "select_print_heading",
  "column_break_112",
  "group_same_items",
  "language",
  "sb_14",
  "on_hold",
  "release_date",
  "cb_17",
  "hold_comment",
  "more_info",
  "credit_to",
  "party_account_currency",
  "is_opening",
  "against_expense_account",
  "column_break_63",
  "unrealized_profit_loss_account",
  "status",
  "inter_company_invoice_reference",
  "is_internal_supplier",
  "represents_company",
  "remarks",
  "subscription_section",
  "from_date",
  "to_date",
  "column_break_114",
  "auto_repeat",
  "update_auto_repeat_reference",
  "per_received"
 ],
 "fields": [
  {
   "allow_on_submit": 1,
   "default": "{supplier_name}",
   "fieldname": "title",
   "fieldtype": "Data",
   "hidden": 1,
   "label": "Title",
   "no_copy": 1,
   "print_hide": 1
  },
  {
   "fieldname": "naming_series",
   "fieldtype": "Select",
   "label": "Series",
   "no_copy": 1,
   "oldfieldname": "naming_series",
   "oldfieldtype": "Select",
   "options": "ACC-PINV-.YYYY.-\nACC-PINV-RET-.YYYY.-",
   "print_hide": 1,
   "reqd": 1,
   "set_only_once": 1
  },
  {
   "fieldname": "supplier",
   "fieldtype": "Link",
   "in_standard_filter": 1,
   "label": "Supplier",
   "oldfieldname": "supplier",
   "oldfieldtype": "Link",
   "options": "Supplier",
   "print_hide": 1,
   "reqd": 1,
   "search_index": 1
  },
  {
   "bold": 1,
   "depends_on": "supplier",
   "fetch_from": "supplier.supplier_name",
   "fieldname": "supplier_name",
   "fieldtype": "Data",
   "in_global_search": 1,
   "label": "Supplier Name",
   "oldfieldname": "supplier_name",
   "oldfieldtype": "Data",
   "read_only": 1
  },
  {
   "fetch_from": "supplier.tax_id",
   "fieldname": "tax_id",
   "fieldtype": "Read Only",
   "label": "Tax Id",
   "print_hide": 1,
   "read_only": 1
  },
  {
   "fieldname": "due_date",
   "fieldtype": "Date",
   "label": "Due Date",
   "oldfieldname": "due_date",
   "oldfieldtype": "Date"
  },
  {
   "default": "0",
   "fieldname": "is_paid",
   "fieldtype": "Check",
   "label": "Is Paid",
   "print_hide": 1
  },
  {
   "default": "0",
   "fieldname": "is_return",
   "fieldtype": "Check",
   "label": "Is Return (Debit Note)",
   "no_copy": 1,
   "print_hide": 1
  },
  {
   "default": "0",
   "fieldname": "apply_tds",
   "fieldtype": "Check",
   "label": "Apply Tax Withholding Amount",
   "print_hide": 1
  },
  {
   "fieldname": "column_break1",
   "fieldtype": "Column Break",
   "oldfieldtype": "Column Break",
   "width": "50%"
  },
  {
   "fieldname": "company",
   "fieldtype": "Link",
   "in_standard_filter": 1,
   "label": "Company",
   "options": "Company",
   "print_hide": 1,
   "remember_last_selected_value": 1
  },
  {
   "fieldname": "cost_center",
   "fieldtype": "Link",
   "label": "Cost Center",
   "options": "Cost Center"
  },
  {
   "default": "Today",
   "fieldname": "posting_date",
   "fieldtype": "Date",
   "in_list_view": 1,
   "label": "Date",
   "oldfieldname": "posting_date",
   "oldfieldtype": "Date",
   "print_hide": 1,
   "reqd": 1,
   "search_index": 1
  },
  {
   "fieldname": "posting_time",
   "fieldtype": "Time",
   "label": "Posting Time",
   "no_copy": 1,
   "print_hide": 1,
   "print_width": "100px",
   "width": "100px"
  },
  {
   "default": "0",
   "depends_on": "eval:doc.docstatus==0",
   "fieldname": "set_posting_time",
   "fieldtype": "Check",
   "label": "Edit Posting Date and Time",
   "print_hide": 1
  },
  {
   "fieldname": "amended_from",
   "fieldtype": "Link",
   "ignore_user_permissions": 1,
   "label": "Amended From",
   "no_copy": 1,
   "oldfieldname": "amended_from",
   "oldfieldtype": "Link",
   "options": "Purchase Invoice",
   "print_hide": 1,
   "read_only": 1
  },
  {
   "collapsible": 1,
   "collapsible_depends_on": "eval:doc.on_hold",
   "fieldname": "sb_14",
   "fieldtype": "Section Break",
   "label": "Hold Invoice"
  },
  {
   "default": "0",
   "fieldname": "on_hold",
   "fieldtype": "Check",
   "label": "Hold Invoice"
  },
  {
   "depends_on": "eval:doc.on_hold",
   "description": "Once set, this invoice will be on hold till the set date",
   "fieldname": "release_date",
   "fieldtype": "Date",
   "label": "Release Date"
  },
  {
   "fieldname": "cb_17",
   "fieldtype": "Column Break"
  },
  {
   "depends_on": "eval:doc.on_hold",
   "fieldname": "hold_comment",
   "fieldtype": "Small Text",
   "label": "Reason For Putting On Hold"
  },
  {
   "collapsible": 1,
   "collapsible_depends_on": "bill_no",
   "fieldname": "supplier_invoice_details",
   "fieldtype": "Section Break",
   "label": "Supplier Invoice Details"
  },
  {
   "fieldname": "bill_no",
   "fieldtype": "Data",
   "label": "Supplier Invoice No",
   "oldfieldname": "bill_no",
   "oldfieldtype": "Data",
   "print_hide": 1
  },
  {
   "fieldname": "column_break_15",
   "fieldtype": "Column Break"
  },
  {
   "fieldname": "bill_date",
   "fieldtype": "Date",
   "label": "Supplier Invoice Date",
   "no_copy": 1,
   "oldfieldname": "bill_date",
   "oldfieldtype": "Date",
   "print_hide": 1
  },
  {
   "depends_on": "return_against",
   "fieldname": "returns",
   "fieldtype": "Section Break",
   "label": "Returns"
  },
  {
   "depends_on": "return_against",
   "fieldname": "return_against",
   "fieldtype": "Link",
   "label": "Return Against Purchase Invoice",
   "no_copy": 1,
   "options": "Purchase Invoice",
   "print_hide": 1,
   "read_only": 1
  },
  {
   "collapsible": 1,
   "fieldname": "section_addresses",
   "fieldtype": "Section Break",
   "label": "Address and Contact"
  },
  {
   "fieldname": "supplier_address",
   "fieldtype": "Link",
   "label": "Select Supplier Address",
   "options": "Address",
   "print_hide": 1
  },
  {
   "fieldname": "address_display",
   "fieldtype": "Small Text",
   "label": "Address",
   "read_only": 1
  },
  {
   "fieldname": "contact_person",
   "fieldtype": "Link",
   "in_global_search": 1,
   "label": "Contact Person",
   "options": "Contact",
   "print_hide": 1
  },
  {
   "fieldname": "contact_display",
   "fieldtype": "Small Text",
   "label": "Contact",
   "read_only": 1
  },
  {
   "fieldname": "contact_mobile",
   "fieldtype": "Small Text",
   "label": "Mobile No",
   "read_only": 1
  },
  {
   "fieldname": "contact_email",
   "fieldtype": "Small Text",
   "label": "Contact Email",
   "print_hide": 1,
   "read_only": 1
  },
  {
   "fieldname": "col_break_address",
   "fieldtype": "Column Break"
  },
  {
   "fieldname": "shipping_address",
   "fieldtype": "Link",
   "label": "Select Shipping Address",
   "options": "Address",
   "print_hide": 1
  },
  {
   "fieldname": "shipping_address_display",
   "fieldtype": "Small Text",
   "label": "Shipping Address",
   "print_hide": 1,
   "read_only": 1
  },
  {
   "collapsible": 1,
   "fieldname": "currency_and_price_list",
   "fieldtype": "Section Break",
   "label": "Currency and Price List",
   "options": "fa fa-tag"
  },
  {
   "fieldname": "currency",
   "fieldtype": "Link",
   "label": "Currency",
   "oldfieldname": "currency",
   "oldfieldtype": "Select",
   "options": "Currency",
   "print_hide": 1
  },
  {
   "fieldname": "conversion_rate",
   "fieldtype": "Float",
   "label": "Exchange Rate",
   "oldfieldname": "conversion_rate",
   "oldfieldtype": "Currency",
   "precision": "9",
   "print_hide": 1
  },
  {
   "fieldname": "column_break2",
   "fieldtype": "Column Break"
  },
  {
   "fieldname": "buying_price_list",
   "fieldtype": "Link",
   "label": "Price List",
   "options": "Price List",
   "print_hide": 1
  },
  {
   "fieldname": "price_list_currency",
   "fieldtype": "Link",
   "label": "Price List Currency",
   "options": "Currency",
   "print_hide": 1,
   "read_only": 1
  },
  {
   "fieldname": "plc_conversion_rate",
   "fieldtype": "Float",
   "label": "Price List Exchange Rate",
   "precision": "9",
   "print_hide": 1
  },
  {
   "default": "0",
   "fieldname": "ignore_pricing_rule",
   "fieldtype": "Check",
   "label": "Ignore Pricing Rule",
   "no_copy": 1,
   "permlevel": 1,
   "print_hide": 1
  },
  {
   "fieldname": "sec_warehouse",
   "fieldtype": "Section Break"
  },
  {
   "depends_on": "update_stock",
   "description": "Sets 'Accepted Warehouse' in each row of the items table.",
   "fieldname": "set_warehouse",
   "fieldtype": "Link",
   "label": "Set Accepted Warehouse",
   "options": "Warehouse",
   "print_hide": 1
  },
  {
   "depends_on": "update_stock",
   "description": "Warehouse where you are maintaining stock of rejected items",
   "fieldname": "rejected_warehouse",
   "fieldtype": "Link",
   "label": "Rejected Warehouse",
   "no_copy": 1,
   "options": "Warehouse",
   "print_hide": 1
  },
  {
   "fieldname": "col_break_warehouse",
   "fieldtype": "Column Break"
  },
  {
   "default": "No",
   "fieldname": "is_subcontracted",
   "fieldtype": "Select",
   "label": "Raw Materials Supplied",
   "options": "No\nYes",
   "print_hide": 1
  },
  {
   "fieldname": "items_section",
   "fieldtype": "Section Break",
   "oldfieldtype": "Section Break",
   "options": "fa fa-shopping-cart"
  },
  {
   "default": "0",
   "fieldname": "update_stock",
   "fieldtype": "Check",
   "label": "Update Stock",
   "print_hide": 1
  },
  {
   "fieldname": "scan_barcode",
   "fieldtype": "Data",
   "label": "Scan Barcode"
  },
  {
   "allow_bulk_edit": 1,
   "fieldname": "items",
   "fieldtype": "Table",
   "label": "Items",
   "oldfieldname": "entries",
   "oldfieldtype": "Table",
   "options": "Purchase Invoice Item",
   "reqd": 1
  },
  {
   "fieldname": "pricing_rule_details",
   "fieldtype": "Section Break",
   "label": "Pricing Rules"
  },
  {
   "fieldname": "pricing_rules",
   "fieldtype": "Table",
   "label": "Pricing Rule Detail",
   "options": "Pricing Rule Detail",
   "read_only": 1
  },
  {
   "collapsible_depends_on": "supplied_items",
   "fieldname": "raw_materials_supplied",
   "fieldtype": "Section Break",
   "label": "Raw Materials Supplied"
  },
  {
   "fieldname": "supplied_items",
   "fieldtype": "Table",
   "label": "Supplied Items",
   "options": "Purchase Receipt Item Supplied",
   "read_only": 1
  },
  {
   "fieldname": "section_break_26",
   "fieldtype": "Section Break"
  },
  {
   "fieldname": "total_qty",
   "fieldtype": "Float",
   "label": "Total Quantity",
   "read_only": 1
  },
  {
   "fieldname": "base_total",
   "fieldtype": "Currency",
   "label": "Total (Company Currency)",
   "options": "Company:company:default_currency",
   "print_hide": 1,
   "read_only": 1
  },
  {
   "fieldname": "base_net_total",
   "fieldtype": "Currency",
   "label": "Net Total (Company Currency)",
   "oldfieldname": "net_total",
   "oldfieldtype": "Currency",
   "options": "Company:company:default_currency",
   "print_hide": 1,
   "read_only": 1
  },
  {
   "fieldname": "column_break_28",
   "fieldtype": "Column Break"
  },
  {
   "fieldname": "total",
   "fieldtype": "Currency",
   "label": "Total",
   "options": "currency",
   "read_only": 1
  },
  {
   "fieldname": "net_total",
   "fieldtype": "Currency",
   "label": "Net Total",
   "oldfieldname": "net_total_import",
   "oldfieldtype": "Currency",
   "options": "currency",
   "print_hide": 1,
   "read_only": 1
  },
  {
   "fieldname": "total_net_weight",
   "fieldtype": "Float",
   "label": "Total Net Weight",
   "print_hide": 1,
   "read_only": 1
  },
  {
   "fieldname": "taxes_section",
   "fieldtype": "Section Break",
   "oldfieldtype": "Section Break",
   "options": "fa fa-money"
  },
  {
   "fieldname": "tax_category",
   "fieldtype": "Link",
   "label": "Tax Category",
   "options": "Tax Category",
   "print_hide": 1
  },
  {
   "fieldname": "column_break_49",
   "fieldtype": "Column Break"
  },
  {
   "fieldname": "shipping_rule",
   "fieldtype": "Link",
   "label": "Shipping Rule",
   "options": "Shipping Rule",
   "print_hide": 1
  },
  {
   "fieldname": "section_break_51",
   "fieldtype": "Section Break"
  },
  {
   "fieldname": "taxes_and_charges",
   "fieldtype": "Link",
   "label": "Purchase Taxes and Charges Template",
   "oldfieldname": "purchase_other_charges",
   "oldfieldtype": "Link",
   "options": "Purchase Taxes and Charges Template",
   "print_hide": 1
  },
  {
   "fieldname": "taxes",
   "fieldtype": "Table",
   "label": "Purchase Taxes and Charges",
   "oldfieldname": "purchase_tax_details",
   "oldfieldtype": "Table",
   "options": "Purchase Taxes and Charges"
  },
  {
   "collapsible": 1,
   "fieldname": "sec_tax_breakup",
   "fieldtype": "Section Break",
   "label": "Tax Breakup"
  },
  {
   "fieldname": "other_charges_calculation",
   "fieldtype": "Long Text",
   "label": "Taxes and Charges Calculation",
   "no_copy": 1,
   "oldfieldtype": "HTML",
   "print_hide": 1,
   "read_only": 1
  },
  {
   "fieldname": "totals",
   "fieldtype": "Section Break",
   "oldfieldtype": "Section Break",
   "options": "fa fa-money"
  },
  {
   "fieldname": "base_taxes_and_charges_added",
   "fieldtype": "Currency",
   "label": "Taxes and Charges Added (Company Currency)",
   "oldfieldname": "other_charges_added",
   "oldfieldtype": "Currency",
   "options": "Company:company:default_currency",
   "print_hide": 1,
   "read_only": 1
  },
  {
   "fieldname": "base_taxes_and_charges_deducted",
   "fieldtype": "Currency",
   "label": "Taxes and Charges Deducted (Company Currency)",
   "oldfieldname": "other_charges_deducted",
   "oldfieldtype": "Currency",
   "options": "Company:company:default_currency",
   "print_hide": 1,
   "read_only": 1
  },
  {
   "fieldname": "base_total_taxes_and_charges",
   "fieldtype": "Currency",
   "label": "Total Taxes and Charges (Company Currency)",
   "oldfieldname": "total_tax",
   "oldfieldtype": "Currency",
   "options": "Company:company:default_currency",
   "print_hide": 1,
   "read_only": 1
  },
  {
   "fieldname": "column_break_40",
   "fieldtype": "Column Break"
  },
  {
   "fieldname": "taxes_and_charges_added",
   "fieldtype": "Currency",
   "label": "Taxes and Charges Added",
   "oldfieldname": "other_charges_added_import",
   "oldfieldtype": "Currency",
   "options": "currency",
   "print_hide": 1,
   "read_only": 1
  },
  {
   "fieldname": "taxes_and_charges_deducted",
   "fieldtype": "Currency",
   "label": "Taxes and Charges Deducted",
   "oldfieldname": "other_charges_deducted_import",
   "oldfieldtype": "Currency",
   "options": "currency",
   "print_hide": 1,
   "read_only": 1
  },
  {
   "fieldname": "total_taxes_and_charges",
   "fieldtype": "Currency",
   "label": "Total Taxes and Charges",
   "options": "currency",
   "print_hide": 1,
   "read_only": 1
  },
  {
   "collapsible": 1,
   "collapsible_depends_on": "discount_amount",
   "fieldname": "section_break_44",
   "fieldtype": "Section Break",
   "label": "Additional Discount"
  },
  {
   "default": "Grand Total",
   "fieldname": "apply_discount_on",
   "fieldtype": "Select",
   "label": "Apply Additional Discount On",
   "options": "\nGrand Total\nNet Total",
   "print_hide": 1
  },
  {
   "fieldname": "base_discount_amount",
   "fieldtype": "Currency",
   "label": "Additional Discount Amount (Company Currency)",
   "options": "Company:company:default_currency",
   "print_hide": 1,
   "read_only": 1
  },
  {
   "fieldname": "column_break_46",
   "fieldtype": "Column Break"
  },
  {
   "fieldname": "additional_discount_percentage",
   "fieldtype": "Float",
   "label": "Additional Discount Percentage",
   "print_hide": 1
  },
  {
   "fieldname": "discount_amount",
   "fieldtype": "Currency",
   "label": "Additional Discount Amount",
   "options": "currency",
   "print_hide": 1
  },
  {
   "fieldname": "section_break_49",
   "fieldtype": "Section Break"
  },
  {
   "fieldname": "base_grand_total",
   "fieldtype": "Currency",
   "label": "Grand Total (Company Currency)",
   "oldfieldname": "grand_total",
   "oldfieldtype": "Currency",
   "options": "Company:company:default_currency",
   "print_hide": 1,
   "read_only": 1
  },
  {
   "depends_on": "eval:!doc.disable_rounded_total",
   "fieldname": "base_rounding_adjustment",
   "fieldtype": "Currency",
   "label": "Rounding Adjustment (Company Currency)",
   "no_copy": 1,
   "options": "Company:company:default_currency",
   "print_hide": 1,
   "read_only": 1
  },
  {
   "depends_on": "eval:!doc.disable_rounded_total",
   "fieldname": "base_rounded_total",
   "fieldtype": "Currency",
   "label": "Rounded Total (Company Currency)",
   "no_copy": 1,
   "options": "Company:company:default_currency",
   "print_hide": 1,
   "read_only": 1
  },
  {
   "fieldname": "base_in_words",
   "fieldtype": "Data",
   "label": "In Words (Company Currency)",
   "length": 240,
   "oldfieldname": "in_words",
   "oldfieldtype": "Data",
   "print_hide": 1,
   "read_only": 1
  },
  {
   "fieldname": "column_break8",
   "fieldtype": "Column Break",
   "oldfieldtype": "Column Break",
   "print_hide": 1,
   "width": "50%"
  },
  {
   "fieldname": "grand_total",
   "fieldtype": "Currency",
   "in_list_view": 1,
   "label": "Grand Total",
   "oldfieldname": "grand_total_import",
   "oldfieldtype": "Currency",
   "options": "currency",
   "read_only": 1
  },
  {
   "depends_on": "eval:!doc.disable_rounded_total",
   "fieldname": "rounding_adjustment",
   "fieldtype": "Currency",
   "label": "Rounding Adjustment",
   "no_copy": 1,
   "options": "currency",
   "print_hide": 1,
   "read_only": 1
  },
  {
   "depends_on": "eval:!doc.disable_rounded_total",
   "fieldname": "rounded_total",
   "fieldtype": "Currency",
   "label": "Rounded Total",
   "no_copy": 1,
   "options": "currency",
   "print_hide": 1,
   "read_only": 1
  },
  {
   "fieldname": "in_words",
   "fieldtype": "Data",
   "label": "In Words",
   "length": 240,
   "oldfieldname": "in_words_import",
   "oldfieldtype": "Data",
   "print_hide": 1,
   "read_only": 1
  },
  {
   "fieldname": "total_advance",
   "fieldtype": "Currency",
   "label": "Total Advance",
   "no_copy": 1,
   "oldfieldname": "total_advance",
   "oldfieldtype": "Currency",
   "options": "party_account_currency",
   "print_hide": 1,
   "read_only": 1
  },
  {
   "fieldname": "outstanding_amount",
   "fieldtype": "Currency",
   "label": "Outstanding Amount",
   "no_copy": 1,
   "oldfieldname": "outstanding_amount",
   "oldfieldtype": "Currency",
   "options": "party_account_currency",
   "print_hide": 1,
   "read_only": 1
  },
  {
   "default": "0",
   "depends_on": "grand_total",
   "fieldname": "disable_rounded_total",
   "fieldtype": "Check",
   "label": "Disable Rounded Total"
  },
  {
   "collapsible": 1,
   "collapsible_depends_on": "paid_amount",
   "depends_on": "eval:doc.is_paid===1||(doc.advances && doc.advances.length>0)",
   "fieldname": "payments_section",
   "fieldtype": "Section Break",
   "label": "Payments"
  },
  {
   "fieldname": "mode_of_payment",
   "fieldtype": "Link",
   "label": "Mode of Payment",
   "options": "Mode of Payment",
   "print_hide": 1
  },
  {
   "fieldname": "cash_bank_account",
   "fieldtype": "Link",
   "label": "Cash/Bank Account",
   "options": "Account"
  },
  {
   "fieldname": "clearance_date",
   "fieldtype": "Date",
   "label": "Clearance Date",
   "no_copy": 1,
   "print_hide": 1,
   "read_only": 1
  },
  {
   "fieldname": "col_br_payments",
   "fieldtype": "Column Break"
  },
  {
   "depends_on": "is_paid",
   "fieldname": "paid_amount",
   "fieldtype": "Currency",
   "label": "Paid Amount",
   "no_copy": 1,
   "options": "currency",
   "print_hide": 1
  },
  {
   "fieldname": "base_paid_amount",
   "fieldtype": "Currency",
   "label": "Paid Amount (Company Currency)",
   "no_copy": 1,
   "options": "Company:company:default_currency",
   "print_hide": 1,
   "read_only": 1
  },
  {
   "collapsible": 1,
   "collapsible_depends_on": "write_off_amount",
   "depends_on": "grand_total",
   "fieldname": "write_off",
   "fieldtype": "Section Break",
   "label": "Write Off"
  },
  {
   "fieldname": "write_off_amount",
   "fieldtype": "Currency",
   "label": "Write Off Amount",
   "no_copy": 1,
   "options": "currency",
   "print_hide": 1
  },
  {
   "fieldname": "base_write_off_amount",
   "fieldtype": "Currency",
   "label": "Write Off Amount (Company Currency)",
   "no_copy": 1,
   "options": "Company:company:default_currency",
   "print_hide": 1,
   "read_only": 1
  },
  {
   "fieldname": "column_break_61",
   "fieldtype": "Column Break"
  },
  {
   "depends_on": "eval:flt(doc.write_off_amount)!=0",
   "fieldname": "write_off_account",
   "fieldtype": "Link",
   "label": "Write Off Account",
   "options": "Account",
   "print_hide": 1
  },
  {
   "depends_on": "eval:flt(doc.write_off_amount)!=0",
   "fieldname": "write_off_cost_center",
   "fieldtype": "Link",
   "label": "Write Off Cost Center",
   "options": "Cost Center",
   "print_hide": 1
  },
  {
   "collapsible": 1,
   "collapsible_depends_on": "advances",
   "fieldname": "advances_section",
   "fieldtype": "Section Break",
   "label": "Advance Payments",
   "oldfieldtype": "Section Break",
   "options": "fa fa-money",
   "print_hide": 1
  },
  {
   "default": "0",
   "fieldname": "allocate_advances_automatically",
   "fieldtype": "Check",
   "label": "Set Advances and Allocate (FIFO)"
  },
  {
   "depends_on": "eval:!doc.allocate_advances_automatically",
   "fieldname": "get_advances",
   "fieldtype": "Button",
   "label": "Get Advances Paid",
   "oldfieldtype": "Button",
   "print_hide": 1
  },
  {
   "fieldname": "advances",
   "fieldtype": "Table",
   "label": "Advances",
   "no_copy": 1,
   "oldfieldname": "advance_allocation_details",
   "oldfieldtype": "Table",
   "options": "Purchase Invoice Advance",
   "print_hide": 1
  },
  {
   "collapsible": 1,
   "collapsible_depends_on": "eval:(!doc.is_return)",
   "fieldname": "payment_schedule_section",
   "fieldtype": "Section Break",
   "label": "Payment Terms"
  },
  {
   "fieldname": "payment_terms_template",
   "fieldtype": "Link",
   "label": "Payment Terms Template",
   "options": "Payment Terms Template"
  },
  {
   "fieldname": "payment_schedule",
   "fieldtype": "Table",
   "label": "Payment Schedule",
   "no_copy": 1,
   "options": "Payment Schedule",
   "print_hide": 1
  },
  {
   "collapsible": 1,
   "collapsible_depends_on": "terms",
   "fieldname": "terms_section_break",
   "fieldtype": "Section Break",
   "label": "Terms and Conditions",
   "options": "fa fa-legal"
  },
  {
   "fieldname": "tc_name",
   "fieldtype": "Link",
   "label": "Terms",
   "options": "Terms and Conditions",
   "print_hide": 1
  },
  {
   "fieldname": "terms",
   "fieldtype": "Text Editor",
   "label": "Terms and Conditions1"
  },
  {
   "collapsible": 1,
   "fieldname": "printing_settings",
   "fieldtype": "Section Break",
   "label": "Printing Settings"
  },
  {
   "allow_on_submit": 1,
   "fieldname": "letter_head",
   "fieldtype": "Link",
   "label": "Letter Head",
   "options": "Letter Head",
   "print_hide": 1
  },
  {
   "allow_on_submit": 1,
   "default": "0",
   "fieldname": "group_same_items",
   "fieldtype": "Check",
   "label": "Group same items",
   "print_hide": 1
  },
  {
   "fieldname": "column_break_112",
   "fieldtype": "Column Break"
  },
  {
   "allow_on_submit": 1,
   "fieldname": "select_print_heading",
   "fieldtype": "Link",
   "label": "Print Heading",
   "no_copy": 1,
   "oldfieldname": "select_print_heading",
   "oldfieldtype": "Link",
   "options": "Print Heading",
   "print_hide": 1,
   "report_hide": 1
  },
  {
   "fieldname": "language",
   "fieldtype": "Data",
   "label": "Print Language",
   "print_hide": 1,
   "read_only": 1
  },
  {
   "collapsible": 1,
   "fieldname": "more_info",
   "fieldtype": "Section Break",
   "label": "More Information",
   "oldfieldtype": "Section Break",
   "options": "fa fa-file-text",
   "print_hide": 1
  },
  {
   "fieldname": "credit_to",
   "fieldtype": "Link",
   "label": "Credit To",
   "oldfieldname": "credit_to",
   "oldfieldtype": "Link",
   "options": "Account",
   "print_hide": 1,
   "reqd": 1,
   "search_index": 1
  },
  {
   "fieldname": "party_account_currency",
   "fieldtype": "Link",
   "hidden": 1,
   "label": "Party Account Currency",
   "no_copy": 1,
   "options": "Currency",
   "print_hide": 1,
   "read_only": 1
  },
  {
   "default": "No",
   "fieldname": "is_opening",
   "fieldtype": "Select",
   "label": "Is Opening",
   "oldfieldname": "is_opening",
   "oldfieldtype": "Select",
   "options": "No\nYes",
   "print_hide": 1
  },
  {
   "fieldname": "against_expense_account",
   "fieldtype": "Small Text",
   "hidden": 1,
   "label": "Against Expense Account",
   "no_copy": 1,
   "oldfieldname": "against_expense_account",
   "oldfieldtype": "Small Text",
   "print_hide": 1
  },
  {
   "fieldname": "column_break_63",
   "fieldtype": "Column Break"
  },
  {
   "default": "Draft",
   "fieldname": "status",
   "fieldtype": "Select",
   "in_standard_filter": 1,
   "label": "Status",
   "options": "\nDraft\nReturn\nDebit Note Issued\nSubmitted\nPaid\nUnpaid\nOverdue\nCancelled\nInternal Transfer",
   "print_hide": 1
  },
  {
   "fieldname": "inter_company_invoice_reference",
   "fieldtype": "Link",
   "label": "Inter Company Invoice Reference",
   "no_copy": 1,
   "options": "Sales Invoice",
   "print_hide": 1,
   "read_only": 1
  },
  {
   "fieldname": "remarks",
   "fieldtype": "Small Text",
   "label": "Remarks",
   "no_copy": 1,
   "oldfieldname": "remarks",
   "oldfieldtype": "Text",
   "print_hide": 1
  },
  {
   "collapsible": 1,
   "fieldname": "subscription_section",
   "fieldtype": "Section Break",
   "label": "Subscription Section",
   "print_hide": 1
  },
  {
   "allow_on_submit": 1,
   "description": "Start date of current invoice's period",
   "fieldname": "from_date",
   "fieldtype": "Date",
   "label": "From Date",
   "no_copy": 1,
   "print_hide": 1
  },
  {
   "allow_on_submit": 1,
   "description": "End date of current invoice's period",
   "fieldname": "to_date",
   "fieldtype": "Date",
   "label": "To Date",
   "no_copy": 1,
   "print_hide": 1
  },
  {
   "fieldname": "column_break_114",
   "fieldtype": "Column Break"
  },
  {
   "fieldname": "auto_repeat",
   "fieldtype": "Link",
   "label": "Auto Repeat",
   "no_copy": 1,
   "options": "Auto Repeat",
   "print_hide": 1,
   "read_only": 1
  },
  {
   "allow_on_submit": 1,
   "depends_on": "eval: doc.auto_repeat",
   "fieldname": "update_auto_repeat_reference",
   "fieldtype": "Button",
   "label": "Update Auto Repeat Reference"
  },
  {
   "collapsible": 1,
   "fieldname": "accounting_dimensions_section",
   "fieldtype": "Section Break",
   "label": "Accounting Dimensions "
  },
  {
   "fieldname": "dimension_col_break",
   "fieldtype": "Column Break"
  },
  {
   "default": "0",
   "fetch_from": "supplier.is_internal_supplier",
   "fieldname": "is_internal_supplier",
   "fieldtype": "Check",
   "label": "Is Internal Supplier",
   "read_only": 1
  },
  {
   "fieldname": "tax_withholding_category",
   "fieldtype": "Link",
   "hidden": 1,
   "label": "Tax Withholding Category",
   "options": "Tax Withholding Category",
   "print_hide": 1
  },
  {
   "fieldname": "billing_address",
   "fieldtype": "Link",
   "label": "Select Billing Address",
   "options": "Address"
  },
  {
   "fieldname": "billing_address_display",
   "fieldtype": "Small Text",
   "label": "Billing Address",
   "read_only": 1
  },
  {
   "fieldname": "project",
   "fieldtype": "Link",
   "label": "Project",
   "options": "Project"
  },
  {
   "depends_on": "eval:doc.is_internal_supplier",
   "description": "Unrealized Profit / Loss account for intra-company transfers",
   "fieldname": "unrealized_profit_loss_account",
   "fieldtype": "Link",
   "label": "Unrealized Profit / Loss Account",
   "options": "Account"
  },
  {
   "depends_on": "eval:doc.is_internal_supplier",
   "description": "Company which internal supplier represents",
   "fetch_from": "supplier.represents_company",
   "fieldname": "represents_company",
   "fieldtype": "Link",
   "label": "Represents Company",
   "options": "Company"
  },
  {
   "depends_on": "eval:doc.update_stock && doc.is_internal_supplier",
   "description": "Sets 'From Warehouse' in each row of the items table.",
   "fieldname": "set_from_warehouse",
   "fieldtype": "Link",
   "label": "Set From Warehouse",
   "no_copy": 1,
   "options": "Warehouse",
   "print_hide": 1,
   "print_width": "50px",
   "width": "50px"
  },
  {
   "depends_on": "eval:doc.update_stock && doc.is_subcontracted==\"Yes\"",
   "fieldname": "supplier_warehouse",
   "fieldtype": "Link",
   "label": "Supplier Warehouse",
   "no_copy": 1,
   "options": "Warehouse",
   "print_hide": 1,
   "print_width": "50px",
   "width": "50px"
  },
  {
   "fieldname": "per_received",
   "fieldtype": "Percent",
   "hidden": 1,
   "label": "Per Received",
   "no_copy": 1,
   "print_hide": 1,
   "read_only": 1
  }
 ],
 "icon": "fa fa-file-text",
 "idx": 204,
 "is_submittable": 1,
 "links": [],
<<<<<<< HEAD
 "modified": "2021-06-09 12:30:25.632109",
=======
 "modified": "2021-04-30 22:45:58.334107",
>>>>>>> 5ed2ef49
 "modified_by": "Administrator",
 "module": "Accounts",
 "name": "Purchase Invoice",
 "name_case": "Title Case",
 "owner": "Administrator",
 "permissions": [
  {
   "amend": 1,
   "cancel": 1,
   "create": 1,
   "email": 1,
   "print": 1,
   "read": 1,
   "report": 1,
   "role": "Accounts User",
   "share": 1,
   "submit": 1,
   "write": 1
  },
  {
   "email": 1,
   "print": 1,
   "read": 1,
   "report": 1,
   "role": "Purchase User"
  },
  {
   "amend": 1,
   "cancel": 1,
   "create": 1,
   "delete": 1,
   "email": 1,
   "print": 1,
   "read": 1,
   "report": 1,
   "role": "Accounts Manager",
   "share": 1,
   "submit": 1,
   "write": 1
  },
  {
   "email": 1,
   "print": 1,
   "read": 1,
   "report": 1,
   "role": "Auditor"
  },
  {
   "permlevel": 1,
   "read": 1,
   "role": "Accounts Manager",
   "write": 1
  }
 ],
 "search_fields": "posting_date, supplier, bill_no, base_grand_total, outstanding_amount",
 "show_name_in_global_search": 1,
 "sort_field": "modified",
 "sort_order": "DESC",
 "timeline_field": "supplier",
 "title_field": "title",
 "track_changes": 1
}<|MERGE_RESOLUTION|>--- conflicted
+++ resolved
@@ -1382,11 +1382,7 @@
  "idx": 204,
  "is_submittable": 1,
  "links": [],
-<<<<<<< HEAD
  "modified": "2021-06-09 12:30:25.632109",
-=======
- "modified": "2021-04-30 22:45:58.334107",
->>>>>>> 5ed2ef49
  "modified_by": "Administrator",
  "module": "Accounts",
  "name": "Purchase Invoice",
