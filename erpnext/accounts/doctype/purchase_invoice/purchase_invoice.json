--- conflicted
+++ resolved
@@ -1288,30 +1288,25 @@
    "fieldtype": "Column Break"
   },
   {
-<<<<<<< HEAD
     "fieldname": "project",
     "fieldtype": "Link",
     "label": "Project",
     "options": "Project"
-=======
+  },
+  {
    "fieldname": "tax_withholding_category",
    "fieldtype": "Link",
    "hidden": 1,
    "label": "Tax Withholding Category",
    "options": "Tax Withholding Category",
    "print_hide": 1
->>>>>>> 245b8be4
   }
  ],
  "icon": "fa fa-file-text",
  "idx": 204,
  "is_submittable": 1,
  "links": [],
-<<<<<<< HEAD
- "modified": "2020-03-11 12:28:45.711416",
-=======
- "modified": "2020-04-18 13:05:25.199832",
->>>>>>> 245b8be4
+ "modified": "2020-05-29 13:05:25.199832",
  "modified_by": "Administrator",
  "module": "Accounts",
  "name": "Purchase Invoice",
