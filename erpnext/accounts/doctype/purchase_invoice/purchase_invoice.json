{
 "actions": [],
 "allow_import": 1,
 "autoname": "naming_series:",
 "creation": "2013-05-21 16:16:39",
 "doctype": "DocType",
 "document_type": "Document",
 "engine": "InnoDB",
 "field_order": [
  "title",
  "naming_series",
  "supplier",
  "supplier_name",
  "tax_id",
  "due_date",
<<<<<<< HEAD
  "is_paid",
  "is_return",
  "apply_tds",
  "tax_withholding_category",
=======
>>>>>>> 92b933f4
  "column_break1",
  "company",
  "posting_date",
  "posting_time",
  "set_posting_time",
  "is_paid",
  "is_return",
  "apply_tds",
  "amended_from",
  "accounting_dimensions_section",
  "cost_center",
  "dimension_col_break",
  "supplier_invoice_details",
  "bill_no",
  "column_break_15",
  "bill_date",
  "returns",
  "return_against",
  "section_addresses",
  "supplier_address",
  "address_display",
  "contact_person",
  "contact_display",
  "contact_mobile",
  "contact_email",
  "col_break_address",
  "shipping_address",
  "shipping_address_display",
  "currency_and_price_list",
  "currency",
  "conversion_rate",
  "column_break2",
  "buying_price_list",
  "price_list_currency",
  "plc_conversion_rate",
  "ignore_pricing_rule",
  "sec_warehouse",
  "set_warehouse",
  "rejected_warehouse",
  "col_break_warehouse",
  "is_subcontracted",
  "supplier_warehouse",
  "items_section",
  "update_stock",
  "scan_barcode",
  "items",
  "pricing_rule_details",
  "pricing_rules",
  "raw_materials_supplied",
  "supplied_items",
  "section_break_26",
  "total_qty",
  "base_total",
  "base_net_total",
  "column_break_28",
  "total_net_weight",
  "total",
  "net_total",
  "taxes_section",
  "tax_category",
  "column_break_49",
  "shipping_rule",
  "section_break_51",
  "taxes_and_charges",
  "taxes",
  "sec_tax_breakup",
  "other_charges_calculation",
  "totals",
  "base_taxes_and_charges_added",
  "base_taxes_and_charges_deducted",
  "base_total_taxes_and_charges",
  "column_break_40",
  "taxes_and_charges_added",
  "taxes_and_charges_deducted",
  "total_taxes_and_charges",
  "section_break_44",
  "apply_discount_on",
  "base_discount_amount",
  "column_break_46",
  "additional_discount_percentage",
  "discount_amount",
  "section_break_49",
  "base_grand_total",
  "base_rounding_adjustment",
  "base_rounded_total",
  "base_in_words",
  "column_break8",
  "grand_total",
  "rounding_adjustment",
  "rounded_total",
  "in_words",
  "total_advance",
  "outstanding_amount",
  "disable_rounded_total",
  "payments_section",
  "mode_of_payment",
  "cash_bank_account",
  "clearance_date",
  "col_br_payments",
  "paid_amount",
  "base_paid_amount",
  "write_off",
  "write_off_amount",
  "base_write_off_amount",
  "column_break_61",
  "write_off_account",
  "write_off_cost_center",
  "advances_section",
  "allocate_advances_automatically",
  "get_advances",
  "advances",
  "payment_schedule_section",
  "payment_terms_template",
  "payment_schedule",
  "terms_section_break",
  "tc_name",
  "terms",
  "printing_settings",
  "letter_head",
  "select_print_heading",
  "column_break_112",
  "group_same_items",
  "language",
  "sb_14",
  "on_hold",
  "release_date",
  "cb_17",
  "hold_comment",
  "more_info",
  "credit_to",
  "party_account_currency",
  "is_opening",
  "against_expense_account",
  "column_break_63",
  "status",
  "inter_company_invoice_reference",
  "is_internal_supplier",
  "remarks",
  "subscription_section",
  "from_date",
  "to_date",
  "column_break_114",
  "auto_repeat",
  "update_auto_repeat_reference"
 ],
 "fields": [
  {
   "allow_on_submit": 1,
   "default": "{supplier_name}",
   "fieldname": "title",
   "fieldtype": "Data",
   "hidden": 1,
   "label": "Title",
   "no_copy": 1,
   "print_hide": 1
  },
  {
   "fieldname": "naming_series",
   "fieldtype": "Select",
   "label": "Series",
   "no_copy": 1,
   "oldfieldname": "naming_series",
   "oldfieldtype": "Select",
   "options": "ACC-PINV-.YYYY.-",
   "print_hide": 1,
   "reqd": 1,
   "set_only_once": 1
  },
  {
   "fieldname": "supplier",
   "fieldtype": "Link",
   "in_standard_filter": 1,
   "label": "Supplier",
   "oldfieldname": "supplier",
   "oldfieldtype": "Link",
   "options": "Supplier",
   "print_hide": 1,
   "reqd": 1,
   "search_index": 1
  },
  {
   "bold": 1,
   "depends_on": "supplier",
   "fetch_from": "supplier.supplier_name",
   "fieldname": "supplier_name",
   "fieldtype": "Data",
   "in_global_search": 1,
   "label": "Supplier Name",
   "oldfieldname": "supplier_name",
   "oldfieldtype": "Data",
   "read_only": 1
  },
  {
   "fetch_from": "supplier.tax_id",
   "fieldname": "tax_id",
   "fieldtype": "Read Only",
   "label": "Tax Id",
   "print_hide": 1,
   "read_only": 1
  },
  {
   "fieldname": "due_date",
   "fieldtype": "Date",
   "label": "Due Date",
   "oldfieldname": "due_date",
   "oldfieldtype": "Date"
  },
  {
   "default": "0",
   "fieldname": "is_paid",
   "fieldtype": "Check",
   "label": "Is Paid",
   "print_hide": 1
  },
  {
   "default": "0",
   "fieldname": "is_return",
   "fieldtype": "Check",
   "label": "Is Return (Debit Note)",
   "no_copy": 1,
   "print_hide": 1
  },
  {
   "default": "0",
   "fieldname": "apply_tds",
   "fieldtype": "Check",
   "label": "Apply Tax Withholding Amount",
   "print_hide": 1
  },
  {
   "fieldname": "column_break1",
   "fieldtype": "Column Break",
   "oldfieldtype": "Column Break",
   "width": "50%"
  },
  {
   "fieldname": "company",
   "fieldtype": "Link",
   "in_standard_filter": 1,
   "label": "Company",
   "options": "Company",
   "print_hide": 1,
   "remember_last_selected_value": 1
  },
  {
   "fieldname": "cost_center",
   "fieldtype": "Link",
   "label": "Cost Center",
   "options": "Cost Center"
  },
  {
   "default": "Today",
   "fieldname": "posting_date",
   "fieldtype": "Date",
   "in_list_view": 1,
   "label": "Date",
   "oldfieldname": "posting_date",
   "oldfieldtype": "Date",
   "print_hide": 1,
   "reqd": 1,
   "search_index": 1
  },
  {
   "fieldname": "posting_time",
   "fieldtype": "Time",
   "label": "Posting Time",
   "no_copy": 1,
   "print_hide": 1,
   "print_width": "100px",
   "width": "100px"
  },
  {
   "default": "0",
   "depends_on": "eval:doc.docstatus==0",
   "fieldname": "set_posting_time",
   "fieldtype": "Check",
   "label": "Edit Posting Date and Time",
   "print_hide": 1
  },
  {
   "fieldname": "amended_from",
   "fieldtype": "Link",
   "ignore_user_permissions": 1,
   "label": "Amended From",
   "no_copy": 1,
   "oldfieldname": "amended_from",
   "oldfieldtype": "Link",
   "options": "Purchase Invoice",
   "print_hide": 1,
   "read_only": 1
  },
  {
   "collapsible": 1,
   "collapsible_depends_on": "eval:doc.on_hold",
   "fieldname": "sb_14",
   "fieldtype": "Section Break",
   "label": "Hold Invoice"
  },
  {
   "default": "0",
   "fieldname": "on_hold",
   "fieldtype": "Check",
   "label": "Hold Invoice"
  },
  {
   "depends_on": "eval:doc.on_hold",
   "description": "Once set, this invoice will be on hold till the set date",
   "fieldname": "release_date",
   "fieldtype": "Date",
   "label": "Release Date"
  },
  {
   "fieldname": "cb_17",
   "fieldtype": "Column Break"
  },
  {
   "depends_on": "eval:doc.on_hold",
   "fieldname": "hold_comment",
   "fieldtype": "Small Text",
   "label": "Reason For Putting On Hold"
  },
  {
   "collapsible": 1,
   "collapsible_depends_on": "bill_no",
   "fieldname": "supplier_invoice_details",
   "fieldtype": "Section Break",
   "label": "Supplier Invoice Details"
  },
  {
   "fieldname": "bill_no",
   "fieldtype": "Data",
   "label": "Supplier Invoice No",
   "oldfieldname": "bill_no",
   "oldfieldtype": "Data",
   "print_hide": 1
  },
  {
   "fieldname": "column_break_15",
   "fieldtype": "Column Break"
  },
  {
   "fieldname": "bill_date",
   "fieldtype": "Date",
   "label": "Supplier Invoice Date",
   "oldfieldname": "bill_date",
   "oldfieldtype": "Date",
   "print_hide": 1
  },
  {
   "depends_on": "return_against",
   "fieldname": "returns",
   "fieldtype": "Section Break",
   "label": "Returns"
  },
  {
   "depends_on": "return_against",
   "fieldname": "return_against",
   "fieldtype": "Link",
   "label": "Return Against Purchase Invoice",
   "no_copy": 1,
   "options": "Purchase Invoice",
   "print_hide": 1,
   "read_only": 1
  },
  {
   "collapsible": 1,
   "fieldname": "section_addresses",
   "fieldtype": "Section Break",
   "label": "Address and Contact"
  },
  {
   "fieldname": "supplier_address",
   "fieldtype": "Link",
   "label": "Select Supplier Address",
   "options": "Address",
   "print_hide": 1
  },
  {
   "fieldname": "address_display",
   "fieldtype": "Small Text",
   "label": "Address",
   "read_only": 1
  },
  {
   "fieldname": "contact_person",
   "fieldtype": "Link",
   "in_global_search": 1,
   "label": "Contact Person",
   "options": "Contact",
   "print_hide": 1
  },
  {
   "fieldname": "contact_display",
   "fieldtype": "Small Text",
   "label": "Contact",
   "read_only": 1
  },
  {
   "fieldname": "contact_mobile",
   "fieldtype": "Small Text",
   "label": "Mobile No",
   "read_only": 1
  },
  {
   "fieldname": "contact_email",
   "fieldtype": "Small Text",
   "label": "Contact Email",
   "print_hide": 1,
   "read_only": 1
  },
  {
   "fieldname": "col_break_address",
   "fieldtype": "Column Break"
  },
  {
   "fieldname": "shipping_address",
   "fieldtype": "Link",
   "label": "Select Shipping Address",
   "options": "Address",
   "print_hide": 1
  },
  {
   "fieldname": "shipping_address_display",
   "fieldtype": "Small Text",
   "label": "Shipping Address",
   "print_hide": 1,
   "read_only": 1
  },
  {
   "collapsible": 1,
   "fieldname": "currency_and_price_list",
   "fieldtype": "Section Break",
   "label": "Currency and Price List",
   "options": "fa fa-tag"
  },
  {
   "fieldname": "currency",
   "fieldtype": "Link",
   "label": "Currency",
   "oldfieldname": "currency",
   "oldfieldtype": "Select",
   "options": "Currency",
   "print_hide": 1
  },
  {
   "fieldname": "conversion_rate",
   "fieldtype": "Float",
   "label": "Exchange Rate",
   "oldfieldname": "conversion_rate",
   "oldfieldtype": "Currency",
   "precision": "9",
   "print_hide": 1
  },
  {
   "fieldname": "column_break2",
   "fieldtype": "Column Break"
  },
  {
   "fieldname": "buying_price_list",
   "fieldtype": "Link",
   "label": "Price List",
   "options": "Price List",
   "print_hide": 1
  },
  {
   "fieldname": "price_list_currency",
   "fieldtype": "Link",
   "label": "Price List Currency",
   "options": "Currency",
   "print_hide": 1,
   "read_only": 1
  },
  {
   "fieldname": "plc_conversion_rate",
   "fieldtype": "Float",
   "label": "Price List Exchange Rate",
   "precision": "9",
   "print_hide": 1
  },
  {
   "default": "0",
   "fieldname": "ignore_pricing_rule",
   "fieldtype": "Check",
   "label": "Ignore Pricing Rule",
   "no_copy": 1,
   "permlevel": 1,
   "print_hide": 1
  },
  {
   "fieldname": "sec_warehouse",
   "fieldtype": "Section Break"
  },
  {
   "depends_on": "update_stock",
   "fieldname": "set_warehouse",
   "fieldtype": "Link",
   "label": "Set Accepted Warehouse",
   "options": "Warehouse",
   "print_hide": 1
  },
  {
   "depends_on": "update_stock",
   "description": "Warehouse where you are maintaining stock of rejected items",
   "fieldname": "rejected_warehouse",
   "fieldtype": "Link",
   "label": "Rejected Warehouse",
   "no_copy": 1,
   "options": "Warehouse",
   "print_hide": 1
  },
  {
   "fieldname": "col_break_warehouse",
   "fieldtype": "Column Break"
  },
  {
   "default": "No",
   "fieldname": "is_subcontracted",
   "fieldtype": "Select",
   "label": "Raw Materials Supplied",
   "options": "No\nYes",
   "print_hide": 1
  },
  {
   "depends_on": "eval:doc.is_subcontracted==\"Yes\"",
   "fieldname": "supplier_warehouse",
   "fieldtype": "Link",
   "label": "Supplier Warehouse",
   "no_copy": 1,
   "options": "Warehouse",
   "print_hide": 1,
   "print_width": "50px",
   "width": "50px"
  },
  {
   "fieldname": "items_section",
   "fieldtype": "Section Break",
   "oldfieldtype": "Section Break",
   "options": "fa fa-shopping-cart"
  },
  {
   "default": "0",
   "fieldname": "update_stock",
   "fieldtype": "Check",
   "label": "Update Stock",
   "print_hide": 1
  },
  {
   "fieldname": "scan_barcode",
   "fieldtype": "Data",
   "label": "Scan Barcode"
  },
  {
   "allow_bulk_edit": 1,
   "fieldname": "items",
   "fieldtype": "Table",
   "label": "Items",
   "oldfieldname": "entries",
   "oldfieldtype": "Table",
   "options": "Purchase Invoice Item",
   "reqd": 1
  },
  {
   "fieldname": "pricing_rule_details",
   "fieldtype": "Section Break",
   "label": "Pricing Rules"
  },
  {
   "fieldname": "pricing_rules",
   "fieldtype": "Table",
   "label": "Pricing Rule Detail",
   "options": "Pricing Rule Detail",
   "read_only": 1
  },
  {
   "collapsible_depends_on": "supplied_items",
   "fieldname": "raw_materials_supplied",
   "fieldtype": "Section Break",
   "label": "Raw Materials Supplied"
  },
  {
   "fieldname": "supplied_items",
   "fieldtype": "Table",
   "label": "Supplied Items",
   "options": "Purchase Receipt Item Supplied",
   "read_only": 1
  },
  {
   "fieldname": "section_break_26",
   "fieldtype": "Section Break"
  },
  {
   "fieldname": "total_qty",
   "fieldtype": "Float",
   "label": "Total Quantity",
   "read_only": 1
  },
  {
   "fieldname": "base_total",
   "fieldtype": "Currency",
   "label": "Total (Company Currency)",
   "options": "Company:company:default_currency",
   "print_hide": 1,
   "read_only": 1
  },
  {
   "fieldname": "base_net_total",
   "fieldtype": "Currency",
   "label": "Net Total (Company Currency)",
   "oldfieldname": "net_total",
   "oldfieldtype": "Currency",
   "options": "Company:company:default_currency",
   "print_hide": 1,
   "read_only": 1
  },
  {
   "fieldname": "column_break_28",
   "fieldtype": "Column Break"
  },
  {
   "fieldname": "total",
   "fieldtype": "Currency",
   "label": "Total",
   "options": "currency",
   "read_only": 1
  },
  {
   "fieldname": "net_total",
   "fieldtype": "Currency",
   "label": "Net Total",
   "oldfieldname": "net_total_import",
   "oldfieldtype": "Currency",
   "options": "currency",
   "print_hide": 1,
   "read_only": 1
  },
  {
   "fieldname": "total_net_weight",
   "fieldtype": "Float",
   "label": "Total Net Weight",
   "print_hide": 1,
   "read_only": 1
  },
  {
   "fieldname": "taxes_section",
   "fieldtype": "Section Break",
   "oldfieldtype": "Section Break",
   "options": "fa fa-money"
  },
  {
   "fieldname": "tax_category",
   "fieldtype": "Link",
   "label": "Tax Category",
   "options": "Tax Category",
   "print_hide": 1
  },
  {
   "fieldname": "column_break_49",
   "fieldtype": "Column Break"
  },
  {
   "fieldname": "shipping_rule",
   "fieldtype": "Link",
   "label": "Shipping Rule",
   "options": "Shipping Rule",
   "print_hide": 1
  },
  {
   "fieldname": "section_break_51",
   "fieldtype": "Section Break"
  },
  {
   "fieldname": "taxes_and_charges",
   "fieldtype": "Link",
   "label": "Purchase Taxes and Charges Template",
   "oldfieldname": "purchase_other_charges",
   "oldfieldtype": "Link",
   "options": "Purchase Taxes and Charges Template",
   "print_hide": 1
  },
  {
   "fieldname": "taxes",
   "fieldtype": "Table",
   "label": "Purchase Taxes and Charges",
   "oldfieldname": "purchase_tax_details",
   "oldfieldtype": "Table",
   "options": "Purchase Taxes and Charges"
  },
  {
   "collapsible": 1,
   "fieldname": "sec_tax_breakup",
   "fieldtype": "Section Break",
   "label": "Tax Breakup"
  },
  {
   "fieldname": "other_charges_calculation",
   "fieldtype": "Long Text",
   "label": "Taxes and Charges Calculation",
   "no_copy": 1,
   "oldfieldtype": "HTML",
   "print_hide": 1,
   "read_only": 1
  },
  {
   "fieldname": "totals",
   "fieldtype": "Section Break",
   "oldfieldtype": "Section Break",
   "options": "fa fa-money"
  },
  {
   "fieldname": "base_taxes_and_charges_added",
   "fieldtype": "Currency",
   "label": "Taxes and Charges Added (Company Currency)",
   "oldfieldname": "other_charges_added",
   "oldfieldtype": "Currency",
   "options": "Company:company:default_currency",
   "print_hide": 1,
   "read_only": 1
  },
  {
   "fieldname": "base_taxes_and_charges_deducted",
   "fieldtype": "Currency",
   "label": "Taxes and Charges Deducted (Company Currency)",
   "oldfieldname": "other_charges_deducted",
   "oldfieldtype": "Currency",
   "options": "Company:company:default_currency",
   "print_hide": 1,
   "read_only": 1
  },
  {
   "fieldname": "base_total_taxes_and_charges",
   "fieldtype": "Currency",
   "label": "Total Taxes and Charges (Company Currency)",
   "oldfieldname": "total_tax",
   "oldfieldtype": "Currency",
   "options": "Company:company:default_currency",
   "print_hide": 1,
   "read_only": 1
  },
  {
   "fieldname": "column_break_40",
   "fieldtype": "Column Break"
  },
  {
   "fieldname": "taxes_and_charges_added",
   "fieldtype": "Currency",
   "label": "Taxes and Charges Added",
   "oldfieldname": "other_charges_added_import",
   "oldfieldtype": "Currency",
   "options": "currency",
   "print_hide": 1,
   "read_only": 1
  },
  {
   "fieldname": "taxes_and_charges_deducted",
   "fieldtype": "Currency",
   "label": "Taxes and Charges Deducted",
   "oldfieldname": "other_charges_deducted_import",
   "oldfieldtype": "Currency",
   "options": "currency",
   "print_hide": 1,
   "read_only": 1
  },
  {
   "fieldname": "total_taxes_and_charges",
   "fieldtype": "Currency",
   "label": "Total Taxes and Charges",
   "options": "currency",
   "print_hide": 1,
   "read_only": 1
  },
  {
   "collapsible": 1,
   "collapsible_depends_on": "discount_amount",
   "fieldname": "section_break_44",
   "fieldtype": "Section Break",
   "label": "Additional Discount"
  },
  {
   "default": "Grand Total",
   "fieldname": "apply_discount_on",
   "fieldtype": "Select",
   "label": "Apply Additional Discount On",
   "options": "\nGrand Total\nNet Total",
   "print_hide": 1
  },
  {
   "fieldname": "base_discount_amount",
   "fieldtype": "Currency",
   "label": "Additional Discount Amount (Company Currency)",
   "options": "Company:company:default_currency",
   "print_hide": 1,
   "read_only": 1
  },
  {
   "fieldname": "column_break_46",
   "fieldtype": "Column Break"
  },
  {
   "fieldname": "additional_discount_percentage",
   "fieldtype": "Float",
   "label": "Additional Discount Percentage",
   "print_hide": 1
  },
  {
   "fieldname": "discount_amount",
   "fieldtype": "Currency",
   "label": "Additional Discount Amount",
   "options": "currency",
   "print_hide": 1
  },
  {
   "fieldname": "section_break_49",
   "fieldtype": "Section Break"
  },
  {
   "fieldname": "base_grand_total",
   "fieldtype": "Currency",
   "label": "Grand Total (Company Currency)",
   "oldfieldname": "grand_total",
   "oldfieldtype": "Currency",
   "options": "Company:company:default_currency",
   "print_hide": 1,
   "read_only": 1
  },
  {
   "fieldname": "base_rounding_adjustment",
   "fieldtype": "Currency",
   "label": "Rounding Adjustment (Company Currency)",
   "no_copy": 1,
   "options": "Company:company:default_currency",
   "print_hide": 1,
   "read_only": 1
  },
  {
   "depends_on": "eval:!doc.disable_rounded_total",
   "fieldname": "base_rounded_total",
   "fieldtype": "Currency",
   "label": "Rounded Total (Company Currency)",
   "no_copy": 1,
   "options": "Company:company:default_currency",
   "print_hide": 1,
   "read_only": 1
  },
  {
   "fieldname": "base_in_words",
   "fieldtype": "Data",
   "label": "In Words (Company Currency)",
   "oldfieldname": "in_words",
   "oldfieldtype": "Data",
   "print_hide": 1,
   "read_only": 1
  },
  {
   "fieldname": "column_break8",
   "fieldtype": "Column Break",
   "oldfieldtype": "Column Break",
   "print_hide": 1,
   "width": "50%"
  },
  {
   "fieldname": "grand_total",
   "fieldtype": "Currency",
   "in_list_view": 1,
   "label": "Grand Total",
   "oldfieldname": "grand_total_import",
   "oldfieldtype": "Currency",
   "options": "currency",
   "read_only": 1
  },
  {
   "fieldname": "rounding_adjustment",
   "fieldtype": "Currency",
   "label": "Rounding Adjustment",
   "no_copy": 1,
   "options": "currency",
   "print_hide": 1,
   "read_only": 1
  },
  {
   "depends_on": "eval:!doc.disable_rounded_total",
   "fieldname": "rounded_total",
   "fieldtype": "Currency",
   "label": "Rounded Total",
   "no_copy": 1,
   "options": "currency",
   "print_hide": 1,
   "read_only": 1
  },
  {
   "fieldname": "in_words",
   "fieldtype": "Data",
   "label": "In Words",
   "oldfieldname": "in_words_import",
   "oldfieldtype": "Data",
   "print_hide": 1,
   "read_only": 1
  },
  {
   "fieldname": "total_advance",
   "fieldtype": "Currency",
   "label": "Total Advance",
   "no_copy": 1,
   "oldfieldname": "total_advance",
   "oldfieldtype": "Currency",
   "options": "party_account_currency",
   "print_hide": 1,
   "read_only": 1
  },
  {
   "fieldname": "outstanding_amount",
   "fieldtype": "Currency",
   "label": "Outstanding Amount",
   "no_copy": 1,
   "oldfieldname": "outstanding_amount",
   "oldfieldtype": "Currency",
   "options": "party_account_currency",
   "print_hide": 1,
   "read_only": 1
  },
  {
   "default": "0",
   "depends_on": "grand_total",
   "fieldname": "disable_rounded_total",
   "fieldtype": "Check",
   "label": "Disable Rounded Total"
  },
  {
   "collapsible": 1,
   "collapsible_depends_on": "paid_amount",
   "depends_on": "eval:doc.is_paid===1||(doc.advances && doc.advances.length>0)",
   "fieldname": "payments_section",
   "fieldtype": "Section Break",
   "label": "Payments"
  },
  {
   "fieldname": "mode_of_payment",
   "fieldtype": "Link",
   "label": "Mode of Payment",
   "options": "Mode of Payment",
   "print_hide": 1
  },
  {
   "fieldname": "cash_bank_account",
   "fieldtype": "Link",
   "label": "Cash/Bank Account",
   "options": "Account"
  },
  {
   "fieldname": "clearance_date",
   "fieldtype": "Date",
   "hidden": 1,
   "label": "Clearance Date"
  },
  {
   "fieldname": "col_br_payments",
   "fieldtype": "Column Break"
  },
  {
   "depends_on": "is_paid",
   "fieldname": "paid_amount",
   "fieldtype": "Currency",
   "label": "Paid Amount",
   "no_copy": 1,
   "options": "currency",
   "print_hide": 1
  },
  {
   "fieldname": "base_paid_amount",
   "fieldtype": "Currency",
   "label": "Paid Amount (Company Currency)",
   "no_copy": 1,
   "options": "Company:company:default_currency",
   "print_hide": 1,
   "read_only": 1
  },
  {
   "collapsible": 1,
   "collapsible_depends_on": "write_off_amount",
   "depends_on": "grand_total",
   "fieldname": "write_off",
   "fieldtype": "Section Break",
   "label": "Write Off"
  },
  {
   "fieldname": "write_off_amount",
   "fieldtype": "Currency",
   "label": "Write Off Amount",
   "no_copy": 1,
   "options": "currency",
   "print_hide": 1
  },
  {
   "fieldname": "base_write_off_amount",
   "fieldtype": "Currency",
   "label": "Write Off Amount (Company Currency)",
   "no_copy": 1,
   "options": "Company:company:default_currency",
   "print_hide": 1,
   "read_only": 1
  },
  {
   "fieldname": "column_break_61",
   "fieldtype": "Column Break"
  },
  {
   "depends_on": "eval:flt(doc.write_off_amount)!=0",
   "fieldname": "write_off_account",
   "fieldtype": "Link",
   "label": "Write Off Account",
   "options": "Account",
   "print_hide": 1
  },
  {
   "depends_on": "eval:flt(doc.write_off_amount)!=0",
   "fieldname": "write_off_cost_center",
   "fieldtype": "Link",
   "label": "Write Off Cost Center",
   "options": "Cost Center",
   "print_hide": 1
  },
  {
   "collapsible": 1,
   "collapsible_depends_on": "advances",
   "fieldname": "advances_section",
   "fieldtype": "Section Break",
   "label": "Advance Payments",
   "oldfieldtype": "Section Break",
   "options": "fa fa-money",
   "print_hide": 1
  },
  {
   "default": "0",
   "fieldname": "allocate_advances_automatically",
   "fieldtype": "Check",
   "label": "Set Advances and Allocate (FIFO)"
  },
  {
   "depends_on": "eval:!doc.allocate_advances_automatically",
   "fieldname": "get_advances",
   "fieldtype": "Button",
   "label": "Get Advances Paid",
   "oldfieldtype": "Button",
   "print_hide": 1
  },
  {
   "fieldname": "advances",
   "fieldtype": "Table",
   "label": "Advances",
   "no_copy": 1,
   "oldfieldname": "advance_allocation_details",
   "oldfieldtype": "Table",
   "options": "Purchase Invoice Advance",
   "print_hide": 1
  },
  {
   "collapsible": 1,
   "collapsible_depends_on": "eval:(!doc.is_return)",
   "fieldname": "payment_schedule_section",
   "fieldtype": "Section Break",
   "label": "Payment Terms"
  },
  {
   "fieldname": "payment_terms_template",
   "fieldtype": "Link",
   "label": "Payment Terms Template",
   "options": "Payment Terms Template"
  },
  {
   "fieldname": "payment_schedule",
   "fieldtype": "Table",
   "label": "Payment Schedule",
   "no_copy": 1,
   "options": "Payment Schedule",
   "print_hide": 1
  },
  {
   "collapsible": 1,
   "collapsible_depends_on": "terms",
   "fieldname": "terms_section_break",
   "fieldtype": "Section Break",
   "label": "Terms and Conditions",
   "options": "fa fa-legal"
  },
  {
   "fieldname": "tc_name",
   "fieldtype": "Link",
   "label": "Terms",
   "options": "Terms and Conditions",
   "print_hide": 1
  },
  {
   "fieldname": "terms",
   "fieldtype": "Text Editor",
   "label": "Terms and Conditions1"
  },
  {
   "collapsible": 1,
   "fieldname": "printing_settings",
   "fieldtype": "Section Break",
   "label": "Printing Settings"
  },
  {
   "allow_on_submit": 1,
   "fieldname": "letter_head",
   "fieldtype": "Link",
   "label": "Letter Head",
   "options": "Letter Head",
   "print_hide": 1
  },
  {
   "allow_on_submit": 1,
   "default": "0",
   "fieldname": "group_same_items",
   "fieldtype": "Check",
   "label": "Group same items",
   "print_hide": 1
  },
  {
   "fieldname": "column_break_112",
   "fieldtype": "Column Break"
  },
  {
   "allow_on_submit": 1,
   "fieldname": "select_print_heading",
   "fieldtype": "Link",
   "label": "Print Heading",
   "no_copy": 1,
   "oldfieldname": "select_print_heading",
   "oldfieldtype": "Link",
   "options": "Print Heading",
   "print_hide": 1,
   "report_hide": 1
  },
  {
   "fieldname": "language",
   "fieldtype": "Data",
   "label": "Print Language",
   "print_hide": 1,
   "read_only": 1
  },
  {
   "collapsible": 1,
   "fieldname": "more_info",
   "fieldtype": "Section Break",
   "label": "More Information",
   "oldfieldtype": "Section Break",
   "options": "fa fa-file-text",
   "print_hide": 1
  },
  {
   "fieldname": "credit_to",
   "fieldtype": "Link",
   "label": "Credit To",
   "oldfieldname": "credit_to",
   "oldfieldtype": "Link",
   "options": "Account",
   "print_hide": 1,
   "reqd": 1,
   "search_index": 1
  },
  {
   "fieldname": "party_account_currency",
   "fieldtype": "Link",
   "hidden": 1,
   "label": "Party Account Currency",
   "no_copy": 1,
   "options": "Currency",
   "print_hide": 1,
   "read_only": 1
  },
  {
   "default": "No",
   "fieldname": "is_opening",
   "fieldtype": "Select",
   "label": "Is Opening",
   "oldfieldname": "is_opening",
   "oldfieldtype": "Select",
   "options": "No\nYes",
   "print_hide": 1
  },
  {
   "fieldname": "against_expense_account",
   "fieldtype": "Small Text",
   "hidden": 1,
   "label": "Against Expense Account",
   "no_copy": 1,
   "oldfieldname": "against_expense_account",
   "oldfieldtype": "Small Text",
   "print_hide": 1
  },
  {
   "fieldname": "column_break_63",
   "fieldtype": "Column Break"
  },
  {
   "default": "Draft",
   "fieldname": "status",
   "fieldtype": "Select",
   "in_standard_filter": 1,
   "label": "Status",
   "options": "\nDraft\nReturn\nDebit Note Issued\nSubmitted\nPaid\nUnpaid\nOverdue\nCancelled",
   "print_hide": 1
  },
  {
   "fieldname": "inter_company_invoice_reference",
   "fieldtype": "Link",
   "label": "Inter Company Invoice Reference",
   "options": "Sales Invoice",
   "read_only": 1
  },
  {
   "fieldname": "remarks",
   "fieldtype": "Small Text",
   "label": "Remarks",
   "no_copy": 1,
   "oldfieldname": "remarks",
   "oldfieldtype": "Text",
   "print_hide": 1
  },
  {
   "collapsible": 1,
   "fieldname": "subscription_section",
   "fieldtype": "Section Break",
   "label": "Subscription Section",
   "print_hide": 1
  },
  {
   "allow_on_submit": 1,
   "description": "Start date of current invoice's period",
   "fieldname": "from_date",
   "fieldtype": "Date",
   "label": "From Date",
   "no_copy": 1,
   "print_hide": 1
  },
  {
   "allow_on_submit": 1,
   "description": "End date of current invoice's period",
   "fieldname": "to_date",
   "fieldtype": "Date",
   "label": "To Date",
   "no_copy": 1,
   "print_hide": 1
  },
  {
   "fieldname": "column_break_114",
   "fieldtype": "Column Break"
  },
  {
   "fieldname": "auto_repeat",
   "fieldtype": "Link",
   "label": "Auto Repeat",
   "no_copy": 1,
   "options": "Auto Repeat",
   "print_hide": 1,
   "read_only": 1
  },
  {
   "allow_on_submit": 1,
   "depends_on": "eval: doc.auto_repeat",
   "fieldname": "update_auto_repeat_reference",
   "fieldtype": "Button",
   "label": "Update Auto Repeat Reference"
  },
  {
   "collapsible": 1,
   "fieldname": "accounting_dimensions_section",
   "fieldtype": "Section Break",
   "label": "Accounting Dimensions "
  },
  {
   "fieldname": "dimension_col_break",
   "fieldtype": "Column Break"
  },
  {
   "default": "0",
   "fetch_from": "supplier.is_internal_supplier",
   "fieldname": "is_internal_supplier",
   "fieldtype": "Check",
   "label": "Is Internal Supplier",
   "read_only": 1
  },
  {
   "fieldname": "tax_withholding_category",
   "fieldtype": "Link",
   "hidden": 1,
   "label": "Tax Withholding Category",
   "options": "Tax Withholding Category",
   "print_hide": 1
  }
 ],
 "icon": "fa fa-file-text",
 "idx": 204,
 "is_submittable": 1,
 "links": [],
<<<<<<< HEAD
 "modified": "2020-03-07 19:25:11.085985",
=======
 "modified": "2020-04-17 13:05:25.199832",
>>>>>>> 92b933f4
 "modified_by": "Administrator",
 "module": "Accounts",
 "name": "Purchase Invoice",
 "name_case": "Title Case",
 "owner": "Administrator",
 "permissions": [
  {
   "amend": 1,
   "cancel": 1,
   "create": 1,
   "email": 1,
   "print": 1,
   "read": 1,
   "report": 1,
   "role": "Accounts User",
   "share": 1,
   "submit": 1,
   "write": 1
  },
  {
   "email": 1,
   "print": 1,
   "read": 1,
   "report": 1,
   "role": "Purchase User"
  },
  {
   "amend": 1,
   "cancel": 1,
   "create": 1,
   "delete": 1,
   "email": 1,
   "print": 1,
   "read": 1,
   "report": 1,
   "role": "Accounts Manager",
   "share": 1,
   "submit": 1,
   "write": 1
  },
  {
   "email": 1,
   "print": 1,
   "read": 1,
   "report": 1,
   "role": "Auditor"
  },
  {
   "permlevel": 1,
   "read": 1,
   "role": "Accounts Manager",
   "write": 1
  }
 ],
 "search_fields": "posting_date, supplier, bill_no, base_grand_total, outstanding_amount",
 "show_name_in_global_search": 1,
 "sort_field": "modified",
 "sort_order": "DESC",
 "timeline_field": "supplier",
 "title_field": "title",
 "track_changes": 1
}<|MERGE_RESOLUTION|>--- conflicted
+++ resolved
@@ -13,13 +13,7 @@
   "supplier_name",
   "tax_id",
   "due_date",
-<<<<<<< HEAD
-  "is_paid",
-  "is_return",
-  "apply_tds",
   "tax_withholding_category",
-=======
->>>>>>> 92b933f4
   "column_break1",
   "company",
   "posting_date",
@@ -1315,11 +1309,7 @@
  "idx": 204,
  "is_submittable": 1,
  "links": [],
-<<<<<<< HEAD
- "modified": "2020-03-07 19:25:11.085985",
-=======
  "modified": "2020-04-17 13:05:25.199832",
->>>>>>> 92b933f4
  "modified_by": "Administrator",
  "module": "Accounts",
  "name": "Purchase Invoice",
