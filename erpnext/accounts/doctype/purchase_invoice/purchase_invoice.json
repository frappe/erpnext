{
 "allow_import": 1,
 "autoname": "naming_series:",
<<<<<<< HEAD
 "create_on_install": 1,
=======
>>>>>>> a00c98be
 "creation": "2013-05-21 16:16:39",
 "doctype": "DocType",
 "document_type": "Document",
 "engine": "InnoDB",
 "field_order": [
  "title",
  "naming_series",
  "supplier",
  "supplier_name",
  "tax_id",
  "due_date",
  "is_paid",
  "is_return",
  "apply_tds",
  "column_break1",
  "company",
  "posting_date",
  "posting_time",
  "set_posting_time",
  "amended_from",
  "accounting_dimensions_section",
  "cost_center",
  "dimension_col_break",
  "sb_14",
  "on_hold",
  "release_date",
  "cb_17",
  "hold_comment",
  "supplier_invoice_details",
  "bill_no",
  "column_break_15",
  "bill_date",
  "returns",
  "return_against",
  "section_addresses",
  "supplier_address",
  "address_display",
  "contact_person",
  "contact_display",
  "contact_mobile",
  "contact_email",
  "col_break_address",
  "shipping_address",
  "shipping_address_display",
  "currency_and_price_list",
  "currency",
  "conversion_rate",
  "column_break2",
  "buying_price_list",
  "price_list_currency",
  "plc_conversion_rate",
  "ignore_pricing_rule",
  "sec_warehouse",
  "set_warehouse",
  "rejected_warehouse",
  "col_break_warehouse",
  "is_subcontracted",
  "supplier_warehouse",
  "items_section",
  "update_stock",
  "scan_barcode",
  "items",
  "pricing_rule_details",
  "pricing_rules",
  "raw_materials_supplied",
  "supplied_items",
  "section_break_26",
  "total_qty",
  "base_total",
  "base_net_total",
  "column_break_28",
  "total",
  "net_total",
  "total_net_weight",
  "taxes_section",
  "tax_category",
  "column_break_49",
  "shipping_rule",
  "section_break_51",
  "taxes_and_charges",
  "taxes",
  "sec_tax_breakup",
  "other_charges_calculation",
  "totals",
  "base_taxes_and_charges_added",
  "base_taxes_and_charges_deducted",
  "base_total_taxes_and_charges",
  "column_break_40",
  "taxes_and_charges_added",
  "taxes_and_charges_deducted",
  "total_taxes_and_charges",
  "section_break_44",
  "apply_discount_on",
  "base_discount_amount",
  "column_break_46",
  "additional_discount_percentage",
  "discount_amount",
  "section_break_49",
  "base_grand_total",
  "base_rounding_adjustment",
  "base_rounded_total",
  "base_in_words",
  "column_break8",
  "grand_total",
  "rounding_adjustment",
  "rounded_total",
  "in_words",
  "total_advance",
  "outstanding_amount",
  "disable_rounded_total",
  "payments_section",
  "mode_of_payment",
  "cash_bank_account",
  "clearance_date",
  "col_br_payments",
  "paid_amount",
  "base_paid_amount",
  "write_off",
  "write_off_amount",
  "base_write_off_amount",
  "column_break_61",
  "write_off_account",
  "write_off_cost_center",
  "advances_section",
  "allocate_advances_automatically",
  "get_advances",
  "advances",
  "payment_schedule_section",
  "payment_terms_template",
  "payment_schedule",
  "terms_section_break",
  "tc_name",
  "terms",
  "printing_settings",
  "letter_head",
  "group_same_items",
  "column_break_112",
  "select_print_heading",
  "language",
  "more_info",
  "credit_to",
  "party_account_currency",
  "is_opening",
  "against_expense_account",
  "column_break_63",
  "status",
  "inter_company_invoice_reference",
  "remarks",
  "subscription_section",
  "from_date",
  "to_date",
  "column_break_114",
  "auto_repeat",
  "update_auto_repeat_reference"
 ],
 "fields": [
  {
   "allow_on_submit": 1,
   "default": "{supplier_name}",
   "fieldname": "title",
   "fieldtype": "Data",
   "hidden": 1,
   "label": "Title",
   "no_copy": 1,
   "print_hide": 1
  },
  {
   "fieldname": "naming_series",
   "fieldtype": "Select",
   "label": "Series",
   "no_copy": 1,
   "oldfieldname": "naming_series",
   "oldfieldtype": "Select",
   "options": "ACC-PINV-.YYYY.-",
   "print_hide": 1,
   "reqd": 1,
   "set_only_once": 1
  },
  {
   "fieldname": "supplier",
   "fieldtype": "Link",
   "in_standard_filter": 1,
   "label": "Supplier",
   "oldfieldname": "supplier",
   "oldfieldtype": "Link",
   "options": "Supplier",
   "print_hide": 1,
   "search_index": 1
  },
  {
   "bold": 1,
   "depends_on": "supplier",
   "fetch_from": "supplier.supplier_name",
   "fieldname": "supplier_name",
   "fieldtype": "Data",
   "in_global_search": 1,
   "label": "Supplier Name",
   "oldfieldname": "supplier_name",
   "oldfieldtype": "Data",
   "read_only": 1
  },
  {
   "fetch_from": "supplier.tax_id",
   "fieldname": "tax_id",
   "fieldtype": "Read Only",
   "label": "Tax Id",
   "print_hide": 1,
   "read_only": 1
  },
  {
   "fieldname": "due_date",
   "fieldtype": "Date",
   "label": "Due Date",
   "oldfieldname": "due_date",
   "oldfieldtype": "Date"
  },
  {
   "default": "0",
   "fieldname": "is_paid",
   "fieldtype": "Check",
   "label": "Is Paid",
   "print_hide": 1
  },
  {
   "default": "0",
   "fieldname": "is_return",
   "fieldtype": "Check",
   "label": "Is Return (Debit Note)",
   "no_copy": 1,
   "print_hide": 1
  },
  {
   "default": "0",
   "fieldname": "apply_tds",
   "fieldtype": "Check",
   "label": "Apply Tax Withholding Amount",
   "print_hide": 1
  },
  {
   "fieldname": "column_break1",
   "fieldtype": "Column Break",
   "oldfieldtype": "Column Break",
   "width": "50%"
  },
  {
   "fieldname": "company",
   "fieldtype": "Link",
   "in_standard_filter": 1,
   "label": "Company",
   "options": "Company",
   "print_hide": 1,
   "remember_last_selected_value": 1
  },
  {
   "fieldname": "cost_center",
   "fieldtype": "Link",
   "label": "Cost Center",
   "options": "Cost Center"
  },
  {
   "default": "Today",
   "fieldname": "posting_date",
   "fieldtype": "Date",
   "in_list_view": 1,
   "label": "Date",
   "oldfieldname": "posting_date",
   "oldfieldtype": "Date",
   "print_hide": 1,
   "reqd": 1,
   "search_index": 1
  },
  {
   "fieldname": "posting_time",
   "fieldtype": "Time",
   "label": "Posting Time",
   "no_copy": 1,
   "print_hide": 1,
   "print_width": "100px",
   "width": "100px"
  },
  {
   "default": "0",
   "depends_on": "eval:doc.docstatus==0",
   "fieldname": "set_posting_time",
   "fieldtype": "Check",
   "label": "Edit Posting Date and Time",
   "print_hide": 1
  },
  {
   "fieldname": "amended_from",
   "fieldtype": "Link",
   "ignore_user_permissions": 1,
   "label": "Amended From",
   "no_copy": 1,
   "oldfieldname": "amended_from",
   "oldfieldtype": "Link",
   "options": "Purchase Invoice",
   "print_hide": 1,
   "read_only": 1
  },
  {
   "collapsible": 1,
   "collapsible_depends_on": "eval:doc.on_hold",
   "fieldname": "sb_14",
   "fieldtype": "Section Break",
   "label": "Hold Invoice"
  },
  {
   "default": "0",
   "fieldname": "on_hold",
   "fieldtype": "Check",
   "label": "Hold Invoice"
  },
  {
   "depends_on": "eval:doc.on_hold",
   "description": "Once set, this invoice will be on hold till the set date",
   "fieldname": "release_date",
   "fieldtype": "Date",
   "label": "Release Date"
  },
  {
   "fieldname": "cb_17",
   "fieldtype": "Column Break"
  },
  {
   "depends_on": "eval:doc.on_hold",
   "fieldname": "hold_comment",
   "fieldtype": "Small Text",
   "label": "Reason For Putting On Hold"
  },
  {
   "collapsible": 1,
   "collapsible_depends_on": "bill_no",
   "fieldname": "supplier_invoice_details",
   "fieldtype": "Section Break",
   "label": "Supplier Invoice Details"
  },
  {
   "fieldname": "bill_no",
   "fieldtype": "Data",
   "label": "Supplier Invoice No",
   "oldfieldname": "bill_no",
   "oldfieldtype": "Data",
   "print_hide": 1
  },
  {
   "fieldname": "column_break_15",
   "fieldtype": "Column Break"
  },
  {
   "fieldname": "bill_date",
   "fieldtype": "Date",
   "label": "Supplier Invoice Date",
   "oldfieldname": "bill_date",
   "oldfieldtype": "Date",
   "print_hide": 1
  },
  {
   "depends_on": "return_against",
   "fieldname": "returns",
   "fieldtype": "Section Break",
   "label": "Returns"
  },
  {
   "depends_on": "return_against",
   "fieldname": "return_against",
   "fieldtype": "Link",
   "label": "Return Against Purchase Invoice",
   "no_copy": 1,
   "options": "Purchase Invoice",
   "print_hide": 1,
   "read_only": 1
  },
  {
   "collapsible": 1,
   "fieldname": "section_addresses",
   "fieldtype": "Section Break",
   "label": "Address and Contact"
  },
  {
   "fieldname": "supplier_address",
   "fieldtype": "Link",
   "label": "Select Supplier Address",
   "options": "Address",
   "print_hide": 1
  },
  {
   "fieldname": "address_display",
   "fieldtype": "Small Text",
   "label": "Address",
   "read_only": 1
  },
  {
   "fieldname": "contact_person",
   "fieldtype": "Link",
   "in_global_search": 1,
   "label": "Contact Person",
   "options": "Contact",
   "print_hide": 1
  },
  {
   "fieldname": "contact_display",
   "fieldtype": "Small Text",
   "label": "Contact",
   "read_only": 1
  },
  {
   "fieldname": "contact_mobile",
   "fieldtype": "Small Text",
   "label": "Mobile No",
   "read_only": 1
  },
  {
   "fieldname": "contact_email",
   "fieldtype": "Small Text",
   "label": "Contact Email",
   "print_hide": 1,
   "read_only": 1
  },
  {
   "fieldname": "col_break_address",
   "fieldtype": "Column Break"
  },
  {
   "fieldname": "shipping_address",
   "fieldtype": "Link",
   "label": "Select Shipping Address",
   "options": "Address",
   "print_hide": 1
  },
  {
   "fieldname": "shipping_address_display",
   "fieldtype": "Small Text",
   "label": "Shipping Address",
   "print_hide": 1,
   "read_only": 1
  },
  {
   "collapsible": 1,
   "fieldname": "currency_and_price_list",
   "fieldtype": "Section Break",
   "label": "Currency and Price List",
   "options": "fa fa-tag"
  },
  {
   "fieldname": "currency",
   "fieldtype": "Link",
   "label": "Currency",
   "oldfieldname": "currency",
   "oldfieldtype": "Select",
   "options": "Currency",
   "print_hide": 1
  },
  {
   "fieldname": "conversion_rate",
   "fieldtype": "Float",
   "label": "Exchange Rate",
   "oldfieldname": "conversion_rate",
   "oldfieldtype": "Currency",
   "precision": "9",
   "print_hide": 1
  },
  {
   "fieldname": "column_break2",
   "fieldtype": "Column Break"
  },
  {
   "fieldname": "buying_price_list",
   "fieldtype": "Link",
   "label": "Price List",
   "options": "Price List",
   "print_hide": 1
  },
  {
   "fieldname": "price_list_currency",
   "fieldtype": "Link",
   "label": "Price List Currency",
   "options": "Currency",
   "print_hide": 1,
   "read_only": 1
  },
  {
   "fieldname": "plc_conversion_rate",
   "fieldtype": "Float",
   "label": "Price List Exchange Rate",
   "precision": "9",
   "print_hide": 1
  },
  {
   "default": "0",
   "fieldname": "ignore_pricing_rule",
   "fieldtype": "Check",
   "label": "Ignore Pricing Rule",
   "no_copy": 1,
   "permlevel": 1,
   "print_hide": 1
  },
  {
   "fieldname": "sec_warehouse",
   "fieldtype": "Section Break"
  },
  {
   "depends_on": "update_stock",
   "fieldname": "set_warehouse",
   "fieldtype": "Link",
   "label": "Set Accepted Warehouse",
   "options": "Warehouse",
   "print_hide": 1
  },
  {
   "depends_on": "update_stock",
   "description": "Warehouse where you are maintaining stock of rejected items",
   "fieldname": "rejected_warehouse",
   "fieldtype": "Link",
   "label": "Rejected Warehouse",
   "no_copy": 1,
   "options": "Warehouse",
   "print_hide": 1
  },
  {
   "fieldname": "col_break_warehouse",
   "fieldtype": "Column Break"
  },
  {
   "default": "No",
   "fieldname": "is_subcontracted",
   "fieldtype": "Select",
   "label": "Raw Materials Supplied",
   "options": "No\nYes",
   "print_hide": 1
  },
  {
   "depends_on": "eval:doc.is_subcontracted==\"Yes\"",
   "fieldname": "supplier_warehouse",
   "fieldtype": "Link",
   "label": "Supplier Warehouse",
   "no_copy": 1,
   "options": "Warehouse",
   "print_hide": 1,
   "print_width": "50px",
   "width": "50px"
  },
  {
   "fieldname": "items_section",
   "fieldtype": "Section Break",
   "oldfieldtype": "Section Break",
   "options": "fa fa-shopping-cart"
  },
  {
   "default": "0",
   "fieldname": "update_stock",
   "fieldtype": "Check",
   "label": "Update Stock",
   "print_hide": 1
  },
  {
   "fieldname": "scan_barcode",
   "fieldtype": "Data",
   "label": "Scan Barcode"
  },
  {
   "allow_bulk_edit": 1,
   "fieldname": "items",
   "fieldtype": "Table",
   "label": "Items",
   "oldfieldname": "entries",
   "oldfieldtype": "Table",
   "options": "Purchase Invoice Item",
   "reqd": 1
  },
  {
   "fieldname": "pricing_rule_details",
   "fieldtype": "Section Break",
   "label": "Pricing Rules"
  },
  {
   "fieldname": "pricing_rules",
   "fieldtype": "Table",
   "label": "Pricing Rule Detail",
   "options": "Pricing Rule Detail",
   "read_only": 1
  },
  {
   "collapsible_depends_on": "supplied_items",
   "fieldname": "raw_materials_supplied",
   "fieldtype": "Section Break",
   "label": "Raw Materials Supplied"
  },
  {
   "fieldname": "supplied_items",
   "fieldtype": "Table",
   "label": "Supplied Items",
   "options": "Purchase Receipt Item Supplied",
   "read_only": 1
  },
  {
   "fieldname": "section_break_26",
   "fieldtype": "Section Break"
  },
  {
   "fieldname": "total_qty",
   "fieldtype": "Float",
   "label": "Total Quantity",
   "read_only": 1
  },
  {
   "fieldname": "base_total",
   "fieldtype": "Currency",
   "label": "Total (Company Currency)",
   "options": "Company:company:default_currency",
   "print_hide": 1,
   "read_only": 1
  },
  {
   "fieldname": "base_net_total",
   "fieldtype": "Currency",
   "label": "Net Total (Company Currency)",
   "oldfieldname": "net_total",
   "oldfieldtype": "Currency",
   "options": "Company:company:default_currency",
   "print_hide": 1,
   "read_only": 1
  },
  {
   "fieldname": "column_break_28",
   "fieldtype": "Column Break"
  },
  {
   "fieldname": "total",
   "fieldtype": "Currency",
   "label": "Total",
   "options": "currency",
   "read_only": 1
  },
  {
   "fieldname": "net_total",
   "fieldtype": "Currency",
   "label": "Net Total",
   "oldfieldname": "net_total_import",
   "oldfieldtype": "Currency",
   "options": "currency",
   "print_hide": 1,
   "read_only": 1
  },
  {
   "fieldname": "total_net_weight",
   "fieldtype": "Float",
   "label": "Total Net Weight",
   "print_hide": 1,
   "read_only": 1
  },
  {
   "fieldname": "taxes_section",
   "fieldtype": "Section Break",
   "oldfieldtype": "Section Break",
   "options": "fa fa-money"
  },
  {
   "fieldname": "tax_category",
   "fieldtype": "Link",
   "label": "Tax Category",
   "options": "Tax Category",
   "print_hide": 1
  },
  {
   "fieldname": "column_break_49",
   "fieldtype": "Column Break"
  },
  {
   "fieldname": "shipping_rule",
   "fieldtype": "Link",
   "label": "Shipping Rule",
   "options": "Shipping Rule",
   "print_hide": 1
  },
  {
   "fieldname": "section_break_51",
   "fieldtype": "Section Break"
  },
  {
   "fieldname": "taxes_and_charges",
   "fieldtype": "Link",
   "label": "Purchase Taxes and Charges Template",
   "oldfieldname": "purchase_other_charges",
   "oldfieldtype": "Link",
   "options": "Purchase Taxes and Charges Template",
   "print_hide": 1
  },
  {
   "fieldname": "taxes",
   "fieldtype": "Table",
   "label": "Purchase Taxes and Charges",
   "oldfieldname": "purchase_tax_details",
   "oldfieldtype": "Table",
   "options": "Purchase Taxes and Charges"
  },
  {
   "collapsible": 1,
   "fieldname": "sec_tax_breakup",
   "fieldtype": "Section Break",
   "label": "Tax Breakup"
  },
  {
   "fieldname": "other_charges_calculation",
   "fieldtype": "Text",
   "label": "Taxes and Charges Calculation",
   "no_copy": 1,
   "oldfieldtype": "HTML",
   "print_hide": 1,
   "read_only": 1
  },
  {
   "fieldname": "totals",
   "fieldtype": "Section Break",
   "oldfieldtype": "Section Break",
   "options": "fa fa-money"
  },
  {
   "fieldname": "base_taxes_and_charges_added",
   "fieldtype": "Currency",
   "label": "Taxes and Charges Added (Company Currency)",
   "oldfieldname": "other_charges_added",
   "oldfieldtype": "Currency",
   "options": "Company:company:default_currency",
   "print_hide": 1,
   "read_only": 1
  },
  {
   "fieldname": "base_taxes_and_charges_deducted",
   "fieldtype": "Currency",
   "label": "Taxes and Charges Deducted (Company Currency)",
   "oldfieldname": "other_charges_deducted",
   "oldfieldtype": "Currency",
   "options": "Company:company:default_currency",
   "print_hide": 1,
   "read_only": 1
  },
  {
   "fieldname": "base_total_taxes_and_charges",
   "fieldtype": "Currency",
   "label": "Total Taxes and Charges (Company Currency)",
   "oldfieldname": "total_tax",
   "oldfieldtype": "Currency",
   "options": "Company:company:default_currency",
   "print_hide": 1,
   "read_only": 1
  },
  {
   "fieldname": "column_break_40",
   "fieldtype": "Column Break"
  },
  {
   "fieldname": "taxes_and_charges_added",
   "fieldtype": "Currency",
   "label": "Taxes and Charges Added",
   "oldfieldname": "other_charges_added_import",
   "oldfieldtype": "Currency",
   "options": "currency",
   "print_hide": 1,
   "read_only": 1
  },
  {
   "fieldname": "taxes_and_charges_deducted",
   "fieldtype": "Currency",
   "label": "Taxes and Charges Deducted",
   "oldfieldname": "other_charges_deducted_import",
   "oldfieldtype": "Currency",
   "options": "currency",
   "print_hide": 1,
   "read_only": 1
  },
  {
   "fieldname": "total_taxes_and_charges",
   "fieldtype": "Currency",
   "label": "Total Taxes and Charges",
   "options": "currency",
   "print_hide": 1,
   "read_only": 1
  },
  {
   "collapsible": 1,
   "collapsible_depends_on": "discount_amount",
   "fieldname": "section_break_44",
   "fieldtype": "Section Break",
   "label": "Additional Discount"
  },
  {
   "default": "Grand Total",
   "fieldname": "apply_discount_on",
   "fieldtype": "Select",
   "label": "Apply Additional Discount On",
   "options": "\nGrand Total\nNet Total",
   "print_hide": 1
  },
  {
   "fieldname": "base_discount_amount",
   "fieldtype": "Currency",
   "label": "Additional Discount Amount (Company Currency)",
   "options": "Company:company:default_currency",
   "print_hide": 1,
   "read_only": 1
  },
  {
   "fieldname": "column_break_46",
   "fieldtype": "Column Break"
  },
  {
   "fieldname": "additional_discount_percentage",
   "fieldtype": "Float",
   "label": "Additional Discount Percentage",
   "print_hide": 1
  },
  {
   "fieldname": "discount_amount",
   "fieldtype": "Currency",
   "label": "Additional Discount Amount",
   "options": "currency",
   "print_hide": 1
  },
  {
   "fieldname": "section_break_49",
   "fieldtype": "Section Break"
  },
  {
   "fieldname": "base_grand_total",
   "fieldtype": "Currency",
   "label": "Grand Total (Company Currency)",
   "oldfieldname": "grand_total",
   "oldfieldtype": "Currency",
   "options": "Company:company:default_currency",
   "print_hide": 1,
   "read_only": 1
  },
  {
   "fieldname": "base_rounding_adjustment",
   "fieldtype": "Currency",
   "label": "Rounding Adjustment (Company Currency)",
   "no_copy": 1,
   "options": "Company:company:default_currency",
   "print_hide": 1,
   "read_only": 1
  },
  {
   "depends_on": "eval:!doc.disable_rounded_total",
   "fieldname": "base_rounded_total",
   "fieldtype": "Currency",
   "label": "Rounded Total (Company Currency)",
   "no_copy": 1,
   "options": "Company:company:default_currency",
   "print_hide": 1,
   "read_only": 1
  },
  {
   "fieldname": "base_in_words",
   "fieldtype": "Data",
   "label": "In Words (Company Currency)",
   "oldfieldname": "in_words",
   "oldfieldtype": "Data",
   "print_hide": 1,
   "read_only": 1
  },
  {
   "fieldname": "column_break8",
   "fieldtype": "Column Break",
   "oldfieldtype": "Column Break",
   "print_hide": 1,
   "width": "50%"
  },
  {
   "fieldname": "grand_total",
   "fieldtype": "Currency",
   "in_list_view": 1,
   "label": "Grand Total",
   "oldfieldname": "grand_total_import",
   "oldfieldtype": "Currency",
   "options": "currency",
   "read_only": 1
  },
  {
   "fieldname": "rounding_adjustment",
   "fieldtype": "Currency",
   "label": "Rounding Adjustment",
   "no_copy": 1,
   "options": "currency",
   "print_hide": 1,
   "read_only": 1
  },
  {
   "depends_on": "eval:!doc.disable_rounded_total",
   "fieldname": "rounded_total",
   "fieldtype": "Currency",
   "label": "Rounded Total",
   "no_copy": 1,
   "options": "currency",
   "print_hide": 1,
   "read_only": 1
  },
  {
   "fieldname": "in_words",
   "fieldtype": "Data",
   "label": "In Words",
   "oldfieldname": "in_words_import",
   "oldfieldtype": "Data",
   "print_hide": 1,
   "read_only": 1
  },
  {
   "fieldname": "total_advance",
   "fieldtype": "Currency",
   "label": "Total Advance",
   "no_copy": 1,
   "oldfieldname": "total_advance",
   "oldfieldtype": "Currency",
   "options": "party_account_currency",
   "print_hide": 1,
   "read_only": 1
  },
  {
   "fieldname": "outstanding_amount",
   "fieldtype": "Currency",
   "label": "Outstanding Amount",
   "no_copy": 1,
   "oldfieldname": "outstanding_amount",
   "oldfieldtype": "Currency",
   "options": "party_account_currency",
   "print_hide": 1,
   "read_only": 1
  },
  {
   "default": "0",
   "depends_on": "grand_total",
   "fieldname": "disable_rounded_total",
   "fieldtype": "Check",
   "label": "Disable Rounded Total"
  },
  {
   "collapsible": 1,
   "collapsible_depends_on": "paid_amount",
   "depends_on": "eval:doc.is_paid===1||(doc.advances && doc.advances.length>0)",
   "fieldname": "payments_section",
   "fieldtype": "Section Break",
   "label": "Payments"
  },
  {
   "fieldname": "mode_of_payment",
   "fieldtype": "Link",
   "label": "Mode of Payment",
   "options": "Mode of Payment",
   "print_hide": 1
  },
  {
   "fieldname": "cash_bank_account",
   "fieldtype": "Link",
   "label": "Cash/Bank Account",
   "options": "Account"
  },
  {
   "fieldname": "clearance_date",
   "fieldtype": "Date",
   "hidden": 1,
   "label": "Clearance Date"
  },
  {
   "fieldname": "col_br_payments",
   "fieldtype": "Column Break"
  },
  {
   "depends_on": "is_paid",
   "fieldname": "paid_amount",
   "fieldtype": "Currency",
   "label": "Paid Amount",
   "no_copy": 1,
   "options": "currency",
   "print_hide": 1
  },
  {
   "fieldname": "base_paid_amount",
   "fieldtype": "Currency",
   "label": "Paid Amount (Company Currency)",
   "no_copy": 1,
   "options": "Company:company:default_currency",
   "print_hide": 1,
   "read_only": 1
  },
  {
   "collapsible": 1,
   "collapsible_depends_on": "write_off_amount",
   "depends_on": "grand_total",
   "fieldname": "write_off",
   "fieldtype": "Section Break",
   "label": "Write Off"
  },
  {
   "fieldname": "write_off_amount",
   "fieldtype": "Currency",
   "label": "Write Off Amount",
   "no_copy": 1,
   "options": "currency",
   "print_hide": 1
  },
  {
   "fieldname": "base_write_off_amount",
   "fieldtype": "Currency",
   "label": "Write Off Amount (Company Currency)",
   "no_copy": 1,
   "options": "Company:company:default_currency",
   "print_hide": 1,
   "read_only": 1
  },
  {
   "fieldname": "column_break_61",
   "fieldtype": "Column Break"
  },
  {
   "depends_on": "eval:flt(doc.write_off_amount)!=0",
   "fieldname": "write_off_account",
   "fieldtype": "Link",
   "label": "Write Off Account",
   "options": "Account",
   "print_hide": 1
  },
  {
   "depends_on": "eval:flt(doc.write_off_amount)!=0",
   "fieldname": "write_off_cost_center",
   "fieldtype": "Link",
   "label": "Write Off Cost Center",
   "options": "Cost Center",
   "print_hide": 1
  },
  {
   "collapsible": 1,
   "collapsible_depends_on": "advances",
   "fieldname": "advances_section",
   "fieldtype": "Section Break",
   "label": "Advance Payments",
   "oldfieldtype": "Section Break",
   "options": "fa fa-money",
   "print_hide": 1
  },
  {
   "default": "0",
   "fieldname": "allocate_advances_automatically",
   "fieldtype": "Check",
   "label": "Set Advances and Allocate (FIFO)"
  },
  {
   "depends_on": "eval:!doc.allocate_advances_automatically",
   "fieldname": "get_advances",
   "fieldtype": "Button",
   "label": "Get Advances Paid",
   "oldfieldtype": "Button",
   "print_hide": 1
  },
  {
   "fieldname": "advances",
   "fieldtype": "Table",
   "label": "Advances",
   "no_copy": 1,
   "oldfieldname": "advance_allocation_details",
   "oldfieldtype": "Table",
   "options": "Purchase Invoice Advance",
   "print_hide": 1
  },
  {
   "collapsible": 1,
   "collapsible_depends_on": "eval:(!doc.is_return)",
   "fieldname": "payment_schedule_section",
   "fieldtype": "Section Break",
   "label": "Payment Terms"
  },
  {
   "fieldname": "payment_terms_template",
   "fieldtype": "Link",
   "label": "Payment Terms Template",
   "options": "Payment Terms Template"
  },
  {
   "fieldname": "payment_schedule",
   "fieldtype": "Table",
   "label": "Payment Schedule",
   "no_copy": 1,
   "options": "Payment Schedule",
   "print_hide": 1
  },
  {
   "collapsible": 1,
   "collapsible_depends_on": "terms",
   "fieldname": "terms_section_break",
   "fieldtype": "Section Break",
   "label": "Terms and Conditions",
   "options": "fa fa-legal"
  },
  {
   "fieldname": "tc_name",
   "fieldtype": "Link",
   "label": "Terms",
   "options": "Terms and Conditions",
   "print_hide": 1
  },
  {
   "fieldname": "terms",
   "fieldtype": "Text Editor",
   "label": "Terms and Conditions1"
  },
  {
   "collapsible": 1,
   "fieldname": "printing_settings",
   "fieldtype": "Section Break",
   "label": "Printing Settings"
  },
  {
   "allow_on_submit": 1,
   "fieldname": "letter_head",
   "fieldtype": "Link",
   "label": "Letter Head",
   "options": "Letter Head",
   "print_hide": 1
  },
  {
   "allow_on_submit": 1,
   "default": "0",
   "fieldname": "group_same_items",
   "fieldtype": "Check",
   "label": "Group same items",
   "print_hide": 1
  },
  {
   "fieldname": "column_break_112",
   "fieldtype": "Column Break"
  },
  {
   "allow_on_submit": 1,
   "fieldname": "select_print_heading",
   "fieldtype": "Link",
   "label": "Print Heading",
   "no_copy": 1,
   "oldfieldname": "select_print_heading",
   "oldfieldtype": "Link",
   "options": "Print Heading",
   "print_hide": 1,
   "report_hide": 1
  },
  {
   "fieldname": "language",
   "fieldtype": "Data",
   "label": "Print Language",
<<<<<<< HEAD
=======
   "print_hide": 1,
>>>>>>> a00c98be
   "read_only": 1
  },
  {
   "collapsible": 1,
   "fieldname": "more_info",
   "fieldtype": "Section Break",
   "label": "More Information",
   "oldfieldtype": "Section Break",
   "options": "fa fa-file-text",
   "print_hide": 1
  },
  {
   "fieldname": "credit_to",
   "fieldtype": "Link",
   "label": "Credit To",
   "oldfieldname": "credit_to",
   "oldfieldtype": "Link",
   "options": "Account",
   "print_hide": 1,
   "reqd": 1,
   "search_index": 1
  },
  {
   "fieldname": "party_account_currency",
   "fieldtype": "Link",
   "hidden": 1,
   "label": "Party Account Currency",
   "no_copy": 1,
   "options": "Currency",
   "print_hide": 1,
   "read_only": 1
  },
  {
   "default": "No",
   "fieldname": "is_opening",
   "fieldtype": "Select",
   "label": "Is Opening",
   "oldfieldname": "is_opening",
   "oldfieldtype": "Select",
   "options": "No\nYes",
   "print_hide": 1
  },
  {
   "fieldname": "against_expense_account",
   "fieldtype": "Small Text",
   "hidden": 1,
   "label": "Against Expense Account",
   "no_copy": 1,
   "oldfieldname": "against_expense_account",
   "oldfieldtype": "Small Text",
   "print_hide": 1
  },
  {
   "fieldname": "column_break_63",
   "fieldtype": "Column Break"
  },
  {
   "default": "Draft",
   "fieldname": "status",
   "fieldtype": "Select",
   "in_standard_filter": 1,
   "label": "Status",
<<<<<<< HEAD
   "options": "\nDraft\nReturn\nDebit Note Issued\nSubmitted\nPaid\nUnpaid\nOverdue\nCancelled"
=======
   "options": "\nDraft\nReturn\nDebit Note Issued\nSubmitted\nPaid\nUnpaid\nOverdue\nCancelled",
   "print_hide": 1
>>>>>>> a00c98be
  },
  {
   "fieldname": "inter_company_invoice_reference",
   "fieldtype": "Link",
   "label": "Inter Company Invoice Reference",
   "options": "Sales Invoice",
   "read_only": 1
  },
  {
   "fieldname": "remarks",
   "fieldtype": "Small Text",
   "label": "Remarks",
   "no_copy": 1,
   "oldfieldname": "remarks",
   "oldfieldtype": "Text",
   "print_hide": 1
  },
  {
   "fieldname": "subscription_section",
   "fieldtype": "Section Break",
   "label": "Subscription Section",
   "print_hide": 1
  },
  {
   "allow_on_submit": 1,
   "description": "Start date of current invoice's period",
   "fieldname": "from_date",
   "fieldtype": "Date",
   "label": "From Date",
   "no_copy": 1,
   "print_hide": 1
  },
  {
   "allow_on_submit": 1,
   "description": "End date of current invoice's period",
   "fieldname": "to_date",
   "fieldtype": "Date",
   "label": "To Date",
   "no_copy": 1,
   "print_hide": 1
  },
  {
   "fieldname": "column_break_114",
   "fieldtype": "Column Break"
  },
  {
   "fieldname": "auto_repeat",
   "fieldtype": "Link",
   "label": "Auto Repeat",
   "no_copy": 1,
   "options": "Auto Repeat",
   "print_hide": 1,
   "read_only": 1
  },
  {
   "allow_on_submit": 1,
   "depends_on": "eval: doc.auto_repeat",
   "fieldname": "update_auto_repeat_reference",
   "fieldtype": "Button",
   "label": "Update Auto Repeat Reference"
  },
  {
   "collapsible": 1,
   "fieldname": "accounting_dimensions_section",
   "fieldtype": "Section Break",
   "label": "Accounting Dimensions "
  },
  {
   "fieldname": "dimension_col_break",
   "fieldtype": "Column Break"
  }
 ],
 "icon": "fa fa-file-text",
 "idx": 204,
 "is_submittable": 1,
<<<<<<< HEAD
 "modified": "2019-09-06 20:19:32.270769",
=======
 "modified": "2019-09-17 22:31:42.666601",
>>>>>>> a00c98be
 "modified_by": "Administrator",
 "module": "Accounts",
 "name": "Purchase Invoice",
 "name_case": "Title Case",
 "owner": "Administrator",
 "permissions": [
  {
   "amend": 1,
   "cancel": 1,
   "create": 1,
   "email": 1,
   "print": 1,
   "read": 1,
   "report": 1,
   "role": "Accounts User",
   "share": 1,
   "submit": 1,
   "write": 1
  },
  {
   "email": 1,
   "print": 1,
   "read": 1,
   "report": 1,
   "role": "Purchase User"
  },
  {
   "amend": 1,
   "cancel": 1,
   "create": 1,
   "delete": 1,
   "email": 1,
   "print": 1,
   "read": 1,
   "report": 1,
   "role": "Accounts Manager",
   "share": 1,
   "submit": 1,
   "write": 1
  },
  {
   "email": 1,
   "print": 1,
   "read": 1,
   "report": 1,
   "role": "Auditor"
  },
  {
   "permlevel": 1,
   "read": 1,
   "role": "Accounts Manager",
   "write": 1
  }
 ],
 "search_fields": "posting_date, supplier, bill_no, base_grand_total, outstanding_amount",
 "show_name_in_global_search": 1,
 "sort_field": "modified",
 "sort_order": "DESC",
 "timeline_field": "supplier",
 "title_field": "title",
 "track_changes": 1
}<|MERGE_RESOLUTION|>--- conflicted
+++ resolved
@@ -1,10 +1,7 @@
 {
  "allow_import": 1,
  "autoname": "naming_series:",
-<<<<<<< HEAD
  "create_on_install": 1,
-=======
->>>>>>> a00c98be
  "creation": "2013-05-21 16:16:39",
  "doctype": "DocType",
  "document_type": "Document",
@@ -1151,10 +1148,7 @@
    "fieldname": "language",
    "fieldtype": "Data",
    "label": "Print Language",
-<<<<<<< HEAD
-=======
-   "print_hide": 1,
->>>>>>> a00c98be
+   "print_hide": 1,
    "read_only": 1
   },
   {
@@ -1217,12 +1211,8 @@
    "fieldtype": "Select",
    "in_standard_filter": 1,
    "label": "Status",
-<<<<<<< HEAD
-   "options": "\nDraft\nReturn\nDebit Note Issued\nSubmitted\nPaid\nUnpaid\nOverdue\nCancelled"
-=======
    "options": "\nDraft\nReturn\nDebit Note Issued\nSubmitted\nPaid\nUnpaid\nOverdue\nCancelled",
    "print_hide": 1
->>>>>>> a00c98be
   },
   {
    "fieldname": "inter_company_invoice_reference",
@@ -1298,11 +1288,7 @@
  "icon": "fa fa-file-text",
  "idx": 204,
  "is_submittable": 1,
-<<<<<<< HEAD
- "modified": "2019-09-06 20:19:32.270769",
-=======
  "modified": "2019-09-17 22:31:42.666601",
->>>>>>> a00c98be
  "modified_by": "Administrator",
  "module": "Accounts",
  "name": "Purchase Invoice",
