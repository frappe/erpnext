# Copyright (c) 2015, Frappe Technologies Pvt. Ltd. and Contributors
# License: GNU General Public License v3. See license.txt


import frappe
from frappe import _, throw
from frappe.model.mapper import get_mapped_doc
from frappe.utils import cint, cstr, flt, formatdate, get_link_to_form, getdate, nowdate

import erpnext
from erpnext.accounts.deferred_revenue import validate_service_stop_date
from erpnext.accounts.doctype.gl_entry.gl_entry import update_outstanding_amt
from erpnext.accounts.doctype.sales_invoice.sales_invoice import (
	check_if_return_invoice_linked_with_payment_entry,
	get_total_in_party_account_currency,
	is_overdue,
	unlink_inter_company_doc,
	update_linked_doc,
	validate_inter_company_party,
)
from erpnext.accounts.doctype.tax_withholding_category.tax_withholding_category import (
	get_party_tax_withholding_details,
)
from erpnext.accounts.general_ledger import (
	get_round_off_account_and_cost_center,
	make_gl_entries,
	make_reverse_gl_entries,
	merge_similar_entries,
)
from erpnext.accounts.party import get_due_date, get_party_account
from erpnext.accounts.utils import get_account_currency, get_fiscal_year
from erpnext.assets.doctype.asset.asset import get_asset_account, is_cwip_accounting_enabled
from erpnext.assets.doctype.asset_category.asset_category import get_asset_category_account
from erpnext.buying.utils import check_on_hold_or_closed_status
from erpnext.controllers.accounts_controller import validate_account_head
from erpnext.controllers.buying_controller import BuyingController
from erpnext.stock import get_warehouse_account_map
from erpnext.stock.doctype.purchase_receipt.purchase_receipt import (
	get_item_account_wise_additional_cost,
	update_billed_amount_based_on_po,
)


class WarehouseMissingError(frappe.ValidationError):
	pass


form_grid_templates = {"items": "templates/form_grid/item_grid.html"}


class PurchaseInvoice(BuyingController):
	def __init__(self, *args, **kwargs):
		super(PurchaseInvoice, self).__init__(*args, **kwargs)
		self.status_updater = [
			{
				"source_dt": "Purchase Invoice Item",
				"target_dt": "Purchase Order Item",
				"join_field": "po_detail",
				"target_field": "billed_amt",
				"target_parent_dt": "Purchase Order",
				"target_parent_field": "per_billed",
				"target_ref_field": "amount",
				"source_field": "amount",
				"percent_join_field": "purchase_order",
				"overflow_type": "billing",
			}
		]

	def onload(self):
		super(PurchaseInvoice, self).onload()
		supplier_tds = frappe.db.get_value("Supplier", self.supplier, "tax_withholding_category")
		self.set_onload("supplier_tds", supplier_tds)

	def before_save(self):
		if not self.on_hold:
			self.release_date = ""

	def invoice_is_blocked(self):
		return self.on_hold and (not self.release_date or self.release_date > getdate(nowdate()))

	def validate(self):
		if not self.is_opening:
			self.is_opening = "No"

		self.validate_posting_time()

		super(PurchaseInvoice, self).validate()

		if not self.is_return:
			self.po_required()
			self.pr_required()
			self.validate_supplier_invoice()

		# validate cash purchase
		if self.is_paid == 1:
			self.validate_cash()

		# validate service stop date to lie in between start and end date
		validate_service_stop_date(self)

		if self._action == "submit" and self.update_stock:
			self.make_batches("warehouse")

		self.validate_release_date()
		self.check_conversion_rate()
		self.validate_credit_to_acc()
		self.clear_unallocated_advances("Purchase Invoice Advance", "advances")
		self.check_on_hold_or_closed_status()
		self.validate_with_previous_doc()
		self.validate_uom_is_integer("uom", "qty")
		self.validate_uom_is_integer("stock_uom", "stock_qty")
		self.set_expense_account(for_validate=True)
		self.validate_expense_account()
		self.set_against_expense_account()
		self.validate_write_off_account()
		self.validate_multiple_billing("Purchase Receipt", "pr_detail", "amount", "items")
		self.create_remarks()
		self.set_status()
		self.validate_purchase_receipt_if_update_stock()
		validate_inter_company_party(
			self.doctype, self.supplier, self.company, self.inter_company_invoice_reference
		)
		self.reset_default_field_value("set_warehouse", "items", "warehouse")
		self.reset_default_field_value("rejected_warehouse", "items", "rejected_warehouse")
		self.reset_default_field_value("set_from_warehouse", "items", "from_warehouse")

	def validate_release_date(self):
		if self.release_date and getdate(nowdate()) >= getdate(self.release_date):
			frappe.throw(_("Release date must be in the future"))

	def validate_cash(self):
		if not self.cash_bank_account and flt(self.paid_amount):
			frappe.throw(_("Cash or Bank Account is mandatory for making payment entry"))

		if flt(self.paid_amount) + flt(self.write_off_amount) - flt(
			self.get("rounded_total") or self.grand_total
		) > 1 / (10 ** (self.precision("base_grand_total") + 1)):

			frappe.throw(_("""Paid amount + Write Off Amount can not be greater than Grand Total"""))

	def create_remarks(self):
		if not self.remarks:
			if self.bill_no and self.bill_date:
				self.remarks = _("Against Supplier Invoice {0} dated {1}").format(
					self.bill_no, formatdate(self.bill_date)
				)
			else:
				self.remarks = _("No Remarks")

	def set_missing_values(self, for_validate=False):
		if not self.credit_to:
			self.credit_to = get_party_account("Supplier", self.supplier, self.company)
			self.party_account_currency = frappe.db.get_value(
				"Account", self.credit_to, "account_currency", cache=True
			)
		if not self.due_date:
			self.due_date = get_due_date(
				self.posting_date, "Supplier", self.supplier, self.company, self.bill_date
			)

		tds_category = frappe.db.get_value("Supplier", self.supplier, "tax_withholding_category")
		if tds_category and not for_validate:
			self.apply_tds = 1
			self.tax_withholding_category = tds_category

		super(PurchaseInvoice, self).set_missing_values(for_validate)

	def check_conversion_rate(self):
		default_currency = erpnext.get_company_currency(self.company)
		if not default_currency:
			throw(_("Please enter default currency in Company Master"))
		if (
			(self.currency == default_currency and flt(self.conversion_rate) != 1.00)
			or not self.conversion_rate
			or (self.currency != default_currency and flt(self.conversion_rate) == 1.00)
		):
			throw(_("Conversion rate cannot be 0 or 1"))

	def validate_credit_to_acc(self):
		if not self.credit_to:
			self.credit_to = get_party_account("Supplier", self.supplier, self.company)
			if not self.credit_to:
				self.raise_missing_debit_credit_account_error("Supplier", self.supplier)

		account = frappe.db.get_value(
			"Account", self.credit_to, ["account_type", "report_type", "account_currency"], as_dict=True
		)

		if account.report_type != "Balance Sheet":
			frappe.throw(
				_(
					"Please ensure {} account is a Balance Sheet account. You can change the parent account to a Balance Sheet account or select a different account."
				).format(frappe.bold("Credit To")),
				title=_("Invalid Account"),
			)

		if self.supplier and account.account_type != "Payable":
			frappe.throw(
				_(
					"Please ensure {} account {} is a Payable account. Change the account type to Payable or select a different account."
				).format(frappe.bold("Credit To"), frappe.bold(self.credit_to)),
				title=_("Invalid Account"),
			)

		self.party_account_currency = account.account_currency

	def check_on_hold_or_closed_status(self):
		check_list = []

		for d in self.get("items"):
			if d.purchase_order and not d.purchase_order in check_list and not d.purchase_receipt:
				check_list.append(d.purchase_order)
				check_on_hold_or_closed_status("Purchase Order", d.purchase_order)

	def validate_with_previous_doc(self):
		super(PurchaseInvoice, self).validate_with_previous_doc(
			{
				"Purchase Order": {
					"ref_dn_field": "purchase_order",
					"compare_fields": [["supplier", "="], ["company", "="], ["currency", "="]],
				},
				"Purchase Order Item": {
					"ref_dn_field": "po_detail",
					"compare_fields": [["project", "="], ["item_code", "="], ["uom", "="]],
					"is_child_table": True,
					"allow_duplicate_prev_row_id": True,
				},
				"Purchase Receipt": {
					"ref_dn_field": "purchase_receipt",
					"compare_fields": [["supplier", "="], ["company", "="], ["currency", "="]],
				},
				"Purchase Receipt Item": {
					"ref_dn_field": "pr_detail",
					"compare_fields": [["project", "="], ["item_code", "="], ["uom", "="]],
					"is_child_table": True,
				},
			}
		)

		if (
			cint(frappe.db.get_single_value("Buying Settings", "maintain_same_rate")) and not self.is_return
		):
			self.validate_rate_with_reference_doc(
				[
					["Purchase Order", "purchase_order", "po_detail"],
					["Purchase Receipt", "purchase_receipt", "pr_detail"],
				]
			)

	def validate_warehouse(self, for_validate=True):
		if self.update_stock and for_validate:
			stock_items = self.get_stock_items()
			for d in self.get("items"):
				if not d.warehouse and d.item_code in stock_items:
					frappe.throw(
						_(
							"Row No {0}: Warehouse is required. Please set a Default Warehouse for Item {1} and Company {2}"
						).format(d.idx, d.item_code, self.company),
						exc=WarehouseMissingError,
					)

		super(PurchaseInvoice, self).validate_warehouse()

	def validate_item_code(self):
		for d in self.get("items"):
			if not d.item_code:
				frappe.msgprint(_("Item Code required at Row No {0}").format(d.idx), raise_exception=True)

	def set_expense_account(self, for_validate=False):
		auto_accounting_for_stock = erpnext.is_perpetual_inventory_enabled(self.company)

		if auto_accounting_for_stock:
			stock_not_billed_account = self.get_company_default("stock_received_but_not_billed")
			stock_items = self.get_stock_items()

		asset_items = [d.is_fixed_asset for d in self.items if d.is_fixed_asset]
		if len(asset_items) > 0:
			asset_received_but_not_billed = self.get_company_default("asset_received_but_not_billed")

		if self.update_stock:
			self.validate_item_code()
			self.validate_warehouse(for_validate)
			if auto_accounting_for_stock:
				warehouse_account = get_warehouse_account_map(self.company)

		for item in self.get("items"):
			# in case of auto inventory accounting,
			# expense account is always "Stock Received But Not Billed" for a stock item
			# except opening entry, drop-ship entry and fixed asset items
			if item.item_code:
				asset_category = frappe.get_cached_value("Item", item.item_code, "asset_category")

			if (
				auto_accounting_for_stock
				and item.item_code in stock_items
				and self.is_opening == "No"
				and not item.is_fixed_asset
				and (
					not item.po_detail
					or not frappe.db.get_value("Purchase Order Item", item.po_detail, "delivered_by_supplier")
				)
			):

				if self.update_stock and item.warehouse and (not item.from_warehouse):
					if (
						for_validate
						and item.expense_account
						and item.expense_account != warehouse_account[item.warehouse]["account"]
					):
						msg = _(
							"Row {0}: Expense Head changed to {1} because account {2} is not linked to warehouse {3} or it is not the default inventory account"
						).format(
							item.idx,
							frappe.bold(warehouse_account[item.warehouse]["account"]),
							frappe.bold(item.expense_account),
							frappe.bold(item.warehouse),
						)
						frappe.msgprint(msg, title=_("Expense Head Changed"))
					item.expense_account = warehouse_account[item.warehouse]["account"]
				else:
					# check if 'Stock Received But Not Billed' account is credited in Purchase receipt or not
					if item.purchase_receipt:
						negative_expense_booked_in_pr = frappe.db.sql(
							"""select name from `tabGL Entry`
							where voucher_type='Purchase Receipt' and voucher_no=%s and account = %s""",
							(item.purchase_receipt, stock_not_billed_account),
						)

						if negative_expense_booked_in_pr:
							if (
								for_validate and item.expense_account and item.expense_account != stock_not_billed_account
							):
								msg = _(
									"Row {0}: Expense Head changed to {1} because expense is booked against this account in Purchase Receipt {2}"
								).format(
									item.idx, frappe.bold(stock_not_billed_account), frappe.bold(item.purchase_receipt)
								)
								frappe.msgprint(msg, title=_("Expense Head Changed"))

							item.expense_account = stock_not_billed_account
					else:
						# If no purchase receipt present then book expense in 'Stock Received But Not Billed'
						# This is done in cases when Purchase Invoice is created before Purchase Receipt
						if (
							for_validate and item.expense_account and item.expense_account != stock_not_billed_account
						):
							msg = _(
								"Row {0}: Expense Head changed to {1} as no Purchase Receipt is created against Item {2}."
							).format(
								item.idx, frappe.bold(stock_not_billed_account), frappe.bold(item.item_code)
							)
							msg += "<br>"
							msg += _(
								"This is done to handle accounting for cases when Purchase Receipt is created after Purchase Invoice"
							)
							frappe.msgprint(msg, title=_("Expense Head Changed"))

						item.expense_account = stock_not_billed_account

			elif item.is_fixed_asset and not is_cwip_accounting_enabled(asset_category):
				asset_category_account = get_asset_category_account(
					"fixed_asset_account", item=item.item_code, company=self.company
				)
				if not asset_category_account:
					form_link = get_link_to_form("Asset Category", asset_category)
					throw(
						_("Please set Fixed Asset Account in {} against {}.").format(form_link, self.company),
						title=_("Missing Account"),
					)
				item.expense_account = asset_category_account
			elif item.is_fixed_asset and item.pr_detail:
				item.expense_account = asset_received_but_not_billed
			elif not item.expense_account and for_validate:
				throw(_("Expense account is mandatory for item {0}").format(item.item_code or item.item_name))

	def validate_expense_account(self):
		for item in self.get("items"):
			validate_account_head(item.idx, item.expense_account, self.company, "Expense")

	def set_against_expense_account(self):
		against_accounts = []
		for item in self.get("items"):
			if item.expense_account and (item.expense_account not in against_accounts):
				against_accounts.append(item.expense_account)

		self.against_expense_account = ",".join(against_accounts)

	def po_required(self):
		if frappe.db.get_value("Buying Settings", None, "po_required") == "Yes":

			if frappe.get_value(
				"Supplier", self.supplier, "allow_purchase_invoice_creation_without_purchase_order"
			):
				return

			for d in self.get("items"):
				if not d.purchase_order:
					from erpnext.accounts.utils import check_permissions_so_po_required
					perms = check_permissions_so_po_required('Purchase Order', 'Buying Settings')
					module_settings = get_link_to_form('Buying Settings', 'Buying Settings', 'Buying Settings') \
						if perms['perm_setting'] else frappe.bold('Buying Settings')
					msg = _("Purchase Order Required for item {}").format(frappe.bold(d.item_code))
					msg += "<br><br>"
					msg += _("To submit the invoice without purchase order please set {0} as {1} in {2}").format(
<<<<<<< HEAD
						frappe.bold(_('Purchase Order Required')), frappe.bold('No'), module_settings)

					frappe.msgprint(msg, title=_("Purchase Order Required"), primary_action={
						'label': _('Create Purchase Order'),
						'client_action': 'erpnext.route_to_new_purchase_order',
						'args': {"supplier": self.supplier, "perm": perms['perm_so_po']}
					}, raise_exception=1)
=======
						frappe.bold(_("Purchase Order Required")),
						frappe.bold("No"),
						get_link_to_form("Buying Settings", "Buying Settings", "Buying Settings"),
					)
					throw(msg, title=_("Mandatory Purchase Order"))
>>>>>>> 25762350

	def pr_required(self):
		stock_items = self.get_stock_items()
		if frappe.db.get_value("Buying Settings", None, "pr_required") == "Yes":

			if frappe.get_value(
				"Supplier", self.supplier, "allow_purchase_invoice_creation_without_purchase_receipt"
			):
				return

			for d in self.get("items"):
				if not d.purchase_receipt and d.item_code in stock_items:
					msg = _("Purchase Receipt Required for item {}").format(frappe.bold(d.item_code))
					msg += "<br><br>"
					msg += _(
						"To submit the invoice without purchase receipt please set {0} as {1} in {2}"
					).format(
						frappe.bold(_("Purchase Receipt Required")),
						frappe.bold("No"),
						get_link_to_form("Buying Settings", "Buying Settings", "Buying Settings"),
					)
					throw(msg, title=_("Mandatory Purchase Receipt"))

	def validate_write_off_account(self):
		if self.write_off_amount and not self.write_off_account:
			throw(_("Please enter Write Off Account"))

	def check_prev_docstatus(self):
		for d in self.get("items"):
			if d.purchase_order:
				submitted = frappe.db.sql(
					"select name from `tabPurchase Order` where docstatus = 1 and name = %s", d.purchase_order
				)
				if not submitted:
					frappe.throw(_("Purchase Order {0} is not submitted").format(d.purchase_order))
			if d.purchase_receipt:
				submitted = frappe.db.sql(
					"select name from `tabPurchase Receipt` where docstatus = 1 and name = %s", d.purchase_receipt
				)
				if not submitted:
					frappe.throw(_("Purchase Receipt {0} is not submitted").format(d.purchase_receipt))

	def update_status_updater_args(self):
		if cint(self.update_stock):
			self.status_updater.append(
				{
					"source_dt": "Purchase Invoice Item",
					"target_dt": "Purchase Order Item",
					"join_field": "po_detail",
					"target_field": "received_qty",
					"target_parent_dt": "Purchase Order",
					"target_parent_field": "per_received",
					"target_ref_field": "qty",
					"source_field": "received_qty",
					"second_source_dt": "Purchase Receipt Item",
					"second_source_field": "received_qty",
					"second_join_field": "purchase_order_item",
					"percent_join_field": "purchase_order",
					"overflow_type": "receipt",
					"extra_cond": """ and exists(select name from `tabPurchase Invoice`
					where name=`tabPurchase Invoice Item`.parent and update_stock = 1)""",
				}
			)
			if cint(self.is_return):
				self.status_updater.append(
					{
						"source_dt": "Purchase Invoice Item",
						"target_dt": "Purchase Order Item",
						"join_field": "po_detail",
						"target_field": "returned_qty",
						"source_field": "-1 * qty",
						"second_source_dt": "Purchase Receipt Item",
						"second_source_field": "-1 * qty",
						"second_join_field": "purchase_order_item",
						"overflow_type": "receipt",
						"extra_cond": """ and exists (select name from `tabPurchase Invoice`
						where name=`tabPurchase Invoice Item`.parent and update_stock=1 and is_return=1)""",
					}
				)

	def validate_purchase_receipt_if_update_stock(self):
		if self.update_stock:
			for item in self.get("items"):
				if item.purchase_receipt:
					frappe.throw(
						_("Stock cannot be updated against Purchase Receipt {0}").format(item.purchase_receipt)
					)

	def on_submit(self):
		super(PurchaseInvoice, self).on_submit()

		self.check_prev_docstatus()
		self.update_status_updater_args()
		self.update_prevdoc_status()

		frappe.get_doc("Authorization Control").validate_approving_authority(
			self.doctype, self.company, self.base_grand_total
		)

		if not self.is_return:
			self.update_against_document_in_jv()
			self.update_billing_status_for_zero_amount_refdoc("Purchase Receipt")
			self.update_billing_status_for_zero_amount_refdoc("Purchase Order")

		self.update_billing_status_in_pr()

		# Updating stock ledger should always be called after updating prevdoc status,
		# because updating ordered qty in bin depends upon updated ordered qty in PO
		if self.update_stock == 1:
			self.update_stock_ledger()
			self.set_consumed_qty_in_po()
			from erpnext.stock.doctype.serial_no.serial_no import update_serial_nos_after_submit

			update_serial_nos_after_submit(self, "items")

		# this sequence because outstanding may get -negative
		self.make_gl_entries()

		if self.update_stock == 1:
			self.repost_future_sle_and_gle()

		self.update_project()
		update_linked_doc(self.doctype, self.name, self.inter_company_invoice_reference)
		self.update_advance_tax_references()

		self.process_common_party_accounting()

	def make_gl_entries(self, gl_entries=None, from_repost=False):
		if not gl_entries:
			gl_entries = self.get_gl_entries()

		if gl_entries:
			update_outstanding = "No" if (cint(self.is_paid) or self.write_off_account) else "Yes"

			if self.docstatus == 1:
				make_gl_entries(
					gl_entries,
					update_outstanding=update_outstanding,
					merge_entries=False,
					from_repost=from_repost,
				)
			elif self.docstatus == 2:
				make_reverse_gl_entries(voucher_type=self.doctype, voucher_no=self.name)

			if update_outstanding == "No":
				update_outstanding_amt(
					self.credit_to,
					"Supplier",
					self.supplier,
					self.doctype,
					self.return_against if cint(self.is_return) and self.return_against else self.name,
				)

		elif self.docstatus == 2 and cint(self.update_stock) and self.auto_accounting_for_stock:
			make_reverse_gl_entries(voucher_type=self.doctype, voucher_no=self.name)

	def get_gl_entries(self, warehouse_account=None):
		self.auto_accounting_for_stock = erpnext.is_perpetual_inventory_enabled(self.company)
		if self.auto_accounting_for_stock:
			self.stock_received_but_not_billed = self.get_company_default("stock_received_but_not_billed")
			self.expenses_included_in_valuation = self.get_company_default("expenses_included_in_valuation")
		else:
			self.stock_received_but_not_billed = None
			self.expenses_included_in_valuation = None

		self.negative_expense_to_be_booked = 0.0
		gl_entries = []

		self.make_supplier_gl_entry(gl_entries)
		self.make_item_gl_entries(gl_entries)
		self.make_discount_gl_entries(gl_entries)

		if self.check_asset_cwip_enabled():
			self.get_asset_gl_entry(gl_entries)

		self.make_tax_gl_entries(gl_entries)
		self.make_exchange_gain_loss_gl_entries(gl_entries)
		self.make_internal_transfer_gl_entries(gl_entries)

		gl_entries = make_regional_gl_entries(gl_entries, self)

		gl_entries = merge_similar_entries(gl_entries)

		self.make_payment_gl_entries(gl_entries)
		self.make_write_off_gl_entry(gl_entries)
		self.make_gle_for_rounding_adjustment(gl_entries)
		return gl_entries

	def check_asset_cwip_enabled(self):
		# Check if there exists any item with cwip accounting enabled in it's asset category
		for item in self.get("items"):
			if item.item_code and item.is_fixed_asset:
				asset_category = frappe.get_cached_value("Item", item.item_code, "asset_category")
				if is_cwip_accounting_enabled(asset_category):
					return 1
		return 0

	def make_supplier_gl_entry(self, gl_entries):
		# Checked both rounding_adjustment and rounded_total
		# because rounded_total had value even before introcution of posting GLE based on rounded total
		grand_total = (
			self.rounded_total if (self.rounding_adjustment and self.rounded_total) else self.grand_total
		)
		base_grand_total = flt(
			self.base_rounded_total
			if (self.base_rounding_adjustment and self.base_rounded_total)
			else self.base_grand_total,
			self.precision("base_grand_total"),
		)

		if grand_total and not self.is_internal_transfer():
			# Did not use base_grand_total to book rounding loss gle
			gl_entries.append(
				self.get_gl_dict(
					{
						"account": self.credit_to,
						"party_type": "Supplier",
						"party": self.supplier,
						"due_date": self.due_date,
						"against": self.against_expense_account,
						"credit": base_grand_total,
						"credit_in_account_currency": base_grand_total
						if self.party_account_currency == self.company_currency
						else grand_total,
						"against_voucher": self.return_against
						if cint(self.is_return) and self.return_against
						else self.name,
						"against_voucher_type": self.doctype,
						"project": self.project,
						"cost_center": self.cost_center,
					},
					self.party_account_currency,
					item=self,
				)
			)

	def make_item_gl_entries(self, gl_entries):
		# item gl entries
		stock_items = self.get_stock_items()
		if self.update_stock and self.auto_accounting_for_stock:
			warehouse_account = get_warehouse_account_map(self.company)

		landed_cost_entries = get_item_account_wise_additional_cost(self.name)

		voucher_wise_stock_value = {}
		if self.update_stock:
			stock_ledger_entries = frappe.get_all(
				"Stock Ledger Entry",
				fields=["voucher_detail_no", "stock_value_difference", "warehouse"],
				filters={"voucher_no": self.name, "voucher_type": self.doctype, "is_cancelled": 0},
			)
			for d in stock_ledger_entries:
				voucher_wise_stock_value.setdefault(
					(d.voucher_detail_no, d.warehouse), d.stock_value_difference
				)

		valuation_tax_accounts = [
			d.account_head
			for d in self.get("taxes")
			if d.category in ("Valuation", "Total and Valuation")
			and flt(d.base_tax_amount_after_discount_amount)
		]

		exchange_rate_map, net_rate_map = get_purchase_document_details(self)

		enable_discount_accounting = cint(
			frappe.db.get_single_value("Accounts Settings", "enable_discount_accounting")
		)
		provisional_accounting_for_non_stock_items = cint(
			frappe.db.get_value(
				"Company", self.company, "enable_provisional_accounting_for_non_stock_items"
			)
		)

		purchase_receipt_doc_map = {}

		for item in self.get("items"):
			if flt(item.base_net_amount):
				account_currency = get_account_currency(item.expense_account)
				if item.item_code:
					asset_category = frappe.get_cached_value("Item", item.item_code, "asset_category")

				if self.update_stock and self.auto_accounting_for_stock and item.item_code in stock_items:
					# warehouse account
					warehouse_debit_amount = self.make_stock_adjustment_entry(
						gl_entries, item, voucher_wise_stock_value, account_currency
					)

					if item.from_warehouse:
						gl_entries.append(
							self.get_gl_dict(
								{
									"account": warehouse_account[item.warehouse]["account"],
									"against": warehouse_account[item.from_warehouse]["account"],
									"cost_center": item.cost_center,
									"project": item.project or self.project,
									"remarks": self.get("remarks") or _("Accounting Entry for Stock"),
									"debit": warehouse_debit_amount,
								},
								warehouse_account[item.warehouse]["account_currency"],
								item=item,
							)
						)

						# Intentionally passed negative debit amount to avoid incorrect GL Entry validation
						gl_entries.append(
							self.get_gl_dict(
								{
									"account": warehouse_account[item.from_warehouse]["account"],
									"against": warehouse_account[item.warehouse]["account"],
									"cost_center": item.cost_center,
									"project": item.project or self.project,
									"remarks": self.get("remarks") or _("Accounting Entry for Stock"),
									"debit": -1 * flt(item.base_net_amount, item.precision("base_net_amount")),
								},
								warehouse_account[item.from_warehouse]["account_currency"],
								item=item,
							)
						)

						# Do not book expense for transfer within same company transfer
						if not self.is_internal_transfer():
							gl_entries.append(
								self.get_gl_dict(
									{
										"account": item.expense_account,
										"against": self.supplier,
										"debit": flt(item.base_net_amount, item.precision("base_net_amount")),
										"remarks": self.get("remarks") or _("Accounting Entry for Stock"),
										"cost_center": item.cost_center,
										"project": item.project,
									},
									account_currency,
									item=item,
								)
							)

					else:
						if not self.is_internal_transfer():
							gl_entries.append(
								self.get_gl_dict(
									{
										"account": item.expense_account,
										"against": self.supplier,
										"debit": warehouse_debit_amount,
										"remarks": self.get("remarks") or _("Accounting Entry for Stock"),
										"cost_center": item.cost_center,
										"project": item.project or self.project,
									},
									account_currency,
									item=item,
								)
							)

					# Amount added through landed-cost-voucher
					if landed_cost_entries:
						for account, amount in landed_cost_entries[(item.item_code, item.name)].items():
							gl_entries.append(
								self.get_gl_dict(
									{
										"account": account,
										"against": item.expense_account,
										"cost_center": item.cost_center,
										"remarks": self.get("remarks") or _("Accounting Entry for Stock"),
										"credit": flt(amount["base_amount"]),
										"credit_in_account_currency": flt(amount["amount"]),
										"project": item.project or self.project,
									},
									item=item,
								)
							)

					# sub-contracting warehouse
					if flt(item.rm_supp_cost):
						supplier_warehouse_account = warehouse_account[self.supplier_warehouse]["account"]
						if not supplier_warehouse_account:
							frappe.throw(_("Please set account in Warehouse {0}").format(self.supplier_warehouse))
						gl_entries.append(
							self.get_gl_dict(
								{
									"account": supplier_warehouse_account,
									"against": item.expense_account,
									"cost_center": item.cost_center,
									"project": item.project or self.project,
									"remarks": self.get("remarks") or _("Accounting Entry for Stock"),
									"credit": flt(item.rm_supp_cost),
								},
								warehouse_account[self.supplier_warehouse]["account_currency"],
								item=item,
							)
						)

				elif not item.is_fixed_asset or (
					item.is_fixed_asset and not is_cwip_accounting_enabled(asset_category)
				):
					expense_account = (
						item.expense_account
						if (not item.enable_deferred_expense or self.is_return)
						else item.deferred_expense_account
					)

					if not item.is_fixed_asset:
						dummy, amount = self.get_amount_and_base_amount(item, enable_discount_accounting)
					else:
						amount = flt(item.base_net_amount + item.item_tax_amount, item.precision("base_net_amount"))

					if provisional_accounting_for_non_stock_items:
						if item.purchase_receipt:
							provisional_account = self.get_company_default("default_provisional_account")
							purchase_receipt_doc = purchase_receipt_doc_map.get(item.purchase_receipt)

							if not purchase_receipt_doc:
								purchase_receipt_doc = frappe.get_doc("Purchase Receipt", item.purchase_receipt)
								purchase_receipt_doc_map[item.purchase_receipt] = purchase_receipt_doc

							# Post reverse entry for Stock-Received-But-Not-Billed if it is booked in Purchase Receipt
							expense_booked_in_pr = frappe.db.get_value(
								"GL Entry",
								{
									"is_cancelled": 0,
									"voucher_type": "Purchase Receipt",
									"voucher_no": item.purchase_receipt,
									"voucher_detail_no": item.pr_detail,
									"account": provisional_account,
								},
								["name"],
							)

							if expense_booked_in_pr:
								# Intentionally passing purchase invoice item to handle partial billing
								purchase_receipt_doc.add_provisional_gl_entry(
									item, gl_entries, self.posting_date, reverse=1
								)

					if not self.is_internal_transfer():
						gl_entries.append(
							self.get_gl_dict(
								{
									"account": expense_account,
									"against": self.supplier,
									"debit": amount,
									"cost_center": item.cost_center,
									"project": item.project or self.project,
								},
								account_currency,
								item=item,
							)
						)

						# check if the exchange rate has changed
						if item.get("purchase_receipt"):
							if (
								exchange_rate_map[item.purchase_receipt]
								and self.conversion_rate != exchange_rate_map[item.purchase_receipt]
								and item.net_rate == net_rate_map[item.pr_detail]
							):

								discrepancy_caused_by_exchange_rate_difference = (item.qty * item.net_rate) * (
									exchange_rate_map[item.purchase_receipt] - self.conversion_rate
								)

								gl_entries.append(
									self.get_gl_dict(
										{
											"account": expense_account,
											"against": self.supplier,
											"debit": discrepancy_caused_by_exchange_rate_difference,
											"cost_center": item.cost_center,
											"project": item.project or self.project,
										},
										account_currency,
										item=item,
									)
								)
								gl_entries.append(
									self.get_gl_dict(
										{
											"account": self.get_company_default("exchange_gain_loss_account"),
											"against": self.supplier,
											"credit": discrepancy_caused_by_exchange_rate_difference,
											"cost_center": item.cost_center,
											"project": item.project or self.project,
										},
										account_currency,
										item=item,
									)
								)

					# If asset is bought through this document and not linked to PR
					if self.update_stock and item.landed_cost_voucher_amount:
						expenses_included_in_asset_valuation = self.get_company_default(
							"expenses_included_in_asset_valuation"
						)
						# Amount added through landed-cost-voucher
						gl_entries.append(
							self.get_gl_dict(
								{
									"account": expenses_included_in_asset_valuation,
									"against": expense_account,
									"cost_center": item.cost_center,
									"remarks": self.get("remarks") or _("Accounting Entry for Stock"),
									"credit": flt(item.landed_cost_voucher_amount),
									"project": item.project or self.project,
								},
								item=item,
							)
						)

						gl_entries.append(
							self.get_gl_dict(
								{
									"account": expense_account,
									"against": expenses_included_in_asset_valuation,
									"cost_center": item.cost_center,
									"remarks": self.get("remarks") or _("Accounting Entry for Stock"),
									"debit": flt(item.landed_cost_voucher_amount),
									"project": item.project or self.project,
								},
								item=item,
							)
						)

						# update gross amount of asset bought through this document
						assets = frappe.db.get_all(
							"Asset", filters={"purchase_invoice": self.name, "item_code": item.item_code}
						)
						for asset in assets:
							frappe.db.set_value("Asset", asset.name, "gross_purchase_amount", flt(item.valuation_rate))
							frappe.db.set_value(
								"Asset", asset.name, "purchase_receipt_amount", flt(item.valuation_rate)
							)

			if (
				self.auto_accounting_for_stock
				and self.is_opening == "No"
				and item.item_code in stock_items
				and item.item_tax_amount
			):
				# Post reverse entry for Stock-Received-But-Not-Billed if it is booked in Purchase Receipt
				if item.purchase_receipt and valuation_tax_accounts:
					negative_expense_booked_in_pr = frappe.db.sql(
						"""select name from `tabGL Entry`
							where voucher_type='Purchase Receipt' and voucher_no=%s and account in %s""",
						(item.purchase_receipt, valuation_tax_accounts),
					)

					if not negative_expense_booked_in_pr:
						gl_entries.append(
							self.get_gl_dict(
								{
									"account": self.stock_received_but_not_billed,
									"against": self.supplier,
									"debit": flt(item.item_tax_amount, item.precision("item_tax_amount")),
									"remarks": self.remarks or _("Accounting Entry for Stock"),
									"cost_center": self.cost_center,
									"project": item.project or self.project,
								},
								item=item,
							)
						)

						self.negative_expense_to_be_booked += flt(
							item.item_tax_amount, item.precision("item_tax_amount")
						)

	def get_asset_gl_entry(self, gl_entries):
		arbnb_account = self.get_company_default("asset_received_but_not_billed")
		eiiav_account = self.get_company_default("expenses_included_in_asset_valuation")

		for item in self.get("items"):
			if item.is_fixed_asset:
				asset_amount = flt(item.net_amount) + flt(item.item_tax_amount / self.conversion_rate)
				base_asset_amount = flt(item.base_net_amount + item.item_tax_amount)

				item_exp_acc_type = frappe.db.get_value("Account", item.expense_account, "account_type")
				if not item.expense_account or item_exp_acc_type not in [
					"Asset Received But Not Billed",
					"Fixed Asset",
				]:
					item.expense_account = arbnb_account

				if not self.update_stock:
					arbnb_currency = get_account_currency(item.expense_account)
					gl_entries.append(
						self.get_gl_dict(
							{
								"account": item.expense_account,
								"against": self.supplier,
								"remarks": self.get("remarks") or _("Accounting Entry for Asset"),
								"debit": base_asset_amount,
								"debit_in_account_currency": (
									base_asset_amount if arbnb_currency == self.company_currency else asset_amount
								),
								"cost_center": item.cost_center,
								"project": item.project or self.project,
							},
							item=item,
						)
					)

					if item.item_tax_amount:
						asset_eiiav_currency = get_account_currency(eiiav_account)
						gl_entries.append(
							self.get_gl_dict(
								{
									"account": eiiav_account,
									"against": self.supplier,
									"remarks": self.get("remarks") or _("Accounting Entry for Asset"),
									"cost_center": item.cost_center,
									"project": item.project or self.project,
									"credit": item.item_tax_amount,
									"credit_in_account_currency": (
										item.item_tax_amount
										if asset_eiiav_currency == self.company_currency
										else item.item_tax_amount / self.conversion_rate
									),
								},
								item=item,
							)
						)
				else:
					cwip_account = get_asset_account(
						"capital_work_in_progress_account", asset_category=item.asset_category, company=self.company
					)

					cwip_account_currency = get_account_currency(cwip_account)
					gl_entries.append(
						self.get_gl_dict(
							{
								"account": cwip_account,
								"against": self.supplier,
								"remarks": self.get("remarks") or _("Accounting Entry for Asset"),
								"debit": base_asset_amount,
								"debit_in_account_currency": (
									base_asset_amount if cwip_account_currency == self.company_currency else asset_amount
								),
								"cost_center": self.cost_center,
								"project": item.project or self.project,
							},
							item=item,
						)
					)

					if item.item_tax_amount and not cint(erpnext.is_perpetual_inventory_enabled(self.company)):
						asset_eiiav_currency = get_account_currency(eiiav_account)
						gl_entries.append(
							self.get_gl_dict(
								{
									"account": eiiav_account,
									"against": self.supplier,
									"remarks": self.get("remarks") or _("Accounting Entry for Asset"),
									"cost_center": item.cost_center,
									"credit": item.item_tax_amount,
									"project": item.project or self.project,
									"credit_in_account_currency": (
										item.item_tax_amount
										if asset_eiiav_currency == self.company_currency
										else item.item_tax_amount / self.conversion_rate
									),
								},
								item=item,
							)
						)

					# When update stock is checked
					# Assets are bought through this document then it will be linked to this document
					if self.update_stock:
						if flt(item.landed_cost_voucher_amount):
							gl_entries.append(
								self.get_gl_dict(
									{
										"account": eiiav_account,
										"against": cwip_account,
										"cost_center": item.cost_center,
										"remarks": self.get("remarks") or _("Accounting Entry for Stock"),
										"credit": flt(item.landed_cost_voucher_amount),
										"project": item.project or self.project,
									},
									item=item,
								)
							)

							gl_entries.append(
								self.get_gl_dict(
									{
										"account": cwip_account,
										"against": eiiav_account,
										"cost_center": item.cost_center,
										"remarks": self.get("remarks") or _("Accounting Entry for Stock"),
										"debit": flt(item.landed_cost_voucher_amount),
										"project": item.project or self.project,
									},
									item=item,
								)
							)

						# update gross amount of assets bought through this document
						assets = frappe.db.get_all(
							"Asset", filters={"purchase_invoice": self.name, "item_code": item.item_code}
						)
						for asset in assets:
							frappe.db.set_value("Asset", asset.name, "gross_purchase_amount", flt(item.valuation_rate))
							frappe.db.set_value(
								"Asset", asset.name, "purchase_receipt_amount", flt(item.valuation_rate)
							)

		return gl_entries

	def make_stock_adjustment_entry(
		self, gl_entries, item, voucher_wise_stock_value, account_currency
	):
		net_amt_precision = item.precision("base_net_amount")
		val_rate_db_precision = 6 if cint(item.precision("valuation_rate")) <= 6 else 9

		warehouse_debit_amount = flt(
			flt(item.valuation_rate, val_rate_db_precision) * flt(item.qty) * flt(item.conversion_factor),
			net_amt_precision,
		)

		# Stock ledger value is not matching with the warehouse amount
		if (
			self.update_stock
			and voucher_wise_stock_value.get(item.name)
			and warehouse_debit_amount
			!= flt(voucher_wise_stock_value.get((item.name, item.warehouse)), net_amt_precision)
		):

			cost_of_goods_sold_account = self.get_company_default("default_expense_account")
			stock_amount = flt(voucher_wise_stock_value.get((item.name, item.warehouse)), net_amt_precision)
			stock_adjustment_amt = warehouse_debit_amount - stock_amount

			gl_entries.append(
				self.get_gl_dict(
					{
						"account": cost_of_goods_sold_account,
						"against": item.expense_account,
						"debit": stock_adjustment_amt,
						"remarks": self.get("remarks") or _("Stock Adjustment"),
						"cost_center": item.cost_center,
						"project": item.project or self.project,
					},
					account_currency,
					item=item,
				)
			)

			warehouse_debit_amount = stock_amount

		return warehouse_debit_amount

	def make_tax_gl_entries(self, gl_entries):
		# tax table gl entries
		valuation_tax = {}
		enable_discount_accounting = cint(
			frappe.db.get_single_value("Accounts Settings", "enable_discount_accounting")
		)

		for tax in self.get("taxes"):
			amount, base_amount = self.get_tax_amounts(tax, enable_discount_accounting)
			if tax.category in ("Total", "Valuation and Total") and flt(base_amount):
				account_currency = get_account_currency(tax.account_head)

				dr_or_cr = "debit" if tax.add_deduct_tax == "Add" else "credit"

				gl_entries.append(
					self.get_gl_dict(
						{
							"account": tax.account_head,
							"against": self.supplier,
							dr_or_cr: base_amount,
							dr_or_cr + "_in_account_currency": base_amount
							if account_currency == self.company_currency
							else amount,
							"cost_center": tax.cost_center,
						},
						account_currency,
						item=tax,
					)
				)
			# accumulate valuation tax
			if (
				self.is_opening == "No"
				and tax.category in ("Valuation", "Valuation and Total")
				and flt(base_amount)
				and not self.is_internal_transfer()
			):
				if self.auto_accounting_for_stock and not tax.cost_center:
					frappe.throw(
						_("Cost Center is required in row {0} in Taxes table for type {1}").format(
							tax.idx, _(tax.category)
						)
					)
				valuation_tax.setdefault(tax.name, 0)
				valuation_tax[tax.name] += (tax.add_deduct_tax == "Add" and 1 or -1) * flt(base_amount)

		if self.is_opening == "No" and self.negative_expense_to_be_booked and valuation_tax:
			# credit valuation tax amount in "Expenses Included In Valuation"
			# this will balance out valuation amount included in cost of goods sold

			total_valuation_amount = sum(valuation_tax.values())
			amount_including_divisional_loss = self.negative_expense_to_be_booked
			i = 1
			for tax in self.get("taxes"):
				if valuation_tax.get(tax.name):
					if i == len(valuation_tax):
						applicable_amount = amount_including_divisional_loss
					else:
						applicable_amount = self.negative_expense_to_be_booked * (
							valuation_tax[tax.name] / total_valuation_amount
						)
						amount_including_divisional_loss -= applicable_amount

					gl_entries.append(
						self.get_gl_dict(
							{
								"account": tax.account_head,
								"cost_center": tax.cost_center,
								"against": self.supplier,
								"credit": applicable_amount,
								"remarks": self.remarks or _("Accounting Entry for Stock"),
							},
							item=tax,
						)
					)

					i += 1

		if self.auto_accounting_for_stock and self.update_stock and valuation_tax:
			for tax in self.get("taxes"):
				if valuation_tax.get(tax.name):
					gl_entries.append(
						self.get_gl_dict(
							{
								"account": tax.account_head,
								"cost_center": tax.cost_center,
								"against": self.supplier,
								"credit": valuation_tax[tax.name],
								"remarks": self.remarks or _("Accounting Entry for Stock"),
							},
							item=tax,
						)
					)

	@property
	def enable_discount_accounting(self):
		if not hasattr(self, "_enable_discount_accounting"):
			self._enable_discount_accounting = cint(
				frappe.db.get_single_value("Accounts Settings", "enable_discount_accounting")
			)

		return self._enable_discount_accounting

	def make_internal_transfer_gl_entries(self, gl_entries):
		if self.is_internal_transfer() and flt(self.base_total_taxes_and_charges):
			account_currency = get_account_currency(self.unrealized_profit_loss_account)
			gl_entries.append(
				self.get_gl_dict(
					{
						"account": self.unrealized_profit_loss_account,
						"against": self.supplier,
						"credit": flt(self.total_taxes_and_charges),
						"credit_in_account_currency": flt(self.base_total_taxes_and_charges),
						"cost_center": self.cost_center,
					},
					account_currency,
					item=self,
				)
			)

	def make_payment_gl_entries(self, gl_entries):
		# Make Cash GL Entries
		if cint(self.is_paid) and self.cash_bank_account and self.paid_amount:
			bank_account_currency = get_account_currency(self.cash_bank_account)
			# CASH, make payment entries
			gl_entries.append(
				self.get_gl_dict(
					{
						"account": self.credit_to,
						"party_type": "Supplier",
						"party": self.supplier,
						"against": self.cash_bank_account,
						"debit": self.base_paid_amount,
						"debit_in_account_currency": self.base_paid_amount
						if self.party_account_currency == self.company_currency
						else self.paid_amount,
						"against_voucher": self.return_against
						if cint(self.is_return) and self.return_against
						else self.name,
						"against_voucher_type": self.doctype,
						"cost_center": self.cost_center,
						"project": self.project,
					},
					self.party_account_currency,
					item=self,
				)
			)

			gl_entries.append(
				self.get_gl_dict(
					{
						"account": self.cash_bank_account,
						"against": self.supplier,
						"credit": self.base_paid_amount,
						"credit_in_account_currency": self.base_paid_amount
						if bank_account_currency == self.company_currency
						else self.paid_amount,
						"cost_center": self.cost_center,
					},
					bank_account_currency,
					item=self,
				)
			)

	def make_write_off_gl_entry(self, gl_entries):
		# writeoff account includes petty difference in the invoice amount
		# and the amount that is paid
		if self.write_off_account and flt(self.write_off_amount):
			write_off_account_currency = get_account_currency(self.write_off_account)

			gl_entries.append(
				self.get_gl_dict(
					{
						"account": self.credit_to,
						"party_type": "Supplier",
						"party": self.supplier,
						"against": self.write_off_account,
						"debit": self.base_write_off_amount,
						"debit_in_account_currency": self.base_write_off_amount
						if self.party_account_currency == self.company_currency
						else self.write_off_amount,
						"against_voucher": self.return_against
						if cint(self.is_return) and self.return_against
						else self.name,
						"against_voucher_type": self.doctype,
						"cost_center": self.cost_center,
						"project": self.project,
					},
					self.party_account_currency,
					item=self,
				)
			)
			gl_entries.append(
				self.get_gl_dict(
					{
						"account": self.write_off_account,
						"against": self.supplier,
						"credit": flt(self.base_write_off_amount),
						"credit_in_account_currency": self.base_write_off_amount
						if write_off_account_currency == self.company_currency
						else self.write_off_amount,
						"cost_center": self.cost_center or self.write_off_cost_center,
					},
					item=self,
				)
			)

	def make_gle_for_rounding_adjustment(self, gl_entries):
		# if rounding adjustment in small and conversion rate is also small then
		# base_rounding_adjustment may become zero due to small precision
		# eg: rounding_adjustment = 0.01 and exchange rate = 0.05 and precision of base_rounding_adjustment is 2
		# 	then base_rounding_adjustment becomes zero and error is thrown in GL Entry
		if (
			not self.is_internal_transfer() and self.rounding_adjustment and self.base_rounding_adjustment
		):
			round_off_account, round_off_cost_center = get_round_off_account_and_cost_center(self.company)

			gl_entries.append(
				self.get_gl_dict(
					{
						"account": round_off_account,
						"against": self.supplier,
						"debit_in_account_currency": self.rounding_adjustment,
						"debit": self.base_rounding_adjustment,
						"cost_center": self.cost_center or round_off_cost_center,
					},
					item=self,
				)
			)

	def on_cancel(self):
		check_if_return_invoice_linked_with_payment_entry(self)

		super(PurchaseInvoice, self).on_cancel()

		self.check_on_hold_or_closed_status()

		self.update_status_updater_args()
		self.update_prevdoc_status()

		if not self.is_return:
			self.update_billing_status_for_zero_amount_refdoc("Purchase Receipt")
			self.update_billing_status_for_zero_amount_refdoc("Purchase Order")

		self.update_billing_status_in_pr()

		# Updating stock ledger should always be called after updating prevdoc status,
		# because updating ordered qty in bin depends upon updated ordered qty in PO
		if self.update_stock == 1:
			self.update_stock_ledger()
			self.delete_auto_created_batches()
			self.set_consumed_qty_in_po()

		self.make_gl_entries_on_cancel()

		if self.update_stock == 1:
			self.repost_future_sle_and_gle()

		self.update_project()
		frappe.db.set(self, "status", "Cancelled")

		unlink_inter_company_doc(self.doctype, self.name, self.inter_company_invoice_reference)
		self.ignore_linked_doctypes = ("GL Entry", "Stock Ledger Entry", "Repost Item Valuation")
		self.update_advance_tax_references(cancel=1)

	def update_project(self):
		project_list = []
		for d in self.items:
			if d.project and d.project not in project_list:
				project = frappe.get_doc("Project", d.project)
				project.update_purchase_costing()
				project.db_update()
				project_list.append(d.project)

	def validate_supplier_invoice(self):
		if self.bill_date:
			if getdate(self.bill_date) > getdate(self.posting_date):
				frappe.throw(_("Supplier Invoice Date cannot be greater than Posting Date"))

		if self.bill_no:
			if cint(frappe.db.get_single_value("Accounts Settings", "check_supplier_invoice_uniqueness")):
				fiscal_year = get_fiscal_year(self.posting_date, company=self.company, as_dict=True)

				pi = frappe.db.sql(
					"""select name from `tabPurchase Invoice`
					where
						bill_no = %(bill_no)s
						and supplier = %(supplier)s
						and name != %(name)s
						and docstatus < 2
						and posting_date between %(year_start_date)s and %(year_end_date)s""",
					{
						"bill_no": self.bill_no,
						"supplier": self.supplier,
						"name": self.name,
						"year_start_date": fiscal_year.year_start_date,
						"year_end_date": fiscal_year.year_end_date,
					},
				)

				if pi:
					pi = pi[0][0]
					frappe.throw(_("Supplier Invoice No exists in Purchase Invoice {0}").format(pi))

	def update_billing_status_in_pr(self, update_modified=True):
		updated_pr = []
		for d in self.get("items"):
			if d.pr_detail:
				billed_amt = frappe.db.sql(
					"""select sum(amount) from `tabPurchase Invoice Item`
					where pr_detail=%s and docstatus=1""",
					d.pr_detail,
				)
				billed_amt = billed_amt and billed_amt[0][0] or 0
				frappe.db.set_value(
					"Purchase Receipt Item",
					d.pr_detail,
					"billed_amt",
					billed_amt,
					update_modified=update_modified,
				)
				updated_pr.append(d.purchase_receipt)
			elif d.po_detail:
				updated_pr += update_billed_amount_based_on_po(d.po_detail, update_modified)

		for pr in set(updated_pr):
			from erpnext.stock.doctype.purchase_receipt.purchase_receipt import update_billing_percentage

			pr_doc = frappe.get_doc("Purchase Receipt", pr)
			update_billing_percentage(pr_doc, update_modified=update_modified)

	def on_recurring(self, reference_doc, auto_repeat_doc):
		self.due_date = None

	def block_invoice(self, hold_comment=None, release_date=None):
		self.db_set("on_hold", 1)
		self.db_set("hold_comment", cstr(hold_comment))
		self.db_set("release_date", release_date)

	def unblock_invoice(self):
		self.db_set("on_hold", 0)
		self.db_set("release_date", None)

	def set_tax_withholding(self):
		if not self.apply_tds:
			return

		if self.apply_tds and not self.get("tax_withholding_category"):
			self.tax_withholding_category = frappe.db.get_value(
				"Supplier", self.supplier, "tax_withholding_category"
			)

		if not self.tax_withholding_category:
			return

		tax_withholding_details, advance_taxes = get_party_tax_withholding_details(
			self, self.tax_withholding_category
		)

		# Adjust TDS paid on advances
		self.allocate_advance_tds(tax_withholding_details, advance_taxes)

		if not tax_withholding_details:
			return

		accounts = []
		for d in self.taxes:
			if d.account_head == tax_withholding_details.get("account_head"):
				d.update(tax_withholding_details)

			accounts.append(d.account_head)

		if not accounts or tax_withholding_details.get("account_head") not in accounts:
			self.append("taxes", tax_withholding_details)

		to_remove = [
			d
			for d in self.taxes
			if not d.tax_amount and d.account_head == tax_withholding_details.get("account_head")
		]

		for d in to_remove:
			self.remove(d)

		# calculate totals again after applying TDS
		self.calculate_taxes_and_totals()

	def allocate_advance_tds(self, tax_withholding_details, advance_taxes):
		self.set("advance_tax", [])
		for tax in advance_taxes:
			allocated_amount = 0
			pending_amount = flt(tax.tax_amount - tax.allocated_amount)
			if flt(tax_withholding_details.get("tax_amount")) >= pending_amount:
				tax_withholding_details["tax_amount"] -= pending_amount
				allocated_amount = pending_amount
			elif (
				flt(tax_withholding_details.get("tax_amount"))
				and flt(tax_withholding_details.get("tax_amount")) < pending_amount
			):
				allocated_amount = tax_withholding_details["tax_amount"]
				tax_withholding_details["tax_amount"] = 0

			self.append(
				"advance_tax",
				{
					"reference_type": "Payment Entry",
					"reference_name": tax.parent,
					"reference_detail": tax.name,
					"account_head": tax.account_head,
					"allocated_amount": allocated_amount,
				},
			)

	def update_advance_tax_references(self, cancel=0):
		for tax in self.get("advance_tax"):
			at = frappe.qb.DocType("Advance Taxes and Charges").as_("at")

			if cancel:
				frappe.qb.update(at).set(
					at.allocated_amount, at.allocated_amount - tax.allocated_amount
				).where(at.name == tax.reference_detail).run()
			else:
				frappe.qb.update(at).set(
					at.allocated_amount, at.allocated_amount + tax.allocated_amount
				).where(at.name == tax.reference_detail).run()

	def set_status(self, update=False, status=None, update_modified=True):
		if self.is_new():
			if self.get("amended_from"):
				self.status = "Draft"
			return

		outstanding_amount = flt(self.outstanding_amount, self.precision("outstanding_amount"))
		total = get_total_in_party_account_currency(self)

		if not status:
			if self.docstatus == 2:
				status = "Cancelled"
			elif self.docstatus == 1:
				if self.is_internal_transfer():
					self.status = "Internal Transfer"
				elif is_overdue(self, total):
					self.status = "Overdue"
				elif 0 < outstanding_amount < total:
					self.status = "Partly Paid"
				elif outstanding_amount > 0 and getdate(self.due_date) >= getdate():
					self.status = "Unpaid"
				# Check if outstanding amount is 0 due to debit note issued against invoice
				elif (
					outstanding_amount <= 0
					and self.is_return == 0
					and frappe.db.get_value(
						"Purchase Invoice", {"is_return": 1, "return_against": self.name, "docstatus": 1}
					)
				):
					self.status = "Debit Note Issued"
				elif self.is_return == 1:
					self.status = "Return"
				elif outstanding_amount <= 0:
					self.status = "Paid"
				else:
					self.status = "Submitted"
			else:
				self.status = "Draft"

		if update:
			self.db_set("status", self.status, update_modified=update_modified)


# to get details of purchase invoice/receipt from which this doc was created for exchange rate difference handling
def get_purchase_document_details(doc):
	if doc.doctype == "Purchase Invoice":
		doc_reference = "purchase_receipt"
		items_reference = "pr_detail"
		parent_doctype = "Purchase Receipt"
		child_doctype = "Purchase Receipt Item"
	else:
		doc_reference = "purchase_invoice"
		items_reference = "purchase_invoice_item"
		parent_doctype = "Purchase Invoice"
		child_doctype = "Purchase Invoice Item"

	purchase_receipts_or_invoices = []
	items = []

	for item in doc.get("items"):
		if item.get(doc_reference):
			purchase_receipts_or_invoices.append(item.get(doc_reference))
		if item.get(items_reference):
			items.append(item.get(items_reference))

	exchange_rate_map = frappe._dict(
		frappe.get_all(
			parent_doctype,
			filters={"name": ("in", purchase_receipts_or_invoices)},
			fields=["name", "conversion_rate"],
			as_list=1,
		)
	)

	net_rate_map = frappe._dict(
		frappe.get_all(
			child_doctype, filters={"name": ("in", items)}, fields=["name", "net_rate"], as_list=1
		)
	)

	return exchange_rate_map, net_rate_map


def get_list_context(context=None):
	from erpnext.controllers.website_list_for_contact import get_list_context

	list_context = get_list_context(context)
	list_context.update(
		{
			"show_sidebar": True,
			"show_search": True,
			"no_breadcrumbs": True,
			"title": _("Purchase Invoices"),
		}
	)
	return list_context


@erpnext.allow_regional
def make_regional_gl_entries(gl_entries, doc):
	return gl_entries


@frappe.whitelist()
def make_debit_note(source_name, target_doc=None):
	from erpnext.controllers.sales_and_purchase_return import make_return_doc

	return make_return_doc("Purchase Invoice", source_name, target_doc)


@frappe.whitelist()
def make_stock_entry(source_name, target_doc=None):
	doc = get_mapped_doc(
		"Purchase Invoice",
		source_name,
		{
			"Purchase Invoice": {"doctype": "Stock Entry", "validation": {"docstatus": ["=", 1]}},
			"Purchase Invoice Item": {
				"doctype": "Stock Entry Detail",
				"field_map": {"stock_qty": "transfer_qty", "batch_no": "batch_no"},
			},
		},
		target_doc,
	)

	return doc


@frappe.whitelist()
def change_release_date(name, release_date=None):
	if frappe.db.exists("Purchase Invoice", name):
		pi = frappe.get_doc("Purchase Invoice", name)
		pi.db_set("release_date", release_date)


@frappe.whitelist()
def unblock_invoice(name):
	if frappe.db.exists("Purchase Invoice", name):
		pi = frappe.get_doc("Purchase Invoice", name)
		pi.unblock_invoice()


@frappe.whitelist()
def block_invoice(name, release_date, hold_comment=None):
	if frappe.db.exists("Purchase Invoice", name):
		pi = frappe.get_doc("Purchase Invoice", name)
		pi.block_invoice(hold_comment, release_date)


@frappe.whitelist()
def make_inter_company_sales_invoice(source_name, target_doc=None):
	from erpnext.accounts.doctype.sales_invoice.sales_invoice import make_inter_company_transaction

	return make_inter_company_transaction("Purchase Invoice", source_name, target_doc)


def on_doctype_update():
	frappe.db.add_index("Purchase Invoice", ["supplier", "is_return", "return_against"])


@frappe.whitelist()
def make_purchase_receipt(source_name, target_doc=None):
	def update_item(obj, target, source_parent):
		target.qty = flt(obj.qty) - flt(obj.received_qty)
		target.received_qty = flt(obj.qty) - flt(obj.received_qty)
		target.stock_qty = (flt(obj.qty) - flt(obj.received_qty)) * flt(obj.conversion_factor)
		target.amount = (flt(obj.qty) - flt(obj.received_qty)) * flt(obj.rate)
		target.base_amount = (
			(flt(obj.qty) - flt(obj.received_qty)) * flt(obj.rate) * flt(source_parent.conversion_rate)
		)

	doc = get_mapped_doc(
		"Purchase Invoice",
		source_name,
		{
			"Purchase Invoice": {
				"doctype": "Purchase Receipt",
				"validation": {
					"docstatus": ["=", 1],
				},
			},
			"Purchase Invoice Item": {
				"doctype": "Purchase Receipt Item",
				"field_map": {
					"name": "purchase_invoice_item",
					"parent": "purchase_invoice",
					"bom": "bom",
					"purchase_order": "purchase_order",
					"po_detail": "purchase_order_item",
					"material_request": "material_request",
					"material_request_item": "material_request_item",
				},
				"postprocess": update_item,
				"condition": lambda doc: abs(doc.received_qty) < abs(doc.qty),
			},
			"Purchase Taxes and Charges": {"doctype": "Purchase Taxes and Charges"},
		},
		target_doc,
	)

	return doc

@frappe.whitelist()
def make_purchase_order(source_name, target_doc = None):
	def update_reference(source, target, source_parent):
		target.purchase_invoice_reference = source.name

	return get_mapped_doc("Purchase Invoice", source_name, {
		"Purchase Invoice": {
			"doctype": "Purchase Order",
			"postprocess": update_reference
		},
		"Purchase Invoice Item": {
			"doctype": "Purchase Order Item",
			"condition": lambda row: not row.po_detail
		}
	}, target_doc)<|MERGE_RESOLUTION|>--- conflicted
+++ resolved
@@ -402,7 +402,6 @@
 					msg = _("Purchase Order Required for item {}").format(frappe.bold(d.item_code))
 					msg += "<br><br>"
 					msg += _("To submit the invoice without purchase order please set {0} as {1} in {2}").format(
-<<<<<<< HEAD
 						frappe.bold(_('Purchase Order Required')), frappe.bold('No'), module_settings)
 
 					frappe.msgprint(msg, title=_("Purchase Order Required"), primary_action={
@@ -410,13 +409,6 @@
 						'client_action': 'erpnext.route_to_new_purchase_order',
 						'args': {"supplier": self.supplier, "perm": perms['perm_so_po']}
 					}, raise_exception=1)
-=======
-						frappe.bold(_("Purchase Order Required")),
-						frappe.bold("No"),
-						get_link_to_form("Buying Settings", "Buying Settings", "Buying Settings"),
-					)
-					throw(msg, title=_("Mandatory Purchase Order"))
->>>>>>> 25762350
 
 	def pr_required(self):
 		stock_items = self.get_stock_items()
