# Copyright (c) 2015, Frappe Technologies Pvt. Ltd. and Contributors
# License: GNU General Public License v3. See license.txt
# -*- coding: utf-8 -*-

from __future__ import unicode_literals
import frappe, erpnext
from frappe.utils import cint, cstr, formatdate, flt, getdate, nowdate, get_link_to_form
from frappe import _, throw
import frappe.defaults

from erpnext.assets.doctype.asset_category.asset_category import get_asset_category_account
from erpnext.controllers.buying_controller import BuyingController
from erpnext.accounts.party import get_party_account, get_due_date
from erpnext.accounts.utils import get_account_currency, get_fiscal_year
from erpnext.stock.doctype.purchase_receipt.purchase_receipt import update_billed_amount_based_on_po
from erpnext.stock import get_warehouse_account_map
from erpnext.accounts.general_ledger import make_gl_entries, merge_similar_entries, make_reverse_gl_entries
from erpnext.accounts.doctype.gl_entry.gl_entry import update_outstanding_amt
from erpnext.buying.utils import check_on_hold_or_closed_status
from erpnext.accounts.general_ledger import get_round_off_account_and_cost_center
from erpnext.assets.doctype.asset.asset import get_asset_account, is_cwip_accounting_enabled
from frappe.model.mapper import get_mapped_doc
from six import iteritems
from erpnext.accounts.doctype.sales_invoice.sales_invoice import validate_inter_company_party, update_linked_doc,\
	unlink_inter_company_doc
from erpnext.accounts.doctype.tax_withholding_category.tax_withholding_category import get_party_tax_withholding_details
from erpnext.accounts.deferred_revenue import validate_service_stop_date
from erpnext.stock.doctype.purchase_receipt.purchase_receipt import get_item_account_wise_additional_cost

form_grid_templates = {
	"items": "templates/form_grid/item_grid.html"
}

class PurchaseInvoice(BuyingController):
	def __init__(self, *args, **kwargs):
		super(PurchaseInvoice, self).__init__(*args, **kwargs)
		self.status_updater = [{
			'source_dt': 'Purchase Invoice Item',
			'target_dt': 'Purchase Order Item',
			'join_field': 'po_detail',
			'target_field': 'billed_amt',
			'target_parent_dt': 'Purchase Order',
			'target_parent_field': 'per_billed',
			'target_ref_field': 'amount',
			'source_field': 'amount',
			'percent_join_field': 'purchase_order',
			'overflow_type': 'billing'
		}]

	def onload(self):
		super(PurchaseInvoice, self).onload()
		supplier_tds = frappe.db.get_value("Supplier", self.supplier, "tax_withholding_category")
		self.set_onload("supplier_tds", supplier_tds)

	def before_save(self):
		if not self.on_hold:
			self.release_date = ''


	def invoice_is_blocked(self):
		return self.on_hold and (not self.release_date or self.release_date > getdate(nowdate()))

	def validate(self):
		if not self.is_opening:
			self.is_opening = 'No'

		self.validate_posting_time()

		super(PurchaseInvoice, self).validate()

		# apply tax withholding only if checked and applicable
		self.set_tax_withholding()

		if not self.is_return:
			self.po_required()
			self.pr_required()
			self.validate_supplier_invoice()

		# validate cash purchase
		if (self.is_paid == 1):
			self.validate_cash()

		# validate service stop date to lie in between start and end date
		validate_service_stop_date(self)

		if self._action=="submit" and self.update_stock:
			self.make_batches('warehouse')

		self.validate_release_date()
		self.check_conversion_rate()
		self.validate_credit_to_acc()
		self.clear_unallocated_advances("Purchase Invoice Advance", "advances")
		self.check_on_hold_or_closed_status()
		self.validate_with_previous_doc()
		self.validate_uom_is_integer("uom", "qty")
		self.validate_uom_is_integer("stock_uom", "stock_qty")
		self.set_expense_account(for_validate=True)
		self.set_against_expense_account()
		self.validate_write_off_account()
		self.validate_multiple_billing("Purchase Receipt", "pr_detail", "amount", "items")
		self.create_remarks()
		self.set_status()
		self.validate_purchase_receipt_if_update_stock()
		validate_inter_company_party(self.doctype, self.supplier, self.company, self.inter_company_invoice_reference)

	def validate_release_date(self):
		if self.release_date and getdate(nowdate()) >= getdate(self.release_date):
			frappe.throw(_('Release date must be in the future'))

	def validate_cash(self):
		if not self.cash_bank_account and flt(self.paid_amount):
			frappe.throw(_("Cash or Bank Account is mandatory for making payment entry"))

		if (flt(self.paid_amount) + flt(self.write_off_amount)
			- flt(self.get("rounded_total") or self.grand_total)
			> 1/(10**(self.precision("base_grand_total") + 1))):

			frappe.throw(_("""Paid amount + Write Off Amount can not be greater than Grand Total"""))

	def create_remarks(self):
		if not self.remarks:
			if self.bill_no and self.bill_date:
				self.remarks = _("Against Supplier Invoice {0} dated {1}").format(self.bill_no,
					formatdate(self.bill_date))
			else:
				self.remarks = _("No Remarks")

	def set_missing_values(self, for_validate=False):
		if not self.credit_to:
			self.credit_to = get_party_account("Supplier", self.supplier, self.company)
			self.party_account_currency = frappe.db.get_value("Account", self.credit_to, "account_currency", cache=True)
		if not self.due_date:
			self.due_date = get_due_date(self.posting_date, "Supplier", self.supplier, self.company,  self.bill_date)

		super(PurchaseInvoice, self).set_missing_values(for_validate)

	def check_conversion_rate(self):
		default_currency = erpnext.get_company_currency(self.company)
		if not default_currency:
			throw(_('Please enter default currency in Company Master'))
		if (self.currency == default_currency and flt(self.conversion_rate) != 1.00) or not self.conversion_rate or (self.currency != default_currency and flt(self.conversion_rate) == 1.00):
			throw(_("Conversion rate cannot be 0 or 1"))

	def validate_credit_to_acc(self):
		account = frappe.db.get_value("Account", self.credit_to,
			["account_type", "report_type", "account_currency"], as_dict=True)

		if account.report_type != "Balance Sheet":
			frappe.throw(_("Please ensure {} account is a Balance Sheet account. \
					You can change the parent account to a Balance Sheet account or select a different account.")
				.format(frappe.bold("Credit To")), title=_("Invalid Account"))

		if self.supplier and account.account_type != "Payable":
			frappe.throw(_("Please ensure {} account is a Payable account. \
					Change the account type to Payable or select a different account.")
				.format(frappe.bold("Credit To")), title=_("Invalid Account"))

		self.party_account_currency = account.account_currency

	def check_on_hold_or_closed_status(self):
		check_list = []

		for d in self.get('items'):
			if d.purchase_order and not d.purchase_order in check_list and not d.purchase_receipt:
				check_list.append(d.purchase_order)
				check_on_hold_or_closed_status('Purchase Order', d.purchase_order)

	def validate_with_previous_doc(self):
		super(PurchaseInvoice, self).validate_with_previous_doc({
			"Purchase Order": {
				"ref_dn_field": "purchase_order",
				"compare_fields": [["supplier", "="], ["company", "="], ["currency", "="]],
			},
			"Purchase Order Item": {
				"ref_dn_field": "po_detail",
				"compare_fields": [["project", "="], ["item_code", "="], ["uom", "="]],
				"is_child_table": True,
				"allow_duplicate_prev_row_id": True
			},
			"Purchase Receipt": {
				"ref_dn_field": "purchase_receipt",
				"compare_fields": [["supplier", "="], ["company", "="], ["currency", "="]],
			},
			"Purchase Receipt Item": {
				"ref_dn_field": "pr_detail",
				"compare_fields": [["project", "="], ["item_code", "="], ["uom", "="]],
				"is_child_table": True
			}
		})

		if cint(frappe.db.get_single_value('Buying Settings', 'maintain_same_rate')) and not self.is_return:
			self.validate_rate_with_reference_doc([
				["Purchase Order", "purchase_order", "po_detail"],
				["Purchase Receipt", "purchase_receipt", "pr_detail"]
			])

	def validate_warehouse(self):
		if self.update_stock:
			for d in self.get('items'):
				if not d.warehouse:
					frappe.throw(_("Warehouse required at Row No {0}, please set default warehouse for the item {1} for the company {2}").
						format(d.idx, d.item_code, self.company))

		super(PurchaseInvoice, self).validate_warehouse()

	def validate_item_code(self):
		for d in self.get('items'):
			if not d.item_code:
				frappe.msgprint(_("Item Code required at Row No {0}").format(d.idx), raise_exception=True)

	def set_expense_account(self, for_validate=False):
		auto_accounting_for_stock = erpnext.is_perpetual_inventory_enabled(self.company)

		if auto_accounting_for_stock:
			stock_not_billed_account = self.get_company_default("stock_received_but_not_billed")
			stock_items = self.get_stock_items()

		asset_items = [d.is_fixed_asset for d in self.items if d.is_fixed_asset]
		if len(asset_items) > 0:
			asset_received_but_not_billed = self.get_company_default("asset_received_but_not_billed")

		if self.update_stock:
			self.validate_item_code()
			self.validate_warehouse()
			if auto_accounting_for_stock:
				warehouse_account = get_warehouse_account_map(self.company)

		for item in self.get("items"):
			# in case of auto inventory accounting,
			# expense account is always "Stock Received But Not Billed" for a stock item
			# except opening entry, drop-ship entry and fixed asset items
			if item.item_code:
				asset_category = frappe.get_cached_value("Item", item.item_code, "asset_category")

			if auto_accounting_for_stock and item.item_code in stock_items \
				and self.is_opening == 'No' and not item.is_fixed_asset \
				and (not item.po_detail or
					not frappe.db.get_value("Purchase Order Item", item.po_detail, "delivered_by_supplier")):

				if self.update_stock and (not item.from_warehouse):
					item.expense_account = warehouse_account[item.warehouse]["account"]
				else:
					# check if 'Stock Received But Not Billed' account is credited in Purchase receipt or not
					if item.purchase_receipt:
						negative_expense_booked_in_pr = frappe.db.sql("""select name from `tabGL Entry`
							where voucher_type='Purchase Receipt' and voucher_no=%s and account = %s""",
							(item.purchase_receipt, stock_not_billed_account))

						if negative_expense_booked_in_pr:
							item.expense_account = stock_not_billed_account
					else:
						# If no purchase receipt present then book expense in 'Stock Received But Not Billed'
						# This is done in cases when Purchase Invoice is created before Purchase Receipt
						item.expense_account = stock_not_billed_account

			elif item.is_fixed_asset and not is_cwip_accounting_enabled(asset_category):
				item.expense_account = get_asset_category_account('fixed_asset_account', item=item.item_code,
					company = self.company)
			elif item.is_fixed_asset and item.pr_detail:
				item.expense_account = asset_received_but_not_billed
			elif not item.expense_account and for_validate:
				throw(_("Expense account is mandatory for item {0}").format(item.item_code or item.item_name))

	def set_against_expense_account(self):
		against_accounts = []
		for item in self.get("items"):
			if item.expense_account and (item.expense_account not in against_accounts):
				against_accounts.append(item.expense_account)

		self.against_expense_account = ",".join(against_accounts)

	def po_required(self):
		if frappe.db.get_value("Buying Settings", None, "po_required") == 'Yes':

			if frappe.get_value('Supplier', self.supplier, 'allow_purchase_invoice_creation_without_purchase_order'):
				return

			for d in self.get('items'):
				if not d.purchase_order:
					throw(_("""Purchase Order Required for item {0}
						To submit the invoice without purchase order please set
						{1} as {2} in {3}""").format(frappe.bold(d.item_code), frappe.bold(_('Purchase Order Required')),
						frappe.bold('No'), get_link_to_form('Buying Settings', 'Buying Settings', 'Buying Settings')))

	def pr_required(self):
		stock_items = self.get_stock_items()
		if frappe.db.get_value("Buying Settings", None, "pr_required") == 'Yes':

			if frappe.get_value('Supplier', self.supplier, 'allow_purchase_invoice_creation_without_purchase_receipt'):
				return

			for d in self.get('items'):
				if not d.purchase_receipt and d.item_code in stock_items:
					throw(_("""Purchase Receipt Required for item {0}
						To submit the invoice without purchase receipt please set
						{1} as {2} in {3}""").format(frappe.bold(d.item_code), frappe.bold(_('Purchase Receipt Required')),
						frappe.bold('No'), get_link_to_form('Buying Settings', 'Buying Settings', 'Buying Settings')))

	def validate_write_off_account(self):
		if self.write_off_amount and not self.write_off_account:
			throw(_("Please enter Write Off Account"))

	def check_prev_docstatus(self):
		for d in self.get('items'):
			if d.purchase_order:
				submitted = frappe.db.sql("select name from `tabPurchase Order` where docstatus = 1 and name = %s", d.purchase_order)
				if not submitted:
					frappe.throw(_("Purchase Order {0} is not submitted").format(d.purchase_order))
			if d.purchase_receipt:
				submitted = frappe.db.sql("select name from `tabPurchase Receipt` where docstatus = 1 and name = %s", d.purchase_receipt)
				if not submitted:
					frappe.throw(_("Purchase Receipt {0} is not submitted").format(d.purchase_receipt))

	def update_status_updater_args(self):
		if cint(self.update_stock):
			self.status_updater.append({
				'source_dt': 'Purchase Invoice Item',
				'target_dt': 'Purchase Order Item',
				'join_field': 'po_detail',
				'target_field': 'received_qty',
				'target_parent_dt': 'Purchase Order',
				'target_parent_field': 'per_received',
				'target_ref_field': 'qty',
				'source_field': 'received_qty',
				'second_source_dt': 'Purchase Receipt Item',
				'second_source_field': 'received_qty',
				'second_join_field': 'purchase_order_item',
				'percent_join_field':'purchase_order',
				'overflow_type': 'receipt',
				'extra_cond': """ and exists(select name from `tabPurchase Invoice`
					where name=`tabPurchase Invoice Item`.parent and update_stock = 1)"""
			})
			if cint(self.is_return):
				self.status_updater.append({
					'source_dt': 'Purchase Invoice Item',
					'target_dt': 'Purchase Order Item',
					'join_field': 'po_detail',
					'target_field': 'returned_qty',
					'source_field': '-1 * qty',
					'second_source_dt': 'Purchase Receipt Item',
					'second_source_field': '-1 * qty',
					'second_join_field': 'purchase_order_item',
					'overflow_type': 'receipt',
					'extra_cond': """ and exists (select name from `tabPurchase Invoice`
						where name=`tabPurchase Invoice Item`.parent and update_stock=1 and is_return=1)"""
				})

	def validate_purchase_receipt_if_update_stock(self):
		if self.update_stock:
			for item in self.get("items"):
				if item.purchase_receipt:
					frappe.throw(_("Stock cannot be updated against Purchase Receipt {0}")
						.format(item.purchase_receipt))

	def on_submit(self):
		super(PurchaseInvoice, self).on_submit()

		self.check_prev_docstatus()
		self.update_status_updater_args()
		self.update_prevdoc_status()

		frappe.get_doc('Authorization Control').validate_approving_authority(self.doctype,
			self.company, self.base_grand_total)

		if not self.is_return:
			self.update_against_document_in_jv()
			self.update_billing_status_for_zero_amount_refdoc("Purchase Receipt")
			self.update_billing_status_for_zero_amount_refdoc("Purchase Order")

		self.update_billing_status_in_pr()

		# Updating stock ledger should always be called after updating prevdoc status,
		# because updating ordered qty in bin depends upon updated ordered qty in PO
		if self.update_stock == 1:
			self.update_stock_ledger()
			from erpnext.stock.doctype.serial_no.serial_no import update_serial_nos_after_submit
			update_serial_nos_after_submit(self, "items")

		# this sequence because outstanding may get -negative
		self.make_gl_entries()

		self.update_project()
		update_linked_doc(self.doctype, self.name, self.inter_company_invoice_reference)

	def make_gl_entries(self, gl_entries=None):
		if not self.grand_total:
			return
		if not gl_entries:
			gl_entries = self.get_gl_entries()

		if gl_entries:
			update_outstanding = "No" if (cint(self.is_paid) or self.write_off_account) else "Yes"

			if self.docstatus == 1:
				make_gl_entries(gl_entries, update_outstanding=update_outstanding, merge_entries=False)
			elif self.docstatus == 2:
				make_reverse_gl_entries(voucher_type=self.doctype, voucher_no=self.name)

			if update_outstanding == "No":
				update_outstanding_amt(self.credit_to, "Supplier", self.supplier,
					self.doctype, self.return_against if cint(self.is_return) and self.return_against else self.name)

		elif self.docstatus == 2 and cint(self.update_stock) and self.auto_accounting_for_stock:
			make_reverse_gl_entries(voucher_type=self.doctype, voucher_no=self.name)

	def get_gl_entries(self, warehouse_account=None):
		self.auto_accounting_for_stock = erpnext.is_perpetual_inventory_enabled(self.company)
		if self.auto_accounting_for_stock:
			self.stock_received_but_not_billed = self.get_company_default("stock_received_but_not_billed")
		else:
			self.stock_received_but_not_billed = None
		self.expenses_included_in_valuation = self.get_company_default("expenses_included_in_valuation")
		self.negative_expense_to_be_booked = 0.0
		gl_entries = []

		self.make_supplier_gl_entry(gl_entries)
		self.make_item_gl_entries(gl_entries)

		if self.check_asset_cwip_enabled():
			self.get_asset_gl_entry(gl_entries)

		self.make_tax_gl_entries(gl_entries)

		gl_entries = merge_similar_entries(gl_entries)

		self.make_payment_gl_entries(gl_entries)
		self.make_write_off_gl_entry(gl_entries)
		self.make_gle_for_rounding_adjustment(gl_entries)

		return gl_entries

	def check_asset_cwip_enabled(self):
		# Check if there exists any item with cwip accounting enabled in it's asset category
		for item in self.get("items"):
			if item.item_code and item.is_fixed_asset:
				asset_category = frappe.get_cached_value("Item", item.item_code, "asset_category")
				if is_cwip_accounting_enabled(asset_category):
					return 1
		return 0

	def make_supplier_gl_entry(self, gl_entries):
		# Checked both rounding_adjustment and rounded_total
		# because rounded_total had value even before introcution of posting GLE based on rounded total
		grand_total = self.rounded_total if (self.rounding_adjustment and self.rounded_total) else self.grand_total

		if grand_total:
			# Didnot use base_grand_total to book rounding loss gle
			grand_total_in_company_currency = flt(grand_total * self.conversion_rate,
				self.precision("grand_total"))
			gl_entries.append(
				self.get_gl_dict({
					"account": self.credit_to,
					"party_type": "Supplier",
					"party": self.supplier,
					"due_date": self.due_date,
					"against": self.against_expense_account,
					"credit": grand_total_in_company_currency,
					"credit_in_account_currency": grand_total_in_company_currency \
						if self.party_account_currency==self.company_currency else grand_total,
					"against_voucher": self.return_against if cint(self.is_return) and self.return_against else self.name,
					"against_voucher_type": self.doctype,
<<<<<<< HEAD
					"cost_center": self.cost_center,
					"project": self.project
				}, self.party_account_currency)
=======
					"cost_center": self.cost_center
				}, self.party_account_currency, item=self)
>>>>>>> cd8b5d1e
			)

	def make_item_gl_entries(self, gl_entries):
		# item gl entries
		stock_items = self.get_stock_items()
		expenses_included_in_valuation = self.get_company_default("expenses_included_in_valuation")
		if self.update_stock and self.auto_accounting_for_stock:
			warehouse_account = get_warehouse_account_map(self.company)

		landed_cost_entries = get_item_account_wise_additional_cost(self.name)

		voucher_wise_stock_value = {}
		if self.update_stock:
			for d in frappe.get_all('Stock Ledger Entry',
				fields = ["voucher_detail_no", "stock_value_difference"], filters={'voucher_no': self.name}):
				voucher_wise_stock_value.setdefault(d.voucher_detail_no, d.stock_value_difference)

		valuation_tax_accounts = [d.account_head for d in self.get("taxes")
			if d.category in ('Valuation', 'Total and Valuation')
			and flt(d.base_tax_amount_after_discount_amount)]

		for item in self.get("items"):
			if flt(item.base_net_amount):
				account_currency = get_account_currency(item.expense_account)
				if item.item_code:
					asset_category = frappe.get_cached_value("Item", item.item_code, "asset_category")

				if self.update_stock and self.auto_accounting_for_stock and item.item_code in stock_items:
					# warehouse account
					warehouse_debit_amount = self.make_stock_adjustment_entry(gl_entries,
						item, voucher_wise_stock_value, account_currency)

					if item.from_warehouse:

						gl_entries.append(self.get_gl_dict({
							"account":  warehouse_account[item.warehouse]['account'],
							"against": warehouse_account[item.from_warehouse]["account"],
							"cost_center": item.cost_center,
							"project": item_row.project or self.project,
							"remarks": self.get("remarks") or _("Accounting Entry for Stock"),
							"debit": warehouse_debit_amount,
						}, warehouse_account[item.warehouse]["account_currency"], item=item))

						# Intentionally passed negative debit amount to avoid incorrect GL Entry validation
						gl_entries.append(self.get_gl_dict({
							"account":  warehouse_account[item.from_warehouse]['account'],
							"against": warehouse_account[item.warehouse]["account"],
							"cost_center": item.cost_center,
							"project": item_row.project or self.project,
							"remarks": self.get("remarks") or _("Accounting Entry for Stock"),
							"debit": -1 * flt(item.base_net_amount, item.precision("base_net_amount")),
						}, warehouse_account[item.from_warehouse]["account_currency"], item=item))

						gl_entries.append(
							self.get_gl_dict({
								"account": item.expense_account,
								"against": self.supplier,
								"debit": flt(item.base_net_amount, item.precision("base_net_amount")),
								"remarks": self.get("remarks") or _("Accounting Entry for Stock"),
								"cost_center": item.cost_center,
								"project": item.project
							}, account_currency, item=item)
						)

					else:
						gl_entries.append(
							self.get_gl_dict({
								"account": item.expense_account,
								"against": self.supplier,
								"debit": warehouse_debit_amount,
								"remarks": self.get("remarks") or _("Accounting Entry for Stock"),
								"cost_center": item.cost_center,
								"project": item.project or self.project
							}, account_currency, item=item)
						)

					# Amount added through landed-cost-voucher
					if landed_cost_entries:
						for account, amount in iteritems(landed_cost_entries[(item.item_code, item.name)]):
							gl_entries.append(self.get_gl_dict({
								"account": account,
								"against": item.expense_account,
								"cost_center": item.cost_center,
								"remarks": self.get("remarks") or _("Accounting Entry for Stock"),
								"credit": flt(amount),
								"project": item.project or self.project
							}, item=item))

					# sub-contracting warehouse
					if flt(item.rm_supp_cost):
						supplier_warehouse_account = warehouse_account[self.supplier_warehouse]["account"]
						if not supplier_warehouse_account:
							frappe.throw(_("Please set account in Warehouse {0}")
								.format(self.supplier_warehouse))
						gl_entries.append(self.get_gl_dict({
							"account": supplier_warehouse_account,
							"against": item.expense_account,
							"cost_center": item.cost_center,
							"project": item.project or self.project,
							"remarks": self.get("remarks") or _("Accounting Entry for Stock"),
							"credit": flt(item.rm_supp_cost)
						}, warehouse_account[self.supplier_warehouse]["account_currency"], item=item))

				elif not item.is_fixed_asset or (item.is_fixed_asset and not is_cwip_accounting_enabled(asset_category)):
					expense_account = (item.expense_account
						if (not item.enable_deferred_expense or self.is_return) else item.deferred_expense_account)

					if not item.is_fixed_asset:
						amount = flt(item.base_net_amount, item.precision("base_net_amount"))
					else:
						amount = flt(item.base_net_amount + item.item_tax_amount, item.precision("base_net_amount"))

					gl_entries.append(self.get_gl_dict({
							"account": expense_account,
							"against": self.supplier,
							"debit": amount,
							"cost_center": item.cost_center,
							"project": item.project or self.project
						}, account_currency, item=item))

					# If asset is bought through this document and not linked to PR
					if self.update_stock and item.landed_cost_voucher_amount:
						expenses_included_in_asset_valuation = self.get_company_default("expenses_included_in_asset_valuation")
						# Amount added through landed-cost-voucher
						gl_entries.append(self.get_gl_dict({
							"account": expenses_included_in_asset_valuation,
							"against": expense_account,
							"cost_center": item.cost_center,
							"remarks": self.get("remarks") or _("Accounting Entry for Stock"),
							"credit": flt(item.landed_cost_voucher_amount),
							"project": item.project or self.project
						}, item=item))

						gl_entries.append(self.get_gl_dict({
							"account": expense_account,
							"against": expenses_included_in_asset_valuation,
							"cost_center": item.cost_center,
							"remarks": self.get("remarks") or _("Accounting Entry for Stock"),
							"debit": flt(item.landed_cost_voucher_amount),
							"project": item.project or self.project
						}, item=item))

						# update gross amount of asset bought through this document
						assets = frappe.db.get_all('Asset',
							filters={ 'purchase_invoice': self.name, 'item_code': item.item_code }
						)
						for asset in assets:
							frappe.db.set_value("Asset", asset.name, "gross_purchase_amount", flt(item.valuation_rate))
							frappe.db.set_value("Asset", asset.name, "purchase_receipt_amount", flt(item.valuation_rate))

			if self.auto_accounting_for_stock and self.is_opening == "No" and \
				item.item_code in stock_items and item.item_tax_amount:
					# Post reverse entry for Stock-Received-But-Not-Billed if it is booked in Purchase Receipt
					if item.purchase_receipt and valuation_tax_accounts:
						negative_expense_booked_in_pr = frappe.db.sql("""select name from `tabGL Entry`
							where voucher_type='Purchase Receipt' and voucher_no=%s and account in %s""",
							(item.purchase_receipt, valuation_tax_accounts))

						if not negative_expense_booked_in_pr:
							gl_entries.append(
								self.get_gl_dict({
									"account": self.stock_received_but_not_billed,
									"against": self.supplier,
									"debit": flt(item.item_tax_amount, item.precision("item_tax_amount")),
									"remarks": self.remarks or "Accounting Entry for Stock",
									"cost_center": self.cost_center,
									"project": item.project or self.project
								}, item=item)
							)

							self.negative_expense_to_be_booked += flt(item.item_tax_amount, \
								item.precision("item_tax_amount"))

	def get_asset_gl_entry(self, gl_entries):
		arbnb_account = self.get_company_default("asset_received_but_not_billed")
		eiiav_account = self.get_company_default("expenses_included_in_asset_valuation")

		for item in self.get("items"):
			if item.is_fixed_asset:
				asset_amount = flt(item.net_amount) + flt(item.item_tax_amount/self.conversion_rate)
				base_asset_amount = flt(item.base_net_amount + item.item_tax_amount)

				item_exp_acc_type = frappe.db.get_value('Account', item.expense_account, 'account_type')
				if (not item.expense_account or item_exp_acc_type not in ['Asset Received But Not Billed', 'Fixed Asset']):
					item.expense_account = arbnb_account

				if not self.update_stock:
					arbnb_currency = get_account_currency(item.expense_account)
					gl_entries.append(self.get_gl_dict({
						"account": item.expense_account,
						"against": self.supplier,
						"remarks": self.get("remarks") or _("Accounting Entry for Asset"),
						"debit": base_asset_amount,
						"debit_in_account_currency": (base_asset_amount
							if arbnb_currency == self.company_currency else asset_amount),
						"cost_center": item.cost_center,
						"project": item.project or self.project
					}, item=item))

					if item.item_tax_amount:
						asset_eiiav_currency = get_account_currency(eiiav_account)
						gl_entries.append(self.get_gl_dict({
							"account": eiiav_account,
							"against": self.supplier,
							"remarks": self.get("remarks") or _("Accounting Entry for Asset"),
							"cost_center": item.cost_center,
							"project": item.project or self.project,
							"credit": item.item_tax_amount,
							"credit_in_account_currency": (item.item_tax_amount
								if asset_eiiav_currency == self.company_currency else
									item.item_tax_amount / self.conversion_rate)
						}, item=item))
				else:
					cwip_account = get_asset_account("capital_work_in_progress_account", company = self.company)

					cwip_account_currency = get_account_currency(cwip_account)
					gl_entries.append(self.get_gl_dict({
						"account": cwip_account,
						"against": self.supplier,
						"remarks": self.get("remarks") or _("Accounting Entry for Asset"),
						"debit": base_asset_amount,
						"debit_in_account_currency": (base_asset_amount
							if cwip_account_currency == self.company_currency else asset_amount),
						"cost_center": self.cost_center,
						"project": item.project or self.project
					}, item=item))

					if item.item_tax_amount and not cint(erpnext.is_perpetual_inventory_enabled(self.company)):
						asset_eiiav_currency = get_account_currency(eiiav_account)
						gl_entries.append(self.get_gl_dict({
							"account": eiiav_account,
							"against": self.supplier,
							"remarks": self.get("remarks") or _("Accounting Entry for Asset"),
							"cost_center": item.cost_center,
							"credit": item.item_tax_amount,
							"project": item.project or self.project,
							"credit_in_account_currency": (item.item_tax_amount
								if asset_eiiav_currency == self.company_currency else
									item.item_tax_amount / self.conversion_rate)
						}, item=item))

					# When update stock is checked
					# Assets are bought through this document then it will be linked to this document
					if self.update_stock:
						if flt(item.landed_cost_voucher_amount):
							gl_entries.append(self.get_gl_dict({
								"account": eiiav_account,
								"against": cwip_account,
								"cost_center": item.cost_center,
								"remarks": self.get("remarks") or _("Accounting Entry for Stock"),
								"credit": flt(item.landed_cost_voucher_amount),
								"project": item.project or self.project
							}, item=item))

							gl_entries.append(self.get_gl_dict({
								"account": cwip_account,
								"against": eiiav_account,
								"cost_center": item.cost_center,
								"remarks": self.get("remarks") or _("Accounting Entry for Stock"),
								"debit": flt(item.landed_cost_voucher_amount),
								"project": item.project or self.project
							}, item=item))

						# update gross amount of assets bought through this document
						assets = frappe.db.get_all('Asset',
							filters={ 'purchase_invoice': self.name, 'item_code': item.item_code }
						)
						for asset in assets:
							frappe.db.set_value("Asset", asset.name, "gross_purchase_amount", flt(item.valuation_rate))
							frappe.db.set_value("Asset", asset.name, "purchase_receipt_amount", flt(item.valuation_rate))

		return gl_entries

	def make_stock_adjustment_entry(self, gl_entries, item, voucher_wise_stock_value, account_currency):
		net_amt_precision = item.precision("base_net_amount")
		val_rate_db_precision = 6 if cint(item.precision("valuation_rate")) <= 6 else 9

		warehouse_debit_amount = flt(flt(item.valuation_rate, val_rate_db_precision)
			* flt(item.qty)	* flt(item.conversion_factor), net_amt_precision)

		# Stock ledger value is not matching with the warehouse amount
		if (self.update_stock and voucher_wise_stock_value.get(item.name) and
			warehouse_debit_amount != flt(voucher_wise_stock_value.get(item.name), net_amt_precision)):

			cost_of_goods_sold_account = self.get_company_default("default_expense_account")
			stock_amount = flt(voucher_wise_stock_value.get(item.name), net_amt_precision)
			stock_adjustment_amt = warehouse_debit_amount - stock_amount

			gl_entries.append(
				self.get_gl_dict({
					"account": cost_of_goods_sold_account,
					"against": item.expense_account,
					"debit": stock_adjustment_amt,
					"remarks": self.get("remarks") or _("Stock Adjustment"),
					"cost_center": item.cost_center,
					"project": item.project or self.project
				}, account_currency, item=item)
			)

			warehouse_debit_amount = stock_amount

		return warehouse_debit_amount

	def make_tax_gl_entries(self, gl_entries):
		# tax table gl entries
		valuation_tax = {}
		for tax in self.get("taxes"):
			if tax.category in ("Total", "Valuation and Total") and flt(tax.base_tax_amount_after_discount_amount):
				account_currency = get_account_currency(tax.account_head)

				dr_or_cr = "debit" if tax.add_deduct_tax == "Add" else "credit"

				gl_entries.append(
					self.get_gl_dict({
						"account": tax.account_head,
						"against": self.supplier,
						dr_or_cr: tax.base_tax_amount_after_discount_amount,
						dr_or_cr + "_in_account_currency": tax.base_tax_amount_after_discount_amount \
							if account_currency==self.company_currency \
							else tax.tax_amount_after_discount_amount,
						"cost_center": tax.cost_center
					}, account_currency, item=tax)
				)
			# accumulate valuation tax
			if self.is_opening == "No" and tax.category in ("Valuation", "Valuation and Total") and flt(tax.base_tax_amount_after_discount_amount):
				if self.auto_accounting_for_stock and not tax.cost_center:
					frappe.throw(_("Cost Center is required in row {0} in Taxes table for type {1}").format(tax.idx, _(tax.category)))
				valuation_tax.setdefault(tax.name, 0)
				valuation_tax[tax.name] += \
					(tax.add_deduct_tax == "Add" and 1 or -1) * flt(tax.base_tax_amount_after_discount_amount)

		if self.is_opening == "No" and self.negative_expense_to_be_booked and valuation_tax:
			# credit valuation tax amount in "Expenses Included In Valuation"
			# this will balance out valuation amount included in cost of goods sold

			total_valuation_amount = sum(valuation_tax.values())
			amount_including_divisional_loss = self.negative_expense_to_be_booked
			i = 1
			for tax in self.get("taxes"):
				if valuation_tax.get(tax.name):
					if i == len(valuation_tax):
						applicable_amount = amount_including_divisional_loss
					else:
						applicable_amount = self.negative_expense_to_be_booked * (valuation_tax[tax.name] / total_valuation_amount)
						amount_including_divisional_loss -= applicable_amount

					gl_entries.append(
						self.get_gl_dict({
							"account": tax.account_head,
							"cost_center": tax.cost_center,
							"against": self.supplier,
							"credit": applicable_amount,
							"remarks": self.remarks or _("Accounting Entry for Stock"),
						}, item=tax)
					)

					i += 1

		if self.auto_accounting_for_stock and self.update_stock and valuation_tax:
			for tax in self.get("taxes"):
				if valuation_tax.get(tax.name):
					gl_entries.append(
						self.get_gl_dict({
							"account": tax.account_head,
							"cost_center": tax.cost_center,
							"against": self.supplier,
							"credit": valuation_tax[tax.name],
							"remarks": self.remarks or "Accounting Entry for Stock"
						}, item=tax)
					)

	def make_payment_gl_entries(self, gl_entries):
		# Make Cash GL Entries
		if cint(self.is_paid) and self.cash_bank_account and self.paid_amount:
			bank_account_currency = get_account_currency(self.cash_bank_account)
			# CASH, make payment entries
			gl_entries.append(
				self.get_gl_dict({
					"account": self.credit_to,
					"party_type": "Supplier",
					"party": self.supplier,
					"against": self.cash_bank_account,
					"debit": self.base_paid_amount,
					"debit_in_account_currency": self.base_paid_amount \
						if self.party_account_currency==self.company_currency else self.paid_amount,
					"against_voucher": self.return_against if cint(self.is_return) and self.return_against else self.name,
					"against_voucher_type": self.doctype,
<<<<<<< HEAD
					"cost_center": self.cost_center,
					"project": self.project
				}, self.party_account_currency)
=======
					"cost_center": self.cost_center
				}, self.party_account_currency, item=self)
>>>>>>> cd8b5d1e
			)

			gl_entries.append(
				self.get_gl_dict({
					"account": self.cash_bank_account,
					"against": self.supplier,
					"credit": self.base_paid_amount,
					"credit_in_account_currency": self.base_paid_amount \
						if bank_account_currency==self.company_currency else self.paid_amount,
					"cost_center": self.cost_center
				}, bank_account_currency, item=self)
			)

	def make_write_off_gl_entry(self, gl_entries):
		# writeoff account includes petty difference in the invoice amount
		# and the amount that is paid
		if self.write_off_account and flt(self.write_off_amount):
			write_off_account_currency = get_account_currency(self.write_off_account)

			gl_entries.append(
				self.get_gl_dict({
					"account": self.credit_to,
					"party_type": "Supplier",
					"party": self.supplier,
					"against": self.write_off_account,
					"debit": self.base_write_off_amount,
					"debit_in_account_currency": self.base_write_off_amount \
						if self.party_account_currency==self.company_currency else self.write_off_amount,
					"against_voucher": self.return_against if cint(self.is_return) and self.return_against else self.name,
					"against_voucher_type": self.doctype,
<<<<<<< HEAD
					"cost_center": self.cost_center,
					"project": self.project
				}, self.party_account_currency)
=======
					"cost_center": self.cost_center
				}, self.party_account_currency, item=self)
>>>>>>> cd8b5d1e
			)
			gl_entries.append(
				self.get_gl_dict({
					"account": self.write_off_account,
					"against": self.supplier,
					"credit": flt(self.base_write_off_amount),
					"credit_in_account_currency": self.base_write_off_amount \
						if write_off_account_currency==self.company_currency else self.write_off_amount,
					"cost_center": self.cost_center or self.write_off_cost_center
				}, item=self)
			)

	def make_gle_for_rounding_adjustment(self, gl_entries):
		# if rounding adjustment in small and conversion rate is also small then
		# base_rounding_adjustment may become zero due to small precision
		# eg: rounding_adjustment = 0.01 and exchange rate = 0.05 and precision of base_rounding_adjustment is 2
		#	then base_rounding_adjustment becomes zero and error is thrown in GL Entry
		if self.rounding_adjustment and self.base_rounding_adjustment:
			round_off_account, round_off_cost_center = \
				get_round_off_account_and_cost_center(self.company)

			gl_entries.append(
				self.get_gl_dict({
					"account": round_off_account,
					"against": self.supplier,
					"debit_in_account_currency": self.rounding_adjustment,
					"debit": self.base_rounding_adjustment,
					"cost_center": self.cost_center or round_off_cost_center,
				}, item=self))

	def on_cancel(self):
		super(PurchaseInvoice, self).on_cancel()

		self.check_on_hold_or_closed_status()

		self.update_status_updater_args()
		self.update_prevdoc_status()

		if not self.is_return:
			self.update_billing_status_for_zero_amount_refdoc("Purchase Receipt")
			self.update_billing_status_for_zero_amount_refdoc("Purchase Order")

		self.update_billing_status_in_pr()

		# Updating stock ledger should always be called after updating prevdoc status,
		# because updating ordered qty in bin depends upon updated ordered qty in PO
		if self.update_stock == 1:
			self.update_stock_ledger()
			self.delete_auto_created_batches()

		self.make_gl_entries_on_cancel()
		self.update_project()
		frappe.db.set(self, 'status', 'Cancelled')

		unlink_inter_company_doc(self.doctype, self.name, self.inter_company_invoice_reference)
		self.ignore_linked_doctypes = ('GL Entry', 'Stock Ledger Entry')

	def update_project(self):
		project_list = []
		for d in self.items:
			if d.project and d.project not in project_list:
				project = frappe.get_doc("Project", d.project)
				project.update_purchase_costing()
				project.db_update()
				project_list.append(d.project)

	def validate_supplier_invoice(self):
		if self.bill_date:
			if getdate(self.bill_date) > getdate(self.posting_date):
				frappe.throw(_("Supplier Invoice Date cannot be greater than Posting Date"))

		if self.bill_no:
			if cint(frappe.db.get_single_value("Accounts Settings", "check_supplier_invoice_uniqueness")):
				fiscal_year = get_fiscal_year(self.posting_date, company=self.company, as_dict=True)

				pi = frappe.db.sql('''select name from `tabPurchase Invoice`
					where
						bill_no = %(bill_no)s
						and supplier = %(supplier)s
						and name != %(name)s
						and docstatus < 2
						and posting_date between %(year_start_date)s and %(year_end_date)s''', {
							"bill_no": self.bill_no,
							"supplier": self.supplier,
							"name": self.name,
							"year_start_date": fiscal_year.year_start_date,
							"year_end_date": fiscal_year.year_end_date
						})

				if pi:
					pi = pi[0][0]
					frappe.throw(_("Supplier Invoice No exists in Purchase Invoice {0}").format(pi))

	def update_billing_status_in_pr(self, update_modified=True):
		updated_pr = []
		for d in self.get("items"):
			if d.pr_detail:
				billed_amt = frappe.db.sql("""select sum(amount) from `tabPurchase Invoice Item`
					where pr_detail=%s and docstatus=1""", d.pr_detail)
				billed_amt = billed_amt and billed_amt[0][0] or 0
				frappe.db.set_value("Purchase Receipt Item", d.pr_detail, "billed_amt", billed_amt, update_modified=update_modified)
				updated_pr.append(d.purchase_receipt)
			elif d.po_detail:
				updated_pr += update_billed_amount_based_on_po(d.po_detail, update_modified)

		for pr in set(updated_pr):
			frappe.get_doc("Purchase Receipt", pr).update_billing_percentage(update_modified=update_modified)

	def on_recurring(self, reference_doc, auto_repeat_doc):
		self.due_date = None

	def block_invoice(self, hold_comment=None, release_date=None):
		self.db_set('on_hold', 1)
		self.db_set('hold_comment', cstr(hold_comment))
		self.db_set('release_date', release_date)

	def unblock_invoice(self):
		self.db_set('on_hold', 0)
		self.db_set('release_date', None)

	def set_tax_withholding(self):
		if not self.apply_tds:
			return

		tax_withholding_details = get_party_tax_withholding_details(self, self.tax_withholding_category)

		if not tax_withholding_details:
			return

		accounts = []
		for d in self.taxes:
			if d.account_head == tax_withholding_details.get("account_head"):
				d.update(tax_withholding_details)
			accounts.append(d.account_head)

		if not accounts or tax_withholding_details.get("account_head") not in accounts:
			self.append("taxes", tax_withholding_details)

		to_remove = [d for d in self.taxes
			if not d.tax_amount and d.account_head == tax_withholding_details.get("account_head")]

		for d in to_remove:
			self.remove(d)

		# calculate totals again after applying TDS
		self.calculate_taxes_and_totals()
	
	def set_status(self, update=False, status=None, update_modified=True):
		if self.is_new():
			if self.get('amended_from'):
				self.status = 'Draft'
			return

		precision = self.precision("outstanding_amount")
		outstanding_amount = flt(self.outstanding_amount, precision)
		due_date = getdate(self.due_date)
		nowdate = getdate()

		if not status:
			if self.docstatus == 2:
				status = "Cancelled"
			elif self.docstatus == 1:
				if outstanding_amount > 0 and due_date < nowdate:
					self.status = "Overdue"
				elif outstanding_amount > 0 and due_date >= nowdate:
					self.status = "Unpaid"
				#Check if outstanding amount is 0 due to debit note issued against invoice
				elif outstanding_amount <= 0 and self.is_return == 0 and frappe.db.get_value('Purchase Invoice', {'is_return': 1, 'return_against': self.name, 'docstatus': 1}):
					self.status = "Debit Note Issued"
				elif self.is_return == 1:
					self.status = "Return"
				elif outstanding_amount<=0:
					self.status = "Paid"
				else:
					self.status = "Submitted"
			else:
				self.status = "Draft"

		if update:
			self.db_set('status', self.status, update_modified = update_modified)

def get_list_context(context=None):
	from erpnext.controllers.website_list_for_contact import get_list_context
	list_context = get_list_context(context)
	list_context.update({
		'show_sidebar': True,
		'show_search': True,
		'no_breadcrumbs': True,
		'title': _('Purchase Invoices'),
	})
	return list_context

@frappe.whitelist()
def make_debit_note(source_name, target_doc=None):
	from erpnext.controllers.sales_and_purchase_return import make_return_doc
	return make_return_doc("Purchase Invoice", source_name, target_doc)

@frappe.whitelist()
def make_stock_entry(source_name, target_doc=None):
	doc = get_mapped_doc("Purchase Invoice", source_name, {
		"Purchase Invoice": {
			"doctype": "Stock Entry",
			"validation": {
				"docstatus": ["=", 1]
			}
		},
		"Purchase Invoice Item": {
			"doctype": "Stock Entry Detail",
			"field_map": {
				"stock_qty": "transfer_qty",
				"batch_no": "batch_no"
			},
		}
	}, target_doc)

	return doc

@frappe.whitelist()
def change_release_date(name, release_date=None):
	if frappe.db.exists('Purchase Invoice', name):
		pi = frappe.get_doc('Purchase Invoice', name)
		pi.db_set('release_date', release_date)


@frappe.whitelist()
def unblock_invoice(name):
	if frappe.db.exists('Purchase Invoice', name):
		pi = frappe.get_doc('Purchase Invoice', name)
		pi.unblock_invoice()


@frappe.whitelist()
def block_invoice(name, release_date, hold_comment=None):
	if frappe.db.exists('Purchase Invoice', name):
		pi = frappe.get_doc('Purchase Invoice', name)
		pi.block_invoice(hold_comment, release_date)

@frappe.whitelist()
def make_inter_company_sales_invoice(source_name, target_doc=None):
	from erpnext.accounts.doctype.sales_invoice.sales_invoice import make_inter_company_transaction
	return make_inter_company_transaction("Purchase Invoice", source_name, target_doc)

def on_doctype_update():
	frappe.db.add_index("Purchase Invoice", ["supplier", "is_return", "return_against"])<|MERGE_RESOLUTION|>--- conflicted
+++ resolved
@@ -459,14 +459,9 @@
 						if self.party_account_currency==self.company_currency else grand_total,
 					"against_voucher": self.return_against if cint(self.is_return) and self.return_against else self.name,
 					"against_voucher_type": self.doctype,
-<<<<<<< HEAD
-					"cost_center": self.cost_center,
-					"project": self.project
-				}, self.party_account_currency)
-=======
+					"project": self.project,
 					"cost_center": self.cost_center
 				}, self.party_account_currency, item=self)
->>>>>>> cd8b5d1e
 			)
 
 	def make_item_gl_entries(self, gl_entries):
@@ -854,14 +849,9 @@
 						if self.party_account_currency==self.company_currency else self.paid_amount,
 					"against_voucher": self.return_against if cint(self.is_return) and self.return_against else self.name,
 					"against_voucher_type": self.doctype,
-<<<<<<< HEAD
 					"cost_center": self.cost_center,
 					"project": self.project
-				}, self.party_account_currency)
-=======
-					"cost_center": self.cost_center
 				}, self.party_account_currency, item=self)
->>>>>>> cd8b5d1e
 			)
 
 			gl_entries.append(
@@ -892,14 +882,9 @@
 						if self.party_account_currency==self.company_currency else self.write_off_amount,
 					"against_voucher": self.return_against if cint(self.is_return) and self.return_against else self.name,
 					"against_voucher_type": self.doctype,
-<<<<<<< HEAD
 					"cost_center": self.cost_center,
 					"project": self.project
-				}, self.party_account_currency)
-=======
-					"cost_center": self.cost_center
 				}, self.party_account_currency, item=self)
->>>>>>> cd8b5d1e
 			)
 			gl_entries.append(
 				self.get_gl_dict({
@@ -1046,7 +1031,7 @@
 
 		# calculate totals again after applying TDS
 		self.calculate_taxes_and_totals()
-	
+
 	def set_status(self, update=False, status=None, update_modified=True):
 		if self.is_new():
 			if self.get('amended_from'):
