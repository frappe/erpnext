--- conflicted
+++ resolved
@@ -920,46 +920,7 @@
 										item=item,
 									)
 								)
-
-<<<<<<< HEAD
-					# If asset is bought through this document and not linked to PR
-					if self.update_stock and item.landed_cost_voucher_amount:
-						expenses_included_in_asset_valuation = self.get_company_default(
-							"expenses_included_in_asset_valuation"
-						)
-						# Amount added through landed-cost-voucher
-						gl_entries.append(
-							self.get_gl_dict(
-								{
-									"account": expenses_included_in_asset_valuation,
-									"against_type": "Account",
-									"against": expense_account,
-									"cost_center": item.cost_center,
-									"remarks": self.get("remarks") or _("Accounting Entry for Stock"),
-									"credit": flt(item.landed_cost_voucher_amount),
-									"project": item.project or self.project,
-								},
-								item=item,
-							)
-						)
-
-						gl_entries.append(
-							self.get_gl_dict(
-								{
-									"account": expense_account,
-									"against_type": "Account",
-									"against": expenses_included_in_asset_valuation,
-									"cost_center": item.cost_center,
-									"remarks": self.get("remarks") or _("Accounting Entry for Stock"),
-									"debit": flt(item.landed_cost_voucher_amount),
-									"project": item.project or self.project,
-								},
-								item=item,
-							)
-						)
-
-=======
->>>>>>> 34d3eb88
+                
 						# update gross amount of asset bought through this document
 						assets = frappe.db.get_all(
 							"Asset", filters={"purchase_invoice": self.name, "item_code": item.item_code}
@@ -994,12 +955,8 @@
 						gl_entries.append(
 							self.get_gl_dict(
 								{
-<<<<<<< HEAD
-									"account": self.stock_received_but_not_billed,
+									"account": stock_rbnb,
 									"against_type": "Supplier",
-=======
-									"account": stock_rbnb,
->>>>>>> 34d3eb88
 									"against": self.supplier,
 									"debit": flt(item.item_tax_amount, item.precision("item_tax_amount")),
 									"remarks": self.remarks or _("Accounting Entry for Stock"),
@@ -1014,171 +971,12 @@
 							item.item_tax_amount, item.precision("item_tax_amount")
 						)
 
-<<<<<<< HEAD
-	def get_asset_gl_entry(self, gl_entries):
-		arbnb_account = None
-		eiiav_account = None
-		asset_eiiav_currency = None
-
-		for item in self.get("items"):
-			if item.is_fixed_asset:
-				asset_amount = flt(item.net_amount) + flt(item.item_tax_amount / self.conversion_rate)
-				base_asset_amount = flt(item.base_net_amount + item.item_tax_amount)
-
-				item_exp_acc_type = frappe.get_cached_value("Account", item.expense_account, "account_type")
-				if not item.expense_account or item_exp_acc_type not in [
-					"Asset Received But Not Billed",
-					"Fixed Asset",
-				]:
-					if not arbnb_account:
-						arbnb_account = self.get_company_default("asset_received_but_not_billed")
-					item.expense_account = arbnb_account
-
-				if not self.update_stock:
-					arbnb_currency = get_account_currency(item.expense_account)
-					gl_entries.append(
-						self.get_gl_dict(
-							{
-								"account": item.expense_account,
-								"against_type": "Supplier",
-								"against": self.supplier,
-								"remarks": self.get("remarks") or _("Accounting Entry for Asset"),
-								"debit": base_asset_amount,
-								"debit_in_account_currency": (
-									base_asset_amount if arbnb_currency == self.company_currency else asset_amount
-								),
-								"cost_center": item.cost_center,
-								"project": item.project or self.project,
-							},
-							item=item,
-						)
-					)
-
-					if item.item_tax_amount:
-						if not eiiav_account or not asset_eiiav_currency:
-							eiiav_account = self.get_company_default("expenses_included_in_asset_valuation")
-							asset_eiiav_currency = get_account_currency(eiiav_account)
-
-						gl_entries.append(
-							self.get_gl_dict(
-								{
-									"account": eiiav_account,
-									"against_type": "Supplier",
-									"against": self.supplier,
-									"remarks": self.get("remarks") or _("Accounting Entry for Asset"),
-									"cost_center": item.cost_center,
-									"project": item.project or self.project,
-									"credit": item.item_tax_amount,
-									"credit_in_account_currency": (
-										item.item_tax_amount
-										if asset_eiiav_currency == self.company_currency
-										else item.item_tax_amount / self.conversion_rate
-									),
-								},
-								item=item,
-							)
-						)
-				else:
-					cwip_account = get_asset_account(
-						"capital_work_in_progress_account", asset_category=item.asset_category, company=self.company
-					)
-
-					cwip_account_currency = get_account_currency(cwip_account)
-					gl_entries.append(
-						self.get_gl_dict(
-							{
-								"account": cwip_account,
-								"against_type": "Supplier",
-								"against": self.supplier,
-								"remarks": self.get("remarks") or _("Accounting Entry for Asset"),
-								"debit": base_asset_amount,
-								"debit_in_account_currency": (
-									base_asset_amount if cwip_account_currency == self.company_currency else asset_amount
-								),
-								"cost_center": self.cost_center,
-								"project": item.project or self.project,
-							},
-							item=item,
-						)
-					)
-
-					if item.item_tax_amount and not cint(erpnext.is_perpetual_inventory_enabled(self.company)):
-						if not eiiav_account or not asset_eiiav_currency:
-							eiiav_account = self.get_company_default("expenses_included_in_asset_valuation")
-							asset_eiiav_currency = get_account_currency(eiiav_account)
-
-						gl_entries.append(
-							self.get_gl_dict(
-								{
-									"account": eiiav_account,
-									"against_type": "Supplier",
-									"against": self.supplier,
-									"remarks": self.get("remarks") or _("Accounting Entry for Asset"),
-									"cost_center": item.cost_center,
-									"credit": item.item_tax_amount,
-									"project": item.project or self.project,
-									"credit_in_account_currency": (
-										item.item_tax_amount
-										if asset_eiiav_currency == self.company_currency
-										else item.item_tax_amount / self.conversion_rate
-									),
-								},
-								item=item,
-							)
-						)
-
-					# Assets are bought through this document then it will be linked to this document
-					if flt(item.landed_cost_voucher_amount):
-						if not eiiav_account:
-							eiiav_account = self.get_company_default("expenses_included_in_asset_valuation")
-
-						gl_entries.append(
-							self.get_gl_dict(
-								{
-									"account": eiiav_account,
-									"against_type": "Account",
-									"against": cwip_account,
-									"cost_center": item.cost_center,
-									"remarks": self.get("remarks") or _("Accounting Entry for Stock"),
-									"credit": flt(item.landed_cost_voucher_amount),
-									"project": item.project or self.project,
-								},
-								item=item,
-							)
-						)
-
-						gl_entries.append(
-							self.get_gl_dict(
-								{
-									"account": cwip_account,
-									"against_type": "Account",
-									"against": eiiav_account,
-									"cost_center": item.cost_center,
-									"remarks": self.get("remarks") or _("Accounting Entry for Stock"),
-									"debit": flt(item.landed_cost_voucher_amount),
-									"project": item.project or self.project,
-								},
-								item=item,
-							)
-						)
-
-					# update gross amount of assets bought through this document
-					assets = frappe.db.get_all(
-						"Asset", filters={"purchase_invoice": self.name, "item_code": item.item_code}
-					)
-					for asset in assets:
-						frappe.db.set_value("Asset", asset.name, "gross_purchase_amount", flt(item.valuation_rate))
-						frappe.db.set_value("Asset", asset.name, "purchase_receipt_amount", flt(item.valuation_rate))
-
-		return gl_entries
-=======
 		assets = frappe.db.get_all(
 			"Asset", filters={"purchase_invoice": self.name, "item_code": item.item_code}
 		)
 		for asset in assets:
 			frappe.db.set_value("Asset", asset.name, "gross_purchase_amount", flt(item.valuation_rate))
 			frappe.db.set_value("Asset", asset.name, "purchase_receipt_amount", flt(item.valuation_rate))
->>>>>>> 34d3eb88
 
 	def make_stock_adjustment_entry(
 		self, gl_entries, item, voucher_wise_stock_value, account_currency
