--- conflicted
+++ resolved
@@ -1,10 +1,6 @@
 # Copyright (c) 2015, Frappe Technologies Pvt. Ltd. and Contributors
 # License: GNU General Public License v3. See license.txt
-<<<<<<< HEAD
-from __future__ import unicode_literals
-=======
 # -*- coding: utf-8 -*-
->>>>>>> fa7e0245
 
 from __future__ import unicode_literals
 import frappe, erpnext
