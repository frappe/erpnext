# Copyright (c) 2015, Frappe Technologies Pvt. Ltd. and Contributors
# License: GNU General Public License v3. See license.txt
# -*- coding: utf-8 -*-

from __future__ import unicode_literals
import frappe, erpnext
from frappe.utils import cint, cstr, formatdate, flt, getdate, nowdate
from frappe import _, throw
import frappe.defaults

from erpnext.assets.doctype.asset_category.asset_category import get_asset_category_account
from erpnext.controllers.buying_controller import BuyingController
from erpnext.accounts.party import get_party_account, get_due_date
from erpnext.accounts.utils import get_account_currency, get_fiscal_year
from erpnext.stock.doctype.purchase_receipt.purchase_receipt import update_billed_amount_based_on_po
from erpnext.stock import get_warehouse_account_map
from erpnext.accounts.general_ledger import make_gl_entries, merge_similar_entries, delete_gl_entries
from erpnext.accounts.doctype.gl_entry.gl_entry import update_outstanding_amt
from erpnext.buying.utils import check_on_hold_or_closed_status
from erpnext.accounts.general_ledger import get_round_off_account_and_cost_center
from erpnext.assets.doctype.asset.asset import get_asset_account, is_cwip_accounting_enabled
from frappe.model.mapper import get_mapped_doc
from six import iteritems
from erpnext.accounts.doctype.sales_invoice.sales_invoice import validate_inter_company_party, update_linked_doc,\
	unlink_inter_company_doc
from erpnext.accounts.doctype.tax_withholding_category.tax_withholding_category import get_party_tax_withholding_details
from erpnext.accounts.deferred_revenue import validate_service_stop_date
from erpnext.stock.doctype.purchase_receipt.purchase_receipt import get_item_account_wise_additional_cost
from frappe.utils.data import money_in_words

form_grid_templates = {
	"items": "templates/form_grid/item_grid.html"
}

class PurchaseInvoice(BuyingController):
	def __init__(self, *args, **kwargs):
		super(PurchaseInvoice, self).__init__(*args, **kwargs)
		self.status_updater = [{
			'source_dt': 'Purchase Invoice Item',
			'target_dt': 'Purchase Order Item',
			'join_field': 'po_detail',
			'target_field': 'billed_amt',
			'target_parent_dt': 'Purchase Order',
			'target_parent_field': 'per_billed',
			'target_ref_field': 'amount',
			'source_field': 'amount',
			'percent_join_field': 'purchase_order',
			'overflow_type': 'billing'
		}]

	def onload(self):
		super(PurchaseInvoice, self).onload()
		supplier_tds = frappe.db.get_value("Supplier", self.supplier, "tax_withholding_category")
		self.set_onload("supplier_tds", supplier_tds)

	def before_save(self):
		if not self.on_hold:
			self.release_date = ''

	def on_update(self):
		self.calculated_taxes()
<<<<<<< HEAD

=======
		
>>>>>>> 1b45235e
	def calculated_taxes(self):
		taxed15 = 0
		taxed18 = 0
		exempt = 0
		exonerated = 0

		if self.taxes_and_charges:
<<<<<<< HEAD
					if self.exonerated == 1:
						exonerated += self.total
					else:
						invoice_table_taxes = frappe.get_all("Purchase Taxes and Charges", ["name", "rate", "tax_amount"], filters = {"parent": self.name})

						for invoice_tax in invoice_table_taxes:

							if invoice_tax.rate == 15:
								taxed15 += invoice_tax.tax_amount							

							if invoice_tax.rate == 18:
								taxed18 += invoice_tax.tax_amount
		else:
			items = frappe.get_all("Purchase Invoice Item", ["item_code", "amount"], filters = {"parent": self.name})

			for item in items:
				item_taxes = frappe.get_all("Item Tax", ['name', "item_tax_template"], filters = {"parent": item.item_code})
				if len(item_taxes) >0:
					for item_tax in item_taxes:
						tax_tamplates = frappe.get_all("Item Tax Template", ["name"], filters = {"name": item_tax.item_tax_template})

						for tax_tamplate in tax_tamplates:

							tax_details = frappe.get_all("Item Tax Template Detail", ["name", "tax_rate"], filters = {"parent": tax_tamplate.name})

							for tax_detail in tax_details:

								if tax_detail.tax_rate == 15:
									if self.exonerated == 1:
										taxed15 += item.amount - (item.amount/1.15)
										exonerated += item.amount
									else:
										taxed15 += item.amount - (item.amount/1.15)

								if tax_detail.tax_rate == 18:
									if self.exonerated == 1:
										taxed18 += item.amount - (item.amount/1.18)
										exonerated += item.amount
									else:
										taxed18 += item.amount - (item.amount/1.18)
				else:
					exempt += item.amount

=======
					if self.tax_included == 0:
						exonerated += self.total
		else:
			if self.tax_included == 1:
				items = frappe.get_all("Purchase Invoice Item", ["item_code", "amount"], filters = {"parent": self.name})

				for item in items:
					item_taxes = frappe.get_all("Item Tax", ['name', "item_tax_template"], filters = {"parent": item.item_code})
					if len(item_taxes) >0:
						for item_tax in item_taxes:
							tax_tamplates = frappe.get_all("Item Tax Template", ["name"], filters = {"name": item_tax.item_tax_template})
							
							for tax_tamplate in tax_tamplates:

								tax_details = frappe.get_all("Item Tax Template Detail", ["name", "tax_rate"], filters = {"parent": tax_tamplate.name})
								
								for tax_detail in tax_details:

									if tax_detail.tax_rate == 15:
										taxed15 += item.amount * (tax_detail.tax_rate/100)
								
									if tax_detail.tax_rate == 18:
										taxed18 += item.amount * (tax_detail.tax_rate/100)
					else:
						exempt += item.amount
	
>>>>>>> 1b45235e
		self.isv15 = taxed15
		self.isv18 = taxed18
		self.total_exonerated = exonerated
		self.total_exempt = exempt
		self.total_taxes_and_charges = taxed15 + taxed18
<<<<<<< HEAD

		if self.exonerated == 1:
			self.grand_total -= self.total_taxes_and_charges
			self.rounded_total -= self.total_taxes_and_charges
			self.outstanding_amount -= self.total_taxes_and_charges
		else:
			self.grand_total = self.total
			self.rounded_total = self.grand_total
			self.outstanding_amount = self.grand_total

=======
		self.rounding_adjustment = 0

		if self.tax_included == 1:
			self.grand_total += self.total_taxes_and_charges
			self.rounded_total = self.grand_total
		else:
			self.rounded_total = self.grand_total
			self.total_exonerated = self.total
		
		self.outstanding_amount = self.grand_total - self.total_advance
		self.in_words = money_in_words(self.grand_total)
>>>>>>> 1b45235e

	def invoice_is_blocked(self):
		return self.on_hold and (not self.release_date or self.release_date > getdate(nowdate()))

	def validate(self):
		if not self.is_opening:
			self.is_opening = 'No'

		self.validate_posting_time()

		super(PurchaseInvoice, self).validate()

		# apply tax withholding only if checked and applicable
		self.set_tax_withholding()

		if not self.is_return:
			self.po_required()
			self.pr_required()
			self.validate_supplier_invoice()

		# validate cash purchase
		if (self.is_paid == 1):
			self.validate_cash()

		# validate service stop date to lie in between start and end date
		validate_service_stop_date(self)

		if self._action=="submit" and self.update_stock:
			self.make_batches('warehouse')

		self.validate_release_date()
		self.check_conversion_rate()
		self.validate_credit_to_acc()
		self.clear_unallocated_advances("Purchase Invoice Advance", "advances")
		self.check_on_hold_or_closed_status()
		self.validate_with_previous_doc()
		self.validate_uom_is_integer("uom", "qty")
		self.validate_uom_is_integer("stock_uom", "stock_qty")
		self.set_expense_account(for_validate=True)
		self.set_against_expense_account()
		self.validate_write_off_account()
		self.validate_multiple_billing("Purchase Receipt", "pr_detail", "amount", "items")
		self.create_remarks()
		self.set_status()
		self.validate_purchase_receipt_if_update_stock()
		validate_inter_company_party(self.doctype, self.supplier, self.company, self.inter_company_invoice_reference)

	def validate_release_date(self):
		if self.release_date and getdate(nowdate()) >= getdate(self.release_date):
			frappe.throw(_('Release date must be in the future'))

	def validate_cash(self):
		if not self.cash_bank_account and flt(self.paid_amount):
			frappe.throw(_("Cash or Bank Account is mandatory for making payment entry"))

		if (flt(self.paid_amount) + flt(self.write_off_amount)
			- flt(self.get("rounded_total") or self.grand_total)
			> 1/(10**(self.precision("base_grand_total") + 1))):

			frappe.throw(_("""Paid amount + Write Off Amount can not be greater than Grand Total"""))

	def create_remarks(self):
		if not self.remarks:
			if self.bill_no and self.bill_date:
				self.remarks = _("Against Supplier Invoice {0} dated {1}").format(self.bill_no,
					formatdate(self.bill_date))
			else:
				self.remarks = _("No Remarks")

	def set_missing_values(self, for_validate=False):
		if not self.credit_to:
			self.credit_to = get_party_account("Supplier", self.supplier, self.company)
			self.party_account_currency = frappe.db.get_value("Account", self.credit_to, "account_currency", cache=True)
		if not self.due_date:
			self.due_date = get_due_date(self.posting_date, "Supplier", self.supplier, self.company,  self.bill_date)

		super(PurchaseInvoice, self).set_missing_values(for_validate)

	def check_conversion_rate(self):
		default_currency = erpnext.get_company_currency(self.company)
		if not default_currency:
			throw(_('Please enter default currency in Company Master'))
		if (self.currency == default_currency and flt(self.conversion_rate) != 1.00) or not self.conversion_rate or (self.currency != default_currency and flt(self.conversion_rate) == 1.00):
			throw(_("Conversion rate cannot be 0 or 1"))

	def validate_credit_to_acc(self):
		account = frappe.db.get_value("Account", self.credit_to,
			["account_type", "report_type", "account_currency"], as_dict=True)

		if account.report_type != "Balance Sheet":
			frappe.throw(_("Credit To account must be a Balance Sheet account"))

		if self.supplier and account.account_type != "Payable":
			frappe.throw(_("Credit To account must be a Payable account"))

		self.party_account_currency = account.account_currency

	def check_on_hold_or_closed_status(self):
		check_list = []

		for d in self.get('items'):
			if d.purchase_order and not d.purchase_order in check_list and not d.purchase_receipt:
				check_list.append(d.purchase_order)
				check_on_hold_or_closed_status('Purchase Order', d.purchase_order)

	def validate_with_previous_doc(self):
		super(PurchaseInvoice, self).validate_with_previous_doc({
			"Purchase Order": {
				"ref_dn_field": "purchase_order",
				"compare_fields": [["supplier", "="], ["company", "="], ["currency", "="]],
			},
			"Purchase Order Item": {
				"ref_dn_field": "po_detail",
				"compare_fields": [["project", "="], ["item_code", "="], ["uom", "="]],
				"is_child_table": True,
				"allow_duplicate_prev_row_id": True
			},
			"Purchase Receipt": {
				"ref_dn_field": "purchase_receipt",
				"compare_fields": [["supplier", "="], ["company", "="], ["currency", "="]],
			},
			"Purchase Receipt Item": {
				"ref_dn_field": "pr_detail",
				"compare_fields": [["project", "="], ["item_code", "="], ["uom", "="]],
				"is_child_table": True
			}
		})

		if cint(frappe.db.get_single_value('Buying Settings', 'maintain_same_rate')) and not self.is_return:
			self.validate_rate_with_reference_doc([
				["Purchase Order", "purchase_order", "po_detail"],
				["Purchase Receipt", "purchase_receipt", "pr_detail"]
			])

	def validate_warehouse(self):
		if self.update_stock:
			for d in self.get('items'):
				if not d.warehouse:
					frappe.throw(_("Warehouse required at Row No {0}, please set default warehouse for the item {1} for the company {2}").
						format(d.idx, d.item_code, self.company))

		super(PurchaseInvoice, self).validate_warehouse()

	def validate_item_code(self):
		for d in self.get('items'):
			if not d.item_code:
				frappe.msgprint(_("Item Code required at Row No {0}").format(d.idx), raise_exception=True)

	def set_expense_account(self, for_validate=False):
		auto_accounting_for_stock = erpnext.is_perpetual_inventory_enabled(self.company)

		if auto_accounting_for_stock:
			stock_not_billed_account = self.get_company_default("stock_received_but_not_billed")
			stock_items = self.get_stock_items()

		asset_items = [d.is_fixed_asset for d in self.items if d.is_fixed_asset]
		if len(asset_items) > 0:
			asset_received_but_not_billed = self.get_company_default("asset_received_but_not_billed")

		if self.update_stock:
			self.validate_item_code()
			self.validate_warehouse()
			if auto_accounting_for_stock:
				warehouse_account = get_warehouse_account_map(self.company)

		for item in self.get("items"):
			# in case of auto inventory accounting,
			# expense account is always "Stock Received But Not Billed" for a stock item
			# except epening entry, drop-ship entry and fixed asset items
			if item.item_code:
				asset_category = frappe.get_cached_value("Item", item.item_code, "asset_category")

			if auto_accounting_for_stock and item.item_code in stock_items \
				and self.is_opening == 'No' and not item.is_fixed_asset \
				and (not item.po_detail or
					not frappe.db.get_value("Purchase Order Item", item.po_detail, "delivered_by_supplier")):

				if self.update_stock:
					item.expense_account = warehouse_account[item.warehouse]["account"]
				else:
					item.expense_account = stock_not_billed_account
			elif item.is_fixed_asset and not is_cwip_accounting_enabled(asset_category):
				item.expense_account = get_asset_category_account('fixed_asset_account', item=item.item_code,
					company = self.company)
			elif item.is_fixed_asset and item.pr_detail:
				item.expense_account = asset_received_but_not_billed
			elif not item.expense_account and for_validate:
				throw(_("Expense account is mandatory for item {0}").format(item.item_code or item.item_name))

	def set_against_expense_account(self):
		against_accounts = []
		for item in self.get("items"):
			if item.expense_account and (item.expense_account not in against_accounts):
				against_accounts.append(item.expense_account)

		self.against_expense_account = ",".join(against_accounts)

	def po_required(self):
		if frappe.db.get_value("Buying Settings", None, "po_required") == 'Yes':
			for d in self.get('items'):
				if not d.purchase_order:
					throw(_("As per the Buying Settings if Purchase Order Required == 'YES', then for creating Purchase Invoice, user need to create Purchase Order first for item {0}").format(d.item_code))

	def pr_required(self):
		stock_items = self.get_stock_items()
		if frappe.db.get_value("Buying Settings", None, "pr_required") == 'Yes':
			for d in self.get('items'):
				if not d.purchase_receipt and d.item_code in stock_items:
					throw(_("As per the Buying Settings if Purchase Reciept Required == 'YES', then for creating Purchase Invoice, user need to create Purchase Receipt first for item {0}").format(d.item_code))

	def validate_write_off_account(self):
		if self.write_off_amount and not self.write_off_account:
			throw(_("Please enter Write Off Account"))

	def check_prev_docstatus(self):
		for d in self.get('items'):
			if d.purchase_order:
				submitted = frappe.db.sql("select name from `tabPurchase Order` where docstatus = 1 and name = %s", d.purchase_order)
				if not submitted:
					frappe.throw(_("Purchase Order {0} is not submitted").format(d.purchase_order))
			if d.purchase_receipt:
				submitted = frappe.db.sql("select name from `tabPurchase Receipt` where docstatus = 1 and name = %s", d.purchase_receipt)
				if not submitted:
					frappe.throw(_("Purchase Receipt {0} is not submitted").format(d.purchase_receipt))

	def update_status_updater_args(self):
		if cint(self.update_stock):
			self.status_updater.append({
				'source_dt': 'Purchase Invoice Item',
				'target_dt': 'Purchase Order Item',
				'join_field': 'po_detail',
				'target_field': 'received_qty',
				'target_parent_dt': 'Purchase Order',
				'target_parent_field': 'per_received',
				'target_ref_field': 'qty',
				'source_field': 'received_qty',
				'second_source_dt': 'Purchase Receipt Item',
				'second_source_field': 'received_qty',
				'second_join_field': 'purchase_order_item',
				'percent_join_field':'purchase_order',
				'overflow_type': 'receipt',
				'extra_cond': """ and exists(select name from `tabPurchase Invoice`
					where name=`tabPurchase Invoice Item`.parent and update_stock = 1)"""
			})
			if cint(self.is_return):
				self.status_updater.append({
					'source_dt': 'Purchase Invoice Item',
					'target_dt': 'Purchase Order Item',
					'join_field': 'po_detail',
					'target_field': 'returned_qty',
					'source_field': '-1 * qty',
					'second_source_dt': 'Purchase Receipt Item',
					'second_source_field': '-1 * qty',
					'second_join_field': 'purchase_order_item',
					'overflow_type': 'receipt',
					'extra_cond': """ and exists (select name from `tabPurchase Invoice`
						where name=`tabPurchase Invoice Item`.parent and update_stock=1 and is_return=1)"""
				})

	def validate_purchase_receipt_if_update_stock(self):
		if self.update_stock:
			for item in self.get("items"):
				if item.purchase_receipt:
					frappe.throw(_("Stock cannot be updated against Purchase Receipt {0}")
						.format(item.purchase_receipt))

	def on_submit(self):
		super(PurchaseInvoice, self).on_submit()

		self.check_prev_docstatus()
		self.update_status_updater_args()
		self.update_prevdoc_status()

		frappe.get_doc('Authorization Control').validate_approving_authority(self.doctype,
			self.company, self.base_grand_total)

		if not self.is_return:
			self.update_against_document_in_jv()
			self.update_billing_status_for_zero_amount_refdoc("Purchase Receipt")
			self.update_billing_status_for_zero_amount_refdoc("Purchase Order")

		self.update_billing_status_in_pr()

		# Updating stock ledger should always be called after updating prevdoc status,
		# because updating ordered qty in bin depends upon updated ordered qty in PO
		if self.update_stock == 1:
			self.update_stock_ledger()
			from erpnext.stock.doctype.serial_no.serial_no import update_serial_nos_after_submit
			update_serial_nos_after_submit(self, "items")

		# this sequence because outstanding may get -negative
		self.make_gl_entries()

		self.update_project()
		update_linked_doc(self.doctype, self.name, self.inter_company_invoice_reference)

	def make_gl_entries(self, gl_entries=None, repost_future_gle=True, from_repost=False):
		if not self.grand_total:
			return
		if not gl_entries:
			gl_entries = self.get_gl_entries()

		if gl_entries:
			update_outstanding = "No" if (cint(self.is_paid) or self.write_off_account) else "Yes"

			make_gl_entries(gl_entries,  cancel=(self.docstatus == 2),
				update_outstanding=update_outstanding, merge_entries=False, from_repost=from_repost)

			if update_outstanding == "No":
				update_outstanding_amt(self.credit_to, "Supplier", self.supplier,
					self.doctype, self.return_against if cint(self.is_return) and self.return_against else self.name)

			if repost_future_gle and cint(self.update_stock) and self.auto_accounting_for_stock:
				from erpnext.controllers.stock_controller import update_gl_entries_after
				items, warehouses = self.get_items_and_warehouses()
				update_gl_entries_after(self.posting_date, self.posting_time,
					warehouses, items, company = self.company)

		elif self.docstatus == 2 and cint(self.update_stock) and self.auto_accounting_for_stock:
			delete_gl_entries(voucher_type=self.doctype, voucher_no=self.name)

	def get_gl_entries(self, warehouse_account=None):
		self.auto_accounting_for_stock = erpnext.is_perpetual_inventory_enabled(self.company)
		if self.auto_accounting_for_stock:
			self.stock_received_but_not_billed = self.get_company_default("stock_received_but_not_billed")
		else:
			self.stock_received_but_not_billed = None
		self.expenses_included_in_valuation = self.get_company_default("expenses_included_in_valuation")
		self.negative_expense_to_be_booked = 0.0
		gl_entries = []

		self.make_supplier_gl_entry(gl_entries)
		self.make_item_gl_entries(gl_entries)

		if self.check_asset_cwip_enabled():
			self.get_asset_gl_entry(gl_entries)

		self.make_tax_gl_entries(gl_entries)

		gl_entries = merge_similar_entries(gl_entries)

		self.make_payment_gl_entries(gl_entries)
		self.make_write_off_gl_entry(gl_entries)
		self.make_gle_for_rounding_adjustment(gl_entries)

		return gl_entries

	def check_asset_cwip_enabled(self):
		# Check if there exists any item with cwip accounting enabled in it's asset category
		for item in self.get("items"):
			if item.item_code and item.is_fixed_asset:
				asset_category = frappe.get_cached_value("Item", item.item_code, "asset_category")
				if is_cwip_accounting_enabled(asset_category):
					return 1
		return 0

	def make_supplier_gl_entry(self, gl_entries):
		# Checked both rounding_adjustment and rounded_total
		# because rounded_total had value even before introcution of posting GLE based on rounded total
		grand_total = self.rounded_total if (self.rounding_adjustment and self.rounded_total) else self.grand_total

		if grand_total:
			# Didnot use base_grand_total to book rounding loss gle
			grand_total_in_company_currency = flt(grand_total * self.conversion_rate,
				self.precision("grand_total"))
			gl_entries.append(
				self.get_gl_dict({
					"account": self.credit_to,
					"party_type": "Supplier",
					"party": self.supplier,
					"due_date": self.due_date,
					"against": self.against_expense_account,
					"credit": grand_total_in_company_currency,
					"credit_in_account_currency": grand_total_in_company_currency \
						if self.party_account_currency==self.company_currency else grand_total,
					"against_voucher": self.return_against if cint(self.is_return) and self.return_against else self.name,
					"against_voucher_type": self.doctype,
					"cost_center": self.cost_center
				}, self.party_account_currency)
			)

	def make_item_gl_entries(self, gl_entries):
		# item gl entries
		stock_items = self.get_stock_items()
		expenses_included_in_valuation = self.get_company_default("expenses_included_in_valuation")
		if self.update_stock and self.auto_accounting_for_stock:
			warehouse_account = get_warehouse_account_map(self.company)

		landed_cost_entries = get_item_account_wise_additional_cost(self.name)

		voucher_wise_stock_value = {}
		if self.update_stock:
			for d in frappe.get_all('Stock Ledger Entry',
				fields = ["voucher_detail_no", "stock_value_difference"], filters={'voucher_no': self.name}):
				voucher_wise_stock_value.setdefault(d.voucher_detail_no, d.stock_value_difference)

		valuation_tax_accounts = [d.account_head for d in self.get("taxes")
			if d.category in ('Valuation', 'Total and Valuation')
			and flt(d.base_tax_amount_after_discount_amount)]

		for item in self.get("items"):
			if flt(item.base_net_amount):
				account_currency = get_account_currency(item.expense_account)
				if item.item_code:
					asset_category = frappe.get_cached_value("Item", item.item_code, "asset_category")

				if self.update_stock and self.auto_accounting_for_stock and item.item_code in stock_items:
					# warehouse account
					warehouse_debit_amount = self.make_stock_adjustment_entry(gl_entries,
						item, voucher_wise_stock_value, account_currency)

					gl_entries.append(
						self.get_gl_dict({
							"account": item.expense_account,
							"against": self.supplier,
							"debit": warehouse_debit_amount,
							"remarks": self.get("remarks") or _("Accounting Entry for Stock"),
							"cost_center": item.cost_center,
							"project": item.project
						}, account_currency, item=item)
					)

					# Amount added through landed-cost-voucher
					if landed_cost_entries:
						for account, amount in iteritems(landed_cost_entries[(item.item_code, item.name)]):
							gl_entries.append(self.get_gl_dict({
								"account": account,
								"against": item.expense_account,
								"cost_center": item.cost_center,
								"remarks": self.get("remarks") or _("Accounting Entry for Stock"),
								"credit": flt(amount),
								"project": item.project
							}, item=item))

					# sub-contracting warehouse
					if flt(item.rm_supp_cost):
						supplier_warehouse_account = warehouse_account[self.supplier_warehouse]["account"]
						if not supplier_warehouse_account:
							frappe.throw(_("Please set account in Warehouse {0}")
								.format(self.supplier_warehouse))
						gl_entries.append(self.get_gl_dict({
							"account": supplier_warehouse_account,
							"against": item.expense_account,
							"cost_center": item.cost_center,
							"remarks": self.get("remarks") or _("Accounting Entry for Stock"),
							"credit": flt(item.rm_supp_cost)
						}, warehouse_account[self.supplier_warehouse]["account_currency"], item=item))

				elif not item.is_fixed_asset or (item.is_fixed_asset and not is_cwip_accounting_enabled(asset_category)):
					expense_account = (item.expense_account
						if (not item.enable_deferred_expense or self.is_return) else item.deferred_expense_account)

					if not item.is_fixed_asset:
						amount = flt(item.base_net_amount, item.precision("base_net_amount"))
					else:
						amount = flt(item.base_net_amount + item.item_tax_amount, item.precision("base_net_amount"))

					gl_entries.append(self.get_gl_dict({
							"account": expense_account,
							"against": self.supplier,
							"debit": amount,
							"cost_center": item.cost_center,
							"project": item.project
						}, account_currency, item=item))

					# If asset is bought through this document and not linked to PR
					if self.update_stock and item.landed_cost_voucher_amount:
						expenses_included_in_asset_valuation = self.get_company_default("expenses_included_in_asset_valuation")
						# Amount added through landed-cost-voucher
						gl_entries.append(self.get_gl_dict({
							"account": expenses_included_in_asset_valuation,
							"against": expense_account,
							"cost_center": item.cost_center,
							"remarks": self.get("remarks") or _("Accounting Entry for Stock"),
							"credit": flt(item.landed_cost_voucher_amount),
							"project": item.project
						}, item=item))

						gl_entries.append(self.get_gl_dict({
							"account": expense_account,
							"against": expenses_included_in_asset_valuation,
							"cost_center": item.cost_center,
							"remarks": self.get("remarks") or _("Accounting Entry for Stock"),
							"debit": flt(item.landed_cost_voucher_amount),
							"project": item.project
						}, item=item))

						# update gross amount of asset bought through this document
						assets = frappe.db.get_all('Asset',
							filters={ 'purchase_invoice': self.name, 'item_code': item.item_code }
						)
						for asset in assets:
							frappe.db.set_value("Asset", asset.name, "gross_purchase_amount", flt(item.valuation_rate))
							frappe.db.set_value("Asset", asset.name, "purchase_receipt_amount", flt(item.valuation_rate))

			if self.auto_accounting_for_stock and self.is_opening == "No" and \
				item.item_code in stock_items and item.item_tax_amount:
					# Post reverse entry for Stock-Received-But-Not-Billed if it is booked in Purchase Receipt
					if item.purchase_receipt and valuation_tax_accounts:
						negative_expense_booked_in_pr = frappe.db.sql("""select name from `tabGL Entry`
							where voucher_type='Purchase Receipt' and voucher_no=%s and account in %s""",
							(item.purchase_receipt, valuation_tax_accounts))

						if not negative_expense_booked_in_pr:
							gl_entries.append(
								self.get_gl_dict({
									"account": self.stock_received_but_not_billed,
									"against": self.supplier,
									"debit": flt(item.item_tax_amount, item.precision("item_tax_amount")),
									"remarks": self.remarks or "Accounting Entry for Stock",
									"cost_center": self.cost_center
								}, item=item)
							)

							self.negative_expense_to_be_booked += flt(item.item_tax_amount, \
								item.precision("item_tax_amount"))

	def get_asset_gl_entry(self, gl_entries):
		arbnb_account = self.get_company_default("asset_received_but_not_billed")
		eiiav_account = self.get_company_default("expenses_included_in_asset_valuation")

		for item in self.get("items"):
			if item.is_fixed_asset:
				asset_amount = flt(item.net_amount) + flt(item.item_tax_amount/self.conversion_rate)
				base_asset_amount = flt(item.base_net_amount + item.item_tax_amount)

				item_exp_acc_type = frappe.db.get_value('Account', item.expense_account, 'account_type')
				if (not item.expense_account or item_exp_acc_type not in ['Asset Received But Not Billed', 'Fixed Asset']):
					item.expense_account = arbnb_account

				if not self.update_stock:
					arbnb_currency = get_account_currency(item.expense_account)
					gl_entries.append(self.get_gl_dict({
						"account": item.expense_account,
						"against": self.supplier,
						"remarks": self.get("remarks") or _("Accounting Entry for Asset"),
						"debit": base_asset_amount,
						"debit_in_account_currency": (base_asset_amount
							if arbnb_currency == self.company_currency else asset_amount),
						"cost_center": item.cost_center
					}, item=item))

					if item.item_tax_amount:
						asset_eiiav_currency = get_account_currency(eiiav_account)
						gl_entries.append(self.get_gl_dict({
							"account": eiiav_account,
							"against": self.supplier,
							"remarks": self.get("remarks") or _("Accounting Entry for Asset"),
							"cost_center": item.cost_center,
							"credit": item.item_tax_amount,
							"credit_in_account_currency": (item.item_tax_amount
								if asset_eiiav_currency == self.company_currency else
									item.item_tax_amount / self.conversion_rate)
						}, item=item))
				else:
					cwip_account = get_asset_account("capital_work_in_progress_account", company = self.company)

					cwip_account_currency = get_account_currency(cwip_account)
					gl_entries.append(self.get_gl_dict({
						"account": cwip_account,
						"against": self.supplier,
						"remarks": self.get("remarks") or _("Accounting Entry for Asset"),
						"debit": base_asset_amount,
						"debit_in_account_currency": (base_asset_amount
							if cwip_account_currency == self.company_currency else asset_amount),
						"cost_center": self.cost_center
					}, item=item))

					if item.item_tax_amount and not cint(erpnext.is_perpetual_inventory_enabled(self.company)):
						asset_eiiav_currency = get_account_currency(eiiav_account)
						gl_entries.append(self.get_gl_dict({
							"account": eiiav_account,
							"against": self.supplier,
							"remarks": self.get("remarks") or _("Accounting Entry for Asset"),
							"cost_center": item.cost_center,
							"credit": item.item_tax_amount,
							"credit_in_account_currency": (item.item_tax_amount
								if asset_eiiav_currency == self.company_currency else
									item.item_tax_amount / self.conversion_rate)
						}, item=item))

					# When update stock is checked
					# Assets are bought through this document then it will be linked to this document
					if self.update_stock:
						if flt(item.landed_cost_voucher_amount):
							gl_entries.append(self.get_gl_dict({
								"account": eiiav_account,
								"against": cwip_account,
								"cost_center": item.cost_center,
								"remarks": self.get("remarks") or _("Accounting Entry for Stock"),
								"credit": flt(item.landed_cost_voucher_amount),
								"project": item.project
							}, item=item))

							gl_entries.append(self.get_gl_dict({
								"account": cwip_account,
								"against": eiiav_account,
								"cost_center": item.cost_center,
								"remarks": self.get("remarks") or _("Accounting Entry for Stock"),
								"debit": flt(item.landed_cost_voucher_amount),
								"project": item.project
							}, item=item))

						# update gross amount of assets bought through this document
						assets = frappe.db.get_all('Asset',
							filters={ 'purchase_invoice': self.name, 'item_code': item.item_code }
						)
						for asset in assets:
							frappe.db.set_value("Asset", asset.name, "gross_purchase_amount", flt(item.valuation_rate))
							frappe.db.set_value("Asset", asset.name, "purchase_receipt_amount", flt(item.valuation_rate))

		return gl_entries

	def make_stock_adjustment_entry(self, gl_entries, item, voucher_wise_stock_value, account_currency):
		net_amt_precision = item.precision("base_net_amount")
		val_rate_db_precision = 6 if cint(item.precision("valuation_rate")) <= 6 else 9

		warehouse_debit_amount = flt(flt(item.valuation_rate, val_rate_db_precision)
			* flt(item.qty)	* flt(item.conversion_factor), net_amt_precision)

		# Stock ledger value is not matching with the warehouse amount
		if (self.update_stock and voucher_wise_stock_value.get(item.name) and
			warehouse_debit_amount != flt(voucher_wise_stock_value.get(item.name), net_amt_precision)):

			cost_of_goods_sold_account = self.get_company_default("default_expense_account")
			stock_amount = flt(voucher_wise_stock_value.get(item.name), net_amt_precision)
			stock_adjustment_amt = warehouse_debit_amount - stock_amount

			gl_entries.append(
				self.get_gl_dict({
					"account": cost_of_goods_sold_account,
					"against": item.expense_account,
					"debit": stock_adjustment_amt,
					"remarks": self.get("remarks") or _("Stock Adjustment"),
					"cost_center": item.cost_center,
					"project": item.project
				}, account_currency, item=item)
			)

			warehouse_debit_amount = stock_amount

		return warehouse_debit_amount

	def make_tax_gl_entries(self, gl_entries):
		# tax table gl entries
		valuation_tax = {}
		for tax in self.get("taxes"):
			if tax.category in ("Total", "Valuation and Total") and flt(tax.base_tax_amount_after_discount_amount):
				account_currency = get_account_currency(tax.account_head)

				dr_or_cr = "debit" if tax.add_deduct_tax == "Add" else "credit"

				gl_entries.append(
					self.get_gl_dict({
						"account": tax.account_head,
						"against": self.supplier,
						dr_or_cr: tax.base_tax_amount_after_discount_amount,
						dr_or_cr + "_in_account_currency": tax.base_tax_amount_after_discount_amount \
							if account_currency==self.company_currency \
							else tax.tax_amount_after_discount_amount,
						"cost_center": tax.cost_center
					}, account_currency, item=tax)
				)
			# accumulate valuation tax
			if self.is_opening == "No" and tax.category in ("Valuation", "Valuation and Total") and flt(tax.base_tax_amount_after_discount_amount):
				if self.auto_accounting_for_stock and not tax.cost_center:
					frappe.throw(_("Cost Center is required in row {0} in Taxes table for type {1}").format(tax.idx, _(tax.category)))
				valuation_tax.setdefault(tax.name, 0)
				valuation_tax[tax.name] += \
					(tax.add_deduct_tax == "Add" and 1 or -1) * flt(tax.base_tax_amount_after_discount_amount)

		if self.is_opening == "No" and self.negative_expense_to_be_booked and valuation_tax:
			# credit valuation tax amount in "Expenses Included In Valuation"
			# this will balance out valuation amount included in cost of goods sold

			total_valuation_amount = sum(valuation_tax.values())
			amount_including_divisional_loss = self.negative_expense_to_be_booked
			i = 1
			for tax in self.get("taxes"):
				if valuation_tax.get(tax.name):
					if i == len(valuation_tax):
						applicable_amount = amount_including_divisional_loss
					else:
						applicable_amount = self.negative_expense_to_be_booked * (valuation_tax[tax.name] / total_valuation_amount)
						amount_including_divisional_loss -= applicable_amount

					gl_entries.append(
						self.get_gl_dict({
							"account": tax.account_head,
							"cost_center": tax.cost_center,
							"against": self.supplier,
							"credit": applicable_amount,
							"remarks": self.remarks or _("Accounting Entry for Stock"),
						}, item=tax)
					)

					i += 1

		if self.auto_accounting_for_stock and self.update_stock and valuation_tax:
			for tax in self.get("taxes"):
				if valuation_tax.get(tax.name):
					gl_entries.append(
						self.get_gl_dict({
							"account": tax.account_head,
							"cost_center": tax.cost_center,
							"against": self.supplier,
							"credit": valuation_tax[tax.name],
							"remarks": self.remarks or "Accounting Entry for Stock"
						}, item=tax)
					)

	def make_payment_gl_entries(self, gl_entries):
		# Make Cash GL Entries
		if cint(self.is_paid) and self.cash_bank_account and self.paid_amount:
			bank_account_currency = get_account_currency(self.cash_bank_account)
			# CASH, make payment entries
			gl_entries.append(
				self.get_gl_dict({
					"account": self.credit_to,
					"party_type": "Supplier",
					"party": self.supplier,
					"against": self.cash_bank_account,
					"debit": self.base_paid_amount,
					"debit_in_account_currency": self.base_paid_amount \
						if self.party_account_currency==self.company_currency else self.paid_amount,
					"against_voucher": self.return_against if cint(self.is_return) and self.return_against else self.name,
					"against_voucher_type": self.doctype,
					"cost_center": self.cost_center
				}, self.party_account_currency)
			)

			gl_entries.append(
				self.get_gl_dict({
					"account": self.cash_bank_account,
					"against": self.supplier,
					"credit": self.base_paid_amount,
					"credit_in_account_currency": self.base_paid_amount \
						if bank_account_currency==self.company_currency else self.paid_amount,
					"cost_center": self.cost_center
				}, bank_account_currency)
			)

	def make_write_off_gl_entry(self, gl_entries):
		# writeoff account includes petty difference in the invoice amount
		# and the amount that is paid
		if self.write_off_account and flt(self.write_off_amount):
			write_off_account_currency = get_account_currency(self.write_off_account)

			gl_entries.append(
				self.get_gl_dict({
					"account": self.credit_to,
					"party_type": "Supplier",
					"party": self.supplier,
					"against": self.write_off_account,
					"debit": self.base_write_off_amount,
					"debit_in_account_currency": self.base_write_off_amount \
						if self.party_account_currency==self.company_currency else self.write_off_amount,
					"against_voucher": self.return_against if cint(self.is_return) and self.return_against else self.name,
					"against_voucher_type": self.doctype,
					"cost_center": self.cost_center
				}, self.party_account_currency)
			)
			gl_entries.append(
				self.get_gl_dict({
					"account": self.write_off_account,
					"against": self.supplier,
					"credit": flt(self.base_write_off_amount),
					"credit_in_account_currency": self.base_write_off_amount \
						if write_off_account_currency==self.company_currency else self.write_off_amount,
					"cost_center": self.cost_center or self.write_off_cost_center
				})
			)

	def make_gle_for_rounding_adjustment(self, gl_entries):
		# if rounding adjustment in small and conversion rate is also small then
		# base_rounding_adjustment may become zero due to small precision
		# eg: rounding_adjustment = 0.01 and exchange rate = 0.05 and precision of base_rounding_adjustment is 2
		#	then base_rounding_adjustment becomes zero and error is thrown in GL Entry
		if self.rounding_adjustment and self.base_rounding_adjustment:
			round_off_account, round_off_cost_center = \
				get_round_off_account_and_cost_center(self.company)

			gl_entries.append(
				self.get_gl_dict({
					"account": round_off_account,
					"against": self.supplier,
					"debit_in_account_currency": self.rounding_adjustment,
					"debit": self.base_rounding_adjustment,
					"cost_center": self.cost_center or round_off_cost_center,
				}
			))

	def on_cancel(self):
		super(PurchaseInvoice, self).on_cancel()

		self.check_on_hold_or_closed_status()

		self.update_status_updater_args()
		self.update_prevdoc_status()

		if not self.is_return:
			self.update_billing_status_for_zero_amount_refdoc("Purchase Receipt")
			self.update_billing_status_for_zero_amount_refdoc("Purchase Order")

		self.update_billing_status_in_pr()

		# Updating stock ledger should always be called after updating prevdoc status,
		# because updating ordered qty in bin depends upon updated ordered qty in PO
		if self.update_stock == 1:
			self.update_stock_ledger()

		self.make_gl_entries_on_cancel()
		self.update_project()
		frappe.db.set(self, 'status', 'Cancelled')

		unlink_inter_company_doc(self.doctype, self.name, self.inter_company_invoice_reference)

	def update_project(self):
		project_list = []
		for d in self.items:
			if d.project and d.project not in project_list:
				project = frappe.get_doc("Project", d.project)
				project.update_purchase_costing()
				project.db_update()
				project_list.append(d.project)

	def validate_supplier_invoice(self):
		if self.bill_date:
			if getdate(self.bill_date) > getdate(self.posting_date):
				frappe.throw(_("Supplier Invoice Date cannot be greater than Posting Date"))

		if self.bill_no:
			if cint(frappe.db.get_single_value("Accounts Settings", "check_supplier_invoice_uniqueness")):
				fiscal_year = get_fiscal_year(self.posting_date, company=self.company, as_dict=True)

				pi = frappe.db.sql('''select name from `tabPurchase Invoice`
					where
						bill_no = %(bill_no)s
						and supplier = %(supplier)s
						and name != %(name)s
						and docstatus < 2
						and posting_date between %(year_start_date)s and %(year_end_date)s''', {
							"bill_no": self.bill_no,
							"supplier": self.supplier,
							"name": self.name,
							"year_start_date": fiscal_year.year_start_date,
							"year_end_date": fiscal_year.year_end_date
						})

				if pi:
					pi = pi[0][0]
					frappe.throw(_("Supplier Invoice No exists in Purchase Invoice {0}".format(pi)))

	def update_billing_status_in_pr(self, update_modified=True):
		updated_pr = []
		for d in self.get("items"):
			if d.pr_detail:
				billed_amt = frappe.db.sql("""select sum(amount) from `tabPurchase Invoice Item`
					where pr_detail=%s and docstatus=1""", d.pr_detail)
				billed_amt = billed_amt and billed_amt[0][0] or 0
				frappe.db.set_value("Purchase Receipt Item", d.pr_detail, "billed_amt", billed_amt, update_modified=update_modified)
				updated_pr.append(d.purchase_receipt)
			elif d.po_detail:
				updated_pr += update_billed_amount_based_on_po(d.po_detail, update_modified)

		for pr in set(updated_pr):
			frappe.get_doc("Purchase Receipt", pr).update_billing_percentage(update_modified=update_modified)

	def on_recurring(self, reference_doc, auto_repeat_doc):
		self.due_date = None

	def block_invoice(self, hold_comment=None):
		self.db_set('on_hold', 1)
		self.db_set('hold_comment', cstr(hold_comment))

	def unblock_invoice(self):
		self.db_set('on_hold', 0)
		self.db_set('release_date', None)

	def set_tax_withholding(self):
		if not self.apply_tds:
			return

		tax_withholding_details = get_party_tax_withholding_details(self)

		if not tax_withholding_details:
			return

		accounts = []
		for d in self.taxes:
			if d.account_head == tax_withholding_details.get("account_head"):
				d.update(tax_withholding_details)
			accounts.append(d.account_head)

		if not accounts or tax_withholding_details.get("account_head") not in accounts:
			self.append("taxes", tax_withholding_details)

		to_remove = [d for d in self.taxes
			if not d.tax_amount and d.account_head == tax_withholding_details.get("account_head")]

		for d in to_remove:
			self.remove(d)

		# calculate totals again after applying TDS
		self.calculate_taxes_and_totals()

def get_list_context(context=None):
	from erpnext.controllers.website_list_for_contact import get_list_context
	list_context = get_list_context(context)
	list_context.update({
		'show_sidebar': True,
		'show_search': True,
		'no_breadcrumbs': True,
		'title': _('Purchase Invoices'),
	})
	return list_context

@frappe.whitelist()
def make_debit_note(source_name, target_doc=None):
	from erpnext.controllers.sales_and_purchase_return import make_return_doc
	return make_return_doc("Purchase Invoice", source_name, target_doc)

@frappe.whitelist()
def make_stock_entry(source_name, target_doc=None):
	doc = get_mapped_doc("Purchase Invoice", source_name, {
		"Purchase Invoice": {
			"doctype": "Stock Entry",
			"validation": {
				"docstatus": ["=", 1]
			}
		},
		"Purchase Invoice Item": {
			"doctype": "Stock Entry Detail",
			"field_map": {
				"stock_qty": "transfer_qty",
				"batch_no": "batch_no"
			},
		}
	}, target_doc)

	return doc

@frappe.whitelist()
def change_release_date(name, release_date=None):
	if frappe.db.exists('Purchase Invoice', name):
		pi = frappe.get_doc('Purchase Invoice', name)
		pi.db_set('release_date', release_date)


@frappe.whitelist()
def unblock_invoice(name):
	if frappe.db.exists('Purchase Invoice', name):
		pi = frappe.get_doc('Purchase Invoice', name)
		pi.unblock_invoice()


@frappe.whitelist()
def block_invoice(name, hold_comment):
	if frappe.db.exists('Purchase Invoice', name):
		pi = frappe.get_doc('Purchase Invoice', name)
		pi.block_invoice(hold_comment)

@frappe.whitelist()
def make_inter_company_sales_invoice(source_name, target_doc=None):
	from erpnext.accounts.doctype.sales_invoice.sales_invoice import make_inter_company_transaction
	return make_inter_company_transaction("Purchase Invoice", source_name, target_doc)<|MERGE_RESOLUTION|>--- conflicted
+++ resolved
@@ -59,11 +59,7 @@
 
 	def on_update(self):
 		self.calculated_taxes()
-<<<<<<< HEAD
-
-=======
 		
->>>>>>> 1b45235e
 	def calculated_taxes(self):
 		taxed15 = 0
 		taxed18 = 0
@@ -71,51 +67,6 @@
 		exonerated = 0
 
 		if self.taxes_and_charges:
-<<<<<<< HEAD
-					if self.exonerated == 1:
-						exonerated += self.total
-					else:
-						invoice_table_taxes = frappe.get_all("Purchase Taxes and Charges", ["name", "rate", "tax_amount"], filters = {"parent": self.name})
-
-						for invoice_tax in invoice_table_taxes:
-
-							if invoice_tax.rate == 15:
-								taxed15 += invoice_tax.tax_amount							
-
-							if invoice_tax.rate == 18:
-								taxed18 += invoice_tax.tax_amount
-		else:
-			items = frappe.get_all("Purchase Invoice Item", ["item_code", "amount"], filters = {"parent": self.name})
-
-			for item in items:
-				item_taxes = frappe.get_all("Item Tax", ['name', "item_tax_template"], filters = {"parent": item.item_code})
-				if len(item_taxes) >0:
-					for item_tax in item_taxes:
-						tax_tamplates = frappe.get_all("Item Tax Template", ["name"], filters = {"name": item_tax.item_tax_template})
-
-						for tax_tamplate in tax_tamplates:
-
-							tax_details = frappe.get_all("Item Tax Template Detail", ["name", "tax_rate"], filters = {"parent": tax_tamplate.name})
-
-							for tax_detail in tax_details:
-
-								if tax_detail.tax_rate == 15:
-									if self.exonerated == 1:
-										taxed15 += item.amount - (item.amount/1.15)
-										exonerated += item.amount
-									else:
-										taxed15 += item.amount - (item.amount/1.15)
-
-								if tax_detail.tax_rate == 18:
-									if self.exonerated == 1:
-										taxed18 += item.amount - (item.amount/1.18)
-										exonerated += item.amount
-									else:
-										taxed18 += item.amount - (item.amount/1.18)
-				else:
-					exempt += item.amount
-
-=======
 					if self.tax_included == 0:
 						exonerated += self.total
 		else:
@@ -142,24 +93,11 @@
 					else:
 						exempt += item.amount
 	
->>>>>>> 1b45235e
 		self.isv15 = taxed15
 		self.isv18 = taxed18
 		self.total_exonerated = exonerated
 		self.total_exempt = exempt
 		self.total_taxes_and_charges = taxed15 + taxed18
-<<<<<<< HEAD
-
-		if self.exonerated == 1:
-			self.grand_total -= self.total_taxes_and_charges
-			self.rounded_total -= self.total_taxes_and_charges
-			self.outstanding_amount -= self.total_taxes_and_charges
-		else:
-			self.grand_total = self.total
-			self.rounded_total = self.grand_total
-			self.outstanding_amount = self.grand_total
-
-=======
 		self.rounding_adjustment = 0
 
 		if self.tax_included == 1:
@@ -171,7 +109,6 @@
 		
 		self.outstanding_amount = self.grand_total - self.total_advance
 		self.in_words = money_in_words(self.grand_total)
->>>>>>> 1b45235e
 
 	def invoice_is_blocked(self):
 		return self.on_hold and (not self.release_date or self.release_date > getdate(nowdate()))
