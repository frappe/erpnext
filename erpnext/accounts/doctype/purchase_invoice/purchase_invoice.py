# Copyright (c) 2015, Frappe Technologies Pvt. Ltd. and Contributors
# License: GNU General Public License v3. See license.txt


import frappe
from frappe import _, throw
from frappe.model.mapper import get_mapped_doc
from frappe.utils import cint, cstr, flt, formatdate, get_link_to_form, getdate, nowdate

import erpnext
from erpnext.accounts.deferred_revenue import validate_service_stop_date
from erpnext.accounts.doctype.gl_entry.gl_entry import update_outstanding_amt
from erpnext.accounts.doctype.sales_invoice.sales_invoice import (
	check_if_return_invoice_linked_with_payment_entry,
	get_total_in_party_account_currency,
	is_overdue,
	unlink_inter_company_doc,
	update_linked_doc,
	validate_inter_company_party,
)
from erpnext.accounts.doctype.tax_withholding_category.tax_withholding_category import (
	get_party_tax_withholding_details,
)
from erpnext.accounts.general_ledger import (
	get_round_off_account_and_cost_center,
	make_gl_entries,
	make_reverse_gl_entries,
	merge_similar_entries,
)
from erpnext.accounts.party import get_due_date, get_party_account
from erpnext.accounts.utils import get_account_currency, get_fiscal_year
from erpnext.assets.doctype.asset.asset import get_asset_account, is_cwip_accounting_enabled
from erpnext.assets.doctype.asset_category.asset_category import get_asset_category_account
from erpnext.buying.utils import check_on_hold_or_closed_status
from erpnext.controllers.accounts_controller import validate_account_head
from erpnext.controllers.buying_controller import BuyingController
from erpnext.stock import get_warehouse_account_map
from erpnext.stock.doctype.purchase_receipt.purchase_receipt import (
	get_item_account_wise_additional_cost,
	update_billed_amount_based_on_po,
)


class WarehouseMissingError(frappe.ValidationError):
	pass


form_grid_templates = {"items": "templates/form_grid/item_grid.html"}


class PurchaseInvoice(BuyingController):
	def __init__(self, *args, **kwargs):
		super(PurchaseInvoice, self).__init__(*args, **kwargs)
		self.status_updater = [
			{
				"source_dt": "Purchase Invoice Item",
				"target_dt": "Purchase Order Item",
				"join_field": "po_detail",
				"target_field": "billed_amt",
				"target_parent_dt": "Purchase Order",
				"target_parent_field": "per_billed",
				"target_ref_field": "amount",
				"source_field": "amount",
				"percent_join_field": "purchase_order",
				"overflow_type": "billing",
			}
		]

	def onload(self):
		super(PurchaseInvoice, self).onload()
		supplier_tds = frappe.db.get_value("Supplier", self.supplier, "tax_withholding_category")
		self.set_onload("supplier_tds", supplier_tds)

	def before_save(self):
		if not self.on_hold:
			self.release_date = ""

	def invoice_is_blocked(self):
		return self.on_hold and (not self.release_date or self.release_date > getdate(nowdate()))

	def validate(self):
		if not self.is_opening:
			self.is_opening = "No"

		self.validate_posting_time()

		super(PurchaseInvoice, self).validate()

		if not self.is_return:
			self.po_required()
			self.pr_required()
			self.validate_supplier_invoice()

		# validate cash purchase
		if self.is_paid == 1:
			self.validate_cash()

		# validate service stop date to lie in between start and end date
		validate_service_stop_date(self)

		if self._action == "submit" and self.update_stock:
			self.make_batches("warehouse")

		self.validate_release_date()
		self.check_conversion_rate()
		self.validate_credit_to_acc()
		self.clear_unallocated_advances("Purchase Invoice Advance", "advances")
		self.check_on_hold_or_closed_status()
		self.validate_with_previous_doc()
		self.validate_uom_is_integer("uom", "qty")
		self.validate_uom_is_integer("stock_uom", "stock_qty")
		self.set_expense_account(for_validate=True)
		self.validate_expense_account()
		self.set_against_expense_account()
		self.validate_write_off_account()
		self.validate_multiple_billing("Purchase Receipt", "pr_detail", "amount", "items")
		self.create_remarks()
		self.set_status()
		self.validate_purchase_receipt_if_update_stock()
		validate_inter_company_party(
			self.doctype, self.supplier, self.company, self.inter_company_invoice_reference
		)
		self.reset_default_field_value("set_warehouse", "items", "warehouse")
		self.reset_default_field_value("rejected_warehouse", "items", "rejected_warehouse")
		self.reset_default_field_value("set_from_warehouse", "items", "from_warehouse")

	def validate_release_date(self):
		if self.release_date and getdate(nowdate()) >= getdate(self.release_date):
			frappe.throw(_("Release date must be in the future"))

	def validate_cash(self):
		if not self.cash_bank_account and flt(self.paid_amount):
			frappe.throw(_("Cash or Bank Account is mandatory for making payment entry"))

		if flt(self.paid_amount) + flt(self.write_off_amount) - flt(
			self.get("rounded_total") or self.grand_total
		) > 1 / (10 ** (self.precision("base_grand_total") + 1)):

			frappe.throw(_("""Paid amount + Write Off Amount can not be greater than Grand Total"""))

	def create_remarks(self):
		if not self.remarks:
			if self.bill_no and self.bill_date:
				self.remarks = _("Against Supplier Invoice {0} dated {1}").format(
					self.bill_no, formatdate(self.bill_date)
				)
			else:
				self.remarks = _("No Remarks")

	def set_missing_values(self, for_validate=False):
		if not self.credit_to:
			self.credit_to = get_party_account("Supplier", self.supplier, self.company)
			self.party_account_currency = frappe.db.get_value(
				"Account", self.credit_to, "account_currency", cache=True
			)
		if not self.due_date:
			self.due_date = get_due_date(
				self.posting_date, "Supplier", self.supplier, self.company, self.bill_date
			)

		tds_category = frappe.db.get_value("Supplier", self.supplier, "tax_withholding_category")
		if tds_category and not for_validate:
			self.apply_tds = 1
			self.tax_withholding_category = tds_category

		super(PurchaseInvoice, self).set_missing_values(for_validate)

	def check_conversion_rate(self):
		default_currency = erpnext.get_company_currency(self.company)
		if not default_currency:
			throw(_("Please enter default currency in Company Master"))
		if (
			(self.currency == default_currency and flt(self.conversion_rate) != 1.00)
			or not self.conversion_rate
			or (self.currency != default_currency and flt(self.conversion_rate) == 1.00)
		):
			throw(_("Conversion rate cannot be 0 or 1"))

	def validate_credit_to_acc(self):
		if not self.credit_to:
			self.credit_to = get_party_account("Supplier", self.supplier, self.company)
			if not self.credit_to:
				self.raise_missing_debit_credit_account_error("Supplier", self.supplier)

		account = frappe.db.get_value(
			"Account", self.credit_to, ["account_type", "report_type", "account_currency"], as_dict=True
		)

		if account.report_type != "Balance Sheet":
			frappe.throw(
				_(
					"Please ensure {} account is a Balance Sheet account. You can change the parent account to a Balance Sheet account or select a different account."
				).format(frappe.bold("Credit To")),
				title=_("Invalid Account"),
			)

		if self.supplier and account.account_type != "Payable":
			frappe.throw(
				_(
					"Please ensure {} account {} is a Payable account. Change the account type to Payable or select a different account."
				).format(frappe.bold("Credit To"), frappe.bold(self.credit_to)),
				title=_("Invalid Account"),
			)

		self.party_account_currency = account.account_currency

	def check_on_hold_or_closed_status(self):
		check_list = []

		for d in self.get("items"):
			if d.purchase_order and not d.purchase_order in check_list and not d.purchase_receipt:
				check_list.append(d.purchase_order)
				check_on_hold_or_closed_status("Purchase Order", d.purchase_order)

	def validate_with_previous_doc(self):
		super(PurchaseInvoice, self).validate_with_previous_doc(
			{
				"Purchase Order": {
					"ref_dn_field": "purchase_order",
					"compare_fields": [["supplier", "="], ["company", "="], ["currency", "="]],
				},
				"Purchase Order Item": {
					"ref_dn_field": "po_detail",
					"compare_fields": [["project", "="], ["item_code", "="], ["uom", "="]],
					"is_child_table": True,
					"allow_duplicate_prev_row_id": True,
				},
				"Purchase Receipt": {
					"ref_dn_field": "purchase_receipt",
					"compare_fields": [["supplier", "="], ["company", "="], ["currency", "="]],
				},
				"Purchase Receipt Item": {
					"ref_dn_field": "pr_detail",
					"compare_fields": [["project", "="], ["item_code", "="], ["uom", "="]],
					"is_child_table": True,
				},
			}
		)

		if (
			cint(frappe.db.get_single_value("Buying Settings", "maintain_same_rate")) and not self.is_return
		):
			self.validate_rate_with_reference_doc(
				[
					["Purchase Order", "purchase_order", "po_detail"],
					["Purchase Receipt", "purchase_receipt", "pr_detail"],
				]
			)

	def validate_warehouse(self, for_validate=True):
		if self.update_stock and for_validate:
<<<<<<< HEAD
			for d in self.get('items'):
				if not d.warehouse and not d.is_fixed_asset:
					frappe.throw(_("Row No {0}: Warehouse is required. Please set a Default Warehouse for Item {1} and Company {2}").
						format(d.idx, d.item_code, self.company), exc=WarehouseMissingError)
=======
			for d in self.get("items"):
				if not d.warehouse:
					frappe.throw(
						_(
							"Row No {0}: Warehouse is required. Please set a Default Warehouse for Item {1} and Company {2}"
						).format(d.idx, d.item_code, self.company),
						exc=WarehouseMissingError,
					)
>>>>>>> 760e68b6

		super(PurchaseInvoice, self).validate_warehouse()

	def validate_item_code(self):
		for d in self.get("items"):
			if not d.item_code:
				frappe.msgprint(_("Item Code required at Row No {0}").format(d.idx), raise_exception=True)

	def set_expense_account(self, for_validate=False):
		auto_accounting_for_stock = erpnext.is_perpetual_inventory_enabled(self.company)

		if auto_accounting_for_stock:
			stock_not_billed_account = self.get_company_default("stock_received_but_not_billed")
			stock_items = self.get_stock_items()

		asset_items = [d.is_fixed_asset for d in self.items if d.is_fixed_asset]
		if len(asset_items) > 0:
			asset_received_but_not_billed = self.get_company_default("asset_received_but_not_billed")

		if self.update_stock:
			self.validate_item_code()
			self.validate_warehouse(for_validate)
			if auto_accounting_for_stock:
				warehouse_account = get_warehouse_account_map(self.company)

		for item in self.get("items"):
			# in case of auto inventory accounting,
			# expense account is always "Stock Received But Not Billed" for a stock item
			# except opening entry, drop-ship entry and fixed asset items
			if item.item_code:
				asset_category = frappe.get_cached_value("Item", item.item_code, "asset_category")

			if (
				auto_accounting_for_stock
				and item.item_code in stock_items
				and self.is_opening == "No"
				and not item.is_fixed_asset
				and (
					not item.po_detail
					or not frappe.db.get_value("Purchase Order Item", item.po_detail, "delivered_by_supplier")
				)
			):

				if self.update_stock and item.warehouse and (not item.from_warehouse):
					if (
						for_validate
						and item.expense_account
						and item.expense_account != warehouse_account[item.warehouse]["account"]
					):
						msg = _(
							"Row {0}: Expense Head changed to {1} because account {2} is not linked to warehouse {3} or it is not the default inventory account"
						).format(
							item.idx,
							frappe.bold(warehouse_account[item.warehouse]["account"]),
							frappe.bold(item.expense_account),
							frappe.bold(item.warehouse),
						)
						frappe.msgprint(msg, title=_("Expense Head Changed"))
					item.expense_account = warehouse_account[item.warehouse]["account"]
				else:
					# check if 'Stock Received But Not Billed' account is credited in Purchase receipt or not
					if item.purchase_receipt:
						negative_expense_booked_in_pr = frappe.db.sql(
							"""select name from `tabGL Entry`
							where voucher_type='Purchase Receipt' and voucher_no=%s and account = %s""",
							(item.purchase_receipt, stock_not_billed_account),
						)

						if negative_expense_booked_in_pr:
							if (
								for_validate and item.expense_account and item.expense_account != stock_not_billed_account
							):
								msg = _(
									"Row {0}: Expense Head changed to {1} because expense is booked against this account in Purchase Receipt {2}"
								).format(
									item.idx, frappe.bold(stock_not_billed_account), frappe.bold(item.purchase_receipt)
								)
								frappe.msgprint(msg, title=_("Expense Head Changed"))

							item.expense_account = stock_not_billed_account
					else:
						# If no purchase receipt present then book expense in 'Stock Received But Not Billed'
						# This is done in cases when Purchase Invoice is created before Purchase Receipt
						if (
							for_validate and item.expense_account and item.expense_account != stock_not_billed_account
						):
							msg = _(
								"Row {0}: Expense Head changed to {1} as no Purchase Receipt is created against Item {2}."
							).format(
								item.idx, frappe.bold(stock_not_billed_account), frappe.bold(item.item_code)
							)
							msg += "<br>"
							msg += _(
								"This is done to handle accounting for cases when Purchase Receipt is created after Purchase Invoice"
							)
							frappe.msgprint(msg, title=_("Expense Head Changed"))

						item.expense_account = stock_not_billed_account

			elif item.is_fixed_asset and not is_cwip_accounting_enabled(asset_category):
				asset_category_account = get_asset_category_account(
					"fixed_asset_account", item=item.item_code, company=self.company
				)
				if not asset_category_account:
					form_link = get_link_to_form("Asset Category", asset_category)
					throw(
						_("Please set Fixed Asset Account in {} against {}.").format(form_link, self.company),
						title=_("Missing Account"),
					)
				item.expense_account = asset_category_account
			elif item.is_fixed_asset and item.pr_detail:
				item.expense_account = asset_received_but_not_billed
			elif not item.expense_account and for_validate:
				throw(_("Expense account is mandatory for item {0}").format(item.item_code or item.item_name))

	def validate_expense_account(self):
		for item in self.get("items"):
			validate_account_head(item.idx, item.expense_account, self.company, "Expense")

	def set_against_expense_account(self):
		against_accounts = []
		for item in self.get("items"):
			if item.expense_account and (item.expense_account not in against_accounts):
				against_accounts.append(item.expense_account)

		self.against_expense_account = ",".join(against_accounts)

	def po_required(self):
		if frappe.db.get_value("Buying Settings", None, "po_required") == "Yes":

			if frappe.get_value(
				"Supplier", self.supplier, "allow_purchase_invoice_creation_without_purchase_order"
			):
				return

			for d in self.get("items"):
				if not d.purchase_order:
					msg = _("Purchase Order Required for item {}").format(frappe.bold(d.item_code))
					msg += "<br><br>"
					msg += _("To submit the invoice without purchase order please set {0} as {1} in {2}").format(
						frappe.bold(_("Purchase Order Required")),
						frappe.bold("No"),
						get_link_to_form("Buying Settings", "Buying Settings", "Buying Settings"),
					)
					throw(msg, title=_("Mandatory Purchase Order"))

	def pr_required(self):
		stock_items = self.get_stock_items()
		if frappe.db.get_value("Buying Settings", None, "pr_required") == "Yes":

			if frappe.get_value(
				"Supplier", self.supplier, "allow_purchase_invoice_creation_without_purchase_receipt"
			):
				return

			for d in self.get("items"):
				if not d.purchase_receipt and d.item_code in stock_items:
					msg = _("Purchase Receipt Required for item {}").format(frappe.bold(d.item_code))
					msg += "<br><br>"
					msg += _(
						"To submit the invoice without purchase receipt please set {0} as {1} in {2}"
					).format(
						frappe.bold(_("Purchase Receipt Required")),
						frappe.bold("No"),
						get_link_to_form("Buying Settings", "Buying Settings", "Buying Settings"),
					)
					throw(msg, title=_("Mandatory Purchase Receipt"))

	def validate_write_off_account(self):
		if self.write_off_amount and not self.write_off_account:
			throw(_("Please enter Write Off Account"))

	def check_prev_docstatus(self):
		for d in self.get("items"):
			if d.purchase_order:
				submitted = frappe.db.sql(
					"select name from `tabPurchase Order` where docstatus = 1 and name = %s", d.purchase_order
				)
				if not submitted:
					frappe.throw(_("Purchase Order {0} is not submitted").format(d.purchase_order))
			if d.purchase_receipt:
				submitted = frappe.db.sql(
					"select name from `tabPurchase Receipt` where docstatus = 1 and name = %s", d.purchase_receipt
				)
				if not submitted:
					frappe.throw(_("Purchase Receipt {0} is not submitted").format(d.purchase_receipt))

	def update_status_updater_args(self):
		if cint(self.update_stock):
			self.status_updater.append(
				{
					"source_dt": "Purchase Invoice Item",
					"target_dt": "Purchase Order Item",
					"join_field": "po_detail",
					"target_field": "received_qty",
					"target_parent_dt": "Purchase Order",
					"target_parent_field": "per_received",
					"target_ref_field": "qty",
					"source_field": "received_qty",
					"second_source_dt": "Purchase Receipt Item",
					"second_source_field": "received_qty",
					"second_join_field": "purchase_order_item",
					"percent_join_field": "purchase_order",
					"overflow_type": "receipt",
					"extra_cond": """ and exists(select name from `tabPurchase Invoice`
					where name=`tabPurchase Invoice Item`.parent and update_stock = 1)""",
				}
			)
			if cint(self.is_return):
				self.status_updater.append(
					{
						"source_dt": "Purchase Invoice Item",
						"target_dt": "Purchase Order Item",
						"join_field": "po_detail",
						"target_field": "returned_qty",
						"source_field": "-1 * qty",
						"second_source_dt": "Purchase Receipt Item",
						"second_source_field": "-1 * qty",
						"second_join_field": "purchase_order_item",
						"overflow_type": "receipt",
						"extra_cond": """ and exists (select name from `tabPurchase Invoice`
						where name=`tabPurchase Invoice Item`.parent and update_stock=1 and is_return=1)""",
					}
				)

	def validate_purchase_receipt_if_update_stock(self):
		if self.update_stock:
			for item in self.get("items"):
				if item.purchase_receipt:
					frappe.throw(
						_("Stock cannot be updated against Purchase Receipt {0}").format(item.purchase_receipt)
					)

	def on_submit(self):
		super(PurchaseInvoice, self).on_submit()

		self.check_prev_docstatus()
		self.update_status_updater_args()
		self.update_prevdoc_status()

		frappe.get_doc("Authorization Control").validate_approving_authority(
			self.doctype, self.company, self.base_grand_total
		)

		if not self.is_return:
			self.update_against_document_in_jv()
			self.update_billing_status_for_zero_amount_refdoc("Purchase Receipt")
			self.update_billing_status_for_zero_amount_refdoc("Purchase Order")

		self.update_billing_status_in_pr()

		# Updating stock ledger should always be called after updating prevdoc status,
		# because updating ordered qty in bin depends upon updated ordered qty in PO
		if self.update_stock == 1:
			self.update_stock_ledger()
			self.set_consumed_qty_in_po()
			from erpnext.stock.doctype.serial_no.serial_no import update_serial_nos_after_submit

			update_serial_nos_after_submit(self, "items")

		# this sequence because outstanding may get -negative
		self.make_gl_entries()

		if self.update_stock == 1:
			self.repost_future_sle_and_gle()

		self.update_project()
		update_linked_doc(self.doctype, self.name, self.inter_company_invoice_reference)
		self.update_advance_tax_references()

		self.process_common_party_accounting()

	def make_gl_entries(self, gl_entries=None, from_repost=False):
		if not gl_entries:
			gl_entries = self.get_gl_entries()

		if gl_entries:
			update_outstanding = "No" if (cint(self.is_paid) or self.write_off_account) else "Yes"

			if self.docstatus == 1:
				make_gl_entries(
					gl_entries,
					update_outstanding=update_outstanding,
					merge_entries=False,
					from_repost=from_repost,
				)
			elif self.docstatus == 2:
				make_reverse_gl_entries(voucher_type=self.doctype, voucher_no=self.name)

			if update_outstanding == "No":
				update_outstanding_amt(
					self.credit_to,
					"Supplier",
					self.supplier,
					self.doctype,
					self.return_against if cint(self.is_return) and self.return_against else self.name,
				)

		elif self.docstatus == 2 and cint(self.update_stock) and self.auto_accounting_for_stock:
			make_reverse_gl_entries(voucher_type=self.doctype, voucher_no=self.name)

	def get_gl_entries(self, warehouse_account=None):
		self.auto_accounting_for_stock = erpnext.is_perpetual_inventory_enabled(self.company)
		if self.auto_accounting_for_stock:
			self.stock_received_but_not_billed = self.get_company_default("stock_received_but_not_billed")
			self.expenses_included_in_valuation = self.get_company_default("expenses_included_in_valuation")
		else:
			self.stock_received_but_not_billed = None
			self.expenses_included_in_valuation = None

		self.negative_expense_to_be_booked = 0.0
		gl_entries = []

		self.make_supplier_gl_entry(gl_entries)
		self.make_item_gl_entries(gl_entries)
		self.make_discount_gl_entries(gl_entries)

		if self.check_asset_cwip_enabled():
			self.get_asset_gl_entry(gl_entries)

		self.make_tax_gl_entries(gl_entries)
		self.make_exchange_gain_loss_gl_entries(gl_entries)
		self.make_internal_transfer_gl_entries(gl_entries)

		gl_entries = make_regional_gl_entries(gl_entries, self)

		gl_entries = merge_similar_entries(gl_entries)

		self.make_payment_gl_entries(gl_entries)
		self.make_write_off_gl_entry(gl_entries)
		self.make_gle_for_rounding_adjustment(gl_entries)
		return gl_entries

	def check_asset_cwip_enabled(self):
		# Check if there exists any item with cwip accounting enabled in it's asset category
		for item in self.get("items"):
			if item.item_code and item.is_fixed_asset:
				asset_category = frappe.get_cached_value("Item", item.item_code, "asset_category")
				if is_cwip_accounting_enabled(asset_category):
					return 1
		return 0

	def make_supplier_gl_entry(self, gl_entries):
		# Checked both rounding_adjustment and rounded_total
		# because rounded_total had value even before introcution of posting GLE based on rounded total
		grand_total = (
			self.rounded_total if (self.rounding_adjustment and self.rounded_total) else self.grand_total
		)
		base_grand_total = flt(
			self.base_rounded_total
			if (self.base_rounding_adjustment and self.base_rounded_total)
			else self.base_grand_total,
			self.precision("base_grand_total"),
		)

		if grand_total and not self.is_internal_transfer():
			# Did not use base_grand_total to book rounding loss gle
			gl_entries.append(
				self.get_gl_dict(
					{
						"account": self.credit_to,
						"party_type": "Supplier",
						"party": self.supplier,
						"due_date": self.due_date,
						"against": self.against_expense_account,
						"credit": base_grand_total,
						"credit_in_account_currency": base_grand_total
						if self.party_account_currency == self.company_currency
						else grand_total,
						"against_voucher": self.return_against
						if cint(self.is_return) and self.return_against
						else self.name,
						"against_voucher_type": self.doctype,
						"project": self.project,
						"cost_center": self.cost_center,
					},
					self.party_account_currency,
					item=self,
				)
			)

	def make_item_gl_entries(self, gl_entries):
		# item gl entries
		stock_items = self.get_stock_items()
		if self.update_stock and self.auto_accounting_for_stock:
			warehouse_account = get_warehouse_account_map(self.company)

		landed_cost_entries = get_item_account_wise_additional_cost(self.name)

		voucher_wise_stock_value = {}
		if self.update_stock:
			stock_ledger_entries = frappe.get_all(
				"Stock Ledger Entry",
				fields=["voucher_detail_no", "stock_value_difference", "warehouse"],
				filters={"voucher_no": self.name, "voucher_type": self.doctype, "is_cancelled": 0},
			)
			for d in stock_ledger_entries:
				voucher_wise_stock_value.setdefault(
					(d.voucher_detail_no, d.warehouse), d.stock_value_difference
				)

		valuation_tax_accounts = [
			d.account_head
			for d in self.get("taxes")
			if d.category in ("Valuation", "Total and Valuation")
			and flt(d.base_tax_amount_after_discount_amount)
		]

		exchange_rate_map, net_rate_map = get_purchase_document_details(self)

		enable_discount_accounting = cint(
			frappe.db.get_single_value("Accounts Settings", "enable_discount_accounting")
		)
		provisional_accounting_for_non_stock_items = cint(
			frappe.db.get_value(
				"Company", self.company, "enable_provisional_accounting_for_non_stock_items"
			)
		)

		purchase_receipt_doc_map = {}

		for item in self.get("items"):
			if flt(item.base_net_amount):
				account_currency = get_account_currency(item.expense_account)
				if item.item_code:
					asset_category = frappe.get_cached_value("Item", item.item_code, "asset_category")

				if self.update_stock and self.auto_accounting_for_stock and item.item_code in stock_items:
					# warehouse account
					warehouse_debit_amount = self.make_stock_adjustment_entry(
						gl_entries, item, voucher_wise_stock_value, account_currency
					)

					if item.from_warehouse:
						gl_entries.append(
							self.get_gl_dict(
								{
									"account": warehouse_account[item.warehouse]["account"],
									"against": warehouse_account[item.from_warehouse]["account"],
									"cost_center": item.cost_center,
									"project": item.project or self.project,
									"remarks": self.get("remarks") or _("Accounting Entry for Stock"),
									"debit": warehouse_debit_amount,
								},
								warehouse_account[item.warehouse]["account_currency"],
								item=item,
							)
						)

						# Intentionally passed negative debit amount to avoid incorrect GL Entry validation
						gl_entries.append(
							self.get_gl_dict(
								{
									"account": warehouse_account[item.from_warehouse]["account"],
									"against": warehouse_account[item.warehouse]["account"],
									"cost_center": item.cost_center,
									"project": item.project or self.project,
									"remarks": self.get("remarks") or _("Accounting Entry for Stock"),
									"debit": -1 * flt(item.base_net_amount, item.precision("base_net_amount")),
								},
								warehouse_account[item.from_warehouse]["account_currency"],
								item=item,
							)
						)

						# Do not book expense for transfer within same company transfer
						if not self.is_internal_transfer():
							gl_entries.append(
								self.get_gl_dict(
									{
										"account": item.expense_account,
										"against": self.supplier,
										"debit": flt(item.base_net_amount, item.precision("base_net_amount")),
										"remarks": self.get("remarks") or _("Accounting Entry for Stock"),
										"cost_center": item.cost_center,
										"project": item.project,
									},
									account_currency,
									item=item,
								)
							)

					else:
						if not self.is_internal_transfer():
							gl_entries.append(
								self.get_gl_dict(
									{
										"account": item.expense_account,
										"against": self.supplier,
										"debit": warehouse_debit_amount,
										"remarks": self.get("remarks") or _("Accounting Entry for Stock"),
										"cost_center": item.cost_center,
										"project": item.project or self.project,
									},
									account_currency,
									item=item,
								)
							)

					# Amount added through landed-cost-voucher
					if landed_cost_entries:
						for account, amount in landed_cost_entries[(item.item_code, item.name)].items():
							gl_entries.append(
								self.get_gl_dict(
									{
										"account": account,
										"against": item.expense_account,
										"cost_center": item.cost_center,
										"remarks": self.get("remarks") or _("Accounting Entry for Stock"),
										"credit": flt(amount["base_amount"]),
										"credit_in_account_currency": flt(amount["amount"]),
										"project": item.project or self.project,
									},
									item=item,
								)
							)

					# sub-contracting warehouse
					if flt(item.rm_supp_cost):
						supplier_warehouse_account = warehouse_account[self.supplier_warehouse]["account"]
						if not supplier_warehouse_account:
							frappe.throw(_("Please set account in Warehouse {0}").format(self.supplier_warehouse))
						gl_entries.append(
							self.get_gl_dict(
								{
									"account": supplier_warehouse_account,
									"against": item.expense_account,
									"cost_center": item.cost_center,
									"project": item.project or self.project,
									"remarks": self.get("remarks") or _("Accounting Entry for Stock"),
									"credit": flt(item.rm_supp_cost),
								},
								warehouse_account[self.supplier_warehouse]["account_currency"],
								item=item,
							)
						)

				elif not item.is_fixed_asset or (
					item.is_fixed_asset and not is_cwip_accounting_enabled(asset_category)
				):
					expense_account = (
						item.expense_account
						if (not item.enable_deferred_expense or self.is_return)
						else item.deferred_expense_account
					)

					if not item.is_fixed_asset:
						dummy, amount = self.get_amount_and_base_amount(item, enable_discount_accounting)
					else:
						amount = flt(item.base_net_amount + item.item_tax_amount, item.precision("base_net_amount"))

					if provisional_accounting_for_non_stock_items:
						if item.purchase_receipt:
							provisional_account = self.get_company_default("default_provisional_account")
							purchase_receipt_doc = purchase_receipt_doc_map.get(item.purchase_receipt)

							if not purchase_receipt_doc:
								purchase_receipt_doc = frappe.get_doc("Purchase Receipt", item.purchase_receipt)
								purchase_receipt_doc_map[item.purchase_receipt] = purchase_receipt_doc

							# Post reverse entry for Stock-Received-But-Not-Billed if it is booked in Purchase Receipt
							expense_booked_in_pr = frappe.db.get_value(
								"GL Entry",
								{
									"is_cancelled": 0,
									"voucher_type": "Purchase Receipt",
									"voucher_no": item.purchase_receipt,
									"voucher_detail_no": item.pr_detail,
									"account": provisional_account,
								},
								["name"],
							)

							if expense_booked_in_pr:
								# Intentionally passing purchase invoice item to handle partial billing
								purchase_receipt_doc.add_provisional_gl_entry(
									item, gl_entries, self.posting_date, reverse=1
								)

					if not self.is_internal_transfer():
						gl_entries.append(
							self.get_gl_dict(
								{
									"account": expense_account,
									"against": self.supplier,
									"debit": amount,
									"cost_center": item.cost_center,
									"project": item.project or self.project,
								},
								account_currency,
								item=item,
							)
						)

						# check if the exchange rate has changed
						if item.get("purchase_receipt"):
							if (
								exchange_rate_map[item.purchase_receipt]
								and self.conversion_rate != exchange_rate_map[item.purchase_receipt]
								and item.net_rate == net_rate_map[item.pr_detail]
							):

								discrepancy_caused_by_exchange_rate_difference = (item.qty * item.net_rate) * (
									exchange_rate_map[item.purchase_receipt] - self.conversion_rate
								)

								gl_entries.append(
									self.get_gl_dict(
										{
											"account": expense_account,
											"against": self.supplier,
											"debit": discrepancy_caused_by_exchange_rate_difference,
											"cost_center": item.cost_center,
											"project": item.project or self.project,
										},
										account_currency,
										item=item,
									)
								)
								gl_entries.append(
									self.get_gl_dict(
										{
											"account": self.get_company_default("exchange_gain_loss_account"),
											"against": self.supplier,
											"credit": discrepancy_caused_by_exchange_rate_difference,
											"cost_center": item.cost_center,
											"project": item.project or self.project,
										},
										account_currency,
										item=item,
									)
								)

					# If asset is bought through this document and not linked to PR
					if self.update_stock and item.landed_cost_voucher_amount:
						expenses_included_in_asset_valuation = self.get_company_default(
							"expenses_included_in_asset_valuation"
						)
						# Amount added through landed-cost-voucher
						gl_entries.append(
							self.get_gl_dict(
								{
									"account": expenses_included_in_asset_valuation,
									"against": expense_account,
									"cost_center": item.cost_center,
									"remarks": self.get("remarks") or _("Accounting Entry for Stock"),
									"credit": flt(item.landed_cost_voucher_amount),
									"project": item.project or self.project,
								},
								item=item,
							)
						)

						gl_entries.append(
							self.get_gl_dict(
								{
									"account": expense_account,
									"against": expenses_included_in_asset_valuation,
									"cost_center": item.cost_center,
									"remarks": self.get("remarks") or _("Accounting Entry for Stock"),
									"debit": flt(item.landed_cost_voucher_amount),
									"project": item.project or self.project,
								},
								item=item,
							)
						)

						# update gross amount of asset bought through this document
						assets = frappe.db.get_all(
							"Asset", filters={"purchase_invoice": self.name, "item_code": item.item_code}
						)
						for asset in assets:
							frappe.db.set_value("Asset", asset.name, "gross_purchase_amount", flt(item.valuation_rate))
							frappe.db.set_value(
								"Asset", asset.name, "purchase_receipt_amount", flt(item.valuation_rate)
							)

			if (
				self.auto_accounting_for_stock
				and self.is_opening == "No"
				and item.item_code in stock_items
				and item.item_tax_amount
			):
				# Post reverse entry for Stock-Received-But-Not-Billed if it is booked in Purchase Receipt
				if item.purchase_receipt and valuation_tax_accounts:
					negative_expense_booked_in_pr = frappe.db.sql(
						"""select name from `tabGL Entry`
							where voucher_type='Purchase Receipt' and voucher_no=%s and account in %s""",
						(item.purchase_receipt, valuation_tax_accounts),
					)

					if not negative_expense_booked_in_pr:
						gl_entries.append(
							self.get_gl_dict(
								{
									"account": self.stock_received_but_not_billed,
									"against": self.supplier,
									"debit": flt(item.item_tax_amount, item.precision("item_tax_amount")),
									"remarks": self.remarks or _("Accounting Entry for Stock"),
									"cost_center": self.cost_center,
									"project": item.project or self.project,
								},
								item=item,
							)
						)

						self.negative_expense_to_be_booked += flt(
							item.item_tax_amount, item.precision("item_tax_amount")
						)

	def get_asset_gl_entry(self, gl_entries):
		arbnb_account = self.get_company_default("asset_received_but_not_billed")
		eiiav_account = self.get_company_default("expenses_included_in_asset_valuation")

		for item in self.get("items"):
			if item.is_fixed_asset:
				asset_amount = flt(item.net_amount) + flt(item.item_tax_amount / self.conversion_rate)
				base_asset_amount = flt(item.base_net_amount + item.item_tax_amount)

				item_exp_acc_type = frappe.db.get_value("Account", item.expense_account, "account_type")
				if not item.expense_account or item_exp_acc_type not in [
					"Asset Received But Not Billed",
					"Fixed Asset",
				]:
					item.expense_account = arbnb_account

				if not self.update_stock:
					arbnb_currency = get_account_currency(item.expense_account)
					gl_entries.append(
						self.get_gl_dict(
							{
								"account": item.expense_account,
								"against": self.supplier,
								"remarks": self.get("remarks") or _("Accounting Entry for Asset"),
								"debit": base_asset_amount,
								"debit_in_account_currency": (
									base_asset_amount if arbnb_currency == self.company_currency else asset_amount
								),
								"cost_center": item.cost_center,
								"project": item.project or self.project,
							},
							item=item,
						)
					)

					if item.item_tax_amount:
						asset_eiiav_currency = get_account_currency(eiiav_account)
						gl_entries.append(
							self.get_gl_dict(
								{
									"account": eiiav_account,
									"against": self.supplier,
									"remarks": self.get("remarks") or _("Accounting Entry for Asset"),
									"cost_center": item.cost_center,
									"project": item.project or self.project,
									"credit": item.item_tax_amount,
									"credit_in_account_currency": (
										item.item_tax_amount
										if asset_eiiav_currency == self.company_currency
										else item.item_tax_amount / self.conversion_rate
									),
								},
								item=item,
							)
						)
				else:
					cwip_account = get_asset_account(
						"capital_work_in_progress_account", asset_category=item.asset_category, company=self.company
					)

					cwip_account_currency = get_account_currency(cwip_account)
					gl_entries.append(
						self.get_gl_dict(
							{
								"account": cwip_account,
								"against": self.supplier,
								"remarks": self.get("remarks") or _("Accounting Entry for Asset"),
								"debit": base_asset_amount,
								"debit_in_account_currency": (
									base_asset_amount if cwip_account_currency == self.company_currency else asset_amount
								),
								"cost_center": self.cost_center,
								"project": item.project or self.project,
							},
							item=item,
						)
					)

					if item.item_tax_amount and not cint(erpnext.is_perpetual_inventory_enabled(self.company)):
						asset_eiiav_currency = get_account_currency(eiiav_account)
						gl_entries.append(
							self.get_gl_dict(
								{
									"account": eiiav_account,
									"against": self.supplier,
									"remarks": self.get("remarks") or _("Accounting Entry for Asset"),
									"cost_center": item.cost_center,
									"credit": item.item_tax_amount,
									"project": item.project or self.project,
									"credit_in_account_currency": (
										item.item_tax_amount
										if asset_eiiav_currency == self.company_currency
										else item.item_tax_amount / self.conversion_rate
									),
								},
								item=item,
							)
						)

					# When update stock is checked
					# Assets are bought through this document then it will be linked to this document
					if self.update_stock:
						if flt(item.landed_cost_voucher_amount):
							gl_entries.append(
								self.get_gl_dict(
									{
										"account": eiiav_account,
										"against": cwip_account,
										"cost_center": item.cost_center,
										"remarks": self.get("remarks") or _("Accounting Entry for Stock"),
										"credit": flt(item.landed_cost_voucher_amount),
										"project": item.project or self.project,
									},
									item=item,
								)
							)

							gl_entries.append(
								self.get_gl_dict(
									{
										"account": cwip_account,
										"against": eiiav_account,
										"cost_center": item.cost_center,
										"remarks": self.get("remarks") or _("Accounting Entry for Stock"),
										"debit": flt(item.landed_cost_voucher_amount),
										"project": item.project or self.project,
									},
									item=item,
								)
							)

						# update gross amount of assets bought through this document
						assets = frappe.db.get_all(
							"Asset", filters={"purchase_invoice": self.name, "item_code": item.item_code}
						)
						for asset in assets:
							frappe.db.set_value("Asset", asset.name, "gross_purchase_amount", flt(item.valuation_rate))
							frappe.db.set_value(
								"Asset", asset.name, "purchase_receipt_amount", flt(item.valuation_rate)
							)

		return gl_entries

	def make_stock_adjustment_entry(
		self, gl_entries, item, voucher_wise_stock_value, account_currency
	):
		net_amt_precision = item.precision("base_net_amount")
		val_rate_db_precision = 6 if cint(item.precision("valuation_rate")) <= 6 else 9

		warehouse_debit_amount = flt(
			flt(item.valuation_rate, val_rate_db_precision) * flt(item.qty) * flt(item.conversion_factor),
			net_amt_precision,
		)

		# Stock ledger value is not matching with the warehouse amount
		if (
			self.update_stock
			and voucher_wise_stock_value.get(item.name)
			and warehouse_debit_amount
			!= flt(voucher_wise_stock_value.get((item.name, item.warehouse)), net_amt_precision)
		):

			cost_of_goods_sold_account = self.get_company_default("default_expense_account")
			stock_amount = flt(voucher_wise_stock_value.get((item.name, item.warehouse)), net_amt_precision)
			stock_adjustment_amt = warehouse_debit_amount - stock_amount

			gl_entries.append(
				self.get_gl_dict(
					{
						"account": cost_of_goods_sold_account,
						"against": item.expense_account,
						"debit": stock_adjustment_amt,
						"remarks": self.get("remarks") or _("Stock Adjustment"),
						"cost_center": item.cost_center,
						"project": item.project or self.project,
					},
					account_currency,
					item=item,
				)
			)

			warehouse_debit_amount = stock_amount

		return warehouse_debit_amount

	def make_tax_gl_entries(self, gl_entries):
		# tax table gl entries
		valuation_tax = {}
		enable_discount_accounting = cint(
			frappe.db.get_single_value("Accounts Settings", "enable_discount_accounting")
		)

		for tax in self.get("taxes"):
			amount, base_amount = self.get_tax_amounts(tax, enable_discount_accounting)
			if tax.category in ("Total", "Valuation and Total") and flt(base_amount):
				account_currency = get_account_currency(tax.account_head)

				dr_or_cr = "debit" if tax.add_deduct_tax == "Add" else "credit"

				gl_entries.append(
					self.get_gl_dict(
						{
							"account": tax.account_head,
							"against": self.supplier,
							dr_or_cr: base_amount,
							dr_or_cr + "_in_account_currency": base_amount
							if account_currency == self.company_currency
							else amount,
							"cost_center": tax.cost_center,
						},
						account_currency,
						item=tax,
					)
				)
			# accumulate valuation tax
			if (
				self.is_opening == "No"
				and tax.category in ("Valuation", "Valuation and Total")
				and flt(base_amount)
				and not self.is_internal_transfer()
			):
				if self.auto_accounting_for_stock and not tax.cost_center:
					frappe.throw(
						_("Cost Center is required in row {0} in Taxes table for type {1}").format(
							tax.idx, _(tax.category)
						)
					)
				valuation_tax.setdefault(tax.name, 0)
				valuation_tax[tax.name] += (tax.add_deduct_tax == "Add" and 1 or -1) * flt(base_amount)

		if self.is_opening == "No" and self.negative_expense_to_be_booked and valuation_tax:
			# credit valuation tax amount in "Expenses Included In Valuation"
			# this will balance out valuation amount included in cost of goods sold

			total_valuation_amount = sum(valuation_tax.values())
			amount_including_divisional_loss = self.negative_expense_to_be_booked
			i = 1
			for tax in self.get("taxes"):
				if valuation_tax.get(tax.name):
					if i == len(valuation_tax):
						applicable_amount = amount_including_divisional_loss
					else:
						applicable_amount = self.negative_expense_to_be_booked * (
							valuation_tax[tax.name] / total_valuation_amount
						)
						amount_including_divisional_loss -= applicable_amount

					gl_entries.append(
						self.get_gl_dict(
							{
								"account": tax.account_head,
								"cost_center": tax.cost_center,
								"against": self.supplier,
								"credit": applicable_amount,
								"remarks": self.remarks or _("Accounting Entry for Stock"),
							},
							item=tax,
						)
					)

					i += 1

		if self.auto_accounting_for_stock and self.update_stock and valuation_tax:
			for tax in self.get("taxes"):
				if valuation_tax.get(tax.name):
					gl_entries.append(
						self.get_gl_dict(
							{
								"account": tax.account_head,
								"cost_center": tax.cost_center,
								"against": self.supplier,
								"credit": valuation_tax[tax.name],
								"remarks": self.remarks or _("Accounting Entry for Stock"),
							},
							item=tax,
						)
					)

	@property
	def enable_discount_accounting(self):
		if not hasattr(self, "_enable_discount_accounting"):
			self._enable_discount_accounting = cint(
				frappe.db.get_single_value("Accounts Settings", "enable_discount_accounting")
			)

		return self._enable_discount_accounting

	def make_internal_transfer_gl_entries(self, gl_entries):
		if self.is_internal_transfer() and flt(self.base_total_taxes_and_charges):
			account_currency = get_account_currency(self.unrealized_profit_loss_account)
			gl_entries.append(
				self.get_gl_dict(
					{
						"account": self.unrealized_profit_loss_account,
						"against": self.supplier,
						"credit": flt(self.total_taxes_and_charges),
						"credit_in_account_currency": flt(self.base_total_taxes_and_charges),
						"cost_center": self.cost_center,
					},
					account_currency,
					item=self,
				)
			)

	def make_payment_gl_entries(self, gl_entries):
		# Make Cash GL Entries
		if cint(self.is_paid) and self.cash_bank_account and self.paid_amount:
			bank_account_currency = get_account_currency(self.cash_bank_account)
			# CASH, make payment entries
			gl_entries.append(
				self.get_gl_dict(
					{
						"account": self.credit_to,
						"party_type": "Supplier",
						"party": self.supplier,
						"against": self.cash_bank_account,
						"debit": self.base_paid_amount,
						"debit_in_account_currency": self.base_paid_amount
						if self.party_account_currency == self.company_currency
						else self.paid_amount,
						"against_voucher": self.return_against
						if cint(self.is_return) and self.return_against
						else self.name,
						"against_voucher_type": self.doctype,
						"cost_center": self.cost_center,
						"project": self.project,
					},
					self.party_account_currency,
					item=self,
				)
			)

			gl_entries.append(
				self.get_gl_dict(
					{
						"account": self.cash_bank_account,
						"against": self.supplier,
						"credit": self.base_paid_amount,
						"credit_in_account_currency": self.base_paid_amount
						if bank_account_currency == self.company_currency
						else self.paid_amount,
						"cost_center": self.cost_center,
					},
					bank_account_currency,
					item=self,
				)
			)

	def make_write_off_gl_entry(self, gl_entries):
		# writeoff account includes petty difference in the invoice amount
		# and the amount that is paid
		if self.write_off_account and flt(self.write_off_amount):
			write_off_account_currency = get_account_currency(self.write_off_account)

			gl_entries.append(
				self.get_gl_dict(
					{
						"account": self.credit_to,
						"party_type": "Supplier",
						"party": self.supplier,
						"against": self.write_off_account,
						"debit": self.base_write_off_amount,
						"debit_in_account_currency": self.base_write_off_amount
						if self.party_account_currency == self.company_currency
						else self.write_off_amount,
						"against_voucher": self.return_against
						if cint(self.is_return) and self.return_against
						else self.name,
						"against_voucher_type": self.doctype,
						"cost_center": self.cost_center,
						"project": self.project,
					},
					self.party_account_currency,
					item=self,
				)
			)
			gl_entries.append(
				self.get_gl_dict(
					{
						"account": self.write_off_account,
						"against": self.supplier,
						"credit": flt(self.base_write_off_amount),
						"credit_in_account_currency": self.base_write_off_amount
						if write_off_account_currency == self.company_currency
						else self.write_off_amount,
						"cost_center": self.cost_center or self.write_off_cost_center,
					},
					item=self,
				)
			)

	def make_gle_for_rounding_adjustment(self, gl_entries):
		# if rounding adjustment in small and conversion rate is also small then
		# base_rounding_adjustment may become zero due to small precision
		# eg: rounding_adjustment = 0.01 and exchange rate = 0.05 and precision of base_rounding_adjustment is 2
		# 	then base_rounding_adjustment becomes zero and error is thrown in GL Entry
		if (
			not self.is_internal_transfer() and self.rounding_adjustment and self.base_rounding_adjustment
		):
			round_off_account, round_off_cost_center = get_round_off_account_and_cost_center(self.company)

			gl_entries.append(
				self.get_gl_dict(
					{
						"account": round_off_account,
						"against": self.supplier,
						"debit_in_account_currency": self.rounding_adjustment,
						"debit": self.base_rounding_adjustment,
						"cost_center": self.cost_center or round_off_cost_center,
					},
					item=self,
				)
			)

	def on_cancel(self):
		check_if_return_invoice_linked_with_payment_entry(self)

		super(PurchaseInvoice, self).on_cancel()

		self.check_on_hold_or_closed_status()

		self.update_status_updater_args()
		self.update_prevdoc_status()

		if not self.is_return:
			self.update_billing_status_for_zero_amount_refdoc("Purchase Receipt")
			self.update_billing_status_for_zero_amount_refdoc("Purchase Order")

		self.update_billing_status_in_pr()

		# Updating stock ledger should always be called after updating prevdoc status,
		# because updating ordered qty in bin depends upon updated ordered qty in PO
		if self.update_stock == 1:
			self.update_stock_ledger()
			self.delete_auto_created_batches()
			self.set_consumed_qty_in_po()

		self.make_gl_entries_on_cancel()

		if self.update_stock == 1:
			self.repost_future_sle_and_gle()

		self.update_project()
		frappe.db.set(self, "status", "Cancelled")

		unlink_inter_company_doc(self.doctype, self.name, self.inter_company_invoice_reference)
		self.ignore_linked_doctypes = ("GL Entry", "Stock Ledger Entry", "Repost Item Valuation")
		self.update_advance_tax_references(cancel=1)

	def update_project(self):
		project_list = []
		for d in self.items:
			if d.project and d.project not in project_list:
				project = frappe.get_doc("Project", d.project)
				project.update_purchase_costing()
				project.db_update()
				project_list.append(d.project)

	def validate_supplier_invoice(self):
		if self.bill_date:
			if getdate(self.bill_date) > getdate(self.posting_date):
				frappe.throw(_("Supplier Invoice Date cannot be greater than Posting Date"))

		if self.bill_no:
			if cint(frappe.db.get_single_value("Accounts Settings", "check_supplier_invoice_uniqueness")):
				fiscal_year = get_fiscal_year(self.posting_date, company=self.company, as_dict=True)

				pi = frappe.db.sql(
					"""select name from `tabPurchase Invoice`
					where
						bill_no = %(bill_no)s
						and supplier = %(supplier)s
						and name != %(name)s
						and docstatus < 2
						and posting_date between %(year_start_date)s and %(year_end_date)s""",
					{
						"bill_no": self.bill_no,
						"supplier": self.supplier,
						"name": self.name,
						"year_start_date": fiscal_year.year_start_date,
						"year_end_date": fiscal_year.year_end_date,
					},
				)

				if pi:
					pi = pi[0][0]
					frappe.throw(_("Supplier Invoice No exists in Purchase Invoice {0}").format(pi))

	def update_billing_status_in_pr(self, update_modified=True):
		updated_pr = []
		for d in self.get("items"):
			if d.pr_detail:
				billed_amt = frappe.db.sql(
					"""select sum(amount) from `tabPurchase Invoice Item`
					where pr_detail=%s and docstatus=1""",
					d.pr_detail,
				)
				billed_amt = billed_amt and billed_amt[0][0] or 0
				frappe.db.set_value(
					"Purchase Receipt Item",
					d.pr_detail,
					"billed_amt",
					billed_amt,
					update_modified=update_modified,
				)
				updated_pr.append(d.purchase_receipt)
			elif d.po_detail:
				updated_pr += update_billed_amount_based_on_po(d.po_detail, update_modified)

		for pr in set(updated_pr):
			from erpnext.stock.doctype.purchase_receipt.purchase_receipt import update_billing_percentage

			pr_doc = frappe.get_doc("Purchase Receipt", pr)
			update_billing_percentage(pr_doc, update_modified=update_modified)

	def on_recurring(self, reference_doc, auto_repeat_doc):
		self.due_date = None

	def block_invoice(self, hold_comment=None, release_date=None):
		self.db_set("on_hold", 1)
		self.db_set("hold_comment", cstr(hold_comment))
		self.db_set("release_date", release_date)

	def unblock_invoice(self):
		self.db_set("on_hold", 0)
		self.db_set("release_date", None)

	def set_tax_withholding(self):
		if not self.apply_tds:
			return

		if self.apply_tds and not self.get("tax_withholding_category"):
			self.tax_withholding_category = frappe.db.get_value(
				"Supplier", self.supplier, "tax_withholding_category"
			)

		if not self.tax_withholding_category:
			return

		tax_withholding_details, advance_taxes = get_party_tax_withholding_details(
			self, self.tax_withholding_category
		)

		# Adjust TDS paid on advances
		self.allocate_advance_tds(tax_withholding_details, advance_taxes)

		if not tax_withholding_details:
			return

		accounts = []
		for d in self.taxes:
			if d.account_head == tax_withholding_details.get("account_head"):
				d.update(tax_withholding_details)

			accounts.append(d.account_head)

		if not accounts or tax_withholding_details.get("account_head") not in accounts:
			self.append("taxes", tax_withholding_details)

		to_remove = [
			d
			for d in self.taxes
			if not d.tax_amount and d.account_head == tax_withholding_details.get("account_head")
		]

		for d in to_remove:
			self.remove(d)

		# calculate totals again after applying TDS
		self.calculate_taxes_and_totals()

	def allocate_advance_tds(self, tax_withholding_details, advance_taxes):
		self.set("advance_tax", [])
		for tax in advance_taxes:
			allocated_amount = 0
			pending_amount = flt(tax.tax_amount - tax.allocated_amount)
			if flt(tax_withholding_details.get("tax_amount")) >= pending_amount:
				tax_withholding_details["tax_amount"] -= pending_amount
				allocated_amount = pending_amount
			elif (
				flt(tax_withholding_details.get("tax_amount"))
				and flt(tax_withholding_details.get("tax_amount")) < pending_amount
			):
				allocated_amount = tax_withholding_details["tax_amount"]
				tax_withholding_details["tax_amount"] = 0

			self.append(
				"advance_tax",
				{
					"reference_type": "Payment Entry",
					"reference_name": tax.parent,
					"reference_detail": tax.name,
					"account_head": tax.account_head,
					"allocated_amount": allocated_amount,
				},
			)

	def update_advance_tax_references(self, cancel=0):
		for tax in self.get("advance_tax"):
			at = frappe.qb.DocType("Advance Taxes and Charges").as_("at")

			if cancel:
				frappe.qb.update(at).set(
					at.allocated_amount, at.allocated_amount - tax.allocated_amount
				).where(at.name == tax.reference_detail).run()
			else:
				frappe.qb.update(at).set(
					at.allocated_amount, at.allocated_amount + tax.allocated_amount
				).where(at.name == tax.reference_detail).run()

	def set_status(self, update=False, status=None, update_modified=True):
		if self.is_new():
			if self.get("amended_from"):
				self.status = "Draft"
			return

		outstanding_amount = flt(self.outstanding_amount, self.precision("outstanding_amount"))
		total = get_total_in_party_account_currency(self)

		if not status:
			if self.docstatus == 2:
				status = "Cancelled"
			elif self.docstatus == 1:
				if self.is_internal_transfer():
					self.status = "Internal Transfer"
				elif is_overdue(self, total):
					self.status = "Overdue"
				elif 0 < outstanding_amount < total:
					self.status = "Partly Paid"
				elif outstanding_amount > 0 and getdate(self.due_date) >= getdate():
					self.status = "Unpaid"
				# Check if outstanding amount is 0 due to debit note issued against invoice
				elif (
					outstanding_amount <= 0
					and self.is_return == 0
					and frappe.db.get_value(
						"Purchase Invoice", {"is_return": 1, "return_against": self.name, "docstatus": 1}
					)
				):
					self.status = "Debit Note Issued"
				elif self.is_return == 1:
					self.status = "Return"
				elif outstanding_amount <= 0:
					self.status = "Paid"
				else:
					self.status = "Submitted"
			else:
				self.status = "Draft"

		if update:
			self.db_set("status", self.status, update_modified=update_modified)


# to get details of purchase invoice/receipt from which this doc was created for exchange rate difference handling
def get_purchase_document_details(doc):
	if doc.doctype == "Purchase Invoice":
		doc_reference = "purchase_receipt"
		items_reference = "pr_detail"
		parent_doctype = "Purchase Receipt"
		child_doctype = "Purchase Receipt Item"
	else:
		doc_reference = "purchase_invoice"
		items_reference = "purchase_invoice_item"
		parent_doctype = "Purchase Invoice"
		child_doctype = "Purchase Invoice Item"

	purchase_receipts_or_invoices = []
	items = []

	for item in doc.get("items"):
		if item.get(doc_reference):
			purchase_receipts_or_invoices.append(item.get(doc_reference))
		if item.get(items_reference):
			items.append(item.get(items_reference))

	exchange_rate_map = frappe._dict(
		frappe.get_all(
			parent_doctype,
			filters={"name": ("in", purchase_receipts_or_invoices)},
			fields=["name", "conversion_rate"],
			as_list=1,
		)
	)

	net_rate_map = frappe._dict(
		frappe.get_all(
			child_doctype, filters={"name": ("in", items)}, fields=["name", "net_rate"], as_list=1
		)
	)

	return exchange_rate_map, net_rate_map


def get_list_context(context=None):
	from erpnext.controllers.website_list_for_contact import get_list_context

	list_context = get_list_context(context)
	list_context.update(
		{
			"show_sidebar": True,
			"show_search": True,
			"no_breadcrumbs": True,
			"title": _("Purchase Invoices"),
		}
	)
	return list_context


@erpnext.allow_regional
def make_regional_gl_entries(gl_entries, doc):
	return gl_entries


@frappe.whitelist()
def make_debit_note(source_name, target_doc=None):
	from erpnext.controllers.sales_and_purchase_return import make_return_doc

	return make_return_doc("Purchase Invoice", source_name, target_doc)


@frappe.whitelist()
def make_stock_entry(source_name, target_doc=None):
	doc = get_mapped_doc(
		"Purchase Invoice",
		source_name,
		{
			"Purchase Invoice": {"doctype": "Stock Entry", "validation": {"docstatus": ["=", 1]}},
			"Purchase Invoice Item": {
				"doctype": "Stock Entry Detail",
				"field_map": {"stock_qty": "transfer_qty", "batch_no": "batch_no"},
			},
		},
		target_doc,
	)

	return doc


@frappe.whitelist()
def change_release_date(name, release_date=None):
	if frappe.db.exists("Purchase Invoice", name):
		pi = frappe.get_doc("Purchase Invoice", name)
		pi.db_set("release_date", release_date)


@frappe.whitelist()
def unblock_invoice(name):
	if frappe.db.exists("Purchase Invoice", name):
		pi = frappe.get_doc("Purchase Invoice", name)
		pi.unblock_invoice()


@frappe.whitelist()
def block_invoice(name, release_date, hold_comment=None):
	if frappe.db.exists("Purchase Invoice", name):
		pi = frappe.get_doc("Purchase Invoice", name)
		pi.block_invoice(hold_comment, release_date)


@frappe.whitelist()
def make_inter_company_sales_invoice(source_name, target_doc=None):
	from erpnext.accounts.doctype.sales_invoice.sales_invoice import make_inter_company_transaction

	return make_inter_company_transaction("Purchase Invoice", source_name, target_doc)


def on_doctype_update():
	frappe.db.add_index("Purchase Invoice", ["supplier", "is_return", "return_against"])


@frappe.whitelist()
def make_purchase_receipt(source_name, target_doc=None):
	def update_item(obj, target, source_parent):
		target.qty = flt(obj.qty) - flt(obj.received_qty)
		target.received_qty = flt(obj.qty) - flt(obj.received_qty)
		target.stock_qty = (flt(obj.qty) - flt(obj.received_qty)) * flt(obj.conversion_factor)
		target.amount = (flt(obj.qty) - flt(obj.received_qty)) * flt(obj.rate)
		target.base_amount = (
			(flt(obj.qty) - flt(obj.received_qty)) * flt(obj.rate) * flt(source_parent.conversion_rate)
		)

	doc = get_mapped_doc(
		"Purchase Invoice",
		source_name,
		{
			"Purchase Invoice": {
				"doctype": "Purchase Receipt",
				"validation": {
					"docstatus": ["=", 1],
				},
			},
			"Purchase Invoice Item": {
				"doctype": "Purchase Receipt Item",
				"field_map": {
					"name": "purchase_invoice_item",
					"parent": "purchase_invoice",
					"bom": "bom",
					"purchase_order": "purchase_order",
					"po_detail": "purchase_order_item",
					"material_request": "material_request",
					"material_request_item": "material_request_item",
				},
				"postprocess": update_item,
				"condition": lambda doc: abs(doc.received_qty) < abs(doc.qty),
			},
			"Purchase Taxes and Charges": {"doctype": "Purchase Taxes and Charges"},
		},
		target_doc,
	)

	return doc<|MERGE_RESOLUTION|>--- conflicted
+++ resolved
@@ -249,21 +249,14 @@
 
 	def validate_warehouse(self, for_validate=True):
 		if self.update_stock and for_validate:
-<<<<<<< HEAD
-			for d in self.get('items'):
+			for d in self.get("items"):
 				if not d.warehouse and not d.is_fixed_asset:
-					frappe.throw(_("Row No {0}: Warehouse is required. Please set a Default Warehouse for Item {1} and Company {2}").
-						format(d.idx, d.item_code, self.company), exc=WarehouseMissingError)
-=======
-			for d in self.get("items"):
-				if not d.warehouse:
 					frappe.throw(
 						_(
 							"Row No {0}: Warehouse is required. Please set a Default Warehouse for Item {1} and Company {2}"
 						).format(d.idx, d.item_code, self.company),
 						exc=WarehouseMissingError,
 					)
->>>>>>> 760e68b6
 
 		super(PurchaseInvoice, self).validate_warehouse()
 
