--- conflicted
+++ resolved
@@ -379,16 +379,14 @@
 					frappe.throw(_("Stock cannot be updated against Purchase Receipt {0}")
 						.format(item.purchase_receipt))
 
-<<<<<<< HEAD
-	def before_submit(self):
-		self.check_valuation_amounts_with_previous_doc()
-=======
 	def validate_update_stock_mandatory(self):
 		if not cint(self.update_stock) and not cint(frappe.db.get_single_value("Accounts Settings", "allow_invoicing_without_updating_stock")):
 			for d in self.items:
 				if d.item_code and not d.purchase_receipt and frappe.get_cached_value("Item", d.item_code, "is_stock_item"):
 					frappe.throw(_("'Update Stock' must be enabled for stock items if Purchase Invoice is not made from Purchase Receipt."))
->>>>>>> 5fadbdfa
+
+	def before_submit(self):
+		self.check_valuation_amounts_with_previous_doc()
 
 	def on_submit(self):
 		super(PurchaseInvoice, self).on_submit()
