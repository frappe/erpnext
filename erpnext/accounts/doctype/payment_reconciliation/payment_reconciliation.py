--- conflicted
+++ resolved
@@ -116,33 +116,44 @@
 		"""
 
 		condition = self.get_conditions(get_return_invoices=True)
-<<<<<<< HEAD
-
-		gle = qb.DocType('GL Entry')
-		ple = qb.DocType('Payment Ledger Entry')
-
-		invoice = (qb.DocType('Sales Invoice') if self.party_type == 'Customer'
-				   else qb.DocType ('Purchase Invoice'))
-
-		invoice_type = (ConstantColumn('Sales Invoice') if self.party_type == 'Customer'
-						else ConstantColumn('Purchase Invoice'))
-
-		dr_or_cr = (gle.credit_in_account_currency if erpnext.get_party_account_type(self.party_type) == 'Receivable'
-					else gle.debit_in_account_currency)
-
-		reconciled_dr_or_cr = (gle.debit_in_account_currency if erpnext.get_party_account_type(self.party_type) == 'Receivable'
-							   else gle.credit_in_account_currency)
+
+		gle = qb.DocType("GL Entry")
+		ple = qb.DocType("Payment Ledger Entry")
+
+		invoice = (
+			qb.DocType("Sales Invoice") if self.party_type == "Customer" else qb.DocType("Purchase Invoice")
+		)
+
+		invoice_type = (
+			ConstantColumn("Sales Invoice")
+			if self.party_type == "Customer"
+			else ConstantColumn("Purchase Invoice")
+		)
+
+		dr_or_cr = (
+			gle.credit_in_account_currency
+			if erpnext.get_party_account_type(self.party_type) == "Receivable"
+			else gle.debit_in_account_currency
+		)
+
+		reconciled_dr_or_cr = (
+			gle.debit_in_account_currency
+			if erpnext.get_party_account_type(self.party_type) == "Receivable"
+			else gle.credit_in_account_currency
+		)
 
 		# get dr_or_cr notes balance
 		dr_or_cr_notes = (
 			qb.from_(invoice)
 			.join(gle)
 			.on(gle.voucher_no == invoice.name)
-			.select(invoice.name.as_('reference_name'),
-					invoice_type.as_('reference_type'),
-					(dr_or_cr - reconciled_dr_or_cr).as_('outstanding'),
-					invoice.posting_date,
-					gle.account_currency.as_('currency'))
+			.select(
+				invoice.name.as_("reference_name"),
+				invoice_type.as_("reference_type"),
+				(dr_or_cr - reconciled_dr_or_cr).as_("outstanding"),
+				invoice.posting_date,
+				gle.account_currency.as_("currency"),
+			)
 			.where(
 				(gle.voucher_no == invoice.name)
 				& (invoice.company == self.company)
@@ -153,9 +164,7 @@
 				& (invoice.docstatus == 1)
 				& (gle.is_cancelled == 0)
 			)
-			.where(
-				Criterion.all(self.qb_filter_criterion)
-			)
+			.where(Criterion.all(self.qb_filter_criterion))
 			.orderby(invoice.posting_date)
 		)
 
@@ -164,12 +173,13 @@
 			qb.from_(invoice)
 			.left_join(ple)
 			.on(ple.voucher_no == invoice.name)
-			.select(invoice.name.as_('reference_name'),
-					ple.voucher_type.as_('reference_type'),
-					ple.against_voucher_no.as_('against_voucher_no'),
-					ple.against_voucher_type.as_('against_voucher_type'),
-					Sum(IfNull(ple.amount,0)).as_('paid')
-					)
+			.select(
+				invoice.name.as_("reference_name"),
+				ple.voucher_type.as_("reference_type"),
+				ple.against_voucher_no.as_("against_voucher_no"),
+				ple.against_voucher_type.as_("against_voucher_type"),
+				Sum(IfNull(ple.amount, 0)).as_("paid"),
+			)
 			.where(
 				(ple.is_cancelled == 0)
 				& (invoice.company == self.company)
@@ -177,81 +187,34 @@
 				& ((invoice.is_return == 1) & IfNull((invoice.return_against), "") == "")
 				& (invoice.docstatus == 1)
 			)
-			.where(
-				Criterion.all(self.qb_filter_criterion)
-			)
+			.where(Criterion.all(self.qb_filter_criterion))
 			.groupby(ple.voucher_no)
 			.orderby(invoice.posting_date)
 		)
 
 		# calculate outstanding of debit/credit notes using CTE
 		outstanding_dr_or_cr_notes = (
-			qb.with_(dr_or_cr_notes,"dr_cr_notes")
+			qb.with_(dr_or_cr_notes, "dr_cr_notes")
 			.with_(vouchers, "vouchers")
 			.from_(AliasedQuery("dr_cr_notes"))
 			.left_join(AliasedQuery("vouchers"))
-			.on((AliasedQuery("dr_cr_notes").reference_type == AliasedQuery("vouchers").reference_type)
-				& (AliasedQuery("dr_cr_notes").reference_name == AliasedQuery("vouchers").reference_name))
-			.select(AliasedQuery("dr_cr_notes").reference_type,
-					AliasedQuery("dr_cr_notes").reference_name,
-					(AliasedQuery("dr_cr_notes").outstanding - IfNull(AliasedQuery("vouchers").paid,0)).as_("amount"),
-					AliasedQuery("dr_cr_notes").posting_date,
-					AliasedQuery("dr_cr_notes").currency,
-					)
-			.having(
-				qb.Field("amount") > 0
-			)
+			.on(
+				(AliasedQuery("dr_cr_notes").reference_type == AliasedQuery("vouchers").reference_type)
+				& (AliasedQuery("dr_cr_notes").reference_name == AliasedQuery("vouchers").reference_name)
+			)
+			.select(
+				AliasedQuery("dr_cr_notes").reference_type,
+				AliasedQuery("dr_cr_notes").reference_name,
+				(AliasedQuery("dr_cr_notes").outstanding - IfNull(AliasedQuery("vouchers").paid, 0)).as_(
+					"amount"
+				),
+				AliasedQuery("dr_cr_notes").posting_date,
+				AliasedQuery("dr_cr_notes").currency,
+			)
+			.having(qb.Field("amount") > 0)
 		)
 		dr_or_cr_notes = outstanding_dr_or_cr_notes.run(as_dict=True)
 		return dr_or_cr_notes
-=======
-		dr_or_cr = (
-			"credit_in_account_currency"
-			if erpnext.get_party_account_type(self.party_type) == "Receivable"
-			else "debit_in_account_currency"
-		)
-
-		reconciled_dr_or_cr = (
-			"debit_in_account_currency"
-			if dr_or_cr == "credit_in_account_currency"
-			else "credit_in_account_currency"
-		)
-
-		voucher_type = "Sales Invoice" if self.party_type == "Customer" else "Purchase Invoice"
-
-		return frappe.db.sql(
-			""" SELECT doc.name as reference_name, %(voucher_type)s as reference_type,
-				(sum(gl.{dr_or_cr}) - sum(gl.{reconciled_dr_or_cr})) as amount, doc.posting_date,
-				account_currency as currency
-			FROM `tab{doc}` doc, `tabGL Entry` gl
-			WHERE
-				(doc.name = gl.against_voucher or doc.name = gl.voucher_no)
-				and doc.{party_type_field} = %(party)s
-				and doc.is_return = 1 and ifnull(doc.return_against, "") = ""
-				and gl.against_voucher_type = %(voucher_type)s
-				and doc.docstatus = 1 and gl.party = %(party)s
-				and gl.party_type = %(party_type)s and gl.account = %(account)s
-				and gl.is_cancelled = 0 {condition}
-			GROUP BY doc.name
-			Having
-				amount > 0
-			ORDER BY doc.posting_date
-		""".format(
-				doc=voucher_type,
-				dr_or_cr=dr_or_cr,
-				reconciled_dr_or_cr=reconciled_dr_or_cr,
-				party_type_field=frappe.scrub(self.party_type),
-				condition=condition or "",
-			),
-			{
-				"party": self.party,
-				"party_type": self.party_type,
-				"voucher_type": voucher_type,
-				"account": self.receivable_payable_account,
-			},
-			as_dict=1,
-		)
->>>>>>> e4265ce8
 
 	def add_payment_entries(self, non_reconciled_payments):
 		self.set("payments", [])
@@ -265,13 +228,13 @@
 
 		condition = self.get_conditions(get_invoices=True)
 
-<<<<<<< HEAD
-		non_reconciled_invoices = get_outstanding_invoices(self.party_type, self.party, self.receivable_payable_account, condition=condition, filter_criterion=self.qb_filter_criterion)
-=======
 		non_reconciled_invoices = get_outstanding_invoices(
-			self.party_type, self.party, self.receivable_payable_account, condition=condition
-		)
->>>>>>> e4265ce8
+			self.party_type,
+			self.party,
+			self.receivable_payable_account,
+			condition=condition,
+			filter_criterion=self.qb_filter_criterion,
+		)
 
 		if self.invoice_limit:
 			non_reconciled_invoices = non_reconciled_invoices[: self.invoice_limit]
@@ -433,16 +396,18 @@
 	def get_conditions(self, get_invoices=False, get_payments=False, get_return_invoices=False):
 		self.qb_filter_criterion = []
 		criterions = self.qb_filter_criterion
-		gle = qb.DocType('GL Entry')
+		gle = qb.DocType("GL Entry")
 
 		condition = " and company = '{0}' ".format(self.company)
 
 		if get_invoices:
-<<<<<<< HEAD
-			dr_or_cr = (gle.debit_in_account_currency if erpnext.get_party_account_type(self.party_type) == 'Receivable'
-						else gle.credit_in_account_currency)
+			dr_or_cr = (
+				gle.debit_in_account_currency
+				if erpnext.get_party_account_type(self.party_type) == "Receivable"
+				else gle.credit_in_account_currency
+			)
 			if self.from_invoice_date and self.to_invoice_date:
-				criterions.append(gle.posting_date[self.from_invoice_date:self.to_invoice_date])
+				criterions.append(gle.posting_date[self.from_invoice_date : self.to_invoice_date])
 			elif self.from_invoice_date:
 				criterions.append(gle.posting_date.gte(self.from_invoice_date))
 			elif self.to_invoice_date:
@@ -455,77 +420,29 @@
 			criterions.append(gle.company == self.company)
 
 		elif get_return_invoices:
-			invoice = (qb.DocType('Sales Invoice') if self.party_type == 'Customer'
-					   else qb.DocType ('Purchase Invoice'))
+			invoice = (
+				qb.DocType("Sales Invoice")
+				if self.party_type == "Customer"
+				else qb.DocType("Purchase Invoice")
+			)
 
 			if self.from_invoice_date and self.to_invoice_date:
-				criterions.append(invoice.posting_date[self.from_invoice_date:self.to_invoice_date])
+				criterions.append(invoice.posting_date[self.from_invoice_date : self.to_invoice_date])
 			elif self.from_invoice_date:
 				criterions.append(invoice.posting_date.gte(self.from_invoice_date))
 			elif self.to_invoice_date:
 				criterions.append(invoice.posting_date.lte(self.to_invoice_date))
 
-			dr_or_cr = (gle.debit_in_account_currency if erpnext.get_party_account_type(self.party_type) == 'Receivable'
-				else gle.credit_in_account_currency)
+			dr_or_cr = (
+				gle.debit_in_account_currency
+				if erpnext.get_party_account_type(self.party_type) == "Receivable"
+				else gle.credit_in_account_currency
+			)
 
 			if self.minimum_invoice_amount:
 				criterions.append(dr_or_cr.gte(flt(self.minimum_payment_amount)))
 			if self.maximum_invoice_amount:
 				criterions.append(dr_or_cr.lte(flt(self.maximum_payment_amount)))
-=======
-			condition += (
-				" and posting_date >= {0}".format(frappe.db.escape(self.from_invoice_date))
-				if self.from_invoice_date
-				else ""
-			)
-			condition += (
-				" and posting_date <= {0}".format(frappe.db.escape(self.to_invoice_date))
-				if self.to_invoice_date
-				else ""
-			)
-			dr_or_cr = (
-				"debit_in_account_currency"
-				if erpnext.get_party_account_type(self.party_type) == "Receivable"
-				else "credit_in_account_currency"
-			)
-
-			if self.minimum_invoice_amount:
-				condition += " and {dr_or_cr} >= {amount}".format(
-					dr_or_cr=dr_or_cr, amount=flt(self.minimum_invoice_amount)
-				)
-			if self.maximum_invoice_amount:
-				condition += " and {dr_or_cr} <= {amount}".format(
-					dr_or_cr=dr_or_cr, amount=flt(self.maximum_invoice_amount)
-				)
-
-		elif get_return_invoices:
-			condition = " and doc.company = '{0}' ".format(self.company)
-			condition += (
-				" and doc.posting_date >= {0}".format(frappe.db.escape(self.from_payment_date))
-				if self.from_payment_date
-				else ""
-			)
-			condition += (
-				" and doc.posting_date <= {0}".format(frappe.db.escape(self.to_payment_date))
-				if self.to_payment_date
-				else ""
-			)
-			dr_or_cr = (
-				"debit_in_account_currency"
-				if erpnext.get_party_account_type(self.party_type) == "Receivable"
-				else "credit_in_account_currency"
-			)
-
-			if self.minimum_invoice_amount:
-				condition += " and gl.{dr_or_cr} >= {amount}".format(
-					dr_or_cr=dr_or_cr, amount=flt(self.minimum_payment_amount)
-				)
-			if self.maximum_invoice_amount:
-				condition += " and gl.{dr_or_cr} <= {amount}".format(
-					dr_or_cr=dr_or_cr, amount=flt(self.maximum_payment_amount)
-				)
-
->>>>>>> e4265ce8
 		else:
 			condition += (
 				" and posting_date >= {0}".format(frappe.db.escape(self.from_payment_date))
