# Copyright (c) 2015, Frappe Technologies Pvt. Ltd. and Contributors
# For license information, please see license.txt

from __future__ import unicode_literals
import frappe, erpnext
from frappe.utils import flt, today
from frappe import msgprint, _
from frappe.model.document import Document
from erpnext.accounts.utils import (get_outstanding_invoices,
	update_reference_in_payment_entry, reconcile_against_document)
from erpnext.controllers.accounts_controller import get_advance_payment_entries

class PaymentReconciliation(Document):
	def get_unreconciled_entries(self):
		self.get_nonreconciled_payment_entries()
		self.get_invoice_entries()

	def get_nonreconciled_payment_entries(self):
		self.check_mandatory_to_fetch()

		payment_entries = self.get_payment_entries()
		journal_entries = self.get_jv_entries()

		if self.party_type in ["Customer", "Supplier"]:
			dr_or_cr_notes = self.get_dr_or_cr_notes()
		else:
			dr_or_cr_notes = []

		self.add_payment_entries(payment_entries + journal_entries + dr_or_cr_notes)

	def get_payment_entries(self):
		order_doctype = "Sales Order" if self.party_type=="Customer" else "Purchase Order"
		payment_entries = get_advance_payment_entries(self.party_type, self.party,
			self.receivable_payable_account, order_doctype, against_all_orders=True, limit=self.limit)

		return payment_entries

	def get_jv_entries(self):
		dr_or_cr = ("credit_in_account_currency" if erpnext.get_party_account_type(self.party_type) == 'Receivable'
			else "debit_in_account_currency")

		bank_account_condition = "t2.against_account like %(bank_cash_account)s" \
				if self.bank_cash_account else "1=1"

		limit_cond = "limit %s" % self.limit if self.limit else ""

		journal_entries = frappe.db.sql("""
			select
				"Journal Entry" as reference_type, t1.name as reference_name,
				t1.posting_date, t1.remark as remarks, t2.name as reference_row,
				{dr_or_cr} as amount, t2.is_advance,
				t2.account_currency as currency
			from
				`tabJournal Entry` t1, `tabJournal Entry Account` t2
			where
				t1.name = t2.parent and t1.docstatus = 1 and t2.docstatus = 1
				and t2.party_type = %(party_type)s and t2.party = %(party)s
				and t2.account = %(account)s and {dr_or_cr} > 0
				and (t2.reference_type is null or t2.reference_type = '' or
					(t2.reference_type in ('Sales Order', 'Purchase Order')
						and t2.reference_name is not null and t2.reference_name != ''))
				and (CASE
					WHEN t1.voucher_type in ('Debit Note', 'Credit Note')
					THEN 1=1
					ELSE {bank_account_condition}
				END)
			order by t1.posting_date {limit_cond}
			""".format(**{
				"dr_or_cr": dr_or_cr,
				"bank_account_condition": bank_account_condition,
				"limit_cond": limit_cond
			}), {
				"party_type": self.party_type,
				"party": self.party,
				"account": self.receivable_payable_account,
				"bank_cash_account": "%%%s%%" % self.bank_cash_account
			}, as_dict=1)

		return list(journal_entries)

	def get_dr_or_cr_notes(self):
		dr_or_cr = ("credit_in_account_currency"
			if erpnext.get_party_account_type(self.party_type) == 'Receivable' else "debit_in_account_currency")

		reconciled_dr_or_cr =  ("debit_in_account_currency"
			if dr_or_cr == "credit_in_account_currency" else "credit_in_account_currency")

		voucher_type = ('Sales Invoice'
			if self.party_type == 'Customer' else "Purchase Invoice")

		return frappe.db.sql(""" SELECT `tab{doc}`.name as reference_name, %(voucher_type)s as reference_type,
				(sum(`tabGL Entry`.{dr_or_cr}) - sum(`tabGL Entry`.{reconciled_dr_or_cr})) as amount,
				account_currency as currency
			FROM `tab{doc}`, `tabGL Entry`
			WHERE
				(`tab{doc}`.name = `tabGL Entry`.against_voucher or `tab{doc}`.name = `tabGL Entry`.voucher_no)
				and `tab{doc}`.{party_type_field} = %(party)s
				and `tab{doc}`.is_return = 1 and `tab{doc}`.return_against IS NULL
				and `tabGL Entry`.against_voucher_type = %(voucher_type)s
				and `tab{doc}`.docstatus = 1 and `tabGL Entry`.party = %(party)s
				and `tabGL Entry`.party_type = %(party_type)s and `tabGL Entry`.account = %(account)s
			GROUP BY `tab{doc}`.name
			Having
				amount > 0
		""".format(
			doc=voucher_type,
			dr_or_cr=dr_or_cr,
			reconciled_dr_or_cr=reconciled_dr_or_cr,
			party_type_field=frappe.scrub(self.party_type)),
			{
				'party': self.party,
				'party_type': self.party_type,
				'voucher_type': voucher_type,
				'account': self.receivable_payable_account
			}, as_dict=1)

	def add_payment_entries(self, entries):
		self.set('payments', [])
		for e in entries:
			row = self.append('payments', {})
			row.update(e)

	def get_invoice_entries(self):
		#Fetch JVs, Sales and Purchase Invoices for 'invoices' to reconcile against

		condition = self.check_condition()

		non_reconciled_invoices = get_outstanding_invoices(self.party_type, self.party,
			self.receivable_payable_account, condition=condition)

		if self.limit:
			non_reconciled_invoices = non_reconciled_invoices[:self.limit]

		self.add_invoice_entries(non_reconciled_invoices)

	def add_invoice_entries(self, non_reconciled_invoices):
		#Populate 'invoices' with JVs and Invoices to reconcile against
		self.set('invoices', [])

		for e in non_reconciled_invoices:
			ent = self.append('invoices', {})
			ent.invoice_type = e.get('voucher_type')
			ent.invoice_number = e.get('voucher_no')
			ent.invoice_date = e.get('posting_date')
			ent.amount = flt(e.get('invoice_amount'))
			ent.currency = e.get('currency')
			ent.outstanding_amount = e.get('outstanding_amount')

	def reconcile(self, args):
		for e in self.get('payments'):
			e.invoice_type = None
			if e.invoice_number and " | " in e.invoice_number:
				e.invoice_type, e.invoice_number = e.invoice_number.split(" | ")

		self.get_invoice_entries()
		self.validate_invoice()
		dr_or_cr = ("credit_in_account_currency"
			if erpnext.get_party_account_type(self.party_type) == 'Receivable' else "debit_in_account_currency")

		lst = []
		dr_or_cr_notes = []
		for e in self.get('payments'):
			reconciled_entry = []
			if e.invoice_number and e.allocated_amount:
				if e.reference_type in ['Sales Invoice', 'Purchase Invoice']:
					reconciled_entry = dr_or_cr_notes
				else:
					reconciled_entry = lst

				reconciled_entry.append(self.get_payment_details(e, dr_or_cr))

		if lst:
			reconcile_against_document(lst)

		if dr_or_cr_notes:
			reconcile_dr_cr_note(dr_or_cr_notes, self.company)

		msgprint(_("Successfully Reconciled"))
		self.get_unreconciled_entries()

	def get_payment_details(self, row, dr_or_cr):
		return frappe._dict({
			'voucher_type': row.reference_type,
			'voucher_no' : row.reference_name,
			'voucher_detail_no' : row.reference_row,
			'against_voucher_type' : row.invoice_type,
			'against_voucher'  : row.invoice_number,
			'account' : self.receivable_payable_account,
			'party_type': self.party_type,
			'party': self.party,
			'is_advance' : row.is_advance,
			'dr_or_cr' : dr_or_cr,
			'unadjusted_amount' : flt(row.amount),
			'allocated_amount' : flt(row.allocated_amount),
			'difference_amount': row.difference_amount,
			'difference_account': row.difference_account
		})

	def get_difference_amount(self, child_row):
		if child_row.get("reference_type") != 'Payment Entry': return

		child_row = frappe._dict(child_row)

		if child_row.invoice_number and " | " in child_row.invoice_number:
			child_row.invoice_type, child_row.invoice_number = child_row.invoice_number.split(" | ")

		dr_or_cr = ("credit_in_account_currency"
			if erpnext.get_party_account_type(self.party_type) == 'Receivable' else "debit_in_account_currency")

		row = self.get_payment_details(child_row, dr_or_cr)

		doc = frappe.get_doc(row.voucher_type, row.voucher_no)
		update_reference_in_payment_entry(row, doc, do_not_save=True)

		return doc.difference_amount

	def check_mandatory_to_fetch(self):
		for fieldname in ["company", "party_type", "party", "receivable_payable_account"]:
			if not self.get(fieldname):
				frappe.throw(_("Please select {0} first").format(self.meta.get_label(fieldname)))

	def validate_invoice(self):
		if not self.get("invoices"):
			frappe.throw(_("No records found in the Invoice table"))

		if not self.get("payments"):
			frappe.throw(_("No records found in the Payment table"))

		unreconciled_invoices = frappe._dict()
		for d in self.get("invoices"):
			unreconciled_invoices.setdefault(d.invoice_type, {}).setdefault(d.invoice_number, d.outstanding_amount)

		invoices_to_reconcile = []
		for p in self.get("payments"):
			if p.invoice_type and p.invoice_number and p.allocated_amount:
				invoices_to_reconcile.append(p.invoice_number)

				if p.invoice_number not in unreconciled_invoices.get(p.invoice_type, {}):
					frappe.throw(_("{0}: {1} not found in Invoice Details table")
						.format(p.invoice_type, p.invoice_number))

				if flt(p.allocated_amount) > flt(p.amount):
					frappe.throw(_("Row {0}: Allocated amount {1} must be less than or equals to Payment Entry amount {2}")
						.format(p.idx, p.allocated_amount, p.amount))

				invoice_outstanding = unreconciled_invoices.get(p.invoice_type, {}).get(p.invoice_number)
				if flt(p.allocated_amount) - invoice_outstanding > 0.009:
					frappe.throw(_("Row {0}: Allocated amount {1} must be less than or equals to invoice outstanding amount {2}")
						.format(p.idx, p.allocated_amount, invoice_outstanding))

		if not invoices_to_reconcile:
			frappe.throw(_("Please select Allocated Amount, Invoice Type and Invoice Number in atleast one row"))

	def check_condition(self):
		cond = " and posting_date >= {0}".format(frappe.db.escape(self.from_date)) if self.from_date else ""
		cond += " and posting_date <= {0}".format(frappe.db.escape(self.to_date)) if self.to_date else ""
		dr_or_cr = ("debit_in_account_currency" if erpnext.get_party_account_type(self.party_type) == 'Receivable'
			else "credit_in_account_currency")

		if self.minimum_amount:
			cond += " and `{0}` >= {1}".format(dr_or_cr, flt(self.minimum_amount))
		if self.maximum_amount:
			cond += " and `{0}` <= {1}".format(dr_or_cr, flt(self.maximum_amount))

		return cond

def reconcile_dr_cr_note(dr_cr_notes, company):
	for d in dr_cr_notes:
		voucher_type = ('Credit Note'
			if d.voucher_type == 'Sales Invoice' else 'Debit Note')

		reconcile_dr_or_cr = ('debit_in_account_currency'
			if d.dr_or_cr == 'credit_in_account_currency' else 'credit_in_account_currency')

		company_currency = erpnext.get_company_currency(company)

		jv = frappe.get_doc({
			"doctype": "Journal Entry",
			"voucher_type": voucher_type,
			"posting_date": today(),
			"company": company,
<<<<<<< HEAD
=======
			"multi_currency": 1 if d.currency != company_currency else 0,
>>>>>>> b2fccc1d
			"accounts": [
				{
					'account': d.account,
					'party': d.party,
					'party_type': d.party_type,
					d.dr_or_cr: abs(d.allocated_amount),
					'reference_type': d.against_voucher_type,
					'reference_name': d.against_voucher,
					'cost_center': erpnext.get_default_cost_center(company)
				},
				{
					'account': d.account,
					'party': d.party,
					'party_type': d.party_type,
					reconcile_dr_or_cr: (abs(d.allocated_amount)
						if abs(d.unadjusted_amount) > abs(d.allocated_amount) else abs(d.unadjusted_amount)),
					'reference_type': d.voucher_type,
					'reference_name': d.voucher_no,
					'cost_center': erpnext.get_default_cost_center(company)
				}
			]
		})

		jv.submit()<|MERGE_RESOLUTION|>--- conflicted
+++ resolved
@@ -279,10 +279,7 @@
 			"voucher_type": voucher_type,
 			"posting_date": today(),
 			"company": company,
-<<<<<<< HEAD
-=======
 			"multi_currency": 1 if d.currency != company_currency else 0,
->>>>>>> b2fccc1d
 			"accounts": [
 				{
 					'account': d.account,
