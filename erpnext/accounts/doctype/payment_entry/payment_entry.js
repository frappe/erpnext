// Copyright (c) 2016, Frappe Technologies Pvt. Ltd. and contributors
// For license information, please see license.txt
{% include "erpnext/public/js/controllers/accounts.js" %}
frappe.provide("erpnext.accounts.dimensions");

cur_frm.cscript.tax_table = "Advance Taxes and Charges";

frappe.ui.form.on('Payment Entry', {
	onload: function(frm) {
		frm.ignore_doctypes_on_cancel_all = ['Sales Invoice', 'Purchase Invoice'];

		if(frm.doc.__islocal) {
			if (!frm.doc.paid_from) frm.set_value("paid_from_account_currency", null);
			if (!frm.doc.paid_to) frm.set_value("paid_to_account_currency", null);
		}

		erpnext.accounts.dimensions.setup_dimension_filters(frm, frm.doctype);
	},

	setup: function(frm) {
		frm.set_query("paid_from", function() {
			frm.events.validate_company(frm);

			var account_types = in_list(["Pay", "Internal Transfer"], frm.doc.payment_type) ?
				["Bank", "Cash"] : [frappe.boot.party_account_types[frm.doc.party_type]];
			return {
				filters: {
					"account_type": ["in", account_types],
					"is_group": 0,
					"company": frm.doc.company
				}
			}
		});

		frm.set_query("party_type", function() {
			frm.events.validate_company(frm);
			return{
				filters: {
					"name": ["in", Object.keys(frappe.boot.party_account_types)],
				}
			}
		});

		frm.set_query("party_bank_account", function() {
			return {
				filters: {
					is_company_account: 0,
					party_type: frm.doc.party_type,
					party: frm.doc.party
				}
			}
		});

		frm.set_query("bank_account", function() {
			return {
				filters: {
<<<<<<< HEAD
					is_company_account: 1
=======
					is_company_account: 1,
					company: frm.doc.company
>>>>>>> 540559d6
				}
			}
		});

		frm.set_query("contact_person", function() {
			if (frm.doc.party) {
				return {
					query: 'frappe.contacts.doctype.contact.contact.contact_query',
					filters: {
						link_doctype: frm.doc.party_type,
						link_name: frm.doc.party
					}
				};
			}
		});

		frm.set_query("paid_to", function() {
			frm.events.validate_company(frm);

			var account_types = in_list(["Receive", "Internal Transfer"], frm.doc.payment_type) ?
				["Bank", "Cash"] : [frappe.boot.party_account_types[frm.doc.party_type]];
			return {
				filters: {
					"account_type": ["in", account_types],
					"is_group": 0,
					"company": frm.doc.company
				}
			}
		});

		frm.set_query("account", "deductions", function() {
			return {
				filters: {
					"is_group": 0,
					"company": frm.doc.company
				}
			}
		});

		frm.set_query("advance_tax_account", function() {
			return {
				filters: {
					"company": frm.doc.company,
					"root_type": ["in", ["Asset", "Liability"]],
					"is_group": 0
				}
			}
		});

		frm.set_query("reference_doctype", "references", function() {
			if (frm.doc.party_type == "Customer") {
				var doctypes = ["Sales Order", "Sales Invoice", "Journal Entry", "Dunning"];
			} else if (frm.doc.party_type == "Supplier") {
				var doctypes = ["Purchase Order", "Purchase Invoice", "Journal Entry"];
			} else if (frm.doc.party_type == "Employee") {
				var doctypes = ["Expense Claim", "Journal Entry"];
			} else if (frm.doc.party_type == "Student") {
				var doctypes = ["Fees"];
			} else if (frm.doc.party_type == "Donor") {
				var doctypes = ["Donation"];
			} else {
				var doctypes = ["Journal Entry"];
			}

			return {
				filters: { "name": ["in", doctypes] }
			};
		});

		frm.set_query('payment_term', 'references', function(frm, cdt, cdn) {
			const child = locals[cdt][cdn];
			if (in_list(['Purchase Invoice', 'Sales Invoice'], child.reference_doctype) && child.reference_name) {
				let payment_term_list = frappe.get_list('Payment Schedule', {'parent': child.reference_name});

				payment_term_list = payment_term_list.map(pt => pt.payment_term);

				return {
					filters: {
						'name': ['in', payment_term_list]
					}
				}
			}
		});

		frm.set_query("reference_name", "references", function(doc, cdt, cdn) {
			const child = locals[cdt][cdn];
			const filters = {"docstatus": 1, "company": doc.company};
			const party_type_doctypes = ['Sales Invoice', 'Sales Order', 'Purchase Invoice',
				'Purchase Order', 'Expense Claim', 'Fees', 'Dunning', 'Donation'];

			if (in_list(party_type_doctypes, child.reference_doctype)) {
				filters[doc.party_type.toLowerCase()] = doc.party;
			}

			if(child.reference_doctype == "Expense Claim") {
				filters["docstatus"] = 1;
				filters["is_paid"] = 0;
			}

			return {
				filters: filters
			};
		});
	},

	refresh: function(frm) {
		erpnext.hide_company();
		frm.events.hide_unhide_fields(frm);
		frm.events.set_dynamic_labels(frm);
		frm.events.show_general_ledger(frm);
	},

	validate_company: (frm) => {
		if (!frm.doc.company){
			frappe.throw({message:__("Please select a Company first."), title: __("Mandatory")});
		}
	},

	company: function(frm) {
		frm.events.hide_unhide_fields(frm);
		frm.events.set_dynamic_labels(frm);
		erpnext.accounts.dimensions.update_dimension(frm, frm.doctype);
	},

	contact_person: function(frm) {
		frm.set_value("contact_email", "");
		erpnext.utils.get_contact_details(frm);
	},

	hide_unhide_fields: function(frm) {
		var company_currency = frm.doc.company? frappe.get_doc(":Company", frm.doc.company).default_currency: "";

		frm.toggle_display("source_exchange_rate",
			(frm.doc.paid_amount && frm.doc.paid_from_account_currency != company_currency));

		frm.toggle_display("target_exchange_rate", (frm.doc.received_amount &&
			frm.doc.paid_to_account_currency != company_currency &&
			frm.doc.paid_from_account_currency != frm.doc.paid_to_account_currency));

		frm.toggle_display("base_paid_amount", frm.doc.paid_from_account_currency != company_currency);
		frm.toggle_display("base_total_taxes_and_charges", frm.doc.total_taxes_and_charges &&
			(frm.doc.paid_from_account_currency != company_currency));

		frm.toggle_display("base_received_amount", (
<<<<<<< HEAD
			frm.doc.paid_to_account_currency != company_currency &&
			frm.doc.paid_from_account_currency != frm.doc.paid_to_account_currency 
=======
			frm.doc.paid_to_account_currency != company_currency
			&& frm.doc.paid_from_account_currency != frm.doc.paid_to_account_currency
>>>>>>> 540559d6
			&& frm.doc.base_paid_amount != frm.doc.base_received_amount
		));

		frm.toggle_display("received_amount", (frm.doc.payment_type=="Internal Transfer" ||
			frm.doc.paid_from_account_currency != frm.doc.paid_to_account_currency))

		frm.toggle_display(["base_total_allocated_amount"],
			(frm.doc.paid_amount && frm.doc.received_amount && frm.doc.base_total_allocated_amount &&
			((frm.doc.payment_type=="Receive" && frm.doc.paid_from_account_currency != company_currency) ||
			(frm.doc.payment_type=="Pay" && frm.doc.paid_to_account_currency != company_currency))));

		var party_amount = frm.doc.payment_type=="Receive" ?
			frm.doc.paid_amount : frm.doc.received_amount;

		frm.toggle_display("write_off_difference_amount", (frm.doc.difference_amount && frm.doc.party &&
			(frm.doc.total_allocated_amount > party_amount)));

		frm.toggle_display("set_exchange_gain_loss",
			(frm.doc.paid_amount && frm.doc.received_amount && frm.doc.difference_amount &&
				((frm.doc.paid_from_account_currency != company_currency ||
					frm.doc.paid_to_account_currency != company_currency) &&
					frm.doc.paid_from_account_currency != frm.doc.paid_to_account_currency)));

		frm.refresh_fields();
	},

	set_dynamic_labels: function(frm) {
		var company_currency = frm.doc.company? frappe.get_doc(":Company", frm.doc.company).default_currency: "";

		frm.set_currency_labels(["base_paid_amount", "base_received_amount", "base_total_allocated_amount",
			"difference_amount", "base_paid_amount_after_tax", "base_received_amount_after_tax"], company_currency);

		frm.set_currency_labels(["paid_amount"], frm.doc.paid_from_account_currency);
		frm.set_currency_labels(["received_amount"], frm.doc.paid_to_account_currency);

		var party_account_currency = frm.doc.payment_type=="Receive" ?
			frm.doc.paid_from_account_currency : frm.doc.paid_to_account_currency;

		frm.set_currency_labels(["total_allocated_amount", "unallocated_amount",
			"total_taxes_and_charges"], party_account_currency);

		var currency_field = (frm.doc.payment_type=="Receive") ? "paid_from_account_currency" : "paid_to_account_currency"
		frm.set_df_property("total_allocated_amount", "options", currency_field);
		frm.set_df_property("unallocated_amount", "options", currency_field);
		frm.set_df_property("total_taxes_and_charges", "options", currency_field);
		frm.set_df_property("party_balance", "options", currency_field);

		frm.set_currency_labels(["total_amount", "outstanding_amount", "allocated_amount"],
			party_account_currency, "references");

		frm.set_currency_labels(["amount"], company_currency, "deductions");

		cur_frm.set_df_property("source_exchange_rate", "description",
			("1 " + frm.doc.paid_from_account_currency + " = [?] " + company_currency));

		cur_frm.set_df_property("target_exchange_rate", "description",
			("1 " + frm.doc.paid_to_account_currency + " = [?] " + company_currency));

		frm.refresh_fields();
	},

	show_general_ledger: function(frm) {
		if(frm.doc.docstatus > 0) {
			frm.add_custom_button(__('Ledger'), function() {
				frappe.route_options = {
					"voucher_no": frm.doc.name,
					"from_date": frm.doc.posting_date,
					"to_date": moment(frm.doc.modified).format('YYYY-MM-DD'),
					"company": frm.doc.company,
					"group_by": "",
					"show_cancelled_entries": frm.doc.docstatus === 2
				};
				frappe.set_route("query-report", "General Ledger");
			}, "fa fa-table");
		}
	},

	payment_type: function(frm) {
		if(frm.doc.payment_type == "Internal Transfer") {
			$.each(["party", "party_balance", "paid_from", "paid_to",
				"references", "total_allocated_amount"], function(i, field) {
				frm.set_value(field, null);
			});
		} else {
			if(frm.doc.party) {
				frm.events.party(frm);
			}

			if(frm.doc.mode_of_payment) {
				frm.events.mode_of_payment(frm);
			}
		}
	},

	party_type: function(frm) {

		let party_types = Object.keys(frappe.boot.party_account_types);
		if(frm.doc.party_type && !party_types.includes(frm.doc.party_type)){
			frm.set_value("party_type", "");
			frappe.throw(__("Party can only be one of {0}", [party_types.join(", ")]));
		}

		frm.set_query("party", function() {
			if(frm.doc.party_type == 'Employee'){
				return {
					query: "erpnext.controllers.queries.employee_query"
				}
			}
			else if(frm.doc.party_type == 'Customer'){
				return {
					query: "erpnext.controllers.queries.customer_query"
				}
			}
		});

		if(frm.doc.party) {
			$.each(["party", "party_balance", "paid_from", "paid_to",
				"paid_from_account_currency", "paid_from_account_balance",
				"paid_to_account_currency", "paid_to_account_balance",
				"references", "total_allocated_amount"],
				function(i, field) {
					frm.set_value(field, null);
				})
		}
	},

	party: function(frm) {
		if (frm.doc.contact_email || frm.doc.contact_person) {
			frm.set_value("contact_email", "");
			frm.set_value("contact_person", "");
		}
		if(frm.doc.payment_type && frm.doc.party_type && frm.doc.party && frm.doc.company) {
			if(!frm.doc.posting_date) {
				frappe.msgprint(__("Please select Posting Date before selecting Party"))
				frm.set_value("party", "");
				return ;
			}
			frm.set_party_account_based_on_party = true;

			return frappe.call({
				method: "erpnext.accounts.doctype.payment_entry.payment_entry.get_party_details",
				args: {
					company: frm.doc.company,
					party_type: frm.doc.party_type,
					party: frm.doc.party,
					date: frm.doc.posting_date,
					cost_center: frm.doc.cost_center
				},
				callback: function(r, rt) {
					if(r.message) {
						frappe.run_serially([
							() => {
								if(frm.doc.payment_type == "Receive") {
									frm.set_value("paid_from", r.message.party_account);
									frm.set_value("paid_from_account_currency", r.message.party_account_currency);
									frm.set_value("paid_from_account_balance", r.message.account_balance);
								} else if (frm.doc.payment_type == "Pay"){
									frm.set_value("paid_to", r.message.party_account);
									frm.set_value("paid_to_account_currency", r.message.party_account_currency);
									frm.set_value("paid_to_account_balance", r.message.account_balance);
								}
							},
							() => frm.set_value("party_balance", r.message.party_balance),
							() => frm.set_value("party_name", r.message.party_name),
							() => frm.clear_table("references"),
							() => frm.events.hide_unhide_fields(frm),
							() => frm.events.set_dynamic_labels(frm),
							() => {
								frm.set_party_account_based_on_party = false;
								if (r.message.bank_account) {
									frm.set_value("bank_account", r.message.bank_account);
								}
							}
						]);
					}
				}
			});
		}
	},

	apply_tax_withholding_amount: function(frm) {
		if (!frm.doc.apply_tax_withholding_amount) {
			frm.set_value("tax_withholding_category", '');
		} else {
			frappe.db.get_value('Supplier', frm.doc.party, 'tax_withholding_category', (values) => {
				frm.set_value("tax_withholding_category", values.tax_withholding_category);
			});
		}
	},

	paid_from: function(frm) {
		if(frm.set_party_account_based_on_party) return;

		frm.events.set_account_currency_and_balance(frm, frm.doc.paid_from,
			"paid_from_account_currency", "paid_from_account_balance", function(frm) {
				if (frm.doc.payment_type == "Pay") {
					frm.events.paid_amount(frm);
				}
			}
		);
	},

	paid_to: function(frm) {
		if(frm.set_party_account_based_on_party) return;

		frm.events.set_account_currency_and_balance(frm, frm.doc.paid_to,
			"paid_to_account_currency", "paid_to_account_balance", function(frm) {
				if (frm.doc.payment_type == "Receive") {
					if(frm.doc.paid_from_account_currency == frm.doc.paid_to_account_currency) {
						if(frm.doc.source_exchange_rate) {
							frm.set_value("target_exchange_rate", frm.doc.source_exchange_rate);
						}
						frm.set_value("received_amount", frm.doc.paid_amount);

					} else {
						frm.events.received_amount(frm);
					}
				}
			}
		);
	},

	set_account_currency_and_balance: function(frm, account, currency_field,
			balance_field, callback_function) {

		var company_currency = frappe.get_doc(":Company", frm.doc.company).default_currency;
		if (frm.doc.posting_date && account) {
			frappe.call({
				method: "erpnext.accounts.doctype.payment_entry.payment_entry.get_account_details",
				args: {
					"account": account,
					"date": frm.doc.posting_date,
					"cost_center": frm.doc.cost_center
				},
				callback: function(r, rt) {
					if(r.message) {
						frappe.run_serially([
							() => frm.set_value(currency_field, r.message['account_currency']),
							() => {
								frm.set_value(balance_field, r.message['account_balance']);

								if(frm.doc.payment_type=="Receive" && currency_field=="paid_to_account_currency") {
									frm.toggle_reqd(["reference_no", "reference_date"],
										(r.message['account_type'] == "Bank" ? 1 : 0));
									if(!frm.doc.received_amount && frm.doc.paid_amount)
										frm.events.paid_amount(frm);
								} else if(frm.doc.payment_type=="Pay" && currency_field=="paid_from_account_currency") {
									frm.toggle_reqd(["reference_no", "reference_date"],
										(r.message['account_type'] == "Bank" ? 1 : 0));

									if(!frm.doc.paid_amount && frm.doc.received_amount)
										frm.events.received_amount(frm);

									if (frm.doc.paid_from_account_currency == frm.doc.paid_to_account_currency
										&& frm.doc.paid_amount != frm.doc.received_amount) {
											if (company_currency != frm.doc.paid_from_account_currency &&
												frm.doc.payment_type == "Pay") {
													frm.doc.paid_amount = frm.doc.received_amount;
												}
										}
								}
							},
							() => {
								if(callback_function) callback_function(frm);

								frm.events.hide_unhide_fields(frm);
								frm.events.set_dynamic_labels(frm);
							}
						]);
					}
				}
			});
		}
	},

	paid_from_account_currency: function(frm) {
		if(!frm.doc.paid_from_account_currency) return;
		var company_currency = frappe.get_doc(":Company", frm.doc.company).default_currency;

		if (frm.doc.paid_from_account_currency == company_currency) {
			frm.set_value("source_exchange_rate", 1);
		} else if (frm.doc.paid_from){
			if (in_list(["Internal Transfer", "Pay"], frm.doc.payment_type)) {
				var company_currency = frappe.get_doc(":Company", frm.doc.company).default_currency;
				frappe.call({
					method: "erpnext.setup.utils.get_exchange_rate",
					args: {
						from_currency: frm.doc.paid_from_account_currency,
						to_currency: company_currency,
						transaction_date: frm.doc.posting_date
					},
					callback: function(r, rt) {
						frm.set_value("source_exchange_rate", r.message);
					}
				})
			} else {
				frm.events.set_current_exchange_rate(frm, "source_exchange_rate",
					frm.doc.paid_from_account_currency, company_currency);
			}
		}
	},

	paid_to_account_currency: function(frm) {
		if(!frm.doc.paid_to_account_currency) return;
		var company_currency = frappe.get_doc(":Company", frm.doc.company).default_currency;

		frm.events.set_current_exchange_rate(frm, "target_exchange_rate",
			frm.doc.paid_to_account_currency, company_currency);
	},

	set_current_exchange_rate: function(frm, exchange_rate_field, from_currency, to_currency) {
		frappe.call({
			method: "erpnext.setup.utils.get_exchange_rate",
			args: {
				transaction_date: frm.doc.posting_date,
				from_currency: from_currency,
				to_currency: to_currency
			},
			callback: function(r, rt) {
				frm.set_value(exchange_rate_field, r.message);
			}
		})
	},

	posting_date: function(frm) {
		frm.events.paid_from_account_currency(frm);
	},

	source_exchange_rate: function(frm) {
		if (frm.doc.paid_amount) {
			frm.set_value("base_paid_amount", flt(frm.doc.paid_amount) * flt(frm.doc.source_exchange_rate));
			// target exchange rate should always be same as source if both account currencies are same
			if(frm.doc.paid_from_account_currency == frm.doc.paid_to_account_currency) {
				frm.set_value("target_exchange_rate", frm.doc.source_exchange_rate);
				frm.set_value("base_received_amount", frm.doc.base_paid_amount);
			}

			frm.events.set_unallocated_amount(frm);
		}

		// Make read only if Accounts Settings doesn't allow stale rates
		frm.set_df_property("source_exchange_rate", "read_only", erpnext.stale_rate_allowed() ? 0 : 1);
	},

	target_exchange_rate: function(frm) {
		frm.set_paid_amount_based_on_received_amount = true;

		if (frm.doc.received_amount) {
			frm.set_value("base_received_amount",
				flt(frm.doc.received_amount) * flt(frm.doc.target_exchange_rate));

			if(!frm.doc.source_exchange_rate &&
					(frm.doc.paid_from_account_currency == frm.doc.paid_to_account_currency)) {
				frm.set_value("source_exchange_rate", frm.doc.target_exchange_rate);
				frm.set_value("base_paid_amount", frm.doc.base_received_amount);
			}

			frm.events.set_unallocated_amount(frm);
		}
		frm.set_paid_amount_based_on_received_amount = false;

		// Make read only if Accounts Settings doesn't allow stale rates
		frm.set_df_property("target_exchange_rate", "read_only", erpnext.stale_rate_allowed() ? 0 : 1);
	},

	paid_amount: function(frm) {
		frm.set_value("base_paid_amount", flt(frm.doc.paid_amount) * flt(frm.doc.source_exchange_rate));
		frm.trigger("reset_received_amount");
		frm.events.hide_unhide_fields(frm);
	},

	received_amount: function(frm) {
		frm.set_paid_amount_based_on_received_amount = true;

		if(!frm.doc.paid_amount && frm.doc.paid_from_account_currency == frm.doc.paid_to_account_currency) {
			frm.set_value("paid_amount", frm.doc.received_amount);

			if(frm.doc.target_exchange_rate) {
				frm.set_value("source_exchange_rate", frm.doc.target_exchange_rate);
			}
			frm.set_value("base_paid_amount", frm.doc.base_received_amount);
		}

		frm.set_value("base_received_amount",
			flt(frm.doc.received_amount) * flt(frm.doc.target_exchange_rate));

		if(frm.doc.payment_type == "Pay")
			frm.events.allocate_party_amount_against_ref_docs(frm, frm.doc.received_amount, 1);
		else
			frm.events.set_unallocated_amount(frm);

		frm.set_paid_amount_based_on_received_amount = false;
		frm.events.hide_unhide_fields(frm);
	},

	reset_received_amount: function(frm) {
		if(!frm.set_paid_amount_based_on_received_amount &&
				(frm.doc.paid_from_account_currency == frm.doc.paid_to_account_currency)) {

			frm.set_value("received_amount", frm.doc.paid_amount);

			if(frm.doc.source_exchange_rate) {
				frm.set_value("target_exchange_rate", frm.doc.source_exchange_rate);
			}
			frm.set_value("base_received_amount", frm.doc.base_paid_amount);
		}

<<<<<<< HEAD
		// if(frm.doc.payment_type == "Receive")
		// 	frm.events.allocate_party_amount_against_ref_docs(frm, frm.doc.paid_amount);
		// else
		// 	frm.events.set_unallocated_amount(frm);
=======
		if(frm.doc.payment_type == "Receive")
			frm.events.allocate_party_amount_against_ref_docs(frm, frm.doc.paid_amount, 1);
		else
			frm.events.set_unallocated_amount(frm);
>>>>>>> 540559d6
	},

	get_outstanding_invoice: function(frm) {
		const today = frappe.datetime.get_today();
		const fields = [
			{fieldtype:"Section Break", label: __("Posting Date")},
			{fieldtype:"Date", label: __("From Date"),fieldname:"from_posting_date", default:frappe.datetime.add_days(today, -30)},
			{fieldtype:"Column Break"},
			{fieldtype:"Date", label: __("To Date"), fieldname:"to_posting_date", default:today},
			{fieldtype:"Section Break", label: __("Due Date")},
			{fieldtype:"Date", label: __("From Date"), fieldname:"from_due_date"},
			{fieldtype:"Column Break"},
			{fieldtype:"Date", label: __("To Date"), fieldname:"to_due_date"},
			{fieldtype:"Section Break", label: __("Due Date")},
			{fieldtype:"Button", label: __("Due Today"), fieldname:"today_overdue"},
			{fieldtype:"Column Break"},
			{fieldtype:"Button", label: __("30 Days"), fieldname:"thirty_days_overdue"},
			{fieldtype:"Column Break"},
			{fieldtype:"Button", label: __("60 Days"), fieldname:"sixty_days_overdue"},
			{fieldtype:"Column Break"},
			{fieldtype:"Button", label: __("90+ Days"), fieldname:"ninety_days_overdue"},
			{fieldtype:"Section Break", label: __("Outstanding Amount")},
			{fieldtype:"Float", label: __("Greater Than Amount"),fieldname:"outstanding_amt_greater_than", default: 0},
			{fieldtype:"Column Break"},
			{fieldtype:"Float", label: __("Less Than Amount"), fieldname:"outstanding_amt_less_than"},
			{fieldtype:"Section Break"},
			{fieldtype:"Link", label:__("Cost Center"), fieldname:"cost_center", options:"Cost Center",
				"get_query": function() {
					return {
						"filters": {"company": frm.doc.company}
					}
				}
			},
			{fieldtype:"Column Break"},
			{fieldtype:"Section Break"},
			{fieldtype:"Check", label: __("Allocate Payment Amount"), fieldname:"allocate_payment_amount", default:1},
		];

		frappe.prompt(fields, function(filters){
			frappe.flags.allocate_payment_amount = true;
			frm.events.validate_filters_data(frm, filters);
			frm.doc.cost_center = filters.cost_center;
			frm.events.get_outstanding_documents(frm, filters);
		}, __("Filters"), __("Get Outstanding Documents"));
	},

	validate_filters_data: function(frm, filters) {
		const fields = {
			'Posting Date': ['from_posting_date', 'to_posting_date'],
			'Due Date': ['from_posting_date', 'to_posting_date'],
			'Advance Amount': ['from_posting_date', 'to_posting_date'],
		};

		for (let key in fields) {
			let from_field = fields[key][0];
			let to_field = fields[key][1];

			if (filters[from_field] && !filters[to_field]) {
				frappe.throw(
					__("Error: {0} is mandatory field", [to_field.replace(/_/g, " ")])
				);
			} else if (filters[from_field] && filters[from_field] > filters[to_field]) {
				frappe.throw(
					__("{0}: {1} must be less than {2}", [key, from_field.replace(/_/g, " "), to_field.replace(/_/g, " ")])
				);
			}
		}
	},
	get_outstanding_documents: function(frm, filters) {
		frm.clear_table("references");

		if(!frm.doc.party) {
			return;
		}

		frm.events.check_mandatory_to_fetch(frm);
		var company_currency = frappe.get_doc(":Company", frm.doc.company).default_currency;

		var args = {
			"posting_date": frm.doc.posting_date,
			"company": frm.doc.company,
			"party_type": frm.doc.party_type,
			"payment_type": frm.doc.payment_type,
			"party": frm.doc.party.replace(/'/g, "\\'"),
			"party_account": frm.doc.payment_type=="Receive" ? frm.doc.paid_from : frm.doc.paid_to,
			"cost_center": frm.doc.cost_center
		}

		for (let key in filters) {
			args[key] = filters[key];
		}

		frappe.flags.allocate_payment_amount = filters['allocate_payment_amount'];

		return  frappe.call({
			method: 'erpnext.accounts.doctype.payment_entry.payment_entry.get_outstanding_reference_documents',
			args: {
				args:args
			},
			callback: function(r, rt) {
				if(r.message) {
					var total_positive_outstanding = 0;
					var total_negative_outstanding = 0;

					$.each(r.message, function(i, d) {
						var c = frm.add_child("references");
						c.reference_doctype = d.voucher_type;
						c.reference_name = d.voucher_no;
						c.due_date = d.due_date;
						c.posting_date = d.posting_date;
						c.total_amount = d.invoice_amount;
						c.outstanding_amount = d.outstanding_amount;
						c.bill_no = d.bill_no;
<<<<<<< HEAD
						c.customer_purchase_no = d.customer_purchase_no;
=======
						c.payment_term = d.payment_term;
						c.allocated_amount = d.allocated_amount;
>>>>>>> 540559d6

						if(!in_list(["Sales Order", "Purchase Order", "Expense Claim", "Fees"], d.voucher_type)) {
							if(flt(d.outstanding_amount) > 0)
								total_positive_outstanding += flt(d.outstanding_amount);
							else
								total_negative_outstanding += Math.abs(flt(d.outstanding_amount));
						}

						var party_account_currency = frm.doc.payment_type=="Receive" ?
							frm.doc.paid_from_account_currency : frm.doc.paid_to_account_currency;

						if(party_account_currency != company_currency) {
							c.exchange_rate = d.exchange_rate;
						} else {
							c.exchange_rate = 1;
						}
						if (in_list(['Sales Invoice', 'Purchase Invoice', "Expense Claim", "Fees"], d.reference_doctype)){
							c.due_date = d.due_date;
						}
					});

					if(
						(frm.doc.payment_type=="Receive" && frm.doc.party_type=="Customer") ||
						(frm.doc.payment_type=="Pay" && frm.doc.party_type=="Supplier")  ||
						(frm.doc.payment_type=="Pay" && frm.doc.party_type=="Employee") ||
						(frm.doc.payment_type=="Receive" && frm.doc.party_type=="Student") ||
						(frm.doc.payment_type=="Receive" && frm.doc.party_type=="Donor")
					) {
						if(total_positive_outstanding > total_negative_outstanding)
<<<<<<< HEAD
							if (!frm.doc.paid_amount){}
								// frm.set_value("paid_amount",
								// 	total_positive_outstanding - total_negative_outstanding);
=======
							if (!frm.doc.paid_amount)
								frm.set_value("paid_amount",
									total_positive_outstanding - total_negative_outstanding);
>>>>>>> 540559d6
					} else if (
						total_negative_outstanding &&
						total_positive_outstanding < total_negative_outstanding
					) {
						if (!frm.doc.received_amount)
							frm.set_value("received_amount",
								total_negative_outstanding - total_positive_outstanding);
					}
				}

				frm.events.allocate_party_amount_against_ref_docs(frm,
					(frm.doc.payment_type=="Receive" ? frm.doc.paid_amount : frm.doc.received_amount));

			}
		});
	},

	allocate_party_amount_against_ref_docs: function(frm, paid_amount, paid_amount_change) {
		var total_positive_outstanding_including_order = 0;
		var total_negative_outstanding = 0;
		var total_deductions = frappe.utils.sum($.map(frm.doc.deductions || [],
			function(d) { return flt(d.amount) }));

		paid_amount -= total_deductions;

		$.each(frm.doc.references || [], function(i, row) {
			if(flt(row.outstanding_amount) > 0)
				total_positive_outstanding_including_order += flt(row.outstanding_amount);
			else
				total_negative_outstanding += Math.abs(flt(row.outstanding_amount));
		})

		var allocated_negative_outstanding = 0;
		if (
				(frm.doc.payment_type=="Receive" && frm.doc.party_type=="Customer") ||
				(frm.doc.payment_type=="Pay" && frm.doc.party_type=="Supplier") ||
				(frm.doc.payment_type=="Pay" && frm.doc.party_type=="Employee") ||
				(frm.doc.payment_type=="Receive" && frm.doc.party_type=="Student") ||
				(frm.doc.payment_type=="Receive" && frm.doc.party_type=="Donor")
			) {
				if(total_positive_outstanding_including_order > paid_amount) {
					var remaining_outstanding = total_positive_outstanding_including_order - paid_amount;
					allocated_negative_outstanding = total_negative_outstanding < remaining_outstanding ?
						total_negative_outstanding : remaining_outstanding;
			}

			var allocated_positive_outstanding =  paid_amount + allocated_negative_outstanding;
		} else if (in_list(["Customer", "Supplier"], frm.doc.party_type)) {
			if(paid_amount > total_negative_outstanding) {
				if(total_negative_outstanding == 0) {
					frappe.msgprint(
						__("Cannot {0} {1} {2} without any negative outstanding invoice", [frm.doc.payment_type,
							(frm.doc.party_type=="Customer" ? "to" : "from"), frm.doc.party_type])
					);
					return false
				} else {
					frappe.msgprint(
						__("Paid Amount cannot be greater than total negative outstanding amount {0}", [total_negative_outstanding])
					);
					return false;
				}
			} else {
				allocated_positive_outstanding = total_negative_outstanding - paid_amount;
				allocated_negative_outstanding = paid_amount +
					(total_positive_outstanding_including_order < allocated_positive_outstanding ?
						total_positive_outstanding_including_order : allocated_positive_outstanding)
			}
		}

		$.each(frm.doc.references || [], function(i, row) {
			if (frappe.flags.allocate_payment_amount == 0) {
				//If allocate payment amount checkbox is unchecked, set zero to allocate amount
				row.allocated_amount = 0;

			} else if (frappe.flags.allocate_payment_amount != 0 && (!row.allocated_amount || paid_amount_change)) {
				if (row.outstanding_amount > 0 && allocated_positive_outstanding >= 0) {
					row.allocated_amount = (row.outstanding_amount >= allocated_positive_outstanding) ?
						allocated_positive_outstanding : row.outstanding_amount;
					allocated_positive_outstanding -= flt(row.allocated_amount);

				} else if (row.outstanding_amount < 0 && allocated_negative_outstanding) {
					row.allocated_amount = (Math.abs(row.outstanding_amount) >= allocated_negative_outstanding) ?
						-1*allocated_negative_outstanding : row.outstanding_amount;
					allocated_negative_outstanding -= Math.abs(flt(row.allocated_amount));
				}
			}
		})

		frm.refresh_fields()
		frm.events.set_total_allocated_amount(frm);
	},

	set_total_allocated_amount: function(frm) {
		var total_allocated_amount = 0.0;
		var base_total_allocated_amount = 0.0;
		$.each(frm.doc.references || [], function(i, row) {
			if (row.allocated_amount) {
				total_allocated_amount += flt(row.allocated_amount);
				base_total_allocated_amount += flt(flt(row.allocated_amount)*flt(row.exchange_rate),
					precision("base_paid_amount"));
			}
		});
		frm.set_value("total_allocated_amount", Math.abs(total_allocated_amount));
		frm.set_value("base_total_allocated_amount", Math.abs(base_total_allocated_amount));

		frm.events.set_unallocated_amount(frm);
	},

	set_unallocated_amount: function(frm) {
		var unallocated_amount = 0;
		var total_deductions = frappe.utils.sum($.map(frm.doc.deductions || [],
			function(d) { return flt(d.amount) }));

		if(frm.doc.party) {
			if(frm.doc.payment_type == "Receive"
				&& frm.doc.base_total_allocated_amount < frm.doc.base_received_amount + total_deductions
				&& frm.doc.total_allocated_amount < frm.doc.paid_amount + (total_deductions / frm.doc.source_exchange_rate)) {
					unallocated_amount = (frm.doc.base_received_amount + total_deductions + frm.doc.base_total_taxes_and_charges
						- frm.doc.base_total_allocated_amount) / frm.doc.source_exchange_rate;
			} else if (frm.doc.payment_type == "Pay"
				&& frm.doc.base_total_allocated_amount < frm.doc.base_paid_amount - total_deductions
				&& frm.doc.total_allocated_amount < frm.doc.received_amount + (total_deductions / frm.doc.target_exchange_rate)) {
					unallocated_amount = (frm.doc.base_paid_amount + frm.doc.base_total_taxes_and_charges - (total_deductions
						+ frm.doc.base_total_allocated_amount)) / frm.doc.target_exchange_rate;
			}
		}
		frm.set_value("unallocated_amount", unallocated_amount);
		frm.trigger("set_difference_amount");
	},

	set_difference_amount: function(frm) {
		var difference_amount = 0;
		var base_unallocated_amount = flt(frm.doc.unallocated_amount) *
			(frm.doc.payment_type=="Receive" ? frm.doc.source_exchange_rate : frm.doc.target_exchange_rate);

		var base_party_amount = flt(frm.doc.base_total_allocated_amount) + base_unallocated_amount;

		if(frm.doc.payment_type == "Receive") {
			difference_amount = base_party_amount - flt(frm.doc.base_received_amount);
		} else if (frm.doc.payment_type == "Pay") {
			difference_amount = flt(frm.doc.base_paid_amount) - base_party_amount;
		} else {
			difference_amount = flt(frm.doc.base_paid_amount) - flt(frm.doc.base_received_amount);
		}

		var total_deductions = frappe.utils.sum($.map(frm.doc.deductions || [],
			function(d) { return flt(d.amount) }));

		frm.set_value("difference_amount", difference_amount - total_deductions +
			frm.doc.base_total_taxes_and_charges);

		frm.events.hide_unhide_fields(frm);
	},

	unallocated_amount: function(frm) {
		frm.trigger("set_difference_amount");
	},

	check_mandatory_to_fetch: function(frm) {
		$.each(["Company", "Party Type", "Party", "payment_type"], function(i, field) {
			if(!frm.doc[frappe.model.scrub(field)]) {
				frappe.msgprint(__("Please select {0} first", [field]));
				return false;
			}

		});
	},

	validate_reference_document: function(frm, row) {
		var _validate = function(i, row) {
			if (!row.reference_doctype) {
				return;
			}

			if(frm.doc.party_type=="Customer" &&
				!in_list(["Sales Order", "Sales Invoice", "Journal Entry", "Dunning"], row.reference_doctype)
			) {
				frappe.model.set_value(row.doctype, row.name, "reference_doctype", null);
				frappe.msgprint(__("Row #{0}: Reference Document Type must be one of Sales Order, Sales Invoice, Journal Entry or Dunning", [row.idx]));
				return false;
			}

			if(frm.doc.party_type=="Supplier" &&
				!in_list(["Purchase Order", "Purchase Invoice", "Journal Entry"], row.reference_doctype)
			) {
				frappe.model.set_value(row.doctype, row.name, "against_voucher_type", null);
				frappe.msgprint(__("Row #{0}: Reference Document Type must be one of Purchase Order, Purchase Invoice or Journal Entry", [row.idx]));
				return false;
			}

			if(frm.doc.party_type=="Employee" &&
				!in_list(["Expense Claim", "Journal Entry"], row.reference_doctype)
			) {
				frappe.model.set_value(row.doctype, row.name, "against_voucher_type", null);
				frappe.msgprint(__("Row #{0}: Reference Document Type must be one of Expense Claim or Journal Entry", [row.idx]));
				return false;
			}

			if (frm.doc.party_type == "Donor" && row.reference_doctype != "Donation") {
				frappe.model.set_value(row.doctype, row.name, "reference_doctype", null);
				frappe.msgprint(__("Row #{0}: Reference Document Type must be Donation", [row.idx]));
				return false;
			}
		}

		if (row) {
			_validate(0, row);
		} else {
			$.each(frm.doc.vouchers || [], _validate);
		}
	},

	write_off_difference_amount: function(frm) {
		frm.events.set_deductions_entry(frm, "write_off_account");
	},

	set_exchange_gain_loss: function(frm) {
		frm.events.set_deductions_entry(frm, "exchange_gain_loss_account");
	},

	set_deductions_entry: function(frm, account) {
		if(frm.doc.difference_amount) {
			frappe.call({
				method: "erpnext.accounts.doctype.payment_entry.payment_entry.get_company_defaults",
				args: {
					company: frm.doc.company
				},
				callback: function(r, rt) {
					if(r.message) {
						var write_off_row = $.map(frm.doc["deductions"] || [], function(t) {
							return t.account==r.message[account] ? t : null; });

						var row = [];

						var difference_amount = flt(frm.doc.difference_amount,
							precision("difference_amount"));

						if (!write_off_row.length && difference_amount) {
							row = frm.add_child("deductions");
							row.account = r.message[account];
							row.cost_center = cur_frm.doc["cost_center"];
						} else {
							row = write_off_row[0];
						}

						if (row) {
							row.amount = flt(row.amount) + difference_amount;
						} else {
							frappe.msgprint(__("No gain or loss in the exchange rate"))
						}

						refresh_field("deductions");

						frm.events.set_unallocated_amount(frm);
					}
				}
			})
		}
	},

	bank_account: function(frm) {
		const field = frm.doc.payment_type == "Pay" ? "paid_from":"paid_to";
		if (frm.doc.bank_account && in_list(['Pay', 'Receive'], frm.doc.payment_type)) {
			frappe.call({
				method: "erpnext.accounts.doctype.bank_account.bank_account.get_bank_account_details",
				args: {
					bank_account: frm.doc.bank_account
				},
				callback: function(r) {
					if (r.message) {
						frm.set_value(field, r.message.account);
						frm.set_value('bank', r.message.bank);
						frm.set_value('bank_account_no', r.message.bank_account_no);
					}
				}
			});
		}
	},

	sales_taxes_and_charges_template: function(frm) {
		frm.trigger('fetch_taxes_from_template');
	},

	purchase_taxes_and_charges_template: function(frm) {
		frm.trigger('fetch_taxes_from_template');
	},

	fetch_taxes_from_template: function(frm) {
		let master_doctype = '';
		let taxes_and_charges = '';

		if (frm.doc.party_type == 'Supplier') {
			master_doctype = 'Purchase Taxes and Charges Template';
			taxes_and_charges = frm.doc.purchase_taxes_and_charges_template;
		} else if (frm.doc.party_type == 'Customer') {
			master_doctype = 'Sales Taxes and Charges Template';
			taxes_and_charges = frm.doc.sales_taxes_and_charges_template;
		}

		if (!taxes_and_charges) {
			return;
		}

		frappe.call({
			method: "erpnext.controllers.accounts_controller.get_taxes_and_charges",
			args: {
				"master_doctype": master_doctype,
				"master_name": taxes_and_charges
			},
			callback: function(r) {
				if(!r.exc && r.message) {
					// set taxes table
					if(r.message) {
						for (let tax of r.message) {
							if (tax.charge_type === 'On Net Total') {
								tax.charge_type = 'On Paid Amount';
							}
							me.frm.add_child("taxes", tax);
						}
						frm.events.apply_taxes(frm);
						frm.events.set_unallocated_amount(frm);
					}
				}
			}
		});
	},

	apply_taxes: function(frm) {
		frm.events.initialize_taxes(frm);
		frm.events.determine_exclusive_rate(frm);
		frm.events.calculate_taxes(frm);
	},

	initialize_taxes: function(frm) {
		$.each(frm.doc["taxes"] || [], function(i, tax) {
			frm.events.validate_taxes_and_charges(tax);
			frm.events.validate_inclusive_tax(tax);
			tax.item_wise_tax_detail = {};
			let tax_fields = ["total",  "tax_fraction_for_current_item",
				"grand_total_fraction_for_current_item"];

			if (cstr(tax.charge_type) != "Actual") {
				tax_fields.push("tax_amount");
			}

			$.each(tax_fields, function(i, fieldname) { tax[fieldname] = 0.0; });

			frm.doc.paid_amount_after_tax = frm.doc.paid_amount;
		});
	},

	validate_taxes_and_charges: function(d) {
		let msg = "";

		if (d.account_head && !d.description) {
			// set description from account head
			d.description = d.account_head.split(' - ').slice(0, -1).join(' - ');
		}

		if (!d.charge_type && (d.row_id || d.rate || d.tax_amount)) {
			msg = __("Please select Charge Type first");
			d.row_id = "";
			d.rate = d.tax_amount = 0.0;
		} else if ((d.charge_type == 'Actual' || d.charge_type == 'On Net Total' || d.charge_type == 'On Paid Amount') && d.row_id) {
			msg = __("Can refer row only if the charge type is 'On Previous Row Amount' or 'Previous Row Total'");
			d.row_id = "";
		} else if ((d.charge_type == 'On Previous Row Amount' || d.charge_type == 'On Previous Row Total') && d.row_id) {
			if (d.idx == 1) {
				msg = __("Cannot select charge type as 'On Previous Row Amount' or 'On Previous Row Total' for first row");
				d.charge_type = '';
			} else if (!d.row_id) {
				msg = __("Please specify a valid Row ID for row {0} in table {1}", [d.idx, __(d.doctype)]);
				d.row_id = "";
			} else if (d.row_id && d.row_id >= d.idx) {
				msg = __("Cannot refer row number greater than or equal to current row number for this Charge type");
				d.row_id = "";
			}
		}
		if (msg) {
			frappe.validated = false;
			refresh_field("taxes");
			frappe.throw(msg);
		}

	},

	validate_inclusive_tax: function(tax) {
		let actual_type_error = function() {
			let msg = __("Actual type tax cannot be included in Item rate in row {0}", [tax.idx])
			frappe.throw(msg);
		};

		let on_previous_row_error = function(row_range) {
			let msg = __("For row {0} in {1}. To include {2} in Item rate, rows {3} must also be included",
				[tax.idx, __(tax.doctype), tax.charge_type, row_range])
			frappe.throw(msg);
		};

		if(cint(tax.included_in_paid_amount)) {
			if(tax.charge_type == "Actual") {
				// inclusive tax cannot be of type Actual
				actual_type_error();
			} else if(tax.charge_type == "On Previous Row Amount" &&
				!cint(this.frm.doc["taxes"][tax.row_id - 1].included_in_paid_amount)
			) {
				// referred row should also be an inclusive tax
				on_previous_row_error(tax.row_id);
			} else if(tax.charge_type == "On Previous Row Total") {
				let taxes_not_included = $.map(this.frm.doc["taxes"].slice(0, tax.row_id),
					function(t) { return cint(t.included_in_paid_amount) ? null : t; });
				if(taxes_not_included.length > 0) {
					// all rows above this tax should be inclusive
					on_previous_row_error(tax.row_id == 1 ? "1" : "1 - " + tax.row_id);
				}
			}
		}
	},

	determine_exclusive_rate: function(frm) {
		let has_inclusive_tax = false;
		$.each(frm.doc["taxes"] || [], function(i, row) {
			if(cint(row.included_in_paid_amount)) has_inclusive_tax = true;
		});
		if(has_inclusive_tax==false) return;

		let cumulated_tax_fraction = 0.0;
		$.each(frm.doc["taxes"] || [], function(i, tax) {
			tax.tax_fraction_for_current_item = frm.events.get_current_tax_fraction(frm, tax);

			if(i==0) {
				tax.grand_total_fraction_for_current_item = 1 + tax.tax_fraction_for_current_item;
			} else {
				tax.grand_total_fraction_for_current_item =
					me.frm.doc["taxes"][i-1].grand_total_fraction_for_current_item +
					tax.tax_fraction_for_current_item;
			}

			cumulated_tax_fraction += tax.tax_fraction_for_current_item;
			frm.doc.paid_amount_after_tax = flt(frm.doc.paid_amount/(1+cumulated_tax_fraction))
		});
	},

	get_current_tax_fraction: function(frm, tax) {
		let current_tax_fraction = 0.0;

		if(cint(tax.included_in_paid_amount)) {
			let tax_rate = tax.rate;

			if(tax.charge_type == "On Paid Amount") {
				current_tax_fraction = (tax_rate / 100.0);
			} else if(tax.charge_type == "On Previous Row Amount") {
				current_tax_fraction = (tax_rate / 100.0) *
					frm.doc["taxes"][cint(tax.row_id) - 1].tax_fraction_for_current_item;
			} else if(tax.charge_type == "On Previous Row Total") {
				current_tax_fraction = (tax_rate / 100.0) *
					frm.doc["taxes"][cint(tax.row_id) - 1].grand_total_fraction_for_current_item;
			}
		}

		if(tax.add_deduct_tax && tax.add_deduct_tax == "Deduct") {
			current_tax_fraction *= -1;
		}
		return current_tax_fraction;
	},


	calculate_taxes: function(frm) {
		frm.doc.total_taxes_and_charges = 0.0;
		frm.doc.base_total_taxes_and_charges = 0.0;

		let actual_tax_dict = {};

		// maintain actual tax rate based on idx
		$.each(frm.doc["taxes"] || [], function(i, tax) {
			if (tax.charge_type == "Actual") {
				actual_tax_dict[tax.idx] = flt(tax.tax_amount, precision("tax_amount", tax));
			}
		});

		$.each(me.frm.doc["taxes"] || [], function(i, tax) {
			let current_tax_amount = frm.events.get_current_tax_amount(frm, tax);

			// Adjust divisional loss to the last item
			if (tax.charge_type == "Actual") {
				actual_tax_dict[tax.idx] -= current_tax_amount;
				if (i == frm.doc["taxes"].length - 1) {
					current_tax_amount += actual_tax_dict[tax.idx];
				}
			}

			tax.tax_amount = current_tax_amount;
			tax.base_tax_amount = tax.tax_amount * frm.doc.source_exchange_rate;
			current_tax_amount *= (tax.add_deduct_tax == "Deduct") ? -1.0 : 1.0;

			if(i==0) {
				tax.total = flt(frm.doc.paid_amount_after_tax + current_tax_amount, precision("total", tax));
			} else {
				tax.total = flt(frm.doc["taxes"][i-1].total + current_tax_amount, precision("total", tax));
			}

			tax.base_total = tax.total * frm.doc.source_exchange_rate;
			frm.doc.total_taxes_and_charges += current_tax_amount;
			frm.doc.base_total_taxes_and_charges += current_tax_amount * frm.doc.source_exchange_rate;

			frm.refresh_field('taxes');
			frm.refresh_field('total_taxes_and_charges');
			frm.refresh_field('base_total_taxes_and_charges');
		});
	},

	get_current_tax_amount: function(frm, tax) {
		let tax_rate = tax.rate;
		let current_tax_amount = 0.0;

		// To set row_id by default as previous row.
		if(["On Previous Row Amount", "On Previous Row Total"].includes(tax.charge_type)) {
			if (tax.idx === 1) {
				frappe.throw(
					__("Cannot select charge type as 'On Previous Row Amount' or 'On Previous Row Total' for first row"));
			}
		}

		if(tax.charge_type == "Actual") {
			current_tax_amount = flt(tax.tax_amount, precision("tax_amount", tax))
		} else if(tax.charge_type == "On Paid Amount") {
			current_tax_amount = flt((tax_rate / 100.0) * frm.doc.paid_amount_after_tax);
		} else if(tax.charge_type == "On Previous Row Amount") {
			current_tax_amount = flt((tax_rate / 100.0) *
				frm.doc["taxes"][cint(tax.row_id) - 1].tax_amount);

		} else if(tax.charge_type == "On Previous Row Total") {
			current_tax_amount = flt((tax_rate / 100.0) *
				frm.doc["taxes"][cint(tax.row_id) - 1].total);
		}

		return current_tax_amount;
	},
});


frappe.ui.form.on('Payment Entry Reference', {
	reference_doctype: function(frm, cdt, cdn) {
		var row = locals[cdt][cdn];
		frm.events.validate_reference_document(frm, row);
	},

	reference_name: function(frm, cdt, cdn) {
		var row = locals[cdt][cdn];
		if (row.reference_name && row.reference_doctype) {
			return frappe.call({
				method: "erpnext.accounts.doctype.payment_entry.payment_entry.get_reference_details",
				args: {
					reference_doctype: row.reference_doctype,
					reference_name: row.reference_name,
					party_account_currency: frm.doc.payment_type=="Receive" ?
						frm.doc.paid_from_account_currency : frm.doc.paid_to_account_currency
				},
				callback: function(r, rt) {
					if(r.message) {
						$.each(r.message, function(field, value) {
							frappe.model.set_value(cdt, cdn, field, value);
						})

						let allocated_amount = frm.doc.unallocated_amount > row.outstanding_amount ?
							row.outstanding_amount : frm.doc.unallocated_amount;

						frappe.model.set_value(cdt, cdn, 'allocated_amount', allocated_amount);
						frm.refresh_fields();
					}
				}
			})
		}
	},

	allocated_amount: function(frm) {
		frm.events.set_total_allocated_amount(frm);
	},

	references_remove: function(frm) {
		frm.events.set_total_allocated_amount(frm);
	}
})

frappe.ui.form.on('Advance Taxes and Charges', {
	rate: function(frm) {
		frm.events.apply_taxes(frm);
		frm.events.set_unallocated_amount(frm);
	},

	tax_amount : function(frm) {
		frm.events.apply_taxes(frm);
		frm.events.set_unallocated_amount(frm);
	},

	row_id: function(frm) {
		frm.events.apply_taxes(frm);
		frm.events.set_unallocated_amount(frm);
	},

	taxes_remove: function(frm) {
		frm.events.apply_taxes(frm);
		frm.events.set_unallocated_amount(frm);
	},

	included_in_paid_amount: function(frm) {
		frm.events.apply_taxes(frm);
		frm.events.set_unallocated_amount(frm);
	},

	charge_type: function(frm) {
		frm.events.apply_taxes(frm);
		frm.events.set_unallocated_amount(frm);
	}
})

frappe.ui.form.on('Payment Entry Deduction', {
	amount: function(frm) {
		frm.events.set_unallocated_amount(frm);
	},

	deductions_remove: function(frm) {
		frm.events.set_unallocated_amount(frm);
	}
})
frappe.ui.form.on('Payment Entry', {
	cost_center: function(frm){
		if (frm.doc.posting_date && (frm.doc.paid_from||frm.doc.paid_to)) {
			return frappe.call({
				method: "erpnext.accounts.doctype.payment_entry.payment_entry.get_party_and_account_balance",
				args: {
					company: frm.doc.company,
					date: frm.doc.posting_date,
					paid_from: frm.doc.paid_from,
					paid_to: frm.doc.paid_to,
					ptype: frm.doc.party_type,
					pty: frm.doc.party,
					cost_center: frm.doc.cost_center
				},
				callback: function(r, rt) {
					if(r.message) {
						frappe.run_serially([
							() => {
								frm.set_value("paid_from_account_balance", r.message.paid_from_account_balance);
								frm.set_value("paid_to_account_balance", r.message.paid_to_account_balance);
								frm.set_value("party_balance", r.message.party_balance);
							}
						]);

					}
				}
			});
		}
	},
})<|MERGE_RESOLUTION|>--- conflicted
+++ resolved
@@ -54,12 +54,8 @@
 		frm.set_query("bank_account", function() {
 			return {
 				filters: {
-<<<<<<< HEAD
-					is_company_account: 1
-=======
 					is_company_account: 1,
 					company: frm.doc.company
->>>>>>> 540559d6
 				}
 			}
 		});
@@ -204,13 +200,8 @@
 			(frm.doc.paid_from_account_currency != company_currency));
 
 		frm.toggle_display("base_received_amount", (
-<<<<<<< HEAD
-			frm.doc.paid_to_account_currency != company_currency &&
-			frm.doc.paid_from_account_currency != frm.doc.paid_to_account_currency 
-=======
 			frm.doc.paid_to_account_currency != company_currency
 			&& frm.doc.paid_from_account_currency != frm.doc.paid_to_account_currency
->>>>>>> 540559d6
 			&& frm.doc.base_paid_amount != frm.doc.base_received_amount
 		));
 
@@ -618,17 +609,10 @@
 			frm.set_value("base_received_amount", frm.doc.base_paid_amount);
 		}
 
-<<<<<<< HEAD
-		// if(frm.doc.payment_type == "Receive")
-		// 	frm.events.allocate_party_amount_against_ref_docs(frm, frm.doc.paid_amount);
-		// else
-		// 	frm.events.set_unallocated_amount(frm);
-=======
 		if(frm.doc.payment_type == "Receive")
 			frm.events.allocate_party_amount_against_ref_docs(frm, frm.doc.paid_amount, 1);
 		else
 			frm.events.set_unallocated_amount(frm);
->>>>>>> 540559d6
 	},
 
 	get_outstanding_invoice: function(frm) {
@@ -742,12 +726,9 @@
 						c.total_amount = d.invoice_amount;
 						c.outstanding_amount = d.outstanding_amount;
 						c.bill_no = d.bill_no;
-<<<<<<< HEAD
 						c.customer_purchase_no = d.customer_purchase_no;
-=======
 						c.payment_term = d.payment_term;
 						c.allocated_amount = d.allocated_amount;
->>>>>>> 540559d6
 
 						if(!in_list(["Sales Order", "Purchase Order", "Expense Claim", "Fees"], d.voucher_type)) {
 							if(flt(d.outstanding_amount) > 0)
@@ -777,15 +758,9 @@
 						(frm.doc.payment_type=="Receive" && frm.doc.party_type=="Donor")
 					) {
 						if(total_positive_outstanding > total_negative_outstanding)
-<<<<<<< HEAD
-							if (!frm.doc.paid_amount){}
-								// frm.set_value("paid_amount",
-								// 	total_positive_outstanding - total_negative_outstanding);
-=======
 							if (!frm.doc.paid_amount)
 								frm.set_value("paid_amount",
 									total_positive_outstanding - total_negative_outstanding);
->>>>>>> 540559d6
 					} else if (
 						total_negative_outstanding &&
 						total_positive_outstanding < total_negative_outstanding
