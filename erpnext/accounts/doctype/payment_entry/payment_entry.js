--- conflicted
+++ resolved
@@ -172,13 +172,8 @@
 		frm.toggle_display("base_paid_amount", frm.doc.paid_from_account_currency != company_currency);
 
 		frm.toggle_display("base_received_amount", (
-<<<<<<< HEAD
-			frm.doc.paid_to_account_currency != company_currency &&
-			frm.doc.paid_from_account_currency != frm.doc.paid_to_account_currency 
-=======
 			frm.doc.paid_to_account_currency != company_currency
 			&& frm.doc.paid_from_account_currency != frm.doc.paid_to_account_currency
->>>>>>> 00175c96
 			&& frm.doc.base_paid_amount != frm.doc.base_received_amount
 		));
 
