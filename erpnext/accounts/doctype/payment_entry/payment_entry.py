# Copyright (c) 2015, Frappe Technologies Pvt. Ltd. and contributors
# For license information, please see license.txt

<<<<<<< HEAD
from __future__ import unicode_literals
import frappe, erpnext, json
from frappe import _, scrub, ValidationError
from frappe.utils import flt, comma_or, nowdate, getdate
from erpnext.accounts.utils import get_outstanding_invoices, get_account_currency, get_balance_on
from erpnext.accounts.party import get_party_account
=======

import json
from functools import reduce

import frappe
from frappe import ValidationError, _, scrub, throw
from frappe.utils import cint, comma_or, flt, getdate, nowdate
from six import iteritems, string_types

import erpnext
from erpnext.accounts.doctype.bank_account.bank_account import (
	get_bank_account_details,
	get_party_bank_account,
)
from erpnext.accounts.doctype.invoice_discounting.invoice_discounting import (
	get_party_account_based_on_invoice_discounting,
)
>>>>>>> 540559d6
from erpnext.accounts.doctype.journal_entry.journal_entry import get_default_bank_cash_account
from erpnext.accounts.doctype.tax_withholding_category.tax_withholding_category import (
	get_party_tax_withholding_details,
)
from erpnext.accounts.general_ledger import make_gl_entries, process_gl_map
from erpnext.accounts.party import get_party_account
from erpnext.accounts.utils import get_account_currency, get_balance_on, get_outstanding_invoices
from erpnext.controllers.accounts_controller import (
	AccountsController,
	get_supplier_block_status,
	validate_taxes_and_charges,
)
from erpnext.hr.doctype.expense_claim.expense_claim import update_reimbursed_amount
from erpnext.setup.utils import get_exchange_rate


class InvalidPaymentEntry(ValidationError):
	pass


class PaymentEntry(AccountsController):
	def __init__(self, *args, **kwargs):
		super(PaymentEntry, self).__init__(*args, **kwargs)
		if not self.is_new():
			self.setup_party_account_field()

	def setup_party_account_field(self):
		self.party_account_field = None
		self.party_account = None
		self.party_account_currency = None

		if self.payment_type == "Receive":
			self.party_account_field = "paid_from"
			self.party_account = self.paid_from
			self.party_account_currency = self.paid_from_account_currency

		elif self.payment_type == "Pay":
			self.party_account_field = "paid_to"
			self.party_account = self.paid_to
			self.party_account_currency = self.paid_to_account_currency

	def validate(self):
		self.setup_party_account_field()
		self.set_missing_values()
		self.validate_payment_type()
		self.validate_party_details()
		self.validate_bank_accounts()
		self.set_exchange_rate()
		self.validate_mandatory()
		self.validate_reference_documents()
		self.set_tax_withholding()
		self.set_amounts()
		self.validate_amounts()
		self.apply_taxes()
		self.set_amounts_after_tax()
		self.clear_unallocated_reference_document_rows()
		self.validate_payment_against_negative_invoice()
		self.validate_transaction_reference()
		self.set_title()
		self.set_remarks()
		self.validate_duplicate_entry()
		self.validate_payment_type_with_outstanding()
		self.validate_allocated_amount()
		self.validate_paid_invoices()
		self.ensure_supplier_is_not_blocked()
		self.set_status()

	def on_submit(self):
		if self.difference_amount:
			frappe.throw(_("Difference Amount must be zero"))
		self.make_gl_entries()
		self.update_expense_claim()
		self.update_outstanding_amounts()
		self.update_advance_paid()
<<<<<<< HEAD
		self.update_expense_claim()
=======
		self.update_donation()
>>>>>>> 540559d6
		self.update_payment_schedule()
		self.set_status()

	def on_cancel(self):
		self.ignore_linked_doctypes = ('GL Entry', 'Stock Ledger Entry')
		self.make_gl_entries(cancel=1)
		self.update_expense_claim()
		self.update_outstanding_amounts()
		self.update_advance_paid()
		self.update_donation(cancel=1)
		self.delink_advance_entry_references()
		self.update_payment_schedule(cancel=1)
		self.set_payment_req_status()
<<<<<<< HEAD
		self.set_status(update=True)

	def set_payment_req_status(self):
		from erpnext.accounts.doctype.payment_request.payment_request import update_payment_req_status
		update_payment_req_status(self, None)
=======
		self.set_status()
>>>>>>> 540559d6

	def set_payment_req_status(self):
		from erpnext.accounts.doctype.payment_request.payment_request import update_payment_req_status
		update_payment_req_status(self, None)

	def update_outstanding_amounts(self):
		self.set_missing_ref_details(force=True)

	def validate_duplicate_entry(self):
		reference_names = []
		for d in self.get("references"):
			if (d.reference_doctype, d.reference_name, d.payment_term) in reference_names:
				frappe.throw(_("Row #{0}: Duplicate entry in References {1} {2}")
					.format(d.idx, d.reference_doctype, d.reference_name))
			reference_names.append((d.reference_doctype, d.reference_name, d.payment_term))

	def set_bank_account_data(self):
		if self.bank_account:
			bank_data = get_bank_account_details(self.bank_account)

			field = "paid_from" if self.payment_type == "Pay" else "paid_to"

			self.bank = bank_data.bank
			self.bank_account_no = bank_data.bank_account_no

			if not self.get(field):
				self.set(field, bank_data.account)
<<<<<<< HEAD
=======

	def validate_payment_type_with_outstanding(self):
		total_outstanding = sum(d.allocated_amount for d in self.get('references'))
		if total_outstanding < 0 and self.party_type == 'Customer' and self.payment_type == 'Receive':
			frappe.throw(_("Cannot receive from customer against negative outstanding"), title=_("Incorrect Payment Type"))
>>>>>>> 540559d6

	def validate_allocated_amount(self):
		for d in self.get("references"):
			if (flt(d.allocated_amount))> 0:
				if flt(d.allocated_amount) > flt(d.outstanding_amount):
					frappe.throw(_("Row #{0}: Allocated Amount cannot be greater than outstanding amount.").format(d.idx))

			# Check for negative outstanding invoices as well
			if flt(d.allocated_amount) < 0:
				if flt(d.allocated_amount) < flt(d.outstanding_amount):
					frappe.throw(_("Row #{0}: Allocated Amount cannot be greater than outstanding amount.").format(d.idx))

	def delink_advance_entry_references(self):
		for reference in self.references:
			if reference.reference_doctype in ("Sales Invoice", "Purchase Invoice"):
				doc = frappe.get_doc(reference.reference_doctype, reference.reference_name)
				doc.delink_advance_entries(self.name)

	def set_missing_values(self):
		if self.payment_type == "Internal Transfer":
			for field in ("party", "party_balance", "total_allocated_amount",
				"base_total_allocated_amount", "unallocated_amount"):
					self.set(field, None)
			self.references = []
		else:
			if not self.party_type:
				frappe.throw(_("Party Type is mandatory"))

			if not self.party:
				frappe.throw(_("Party is mandatory"))

			_party_name = "title" if self.party_type in ("Student", "Shareholder") else self.party_type.lower() + "_name"
			self.party_name = frappe.db.get_value(self.party_type, self.party, _party_name)

		if self.party:
			if not self.party_balance:
				self.party_balance = get_balance_on(party_type=self.party_type,
					party=self.party, date=self.posting_date, company=self.company)

			if not self.party_account:
				party_account = get_party_account(self.party_type, self.party, self.company)
				self.set(self.party_account_field, party_account)
				self.party_account = party_account

		if self.paid_from and not (self.paid_from_account_currency or self.paid_from_account_balance):
			acc = get_account_details(self.paid_from, self.posting_date, self.cost_center)
			self.paid_from_account_currency = acc.account_currency
			self.paid_from_account_balance = acc.account_balance

		if self.paid_to and not (self.paid_to_account_currency or self.paid_to_account_balance):
			acc = get_account_details(self.paid_to, self.posting_date, self.cost_center)
			self.paid_to_account_currency = acc.account_currency
			self.paid_to_account_balance = acc.account_balance

		self.party_account_currency = self.paid_from_account_currency \
			if self.payment_type=="Receive" else self.paid_to_account_currency

		self.set_missing_ref_details()

	def set_missing_ref_details(self, force=False):
		for d in self.get("references"):
			if d.allocated_amount:
				ref_details = get_reference_details(d.reference_doctype,
					d.reference_name, self.party_account_currency)

				for field, value in iteritems(ref_details):
					if d.exchange_gain_loss:
						# for cases where gain/loss is booked into invoice
						# exchange_gain_loss is calculated from invoice & populated
						# and row.exchange_rate is already set to payment entry's exchange rate
						# refer -> `update_reference_in_payment_entry()` in utils.py
						continue

					if field == 'exchange_rate' or not d.get(field) or force:
						d.db_set(field, value)

	def validate_payment_type(self):
		if self.payment_type not in ("Receive", "Pay", "Internal Transfer"):
			frappe.throw(_("Payment Type must be one of Receive, Pay and Internal Transfer"))

	def validate_party_details(self):
		if self.party:
			if not frappe.db.exists(self.party_type, self.party):
				frappe.throw(_("Invalid {0}: {1}").format(self.party_type, self.party))

			if self.party_account and self.party_type in ("Customer", "Supplier"):
				self.validate_account_type(self.party_account,
					[erpnext.get_party_account_type(self.party_type)])

	def validate_bank_accounts(self):
		if self.payment_type in ("Pay", "Internal Transfer"):
			self.validate_account_type(self.paid_from, ["Bank", "Cash"])

		if self.payment_type in ("Receive", "Internal Transfer"):
			self.validate_account_type(self.paid_to, ["Bank", "Cash"])

	def validate_account_type(self, account, account_types):
		account_type = frappe.db.get_value("Account", account, "account_type")
		# if account_type not in account_types:
		# 	frappe.throw(_("Account Type for {0} must be {1}").format(account, comma_or(account_types)))

	def set_exchange_rate(self, ref_doc=None):
		self.set_source_exchange_rate(ref_doc)
		self.set_target_exchange_rate(ref_doc)

	def set_source_exchange_rate(self, ref_doc=None):
		if self.paid_from and not self.source_exchange_rate:
			if self.paid_from_account_currency == self.company_currency:
				self.source_exchange_rate = 1
			else:
				if ref_doc:
					if self.paid_from_account_currency == ref_doc.currency:
						self.source_exchange_rate = ref_doc.get("exchange_rate")

			if not self.source_exchange_rate:
					self.source_exchange_rate = get_exchange_rate(self.paid_from_account_currency,
						self.company_currency, self.posting_date)

	def set_target_exchange_rate(self, ref_doc=None):
		if self.paid_from_account_currency == self.paid_to_account_currency:
			self.target_exchange_rate = self.source_exchange_rate
		elif self.paid_to and not self.target_exchange_rate:
			if ref_doc:
				if self.paid_to_account_currency == ref_doc.currency:
					self.target_exchange_rate = ref_doc.get("exchange_rate")

			if not self.target_exchange_rate:
				self.target_exchange_rate = get_exchange_rate(self.paid_to_account_currency,
					self.company_currency, self.posting_date)

	def validate_mandatory(self):
		for field in ("paid_amount", "received_amount", "source_exchange_rate", "target_exchange_rate"):
			if not self.get(field):
				frappe.throw(_("{0} is mandatory").format(self.meta.get_label(field)))

	def validate_reference_documents(self):
		if self.party_type == "Student":
			valid_reference_doctypes = ("Fees")
		elif self.party_type == "Customer":
			valid_reference_doctypes = ("Sales Order", "Sales Invoice", "Journal Entry", "Dunning")
		elif self.party_type == "Supplier":
			valid_reference_doctypes = ("Purchase Order", "Purchase Invoice", "Journal Entry")
		elif self.party_type == "Employee":
<<<<<<< HEAD
			valid_reference_doctypes = ("Expense Claim", "Journal Entry", "Employee Advance")
		elif self.party_type == "Shareholder":
			valid_reference_doctypes = ("Journal Entry")
=======
			valid_reference_doctypes = ("Expense Claim", "Journal Entry", "Employee Advance", "Gratuity")
		elif self.party_type == "Shareholder":
			valid_reference_doctypes = ("Journal Entry")
		elif self.party_type == "Donor":
			valid_reference_doctypes = ("Donation")
>>>>>>> 540559d6

		for d in self.get("references"):
			if not d.allocated_amount:
				continue
			if d.reference_doctype not in valid_reference_doctypes:
				frappe.throw(_("Reference Doctype must be one of {0}")
					.format(comma_or(valid_reference_doctypes)))

			elif d.reference_name:
				if not frappe.db.exists(d.reference_doctype, d.reference_name):
					frappe.throw(_("{0} {1} does not exist").format(d.reference_doctype, d.reference_name))
				else:
					ref_doc = frappe.get_doc(d.reference_doctype, d.reference_name)

					if d.reference_doctype != "Journal Entry":
						if self.party != ref_doc.get(scrub(self.party_type)):
							frappe.throw(_("{0} {1} is not associated with {2} {3}")
								.format(d.reference_doctype, d.reference_name, self.party_type, self.party))
					else:
						self.validate_journal_entry()

					if d.reference_doctype in ("Sales Invoice", "Purchase Invoice", "Expense Claim", "Fees"):
						if self.party_type == "Customer":
							ref_party_account = get_party_account_based_on_invoice_discounting(d.reference_name) or ref_doc.debit_to
						elif self.party_type == "Student":
							ref_party_account = ref_doc.receivable_account
						elif self.party_type=="Supplier":
							ref_party_account = ref_doc.credit_to
						elif self.party_type=="Employee":
							ref_party_account = ref_doc.payable_account

						if ref_party_account != self.party_account:
								frappe.throw(_("{0} {1} is associated with {2}, but Party Account is {3}")
									.format(d.reference_doctype, d.reference_name, ref_party_account, self.party_account))

					if ref_doc.docstatus != 1:
						frappe.throw(_("{0} {1} must be submitted")
							.format(d.reference_doctype, d.reference_name))

	def validate_paid_invoices(self):
		no_oustanding_refs = {}

		for d in self.get("references"):
			if not d.allocated_amount:
				continue

			if d.reference_doctype in ("Sales Invoice", "Purchase Invoice", "Fees"):
				outstanding_amount, is_return = frappe.get_cached_value(d.reference_doctype, d.reference_name, ["outstanding_amount", "is_return"])
				if outstanding_amount <= 0 and not is_return:
					no_oustanding_refs.setdefault(d.reference_doctype, []).append(d)

		for k, v in no_oustanding_refs.items():
<<<<<<< HEAD
			frappe.msgprint(_("{} - {} now have {} as they had no outstanding amount left before submitting the Payment Entry.<br><br>\
					If this is undesirable please cancel the corresponding Payment Entry.")
				.format(k, frappe.bold(", ".join([d.reference_name for d in v])), frappe.bold("negative outstanding amount")),
				title=_("Warning"), indicator="orange")


=======
			frappe.msgprint(
				_("{} - {} now have {} as they had no outstanding amount left before submitting the Payment Entry.")
					.format(_(k), frappe.bold(", ".join(d.reference_name for d in v)), frappe.bold(_("negative outstanding amount")))
				+ "<br><br>" + _("If this is undesirable please cancel the corresponding Payment Entry."),
				title=_("Warning"), indicator="orange")

>>>>>>> 540559d6
	def validate_journal_entry(self):
		for d in self.get("references"):
			if d.allocated_amount and d.reference_doctype == "Journal Entry":
				je_accounts = frappe.db.sql("""select debit, credit from `tabJournal Entry Account`
					where account = %s and party=%s and docstatus = 1 and parent = %s
					and (reference_type is null or reference_type in ("", "Sales Order", "Purchase Order"))
					""", (self.party_account, self.party, d.reference_name), as_dict=True)

				if not je_accounts:
					frappe.throw(_("Row #{0}: Journal Entry {1} does not have account {2} or already matched against another voucher")
						.format(d.idx, d.reference_name, self.party_account))
				else:
					dr_or_cr = "debit" if self.payment_type == "Receive" else "credit"
					valid = False
					for jvd in je_accounts:
						if flt(jvd[dr_or_cr]) > 0:
							valid = True
					if not valid:
						frappe.throw(_("Against Journal Entry {0} does not have any unmatched {1} entry")
							.format(d.reference_name, dr_or_cr))

	def update_payment_schedule(self, cancel=0):
		invoice_payment_amount_map = {}
		invoice_paid_amount_map = {}

<<<<<<< HEAD
		for reference in self.get('references'):
			if reference.payment_term and reference.reference_name:
				key = (reference.payment_term, reference.reference_name)
				invoice_payment_amount_map.setdefault(key, 0.0)
				invoice_payment_amount_map[key] += reference.allocated_amount

				if not invoice_paid_amount_map.get(key):
					payment_schedule = frappe.get_all('Payment Schedule', filters={'parent': reference.reference_name},
						fields=['paid_amount', 'payment_amount', 'payment_term'])
					for term in payment_schedule:
						invoice_key = (term.payment_term, reference.reference_name)
						invoice_paid_amount_map.setdefault(invoice_key, {})
						invoice_paid_amount_map[invoice_key]['outstanding'] = term.payment_amount - term.paid_amount

		for key, amount in iteritems(invoice_payment_amount_map):
			if cancel:
				frappe.db.sql(""" UPDATE `tabPayment Schedule` SET paid_amount = `paid_amount` - %s
					WHERE parent = %s and payment_term = %s""", (amount, key[1], key[0]))
			else:
				outstanding = flt(invoice_paid_amount_map.get(key, {}).get('outstanding'))

				if amount > outstanding:
					frappe.throw(_('Cannot allocate more than {0} against payment term {1}').format(outstanding, key[0]))

				if amount and outstanding:
					frappe.db.sql(""" UPDATE `tabPayment Schedule` SET paid_amount = `paid_amount` + %s
							WHERE parent = %s and payment_term = %s""", (amount, key[1], key[0]))

	def set_status(self, update=False):
=======
		for ref in self.get('references'):
			if ref.payment_term and ref.reference_name:
				key = (ref.payment_term, ref.reference_name)
				invoice_payment_amount_map.setdefault(key, 0.0)
				invoice_payment_amount_map[key] += ref.allocated_amount

				if not invoice_paid_amount_map.get(key):
					payment_schedule = frappe.get_all(
						'Payment Schedule',
						filters={'parent': ref.reference_name},
						fields=['paid_amount', 'payment_amount', 'payment_term', 'discount', 'outstanding']
					)
					for term in payment_schedule:
						invoice_key = (term.payment_term, ref.reference_name)
						invoice_paid_amount_map.setdefault(invoice_key, {})
						invoice_paid_amount_map[invoice_key]['outstanding'] = term.outstanding
						invoice_paid_amount_map[invoice_key]['discounted_amt'] = ref.total_amount * (term.discount / 100)

		for idx, (key, allocated_amount) in enumerate(iteritems(invoice_payment_amount_map), 1):
			if not invoice_paid_amount_map.get(key):
				frappe.throw(_('Payment term {0} not used in {1}').format(key[0], key[1]))

			outstanding = flt(invoice_paid_amount_map.get(key, {}).get('outstanding'))
			discounted_amt = flt(invoice_paid_amount_map.get(key, {}).get('discounted_amt'))

			if cancel:
				frappe.db.sql("""
					UPDATE `tabPayment Schedule`
					SET
						paid_amount = `paid_amount` - %s,
						discounted_amount = `discounted_amount` - %s,
						outstanding = `outstanding` + %s
					WHERE parent = %s and payment_term = %s""",
					(allocated_amount - discounted_amt, discounted_amt, allocated_amount, key[1], key[0]))
			else:
				if allocated_amount > outstanding:
					frappe.throw(_('Row #{0}: Cannot allocate more than {1} against payment term {2}').format(idx, outstanding, key[0]))

				if allocated_amount and outstanding:
					frappe.db.sql("""
						UPDATE `tabPayment Schedule`
						SET
							paid_amount = `paid_amount` + %s,
							discounted_amount = `discounted_amount` + %s,
							outstanding = `outstanding` - %s
						WHERE parent = %s and payment_term = %s""",
					(allocated_amount - discounted_amt, discounted_amt, allocated_amount, key[1], key[0]))

	def set_status(self):
>>>>>>> 540559d6
		if self.docstatus == 2:
			self.status = 'Cancelled'
		elif self.docstatus == 1:
			self.status = 'Submitted'
		else:
			self.status = 'Draft'

<<<<<<< HEAD
		if update:
			self.db_set('status', self.status)
=======
		self.db_set('status', self.status, update_modified = True)

	def set_tax_withholding(self):
		if not self.party_type == 'Supplier':
			return

		if not self.apply_tax_withholding_amount:
			return

		net_total = self.paid_amount

		# Adding args as purchase invoice to get TDS amount
		args = frappe._dict({
			'company': self.company,
			'doctype': 'Payment Entry',
			'supplier': self.party,
			'posting_date': self.posting_date,
			'net_total': net_total
		})

		tax_withholding_details = get_party_tax_withholding_details(args, self.tax_withholding_category)

		if not tax_withholding_details:
			return

		tax_withholding_details.update({
			'cost_center': self.cost_center or erpnext.get_default_cost_center(self.company)
		})

		accounts = []
		for d in self.taxes:
			if d.account_head == tax_withholding_details.get("account_head"):

				# Preserve user updated included in paid amount
				if d.included_in_paid_amount:
					tax_withholding_details.update({'included_in_paid_amount': d.included_in_paid_amount})

				d.update(tax_withholding_details)
			accounts.append(d.account_head)

		if not accounts or tax_withholding_details.get("account_head") not in accounts:
			self.append("taxes", tax_withholding_details)

		to_remove = [d for d in self.taxes
			if not d.tax_amount and d.account_head == tax_withholding_details.get("account_head")]

		for d in to_remove:
			self.remove(d)

	def apply_taxes(self):
		self.initialize_taxes()
		self.determine_exclusive_rate()
		self.calculate_taxes()
>>>>>>> 540559d6

	def set_amounts(self):
		self.set_received_amount()
		self.set_amounts_in_company_currency()
		self.set_total_allocated_amount()
		self.set_unallocated_amount()
		self.set_difference_amount()

	def validate_amounts(self):
		self.validate_received_amount()

	def validate_received_amount(self):
		if self.paid_from_account_currency == self.paid_to_account_currency:
			if self.paid_amount < self.received_amount:
				frappe.throw(_("Received Amount cannot be greater than Paid Amount"))

	def set_received_amount(self):
		self.base_received_amount = self.base_paid_amount
		if self.paid_from_account_currency == self.paid_to_account_currency \
			and not self.payment_type == 'Internal Transfer':
			self.received_amount = self.paid_amount

	def set_amounts_after_tax(self):
		applicable_tax = 0
		base_applicable_tax = 0
		for tax in self.get('taxes'):
			if not tax.included_in_paid_amount:
				amount = -1 * tax.tax_amount if tax.add_deduct_tax == 'Deduct' else tax.tax_amount
				base_amount = -1 * tax.base_tax_amount if tax.add_deduct_tax == 'Deduct' else tax.base_tax_amount

				applicable_tax += amount
				base_applicable_tax += base_amount

		self.paid_amount_after_tax = flt(flt(self.paid_amount) + flt(applicable_tax),
			self.precision("paid_amount_after_tax"))
		self.base_paid_amount_after_tax = flt(flt(self.paid_amount_after_tax) * flt(self.source_exchange_rate),
			self.precision("base_paid_amount_after_tax"))

		self.received_amount_after_tax = flt(flt(self.received_amount) + flt(applicable_tax),
			self.precision("paid_amount_after_tax"))
		self.base_received_amount_after_tax = flt(flt(self.received_amount_after_tax) * flt(self.target_exchange_rate),
			self.precision("base_paid_amount_after_tax"))

	def set_amounts_in_company_currency(self):
		self.base_paid_amount, self.base_received_amount, self.difference_amount = 0, 0, 0
		if self.paid_amount:
			self.base_paid_amount = flt(flt(self.paid_amount) * flt(self.source_exchange_rate),
				self.precision("base_paid_amount"))

		if self.received_amount:
			self.base_received_amount = flt(flt(self.received_amount) * flt(self.target_exchange_rate),
				self.precision("base_received_amount"))

	def set_total_allocated_amount(self):
		if self.payment_type == "Internal Transfer":
			return

		total_allocated_amount, base_total_allocated_amount = 0, 0
		for d in self.get("references"):
			if d.allocated_amount:
				total_allocated_amount += flt(d.allocated_amount)
				base_total_allocated_amount += flt(flt(d.allocated_amount) * flt(d.exchange_rate),
					self.precision("base_paid_amount"))

		self.total_allocated_amount = abs(total_allocated_amount)
		self.base_total_allocated_amount = abs(base_total_allocated_amount)

	def set_unallocated_amount(self):
		self.unallocated_amount = 0
		if self.party:
			total_deductions = sum(flt(d.amount) for d in self.get("deductions"))
			included_taxes = self.get_included_taxes()
			if self.payment_type == "Receive" \
				and self.base_total_allocated_amount < self.base_received_amount + total_deductions \
				and self.total_allocated_amount < self.paid_amount + (total_deductions / self.source_exchange_rate):
				self.unallocated_amount = (self.base_received_amount + total_deductions -
					self.base_total_allocated_amount) / self.source_exchange_rate
				self.unallocated_amount -= included_taxes
			elif self.payment_type == "Pay" \
				and self.base_total_allocated_amount < (self.base_paid_amount - total_deductions) \
				and self.total_allocated_amount < self.received_amount + (total_deductions / self.target_exchange_rate):
				self.unallocated_amount = (self.base_paid_amount - (total_deductions +
					self.base_total_allocated_amount)) / self.target_exchange_rate
				self.unallocated_amount -= included_taxes

	def set_difference_amount(self):
		base_unallocated_amount = flt(self.unallocated_amount) * (flt(self.source_exchange_rate)
			if self.payment_type == "Receive" else flt(self.target_exchange_rate))

		base_party_amount = flt(self.base_total_allocated_amount) + flt(base_unallocated_amount)

		if self.payment_type == "Receive":
			self.difference_amount = base_party_amount - self.base_received_amount
		elif self.payment_type == "Pay":
			self.difference_amount = self.base_paid_amount - base_party_amount
		else:
			self.difference_amount = self.base_paid_amount - flt(self.base_received_amount)

		total_deductions = sum(flt(d.amount) for d in self.get("deductions"))
		included_taxes = self.get_included_taxes()

		self.difference_amount = flt(self.difference_amount - total_deductions - included_taxes,
			self.precision("difference_amount"))

	def get_included_taxes(self):
		included_taxes = 0
		for tax in self.get('taxes'):
			if tax.included_in_paid_amount:
				if tax.add_deduct_tax == 'Add':
					included_taxes += tax.base_tax_amount
				else:
					included_taxes -= tax.base_tax_amount

		return included_taxes

	# Paid amount is auto allocated in the reference document by default.
	# Clear the reference document which doesn't have allocated amount on validate so that form can be loaded fast
	def clear_unallocated_reference_document_rows(self):
		self.set("references", self.get("references", {"allocated_amount": ["not in", [0, None, ""]]}))
		frappe.db.sql("""delete from `tabPayment Entry Reference`
			where parent = %s and allocated_amount = 0""", self.name)

	def validate_payment_against_negative_invoice(self):
		if ((self.payment_type=="Pay" and self.party_type=="Customer")
				or (self.payment_type=="Receive" and self.party_type=="Supplier")):

			total_negative_outstanding = sum(abs(flt(d.outstanding_amount))
				for d in self.get("references") if flt(d.outstanding_amount) < 0)

			paid_amount = self.paid_amount if self.payment_type=="Receive" else self.received_amount
			additional_charges = sum([flt(d.amount) for d in self.deductions])

			if not total_negative_outstanding:
				frappe.throw(_("Cannot {0} {1} {2} without any negative outstanding invoice")
					.format(_(self.payment_type), (_("to") if self.party_type=="Customer" else _("from")),
						self.party_type), InvalidPaymentEntry)

			elif paid_amount - additional_charges > total_negative_outstanding:
				frappe.throw(_("Paid Amount cannot be greater than total negative outstanding amount {0}")
					.format(total_negative_outstanding), InvalidPaymentEntry)

	def set_title(self):
		if frappe.flags.in_import and self.title:
			# do not set title dynamically if title exists during data import.
			return

		if self.payment_type in ("Receive", "Pay"):
			self.title = self.party
		else:
			self.title = self.paid_from + " - " + self.paid_to

	def validate_transaction_reference(self):
		bank_account = self.paid_to if self.payment_type == "Receive" else self.paid_from
		bank_account_type = frappe.db.get_value("Account", bank_account, "account_type")

		if bank_account_type == "Bank":
			if not self.reference_no or not self.reference_date:
				frappe.throw(_("Reference No and Reference Date is mandatory for Bank transaction"))

	def set_remarks(self):
		if self.custom_remarks: return

		if self.payment_type=="Internal Transfer":
			remarks = [_("Amount {0} {1} transferred from {2} to {3}")
				.format(self.paid_from_account_currency, self.paid_amount, self.paid_from, self.paid_to)]
		else:

			remarks = [_("Amount {0} {1} {2} {3}").format(
				self.party_account_currency,
				self.paid_amount if self.payment_type=="Receive" else self.received_amount,
				_("received from") if self.payment_type=="Receive" else _("to"), self.party
			)]

		if self.reference_no:
			remarks.append(_("Transaction reference no {0} dated {1}")
				.format(self.reference_no, self.reference_date))

		if self.payment_type in ["Receive", "Pay"]:
			for d in self.get("references"):
				if d.allocated_amount:
					remarks.append(_("Amount {0} {1} against {2} {3}").format(self.party_account_currency,
						d.allocated_amount, d.reference_doctype, d.reference_name))

		for d in self.get("deductions"):
			if d.amount:
				remarks.append(_("Amount {0} {1} deducted against {2}")
					.format(self.company_currency, d.amount, d.account))

		self.set("remarks", "\n".join(remarks))

	def make_gl_entries(self, cancel=0, adv_adj=0):
		if self.payment_type in ("Receive", "Pay") and not self.get("party_account_field"):
			self.setup_party_account_field()

		gl_entries = []
		self.add_party_gl_entries(gl_entries)
		self.add_bank_gl_entries(gl_entries)
		self.add_deductions_gl_entries(gl_entries)
		self.add_tax_gl_entries(gl_entries)

		gl_entries = process_gl_map(gl_entries)
		make_gl_entries(gl_entries, cancel=cancel, adv_adj=adv_adj)

	def add_party_gl_entries(self, gl_entries):
		if self.party_account:
			if self.payment_type=="Receive":
				against_account = self.paid_to
			else:
				against_account = self.paid_from

			party_gl_dict = self.get_gl_dict({
				"account": self.party_account,
				"party_type": self.party_type,
				"party": self.party,
				"against": against_account,
				"account_currency": self.party_account_currency,
				"cost_center": self.cost_center
			}, item=self)

			dr_or_cr = "credit" if erpnext.get_party_account_type(self.party_type) == 'Receivable' else "debit"

			for d in self.get("references"):
				cost_center = self.cost_center
				if d.reference_doctype == "Sales Invoice" and not cost_center:
					cost_center = frappe.db.get_value(d.reference_doctype, d.reference_name, "cost_center")
				gle = party_gl_dict.copy()
				gle.update({
					"against_voucher_type": d.reference_doctype,
					"against_voucher": d.reference_name,
					"cost_center": cost_center
				})

				allocated_amount_in_company_currency = flt(flt(d.allocated_amount) * flt(d.exchange_rate),
					self.precision("paid_amount"))

				gle.update({
					dr_or_cr + "_in_account_currency": d.allocated_amount,
					dr_or_cr: allocated_amount_in_company_currency
				})

				gl_entries.append(gle)

			if self.unallocated_amount:
				exchange_rate = self.get_exchange_rate()
				base_unallocated_amount = (self.unallocated_amount * exchange_rate)

				gle = party_gl_dict.copy()

				gle.update({
					dr_or_cr + "_in_account_currency": self.unallocated_amount,
					dr_or_cr: base_unallocated_amount
				})

				gl_entries.append(gle)

	def add_bank_gl_entries(self, gl_entries):
		if self.payment_type in ("Pay", "Internal Transfer"):
			gl_entries.append(
				self.get_gl_dict({
					"account": self.paid_from,
					"account_currency": self.paid_from_account_currency,
					"against": self.party if self.payment_type=="Pay" else self.paid_to,
					"credit_in_account_currency": self.paid_amount,
					"credit": self.base_paid_amount,
<<<<<<< HEAD
					"cost_center": self.cost_center
=======
					"cost_center": self.cost_center,
					"post_net_value": True
>>>>>>> 540559d6
				}, item=self)
			)
		if self.payment_type in ("Receive", "Internal Transfer"):
			gl_entries.append(
				self.get_gl_dict({
					"account": self.paid_to,
					"account_currency": self.paid_to_account_currency,
					"against": self.party if self.payment_type=="Receive" else self.paid_from,
					"debit_in_account_currency": self.received_amount,
					"debit": self.base_received_amount,
					"cost_center": self.cost_center
				}, item=self)
			)

	def add_tax_gl_entries(self, gl_entries):
		for d in self.get('taxes'):
			account_currency = get_account_currency(d.account_head)
			if account_currency != self.company_currency:
				frappe.throw(_("Currency for {0} must be {1}").format(d.account_head, self.company_currency))

			if self.payment_type in ('Pay', 'Internal Transfer'):
				dr_or_cr = "debit" if d.add_deduct_tax == "Add" else "credit"
				rev_dr_or_cr = "credit" if dr_or_cr == "debit" else "debit"
				against = self.party or self.paid_from
			elif self.payment_type == 'Receive':
				dr_or_cr = "credit" if d.add_deduct_tax == "Add" else "debit"
				rev_dr_or_cr = "credit" if dr_or_cr == "debit" else "debit"
				against = self.party or self.paid_to

			payment_account = self.get_party_account_for_taxes()
			tax_amount = d.tax_amount
			base_tax_amount = d.base_tax_amount

			gl_entries.append(
				self.get_gl_dict({
					"account": d.account_head,
					"against": against,
					dr_or_cr: tax_amount,
					dr_or_cr + "_in_account_currency": base_tax_amount
					if account_currency==self.company_currency
					else d.tax_amount,
					"cost_center": d.cost_center,
					"post_net_value": True,
				}, account_currency, item=d))

			if not d.included_in_paid_amount:
				gl_entries.append(
					self.get_gl_dict({
						"account": payment_account,
						"against": against,
						rev_dr_or_cr: tax_amount,
						rev_dr_or_cr + "_in_account_currency": base_tax_amount
						if account_currency==self.company_currency
						else d.tax_amount,
						"cost_center": self.cost_center,
						"post_net_value": True,
					}, account_currency, item=d))

	def add_deductions_gl_entries(self, gl_entries):
		for d in self.get("deductions"):
			if d.amount:
				account_currency = get_account_currency(d.account)
				if account_currency != self.company_currency:
					frappe.throw(_("Currency for {0} must be {1}").format(d.account, self.company_currency))

				gl_entries.append(
					self.get_gl_dict({
						"account": d.account,
						"account_currency": account_currency,
						"against": self.party or self.paid_from,
						"debit_in_account_currency": d.amount,
						"debit": d.amount,
						"cost_center": d.cost_center
					}, item=d)
				)

	def get_party_account_for_taxes(self):
		if self.payment_type == 'Receive':
			return self.paid_to
		elif self.payment_type in ('Pay', 'Internal Transfer'):
			return self.paid_from

	def update_advance_paid(self):
		if self.payment_type in ("Receive", "Pay") and self.party:
			for d in self.get("references"):
				if d.allocated_amount \
					and d.reference_doctype in ("Sales Order", "Purchase Order", "Employee Advance", "Gratuity"):
						frappe.get_doc(d.reference_doctype, d.reference_name).set_total_advance_paid()

	def update_expense_claim(self):
		if self.payment_type in ("Pay") and self.party:
			for d in self.get("references"):
				if d.reference_doctype=="Expense Claim" and d.reference_name:
					doc = frappe.get_doc("Expense Claim", d.reference_name)
					if self.docstatus == 2:
						update_reimbursed_amount(doc, -1 * d.allocated_amount)
					else:
						update_reimbursed_amount(doc, d.allocated_amount)

	def update_donation(self, cancel=0):
		if self.payment_type == "Receive" and self.party_type == "Donor" and self.party:
			for d in self.get("references"):
				if d.reference_doctype=="Donation" and d.reference_name:
					is_paid = 0 if cancel else 1
					frappe.db.set_value("Donation", d.reference_name, "paid", is_paid)

	def on_recurring(self, reference_doc, auto_repeat_doc):
		self.reference_no = reference_doc.name
		self.reference_date = nowdate()

	def calculate_deductions(self, tax_details):
		return {
			"account": tax_details['tax']['account_head'],
			"cost_center": frappe.get_cached_value('Company',  self.company,  "cost_center"),
			"amount": self.total_allocated_amount * (tax_details['tax']['rate'] / 100)
		}

	def set_gain_or_loss(self, account_details=None):
		if not self.difference_amount:
			self.set_difference_amount()

		row = {
			'amount': self.difference_amount
		}

		if account_details:
			row.update(account_details)

		if not row.get('amount'):
			# if no difference amount
			return

		self.append('deductions', row)
		self.set_unallocated_amount()

	def get_exchange_rate(self):
		return self.source_exchange_rate if self.payment_type=="Receive" else self.target_exchange_rate

	def initialize_taxes(self):
		for tax in self.get("taxes"):
			validate_taxes_and_charges(tax)
			validate_inclusive_tax(tax, self)

			tax_fields = ["total", "tax_fraction_for_current_item", "grand_total_fraction_for_current_item"]

			if tax.charge_type != "Actual":
				tax_fields.append("tax_amount")

			for fieldname in tax_fields:
				tax.set(fieldname, 0.0)

		self.paid_amount_after_tax = self.paid_amount

	def determine_exclusive_rate(self):
		if not any((cint(tax.included_in_paid_amount) for tax in self.get("taxes"))):
			return

		cumulated_tax_fraction = 0
		for i, tax in enumerate(self.get("taxes")):
			tax.tax_fraction_for_current_item = self.get_current_tax_fraction(tax)
			if i==0:
				tax.grand_total_fraction_for_current_item = 1 + tax.tax_fraction_for_current_item
			else:
				tax.grand_total_fraction_for_current_item = \
					self.get("taxes")[i-1].grand_total_fraction_for_current_item \
					+ tax.tax_fraction_for_current_item

			cumulated_tax_fraction += tax.tax_fraction_for_current_item

		self.paid_amount_after_tax = flt(self.paid_amount/(1+cumulated_tax_fraction))

	def calculate_taxes(self):
		self.total_taxes_and_charges = 0.0
		self.base_total_taxes_and_charges = 0.0

		actual_tax_dict = dict([[tax.idx, flt(tax.tax_amount, tax.precision("tax_amount"))]
			for tax in self.get("taxes") if tax.charge_type == "Actual"])

		for i, tax in enumerate(self.get('taxes')):
			current_tax_amount = self.get_current_tax_amount(tax)

			if tax.charge_type == "Actual":
				actual_tax_dict[tax.idx] -= current_tax_amount
				if i == len(self.get("taxes")) - 1:
					current_tax_amount += actual_tax_dict[tax.idx]

			tax.tax_amount = current_tax_amount
			tax.base_tax_amount = tax.tax_amount * self.source_exchange_rate

			if tax.add_deduct_tax == "Deduct":
				current_tax_amount *= -1.0
			else:
				current_tax_amount *= 1.0

			if i == 0:
				tax.total = flt(self.paid_amount_after_tax + current_tax_amount, self.precision("total", tax))
			else:
				tax.total = flt(self.get('taxes')[i-1].total + current_tax_amount, self.precision("total", tax))

			tax.base_total = tax.total * self.source_exchange_rate

			self.total_taxes_and_charges += current_tax_amount
			self.base_total_taxes_and_charges += current_tax_amount * self.source_exchange_rate

		if self.get('taxes'):
			self.paid_amount_after_tax = self.get('taxes')[-1].base_total

	def get_current_tax_amount(self, tax):
		tax_rate = tax.rate

		# To set row_id by default as previous row.
		if tax.charge_type in ["On Previous Row Amount", "On Previous Row Total"]:
			if tax.idx == 1:
				frappe.throw(_("Cannot select charge type as 'On Previous Row Amount' or 'On Previous Row Total' for first row"))

			if not tax.row_id:
				tax.row_id = tax.idx - 1

		if tax.charge_type == "Actual":
			current_tax_amount = flt(tax.tax_amount, self.precision("tax_amount", tax))
		elif tax.charge_type == "On Paid Amount":
			current_tax_amount = (tax_rate / 100.0) * self.paid_amount_after_tax
		elif tax.charge_type == "On Previous Row Amount":
			current_tax_amount = (tax_rate / 100.0) * \
				self.get('taxes')[cint(tax.row_id) - 1].tax_amount

		elif tax.charge_type == "On Previous Row Total":
			current_tax_amount = (tax_rate / 100.0) * \
				self.get('taxes')[cint(tax.row_id) - 1].total

		return current_tax_amount

	def get_current_tax_fraction(self, tax):
		current_tax_fraction = 0

		if cint(tax.included_in_paid_amount):
			tax_rate = tax.rate

			if tax.charge_type == "On Paid Amount":
				current_tax_fraction = tax_rate / 100.0
			elif tax.charge_type == "On Previous Row Amount":
				current_tax_fraction = (tax_rate / 100.0) * \
					self.get("taxes")[cint(tax.row_id) - 1].tax_fraction_for_current_item
			elif tax.charge_type == "On Previous Row Total":
				current_tax_fraction = (tax_rate / 100.0) * \
					self.get("taxes")[cint(tax.row_id) - 1].grand_total_fraction_for_current_item

		if getattr(tax, "add_deduct_tax", None) and tax.add_deduct_tax == "Deduct":
			current_tax_fraction *= -1.0

		return current_tax_fraction

def validate_inclusive_tax(tax, doc):
	def _on_previous_row_error(row_range):
		throw(_("To include tax in row {0} in Item rate, taxes in rows {1} must also be included").format(tax.idx, row_range))

	if cint(getattr(tax, "included_in_paid_amount", None)):
		if tax.charge_type == "Actual":
			# inclusive tax cannot be of type Actual
			throw(_("Charge of type 'Actual' in row {0} cannot be included in Item Rate or Paid Amount").format(tax.idx))
		elif tax.charge_type == "On Previous Row Amount" and \
				not cint(doc.get("taxes")[cint(tax.row_id) - 1].included_in_paid_amount):
			# referred row should also be inclusive
			_on_previous_row_error(tax.row_id)
		elif tax.charge_type == "On Previous Row Total" and \
				not all([cint(t.included_in_paid_amount for t in doc.get("taxes")[:cint(tax.row_id) - 1])]):
			# all rows about the referred tax should be inclusive
			_on_previous_row_error("1 - %d" % (cint(tax.row_id),))
		elif tax.get("category") == "Valuation":
			frappe.throw(_("Valuation type charges can not be marked as Inclusive"))

@frappe.whitelist()
def get_outstanding_reference_documents(args, print=1):

	if isinstance(args, string_types):
		args = json.loads(args)

	if args.get('party_type') == 'Member':
		return

	# confirm that Supplier is not blocked
	if args.get('party_type') == 'Supplier':
		supplier_status = get_supplier_block_status(args['party'])
		if supplier_status['on_hold']:
			if supplier_status['hold_type'] == 'All':
				return []
			elif supplier_status['hold_type'] == 'Payments':
				if not supplier_status['release_date'] or getdate(nowdate()) <= supplier_status['release_date']:
					return []

	party_account_currency = get_account_currency(args.get("party_account"))
	company_currency = frappe.get_cached_value('Company',  args.get("company"),  "default_currency")

	# Get positive outstanding sales /purchase invoices/ Fees
	condition = ""
	if args.get("voucher_type") and args.get("voucher_no"):
		condition = " and voucher_type={0} and voucher_no={1}"\
			.format(frappe.db.escape(args["voucher_type"]), frappe.db.escape(args["voucher_no"]))

	# Add cost center condition
<<<<<<< HEAD
	# if args.get("cost_center"):
	# 	condition += " and cost_center='%s'" % args.get("cost_center")
=======
	if args.get("cost_center"):
		condition += " and cost_center='%s'" % args.get("cost_center")
>>>>>>> 540559d6

	date_fields_dict = {
		'posting_date': ['from_posting_date', 'to_posting_date'],
		'due_date': ['from_due_date', 'to_due_date']
	}

	for fieldname, date_fields in date_fields_dict.items():
		if args.get(date_fields[0]) and args.get(date_fields[1]):
			condition += " and {0} between '{1}' and '{2}'".format(fieldname,
				args.get(date_fields[0]), args.get(date_fields[1]))

	if args.get("company"):
		condition += " and company = {0}".format(frappe.db.escape(args.get("company")))

	outstanding_invoices = get_outstanding_invoices(args.get("party_type"), args.get("party"),
		args.get("party_account"), filters=args, condition=condition)

	outstanding_invoices = split_invoices_based_on_payment_terms(outstanding_invoices)

	for d in outstanding_invoices:
		d["exchange_rate"] = 1
		if party_account_currency != company_currency:
			if d.voucher_type in ("Sales Invoice", "Purchase Invoice", "Expense Claim"):
				d["exchange_rate"] = frappe.db.get_value(d.voucher_type, d.voucher_no, "conversion_rate")
			elif d.voucher_type == "Journal Entry":
				d["exchange_rate"] = get_exchange_rate(
					party_account_currency,	company_currency, d.posting_date
				)
		if d.voucher_type in ("Purchase Invoice"):
			d["bill_no"] = frappe.db.get_value(d.voucher_type, d.voucher_no, "bill_no")
		elif d.voucher_type in ("Sales Invoice"):
			d["customer_purchase_no"] = frappe.db.get_value(d.voucher_type, d.voucher_no, "po_no")

	# Get all SO / PO which are not fully billed or aginst which full advance not paid
	orders_to_be_billed = []
	if (args.get("party_type") != "Student"):
		orders_to_be_billed =  get_orders_to_be_billed(args.get("posting_date"),args.get("party_type"),
			args.get("party"), args.get("company"), party_account_currency, company_currency, filters=args)

	# Get negative outstanding sales /purchase invoices
	negative_outstanding_invoices = []
	if args.get("party_type") not in ["Student", "Employee"] and not args.get("voucher_no"):
		negative_outstanding_invoices = get_negative_outstanding_invoices(args.get("party_type"), args.get("party"),
			args.get("party_account"), party_account_currency, company_currency, condition=condition)

	data = negative_outstanding_invoices + outstanding_invoices + orders_to_be_billed

	if not data and print ==1:
		frappe.msgprint(_("No outstanding invoices found for the {0} {1} which qualify the filters you have specified.")
			.format(_(args.get("party_type")).lower(), frappe.bold(args.get("party"))))

	return data


def split_invoices_based_on_payment_terms(outstanding_invoices):
	invoice_ref_based_on_payment_terms = {}
	for idx, d in enumerate(outstanding_invoices):
		if d.voucher_type in ['Sales Invoice', 'Purchase Invoice']:
			payment_term_template = frappe.db.get_value(d.voucher_type, d.voucher_no, 'payment_terms_template')
			if payment_term_template:
				allocate_payment_based_on_payment_terms = frappe.db.get_value(
					'Payment Terms Template', payment_term_template, 'allocate_payment_based_on_payment_terms')
				if allocate_payment_based_on_payment_terms:
					payment_schedule = frappe.get_all('Payment Schedule', filters={'parent': d.voucher_no}, fields=["*"])

					for payment_term in payment_schedule:
						if payment_term.outstanding > 0.1:
							invoice_ref_based_on_payment_terms.setdefault(idx, [])
							invoice_ref_based_on_payment_terms[idx].append(frappe._dict({
								'due_date': d.due_date,
								'currency': d.currency,
								'voucher_no': d.voucher_no,
								'voucher_type': d.voucher_type,
								'posting_date': d.posting_date,
								'invoice_amount': flt(d.invoice_amount),
								'outstanding_amount': flt(d.outstanding_amount),
								'payment_amount': payment_term.payment_amount,
								'payment_term': payment_term.payment_term
							}))

	outstanding_invoices_after_split = []
	if invoice_ref_based_on_payment_terms:
		for idx, ref in invoice_ref_based_on_payment_terms.items():
			voucher_no = ref[0]['voucher_no']
			voucher_type = ref[0]['voucher_type']

			frappe.msgprint(_("Spliting {} {} into {} row(s) as per Payment Terms").format(
				voucher_type, voucher_no, len(ref)), alert=True)

			outstanding_invoices_after_split += invoice_ref_based_on_payment_terms[idx]

			existing_row = list(filter(lambda x: x.get('voucher_no') == voucher_no, outstanding_invoices))
			index = outstanding_invoices.index(existing_row[0])
			outstanding_invoices.pop(index)

	outstanding_invoices_after_split += outstanding_invoices
	return outstanding_invoices_after_split

def get_orders_to_be_billed(posting_date, party_type, party,
	company, party_account_currency, company_currency, cost_center=None, filters=None):
	if party_type == "Customer":
		voucher_type = 'Sales Order'
	elif party_type == "Supplier":
		voucher_type = 'Purchase Order'
	elif party_type == "Employee":
		voucher_type = None

	# Add cost center condition
	if voucher_type:
		doc = frappe.get_doc({"doctype": voucher_type})
		condition = ""
		if doc and hasattr(doc, 'cost_center'):
			condition = " and cost_center='%s'" % cost_center

	orders = []
	if voucher_type:
		if party_account_currency == company_currency:
			grand_total_field = "base_grand_total"
			rounded_total_field = "base_rounded_total"
		else:
			grand_total_field = "grand_total"
			rounded_total_field = "rounded_total"

		orders = frappe.db.sql("""
			select
				name as voucher_no,
				if({rounded_total_field}, {rounded_total_field}, {grand_total_field}) as invoice_amount,
				(if({rounded_total_field}, {rounded_total_field}, {grand_total_field}) - advance_paid) as outstanding_amount,
				transaction_date as posting_date
			from
				`tab{voucher_type}`
			where
				{party_type} = %s
				and docstatus = 1
				and company = %s
				and ifnull(status, "") != "Closed"
				and if({rounded_total_field}, {rounded_total_field}, {grand_total_field}) > advance_paid
				and abs(100 - per_billed) > 0.01
				{condition}
			order by
				transaction_date, name
		""".format(**{
			"rounded_total_field": rounded_total_field,
			"grand_total_field": grand_total_field,
			"voucher_type": voucher_type,
			"party_type": scrub(party_type),
			"condition": condition
		}), (party, company), as_dict=True)

	order_list = []
	for d in orders:
		if not (flt(d.outstanding_amount) >= flt(filters.get("outstanding_amt_greater_than"))
			and flt(d.outstanding_amount) <= flt(filters.get("outstanding_amt_less_than"))):
			continue

		d["voucher_type"] = voucher_type
		# This assumes that the exchange rate required is the one in the SO
		d["exchange_rate"] = get_exchange_rate(party_account_currency, company_currency, posting_date)
		order_list.append(d)

	return order_list

def get_negative_outstanding_invoices(party_type, party, party_account,
	party_account_currency, company_currency, cost_center=None, condition=None):
	voucher_type = "Sales Invoice" if party_type == "Customer" else "Purchase Invoice"
	supplier_condition = ""
	if voucher_type == "Purchase Invoice":
		supplier_condition = "and (release_date is null or release_date <= CURDATE())"
	if party_account_currency == company_currency:
		grand_total_field = "base_grand_total"
		rounded_total_field = "base_rounded_total"
	else:
		grand_total_field = "grand_total"
		rounded_total_field = "rounded_total"

	return frappe.db.sql("""
		select
			"{voucher_type}" as voucher_type, name as voucher_no,
			if({rounded_total_field}, {rounded_total_field}, {grand_total_field}) as invoice_amount,
			outstanding_amount, posting_date,
			due_date, conversion_rate as exchange_rate
		from
			`tab{voucher_type}`
		where
			{party_type} = %s and {party_account} = %s and docstatus = 1 and
			outstanding_amount < 0
			{supplier_condition}
			{condition}
		order by
			posting_date, name
		""".format(**{
			"supplier_condition": supplier_condition,
			"condition": condition,
			"rounded_total_field": rounded_total_field,
			"grand_total_field": grand_total_field,
			"voucher_type": voucher_type,
			"party_type": scrub(party_type),
			"party_account": "debit_to" if party_type == "Customer" else "credit_to",
			"cost_center": cost_center
		}), (party, party_account), as_dict=True)


@frappe.whitelist()
def get_party_details(company, party_type, party, date, cost_center=None):
	bank_account = ''
	if not frappe.db.exists(party_type, party):
		frappe.throw(_("Invalid {0}: {1}").format(party_type, party))

	party_account = get_party_account(party_type, party, company)

	account_currency = get_account_currency(party_account)
	account_balance = get_balance_on(party_account, date, cost_center=cost_center)
	_party_name = "title" if party_type in ("Student", "Shareholder") else party_type.lower() + "_name"
	party_name = frappe.db.get_value(party_type, party, _party_name)
	party_balance = get_balance_on(party_type=party_type, party=party, cost_center=cost_center)
	if party_type in ["Customer", "Supplier"]:
		bank_account = get_party_bank_account(party_type, party)

	return {
		"party_account": party_account,
		"party_name": party_name,
		"party_account_currency": account_currency,
		"party_balance": party_balance,
		"account_balance": account_balance,
		"bank_account": bank_account
	}


@frappe.whitelist()
def get_account_details(account, date, cost_center=None):
	frappe.has_permission('Payment Entry', throw=True)

	# to check if the passed account is accessible under reference doctype Payment Entry
	account_list = frappe.get_list('Account', {
		'name': account
	}, reference_doctype='Payment Entry', limit=1)

	# There might be some user permissions which will allow account under certain doctypes
	# except for Payment Entry, only in such case we should throw permission error
	if not account_list:
		frappe.throw(_('Account: {0} is not permitted under Payment Entry').format(account))

	account_balance = get_balance_on(account, date, cost_center=cost_center,
		ignore_account_permission=True)

	return frappe._dict({
		"account_currency": get_account_currency(account),
		"account_balance": account_balance,
		"account_type": frappe.db.get_value("Account", account, "account_type")
	})


@frappe.whitelist()
def get_company_defaults(company):
	fields = ["write_off_account", "exchange_gain_loss_account", "cost_center"]
	ret = frappe.get_cached_value('Company',  company,  fields, as_dict=1)

	for fieldname in fields:
		if not ret[fieldname]:
			frappe.throw(_("Please set default {0} in Company {1}")
				.format(frappe.get_meta("Company").get_label(fieldname), company))

	return ret


def get_outstanding_on_journal_entry(name):
	res = frappe.db.sql(
			'SELECT '
			'CASE WHEN party_type IN ("Customer", "Student") '
			'THEN ifnull(sum(debit_in_account_currency - credit_in_account_currency), 0) '
			'ELSE ifnull(sum(credit_in_account_currency - debit_in_account_currency), 0) '
			'END as outstanding_amount '
			'FROM `tabGL Entry` WHERE (voucher_no=%s OR against_voucher=%s) '
			'AND party_type IS NOT NULL '
			'AND party_type != ""',
			(name, name), as_dict=1
		)

	outstanding_amount = res[0].get('outstanding_amount', 0) if res else 0

	return outstanding_amount


@frappe.whitelist()
def get_reference_details(reference_doctype, reference_name, party_account_currency):
	total_amount = outstanding_amount = exchange_rate = bill_no = None
	ref_doc = frappe.get_doc(reference_doctype, reference_name)
	company_currency = ref_doc.get("company_currency") or erpnext.get_company_currency(ref_doc.company)

	if reference_doctype == "Fees":
		total_amount = ref_doc.get("grand_total")
		exchange_rate = 1
		outstanding_amount = ref_doc.get("outstanding_amount")
	elif reference_doctype == "Donation":
		total_amount = ref_doc.get("amount")
		outstanding_amount = total_amount
		exchange_rate = 1
	elif reference_doctype == "Dunning":
		total_amount = ref_doc.get("dunning_amount")
		exchange_rate = 1
		outstanding_amount = ref_doc.get("dunning_amount")
	elif reference_doctype == "Journal Entry" and ref_doc.docstatus == 1:
		total_amount = ref_doc.get("total_amount")
		if ref_doc.multi_currency:
			exchange_rate = get_exchange_rate(party_account_currency, company_currency, ref_doc.posting_date)
		else:
			exchange_rate = 1
			outstanding_amount = get_outstanding_on_journal_entry(reference_name)
	elif reference_doctype != "Journal Entry":
		if ref_doc.doctype == "Expense Claim":
				total_amount = flt(ref_doc.total_sanctioned_amount) + flt(ref_doc.total_taxes_and_charges)
		elif ref_doc.doctype == "Employee Advance":
			total_amount = ref_doc.advance_amount
			exchange_rate = ref_doc.get("exchange_rate")
			if party_account_currency != ref_doc.currency:
				total_amount = flt(total_amount) * flt(exchange_rate)
		elif ref_doc.doctype == "Gratuity":
				total_amount = ref_doc.amount
		if not total_amount:
			if party_account_currency == company_currency:
				total_amount = ref_doc.base_grand_total
				exchange_rate = 1
			else:
				total_amount = ref_doc.grand_total
		if not exchange_rate:
			# Get the exchange rate from the original ref doc
			# or get it based on the posting date of the ref doc.
			exchange_rate = ref_doc.get("conversion_rate") or \
				get_exchange_rate(party_account_currency, company_currency, ref_doc.posting_date)
		if reference_doctype in ("Sales Invoice", "Purchase Invoice"):
			outstanding_amount = ref_doc.get("outstanding_amount")
			bill_no = ref_doc.get("bill_no")
		elif reference_doctype == "Expense Claim":
			outstanding_amount = flt(ref_doc.get("total_sanctioned_amount")) + flt(ref_doc.get("total_taxes_and_charges"))\
				- flt(ref_doc.get("total_amount_reimbursed")) - flt(ref_doc.get("total_advance_amount"))
		elif reference_doctype == "Employee Advance":
			outstanding_amount = (flt(ref_doc.advance_amount) - flt(ref_doc.paid_amount))
			if party_account_currency != ref_doc.currency:
				outstanding_amount = flt(outstanding_amount) * flt(exchange_rate)
				if party_account_currency == company_currency:
					exchange_rate = 1
		elif reference_doctype == "Gratuity":
			outstanding_amount = ref_doc.amount - flt(ref_doc.paid_amount)
		else:
			outstanding_amount = flt(total_amount) - flt(ref_doc.advance_paid)
	else:
		# Get the exchange rate based on the posting date of the ref doc.
		exchange_rate = get_exchange_rate(party_account_currency,
			company_currency, ref_doc.posting_date)

	return frappe._dict({
		"due_date": ref_doc.get("due_date"),
		"total_amount": flt(total_amount),
		"outstanding_amount": flt(outstanding_amount),
		"exchange_rate": flt(exchange_rate),
		"bill_no": bill_no
	})

def get_amounts_based_on_reference_doctype(reference_doctype, ref_doc, party_account_currency, company_currency, reference_name):
	total_amount = outstanding_amount = exchange_rate = None
	if reference_doctype == "Fees":
		total_amount = ref_doc.get("grand_total")
		exchange_rate = 1
		outstanding_amount = ref_doc.get("outstanding_amount")
	elif reference_doctype == "Dunning":
		total_amount = ref_doc.get("dunning_amount")
		exchange_rate = 1
		outstanding_amount = ref_doc.get("dunning_amount")
	elif reference_doctype == "Journal Entry" and ref_doc.docstatus == 1:
		total_amount = ref_doc.get("total_amount")
		if ref_doc.multi_currency:
			exchange_rate = get_exchange_rate(party_account_currency, company_currency, ref_doc.posting_date)
		else:
			exchange_rate = 1
			outstanding_amount = get_outstanding_on_journal_entry(reference_name)

	return total_amount, outstanding_amount, exchange_rate

def get_amounts_based_on_ref_doc(reference_doctype, ref_doc, party_account_currency, company_currency):
	total_amount = outstanding_amount = exchange_rate = None
	if ref_doc.doctype == "Expense Claim":
			total_amount = flt(ref_doc.total_sanctioned_amount) + flt(ref_doc.total_taxes_and_charges)
	elif ref_doc.doctype == "Employee Advance":
		total_amount, exchange_rate = get_total_amount_exchange_rate_for_employee_advance(party_account_currency, ref_doc)

	if not total_amount:
		total_amount, exchange_rate = get_total_amount_exchange_rate_base_on_currency(
			party_account_currency, company_currency, ref_doc)

	if not exchange_rate:
		# Get the exchange rate from the original ref doc
		# or get it based on the posting date of the ref doc
		exchange_rate = ref_doc.get("conversion_rate") or \
			get_exchange_rate(party_account_currency, company_currency, ref_doc.posting_date)

	outstanding_amount, exchange_rate, bill_no = get_bill_no_and_update_amounts(
		reference_doctype, ref_doc, total_amount, exchange_rate, party_account_currency, company_currency)

	return total_amount, outstanding_amount, exchange_rate, bill_no

def get_total_amount_exchange_rate_for_employee_advance(party_account_currency, ref_doc):
	total_amount = ref_doc.advance_amount
	exchange_rate = ref_doc.get("exchange_rate")
	if party_account_currency != ref_doc.currency:
		total_amount = flt(total_amount) * flt(exchange_rate)

	return total_amount, exchange_rate

def get_total_amount_exchange_rate_base_on_currency(party_account_currency, company_currency, ref_doc):
	exchange_rate = None
	if party_account_currency == company_currency:
		total_amount = ref_doc.base_grand_total
		exchange_rate = 1
	else:
		total_amount = ref_doc.grand_total

	return total_amount, exchange_rate

def get_bill_no_and_update_amounts(reference_doctype, ref_doc, total_amount, exchange_rate, party_account_currency, company_currency):
	outstanding_amount = bill_no = None
	if reference_doctype in ("Sales Invoice", "Purchase Invoice"):
		outstanding_amount = ref_doc.get("outstanding_amount")
		bill_no = ref_doc.get("bill_no")
	elif reference_doctype == "Expense Claim":
		outstanding_amount = flt(ref_doc.get("total_sanctioned_amount")) + flt(ref_doc.get("total_taxes_and_charges"))\
			- flt(ref_doc.get("total_amount_reimbursed")) - flt(ref_doc.get("total_advance_amount"))
	elif reference_doctype == "Employee Advance":
		outstanding_amount = (flt(ref_doc.advance_amount) - flt(ref_doc.paid_amount))
		if party_account_currency != ref_doc.currency:
			outstanding_amount = flt(outstanding_amount) * flt(exchange_rate)
			if party_account_currency == company_currency:
				exchange_rate = 1
	else:
		outstanding_amount = flt(total_amount) - flt(ref_doc.advance_paid)

	return outstanding_amount, exchange_rate, bill_no


@frappe.whitelist()
def get_payment_entry(dt, dn, party_amount=None, bank_account=None, bank_amount=None):
	reference_doc = None
	doc = frappe.get_doc(dt, dn)
	if dt in ("Sales Order", "Purchase Order") and flt(doc.per_billed, 2) > 0:
		frappe.throw(_("Can only make payment against unbilled {0}").format(dt))

	party_type = set_party_type(dt)
	party_account = set_party_account(dt, dn, doc, party_type)
	party_account_currency = set_party_account_currency(dt, party_account, doc)
	payment_type = set_payment_type(dt, doc)
	grand_total, outstanding_amount = set_grand_total_and_outstanding_amount(party_amount, dt, party_account_currency, doc)

	# bank or cash
	bank = get_bank_cash_account(doc, bank_account)

	paid_amount, received_amount = set_paid_amount_and_received_amount(
		dt, party_account_currency, bank, outstanding_amount, payment_type, bank_amount, doc)

	paid_amount, received_amount, discount_amount = apply_early_payment_discount(paid_amount, received_amount, doc)

	pe = frappe.new_doc("Payment Entry")
	pe.payment_type = payment_type
	pe.company = doc.company
	pe.cost_center = doc.get("cost_center")
	pe.posting_date = nowdate()
	pe.mode_of_payment = doc.get("mode_of_payment")
	pe.party_type = party_type
	pe.party = doc.get(scrub(party_type))
	pe.contact_person = doc.get("contact_person")
	pe.contact_email = doc.get("contact_email")
	pe.ensure_supplier_is_not_blocked()

	pe.paid_from = party_account if payment_type=="Receive" else bank.account
	pe.paid_to = party_account if payment_type=="Pay" else bank.account
	pe.paid_from_account_currency = party_account_currency \
		if payment_type=="Receive" else bank.account_currency
	pe.paid_to_account_currency = party_account_currency if payment_type=="Pay" else bank.account_currency
	pe.paid_amount = paid_amount
	pe.received_amount = received_amount
	pe.letter_head = doc.get("letter_head")

	if dt in ['Purchase Order', 'Sales Order', 'Sales Invoice', 'Purchase Invoice']:
		pe.project = (doc.get('project') or
			reduce(lambda prev,cur: prev or cur, [x.get('project') for x in doc.get('items')], None)) # get first non-empty project from items

	if pe.party_type in ["Customer", "Supplier"]:
		bank_account = get_party_bank_account(pe.party_type, pe.party)
		pe.set("bank_account", bank_account)
		pe.set_bank_account_data()

	# only Purchase Invoice can be blocked individually
	if doc.doctype == "Purchase Invoice" and doc.invoice_is_blocked():
		frappe.msgprint(_('{0} is on hold till {1}').format(doc.name, doc.release_date))
	else:
		if (doc.doctype in ('Sales Invoice', 'Purchase Invoice')
			and frappe.get_value('Payment Terms Template',
			{'name': doc.payment_terms_template}, 'allocate_payment_based_on_payment_terms')):

			for reference in get_reference_as_per_payment_terms(doc.payment_schedule, dt, dn, doc, grand_total, outstanding_amount):
				pe.append('references', reference)
		else:
			if dt == "Dunning":
				pe.append("references", {
					'reference_doctype': 'Sales Invoice',
					'reference_name': doc.get('sales_invoice'),
					"bill_no": doc.get("bill_no"),
					"due_date": doc.get("due_date"),
					'total_amount': doc.get('outstanding_amount'),
					'outstanding_amount': doc.get('outstanding_amount'),
					'allocated_amount': doc.get('outstanding_amount')
				})
				pe.append("references", {
					'reference_doctype': dt,
					'reference_name': dn,
					"bill_no": doc.get("bill_no"),
					"due_date": doc.get("due_date"),
					'total_amount': doc.get('dunning_amount'),
					'outstanding_amount': doc.get('dunning_amount'),
					'allocated_amount': doc.get('dunning_amount')
				})
			else:
				pe.append("references", {
					'reference_doctype': dt,
					'reference_name': dn,
					"bill_no": doc.get("bill_no"),
					"due_date": doc.get("due_date"),
					'total_amount': grand_total,
					'outstanding_amount': outstanding_amount,
					'allocated_amount': outstanding_amount
				})

	pe.setup_party_account_field()
	pe.set_missing_values()

	if party_account and bank:
		if dt == "Employee Advance":
			reference_doc = doc
		pe.set_exchange_rate(ref_doc=reference_doc)
		pe.set_amounts()
		if discount_amount:
			pe.set_gain_or_loss(account_details={
				'account': frappe.get_cached_value('Company', pe.company, "default_discount_account"),
				'cost_center': pe.cost_center or frappe.get_cached_value('Company', pe.company, "cost_center"),
				'amount': discount_amount * (-1 if payment_type == "Pay" else 1)
			})
			pe.set_difference_amount()

	return pe

def get_bank_cash_account(doc, bank_account):
	bank = get_default_bank_cash_account(doc.company, "Bank", mode_of_payment=doc.get("mode_of_payment"),
		account=bank_account)

	if not bank:
		bank = get_default_bank_cash_account(doc.company, "Cash", mode_of_payment=doc.get("mode_of_payment"),
			account=bank_account)

	return bank

def set_party_type(dt):
	if dt in ("Sales Invoice", "Sales Order", "Dunning"):
		party_type = "Customer"
	elif dt in ("Purchase Invoice", "Purchase Order"):
		party_type = "Supplier"
	elif dt in ("Expense Claim", "Employee Advance", "Gratuity"):
		party_type = "Employee"
	elif dt == "Fees":
		party_type = "Student"
	elif dt == "Donation":
		party_type = "Donor"
	return party_type

def set_party_account(dt, dn, doc, party_type):
	if dt == "Sales Invoice":
		party_account = get_party_account_based_on_invoice_discounting(dn) or doc.debit_to
	elif dt == "Purchase Invoice":
		party_account = doc.credit_to
	elif dt == "Fees":
		party_account = doc.receivable_account
	elif dt == "Employee Advance":
		party_account = doc.advance_account
	elif dt == "Expense Claim":
		party_account = doc.payable_account
	elif dt == "Gratuity":
		party_account = doc.payable_account
	else:
		party_account = get_party_account(party_type, doc.get(party_type.lower()), doc.company)
	return party_account

<<<<<<< HEAD
=======
def set_party_account_currency(dt, party_account, doc):
>>>>>>> 540559d6
	if dt not in ("Sales Invoice", "Purchase Invoice"):
		party_account_currency = get_account_currency(party_account)
	else:
		party_account_currency = doc.get("party_account_currency") or get_account_currency(party_account)
<<<<<<< HEAD
=======
	return party_account_currency
>>>>>>> 540559d6

def set_payment_type(dt, doc):
	if (dt in ("Sales Order", "Donation") or (dt in ("Sales Invoice", "Fees", "Dunning") and doc.outstanding_amount > 0)) \
		or (dt=="Purchase Invoice" and doc.outstanding_amount < 0):
			payment_type = "Receive"
	else:
		payment_type = "Pay"
	return payment_type

def set_grand_total_and_outstanding_amount(party_amount, dt, party_account_currency, doc):
	grand_total = outstanding_amount = 0
	if party_amount:
		grand_total = outstanding_amount = party_amount
	elif dt in ("Sales Invoice", "Purchase Invoice"):
		if party_account_currency == doc.company_currency:
			grand_total = doc.base_rounded_total or doc.base_grand_total
		else:
			grand_total = doc.rounded_total or doc.grand_total
		outstanding_amount = doc.outstanding_amount
	elif dt in ("Expense Claim"):
		grand_total = doc.total_sanctioned_amount + doc.total_taxes_and_charges
		outstanding_amount = doc.grand_total \
			- doc.total_amount_reimbursed
	elif dt == "Employee Advance":
		grand_total = flt(doc.advance_amount)
		outstanding_amount = flt(doc.advance_amount) - flt(doc.paid_amount)
		if party_account_currency != doc.currency:
			grand_total = flt(doc.advance_amount) * flt(doc.exchange_rate)
			outstanding_amount = (flt(doc.advance_amount) - flt(doc.paid_amount)) * flt(doc.exchange_rate)
	elif dt == "Fees":
		grand_total = doc.grand_total
		outstanding_amount = doc.outstanding_amount
	elif dt == "Dunning":
		grand_total = doc.grand_total
		outstanding_amount = doc.grand_total
	elif dt == "Donation":
		grand_total = doc.amount
		outstanding_amount = doc.amount
	elif dt == "Gratuity":
		grand_total = doc.amount
		outstanding_amount = flt(doc.amount) - flt(doc.paid_amount)
	else:
		if party_account_currency == doc.company_currency:
			grand_total = flt(doc.get("base_rounded_total") or doc.base_grand_total)
		else:
			grand_total = flt(doc.get("rounded_total") or doc.grand_total)
		outstanding_amount = grand_total - flt(doc.advance_paid)
	return grand_total, outstanding_amount

<<<<<<< HEAD
	# bank or cash
	bank = get_default_bank_cash_account(doc.company, "Bank", mode_of_payment=doc.get("mode_of_payment"),
		account=bank_account, currency=party_account_currency)

	if not bank:
		bank = get_default_bank_cash_account(doc.company, "Cash", mode_of_payment=doc.get("mode_of_payment"),
			account=bank_account)

=======
def set_paid_amount_and_received_amount(dt, party_account_currency, bank, outstanding_amount, payment_type, bank_amount, doc):
>>>>>>> 540559d6
	paid_amount = received_amount = 0
	if party_account_currency == bank.account_currency:
		paid_amount = received_amount = abs(outstanding_amount)
	elif payment_type == "Receive":
		paid_amount = abs(outstanding_amount)
		if bank_amount:
			received_amount = bank_amount
		else:
			received_amount = paid_amount * doc.get('conversion_rate', 1)
			if dt == "Employee Advance":
				received_amount = paid_amount * doc.get('exchange_rate', 1)
	else:
		received_amount = abs(outstanding_amount)
		if bank_amount:
			paid_amount = bank_amount
		else:
			# if party account currency and bank currency is different then populate paid amount as well
			paid_amount = received_amount * doc.get('conversion_rate', 1)
			if dt == "Employee Advance":
				paid_amount = received_amount * doc.get('exchange_rate', 1)

	return paid_amount, received_amount

def apply_early_payment_discount(paid_amount, received_amount, doc):
	total_discount = 0
	eligible_for_payments = ['Sales Order', 'Sales Invoice', 'Purchase Order', 'Purchase Invoice']
	has_payment_schedule = hasattr(doc, 'payment_schedule') and doc.payment_schedule

	if doc.doctype in eligible_for_payments and has_payment_schedule:
		for term in doc.payment_schedule:
			if not term.discounted_amount and term.discount and getdate(nowdate()) <= term.discount_date:
				if term.discount_type == 'Percentage':
					discount_amount = flt(doc.get('grand_total')) * (term.discount / 100)
				else:
					discount_amount = term.discount

<<<<<<< HEAD
	# only Purchase Invoice can be blocked individually
	if doc.doctype == "Purchase Invoice" and doc.invoice_is_blocked():
		frappe.msgprint(_('{0} is on hold till {1}'.format(doc.name, doc.release_date)))
	else:
		if (doc.doctype in ('Sales Invoice', 'Purchase Invoice')
			and frappe.get_value('Payment Terms Template',
			{'name': doc.payment_terms_template}, 'allocate_payment_based_on_payment_terms')):

			for reference in get_reference_as_per_payment_terms(doc.payment_schedule, dt, dn, doc, grand_total, outstanding_amount):
				pe.append('references', reference)
		else:
			pe.append("references", {
				'reference_doctype': dt,
				'reference_name': dn,
				"bill_no": doc.get("bill_no"),
				"due_date": doc.get("due_date"),
				'total_amount': grand_total,
				'outstanding_amount': outstanding_amount,
				'allocated_amount': outstanding_amount
			})
=======
				discount_amount_in_foreign_currency = discount_amount * doc.get('conversion_rate', 1)
>>>>>>> 540559d6

				if doc.doctype == 'Sales Invoice':
					paid_amount -= discount_amount
					received_amount -= discount_amount_in_foreign_currency
				else:
					received_amount -= discount_amount
					paid_amount -= discount_amount_in_foreign_currency

				total_discount += discount_amount

		if total_discount:
			money = frappe.utils.fmt_money(total_discount, currency=doc.get('currency'))
			frappe.msgprint(_("Discount of {} applied as per Payment Term").format(money), alert=1)

	return paid_amount, received_amount, total_discount

def get_reference_as_per_payment_terms(payment_schedule, dt, dn, doc, grand_total, outstanding_amount):
	references = []
	for payment_term in payment_schedule:
		payment_term_outstanding = flt(payment_term.payment_amount - payment_term.paid_amount,
				payment_term.precision('payment_amount'))

		if payment_term_outstanding:
			references.append({
				'reference_doctype': dt,
				'reference_name': dn,
				'bill_no': doc.get('bill_no'),
				'due_date': doc.get('due_date'),
				'total_amount': grand_total,
				'outstanding_amount': outstanding_amount,
				'payment_term': payment_term.payment_term,
				'allocated_amount': payment_term_outstanding
			})

<<<<<<< HEAD
def get_reference_as_per_payment_terms(payment_schedule, dt, dn, doc, grand_total, outstanding_amount):
	references = []
	for payment_term in payment_schedule:
		payment_term_outstanding = flt(payment_term.payment_amount - payment_term.paid_amount,
				payment_term.precision('payment_amount'))

		if payment_term_outstanding:
			references.append({
				'reference_doctype': dt,
				'reference_name': dn,
				'bill_no': doc.get('bill_no'),
				'due_date': doc.get('due_date'),
				'total_amount': grand_total,
				'outstanding_amount': outstanding_amount,
				'payment_term': payment_term.payment_term,
				'allocated_amount': payment_term_outstanding
			})

=======
>>>>>>> 540559d6
	return references

def get_paid_amount(dt, dn, party_type, party, account, due_date):
	if party_type=="Customer":
		dr_or_cr = "credit_in_account_currency - debit_in_account_currency"
	else:
		dr_or_cr = "debit_in_account_currency - credit_in_account_currency"

	paid_amount = frappe.db.sql("""
		select ifnull(sum({dr_or_cr}), 0) as paid_amount
		from `tabGL Entry`
		where against_voucher_type = %s
			and against_voucher = %s
			and party_type = %s
			and party = %s
			and account = %s
			and due_date = %s
			and {dr_or_cr} > 0
	""".format(dr_or_cr=dr_or_cr), (dt, dn, party_type, party, account, due_date))

	return paid_amount[0][0] if paid_amount else 0

@frappe.whitelist()
def get_party_and_account_balance(company, date, paid_from=None, paid_to=None, ptype=None, pty=None, cost_center=None):
	return frappe._dict({
		"party_balance": get_balance_on(party_type=ptype, party=pty, cost_center=cost_center),
		"paid_from_account_balance": get_balance_on(paid_from, date, cost_center=cost_center),
		"paid_to_account_balance": get_balance_on(paid_to, date=date, cost_center=cost_center)
	})

@frappe.whitelist()
def make_payment_order(source_name, target_doc=None):
	from frappe.model.mapper import get_mapped_doc
	def set_missing_values(source, target):
		target.payment_order_type = "Payment Entry"
		target.append('references', dict(
			reference_doctype="Payment Entry",
			reference_name=source.name,
			bank_account=source.party_bank_account,
			amount=source.paid_amount,
			account=source.paid_to,
			supplier=source.party,
			mode_of_payment=source.mode_of_payment,
		))

	doclist = get_mapped_doc("Payment Entry", source_name, {
		"Payment Entry": {
			"doctype": "Payment Order",
			"validation": {
				"docstatus": ["=", 1]
			},
		}

	}, target_doc, set_missing_values)

	return doclist<|MERGE_RESOLUTION|>--- conflicted
+++ resolved
@@ -1,14 +1,6 @@
 # Copyright (c) 2015, Frappe Technologies Pvt. Ltd. and contributors
 # For license information, please see license.txt
 
-<<<<<<< HEAD
-from __future__ import unicode_literals
-import frappe, erpnext, json
-from frappe import _, scrub, ValidationError
-from frappe.utils import flt, comma_or, nowdate, getdate
-from erpnext.accounts.utils import get_outstanding_invoices, get_account_currency, get_balance_on
-from erpnext.accounts.party import get_party_account
-=======
 
 import json
 from functools import reduce
@@ -26,7 +18,6 @@
 from erpnext.accounts.doctype.invoice_discounting.invoice_discounting import (
 	get_party_account_based_on_invoice_discounting,
 )
->>>>>>> 540559d6
 from erpnext.accounts.doctype.journal_entry.journal_entry import get_default_bank_cash_account
 from erpnext.accounts.doctype.tax_withholding_category.tax_withholding_category import (
 	get_party_tax_withholding_details,
@@ -101,11 +92,7 @@
 		self.update_expense_claim()
 		self.update_outstanding_amounts()
 		self.update_advance_paid()
-<<<<<<< HEAD
-		self.update_expense_claim()
-=======
 		self.update_donation()
->>>>>>> 540559d6
 		self.update_payment_schedule()
 		self.set_status()
 
@@ -119,15 +106,7 @@
 		self.delink_advance_entry_references()
 		self.update_payment_schedule(cancel=1)
 		self.set_payment_req_status()
-<<<<<<< HEAD
-		self.set_status(update=True)
-
-	def set_payment_req_status(self):
-		from erpnext.accounts.doctype.payment_request.payment_request import update_payment_req_status
-		update_payment_req_status(self, None)
-=======
 		self.set_status()
->>>>>>> 540559d6
 
 	def set_payment_req_status(self):
 		from erpnext.accounts.doctype.payment_request.payment_request import update_payment_req_status
@@ -155,14 +134,11 @@
 
 			if not self.get(field):
 				self.set(field, bank_data.account)
-<<<<<<< HEAD
-=======
 
 	def validate_payment_type_with_outstanding(self):
 		total_outstanding = sum(d.allocated_amount for d in self.get('references'))
 		if total_outstanding < 0 and self.party_type == 'Customer' and self.payment_type == 'Receive':
 			frappe.throw(_("Cannot receive from customer against negative outstanding"), title=_("Incorrect Payment Type"))
->>>>>>> 540559d6
 
 	def validate_allocated_amount(self):
 		for d in self.get("references"):
@@ -306,17 +282,11 @@
 		elif self.party_type == "Supplier":
 			valid_reference_doctypes = ("Purchase Order", "Purchase Invoice", "Journal Entry")
 		elif self.party_type == "Employee":
-<<<<<<< HEAD
-			valid_reference_doctypes = ("Expense Claim", "Journal Entry", "Employee Advance")
-		elif self.party_type == "Shareholder":
-			valid_reference_doctypes = ("Journal Entry")
-=======
 			valid_reference_doctypes = ("Expense Claim", "Journal Entry", "Employee Advance", "Gratuity")
 		elif self.party_type == "Shareholder":
 			valid_reference_doctypes = ("Journal Entry")
 		elif self.party_type == "Donor":
 			valid_reference_doctypes = ("Donation")
->>>>>>> 540559d6
 
 		for d in self.get("references"):
 			if not d.allocated_amount:
@@ -369,21 +339,12 @@
 					no_oustanding_refs.setdefault(d.reference_doctype, []).append(d)
 
 		for k, v in no_oustanding_refs.items():
-<<<<<<< HEAD
-			frappe.msgprint(_("{} - {} now have {} as they had no outstanding amount left before submitting the Payment Entry.<br><br>\
-					If this is undesirable please cancel the corresponding Payment Entry.")
-				.format(k, frappe.bold(", ".join([d.reference_name for d in v])), frappe.bold("negative outstanding amount")),
-				title=_("Warning"), indicator="orange")
-
-
-=======
 			frappe.msgprint(
 				_("{} - {} now have {} as they had no outstanding amount left before submitting the Payment Entry.")
 					.format(_(k), frappe.bold(", ".join(d.reference_name for d in v)), frappe.bold(_("negative outstanding amount")))
 				+ "<br><br>" + _("If this is undesirable please cancel the corresponding Payment Entry."),
 				title=_("Warning"), indicator="orange")
 
->>>>>>> 540559d6
 	def validate_journal_entry(self):
 		for d in self.get("references"):
 			if d.allocated_amount and d.reference_doctype == "Journal Entry":
@@ -409,37 +370,6 @@
 		invoice_payment_amount_map = {}
 		invoice_paid_amount_map = {}
 
-<<<<<<< HEAD
-		for reference in self.get('references'):
-			if reference.payment_term and reference.reference_name:
-				key = (reference.payment_term, reference.reference_name)
-				invoice_payment_amount_map.setdefault(key, 0.0)
-				invoice_payment_amount_map[key] += reference.allocated_amount
-
-				if not invoice_paid_amount_map.get(key):
-					payment_schedule = frappe.get_all('Payment Schedule', filters={'parent': reference.reference_name},
-						fields=['paid_amount', 'payment_amount', 'payment_term'])
-					for term in payment_schedule:
-						invoice_key = (term.payment_term, reference.reference_name)
-						invoice_paid_amount_map.setdefault(invoice_key, {})
-						invoice_paid_amount_map[invoice_key]['outstanding'] = term.payment_amount - term.paid_amount
-
-		for key, amount in iteritems(invoice_payment_amount_map):
-			if cancel:
-				frappe.db.sql(""" UPDATE `tabPayment Schedule` SET paid_amount = `paid_amount` - %s
-					WHERE parent = %s and payment_term = %s""", (amount, key[1], key[0]))
-			else:
-				outstanding = flt(invoice_paid_amount_map.get(key, {}).get('outstanding'))
-
-				if amount > outstanding:
-					frappe.throw(_('Cannot allocate more than {0} against payment term {1}').format(outstanding, key[0]))
-
-				if amount and outstanding:
-					frappe.db.sql(""" UPDATE `tabPayment Schedule` SET paid_amount = `paid_amount` + %s
-							WHERE parent = %s and payment_term = %s""", (amount, key[1], key[0]))
-
-	def set_status(self, update=False):
-=======
 		for ref in self.get('references'):
 			if ref.payment_term and ref.reference_name:
 				key = (ref.payment_term, ref.reference_name)
@@ -489,7 +419,6 @@
 					(allocated_amount - discounted_amt, discounted_amt, allocated_amount, key[1], key[0]))
 
 	def set_status(self):
->>>>>>> 540559d6
 		if self.docstatus == 2:
 			self.status = 'Cancelled'
 		elif self.docstatus == 1:
@@ -497,10 +426,6 @@
 		else:
 			self.status = 'Draft'
 
-<<<<<<< HEAD
-		if update:
-			self.db_set('status', self.status)
-=======
 		self.db_set('status', self.status, update_modified = True)
 
 	def set_tax_withholding(self):
@@ -554,7 +479,6 @@
 		self.initialize_taxes()
 		self.determine_exclusive_rate()
 		self.calculate_taxes()
->>>>>>> 540559d6
 
 	def set_amounts(self):
 		self.set_received_amount()
@@ -819,12 +743,8 @@
 					"against": self.party if self.payment_type=="Pay" else self.paid_to,
 					"credit_in_account_currency": self.paid_amount,
 					"credit": self.base_paid_amount,
-<<<<<<< HEAD
-					"cost_center": self.cost_center
-=======
 					"cost_center": self.cost_center,
 					"post_net_value": True
->>>>>>> 540559d6
 				}, item=self)
 			)
 		if self.payment_type in ("Receive", "Internal Transfer"):
@@ -1125,13 +1045,8 @@
 			.format(frappe.db.escape(args["voucher_type"]), frappe.db.escape(args["voucher_no"]))
 
 	# Add cost center condition
-<<<<<<< HEAD
-	# if args.get("cost_center"):
-	# 	condition += " and cost_center='%s'" % args.get("cost_center")
-=======
 	if args.get("cost_center"):
 		condition += " and cost_center='%s'" % args.get("cost_center")
->>>>>>> 540559d6
 
 	date_fields_dict = {
 		'posting_date': ['from_posting_date', 'to_posting_date'],
@@ -1720,18 +1635,12 @@
 		party_account = get_party_account(party_type, doc.get(party_type.lower()), doc.company)
 	return party_account
 
-<<<<<<< HEAD
-=======
 def set_party_account_currency(dt, party_account, doc):
->>>>>>> 540559d6
 	if dt not in ("Sales Invoice", "Purchase Invoice"):
 		party_account_currency = get_account_currency(party_account)
 	else:
 		party_account_currency = doc.get("party_account_currency") or get_account_currency(party_account)
-<<<<<<< HEAD
-=======
 	return party_account_currency
->>>>>>> 540559d6
 
 def set_payment_type(dt, doc):
 	if (dt in ("Sales Order", "Donation") or (dt in ("Sales Invoice", "Fees", "Dunning") and doc.outstanding_amount > 0)) \
@@ -1781,18 +1690,7 @@
 		outstanding_amount = grand_total - flt(doc.advance_paid)
 	return grand_total, outstanding_amount
 
-<<<<<<< HEAD
-	# bank or cash
-	bank = get_default_bank_cash_account(doc.company, "Bank", mode_of_payment=doc.get("mode_of_payment"),
-		account=bank_account, currency=party_account_currency)
-
-	if not bank:
-		bank = get_default_bank_cash_account(doc.company, "Cash", mode_of_payment=doc.get("mode_of_payment"),
-			account=bank_account)
-
-=======
 def set_paid_amount_and_received_amount(dt, party_account_currency, bank, outstanding_amount, payment_type, bank_amount, doc):
->>>>>>> 540559d6
 	paid_amount = received_amount = 0
 	if party_account_currency == bank.account_currency:
 		paid_amount = received_amount = abs(outstanding_amount)
@@ -1829,30 +1727,7 @@
 				else:
 					discount_amount = term.discount
 
-<<<<<<< HEAD
-	# only Purchase Invoice can be blocked individually
-	if doc.doctype == "Purchase Invoice" and doc.invoice_is_blocked():
-		frappe.msgprint(_('{0} is on hold till {1}'.format(doc.name, doc.release_date)))
-	else:
-		if (doc.doctype in ('Sales Invoice', 'Purchase Invoice')
-			and frappe.get_value('Payment Terms Template',
-			{'name': doc.payment_terms_template}, 'allocate_payment_based_on_payment_terms')):
-
-			for reference in get_reference_as_per_payment_terms(doc.payment_schedule, dt, dn, doc, grand_total, outstanding_amount):
-				pe.append('references', reference)
-		else:
-			pe.append("references", {
-				'reference_doctype': dt,
-				'reference_name': dn,
-				"bill_no": doc.get("bill_no"),
-				"due_date": doc.get("due_date"),
-				'total_amount': grand_total,
-				'outstanding_amount': outstanding_amount,
-				'allocated_amount': outstanding_amount
-			})
-=======
 				discount_amount_in_foreign_currency = discount_amount * doc.get('conversion_rate', 1)
->>>>>>> 540559d6
 
 				if doc.doctype == 'Sales Invoice':
 					paid_amount -= discount_amount
@@ -1887,27 +1762,6 @@
 				'allocated_amount': payment_term_outstanding
 			})
 
-<<<<<<< HEAD
-def get_reference_as_per_payment_terms(payment_schedule, dt, dn, doc, grand_total, outstanding_amount):
-	references = []
-	for payment_term in payment_schedule:
-		payment_term_outstanding = flt(payment_term.payment_amount - payment_term.paid_amount,
-				payment_term.precision('payment_amount'))
-
-		if payment_term_outstanding:
-			references.append({
-				'reference_doctype': dt,
-				'reference_name': dn,
-				'bill_no': doc.get('bill_no'),
-				'due_date': doc.get('due_date'),
-				'total_amount': grand_total,
-				'outstanding_amount': outstanding_amount,
-				'payment_term': payment_term.payment_term,
-				'allocated_amount': payment_term_outstanding
-			})
-
-=======
->>>>>>> 540559d6
 	return references
 
 def get_paid_amount(dt, dn, party_type, party, account, due_date):
