# -*- coding: utf-8 -*-
# Copyright (c) 2015, Frappe Technologies Pvt. Ltd. and contributors
# For license information, please see license.txt

from __future__ import unicode_literals
import frappe, erpnext, json
from frappe import _, scrub, ValidationError
from frappe.utils import flt, comma_or, nowdate, getdate
from erpnext.accounts.utils import get_outstanding_invoices, get_account_currency, get_balance_on, get_allow_cost_center_in_entry_of_bs_account
from erpnext.accounts.party import get_party_account
from erpnext.accounts.doctype.journal_entry.journal_entry import get_default_bank_cash_account
from erpnext.setup.utils import get_exchange_rate
from erpnext.accounts.general_ledger import make_gl_entries
from erpnext.hr.doctype.expense_claim.expense_claim import update_reimbursed_amount
from erpnext.accounts.doctype.bank_account.bank_account import get_party_bank_account, get_bank_account_details
from erpnext.controllers.accounts_controller import AccountsController, get_supplier_block_status
from erpnext.accounts.doctype.invoice_discounting.invoice_discounting import get_party_account_based_on_invoice_discounting

from six import string_types, iteritems

class InvalidPaymentEntry(ValidationError):
	pass


class PaymentEntry(AccountsController):
	def __init__(self, *args, **kwargs):
		super(PaymentEntry, self).__init__(*args, **kwargs)
		if not self.is_new():
			self.setup_party_account_field()

	def setup_party_account_field(self):
		self.party_account_field = None
		self.party_account = None
		self.party_account_currency = None

		if self.payment_type == "Receive":
			self.party_account_field = "paid_from"
			self.party_account = self.paid_from
			self.party_account_currency = self.paid_from_account_currency

		elif self.payment_type == "Pay":
			self.party_account_field = "paid_to"
			self.party_account = self.paid_to
			self.party_account_currency = self.paid_to_account_currency

	def validate(self):
		self.setup_party_account_field()
		self.set_missing_values()
		self.validate_payment_type()
		self.validate_party_details()
		self.validate_bank_accounts()
		self.set_exchange_rate()
		self.validate_mandatory()
		self.validate_reference_documents()
		self.set_amounts()
		self.clear_unallocated_reference_document_rows()
		self.validate_payment_against_negative_invoice()
		self.validate_transaction_reference()
		self.set_title()
		self.set_remarks()
		self.validate_duplicate_entry()
		self.validate_allocated_amount()
		self.ensure_supplier_is_not_blocked()
		self.set_status()

	def on_submit(self):
		self.setup_party_account_field()
		if self.difference_amount:
			frappe.throw(_("Difference Amount must be zero"))
		self.make_gl_entries()
		self.update_outstanding_amounts()
		self.update_advance_paid()
		self.update_expense_claim()
		self.update_payment_schedule()
		self.set_status()

	def on_cancel(self):
		self.setup_party_account_field()
		self.make_gl_entries(cancel=1)
		self.update_outstanding_amounts()
		self.update_advance_paid()
		self.update_expense_claim()
		self.delink_advance_entry_references()
<<<<<<< HEAD
		self.update_payment_schedule(cancel=1)
=======
		self.set_payment_req_status()
>>>>>>> 67173ce1
		self.set_status()
	
	def set_payment_req_status(self):
		from erpnext.accounts.doctype.payment_request.payment_request import update_payment_req_status
		update_payment_req_status(self, None)

	def update_outstanding_amounts(self):
		self.set_missing_ref_details(force=True)

	def validate_duplicate_entry(self):
		reference_names = []
		for d in self.get("references"):
			if (d.reference_doctype, d.reference_name, d.payment_term) in reference_names:
				frappe.throw(_("Row #{0}: Duplicate entry in References {1} {2}")
					.format(d.idx, d.reference_doctype, d.reference_name))
			reference_names.append((d.reference_doctype, d.reference_name, d.payment_term))

	def set_bank_account_data(self):
		if self.bank_account:
			bank_data = get_bank_account_details(self.bank_account)

			field = "paid_from" if self.payment_type == "Pay" else "paid_to"

			self.bank = bank_data.bank
			self.bank_account_no = bank_data.bank_account_no

			if not self.get(field):
				self.set(field, bank_data.account)

	def validate_allocated_amount(self):
		for d in self.get("references"):
			if (flt(d.allocated_amount))> 0:
				if flt(d.allocated_amount) > flt(d.outstanding_amount):
					frappe.throw(_("Row #{0}: Allocated Amount cannot be greater than outstanding amount.").format(d.idx))

	def delink_advance_entry_references(self):
		for reference in self.references:
			if reference.reference_doctype in ("Sales Invoice", "Purchase Invoice"):
				doc = frappe.get_doc(reference.reference_doctype, reference.reference_name)
				doc.delink_advance_entries(self.name)

	def set_missing_values(self):
		if self.payment_type == "Internal Transfer":
			for field in ("party", "party_balance", "total_allocated_amount",
				"base_total_allocated_amount", "unallocated_amount"):
					self.set(field, None)
			self.references = []
		else:
			if not self.party_type:
				frappe.throw(_("Party Type is mandatory"))

			if not self.party:
				frappe.throw(_("Party is mandatory"))

			_party_name = "title" if self.party_type in ("Student", "Shareholder") else self.party_type.lower() + "_name"
			self.party_name = frappe.db.get_value(self.party_type, self.party, _party_name)

		if self.party:
			if not self.party_balance:
				self.party_balance = get_balance_on(party_type=self.party_type,
					party=self.party, date=self.posting_date, company=self.company)

			if not self.party_account:
				party_account = get_party_account(self.party_type, self.party, self.company)
				self.set(self.party_account_field, party_account)
				self.party_account = party_account

		if self.paid_from and not (self.paid_from_account_currency or self.paid_from_account_balance):
			acc = get_account_details(self.paid_from, self.posting_date, self.cost_center)
			self.paid_from_account_currency = acc.account_currency
			self.paid_from_account_balance = acc.account_balance

		if self.paid_to and not (self.paid_to_account_currency or self.paid_to_account_balance):
			acc = get_account_details(self.paid_to, self.posting_date, self.cost_center)
			self.paid_to_account_currency = acc.account_currency
			self.paid_to_account_balance = acc.account_balance

		self.party_account_currency = self.paid_from_account_currency \
			if self.payment_type=="Receive" else self.paid_to_account_currency

		self.set_missing_ref_details()

	def set_missing_ref_details(self, force=False):
		for d in self.get("references"):
			if d.allocated_amount:
				ref_details = get_reference_details(d.reference_doctype,
					d.reference_name, self.party_account_currency)

				for field, value in iteritems(ref_details):
					if field == 'exchange_rate' or not d.get(field) or force:
						d.set(field, value)

	def validate_payment_type(self):
		if self.payment_type not in ("Receive", "Pay", "Internal Transfer"):
			frappe.throw(_("Payment Type must be one of Receive, Pay and Internal Transfer"))

	def validate_party_details(self):
		if self.party:
			if not frappe.db.exists(self.party_type, self.party):
				frappe.throw(_("Invalid {0}: {1}").format(self.party_type, self.party))

			if self.party_account and self.party_type in ("Customer", "Supplier"):
				self.validate_account_type(self.party_account,
					[erpnext.get_party_account_type(self.party_type)])

	def validate_bank_accounts(self):
		if self.payment_type in ("Pay", "Internal Transfer"):
			self.validate_account_type(self.paid_from, ["Bank", "Cash"])

		if self.payment_type in ("Receive", "Internal Transfer"):
			self.validate_account_type(self.paid_to, ["Bank", "Cash"])

	def validate_account_type(self, account, account_types):
		account_type = frappe.db.get_value("Account", account, "account_type")
		if account_type not in account_types:
			frappe.throw(_("Account Type for {0} must be {1}").format(account, comma_or(account_types)))

	def set_exchange_rate(self):
		if self.paid_from and not self.source_exchange_rate:
			if self.paid_from_account_currency == self.company_currency:
				self.source_exchange_rate = 1
			else:
				self.source_exchange_rate = get_exchange_rate(self.paid_from_account_currency,
					self.company_currency, self.posting_date)

		if self.paid_to and not self.target_exchange_rate:
			self.target_exchange_rate = get_exchange_rate(self.paid_to_account_currency,
				self.company_currency, self.posting_date)

	def validate_mandatory(self):
		for field in ("paid_amount", "received_amount", "source_exchange_rate", "target_exchange_rate"):
			if not self.get(field):
				frappe.throw(_("{0} is mandatory").format(self.meta.get_label(field)))

	def validate_reference_documents(self):
		if self.party_type == "Student":
			valid_reference_doctypes = ("Fees")
		elif self.party_type == "Customer":
			valid_reference_doctypes = ("Sales Order", "Sales Invoice", "Journal Entry")
		elif self.party_type == "Supplier":
			valid_reference_doctypes = ("Purchase Order", "Purchase Invoice", "Journal Entry")
		elif self.party_type == "Employee":
			valid_reference_doctypes = ("Expense Claim", "Journal Entry", "Employee Advance")

		for d in self.get("references"):
			if not d.allocated_amount:
				continue
			if d.reference_doctype not in valid_reference_doctypes:
				frappe.throw(_("Reference Doctype must be one of {0}")
					.format(comma_or(valid_reference_doctypes)))

			elif d.reference_name:
				if not frappe.db.exists(d.reference_doctype, d.reference_name):
					frappe.throw(_("{0} {1} does not exist").format(d.reference_doctype, d.reference_name))
				else:
					ref_doc = frappe.get_doc(d.reference_doctype, d.reference_name)

					if d.reference_doctype != "Journal Entry":
						if self.party != ref_doc.get(scrub(self.party_type)):
							frappe.throw(_("{0} {1} is not associated with {2} {3}")
								.format(d.reference_doctype, d.reference_name, self.party_type, self.party))
					else:
						self.validate_journal_entry()

					if d.reference_doctype in ("Sales Invoice", "Purchase Invoice", "Expense Claim", "Fees"):
						if self.party_type == "Customer":
							ref_party_account = get_party_account_based_on_invoice_discounting(d.reference_name) or ref_doc.debit_to
						elif self.party_type == "Student":
							ref_party_account = ref_doc.receivable_account
						elif self.party_type=="Supplier":
							ref_party_account = ref_doc.credit_to
						elif self.party_type=="Employee":
							ref_party_account = ref_doc.payable_account

						if ref_party_account != self.party_account:
								frappe.throw(_("{0} {1} is associated with {2}, but Party Account is {3}")
									.format(d.reference_doctype, d.reference_name, ref_party_account, self.party_account))

					if ref_doc.docstatus != 1:
						frappe.throw(_("{0} {1} must be submitted")
							.format(d.reference_doctype, d.reference_name))

	def validate_journal_entry(self):
		for d in self.get("references"):
			if d.allocated_amount and d.reference_doctype == "Journal Entry":
				je_accounts = frappe.db.sql("""select debit, credit from `tabJournal Entry Account`
					where account = %s and party=%s and docstatus = 1 and parent = %s
					and (reference_type is null or reference_type in ("", "Sales Order", "Purchase Order"))
					""", (self.party_account, self.party, d.reference_name), as_dict=True)

				if not je_accounts:
					frappe.throw(_("Row #{0}: Journal Entry {1} does not have account {2} or already matched against another voucher")
						.format(d.idx, d.reference_name, self.party_account))
				else:
					dr_or_cr = "debit" if self.payment_type == "Receive" else "credit"
					valid = False
					for jvd in je_accounts:
						if flt(jvd[dr_or_cr]) > 0:
							valid = True
					if not valid:
						frappe.throw(_("Against Journal Entry {0} does not have any unmatched {1} entry")
							.format(d.reference_name, dr_or_cr))

	def update_payment_schedule(self, cancel=0):
		invoice_payment_amount_map = {}
		invoice_paid_amount_map = {}

		for reference in self.get('references'):
			if reference.payment_term and reference.reference_name:
				key = (reference.payment_term, reference.reference_name)
				invoice_payment_amount_map.setdefault(key, 0.0)
				invoice_payment_amount_map[key] += reference.allocated_amount

				if not invoice_paid_amount_map.get(reference.reference_name):
					payment_schedule = frappe.get_all('Payment Schedule', filters={'parent': reference.reference_name},
						fields=['paid_amount', 'payment_amount', 'payment_term'])
					for term in payment_schedule:
						invoice_key = (term.payment_term, reference.reference_name)
						invoice_paid_amount_map.setdefault(invoice_key, {})
						invoice_paid_amount_map[invoice_key]['outstanding'] = term.payment_amount - term.paid_amount

		for key, amount in iteritems(invoice_payment_amount_map):
			if cancel:
				frappe.db.sql(""" UPDATE `tabPayment Schedule` SET paid_amount = `paid_amount` - %s
					WHERE parent = %s and payment_term = %s""", (amount, key[1], key[0]))
			else:
				outstanding = invoice_paid_amount_map.get(key)['outstanding']
				if amount > outstanding:
					frappe.throw(_('Cannot allocate more than {0} against payment term {1}').format(outstanding, key[0]))

				frappe.db.sql(""" UPDATE `tabPayment Schedule` SET paid_amount = `paid_amount` + %s
						WHERE parent = %s and payment_term = %s""", (amount, key[1], key[0]))

	def set_status(self):
		if self.docstatus == 2:
			self.status = 'Cancelled'
		elif self.docstatus == 1:
			self.status = 'Submitted'
		else:
			self.status = 'Draft'

	def set_amounts(self):
		self.set_amounts_in_company_currency()
		self.set_total_allocated_amount()
		self.set_unallocated_amount()
		self.set_difference_amount()

	def set_amounts_in_company_currency(self):
		self.base_paid_amount, self.base_received_amount, self.difference_amount = 0, 0, 0
		if self.paid_amount:
			self.base_paid_amount = flt(flt(self.paid_amount) * flt(self.source_exchange_rate),
				self.precision("base_paid_amount"))

		if self.received_amount:
			self.base_received_amount = flt(flt(self.received_amount) * flt(self.target_exchange_rate),
				self.precision("base_received_amount"))

	def set_total_allocated_amount(self):
		if self.payment_type == "Internal Transfer":
			return

		total_allocated_amount, base_total_allocated_amount = 0, 0
		for d in self.get("references"):
			if d.allocated_amount:
				total_allocated_amount += flt(d.allocated_amount)
				base_total_allocated_amount += flt(flt(d.allocated_amount) * flt(d.exchange_rate),
					self.precision("base_paid_amount"))

		self.total_allocated_amount = abs(total_allocated_amount)
		self.base_total_allocated_amount = abs(base_total_allocated_amount)

	def set_unallocated_amount(self):
		self.unallocated_amount = 0
		if self.party:
			total_deductions = sum([flt(d.amount) for d in self.get("deductions")])
			if self.payment_type == "Receive" \
				and self.base_total_allocated_amount < self.base_received_amount + total_deductions \
				and self.total_allocated_amount < self.paid_amount + (total_deductions / self.source_exchange_rate):
					self.unallocated_amount = (self.base_received_amount + total_deductions -
						self.base_total_allocated_amount) / self.source_exchange_rate
			elif self.payment_type == "Pay" \
				and self.base_total_allocated_amount < (self.base_paid_amount - total_deductions) \
				and self.total_allocated_amount < self.received_amount + (total_deductions / self.target_exchange_rate):
					self.unallocated_amount = (self.base_paid_amount - (total_deductions +
						self.base_total_allocated_amount)) / self.target_exchange_rate

	def set_difference_amount(self):
		base_unallocated_amount = flt(self.unallocated_amount) * (flt(self.source_exchange_rate)
			if self.payment_type == "Receive" else flt(self.target_exchange_rate))

		base_party_amount = flt(self.base_total_allocated_amount) + flt(base_unallocated_amount)

		if self.payment_type == "Receive":
			self.difference_amount = base_party_amount - self.base_received_amount
		elif self.payment_type == "Pay":
			self.difference_amount = self.base_paid_amount - base_party_amount
		else:
			self.difference_amount = self.base_paid_amount - flt(self.base_received_amount)

		total_deductions = sum([flt(d.amount) for d in self.get("deductions")])

		self.difference_amount = flt(self.difference_amount - total_deductions,
			self.precision("difference_amount"))

	# Paid amount is auto allocated in the reference document by default.
	# Clear the reference document which doesn't have allocated amount on validate so that form can be loaded fast
	def clear_unallocated_reference_document_rows(self):
		self.set("references", self.get("references", {"allocated_amount": ["not in", [0, None, ""]]}))
		frappe.db.sql("""delete from `tabPayment Entry Reference`
			where parent = %s and allocated_amount = 0""", self.name)

	def validate_payment_against_negative_invoice(self):
		if ((self.payment_type=="Pay" and self.party_type=="Customer")
				or (self.payment_type=="Receive" and self.party_type=="Supplier")):

			total_negative_outstanding = sum([abs(flt(d.outstanding_amount))
				for d in self.get("references") if flt(d.outstanding_amount) < 0])

			paid_amount = self.paid_amount if self.payment_type=="Receive" else self.received_amount
			additional_charges = sum([flt(d.amount) for d in self.deductions])

			if not total_negative_outstanding:
				frappe.throw(_("Cannot {0} {1} {2} without any negative outstanding invoice")
					.format(self.payment_type, ("to" if self.party_type=="Customer" else "from"),
						self.party_type), InvalidPaymentEntry)

			elif paid_amount - additional_charges > total_negative_outstanding:
				frappe.throw(_("Paid Amount cannot be greater than total negative outstanding amount {0}")
					.format(total_negative_outstanding), InvalidPaymentEntry)

	def set_title(self):
		if self.payment_type in ("Receive", "Pay"):
			self.title = self.party
		else:
			self.title = self.paid_from + " - " + self.paid_to

	def validate_transaction_reference(self):
		bank_account = self.paid_to if self.payment_type == "Receive" else self.paid_from
		bank_account_type = frappe.db.get_value("Account", bank_account, "account_type")

		if bank_account_type == "Bank":
			if not self.reference_no or not self.reference_date:
				frappe.throw(_("Reference No and Reference Date is mandatory for Bank transaction"))

	def set_remarks(self):
		if self.remarks: return

		if self.payment_type=="Internal Transfer":
			remarks = [_("Amount {0} {1} transferred from {2} to {3}")
				.format(self.paid_from_account_currency, self.paid_amount, self.paid_from, self.paid_to)]
		else:

			remarks = [_("Amount {0} {1} {2} {3}").format(
				self.party_account_currency,
				self.paid_amount if self.payment_type=="Receive" else self.received_amount,
				_("received from") if self.payment_type=="Receive" else _("to"), self.party
			)]

		if self.reference_no:
			remarks.append(_("Transaction reference no {0} dated {1}")
				.format(self.reference_no, self.reference_date))

		if self.payment_type in ["Receive", "Pay"]:
			for d in self.get("references"):
				if d.allocated_amount:
					remarks.append(_("Amount {0} {1} against {2} {3}").format(self.party_account_currency,
						d.allocated_amount, d.reference_doctype, d.reference_name))

		for d in self.get("deductions"):
			if d.amount:
				remarks.append(_("Amount {0} {1} deducted against {2}")
					.format(self.company_currency, d.amount, d.account))

		self.set("remarks", "\n".join(remarks))

	def make_gl_entries(self, cancel=0, adv_adj=0):
		if self.payment_type in ("Receive", "Pay") and not self.get("party_account_field"):
			self.setup_party_account_field()

		gl_entries = []
		self.add_party_gl_entries(gl_entries)
		self.add_bank_gl_entries(gl_entries)
		self.add_deductions_gl_entries(gl_entries)

		make_gl_entries(gl_entries, cancel=cancel, adv_adj=adv_adj)

	def add_party_gl_entries(self, gl_entries):
		if self.party_account:
			if self.payment_type=="Receive":
				against_account = self.paid_to
			else:
				against_account = self.paid_from

			party_gl_dict = self.get_gl_dict({
				"account": self.party_account,
				"party_type": self.party_type,
				"party": self.party,
				"against": against_account,
				"account_currency": self.party_account_currency,
				"cost_center": self.cost_center
			})

			dr_or_cr = "credit" if erpnext.get_party_account_type(self.party_type) == 'Receivable' else "debit"

			for d in self.get("references"):
				gle = party_gl_dict.copy()
				gle.update({
					"against_voucher_type": d.reference_doctype,
					"against_voucher": d.reference_name
				})

				allocated_amount_in_company_currency = flt(flt(d.allocated_amount) * flt(d.exchange_rate),
					self.precision("paid_amount"))

				gle.update({
					dr_or_cr + "_in_account_currency": d.allocated_amount,
					dr_or_cr: allocated_amount_in_company_currency
				})

				gl_entries.append(gle)

			if self.unallocated_amount:
				base_unallocated_amount = base_unallocated_amount = self.unallocated_amount * \
					(self.source_exchange_rate if self.payment_type=="Receive" else self.target_exchange_rate)

				gle = party_gl_dict.copy()

				gle.update({
					dr_or_cr + "_in_account_currency": self.unallocated_amount,
					dr_or_cr: base_unallocated_amount
				})

				gl_entries.append(gle)

	def add_bank_gl_entries(self, gl_entries):
		if self.payment_type in ("Pay", "Internal Transfer"):
			gl_entries.append(
				self.get_gl_dict({
					"account": self.paid_from,
					"account_currency": self.paid_from_account_currency,
					"against": self.party if self.payment_type=="Pay" else self.paid_to,
					"credit_in_account_currency": self.paid_amount,
					"credit": self.base_paid_amount,
					"cost_center": self.cost_center
				})
			)
		if self.payment_type in ("Receive", "Internal Transfer"):
			gl_entries.append(
				self.get_gl_dict({
					"account": self.paid_to,
					"account_currency": self.paid_to_account_currency,
					"against": self.party if self.payment_type=="Receive" else self.paid_from,
					"debit_in_account_currency": self.received_amount,
					"debit": self.base_received_amount,
					"cost_center": self.cost_center
				})
			)

	def add_deductions_gl_entries(self, gl_entries):
		for d in self.get("deductions"):
			if d.amount:
				account_currency = get_account_currency(d.account)
				if account_currency != self.company_currency:
					frappe.throw(_("Currency for {0} must be {1}").format(d.account, self.company_currency))

				gl_entries.append(
					self.get_gl_dict({
						"account": d.account,
						"account_currency": account_currency,
						"against": self.party or self.paid_from,
						"debit_in_account_currency": d.amount,
						"debit": d.amount,
						"cost_center": d.cost_center
					}, item=d)
				)

	def update_advance_paid(self):
		if self.payment_type in ("Receive", "Pay") and self.party:
			for d in self.get("references"):
				if d.allocated_amount \
					and d.reference_doctype in ("Sales Order", "Purchase Order", "Employee Advance"):
						frappe.get_doc(d.reference_doctype, d.reference_name).set_total_advance_paid()

	def update_expense_claim(self):
		if self.payment_type in ("Pay") and self.party:
			for d in self.get("references"):
				if d.reference_doctype=="Expense Claim" and d.reference_name:
					doc = frappe.get_doc("Expense Claim", d.reference_name)
					update_reimbursed_amount(doc)

	def on_recurring(self, reference_doc, auto_repeat_doc):
		self.reference_no = reference_doc.name
		self.reference_date = nowdate()

	def calculate_deductions(self, tax_details):
		return {
			"account": tax_details['tax']['account_head'],
			"cost_center": frappe.get_cached_value('Company',  self.company,  "cost_center"),
			"amount": self.total_allocated_amount * (tax_details['tax']['rate'] / 100)
		}

	def set_gain_or_loss(self, account_details=None):
		if not self.difference_amount:
			self.set_difference_amount()

		row = {
			'amount': self.difference_amount
		}

		if account_details:
			row.update(account_details)

		self.append('deductions', row)
		self.set_unallocated_amount()

@frappe.whitelist()
def get_outstanding_reference_documents(args):

	if isinstance(args, string_types):
		args = json.loads(args)

	if args.get('party_type') == 'Member':
		return

	# confirm that Supplier is not blocked
	if args.get('party_type') == 'Supplier':
		supplier_status = get_supplier_block_status(args['party'])
		if supplier_status['on_hold']:
			if supplier_status['hold_type'] == 'All':
				return []
			elif supplier_status['hold_type'] == 'Payments':
				if not supplier_status['release_date'] or getdate(nowdate()) <= supplier_status['release_date']:
					return []

	party_account_currency = get_account_currency(args.get("party_account"))
	company_currency = frappe.get_cached_value('Company',  args.get("company"),  "default_currency")

	# Get negative outstanding sales /purchase invoices
	negative_outstanding_invoices = []
	if args.get("party_type") not in ["Student", "Employee"] and not args.get("voucher_no"):
		negative_outstanding_invoices = get_negative_outstanding_invoices(args.get("party_type"), args.get("party"),
			args.get("party_account"), args.get("company"), party_account_currency, company_currency)

	# Get positive outstanding sales /purchase invoices/ Fees
	condition = ""
	if args.get("voucher_type") and args.get("voucher_no"):
		condition = " and voucher_type={0} and voucher_no={1}"\
			.format(frappe.db.escape(args["voucher_type"]), frappe.db.escape(args["voucher_no"]))

	# Add cost center condition
	if args.get("cost_center") and get_allow_cost_center_in_entry_of_bs_account():
		condition += " and cost_center='%s'" % args.get("cost_center")

	date_fields_dict = {
		'posting_date': ['from_posting_date', 'to_posting_date'],
		'due_date': ['from_due_date', 'to_due_date']
	}

	for fieldname, date_fields in date_fields_dict.items():
		if args.get(date_fields[0]) and args.get(date_fields[1]):
			condition += " and {0} between '{1}' and '{2}'".format(fieldname,
				args.get(date_fields[0]), args.get(date_fields[1]))

	if args.get("company"):
		condition += " and company = {0}".format(frappe.db.escape(args.get("company")))

	outstanding_invoices = get_outstanding_invoices(args.get("party_type"), args.get("party"),
		args.get("party_account"), filters=args, condition=condition)

	for d in outstanding_invoices:
		d["exchange_rate"] = 1
		if party_account_currency != company_currency:
			if d.voucher_type in ("Sales Invoice", "Purchase Invoice", "Expense Claim"):
				d["exchange_rate"] = frappe.db.get_value(d.voucher_type, d.voucher_no, "conversion_rate")
			elif d.voucher_type == "Journal Entry":
				d["exchange_rate"] = get_exchange_rate(
					party_account_currency,	company_currency, d.posting_date
				)
		if d.voucher_type in ("Purchase Invoice"):
			d["bill_no"] = frappe.db.get_value(d.voucher_type, d.voucher_no, "bill_no")

	# Get all SO / PO which are not fully billed or aginst which full advance not paid
	orders_to_be_billed = []
	if (args.get("party_type") != "Student"):
		orders_to_be_billed =  get_orders_to_be_billed(args.get("posting_date"),args.get("party_type"),
			args.get("party"), args.get("company"), party_account_currency, company_currency, filters=args)

	data = negative_outstanding_invoices + outstanding_invoices + orders_to_be_billed

	if not data:
		frappe.msgprint(_("No outstanding invoices found for the {0} {1} which qualify the filters you have specified.")
			.format(args.get("party_type").lower(), frappe.bold(args.get("party"))))

	return data


def get_orders_to_be_billed(posting_date, party_type, party,
	company, party_account_currency, company_currency, cost_center=None, filters=None):
	if party_type == "Customer":
		voucher_type = 'Sales Order'
	elif party_type == "Supplier":
		voucher_type = 'Purchase Order'
	elif party_type == "Employee":
		voucher_type = None

	# Add cost center condition
	if voucher_type:
		doc = frappe.get_doc({"doctype": voucher_type})
		condition = ""
		if doc and hasattr(doc, 'cost_center'):
			condition = " and cost_center='%s'" % cost_center

	orders = []
	if voucher_type:
		if party_account_currency == company_currency:
			grand_total_field = "base_grand_total"
			rounded_total_field = "base_rounded_total"
		else:
			grand_total_field = "grand_total"
			rounded_total_field = "rounded_total"

		orders = frappe.db.sql("""
			select
				name as voucher_no,
				if({rounded_total_field}, {rounded_total_field}, {grand_total_field}) as invoice_amount,
				(if({rounded_total_field}, {rounded_total_field}, {grand_total_field}) - advance_paid) as outstanding_amount,
				transaction_date as posting_date
			from
				`tab{voucher_type}`
			where
				{party_type} = %s
				and docstatus = 1
				and company = %s
				and ifnull(status, "") != "Closed"
				and if({rounded_total_field}, {rounded_total_field}, {grand_total_field}) > advance_paid
				and abs(100 - per_billed) > 0.01
				{condition}
			order by
				transaction_date, name
		""".format(**{
			"rounded_total_field": rounded_total_field,
			"grand_total_field": grand_total_field,
			"voucher_type": voucher_type,
			"party_type": scrub(party_type),
			"condition": condition
		}), (party, company), as_dict=True)

	order_list = []
	for d in orders:
		if not (flt(d.outstanding_amount) >= flt(filters.get("outstanding_amt_greater_than"))
			and flt(d.outstanding_amount) <= flt(filters.get("outstanding_amt_less_than"))):
			continue

		d["voucher_type"] = voucher_type
		# This assumes that the exchange rate required is the one in the SO
		d["exchange_rate"] = get_exchange_rate(party_account_currency, company_currency, posting_date)
		order_list.append(d)

	return order_list

def get_negative_outstanding_invoices(party_type, party, party_account,
	company, party_account_currency, company_currency, cost_center=None):
	voucher_type = "Sales Invoice" if party_type == "Customer" else "Purchase Invoice"
	supplier_condition = ""
	if voucher_type == "Purchase Invoice":
		supplier_condition = "and (release_date is null or release_date <= CURDATE())"
	if party_account_currency == company_currency:
		grand_total_field = "base_grand_total"
		rounded_total_field = "base_rounded_total"
	else:
		grand_total_field = "grand_total"
		rounded_total_field = "rounded_total"

	return frappe.db.sql("""
		select
			"{voucher_type}" as voucher_type, name as voucher_no,
			if({rounded_total_field}, {rounded_total_field}, {grand_total_field}) as invoice_amount,
			outstanding_amount, posting_date,
			due_date, conversion_rate as exchange_rate
		from
			`tab{voucher_type}`
		where
			{party_type} = %s and {party_account} = %s and docstatus = 1 and
			company = %s and outstanding_amount < 0
			{supplier_condition}
		order by
			posting_date, name
		""".format(**{
			"supplier_condition": supplier_condition,
			"rounded_total_field": rounded_total_field,
			"grand_total_field": grand_total_field,
			"voucher_type": voucher_type,
			"party_type": scrub(party_type),
			"party_account": "debit_to" if party_type == "Customer" else "credit_to",
			"cost_center": cost_center
		}), (party, party_account, company), as_dict=True)


@frappe.whitelist()
def get_party_details(company, party_type, party, date, cost_center=None):
	bank_account = ''
	if not frappe.db.exists(party_type, party):
		frappe.throw(_("Invalid {0}: {1}").format(party_type, party))

	party_account = get_party_account(party_type, party, company)

	account_currency = get_account_currency(party_account)
	account_balance = get_balance_on(party_account, date, cost_center=cost_center)
	_party_name = "title" if party_type in ("Student", "Shareholder") else party_type.lower() + "_name"
	party_name = frappe.db.get_value(party_type, party, _party_name)
	party_balance = get_balance_on(party_type=party_type, party=party, cost_center=cost_center)
	if party_type in ["Customer", "Supplier"]:
		bank_account = get_party_bank_account(party_type, party)

	return {
		"party_account": party_account,
		"party_name": party_name,
		"party_account_currency": account_currency,
		"party_balance": party_balance,
		"account_balance": account_balance,
		"bank_account": bank_account
	}


@frappe.whitelist()
def get_account_details(account, date, cost_center=None):
	frappe.has_permission('Payment Entry', throw=True)

	# to check if the passed account is accessible under reference doctype Payment Entry
	account_list = frappe.get_list('Account', {
		'name': account
	}, reference_doctype='Payment Entry', limit=1)

	# There might be some user permissions which will allow account under certain doctypes
	# except for Payment Entry, only in such case we should throw permission error
	if not account_list:
		frappe.throw(_('Account: {0} is not permitted under Payment Entry').format(account))

	account_balance = get_balance_on(account, date, cost_center=cost_center,
		ignore_account_permission=True)

	return frappe._dict({
		"account_currency": get_account_currency(account),
		"account_balance": account_balance,
		"account_type": frappe.db.get_value("Account", account, "account_type")
	})


@frappe.whitelist()
def get_company_defaults(company):
	fields = ["write_off_account", "exchange_gain_loss_account", "cost_center"]
	ret = frappe.get_cached_value('Company',  company,  fields, as_dict=1)

	for fieldname in fields:
		if not ret[fieldname]:
			frappe.throw(_("Please set default {0} in Company {1}")
				.format(frappe.get_meta("Company").get_label(fieldname), company))

	return ret


def get_outstanding_on_journal_entry(name):
	res = frappe.db.sql(
			'SELECT '
			'CASE WHEN party_type IN ("Customer", "Student") '
			'THEN ifnull(sum(debit_in_account_currency - credit_in_account_currency), 0) '
			'ELSE ifnull(sum(credit_in_account_currency - debit_in_account_currency), 0) '
			'END as outstanding_amount '
			'FROM `tabGL Entry` WHERE (voucher_no=%s OR against_voucher=%s) '
			'AND party_type IS NOT NULL '
			'AND party_type != ""',
			(name, name), as_dict=1
		)

	outstanding_amount = res[0].get('outstanding_amount', 0) if res else 0

	return outstanding_amount


@frappe.whitelist()
def get_reference_details(reference_doctype, reference_name, party_account_currency):
	total_amount = outstanding_amount = exchange_rate = bill_no = None
	ref_doc = frappe.get_doc(reference_doctype, reference_name)
	company_currency = ref_doc.get("company_currency") or erpnext.get_company_currency(ref_doc.company)

	if reference_doctype == "Fees":
		total_amount = ref_doc.get("grand_total")
		exchange_rate = 1
		outstanding_amount = ref_doc.get("outstanding_amount")
	elif reference_doctype == "Journal Entry" and ref_doc.docstatus == 1:
		total_amount = ref_doc.get("total_amount")
		if ref_doc.multi_currency:
			exchange_rate = get_exchange_rate(party_account_currency, company_currency, ref_doc.posting_date)
		else:
			exchange_rate = 1
			outstanding_amount = get_outstanding_on_journal_entry(reference_name)
	elif reference_doctype != "Journal Entry":
		if party_account_currency == company_currency:
			if ref_doc.doctype == "Expense Claim":
				total_amount = ref_doc.total_sanctioned_amount
			elif ref_doc.doctype == "Employee Advance":
				total_amount = ref_doc.advance_amount
			else:
				total_amount = ref_doc.base_grand_total
			exchange_rate = 1
		else:
			total_amount = ref_doc.grand_total

			# Get the exchange rate from the original ref doc
			# or get it based on the posting date of the ref doc
			exchange_rate = ref_doc.get("conversion_rate") or \
				get_exchange_rate(party_account_currency, company_currency, ref_doc.posting_date)

		if reference_doctype in ("Sales Invoice", "Purchase Invoice"):
			outstanding_amount = ref_doc.get("outstanding_amount")
			bill_no = ref_doc.get("bill_no")
		elif reference_doctype == "Expense Claim":
			outstanding_amount = flt(ref_doc.get("total_sanctioned_amount")) \
				- flt(ref_doc.get("total_amount+reimbursed")) - flt(ref_doc.get("total_advance_amount"))
		elif reference_doctype == "Employee Advance":
			outstanding_amount = ref_doc.advance_amount - flt(ref_doc.paid_amount)
		else:
			outstanding_amount = flt(total_amount) - flt(ref_doc.advance_paid)
	else:
		# Get the exchange rate based on the posting date of the ref doc
		exchange_rate = get_exchange_rate(party_account_currency,
			company_currency, ref_doc.posting_date)

	return frappe._dict({
		"due_date": ref_doc.get("due_date"),
		"total_amount": total_amount,
		"outstanding_amount": outstanding_amount,
		"exchange_rate": exchange_rate,
		"bill_no": bill_no
	})


@frappe.whitelist()
def get_payment_entry(dt, dn, party_amount=None, bank_account=None, bank_amount=None):
	doc = frappe.get_doc(dt, dn)
	if dt in ("Sales Order", "Purchase Order") and flt(doc.per_billed, 2) > 0:
		frappe.throw(_("Can only make payment against unbilled {0}").format(dt))

	if dt in ("Sales Invoice", "Sales Order"):
		party_type = "Customer"
	elif dt in ("Purchase Invoice", "Purchase Order"):
		party_type = "Supplier"
	elif dt in ("Expense Claim", "Employee Advance"):
		party_type = "Employee"
	elif dt in ("Fees"):
		party_type = "Student"

	# party account
	if dt == "Sales Invoice":
		party_account = get_party_account_based_on_invoice_discounting(dn) or doc.debit_to
	elif dt == "Purchase Invoice":
		party_account = doc.credit_to
	elif dt == "Fees":
		party_account = doc.receivable_account
	elif dt == "Employee Advance":
		party_account = doc.advance_account
	elif dt == "Expense Claim":
		party_account = doc.payable_account
	else:
		party_account = get_party_account(party_type, doc.get(party_type.lower()), doc.company)

	if dt not in ("Sales Invoice", "Purchase Invoice"):
		party_account_currency = get_account_currency(party_account)
	else:
		party_account_currency = doc.get("party_account_currency") or get_account_currency(party_account)

	# payment type
	if (dt == "Sales Order" or (dt in ("Sales Invoice", "Fees") and doc.outstanding_amount > 0)) \
		or (dt=="Purchase Invoice" and doc.outstanding_amount < 0):
			payment_type = "Receive"
	else:
		payment_type = "Pay"

	# amounts
	grand_total = outstanding_amount = 0
	if party_amount:
		grand_total = outstanding_amount = party_amount
	elif dt in ("Sales Invoice", "Purchase Invoice"):
		if party_account_currency == doc.company_currency:
			grand_total = doc.base_rounded_total or doc.base_grand_total
		else:
			grand_total = doc.rounded_total or doc.grand_total
		outstanding_amount = doc.outstanding_amount
	elif dt in ("Expense Claim"):
		grand_total = doc.total_sanctioned_amount + doc.total_taxes_and_charges
		outstanding_amount = doc.grand_total \
			- doc.total_amount_reimbursed
	elif dt == "Employee Advance":
		grand_total = doc.advance_amount
		outstanding_amount = flt(doc.advance_amount) - flt(doc.paid_amount)
	elif dt == "Fees":
		grand_total = doc.grand_total
		outstanding_amount = doc.outstanding_amount
	else:
		if party_account_currency == doc.company_currency:
			grand_total = flt(doc.get("base_rounded_total") or doc.base_grand_total)
		else:
			grand_total = flt(doc.get("rounded_total") or doc.grand_total)
		outstanding_amount = grand_total - flt(doc.advance_paid)

	# bank or cash
	bank = get_default_bank_cash_account(doc.company, "Bank", mode_of_payment=doc.get("mode_of_payment"),
		account=bank_account)

	if not bank:
		bank = get_default_bank_cash_account(doc.company, "Cash", mode_of_payment=doc.get("mode_of_payment"),
			account=bank_account)

	paid_amount = received_amount = 0
	if party_account_currency == bank.account_currency:
		paid_amount = received_amount = abs(outstanding_amount)
	elif payment_type == "Receive":
		paid_amount = abs(outstanding_amount)
		if bank_amount:
			received_amount = bank_amount
		else:
			received_amount = paid_amount * doc.conversion_rate
	else:
		received_amount = abs(outstanding_amount)
		if bank_amount:
			paid_amount = bank_amount
		else:
			# if party account currency and bank currency is different then populate paid amount as well
			paid_amount = received_amount * doc.conversion_rate

	pe = frappe.new_doc("Payment Entry")
	pe.payment_type = payment_type
	pe.company = doc.company
	pe.cost_center = doc.get("cost_center")
	pe.posting_date = nowdate()
	pe.mode_of_payment = doc.get("mode_of_payment")
	pe.party_type = party_type
	pe.party = doc.get(scrub(party_type))
	pe.contact_person = doc.get("contact_person")
	pe.contact_email = doc.get("contact_email")
	pe.ensure_supplier_is_not_blocked()

	pe.paid_from = party_account if payment_type=="Receive" else bank.account
	pe.paid_to = party_account if payment_type=="Pay" else bank.account
	pe.paid_from_account_currency = party_account_currency \
		if payment_type=="Receive" else bank.account_currency
	pe.paid_to_account_currency = party_account_currency if payment_type=="Pay" else bank.account_currency
	pe.paid_amount = paid_amount
	pe.received_amount = received_amount
	pe.letter_head = doc.get("letter_head")

	if pe.party_type in ["Customer", "Supplier"]:
		bank_account = get_party_bank_account(pe.party_type, pe.party)
		pe.set("bank_account", bank_account)
		pe.set_bank_account_data()

	# only Purchase Invoice can be blocked individually
	if doc.doctype == "Purchase Invoice" and doc.invoice_is_blocked():
		frappe.msgprint(_('{0} is on hold till {1}').format(doc.name, doc.release_date))
	else:
		if (doc.doctype in ('Sales Invoice', 'Purchase Invoice')
			and frappe.get_value('Payment Terms Template',
			{'name': doc.payment_terms_template}, 'allocate_payment_based_on_payment_terms')):

			for reference in get_reference_as_per_payment_terms(doc.payment_schedule, dt, dn, doc, grand_total, outstanding_amount):
				pe.append('references', reference)
		else:
			pe.append("references", {
				'reference_doctype': dt,
				'reference_name': dn,
				"bill_no": doc.get("bill_no"),
				"due_date": doc.get("due_date"),
				'total_amount': grand_total,
				'outstanding_amount': outstanding_amount,
				'allocated_amount': outstanding_amount
			})

	pe.setup_party_account_field()
	pe.set_missing_values()
	if party_account and bank:
		pe.set_exchange_rate()
		pe.set_amounts()
	return pe

def get_reference_as_per_payment_terms(payment_schedule, dt, dn, doc, grand_total, outstanding_amount):
	references = []
	for payment_term in payment_schedule:
		references.append({
			'reference_doctype': dt,
			'reference_name': dn,
			'bill_no': doc.get('bill_no'),
			'due_date': doc.get('due_date'),
			'total_amount': grand_total,
			'outstanding_amount': outstanding_amount,
			'payment_term': payment_term.payment_term,
			'allocated_amount': flt(payment_term.payment_amount - payment_term.paid_amount,
				payment_term.precision('payment_amount'))
		})

	return references

def get_paid_amount(dt, dn, party_type, party, account, due_date):
	if party_type=="Customer":
		dr_or_cr = "credit_in_account_currency - debit_in_account_currency"
	else:
		dr_or_cr = "debit_in_account_currency - credit_in_account_currency"

	paid_amount = frappe.db.sql("""
		select ifnull(sum({dr_or_cr}), 0) as paid_amount
		from `tabGL Entry`
		where against_voucher_type = %s
			and against_voucher = %s
			and party_type = %s
			and party = %s
			and account = %s
			and due_date = %s
			and {dr_or_cr} > 0
	""".format(dr_or_cr=dr_or_cr), (dt, dn, party_type, party, account, due_date))

	return paid_amount[0][0] if paid_amount else 0

@frappe.whitelist()
def get_party_and_account_balance(company, date, paid_from=None, paid_to=None, ptype=None, pty=None, cost_center=None):
	return frappe._dict({
		"party_balance": get_balance_on(party_type=ptype, party=pty, cost_center=cost_center),
		"paid_from_account_balance": get_balance_on(paid_from, date, cost_center=cost_center),
		"paid_to_account_balance": get_balance_on(paid_to, date=date, cost_center=cost_center)
	})

@frappe.whitelist()
def make_payment_order(source_name, target_doc=None):
	from frappe.model.mapper import get_mapped_doc
	def set_missing_values(source, target):
		target.payment_order_type = "Payment Entry"

	def update_item(source_doc, target_doc, source_parent):
		target_doc.bank_account = source_parent.party_bank_account
		target_doc.amount = source_doc.allocated_amount
		target_doc.account = source_parent.paid_to
		target_doc.payment_entry = source_parent.name
		target_doc.supplier = source_parent.party
		target_doc.mode_of_payment = source_parent.mode_of_payment


	doclist = get_mapped_doc("Payment Entry", source_name,	{
		"Payment Entry": {
			"doctype": "Payment Order",
			"validation": {
				"docstatus": ["=", 1]
			}
		},
		"Payment Entry Reference": {
			"doctype": "Payment Order Reference",
			"validation": {
				"docstatus": ["=", 1]
			},
			"postprocess": update_item
		},

	}, target_doc, set_missing_values)

	return doclist<|MERGE_RESOLUTION|>--- conflicted
+++ resolved
@@ -81,11 +81,8 @@
 		self.update_advance_paid()
 		self.update_expense_claim()
 		self.delink_advance_entry_references()
-<<<<<<< HEAD
 		self.update_payment_schedule(cancel=1)
-=======
 		self.set_payment_req_status()
->>>>>>> 67173ce1
 		self.set_status()
 	
 	def set_payment_req_status(self):
