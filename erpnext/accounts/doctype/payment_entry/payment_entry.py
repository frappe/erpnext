--- conflicted
+++ resolved
@@ -688,47 +688,6 @@
 
 	return order_list
 
-<<<<<<< HEAD
-=======
-def get_negative_outstanding_invoices(party_type, party, party_account,
-	company, party_account_currency, company_currency, cost_center=None):
-	voucher_type = "Sales Invoice" if party_type == "Customer" else "Purchase Invoice"
-	supplier_condition = ""
-	if voucher_type == "Purchase Invoice":
-		supplier_condition = "and (release_date is null or release_date <= CURDATE())"
-	if party_account_currency == company_currency:
-		grand_total_field = "base_grand_total"
-		rounded_total_field = "base_rounded_total"
-	else:
-		grand_total_field = "grand_total"
-		rounded_total_field = "rounded_total"
-
-	return frappe.db.sql("""
-		select
-			"{voucher_type}" as voucher_type, name as voucher_no,
-			if({rounded_total_field}, {rounded_total_field}, {grand_total_field}) as invoice_amount,
-			outstanding_amount, posting_date,
-			due_date, conversion_rate as exchange_rate
-		from
-			`tab{voucher_type}`
-		where
-			{party_type} = %s and {party_account} = %s and docstatus = 1 and
-			company = %s and outstanding_amount < 0
-			{supplier_condition}
-		order by
-			posting_date, name
-		""".format(**{
-			"supplier_condition": supplier_condition,
-			"rounded_total_field": rounded_total_field,
-			"grand_total_field": grand_total_field,
-			"voucher_type": voucher_type,
-			"party_type": scrub(party_type),
-			"party_account": "debit_to" if party_type == "Customer" else "credit_to",
-			"cost_center": cost_center
-		}), (party, party_account, company), as_dict=True)
-
-
->>>>>>> 6a796911
 @frappe.whitelist()
 def get_party_details(company, party_type, party, date, cost_center=None):
 	bank_account = ''
