--- conflicted
+++ resolved
@@ -1056,12 +1056,11 @@
 				item=self,
 			)
 
-<<<<<<< HEAD
-			dr_or_cr = (
-				"credit" if erpnext.get_party_account_type(self.party_type) == "Receivable" else "debit"
-			)
-
 			if self.book_advance_payments_in_separate_party_account:
+				dr_or_cr = (
+					"credit" if erpnext.get_party_account_type(self.party_type) == "Receivable" else "debit"
+				)
+
 				gle = party_gl_dict.copy()
 				gle.update(
 					{
@@ -1074,72 +1073,40 @@
 						"against_voucher_type": "Payment Entry",
 						"against_voucher": self.name,
 						"cost_center": self.cost_center,
-=======
-			for d in self.get("references"):
-				# re-defining dr_or_cr for every reference in order to avoid the last value affecting calculation of reverse
-				dr_or_cr = "credit" if self.payment_type == "Receive" else "debit"
-				cost_center = self.cost_center
-				if d.reference_doctype == "Sales Invoice" and not cost_center:
-					cost_center = frappe.db.get_value(d.reference_doctype, d.reference_name, "cost_center")
-
-				gle = party_gl_dict.copy()
-
-				allocated_amount_in_company_currency = self.calculate_base_allocated_amount_for_reference(d)
-
-				if self.book_advance_payments_in_separate_party_account:
-					against_voucher_type = "Payment Entry"
-					against_voucher = self.name
-				else:
-					against_voucher_type = d.reference_doctype
-					against_voucher = d.reference_name
-
-				reverse_dr_or_cr = 0
-				if d.reference_doctype in ["Sales Invoice", "Purchase Invoice"]:
-					is_return = frappe.db.get_value(d.reference_doctype, d.reference_name, "is_return")
-					payable_party_types = get_party_types_from_account_type("Payable")
-					receivable_party_types = get_party_types_from_account_type("Receivable")
-					if is_return and self.party_type in receivable_party_types and (self.payment_type == "Pay"):
-						reverse_dr_or_cr = 1
-					elif (
-						is_return and self.party_type in payable_party_types and (self.payment_type == "Receive")
-					):
-						reverse_dr_or_cr = 1
-
-					if is_return and not reverse_dr_or_cr:
-						dr_or_cr = "debit" if dr_or_cr == "credit" else "credit"
-
-				gle.update(
-					{
-						dr_or_cr: abs(allocated_amount_in_company_currency),
-						dr_or_cr + "_in_account_currency": abs(d.allocated_amount),
-						"against_voucher_type": against_voucher_type,
-						"against_voucher": against_voucher,
-						"cost_center": cost_center,
->>>>>>> 9872e371
 					}
 				)
 				gl_entries.append(gle)
 			else:
 				for d in self.get("references"):
+					# re-defining dr_or_cr for every reference in order to avoid the last value affecting calculation of reverse
+					dr_or_cr = "credit" if self.payment_type == "Receive" else "debit"
 					cost_center = self.cost_center
 					if d.reference_doctype == "Sales Invoice" and not cost_center:
 						cost_center = frappe.db.get_value(d.reference_doctype, d.reference_name, "cost_center")
 
-<<<<<<< HEAD
 					gle = party_gl_dict.copy()
-=======
-			dr_or_cr = "credit" if self.payment_type == "Receive" else "debit"
-			if self.unallocated_amount:
-				exchange_rate = self.get_exchange_rate()
-				base_unallocated_amount = self.unallocated_amount * exchange_rate
->>>>>>> 9872e371
 
 					allocated_amount_in_company_currency = self.calculate_base_allocated_amount_for_reference(d)
+
+					reverse_dr_or_cr = 0
+					if d.reference_doctype in ["Sales Invoice", "Purchase Invoice"]:
+						is_return = frappe.db.get_value(d.reference_doctype, d.reference_name, "is_return")
+						payable_party_types = get_party_types_from_account_type("Payable")
+						receivable_party_types = get_party_types_from_account_type("Receivable")
+						if is_return and self.party_type in receivable_party_types and (self.payment_type == "Pay"):
+							reverse_dr_or_cr = 1
+						elif (
+							is_return and self.party_type in payable_party_types and (self.payment_type == "Receive")
+						):
+							reverse_dr_or_cr = 1
+
+						if is_return and not reverse_dr_or_cr:
+							dr_or_cr = "debit" if dr_or_cr == "credit" else "credit"
 
 					gle.update(
 						{
-							dr_or_cr: allocated_amount_in_company_currency,
-							dr_or_cr + "_in_account_currency": d.allocated_amount,
+							dr_or_cr: abs(allocated_amount_in_company_currency),
+							dr_or_cr + "_in_account_currency": abs(d.allocated_amount),
 							"against_voucher_type": d.reference_doctype,
 							"against_voucher": d.reference_name,
 							"cost_center": cost_center,
@@ -1147,19 +1114,18 @@
 					)
 					gl_entries.append(gle)
 
-				if self.unallocated_amount:
-					exchange_rate = self.get_exchange_rate()
-					base_unallocated_amount = self.unallocated_amount * exchange_rate
-
-					gle = party_gl_dict.copy()
-					gle.update(
-						{
-							dr_or_cr + "_in_account_currency": self.unallocated_amount,
-							dr_or_cr: base_unallocated_amount,
-						}
-					)
-
-					gl_entries.append(gle)
+			if self.unallocated_amount:
+				exchange_rate = self.get_exchange_rate()
+				base_unallocated_amount = self.unallocated_amount * exchange_rate
+				gle = party_gl_dict.copy()
+				gle.update(
+					{
+						dr_or_cr + "_in_account_currency": self.unallocated_amount,
+						dr_or_cr: base_unallocated_amount,
+					}
+				)
+
+				gl_entries.append(gle)
 
 	def make_advance_gl_entries(
 		self, entry: object | dict = None, cancel: bool = 0, update_outstanding: str = "Yes"
