# Copyright (c) 2015, Frappe Technologies Pvt. Ltd. and contributors
# For license information, please see license.txt


import json
from functools import reduce

import frappe
from frappe import ValidationError, _, qb, scrub, throw
from frappe.utils import cint, comma_or, flt, getdate, nowdate

import erpnext
from erpnext.accounts.doctype.bank_account.bank_account import (
	get_bank_account_details,
	get_party_bank_account,
)
from erpnext.accounts.doctype.invoice_discounting.invoice_discounting import (
	get_party_account_based_on_invoice_discounting,
)
from erpnext.accounts.doctype.journal_entry.journal_entry import get_default_bank_cash_account
from erpnext.accounts.doctype.tax_withholding_category.tax_withholding_category import (
	get_party_tax_withholding_details,
)
from erpnext.accounts.general_ledger import make_gl_entries, process_gl_map
from erpnext.accounts.party import get_party_account
from erpnext.accounts.utils import get_account_currency, get_balance_on, get_outstanding_invoices
from erpnext.controllers.accounts_controller import (
	AccountsController,
	get_supplier_block_status,
	validate_taxes_and_charges,
)
from erpnext.setup.utils import get_exchange_rate


class InvalidPaymentEntry(ValidationError):
	pass


class PaymentEntry(AccountsController):
	def __init__(self, *args, **kwargs):
		super(PaymentEntry, self).__init__(*args, **kwargs)
		if not self.is_new():
			self.setup_party_account_field()

	def setup_party_account_field(self):
		self.party_account_field = None
		self.party_account = None
		self.party_account_currency = None

		if self.payment_type == "Receive":
			self.party_account_field = "paid_from"
			self.party_account = self.paid_from
			self.party_account_currency = self.paid_from_account_currency

		elif self.payment_type == "Pay":
			self.party_account_field = "paid_to"
			self.party_account = self.paid_to
			self.party_account_currency = self.paid_to_account_currency

	def validate(self):
		self.setup_party_account_field()
		self.set_missing_values()
		self.set_liability_account()
		self.set_missing_ref_details()
		self.validate_payment_type()
		self.validate_party_details()
		self.set_exchange_rate()
		self.validate_mandatory()
		self.validate_reference_documents()
		self.set_tax_withholding()
		self.set_amounts()
		self.validate_amounts()
		self.apply_taxes()
		self.set_amounts_after_tax()
		self.clear_unallocated_reference_document_rows()
		self.validate_payment_against_negative_invoice()
		self.validate_transaction_reference()
		self.set_title()
		self.set_remarks()
		self.validate_duplicate_entry()
		self.validate_payment_type_with_outstanding()
		self.validate_allocated_amount()
		self.validate_paid_invoices()
		self.ensure_supplier_is_not_blocked()
		self.set_status()

	def on_submit(self):
		if self.difference_amount:
			frappe.throw(_("Difference Amount must be zero"))
		self.make_gl_entries()
		self.update_outstanding_amounts()
		self.update_advance_paid()
		self.update_payment_schedule()
		self.set_status()

	def set_liability_account(self):
		book_advance_payments_as_liability = frappe.get_value(
			"Company", {"company_name": self.company}, "book_advance_payments_as_liability"
		)
		if not book_advance_payments_as_liability:
			return
		account_type = frappe.get_value(
			"Account", {"name": self.party_account, "company": self.company}, "account_type"
		)
		if (account_type == "Payable" and self.party_type == "Customer") or (
			account_type == "Receivable" and self.party_type == "Supplier"
		):
			return
		if self.unallocated_amount == 0:
			for d in self.references:
				if d.reference_doctype in ["Sales Order", "Purchase Order"]:
					break
			else:
				return
		liability_account = get_party_account(
			self.party_type, self.party, self.company, include_advance=True
		)[1]
		self.set(self.party_account_field, liability_account)
		msg = "Book Advance Payments as Liability option is chosen. Paid From account changed from {0} to {1}.".format(
			frappe.bold(self.party_account),
			frappe.bold(liability_account),
		)
		frappe.msgprint(_(msg), alert=True)

	def on_cancel(self):
		self.ignore_linked_doctypes = (
			"GL Entry",
			"Stock Ledger Entry",
			"Payment Ledger Entry",
			"Repost Payment Ledger",
			"Repost Payment Ledger Items",
		)
		self.make_gl_entries(cancel=1)
		self.update_outstanding_amounts()
		self.update_advance_paid()
		self.delink_advance_entry_references()
		self.update_payment_schedule(cancel=1)
		self.set_payment_req_status()
		self.set_status()

	def set_payment_req_status(self):
		from erpnext.accounts.doctype.payment_request.payment_request import update_payment_req_status

		update_payment_req_status(self, None)

	def update_outstanding_amounts(self):
		self.set_missing_ref_details(force=True)

	def validate_duplicate_entry(self):
		reference_names = []
		for d in self.get("references"):
			if (d.reference_doctype, d.reference_name, d.payment_term) in reference_names:
				frappe.throw(
					_("Row #{0}: Duplicate entry in References {1} {2}").format(
						d.idx, d.reference_doctype, d.reference_name
					)
				)
			reference_names.append((d.reference_doctype, d.reference_name, d.payment_term))

	def set_bank_account_data(self):
		if self.bank_account:
			bank_data = get_bank_account_details(self.bank_account)

			field = "paid_from" if self.payment_type == "Pay" else "paid_to"

			self.bank = bank_data.bank
			self.bank_account_no = bank_data.bank_account_no

			if not self.get(field):
				self.set(field, bank_data.account)

	def validate_payment_type_with_outstanding(self):
		total_outstanding = sum(d.allocated_amount for d in self.get("references"))
		if total_outstanding < 0 and self.party_type == "Customer" and self.payment_type == "Receive":
			frappe.throw(
				_("Cannot receive from customer against negative outstanding"),
				title=_("Incorrect Payment Type"),
			)

	def validate_allocated_amount(self):
		if self.payment_type == "Internal Transfer":
			return

		latest_references = get_outstanding_reference_documents(
			{
				"posting_date": self.posting_date,
				"company": self.company,
				"party_type": self.party_type,
				"payment_type": self.payment_type,
				"party": self.party,
				"party_account": self.paid_from if self.payment_type == "Receive" else self.paid_to,
			}
		)

		# Group latest_references by (voucher_type, voucher_no)
		latest_lookup = {}
		for d in latest_references:
			d = frappe._dict(d)
			latest_lookup.update({(d.voucher_type, d.voucher_no): d})

		for d in self.get("references").copy():
			latest = latest_lookup.get((d.reference_doctype, d.reference_name))

			# The reference has already been fully paid
			if not latest:
				frappe.throw(
					_("{0} {1} has already been fully paid.").format(d.reference_doctype, d.reference_name)
				)
			# The reference has already been partly paid
			elif (
				latest.outstanding_amount < latest.invoice_amount
				and d.outstanding_amount != latest.outstanding_amount
			):
				frappe.throw(
					_(
						"{0} {1} has already been partly paid. Please use the 'Get Outstanding Invoice' button to get the latest outstanding amount."
					).format(d.reference_doctype, d.reference_name)
				)

			d.outstanding_amount = latest.outstanding_amount

			fail_message = _("Row #{0}: Allocated Amount cannot be greater than outstanding amount.")

			if (flt(d.allocated_amount)) > 0:
				if flt(d.allocated_amount) > flt(d.outstanding_amount):
					frappe.throw(fail_message.format(d.idx))

			# Check for negative outstanding invoices as well
			if flt(d.allocated_amount) < 0:
				if flt(d.allocated_amount) < flt(d.outstanding_amount):
					frappe.throw(fail_message.format(d.idx))

	def delink_advance_entry_references(self):
		for reference in self.references:
			if reference.reference_doctype in ("Sales Invoice", "Purchase Invoice"):
				doc = frappe.get_doc(reference.reference_doctype, reference.reference_name)
				doc.delink_advance_entries(self.name)

	def set_missing_values(self):
		if self.payment_type == "Internal Transfer":
			for field in (
				"party",
				"party_balance",
				"total_allocated_amount",
				"base_total_allocated_amount",
				"unallocated_amount",
			):
				self.set(field, None)
			self.references = []
		else:
			if not self.party_type:
				frappe.throw(_("Party Type is mandatory"))

			if not self.party:
				frappe.throw(_("Party is mandatory"))

			_party_name = "title" if self.party_type == "Shareholder" else self.party_type.lower() + "_name"

			if frappe.db.has_column(self.party_type, _party_name):
				self.party_name = frappe.db.get_value(self.party_type, self.party, _party_name)
			else:
				self.party_name = frappe.db.get_value(self.party_type, self.party, "name")

		if self.party:
			if not self.party_balance:
				self.party_balance = get_balance_on(
					party_type=self.party_type, party=self.party, date=self.posting_date, company=self.company
				)

			if not self.party_account:
				party_account = get_party_account(self.party_type, self.party, self.company)
				self.set(self.party_account_field, party_account)
				self.party_account = party_account

		if self.paid_from and not (self.paid_from_account_currency or self.paid_from_account_balance):
			acc = get_account_details(self.paid_from, self.posting_date, self.cost_center)
			self.paid_from_account_currency = acc.account_currency
			self.paid_from_account_balance = acc.account_balance

		if self.paid_to and not (self.paid_to_account_currency or self.paid_to_account_balance):
			acc = get_account_details(self.paid_to, self.posting_date, self.cost_center)
			self.paid_to_account_currency = acc.account_currency
			self.paid_to_account_balance = acc.account_balance

		self.party_account_currency = (
			self.paid_from_account_currency
			if self.payment_type == "Receive"
			else self.paid_to_account_currency
		)

	def set_missing_ref_details(
		self, force: bool = False, update_ref_details_only_for: list | None = None
	) -> None:
		for d in self.get("references"):
			if d.allocated_amount:
				if update_ref_details_only_for and (
					not (d.reference_doctype, d.reference_name) in update_ref_details_only_for
				):
					continue

				ref_details = get_reference_details(
					d.reference_doctype, d.reference_name, self.party_account_currency
				)

				for field, value in ref_details.items():
					if d.exchange_gain_loss:
						# for cases where gain/loss is booked into invoice
						# exchange_gain_loss is calculated from invoice & populated
						# and row.exchange_rate is already set to payment entry's exchange rate
						# refer -> `update_reference_in_payment_entry()` in utils.py
						continue

					if field == "exchange_rate" or not d.get(field) or force:
						d.db_set(field, value)

	def validate_payment_type(self):
		if self.payment_type not in ("Receive", "Pay", "Internal Transfer"):
			frappe.throw(_("Payment Type must be one of Receive, Pay and Internal Transfer"))

	def validate_party_details(self):
		if self.party:
			if not frappe.db.exists(self.party_type, self.party):
				frappe.throw(_("Invalid {0}: {1}").format(self.party_type, self.party))

	def set_exchange_rate(self, ref_doc=None):
		self.set_source_exchange_rate(ref_doc)
		self.set_target_exchange_rate(ref_doc)

	def set_source_exchange_rate(self, ref_doc=None):
		if self.paid_from:
			if self.paid_from_account_currency == self.company_currency:
				self.source_exchange_rate = 1
			else:
				if ref_doc:
					if self.paid_from_account_currency == ref_doc.currency:
						self.source_exchange_rate = ref_doc.get("exchange_rate")

			if not self.source_exchange_rate:
				self.source_exchange_rate = get_exchange_rate(
					self.paid_from_account_currency, self.company_currency, self.posting_date
				)

	def set_target_exchange_rate(self, ref_doc=None):
		if self.paid_from_account_currency == self.paid_to_account_currency:
			self.target_exchange_rate = self.source_exchange_rate
		elif self.paid_to and not self.target_exchange_rate:
			if ref_doc:
				if self.paid_to_account_currency == ref_doc.currency:
					self.target_exchange_rate = ref_doc.get("exchange_rate")

			if not self.target_exchange_rate:
				self.target_exchange_rate = get_exchange_rate(
					self.paid_to_account_currency, self.company_currency, self.posting_date
				)

	def validate_mandatory(self):
		for field in ("paid_amount", "received_amount", "source_exchange_rate", "target_exchange_rate"):
			if not self.get(field):
				frappe.throw(_("{0} is mandatory").format(self.meta.get_label(field)))

	def validate_reference_documents(self):
		valid_reference_doctypes = self.get_valid_reference_doctypes()

		if not valid_reference_doctypes:
			return

		for d in self.get("references"):
			if not d.allocated_amount:
				continue
			if d.reference_doctype not in valid_reference_doctypes:
				frappe.throw(
					_("Reference Doctype must be one of {0}").format(comma_or(valid_reference_doctypes))
				)

			elif d.reference_name:
				if not frappe.db.exists(d.reference_doctype, d.reference_name):
					frappe.throw(_("{0} {1} does not exist").format(d.reference_doctype, d.reference_name))
				else:
					ref_doc = frappe.get_doc(d.reference_doctype, d.reference_name)

					if d.reference_doctype != "Journal Entry":
						if self.party != ref_doc.get(scrub(self.party_type)):
							frappe.throw(
								_("{0} {1} is not associated with {2} {3}").format(
									d.reference_doctype, d.reference_name, self.party_type, self.party
								)
							)
					else:
						self.validate_journal_entry()

					if d.reference_doctype in frappe.get_hooks("invoice_doctypes"):
						if self.party_type == "Customer":
							ref_party_account = (
								get_party_account_based_on_invoice_discounting(d.reference_name) or ref_doc.debit_to
							)
						elif self.party_type == "Supplier":
							ref_party_account = ref_doc.credit_to
						elif self.party_type == "Employee":
							ref_party_account = ref_doc.payable_account

						if ref_doc.doctype == "Purchase Invoice" and ref_doc.get("on_hold"):
							frappe.throw(
								_("{0} {1} is on hold").format(d.reference_doctype, d.reference_name),
								title=_("Invalid Invoice"),
							)

					if ref_doc.docstatus != 1:
						frappe.throw(_("{0} {1} must be submitted").format(d.reference_doctype, d.reference_name))

	def get_valid_reference_doctypes(self):
		if self.party_type == "Customer":
			return ("Sales Order", "Sales Invoice", "Journal Entry", "Dunning")
		elif self.party_type == "Supplier":
			return ("Purchase Order", "Purchase Invoice", "Journal Entry")
		elif self.party_type == "Shareholder":
			return ("Journal Entry",)
		elif self.party_type == "Employee":
			return ("Journal Entry",)

	def validate_paid_invoices(self):
		no_oustanding_refs = {}

		for d in self.get("references"):
			if not d.allocated_amount:
				continue

			if d.reference_doctype in ("Sales Invoice", "Purchase Invoice"):
				outstanding_amount, is_return = frappe.get_cached_value(
					d.reference_doctype, d.reference_name, ["outstanding_amount", "is_return"]
				)
				if outstanding_amount <= 0 and not is_return:
					no_oustanding_refs.setdefault(d.reference_doctype, []).append(d)

		for k, v in no_oustanding_refs.items():
			frappe.msgprint(
				_(
					"{} - {} now has {} as it had no outstanding amount left before submitting the Payment Entry."
				).format(
					_(k),
					frappe.bold(", ".join(d.reference_name for d in v)),
					frappe.bold(_("negative outstanding amount")),
				)
				+ "<br><br>"
				+ _("If this is undesirable please cancel the corresponding Payment Entry."),
				title=_("Warning"),
				indicator="orange",
			)

	def validate_journal_entry(self):
		for d in self.get("references"):
			if d.allocated_amount and d.reference_doctype == "Journal Entry":
				je_accounts = frappe.db.sql(
					"""select debit, credit from `tabJournal Entry Account`
					where account = %s and party=%s and docstatus = 1 and parent = %s
					and (reference_type is null or reference_type in ("", "Sales Order", "Purchase Order"))
					""",
					(self.party_account, self.party, d.reference_name),
					as_dict=True,
				)

				if not je_accounts:
					frappe.throw(
						_(
							"Row #{0}: Journal Entry {1} does not have account {2} or already matched against another voucher"
						).format(d.idx, d.reference_name, self.party_account)
					)
				else:
					dr_or_cr = "debit" if self.payment_type == "Receive" else "credit"
					valid = False
					for jvd in je_accounts:
						if flt(jvd[dr_or_cr]) > 0:
							valid = True
					if not valid:
						frappe.throw(
							_("Against Journal Entry {0} does not have any unmatched {1} entry").format(
								d.reference_name, dr_or_cr
							)
						)

	def update_payment_schedule(self, cancel=0):
		invoice_payment_amount_map = {}
		invoice_paid_amount_map = {}

		for ref in self.get("references"):
			if ref.payment_term and ref.reference_name:
				key = (ref.payment_term, ref.reference_name, ref.reference_doctype)
				invoice_payment_amount_map.setdefault(key, 0.0)
				invoice_payment_amount_map[key] += ref.allocated_amount

				if not invoice_paid_amount_map.get(key):
					payment_schedule = frappe.get_all(
						"Payment Schedule",
						filters={"parent": ref.reference_name},
						fields=[
							"paid_amount",
							"payment_amount",
							"payment_term",
							"discount",
							"outstanding",
							"discount_type",
						],
					)
					for term in payment_schedule:
						invoice_key = (term.payment_term, ref.reference_name, ref.reference_doctype)
						invoice_paid_amount_map.setdefault(invoice_key, {})
						invoice_paid_amount_map[invoice_key]["outstanding"] = term.outstanding
						if not (term.discount_type and term.discount):
							continue

						if term.discount_type == "Percentage":
							invoice_paid_amount_map[invoice_key]["discounted_amt"] = ref.total_amount * (
								term.discount / 100
							)
						else:
							invoice_paid_amount_map[invoice_key]["discounted_amt"] = term.discount

		for idx, (key, allocated_amount) in enumerate(invoice_payment_amount_map.items(), 1):
			if not invoice_paid_amount_map.get(key):
				frappe.throw(_("Payment term {0} not used in {1}").format(key[0], key[1]))

			allocated_amount = self.get_allocated_amount_in_transaction_currency(
				allocated_amount, key[2], key[1]
			)

			outstanding = flt(invoice_paid_amount_map.get(key, {}).get("outstanding"))
			discounted_amt = flt(invoice_paid_amount_map.get(key, {}).get("discounted_amt"))

			if cancel:
				frappe.db.sql(
					"""
					UPDATE `tabPayment Schedule`
					SET
						paid_amount = `paid_amount` - %s,
						discounted_amount = `discounted_amount` - %s,
						outstanding = `outstanding` + %s
					WHERE parent = %s and payment_term = %s""",
					(allocated_amount - discounted_amt, discounted_amt, allocated_amount, key[1], key[0]),
				)
			else:
				if allocated_amount > outstanding:
					frappe.throw(
						_("Row #{0}: Cannot allocate more than {1} against payment term {2}").format(
							idx, outstanding, key[0]
						)
					)

				if allocated_amount and outstanding:
					frappe.db.sql(
						"""
						UPDATE `tabPayment Schedule`
						SET
							paid_amount = `paid_amount` + %s,
							discounted_amount = `discounted_amount` + %s,
							outstanding = `outstanding` - %s
						WHERE parent = %s and payment_term = %s""",
						(allocated_amount - discounted_amt, discounted_amt, allocated_amount, key[1], key[0]),
					)

	def get_allocated_amount_in_transaction_currency(
		self, allocated_amount, reference_doctype, reference_docname
	):
		"""
		Payment Entry could be in base currency while reference's payment schedule
		is always in transaction currency.
		E.g.
		* SI with base=INR and currency=USD
		* SI with payment schedule in USD
		* PE in INR (accounting done in base currency)
		"""
		ref_currency, ref_exchange_rate = frappe.db.get_value(
			reference_doctype, reference_docname, ["currency", "conversion_rate"]
		)
		is_single_currency = self.paid_from_account_currency == self.paid_to_account_currency
		# PE in different currency
		reference_is_multi_currency = self.paid_from_account_currency != ref_currency

		if not (is_single_currency and reference_is_multi_currency):
			return allocated_amount

		allocated_amount = flt(
			allocated_amount / ref_exchange_rate, self.precision("total_allocated_amount")
		)

		return allocated_amount

	def set_status(self):
		if self.docstatus == 2:
			self.status = "Cancelled"
		elif self.docstatus == 1:
			self.status = "Submitted"
		else:
			self.status = "Draft"

		self.db_set("status", self.status, update_modified=True)

	def set_tax_withholding(self):
		if not self.party_type == "Supplier":
			return

		if not self.apply_tax_withholding_amount:
			return

		net_total = self.paid_amount

		# Adding args as purchase invoice to get TDS amount
		args = frappe._dict(
			{
				"company": self.company,
				"doctype": "Payment Entry",
				"supplier": self.party,
				"posting_date": self.posting_date,
				"net_total": net_total,
			}
		)

		tax_withholding_details = get_party_tax_withholding_details(args, self.tax_withholding_category)

		if not tax_withholding_details:
			return

		tax_withholding_details.update(
			{"cost_center": self.cost_center or erpnext.get_default_cost_center(self.company)}
		)

		accounts = []
		for d in self.taxes:
			if d.account_head == tax_withholding_details.get("account_head"):

				# Preserve user updated included in paid amount
				if d.included_in_paid_amount:
					tax_withholding_details.update({"included_in_paid_amount": d.included_in_paid_amount})

				d.update(tax_withholding_details)
			accounts.append(d.account_head)

		if not accounts or tax_withholding_details.get("account_head") not in accounts:
			self.append("taxes", tax_withholding_details)

		to_remove = [
			d
			for d in self.taxes
			if not d.tax_amount and d.account_head == tax_withholding_details.get("account_head")
		]

		for d in to_remove:
			self.remove(d)

	def apply_taxes(self):
		self.initialize_taxes()
		self.determine_exclusive_rate()
		self.calculate_taxes()

	def set_amounts(self):
		self.set_received_amount()
		self.set_amounts_in_company_currency()
		self.set_total_allocated_amount()
		self.set_unallocated_amount()
		self.set_difference_amount()

	def validate_amounts(self):
		self.validate_received_amount()

	def validate_received_amount(self):
		if self.paid_from_account_currency == self.paid_to_account_currency:
			if self.paid_amount < self.received_amount:
				frappe.throw(_("Received Amount cannot be greater than Paid Amount"))

	def set_received_amount(self):
		self.base_received_amount = self.base_paid_amount
		if (
			self.paid_from_account_currency == self.paid_to_account_currency
			and not self.payment_type == "Internal Transfer"
		):
			self.received_amount = self.paid_amount

	def set_amounts_after_tax(self):
		applicable_tax = 0
		base_applicable_tax = 0
		for tax in self.get("taxes"):
			if not tax.included_in_paid_amount:
				amount = -1 * tax.tax_amount if tax.add_deduct_tax == "Deduct" else tax.tax_amount
				base_amount = (
					-1 * tax.base_tax_amount if tax.add_deduct_tax == "Deduct" else tax.base_tax_amount
				)

				applicable_tax += amount
				base_applicable_tax += base_amount

		self.paid_amount_after_tax = flt(
			flt(self.paid_amount) + flt(applicable_tax), self.precision("paid_amount_after_tax")
		)
		self.base_paid_amount_after_tax = flt(
			flt(self.paid_amount_after_tax) * flt(self.source_exchange_rate),
			self.precision("base_paid_amount_after_tax"),
		)

		self.received_amount_after_tax = flt(
			flt(self.received_amount) + flt(applicable_tax), self.precision("paid_amount_after_tax")
		)
		self.base_received_amount_after_tax = flt(
			flt(self.received_amount_after_tax) * flt(self.target_exchange_rate),
			self.precision("base_paid_amount_after_tax"),
		)

	def set_amounts_in_company_currency(self):
		self.base_paid_amount, self.base_received_amount, self.difference_amount = 0, 0, 0
		if self.paid_amount:
			self.base_paid_amount = flt(
				flt(self.paid_amount) * flt(self.source_exchange_rate), self.precision("base_paid_amount")
			)

		if self.received_amount:
			self.base_received_amount = flt(
				flt(self.received_amount) * flt(self.target_exchange_rate),
				self.precision("base_received_amount"),
			)

	def calculate_base_allocated_amount_for_reference(self, d) -> float:
		base_allocated_amount = 0
		if d.reference_doctype in frappe.get_hooks("advance_payment_doctypes"):
			# When referencing Sales/Purchase Order, use the source/target exchange rate depending on payment type.
			# This is so there are no Exchange Gain/Loss generated for such doctypes

			exchange_rate = 1
			if self.payment_type == "Receive":
				exchange_rate = self.source_exchange_rate
			elif self.payment_type == "Pay":
				exchange_rate = self.target_exchange_rate

			base_allocated_amount += flt(
				flt(d.allocated_amount) * flt(exchange_rate), self.precision("base_paid_amount")
			)
		else:
			base_allocated_amount += flt(
				flt(d.allocated_amount) * flt(d.exchange_rate), self.precision("base_paid_amount")
			)

		return base_allocated_amount

	def set_total_allocated_amount(self):
		if self.payment_type == "Internal Transfer":
			return

		total_allocated_amount, base_total_allocated_amount = 0, 0
		for d in self.get("references"):
			if d.allocated_amount:
				total_allocated_amount += flt(d.allocated_amount)
				base_total_allocated_amount += self.calculate_base_allocated_amount_for_reference(d)

		self.total_allocated_amount = abs(total_allocated_amount)
		self.base_total_allocated_amount = abs(base_total_allocated_amount)

	def set_unallocated_amount(self):
		self.unallocated_amount = 0
		if self.party:
			total_deductions = sum(flt(d.amount) for d in self.get("deductions"))
			included_taxes = self.get_included_taxes()
			if (
				self.payment_type == "Receive"
				and self.base_total_allocated_amount < self.base_received_amount + total_deductions
				and self.total_allocated_amount
				< flt(self.paid_amount) + (total_deductions / self.source_exchange_rate)
			):
				self.unallocated_amount = (
					self.base_received_amount + total_deductions - self.base_total_allocated_amount
				) / self.source_exchange_rate
				self.unallocated_amount -= included_taxes
			elif (
				self.payment_type == "Pay"
				and self.base_total_allocated_amount < (self.base_paid_amount - total_deductions)
				and self.total_allocated_amount
				< flt(self.received_amount) + (total_deductions / self.target_exchange_rate)
			):
				self.unallocated_amount = (
					self.base_paid_amount - (total_deductions + self.base_total_allocated_amount)
				) / self.target_exchange_rate
				self.unallocated_amount -= included_taxes

	def set_difference_amount(self):
		base_unallocated_amount = flt(self.unallocated_amount) * (
			flt(self.source_exchange_rate)
			if self.payment_type == "Receive"
			else flt(self.target_exchange_rate)
		)

		base_party_amount = flt(self.base_total_allocated_amount) + flt(base_unallocated_amount)

		if self.payment_type == "Receive":
			self.difference_amount = base_party_amount - self.base_received_amount
		elif self.payment_type == "Pay":
			self.difference_amount = self.base_paid_amount - base_party_amount
		else:
			self.difference_amount = self.base_paid_amount - flt(self.base_received_amount)

		total_deductions = sum(flt(d.amount) for d in self.get("deductions"))
		included_taxes = self.get_included_taxes()

		self.difference_amount = flt(
			self.difference_amount - total_deductions - included_taxes, self.precision("difference_amount")
		)

	def get_included_taxes(self):
		included_taxes = 0
		for tax in self.get("taxes"):
			if tax.included_in_paid_amount:
				if tax.add_deduct_tax == "Add":
					included_taxes += tax.base_tax_amount
				else:
					included_taxes -= tax.base_tax_amount

		return included_taxes

	# Paid amount is auto allocated in the reference document by default.
	# Clear the reference document which doesn't have allocated amount on validate so that form can be loaded fast
	def clear_unallocated_reference_document_rows(self):
		self.set("references", self.get("references", {"allocated_amount": ["not in", [0, None, ""]]}))
		frappe.db.sql(
			"""delete from `tabPayment Entry Reference`
			where parent = %s and allocated_amount = 0""",
			self.name,
		)

	def validate_payment_against_negative_invoice(self):
		if (self.payment_type != "Pay" or self.party_type != "Customer") and (
			self.payment_type != "Receive" or self.party_type != "Supplier"
		):
			return

		total_negative_outstanding = sum(
			abs(flt(d.outstanding_amount)) for d in self.get("references") if flt(d.outstanding_amount) < 0
		)

		paid_amount = self.paid_amount if self.payment_type == "Receive" else self.received_amount
		additional_charges = sum(flt(d.amount) for d in self.deductions)

		if not total_negative_outstanding:
			if self.party_type == "Customer":
				msg = _("Cannot pay to Customer without any negative outstanding invoice")
			else:
				msg = _("Cannot receive from Supplier without any negative outstanding invoice")

			frappe.throw(msg, InvalidPaymentEntry)

		elif paid_amount - additional_charges > total_negative_outstanding:
			frappe.throw(
				_("Paid Amount cannot be greater than total negative outstanding amount {0}").format(
					total_negative_outstanding
				),
				InvalidPaymentEntry,
			)

	def set_title(self):
		if frappe.flags.in_import and self.title:
			# do not set title dynamically if title exists during data import.
			return

		if self.payment_type in ("Receive", "Pay"):
			self.title = self.party
		else:
			self.title = self.paid_from + " - " + self.paid_to

	def validate_transaction_reference(self):
		bank_account = self.paid_to if self.payment_type == "Receive" else self.paid_from
		bank_account_type = frappe.get_cached_value("Account", bank_account, "account_type")

		if bank_account_type == "Bank":
			if not self.reference_no or not self.reference_date:
				frappe.throw(_("Reference No and Reference Date is mandatory for Bank transaction"))

	def set_remarks(self):
		if self.custom_remarks:
			return

		if self.payment_type == "Internal Transfer":
			remarks = [
				_("Amount {0} {1} transferred from {2} to {3}").format(
					self.paid_from_account_currency, self.paid_amount, self.paid_from, self.paid_to
				)
			]
		else:

			remarks = [
				_("Amount {0} {1} {2} {3}").format(
					self.party_account_currency,
					self.paid_amount if self.payment_type == "Receive" else self.received_amount,
					_("received from") if self.payment_type == "Receive" else _("to"),
					self.party,
				)
			]

		if self.reference_no:
			remarks.append(
				_("Transaction reference no {0} dated {1}").format(self.reference_no, self.reference_date)
			)

		if self.payment_type in ["Receive", "Pay"]:
			for d in self.get("references"):
				if d.allocated_amount:
					remarks.append(
						_("Amount {0} {1} against {2} {3}").format(
							self.party_account_currency, d.allocated_amount, d.reference_doctype, d.reference_name
						)
					)

		for d in self.get("deductions"):
			if d.amount:
				remarks.append(
					_("Amount {0} {1} deducted against {2}").format(self.company_currency, d.amount, d.account)
				)

		self.set("remarks", "\n".join(remarks))

	def build_gl_map(self, is_reconcile=True):
		if self.payment_type in ("Receive", "Pay") and not self.get("party_account_field"):
			self.setup_party_account_field()

		gl_entries = []
		self.add_party_gl_entries(gl_entries, is_reconcile)
		self.add_bank_gl_entries(gl_entries)
		self.add_deductions_gl_entries(gl_entries)
		self.add_tax_gl_entries(gl_entries)
		return gl_entries

	def make_gl_entries(self, cancel=0, adv_adj=0):
		gl_entries = self.build_gl_map()
		gl_entries = process_gl_map(gl_entries)
		make_gl_entries(gl_entries, cancel=cancel, adv_adj=adv_adj)

	def add_party_gl_entries(self, gl_entries, is_reconcile):
		if self.party_account:
			if self.payment_type == "Receive":
				against_account = self.paid_to
				dr_or_cr = "credit"
			else:
				against_account = self.paid_from
				dr_or_cr = "debit"

			party_dict = self.get_gl_dict(
				{
					"account": self.party_account,
					"party_type": self.party_type,
					"party": self.party,
					"against": against_account,
					"account_currency": self.party_account_currency,
					"cost_center": self.cost_center,
				},
				item=self,
			)
			is_advance = self.get_advance_flag()

			for d in self.get("references"):
				gle = party_dict.copy()
				book_advance_payments_as_liability = frappe.get_value(
					"Company", {"company_name": self.company}, "book_advance_payments_as_liability"
				)
				if (
					d.reference_doctype in ["Sales Invoice", "Purchase Invoice"]
					and book_advance_payments_as_liability
					and (is_advance or is_reconcile)
				):
					self.make_invoice_liability_entry(gl_entries, d)
					gle.update(
						{
							"against_voucher_type": "Payment Entry",
							"against_voucher": self.name,
						}
					)

				allocated_amount_in_company_currency = self.calculate_base_allocated_amount_for_reference(d)
				gle.update(
					{
						dr_or_cr: allocated_amount_in_company_currency,
						dr_or_cr + "_in_account_currency": d.allocated_amount,
					}
				)
				if not gle.get("against_voucher_type"):
					gle.update(
						{
							"against_voucher_type": d.reference_doctype if is_advance else "Payment Entry",
							"against_voucher": d.reference_name if is_advance else self.name,
						}
					)
				gl_entries.append(gle)

			if self.unallocated_amount:
				exchange_rate = self.get_exchange_rate()
				base_unallocated_amount = self.unallocated_amount * exchange_rate

				gle = party_dict.copy()
				gle.update(
					{
						dr_or_cr + "_in_account_currency": self.unallocated_amount,
						dr_or_cr: base_unallocated_amount,
						"against_voucher_type": "Payment Entry",
						"against_voucher": self.name,
					}
				)

				gl_entries.append(gle)

	def get_advance_flag(self):
		for d in self.get("references"):
			if d.reference_doctype == "Sales Order":
				return True
		if self.unallocated_amount > 0:
			return True
		return False

	def make_invoice_liability_entry(self, gl_entries, invoice):
		args_dict = {
			"party_type": self.party_type,
			"party": self.party,
			"account_currency": self.party_account_currency,
			"cost_center": self.cost_center,
			"voucher_type": "Payment Entry",
			"voucher_no": self.name,
		}

		dr_or_cr = "credit" if invoice.reference_doctype == "Sales Invoice" else "debit"
		args_dict["account"] = invoice.account
		args_dict[dr_or_cr] = invoice.allocated_amount
		args_dict[dr_or_cr + "_in_account_currency"] = invoice.allocated_amount
		args_dict.update(
			{
				"against_voucher_type": invoice.reference_doctype,
				"against_voucher": invoice.reference_name,
			}
		)
		gle = self.get_gl_dict(
			args_dict,
			item=self,
		)
		gl_entries.append(gle)

		args_dict[dr_or_cr] = 0
		args_dict[dr_or_cr + "_in_account_currency"] = 0
		dr_or_cr = "debit" if dr_or_cr == "credit" else "credit"
		args_dict["account"] = self.party_account
		args_dict[dr_or_cr] = invoice.allocated_amount
		args_dict[dr_or_cr + "_in_account_currency"] = invoice.allocated_amount
		args_dict.update(
			{
				"against_voucher_type": "Payment Entry",
				"against_voucher": self.name,
			}
		)
		gle = self.get_gl_dict(
			args_dict,
			item=self,
		)
		gl_entries.append(gle)

	def add_bank_gl_entries(self, gl_entries):
		if self.payment_type in ("Pay", "Internal Transfer"):
			gl_entries.append(
				self.get_gl_dict(
					{
						"account": self.paid_from,
						"account_currency": self.paid_from_account_currency,
						"against": self.party if self.payment_type == "Pay" else self.paid_to,
						"credit_in_account_currency": self.paid_amount,
						"credit": self.base_paid_amount,
						"cost_center": self.cost_center,
						"post_net_value": True,
					},
					item=self,
				)
			)
		if self.payment_type in ("Receive", "Internal Transfer"):
			gl_entries.append(
				self.get_gl_dict(
					{
						"account": self.paid_to,
						"account_currency": self.paid_to_account_currency,
						"against": self.party if self.payment_type == "Receive" else self.paid_from,
						"debit_in_account_currency": self.received_amount,
						"debit": self.base_received_amount,
						"cost_center": self.cost_center,
					},
					item=self,
				)
			)

	def add_tax_gl_entries(self, gl_entries):
		for d in self.get("taxes"):
			account_currency = get_account_currency(d.account_head)
			if account_currency != self.company_currency:
				frappe.throw(_("Currency for {0} must be {1}").format(d.account_head, self.company_currency))

			if self.payment_type in ("Pay", "Internal Transfer"):
				dr_or_cr = "debit" if d.add_deduct_tax == "Add" else "credit"
				rev_dr_or_cr = "credit" if dr_or_cr == "debit" else "debit"
				against = self.party or self.paid_from
			elif self.payment_type == "Receive":
				dr_or_cr = "credit" if d.add_deduct_tax == "Add" else "debit"
				rev_dr_or_cr = "credit" if dr_or_cr == "debit" else "debit"
				against = self.party or self.paid_to

			payment_account = self.get_party_account_for_taxes()
			tax_amount = d.tax_amount
			base_tax_amount = d.base_tax_amount

			gl_entries.append(
				self.get_gl_dict(
					{
						"account": d.account_head,
						"against": against,
						dr_or_cr: tax_amount,
						dr_or_cr + "_in_account_currency": base_tax_amount
						if account_currency == self.company_currency
						else d.tax_amount,
						"cost_center": d.cost_center,
						"post_net_value": True,
					},
					account_currency,
					item=d,
				)
			)

			if not d.included_in_paid_amount:
				if get_account_currency(payment_account) != self.company_currency:
					if self.payment_type == "Receive":
						exchange_rate = self.target_exchange_rate
					elif self.payment_type in ["Pay", "Internal Transfer"]:
						exchange_rate = self.source_exchange_rate
					base_tax_amount = flt((tax_amount / exchange_rate), self.precision("paid_amount"))

				gl_entries.append(
					self.get_gl_dict(
						{
							"account": payment_account,
							"against": against,
							rev_dr_or_cr: tax_amount,
							rev_dr_or_cr + "_in_account_currency": base_tax_amount
							if account_currency == self.company_currency
							else d.tax_amount,
							"cost_center": self.cost_center,
							"post_net_value": True,
						},
						account_currency,
						item=d,
					)
				)

	def add_deductions_gl_entries(self, gl_entries):
		for d in self.get("deductions"):
			if d.amount:
				account_currency = get_account_currency(d.account)
				if account_currency != self.company_currency:
					frappe.throw(_("Currency for {0} must be {1}").format(d.account, self.company_currency))

				gl_entries.append(
					self.get_gl_dict(
						{
							"account": d.account,
							"account_currency": account_currency,
							"against": self.party or self.paid_from,
							"debit_in_account_currency": d.amount,
							"debit": d.amount,
							"cost_center": d.cost_center,
						},
						item=d,
					)
				)

	def get_party_account_for_taxes(self):
		if self.payment_type == "Receive":
			return self.paid_to
		elif self.payment_type in ("Pay", "Internal Transfer"):
			return self.paid_from

	def update_advance_paid(self):
		if self.payment_type in ("Receive", "Pay") and self.party:
			for d in self.get("references"):
				if d.allocated_amount and d.reference_doctype in frappe.get_hooks("advance_payment_doctypes"):
					frappe.get_doc(
						d.reference_doctype, d.reference_name, for_update=True
					).set_total_advance_paid()

	def on_recurring(self, reference_doc, auto_repeat_doc):
		self.reference_no = reference_doc.name
		self.reference_date = nowdate()

	def calculate_deductions(self, tax_details):
		return {
			"account": tax_details["tax"]["account_head"],
			"cost_center": frappe.get_cached_value("Company", self.company, "cost_center"),
			"amount": self.total_allocated_amount * (tax_details["tax"]["rate"] / 100),
		}

	def set_gain_or_loss(self, account_details=None):
		if not self.difference_amount:
			self.set_difference_amount()

		row = {"amount": self.difference_amount}

		if account_details:
			row.update(account_details)

		if not row.get("amount"):
			# if no difference amount
			return

		self.append("deductions", row)
		self.set_unallocated_amount()

	def get_exchange_rate(self):
		return self.source_exchange_rate if self.payment_type == "Receive" else self.target_exchange_rate

	def initialize_taxes(self):
		for tax in self.get("taxes"):
			validate_taxes_and_charges(tax)
			validate_inclusive_tax(tax, self)

			tax_fields = ["total", "tax_fraction_for_current_item", "grand_total_fraction_for_current_item"]

			if tax.charge_type != "Actual":
				tax_fields.append("tax_amount")

			for fieldname in tax_fields:
				tax.set(fieldname, 0.0)

		self.paid_amount_after_tax = self.base_paid_amount

	def determine_exclusive_rate(self):
		if not any(cint(tax.included_in_paid_amount) for tax in self.get("taxes")):
			return

		cumulated_tax_fraction = 0
		for i, tax in enumerate(self.get("taxes")):
			tax.tax_fraction_for_current_item = self.get_current_tax_fraction(tax)
			if i == 0:
				tax.grand_total_fraction_for_current_item = 1 + tax.tax_fraction_for_current_item
			else:
				tax.grand_total_fraction_for_current_item = (
					self.get("taxes")[i - 1].grand_total_fraction_for_current_item
					+ tax.tax_fraction_for_current_item
				)

			cumulated_tax_fraction += tax.tax_fraction_for_current_item

		self.paid_amount_after_tax = flt(self.base_paid_amount / (1 + cumulated_tax_fraction))

	def calculate_taxes(self):
		self.total_taxes_and_charges = 0.0
		self.base_total_taxes_and_charges = 0.0

		actual_tax_dict = dict(
			[
				[tax.idx, flt(tax.tax_amount, tax.precision("tax_amount"))]
				for tax in self.get("taxes")
				if tax.charge_type == "Actual"
			]
		)

		for i, tax in enumerate(self.get("taxes")):
			current_tax_amount = self.get_current_tax_amount(tax)

			if tax.charge_type == "Actual":
				actual_tax_dict[tax.idx] -= current_tax_amount
				if i == len(self.get("taxes")) - 1:
					current_tax_amount += actual_tax_dict[tax.idx]

			tax.tax_amount = current_tax_amount
			tax.base_tax_amount = current_tax_amount

			if tax.add_deduct_tax == "Deduct":
				current_tax_amount *= -1.0
			else:
				current_tax_amount *= 1.0

			if i == 0:
				tax.total = flt(self.paid_amount_after_tax + current_tax_amount, self.precision("total", tax))
			else:
				tax.total = flt(
					self.get("taxes")[i - 1].total + current_tax_amount, self.precision("total", tax)
				)

			tax.base_total = tax.total

			if self.payment_type == "Pay":
				if tax.currency != self.paid_to_account_currency:
					self.total_taxes_and_charges += flt(current_tax_amount / self.target_exchange_rate)
				else:
					self.total_taxes_and_charges += current_tax_amount
			elif self.payment_type == "Receive":
				if tax.currency != self.paid_from_account_currency:
					self.total_taxes_and_charges += flt(current_tax_amount / self.source_exchange_rate)
				else:
					self.total_taxes_and_charges += current_tax_amount

			self.base_total_taxes_and_charges += tax.base_tax_amount

		if self.get("taxes"):
			self.paid_amount_after_tax = self.get("taxes")[-1].base_total

	def get_current_tax_amount(self, tax):
		tax_rate = tax.rate

		# To set row_id by default as previous row.
		if tax.charge_type in ["On Previous Row Amount", "On Previous Row Total"]:
			if tax.idx == 1:
				frappe.throw(
					_(
						"Cannot select charge type as 'On Previous Row Amount' or 'On Previous Row Total' for first row"
					)
				)

			if not tax.row_id:
				tax.row_id = tax.idx - 1

		if tax.charge_type == "Actual":
			current_tax_amount = flt(tax.tax_amount, self.precision("tax_amount", tax))
		elif tax.charge_type == "On Paid Amount":
			current_tax_amount = (tax_rate / 100.0) * self.paid_amount_after_tax
		elif tax.charge_type == "On Previous Row Amount":
			current_tax_amount = (tax_rate / 100.0) * self.get("taxes")[cint(tax.row_id) - 1].tax_amount

		elif tax.charge_type == "On Previous Row Total":
			current_tax_amount = (tax_rate / 100.0) * self.get("taxes")[cint(tax.row_id) - 1].total

		return current_tax_amount

	def get_current_tax_fraction(self, tax):
		current_tax_fraction = 0

		if cint(tax.included_in_paid_amount):
			tax_rate = tax.rate

			if tax.charge_type == "On Paid Amount":
				current_tax_fraction = tax_rate / 100.0
			elif tax.charge_type == "On Previous Row Amount":
				current_tax_fraction = (tax_rate / 100.0) * self.get("taxes")[
					cint(tax.row_id) - 1
				].tax_fraction_for_current_item
			elif tax.charge_type == "On Previous Row Total":
				current_tax_fraction = (tax_rate / 100.0) * self.get("taxes")[
					cint(tax.row_id) - 1
				].grand_total_fraction_for_current_item

		if getattr(tax, "add_deduct_tax", None) and tax.add_deduct_tax == "Deduct":
			current_tax_fraction *= -1.0

		return current_tax_fraction


def validate_inclusive_tax(tax, doc):
	def _on_previous_row_error(row_range):
		throw(
			_("To include tax in row {0} in Item rate, taxes in rows {1} must also be included").format(
				tax.idx, row_range
			)
		)

	if cint(getattr(tax, "included_in_paid_amount", None)):
		if tax.charge_type == "Actual":
			# inclusive tax cannot be of type Actual
			throw(
				_("Charge of type 'Actual' in row {0} cannot be included in Item Rate or Paid Amount").format(
					tax.idx
				)
			)
		elif tax.charge_type == "On Previous Row Amount" and not cint(
			doc.get("taxes")[cint(tax.row_id) - 1].included_in_paid_amount
		):
			# referred row should also be inclusive
			_on_previous_row_error(tax.row_id)
		elif tax.charge_type == "On Previous Row Total" and not all(
			[cint(t.included_in_paid_amount for t in doc.get("taxes")[: cint(tax.row_id) - 1])]
		):
			# all rows about the referred tax should be inclusive
			_on_previous_row_error("1 - %d" % (cint(tax.row_id),))
		elif tax.get("category") == "Valuation":
			frappe.throw(_("Valuation type charges can not be marked as Inclusive"))


@frappe.whitelist()
def get_outstanding_reference_documents(args):
	if isinstance(args, str):
		args = json.loads(args)

	if args.get("party_type") == "Member":
		return

	ple = qb.DocType("Payment Ledger Entry")
	common_filter = []
	accounting_dimensions_filter = []
	posting_and_due_date = []

	# confirm that Supplier is not blocked
	if args.get("party_type") == "Supplier":
		supplier_status = get_supplier_block_status(args["party"])
		if supplier_status["on_hold"]:
			if supplier_status["hold_type"] == "All":
				return []
			elif supplier_status["hold_type"] == "Payments":
				if (
					not supplier_status["release_date"] or getdate(nowdate()) <= supplier_status["release_date"]
				):
					return []

	party_account_currency = get_account_currency(args.get("party_account"))
	company_currency = frappe.get_cached_value("Company", args.get("company"), "default_currency")

	# Get positive outstanding sales /purchase invoices
	condition = ""
	if args.get("voucher_type") and args.get("voucher_no"):
		condition = " and voucher_type={0} and voucher_no={1}".format(
			frappe.db.escape(args["voucher_type"]), frappe.db.escape(args["voucher_no"])
		)
		common_filter.append(ple.voucher_type == args["voucher_type"])
		common_filter.append(ple.voucher_no == args["voucher_no"])

	# Add cost center condition
	if args.get("cost_center"):
		condition += " and cost_center='%s'" % args.get("cost_center")
		accounting_dimensions_filter.append(ple.cost_center == args.get("cost_center"))

	date_fields_dict = {
		"posting_date": ["from_posting_date", "to_posting_date"],
		"due_date": ["from_due_date", "to_due_date"],
	}

	for fieldname, date_fields in date_fields_dict.items():
		if args.get(date_fields[0]) and args.get(date_fields[1]):
			condition += " and {0} between '{1}' and '{2}'".format(
				fieldname, args.get(date_fields[0]), args.get(date_fields[1])
			)
			posting_and_due_date.append(ple[fieldname][args.get(date_fields[0]) : args.get(date_fields[1])])

	if args.get("company"):
		condition += " and company = {0}".format(frappe.db.escape(args.get("company")))
		common_filter.append(ple.company == args.get("company"))

	outstanding_invoices = get_outstanding_invoices(
		args.get("party_type"),
		args.get("party"),
		args.get("party_account"),
		common_filter=common_filter,
		posting_date=posting_and_due_date,
		min_outstanding=args.get("outstanding_amt_greater_than"),
		max_outstanding=args.get("outstanding_amt_less_than"),
		accounting_dimensions=accounting_dimensions_filter,
	)

	outstanding_invoices = split_invoices_based_on_payment_terms(outstanding_invoices)

	for d in outstanding_invoices:
		d["exchange_rate"] = 1
		if party_account_currency != company_currency:
			if d.voucher_type in frappe.get_hooks("invoice_doctypes"):
				d["exchange_rate"] = frappe.db.get_value(d.voucher_type, d.voucher_no, "conversion_rate")
			elif d.voucher_type == "Journal Entry":
				d["exchange_rate"] = get_exchange_rate(
					party_account_currency, company_currency, d.posting_date
				)
		if d.voucher_type in ("Purchase Invoice"):
			d["bill_no"] = frappe.db.get_value(d.voucher_type, d.voucher_no, "bill_no")

	# Get all SO / PO which are not fully billed or against which full advance not paid
	orders_to_be_billed = []
	orders_to_be_billed = get_orders_to_be_billed(
		args.get("posting_date"),
		args.get("party_type"),
		args.get("party"),
		args.get("company"),
		party_account_currency,
		company_currency,
		filters=args,
	)

	# Get negative outstanding sales /purchase invoices
	negative_outstanding_invoices = []
	if args.get("party_type") != "Employee" and not args.get("voucher_no"):
		negative_outstanding_invoices = get_negative_outstanding_invoices(
			args.get("party_type"),
			args.get("party"),
			args.get("party_account"),
			party_account_currency,
			company_currency,
			condition=condition,
		)

	data = negative_outstanding_invoices + outstanding_invoices + orders_to_be_billed

	if not data:
		frappe.msgprint(
			_(
				"No outstanding invoices found for the {0} {1} which qualify the filters you have specified."
			).format(_(args.get("party_type")).lower(), frappe.bold(args.get("party")))
		)

	return data


def split_invoices_based_on_payment_terms(outstanding_invoices):
	invoice_ref_based_on_payment_terms = {}
	for idx, d in enumerate(outstanding_invoices):
		if d.voucher_type in ["Sales Invoice", "Purchase Invoice"]:
			payment_term_template = frappe.db.get_value(
				d.voucher_type, d.voucher_no, "payment_terms_template"
			)
			if payment_term_template:
				allocate_payment_based_on_payment_terms = frappe.get_cached_value(
					"Payment Terms Template", payment_term_template, "allocate_payment_based_on_payment_terms"
				)
				if allocate_payment_based_on_payment_terms:
					payment_schedule = frappe.get_all(
						"Payment Schedule", filters={"parent": d.voucher_no}, fields=["*"]
					)

					for payment_term in payment_schedule:
						if payment_term.outstanding > 0.1:
							invoice_ref_based_on_payment_terms.setdefault(idx, [])
							invoice_ref_based_on_payment_terms[idx].append(
								frappe._dict(
									{
										"due_date": d.due_date,
										"currency": d.currency,
										"voucher_no": d.voucher_no,
										"voucher_type": d.voucher_type,
										"posting_date": d.posting_date,
										"invoice_amount": flt(d.invoice_amount),
										"outstanding_amount": flt(d.outstanding_amount),
										"payment_amount": payment_term.payment_amount,
										"payment_term": payment_term.payment_term,
										"account": d.account,
									}
								)
							)

	outstanding_invoices_after_split = []
	if invoice_ref_based_on_payment_terms:
		for idx, ref in invoice_ref_based_on_payment_terms.items():
			voucher_no = ref[0]["voucher_no"]
			voucher_type = ref[0]["voucher_type"]

			frappe.msgprint(
				_("Spliting {} {} into {} row(s) as per Payment Terms").format(
					voucher_type, voucher_no, len(ref)
				),
				alert=True,
			)

			outstanding_invoices_after_split += invoice_ref_based_on_payment_terms[idx]

			existing_row = list(filter(lambda x: x.get("voucher_no") == voucher_no, outstanding_invoices))
			index = outstanding_invoices.index(existing_row[0])
			outstanding_invoices.pop(index)

	outstanding_invoices_after_split += outstanding_invoices
	return outstanding_invoices_after_split


def get_orders_to_be_billed(
	posting_date,
	party_type,
	party,
	company,
	party_account_currency,
	company_currency,
	cost_center=None,
	filters=None,
):
	if party_type == "Customer":
		voucher_type = "Sales Order"
	elif party_type == "Supplier":
		voucher_type = "Purchase Order"
	elif party_type == "Employee":
		voucher_type = None

	# Add cost center condition
	if voucher_type:
		doc = frappe.get_doc({"doctype": voucher_type})
		condition = ""
<<<<<<< HEAD
		if cost_center and doc and hasattr(doc, "cost_center"):
=======
		if doc and hasattr(doc, "cost_center") and doc.cost_center:
>>>>>>> 78fbd645
			condition = " and cost_center='%s'" % cost_center

	orders = []
	if voucher_type:
		if party_account_currency == company_currency:
			grand_total_field = "base_grand_total"
			rounded_total_field = "base_rounded_total"
		else:
			grand_total_field = "grand_total"
			rounded_total_field = "rounded_total"

		orders = frappe.db.sql(
			"""
			select
				name as voucher_no,
				if({rounded_total_field}, {rounded_total_field}, {grand_total_field}) as invoice_amount,
				(if({rounded_total_field}, {rounded_total_field}, {grand_total_field}) - advance_paid) as outstanding_amount,
				transaction_date as posting_date
			from
				`tab{voucher_type}`
			where
				{party_type} = %s
				and docstatus = 1
				and company = %s
				and ifnull(status, "") != "Closed"
				and if({rounded_total_field}, {rounded_total_field}, {grand_total_field}) > advance_paid
				and abs(100 - per_billed) > 0.01
				{condition}
			order by
				transaction_date, name
		""".format(
				**{
					"rounded_total_field": rounded_total_field,
					"grand_total_field": grand_total_field,
					"voucher_type": voucher_type,
					"party_type": scrub(party_type),
					"condition": condition,
				}
			),
			(party, company),
			as_dict=True,
		)

	order_list = []
	for d in orders:
<<<<<<< HEAD
		if filters.get("oustanding_amt_greater_than") and flt(d.outstanding_amount) < flt(
			filters.get("outstanding_amt_greater_than")
		):
			continue

		if filters.get("oustanding_amt_less_than") and flt(d.outstanding_amount) > flt(
			filters.get("outstanding_amt_less_than")
=======
		if (
			filters
			and filters.get("outstanding_amt_greater_than")
			and filters.get("outstanding_amt_less_than")
			and not (
				flt(filters.get("outstanding_amt_greater_than"))
				<= flt(d.outstanding_amount)
				<= flt(filters.get("outstanding_amt_less_than"))
			)
>>>>>>> 78fbd645
		):
			continue

		d["voucher_type"] = voucher_type
		# This assumes that the exchange rate required is the one in the SO
		d["exchange_rate"] = get_exchange_rate(party_account_currency, company_currency, posting_date)
		order_list.append(d)

	return order_list


def get_negative_outstanding_invoices(
	party_type,
	party,
	party_account,
	party_account_currency,
	company_currency,
	cost_center=None,
	condition=None,
):
	voucher_type = "Sales Invoice" if party_type == "Customer" else "Purchase Invoice"
	account = "debit_to" if voucher_type == "Sales Invoice" else "credit_to"
	supplier_condition = ""
	if voucher_type == "Purchase Invoice":
		supplier_condition = "and (release_date is null or release_date <= CURRENT_DATE)"
	if party_account_currency == company_currency:
		grand_total_field = "base_grand_total"
		rounded_total_field = "base_rounded_total"
	else:
		grand_total_field = "grand_total"
		rounded_total_field = "rounded_total"

	return frappe.db.sql(
		"""
		select
			"{voucher_type}" as voucher_type, name as voucher_no, {account} as account,
			if({rounded_total_field}, {rounded_total_field}, {grand_total_field}) as invoice_amount,
			outstanding_amount, posting_date,
			due_date, conversion_rate as exchange_rate
		from
			`tab{voucher_type}`
		where
			{party_type} = %s and {party_account} = %s and docstatus = 1 and
			outstanding_amount < 0
			{supplier_condition}
			{condition}
		order by
			posting_date, name
		""".format(
			**{
				"supplier_condition": supplier_condition,
				"condition": condition,
				"rounded_total_field": rounded_total_field,
				"grand_total_field": grand_total_field,
				"voucher_type": voucher_type,
				"party_type": scrub(party_type),
				"party_account": "debit_to" if party_type == "Customer" else "credit_to",
				"cost_center": cost_center,
				"account": account,
			}
		),
		(party, party_account),
		as_dict=True,
	)


@frappe.whitelist()
def get_party_details(company, party_type, party, date, cost_center=None):
	bank_account = ""
	if not frappe.db.exists(party_type, party):
		frappe.throw(_("Invalid {0}: {1}").format(party_type, party))

	party_account = get_party_account(party_type, party, company)
	account_currency = get_account_currency(party_account)
	account_balance = get_balance_on(party_account, date, cost_center=cost_center)
	_party_name = "title" if party_type == "Shareholder" else party_type.lower() + "_name"
	party_name = frappe.db.get_value(party_type, party, _party_name)
	party_balance = get_balance_on(party_type=party_type, party=party, cost_center=cost_center)
	if party_type in ["Customer", "Supplier"]:
		bank_account = get_party_bank_account(party_type, party)

	return {
		"party_account": party_account,
		"party_name": party_name,
		"party_account_currency": account_currency,
		"party_balance": party_balance,
		"account_balance": account_balance,
		"bank_account": bank_account,
	}


@frappe.whitelist()
def get_account_details(account, date, cost_center=None):
	frappe.has_permission("Payment Entry", throw=True)

	# to check if the passed account is accessible under reference doctype Payment Entry
	account_list = frappe.get_list(
		"Account", {"name": account}, reference_doctype="Payment Entry", limit=1
	)

	# There might be some user permissions which will allow account under certain doctypes
	# except for Payment Entry, only in such case we should throw permission error
	if not account_list:
		frappe.throw(_("Account: {0} is not permitted under Payment Entry").format(account))

	account_balance = get_balance_on(
		account, date, cost_center=cost_center, ignore_account_permission=True
	)

	return frappe._dict(
		{
			"account_currency": get_account_currency(account),
			"account_balance": account_balance,
			"account_type": frappe.get_cached_value("Account", account, "account_type"),
		}
	)


@frappe.whitelist()
def get_company_defaults(company):
	fields = ["write_off_account", "exchange_gain_loss_account", "cost_center"]
	return frappe.get_cached_value("Company", company, fields, as_dict=1)


def get_outstanding_on_journal_entry(name):
	res = frappe.db.sql(
		"SELECT "
		'CASE WHEN party_type IN ("Customer") '
		"THEN ifnull(sum(debit_in_account_currency - credit_in_account_currency), 0) "
		"ELSE ifnull(sum(credit_in_account_currency - debit_in_account_currency), 0) "
		"END as outstanding_amount "
		"FROM `tabGL Entry` WHERE (voucher_no=%s OR against_voucher=%s) "
		"AND party_type IS NOT NULL "
		'AND party_type != ""',
		(name, name),
		as_dict=1,
	)

	outstanding_amount = res[0].get("outstanding_amount", 0) if res else 0

	return outstanding_amount


@frappe.whitelist()
def get_reference_details(reference_doctype, reference_name, party_account_currency):
	total_amount = outstanding_amount = exchange_rate = account = None

	ref_doc = frappe.get_doc(reference_doctype, reference_name)
	company_currency = ref_doc.get("company_currency") or erpnext.get_company_currency(
		ref_doc.company
	)

	if reference_doctype == "Dunning":
		total_amount = outstanding_amount = ref_doc.get("dunning_amount")
		exchange_rate = 1

	elif reference_doctype == "Journal Entry" and ref_doc.docstatus == 1:
		total_amount = ref_doc.get("total_amount")
		if ref_doc.multi_currency:
			exchange_rate = get_exchange_rate(
				party_account_currency, company_currency, ref_doc.posting_date
			)
		else:
			exchange_rate = 1
			outstanding_amount = get_outstanding_on_journal_entry(reference_name)

	elif reference_doctype != "Journal Entry":
		if not total_amount:
			if party_account_currency == company_currency:
				# for handling cases that don't have multi-currency (base field)
				total_amount = ref_doc.get("grand_total") or ref_doc.get("base_grand_total")
				exchange_rate = 1
			else:
				total_amount = ref_doc.get("grand_total")
		if not exchange_rate:
			# Get the exchange rate from the original ref doc
			# or get it based on the posting date of the ref doc.
			exchange_rate = ref_doc.get("conversion_rate") or get_exchange_rate(
				party_account_currency, company_currency, ref_doc.posting_date
			)

		if reference_doctype in ("Sales Invoice", "Purchase Invoice"):
			outstanding_amount = ref_doc.get("outstanding_amount")
			account = (
				ref_doc.get("debit_to") if reference_doctype == "Sales Invoice" else ref_doc.get("credit_to")
			)
		else:
			outstanding_amount = flt(total_amount) - flt(ref_doc.get("advance_paid"))

	else:
		# Get the exchange rate based on the posting date of the ref doc.
		exchange_rate = get_exchange_rate(party_account_currency, company_currency, ref_doc.posting_date)

	res = frappe._dict(
		{
			"due_date": ref_doc.get("due_date"),
			"total_amount": flt(total_amount),
			"outstanding_amount": flt(outstanding_amount),
			"exchange_rate": flt(exchange_rate),
			"bill_no": ref_doc.get("bill_no"),
		}
	)
	if account:
		res.update({"account": account})
	return res


@frappe.whitelist()
def get_payment_entry(
	dt,
	dn,
	party_amount=None,
	bank_account=None,
	bank_amount=None,
	party_type=None,
	payment_type=None,
	reference_date=None,
):
	reference_doc = None
	doc = frappe.get_doc(dt, dn)
	over_billing_allowance = frappe.db.get_single_value("Accounts Settings", "over_billing_allowance")
	if dt in ("Sales Order", "Purchase Order") and flt(doc.per_billed, 2) >= (
		100.0 + over_billing_allowance
	):
		frappe.throw(_("Can only make payment against unbilled {0}").format(dt))

	if not party_type:
		party_type = set_party_type(dt)

	party_account = set_party_account(dt, dn, doc, party_type)
	party_account_currency = set_party_account_currency(dt, party_account, doc)

	if not payment_type:
		payment_type = set_payment_type(dt, doc)

	grand_total, outstanding_amount = set_grand_total_and_outstanding_amount(
		party_amount, dt, party_account_currency, doc
	)

	# bank or cash
	bank = get_bank_cash_account(doc, bank_account)

	# if default bank or cash account is not set in company master and party has default company bank account, fetch it
	if party_type in ["Customer", "Supplier"] and not bank:
		party_bank_account = get_party_bank_account(party_type, doc.get(scrub(party_type)))
		if party_bank_account:
			account = frappe.db.get_value("Bank Account", party_bank_account, "account")
			bank = get_bank_cash_account(doc, account)

	paid_amount, received_amount = set_paid_amount_and_received_amount(
		dt, party_account_currency, bank, outstanding_amount, payment_type, bank_amount, doc
	)

	reference_date = getdate(reference_date)
	paid_amount, received_amount, discount_amount, valid_discounts = apply_early_payment_discount(
		paid_amount, received_amount, doc, party_account_currency, reference_date
	)

	pe = frappe.new_doc("Payment Entry")
	pe.payment_type = payment_type
	pe.company = doc.company
	pe.cost_center = doc.get("cost_center")
	pe.posting_date = nowdate()
	pe.reference_date = reference_date
	pe.mode_of_payment = doc.get("mode_of_payment")
	pe.party_type = party_type
	pe.party = doc.get(scrub(party_type))
	pe.contact_person = doc.get("contact_person")
	pe.contact_email = doc.get("contact_email")
	pe.ensure_supplier_is_not_blocked()

	pe.paid_from = party_account if payment_type == "Receive" else bank.account
	pe.paid_to = party_account if payment_type == "Pay" else bank.account
	pe.paid_from_account_currency = (
		party_account_currency if payment_type == "Receive" else bank.account_currency
	)
	pe.paid_to_account_currency = (
		party_account_currency if payment_type == "Pay" else bank.account_currency
	)
	pe.paid_amount = paid_amount
	pe.received_amount = received_amount
	pe.letter_head = doc.get("letter_head")

	if dt in ["Purchase Order", "Sales Order", "Sales Invoice", "Purchase Invoice"]:
		pe.project = doc.get("project") or reduce(
			lambda prev, cur: prev or cur, [x.get("project") for x in doc.get("items")], None
		)  # get first non-empty project from items

	if pe.party_type in ["Customer", "Supplier"]:
		bank_account = get_party_bank_account(pe.party_type, pe.party)
		pe.set("bank_account", bank_account)
		pe.set_bank_account_data()

	# only Purchase Invoice can be blocked individually
	if doc.doctype == "Purchase Invoice" and doc.invoice_is_blocked():
		frappe.msgprint(_("{0} is on hold till {1}").format(doc.name, doc.release_date))
	else:
		if doc.doctype in (
			"Sales Invoice",
			"Purchase Invoice",
			"Purchase Order",
			"Sales Order",
		) and frappe.get_cached_value(
			"Payment Terms Template",
			doc.payment_terms_template,
			"allocate_payment_based_on_payment_terms",
		):

			for reference in get_reference_as_per_payment_terms(
				doc.payment_schedule, dt, dn, doc, grand_total, outstanding_amount, party_account_currency
			):
				pe.append("references", reference)
		else:
			if dt == "Dunning":
				pe.append(
					"references",
					{
						"reference_doctype": "Sales Invoice",
						"reference_name": doc.get("sales_invoice"),
						"bill_no": doc.get("bill_no"),
						"due_date": doc.get("due_date"),
						"total_amount": doc.get("outstanding_amount"),
						"outstanding_amount": doc.get("outstanding_amount"),
						"allocated_amount": doc.get("outstanding_amount"),
					},
				)
				pe.append(
					"references",
					{
						"reference_doctype": dt,
						"reference_name": dn,
						"bill_no": doc.get("bill_no"),
						"due_date": doc.get("due_date"),
						"total_amount": doc.get("dunning_amount"),
						"outstanding_amount": doc.get("dunning_amount"),
						"allocated_amount": doc.get("dunning_amount"),
					},
				)
			else:
				pe.append(
					"references",
					{
						"reference_doctype": dt,
						"reference_name": dn,
						"bill_no": doc.get("bill_no"),
						"due_date": doc.get("due_date"),
						"total_amount": grand_total,
						"outstanding_amount": outstanding_amount,
						"allocated_amount": outstanding_amount,
					},
				)

	pe.setup_party_account_field()
	pe.set_missing_values()
	pe.set_missing_ref_details()

	update_accounting_dimensions(pe, doc)

	if party_account and bank:
		pe.set_exchange_rate(ref_doc=reference_doc)
		pe.set_amounts()

		if discount_amount:
			base_total_discount_loss = 0
			if frappe.db.get_single_value("Accounts Settings", "book_tax_discount_loss"):
				base_total_discount_loss = split_early_payment_discount_loss(pe, doc, valid_discounts)

			set_pending_discount_loss(
				pe, doc, discount_amount, base_total_discount_loss, party_account_currency
			)

		pe.set_difference_amount()

	return pe


def update_accounting_dimensions(pe, doc):
	"""
	Updates accounting dimensions in Payment Entry based on the accounting dimensions in the reference document
	"""
	from erpnext.accounts.doctype.accounting_dimension.accounting_dimension import (
		get_accounting_dimensions,
	)

	for dimension in get_accounting_dimensions():
		pe.set(dimension, doc.get(dimension))


def get_bank_cash_account(doc, bank_account):
	bank = get_default_bank_cash_account(
		doc.company, "Bank", mode_of_payment=doc.get("mode_of_payment"), account=bank_account
	)

	if not bank:
		bank = get_default_bank_cash_account(
			doc.company, "Cash", mode_of_payment=doc.get("mode_of_payment"), account=bank_account
		)

	return bank


def set_party_type(dt):
	if dt in ("Sales Invoice", "Sales Order", "Dunning"):
		party_type = "Customer"
	elif dt in ("Purchase Invoice", "Purchase Order"):
		party_type = "Supplier"
	return party_type


def set_party_account(dt, dn, doc, party_type):
	if dt == "Sales Invoice":
		party_account = get_party_account_based_on_invoice_discounting(dn) or doc.debit_to
	elif dt == "Purchase Invoice":
		party_account = doc.credit_to
	else:
		party_account = get_party_account(party_type, doc.get(party_type.lower()), doc.company)
	return party_account


def set_party_account_currency(dt, party_account, doc):
	if dt not in ("Sales Invoice", "Purchase Invoice"):
		party_account_currency = get_account_currency(party_account)
	else:
		party_account_currency = doc.get("party_account_currency") or get_account_currency(party_account)
	return party_account_currency


def set_payment_type(dt, doc):
	if (
		dt == "Sales Order" or (dt in ("Sales Invoice", "Dunning") and doc.outstanding_amount > 0)
	) or (dt == "Purchase Invoice" and doc.outstanding_amount < 0):
		payment_type = "Receive"
	else:
		payment_type = "Pay"
	return payment_type


def set_grand_total_and_outstanding_amount(party_amount, dt, party_account_currency, doc):
	grand_total = outstanding_amount = 0
	if party_amount:
		grand_total = outstanding_amount = party_amount
	elif dt in ("Sales Invoice", "Purchase Invoice"):
		if party_account_currency == doc.company_currency:
			grand_total = doc.base_rounded_total or doc.base_grand_total
		else:
			grand_total = doc.rounded_total or doc.grand_total
		outstanding_amount = doc.outstanding_amount
	elif dt == "Dunning":
		grand_total = doc.grand_total
		outstanding_amount = doc.grand_total
	else:
		if party_account_currency == doc.company_currency:
			grand_total = flt(doc.get("base_rounded_total") or doc.get("base_grand_total"))
		else:
			grand_total = flt(doc.get("rounded_total") or doc.get("grand_total"))
		outstanding_amount = doc.get("outstanding_amount") or (grand_total - flt(doc.advance_paid))
	return grand_total, outstanding_amount


def set_paid_amount_and_received_amount(
	dt, party_account_currency, bank, outstanding_amount, payment_type, bank_amount, doc
):
	paid_amount = received_amount = 0
	if party_account_currency == bank.account_currency:
		paid_amount = received_amount = abs(outstanding_amount)
	else:
		company_currency = frappe.get_cached_value("Company", doc.get("company"), "default_currency")
		if payment_type == "Receive":
			paid_amount = abs(outstanding_amount)
			if bank_amount:
				received_amount = bank_amount
			else:
				if company_currency != bank.account_currency:
					received_amount = paid_amount / doc.get("conversion_rate", 1)
				else:
					received_amount = paid_amount * doc.get("conversion_rate", 1)
		else:
			received_amount = abs(outstanding_amount)
			if bank_amount:
				paid_amount = bank_amount
			else:
				if company_currency != bank.account_currency:
					paid_amount = received_amount / doc.get("conversion_rate", 1)
				else:
					# if party account currency and bank currency is different then populate paid amount as well
					paid_amount = received_amount * doc.get("conversion_rate", 1)

	return paid_amount, received_amount


def apply_early_payment_discount(
	paid_amount, received_amount, doc, party_account_currency, reference_date
):
	total_discount = 0
	valid_discounts = []
	eligible_for_payments = ["Sales Order", "Sales Invoice", "Purchase Order", "Purchase Invoice"]
	has_payment_schedule = hasattr(doc, "payment_schedule") and doc.payment_schedule
	is_multi_currency = party_account_currency != doc.company_currency

	if doc.doctype in eligible_for_payments and has_payment_schedule:
		for term in doc.payment_schedule:
			if not term.discounted_amount and term.discount and reference_date <= term.discount_date:

				if term.discount_type == "Percentage":
					grand_total = doc.get("grand_total") if is_multi_currency else doc.get("base_grand_total")
					discount_amount = flt(grand_total) * (term.discount / 100)
				else:
					discount_amount = term.discount

				# if accounting is done in the same currency, paid_amount = received_amount
				conversion_rate = doc.get("conversion_rate", 1) if is_multi_currency else 1
				discount_amount_in_foreign_currency = discount_amount * conversion_rate

				if doc.doctype == "Sales Invoice":
					paid_amount -= discount_amount
					received_amount -= discount_amount_in_foreign_currency
				else:
					received_amount -= discount_amount
					paid_amount -= discount_amount_in_foreign_currency

				valid_discounts.append({"type": term.discount_type, "discount": term.discount})
				total_discount += discount_amount

		if total_discount:
			currency = doc.get("currency") if is_multi_currency else doc.company_currency
			money = frappe.utils.fmt_money(total_discount, currency=currency)
			frappe.msgprint(_("Discount of {} applied as per Payment Term").format(money), alert=1)

	return paid_amount, received_amount, total_discount, valid_discounts


def set_pending_discount_loss(
	pe, doc, discount_amount, base_total_discount_loss, party_account_currency
):
	# If multi-currency, get base discount amount to adjust with base currency deductions/losses
	if party_account_currency != doc.company_currency:
		discount_amount = discount_amount * doc.get("conversion_rate", 1)

	# Avoid considering miniscule losses
	discount_amount = flt(discount_amount - base_total_discount_loss, doc.precision("grand_total"))

	# Set base discount amount (discount loss/pending rounding loss) in deductions
	if discount_amount > 0.0:
		positive_negative = -1 if pe.payment_type == "Pay" else 1

		# If tax loss booking is enabled, pending loss will be rounding loss.
		# Otherwise it will be the total discount loss.
		book_tax_loss = frappe.db.get_single_value("Accounts Settings", "book_tax_discount_loss")
		account_type = "round_off_account" if book_tax_loss else "default_discount_account"

		pe.set_gain_or_loss(
			account_details={
				"account": frappe.get_cached_value("Company", pe.company, account_type),
				"cost_center": pe.cost_center or frappe.get_cached_value("Company", pe.company, "cost_center"),
				"amount": discount_amount * positive_negative,
			}
		)


def split_early_payment_discount_loss(pe, doc, valid_discounts) -> float:
	"""Split early payment discount into Income Loss & Tax Loss."""
	total_discount_percent = get_total_discount_percent(doc, valid_discounts)

	if not total_discount_percent:
		return 0.0

	base_loss_on_income = add_income_discount_loss(pe, doc, total_discount_percent)
	base_loss_on_taxes = add_tax_discount_loss(pe, doc, total_discount_percent)

	# Round off total loss rather than individual losses to reduce rounding error
	return flt(base_loss_on_income + base_loss_on_taxes, doc.precision("grand_total"))


def get_total_discount_percent(doc, valid_discounts) -> float:
	"""Get total percentage and amount discount applied as a percentage."""
	total_discount_percent = (
		sum(
			discount.get("discount") for discount in valid_discounts if discount.get("type") == "Percentage"
		)
		or 0.0
	)

	# Operate in percentages only as it makes the income & tax split easier
	total_discount_amount = (
		sum(discount.get("discount") for discount in valid_discounts if discount.get("type") == "Amount")
		or 0.0
	)

	if total_discount_amount:
		discount_percentage = (total_discount_amount / doc.get("grand_total")) * 100
		total_discount_percent += discount_percentage
		return total_discount_percent

	return total_discount_percent


def add_income_discount_loss(pe, doc, total_discount_percent) -> float:
	"""Add loss on income discount in base currency."""
	precision = doc.precision("total")
	base_loss_on_income = doc.get("base_total") * (total_discount_percent / 100)

	pe.append(
		"deductions",
		{
			"account": frappe.get_cached_value("Company", pe.company, "default_discount_account"),
			"cost_center": pe.cost_center or frappe.get_cached_value("Company", pe.company, "cost_center"),
			"amount": flt(base_loss_on_income, precision),
		},
	)

	return base_loss_on_income  # Return loss without rounding


def add_tax_discount_loss(pe, doc, total_discount_percentage) -> float:
	"""Add loss on tax discount in base currency."""
	tax_discount_loss = {}
	base_total_tax_loss = 0
	precision = doc.precision("tax_amount_after_discount_amount", "taxes")

	# The same account head could be used more than once
	for tax in doc.get("taxes", []):
		base_tax_loss = tax.get("base_tax_amount_after_discount_amount") * (
			total_discount_percentage / 100
		)

		account = tax.get("account_head")
		if not tax_discount_loss.get(account):
			tax_discount_loss[account] = base_tax_loss
		else:
			tax_discount_loss[account] += base_tax_loss

	for account, loss in tax_discount_loss.items():
		base_total_tax_loss += loss
		if loss == 0.0:
			continue

		pe.append(
			"deductions",
			{
				"account": account,
				"cost_center": pe.cost_center or frappe.get_cached_value("Company", pe.company, "cost_center"),
				"amount": flt(loss, precision),
			},
		)

	return base_total_tax_loss  # Return loss without rounding


def get_reference_as_per_payment_terms(
	payment_schedule, dt, dn, doc, grand_total, outstanding_amount, party_account_currency
):
	references = []
	is_multi_currency_acc = (doc.currency != doc.company_currency) and (
		party_account_currency != doc.company_currency
	)

	for payment_term in payment_schedule:
		payment_term_outstanding = flt(
			payment_term.payment_amount - payment_term.paid_amount, payment_term.precision("payment_amount")
		)
		if not is_multi_currency_acc:
			# If accounting is done in company currency for multi-currency transaction
			payment_term_outstanding = flt(
				payment_term_outstanding * doc.get("conversion_rate"), payment_term.precision("payment_amount")
			)

		if payment_term_outstanding:
			references.append(
				{
					"reference_doctype": dt,
					"reference_name": dn,
					"bill_no": doc.get("bill_no"),
					"due_date": doc.get("due_date"),
					"total_amount": grand_total,
					"outstanding_amount": outstanding_amount,
					"payment_term": payment_term.payment_term,
					"allocated_amount": payment_term_outstanding,
				}
			)

	return references


def get_paid_amount(dt, dn, party_type, party, account, due_date):
	if party_type == "Customer":
		dr_or_cr = "credit_in_account_currency - debit_in_account_currency"
	else:
		dr_or_cr = "debit_in_account_currency - credit_in_account_currency"

	paid_amount = frappe.db.sql(
		"""
		select ifnull(sum({dr_or_cr}), 0) as paid_amount
		from `tabGL Entry`
		where against_voucher_type = %s
			and against_voucher = %s
			and party_type = %s
			and party = %s
			and account = %s
			and due_date = %s
			and {dr_or_cr} > 0
	""".format(
			dr_or_cr=dr_or_cr
		),
		(dt, dn, party_type, party, account, due_date),
	)

	return paid_amount[0][0] if paid_amount else 0


@frappe.whitelist()
def get_party_and_account_balance(
	company, date, paid_from=None, paid_to=None, ptype=None, pty=None, cost_center=None
):
	return frappe._dict(
		{
			"party_balance": get_balance_on(party_type=ptype, party=pty, cost_center=cost_center),
			"paid_from_account_balance": get_balance_on(paid_from, date, cost_center=cost_center),
			"paid_to_account_balance": get_balance_on(paid_to, date=date, cost_center=cost_center),
		}
	)


@frappe.whitelist()
def make_payment_order(source_name, target_doc=None):
	from frappe.model.mapper import get_mapped_doc

	def set_missing_values(source, target):
		target.payment_order_type = "Payment Entry"
		target.append(
			"references",
			dict(
				reference_doctype="Payment Entry",
				reference_name=source.name,
				bank_account=source.party_bank_account,
				amount=source.paid_amount,
				account=source.paid_to,
				supplier=source.party,
				mode_of_payment=source.mode_of_payment,
			),
		)

	doclist = get_mapped_doc(
		"Payment Entry",
		source_name,
		{
			"Payment Entry": {
				"doctype": "Payment Order",
				"validation": {"docstatus": ["=", 1]},
			}
		},
		target_doc,
		set_missing_values,
	)

	return doclist<|MERGE_RESOLUTION|>--- conflicted
+++ resolved
@@ -1573,11 +1573,7 @@
 	if voucher_type:
 		doc = frappe.get_doc({"doctype": voucher_type})
 		condition = ""
-<<<<<<< HEAD
-		if cost_center and doc and hasattr(doc, "cost_center"):
-=======
 		if doc and hasattr(doc, "cost_center") and doc.cost_center:
->>>>>>> 78fbd645
 			condition = " and cost_center='%s'" % cost_center
 
 	orders = []
@@ -1623,15 +1619,6 @@
 
 	order_list = []
 	for d in orders:
-<<<<<<< HEAD
-		if filters.get("oustanding_amt_greater_than") and flt(d.outstanding_amount) < flt(
-			filters.get("outstanding_amt_greater_than")
-		):
-			continue
-
-		if filters.get("oustanding_amt_less_than") and flt(d.outstanding_amount) > flt(
-			filters.get("outstanding_amt_less_than")
-=======
 		if (
 			filters
 			and filters.get("outstanding_amt_greater_than")
@@ -1641,7 +1628,6 @@
 				<= flt(d.outstanding_amount)
 				<= flt(filters.get("outstanding_amt_less_than"))
 			)
->>>>>>> 78fbd645
 		):
 			continue
 
