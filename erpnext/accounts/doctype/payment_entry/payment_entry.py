--- conflicted
+++ resolved
@@ -536,10 +536,7 @@
 						"debit_in_account_currency": d.amount,
 						"debit": d.amount,
 						"cost_center": d.cost_center,
-<<<<<<< HEAD
-=======
 						"project": self.project,
->>>>>>> d58be50a
 						"reference_no": self.reference_no,
 						"reference_date": self.reference_date,
 						"remarks": remarks
