--- conflicted
+++ resolved
@@ -5,14 +5,9 @@
 from __future__ import unicode_literals
 import frappe, erpnext, json
 from frappe import _, scrub, ValidationError
-<<<<<<< HEAD
 from frappe.utils import flt, cint, comma_or, nowdate, getdate
 from erpnext.accounts.utils import get_outstanding_invoices, get_account_currency, get_balance_on, get_balance_on_voucher, \
 	get_allow_cost_center_in_entry_of_bs_account
-=======
-from frappe.utils import flt, comma_or, nowdate, getdate
-from erpnext.accounts.utils import get_outstanding_invoices, get_account_currency, get_balance_on
->>>>>>> 24e5a617
 from erpnext.accounts.party import get_party_account
 from erpnext.accounts.doctype.journal_entry.journal_entry import get_default_bank_cash_account, \
 	get_average_party_exchange_rate_on_journal_entry
@@ -289,31 +284,11 @@
 						frappe.throw(_("{0} {1} must be submitted")
 							.format(d.reference_doctype, d.reference_name))
 
-<<<<<<< HEAD
 	def validate_journal_entry(self, d):
 		je_accounts = frappe.db.sql("""select debit, credit from `tabJournal Entry Account`
 			where account = %s and party_type=%s and party=%s and parent = %s and docstatus = 1
 			and (reference_type is null or reference_type in ("", "Sales Order", "Purchase Order"))
 			""", (self.party_account, self.party_type, self.party, d.reference_name), as_dict=True)
-=======
-	def validate_paid_invoices(self):
-		no_oustanding_refs = {}
-
-		for d in self.get("references"):
-			if not d.allocated_amount:
-				continue
-
-			if d.reference_doctype in ("Sales Invoice", "Purchase Invoice", "Fees"):
-				outstanding_amount, is_return = frappe.get_cached_value(d.reference_doctype, d.reference_name, ["outstanding_amount", "is_return"])
-				if outstanding_amount <= 0 and not is_return:
-					no_oustanding_refs.setdefault(d.reference_doctype, []).append(d)
-
-		for k, v in no_oustanding_refs.items():
-			frappe.msgprint(_("{} - {} now have {} as they had no outstanding amount left before submitting the Payment Entry.<br><br>\
-					If this is undesirable please cancel the corresponding Payment Entry.")
-				.format(k, frappe.bold(", ".join([d.reference_name for d in v])), frappe.bold("negative outstanding amount")),
-				title=_("Warning"), indicator="orange")
->>>>>>> 24e5a617
 
 		if not je_accounts:
 			frappe.throw(_("Row #{0}: Journal Entry {1} does not have account {2} or is already matched against a voucher")
