--- conflicted
+++ resolved
@@ -62,9 +62,6 @@
 		self.validate_allocated_amount()
 		self.ensure_supplier_is_not_blocked()
 
-	def before_submit(self):
-		self.update_reference_details()
-
 	def on_submit(self):
 		self.set_remarks()
 		self.setup_party_account_field()
@@ -88,10 +85,7 @@
 		self.update_advance_paid()
 		self.update_expense_claim()
 		self.delink_advance_entry_references()
-<<<<<<< HEAD
 		self.update_reference_details()
-=======
->>>>>>> 1eb2e6a7
 
 	def validate_duplicate_entry(self):
 		reference_names = []
