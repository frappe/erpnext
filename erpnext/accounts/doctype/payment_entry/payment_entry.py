--- conflicted
+++ resolved
@@ -95,11 +95,7 @@
 		self.set_status()
 
 	def on_cancel(self):
-<<<<<<< HEAD
-		self.ignore_linked_doctypes = ('GL Entry', 'Stock Ledger Entry', 'Payment Ledger Entry')
-=======
-		self.ignore_linked_doctypes = ("GL Entry", "Stock Ledger Entry")
->>>>>>> e4265ce8
+		self.ignore_linked_doctypes = ("GL Entry", "Stock Ledger Entry", "Payment Ledger Entry")
 		self.make_gl_entries(cancel=1)
 		self.update_expense_claim()
 		self.update_outstanding_amounts()
@@ -1215,7 +1211,7 @@
 	company_currency = frappe.get_cached_value("Company", args.get("company"), "default_currency")
 
 	# Get positive outstanding sales /purchase invoices/ Fees
-	gle = qb.DocType('GL Entry')
+	gle = qb.DocType("GL Entry")
 	qb_filter_criterion = []
 
 	condition = ""
@@ -1224,13 +1220,13 @@
 			frappe.db.escape(args["voucher_type"]), frappe.db.escape(args["voucher_no"])
 		)
 
-		qb_filter_criterion.append(gle.voucher_type == args.get('voucher_type'))
-		qb_filter_criterion.append(gle.voucher_no == args.get('voucher_no'))
+		qb_filter_criterion.append(gle.voucher_type == args.get("voucher_type"))
+		qb_filter_criterion.append(gle.voucher_no == args.get("voucher_no"))
 
 	# Add cost center condition
 	if args.get("cost_center"):
 		condition += " and cost_center='%s'" % args.get("cost_center")
-		qb_filter_criterion.append(gle.cost_center == args.get('cost_center'))
+		qb_filter_criterion.append(gle.cost_center == args.get("cost_center"))
 
 	date_fields_dict = {
 		"posting_date": ["from_posting_date", "to_posting_date"],
@@ -1239,32 +1235,22 @@
 
 	for fieldname, date_fields in date_fields_dict.items():
 		if args.get(date_fields[0]) and args.get(date_fields[1]):
-<<<<<<< HEAD
-			condition += " and {0} between '{1}' and '{2}'".format(fieldname,
-				args.get(date_fields[0]), args.get(date_fields[1]))
-			qb_filter_criterion.append(gle[fieldname][args.get(date_fields[0]):args.get(date_fields[1])])
-=======
 			condition += " and {0} between '{1}' and '{2}'".format(
 				fieldname, args.get(date_fields[0]), args.get(date_fields[1])
 			)
->>>>>>> e4265ce8
+			qb_filter_criterion.append(gle[fieldname][args.get(date_fields[0]) : args.get(date_fields[1])])
 
 	if args.get("company"):
 		condition += " and company = {0}".format(frappe.db.escape(args.get("company")))
-		qb_filter_criterion.append(gle.company == args.get('company'))
-
-<<<<<<< HEAD
-	outstanding_invoices = get_outstanding_invoices(args.get("party_type"), args.get("party"),
-			args.get("party_account"), filters=args, filter_criterion=qb_filter_criterion)
-=======
+		qb_filter_criterion.append(gle.company == args.get("company"))
+
 	outstanding_invoices = get_outstanding_invoices(
 		args.get("party_type"),
 		args.get("party"),
 		args.get("party_account"),
 		filters=args,
-		condition=condition,
+		filter_criterion=qb_filter_criterion,
 	)
->>>>>>> e4265ce8
 
 	outstanding_invoices = split_invoices_based_on_payment_terms(outstanding_invoices)
 
