# -*- coding: utf-8 -*-
# Copyright (c) 2015, Frappe Technologies Pvt. Ltd. and contributors
# For license information, please see license.txt

from __future__ import unicode_literals
import frappe, erpnext, json
from frappe import _, scrub, ValidationError, throw
from frappe.utils import flt, comma_or, nowdate, getdate, cint
from erpnext.accounts.utils import get_outstanding_invoices, get_account_currency, get_balance_on
from erpnext.accounts.party import get_party_account
from erpnext.accounts.doctype.journal_entry.journal_entry import get_default_bank_cash_account
from erpnext.setup.utils import get_exchange_rate
from erpnext.accounts.general_ledger import make_gl_entries
from erpnext.hr.doctype.expense_claim.expense_claim import update_reimbursed_amount
from erpnext.accounts.doctype.bank_account.bank_account import get_party_bank_account, get_bank_account_details
from erpnext.controllers.accounts_controller import AccountsController, get_supplier_block_status
from erpnext.accounts.doctype.invoice_discounting.invoice_discounting import get_party_account_based_on_invoice_discounting
from erpnext.accounts.doctype.tax_withholding_category.tax_withholding_category import get_party_tax_withholding_details
from six import string_types, iteritems

from erpnext.controllers.accounts_controller import validate_taxes_and_charges

class InvalidPaymentEntry(ValidationError):
	pass


class PaymentEntry(AccountsController):
	def __init__(self, *args, **kwargs):
		super(PaymentEntry, self).__init__(*args, **kwargs)
		if not self.is_new():
			self.setup_party_account_field()

	def setup_party_account_field(self):
		self.party_account_field = None
		self.party_account = None
		self.party_account_currency = None

		if self.payment_type == "Receive":
			self.party_account_field = "paid_from"
			self.party_account = self.paid_from
			self.party_account_currency = self.paid_from_account_currency

		elif self.payment_type == "Pay":
			self.party_account_field = "paid_to"
			self.party_account = self.paid_to
			self.party_account_currency = self.paid_to_account_currency

	def validate(self):
		self.setup_party_account_field()
		self.set_missing_values()
		self.validate_payment_type()
		self.validate_party_details()
		self.validate_bank_accounts()
		self.set_exchange_rate()
		self.validate_mandatory()
		self.validate_reference_documents()
		self.set_tax_withholding()
		self.apply_taxes()
		self.set_amounts()
		self.clear_unallocated_reference_document_rows()
		self.validate_payment_against_negative_invoice()
		self.validate_transaction_reference()
		self.set_title()
		self.set_remarks()
		self.validate_duplicate_entry()
		self.validate_allocated_amount()
		self.validate_paid_invoices()
		self.ensure_supplier_is_not_blocked()
		self.set_status()

	def on_submit(self):
		if self.difference_amount:
			frappe.throw(_("Difference Amount must be zero"))
		self.make_gl_entries()
		self.update_outstanding_amounts()
		self.update_advance_paid()
		self.update_expense_claim()
		self.update_donation()
		self.update_payment_schedule()
		self.set_status()

	def on_cancel(self):
		self.ignore_linked_doctypes = ('GL Entry', 'Stock Ledger Entry')
		self.make_gl_entries(cancel=1)
		self.update_outstanding_amounts()
		self.update_advance_paid()
		self.update_expense_claim()
		self.update_donation(cancel=1)
		self.delink_advance_entry_references()
		self.update_payment_schedule(cancel=1)
		self.set_payment_req_status()
		self.set_status()

	def set_payment_req_status(self):
		from erpnext.accounts.doctype.payment_request.payment_request import update_payment_req_status
		update_payment_req_status(self, None)

	def update_outstanding_amounts(self):
		self.set_missing_ref_details(force=True)

	def validate_duplicate_entry(self):
		reference_names = []
		for d in self.get("references"):
			if (d.reference_doctype, d.reference_name, d.payment_term) in reference_names:
				frappe.throw(_("Row #{0}: Duplicate entry in References {1} {2}")
					.format(d.idx, d.reference_doctype, d.reference_name))
			reference_names.append((d.reference_doctype, d.reference_name, d.payment_term))

	def set_bank_account_data(self):
		if self.bank_account:
			bank_data = get_bank_account_details(self.bank_account)

			field = "paid_from" if self.payment_type == "Pay" else "paid_to"

			self.bank = bank_data.bank
			self.bank_account_no = bank_data.bank_account_no

			if not self.get(field):
				self.set(field, bank_data.account)

	def validate_allocated_amount(self):
		for d in self.get("references"):
			if (flt(d.allocated_amount))> 0:
				if flt(d.allocated_amount) > flt(d.outstanding_amount):
					frappe.throw(_("Row #{0}: Allocated Amount cannot be greater than outstanding amount.").format(d.idx))

			# Check for negative outstanding invoices as well
			if flt(d.allocated_amount) < 0:
				if flt(d.allocated_amount) < flt(d.outstanding_amount):
					frappe.throw(_("Row #{0}: Allocated Amount cannot be greater than outstanding amount.").format(d.idx))

	def delink_advance_entry_references(self):
		for reference in self.references:
			if reference.reference_doctype in ("Sales Invoice", "Purchase Invoice"):
				doc = frappe.get_doc(reference.reference_doctype, reference.reference_name)
				doc.delink_advance_entries(self.name)

	def set_missing_values(self):
		if self.payment_type == "Internal Transfer":
			for field in ("party", "party_balance", "total_allocated_amount",
				"base_total_allocated_amount", "unallocated_amount"):
					self.set(field, None)
			self.references = []
		else:
			if not self.party_type:
				frappe.throw(_("Party Type is mandatory"))

			if not self.party:
				frappe.throw(_("Party is mandatory"))

			_party_name = "title" if self.party_type in ("Student", "Shareholder") else self.party_type.lower() + "_name"
			self.party_name = frappe.db.get_value(self.party_type, self.party, _party_name)

		if self.party:
			if not self.party_balance:
				self.party_balance = get_balance_on(party_type=self.party_type,
					party=self.party, date=self.posting_date, company=self.company)

			if not self.party_account:
				party_account = get_party_account(self.party_type, self.party, self.company)
				self.set(self.party_account_field, party_account)
				self.party_account = party_account

		if self.paid_from and not (self.paid_from_account_currency or self.paid_from_account_balance):
			acc = get_account_details(self.paid_from, self.posting_date, self.cost_center)
			self.paid_from_account_currency = acc.account_currency
			self.paid_from_account_balance = acc.account_balance

		if self.paid_to and not (self.paid_to_account_currency or self.paid_to_account_balance):
			acc = get_account_details(self.paid_to, self.posting_date, self.cost_center)
			self.paid_to_account_currency = acc.account_currency
			self.paid_to_account_balance = acc.account_balance

		self.party_account_currency = self.paid_from_account_currency \
			if self.payment_type=="Receive" else self.paid_to_account_currency

		self.set_missing_ref_details()

	def set_missing_ref_details(self, force=False):
		for d in self.get("references"):
			if d.allocated_amount:
				ref_details = get_reference_details(d.reference_doctype,
					d.reference_name, self.party_account_currency)

				for field, value in iteritems(ref_details):
<<<<<<< HEAD
					if field == 'exchange_rate' or not d.get(field):
						d.set(field, value)
					elif force:
=======
					if field == 'exchange_rate' or not d.get(field) or force:
>>>>>>> d5c17259
						d.db_set(field, value)

	def validate_payment_type(self):
		if self.payment_type not in ("Receive", "Pay", "Internal Transfer"):
			frappe.throw(_("Payment Type must be one of Receive, Pay and Internal Transfer"))

	def validate_party_details(self):
		if self.party:
			if not frappe.db.exists(self.party_type, self.party):
				frappe.throw(_("Invalid {0}: {1}").format(self.party_type, self.party))

			if self.party_account and self.party_type in ("Customer", "Supplier"):
				self.validate_account_type(self.party_account,
					[erpnext.get_party_account_type(self.party_type)])

	def validate_bank_accounts(self):
		if self.payment_type in ("Pay", "Internal Transfer"):
			self.validate_account_type(self.paid_from, ["Bank", "Cash"])

		if self.payment_type in ("Receive", "Internal Transfer"):
			self.validate_account_type(self.paid_to, ["Bank", "Cash"])

	def validate_account_type(self, account, account_types):
		account_type = frappe.db.get_value("Account", account, "account_type")
		# if account_type not in account_types:
		# 	frappe.throw(_("Account Type for {0} must be {1}").format(account, comma_or(account_types)))

	def set_exchange_rate(self, ref_doc=None):
		self.set_source_exchange_rate(ref_doc)
		self.set_target_exchange_rate(ref_doc)

	def set_source_exchange_rate(self, ref_doc=None):
		if self.paid_from and not self.source_exchange_rate:
			if self.paid_from_account_currency == self.company_currency:
				self.source_exchange_rate = 1
			else:
				if ref_doc:
					if self.paid_from_account_currency == ref_doc.currency:
						self.source_exchange_rate = ref_doc.get("exchange_rate")

			if not self.source_exchange_rate:
					self.source_exchange_rate = get_exchange_rate(self.paid_from_account_currency,
						self.company_currency, self.posting_date)

	def set_target_exchange_rate(self, ref_doc=None):
		if self.paid_to and not self.target_exchange_rate:
			if ref_doc:
				if self.paid_to_account_currency == ref_doc.currency:
					self.target_exchange_rate = ref_doc.get("exchange_rate")

			if not self.target_exchange_rate:
				self.target_exchange_rate = get_exchange_rate(self.paid_to_account_currency,
					self.company_currency, self.posting_date)

	def validate_mandatory(self):
		for field in ("paid_amount", "received_amount", "source_exchange_rate", "target_exchange_rate"):
			if not self.get(field):
				frappe.throw(_("{0} is mandatory").format(self.meta.get_label(field)))

	def validate_reference_documents(self):
		if self.party_type == "Student":
			valid_reference_doctypes = ("Fees")
		elif self.party_type == "Customer":
			valid_reference_doctypes = ("Sales Order", "Sales Invoice", "Journal Entry", "Dunning")
		elif self.party_type == "Supplier":
			valid_reference_doctypes = ("Purchase Order", "Purchase Invoice", "Journal Entry")
		elif self.party_type == "Employee":
			valid_reference_doctypes = ("Expense Claim", "Journal Entry", "Employee Advance", "Gratuity")
		elif self.party_type == "Shareholder":
			valid_reference_doctypes = ("Journal Entry")
		elif self.party_type == "Donor":
			valid_reference_doctypes = ("Donation")

		for d in self.get("references"):
			if not d.allocated_amount:
				continue
			if d.reference_doctype not in valid_reference_doctypes:
				frappe.throw(_("Reference Doctype must be one of {0}")
					.format(comma_or(valid_reference_doctypes)))

			elif d.reference_name:
				if not frappe.db.exists(d.reference_doctype, d.reference_name):
					frappe.throw(_("{0} {1} does not exist").format(d.reference_doctype, d.reference_name))
				else:
					ref_doc = frappe.get_doc(d.reference_doctype, d.reference_name)

					if d.reference_doctype != "Journal Entry":
						if self.party != ref_doc.get(scrub(self.party_type)):
							frappe.throw(_("{0} {1} is not associated with {2} {3}")
								.format(d.reference_doctype, d.reference_name, self.party_type, self.party))
					else:
						self.validate_journal_entry()

					if d.reference_doctype in ("Sales Invoice", "Purchase Invoice", "Expense Claim", "Fees"):
						if self.party_type == "Customer":
							ref_party_account = get_party_account_based_on_invoice_discounting(d.reference_name) or ref_doc.debit_to
						elif self.party_type == "Student":
							ref_party_account = ref_doc.receivable_account
						elif self.party_type=="Supplier":
							ref_party_account = ref_doc.credit_to
						elif self.party_type=="Employee":
							ref_party_account = ref_doc.payable_account

						if ref_party_account != self.party_account:
								frappe.throw(_("{0} {1} is associated with {2}, but Party Account is {3}")
									.format(d.reference_doctype, d.reference_name, ref_party_account, self.party_account))

					if ref_doc.docstatus != 1:
						frappe.throw(_("{0} {1} must be submitted")
							.format(d.reference_doctype, d.reference_name))

	def validate_paid_invoices(self):
		no_oustanding_refs = {}

		for d in self.get("references"):
			if not d.allocated_amount:
				continue

			if d.reference_doctype in ("Sales Invoice", "Purchase Invoice", "Fees"):
				outstanding_amount, is_return = frappe.get_cached_value(d.reference_doctype, d.reference_name, ["outstanding_amount", "is_return"])
				if outstanding_amount <= 0 and not is_return:
					no_oustanding_refs.setdefault(d.reference_doctype, []).append(d)

		for k, v in no_oustanding_refs.items():
			frappe.msgprint(
				_("{} - {} now have {} as they had no outstanding amount left before submitting the Payment Entry.")
					.format(k, frappe.bold(", ".join(d.reference_name for d in v)), frappe.bold("negative outstanding amount"))
				+ "<br><br>" + _("If this is undesirable please cancel the corresponding Payment Entry."),
				title=_("Warning"), indicator="orange")

	def validate_journal_entry(self):
		for d in self.get("references"):
			if d.allocated_amount and d.reference_doctype == "Journal Entry":
				je_accounts = frappe.db.sql("""select debit, credit from `tabJournal Entry Account`
					where account = %s and party=%s and docstatus = 1 and parent = %s
					and (reference_type is null or reference_type in ("", "Sales Order", "Purchase Order"))
					""", (self.party_account, self.party, d.reference_name), as_dict=True)

				if not je_accounts:
					frappe.throw(_("Row #{0}: Journal Entry {1} does not have account {2} or already matched against another voucher")
						.format(d.idx, d.reference_name, self.party_account))
				else:
					dr_or_cr = "debit" if self.payment_type == "Receive" else "credit"
					valid = False
					for jvd in je_accounts:
						if flt(jvd[dr_or_cr]) > 0:
							valid = True
					if not valid:
						frappe.throw(_("Against Journal Entry {0} does not have any unmatched {1} entry")
							.format(d.reference_name, dr_or_cr))

	def update_payment_schedule(self, cancel=0):
		invoice_payment_amount_map = {}
		invoice_paid_amount_map = {}

		for ref in self.get('references'):
			if ref.payment_term and ref.reference_name:
				key = (ref.payment_term, ref.reference_name)
				invoice_payment_amount_map.setdefault(key, 0.0)
				invoice_payment_amount_map[key] += ref.allocated_amount

				if not invoice_paid_amount_map.get(key):
					payment_schedule = frappe.get_all(
						'Payment Schedule',
						filters={'parent': ref.reference_name},
						fields=['paid_amount', 'payment_amount', 'payment_term', 'discount', 'outstanding']
					)
					for term in payment_schedule:
						invoice_key = (term.payment_term, ref.reference_name)
						invoice_paid_amount_map.setdefault(invoice_key, {})
						invoice_paid_amount_map[invoice_key]['outstanding'] = term.outstanding
						invoice_paid_amount_map[invoice_key]['discounted_amt'] = ref.total_amount * (term.discount / 100)

		for key, allocated_amount in iteritems(invoice_payment_amount_map):
			outstanding = flt(invoice_paid_amount_map.get(key, {}).get('outstanding'))
			discounted_amt = flt(invoice_paid_amount_map.get(key, {}).get('discounted_amt'))

			if cancel:
				frappe.db.sql("""
					UPDATE `tabPayment Schedule`
					SET
						paid_amount = `paid_amount` - %s,
						discounted_amount = `discounted_amount` - %s,
						outstanding = `outstanding` + %s
					WHERE parent = %s and payment_term = %s""",
					(allocated_amount - discounted_amt, discounted_amt, allocated_amount, key[1], key[0]))
			else:
				if allocated_amount > outstanding:
					frappe.throw(_('Cannot allocate more than {0} against payment term {1}').format(outstanding, key[0]))

				if allocated_amount and outstanding:
					frappe.db.sql("""
						UPDATE `tabPayment Schedule`
						SET
							paid_amount = `paid_amount` + %s,
							discounted_amount = `discounted_amount` + %s,
							outstanding = `outstanding` - %s
						WHERE parent = %s and payment_term = %s""",
					(allocated_amount - discounted_amt, discounted_amt, allocated_amount, key[1], key[0]))

	def set_status(self):
		if self.docstatus == 2:
			self.status = 'Cancelled'
		elif self.docstatus == 1:
			self.status = 'Submitted'
		else:
			self.status = 'Draft'

		self.db_set('status', self.status, update_modified = True)

	def set_tax_withholding(self):
		if not self.party_type == 'Supplier':
			return

		if not self.apply_tax_withholding_amount:
			return

		if not self.advance_tax_account:
			frappe.throw(_("Advance TDS account is mandatory for advance TDS deduction"))

		reference_doclist = []
		net_total = self.paid_amount
		included_in_paid_amount = 0

		# Adding args as purchase invoice to get TDS amount
		args = frappe._dict({
			'company': self.company,
			'doctype': 'Purchase Invoice',
			'supplier': self.party,
			'posting_date': self.posting_date,
			'net_total': net_total
		})

		tax_withholding_details = get_party_tax_withholding_details(args, self.tax_withholding_category)

		if not tax_withholding_details:
			return

		tax_withholding_details.update({
			'included_in_paid_amount': included_in_paid_amount,
			'cost_center': self.cost_center or erpnext.get_default_cost_center(self.company)
		})

		accounts = []
		for d in self.taxes:
			if d.account_head == tax_withholding_details.get("account_head"):

				# Preserve user updated included in paid amount
				if d.included_in_paid_amount:
					tax_withholding_details.update({'included_in_paid_amount': d.included_in_paid_amount})

				d.update(tax_withholding_details)
			accounts.append(d.account_head)

		if not accounts or tax_withholding_details.get("account_head") not in accounts:
			self.append("taxes", tax_withholding_details)

		to_remove = [d for d in self.taxes
			if not d.tax_amount and d.account_head == tax_withholding_details.get("account_head")]

		for d in to_remove:
			self.remove(d)

	def apply_taxes(self):
		self.initialize_taxes()
		self.determine_exclusive_rate()
		self.calculate_taxes()

	def set_amounts(self):
		self.set_received_amount()
		self.set_amounts_in_company_currency()
		self.set_amounts_after_tax()
		self.set_total_allocated_amount()
		self.set_unallocated_amount()
		self.set_difference_amount()

	def set_received_amount(self):
		self.base_received_amount = self.base_paid_amount

	def set_amounts_after_tax(self):
		applicable_tax = 0
		base_applicable_tax = 0
		for tax in self.get('taxes'):
			if not tax.included_in_paid_amount:
				amount = -1 * tax.tax_amount if tax.add_deduct_tax == 'Deduct' else tax.tax_amount
				base_amount = -1 * tax.base_tax_amount if tax.add_deduct_tax == 'Deduct' else tax.base_tax_amount

				applicable_tax += amount
				base_applicable_tax += base_amount

		self.paid_amount_after_tax = flt(flt(self.paid_amount) + flt(applicable_tax),
			self.precision("paid_amount_after_tax"))
		self.base_paid_amount_after_tax = flt(flt(self.paid_amount_after_tax) * flt(self.source_exchange_rate),
			self.precision("base_paid_amount_after_tax"))

		self.received_amount_after_tax = flt(flt(self.received_amount) + flt(applicable_tax),
			self.precision("paid_amount_after_tax"))
		self.base_received_amount_after_tax = flt(flt(self.received_amount_after_tax) * flt(self.target_exchange_rate),
			self.precision("base_paid_amount_after_tax"))

	def set_amounts_in_company_currency(self):
		self.base_paid_amount, self.base_received_amount, self.difference_amount = 0, 0, 0
		if self.paid_amount:
			self.base_paid_amount = flt(flt(self.paid_amount) * flt(self.source_exchange_rate),
				self.precision("base_paid_amount"))

		if self.received_amount:
			self.base_received_amount = flt(flt(self.received_amount) * flt(self.target_exchange_rate),
				self.precision("base_received_amount"))

	def set_total_allocated_amount(self):
		if self.payment_type == "Internal Transfer":
			return

		total_allocated_amount, base_total_allocated_amount = 0, 0
		for d in self.get("references"):
			if d.allocated_amount:
				total_allocated_amount += flt(d.allocated_amount)
				base_total_allocated_amount += flt(flt(d.allocated_amount) * flt(d.exchange_rate),
					self.precision("base_paid_amount"))

		self.total_allocated_amount = abs(total_allocated_amount)
		self.base_total_allocated_amount = abs(base_total_allocated_amount)

	def set_unallocated_amount(self):
		self.unallocated_amount = 0
		if self.party:
			total_deductions = sum(flt(d.amount) for d in self.get("deductions"))
			if self.payment_type == "Receive" \
				and self.base_total_allocated_amount < self.base_received_amount_after_tax + total_deductions \
				and self.total_allocated_amount < self.paid_amount_after_tax + (total_deductions / self.source_exchange_rate):
				self.unallocated_amount = (self.received_amount_after_tax + total_deductions -
					self.base_total_allocated_amount) / self.source_exchange_rate
			elif self.payment_type == "Pay" \
				and self.base_total_allocated_amount < (self.base_paid_amount_after_tax - total_deductions) \
				and self.total_allocated_amount < self.received_amount_after_tax + (total_deductions / self.target_exchange_rate):
				self.unallocated_amount = (self.base_paid_amount_after_tax - (total_deductions +
					self.base_total_allocated_amount)) / self.target_exchange_rate

	def set_difference_amount(self):
		base_unallocated_amount = flt(self.unallocated_amount) * (flt(self.source_exchange_rate)
			if self.payment_type == "Receive" else flt(self.target_exchange_rate))

		base_party_amount = flt(self.base_total_allocated_amount) + flt(base_unallocated_amount)

		if self.payment_type == "Receive":
			self.difference_amount = base_party_amount - self.base_received_amount_after_tax
		elif self.payment_type == "Pay":
			self.difference_amount = self.base_paid_amount_after_tax - base_party_amount
		else:
			self.difference_amount = self.base_paid_amount_after_tax - flt(self.base_received_amount_after_tax)

		total_deductions = sum(flt(d.amount) for d in self.get("deductions"))

		self.difference_amount = flt(self.difference_amount - total_deductions,
			self.precision("difference_amount"))

	# Paid amount is auto allocated in the reference document by default.
	# Clear the reference document which doesn't have allocated amount on validate so that form can be loaded fast
	def clear_unallocated_reference_document_rows(self):
		self.set("references", self.get("references", {"allocated_amount": ["not in", [0, None, ""]]}))
		frappe.db.sql("""delete from `tabPayment Entry Reference`
			where parent = %s and allocated_amount = 0""", self.name)

	def validate_payment_against_negative_invoice(self):
		if ((self.payment_type=="Pay" and self.party_type=="Customer")
				or (self.payment_type=="Receive" and self.party_type=="Supplier")):

			total_negative_outstanding = sum(abs(flt(d.outstanding_amount))
				for d in self.get("references") if flt(d.outstanding_amount) < 0)

			paid_amount = self.paid_amount if self.payment_type=="Receive" else self.received_amount
			additional_charges = sum([flt(d.amount) for d in self.deductions])

			if not total_negative_outstanding:
				frappe.throw(_("Cannot {0} {1} {2} without any negative outstanding invoice")
					.format(self.payment_type, ("to" if self.party_type=="Customer" else "from"),
						self.party_type), InvalidPaymentEntry)

			elif paid_amount - additional_charges > total_negative_outstanding:
				frappe.throw(_("Paid Amount cannot be greater than total negative outstanding amount {0}")
					.format(total_negative_outstanding), InvalidPaymentEntry)

	def set_title(self):
		if frappe.flags.in_import and self.title:
			# do not set title dynamically if title exists during data import.
			return

		if self.payment_type in ("Receive", "Pay"):
			self.title = self.party
		else:
			self.title = self.paid_from + " - " + self.paid_to

	def validate_transaction_reference(self):
		bank_account = self.paid_to if self.payment_type == "Receive" else self.paid_from
		bank_account_type = frappe.db.get_value("Account", bank_account, "account_type")

		if bank_account_type == "Bank":
			if not self.reference_no or not self.reference_date:
				frappe.throw(_("Reference No and Reference Date is mandatory for Bank transaction"))

	def set_remarks(self):
		if self.custom_remarks: return

		if self.payment_type=="Internal Transfer":
			remarks = [_("Amount {0} {1} transferred from {2} to {3}")
				.format(self.paid_from_account_currency, self.paid_amount, self.paid_from, self.paid_to)]
		else:

			remarks = [_("Amount {0} {1} {2} {3}").format(
				self.party_account_currency,
				self.paid_amount if self.payment_type=="Receive" else self.received_amount,
				_("received from") if self.payment_type=="Receive" else _("to"), self.party
			)]

		if self.reference_no:
			remarks.append(_("Transaction reference no {0} dated {1}")
				.format(self.reference_no, self.reference_date))

		if self.payment_type in ["Receive", "Pay"]:
			for d in self.get("references"):
				if d.allocated_amount:
					remarks.append(_("Amount {0} {1} against {2} {3}").format(self.party_account_currency,
						d.allocated_amount, d.reference_doctype, d.reference_name))

		for d in self.get("deductions"):
			if d.amount:
				remarks.append(_("Amount {0} {1} deducted against {2}")
					.format(self.company_currency, d.amount, d.account))

		self.set("remarks", "\n".join(remarks))

	def make_gl_entries(self, cancel=0, adv_adj=0):
		if self.payment_type in ("Receive", "Pay") and not self.get("party_account_field"):
			self.setup_party_account_field()

		gl_entries = []
		self.add_party_gl_entries(gl_entries)
		self.add_bank_gl_entries(gl_entries)
		self.add_deductions_gl_entries(gl_entries)
		self.add_tax_gl_entries(gl_entries)

		make_gl_entries(gl_entries, cancel=cancel, adv_adj=adv_adj)

	def add_party_gl_entries(self, gl_entries):
		if self.party_account:
			if self.payment_type=="Receive":
				against_account = self.paid_to
			else:
				against_account = self.paid_from

			party_gl_dict = self.get_gl_dict({
				"account": self.party_account,
				"party_type": self.party_type,
				"party": self.party,
				"against": against_account,
				"account_currency": self.party_account_currency,
				"cost_center": self.cost_center
			}, item=self)

			dr_or_cr = "credit" if erpnext.get_party_account_type(self.party_type) == 'Receivable' else "debit"

			for d in self.get("references"):
				gle = party_gl_dict.copy()
				gle.update({
					"against_voucher_type": d.reference_doctype,
					"against_voucher": d.reference_name
				})

				allocated_amount_in_company_currency = flt(flt(d.allocated_amount) * flt(d.exchange_rate),
					self.precision("paid_amount"))

				gle.update({
					dr_or_cr + "_in_account_currency": d.allocated_amount,
					dr_or_cr: allocated_amount_in_company_currency
				})

				gl_entries.append(gle)

			if self.unallocated_amount:
				base_unallocated_amount = self.unallocated_amount * \
					(self.source_exchange_rate if self.payment_type=="Receive" else self.target_exchange_rate)

				gle = party_gl_dict.copy()

				gle.update({
					dr_or_cr + "_in_account_currency": self.unallocated_amount,
					dr_or_cr: base_unallocated_amount
				})

				gl_entries.append(gle)

	def add_bank_gl_entries(self, gl_entries):
		if self.payment_type in ("Pay", "Internal Transfer"):
			gl_entries.append(
				self.get_gl_dict({
					"account": self.paid_from,
					"account_currency": self.paid_from_account_currency,
					"against": self.party if self.payment_type=="Pay" else self.paid_to,
					"credit_in_account_currency": self.paid_amount_after_tax,
					"credit": self.base_paid_amount_after_tax,
					"cost_center": self.cost_center
				}, item=self)
			)
		if self.payment_type in ("Receive", "Internal Transfer"):
			gl_entries.append(
				self.get_gl_dict({
					"account": self.paid_to,
					"account_currency": self.paid_to_account_currency,
					"against": self.party if self.payment_type=="Receive" else self.paid_from,
					"debit_in_account_currency": self.received_amount_after_tax,
					"debit": self.base_received_amount_after_tax,
					"cost_center": self.cost_center
				}, item=self)
			)

	def add_tax_gl_entries(self, gl_entries):
		for d in self.get('taxes'):
			account_currency = get_account_currency(d.account_head)
			if account_currency != self.company_currency:
				frappe.throw(_("Currency for {0} must be {1}").format(d.account_head, self.company_currency))

			if self.payment_type == 'Pay':
				dr_or_cr = "debit" if d.add_deduct_tax == "Add" else "credit"
			elif self.payment_type == 'Receive':
				dr_or_cr = "credit" if d.add_deduct_tax == "Add" else "debit"

			payment_or_advance_account = self.get_party_account_for_taxes()

			gl_entries.append(
				self.get_gl_dict({
					"account": d.account_head,
					"against": self.party if self.payment_type=="Receive" else self.paid_from,
					dr_or_cr: d.base_tax_amount,
					dr_or_cr + "_in_account_currency": d.base_tax_amount
					if account_currency==self.company_currency
					else d.tax_amount,
					"cost_center": d.cost_center
				}, account_currency, item=d))

			#Intentionally use -1 to get net values in party account
			gl_entries.append(
				self.get_gl_dict({
					"account": payment_or_advance_account,
					"against": self.party if self.payment_type=="Receive" else self.paid_from,
					dr_or_cr: -1 * d.base_tax_amount,
					dr_or_cr + "_in_account_currency": -1*d.base_tax_amount
					if account_currency==self.company_currency
					else d.tax_amount,
					"cost_center": self.cost_center,
					"party_type": self.party_type,
					"party": self.party
				}, account_currency, item=d))

	def add_deductions_gl_entries(self, gl_entries):
		for d in self.get("deductions"):
			if d.amount:
				account_currency = get_account_currency(d.account)
				if account_currency != self.company_currency:
					frappe.throw(_("Currency for {0} must be {1}").format(d.account, self.company_currency))

				gl_entries.append(
					self.get_gl_dict({
						"account": d.account,
						"account_currency": account_currency,
						"against": self.party or self.paid_from,
						"debit_in_account_currency": d.amount,
						"debit": d.amount,
						"cost_center": d.cost_center
					}, item=d)
				)

	def get_party_account_for_taxes(self):
		if self.advance_tax_account:
			return self.advance_tax_account
		elif self.payment_type == 'Receive':
			return self.paid_from
		elif self.payment_type == 'Pay':
			return self.paid_to

	def update_advance_paid(self):
		if self.payment_type in ("Receive", "Pay") and self.party:
			for d in self.get("references"):
				if d.allocated_amount \
					and d.reference_doctype in ("Sales Order", "Purchase Order", "Employee Advance", "Gratuity"):
						frappe.get_doc(d.reference_doctype, d.reference_name).set_total_advance_paid()

	def update_expense_claim(self):
		if self.payment_type in ("Pay") and self.party:
			for d in self.get("references"):
				if d.reference_doctype=="Expense Claim" and d.reference_name:
					doc = frappe.get_doc("Expense Claim", d.reference_name)
					update_reimbursed_amount(doc, self.name)

	def update_donation(self, cancel=0):
		if self.payment_type == "Receive" and self.party_type == "Donor" and self.party:
			for d in self.get("references"):
				if d.reference_doctype=="Donation" and d.reference_name:
					is_paid = 0 if cancel else 1
					frappe.db.set_value("Donation", d.reference_name, "paid", is_paid)

	def on_recurring(self, reference_doc, auto_repeat_doc):
		self.reference_no = reference_doc.name
		self.reference_date = nowdate()

	def calculate_deductions(self, tax_details):
		return {
			"account": tax_details['tax']['account_head'],
			"cost_center": frappe.get_cached_value('Company',  self.company,  "cost_center"),
			"amount": self.total_allocated_amount * (tax_details['tax']['rate'] / 100)
		}

	def set_gain_or_loss(self, account_details=None):
		if not self.difference_amount:
			self.set_difference_amount()

		row = {
			'amount': self.difference_amount
		}

		if account_details:
			row.update(account_details)

		self.append('deductions', row)
		self.set_unallocated_amount()

	def initialize_taxes(self):
		for tax in self.get("taxes"):
			validate_taxes_and_charges(tax)
			validate_inclusive_tax(tax, self)

			tax_fields = ["total", "tax_fraction_for_current_item", "grand_total_fraction_for_current_item"]

			if tax.charge_type != "Actual":
				tax_fields.append("tax_amount")

			for fieldname in tax_fields:
				tax.set(fieldname, 0.0)

		self.paid_amount_after_tax = self.paid_amount

	def determine_exclusive_rate(self):
		if not any((cint(tax.included_in_paid_amount) for tax in self.get("taxes"))):
			return

		cumulated_tax_fraction = 0
		for i, tax in enumerate(self.get("taxes")):
			tax.tax_fraction_for_current_item = self.get_current_tax_fraction(tax)
			if i==0:
				tax.grand_total_fraction_for_current_item = 1 + tax.tax_fraction_for_current_item
			else:
				tax.grand_total_fraction_for_current_item = \
					self.get("taxes")[i-1].grand_total_fraction_for_current_item \
					+ tax.tax_fraction_for_current_item

			cumulated_tax_fraction += tax.tax_fraction_for_current_item

		self.paid_amount_after_tax = flt(self.paid_amount/(1+cumulated_tax_fraction))

	def calculate_taxes(self):
		self.total_taxes_and_charges = 0.0
		self.base_total_taxes_and_charges = 0.0

		actual_tax_dict = dict([[tax.idx, flt(tax.tax_amount, tax.precision("tax_amount"))]
			for tax in self.get("taxes") if tax.charge_type == "Actual"])

		for i, tax in enumerate(self.get('taxes')):
			current_tax_amount = self.get_current_tax_amount(tax)

			if tax.charge_type == "Actual":
				actual_tax_dict[tax.idx] -= current_tax_amount
				if i == len(self.get("taxes")) - 1:
					current_tax_amount += actual_tax_dict[tax.idx]

			tax.tax_amount = current_tax_amount
			tax.base_tax_amount = tax.tax_amount * self.source_exchange_rate

			if tax.add_deduct_tax == "Deduct":
				current_tax_amount *= -1.0
			else:
				current_tax_amount *= 1.0

			if i == 0:
				tax.total = flt(self.paid_amount_after_tax + current_tax_amount, self.precision("total", tax))
			else:
				tax.total = flt(self.get('taxes')[i-1].total + current_tax_amount, self.precision("total", tax))

			tax.base_total = tax.total * self.source_exchange_rate

			self.total_taxes_and_charges += current_tax_amount
			self.base_total_taxes_and_charges += current_tax_amount * self.source_exchange_rate

		if self.get('taxes'):
			self.paid_amount_after_tax = self.get('taxes')[-1].base_total

	def get_current_tax_amount(self, tax):
		tax_rate = tax.rate

		# To set row_id by default as previous row.
		if tax.charge_type in ["On Previous Row Amount", "On Previous Row Total"]:
			if tax.idx == 1:
				frappe.throw(_("Cannot select charge type as 'On Previous Row Amount' or 'On Previous Row Total' for first row"))

			if not tax.row_id:
				tax.row_id = tax.idx - 1

		if tax.charge_type == "Actual":
			current_tax_amount = flt(tax.tax_amount, self.precision("tax_amount", tax))
		elif tax.charge_type == "On Paid Amount":
			current_tax_amount = (tax_rate / 100.0) * self.paid_amount_after_tax
		elif tax.charge_type == "On Previous Row Amount":
			current_tax_amount = (tax_rate / 100.0) * \
				self.get('taxes')[cint(tax.row_id) - 1].tax_amount

		elif tax.charge_type == "On Previous Row Total":
			current_tax_amount = (tax_rate / 100.0) * \
				self.get('taxes')[cint(tax.row_id) - 1].total

		return current_tax_amount

	def get_current_tax_fraction(self, tax):
		current_tax_fraction = 0

		if cint(tax.included_in_paid_amount):
			tax_rate = tax.rate

			if tax.charge_type == "On Paid Amount":
				current_tax_fraction = tax_rate / 100.0
			elif tax.charge_type == "On Previous Row Amount":
				current_tax_fraction = (tax_rate / 100.0) * \
					self.get("taxes")[cint(tax.row_id) - 1].tax_fraction_for_current_item
			elif tax.charge_type == "On Previous Row Total":
				current_tax_fraction = (tax_rate / 100.0) * \
					self.get("taxes")[cint(tax.row_id) - 1].grand_total_fraction_for_current_item

		if getattr(tax, "add_deduct_tax", None) and tax.add_deduct_tax == "Deduct":
			current_tax_fraction *= -1.0

		return current_tax_fraction

def validate_inclusive_tax(tax, doc):
	def _on_previous_row_error(row_range):
		throw(_("To include tax in row {0} in Item rate, taxes in rows {1} must also be included").format(tax.idx, row_range))

	if cint(getattr(tax, "included_in_paid_amount", None)):
		if tax.charge_type == "Actual":
			# inclusive tax cannot be of type Actual
			throw(_("Charge of type 'Actual' in row {0} cannot be included in Item Rate or Paid Amount").format(tax.idx))
		elif tax.charge_type == "On Previous Row Amount" and \
				not cint(doc.get("taxes")[cint(tax.row_id) - 1].included_in_paid_amount):
			# referred row should also be inclusive
			_on_previous_row_error(tax.row_id)
		elif tax.charge_type == "On Previous Row Total" and \
				not all([cint(t.included_in_paid_amount for t in doc.get("taxes")[:cint(tax.row_id) - 1])]):
			# all rows about the referred tax should be inclusive
			_on_previous_row_error("1 - %d" % (cint(tax.row_id),))
		elif tax.get("category") == "Valuation":
			frappe.throw(_("Valuation type charges can not be marked as Inclusive"))

@frappe.whitelist()
def get_outstanding_reference_documents(args):

	if isinstance(args, string_types):
		args = json.loads(args)

	if args.get('party_type') == 'Member':
		return

	# confirm that Supplier is not blocked
	if args.get('party_type') == 'Supplier':
		supplier_status = get_supplier_block_status(args['party'])
		if supplier_status['on_hold']:
			if supplier_status['hold_type'] == 'All':
				return []
			elif supplier_status['hold_type'] == 'Payments':
				if not supplier_status['release_date'] or getdate(nowdate()) <= supplier_status['release_date']:
					return []

	party_account_currency = get_account_currency(args.get("party_account"))
	company_currency = frappe.get_cached_value('Company',  args.get("company"),  "default_currency")

	# Get negative outstanding sales /purchase invoices
	negative_outstanding_invoices = []
	if args.get("party_type") not in ["Student", "Employee"] and not args.get("voucher_no"):
		negative_outstanding_invoices = get_negative_outstanding_invoices(args.get("party_type"), args.get("party"),
			args.get("party_account"), args.get("company"), party_account_currency, company_currency)

	# Get positive outstanding sales /purchase invoices/ Fees
	condition = ""
	if args.get("voucher_type") and args.get("voucher_no"):
		condition = " and voucher_type={0} and voucher_no={1}"\
			.format(frappe.db.escape(args["voucher_type"]), frappe.db.escape(args["voucher_no"]))

	# Add cost center condition
	if args.get("cost_center"):
		condition += " and cost_center='%s'" % args.get("cost_center")

	date_fields_dict = {
		'posting_date': ['from_posting_date', 'to_posting_date'],
		'due_date': ['from_due_date', 'to_due_date']
	}

	for fieldname, date_fields in date_fields_dict.items():
		if args.get(date_fields[0]) and args.get(date_fields[1]):
			condition += " and {0} between '{1}' and '{2}'".format(fieldname,
				args.get(date_fields[0]), args.get(date_fields[1]))

	if args.get("company"):
		condition += " and company = {0}".format(frappe.db.escape(args.get("company")))

	outstanding_invoices = get_outstanding_invoices(args.get("party_type"), args.get("party"),
		args.get("party_account"), filters=args, condition=condition)

	outstanding_invoices = split_invoices_based_on_payment_terms(outstanding_invoices)

	for d in outstanding_invoices:
		d["exchange_rate"] = 1
		if party_account_currency != company_currency:
			if d.voucher_type in ("Sales Invoice", "Purchase Invoice", "Expense Claim"):
				d["exchange_rate"] = frappe.db.get_value(d.voucher_type, d.voucher_no, "conversion_rate")
			elif d.voucher_type == "Journal Entry":
				d["exchange_rate"] = get_exchange_rate(
					party_account_currency,	company_currency, d.posting_date
				)
		if d.voucher_type in ("Purchase Invoice"):
			d["bill_no"] = frappe.db.get_value(d.voucher_type, d.voucher_no, "bill_no")

	# Get all SO / PO which are not fully billed or aginst which full advance not paid
	orders_to_be_billed = []
	if (args.get("party_type") != "Student"):
		orders_to_be_billed =  get_orders_to_be_billed(args.get("posting_date"),args.get("party_type"),
			args.get("party"), args.get("company"), party_account_currency, company_currency, filters=args)

	data = negative_outstanding_invoices + outstanding_invoices + orders_to_be_billed

	if not data:
		frappe.msgprint(_("No outstanding invoices found for the {0} {1} which qualify the filters you have specified.")
			.format(args.get("party_type").lower(), frappe.bold(args.get("party"))))

	return data


def split_invoices_based_on_payment_terms(outstanding_invoices):
	invoice_ref_based_on_payment_terms = {}
	for idx, d in enumerate(outstanding_invoices):
		if d.voucher_type in ['Sales Invoice', 'Purchase Invoice']:
			payment_term_template = frappe.db.get_value(d.voucher_type, d.voucher_no, 'payment_terms_template')
			if payment_term_template:
				allocate_payment_based_on_payment_terms = frappe.db.get_value(
					'Payment Terms Template', payment_term_template, 'allocate_payment_based_on_payment_terms')
				if allocate_payment_based_on_payment_terms:
					payment_schedule = frappe.get_all('Payment Schedule', filters={'parent': d.voucher_no}, fields=["*"])

					for payment_term in payment_schedule:
						if payment_term.outstanding > 0.1:
							invoice_ref_based_on_payment_terms.setdefault(idx, [])
							invoice_ref_based_on_payment_terms[idx].append(frappe._dict({
								'due_date': d.due_date,
								'currency': d.currency,
								'voucher_no': d.voucher_no,
								'voucher_type': d.voucher_type,
								'posting_date': d.posting_date,
								'invoice_amount': flt(d.invoice_amount),
								'outstanding_amount': flt(d.outstanding_amount),
								'payment_amount': payment_term.payment_amount,
								'payment_term': payment_term.payment_term,
								'allocated_amount': payment_term.outstanding
							}))

	if invoice_ref_based_on_payment_terms:
		for idx, ref in invoice_ref_based_on_payment_terms.items():
			voucher_no = outstanding_invoices[idx]['voucher_no']
			voucher_type = outstanding_invoices[idx]['voucher_type']

			frappe.msgprint(_("Spliting {} {} into {} rows as per payment terms").format(
				voucher_type, voucher_no, len(ref)), alert=True)

			outstanding_invoices.pop(idx - 1)
			outstanding_invoices += invoice_ref_based_on_payment_terms[idx]

	return outstanding_invoices

def get_orders_to_be_billed(posting_date, party_type, party,
	company, party_account_currency, company_currency, cost_center=None, filters=None):
	if party_type == "Customer":
		voucher_type = 'Sales Order'
	elif party_type == "Supplier":
		voucher_type = 'Purchase Order'
	elif party_type == "Employee":
		voucher_type = None

	# Add cost center condition
	if voucher_type:
		doc = frappe.get_doc({"doctype": voucher_type})
		condition = ""
		if doc and hasattr(doc, 'cost_center'):
			condition = " and cost_center='%s'" % cost_center

	orders = []
	if voucher_type:
		if party_account_currency == company_currency:
			grand_total_field = "base_grand_total"
			rounded_total_field = "base_rounded_total"
		else:
			grand_total_field = "grand_total"
			rounded_total_field = "rounded_total"

		orders = frappe.db.sql("""
			select
				name as voucher_no,
				if({rounded_total_field}, {rounded_total_field}, {grand_total_field}) as invoice_amount,
				(if({rounded_total_field}, {rounded_total_field}, {grand_total_field}) - advance_paid) as outstanding_amount,
				transaction_date as posting_date
			from
				`tab{voucher_type}`
			where
				{party_type} = %s
				and docstatus = 1
				and company = %s
				and ifnull(status, "") != "Closed"
				and if({rounded_total_field}, {rounded_total_field}, {grand_total_field}) > advance_paid
				and abs(100 - per_billed) > 0.01
				{condition}
			order by
				transaction_date, name
		""".format(**{
			"rounded_total_field": rounded_total_field,
			"grand_total_field": grand_total_field,
			"voucher_type": voucher_type,
			"party_type": scrub(party_type),
			"condition": condition
		}), (party, company), as_dict=True)

	order_list = []
	for d in orders:
		if not (flt(d.outstanding_amount) >= flt(filters.get("outstanding_amt_greater_than"))
			and flt(d.outstanding_amount) <= flt(filters.get("outstanding_amt_less_than"))):
			continue

		d["voucher_type"] = voucher_type
		# This assumes that the exchange rate required is the one in the SO
		d["exchange_rate"] = get_exchange_rate(party_account_currency, company_currency, posting_date)
		order_list.append(d)

	return order_list

def get_negative_outstanding_invoices(party_type, party, party_account,
	company, party_account_currency, company_currency, cost_center=None):
	voucher_type = "Sales Invoice" if party_type == "Customer" else "Purchase Invoice"
	supplier_condition = ""
	if voucher_type == "Purchase Invoice":
		supplier_condition = "and (release_date is null or release_date <= CURDATE())"
	if party_account_currency == company_currency:
		grand_total_field = "base_grand_total"
		rounded_total_field = "base_rounded_total"
	else:
		grand_total_field = "grand_total"
		rounded_total_field = "rounded_total"

	return frappe.db.sql("""
		select
			"{voucher_type}" as voucher_type, name as voucher_no,
			if({rounded_total_field}, {rounded_total_field}, {grand_total_field}) as invoice_amount,
			outstanding_amount, posting_date,
			due_date, conversion_rate as exchange_rate
		from
			`tab{voucher_type}`
		where
			{party_type} = %s and {party_account} = %s and docstatus = 1 and
			company = %s and outstanding_amount < 0
			{supplier_condition}
		order by
			posting_date, name
		""".format(**{
			"supplier_condition": supplier_condition,
			"rounded_total_field": rounded_total_field,
			"grand_total_field": grand_total_field,
			"voucher_type": voucher_type,
			"party_type": scrub(party_type),
			"party_account": "debit_to" if party_type == "Customer" else "credit_to",
			"cost_center": cost_center
		}), (party, party_account, company), as_dict=True)


@frappe.whitelist()
def get_party_details(company, party_type, party, date, cost_center=None):
	bank_account = ''
	if not frappe.db.exists(party_type, party):
		frappe.throw(_("Invalid {0}: {1}").format(party_type, party))

	party_account = get_party_account(party_type, party, company)

	account_currency = get_account_currency(party_account)
	account_balance = get_balance_on(party_account, date, cost_center=cost_center)
	_party_name = "title" if party_type in ("Student", "Shareholder") else party_type.lower() + "_name"
	party_name = frappe.db.get_value(party_type, party, _party_name)
	party_balance = get_balance_on(party_type=party_type, party=party, cost_center=cost_center)
	if party_type in ["Customer", "Supplier"]:
		bank_account = get_party_bank_account(party_type, party)

	return {
		"party_account": party_account,
		"party_name": party_name,
		"party_account_currency": account_currency,
		"party_balance": party_balance,
		"account_balance": account_balance,
		"bank_account": bank_account
	}


@frappe.whitelist()
def get_account_details(account, date, cost_center=None):
	frappe.has_permission('Payment Entry', throw=True)

	# to check if the passed account is accessible under reference doctype Payment Entry
	account_list = frappe.get_list('Account', {
		'name': account
	}, reference_doctype='Payment Entry', limit=1)

	# There might be some user permissions which will allow account under certain doctypes
	# except for Payment Entry, only in such case we should throw permission error
	if not account_list:
		frappe.throw(_('Account: {0} is not permitted under Payment Entry').format(account))

	account_balance = get_balance_on(account, date, cost_center=cost_center,
		ignore_account_permission=True)

	return frappe._dict({
		"account_currency": get_account_currency(account),
		"account_balance": account_balance,
		"account_type": frappe.db.get_value("Account", account, "account_type")
	})


@frappe.whitelist()
def get_company_defaults(company):
	fields = ["write_off_account", "exchange_gain_loss_account", "cost_center"]
	ret = frappe.get_cached_value('Company',  company,  fields, as_dict=1)

	for fieldname in fields:
		if not ret[fieldname]:
			frappe.throw(_("Please set default {0} in Company {1}")
				.format(frappe.get_meta("Company").get_label(fieldname), company))

	return ret


def get_outstanding_on_journal_entry(name):
	res = frappe.db.sql(
			'SELECT '
			'CASE WHEN party_type IN ("Customer", "Student") '
			'THEN ifnull(sum(debit_in_account_currency - credit_in_account_currency), 0) '
			'ELSE ifnull(sum(credit_in_account_currency - debit_in_account_currency), 0) '
			'END as outstanding_amount '
			'FROM `tabGL Entry` WHERE (voucher_no=%s OR against_voucher=%s) '
			'AND party_type IS NOT NULL '
			'AND party_type != ""',
			(name, name), as_dict=1
		)

	outstanding_amount = res[0].get('outstanding_amount', 0) if res else 0

	return outstanding_amount


@frappe.whitelist()
def get_reference_details(reference_doctype, reference_name, party_account_currency):
	total_amount = outstanding_amount = exchange_rate = bill_no = None
	ref_doc = frappe.get_doc(reference_doctype, reference_name)
	company_currency = ref_doc.get("company_currency") or erpnext.get_company_currency(ref_doc.company)

	if reference_doctype == "Fees":
		total_amount = ref_doc.get("grand_total")
		exchange_rate = 1
		outstanding_amount = ref_doc.get("outstanding_amount")
	elif reference_doctype == "Donation":
		total_amount = ref_doc.get("amount")
		outstanding_amount = total_amount
		exchange_rate = 1
	elif reference_doctype == "Dunning":
		total_amount = ref_doc.get("dunning_amount")
		exchange_rate = 1
		outstanding_amount = ref_doc.get("dunning_amount")
	elif reference_doctype == "Journal Entry" and ref_doc.docstatus == 1:
		total_amount = ref_doc.get("total_amount")
		if ref_doc.multi_currency:
			exchange_rate = get_exchange_rate(party_account_currency, company_currency, ref_doc.posting_date)
		else:
			exchange_rate = 1
			outstanding_amount = get_outstanding_on_journal_entry(reference_name)
	elif reference_doctype != "Journal Entry":
		if ref_doc.doctype == "Expense Claim":
				total_amount = flt(ref_doc.total_sanctioned_amount) + flt(ref_doc.total_taxes_and_charges)
		elif ref_doc.doctype == "Employee Advance":
			total_amount = ref_doc.advance_amount
			exchange_rate = ref_doc.get("exchange_rate")
			if party_account_currency != ref_doc.currency:
				total_amount = flt(total_amount) * flt(exchange_rate)
		elif ref_doc.doctype == "Gratuity":
				total_amount = ref_doc.amount
		if not total_amount:
			if party_account_currency == company_currency:
				total_amount = ref_doc.base_grand_total
				exchange_rate = 1
			else:
				total_amount = ref_doc.grand_total
		if not exchange_rate:
			# Get the exchange rate from the original ref doc
			# or get it based on the posting date of the ref doc.
			exchange_rate = ref_doc.get("conversion_rate") or \
				get_exchange_rate(party_account_currency, company_currency, ref_doc.posting_date)
		if reference_doctype in ("Sales Invoice", "Purchase Invoice"):
			outstanding_amount = ref_doc.get("outstanding_amount")
			bill_no = ref_doc.get("bill_no")
		elif reference_doctype == "Expense Claim":
			outstanding_amount = flt(ref_doc.get("total_sanctioned_amount")) + flt(ref_doc.get("total_taxes_and_charges"))\
				- flt(ref_doc.get("total_amount_reimbursed")) - flt(ref_doc.get("total_advance_amount"))
		elif reference_doctype == "Employee Advance":
			outstanding_amount = (flt(ref_doc.advance_amount) - flt(ref_doc.paid_amount))
			if party_account_currency != ref_doc.currency:
				outstanding_amount = flt(outstanding_amount) * flt(exchange_rate)
				if party_account_currency == company_currency:
					exchange_rate = 1
		elif reference_doctype == "Gratuity":
			outstanding_amount = ref_doc.amount - flt(ref_doc.paid_amount)
		else:
			outstanding_amount = flt(total_amount) - flt(ref_doc.advance_paid)
	else:
		# Get the exchange rate based on the posting date of the ref doc.
		exchange_rate = get_exchange_rate(party_account_currency,
			company_currency, ref_doc.posting_date)

	return frappe._dict({
		"due_date": ref_doc.get("due_date"),
		"total_amount": total_amount,
		"outstanding_amount": outstanding_amount,
		"exchange_rate": exchange_rate,
		"bill_no": bill_no
	})

def get_amounts_based_on_reference_doctype(reference_doctype, ref_doc, party_account_currency, company_currency, reference_name):
	total_amount, outstanding_amount, exchange_rate = None
	if reference_doctype == "Fees":
		total_amount = ref_doc.get("grand_total")
		exchange_rate = 1
		outstanding_amount = ref_doc.get("outstanding_amount")
	elif reference_doctype == "Dunning":
		total_amount = ref_doc.get("dunning_amount")
		exchange_rate = 1
		outstanding_amount = ref_doc.get("dunning_amount")
	elif reference_doctype == "Journal Entry" and ref_doc.docstatus == 1:
		total_amount = ref_doc.get("total_amount")
		if ref_doc.multi_currency:
			exchange_rate = get_exchange_rate(party_account_currency, company_currency, ref_doc.posting_date)
		else:
			exchange_rate = 1
			outstanding_amount = get_outstanding_on_journal_entry(reference_name)

	return total_amount, outstanding_amount, exchange_rate

def get_amounts_based_on_ref_doc(reference_doctype, ref_doc, party_account_currency, company_currency):
	total_amount, outstanding_amount, exchange_rate = None
	if ref_doc.doctype == "Expense Claim":
			total_amount = flt(ref_doc.total_sanctioned_amount) + flt(ref_doc.total_taxes_and_charges)
	elif ref_doc.doctype == "Employee Advance":
		total_amount, exchange_rate = get_total_amount_exchange_rate_for_employee_advance(party_account_currency, ref_doc)

	if not total_amount:
		total_amount, exchange_rate = get_total_amount_exchange_rate_base_on_currency(
			party_account_currency, company_currency, ref_doc)

	if not exchange_rate:
		# Get the exchange rate from the original ref doc
		# or get it based on the posting date of the ref doc
		exchange_rate = ref_doc.get("conversion_rate") or \
			get_exchange_rate(party_account_currency, company_currency, ref_doc.posting_date)

	outstanding_amount, exchange_rate, bill_no = get_bill_no_and_update_amounts(
		reference_doctype, ref_doc, total_amount, exchange_rate, party_account_currency, company_currency)

	return total_amount, outstanding_amount, exchange_rate, bill_no

def get_total_amount_exchange_rate_for_employee_advance(party_account_currency, ref_doc):
	total_amount = ref_doc.advance_amount
	exchange_rate = ref_doc.get("exchange_rate")
	if party_account_currency != ref_doc.currency:
		total_amount = flt(total_amount) * flt(exchange_rate)

	return total_amount, exchange_rate

def get_total_amount_exchange_rate_base_on_currency(party_account_currency, company_currency, ref_doc):
	exchange_rate = None
	if party_account_currency == company_currency:
		total_amount = ref_doc.base_grand_total
		exchange_rate = 1
	else:
		total_amount = ref_doc.grand_total

	return total_amount, exchange_rate

def get_bill_no_and_update_amounts(reference_doctype, ref_doc, total_amount, exchange_rate, party_account_currency, company_currency):
	outstanding_amount, bill_no = None
	if reference_doctype in ("Sales Invoice", "Purchase Invoice"):
		outstanding_amount = ref_doc.get("outstanding_amount")
		bill_no = ref_doc.get("bill_no")
	elif reference_doctype == "Expense Claim":
		outstanding_amount = flt(ref_doc.get("total_sanctioned_amount")) + flt(ref_doc.get("total_taxes_and_charges"))\
			- flt(ref_doc.get("total_amount_reimbursed")) - flt(ref_doc.get("total_advance_amount"))
	elif reference_doctype == "Employee Advance":
		outstanding_amount = (flt(ref_doc.advance_amount) - flt(ref_doc.paid_amount))
		if party_account_currency != ref_doc.currency:
			outstanding_amount = flt(outstanding_amount) * flt(exchange_rate)
			if party_account_currency == company_currency:
				exchange_rate = 1
	else:
		outstanding_amount = flt(total_amount) - flt(ref_doc.advance_paid)

	return outstanding_amount, exchange_rate, bill_no


@frappe.whitelist()
def get_payment_entry(dt, dn, party_amount=None, bank_account=None, bank_amount=None):
	reference_doc = None
	doc = frappe.get_doc(dt, dn)
	if dt in ("Sales Order", "Purchase Order") and flt(doc.per_billed, 2) > 0:
		frappe.throw(_("Can only make payment against unbilled {0}").format(dt))

	party_type = set_party_type(dt)
	party_account = set_party_account(dt, dn, doc, party_type)
	party_account_currency = set_party_account_currency(dt, party_account, doc)
	payment_type = set_payment_type(dt, doc)
	grand_total, outstanding_amount = set_grand_total_and_outstanding_amount(party_amount, dt, party_account_currency, doc)

	# bank or cash
	bank = get_bank_cash_account(doc, bank_account)

	paid_amount, received_amount = set_paid_amount_and_received_amount(
		dt, party_account_currency, bank, outstanding_amount, payment_type, bank_amount, doc)

	paid_amount, received_amount, discount_amount = apply_early_payment_discount(paid_amount, received_amount, doc)

	pe = frappe.new_doc("Payment Entry")
	pe.payment_type = payment_type
	pe.company = doc.company
	pe.cost_center = doc.get("cost_center")
	pe.posting_date = nowdate()
	pe.mode_of_payment = doc.get("mode_of_payment")
	pe.party_type = party_type
	pe.party = doc.get(scrub(party_type))
	pe.contact_person = doc.get("contact_person")
	pe.contact_email = doc.get("contact_email")
	pe.ensure_supplier_is_not_blocked()

	pe.paid_from = party_account if payment_type=="Receive" else bank.account
	pe.paid_to = party_account if payment_type=="Pay" else bank.account
	pe.paid_from_account_currency = party_account_currency \
		if payment_type=="Receive" else bank.account_currency
	pe.paid_to_account_currency = party_account_currency if payment_type=="Pay" else bank.account_currency
	pe.paid_amount = paid_amount
	pe.received_amount = received_amount
	pe.letter_head = doc.get("letter_head")

	if pe.party_type in ["Customer", "Supplier"]:
		bank_account = get_party_bank_account(pe.party_type, pe.party)
		pe.set("bank_account", bank_account)
		pe.set_bank_account_data()

	# only Purchase Invoice can be blocked individually
	if doc.doctype == "Purchase Invoice" and doc.invoice_is_blocked():
		frappe.msgprint(_('{0} is on hold till {1}').format(doc.name, doc.release_date))
	else:
		if (doc.doctype in ('Sales Invoice', 'Purchase Invoice')
			and frappe.get_value('Payment Terms Template',
			{'name': doc.payment_terms_template}, 'allocate_payment_based_on_payment_terms')):

			for reference in get_reference_as_per_payment_terms(doc.payment_schedule, dt, dn, doc, grand_total, outstanding_amount):
				pe.append('references', reference)
		else:
			if dt == "Dunning":
				pe.append("references", {
					'reference_doctype': 'Sales Invoice',
					'reference_name': doc.get('sales_invoice'),
					"bill_no": doc.get("bill_no"),
					"due_date": doc.get("due_date"),
					'total_amount': doc.get('outstanding_amount'),
					'outstanding_amount': doc.get('outstanding_amount'),
					'allocated_amount': doc.get('outstanding_amount')
				})
				pe.append("references", {
					'reference_doctype': dt,
					'reference_name': dn,
					"bill_no": doc.get("bill_no"),
					"due_date": doc.get("due_date"),
					'total_amount': doc.get('dunning_amount'),
					'outstanding_amount': doc.get('dunning_amount'),
					'allocated_amount': doc.get('dunning_amount')
				})
			else:
				pe.append("references", {
					'reference_doctype': dt,
					'reference_name': dn,
					"bill_no": doc.get("bill_no"),
					"due_date": doc.get("due_date"),
					'total_amount': grand_total,
					'outstanding_amount': outstanding_amount,
					'allocated_amount': outstanding_amount
				})

	pe.setup_party_account_field()
	pe.set_missing_values()

	if party_account and bank:
		if dt == "Employee Advance":
			reference_doc = doc
		pe.set_exchange_rate(ref_doc=reference_doc)
		pe.set_amounts()
		if discount_amount:
			pe.set_gain_or_loss(account_details={
				'account': frappe.get_cached_value('Company', pe.company, "default_discount_account"),
				'cost_center': pe.cost_center or frappe.get_cached_value('Company', pe.company, "cost_center"),
				'amount': discount_amount * (-1 if payment_type == "Pay" else 1)
			})
			pe.set_difference_amount()

	if doc.doctype == 'Purchase Order' and doc.apply_tds:
		pe.apply_tax_withholding_amount = 1
		pe.tax_withholding_category = doc.tax_withholding_category

		if not pe.advance_tax_account:
			pe.advance_tax_account = frappe.db.get_value('Company', pe.company, 'unrealized_profit_loss_account')

	return pe

def get_bank_cash_account(doc, bank_account):
	bank = get_default_bank_cash_account(doc.company, "Bank", mode_of_payment=doc.get("mode_of_payment"),
		account=bank_account)

	if not bank:
		bank = get_default_bank_cash_account(doc.company, "Cash", mode_of_payment=doc.get("mode_of_payment"),
			account=bank_account)

	return bank

def set_party_type(dt):
	if dt in ("Sales Invoice", "Sales Order", "Dunning"):
		party_type = "Customer"
	elif dt in ("Purchase Invoice", "Purchase Order"):
		party_type = "Supplier"
	elif dt in ("Expense Claim", "Employee Advance", "Gratuity"):
		party_type = "Employee"
	elif dt == "Fees":
		party_type = "Student"
	elif dt == "Donation":
		party_type = "Donor"
	return party_type

def set_party_account(dt, dn, doc, party_type):
	if dt == "Sales Invoice":
		party_account = get_party_account_based_on_invoice_discounting(dn) or doc.debit_to
	elif dt == "Purchase Invoice":
		party_account = doc.credit_to
	elif dt == "Fees":
		party_account = doc.receivable_account
	elif dt == "Employee Advance":
		party_account = doc.advance_account
	elif dt == "Expense Claim":
		party_account = doc.payable_account
	elif dt == "Gratuity":
		party_account = doc.payable_account
	else:
		party_account = get_party_account(party_type, doc.get(party_type.lower()), doc.company)
	return party_account

def set_party_account_currency(dt, party_account, doc):
	if dt not in ("Sales Invoice", "Purchase Invoice"):
		party_account_currency = get_account_currency(party_account)
	else:
		party_account_currency = doc.get("party_account_currency") or get_account_currency(party_account)
	return party_account_currency

def set_payment_type(dt, doc):
	if (dt in ("Sales Order", "Donation") or (dt in ("Sales Invoice", "Fees", "Dunning") and doc.outstanding_amount > 0)) \
		or (dt=="Purchase Invoice" and doc.outstanding_amount < 0):
			payment_type = "Receive"
	else:
		payment_type = "Pay"
	return payment_type

def set_grand_total_and_outstanding_amount(party_amount, dt, party_account_currency, doc):
	grand_total = outstanding_amount = 0
	if party_amount:
		grand_total = outstanding_amount = party_amount
	elif dt in ("Sales Invoice", "Purchase Invoice"):
		if party_account_currency == doc.company_currency:
			grand_total = doc.base_rounded_total or doc.base_grand_total
		else:
			grand_total = doc.rounded_total or doc.grand_total
		outstanding_amount = doc.outstanding_amount
	elif dt in ("Expense Claim"):
		grand_total = doc.total_sanctioned_amount + doc.total_taxes_and_charges
		outstanding_amount = doc.grand_total \
			- doc.total_amount_reimbursed
	elif dt == "Employee Advance":
		grand_total = flt(doc.advance_amount)
		outstanding_amount = flt(doc.advance_amount) - flt(doc.paid_amount)
		if party_account_currency != doc.currency:
			grand_total = flt(doc.advance_amount) * flt(doc.exchange_rate)
			outstanding_amount = (flt(doc.advance_amount) - flt(doc.paid_amount)) * flt(doc.exchange_rate)
	elif dt == "Fees":
		grand_total = doc.grand_total
		outstanding_amount = doc.outstanding_amount
	elif dt == "Dunning":
		grand_total = doc.grand_total
		outstanding_amount = doc.grand_total
	elif dt == "Donation":
		grand_total = doc.amount
		outstanding_amount = doc.amount
	elif dt == "Gratuity":
		grand_total = doc.amount
		outstanding_amount = flt(doc.amount) - flt(doc.paid_amount)
	else:
		if party_account_currency == doc.company_currency:
			grand_total = flt(doc.get("base_rounded_total") or doc.base_grand_total)
		else:
			grand_total = flt(doc.get("rounded_total") or doc.grand_total)
		outstanding_amount = grand_total - flt(doc.advance_paid)
	return grand_total, outstanding_amount

def set_paid_amount_and_received_amount(dt, party_account_currency, bank, outstanding_amount, payment_type, bank_amount, doc):
	paid_amount = received_amount = 0
	if party_account_currency == bank.account_currency:
		paid_amount = received_amount = abs(outstanding_amount)
	elif payment_type == "Receive":
		paid_amount = abs(outstanding_amount)
		if bank_amount:
			received_amount = bank_amount
		else:
			received_amount = paid_amount * doc.get('conversion_rate', 1)
			if dt == "Employee Advance":
				received_amount = paid_amount * doc.get('exchange_rate', 1)
	else:
		received_amount = abs(outstanding_amount)
		if bank_amount:
			paid_amount = bank_amount
		else:
			# if party account currency and bank currency is different then populate paid amount as well
			paid_amount = received_amount * doc.get('conversion_rate', 1)
			if dt == "Employee Advance":
				paid_amount = received_amount * doc.get('exchange_rate', 1)

	if dt == "Purchase Order" and doc.apply_tds:
		if party_account_currency == bank.account_currency:
			paid_amount = received_amount = doc.base_net_total
		else:
			paid_amount = received_amount = doc.base_net_total * doc.get('exchange_rate', 1)

	return paid_amount, received_amount

def apply_early_payment_discount(paid_amount, received_amount, doc):
	total_discount = 0
	if doc.doctype in ['Sales Invoice', 'Purchase Invoice'] and doc.payment_schedule:
		for term in doc.payment_schedule:
			if not term.discounted_amount and term.discount and getdate(nowdate()) <= term.discount_date:
				if term.discount_type == 'Percentage':
					discount_amount = flt(doc.get('grand_total')) * (term.discount / 100)
				else:
					discount_amount = term.discount

				discount_amount_in_foreign_currency = discount_amount * doc.get('conversion_rate', 1)

				if doc.doctype == 'Sales Invoice':
					paid_amount -= discount_amount
					received_amount -= discount_amount_in_foreign_currency
				else:
					received_amount -= discount_amount
					paid_amount -= discount_amount_in_foreign_currency

				total_discount += discount_amount

		if total_discount:
			money = frappe.utils.fmt_money(total_discount, currency=doc.get('currency'))
			frappe.msgprint(_("Discount of {} applied as per Payment Term").format(money), alert=1)

	return paid_amount, received_amount, total_discount

def get_reference_as_per_payment_terms(payment_schedule, dt, dn, doc, grand_total, outstanding_amount):
	references = []
	for payment_term in payment_schedule:
		payment_term_outstanding = flt(payment_term.payment_amount - payment_term.paid_amount,
				payment_term.precision('payment_amount'))

		if payment_term_outstanding:
			references.append({
				'reference_doctype': dt,
				'reference_name': dn,
				'bill_no': doc.get('bill_no'),
				'due_date': doc.get('due_date'),
				'total_amount': grand_total,
				'outstanding_amount': outstanding_amount,
				'payment_term': payment_term.payment_term,
				'allocated_amount': payment_term_outstanding
			})

	return references

def get_paid_amount(dt, dn, party_type, party, account, due_date):
	if party_type=="Customer":
		dr_or_cr = "credit_in_account_currency - debit_in_account_currency"
	else:
		dr_or_cr = "debit_in_account_currency - credit_in_account_currency"

	paid_amount = frappe.db.sql("""
		select ifnull(sum({dr_or_cr}), 0) as paid_amount
		from `tabGL Entry`
		where against_voucher_type = %s
			and against_voucher = %s
			and party_type = %s
			and party = %s
			and account = %s
			and due_date = %s
			and {dr_or_cr} > 0
	""".format(dr_or_cr=dr_or_cr), (dt, dn, party_type, party, account, due_date))

	return paid_amount[0][0] if paid_amount else 0

@frappe.whitelist()
def get_party_and_account_balance(company, date, paid_from=None, paid_to=None, ptype=None, pty=None, cost_center=None):
	return frappe._dict({
		"party_balance": get_balance_on(party_type=ptype, party=pty, cost_center=cost_center),
		"paid_from_account_balance": get_balance_on(paid_from, date, cost_center=cost_center),
		"paid_to_account_balance": get_balance_on(paid_to, date=date, cost_center=cost_center)
	})

@frappe.whitelist()
def make_payment_order(source_name, target_doc=None):
	from frappe.model.mapper import get_mapped_doc
	def set_missing_values(source, target):
		target.payment_order_type = "Payment Entry"
		target.append('references', dict(
			reference_doctype="Payment Entry",
			reference_name=source.name,
			bank_account=source.party_bank_account,
			amount=source.paid_amount,
			account=source.paid_to,
			supplier=source.party,
			mode_of_payment=source.mode_of_payment,
		))

	doclist = get_mapped_doc("Payment Entry", source_name, {
		"Payment Entry": {
			"doctype": "Payment Order",
			"validation": {
				"docstatus": ["=", 1]
			},
		}

	}, target_doc, set_missing_values)

	return doclist<|MERGE_RESOLUTION|>--- conflicted
+++ resolved
@@ -183,13 +183,7 @@
 					d.reference_name, self.party_account_currency)
 
 				for field, value in iteritems(ref_details):
-<<<<<<< HEAD
-					if field == 'exchange_rate' or not d.get(field):
-						d.set(field, value)
-					elif force:
-=======
 					if field == 'exchange_rate' or not d.get(field) or force:
->>>>>>> d5c17259
 						d.db_set(field, value)
 
 	def validate_payment_type(self):
