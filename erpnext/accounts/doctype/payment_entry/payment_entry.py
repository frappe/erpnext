# Copyright (c) 2015, Frappe Technologies Pvt. Ltd. and contributors
# For license information, please see license.txt


import json
from functools import reduce

import frappe
from frappe import ValidationError, _, scrub, throw
from frappe.utils import cint, comma_or, flt, getdate, nowdate

import erpnext
from erpnext.accounts.doctype.bank_account.bank_account import (
        get_bank_account_details,
        get_party_bank_account,
)
from erpnext.accounts.doctype.invoice_discounting.invoice_discounting import (
        get_party_account_based_on_invoice_discounting,
)
from erpnext.accounts.doctype.journal_entry.journal_entry import get_default_bank_cash_account
from erpnext.accounts.doctype.tax_withholding_category.tax_withholding_category import (
        get_party_tax_withholding_details,
)
from erpnext.accounts.general_ledger import make_gl_entries, process_gl_map
from erpnext.accounts.party import get_party_account
from erpnext.accounts.utils import get_account_currency, get_balance_on, get_outstanding_invoices
from erpnext.controllers.accounts_controller import (
        AccountsController,
        get_supplier_block_status,
        validate_taxes_and_charges,
)
from erpnext.hr.doctype.expense_claim.expense_claim import update_reimbursed_amount
from erpnext.setup.utils import get_exchange_rate


class InvalidPaymentEntry(ValidationError):
        pass


class PaymentEntry(AccountsController):
<<<<<<< HEAD
	def __init__(self, *args, **kwargs):
		super(PaymentEntry, self).__init__(*args, **kwargs)
		if not self.is_new():
			self.setup_party_account_field()

	def setup_party_account_field(self):
		self.party_account_field = None
		self.party_account = None
		self.party_account_currency = None

		if self.payment_type == "Receive":
			self.party_account_field = "paid_from"
			self.party_account = self.paid_from
			self.party_account_currency = self.paid_from_account_currency

		elif self.payment_type == "Pay":
			self.party_account_field = "paid_to"
			self.party_account = self.paid_to
			self.party_account_currency = self.paid_to_account_currency

	def validate(self):
		self.setup_party_account_field()
		self.set_missing_values()
		self.validate_payment_type()
		self.validate_party_details()
		self.validate_bank_accounts()
		self.set_exchange_rate()
		self.validate_mandatory()
		self.validate_reference_documents()
		self.set_tax_withholding()
		self.set_amounts()
		self.validate_amounts()
		self.apply_taxes()
		self.set_amounts_after_tax()
		self.clear_unallocated_reference_document_rows()
		self.validate_payment_against_negative_invoice()
		self.validate_transaction_reference()
		self.set_title()
		self.set_remarks()
		self.validate_duplicate_entry()
		self.validate_payment_type_with_outstanding()
		self.validate_allocated_amount()
		self.validate_paid_invoices()
		self.ensure_supplier_is_not_blocked()
		self.set_status()

	def on_submit(self):
		if self.difference_amount:
			frappe.throw(_("Difference Amount must be zero"))
		self.make_gl_entries()
		self.update_expense_claim()
		self.update_outstanding_amounts()
		self.update_advance_paid()
		self.update_donation()
		self.update_payment_schedule()
		self.set_status()

	def on_cancel(self):
		self.ignore_linked_doctypes = ('GL Entry', 'Stock Ledger Entry')
		self.make_gl_entries(cancel=1)
		self.update_expense_claim()
		self.update_outstanding_amounts()
		self.update_advance_paid()
		self.update_donation(cancel=1)
		self.delink_advance_entry_references()
		self.update_payment_schedule(cancel=1)
		self.set_payment_req_status()
		self.set_status()

	def set_payment_req_status(self):
		from erpnext.accounts.doctype.payment_request.payment_request import update_payment_req_status
		update_payment_req_status(self, None)

	def update_outstanding_amounts(self):
		self.set_missing_ref_details(force=True)

	def validate_duplicate_entry(self):
		reference_names = []
		for d in self.get("references"):
			if (d.reference_doctype, d.reference_name, d.payment_term) in reference_names:
				frappe.throw(_("Row #{0}: Duplicate entry in References {1} {2}")
					.format(d.idx, d.reference_doctype, d.reference_name))
			reference_names.append((d.reference_doctype, d.reference_name, d.payment_term))

	def set_bank_account_data(self):
		if self.bank_account:
			bank_data = get_bank_account_details(self.bank_account)

			field = "paid_from" if self.payment_type == "Pay" else "paid_to"

			self.bank = bank_data.bank
			self.bank_account_no = bank_data.bank_account_no

			if not self.get(field):
				self.set(field, bank_data.account)

	def validate_payment_type_with_outstanding(self):
		total_outstanding = sum(d.allocated_amount for d in self.get('references'))
		if total_outstanding < 0 and self.party_type == 'Customer' and self.payment_type == 'Receive':
			frappe.throw(_("Cannot receive from customer against negative outstanding"), title=_("Incorrect Payment Type"))

	def validate_allocated_amount(self):
		for d in self.get("references"):
			if (flt(d.allocated_amount))> 0:
				if flt(d.allocated_amount) > flt(d.outstanding_amount):
					frappe.throw(_("Row #{0}: Allocated Amount cannot be greater than outstanding amount.").format(d.idx))

			# Check for negative outstanding invoices as well
			if flt(d.allocated_amount) < 0:
				if flt(d.allocated_amount) < flt(d.outstanding_amount):
					frappe.throw(_("Row #{0}: Allocated Amount cannot be greater than outstanding amount.").format(d.idx))

	def delink_advance_entry_references(self):
		for reference in self.references:
			if reference.reference_doctype in ("Sales Invoice", "Purchase Invoice"):
				doc = frappe.get_doc(reference.reference_doctype, reference.reference_name)
				doc.delink_advance_entries(self.name)

	def set_missing_values(self):
		if self.payment_type == "Internal Transfer":
			for field in ("party", "party_balance", "total_allocated_amount",
				"base_total_allocated_amount", "unallocated_amount"):
					self.set(field, None)
			self.references = []
		else:
			if not self.party_type:
				frappe.throw(_("Party Type is mandatory"))

			if not self.party:
				frappe.throw(_("Party is mandatory"))

			_party_name = "title" if self.party_type in ("Student", "Shareholder") else self.party_type.lower() + "_name"
			self.party_name = frappe.db.get_value(self.party_type, self.party, _party_name)

		if self.party:
			if not self.party_balance:
				self.party_balance = get_balance_on(party_type=self.party_type,
					party=self.party, date=self.posting_date, company=self.company)

			if not self.party_account:
				party_account = get_party_account(self.party_type, self.party, self.company)
				self.set(self.party_account_field, party_account)
				self.party_account = party_account

		if self.paid_from and not (self.paid_from_account_currency or self.paid_from_account_balance):
			acc = get_account_details(self.paid_from, self.posting_date, self.cost_center)
			self.paid_from_account_currency = acc.account_currency
			self.paid_from_account_balance = acc.account_balance

		if self.paid_to and not (self.paid_to_account_currency or self.paid_to_account_balance):
			acc = get_account_details(self.paid_to, self.posting_date, self.cost_center)
			self.paid_to_account_currency = acc.account_currency
			self.paid_to_account_balance = acc.account_balance

		self.party_account_currency = self.paid_from_account_currency \
			if self.payment_type=="Receive" else self.paid_to_account_currency

		self.set_missing_ref_details()

	def set_missing_ref_details(self, force=False):
		for d in self.get("references"):
			if d.allocated_amount:
				ref_details = get_reference_details(d.reference_doctype,
					d.reference_name, self.party_account_currency)

				for field, value in iteritems(ref_details):
					if d.exchange_gain_loss:
						# for cases where gain/loss is booked into invoice
						# exchange_gain_loss is calculated from invoice & populated
						# and row.exchange_rate is already set to payment entry's exchange rate
						# refer -> `update_reference_in_payment_entry()` in utils.py
						continue

					if field == 'exchange_rate' or not d.get(field) or force:
						d.db_set(field, value)

	def validate_payment_type(self):
		if self.payment_type not in ("Receive", "Pay", "Internal Transfer"):
			frappe.throw(_("Payment Type must be one of Receive, Pay and Internal Transfer"))

	def validate_party_details(self):
		if self.party:
			if not frappe.db.exists(self.party_type, self.party):
				frappe.throw(_("Invalid {0}: {1}").format(self.party_type, self.party))

			if self.party_account and self.party_type in ("Customer", "Supplier"):
				self.validate_account_type(self.party_account,
					[erpnext.get_party_account_type(self.party_type)])

	def validate_bank_accounts(self):
		if self.payment_type in ("Pay", "Internal Transfer"):
			self.validate_account_type(self.paid_from, ["Bank", "Cash"])

		if self.payment_type in ("Receive", "Internal Transfer"):
			self.validate_account_type(self.paid_to, ["Bank", "Cash"])

	def validate_account_type(self, account, account_types):
		account_type = frappe.db.get_value("Account", account, "account_type")
		# if account_type not in account_types:
		# 	frappe.throw(_("Account Type for {0} must be {1}").format(account, comma_or(account_types)))

	def set_exchange_rate(self, ref_doc=None):
		self.set_source_exchange_rate(ref_doc)
		self.set_target_exchange_rate(ref_doc)

	def set_source_exchange_rate(self, ref_doc=None):
		if self.paid_from and not self.source_exchange_rate:
			if self.paid_from_account_currency == self.company_currency:
				self.source_exchange_rate = 1
			else:
				if ref_doc:
					if self.paid_from_account_currency == ref_doc.currency:
						self.source_exchange_rate = ref_doc.get("exchange_rate")

			if not self.source_exchange_rate:
					self.source_exchange_rate = get_exchange_rate(self.paid_from_account_currency,
						self.company_currency, self.posting_date)

	def set_target_exchange_rate(self, ref_doc=None):
		if self.paid_from_account_currency == self.paid_to_account_currency:
			self.target_exchange_rate = self.source_exchange_rate
		elif self.paid_to and not self.target_exchange_rate:
			if ref_doc:
				if self.paid_to_account_currency == ref_doc.currency:
					self.target_exchange_rate = ref_doc.get("exchange_rate")

			if not self.target_exchange_rate:
				self.target_exchange_rate = get_exchange_rate(self.paid_to_account_currency,
					self.company_currency, self.posting_date)

	def validate_mandatory(self):
		for field in ("paid_amount", "received_amount", "source_exchange_rate", "target_exchange_rate"):
			if not self.get(field):
				frappe.throw(_("{0} is mandatory").format(self.meta.get_label(field)))

	def validate_reference_documents(self):
		if self.party_type == "Student":
			valid_reference_doctypes = ("Fees")
		elif self.party_type == "Customer":
			valid_reference_doctypes = ("Sales Order", "Sales Invoice", "Journal Entry", "Dunning")
		elif self.party_type == "Supplier":
			valid_reference_doctypes = ("Purchase Order", "Purchase Invoice", "Journal Entry")
		elif self.party_type == "Employee":
			valid_reference_doctypes = ("Expense Claim", "Journal Entry", "Employee Advance", "Gratuity", "Sales Commission")
		elif self.party_type == "Shareholder":
			valid_reference_doctypes = ("Journal Entry")
		elif self.party_type == "Donor":
			valid_reference_doctypes = ("Donation")

		for d in self.get("references"):
			if not d.allocated_amount:
				continue
			if d.reference_doctype not in valid_reference_doctypes:
				frappe.throw(_("Reference Doctype must be one of {0}")
					.format(comma_or(valid_reference_doctypes)))

			elif d.reference_name:
				if not frappe.db.exists(d.reference_doctype, d.reference_name):
					frappe.throw(_("{0} {1} does not exist").format(d.reference_doctype, d.reference_name))
				else:
					ref_doc = frappe.get_doc(d.reference_doctype, d.reference_name)

					if d.reference_doctype != "Journal Entry":
						if self.party != ref_doc.get(scrub(self.party_type)):
							frappe.throw(_("{0} {1} is not associated with {2} {3}")
								.format(d.reference_doctype, d.reference_name, self.party_type, self.party))
					else:
						self.validate_journal_entry()

					if d.reference_doctype in ("Sales Invoice", "Purchase Invoice", "Expense Claim", "Fees"):
						if self.party_type == "Customer":
							ref_party_account = get_party_account_based_on_invoice_discounting(d.reference_name) or ref_doc.debit_to
						elif self.party_type == "Student":
							ref_party_account = ref_doc.receivable_account
						elif self.party_type=="Supplier":
							ref_party_account = ref_doc.credit_to
						elif self.party_type=="Employee":
							ref_party_account = ref_doc.payable_account

						if ref_party_account != self.party_account:
								frappe.throw(_("{0} {1} is associated with {2}, but Party Account is {3}")
									.format(d.reference_doctype, d.reference_name, ref_party_account, self.party_account))

					if ref_doc.docstatus != 1:
						frappe.throw(_("{0} {1} must be submitted")
							.format(d.reference_doctype, d.reference_name))

	def validate_paid_invoices(self):
		no_oustanding_refs = {}

		for d in self.get("references"):
			if not d.allocated_amount:
				continue

			if d.reference_doctype in ("Sales Invoice", "Purchase Invoice", "Fees"):
				outstanding_amount, is_return = frappe.get_cached_value(d.reference_doctype, d.reference_name, ["outstanding_amount", "is_return"])
				if outstanding_amount <= 0 and not is_return:
					no_oustanding_refs.setdefault(d.reference_doctype, []).append(d)

		for k, v in no_oustanding_refs.items():
			frappe.msgprint(
				_("{} - {} now have {} as they had no outstanding amount left before submitting the Payment Entry.")
					.format(k, frappe.bold(", ".join(d.reference_name for d in v)), frappe.bold("negative outstanding amount"))
				+ "<br><br>" + _("If this is undesirable please cancel the corresponding Payment Entry."),
				title=_("Warning"), indicator="orange")

	def validate_journal_entry(self):
		for d in self.get("references"):
			if d.allocated_amount and d.reference_doctype == "Journal Entry":
				je_accounts = frappe.db.sql("""select debit, credit from `tabJournal Entry Account`
					where account = %s and party=%s and docstatus = 1 and parent = %s
					and (reference_type is null or reference_type in ("", "Sales Order", "Purchase Order"))
					""", (self.party_account, self.party, d.reference_name), as_dict=True)

				if not je_accounts:
					frappe.throw(_("Row #{0}: Journal Entry {1} does not have account {2} or already matched against another voucher")
						.format(d.idx, d.reference_name, self.party_account))
				else:
					dr_or_cr = "debit" if self.payment_type == "Receive" else "credit"
					valid = False
					for jvd in je_accounts:
						if flt(jvd[dr_or_cr]) > 0:
							valid = True
					if not valid:
						frappe.throw(_("Against Journal Entry {0} does not have any unmatched {1} entry")
							.format(d.reference_name, dr_or_cr))

	def update_payment_schedule(self, cancel=0):
		invoice_payment_amount_map = {}
		invoice_paid_amount_map = {}

		for ref in self.get('references'):
			if ref.payment_term and ref.reference_name:
				key = (ref.payment_term, ref.reference_name)
				invoice_payment_amount_map.setdefault(key, 0.0)
				invoice_payment_amount_map[key] += ref.allocated_amount

				if not invoice_paid_amount_map.get(key):
					payment_schedule = frappe.get_all(
						'Payment Schedule',
						filters={'parent': ref.reference_name},
						fields=['paid_amount', 'payment_amount', 'payment_term', 'discount', 'outstanding']
					)
					for term in payment_schedule:
						invoice_key = (term.payment_term, ref.reference_name)
						invoice_paid_amount_map.setdefault(invoice_key, {})
						invoice_paid_amount_map[invoice_key]['outstanding'] = term.outstanding
						invoice_paid_amount_map[invoice_key]['discounted_amt'] = ref.total_amount * (term.discount / 100)

		for key, allocated_amount in iteritems(invoice_payment_amount_map):
			if not invoice_paid_amount_map.get(key):
				frappe.throw(_('Payment term {0} not used in {1}').format(key[0], key[1]))

			outstanding = flt(invoice_paid_amount_map.get(key, {}).get('outstanding'))
			discounted_amt = flt(invoice_paid_amount_map.get(key, {}).get('discounted_amt'))

			if cancel:
				frappe.db.sql("""
					UPDATE `tabPayment Schedule`
					SET
						paid_amount = `paid_amount` - %s,
						discounted_amount = `discounted_amount` - %s,
						outstanding = `outstanding` + %s
					WHERE parent = %s and payment_term = %s""",
					(allocated_amount - discounted_amt, discounted_amt, allocated_amount, key[1], key[0]))
			else:
				if allocated_amount > outstanding:
					frappe.throw(_('Cannot allocate more than {0} against payment term {1}').format(outstanding, key[0]))

				if allocated_amount and outstanding:
					frappe.db.sql("""
						UPDATE `tabPayment Schedule`
						SET
							paid_amount = `paid_amount` + %s,
							discounted_amount = `discounted_amount` + %s,
							outstanding = `outstanding` - %s
						WHERE parent = %s and payment_term = %s""",
					(allocated_amount - discounted_amt, discounted_amt, allocated_amount, key[1], key[0]))

	def set_status(self):
		if self.docstatus == 2:
			self.status = 'Cancelled'
		elif self.docstatus == 1:
			self.status = 'Submitted'
		else:
			self.status = 'Draft'

		self.db_set('status', self.status, update_modified = True)

	def set_tax_withholding(self):
		if not self.party_type == 'Supplier':
			return

		if not self.apply_tax_withholding_amount:
			return

		if not self.advance_tax_account:
			frappe.throw(_("Advance TDS account is mandatory for advance TDS deduction"))

		net_total = self.paid_amount

		for reference in self.get("references"):
			net_total_for_tds = 0
			if reference.reference_doctype == 'Purchase Order':
				net_total_for_tds += flt(frappe.db.get_value('Purchase Order', reference.reference_name, 'net_total'))

			if net_total_for_tds:
				net_total = net_total_for_tds

		# Adding args as purchase invoice to get TDS amount
		args = frappe._dict({
			'company': self.company,
			'doctype': 'Purchase Invoice',
			'supplier': self.party,
			'posting_date': self.posting_date,
			'net_total': net_total
		})

		tax_withholding_details = get_party_tax_withholding_details(args, self.tax_withholding_category)

		if not tax_withholding_details:
			return

		tax_withholding_details.update({
			'add_deduct_tax': 'Add',
			'cost_center': self.cost_center or erpnext.get_default_cost_center(self.company)
		})

		accounts = []
		for d in self.taxes:
			if d.account_head == tax_withholding_details.get("account_head"):

				# Preserve user updated included in paid amount
				if d.included_in_paid_amount:
					tax_withholding_details.update({'included_in_paid_amount': d.included_in_paid_amount})

				d.update(tax_withholding_details)
			accounts.append(d.account_head)

		if not accounts or tax_withholding_details.get("account_head") not in accounts:
			self.append("taxes", tax_withholding_details)

		to_remove = [d for d in self.taxes
			if not d.tax_amount and d.account_head == tax_withholding_details.get("account_head")]

		for d in to_remove:
			self.remove(d)

	def apply_taxes(self):
		self.initialize_taxes()
		self.determine_exclusive_rate()
		self.calculate_taxes()

	def set_amounts(self):
		self.set_received_amount()
		self.set_amounts_in_company_currency()
		self.set_total_allocated_amount()
		self.set_unallocated_amount()
		self.set_difference_amount()

	def validate_amounts(self):
		self.validate_received_amount()

	def validate_received_amount(self):
		if self.paid_from_account_currency == self.paid_to_account_currency:
			if self.paid_amount < self.received_amount:
				frappe.throw(_("Received Amount cannot be greater than Paid Amount"))

	def set_received_amount(self):
		self.base_received_amount = self.base_paid_amount
		if self.paid_from_account_currency == self.paid_to_account_currency \
			and not self.payment_type == 'Internal Transfer':
			self.received_amount = self.paid_amount

	def set_amounts_after_tax(self):
		applicable_tax = 0
		base_applicable_tax = 0
		for tax in self.get('taxes'):
			if not tax.included_in_paid_amount:
				amount = -1 * tax.tax_amount if tax.add_deduct_tax == 'Deduct' else tax.tax_amount
				base_amount = -1 * tax.base_tax_amount if tax.add_deduct_tax == 'Deduct' else tax.base_tax_amount

				applicable_tax += amount
				base_applicable_tax += base_amount

		self.paid_amount_after_tax = flt(flt(self.paid_amount) + flt(applicable_tax),
			self.precision("paid_amount_after_tax"))
		self.base_paid_amount_after_tax = flt(flt(self.paid_amount_after_tax) * flt(self.source_exchange_rate),
			self.precision("base_paid_amount_after_tax"))

		self.received_amount_after_tax = flt(flt(self.received_amount) + flt(applicable_tax),
			self.precision("paid_amount_after_tax"))
		self.base_received_amount_after_tax = flt(flt(self.received_amount_after_tax) * flt(self.target_exchange_rate),
			self.precision("base_paid_amount_after_tax"))

	def set_amounts_in_company_currency(self):
		self.base_paid_amount, self.base_received_amount, self.difference_amount = 0, 0, 0
		if self.paid_amount:
			self.base_paid_amount = flt(flt(self.paid_amount) * flt(self.source_exchange_rate),
				self.precision("base_paid_amount"))

		if self.received_amount:
			self.base_received_amount = flt(flt(self.received_amount) * flt(self.target_exchange_rate),
				self.precision("base_received_amount"))

	def set_total_allocated_amount(self):
		if self.payment_type == "Internal Transfer":
			return

		total_allocated_amount, base_total_allocated_amount = 0, 0
		for d in self.get("references"):
			if d.allocated_amount:
				total_allocated_amount += flt(d.allocated_amount)
				base_total_allocated_amount += flt(flt(d.allocated_amount) * flt(d.exchange_rate),
					self.precision("base_paid_amount"))

		self.total_allocated_amount = abs(total_allocated_amount)
		self.base_total_allocated_amount = abs(base_total_allocated_amount)

	def set_unallocated_amount(self):
		self.unallocated_amount = 0
		if self.party:
			total_deductions = sum(flt(d.amount) for d in self.get("deductions"))
			included_taxes = self.get_included_taxes()
			if self.payment_type == "Receive" \
				and self.base_total_allocated_amount < self.base_received_amount + total_deductions \
				and self.total_allocated_amount < self.paid_amount + (total_deductions / self.source_exchange_rate):
				self.unallocated_amount = (self.base_received_amount + total_deductions -
					self.base_total_allocated_amount) / self.source_exchange_rate
				self.unallocated_amount -= included_taxes
			elif self.payment_type == "Pay" \
				and self.base_total_allocated_amount < (self.base_paid_amount - total_deductions) \
				and self.total_allocated_amount < self.received_amount + (total_deductions / self.target_exchange_rate):
				self.unallocated_amount = (self.base_paid_amount - (total_deductions +
					self.base_total_allocated_amount)) / self.target_exchange_rate
				self.unallocated_amount -= included_taxes

	def set_difference_amount(self):
		base_unallocated_amount = flt(self.unallocated_amount) * (flt(self.source_exchange_rate)
			if self.payment_type == "Receive" else flt(self.target_exchange_rate))

		base_party_amount = flt(self.base_total_allocated_amount) + flt(base_unallocated_amount)

		if self.payment_type == "Receive":
			self.difference_amount = base_party_amount - self.base_received_amount
		elif self.payment_type == "Pay":
			self.difference_amount = self.base_paid_amount - base_party_amount
		else:
			self.difference_amount = self.base_paid_amount - flt(self.base_received_amount)

		total_deductions = sum(flt(d.amount) for d in self.get("deductions"))
		included_taxes = self.get_included_taxes()

		self.difference_amount = flt(self.difference_amount - total_deductions - included_taxes,
			self.precision("difference_amount"))

	def get_included_taxes(self):
		included_taxes = 0
		for tax in self.get('taxes'):
			if tax.included_in_paid_amount:
				if tax.add_deduct_tax == 'Add':
					included_taxes += tax.base_tax_amount
				else:
					included_taxes -= tax.base_tax_amount

		return included_taxes

	# Paid amount is auto allocated in the reference document by default.
	# Clear the reference document which doesn't have allocated amount on validate so that form can be loaded fast
	def clear_unallocated_reference_document_rows(self):
		self.set("references", self.get("references", {"allocated_amount": ["not in", [0, None, ""]]}))
		frappe.db.sql("""delete from `tabPayment Entry Reference`
			where parent = %s and allocated_amount = 0""", self.name)

	def validate_payment_against_negative_invoice(self):
		if ((self.payment_type=="Pay" and self.party_type=="Customer")
				or (self.payment_type=="Receive" and self.party_type=="Supplier")):

			total_negative_outstanding = sum(abs(flt(d.outstanding_amount))
				for d in self.get("references") if flt(d.outstanding_amount) < 0)

			paid_amount = self.paid_amount if self.payment_type=="Receive" else self.received_amount
			additional_charges = sum([flt(d.amount) for d in self.deductions])

			if not total_negative_outstanding:
				frappe.throw(_("Cannot {0} {1} {2} without any negative outstanding invoice")
					.format(self.payment_type, ("to" if self.party_type=="Customer" else "from"),
						self.party_type), InvalidPaymentEntry)

			elif paid_amount - additional_charges > total_negative_outstanding:
				frappe.throw(_("Paid Amount cannot be greater than total negative outstanding amount {0}")
					.format(total_negative_outstanding), InvalidPaymentEntry)

	def set_title(self):
		if frappe.flags.in_import and self.title:
			# do not set title dynamically if title exists during data import.
			return

		if self.payment_type in ("Receive", "Pay"):
			self.title = self.party
		else:
			self.title = self.paid_from + " - " + self.paid_to

	def validate_transaction_reference(self):
		bank_account = self.paid_to if self.payment_type == "Receive" else self.paid_from
		bank_account_type = frappe.db.get_value("Account", bank_account, "account_type")

		if bank_account_type == "Bank":
			if not self.reference_no or not self.reference_date:
				frappe.throw(_("Reference No and Reference Date is mandatory for Bank transaction"))

	def set_remarks(self):
		if self.custom_remarks: return

		if self.payment_type=="Internal Transfer":
			remarks = [_("Amount {0} {1} transferred from {2} to {3}")
				.format(self.paid_from_account_currency, self.paid_amount, self.paid_from, self.paid_to)]
		else:

			remarks = [_("Amount {0} {1} {2} {3}").format(
				self.party_account_currency,
				self.paid_amount if self.payment_type=="Receive" else self.received_amount,
				_("received from") if self.payment_type=="Receive" else _("to"), self.party
			)]

		if self.reference_no:
			remarks.append(_("Transaction reference no {0} dated {1}")
				.format(self.reference_no, self.reference_date))

		if self.payment_type in ["Receive", "Pay"]:
			for d in self.get("references"):
				if d.allocated_amount:
					remarks.append(_("Amount {0} {1} against {2} {3}").format(self.party_account_currency,
						d.allocated_amount, d.reference_doctype, d.reference_name))

		for d in self.get("deductions"):
			if d.amount:
				remarks.append(_("Amount {0} {1} deducted against {2}")
					.format(self.company_currency, d.amount, d.account))

		self.set("remarks", "\n".join(remarks))

	def make_gl_entries(self, cancel=0, adv_adj=0):
		if self.payment_type in ("Receive", "Pay") and not self.get("party_account_field"):
			self.setup_party_account_field()

		gl_entries = []
		self.add_party_gl_entries(gl_entries)
		self.add_bank_gl_entries(gl_entries)
		self.add_deductions_gl_entries(gl_entries)
		self.add_tax_gl_entries(gl_entries)

		make_gl_entries(gl_entries, cancel=cancel, adv_adj=adv_adj)

	def add_party_gl_entries(self, gl_entries):
		if self.party_account:
			if self.payment_type=="Receive":
				against_account = self.paid_to
			else:
				against_account = self.paid_from

			party_gl_dict = self.get_gl_dict({
				"account": self.party_account,
				"party_type": self.party_type,
				"party": self.party,
				"against": against_account,
				"account_currency": self.party_account_currency,
				"cost_center": self.cost_center
			}, item=self)

			dr_or_cr = "credit" if erpnext.get_party_account_type(self.party_type) == 'Receivable' else "debit"

			for d in self.get("references"):
				cost_center = self.cost_center
				if d.reference_doctype == "Sales Invoice" and not cost_center:
					cost_center = frappe.db.get_value(d.reference_doctype, d.reference_name, "cost_center")
				gle = party_gl_dict.copy()
				gle.update({
					"against_voucher_type": d.reference_doctype,
					"against_voucher": d.reference_name,
					"cost_center": cost_center
				})

				allocated_amount_in_company_currency = flt(flt(d.allocated_amount) * flt(d.exchange_rate),
					self.precision("paid_amount"))

				gle.update({
					dr_or_cr + "_in_account_currency": d.allocated_amount,
					dr_or_cr: allocated_amount_in_company_currency
				})

				gl_entries.append(gle)

			if self.unallocated_amount:
				exchange_rate = self.get_exchange_rate()
				base_unallocated_amount = (self.unallocated_amount * exchange_rate)

				gle = party_gl_dict.copy()

				gle.update({
					dr_or_cr + "_in_account_currency": self.unallocated_amount,
					dr_or_cr: base_unallocated_amount
				})

				gl_entries.append(gle)

	def add_bank_gl_entries(self, gl_entries):
		if self.payment_type in ("Pay", "Internal Transfer"):
			gl_entries.append(
				self.get_gl_dict({
					"account": self.paid_from,
					"account_currency": self.paid_from_account_currency,
					"against": self.party if self.payment_type=="Pay" else self.paid_to,
					"credit_in_account_currency": self.paid_amount,
					"credit": self.base_paid_amount,
					"cost_center": self.cost_center
				}, item=self)
			)
		if self.payment_type in ("Receive", "Internal Transfer"):
			gl_entries.append(
				self.get_gl_dict({
					"account": self.paid_to,
					"account_currency": self.paid_to_account_currency,
					"against": self.party if self.payment_type=="Receive" else self.paid_from,
					"debit_in_account_currency": self.received_amount,
					"debit": self.base_received_amount,
					"cost_center": self.cost_center
				}, item=self)
			)

	def add_tax_gl_entries(self, gl_entries):
		for d in self.get('taxes'):
			account_currency = get_account_currency(d.account_head)
			if account_currency != self.company_currency:
				frappe.throw(_("Currency for {0} must be {1}").format(d.account_head, self.company_currency))

			if self.payment_type in ('Pay', 'Internal Transfer'):
				dr_or_cr = "debit" if d.add_deduct_tax == "Add" else "credit"
				rev_dr_or_cr = "credit" if dr_or_cr == "debit" else "debit"
				against = self.party or self.paid_from
			elif self.payment_type == 'Receive':
				dr_or_cr = "credit" if d.add_deduct_tax == "Add" else "debit"
				rev_dr_or_cr = "credit" if dr_or_cr == "debit" else "debit"
				against = self.party or self.paid_to

			payment_or_advance_account = self.get_party_account_for_taxes()
			tax_amount = d.tax_amount
			base_tax_amount = d.base_tax_amount

			if self.advance_tax_account:
				tax_amount = -1 * tax_amount
				base_tax_amount = -1 * base_tax_amount

			gl_entries.append(
				self.get_gl_dict({
					"account": d.account_head,
					"against": against,
					dr_or_cr: tax_amount,
					dr_or_cr + "_in_account_currency": base_tax_amount
					if account_currency==self.company_currency
					else d.tax_amount,
					"cost_center": d.cost_center
				}, account_currency, item=d))

			if not d.included_in_paid_amount or self.advance_tax_account:
				gl_entries.append(
					self.get_gl_dict({
						"account": payment_or_advance_account,
						"against": against,
						rev_dr_or_cr: tax_amount,
						rev_dr_or_cr + "_in_account_currency": base_tax_amount
						if account_currency==self.company_currency
						else d.tax_amount,
						"cost_center": self.cost_center,
					}, account_currency, item=d))

	def add_deductions_gl_entries(self, gl_entries):
		for d in self.get("deductions"):
			if d.amount:
				account_currency = get_account_currency(d.account)
				if account_currency != self.company_currency:
					frappe.throw(_("Currency for {0} must be {1}").format(d.account, self.company_currency))

				gl_entries.append(
					self.get_gl_dict({
						"account": d.account,
						"account_currency": account_currency,
						"against": self.party or self.paid_from,
						"debit_in_account_currency": d.amount,
						"debit": d.amount,
						"cost_center": d.cost_center
					}, item=d)
				)

	def get_party_account_for_taxes(self):
		if self.advance_tax_account:
			return self.advance_tax_account
		elif self.payment_type == 'Receive':
			return self.paid_to
		elif self.payment_type in ('Pay', 'Internal Transfer'):
			return self.paid_from

	def update_advance_paid(self):
		if self.payment_type in ("Receive", "Pay") and self.party:
			for d in self.get("references"):
				if d.allocated_amount \
					and d.reference_doctype in ("Sales Order", "Purchase Order", "Employee Advance", "Gratuity"):
						frappe.get_doc(d.reference_doctype, d.reference_name).set_total_advance_paid()

	def update_expense_claim(self):
		if self.payment_type in ("Pay") and self.party:
			for d in self.get("references"):
				if d.reference_doctype=="Expense Claim" and d.reference_name:
					doc = frappe.get_doc("Expense Claim", d.reference_name)
					if self.docstatus == 2:
						update_reimbursed_amount(doc, -1 * d.allocated_amount)
					else:
						update_reimbursed_amount(doc, d.allocated_amount)

	def update_donation(self, cancel=0):
		if self.payment_type == "Receive" and self.party_type == "Donor" and self.party:
			for d in self.get("references"):
				if d.reference_doctype=="Donation" and d.reference_name:
					is_paid = 0 if cancel else 1
					frappe.db.set_value("Donation", d.reference_name, "paid", is_paid)

	def on_recurring(self, reference_doc, auto_repeat_doc):
		self.reference_no = reference_doc.name
		self.reference_date = nowdate()

	def calculate_deductions(self, tax_details):
		return {
			"account": tax_details['tax']['account_head'],
			"cost_center": frappe.get_cached_value('Company',  self.company,  "cost_center"),
			"amount": self.total_allocated_amount * (tax_details['tax']['rate'] / 100)
		}

	def set_gain_or_loss(self, account_details=None):
		if not self.difference_amount:
			self.set_difference_amount()

		row = {
			'amount': self.difference_amount
		}

		if account_details:
			row.update(account_details)

		if not row.get('amount'):
			# if no difference amount
			return

		self.append('deductions', row)
		self.set_unallocated_amount()

	def get_exchange_rate(self):
		return self.source_exchange_rate if self.payment_type=="Receive" else self.target_exchange_rate

	def initialize_taxes(self):
		for tax in self.get("taxes"):
			validate_taxes_and_charges(tax)
			validate_inclusive_tax(tax, self)

			tax_fields = ["total", "tax_fraction_for_current_item", "grand_total_fraction_for_current_item"]

			if tax.charge_type != "Actual":
				tax_fields.append("tax_amount")

			for fieldname in tax_fields:
				tax.set(fieldname, 0.0)

		self.paid_amount_after_tax = self.paid_amount

	def determine_exclusive_rate(self):
		if not any((cint(tax.included_in_paid_amount) for tax in self.get("taxes"))):
			return

		cumulated_tax_fraction = 0
		for i, tax in enumerate(self.get("taxes")):
			tax.tax_fraction_for_current_item = self.get_current_tax_fraction(tax)
			if i==0:
				tax.grand_total_fraction_for_current_item = 1 + tax.tax_fraction_for_current_item
			else:
				tax.grand_total_fraction_for_current_item = \
					self.get("taxes")[i-1].grand_total_fraction_for_current_item \
					+ tax.tax_fraction_for_current_item

			cumulated_tax_fraction += tax.tax_fraction_for_current_item

		self.paid_amount_after_tax = flt(self.paid_amount/(1+cumulated_tax_fraction))

	def calculate_taxes(self):
		self.total_taxes_and_charges = 0.0
		self.base_total_taxes_and_charges = 0.0

		actual_tax_dict = dict([[tax.idx, flt(tax.tax_amount, tax.precision("tax_amount"))]
			for tax in self.get("taxes") if tax.charge_type == "Actual"])

		for i, tax in enumerate(self.get('taxes')):
			current_tax_amount = self.get_current_tax_amount(tax)

			if tax.charge_type == "Actual":
				actual_tax_dict[tax.idx] -= current_tax_amount
				if i == len(self.get("taxes")) - 1:
					current_tax_amount += actual_tax_dict[tax.idx]
=======
        def __init__(self, *args, **kwargs):
                super(PaymentEntry, self).__init__(*args, **kwargs)
                if not self.is_new():
                        self.setup_party_account_field()

        def setup_party_account_field(self):
                self.party_account_field = None
                self.party_account = None
                self.party_account_currency = None

                if self.payment_type == "Receive":
                        self.party_account_field = "paid_from"
                        self.party_account = self.paid_from
                        self.party_account_currency = self.paid_from_account_currency

                elif self.payment_type == "Pay":
                        self.party_account_field = "paid_to"
                        self.party_account = self.paid_to
                        self.party_account_currency = self.paid_to_account_currency

        def validate(self):
                self.setup_party_account_field()
                self.set_missing_values()
                self.validate_payment_type()
                self.validate_party_details()
                self.validate_bank_accounts()
                self.set_exchange_rate()
                self.validate_mandatory()
                self.validate_reference_documents()
                self.set_tax_withholding()
                self.set_amounts()
                self.validate_amounts()
                self.apply_taxes()
                self.set_amounts_after_tax()
                self.clear_unallocated_reference_document_rows()
                self.validate_payment_against_negative_invoice()
                self.validate_transaction_reference()
                self.set_title()
                self.set_remarks()
                self.validate_duplicate_entry()
                self.validate_payment_type_with_outstanding()
                self.validate_allocated_amount()
                self.validate_paid_invoices()
                self.ensure_supplier_is_not_blocked()
                self.set_status()

        def on_submit(self):
                if self.difference_amount:
                        frappe.throw(_("Difference Amount must be zero"))
                self.make_gl_entries()
                self.update_expense_claim()
                self.update_outstanding_amounts()
                self.update_advance_paid()
                self.update_payment_schedule()
                self.set_status()

        def on_cancel(self):
                self.ignore_linked_doctypes = ("GL Entry", "Stock Ledger Entry")
                self.make_gl_entries(cancel=1)
                self.update_expense_claim()
                self.update_outstanding_amounts()
                self.update_advance_paid()
                self.delink_advance_entry_references()
                self.update_payment_schedule(cancel=1)
                self.set_payment_req_status()
                self.set_status()

        def set_payment_req_status(self):
                from erpnext.accounts.doctype.payment_request.payment_request import update_payment_req_status

                update_payment_req_status(self, None)

        def update_outstanding_amounts(self):
                self.set_missing_ref_details(force=True)

        def validate_duplicate_entry(self):
                reference_names = []
                for d in self.get("references"):
                        if (d.reference_doctype, d.reference_name, d.payment_term) in reference_names:
                                frappe.throw(
                                        _("Row #{0}: Duplicate entry in References {1} {2}").format(
                                                d.idx, d.reference_doctype, d.reference_name
                                        )
                                )
                        reference_names.append((d.reference_doctype, d.reference_name, d.payment_term))

        def set_bank_account_data(self):
                if self.bank_account:
                        bank_data = get_bank_account_details(self.bank_account)

                        field = "paid_from" if self.payment_type == "Pay" else "paid_to"

                        self.bank = bank_data.bank
                        self.bank_account_no = bank_data.bank_account_no

                        if not self.get(field):
                                self.set(field, bank_data.account)

        def validate_payment_type_with_outstanding(self):
                total_outstanding = sum(d.allocated_amount for d in self.get("references"))
                if total_outstanding < 0 and self.party_type == "Customer" and self.payment_type == "Receive":
                        frappe.throw(
                                _("Cannot receive from customer against negative outstanding"),
                                title=_("Incorrect Payment Type"),
                        )

        def validate_allocated_amount(self):
                for d in self.get("references"):
                        if (flt(d.allocated_amount)) > 0:
                                if flt(d.allocated_amount) > flt(d.outstanding_amount):
                                        frappe.throw(
                                                _("Row #{0}: Allocated Amount cannot be greater than outstanding amount.").format(d.idx)
                                        )

                        # Check for negative outstanding invoices as well
                        if flt(d.allocated_amount) < 0:
                                if flt(d.allocated_amount) < flt(d.outstanding_amount):
                                        frappe.throw(
                                                _("Row #{0}: Allocated Amount cannot be greater than outstanding amount.").format(d.idx)
                                        )

        def delink_advance_entry_references(self):
                for reference in self.references:
                        if reference.reference_doctype in ("Sales Invoice", "Purchase Invoice"):
                                doc = frappe.get_doc(reference.reference_doctype, reference.reference_name)
                                doc.delink_advance_entries(self.name)

        def set_missing_values(self):
                if self.payment_type == "Internal Transfer":
                        for field in (
                                "party",
                                "party_balance",
                                "total_allocated_amount",
                                "base_total_allocated_amount",
                                "unallocated_amount",
                        ):
                                self.set(field, None)
                        self.references = []
                else:
                        if not self.party_type:
                                frappe.throw(_("Party Type is mandatory"))

                        if not self.party:
                                frappe.throw(_("Party is mandatory"))

                        _party_name = "title" if self.party_type == "Shareholder" else self.party_type.lower() + "_name"
                        self.party_name = frappe.db.get_value(self.party_type, self.party, _party_name)

                if self.party:
                        if not self.party_balance:
                                self.party_balance = get_balance_on(
                                        party_type=self.party_type, party=self.party, date=self.posting_date, company=self.company
                                )

                        if not self.party_account:
                                party_account = get_party_account(self.party_type, self.party, self.company)
                                self.set(self.party_account_field, party_account)
                                self.party_account = party_account

                if self.paid_from and not (self.paid_from_account_currency or self.paid_from_account_balance):
                        acc = get_account_details(self.paid_from, self.posting_date, self.cost_center)
                        self.paid_from_account_currency = acc.account_currency
                        self.paid_from_account_balance = acc.account_balance

                if self.paid_to and not (self.paid_to_account_currency or self.paid_to_account_balance):
                        acc = get_account_details(self.paid_to, self.posting_date, self.cost_center)
                        self.paid_to_account_currency = acc.account_currency
                        self.paid_to_account_balance = acc.account_balance

                self.party_account_currency = (
                        self.paid_from_account_currency
                        if self.payment_type == "Receive"
                        else self.paid_to_account_currency
                )

                self.set_missing_ref_details()

        def set_missing_ref_details(self, force=False):
                for d in self.get("references"):
                        if d.allocated_amount:
                                ref_details = get_reference_details(
                                        d.reference_doctype, d.reference_name, self.party_account_currency
                                )

                                for field, value in ref_details.items():
                                        if d.exchange_gain_loss:
                                                # for cases where gain/loss is booked into invoice
                                                # exchange_gain_loss is calculated from invoice & populated
                                                # and row.exchange_rate is already set to payment entry's exchange rate
                                                # refer -> `update_reference_in_payment_entry()` in utils.py
                                                continue

                                        if field == "exchange_rate" or not d.get(field) or force:
                                                d.db_set(field, value)

        def validate_payment_type(self):
                if self.payment_type not in ("Receive", "Pay", "Internal Transfer"):
                        frappe.throw(_("Payment Type must be one of Receive, Pay and Internal Transfer"))

        def validate_party_details(self):
                if self.party:
                        if not frappe.db.exists(self.party_type, self.party):
                                frappe.throw(_("Invalid {0}: {1}").format(self.party_type, self.party))

                        if self.party_account and self.party_type in ("Customer", "Supplier"):
                                self.validate_account_type(
                                        self.party_account, [erpnext.get_party_account_type(self.party_type)]
                                )

        def validate_bank_accounts(self):
                if self.payment_type in ("Pay", "Internal Transfer"):
                        self.validate_account_type(self.paid_from, ["Bank", "Cash"])

                if self.payment_type in ("Receive", "Internal Transfer"):
                        self.validate_account_type(self.paid_to, ["Bank", "Cash"])

        def validate_account_type(self, account, account_types):
                account_type = frappe.db.get_value("Account", account, "account_type")
                # if account_type not in account_types:
                #       frappe.throw(_("Account Type for {0} must be {1}").format(account, comma_or(account_types)))

        def set_exchange_rate(self, ref_doc=None):
                self.set_source_exchange_rate(ref_doc)
                self.set_target_exchange_rate(ref_doc)

        def set_source_exchange_rate(self, ref_doc=None):
                if self.paid_from and not self.source_exchange_rate:
                        if self.paid_from_account_currency == self.company_currency:
                                self.source_exchange_rate = 1
                        else:
                                if ref_doc:
                                        if self.paid_from_account_currency == ref_doc.currency:
                                                self.source_exchange_rate = ref_doc.get("exchange_rate")

                        if not self.source_exchange_rate:
                                self.source_exchange_rate = get_exchange_rate(
                                        self.paid_from_account_currency, self.company_currency, self.posting_date
                                )

        def set_target_exchange_rate(self, ref_doc=None):
                if self.paid_from_account_currency == self.paid_to_account_currency:
                        self.target_exchange_rate = self.source_exchange_rate
                elif self.paid_to and not self.target_exchange_rate:
                        if ref_doc:
                                if self.paid_to_account_currency == ref_doc.currency:
                                        self.target_exchange_rate = ref_doc.get("exchange_rate")

                        if not self.target_exchange_rate:
                                self.target_exchange_rate = get_exchange_rate(
                                        self.paid_to_account_currency, self.company_currency, self.posting_date
                                )

        def validate_mandatory(self):
                for field in ("paid_amount", "received_amount", "source_exchange_rate", "target_exchange_rate"):
                        if not self.get(field):
                                frappe.throw(_("{0} is mandatory").format(self.meta.get_label(field)))

        def validate_reference_documents(self):
                if self.party_type == "Customer":
                        valid_reference_doctypes = ("Sales Order", "Sales Invoice", "Journal Entry", "Dunning")
                elif self.party_type == "Supplier":
                        valid_reference_doctypes = ("Purchase Order", "Purchase Invoice", "Journal Entry")
                elif self.party_type == "Employee":
                        valid_reference_doctypes = ("Expense Claim", "Journal Entry", "Employee Advance", "Gratuity", "Sales Commission")
                elif self.party_type == "Shareholder":
                        valid_reference_doctypes = "Journal Entry"

                for d in self.get("references"):
                        if not d.allocated_amount:
                                continue
                        if d.reference_doctype not in valid_reference_doctypes:
                                frappe.throw(
                                        _("Reference Doctype must be one of {0}").format(comma_or(valid_reference_doctypes))
                                )

                        elif d.reference_name:
                                if not frappe.db.exists(d.reference_doctype, d.reference_name):
                                        frappe.throw(_("{0} {1} does not exist").format(d.reference_doctype, d.reference_name))
                                else:
                                        ref_doc = frappe.get_doc(d.reference_doctype, d.reference_name)

                                        if d.reference_doctype != "Journal Entry":
                                                if self.party != ref_doc.get(scrub(self.party_type)):
                                                        frappe.throw(
                                                                _("{0} {1} is not associated with {2} {3}").format(
                                                                        d.reference_doctype, d.reference_name, self.party_type, self.party
                                                                )
                                                        )
                                        else:
                                                self.validate_journal_entry()

                                        if d.reference_doctype in ("Sales Invoice", "Purchase Invoice", "Expense Claim", "Fees"):
                                                if self.party_type == "Customer":
                                                        ref_party_account = (
                                                                get_party_account_based_on_invoice_discounting(d.reference_name) or ref_doc.debit_to
                                                        )
                                                elif self.party_type == "Supplier":
                                                        ref_party_account = ref_doc.credit_to
                                                elif self.party_type == "Employee":
                                                        ref_party_account = ref_doc.payable_account

                                                if ref_party_account != self.party_account:
                                                        frappe.throw(
                                                                _("{0} {1} is associated with {2}, but Party Account is {3}").format(
                                                                        d.reference_doctype, d.reference_name, ref_party_account, self.party_account
                                                                )
                                                        )

                                        if ref_doc.docstatus != 1:
                                                frappe.throw(_("{0} {1} must be submitted").format(d.reference_doctype, d.reference_name))

        def validate_paid_invoices(self):
                no_oustanding_refs = {}

                for d in self.get("references"):
                        if not d.allocated_amount:
                                continue

                        if d.reference_doctype in ("Sales Invoice", "Purchase Invoice", "Fees"):
                                outstanding_amount, is_return = frappe.get_cached_value(
                                        d.reference_doctype, d.reference_name, ["outstanding_amount", "is_return"]
                                )
                                if outstanding_amount <= 0 and not is_return:
                                        no_oustanding_refs.setdefault(d.reference_doctype, []).append(d)

                for k, v in no_oustanding_refs.items():
                        frappe.msgprint(
                                _(
                                        "{} - {} now have {} as they had no outstanding amount left before submitting the Payment Entry."
                                ).format(
                                        _(k),
                                        frappe.bold(", ".join(d.reference_name for d in v)),
                                        frappe.bold(_("negative outstanding amount")),
                                )
                                + "<br><br>"
                                + _("If this is undesirable please cancel the corresponding Payment Entry."),
                                title=_("Warning"),
                                indicator="orange",
                        )

        def validate_journal_entry(self):
                for d in self.get("references"):
                        if d.allocated_amount and d.reference_doctype == "Journal Entry":
                                je_accounts = frappe.db.sql(
                                        """select debit, credit from `tabJournal Entry Account`
                                        where account = %s and party=%s and docstatus = 1 and parent = %s
                                        and (reference_type is null or reference_type in ("", "Sales Order", "Purchase Order"))
                                        """,
                                        (self.party_account, self.party, d.reference_name),
                                        as_dict=True,
                                )

                                if not je_accounts:
                                        frappe.throw(
                                                _(
                                                        "Row #{0}: Journal Entry {1} does not have account {2} or already matched against another voucher"
                                                ).format(d.idx, d.reference_name, self.party_account)
                                        )
                                else:
                                        dr_or_cr = "debit" if self.payment_type == "Receive" else "credit"
                                        valid = False
                                        for jvd in je_accounts:
                                                if flt(jvd[dr_or_cr]) > 0:
                                                        valid = True
                                        if not valid:
                                                frappe.throw(
                                                        _("Against Journal Entry {0} does not have any unmatched {1} entry").format(
                                                                d.reference_name, dr_or_cr
                                                        )
                                                )

        def update_payment_schedule(self, cancel=0):
                invoice_payment_amount_map = {}
                invoice_paid_amount_map = {}

                for ref in self.get("references"):
                        if ref.payment_term and ref.reference_name:
                                key = (ref.payment_term, ref.reference_name)
                                invoice_payment_amount_map.setdefault(key, 0.0)
                                invoice_payment_amount_map[key] += ref.allocated_amount

                                if not invoice_paid_amount_map.get(key):
                                        payment_schedule = frappe.get_all(
                                                "Payment Schedule",
                                                filters={"parent": ref.reference_name},
                                                fields=["paid_amount", "payment_amount", "payment_term", "discount", "outstanding"],
                                        )
                                        for term in payment_schedule:
                                                invoice_key = (term.payment_term, ref.reference_name)
                                                invoice_paid_amount_map.setdefault(invoice_key, {})
                                                invoice_paid_amount_map[invoice_key]["outstanding"] = term.outstanding
                                                invoice_paid_amount_map[invoice_key]["discounted_amt"] = ref.total_amount * (
                                                        term.discount / 100
                                                )

                for idx, (key, allocated_amount) in enumerate(invoice_payment_amount_map.items(), 1):
                        if not invoice_paid_amount_map.get(key):
                                frappe.throw(_("Payment term {0} not used in {1}").format(key[0], key[1]))

                        outstanding = flt(invoice_paid_amount_map.get(key, {}).get("outstanding"))
                        discounted_amt = flt(invoice_paid_amount_map.get(key, {}).get("discounted_amt"))

                        if cancel:
                                frappe.db.sql(
                                        """
                                        UPDATE `tabPayment Schedule`
                                        SET
                                                paid_amount = `paid_amount` - %s,
                                                discounted_amount = `discounted_amount` - %s,
                                                outstanding = `outstanding` + %s
                                        WHERE parent = %s and payment_term = %s""",
                                        (allocated_amount - discounted_amt, discounted_amt, allocated_amount, key[1], key[0]),
                                )
                        else:
                                if allocated_amount > outstanding:
                                        frappe.throw(
                                                _("Row #{0}: Cannot allocate more than {1} against payment term {2}").format(
                                                        idx, outstanding, key[0]
                                                )
                                        )

                                if allocated_amount and outstanding:
                                        frappe.db.sql(
                                                """
                                                UPDATE `tabPayment Schedule`
                                                SET
                                                        paid_amount = `paid_amount` + %s,
                                                        discounted_amount = `discounted_amount` + %s,
                                                        outstanding = `outstanding` - %s
                                                WHERE parent = %s and payment_term = %s""",
                                                (allocated_amount - discounted_amt, discounted_amt, allocated_amount, key[1], key[0]),
                                        )

        def set_status(self):
                if self.docstatus == 2:
                        self.status = "Cancelled"
                elif self.docstatus == 1:
                        self.status = "Submitted"
                else:
                        self.status = "Draft"

                self.db_set("status", self.status, update_modified=True)

        def set_tax_withholding(self):
                if not self.party_type == "Supplier":
                        return

                if not self.apply_tax_withholding_amount:
                        return

                net_total = self.paid_amount

                # Adding args as purchase invoice to get TDS amount
                args = frappe._dict(
                        {
                                "company": self.company,
                                "doctype": "Payment Entry",
                                "supplier": self.party,
                                "posting_date": self.posting_date,
                                "net_total": net_total,
                        }
                )

                tax_withholding_details = get_party_tax_withholding_details(args, self.tax_withholding_category)

                if not tax_withholding_details:
                        return

                tax_withholding_details.update(
                        {"cost_center": self.cost_center or erpnext.get_default_cost_center(self.company)}
                )

                accounts = []
                for d in self.taxes:
                        if d.account_head == tax_withholding_details.get("account_head"):

                                # Preserve user updated included in paid amount
                                if d.included_in_paid_amount:
                                        tax_withholding_details.update({"included_in_paid_amount": d.included_in_paid_amount})

                                d.update(tax_withholding_details)
                        accounts.append(d.account_head)

                if not accounts or tax_withholding_details.get("account_head") not in accounts:
                        self.append("taxes", tax_withholding_details)

                to_remove = [
                        d
                        for d in self.taxes
                        if not d.tax_amount and d.account_head == tax_withholding_details.get("account_head")
                ]

                for d in to_remove:
                        self.remove(d)

        def apply_taxes(self):
                self.initialize_taxes()
                self.determine_exclusive_rate()
                self.calculate_taxes()

        def set_amounts(self):
                self.set_received_amount()
                self.set_amounts_in_company_currency()
                self.set_total_allocated_amount()
                self.set_unallocated_amount()
                self.set_difference_amount()

        def validate_amounts(self):
                self.validate_received_amount()

        def validate_received_amount(self):
                if self.paid_from_account_currency == self.paid_to_account_currency:
                        if self.paid_amount < self.received_amount:
                                frappe.throw(_("Received Amount cannot be greater than Paid Amount"))

        def set_received_amount(self):
                self.base_received_amount = self.base_paid_amount
                if (
                        self.paid_from_account_currency == self.paid_to_account_currency
                        and not self.payment_type == "Internal Transfer"
                ):
                        self.received_amount = self.paid_amount

        def set_amounts_after_tax(self):
                applicable_tax = 0
                base_applicable_tax = 0
                for tax in self.get("taxes"):
                        if not tax.included_in_paid_amount:
                                amount = -1 * tax.tax_amount if tax.add_deduct_tax == "Deduct" else tax.tax_amount
                                base_amount = (
                                        -1 * tax.base_tax_amount if tax.add_deduct_tax == "Deduct" else tax.base_tax_amount
                                )

                                applicable_tax += amount
                                base_applicable_tax += base_amount

                self.paid_amount_after_tax = flt(
                        flt(self.paid_amount) + flt(applicable_tax), self.precision("paid_amount_after_tax")
                )
                self.base_paid_amount_after_tax = flt(
                        flt(self.paid_amount_after_tax) * flt(self.source_exchange_rate),
                        self.precision("base_paid_amount_after_tax"),
                )

                self.received_amount_after_tax = flt(
                        flt(self.received_amount) + flt(applicable_tax), self.precision("paid_amount_after_tax")
                )
                self.base_received_amount_after_tax = flt(
                        flt(self.received_amount_after_tax) * flt(self.target_exchange_rate),
                        self.precision("base_paid_amount_after_tax"),
                )

        def set_amounts_in_company_currency(self):
                self.base_paid_amount, self.base_received_amount, self.difference_amount = 0, 0, 0
                if self.paid_amount:
                        self.base_paid_amount = flt(
                                flt(self.paid_amount) * flt(self.source_exchange_rate), self.precision("base_paid_amount")
                        )

                if self.received_amount:
                        self.base_received_amount = flt(
                                flt(self.received_amount) * flt(self.target_exchange_rate),
                                self.precision("base_received_amount"),
                        )

        def set_total_allocated_amount(self):
                if self.payment_type == "Internal Transfer":
                        return

                total_allocated_amount, base_total_allocated_amount = 0, 0
                for d in self.get("references"):
                        if d.allocated_amount:
                                total_allocated_amount += flt(d.allocated_amount)
                                base_total_allocated_amount += flt(
                                        flt(d.allocated_amount) * flt(d.exchange_rate), self.precision("base_paid_amount")
                                )

                self.total_allocated_amount = abs(total_allocated_amount)
                self.base_total_allocated_amount = abs(base_total_allocated_amount)

        def set_unallocated_amount(self):
                self.unallocated_amount = 0
                if self.party:
                        total_deductions = sum(flt(d.amount) for d in self.get("deductions"))
                        included_taxes = self.get_included_taxes()
                        if (
                                self.payment_type == "Receive"
                                and self.base_total_allocated_amount < self.base_received_amount + total_deductions
                                and self.total_allocated_amount
                                < self.paid_amount + (total_deductions / self.source_exchange_rate)
                        ):
                                self.unallocated_amount = (
                                        self.base_received_amount + total_deductions - self.base_total_allocated_amount
                                ) / self.source_exchange_rate
                                self.unallocated_amount -= included_taxes
                        elif (
                                self.payment_type == "Pay"
                                and self.base_total_allocated_amount < (self.base_paid_amount - total_deductions)
                                and self.total_allocated_amount
                                < self.received_amount + (total_deductions / self.target_exchange_rate)
                        ):
                                self.unallocated_amount = (
                                        self.base_paid_amount - (total_deductions + self.base_total_allocated_amount)
                                ) / self.target_exchange_rate
                                self.unallocated_amount -= included_taxes

        def set_difference_amount(self):
                base_unallocated_amount = flt(self.unallocated_amount) * (
                        flt(self.source_exchange_rate)
                        if self.payment_type == "Receive"
                        else flt(self.target_exchange_rate)
                )

                base_party_amount = flt(self.base_total_allocated_amount) + flt(base_unallocated_amount)

                if self.payment_type == "Receive":
                        self.difference_amount = base_party_amount - self.base_received_amount
                elif self.payment_type == "Pay":
                        self.difference_amount = self.base_paid_amount - base_party_amount
                else:
                        self.difference_amount = self.base_paid_amount - flt(self.base_received_amount)

                total_deductions = sum(flt(d.amount) for d in self.get("deductions"))
                included_taxes = self.get_included_taxes()

                self.difference_amount = flt(
                        self.difference_amount - total_deductions - included_taxes, self.precision("difference_amount")
                )

        def get_included_taxes(self):
                included_taxes = 0
                for tax in self.get("taxes"):
                        if tax.included_in_paid_amount:
                                if tax.add_deduct_tax == "Add":
                                        included_taxes += tax.base_tax_amount
                                else:
                                        included_taxes -= tax.base_tax_amount

                return included_taxes

        # Paid amount is auto allocated in the reference document by default.
        # Clear the reference document which doesn't have allocated amount on validate so that form can be loaded fast
        def clear_unallocated_reference_document_rows(self):
                self.set("references", self.get("references", {"allocated_amount": ["not in", [0, None, ""]]}))
                frappe.db.sql(
                        """delete from `tabPayment Entry Reference`
                        where parent = %s and allocated_amount = 0""",
                        self.name,
                )

        def validate_payment_against_negative_invoice(self):
                if (self.payment_type == "Pay" and self.party_type == "Customer") or (
                        self.payment_type == "Receive" and self.party_type == "Supplier"
                ):

                        total_negative_outstanding = sum(
                                abs(flt(d.outstanding_amount)) for d in self.get("references") if flt(d.outstanding_amount) < 0
                        )

                        paid_amount = self.paid_amount if self.payment_type == "Receive" else self.received_amount
                        additional_charges = sum([flt(d.amount) for d in self.deductions])

                        if not total_negative_outstanding:
                                frappe.throw(
                                        _("Cannot {0} {1} {2} without any negative outstanding invoice").format(
                                                _(self.payment_type),
                                                (_("to") if self.party_type == "Customer" else _("from")),
                                                self.party_type,
                                        ),
                                        InvalidPaymentEntry,
                                )

                        elif paid_amount - additional_charges > total_negative_outstanding:
                                frappe.throw(
                                        _("Paid Amount cannot be greater than total negative outstanding amount {0}").format(
                                                total_negative_outstanding
                                        ),
                                        InvalidPaymentEntry,
                                )

        def set_title(self):
                if frappe.flags.in_import and self.title:
                        # do not set title dynamically if title exists during data import.
                        return

                if self.payment_type in ("Receive", "Pay"):
                        self.title = self.party
                else:
                        self.title = self.paid_from + " - " + self.paid_to

        def validate_transaction_reference(self):
                bank_account = self.paid_to if self.payment_type == "Receive" else self.paid_from
                bank_account_type = frappe.db.get_value("Account", bank_account, "account_type")

                if bank_account_type == "Bank":
                        if not self.reference_no or not self.reference_date:
                                frappe.throw(_("Reference No and Reference Date is mandatory for Bank transaction"))

        def set_remarks(self):
                if self.custom_remarks:
                        return

                if self.payment_type == "Internal Transfer":
                        remarks = [
                                _("Amount {0} {1} transferred from {2} to {3}").format(
                                        self.paid_from_account_currency, self.paid_amount, self.paid_from, self.paid_to
                                )
                        ]
                else:

                        remarks = [
                                _("Amount {0} {1} {2} {3}").format(
                                        self.party_account_currency,
                                        self.paid_amount if self.payment_type == "Receive" else self.received_amount,
                                        _("received from") if self.payment_type == "Receive" else _("to"),
                                        self.party,
                                )
                        ]

                if self.reference_no:
                        remarks.append(
                                _("Transaction reference no {0} dated {1}").format(self.reference_no, self.reference_date)
                        )

                if self.payment_type in ["Receive", "Pay"]:
                        for d in self.get("references"):
                                if d.allocated_amount:
                                        remarks.append(
                                                _("Amount {0} {1} against {2} {3}").format(
                                                        self.party_account_currency, d.allocated_amount, d.reference_doctype, d.reference_name
                                                )
                                        )

                for d in self.get("deductions"):
                        if d.amount:
                                remarks.append(
                                        _("Amount {0} {1} deducted against {2}").format(self.company_currency, d.amount, d.account)
                                )

                self.set("remarks", "\n".join(remarks))

        def make_gl_entries(self, cancel=0, adv_adj=0):
                if self.payment_type in ("Receive", "Pay") and not self.get("party_account_field"):
                        self.setup_party_account_field()

                gl_entries = []
                self.add_party_gl_entries(gl_entries)
                self.add_bank_gl_entries(gl_entries)
                self.add_deductions_gl_entries(gl_entries)
                self.add_tax_gl_entries(gl_entries)

                gl_entries = process_gl_map(gl_entries)
                make_gl_entries(gl_entries, cancel=cancel, adv_adj=adv_adj)

        def add_party_gl_entries(self, gl_entries):
                if self.party_account:
                        if self.payment_type == "Receive":
                                against_account = self.paid_to
                        else:
                                against_account = self.paid_from

                        party_gl_dict = self.get_gl_dict(
                                {
                                        "account": self.party_account,
                                        "party_type": self.party_type,
                                        "party": self.party,
                                        "against": against_account,
                                        "account_currency": self.party_account_currency,
                                        "cost_center": self.cost_center,
                                },
                                item=self,
                        )

                        dr_or_cr = (
                                "credit" if erpnext.get_party_account_type(self.party_type) == "Receivable" else "debit"
                        )

                        for d in self.get("references"):
                                cost_center = self.cost_center
                                if d.reference_doctype == "Sales Invoice" and not cost_center:
                                        cost_center = frappe.db.get_value(d.reference_doctype, d.reference_name, "cost_center")
                                gle = party_gl_dict.copy()
                                gle.update(
                                        {
                                                "against_voucher_type": d.reference_doctype,
                                                "against_voucher": d.reference_name,
                                                "cost_center": cost_center,
                                        }
                                )

                                allocated_amount_in_company_currency = flt(
                                        flt(d.allocated_amount) * flt(d.exchange_rate), self.precision("paid_amount")
                                )

                                gle.update(
                                        {
                                                dr_or_cr + "_in_account_currency": d.allocated_amount,
                                                dr_or_cr: allocated_amount_in_company_currency,
                                        }
                                )

                                gl_entries.append(gle)

                        if self.unallocated_amount:
                                exchange_rate = self.get_exchange_rate()
                                base_unallocated_amount = self.unallocated_amount * exchange_rate

                                gle = party_gl_dict.copy()

                                gle.update(
                                        {
                                                dr_or_cr + "_in_account_currency": self.unallocated_amount,
                                                dr_or_cr: base_unallocated_amount,
                                        }
                                )

                                gl_entries.append(gle)

        def add_bank_gl_entries(self, gl_entries):
                if self.payment_type in ("Pay", "Internal Transfer"):
                        gl_entries.append(
                                self.get_gl_dict(
                                        {
                                                "account": self.paid_from,
                                                "account_currency": self.paid_from_account_currency,
                                                "against": self.party if self.payment_type == "Pay" else self.paid_to,
                                                "credit_in_account_currency": self.paid_amount,
                                                "credit": self.base_paid_amount,
                                                "cost_center": self.cost_center,
                                                "post_net_value": True,
                                        },
                                        item=self,
                                )
                        )
                if self.payment_type in ("Receive", "Internal Transfer"):
                        gl_entries.append(
                                self.get_gl_dict(
                                        {
                                                "account": self.paid_to,
                                                "account_currency": self.paid_to_account_currency,
                                                "against": self.party if self.payment_type == "Receive" else self.paid_from,
                                                "debit_in_account_currency": self.received_amount,
                                                "debit": self.base_received_amount,
                                                "cost_center": self.cost_center,
                                        },
                                        item=self,
                                )
                        )

        def add_tax_gl_entries(self, gl_entries):
                for d in self.get("taxes"):
                        account_currency = get_account_currency(d.account_head)
                        if account_currency != self.company_currency:
                                frappe.throw(_("Currency for {0} must be {1}").format(d.account_head, self.company_currency))

                        if self.payment_type in ("Pay", "Internal Transfer"):
                                dr_or_cr = "debit" if d.add_deduct_tax == "Add" else "credit"
                                rev_dr_or_cr = "credit" if dr_or_cr == "debit" else "debit"
                                against = self.party or self.paid_from
                        elif self.payment_type == "Receive":
                                dr_or_cr = "credit" if d.add_deduct_tax == "Add" else "debit"
                                rev_dr_or_cr = "credit" if dr_or_cr == "debit" else "debit"
                                against = self.party or self.paid_to

                        payment_account = self.get_party_account_for_taxes()
                        tax_amount = d.tax_amount
                        base_tax_amount = d.base_tax_amount

                        gl_entries.append(
                                self.get_gl_dict(
                                        {
                                                "account": d.account_head,
                                                "against": against,
                                                dr_or_cr: tax_amount,
                                                dr_or_cr + "_in_account_currency": base_tax_amount
                                                if account_currency == self.company_currency
                                                else d.tax_amount,
                                                "cost_center": d.cost_center,
                                                "post_net_value": True,
                                        },
                                        account_currency,
                                        item=d,
                                )
                        )

                        if not d.included_in_paid_amount:
                                gl_entries.append(
                                        self.get_gl_dict(
                                                {
                                                        "account": payment_account,
                                                        "against": against,
                                                        rev_dr_or_cr: tax_amount,
                                                        rev_dr_or_cr + "_in_account_currency": base_tax_amount
                                                        if account_currency == self.company_currency
                                                        else d.tax_amount,
                                                        "cost_center": self.cost_center,
                                                        "post_net_value": True,
                                                },
                                                account_currency,
                                                item=d,
                                        )
                                )

        def add_deductions_gl_entries(self, gl_entries):
                for d in self.get("deductions"):
                        if d.amount:
                                account_currency = get_account_currency(d.account)
                                if account_currency != self.company_currency:
                                        frappe.throw(_("Currency for {0} must be {1}").format(d.account, self.company_currency))

                                gl_entries.append(
                                        self.get_gl_dict(
                                                {
                                                        "account": d.account,
                                                        "account_currency": account_currency,
                                                        "against": self.party or self.paid_from,
                                                        "debit_in_account_currency": d.amount,
                                                        "debit": d.amount,
                                                        "cost_center": d.cost_center,
                                                },
                                                item=d,
                                        )
                                )

        def get_party_account_for_taxes(self):
                if self.payment_type == "Receive":
                        return self.paid_to
                elif self.payment_type in ("Pay", "Internal Transfer"):
                        return self.paid_from

        def update_advance_paid(self):
                if self.payment_type in ("Receive", "Pay") and self.party:
                        for d in self.get("references"):
                                if d.allocated_amount and d.reference_doctype in (
                                        "Sales Order",
                                        "Purchase Order",
                                        "Employee Advance",
                                        "Gratuity",
                                ):
                                        frappe.get_doc(d.reference_doctype, d.reference_name).set_total_advance_paid()

        def update_expense_claim(self):
                if self.payment_type in ("Pay") and self.party:
                        for d in self.get("references"):
                                if d.reference_doctype == "Expense Claim" and d.reference_name:
                                        doc = frappe.get_doc("Expense Claim", d.reference_name)
                                        if self.docstatus == 2:
                                                update_reimbursed_amount(doc, -1 * d.allocated_amount)
                                        else:
                                                update_reimbursed_amount(doc, d.allocated_amount)

        def on_recurring(self, reference_doc, auto_repeat_doc):
                self.reference_no = reference_doc.name
                self.reference_date = nowdate()

        def calculate_deductions(self, tax_details):
                return {
                        "account": tax_details["tax"]["account_head"],
                        "cost_center": frappe.get_cached_value("Company", self.company, "cost_center"),
                        "amount": self.total_allocated_amount * (tax_details["tax"]["rate"] / 100),
                }

        def set_gain_or_loss(self, account_details=None):
                if not self.difference_amount:
                        self.set_difference_amount()

                row = {"amount": self.difference_amount}

                if account_details:
                        row.update(account_details)

                if not row.get("amount"):
                        # if no difference amount
                        return

                self.append("deductions", row)
                self.set_unallocated_amount()

        def get_exchange_rate(self):
                return self.source_exchange_rate if self.payment_type == "Receive" else self.target_exchange_rate

        def initialize_taxes(self):
                for tax in self.get("taxes"):
                        validate_taxes_and_charges(tax)
                        validate_inclusive_tax(tax, self)

                        tax_fields = ["total", "tax_fraction_for_current_item", "grand_total_fraction_for_current_item"]

                        if tax.charge_type != "Actual":
                                tax_fields.append("tax_amount")

                        for fieldname in tax_fields:
                                tax.set(fieldname, 0.0)

                self.paid_amount_after_tax = self.paid_amount

        def determine_exclusive_rate(self):
                if not any(cint(tax.included_in_paid_amount) for tax in self.get("taxes")):
                        return

                cumulated_tax_fraction = 0
                for i, tax in enumerate(self.get("taxes")):
                        tax.tax_fraction_for_current_item = self.get_current_tax_fraction(tax)
                        if i == 0:
                                tax.grand_total_fraction_for_current_item = 1 + tax.tax_fraction_for_current_item
                        else:
                                tax.grand_total_fraction_for_current_item = (
                                        self.get("taxes")[i - 1].grand_total_fraction_for_current_item
                                        + tax.tax_fraction_for_current_item
                                )

                        cumulated_tax_fraction += tax.tax_fraction_for_current_item

                self.paid_amount_after_tax = flt(self.paid_amount / (1 + cumulated_tax_fraction))

        def calculate_taxes(self):
                self.total_taxes_and_charges = 0.0
                self.base_total_taxes_and_charges = 0.0

                actual_tax_dict = dict(
                        [
                                [tax.idx, flt(tax.tax_amount, tax.precision("tax_amount"))]
                                for tax in self.get("taxes")
                                if tax.charge_type == "Actual"
                        ]
                )

                for i, tax in enumerate(self.get("taxes")):
                        current_tax_amount = self.get_current_tax_amount(tax)

                        if tax.charge_type == "Actual":
                                actual_tax_dict[tax.idx] -= current_tax_amount
                                if i == len(self.get("taxes")) - 1:
                                        current_tax_amount += actual_tax_dict[tax.idx]

                        tax.tax_amount = current_tax_amount
                        tax.base_tax_amount = tax.tax_amount * self.source_exchange_rate

                        if tax.add_deduct_tax == "Deduct":
                                current_tax_amount *= -1.0
                        else:
                                current_tax_amount *= 1.0

                        if i == 0:
                                tax.total = flt(self.paid_amount_after_tax + current_tax_amount, self.precision("total", tax))
                        else:
                                tax.total = flt(
                                        self.get("taxes")[i - 1].total + current_tax_amount, self.precision("total", tax)
                                )
>>>>>>> d67e07fe

                        tax.base_total = tax.total * self.source_exchange_rate

                        if self.payment_type == "Pay":
                                self.base_total_taxes_and_charges += flt(current_tax_amount / self.source_exchange_rate)
                                self.total_taxes_and_charges += flt(current_tax_amount / self.target_exchange_rate)
                        else:
                                self.base_total_taxes_and_charges += flt(current_tax_amount / self.target_exchange_rate)
                                self.total_taxes_and_charges += flt(current_tax_amount / self.source_exchange_rate)

                if self.get("taxes"):
                        self.paid_amount_after_tax = self.get("taxes")[-1].base_total

        def get_current_tax_amount(self, tax):
                tax_rate = tax.rate

                # To set row_id by default as previous row.
                if tax.charge_type in ["On Previous Row Amount", "On Previous Row Total"]:
                        if tax.idx == 1:
                                frappe.throw(
                                        _(
                                                "Cannot select charge type as 'On Previous Row Amount' or 'On Previous Row Total' for first row"
                                        )
                                )

                        if not tax.row_id:
                                tax.row_id = tax.idx - 1

                if tax.charge_type == "Actual":
                        current_tax_amount = flt(tax.tax_amount, self.precision("tax_amount", tax))
                elif tax.charge_type == "On Paid Amount":
                        current_tax_amount = (tax_rate / 100.0) * self.paid_amount_after_tax
                elif tax.charge_type == "On Previous Row Amount":
                        current_tax_amount = (tax_rate / 100.0) * self.get("taxes")[cint(tax.row_id) - 1].tax_amount

                elif tax.charge_type == "On Previous Row Total":
                        current_tax_amount = (tax_rate / 100.0) * self.get("taxes")[cint(tax.row_id) - 1].total

                return current_tax_amount

        def get_current_tax_fraction(self, tax):
                current_tax_fraction = 0

                if cint(tax.included_in_paid_amount):
                        tax_rate = tax.rate

                        if tax.charge_type == "On Paid Amount":
                                current_tax_fraction = tax_rate / 100.0
                        elif tax.charge_type == "On Previous Row Amount":
                                current_tax_fraction = (tax_rate / 100.0) * self.get("taxes")[
                                        cint(tax.row_id) - 1
                                ].tax_fraction_for_current_item
                        elif tax.charge_type == "On Previous Row Total":
                                current_tax_fraction = (tax_rate / 100.0) * self.get("taxes")[
                                        cint(tax.row_id) - 1
                                ].grand_total_fraction_for_current_item

                if getattr(tax, "add_deduct_tax", None) and tax.add_deduct_tax == "Deduct":
                        current_tax_fraction *= -1.0

                return current_tax_fraction


def validate_inclusive_tax(tax, doc):
        def _on_previous_row_error(row_range):
                throw(
                        _("To include tax in row {0} in Item rate, taxes in rows {1} must also be included").format(
                                tax.idx, row_range
                        )
                )

        if cint(getattr(tax, "included_in_paid_amount", None)):
                if tax.charge_type == "Actual":
                        # inclusive tax cannot be of type Actual
                        throw(
                                _("Charge of type 'Actual' in row {0} cannot be included in Item Rate or Paid Amount").format(
                                        tax.idx
                                )
                        )
                elif tax.charge_type == "On Previous Row Amount" and not cint(
                        doc.get("taxes")[cint(tax.row_id) - 1].included_in_paid_amount
                ):
                        # referred row should also be inclusive
                        _on_previous_row_error(tax.row_id)
                elif tax.charge_type == "On Previous Row Total" and not all(
                        [cint(t.included_in_paid_amount for t in doc.get("taxes")[: cint(tax.row_id) - 1])]
                ):
                        # all rows about the referred tax should be inclusive
                        _on_previous_row_error("1 - %d" % (cint(tax.row_id),))
                elif tax.get("category") == "Valuation":
                        frappe.throw(_("Valuation type charges can not be marked as Inclusive"))


@frappe.whitelist()
def get_outstanding_reference_documents(args):

        if isinstance(args, str):
                args = json.loads(args)

        if args.get("party_type") == "Member":
                return

        # confirm that Supplier is not blocked
        if args.get("party_type") == "Supplier":
                supplier_status = get_supplier_block_status(args["party"])
                if supplier_status["on_hold"]:
                        if supplier_status["hold_type"] == "All":
                                return []
                        elif supplier_status["hold_type"] == "Payments":
                                if (
                                        not supplier_status["release_date"] or getdate(nowdate()) <= supplier_status["release_date"]
                                ):
                                        return []

        party_account_currency = get_account_currency(args.get("party_account"))
        company_currency = frappe.get_cached_value("Company", args.get("company"), "default_currency")

        # Get positive outstanding sales /purchase invoices/ Fees
        condition = ""
        if args.get("voucher_type") and args.get("voucher_no"):
                condition = " and voucher_type={0} and voucher_no={1}".format(
                        frappe.db.escape(args["voucher_type"]), frappe.db.escape(args["voucher_no"])
                )

        # Add cost center condition
        if args.get("cost_center"):
                condition += " and cost_center='%s'" % args.get("cost_center")

        date_fields_dict = {
                "posting_date": ["from_posting_date", "to_posting_date"],
                "due_date": ["from_due_date", "to_due_date"],
        }

        for fieldname, date_fields in date_fields_dict.items():
                if args.get(date_fields[0]) and args.get(date_fields[1]):
                        condition += " and {0} between '{1}' and '{2}'".format(
                                fieldname, args.get(date_fields[0]), args.get(date_fields[1])
                        )

        if args.get("company"):
                condition += " and company = {0}".format(frappe.db.escape(args.get("company")))

        outstanding_invoices = get_outstanding_invoices(
                args.get("party_type"),
                args.get("party"),
                args.get("party_account"),
                filters=args,
                condition=condition,
        )

        outstanding_invoices = split_invoices_based_on_payment_terms(outstanding_invoices)

        for d in outstanding_invoices:
                d["exchange_rate"] = 1
                if party_account_currency != company_currency:
                        if d.voucher_type in ("Sales Invoice", "Purchase Invoice", "Expense Claim"):
                                d["exchange_rate"] = frappe.db.get_value(d.voucher_type, d.voucher_no, "conversion_rate")
                        elif d.voucher_type == "Journal Entry":
                                d["exchange_rate"] = get_exchange_rate(
                                        party_account_currency, company_currency, d.posting_date
                                )
                if d.voucher_type in ("Purchase Invoice"):
                        d["bill_no"] = frappe.db.get_value(d.voucher_type, d.voucher_no, "bill_no")

        # Get all SO / PO which are not fully billed or against which full advance not paid
        orders_to_be_billed = []
        orders_to_be_billed = get_orders_to_be_billed(
                args.get("posting_date"),
                args.get("party_type"),
                args.get("party"),
                args.get("company"),
                party_account_currency,
                company_currency,
                filters=args,
        )

        # Get negative outstanding sales /purchase invoices
        negative_outstanding_invoices = []
        if args.get("party_type") != "Employee" and not args.get("voucher_no"):
                negative_outstanding_invoices = get_negative_outstanding_invoices(
                        args.get("party_type"),
                        args.get("party"),
                        args.get("party_account"),
                        party_account_currency,
                        company_currency,
                        condition=condition,
                )

        data = negative_outstanding_invoices + outstanding_invoices + orders_to_be_billed

        if not data:
                frappe.msgprint(
                        _(
                                "No outstanding invoices found for the {0} {1} which qualify the filters you have specified."
                        ).format(_(args.get("party_type")).lower(), frappe.bold(args.get("party")))
                )

        return data


def split_invoices_based_on_payment_terms(outstanding_invoices):
        invoice_ref_based_on_payment_terms = {}
        for idx, d in enumerate(outstanding_invoices):
                if d.voucher_type in ["Sales Invoice", "Purchase Invoice"]:
                        payment_term_template = frappe.db.get_value(
                                d.voucher_type, d.voucher_no, "payment_terms_template"
                        )
                        if payment_term_template:
                                allocate_payment_based_on_payment_terms = frappe.db.get_value(
                                        "Payment Terms Template", payment_term_template, "allocate_payment_based_on_payment_terms"
                                )
                                if allocate_payment_based_on_payment_terms:
                                        payment_schedule = frappe.get_all(
                                                "Payment Schedule", filters={"parent": d.voucher_no}, fields=["*"]
                                        )

                                        for payment_term in payment_schedule:
                                                if payment_term.outstanding > 0.1:
                                                        invoice_ref_based_on_payment_terms.setdefault(idx, [])
                                                        invoice_ref_based_on_payment_terms[idx].append(
                                                                frappe._dict(
                                                                        {
                                                                                "due_date": d.due_date,
                                                                                "currency": d.currency,
                                                                                "voucher_no": d.voucher_no,
                                                                                "voucher_type": d.voucher_type,
                                                                                "posting_date": d.posting_date,
                                                                                "invoice_amount": flt(d.invoice_amount),
                                                                                "outstanding_amount": flt(d.outstanding_amount),
                                                                                "payment_amount": payment_term.payment_amount,
                                                                                "payment_term": payment_term.payment_term,
                                                                        }
                                                                )
                                                        )

        outstanding_invoices_after_split = []
        if invoice_ref_based_on_payment_terms:
                for idx, ref in invoice_ref_based_on_payment_terms.items():
                        voucher_no = ref[0]["voucher_no"]
                        voucher_type = ref[0]["voucher_type"]

                        frappe.msgprint(
                                _("Spliting {} {} into {} row(s) as per Payment Terms").format(
                                        voucher_type, voucher_no, len(ref)
                                ),
                                alert=True,
                        )

                        outstanding_invoices_after_split += invoice_ref_based_on_payment_terms[idx]

                        existing_row = list(filter(lambda x: x.get("voucher_no") == voucher_no, outstanding_invoices))
                        index = outstanding_invoices.index(existing_row[0])
                        outstanding_invoices.pop(index)

        outstanding_invoices_after_split += outstanding_invoices
        return outstanding_invoices_after_split


def get_orders_to_be_billed(
        posting_date,
        party_type,
        party,
        company,
        party_account_currency,
        company_currency,
        cost_center=None,
        filters=None,
):
        if party_type == "Customer":
                voucher_type = "Sales Order"
        elif party_type == "Supplier":
                voucher_type = "Purchase Order"
        elif party_type == "Employee":
                voucher_type = None

        # Add cost center condition
        if voucher_type:
                doc = frappe.get_doc({"doctype": voucher_type})
                condition = ""
                if doc and hasattr(doc, "cost_center"):
                        condition = " and cost_center='%s'" % cost_center

        orders = []
        if voucher_type:
                if party_account_currency == company_currency:
                        grand_total_field = "base_grand_total"
                        rounded_total_field = "base_rounded_total"
                else:
                        grand_total_field = "grand_total"
                        rounded_total_field = "rounded_total"

                orders = frappe.db.sql(
                        """
                        select
                                name as voucher_no,
                                if({rounded_total_field}, {rounded_total_field}, {grand_total_field}) as invoice_amount,
                                (if({rounded_total_field}, {rounded_total_field}, {grand_total_field}) - advance_paid) as outstanding_amount,
                                transaction_date as posting_date
                        from
                                `tab{voucher_type}`
                        where
                                {party_type} = %s
                                and docstatus = 1
                                and company = %s
                                and ifnull(status, "") != "Closed"
                                and if({rounded_total_field}, {rounded_total_field}, {grand_total_field}) > advance_paid
                                and abs(100 - per_billed) > 0.01
                                {condition}
                        order by
                                transaction_date, name
                """.format(
                                **{
                                        "rounded_total_field": rounded_total_field,
                                        "grand_total_field": grand_total_field,
                                        "voucher_type": voucher_type,
                                        "party_type": scrub(party_type),
                                        "condition": condition,
                                }
                        ),
                        (party, company),
                        as_dict=True,
                )

        order_list = []
        for d in orders:
                if not (
                        flt(d.outstanding_amount) >= flt(filters.get("outstanding_amt_greater_than"))
                        and flt(d.outstanding_amount) <= flt(filters.get("outstanding_amt_less_than"))
                ):
                        continue

                d["voucher_type"] = voucher_type
                # This assumes that the exchange rate required is the one in the SO
                d["exchange_rate"] = get_exchange_rate(party_account_currency, company_currency, posting_date)
                order_list.append(d)

        return order_list


def get_negative_outstanding_invoices(
        party_type,
        party,
        party_account,
        party_account_currency,
        company_currency,
        cost_center=None,
        condition=None,
):
        voucher_type = "Sales Invoice" if party_type == "Customer" else "Purchase Invoice"
        supplier_condition = ""
        if voucher_type == "Purchase Invoice":
                supplier_condition = "and (release_date is null or release_date <= CURDATE())"
        if party_account_currency == company_currency:
                grand_total_field = "base_grand_total"
                rounded_total_field = "base_rounded_total"
        else:
                grand_total_field = "grand_total"
                rounded_total_field = "rounded_total"

        return frappe.db.sql(
                """
                select
                        "{voucher_type}" as voucher_type, name as voucher_no,
                        if({rounded_total_field}, {rounded_total_field}, {grand_total_field}) as invoice_amount,
                        outstanding_amount, posting_date,
                        due_date, conversion_rate as exchange_rate
                from
                        `tab{voucher_type}`
                where
                        {party_type} = %s and {party_account} = %s and docstatus = 1 and
                        outstanding_amount < 0
                        {supplier_condition}
                        {condition}
                order by
                        posting_date, name
                """.format(
                        **{
                                "supplier_condition": supplier_condition,
                                "condition": condition,
                                "rounded_total_field": rounded_total_field,
                                "grand_total_field": grand_total_field,
                                "voucher_type": voucher_type,
                                "party_type": scrub(party_type),
                                "party_account": "debit_to" if party_type == "Customer" else "credit_to",
                                "cost_center": cost_center,
                        }
                ),
                (party, party_account),
                as_dict=True,
        )


@frappe.whitelist()
def get_party_details(company, party_type, party, date, cost_center=None):
        bank_account = ""
        if not frappe.db.exists(party_type, party):
                frappe.throw(_("Invalid {0}: {1}").format(party_type, party))

        party_account = get_party_account(party_type, party, company)

        account_currency = get_account_currency(party_account)
        account_balance = get_balance_on(party_account, date, cost_center=cost_center)
        _party_name = "title" if party_type == "Shareholder" else party_type.lower() + "_name"
        party_name = frappe.db.get_value(party_type, party, _party_name)
        party_balance = get_balance_on(party_type=party_type, party=party, cost_center=cost_center)
        if party_type in ["Customer", "Supplier"]:
                bank_account = get_party_bank_account(party_type, party)

        return {
                "party_account": party_account,
                "party_name": party_name,
                "party_account_currency": account_currency,
                "party_balance": party_balance,
                "account_balance": account_balance,
                "bank_account": bank_account,
        }


@frappe.whitelist()
def get_account_details(account, date, cost_center=None):
        frappe.has_permission("Payment Entry", throw=True)

        # to check if the passed account is accessible under reference doctype Payment Entry
        account_list = frappe.get_list(
                "Account", {"name": account}, reference_doctype="Payment Entry", limit=1
        )

        # There might be some user permissions which will allow account under certain doctypes
        # except for Payment Entry, only in such case we should throw permission error
        if not account_list:
                frappe.throw(_("Account: {0} is not permitted under Payment Entry").format(account))

        account_balance = get_balance_on(
                account, date, cost_center=cost_center, ignore_account_permission=True
        )

        return frappe._dict(
                {
                        "account_currency": get_account_currency(account),
                        "account_balance": account_balance,
                        "account_type": frappe.db.get_value("Account", account, "account_type"),
                }
        )


@frappe.whitelist()
def get_company_defaults(company):
        fields = ["write_off_account", "exchange_gain_loss_account", "cost_center"]
        ret = frappe.get_cached_value("Company", company, fields, as_dict=1)

        for fieldname in fields:
                if not ret[fieldname]:
                        frappe.throw(
                                _("Please set default {0} in Company {1}").format(
                                        frappe.get_meta("Company").get_label(fieldname), company
                                )
                        )

        return ret


def get_outstanding_on_journal_entry(name):
        res = frappe.db.sql(
                "SELECT "
                'CASE WHEN party_type IN ("Customer") '
                "THEN ifnull(sum(debit_in_account_currency - credit_in_account_currency), 0) "
                "ELSE ifnull(sum(credit_in_account_currency - debit_in_account_currency), 0) "
                "END as outstanding_amount "
                "FROM `tabGL Entry` WHERE (voucher_no=%s OR against_voucher=%s) "
                "AND party_type IS NOT NULL "
                'AND party_type != ""',
                (name, name),
                as_dict=1,
        )

        outstanding_amount = res[0].get("outstanding_amount", 0) if res else 0

        return outstanding_amount


@frappe.whitelist()
def get_reference_details(reference_doctype, reference_name, party_account_currency):
<<<<<<< HEAD
	total_amount = outstanding_amount = exchange_rate = bill_no = None
	ref_doc = frappe.get_doc(reference_doctype, reference_name)
	company_currency = ref_doc.get("company_currency") or erpnext.get_company_currency(ref_doc.company)

	if reference_doctype == "Fees":
		total_amount = ref_doc.get("grand_total")
		exchange_rate = 1
		outstanding_amount = ref_doc.get("outstanding_amount")
	elif reference_doctype == "Donation":
		total_amount = ref_doc.get("amount")
		outstanding_amount = total_amount
		exchange_rate = 1
	elif reference_doctype == "Dunning":
		total_amount = ref_doc.get("dunning_amount")
		exchange_rate = 1
		outstanding_amount = ref_doc.get("dunning_amount")
	elif reference_doctype == "Journal Entry" and ref_doc.docstatus == 1:
		total_amount = ref_doc.get("total_amount")
		if ref_doc.multi_currency:
			exchange_rate = get_exchange_rate(party_account_currency, company_currency, ref_doc.posting_date)
		else:
			exchange_rate = 1
			outstanding_amount = get_outstanding_on_journal_entry(reference_name)
	elif reference_doctype != "Journal Entry":
		if ref_doc.doctype == "Sales Commission":
			total_amount = ref_doc.total_commission_amount
			exchange_rate = 1
		elif ref_doc.doctype == "Expense Claim":
				total_amount = flt(ref_doc.total_sanctioned_amount) + flt(ref_doc.total_taxes_and_charges)
		elif ref_doc.doctype == "Employee Advance":
			total_amount = ref_doc.advance_amount
			exchange_rate = ref_doc.get("exchange_rate")
			if party_account_currency != ref_doc.currency:
				total_amount = flt(total_amount) * flt(exchange_rate)
		elif ref_doc.doctype == "Gratuity":
				total_amount = ref_doc.amount
		if not total_amount:
			if party_account_currency == company_currency:
				total_amount = ref_doc.base_grand_total
				exchange_rate = 1
			else:
				total_amount = ref_doc.grand_total
		if not exchange_rate:
			# Get the exchange rate from the original ref doc
			# or get it based on the posting date of the ref doc.
			exchange_rate = ref_doc.get("conversion_rate") or \
				get_exchange_rate(party_account_currency, company_currency, ref_doc.posting_date)
		if reference_doctype in ("Sales Invoice", "Purchase Invoice"):
			outstanding_amount = ref_doc.get("outstanding_amount")
			bill_no = ref_doc.get("bill_no")
		elif reference_doctype == "Expense Claim":
			outstanding_amount = flt(ref_doc.get("total_sanctioned_amount")) + flt(ref_doc.get("total_taxes_and_charges"))\
				- flt(ref_doc.get("total_amount_reimbursed")) - flt(ref_doc.get("total_advance_amount"))
		elif reference_doctype == "Employee Advance":
			outstanding_amount = (flt(ref_doc.advance_amount) - flt(ref_doc.paid_amount))
			if party_account_currency != ref_doc.currency:
				outstanding_amount = flt(outstanding_amount) * flt(exchange_rate)
				if party_account_currency == company_currency:
					exchange_rate = 1
		elif reference_doctype == "Gratuity":
			outstanding_amount = ref_doc.amount - flt(ref_doc.paid_amount)
		elif reference_doctype == "Sales Commission":
			outstanding_amount = 0
		else:
			outstanding_amount = flt(total_amount) - flt(ref_doc.advance_paid)
	else:
		# Get the exchange rate based on the posting date of the ref doc.
		exchange_rate = get_exchange_rate(party_account_currency,
			company_currency, ref_doc.posting_date)

	return frappe._dict({
		"due_date": ref_doc.get("due_date"),
		"total_amount": flt(total_amount),
		"outstanding_amount": flt(outstanding_amount),
		"exchange_rate": flt(exchange_rate),
		"bill_no": bill_no
	})

def get_amounts_based_on_reference_doctype(reference_doctype, ref_doc, party_account_currency, company_currency, reference_name):
	total_amount = outstanding_amount = exchange_rate = None
	if reference_doctype == "Fees":
		total_amount = ref_doc.get("grand_total")
		exchange_rate = 1
		outstanding_amount = ref_doc.get("outstanding_amount")
	elif reference_doctype == "Dunning":
		total_amount = ref_doc.get("dunning_amount")
		exchange_rate = 1
		outstanding_amount = ref_doc.get("dunning_amount")
	elif reference_doctype == "Journal Entry" and ref_doc.docstatus == 1:
		total_amount = ref_doc.get("total_amount")
		if ref_doc.multi_currency:
			exchange_rate = get_exchange_rate(party_account_currency, company_currency, ref_doc.posting_date)
		else:
			exchange_rate = 1
			outstanding_amount = get_outstanding_on_journal_entry(reference_name)

	return total_amount, outstanding_amount, exchange_rate

def get_amounts_based_on_ref_doc(reference_doctype, ref_doc, party_account_currency, company_currency):
	total_amount = outstanding_amount = exchange_rate = None
	if ref_doc.doctype == "Expense Claim":
			total_amount = flt(ref_doc.total_sanctioned_amount) + flt(ref_doc.total_taxes_and_charges)
	elif ref_doc.doctype == "Employee Advance":
		total_amount, exchange_rate = get_total_amount_exchange_rate_for_employee_advance(party_account_currency, ref_doc)

	if not total_amount:
		total_amount, exchange_rate = get_total_amount_exchange_rate_base_on_currency(
			party_account_currency, company_currency, ref_doc)

	if not exchange_rate:
		# Get the exchange rate from the original ref doc
		# or get it based on the posting date of the ref doc
		exchange_rate = ref_doc.get("conversion_rate") or \
			get_exchange_rate(party_account_currency, company_currency, ref_doc.posting_date)

	outstanding_amount, exchange_rate, bill_no = get_bill_no_and_update_amounts(
		reference_doctype, ref_doc, total_amount, exchange_rate, party_account_currency, company_currency)

	return total_amount, outstanding_amount, exchange_rate, bill_no
=======
        total_amount = outstanding_amount = exchange_rate = bill_no = None
        ref_doc = frappe.get_doc(reference_doctype, reference_name)
        company_currency = ref_doc.get("company_currency") or erpnext.get_company_currency(
                ref_doc.company
        )

        if reference_doctype == "Fees":
                total_amount = ref_doc.get("grand_total")
                exchange_rate = 1
                outstanding_amount = ref_doc.get("outstanding_amount")
        elif reference_doctype == "Dunning":
                total_amount = ref_doc.get("dunning_amount")
                exchange_rate = 1
                outstanding_amount = ref_doc.get("dunning_amount")
        elif reference_doctype == "Journal Entry" and ref_doc.docstatus == 1:
                total_amount = ref_doc.get("total_amount")
                if ref_doc.multi_currency:
                        exchange_rate = get_exchange_rate(
                                party_account_currency, company_currency, ref_doc.posting_date
                        )
                else:
                        exchange_rate = 1
                        outstanding_amount = get_outstanding_on_journal_entry(reference_name)
        elif reference_doctype != "Journal Entry":
                if ref_doc.doctype == "Sales Commission":
                        total_amount = ref_doc.total_commission_amount
                        exchange_rate = 1
                elif ref_doc.doctype == "Expense Claim":
                                total_amount = flt(ref_doc.total_sanctioned_amount) + flt(ref_doc.total_taxes_and_charges)
                elif ref_doc.doctype == "Employee Advance":
                        total_amount = ref_doc.advance_amount
                        exchange_rate = ref_doc.get("exchange_rate")
                        if party_account_currency != ref_doc.currency:
                                total_amount = flt(total_amount) * flt(exchange_rate)
                elif ref_doc.doctype == "Gratuity":
                        total_amount = ref_doc.amount
                if not total_amount:
                        if party_account_currency == company_currency:
                                total_amount = ref_doc.base_grand_total
                                exchange_rate = 1
                        else:
                                total_amount = ref_doc.grand_total
                if not exchange_rate:
                        # Get the exchange rate from the original ref doc
                        # or get it based on the posting date of the ref doc.
                        exchange_rate = ref_doc.get("conversion_rate") or get_exchange_rate(
                                party_account_currency, company_currency, ref_doc.posting_date
                        )
                if reference_doctype in ("Sales Invoice", "Purchase Invoice"):
                        outstanding_amount = ref_doc.get("outstanding_amount")
                        bill_no = ref_doc.get("bill_no")
                elif reference_doctype == "Expense Claim":
                        outstanding_amount = (
                                flt(ref_doc.get("total_sanctioned_amount"))
                                + flt(ref_doc.get("total_taxes_and_charges"))
                                - flt(ref_doc.get("total_amount_reimbursed"))
                                - flt(ref_doc.get("total_advance_amount"))
                        )
                elif reference_doctype == "Employee Advance":
                        outstanding_amount = flt(ref_doc.advance_amount) - flt(ref_doc.paid_amount)
                        if party_account_currency != ref_doc.currency:
                                outstanding_amount = flt(outstanding_amount) * flt(exchange_rate)
                                if party_account_currency == company_currency:
                                        exchange_rate = 1
                elif reference_doctype == "Gratuity":
                        outstanding_amount = ref_doc.amount - flt(ref_doc.paid_amount)
                elif reference_doctype == "Sales Commission":
                        outstanding_amount = 0
                else:
                        outstanding_amount = flt(total_amount) - flt(ref_doc.advance_paid)
        else:
                # Get the exchange rate based on the posting date of the ref doc.
                exchange_rate = get_exchange_rate(party_account_currency, company_currency, ref_doc.posting_date)

        return frappe._dict(
                {
                        "due_date": ref_doc.get("due_date"),
                        "total_amount": flt(total_amount),
                        "outstanding_amount": flt(outstanding_amount),
                        "exchange_rate": flt(exchange_rate),
                        "bill_no": bill_no,
                }
        )


def get_amounts_based_on_reference_doctype(
        reference_doctype, ref_doc, party_account_currency, company_currency, reference_name
):
        total_amount = outstanding_amount = exchange_rate = None
        if reference_doctype == "Fees":
                total_amount = ref_doc.get("grand_total")
                exchange_rate = 1
                outstanding_amount = ref_doc.get("outstanding_amount")
        elif reference_doctype == "Dunning":
                total_amount = ref_doc.get("dunning_amount")
                exchange_rate = 1
                outstanding_amount = ref_doc.get("dunning_amount")
        elif reference_doctype == "Journal Entry" and ref_doc.docstatus == 1:
                total_amount = ref_doc.get("total_amount")
                if ref_doc.multi_currency:
                        exchange_rate = get_exchange_rate(
                                party_account_currency, company_currency, ref_doc.posting_date
                        )
                else:
                        exchange_rate = 1
                        outstanding_amount = get_outstanding_on_journal_entry(reference_name)

        return total_amount, outstanding_amount, exchange_rate


def get_amounts_based_on_ref_doc(
        reference_doctype, ref_doc, party_account_currency, company_currency
):
        total_amount = outstanding_amount = exchange_rate = None
        if ref_doc.doctype == "Expense Claim":
                total_amount = flt(ref_doc.total_sanctioned_amount) + flt(ref_doc.total_taxes_and_charges)
        elif ref_doc.doctype == "Employee Advance":
                total_amount, exchange_rate = get_total_amount_exchange_rate_for_employee_advance(
                        party_account_currency, ref_doc
                )

        if not total_amount:
                total_amount, exchange_rate = get_total_amount_exchange_rate_base_on_currency(
                        party_account_currency, company_currency, ref_doc
                )

        if not exchange_rate:
                # Get the exchange rate from the original ref doc
                # or get it based on the posting date of the ref doc
                exchange_rate = ref_doc.get("conversion_rate") or get_exchange_rate(
                        party_account_currency, company_currency, ref_doc.posting_date
                )

        outstanding_amount, exchange_rate, bill_no = get_bill_no_and_update_amounts(
                reference_doctype, ref_doc, total_amount, exchange_rate, party_account_currency, company_currency
        )

        return total_amount, outstanding_amount, exchange_rate, bill_no

>>>>>>> d67e07fe

def get_total_amount_exchange_rate_for_employee_advance(party_account_currency, ref_doc):
        total_amount = ref_doc.advance_amount
        exchange_rate = ref_doc.get("exchange_rate")
        if party_account_currency != ref_doc.currency:
                total_amount = flt(total_amount) * flt(exchange_rate)

        return total_amount, exchange_rate


def get_total_amount_exchange_rate_base_on_currency(
        party_account_currency, company_currency, ref_doc
):
        exchange_rate = None
        if party_account_currency == company_currency:
                total_amount = ref_doc.base_grand_total
                exchange_rate = 1
        else:
                total_amount = ref_doc.grand_total

        return total_amount, exchange_rate


def get_bill_no_and_update_amounts(
        reference_doctype, ref_doc, total_amount, exchange_rate, party_account_currency, company_currency
):
        outstanding_amount = bill_no = None
        if reference_doctype in ("Sales Invoice", "Purchase Invoice"):
                outstanding_amount = ref_doc.get("outstanding_amount")
                bill_no = ref_doc.get("bill_no")
        elif reference_doctype == "Expense Claim":
                outstanding_amount = (
                        flt(ref_doc.get("total_sanctioned_amount"))
                        + flt(ref_doc.get("total_taxes_and_charges"))
                        - flt(ref_doc.get("total_amount_reimbursed"))
                        - flt(ref_doc.get("total_advance_amount"))
                )
        elif reference_doctype == "Employee Advance":
                outstanding_amount = flt(ref_doc.advance_amount) - flt(ref_doc.paid_amount)
                if party_account_currency != ref_doc.currency:
                        outstanding_amount = flt(outstanding_amount) * flt(exchange_rate)
                        if party_account_currency == company_currency:
                                exchange_rate = 1
        else:
                outstanding_amount = flt(total_amount) - flt(ref_doc.advance_paid)

        return outstanding_amount, exchange_rate, bill_no


@frappe.whitelist()
def get_payment_entry(dt, dn, party_amount=None, bank_account=None, bank_amount=None):
        reference_doc = None
        doc = frappe.get_doc(dt, dn)
        if dt in ("Sales Order", "Purchase Order") and flt(doc.per_billed, 2) > 0:
                frappe.throw(_("Can only make payment against unbilled {0}").format(dt))

        party_type = set_party_type(dt)
        party_account = set_party_account(dt, dn, doc, party_type)
        party_account_currency = set_party_account_currency(dt, party_account, doc)
        payment_type = set_payment_type(dt, doc)
        grand_total, outstanding_amount = set_grand_total_and_outstanding_amount(
                party_amount, dt, party_account_currency, doc
        )

        # bank or cash
        bank = get_bank_cash_account(doc, bank_account)

        paid_amount, received_amount = set_paid_amount_and_received_amount(
                dt, party_account_currency, bank, outstanding_amount, payment_type, bank_amount, doc
        )

        paid_amount, received_amount, discount_amount = apply_early_payment_discount(
                paid_amount, received_amount, doc
        )

        pe = frappe.new_doc("Payment Entry")
        pe.payment_type = payment_type
        pe.company = doc.company
        pe.cost_center = doc.get("cost_center")
        pe.posting_date = nowdate()
        pe.mode_of_payment = doc.get("mode_of_payment")
        pe.party_type = party_type
        pe.party = doc.get(scrub(party_type))
        pe.contact_person = doc.get("contact_person")
        pe.contact_email = doc.get("contact_email")
        pe.ensure_supplier_is_not_blocked()

        pe.paid_from = party_account if payment_type == "Receive" else bank.account
        pe.paid_to = party_account if payment_type == "Pay" else bank.account
        pe.paid_from_account_currency = (
                party_account_currency if payment_type == "Receive" else bank.account_currency
        )
        pe.paid_to_account_currency = (
                party_account_currency if payment_type == "Pay" else bank.account_currency
        )
        pe.paid_amount = paid_amount
        pe.received_amount = received_amount
        pe.letter_head = doc.get("letter_head")

        if dt in ["Purchase Order", "Sales Order", "Sales Invoice", "Purchase Invoice"]:
                pe.project = doc.get("project") or reduce(
                        lambda prev, cur: prev or cur, [x.get("project") for x in doc.get("items")], None
                )  # get first non-empty project from items

        if pe.party_type in ["Customer", "Supplier"]:
                bank_account = get_party_bank_account(pe.party_type, pe.party)
                pe.set("bank_account", bank_account)
                pe.set_bank_account_data()

        # only Purchase Invoice can be blocked individually
        if doc.doctype == "Purchase Invoice" and doc.invoice_is_blocked():
                frappe.msgprint(_("{0} is on hold till {1}").format(doc.name, doc.release_date))
        else:
                if doc.doctype in ("Sales Invoice", "Purchase Invoice") and frappe.get_value(
                        "Payment Terms Template",
                        {"name": doc.payment_terms_template},
                        "allocate_payment_based_on_payment_terms",
                ):

                        for reference in get_reference_as_per_payment_terms(
                                doc.payment_schedule, dt, dn, doc, grand_total, outstanding_amount
                        ):
                                pe.append("references", reference)
                else:
                        if dt == "Dunning":
                                pe.append(
                                        "references",
                                        {
                                                "reference_doctype": "Sales Invoice",
                                                "reference_name": doc.get("sales_invoice"),
                                                "bill_no": doc.get("bill_no"),
                                                "due_date": doc.get("due_date"),
                                                "total_amount": doc.get("outstanding_amount"),
                                                "outstanding_amount": doc.get("outstanding_amount"),
                                                "allocated_amount": doc.get("outstanding_amount"),
                                        },
                                )
                                pe.append(
                                        "references",
                                        {
                                                "reference_doctype": dt,
                                                "reference_name": dn,
                                                "bill_no": doc.get("bill_no"),
                                                "due_date": doc.get("due_date"),
                                                "total_amount": doc.get("dunning_amount"),
                                                "outstanding_amount": doc.get("dunning_amount"),
                                                "allocated_amount": doc.get("dunning_amount"),
                                        },
                                )
                        else:
                                pe.append(
                                        "references",
                                        {
                                                "reference_doctype": dt,
                                                "reference_name": dn,
                                                "bill_no": doc.get("bill_no"),
                                                "due_date": doc.get("due_date"),
                                                "total_amount": grand_total,
                                                "outstanding_amount": outstanding_amount,
                                                "allocated_amount": outstanding_amount,
                                        },
                                )

        pe.setup_party_account_field()
        pe.set_missing_values()

        if party_account and bank:
                if dt == "Employee Advance":
                        reference_doc = doc
                pe.set_exchange_rate(ref_doc=reference_doc)
                pe.set_amounts()
                if discount_amount:
                        pe.set_gain_or_loss(
                                account_details={
                                        "account": frappe.get_cached_value("Company", pe.company, "default_discount_account"),
                                        "cost_center": pe.cost_center
                                        or frappe.get_cached_value("Company", pe.company, "cost_center"),
                                        "amount": discount_amount * (-1 if payment_type == "Pay" else 1),
                                }
                        )
                        pe.set_difference_amount()

        return pe


def get_bank_cash_account(doc, bank_account):
        bank = get_default_bank_cash_account(
                doc.company, "Bank", mode_of_payment=doc.get("mode_of_payment"), account=bank_account
        )

        if not bank:
                bank = get_default_bank_cash_account(
                        doc.company, "Cash", mode_of_payment=doc.get("mode_of_payment"), account=bank_account
                )

        return bank


def set_party_type(dt):
        if dt in ("Sales Invoice", "Sales Order", "Dunning"):
                party_type = "Customer"
        elif dt in ("Purchase Invoice", "Purchase Order"):
                party_type = "Supplier"
        elif dt in ("Expense Claim", "Employee Advance", "Gratuity"):
                party_type = "Employee"
        return party_type


def set_party_account(dt, dn, doc, party_type):
        if dt == "Sales Invoice":
                party_account = get_party_account_based_on_invoice_discounting(dn) or doc.debit_to
        elif dt == "Purchase Invoice":
                party_account = doc.credit_to
        elif dt == "Fees":
                party_account = doc.receivable_account
        elif dt == "Employee Advance":
                party_account = doc.advance_account
        elif dt == "Expense Claim":
                party_account = doc.payable_account
        elif dt == "Gratuity":
                party_account = doc.payable_account
        else:
                party_account = get_party_account(party_type, doc.get(party_type.lower()), doc.company)
        return party_account


def set_party_account_currency(dt, party_account, doc):
        if dt not in ("Sales Invoice", "Purchase Invoice"):
                party_account_currency = get_account_currency(party_account)
        else:
                party_account_currency = doc.get("party_account_currency") or get_account_currency(party_account)
        return party_account_currency


def set_payment_type(dt, doc):
        if (
                dt == "Sales Order"
                or (dt in ("Sales Invoice", "Fees", "Dunning") and doc.outstanding_amount > 0)
        ) or (dt == "Purchase Invoice" and doc.outstanding_amount < 0):
                payment_type = "Receive"
        else:
                payment_type = "Pay"
        return payment_type


def set_grand_total_and_outstanding_amount(party_amount, dt, party_account_currency, doc):
        grand_total = outstanding_amount = 0
        if party_amount:
                grand_total = outstanding_amount = party_amount
        elif dt in ("Sales Invoice", "Purchase Invoice"):
                if party_account_currency == doc.company_currency:
                        grand_total = doc.base_rounded_total or doc.base_grand_total
                else:
                        grand_total = doc.rounded_total or doc.grand_total
                outstanding_amount = doc.outstanding_amount
        elif dt in ("Expense Claim"):
                grand_total = doc.total_sanctioned_amount + doc.total_taxes_and_charges
                outstanding_amount = doc.grand_total - doc.total_amount_reimbursed
        elif dt == "Employee Advance":
                grand_total = flt(doc.advance_amount)
                outstanding_amount = flt(doc.advance_amount) - flt(doc.paid_amount)
                if party_account_currency != doc.currency:
                        grand_total = flt(doc.advance_amount) * flt(doc.exchange_rate)
                        outstanding_amount = (flt(doc.advance_amount) - flt(doc.paid_amount)) * flt(doc.exchange_rate)
        elif dt == "Fees":
                grand_total = doc.grand_total
                outstanding_amount = doc.outstanding_amount
        elif dt == "Dunning":
                grand_total = doc.grand_total
                outstanding_amount = doc.grand_total
        elif dt == "Gratuity":
                grand_total = doc.amount
                outstanding_amount = flt(doc.amount) - flt(doc.paid_amount)
        else:
                if party_account_currency == doc.company_currency:
                        grand_total = flt(doc.get("base_rounded_total") or doc.base_grand_total)
                else:
                        grand_total = flt(doc.get("rounded_total") or doc.grand_total)
                outstanding_amount = grand_total - flt(doc.advance_paid)
        return grand_total, outstanding_amount


def set_paid_amount_and_received_amount(
        dt, party_account_currency, bank, outstanding_amount, payment_type, bank_amount, doc
):
        paid_amount = received_amount = 0
        if party_account_currency == bank.account_currency:
                paid_amount = received_amount = abs(outstanding_amount)
        elif payment_type == "Receive":
                paid_amount = abs(outstanding_amount)
                if bank_amount:
                        received_amount = bank_amount
                else:
                        received_amount = paid_amount * doc.get("conversion_rate", 1)
                        if dt == "Employee Advance":
                                received_amount = paid_amount * doc.get("exchange_rate", 1)
        else:
                received_amount = abs(outstanding_amount)
                if bank_amount:
                        paid_amount = bank_amount
                else:
                        # if party account currency and bank currency is different then populate paid amount as well
                        paid_amount = received_amount * doc.get("conversion_rate", 1)
                        if dt == "Employee Advance":
                                paid_amount = received_amount * doc.get("exchange_rate", 1)

        return paid_amount, received_amount


def apply_early_payment_discount(paid_amount, received_amount, doc):
        total_discount = 0
        eligible_for_payments = ["Sales Order", "Sales Invoice", "Purchase Order", "Purchase Invoice"]
        has_payment_schedule = hasattr(doc, "payment_schedule") and doc.payment_schedule

        if doc.doctype in eligible_for_payments and has_payment_schedule:
                for term in doc.payment_schedule:
                        if not term.discounted_amount and term.discount and getdate(nowdate()) <= term.discount_date:
                                if term.discount_type == "Percentage":
                                        discount_amount = flt(doc.get("grand_total")) * (term.discount / 100)
                                else:
                                        discount_amount = term.discount

                                discount_amount_in_foreign_currency = discount_amount * doc.get("conversion_rate", 1)

                                if doc.doctype == "Sales Invoice":
                                        paid_amount -= discount_amount
                                        received_amount -= discount_amount_in_foreign_currency
                                else:
                                        received_amount -= discount_amount
                                        paid_amount -= discount_amount_in_foreign_currency

                                total_discount += discount_amount

                if total_discount:
                        money = frappe.utils.fmt_money(total_discount, currency=doc.get("currency"))
                        frappe.msgprint(_("Discount of {} applied as per Payment Term").format(money), alert=1)

        return paid_amount, received_amount, total_discount


def get_reference_as_per_payment_terms(
        payment_schedule, dt, dn, doc, grand_total, outstanding_amount
):
        references = []
        for payment_term in payment_schedule:
                payment_term_outstanding = flt(
                        payment_term.payment_amount - payment_term.paid_amount, payment_term.precision("payment_amount")
                )

                if payment_term_outstanding:
                        references.append(
                                {
                                        "reference_doctype": dt,
                                        "reference_name": dn,
                                        "bill_no": doc.get("bill_no"),
                                        "due_date": doc.get("due_date"),
                                        "total_amount": grand_total,
                                        "outstanding_amount": outstanding_amount,
                                        "payment_term": payment_term.payment_term,
                                        "allocated_amount": payment_term_outstanding,
                                }
                        )

        return references


def get_paid_amount(dt, dn, party_type, party, account, due_date):
        if party_type == "Customer":
                dr_or_cr = "credit_in_account_currency - debit_in_account_currency"
        else:
                dr_or_cr = "debit_in_account_currency - credit_in_account_currency"

        paid_amount = frappe.db.sql(
                """
                select ifnull(sum({dr_or_cr}), 0) as paid_amount
                from `tabGL Entry`
                where against_voucher_type = %s
                        and against_voucher = %s
                        and party_type = %s
                        and party = %s
                        and account = %s
                        and due_date = %s
                        and {dr_or_cr} > 0
        """.format(
                        dr_or_cr=dr_or_cr
                ),
                (dt, dn, party_type, party, account, due_date),
        )

        return paid_amount[0][0] if paid_amount else 0


@frappe.whitelist()
def get_party_and_account_balance(
        company, date, paid_from=None, paid_to=None, ptype=None, pty=None, cost_center=None
):
        return frappe._dict(
                {
                        "party_balance": get_balance_on(party_type=ptype, party=pty, cost_center=cost_center),
                        "paid_from_account_balance": get_balance_on(paid_from, date, cost_center=cost_center),
                        "paid_to_account_balance": get_balance_on(paid_to, date=date, cost_center=cost_center),
                }
        )


@frappe.whitelist()
def make_payment_order(source_name, target_doc=None):
        from frappe.model.mapper import get_mapped_doc

        def set_missing_values(source, target):
                target.payment_order_type = "Payment Entry"
                target.append(
                        "references",
                        dict(
                                reference_doctype="Payment Entry",
                                reference_name=source.name,
                                bank_account=source.party_bank_account,
                                amount=source.paid_amount,
                                account=source.paid_to,
                                supplier=source.party,
                                mode_of_payment=source.mode_of_payment,
                        ),
                )

        doclist = get_mapped_doc(
                "Payment Entry",
                source_name,
                {
                        "Payment Entry": {
                                "doctype": "Payment Order",
                                "validation": {"docstatus": ["=", 1]},
                        }
                },
                target_doc,
                set_missing_values,
        )

        return doclist<|MERGE_RESOLUTION|>--- conflicted
+++ resolved
@@ -11,34 +11,33 @@
 
 import erpnext
 from erpnext.accounts.doctype.bank_account.bank_account import (
-        get_bank_account_details,
-        get_party_bank_account,
+	get_bank_account_details,
+	get_party_bank_account,
 )
 from erpnext.accounts.doctype.invoice_discounting.invoice_discounting import (
-        get_party_account_based_on_invoice_discounting,
+	get_party_account_based_on_invoice_discounting,
 )
 from erpnext.accounts.doctype.journal_entry.journal_entry import get_default_bank_cash_account
 from erpnext.accounts.doctype.tax_withholding_category.tax_withholding_category import (
-        get_party_tax_withholding_details,
+	get_party_tax_withholding_details,
 )
 from erpnext.accounts.general_ledger import make_gl_entries, process_gl_map
 from erpnext.accounts.party import get_party_account
 from erpnext.accounts.utils import get_account_currency, get_balance_on, get_outstanding_invoices
 from erpnext.controllers.accounts_controller import (
-        AccountsController,
-        get_supplier_block_status,
-        validate_taxes_and_charges,
+	AccountsController,
+	get_supplier_block_status,
+	validate_taxes_and_charges,
 )
 from erpnext.hr.doctype.expense_claim.expense_claim import update_reimbursed_amount
 from erpnext.setup.utils import get_exchange_rate
 
 
 class InvalidPaymentEntry(ValidationError):
-        pass
+	pass
 
 
 class PaymentEntry(AccountsController):
-<<<<<<< HEAD
 	def __init__(self, *args, **kwargs):
 		super(PaymentEntry, self).__init__(*args, **kwargs)
 		if not self.is_new():
@@ -92,17 +91,15 @@
 		self.update_expense_claim()
 		self.update_outstanding_amounts()
 		self.update_advance_paid()
-		self.update_donation()
 		self.update_payment_schedule()
 		self.set_status()
 
 	def on_cancel(self):
-		self.ignore_linked_doctypes = ('GL Entry', 'Stock Ledger Entry')
+		self.ignore_linked_doctypes = ("GL Entry", "Stock Ledger Entry")
 		self.make_gl_entries(cancel=1)
 		self.update_expense_claim()
 		self.update_outstanding_amounts()
 		self.update_advance_paid()
-		self.update_donation(cancel=1)
 		self.delink_advance_entry_references()
 		self.update_payment_schedule(cancel=1)
 		self.set_payment_req_status()
@@ -110,6 +107,7 @@
 
 	def set_payment_req_status(self):
 		from erpnext.accounts.doctype.payment_request.payment_request import update_payment_req_status
+
 		update_payment_req_status(self, None)
 
 	def update_outstanding_amounts(self):
@@ -119,8 +117,11 @@
 		reference_names = []
 		for d in self.get("references"):
 			if (d.reference_doctype, d.reference_name, d.payment_term) in reference_names:
-				frappe.throw(_("Row #{0}: Duplicate entry in References {1} {2}")
-					.format(d.idx, d.reference_doctype, d.reference_name))
+				frappe.throw(
+					_("Row #{0}: Duplicate entry in References {1} {2}").format(
+						d.idx, d.reference_doctype, d.reference_name
+					)
+				)
 			reference_names.append((d.reference_doctype, d.reference_name, d.payment_term))
 
 	def set_bank_account_data(self):
@@ -136,20 +137,27 @@
 				self.set(field, bank_data.account)
 
 	def validate_payment_type_with_outstanding(self):
-		total_outstanding = sum(d.allocated_amount for d in self.get('references'))
-		if total_outstanding < 0 and self.party_type == 'Customer' and self.payment_type == 'Receive':
-			frappe.throw(_("Cannot receive from customer against negative outstanding"), title=_("Incorrect Payment Type"))
+		total_outstanding = sum(d.allocated_amount for d in self.get("references"))
+		if total_outstanding < 0 and self.party_type == "Customer" and self.payment_type == "Receive":
+			frappe.throw(
+				_("Cannot receive from customer against negative outstanding"),
+				title=_("Incorrect Payment Type"),
+			)
 
 	def validate_allocated_amount(self):
 		for d in self.get("references"):
-			if (flt(d.allocated_amount))> 0:
+			if (flt(d.allocated_amount)) > 0:
 				if flt(d.allocated_amount) > flt(d.outstanding_amount):
-					frappe.throw(_("Row #{0}: Allocated Amount cannot be greater than outstanding amount.").format(d.idx))
+					frappe.throw(
+						_("Row #{0}: Allocated Amount cannot be greater than outstanding amount.").format(d.idx)
+					)
 
 			# Check for negative outstanding invoices as well
 			if flt(d.allocated_amount) < 0:
 				if flt(d.allocated_amount) < flt(d.outstanding_amount):
-					frappe.throw(_("Row #{0}: Allocated Amount cannot be greater than outstanding amount.").format(d.idx))
+					frappe.throw(
+						_("Row #{0}: Allocated Amount cannot be greater than outstanding amount.").format(d.idx)
+					)
 
 	def delink_advance_entry_references(self):
 		for reference in self.references:
@@ -159,9 +167,14 @@
 
 	def set_missing_values(self):
 		if self.payment_type == "Internal Transfer":
-			for field in ("party", "party_balance", "total_allocated_amount",
-				"base_total_allocated_amount", "unallocated_amount"):
-					self.set(field, None)
+			for field in (
+				"party",
+				"party_balance",
+				"total_allocated_amount",
+				"base_total_allocated_amount",
+				"unallocated_amount",
+			):
+				self.set(field, None)
 			self.references = []
 		else:
 			if not self.party_type:
@@ -170,13 +183,14 @@
 			if not self.party:
 				frappe.throw(_("Party is mandatory"))
 
-			_party_name = "title" if self.party_type in ("Student", "Shareholder") else self.party_type.lower() + "_name"
+			_party_name = "title" if self.party_type == "Shareholder" else self.party_type.lower() + "_name"
 			self.party_name = frappe.db.get_value(self.party_type, self.party, _party_name)
 
 		if self.party:
 			if not self.party_balance:
-				self.party_balance = get_balance_on(party_type=self.party_type,
-					party=self.party, date=self.posting_date, company=self.company)
+				self.party_balance = get_balance_on(
+					party_type=self.party_type, party=self.party, date=self.posting_date, company=self.company
+				)
 
 			if not self.party_account:
 				party_account = get_party_account(self.party_type, self.party, self.company)
@@ -193,18 +207,22 @@
 			self.paid_to_account_currency = acc.account_currency
 			self.paid_to_account_balance = acc.account_balance
 
-		self.party_account_currency = self.paid_from_account_currency \
-			if self.payment_type=="Receive" else self.paid_to_account_currency
+		self.party_account_currency = (
+			self.paid_from_account_currency
+			if self.payment_type == "Receive"
+			else self.paid_to_account_currency
+		)
 
 		self.set_missing_ref_details()
 
 	def set_missing_ref_details(self, force=False):
 		for d in self.get("references"):
 			if d.allocated_amount:
-				ref_details = get_reference_details(d.reference_doctype,
-					d.reference_name, self.party_account_currency)
-
-				for field, value in iteritems(ref_details):
+				ref_details = get_reference_details(
+					d.reference_doctype, d.reference_name, self.party_account_currency
+				)
+
+				for field, value in ref_details.items():
 					if d.exchange_gain_loss:
 						# for cases where gain/loss is booked into invoice
 						# exchange_gain_loss is calculated from invoice & populated
@@ -212,7 +230,7 @@
 						# refer -> `update_reference_in_payment_entry()` in utils.py
 						continue
 
-					if field == 'exchange_rate' or not d.get(field) or force:
+					if field == "exchange_rate" or not d.get(field) or force:
 						d.db_set(field, value)
 
 	def validate_payment_type(self):
@@ -225,8 +243,9 @@
 				frappe.throw(_("Invalid {0}: {1}").format(self.party_type, self.party))
 
 			if self.party_account and self.party_type in ("Customer", "Supplier"):
-				self.validate_account_type(self.party_account,
-					[erpnext.get_party_account_type(self.party_type)])
+				self.validate_account_type(
+					self.party_account, [erpnext.get_party_account_type(self.party_type)]
+				)
 
 	def validate_bank_accounts(self):
 		if self.payment_type in ("Pay", "Internal Transfer"):
@@ -254,8 +273,9 @@
 						self.source_exchange_rate = ref_doc.get("exchange_rate")
 
 			if not self.source_exchange_rate:
-					self.source_exchange_rate = get_exchange_rate(self.paid_from_account_currency,
-						self.company_currency, self.posting_date)
+				self.source_exchange_rate = get_exchange_rate(
+					self.paid_from_account_currency, self.company_currency, self.posting_date
+				)
 
 	def set_target_exchange_rate(self, ref_doc=None):
 		if self.paid_from_account_currency == self.paid_to_account_currency:
@@ -266,8 +286,9 @@
 					self.target_exchange_rate = ref_doc.get("exchange_rate")
 
 			if not self.target_exchange_rate:
-				self.target_exchange_rate = get_exchange_rate(self.paid_to_account_currency,
-					self.company_currency, self.posting_date)
+				self.target_exchange_rate = get_exchange_rate(
+					self.paid_to_account_currency, self.company_currency, self.posting_date
+				)
 
 	def validate_mandatory(self):
 		for field in ("paid_amount", "received_amount", "source_exchange_rate", "target_exchange_rate"):
@@ -275,25 +296,22 @@
 				frappe.throw(_("{0} is mandatory").format(self.meta.get_label(field)))
 
 	def validate_reference_documents(self):
-		if self.party_type == "Student":
-			valid_reference_doctypes = ("Fees")
-		elif self.party_type == "Customer":
+		if self.party_type == "Customer":
 			valid_reference_doctypes = ("Sales Order", "Sales Invoice", "Journal Entry", "Dunning")
 		elif self.party_type == "Supplier":
 			valid_reference_doctypes = ("Purchase Order", "Purchase Invoice", "Journal Entry")
 		elif self.party_type == "Employee":
 			valid_reference_doctypes = ("Expense Claim", "Journal Entry", "Employee Advance", "Gratuity", "Sales Commission")
 		elif self.party_type == "Shareholder":
-			valid_reference_doctypes = ("Journal Entry")
-		elif self.party_type == "Donor":
-			valid_reference_doctypes = ("Donation")
+			valid_reference_doctypes = "Journal Entry"
 
 		for d in self.get("references"):
 			if not d.allocated_amount:
 				continue
 			if d.reference_doctype not in valid_reference_doctypes:
-				frappe.throw(_("Reference Doctype must be one of {0}")
-					.format(comma_or(valid_reference_doctypes)))
+				frappe.throw(
+					_("Reference Doctype must be one of {0}").format(comma_or(valid_reference_doctypes))
+				)
 
 			elif d.reference_name:
 				if not frappe.db.exists(d.reference_doctype, d.reference_name):
@@ -303,28 +321,33 @@
 
 					if d.reference_doctype != "Journal Entry":
 						if self.party != ref_doc.get(scrub(self.party_type)):
-							frappe.throw(_("{0} {1} is not associated with {2} {3}")
-								.format(d.reference_doctype, d.reference_name, self.party_type, self.party))
+							frappe.throw(
+								_("{0} {1} is not associated with {2} {3}").format(
+									d.reference_doctype, d.reference_name, self.party_type, self.party
+								)
+							)
 					else:
 						self.validate_journal_entry()
 
 					if d.reference_doctype in ("Sales Invoice", "Purchase Invoice", "Expense Claim", "Fees"):
 						if self.party_type == "Customer":
-							ref_party_account = get_party_account_based_on_invoice_discounting(d.reference_name) or ref_doc.debit_to
-						elif self.party_type == "Student":
-							ref_party_account = ref_doc.receivable_account
-						elif self.party_type=="Supplier":
+							ref_party_account = (
+								get_party_account_based_on_invoice_discounting(d.reference_name) or ref_doc.debit_to
+							)
+						elif self.party_type == "Supplier":
 							ref_party_account = ref_doc.credit_to
-						elif self.party_type=="Employee":
+						elif self.party_type == "Employee":
 							ref_party_account = ref_doc.payable_account
 
 						if ref_party_account != self.party_account:
-								frappe.throw(_("{0} {1} is associated with {2}, but Party Account is {3}")
-									.format(d.reference_doctype, d.reference_name, ref_party_account, self.party_account))
+							frappe.throw(
+								_("{0} {1} is associated with {2}, but Party Account is {3}").format(
+									d.reference_doctype, d.reference_name, ref_party_account, self.party_account
+								)
+							)
 
 					if ref_doc.docstatus != 1:
-						frappe.throw(_("{0} {1} must be submitted")
-							.format(d.reference_doctype, d.reference_name))
+						frappe.throw(_("{0} {1} must be submitted").format(d.reference_doctype, d.reference_name))
 
 	def validate_paid_invoices(self):
 		no_oustanding_refs = {}
@@ -334,28 +357,45 @@
 				continue
 
 			if d.reference_doctype in ("Sales Invoice", "Purchase Invoice", "Fees"):
-				outstanding_amount, is_return = frappe.get_cached_value(d.reference_doctype, d.reference_name, ["outstanding_amount", "is_return"])
+				outstanding_amount, is_return = frappe.get_cached_value(
+					d.reference_doctype, d.reference_name, ["outstanding_amount", "is_return"]
+				)
 				if outstanding_amount <= 0 and not is_return:
 					no_oustanding_refs.setdefault(d.reference_doctype, []).append(d)
 
 		for k, v in no_oustanding_refs.items():
 			frappe.msgprint(
-				_("{} - {} now have {} as they had no outstanding amount left before submitting the Payment Entry.")
-					.format(k, frappe.bold(", ".join(d.reference_name for d in v)), frappe.bold("negative outstanding amount"))
-				+ "<br><br>" + _("If this is undesirable please cancel the corresponding Payment Entry."),
-				title=_("Warning"), indicator="orange")
+				_(
+					"{} - {} now have {} as they had no outstanding amount left before submitting the Payment Entry."
+				).format(
+					_(k),
+					frappe.bold(", ".join(d.reference_name for d in v)),
+					frappe.bold(_("negative outstanding amount")),
+				)
+				+ "<br><br>"
+				+ _("If this is undesirable please cancel the corresponding Payment Entry."),
+				title=_("Warning"),
+				indicator="orange",
+			)
 
 	def validate_journal_entry(self):
 		for d in self.get("references"):
 			if d.allocated_amount and d.reference_doctype == "Journal Entry":
-				je_accounts = frappe.db.sql("""select debit, credit from `tabJournal Entry Account`
+				je_accounts = frappe.db.sql(
+					"""select debit, credit from `tabJournal Entry Account`
 					where account = %s and party=%s and docstatus = 1 and parent = %s
 					and (reference_type is null or reference_type in ("", "Sales Order", "Purchase Order"))
-					""", (self.party_account, self.party, d.reference_name), as_dict=True)
+					""",
+					(self.party_account, self.party, d.reference_name),
+					as_dict=True,
+				)
 
 				if not je_accounts:
-					frappe.throw(_("Row #{0}: Journal Entry {1} does not have account {2} or already matched against another voucher")
-						.format(d.idx, d.reference_name, self.party_account))
+					frappe.throw(
+						_(
+							"Row #{0}: Journal Entry {1} does not have account {2} or already matched against another voucher"
+						).format(d.idx, d.reference_name, self.party_account)
+					)
 				else:
 					dr_or_cr = "debit" if self.payment_type == "Receive" else "credit"
 					valid = False
@@ -363,14 +403,17 @@
 						if flt(jvd[dr_or_cr]) > 0:
 							valid = True
 					if not valid:
-						frappe.throw(_("Against Journal Entry {0} does not have any unmatched {1} entry")
-							.format(d.reference_name, dr_or_cr))
+						frappe.throw(
+							_("Against Journal Entry {0} does not have any unmatched {1} entry").format(
+								d.reference_name, dr_or_cr
+							)
+						)
 
 	def update_payment_schedule(self, cancel=0):
 		invoice_payment_amount_map = {}
 		invoice_paid_amount_map = {}
 
-		for ref in self.get('references'):
+		for ref in self.get("references"):
 			if ref.payment_term and ref.reference_name:
 				key = (ref.payment_term, ref.reference_name)
 				invoice_payment_amount_map.setdefault(key, 0.0)
@@ -378,94 +421,94 @@
 
 				if not invoice_paid_amount_map.get(key):
 					payment_schedule = frappe.get_all(
-						'Payment Schedule',
-						filters={'parent': ref.reference_name},
-						fields=['paid_amount', 'payment_amount', 'payment_term', 'discount', 'outstanding']
+						"Payment Schedule",
+						filters={"parent": ref.reference_name},
+						fields=["paid_amount", "payment_amount", "payment_term", "discount", "outstanding"],
 					)
 					for term in payment_schedule:
 						invoice_key = (term.payment_term, ref.reference_name)
 						invoice_paid_amount_map.setdefault(invoice_key, {})
-						invoice_paid_amount_map[invoice_key]['outstanding'] = term.outstanding
-						invoice_paid_amount_map[invoice_key]['discounted_amt'] = ref.total_amount * (term.discount / 100)
-
-		for key, allocated_amount in iteritems(invoice_payment_amount_map):
+						invoice_paid_amount_map[invoice_key]["outstanding"] = term.outstanding
+						invoice_paid_amount_map[invoice_key]["discounted_amt"] = ref.total_amount * (
+							term.discount / 100
+						)
+
+		for idx, (key, allocated_amount) in enumerate(invoice_payment_amount_map.items(), 1):
 			if not invoice_paid_amount_map.get(key):
-				frappe.throw(_('Payment term {0} not used in {1}').format(key[0], key[1]))
-
-			outstanding = flt(invoice_paid_amount_map.get(key, {}).get('outstanding'))
-			discounted_amt = flt(invoice_paid_amount_map.get(key, {}).get('discounted_amt'))
+				frappe.throw(_("Payment term {0} not used in {1}").format(key[0], key[1]))
+
+			outstanding = flt(invoice_paid_amount_map.get(key, {}).get("outstanding"))
+			discounted_amt = flt(invoice_paid_amount_map.get(key, {}).get("discounted_amt"))
 
 			if cancel:
-				frappe.db.sql("""
+				frappe.db.sql(
+					"""
 					UPDATE `tabPayment Schedule`
 					SET
 						paid_amount = `paid_amount` - %s,
 						discounted_amount = `discounted_amount` - %s,
 						outstanding = `outstanding` + %s
 					WHERE parent = %s and payment_term = %s""",
-					(allocated_amount - discounted_amt, discounted_amt, allocated_amount, key[1], key[0]))
+					(allocated_amount - discounted_amt, discounted_amt, allocated_amount, key[1], key[0]),
+				)
 			else:
 				if allocated_amount > outstanding:
-					frappe.throw(_('Cannot allocate more than {0} against payment term {1}').format(outstanding, key[0]))
+					frappe.throw(
+						_("Row #{0}: Cannot allocate more than {1} against payment term {2}").format(
+							idx, outstanding, key[0]
+						)
+					)
 
 				if allocated_amount and outstanding:
-					frappe.db.sql("""
+					frappe.db.sql(
+						"""
 						UPDATE `tabPayment Schedule`
 						SET
 							paid_amount = `paid_amount` + %s,
 							discounted_amount = `discounted_amount` + %s,
 							outstanding = `outstanding` - %s
 						WHERE parent = %s and payment_term = %s""",
-					(allocated_amount - discounted_amt, discounted_amt, allocated_amount, key[1], key[0]))
+						(allocated_amount - discounted_amt, discounted_amt, allocated_amount, key[1], key[0]),
+					)
 
 	def set_status(self):
 		if self.docstatus == 2:
-			self.status = 'Cancelled'
+			self.status = "Cancelled"
 		elif self.docstatus == 1:
-			self.status = 'Submitted'
+			self.status = "Submitted"
 		else:
-			self.status = 'Draft'
-
-		self.db_set('status', self.status, update_modified = True)
+			self.status = "Draft"
+
+		self.db_set("status", self.status, update_modified=True)
 
 	def set_tax_withholding(self):
-		if not self.party_type == 'Supplier':
+		if not self.party_type == "Supplier":
 			return
 
 		if not self.apply_tax_withholding_amount:
 			return
 
-		if not self.advance_tax_account:
-			frappe.throw(_("Advance TDS account is mandatory for advance TDS deduction"))
-
 		net_total = self.paid_amount
 
-		for reference in self.get("references"):
-			net_total_for_tds = 0
-			if reference.reference_doctype == 'Purchase Order':
-				net_total_for_tds += flt(frappe.db.get_value('Purchase Order', reference.reference_name, 'net_total'))
-
-			if net_total_for_tds:
-				net_total = net_total_for_tds
-
 		# Adding args as purchase invoice to get TDS amount
-		args = frappe._dict({
-			'company': self.company,
-			'doctype': 'Purchase Invoice',
-			'supplier': self.party,
-			'posting_date': self.posting_date,
-			'net_total': net_total
-		})
+		args = frappe._dict(
+			{
+				"company": self.company,
+				"doctype": "Payment Entry",
+				"supplier": self.party,
+				"posting_date": self.posting_date,
+				"net_total": net_total,
+			}
+		)
 
 		tax_withholding_details = get_party_tax_withholding_details(args, self.tax_withholding_category)
 
 		if not tax_withholding_details:
 			return
 
-		tax_withholding_details.update({
-			'add_deduct_tax': 'Add',
-			'cost_center': self.cost_center or erpnext.get_default_cost_center(self.company)
-		})
+		tax_withholding_details.update(
+			{"cost_center": self.cost_center or erpnext.get_default_cost_center(self.company)}
+		)
 
 		accounts = []
 		for d in self.taxes:
@@ -473,7 +516,7 @@
 
 				# Preserve user updated included in paid amount
 				if d.included_in_paid_amount:
-					tax_withholding_details.update({'included_in_paid_amount': d.included_in_paid_amount})
+					tax_withholding_details.update({"included_in_paid_amount": d.included_in_paid_amount})
 
 				d.update(tax_withholding_details)
 			accounts.append(d.account_head)
@@ -481,8 +524,11 @@
 		if not accounts or tax_withholding_details.get("account_head") not in accounts:
 			self.append("taxes", tax_withholding_details)
 
-		to_remove = [d for d in self.taxes
-			if not d.tax_amount and d.account_head == tax_withholding_details.get("account_head")]
+		to_remove = [
+			d
+			for d in self.taxes
+			if not d.tax_amount and d.account_head == tax_withholding_details.get("account_head")
+		]
 
 		for d in to_remove:
 			self.remove(d)
@@ -509,40 +555,53 @@
 
 	def set_received_amount(self):
 		self.base_received_amount = self.base_paid_amount
-		if self.paid_from_account_currency == self.paid_to_account_currency \
-			and not self.payment_type == 'Internal Transfer':
+		if (
+			self.paid_from_account_currency == self.paid_to_account_currency
+			and not self.payment_type == "Internal Transfer"
+		):
 			self.received_amount = self.paid_amount
 
 	def set_amounts_after_tax(self):
 		applicable_tax = 0
 		base_applicable_tax = 0
-		for tax in self.get('taxes'):
+		for tax in self.get("taxes"):
 			if not tax.included_in_paid_amount:
-				amount = -1 * tax.tax_amount if tax.add_deduct_tax == 'Deduct' else tax.tax_amount
-				base_amount = -1 * tax.base_tax_amount if tax.add_deduct_tax == 'Deduct' else tax.base_tax_amount
+				amount = -1 * tax.tax_amount if tax.add_deduct_tax == "Deduct" else tax.tax_amount
+				base_amount = (
+					-1 * tax.base_tax_amount if tax.add_deduct_tax == "Deduct" else tax.base_tax_amount
+				)
 
 				applicable_tax += amount
 				base_applicable_tax += base_amount
 
-		self.paid_amount_after_tax = flt(flt(self.paid_amount) + flt(applicable_tax),
-			self.precision("paid_amount_after_tax"))
-		self.base_paid_amount_after_tax = flt(flt(self.paid_amount_after_tax) * flt(self.source_exchange_rate),
-			self.precision("base_paid_amount_after_tax"))
-
-		self.received_amount_after_tax = flt(flt(self.received_amount) + flt(applicable_tax),
-			self.precision("paid_amount_after_tax"))
-		self.base_received_amount_after_tax = flt(flt(self.received_amount_after_tax) * flt(self.target_exchange_rate),
-			self.precision("base_paid_amount_after_tax"))
+		self.paid_amount_after_tax = flt(
+			flt(self.paid_amount) + flt(applicable_tax), self.precision("paid_amount_after_tax")
+		)
+		self.base_paid_amount_after_tax = flt(
+			flt(self.paid_amount_after_tax) * flt(self.source_exchange_rate),
+			self.precision("base_paid_amount_after_tax"),
+		)
+
+		self.received_amount_after_tax = flt(
+			flt(self.received_amount) + flt(applicable_tax), self.precision("paid_amount_after_tax")
+		)
+		self.base_received_amount_after_tax = flt(
+			flt(self.received_amount_after_tax) * flt(self.target_exchange_rate),
+			self.precision("base_paid_amount_after_tax"),
+		)
 
 	def set_amounts_in_company_currency(self):
 		self.base_paid_amount, self.base_received_amount, self.difference_amount = 0, 0, 0
 		if self.paid_amount:
-			self.base_paid_amount = flt(flt(self.paid_amount) * flt(self.source_exchange_rate),
-				self.precision("base_paid_amount"))
+			self.base_paid_amount = flt(
+				flt(self.paid_amount) * flt(self.source_exchange_rate), self.precision("base_paid_amount")
+			)
 
 		if self.received_amount:
-			self.base_received_amount = flt(flt(self.received_amount) * flt(self.target_exchange_rate),
-				self.precision("base_received_amount"))
+			self.base_received_amount = flt(
+				flt(self.received_amount) * flt(self.target_exchange_rate),
+				self.precision("base_received_amount"),
+			)
 
 	def set_total_allocated_amount(self):
 		if self.payment_type == "Internal Transfer":
@@ -552,8 +611,9 @@
 		for d in self.get("references"):
 			if d.allocated_amount:
 				total_allocated_amount += flt(d.allocated_amount)
-				base_total_allocated_amount += flt(flt(d.allocated_amount) * flt(d.exchange_rate),
-					self.precision("base_paid_amount"))
+				base_total_allocated_amount += flt(
+					flt(d.allocated_amount) * flt(d.exchange_rate), self.precision("base_paid_amount")
+				)
 
 		self.total_allocated_amount = abs(total_allocated_amount)
 		self.base_total_allocated_amount = abs(base_total_allocated_amount)
@@ -563,22 +623,33 @@
 		if self.party:
 			total_deductions = sum(flt(d.amount) for d in self.get("deductions"))
 			included_taxes = self.get_included_taxes()
-			if self.payment_type == "Receive" \
-				and self.base_total_allocated_amount < self.base_received_amount + total_deductions \
-				and self.total_allocated_amount < self.paid_amount + (total_deductions / self.source_exchange_rate):
-				self.unallocated_amount = (self.base_received_amount + total_deductions -
-					self.base_total_allocated_amount) / self.source_exchange_rate
+			if (
+				self.payment_type == "Receive"
+				and self.base_total_allocated_amount < self.base_received_amount + total_deductions
+				and self.total_allocated_amount
+				< self.paid_amount + (total_deductions / self.source_exchange_rate)
+			):
+				self.unallocated_amount = (
+					self.base_received_amount + total_deductions - self.base_total_allocated_amount
+				) / self.source_exchange_rate
 				self.unallocated_amount -= included_taxes
-			elif self.payment_type == "Pay" \
-				and self.base_total_allocated_amount < (self.base_paid_amount - total_deductions) \
-				and self.total_allocated_amount < self.received_amount + (total_deductions / self.target_exchange_rate):
-				self.unallocated_amount = (self.base_paid_amount - (total_deductions +
-					self.base_total_allocated_amount)) / self.target_exchange_rate
+			elif (
+				self.payment_type == "Pay"
+				and self.base_total_allocated_amount < (self.base_paid_amount - total_deductions)
+				and self.total_allocated_amount
+				< self.received_amount + (total_deductions / self.target_exchange_rate)
+			):
+				self.unallocated_amount = (
+					self.base_paid_amount - (total_deductions + self.base_total_allocated_amount)
+				) / self.target_exchange_rate
 				self.unallocated_amount -= included_taxes
 
 	def set_difference_amount(self):
-		base_unallocated_amount = flt(self.unallocated_amount) * (flt(self.source_exchange_rate)
-			if self.payment_type == "Receive" else flt(self.target_exchange_rate))
+		base_unallocated_amount = flt(self.unallocated_amount) * (
+			flt(self.source_exchange_rate)
+			if self.payment_type == "Receive"
+			else flt(self.target_exchange_rate)
+		)
 
 		base_party_amount = flt(self.base_total_allocated_amount) + flt(base_unallocated_amount)
 
@@ -592,14 +663,15 @@
 		total_deductions = sum(flt(d.amount) for d in self.get("deductions"))
 		included_taxes = self.get_included_taxes()
 
-		self.difference_amount = flt(self.difference_amount - total_deductions - included_taxes,
-			self.precision("difference_amount"))
+		self.difference_amount = flt(
+			self.difference_amount - total_deductions - included_taxes, self.precision("difference_amount")
+		)
 
 	def get_included_taxes(self):
 		included_taxes = 0
-		for tax in self.get('taxes'):
+		for tax in self.get("taxes"):
 			if tax.included_in_paid_amount:
-				if tax.add_deduct_tax == 'Add':
+				if tax.add_deduct_tax == "Add":
 					included_taxes += tax.base_tax_amount
 				else:
 					included_taxes -= tax.base_tax_amount
@@ -610,27 +682,41 @@
 	# Clear the reference document which doesn't have allocated amount on validate so that form can be loaded fast
 	def clear_unallocated_reference_document_rows(self):
 		self.set("references", self.get("references", {"allocated_amount": ["not in", [0, None, ""]]}))
-		frappe.db.sql("""delete from `tabPayment Entry Reference`
-			where parent = %s and allocated_amount = 0""", self.name)
+		frappe.db.sql(
+			"""delete from `tabPayment Entry Reference`
+			where parent = %s and allocated_amount = 0""",
+			self.name,
+		)
 
 	def validate_payment_against_negative_invoice(self):
-		if ((self.payment_type=="Pay" and self.party_type=="Customer")
-				or (self.payment_type=="Receive" and self.party_type=="Supplier")):
-
-			total_negative_outstanding = sum(abs(flt(d.outstanding_amount))
-				for d in self.get("references") if flt(d.outstanding_amount) < 0)
-
-			paid_amount = self.paid_amount if self.payment_type=="Receive" else self.received_amount
+		if (self.payment_type == "Pay" and self.party_type == "Customer") or (
+			self.payment_type == "Receive" and self.party_type == "Supplier"
+		):
+
+			total_negative_outstanding = sum(
+				abs(flt(d.outstanding_amount)) for d in self.get("references") if flt(d.outstanding_amount) < 0
+			)
+
+			paid_amount = self.paid_amount if self.payment_type == "Receive" else self.received_amount
 			additional_charges = sum([flt(d.amount) for d in self.deductions])
 
 			if not total_negative_outstanding:
-				frappe.throw(_("Cannot {0} {1} {2} without any negative outstanding invoice")
-					.format(self.payment_type, ("to" if self.party_type=="Customer" else "from"),
-						self.party_type), InvalidPaymentEntry)
+				frappe.throw(
+					_("Cannot {0} {1} {2} without any negative outstanding invoice").format(
+						_(self.payment_type),
+						(_("to") if self.party_type == "Customer" else _("from")),
+						self.party_type,
+					),
+					InvalidPaymentEntry,
+				)
 
 			elif paid_amount - additional_charges > total_negative_outstanding:
-				frappe.throw(_("Paid Amount cannot be greater than total negative outstanding amount {0}")
-					.format(total_negative_outstanding), InvalidPaymentEntry)
+				frappe.throw(
+					_("Paid Amount cannot be greater than total negative outstanding amount {0}").format(
+						total_negative_outstanding
+					),
+					InvalidPaymentEntry,
+				)
 
 	def set_title(self):
 		if frappe.flags.in_import and self.title:
@@ -651,33 +737,45 @@
 				frappe.throw(_("Reference No and Reference Date is mandatory for Bank transaction"))
 
 	def set_remarks(self):
-		if self.custom_remarks: return
-
-		if self.payment_type=="Internal Transfer":
-			remarks = [_("Amount {0} {1} transferred from {2} to {3}")
-				.format(self.paid_from_account_currency, self.paid_amount, self.paid_from, self.paid_to)]
+		if self.custom_remarks:
+			return
+
+		if self.payment_type == "Internal Transfer":
+			remarks = [
+				_("Amount {0} {1} transferred from {2} to {3}").format(
+					self.paid_from_account_currency, self.paid_amount, self.paid_from, self.paid_to
+				)
+			]
 		else:
 
-			remarks = [_("Amount {0} {1} {2} {3}").format(
-				self.party_account_currency,
-				self.paid_amount if self.payment_type=="Receive" else self.received_amount,
-				_("received from") if self.payment_type=="Receive" else _("to"), self.party
-			)]
+			remarks = [
+				_("Amount {0} {1} {2} {3}").format(
+					self.party_account_currency,
+					self.paid_amount if self.payment_type == "Receive" else self.received_amount,
+					_("received from") if self.payment_type == "Receive" else _("to"),
+					self.party,
+				)
+			]
 
 		if self.reference_no:
-			remarks.append(_("Transaction reference no {0} dated {1}")
-				.format(self.reference_no, self.reference_date))
+			remarks.append(
+				_("Transaction reference no {0} dated {1}").format(self.reference_no, self.reference_date)
+			)
 
 		if self.payment_type in ["Receive", "Pay"]:
 			for d in self.get("references"):
 				if d.allocated_amount:
-					remarks.append(_("Amount {0} {1} against {2} {3}").format(self.party_account_currency,
-						d.allocated_amount, d.reference_doctype, d.reference_name))
+					remarks.append(
+						_("Amount {0} {1} against {2} {3}").format(
+							self.party_account_currency, d.allocated_amount, d.reference_doctype, d.reference_name
+						)
+					)
 
 		for d in self.get("deductions"):
 			if d.amount:
-				remarks.append(_("Amount {0} {1} deducted against {2}")
-					.format(self.company_currency, d.amount, d.account))
+				remarks.append(
+					_("Amount {0} {1} deducted against {2}").format(self.company_currency, d.amount, d.account)
+				)
 
 		self.set("remarks", "\n".join(remarks))
 
@@ -691,129 +789,157 @@
 		self.add_deductions_gl_entries(gl_entries)
 		self.add_tax_gl_entries(gl_entries)
 
+		gl_entries = process_gl_map(gl_entries)
 		make_gl_entries(gl_entries, cancel=cancel, adv_adj=adv_adj)
 
 	def add_party_gl_entries(self, gl_entries):
 		if self.party_account:
-			if self.payment_type=="Receive":
+			if self.payment_type == "Receive":
 				against_account = self.paid_to
 			else:
 				against_account = self.paid_from
 
-			party_gl_dict = self.get_gl_dict({
-				"account": self.party_account,
-				"party_type": self.party_type,
-				"party": self.party,
-				"against": against_account,
-				"account_currency": self.party_account_currency,
-				"cost_center": self.cost_center
-			}, item=self)
-
-			dr_or_cr = "credit" if erpnext.get_party_account_type(self.party_type) == 'Receivable' else "debit"
+			party_gl_dict = self.get_gl_dict(
+				{
+					"account": self.party_account,
+					"party_type": self.party_type,
+					"party": self.party,
+					"against": against_account,
+					"account_currency": self.party_account_currency,
+					"cost_center": self.cost_center,
+				},
+				item=self,
+			)
+
+			dr_or_cr = (
+				"credit" if erpnext.get_party_account_type(self.party_type) == "Receivable" else "debit"
+			)
 
 			for d in self.get("references"):
 				cost_center = self.cost_center
 				if d.reference_doctype == "Sales Invoice" and not cost_center:
 					cost_center = frappe.db.get_value(d.reference_doctype, d.reference_name, "cost_center")
 				gle = party_gl_dict.copy()
-				gle.update({
-					"against_voucher_type": d.reference_doctype,
-					"against_voucher": d.reference_name,
-					"cost_center": cost_center
-				})
-
-				allocated_amount_in_company_currency = flt(flt(d.allocated_amount) * flt(d.exchange_rate),
-					self.precision("paid_amount"))
-
-				gle.update({
-					dr_or_cr + "_in_account_currency": d.allocated_amount,
-					dr_or_cr: allocated_amount_in_company_currency
-				})
+				gle.update(
+					{
+						"against_voucher_type": d.reference_doctype,
+						"against_voucher": d.reference_name,
+						"cost_center": cost_center,
+					}
+				)
+
+				allocated_amount_in_company_currency = flt(
+					flt(d.allocated_amount) * flt(d.exchange_rate), self.precision("paid_amount")
+				)
+
+				gle.update(
+					{
+						dr_or_cr + "_in_account_currency": d.allocated_amount,
+						dr_or_cr: allocated_amount_in_company_currency,
+					}
+				)
 
 				gl_entries.append(gle)
 
 			if self.unallocated_amount:
 				exchange_rate = self.get_exchange_rate()
-				base_unallocated_amount = (self.unallocated_amount * exchange_rate)
+				base_unallocated_amount = self.unallocated_amount * exchange_rate
 
 				gle = party_gl_dict.copy()
 
-				gle.update({
-					dr_or_cr + "_in_account_currency": self.unallocated_amount,
-					dr_or_cr: base_unallocated_amount
-				})
+				gle.update(
+					{
+						dr_or_cr + "_in_account_currency": self.unallocated_amount,
+						dr_or_cr: base_unallocated_amount,
+					}
+				)
 
 				gl_entries.append(gle)
 
 	def add_bank_gl_entries(self, gl_entries):
 		if self.payment_type in ("Pay", "Internal Transfer"):
 			gl_entries.append(
-				self.get_gl_dict({
-					"account": self.paid_from,
-					"account_currency": self.paid_from_account_currency,
-					"against": self.party if self.payment_type=="Pay" else self.paid_to,
-					"credit_in_account_currency": self.paid_amount,
-					"credit": self.base_paid_amount,
-					"cost_center": self.cost_center
-				}, item=self)
+				self.get_gl_dict(
+					{
+						"account": self.paid_from,
+						"account_currency": self.paid_from_account_currency,
+						"against": self.party if self.payment_type == "Pay" else self.paid_to,
+						"credit_in_account_currency": self.paid_amount,
+						"credit": self.base_paid_amount,
+						"cost_center": self.cost_center,
+						"post_net_value": True,
+					},
+					item=self,
+				)
 			)
 		if self.payment_type in ("Receive", "Internal Transfer"):
 			gl_entries.append(
-				self.get_gl_dict({
-					"account": self.paid_to,
-					"account_currency": self.paid_to_account_currency,
-					"against": self.party if self.payment_type=="Receive" else self.paid_from,
-					"debit_in_account_currency": self.received_amount,
-					"debit": self.base_received_amount,
-					"cost_center": self.cost_center
-				}, item=self)
+				self.get_gl_dict(
+					{
+						"account": self.paid_to,
+						"account_currency": self.paid_to_account_currency,
+						"against": self.party if self.payment_type == "Receive" else self.paid_from,
+						"debit_in_account_currency": self.received_amount,
+						"debit": self.base_received_amount,
+						"cost_center": self.cost_center,
+					},
+					item=self,
+				)
 			)
 
 	def add_tax_gl_entries(self, gl_entries):
-		for d in self.get('taxes'):
+		for d in self.get("taxes"):
 			account_currency = get_account_currency(d.account_head)
 			if account_currency != self.company_currency:
 				frappe.throw(_("Currency for {0} must be {1}").format(d.account_head, self.company_currency))
 
-			if self.payment_type in ('Pay', 'Internal Transfer'):
+			if self.payment_type in ("Pay", "Internal Transfer"):
 				dr_or_cr = "debit" if d.add_deduct_tax == "Add" else "credit"
 				rev_dr_or_cr = "credit" if dr_or_cr == "debit" else "debit"
 				against = self.party or self.paid_from
-			elif self.payment_type == 'Receive':
+			elif self.payment_type == "Receive":
 				dr_or_cr = "credit" if d.add_deduct_tax == "Add" else "debit"
 				rev_dr_or_cr = "credit" if dr_or_cr == "debit" else "debit"
 				against = self.party or self.paid_to
 
-			payment_or_advance_account = self.get_party_account_for_taxes()
+			payment_account = self.get_party_account_for_taxes()
 			tax_amount = d.tax_amount
 			base_tax_amount = d.base_tax_amount
 
-			if self.advance_tax_account:
-				tax_amount = -1 * tax_amount
-				base_tax_amount = -1 * base_tax_amount
-
 			gl_entries.append(
-				self.get_gl_dict({
-					"account": d.account_head,
-					"against": against,
-					dr_or_cr: tax_amount,
-					dr_or_cr + "_in_account_currency": base_tax_amount
-					if account_currency==self.company_currency
-					else d.tax_amount,
-					"cost_center": d.cost_center
-				}, account_currency, item=d))
-
-			if not d.included_in_paid_amount or self.advance_tax_account:
+				self.get_gl_dict(
+					{
+						"account": d.account_head,
+						"against": against,
+						dr_or_cr: tax_amount,
+						dr_or_cr + "_in_account_currency": base_tax_amount
+						if account_currency == self.company_currency
+						else d.tax_amount,
+						"cost_center": d.cost_center,
+						"post_net_value": True,
+					},
+					account_currency,
+					item=d,
+				)
+			)
+
+			if not d.included_in_paid_amount:
 				gl_entries.append(
-					self.get_gl_dict({
-						"account": payment_or_advance_account,
-						"against": against,
-						rev_dr_or_cr: tax_amount,
-						rev_dr_or_cr + "_in_account_currency": base_tax_amount
-						if account_currency==self.company_currency
-						else d.tax_amount,
-						"cost_center": self.cost_center,
-					}, account_currency, item=d))
+					self.get_gl_dict(
+						{
+							"account": payment_account,
+							"against": against,
+							rev_dr_or_cr: tax_amount,
+							rev_dr_or_cr + "_in_account_currency": base_tax_amount
+							if account_currency == self.company_currency
+							else d.tax_amount,
+							"cost_center": self.cost_center,
+							"post_net_value": True,
+						},
+						account_currency,
+						item=d,
+					)
+				)
 
 	def add_deductions_gl_entries(self, gl_entries):
 		for d in self.get("deductions"):
@@ -823,79 +949,75 @@
 					frappe.throw(_("Currency for {0} must be {1}").format(d.account, self.company_currency))
 
 				gl_entries.append(
-					self.get_gl_dict({
-						"account": d.account,
-						"account_currency": account_currency,
-						"against": self.party or self.paid_from,
-						"debit_in_account_currency": d.amount,
-						"debit": d.amount,
-						"cost_center": d.cost_center
-					}, item=d)
+					self.get_gl_dict(
+						{
+							"account": d.account,
+							"account_currency": account_currency,
+							"against": self.party or self.paid_from,
+							"debit_in_account_currency": d.amount,
+							"debit": d.amount,
+							"cost_center": d.cost_center,
+						},
+						item=d,
+					)
 				)
 
 	def get_party_account_for_taxes(self):
-		if self.advance_tax_account:
-			return self.advance_tax_account
-		elif self.payment_type == 'Receive':
+		if self.payment_type == "Receive":
 			return self.paid_to
-		elif self.payment_type in ('Pay', 'Internal Transfer'):
+		elif self.payment_type in ("Pay", "Internal Transfer"):
 			return self.paid_from
 
 	def update_advance_paid(self):
 		if self.payment_type in ("Receive", "Pay") and self.party:
 			for d in self.get("references"):
-				if d.allocated_amount \
-					and d.reference_doctype in ("Sales Order", "Purchase Order", "Employee Advance", "Gratuity"):
-						frappe.get_doc(d.reference_doctype, d.reference_name).set_total_advance_paid()
+				if d.allocated_amount and d.reference_doctype in (
+					"Sales Order",
+					"Purchase Order",
+					"Employee Advance",
+					"Gratuity",
+				):
+					frappe.get_doc(d.reference_doctype, d.reference_name).set_total_advance_paid()
 
 	def update_expense_claim(self):
 		if self.payment_type in ("Pay") and self.party:
 			for d in self.get("references"):
-				if d.reference_doctype=="Expense Claim" and d.reference_name:
+				if d.reference_doctype == "Expense Claim" and d.reference_name:
 					doc = frappe.get_doc("Expense Claim", d.reference_name)
 					if self.docstatus == 2:
 						update_reimbursed_amount(doc, -1 * d.allocated_amount)
 					else:
 						update_reimbursed_amount(doc, d.allocated_amount)
 
-	def update_donation(self, cancel=0):
-		if self.payment_type == "Receive" and self.party_type == "Donor" and self.party:
-			for d in self.get("references"):
-				if d.reference_doctype=="Donation" and d.reference_name:
-					is_paid = 0 if cancel else 1
-					frappe.db.set_value("Donation", d.reference_name, "paid", is_paid)
-
 	def on_recurring(self, reference_doc, auto_repeat_doc):
 		self.reference_no = reference_doc.name
 		self.reference_date = nowdate()
 
 	def calculate_deductions(self, tax_details):
 		return {
-			"account": tax_details['tax']['account_head'],
-			"cost_center": frappe.get_cached_value('Company',  self.company,  "cost_center"),
-			"amount": self.total_allocated_amount * (tax_details['tax']['rate'] / 100)
+			"account": tax_details["tax"]["account_head"],
+			"cost_center": frappe.get_cached_value("Company", self.company, "cost_center"),
+			"amount": self.total_allocated_amount * (tax_details["tax"]["rate"] / 100),
 		}
 
 	def set_gain_or_loss(self, account_details=None):
 		if not self.difference_amount:
 			self.set_difference_amount()
 
-		row = {
-			'amount': self.difference_amount
-		}
+		row = {"amount": self.difference_amount}
 
 		if account_details:
 			row.update(account_details)
 
-		if not row.get('amount'):
+		if not row.get("amount"):
 			# if no difference amount
 			return
 
-		self.append('deductions', row)
+		self.append("deductions", row)
 		self.set_unallocated_amount()
 
 	def get_exchange_rate(self):
-		return self.source_exchange_rate if self.payment_type=="Receive" else self.target_exchange_rate
+		return self.source_exchange_rate if self.payment_type == "Receive" else self.target_exchange_rate
 
 	def initialize_taxes(self):
 		for tax in self.get("taxes"):
@@ -913,1583 +1035,550 @@
 		self.paid_amount_after_tax = self.paid_amount
 
 	def determine_exclusive_rate(self):
-		if not any((cint(tax.included_in_paid_amount) for tax in self.get("taxes"))):
+		if not any(cint(tax.included_in_paid_amount) for tax in self.get("taxes")):
 			return
 
 		cumulated_tax_fraction = 0
 		for i, tax in enumerate(self.get("taxes")):
 			tax.tax_fraction_for_current_item = self.get_current_tax_fraction(tax)
-			if i==0:
+			if i == 0:
 				tax.grand_total_fraction_for_current_item = 1 + tax.tax_fraction_for_current_item
 			else:
-				tax.grand_total_fraction_for_current_item = \
-					self.get("taxes")[i-1].grand_total_fraction_for_current_item \
+				tax.grand_total_fraction_for_current_item = (
+					self.get("taxes")[i - 1].grand_total_fraction_for_current_item
 					+ tax.tax_fraction_for_current_item
+				)
 
 			cumulated_tax_fraction += tax.tax_fraction_for_current_item
 
-		self.paid_amount_after_tax = flt(self.paid_amount/(1+cumulated_tax_fraction))
+		self.paid_amount_after_tax = flt(self.paid_amount / (1 + cumulated_tax_fraction))
 
 	def calculate_taxes(self):
 		self.total_taxes_and_charges = 0.0
 		self.base_total_taxes_and_charges = 0.0
 
-		actual_tax_dict = dict([[tax.idx, flt(tax.tax_amount, tax.precision("tax_amount"))]
-			for tax in self.get("taxes") if tax.charge_type == "Actual"])
-
-		for i, tax in enumerate(self.get('taxes')):
+		actual_tax_dict = dict(
+			[
+				[tax.idx, flt(tax.tax_amount, tax.precision("tax_amount"))]
+				for tax in self.get("taxes")
+				if tax.charge_type == "Actual"
+			]
+		)
+
+		for i, tax in enumerate(self.get("taxes")):
 			current_tax_amount = self.get_current_tax_amount(tax)
 
 			if tax.charge_type == "Actual":
 				actual_tax_dict[tax.idx] -= current_tax_amount
 				if i == len(self.get("taxes")) - 1:
 					current_tax_amount += actual_tax_dict[tax.idx]
-=======
-        def __init__(self, *args, **kwargs):
-                super(PaymentEntry, self).__init__(*args, **kwargs)
-                if not self.is_new():
-                        self.setup_party_account_field()
-
-        def setup_party_account_field(self):
-                self.party_account_field = None
-                self.party_account = None
-                self.party_account_currency = None
-
-                if self.payment_type == "Receive":
-                        self.party_account_field = "paid_from"
-                        self.party_account = self.paid_from
-                        self.party_account_currency = self.paid_from_account_currency
-
-                elif self.payment_type == "Pay":
-                        self.party_account_field = "paid_to"
-                        self.party_account = self.paid_to
-                        self.party_account_currency = self.paid_to_account_currency
-
-        def validate(self):
-                self.setup_party_account_field()
-                self.set_missing_values()
-                self.validate_payment_type()
-                self.validate_party_details()
-                self.validate_bank_accounts()
-                self.set_exchange_rate()
-                self.validate_mandatory()
-                self.validate_reference_documents()
-                self.set_tax_withholding()
-                self.set_amounts()
-                self.validate_amounts()
-                self.apply_taxes()
-                self.set_amounts_after_tax()
-                self.clear_unallocated_reference_document_rows()
-                self.validate_payment_against_negative_invoice()
-                self.validate_transaction_reference()
-                self.set_title()
-                self.set_remarks()
-                self.validate_duplicate_entry()
-                self.validate_payment_type_with_outstanding()
-                self.validate_allocated_amount()
-                self.validate_paid_invoices()
-                self.ensure_supplier_is_not_blocked()
-                self.set_status()
-
-        def on_submit(self):
-                if self.difference_amount:
-                        frappe.throw(_("Difference Amount must be zero"))
-                self.make_gl_entries()
-                self.update_expense_claim()
-                self.update_outstanding_amounts()
-                self.update_advance_paid()
-                self.update_payment_schedule()
-                self.set_status()
-
-        def on_cancel(self):
-                self.ignore_linked_doctypes = ("GL Entry", "Stock Ledger Entry")
-                self.make_gl_entries(cancel=1)
-                self.update_expense_claim()
-                self.update_outstanding_amounts()
-                self.update_advance_paid()
-                self.delink_advance_entry_references()
-                self.update_payment_schedule(cancel=1)
-                self.set_payment_req_status()
-                self.set_status()
-
-        def set_payment_req_status(self):
-                from erpnext.accounts.doctype.payment_request.payment_request import update_payment_req_status
-
-                update_payment_req_status(self, None)
-
-        def update_outstanding_amounts(self):
-                self.set_missing_ref_details(force=True)
-
-        def validate_duplicate_entry(self):
-                reference_names = []
-                for d in self.get("references"):
-                        if (d.reference_doctype, d.reference_name, d.payment_term) in reference_names:
-                                frappe.throw(
-                                        _("Row #{0}: Duplicate entry in References {1} {2}").format(
-                                                d.idx, d.reference_doctype, d.reference_name
-                                        )
-                                )
-                        reference_names.append((d.reference_doctype, d.reference_name, d.payment_term))
-
-        def set_bank_account_data(self):
-                if self.bank_account:
-                        bank_data = get_bank_account_details(self.bank_account)
-
-                        field = "paid_from" if self.payment_type == "Pay" else "paid_to"
-
-                        self.bank = bank_data.bank
-                        self.bank_account_no = bank_data.bank_account_no
-
-                        if not self.get(field):
-                                self.set(field, bank_data.account)
-
-        def validate_payment_type_with_outstanding(self):
-                total_outstanding = sum(d.allocated_amount for d in self.get("references"))
-                if total_outstanding < 0 and self.party_type == "Customer" and self.payment_type == "Receive":
-                        frappe.throw(
-                                _("Cannot receive from customer against negative outstanding"),
-                                title=_("Incorrect Payment Type"),
-                        )
-
-        def validate_allocated_amount(self):
-                for d in self.get("references"):
-                        if (flt(d.allocated_amount)) > 0:
-                                if flt(d.allocated_amount) > flt(d.outstanding_amount):
-                                        frappe.throw(
-                                                _("Row #{0}: Allocated Amount cannot be greater than outstanding amount.").format(d.idx)
-                                        )
-
-                        # Check for negative outstanding invoices as well
-                        if flt(d.allocated_amount) < 0:
-                                if flt(d.allocated_amount) < flt(d.outstanding_amount):
-                                        frappe.throw(
-                                                _("Row #{0}: Allocated Amount cannot be greater than outstanding amount.").format(d.idx)
-                                        )
-
-        def delink_advance_entry_references(self):
-                for reference in self.references:
-                        if reference.reference_doctype in ("Sales Invoice", "Purchase Invoice"):
-                                doc = frappe.get_doc(reference.reference_doctype, reference.reference_name)
-                                doc.delink_advance_entries(self.name)
-
-        def set_missing_values(self):
-                if self.payment_type == "Internal Transfer":
-                        for field in (
-                                "party",
-                                "party_balance",
-                                "total_allocated_amount",
-                                "base_total_allocated_amount",
-                                "unallocated_amount",
-                        ):
-                                self.set(field, None)
-                        self.references = []
-                else:
-                        if not self.party_type:
-                                frappe.throw(_("Party Type is mandatory"))
-
-                        if not self.party:
-                                frappe.throw(_("Party is mandatory"))
-
-                        _party_name = "title" if self.party_type == "Shareholder" else self.party_type.lower() + "_name"
-                        self.party_name = frappe.db.get_value(self.party_type, self.party, _party_name)
-
-                if self.party:
-                        if not self.party_balance:
-                                self.party_balance = get_balance_on(
-                                        party_type=self.party_type, party=self.party, date=self.posting_date, company=self.company
-                                )
-
-                        if not self.party_account:
-                                party_account = get_party_account(self.party_type, self.party, self.company)
-                                self.set(self.party_account_field, party_account)
-                                self.party_account = party_account
-
-                if self.paid_from and not (self.paid_from_account_currency or self.paid_from_account_balance):
-                        acc = get_account_details(self.paid_from, self.posting_date, self.cost_center)
-                        self.paid_from_account_currency = acc.account_currency
-                        self.paid_from_account_balance = acc.account_balance
-
-                if self.paid_to and not (self.paid_to_account_currency or self.paid_to_account_balance):
-                        acc = get_account_details(self.paid_to, self.posting_date, self.cost_center)
-                        self.paid_to_account_currency = acc.account_currency
-                        self.paid_to_account_balance = acc.account_balance
-
-                self.party_account_currency = (
-                        self.paid_from_account_currency
-                        if self.payment_type == "Receive"
-                        else self.paid_to_account_currency
-                )
-
-                self.set_missing_ref_details()
-
-        def set_missing_ref_details(self, force=False):
-                for d in self.get("references"):
-                        if d.allocated_amount:
-                                ref_details = get_reference_details(
-                                        d.reference_doctype, d.reference_name, self.party_account_currency
-                                )
-
-                                for field, value in ref_details.items():
-                                        if d.exchange_gain_loss:
-                                                # for cases where gain/loss is booked into invoice
-                                                # exchange_gain_loss is calculated from invoice & populated
-                                                # and row.exchange_rate is already set to payment entry's exchange rate
-                                                # refer -> `update_reference_in_payment_entry()` in utils.py
-                                                continue
-
-                                        if field == "exchange_rate" or not d.get(field) or force:
-                                                d.db_set(field, value)
-
-        def validate_payment_type(self):
-                if self.payment_type not in ("Receive", "Pay", "Internal Transfer"):
-                        frappe.throw(_("Payment Type must be one of Receive, Pay and Internal Transfer"))
-
-        def validate_party_details(self):
-                if self.party:
-                        if not frappe.db.exists(self.party_type, self.party):
-                                frappe.throw(_("Invalid {0}: {1}").format(self.party_type, self.party))
-
-                        if self.party_account and self.party_type in ("Customer", "Supplier"):
-                                self.validate_account_type(
-                                        self.party_account, [erpnext.get_party_account_type(self.party_type)]
-                                )
-
-        def validate_bank_accounts(self):
-                if self.payment_type in ("Pay", "Internal Transfer"):
-                        self.validate_account_type(self.paid_from, ["Bank", "Cash"])
-
-                if self.payment_type in ("Receive", "Internal Transfer"):
-                        self.validate_account_type(self.paid_to, ["Bank", "Cash"])
-
-        def validate_account_type(self, account, account_types):
-                account_type = frappe.db.get_value("Account", account, "account_type")
-                # if account_type not in account_types:
-                #       frappe.throw(_("Account Type for {0} must be {1}").format(account, comma_or(account_types)))
-
-        def set_exchange_rate(self, ref_doc=None):
-                self.set_source_exchange_rate(ref_doc)
-                self.set_target_exchange_rate(ref_doc)
-
-        def set_source_exchange_rate(self, ref_doc=None):
-                if self.paid_from and not self.source_exchange_rate:
-                        if self.paid_from_account_currency == self.company_currency:
-                                self.source_exchange_rate = 1
-                        else:
-                                if ref_doc:
-                                        if self.paid_from_account_currency == ref_doc.currency:
-                                                self.source_exchange_rate = ref_doc.get("exchange_rate")
-
-                        if not self.source_exchange_rate:
-                                self.source_exchange_rate = get_exchange_rate(
-                                        self.paid_from_account_currency, self.company_currency, self.posting_date
-                                )
-
-        def set_target_exchange_rate(self, ref_doc=None):
-                if self.paid_from_account_currency == self.paid_to_account_currency:
-                        self.target_exchange_rate = self.source_exchange_rate
-                elif self.paid_to and not self.target_exchange_rate:
-                        if ref_doc:
-                                if self.paid_to_account_currency == ref_doc.currency:
-                                        self.target_exchange_rate = ref_doc.get("exchange_rate")
-
-                        if not self.target_exchange_rate:
-                                self.target_exchange_rate = get_exchange_rate(
-                                        self.paid_to_account_currency, self.company_currency, self.posting_date
-                                )
-
-        def validate_mandatory(self):
-                for field in ("paid_amount", "received_amount", "source_exchange_rate", "target_exchange_rate"):
-                        if not self.get(field):
-                                frappe.throw(_("{0} is mandatory").format(self.meta.get_label(field)))
-
-        def validate_reference_documents(self):
-                if self.party_type == "Customer":
-                        valid_reference_doctypes = ("Sales Order", "Sales Invoice", "Journal Entry", "Dunning")
-                elif self.party_type == "Supplier":
-                        valid_reference_doctypes = ("Purchase Order", "Purchase Invoice", "Journal Entry")
-                elif self.party_type == "Employee":
-                        valid_reference_doctypes = ("Expense Claim", "Journal Entry", "Employee Advance", "Gratuity", "Sales Commission")
-                elif self.party_type == "Shareholder":
-                        valid_reference_doctypes = "Journal Entry"
-
-                for d in self.get("references"):
-                        if not d.allocated_amount:
-                                continue
-                        if d.reference_doctype not in valid_reference_doctypes:
-                                frappe.throw(
-                                        _("Reference Doctype must be one of {0}").format(comma_or(valid_reference_doctypes))
-                                )
-
-                        elif d.reference_name:
-                                if not frappe.db.exists(d.reference_doctype, d.reference_name):
-                                        frappe.throw(_("{0} {1} does not exist").format(d.reference_doctype, d.reference_name))
-                                else:
-                                        ref_doc = frappe.get_doc(d.reference_doctype, d.reference_name)
-
-                                        if d.reference_doctype != "Journal Entry":
-                                                if self.party != ref_doc.get(scrub(self.party_type)):
-                                                        frappe.throw(
-                                                                _("{0} {1} is not associated with {2} {3}").format(
-                                                                        d.reference_doctype, d.reference_name, self.party_type, self.party
-                                                                )
-                                                        )
-                                        else:
-                                                self.validate_journal_entry()
-
-                                        if d.reference_doctype in ("Sales Invoice", "Purchase Invoice", "Expense Claim", "Fees"):
-                                                if self.party_type == "Customer":
-                                                        ref_party_account = (
-                                                                get_party_account_based_on_invoice_discounting(d.reference_name) or ref_doc.debit_to
-                                                        )
-                                                elif self.party_type == "Supplier":
-                                                        ref_party_account = ref_doc.credit_to
-                                                elif self.party_type == "Employee":
-                                                        ref_party_account = ref_doc.payable_account
-
-                                                if ref_party_account != self.party_account:
-                                                        frappe.throw(
-                                                                _("{0} {1} is associated with {2}, but Party Account is {3}").format(
-                                                                        d.reference_doctype, d.reference_name, ref_party_account, self.party_account
-                                                                )
-                                                        )
-
-                                        if ref_doc.docstatus != 1:
-                                                frappe.throw(_("{0} {1} must be submitted").format(d.reference_doctype, d.reference_name))
-
-        def validate_paid_invoices(self):
-                no_oustanding_refs = {}
-
-                for d in self.get("references"):
-                        if not d.allocated_amount:
-                                continue
-
-                        if d.reference_doctype in ("Sales Invoice", "Purchase Invoice", "Fees"):
-                                outstanding_amount, is_return = frappe.get_cached_value(
-                                        d.reference_doctype, d.reference_name, ["outstanding_amount", "is_return"]
-                                )
-                                if outstanding_amount <= 0 and not is_return:
-                                        no_oustanding_refs.setdefault(d.reference_doctype, []).append(d)
-
-                for k, v in no_oustanding_refs.items():
-                        frappe.msgprint(
-                                _(
-                                        "{} - {} now have {} as they had no outstanding amount left before submitting the Payment Entry."
-                                ).format(
-                                        _(k),
-                                        frappe.bold(", ".join(d.reference_name for d in v)),
-                                        frappe.bold(_("negative outstanding amount")),
-                                )
-                                + "<br><br>"
-                                + _("If this is undesirable please cancel the corresponding Payment Entry."),
-                                title=_("Warning"),
-                                indicator="orange",
-                        )
-
-        def validate_journal_entry(self):
-                for d in self.get("references"):
-                        if d.allocated_amount and d.reference_doctype == "Journal Entry":
-                                je_accounts = frappe.db.sql(
-                                        """select debit, credit from `tabJournal Entry Account`
-                                        where account = %s and party=%s and docstatus = 1 and parent = %s
-                                        and (reference_type is null or reference_type in ("", "Sales Order", "Purchase Order"))
-                                        """,
-                                        (self.party_account, self.party, d.reference_name),
-                                        as_dict=True,
-                                )
-
-                                if not je_accounts:
-                                        frappe.throw(
-                                                _(
-                                                        "Row #{0}: Journal Entry {1} does not have account {2} or already matched against another voucher"
-                                                ).format(d.idx, d.reference_name, self.party_account)
-                                        )
-                                else:
-                                        dr_or_cr = "debit" if self.payment_type == "Receive" else "credit"
-                                        valid = False
-                                        for jvd in je_accounts:
-                                                if flt(jvd[dr_or_cr]) > 0:
-                                                        valid = True
-                                        if not valid:
-                                                frappe.throw(
-                                                        _("Against Journal Entry {0} does not have any unmatched {1} entry").format(
-                                                                d.reference_name, dr_or_cr
-                                                        )
-                                                )
-
-        def update_payment_schedule(self, cancel=0):
-                invoice_payment_amount_map = {}
-                invoice_paid_amount_map = {}
-
-                for ref in self.get("references"):
-                        if ref.payment_term and ref.reference_name:
-                                key = (ref.payment_term, ref.reference_name)
-                                invoice_payment_amount_map.setdefault(key, 0.0)
-                                invoice_payment_amount_map[key] += ref.allocated_amount
-
-                                if not invoice_paid_amount_map.get(key):
-                                        payment_schedule = frappe.get_all(
-                                                "Payment Schedule",
-                                                filters={"parent": ref.reference_name},
-                                                fields=["paid_amount", "payment_amount", "payment_term", "discount", "outstanding"],
-                                        )
-                                        for term in payment_schedule:
-                                                invoice_key = (term.payment_term, ref.reference_name)
-                                                invoice_paid_amount_map.setdefault(invoice_key, {})
-                                                invoice_paid_amount_map[invoice_key]["outstanding"] = term.outstanding
-                                                invoice_paid_amount_map[invoice_key]["discounted_amt"] = ref.total_amount * (
-                                                        term.discount / 100
-                                                )
-
-                for idx, (key, allocated_amount) in enumerate(invoice_payment_amount_map.items(), 1):
-                        if not invoice_paid_amount_map.get(key):
-                                frappe.throw(_("Payment term {0} not used in {1}").format(key[0], key[1]))
-
-                        outstanding = flt(invoice_paid_amount_map.get(key, {}).get("outstanding"))
-                        discounted_amt = flt(invoice_paid_amount_map.get(key, {}).get("discounted_amt"))
-
-                        if cancel:
-                                frappe.db.sql(
-                                        """
-                                        UPDATE `tabPayment Schedule`
-                                        SET
-                                                paid_amount = `paid_amount` - %s,
-                                                discounted_amount = `discounted_amount` - %s,
-                                                outstanding = `outstanding` + %s
-                                        WHERE parent = %s and payment_term = %s""",
-                                        (allocated_amount - discounted_amt, discounted_amt, allocated_amount, key[1], key[0]),
-                                )
-                        else:
-                                if allocated_amount > outstanding:
-                                        frappe.throw(
-                                                _("Row #{0}: Cannot allocate more than {1} against payment term {2}").format(
-                                                        idx, outstanding, key[0]
-                                                )
-                                        )
-
-                                if allocated_amount and outstanding:
-                                        frappe.db.sql(
-                                                """
-                                                UPDATE `tabPayment Schedule`
-                                                SET
-                                                        paid_amount = `paid_amount` + %s,
-                                                        discounted_amount = `discounted_amount` + %s,
-                                                        outstanding = `outstanding` - %s
-                                                WHERE parent = %s and payment_term = %s""",
-                                                (allocated_amount - discounted_amt, discounted_amt, allocated_amount, key[1], key[0]),
-                                        )
-
-        def set_status(self):
-                if self.docstatus == 2:
-                        self.status = "Cancelled"
-                elif self.docstatus == 1:
-                        self.status = "Submitted"
-                else:
-                        self.status = "Draft"
-
-                self.db_set("status", self.status, update_modified=True)
-
-        def set_tax_withholding(self):
-                if not self.party_type == "Supplier":
-                        return
-
-                if not self.apply_tax_withholding_amount:
-                        return
-
-                net_total = self.paid_amount
-
-                # Adding args as purchase invoice to get TDS amount
-                args = frappe._dict(
-                        {
-                                "company": self.company,
-                                "doctype": "Payment Entry",
-                                "supplier": self.party,
-                                "posting_date": self.posting_date,
-                                "net_total": net_total,
-                        }
-                )
-
-                tax_withholding_details = get_party_tax_withholding_details(args, self.tax_withholding_category)
-
-                if not tax_withholding_details:
-                        return
-
-                tax_withholding_details.update(
-                        {"cost_center": self.cost_center or erpnext.get_default_cost_center(self.company)}
-                )
-
-                accounts = []
-                for d in self.taxes:
-                        if d.account_head == tax_withholding_details.get("account_head"):
-
-                                # Preserve user updated included in paid amount
-                                if d.included_in_paid_amount:
-                                        tax_withholding_details.update({"included_in_paid_amount": d.included_in_paid_amount})
-
-                                d.update(tax_withholding_details)
-                        accounts.append(d.account_head)
-
-                if not accounts or tax_withholding_details.get("account_head") not in accounts:
-                        self.append("taxes", tax_withholding_details)
-
-                to_remove = [
-                        d
-                        for d in self.taxes
-                        if not d.tax_amount and d.account_head == tax_withholding_details.get("account_head")
-                ]
-
-                for d in to_remove:
-                        self.remove(d)
-
-        def apply_taxes(self):
-                self.initialize_taxes()
-                self.determine_exclusive_rate()
-                self.calculate_taxes()
-
-        def set_amounts(self):
-                self.set_received_amount()
-                self.set_amounts_in_company_currency()
-                self.set_total_allocated_amount()
-                self.set_unallocated_amount()
-                self.set_difference_amount()
-
-        def validate_amounts(self):
-                self.validate_received_amount()
-
-        def validate_received_amount(self):
-                if self.paid_from_account_currency == self.paid_to_account_currency:
-                        if self.paid_amount < self.received_amount:
-                                frappe.throw(_("Received Amount cannot be greater than Paid Amount"))
-
-        def set_received_amount(self):
-                self.base_received_amount = self.base_paid_amount
-                if (
-                        self.paid_from_account_currency == self.paid_to_account_currency
-                        and not self.payment_type == "Internal Transfer"
-                ):
-                        self.received_amount = self.paid_amount
-
-        def set_amounts_after_tax(self):
-                applicable_tax = 0
-                base_applicable_tax = 0
-                for tax in self.get("taxes"):
-                        if not tax.included_in_paid_amount:
-                                amount = -1 * tax.tax_amount if tax.add_deduct_tax == "Deduct" else tax.tax_amount
-                                base_amount = (
-                                        -1 * tax.base_tax_amount if tax.add_deduct_tax == "Deduct" else tax.base_tax_amount
-                                )
-
-                                applicable_tax += amount
-                                base_applicable_tax += base_amount
-
-                self.paid_amount_after_tax = flt(
-                        flt(self.paid_amount) + flt(applicable_tax), self.precision("paid_amount_after_tax")
-                )
-                self.base_paid_amount_after_tax = flt(
-                        flt(self.paid_amount_after_tax) * flt(self.source_exchange_rate),
-                        self.precision("base_paid_amount_after_tax"),
-                )
-
-                self.received_amount_after_tax = flt(
-                        flt(self.received_amount) + flt(applicable_tax), self.precision("paid_amount_after_tax")
-                )
-                self.base_received_amount_after_tax = flt(
-                        flt(self.received_amount_after_tax) * flt(self.target_exchange_rate),
-                        self.precision("base_paid_amount_after_tax"),
-                )
-
-        def set_amounts_in_company_currency(self):
-                self.base_paid_amount, self.base_received_amount, self.difference_amount = 0, 0, 0
-                if self.paid_amount:
-                        self.base_paid_amount = flt(
-                                flt(self.paid_amount) * flt(self.source_exchange_rate), self.precision("base_paid_amount")
-                        )
-
-                if self.received_amount:
-                        self.base_received_amount = flt(
-                                flt(self.received_amount) * flt(self.target_exchange_rate),
-                                self.precision("base_received_amount"),
-                        )
-
-        def set_total_allocated_amount(self):
-                if self.payment_type == "Internal Transfer":
-                        return
-
-                total_allocated_amount, base_total_allocated_amount = 0, 0
-                for d in self.get("references"):
-                        if d.allocated_amount:
-                                total_allocated_amount += flt(d.allocated_amount)
-                                base_total_allocated_amount += flt(
-                                        flt(d.allocated_amount) * flt(d.exchange_rate), self.precision("base_paid_amount")
-                                )
-
-                self.total_allocated_amount = abs(total_allocated_amount)
-                self.base_total_allocated_amount = abs(base_total_allocated_amount)
-
-        def set_unallocated_amount(self):
-                self.unallocated_amount = 0
-                if self.party:
-                        total_deductions = sum(flt(d.amount) for d in self.get("deductions"))
-                        included_taxes = self.get_included_taxes()
-                        if (
-                                self.payment_type == "Receive"
-                                and self.base_total_allocated_amount < self.base_received_amount + total_deductions
-                                and self.total_allocated_amount
-                                < self.paid_amount + (total_deductions / self.source_exchange_rate)
-                        ):
-                                self.unallocated_amount = (
-                                        self.base_received_amount + total_deductions - self.base_total_allocated_amount
-                                ) / self.source_exchange_rate
-                                self.unallocated_amount -= included_taxes
-                        elif (
-                                self.payment_type == "Pay"
-                                and self.base_total_allocated_amount < (self.base_paid_amount - total_deductions)
-                                and self.total_allocated_amount
-                                < self.received_amount + (total_deductions / self.target_exchange_rate)
-                        ):
-                                self.unallocated_amount = (
-                                        self.base_paid_amount - (total_deductions + self.base_total_allocated_amount)
-                                ) / self.target_exchange_rate
-                                self.unallocated_amount -= included_taxes
-
-        def set_difference_amount(self):
-                base_unallocated_amount = flt(self.unallocated_amount) * (
-                        flt(self.source_exchange_rate)
-                        if self.payment_type == "Receive"
-                        else flt(self.target_exchange_rate)
-                )
-
-                base_party_amount = flt(self.base_total_allocated_amount) + flt(base_unallocated_amount)
-
-                if self.payment_type == "Receive":
-                        self.difference_amount = base_party_amount - self.base_received_amount
-                elif self.payment_type == "Pay":
-                        self.difference_amount = self.base_paid_amount - base_party_amount
-                else:
-                        self.difference_amount = self.base_paid_amount - flt(self.base_received_amount)
-
-                total_deductions = sum(flt(d.amount) for d in self.get("deductions"))
-                included_taxes = self.get_included_taxes()
-
-                self.difference_amount = flt(
-                        self.difference_amount - total_deductions - included_taxes, self.precision("difference_amount")
-                )
-
-        def get_included_taxes(self):
-                included_taxes = 0
-                for tax in self.get("taxes"):
-                        if tax.included_in_paid_amount:
-                                if tax.add_deduct_tax == "Add":
-                                        included_taxes += tax.base_tax_amount
-                                else:
-                                        included_taxes -= tax.base_tax_amount
-
-                return included_taxes
-
-        # Paid amount is auto allocated in the reference document by default.
-        # Clear the reference document which doesn't have allocated amount on validate so that form can be loaded fast
-        def clear_unallocated_reference_document_rows(self):
-                self.set("references", self.get("references", {"allocated_amount": ["not in", [0, None, ""]]}))
-                frappe.db.sql(
-                        """delete from `tabPayment Entry Reference`
-                        where parent = %s and allocated_amount = 0""",
-                        self.name,
-                )
-
-        def validate_payment_against_negative_invoice(self):
-                if (self.payment_type == "Pay" and self.party_type == "Customer") or (
-                        self.payment_type == "Receive" and self.party_type == "Supplier"
-                ):
-
-                        total_negative_outstanding = sum(
-                                abs(flt(d.outstanding_amount)) for d in self.get("references") if flt(d.outstanding_amount) < 0
-                        )
-
-                        paid_amount = self.paid_amount if self.payment_type == "Receive" else self.received_amount
-                        additional_charges = sum([flt(d.amount) for d in self.deductions])
-
-                        if not total_negative_outstanding:
-                                frappe.throw(
-                                        _("Cannot {0} {1} {2} without any negative outstanding invoice").format(
-                                                _(self.payment_type),
-                                                (_("to") if self.party_type == "Customer" else _("from")),
-                                                self.party_type,
-                                        ),
-                                        InvalidPaymentEntry,
-                                )
-
-                        elif paid_amount - additional_charges > total_negative_outstanding:
-                                frappe.throw(
-                                        _("Paid Amount cannot be greater than total negative outstanding amount {0}").format(
-                                                total_negative_outstanding
-                                        ),
-                                        InvalidPaymentEntry,
-                                )
-
-        def set_title(self):
-                if frappe.flags.in_import and self.title:
-                        # do not set title dynamically if title exists during data import.
-                        return
-
-                if self.payment_type in ("Receive", "Pay"):
-                        self.title = self.party
-                else:
-                        self.title = self.paid_from + " - " + self.paid_to
-
-        def validate_transaction_reference(self):
-                bank_account = self.paid_to if self.payment_type == "Receive" else self.paid_from
-                bank_account_type = frappe.db.get_value("Account", bank_account, "account_type")
-
-                if bank_account_type == "Bank":
-                        if not self.reference_no or not self.reference_date:
-                                frappe.throw(_("Reference No and Reference Date is mandatory for Bank transaction"))
-
-        def set_remarks(self):
-                if self.custom_remarks:
-                        return
-
-                if self.payment_type == "Internal Transfer":
-                        remarks = [
-                                _("Amount {0} {1} transferred from {2} to {3}").format(
-                                        self.paid_from_account_currency, self.paid_amount, self.paid_from, self.paid_to
-                                )
-                        ]
-                else:
-
-                        remarks = [
-                                _("Amount {0} {1} {2} {3}").format(
-                                        self.party_account_currency,
-                                        self.paid_amount if self.payment_type == "Receive" else self.received_amount,
-                                        _("received from") if self.payment_type == "Receive" else _("to"),
-                                        self.party,
-                                )
-                        ]
-
-                if self.reference_no:
-                        remarks.append(
-                                _("Transaction reference no {0} dated {1}").format(self.reference_no, self.reference_date)
-                        )
-
-                if self.payment_type in ["Receive", "Pay"]:
-                        for d in self.get("references"):
-                                if d.allocated_amount:
-                                        remarks.append(
-                                                _("Amount {0} {1} against {2} {3}").format(
-                                                        self.party_account_currency, d.allocated_amount, d.reference_doctype, d.reference_name
-                                                )
-                                        )
-
-                for d in self.get("deductions"):
-                        if d.amount:
-                                remarks.append(
-                                        _("Amount {0} {1} deducted against {2}").format(self.company_currency, d.amount, d.account)
-                                )
-
-                self.set("remarks", "\n".join(remarks))
-
-        def make_gl_entries(self, cancel=0, adv_adj=0):
-                if self.payment_type in ("Receive", "Pay") and not self.get("party_account_field"):
-                        self.setup_party_account_field()
-
-                gl_entries = []
-                self.add_party_gl_entries(gl_entries)
-                self.add_bank_gl_entries(gl_entries)
-                self.add_deductions_gl_entries(gl_entries)
-                self.add_tax_gl_entries(gl_entries)
-
-                gl_entries = process_gl_map(gl_entries)
-                make_gl_entries(gl_entries, cancel=cancel, adv_adj=adv_adj)
-
-        def add_party_gl_entries(self, gl_entries):
-                if self.party_account:
-                        if self.payment_type == "Receive":
-                                against_account = self.paid_to
-                        else:
-                                against_account = self.paid_from
-
-                        party_gl_dict = self.get_gl_dict(
-                                {
-                                        "account": self.party_account,
-                                        "party_type": self.party_type,
-                                        "party": self.party,
-                                        "against": against_account,
-                                        "account_currency": self.party_account_currency,
-                                        "cost_center": self.cost_center,
-                                },
-                                item=self,
-                        )
-
-                        dr_or_cr = (
-                                "credit" if erpnext.get_party_account_type(self.party_type) == "Receivable" else "debit"
-                        )
-
-                        for d in self.get("references"):
-                                cost_center = self.cost_center
-                                if d.reference_doctype == "Sales Invoice" and not cost_center:
-                                        cost_center = frappe.db.get_value(d.reference_doctype, d.reference_name, "cost_center")
-                                gle = party_gl_dict.copy()
-                                gle.update(
-                                        {
-                                                "against_voucher_type": d.reference_doctype,
-                                                "against_voucher": d.reference_name,
-                                                "cost_center": cost_center,
-                                        }
-                                )
-
-                                allocated_amount_in_company_currency = flt(
-                                        flt(d.allocated_amount) * flt(d.exchange_rate), self.precision("paid_amount")
-                                )
-
-                                gle.update(
-                                        {
-                                                dr_or_cr + "_in_account_currency": d.allocated_amount,
-                                                dr_or_cr: allocated_amount_in_company_currency,
-                                        }
-                                )
-
-                                gl_entries.append(gle)
-
-                        if self.unallocated_amount:
-                                exchange_rate = self.get_exchange_rate()
-                                base_unallocated_amount = self.unallocated_amount * exchange_rate
-
-                                gle = party_gl_dict.copy()
-
-                                gle.update(
-                                        {
-                                                dr_or_cr + "_in_account_currency": self.unallocated_amount,
-                                                dr_or_cr: base_unallocated_amount,
-                                        }
-                                )
-
-                                gl_entries.append(gle)
-
-        def add_bank_gl_entries(self, gl_entries):
-                if self.payment_type in ("Pay", "Internal Transfer"):
-                        gl_entries.append(
-                                self.get_gl_dict(
-                                        {
-                                                "account": self.paid_from,
-                                                "account_currency": self.paid_from_account_currency,
-                                                "against": self.party if self.payment_type == "Pay" else self.paid_to,
-                                                "credit_in_account_currency": self.paid_amount,
-                                                "credit": self.base_paid_amount,
-                                                "cost_center": self.cost_center,
-                                                "post_net_value": True,
-                                        },
-                                        item=self,
-                                )
-                        )
-                if self.payment_type in ("Receive", "Internal Transfer"):
-                        gl_entries.append(
-                                self.get_gl_dict(
-                                        {
-                                                "account": self.paid_to,
-                                                "account_currency": self.paid_to_account_currency,
-                                                "against": self.party if self.payment_type == "Receive" else self.paid_from,
-                                                "debit_in_account_currency": self.received_amount,
-                                                "debit": self.base_received_amount,
-                                                "cost_center": self.cost_center,
-                                        },
-                                        item=self,
-                                )
-                        )
-
-        def add_tax_gl_entries(self, gl_entries):
-                for d in self.get("taxes"):
-                        account_currency = get_account_currency(d.account_head)
-                        if account_currency != self.company_currency:
-                                frappe.throw(_("Currency for {0} must be {1}").format(d.account_head, self.company_currency))
-
-                        if self.payment_type in ("Pay", "Internal Transfer"):
-                                dr_or_cr = "debit" if d.add_deduct_tax == "Add" else "credit"
-                                rev_dr_or_cr = "credit" if dr_or_cr == "debit" else "debit"
-                                against = self.party or self.paid_from
-                        elif self.payment_type == "Receive":
-                                dr_or_cr = "credit" if d.add_deduct_tax == "Add" else "debit"
-                                rev_dr_or_cr = "credit" if dr_or_cr == "debit" else "debit"
-                                against = self.party or self.paid_to
-
-                        payment_account = self.get_party_account_for_taxes()
-                        tax_amount = d.tax_amount
-                        base_tax_amount = d.base_tax_amount
-
-                        gl_entries.append(
-                                self.get_gl_dict(
-                                        {
-                                                "account": d.account_head,
-                                                "against": against,
-                                                dr_or_cr: tax_amount,
-                                                dr_or_cr + "_in_account_currency": base_tax_amount
-                                                if account_currency == self.company_currency
-                                                else d.tax_amount,
-                                                "cost_center": d.cost_center,
-                                                "post_net_value": True,
-                                        },
-                                        account_currency,
-                                        item=d,
-                                )
-                        )
-
-                        if not d.included_in_paid_amount:
-                                gl_entries.append(
-                                        self.get_gl_dict(
-                                                {
-                                                        "account": payment_account,
-                                                        "against": against,
-                                                        rev_dr_or_cr: tax_amount,
-                                                        rev_dr_or_cr + "_in_account_currency": base_tax_amount
-                                                        if account_currency == self.company_currency
-                                                        else d.tax_amount,
-                                                        "cost_center": self.cost_center,
-                                                        "post_net_value": True,
-                                                },
-                                                account_currency,
-                                                item=d,
-                                        )
-                                )
-
-        def add_deductions_gl_entries(self, gl_entries):
-                for d in self.get("deductions"):
-                        if d.amount:
-                                account_currency = get_account_currency(d.account)
-                                if account_currency != self.company_currency:
-                                        frappe.throw(_("Currency for {0} must be {1}").format(d.account, self.company_currency))
-
-                                gl_entries.append(
-                                        self.get_gl_dict(
-                                                {
-                                                        "account": d.account,
-                                                        "account_currency": account_currency,
-                                                        "against": self.party or self.paid_from,
-                                                        "debit_in_account_currency": d.amount,
-                                                        "debit": d.amount,
-                                                        "cost_center": d.cost_center,
-                                                },
-                                                item=d,
-                                        )
-                                )
-
-        def get_party_account_for_taxes(self):
-                if self.payment_type == "Receive":
-                        return self.paid_to
-                elif self.payment_type in ("Pay", "Internal Transfer"):
-                        return self.paid_from
-
-        def update_advance_paid(self):
-                if self.payment_type in ("Receive", "Pay") and self.party:
-                        for d in self.get("references"):
-                                if d.allocated_amount and d.reference_doctype in (
-                                        "Sales Order",
-                                        "Purchase Order",
-                                        "Employee Advance",
-                                        "Gratuity",
-                                ):
-                                        frappe.get_doc(d.reference_doctype, d.reference_name).set_total_advance_paid()
-
-        def update_expense_claim(self):
-                if self.payment_type in ("Pay") and self.party:
-                        for d in self.get("references"):
-                                if d.reference_doctype == "Expense Claim" and d.reference_name:
-                                        doc = frappe.get_doc("Expense Claim", d.reference_name)
-                                        if self.docstatus == 2:
-                                                update_reimbursed_amount(doc, -1 * d.allocated_amount)
-                                        else:
-                                                update_reimbursed_amount(doc, d.allocated_amount)
-
-        def on_recurring(self, reference_doc, auto_repeat_doc):
-                self.reference_no = reference_doc.name
-                self.reference_date = nowdate()
-
-        def calculate_deductions(self, tax_details):
-                return {
-                        "account": tax_details["tax"]["account_head"],
-                        "cost_center": frappe.get_cached_value("Company", self.company, "cost_center"),
-                        "amount": self.total_allocated_amount * (tax_details["tax"]["rate"] / 100),
-                }
-
-        def set_gain_or_loss(self, account_details=None):
-                if not self.difference_amount:
-                        self.set_difference_amount()
-
-                row = {"amount": self.difference_amount}
-
-                if account_details:
-                        row.update(account_details)
-
-                if not row.get("amount"):
-                        # if no difference amount
-                        return
-
-                self.append("deductions", row)
-                self.set_unallocated_amount()
-
-        def get_exchange_rate(self):
-                return self.source_exchange_rate if self.payment_type == "Receive" else self.target_exchange_rate
-
-        def initialize_taxes(self):
-                for tax in self.get("taxes"):
-                        validate_taxes_and_charges(tax)
-                        validate_inclusive_tax(tax, self)
-
-                        tax_fields = ["total", "tax_fraction_for_current_item", "grand_total_fraction_for_current_item"]
-
-                        if tax.charge_type != "Actual":
-                                tax_fields.append("tax_amount")
-
-                        for fieldname in tax_fields:
-                                tax.set(fieldname, 0.0)
-
-                self.paid_amount_after_tax = self.paid_amount
-
-        def determine_exclusive_rate(self):
-                if not any(cint(tax.included_in_paid_amount) for tax in self.get("taxes")):
-                        return
-
-                cumulated_tax_fraction = 0
-                for i, tax in enumerate(self.get("taxes")):
-                        tax.tax_fraction_for_current_item = self.get_current_tax_fraction(tax)
-                        if i == 0:
-                                tax.grand_total_fraction_for_current_item = 1 + tax.tax_fraction_for_current_item
-                        else:
-                                tax.grand_total_fraction_for_current_item = (
-                                        self.get("taxes")[i - 1].grand_total_fraction_for_current_item
-                                        + tax.tax_fraction_for_current_item
-                                )
-
-                        cumulated_tax_fraction += tax.tax_fraction_for_current_item
-
-                self.paid_amount_after_tax = flt(self.paid_amount / (1 + cumulated_tax_fraction))
-
-        def calculate_taxes(self):
-                self.total_taxes_and_charges = 0.0
-                self.base_total_taxes_and_charges = 0.0
-
-                actual_tax_dict = dict(
-                        [
-                                [tax.idx, flt(tax.tax_amount, tax.precision("tax_amount"))]
-                                for tax in self.get("taxes")
-                                if tax.charge_type == "Actual"
-                        ]
-                )
-
-                for i, tax in enumerate(self.get("taxes")):
-                        current_tax_amount = self.get_current_tax_amount(tax)
-
-                        if tax.charge_type == "Actual":
-                                actual_tax_dict[tax.idx] -= current_tax_amount
-                                if i == len(self.get("taxes")) - 1:
-                                        current_tax_amount += actual_tax_dict[tax.idx]
-
-                        tax.tax_amount = current_tax_amount
-                        tax.base_tax_amount = tax.tax_amount * self.source_exchange_rate
-
-                        if tax.add_deduct_tax == "Deduct":
-                                current_tax_amount *= -1.0
-                        else:
-                                current_tax_amount *= 1.0
-
-                        if i == 0:
-                                tax.total = flt(self.paid_amount_after_tax + current_tax_amount, self.precision("total", tax))
-                        else:
-                                tax.total = flt(
-                                        self.get("taxes")[i - 1].total + current_tax_amount, self.precision("total", tax)
-                                )
->>>>>>> d67e07fe
-
-                        tax.base_total = tax.total * self.source_exchange_rate
-
-                        if self.payment_type == "Pay":
-                                self.base_total_taxes_and_charges += flt(current_tax_amount / self.source_exchange_rate)
-                                self.total_taxes_and_charges += flt(current_tax_amount / self.target_exchange_rate)
-                        else:
-                                self.base_total_taxes_and_charges += flt(current_tax_amount / self.target_exchange_rate)
-                                self.total_taxes_and_charges += flt(current_tax_amount / self.source_exchange_rate)
-
-                if self.get("taxes"):
-                        self.paid_amount_after_tax = self.get("taxes")[-1].base_total
-
-        def get_current_tax_amount(self, tax):
-                tax_rate = tax.rate
-
-                # To set row_id by default as previous row.
-                if tax.charge_type in ["On Previous Row Amount", "On Previous Row Total"]:
-                        if tax.idx == 1:
-                                frappe.throw(
-                                        _(
-                                                "Cannot select charge type as 'On Previous Row Amount' or 'On Previous Row Total' for first row"
-                                        )
-                                )
-
-                        if not tax.row_id:
-                                tax.row_id = tax.idx - 1
-
-                if tax.charge_type == "Actual":
-                        current_tax_amount = flt(tax.tax_amount, self.precision("tax_amount", tax))
-                elif tax.charge_type == "On Paid Amount":
-                        current_tax_amount = (tax_rate / 100.0) * self.paid_amount_after_tax
-                elif tax.charge_type == "On Previous Row Amount":
-                        current_tax_amount = (tax_rate / 100.0) * self.get("taxes")[cint(tax.row_id) - 1].tax_amount
-
-                elif tax.charge_type == "On Previous Row Total":
-                        current_tax_amount = (tax_rate / 100.0) * self.get("taxes")[cint(tax.row_id) - 1].total
-
-                return current_tax_amount
-
-        def get_current_tax_fraction(self, tax):
-                current_tax_fraction = 0
-
-                if cint(tax.included_in_paid_amount):
-                        tax_rate = tax.rate
-
-                        if tax.charge_type == "On Paid Amount":
-                                current_tax_fraction = tax_rate / 100.0
-                        elif tax.charge_type == "On Previous Row Amount":
-                                current_tax_fraction = (tax_rate / 100.0) * self.get("taxes")[
-                                        cint(tax.row_id) - 1
-                                ].tax_fraction_for_current_item
-                        elif tax.charge_type == "On Previous Row Total":
-                                current_tax_fraction = (tax_rate / 100.0) * self.get("taxes")[
-                                        cint(tax.row_id) - 1
-                                ].grand_total_fraction_for_current_item
-
-                if getattr(tax, "add_deduct_tax", None) and tax.add_deduct_tax == "Deduct":
-                        current_tax_fraction *= -1.0
-
-                return current_tax_fraction
+
+			tax.tax_amount = current_tax_amount
+			tax.base_tax_amount = tax.tax_amount * self.source_exchange_rate
+
+			if tax.add_deduct_tax == "Deduct":
+				current_tax_amount *= -1.0
+			else:
+				current_tax_amount *= 1.0
+
+			if i == 0:
+				tax.total = flt(self.paid_amount_after_tax + current_tax_amount, self.precision("total", tax))
+			else:
+				tax.total = flt(
+					self.get("taxes")[i - 1].total + current_tax_amount, self.precision("total", tax)
+				)
+
+			tax.base_total = tax.total * self.source_exchange_rate
+
+			if self.payment_type == "Pay":
+				self.base_total_taxes_and_charges += flt(current_tax_amount / self.source_exchange_rate)
+				self.total_taxes_and_charges += flt(current_tax_amount / self.target_exchange_rate)
+			else:
+				self.base_total_taxes_and_charges += flt(current_tax_amount / self.target_exchange_rate)
+				self.total_taxes_and_charges += flt(current_tax_amount / self.source_exchange_rate)
+
+		if self.get("taxes"):
+			self.paid_amount_after_tax = self.get("taxes")[-1].base_total
+
+	def get_current_tax_amount(self, tax):
+		tax_rate = tax.rate
+
+		# To set row_id by default as previous row.
+		if tax.charge_type in ["On Previous Row Amount", "On Previous Row Total"]:
+			if tax.idx == 1:
+				frappe.throw(
+					_(
+						"Cannot select charge type as 'On Previous Row Amount' or 'On Previous Row Total' for first row"
+					)
+				)
+
+			if not tax.row_id:
+				tax.row_id = tax.idx - 1
+
+		if tax.charge_type == "Actual":
+			current_tax_amount = flt(tax.tax_amount, self.precision("tax_amount", tax))
+		elif tax.charge_type == "On Paid Amount":
+			current_tax_amount = (tax_rate / 100.0) * self.paid_amount_after_tax
+		elif tax.charge_type == "On Previous Row Amount":
+			current_tax_amount = (tax_rate / 100.0) * self.get("taxes")[cint(tax.row_id) - 1].tax_amount
+
+		elif tax.charge_type == "On Previous Row Total":
+			current_tax_amount = (tax_rate / 100.0) * self.get("taxes")[cint(tax.row_id) - 1].total
+
+		return current_tax_amount
+
+	def get_current_tax_fraction(self, tax):
+		current_tax_fraction = 0
+
+		if cint(tax.included_in_paid_amount):
+			tax_rate = tax.rate
+
+			if tax.charge_type == "On Paid Amount":
+				current_tax_fraction = tax_rate / 100.0
+			elif tax.charge_type == "On Previous Row Amount":
+				current_tax_fraction = (tax_rate / 100.0) * self.get("taxes")[
+					cint(tax.row_id) - 1
+				].tax_fraction_for_current_item
+			elif tax.charge_type == "On Previous Row Total":
+				current_tax_fraction = (tax_rate / 100.0) * self.get("taxes")[
+					cint(tax.row_id) - 1
+				].grand_total_fraction_for_current_item
+
+		if getattr(tax, "add_deduct_tax", None) and tax.add_deduct_tax == "Deduct":
+			current_tax_fraction *= -1.0
+
+		return current_tax_fraction
 
 
 def validate_inclusive_tax(tax, doc):
-        def _on_previous_row_error(row_range):
-                throw(
-                        _("To include tax in row {0} in Item rate, taxes in rows {1} must also be included").format(
-                                tax.idx, row_range
-                        )
-                )
-
-        if cint(getattr(tax, "included_in_paid_amount", None)):
-                if tax.charge_type == "Actual":
-                        # inclusive tax cannot be of type Actual
-                        throw(
-                                _("Charge of type 'Actual' in row {0} cannot be included in Item Rate or Paid Amount").format(
-                                        tax.idx
-                                )
-                        )
-                elif tax.charge_type == "On Previous Row Amount" and not cint(
-                        doc.get("taxes")[cint(tax.row_id) - 1].included_in_paid_amount
-                ):
-                        # referred row should also be inclusive
-                        _on_previous_row_error(tax.row_id)
-                elif tax.charge_type == "On Previous Row Total" and not all(
-                        [cint(t.included_in_paid_amount for t in doc.get("taxes")[: cint(tax.row_id) - 1])]
-                ):
-                        # all rows about the referred tax should be inclusive
-                        _on_previous_row_error("1 - %d" % (cint(tax.row_id),))
-                elif tax.get("category") == "Valuation":
-                        frappe.throw(_("Valuation type charges can not be marked as Inclusive"))
+	def _on_previous_row_error(row_range):
+		throw(
+			_("To include tax in row {0} in Item rate, taxes in rows {1} must also be included").format(
+				tax.idx, row_range
+			)
+		)
+
+	if cint(getattr(tax, "included_in_paid_amount", None)):
+		if tax.charge_type == "Actual":
+			# inclusive tax cannot be of type Actual
+			throw(
+				_("Charge of type 'Actual' in row {0} cannot be included in Item Rate or Paid Amount").format(
+					tax.idx
+				)
+			)
+		elif tax.charge_type == "On Previous Row Amount" and not cint(
+			doc.get("taxes")[cint(tax.row_id) - 1].included_in_paid_amount
+		):
+			# referred row should also be inclusive
+			_on_previous_row_error(tax.row_id)
+		elif tax.charge_type == "On Previous Row Total" and not all(
+			[cint(t.included_in_paid_amount for t in doc.get("taxes")[: cint(tax.row_id) - 1])]
+		):
+			# all rows about the referred tax should be inclusive
+			_on_previous_row_error("1 - %d" % (cint(tax.row_id),))
+		elif tax.get("category") == "Valuation":
+			frappe.throw(_("Valuation type charges can not be marked as Inclusive"))
 
 
 @frappe.whitelist()
 def get_outstanding_reference_documents(args):
 
-        if isinstance(args, str):
-                args = json.loads(args)
-
-        if args.get("party_type") == "Member":
-                return
-
-        # confirm that Supplier is not blocked
-        if args.get("party_type") == "Supplier":
-                supplier_status = get_supplier_block_status(args["party"])
-                if supplier_status["on_hold"]:
-                        if supplier_status["hold_type"] == "All":
-                                return []
-                        elif supplier_status["hold_type"] == "Payments":
-                                if (
-                                        not supplier_status["release_date"] or getdate(nowdate()) <= supplier_status["release_date"]
-                                ):
-                                        return []
-
-        party_account_currency = get_account_currency(args.get("party_account"))
-        company_currency = frappe.get_cached_value("Company", args.get("company"), "default_currency")
-
-        # Get positive outstanding sales /purchase invoices/ Fees
-        condition = ""
-        if args.get("voucher_type") and args.get("voucher_no"):
-                condition = " and voucher_type={0} and voucher_no={1}".format(
-                        frappe.db.escape(args["voucher_type"]), frappe.db.escape(args["voucher_no"])
-                )
-
-        # Add cost center condition
-        if args.get("cost_center"):
-                condition += " and cost_center='%s'" % args.get("cost_center")
-
-        date_fields_dict = {
-                "posting_date": ["from_posting_date", "to_posting_date"],
-                "due_date": ["from_due_date", "to_due_date"],
-        }
-
-        for fieldname, date_fields in date_fields_dict.items():
-                if args.get(date_fields[0]) and args.get(date_fields[1]):
-                        condition += " and {0} between '{1}' and '{2}'".format(
-                                fieldname, args.get(date_fields[0]), args.get(date_fields[1])
-                        )
-
-        if args.get("company"):
-                condition += " and company = {0}".format(frappe.db.escape(args.get("company")))
-
-        outstanding_invoices = get_outstanding_invoices(
-                args.get("party_type"),
-                args.get("party"),
-                args.get("party_account"),
-                filters=args,
-                condition=condition,
-        )
-
-        outstanding_invoices = split_invoices_based_on_payment_terms(outstanding_invoices)
-
-        for d in outstanding_invoices:
-                d["exchange_rate"] = 1
-                if party_account_currency != company_currency:
-                        if d.voucher_type in ("Sales Invoice", "Purchase Invoice", "Expense Claim"):
-                                d["exchange_rate"] = frappe.db.get_value(d.voucher_type, d.voucher_no, "conversion_rate")
-                        elif d.voucher_type == "Journal Entry":
-                                d["exchange_rate"] = get_exchange_rate(
-                                        party_account_currency, company_currency, d.posting_date
-                                )
-                if d.voucher_type in ("Purchase Invoice"):
-                        d["bill_no"] = frappe.db.get_value(d.voucher_type, d.voucher_no, "bill_no")
-
-        # Get all SO / PO which are not fully billed or against which full advance not paid
-        orders_to_be_billed = []
-        orders_to_be_billed = get_orders_to_be_billed(
-                args.get("posting_date"),
-                args.get("party_type"),
-                args.get("party"),
-                args.get("company"),
-                party_account_currency,
-                company_currency,
-                filters=args,
-        )
-
-        # Get negative outstanding sales /purchase invoices
-        negative_outstanding_invoices = []
-        if args.get("party_type") != "Employee" and not args.get("voucher_no"):
-                negative_outstanding_invoices = get_negative_outstanding_invoices(
-                        args.get("party_type"),
-                        args.get("party"),
-                        args.get("party_account"),
-                        party_account_currency,
-                        company_currency,
-                        condition=condition,
-                )
-
-        data = negative_outstanding_invoices + outstanding_invoices + orders_to_be_billed
-
-        if not data:
-                frappe.msgprint(
-                        _(
-                                "No outstanding invoices found for the {0} {1} which qualify the filters you have specified."
-                        ).format(_(args.get("party_type")).lower(), frappe.bold(args.get("party")))
-                )
-
-        return data
+	if isinstance(args, str):
+		args = json.loads(args)
+
+	if args.get("party_type") == "Member":
+		return
+
+	# confirm that Supplier is not blocked
+	if args.get("party_type") == "Supplier":
+		supplier_status = get_supplier_block_status(args["party"])
+		if supplier_status["on_hold"]:
+			if supplier_status["hold_type"] == "All":
+				return []
+			elif supplier_status["hold_type"] == "Payments":
+				if (
+					not supplier_status["release_date"] or getdate(nowdate()) <= supplier_status["release_date"]
+				):
+					return []
+
+	party_account_currency = get_account_currency(args.get("party_account"))
+	company_currency = frappe.get_cached_value("Company", args.get("company"), "default_currency")
+
+	# Get positive outstanding sales /purchase invoices/ Fees
+	condition = ""
+	if args.get("voucher_type") and args.get("voucher_no"):
+		condition = " and voucher_type={0} and voucher_no={1}".format(
+			frappe.db.escape(args["voucher_type"]), frappe.db.escape(args["voucher_no"])
+		)
+
+	# Add cost center condition
+	if args.get("cost_center"):
+		condition += " and cost_center='%s'" % args.get("cost_center")
+
+	date_fields_dict = {
+		"posting_date": ["from_posting_date", "to_posting_date"],
+		"due_date": ["from_due_date", "to_due_date"],
+	}
+
+	for fieldname, date_fields in date_fields_dict.items():
+		if args.get(date_fields[0]) and args.get(date_fields[1]):
+			condition += " and {0} between '{1}' and '{2}'".format(
+				fieldname, args.get(date_fields[0]), args.get(date_fields[1])
+			)
+
+	if args.get("company"):
+		condition += " and company = {0}".format(frappe.db.escape(args.get("company")))
+
+	outstanding_invoices = get_outstanding_invoices(
+		args.get("party_type"),
+		args.get("party"),
+		args.get("party_account"),
+		filters=args,
+		condition=condition,
+	)
+
+	outstanding_invoices = split_invoices_based_on_payment_terms(outstanding_invoices)
+
+	for d in outstanding_invoices:
+		d["exchange_rate"] = 1
+		if party_account_currency != company_currency:
+			if d.voucher_type in ("Sales Invoice", "Purchase Invoice", "Expense Claim"):
+				d["exchange_rate"] = frappe.db.get_value(d.voucher_type, d.voucher_no, "conversion_rate")
+			elif d.voucher_type == "Journal Entry":
+				d["exchange_rate"] = get_exchange_rate(
+					party_account_currency, company_currency, d.posting_date
+				)
+		if d.voucher_type in ("Purchase Invoice"):
+			d["bill_no"] = frappe.db.get_value(d.voucher_type, d.voucher_no, "bill_no")
+
+	# Get all SO / PO which are not fully billed or against which full advance not paid
+	orders_to_be_billed = []
+	orders_to_be_billed = get_orders_to_be_billed(
+		args.get("posting_date"),
+		args.get("party_type"),
+		args.get("party"),
+		args.get("company"),
+		party_account_currency,
+		company_currency,
+		filters=args,
+	)
+
+	# Get negative outstanding sales /purchase invoices
+	negative_outstanding_invoices = []
+	if args.get("party_type") != "Employee" and not args.get("voucher_no"):
+		negative_outstanding_invoices = get_negative_outstanding_invoices(
+			args.get("party_type"),
+			args.get("party"),
+			args.get("party_account"),
+			party_account_currency,
+			company_currency,
+			condition=condition,
+		)
+
+	data = negative_outstanding_invoices + outstanding_invoices + orders_to_be_billed
+
+	if not data:
+		frappe.msgprint(
+			_(
+				"No outstanding invoices found for the {0} {1} which qualify the filters you have specified."
+			).format(_(args.get("party_type")).lower(), frappe.bold(args.get("party")))
+		)
+
+	return data
 
 
 def split_invoices_based_on_payment_terms(outstanding_invoices):
-        invoice_ref_based_on_payment_terms = {}
-        for idx, d in enumerate(outstanding_invoices):
-                if d.voucher_type in ["Sales Invoice", "Purchase Invoice"]:
-                        payment_term_template = frappe.db.get_value(
-                                d.voucher_type, d.voucher_no, "payment_terms_template"
-                        )
-                        if payment_term_template:
-                                allocate_payment_based_on_payment_terms = frappe.db.get_value(
-                                        "Payment Terms Template", payment_term_template, "allocate_payment_based_on_payment_terms"
-                                )
-                                if allocate_payment_based_on_payment_terms:
-                                        payment_schedule = frappe.get_all(
-                                                "Payment Schedule", filters={"parent": d.voucher_no}, fields=["*"]
-                                        )
-
-                                        for payment_term in payment_schedule:
-                                                if payment_term.outstanding > 0.1:
-                                                        invoice_ref_based_on_payment_terms.setdefault(idx, [])
-                                                        invoice_ref_based_on_payment_terms[idx].append(
-                                                                frappe._dict(
-                                                                        {
-                                                                                "due_date": d.due_date,
-                                                                                "currency": d.currency,
-                                                                                "voucher_no": d.voucher_no,
-                                                                                "voucher_type": d.voucher_type,
-                                                                                "posting_date": d.posting_date,
-                                                                                "invoice_amount": flt(d.invoice_amount),
-                                                                                "outstanding_amount": flt(d.outstanding_amount),
-                                                                                "payment_amount": payment_term.payment_amount,
-                                                                                "payment_term": payment_term.payment_term,
-                                                                        }
-                                                                )
-                                                        )
-
-        outstanding_invoices_after_split = []
-        if invoice_ref_based_on_payment_terms:
-                for idx, ref in invoice_ref_based_on_payment_terms.items():
-                        voucher_no = ref[0]["voucher_no"]
-                        voucher_type = ref[0]["voucher_type"]
-
-                        frappe.msgprint(
-                                _("Spliting {} {} into {} row(s) as per Payment Terms").format(
-                                        voucher_type, voucher_no, len(ref)
-                                ),
-                                alert=True,
-                        )
-
-                        outstanding_invoices_after_split += invoice_ref_based_on_payment_terms[idx]
-
-                        existing_row = list(filter(lambda x: x.get("voucher_no") == voucher_no, outstanding_invoices))
-                        index = outstanding_invoices.index(existing_row[0])
-                        outstanding_invoices.pop(index)
-
-        outstanding_invoices_after_split += outstanding_invoices
-        return outstanding_invoices_after_split
+	invoice_ref_based_on_payment_terms = {}
+	for idx, d in enumerate(outstanding_invoices):
+		if d.voucher_type in ["Sales Invoice", "Purchase Invoice"]:
+			payment_term_template = frappe.db.get_value(
+				d.voucher_type, d.voucher_no, "payment_terms_template"
+			)
+			if payment_term_template:
+				allocate_payment_based_on_payment_terms = frappe.db.get_value(
+					"Payment Terms Template", payment_term_template, "allocate_payment_based_on_payment_terms"
+				)
+				if allocate_payment_based_on_payment_terms:
+					payment_schedule = frappe.get_all(
+						"Payment Schedule", filters={"parent": d.voucher_no}, fields=["*"]
+					)
+
+					for payment_term in payment_schedule:
+						if payment_term.outstanding > 0.1:
+							invoice_ref_based_on_payment_terms.setdefault(idx, [])
+							invoice_ref_based_on_payment_terms[idx].append(
+								frappe._dict(
+									{
+										"due_date": d.due_date,
+										"currency": d.currency,
+										"voucher_no": d.voucher_no,
+										"voucher_type": d.voucher_type,
+										"posting_date": d.posting_date,
+										"invoice_amount": flt(d.invoice_amount),
+										"outstanding_amount": flt(d.outstanding_amount),
+										"payment_amount": payment_term.payment_amount,
+										"payment_term": payment_term.payment_term,
+									}
+								)
+							)
+
+	outstanding_invoices_after_split = []
+	if invoice_ref_based_on_payment_terms:
+		for idx, ref in invoice_ref_based_on_payment_terms.items():
+			voucher_no = ref[0]["voucher_no"]
+			voucher_type = ref[0]["voucher_type"]
+
+			frappe.msgprint(
+				_("Spliting {} {} into {} row(s) as per Payment Terms").format(
+					voucher_type, voucher_no, len(ref)
+				),
+				alert=True,
+			)
+
+			outstanding_invoices_after_split += invoice_ref_based_on_payment_terms[idx]
+
+			existing_row = list(filter(lambda x: x.get("voucher_no") == voucher_no, outstanding_invoices))
+			index = outstanding_invoices.index(existing_row[0])
+			outstanding_invoices.pop(index)
+
+	outstanding_invoices_after_split += outstanding_invoices
+	return outstanding_invoices_after_split
 
 
 def get_orders_to_be_billed(
-        posting_date,
-        party_type,
-        party,
-        company,
-        party_account_currency,
-        company_currency,
-        cost_center=None,
-        filters=None,
+	posting_date,
+	party_type,
+	party,
+	company,
+	party_account_currency,
+	company_currency,
+	cost_center=None,
+	filters=None,
 ):
-        if party_type == "Customer":
-                voucher_type = "Sales Order"
-        elif party_type == "Supplier":
-                voucher_type = "Purchase Order"
-        elif party_type == "Employee":
-                voucher_type = None
-
-        # Add cost center condition
-        if voucher_type:
-                doc = frappe.get_doc({"doctype": voucher_type})
-                condition = ""
-                if doc and hasattr(doc, "cost_center"):
-                        condition = " and cost_center='%s'" % cost_center
-
-        orders = []
-        if voucher_type:
-                if party_account_currency == company_currency:
-                        grand_total_field = "base_grand_total"
-                        rounded_total_field = "base_rounded_total"
-                else:
-                        grand_total_field = "grand_total"
-                        rounded_total_field = "rounded_total"
-
-                orders = frappe.db.sql(
-                        """
-                        select
-                                name as voucher_no,
-                                if({rounded_total_field}, {rounded_total_field}, {grand_total_field}) as invoice_amount,
-                                (if({rounded_total_field}, {rounded_total_field}, {grand_total_field}) - advance_paid) as outstanding_amount,
-                                transaction_date as posting_date
-                        from
-                                `tab{voucher_type}`
-                        where
-                                {party_type} = %s
-                                and docstatus = 1
-                                and company = %s
-                                and ifnull(status, "") != "Closed"
-                                and if({rounded_total_field}, {rounded_total_field}, {grand_total_field}) > advance_paid
-                                and abs(100 - per_billed) > 0.01
-                                {condition}
-                        order by
-                                transaction_date, name
-                """.format(
-                                **{
-                                        "rounded_total_field": rounded_total_field,
-                                        "grand_total_field": grand_total_field,
-                                        "voucher_type": voucher_type,
-                                        "party_type": scrub(party_type),
-                                        "condition": condition,
-                                }
-                        ),
-                        (party, company),
-                        as_dict=True,
-                )
-
-        order_list = []
-        for d in orders:
-                if not (
-                        flt(d.outstanding_amount) >= flt(filters.get("outstanding_amt_greater_than"))
-                        and flt(d.outstanding_amount) <= flt(filters.get("outstanding_amt_less_than"))
-                ):
-                        continue
-
-                d["voucher_type"] = voucher_type
-                # This assumes that the exchange rate required is the one in the SO
-                d["exchange_rate"] = get_exchange_rate(party_account_currency, company_currency, posting_date)
-                order_list.append(d)
-
-        return order_list
+	if party_type == "Customer":
+		voucher_type = "Sales Order"
+	elif party_type == "Supplier":
+		voucher_type = "Purchase Order"
+	elif party_type == "Employee":
+		voucher_type = None
+
+	# Add cost center condition
+	if voucher_type:
+		doc = frappe.get_doc({"doctype": voucher_type})
+		condition = ""
+		if doc and hasattr(doc, "cost_center"):
+			condition = " and cost_center='%s'" % cost_center
+
+	orders = []
+	if voucher_type:
+		if party_account_currency == company_currency:
+			grand_total_field = "base_grand_total"
+			rounded_total_field = "base_rounded_total"
+		else:
+			grand_total_field = "grand_total"
+			rounded_total_field = "rounded_total"
+
+		orders = frappe.db.sql(
+			"""
+			select
+				name as voucher_no,
+				if({rounded_total_field}, {rounded_total_field}, {grand_total_field}) as invoice_amount,
+				(if({rounded_total_field}, {rounded_total_field}, {grand_total_field}) - advance_paid) as outstanding_amount,
+				transaction_date as posting_date
+			from
+				`tab{voucher_type}`
+			where
+				{party_type} = %s
+				and docstatus = 1
+				and company = %s
+				and ifnull(status, "") != "Closed"
+				and if({rounded_total_field}, {rounded_total_field}, {grand_total_field}) > advance_paid
+				and abs(100 - per_billed) > 0.01
+				{condition}
+			order by
+				transaction_date, name
+		""".format(
+				**{
+					"rounded_total_field": rounded_total_field,
+					"grand_total_field": grand_total_field,
+					"voucher_type": voucher_type,
+					"party_type": scrub(party_type),
+					"condition": condition,
+				}
+			),
+			(party, company),
+			as_dict=True,
+		)
+
+	order_list = []
+	for d in orders:
+		if not (
+			flt(d.outstanding_amount) >= flt(filters.get("outstanding_amt_greater_than"))
+			and flt(d.outstanding_amount) <= flt(filters.get("outstanding_amt_less_than"))
+		):
+			continue
+
+		d["voucher_type"] = voucher_type
+		# This assumes that the exchange rate required is the one in the SO
+		d["exchange_rate"] = get_exchange_rate(party_account_currency, company_currency, posting_date)
+		order_list.append(d)
+
+	return order_list
 
 
 def get_negative_outstanding_invoices(
-        party_type,
-        party,
-        party_account,
-        party_account_currency,
-        company_currency,
-        cost_center=None,
-        condition=None,
+	party_type,
+	party,
+	party_account,
+	party_account_currency,
+	company_currency,
+	cost_center=None,
+	condition=None,
 ):
-        voucher_type = "Sales Invoice" if party_type == "Customer" else "Purchase Invoice"
-        supplier_condition = ""
-        if voucher_type == "Purchase Invoice":
-                supplier_condition = "and (release_date is null or release_date <= CURDATE())"
-        if party_account_currency == company_currency:
-                grand_total_field = "base_grand_total"
-                rounded_total_field = "base_rounded_total"
-        else:
-                grand_total_field = "grand_total"
-                rounded_total_field = "rounded_total"
-
-        return frappe.db.sql(
-                """
-                select
-                        "{voucher_type}" as voucher_type, name as voucher_no,
-                        if({rounded_total_field}, {rounded_total_field}, {grand_total_field}) as invoice_amount,
-                        outstanding_amount, posting_date,
-                        due_date, conversion_rate as exchange_rate
-                from
-                        `tab{voucher_type}`
-                where
-                        {party_type} = %s and {party_account} = %s and docstatus = 1 and
-                        outstanding_amount < 0
-                        {supplier_condition}
-                        {condition}
-                order by
-                        posting_date, name
-                """.format(
-                        **{
-                                "supplier_condition": supplier_condition,
-                                "condition": condition,
-                                "rounded_total_field": rounded_total_field,
-                                "grand_total_field": grand_total_field,
-                                "voucher_type": voucher_type,
-                                "party_type": scrub(party_type),
-                                "party_account": "debit_to" if party_type == "Customer" else "credit_to",
-                                "cost_center": cost_center,
-                        }
-                ),
-                (party, party_account),
-                as_dict=True,
-        )
+	voucher_type = "Sales Invoice" if party_type == "Customer" else "Purchase Invoice"
+	supplier_condition = ""
+	if voucher_type == "Purchase Invoice":
+		supplier_condition = "and (release_date is null or release_date <= CURDATE())"
+	if party_account_currency == company_currency:
+		grand_total_field = "base_grand_total"
+		rounded_total_field = "base_rounded_total"
+	else:
+		grand_total_field = "grand_total"
+		rounded_total_field = "rounded_total"
+
+	return frappe.db.sql(
+		"""
+		select
+			"{voucher_type}" as voucher_type, name as voucher_no,
+			if({rounded_total_field}, {rounded_total_field}, {grand_total_field}) as invoice_amount,
+			outstanding_amount, posting_date,
+			due_date, conversion_rate as exchange_rate
+		from
+			`tab{voucher_type}`
+		where
+			{party_type} = %s and {party_account} = %s and docstatus = 1 and
+			outstanding_amount < 0
+			{supplier_condition}
+			{condition}
+		order by
+			posting_date, name
+		""".format(
+			**{
+				"supplier_condition": supplier_condition,
+				"condition": condition,
+				"rounded_total_field": rounded_total_field,
+				"grand_total_field": grand_total_field,
+				"voucher_type": voucher_type,
+				"party_type": scrub(party_type),
+				"party_account": "debit_to" if party_type == "Customer" else "credit_to",
+				"cost_center": cost_center,
+			}
+		),
+		(party, party_account),
+		as_dict=True,
+	)
 
 
 @frappe.whitelist()
 def get_party_details(company, party_type, party, date, cost_center=None):
-        bank_account = ""
-        if not frappe.db.exists(party_type, party):
-                frappe.throw(_("Invalid {0}: {1}").format(party_type, party))
-
-        party_account = get_party_account(party_type, party, company)
-
-        account_currency = get_account_currency(party_account)
-        account_balance = get_balance_on(party_account, date, cost_center=cost_center)
-        _party_name = "title" if party_type == "Shareholder" else party_type.lower() + "_name"
-        party_name = frappe.db.get_value(party_type, party, _party_name)
-        party_balance = get_balance_on(party_type=party_type, party=party, cost_center=cost_center)
-        if party_type in ["Customer", "Supplier"]:
-                bank_account = get_party_bank_account(party_type, party)
-
-        return {
-                "party_account": party_account,
-                "party_name": party_name,
-                "party_account_currency": account_currency,
-                "party_balance": party_balance,
-                "account_balance": account_balance,
-                "bank_account": bank_account,
-        }
+	bank_account = ""
+	if not frappe.db.exists(party_type, party):
+		frappe.throw(_("Invalid {0}: {1}").format(party_type, party))
+
+	party_account = get_party_account(party_type, party, company)
+
+	account_currency = get_account_currency(party_account)
+	account_balance = get_balance_on(party_account, date, cost_center=cost_center)
+	_party_name = "title" if party_type == "Shareholder" else party_type.lower() + "_name"
+	party_name = frappe.db.get_value(party_type, party, _party_name)
+	party_balance = get_balance_on(party_type=party_type, party=party, cost_center=cost_center)
+	if party_type in ["Customer", "Supplier"]:
+		bank_account = get_party_bank_account(party_type, party)
+
+	return {
+		"party_account": party_account,
+		"party_name": party_name,
+		"party_account_currency": account_currency,
+		"party_balance": party_balance,
+		"account_balance": account_balance,
+		"bank_account": bank_account,
+	}
 
 
 @frappe.whitelist()
 def get_account_details(account, date, cost_center=None):
-        frappe.has_permission("Payment Entry", throw=True)
-
-        # to check if the passed account is accessible under reference doctype Payment Entry
-        account_list = frappe.get_list(
-                "Account", {"name": account}, reference_doctype="Payment Entry", limit=1
-        )
-
-        # There might be some user permissions which will allow account under certain doctypes
-        # except for Payment Entry, only in such case we should throw permission error
-        if not account_list:
-                frappe.throw(_("Account: {0} is not permitted under Payment Entry").format(account))
-
-        account_balance = get_balance_on(
-                account, date, cost_center=cost_center, ignore_account_permission=True
-        )
-
-        return frappe._dict(
-                {
-                        "account_currency": get_account_currency(account),
-                        "account_balance": account_balance,
-                        "account_type": frappe.db.get_value("Account", account, "account_type"),
-                }
-        )
+	frappe.has_permission("Payment Entry", throw=True)
+
+	# to check if the passed account is accessible under reference doctype Payment Entry
+	account_list = frappe.get_list(
+		"Account", {"name": account}, reference_doctype="Payment Entry", limit=1
+	)
+
+	# There might be some user permissions which will allow account under certain doctypes
+	# except for Payment Entry, only in such case we should throw permission error
+	if not account_list:
+		frappe.throw(_("Account: {0} is not permitted under Payment Entry").format(account))
+
+	account_balance = get_balance_on(
+		account, date, cost_center=cost_center, ignore_account_permission=True
+	)
+
+	return frappe._dict(
+		{
+			"account_currency": get_account_currency(account),
+			"account_balance": account_balance,
+			"account_type": frappe.db.get_value("Account", account, "account_type"),
+		}
+	)
 
 
 @frappe.whitelist()
 def get_company_defaults(company):
-        fields = ["write_off_account", "exchange_gain_loss_account", "cost_center"]
-        ret = frappe.get_cached_value("Company", company, fields, as_dict=1)
-
-        for fieldname in fields:
-                if not ret[fieldname]:
-                        frappe.throw(
-                                _("Please set default {0} in Company {1}").format(
-                                        frappe.get_meta("Company").get_label(fieldname), company
-                                )
-                        )
-
-        return ret
+	fields = ["write_off_account", "exchange_gain_loss_account", "cost_center"]
+	ret = frappe.get_cached_value("Company", company, fields, as_dict=1)
+
+	for fieldname in fields:
+		if not ret[fieldname]:
+			frappe.throw(
+				_("Please set default {0} in Company {1}").format(
+					frappe.get_meta("Company").get_label(fieldname), company
+				)
+			)
+
+	return ret
 
 
 def get_outstanding_on_journal_entry(name):
-        res = frappe.db.sql(
-                "SELECT "
-                'CASE WHEN party_type IN ("Customer") '
-                "THEN ifnull(sum(debit_in_account_currency - credit_in_account_currency), 0) "
-                "ELSE ifnull(sum(credit_in_account_currency - debit_in_account_currency), 0) "
-                "END as outstanding_amount "
-                "FROM `tabGL Entry` WHERE (voucher_no=%s OR against_voucher=%s) "
-                "AND party_type IS NOT NULL "
-                'AND party_type != ""',
-                (name, name),
-                as_dict=1,
-        )
-
-        outstanding_amount = res[0].get("outstanding_amount", 0) if res else 0
-
-        return outstanding_amount
+	res = frappe.db.sql(
+		"SELECT "
+		'CASE WHEN party_type IN ("Customer") '
+		"THEN ifnull(sum(debit_in_account_currency - credit_in_account_currency), 0) "
+		"ELSE ifnull(sum(credit_in_account_currency - debit_in_account_currency), 0) "
+		"END as outstanding_amount "
+		"FROM `tabGL Entry` WHERE (voucher_no=%s OR against_voucher=%s) "
+		"AND party_type IS NOT NULL "
+		'AND party_type != ""',
+		(name, name),
+		as_dict=1,
+	)
+
+	outstanding_amount = res[0].get("outstanding_amount", 0) if res else 0
+
+	return outstanding_amount
 
 
 @frappe.whitelist()
 def get_reference_details(reference_doctype, reference_name, party_account_currency):
-<<<<<<< HEAD
 	total_amount = outstanding_amount = exchange_rate = bill_no = None
 	ref_doc = frappe.get_doc(reference_doctype, reference_name)
-	company_currency = ref_doc.get("company_currency") or erpnext.get_company_currency(ref_doc.company)
+	company_currency = ref_doc.get("company_currency") or erpnext.get_company_currency(
+		ref_doc.company
+	)
 
 	if reference_doctype == "Fees":
 		total_amount = ref_doc.get("grand_total")
 		exchange_rate = 1
 		outstanding_amount = ref_doc.get("outstanding_amount")
-	elif reference_doctype == "Donation":
-		total_amount = ref_doc.get("amount")
-		outstanding_amount = total_amount
-		exchange_rate = 1
 	elif reference_doctype == "Dunning":
 		total_amount = ref_doc.get("dunning_amount")
 		exchange_rate = 1
@@ -2497,7 +1586,9 @@
 	elif reference_doctype == "Journal Entry" and ref_doc.docstatus == 1:
 		total_amount = ref_doc.get("total_amount")
 		if ref_doc.multi_currency:
-			exchange_rate = get_exchange_rate(party_account_currency, company_currency, ref_doc.posting_date)
+			exchange_rate = get_exchange_rate(
+				party_account_currency, company_currency, ref_doc.posting_date
+			)
 		else:
 			exchange_rate = 1
 			outstanding_amount = get_outstanding_on_journal_entry(reference_name)
@@ -2506,14 +1597,14 @@
 			total_amount = ref_doc.total_commission_amount
 			exchange_rate = 1
 		elif ref_doc.doctype == "Expense Claim":
-				total_amount = flt(ref_doc.total_sanctioned_amount) + flt(ref_doc.total_taxes_and_charges)
+			total_amount = flt(ref_doc.total_sanctioned_amount) + flt(ref_doc.total_taxes_and_charges)
 		elif ref_doc.doctype == "Employee Advance":
 			total_amount = ref_doc.advance_amount
 			exchange_rate = ref_doc.get("exchange_rate")
 			if party_account_currency != ref_doc.currency:
 				total_amount = flt(total_amount) * flt(exchange_rate)
 		elif ref_doc.doctype == "Gratuity":
-				total_amount = ref_doc.amount
+			total_amount = ref_doc.amount
 		if not total_amount:
 			if party_account_currency == company_currency:
 				total_amount = ref_doc.base_grand_total
@@ -2523,40 +1614,47 @@
 		if not exchange_rate:
 			# Get the exchange rate from the original ref doc
 			# or get it based on the posting date of the ref doc.
-			exchange_rate = ref_doc.get("conversion_rate") or \
-				get_exchange_rate(party_account_currency, company_currency, ref_doc.posting_date)
+			exchange_rate = ref_doc.get("conversion_rate") or get_exchange_rate(
+				party_account_currency, company_currency, ref_doc.posting_date
+			)
 		if reference_doctype in ("Sales Invoice", "Purchase Invoice"):
 			outstanding_amount = ref_doc.get("outstanding_amount")
 			bill_no = ref_doc.get("bill_no")
 		elif reference_doctype == "Expense Claim":
-			outstanding_amount = flt(ref_doc.get("total_sanctioned_amount")) + flt(ref_doc.get("total_taxes_and_charges"))\
-				- flt(ref_doc.get("total_amount_reimbursed")) - flt(ref_doc.get("total_advance_amount"))
+			outstanding_amount = (
+				flt(ref_doc.get("total_sanctioned_amount"))
+				+ flt(ref_doc.get("total_taxes_and_charges"))
+				- flt(ref_doc.get("total_amount_reimbursed"))
+				- flt(ref_doc.get("total_advance_amount"))
+			)
 		elif reference_doctype == "Employee Advance":
-			outstanding_amount = (flt(ref_doc.advance_amount) - flt(ref_doc.paid_amount))
+			outstanding_amount = flt(ref_doc.advance_amount) - flt(ref_doc.paid_amount)
 			if party_account_currency != ref_doc.currency:
 				outstanding_amount = flt(outstanding_amount) * flt(exchange_rate)
 				if party_account_currency == company_currency:
 					exchange_rate = 1
 		elif reference_doctype == "Gratuity":
 			outstanding_amount = ref_doc.amount - flt(ref_doc.paid_amount)
-		elif reference_doctype == "Sales Commission":
-			outstanding_amount = 0
 		else:
 			outstanding_amount = flt(total_amount) - flt(ref_doc.advance_paid)
 	else:
 		# Get the exchange rate based on the posting date of the ref doc.
-		exchange_rate = get_exchange_rate(party_account_currency,
-			company_currency, ref_doc.posting_date)
-
-	return frappe._dict({
-		"due_date": ref_doc.get("due_date"),
-		"total_amount": flt(total_amount),
-		"outstanding_amount": flt(outstanding_amount),
-		"exchange_rate": flt(exchange_rate),
-		"bill_no": bill_no
-	})
-
-def get_amounts_based_on_reference_doctype(reference_doctype, ref_doc, party_account_currency, company_currency, reference_name):
+		exchange_rate = get_exchange_rate(party_account_currency, company_currency, ref_doc.posting_date)
+
+	return frappe._dict(
+		{
+			"due_date": ref_doc.get("due_date"),
+			"total_amount": flt(total_amount),
+			"outstanding_amount": flt(outstanding_amount),
+			"exchange_rate": flt(exchange_rate),
+			"bill_no": bill_no,
+		}
+	)
+
+
+def get_amounts_based_on_reference_doctype(
+	reference_doctype, ref_doc, party_account_currency, company_currency, reference_name
+):
 	total_amount = outstanding_amount = exchange_rate = None
 	if reference_doctype == "Fees":
 		total_amount = ref_doc.get("grand_total")
@@ -2569,610 +1667,480 @@
 	elif reference_doctype == "Journal Entry" and ref_doc.docstatus == 1:
 		total_amount = ref_doc.get("total_amount")
 		if ref_doc.multi_currency:
-			exchange_rate = get_exchange_rate(party_account_currency, company_currency, ref_doc.posting_date)
+			exchange_rate = get_exchange_rate(
+				party_account_currency, company_currency, ref_doc.posting_date
+			)
 		else:
 			exchange_rate = 1
 			outstanding_amount = get_outstanding_on_journal_entry(reference_name)
 
 	return total_amount, outstanding_amount, exchange_rate
 
-def get_amounts_based_on_ref_doc(reference_doctype, ref_doc, party_account_currency, company_currency):
+
+def get_amounts_based_on_ref_doc(
+	reference_doctype, ref_doc, party_account_currency, company_currency
+):
 	total_amount = outstanding_amount = exchange_rate = None
 	if ref_doc.doctype == "Expense Claim":
-			total_amount = flt(ref_doc.total_sanctioned_amount) + flt(ref_doc.total_taxes_and_charges)
+		total_amount = flt(ref_doc.total_sanctioned_amount) + flt(ref_doc.total_taxes_and_charges)
 	elif ref_doc.doctype == "Employee Advance":
-		total_amount, exchange_rate = get_total_amount_exchange_rate_for_employee_advance(party_account_currency, ref_doc)
+		total_amount, exchange_rate = get_total_amount_exchange_rate_for_employee_advance(
+			party_account_currency, ref_doc
+		)
 
 	if not total_amount:
 		total_amount, exchange_rate = get_total_amount_exchange_rate_base_on_currency(
-			party_account_currency, company_currency, ref_doc)
+			party_account_currency, company_currency, ref_doc
+		)
 
 	if not exchange_rate:
 		# Get the exchange rate from the original ref doc
 		# or get it based on the posting date of the ref doc
-		exchange_rate = ref_doc.get("conversion_rate") or \
-			get_exchange_rate(party_account_currency, company_currency, ref_doc.posting_date)
+		exchange_rate = ref_doc.get("conversion_rate") or get_exchange_rate(
+			party_account_currency, company_currency, ref_doc.posting_date
+		)
 
 	outstanding_amount, exchange_rate, bill_no = get_bill_no_and_update_amounts(
-		reference_doctype, ref_doc, total_amount, exchange_rate, party_account_currency, company_currency)
+		reference_doctype, ref_doc, total_amount, exchange_rate, party_account_currency, company_currency
+	)
 
 	return total_amount, outstanding_amount, exchange_rate, bill_no
-=======
-        total_amount = outstanding_amount = exchange_rate = bill_no = None
-        ref_doc = frappe.get_doc(reference_doctype, reference_name)
-        company_currency = ref_doc.get("company_currency") or erpnext.get_company_currency(
-                ref_doc.company
-        )
-
-        if reference_doctype == "Fees":
-                total_amount = ref_doc.get("grand_total")
-                exchange_rate = 1
-                outstanding_amount = ref_doc.get("outstanding_amount")
-        elif reference_doctype == "Dunning":
-                total_amount = ref_doc.get("dunning_amount")
-                exchange_rate = 1
-                outstanding_amount = ref_doc.get("dunning_amount")
-        elif reference_doctype == "Journal Entry" and ref_doc.docstatus == 1:
-                total_amount = ref_doc.get("total_amount")
-                if ref_doc.multi_currency:
-                        exchange_rate = get_exchange_rate(
-                                party_account_currency, company_currency, ref_doc.posting_date
-                        )
-                else:
-                        exchange_rate = 1
-                        outstanding_amount = get_outstanding_on_journal_entry(reference_name)
-        elif reference_doctype != "Journal Entry":
-                if ref_doc.doctype == "Sales Commission":
-                        total_amount = ref_doc.total_commission_amount
-                        exchange_rate = 1
-                elif ref_doc.doctype == "Expense Claim":
-                                total_amount = flt(ref_doc.total_sanctioned_amount) + flt(ref_doc.total_taxes_and_charges)
-                elif ref_doc.doctype == "Employee Advance":
-                        total_amount = ref_doc.advance_amount
-                        exchange_rate = ref_doc.get("exchange_rate")
-                        if party_account_currency != ref_doc.currency:
-                                total_amount = flt(total_amount) * flt(exchange_rate)
-                elif ref_doc.doctype == "Gratuity":
-                        total_amount = ref_doc.amount
-                if not total_amount:
-                        if party_account_currency == company_currency:
-                                total_amount = ref_doc.base_grand_total
-                                exchange_rate = 1
-                        else:
-                                total_amount = ref_doc.grand_total
-                if not exchange_rate:
-                        # Get the exchange rate from the original ref doc
-                        # or get it based on the posting date of the ref doc.
-                        exchange_rate = ref_doc.get("conversion_rate") or get_exchange_rate(
-                                party_account_currency, company_currency, ref_doc.posting_date
-                        )
-                if reference_doctype in ("Sales Invoice", "Purchase Invoice"):
-                        outstanding_amount = ref_doc.get("outstanding_amount")
-                        bill_no = ref_doc.get("bill_no")
-                elif reference_doctype == "Expense Claim":
-                        outstanding_amount = (
-                                flt(ref_doc.get("total_sanctioned_amount"))
-                                + flt(ref_doc.get("total_taxes_and_charges"))
-                                - flt(ref_doc.get("total_amount_reimbursed"))
-                                - flt(ref_doc.get("total_advance_amount"))
-                        )
-                elif reference_doctype == "Employee Advance":
-                        outstanding_amount = flt(ref_doc.advance_amount) - flt(ref_doc.paid_amount)
-                        if party_account_currency != ref_doc.currency:
-                                outstanding_amount = flt(outstanding_amount) * flt(exchange_rate)
-                                if party_account_currency == company_currency:
-                                        exchange_rate = 1
-                elif reference_doctype == "Gratuity":
-                        outstanding_amount = ref_doc.amount - flt(ref_doc.paid_amount)
-                elif reference_doctype == "Sales Commission":
-                        outstanding_amount = 0
-                else:
-                        outstanding_amount = flt(total_amount) - flt(ref_doc.advance_paid)
-        else:
-                # Get the exchange rate based on the posting date of the ref doc.
-                exchange_rate = get_exchange_rate(party_account_currency, company_currency, ref_doc.posting_date)
-
-        return frappe._dict(
-                {
-                        "due_date": ref_doc.get("due_date"),
-                        "total_amount": flt(total_amount),
-                        "outstanding_amount": flt(outstanding_amount),
-                        "exchange_rate": flt(exchange_rate),
-                        "bill_no": bill_no,
-                }
-        )
-
-
-def get_amounts_based_on_reference_doctype(
-        reference_doctype, ref_doc, party_account_currency, company_currency, reference_name
+
+
+def get_total_amount_exchange_rate_for_employee_advance(party_account_currency, ref_doc):
+	total_amount = ref_doc.advance_amount
+	exchange_rate = ref_doc.get("exchange_rate")
+	if party_account_currency != ref_doc.currency:
+		total_amount = flt(total_amount) * flt(exchange_rate)
+
+	return total_amount, exchange_rate
+
+
+def get_total_amount_exchange_rate_base_on_currency(
+	party_account_currency, company_currency, ref_doc
 ):
-        total_amount = outstanding_amount = exchange_rate = None
-        if reference_doctype == "Fees":
-                total_amount = ref_doc.get("grand_total")
-                exchange_rate = 1
-                outstanding_amount = ref_doc.get("outstanding_amount")
-        elif reference_doctype == "Dunning":
-                total_amount = ref_doc.get("dunning_amount")
-                exchange_rate = 1
-                outstanding_amount = ref_doc.get("dunning_amount")
-        elif reference_doctype == "Journal Entry" and ref_doc.docstatus == 1:
-                total_amount = ref_doc.get("total_amount")
-                if ref_doc.multi_currency:
-                        exchange_rate = get_exchange_rate(
-                                party_account_currency, company_currency, ref_doc.posting_date
-                        )
-                else:
-                        exchange_rate = 1
-                        outstanding_amount = get_outstanding_on_journal_entry(reference_name)
-
-        return total_amount, outstanding_amount, exchange_rate
-
-
-def get_amounts_based_on_ref_doc(
-        reference_doctype, ref_doc, party_account_currency, company_currency
+	exchange_rate = None
+	if party_account_currency == company_currency:
+		total_amount = ref_doc.base_grand_total
+		exchange_rate = 1
+	else:
+		total_amount = ref_doc.grand_total
+
+	return total_amount, exchange_rate
+
+
+def get_bill_no_and_update_amounts(
+	reference_doctype, ref_doc, total_amount, exchange_rate, party_account_currency, company_currency
 ):
-        total_amount = outstanding_amount = exchange_rate = None
-        if ref_doc.doctype == "Expense Claim":
-                total_amount = flt(ref_doc.total_sanctioned_amount) + flt(ref_doc.total_taxes_and_charges)
-        elif ref_doc.doctype == "Employee Advance":
-                total_amount, exchange_rate = get_total_amount_exchange_rate_for_employee_advance(
-                        party_account_currency, ref_doc
-                )
-
-        if not total_amount:
-                total_amount, exchange_rate = get_total_amount_exchange_rate_base_on_currency(
-                        party_account_currency, company_currency, ref_doc
-                )
-
-        if not exchange_rate:
-                # Get the exchange rate from the original ref doc
-                # or get it based on the posting date of the ref doc
-                exchange_rate = ref_doc.get("conversion_rate") or get_exchange_rate(
-                        party_account_currency, company_currency, ref_doc.posting_date
-                )
-
-        outstanding_amount, exchange_rate, bill_no = get_bill_no_and_update_amounts(
-                reference_doctype, ref_doc, total_amount, exchange_rate, party_account_currency, company_currency
-        )
-
-        return total_amount, outstanding_amount, exchange_rate, bill_no
-
->>>>>>> d67e07fe
-
-def get_total_amount_exchange_rate_for_employee_advance(party_account_currency, ref_doc):
-        total_amount = ref_doc.advance_amount
-        exchange_rate = ref_doc.get("exchange_rate")
-        if party_account_currency != ref_doc.currency:
-                total_amount = flt(total_amount) * flt(exchange_rate)
-
-        return total_amount, exchange_rate
-
-
-def get_total_amount_exchange_rate_base_on_currency(
-        party_account_currency, company_currency, ref_doc
-):
-        exchange_rate = None
-        if party_account_currency == company_currency:
-                total_amount = ref_doc.base_grand_total
-                exchange_rate = 1
-        else:
-                total_amount = ref_doc.grand_total
-
-        return total_amount, exchange_rate
-
-
-def get_bill_no_and_update_amounts(
-        reference_doctype, ref_doc, total_amount, exchange_rate, party_account_currency, company_currency
-):
-        outstanding_amount = bill_no = None
-        if reference_doctype in ("Sales Invoice", "Purchase Invoice"):
-                outstanding_amount = ref_doc.get("outstanding_amount")
-                bill_no = ref_doc.get("bill_no")
-        elif reference_doctype == "Expense Claim":
-                outstanding_amount = (
-                        flt(ref_doc.get("total_sanctioned_amount"))
-                        + flt(ref_doc.get("total_taxes_and_charges"))
-                        - flt(ref_doc.get("total_amount_reimbursed"))
-                        - flt(ref_doc.get("total_advance_amount"))
-                )
-        elif reference_doctype == "Employee Advance":
-                outstanding_amount = flt(ref_doc.advance_amount) - flt(ref_doc.paid_amount)
-                if party_account_currency != ref_doc.currency:
-                        outstanding_amount = flt(outstanding_amount) * flt(exchange_rate)
-                        if party_account_currency == company_currency:
-                                exchange_rate = 1
-        else:
-                outstanding_amount = flt(total_amount) - flt(ref_doc.advance_paid)
-
-        return outstanding_amount, exchange_rate, bill_no
+	outstanding_amount = bill_no = None
+	if reference_doctype in ("Sales Invoice", "Purchase Invoice"):
+		outstanding_amount = ref_doc.get("outstanding_amount")
+		bill_no = ref_doc.get("bill_no")
+	elif reference_doctype == "Expense Claim":
+		outstanding_amount = (
+			flt(ref_doc.get("total_sanctioned_amount"))
+			+ flt(ref_doc.get("total_taxes_and_charges"))
+			- flt(ref_doc.get("total_amount_reimbursed"))
+			- flt(ref_doc.get("total_advance_amount"))
+		)
+	elif reference_doctype == "Employee Advance":
+		outstanding_amount = flt(ref_doc.advance_amount) - flt(ref_doc.paid_amount)
+		if party_account_currency != ref_doc.currency:
+			outstanding_amount = flt(outstanding_amount) * flt(exchange_rate)
+			if party_account_currency == company_currency:
+				exchange_rate = 1
+	else:
+		outstanding_amount = flt(total_amount) - flt(ref_doc.advance_paid)
+
+	return outstanding_amount, exchange_rate, bill_no
 
 
 @frappe.whitelist()
 def get_payment_entry(dt, dn, party_amount=None, bank_account=None, bank_amount=None):
-        reference_doc = None
-        doc = frappe.get_doc(dt, dn)
-        if dt in ("Sales Order", "Purchase Order") and flt(doc.per_billed, 2) > 0:
-                frappe.throw(_("Can only make payment against unbilled {0}").format(dt))
-
-        party_type = set_party_type(dt)
-        party_account = set_party_account(dt, dn, doc, party_type)
-        party_account_currency = set_party_account_currency(dt, party_account, doc)
-        payment_type = set_payment_type(dt, doc)
-        grand_total, outstanding_amount = set_grand_total_and_outstanding_amount(
-                party_amount, dt, party_account_currency, doc
-        )
-
-        # bank or cash
-        bank = get_bank_cash_account(doc, bank_account)
-
-        paid_amount, received_amount = set_paid_amount_and_received_amount(
-                dt, party_account_currency, bank, outstanding_amount, payment_type, bank_amount, doc
-        )
-
-        paid_amount, received_amount, discount_amount = apply_early_payment_discount(
-                paid_amount, received_amount, doc
-        )
-
-        pe = frappe.new_doc("Payment Entry")
-        pe.payment_type = payment_type
-        pe.company = doc.company
-        pe.cost_center = doc.get("cost_center")
-        pe.posting_date = nowdate()
-        pe.mode_of_payment = doc.get("mode_of_payment")
-        pe.party_type = party_type
-        pe.party = doc.get(scrub(party_type))
-        pe.contact_person = doc.get("contact_person")
-        pe.contact_email = doc.get("contact_email")
-        pe.ensure_supplier_is_not_blocked()
-
-        pe.paid_from = party_account if payment_type == "Receive" else bank.account
-        pe.paid_to = party_account if payment_type == "Pay" else bank.account
-        pe.paid_from_account_currency = (
-                party_account_currency if payment_type == "Receive" else bank.account_currency
-        )
-        pe.paid_to_account_currency = (
-                party_account_currency if payment_type == "Pay" else bank.account_currency
-        )
-        pe.paid_amount = paid_amount
-        pe.received_amount = received_amount
-        pe.letter_head = doc.get("letter_head")
-
-        if dt in ["Purchase Order", "Sales Order", "Sales Invoice", "Purchase Invoice"]:
-                pe.project = doc.get("project") or reduce(
-                        lambda prev, cur: prev or cur, [x.get("project") for x in doc.get("items")], None
-                )  # get first non-empty project from items
-
-        if pe.party_type in ["Customer", "Supplier"]:
-                bank_account = get_party_bank_account(pe.party_type, pe.party)
-                pe.set("bank_account", bank_account)
-                pe.set_bank_account_data()
-
-        # only Purchase Invoice can be blocked individually
-        if doc.doctype == "Purchase Invoice" and doc.invoice_is_blocked():
-                frappe.msgprint(_("{0} is on hold till {1}").format(doc.name, doc.release_date))
-        else:
-                if doc.doctype in ("Sales Invoice", "Purchase Invoice") and frappe.get_value(
-                        "Payment Terms Template",
-                        {"name": doc.payment_terms_template},
-                        "allocate_payment_based_on_payment_terms",
-                ):
-
-                        for reference in get_reference_as_per_payment_terms(
-                                doc.payment_schedule, dt, dn, doc, grand_total, outstanding_amount
-                        ):
-                                pe.append("references", reference)
-                else:
-                        if dt == "Dunning":
-                                pe.append(
-                                        "references",
-                                        {
-                                                "reference_doctype": "Sales Invoice",
-                                                "reference_name": doc.get("sales_invoice"),
-                                                "bill_no": doc.get("bill_no"),
-                                                "due_date": doc.get("due_date"),
-                                                "total_amount": doc.get("outstanding_amount"),
-                                                "outstanding_amount": doc.get("outstanding_amount"),
-                                                "allocated_amount": doc.get("outstanding_amount"),
-                                        },
-                                )
-                                pe.append(
-                                        "references",
-                                        {
-                                                "reference_doctype": dt,
-                                                "reference_name": dn,
-                                                "bill_no": doc.get("bill_no"),
-                                                "due_date": doc.get("due_date"),
-                                                "total_amount": doc.get("dunning_amount"),
-                                                "outstanding_amount": doc.get("dunning_amount"),
-                                                "allocated_amount": doc.get("dunning_amount"),
-                                        },
-                                )
-                        else:
-                                pe.append(
-                                        "references",
-                                        {
-                                                "reference_doctype": dt,
-                                                "reference_name": dn,
-                                                "bill_no": doc.get("bill_no"),
-                                                "due_date": doc.get("due_date"),
-                                                "total_amount": grand_total,
-                                                "outstanding_amount": outstanding_amount,
-                                                "allocated_amount": outstanding_amount,
-                                        },
-                                )
-
-        pe.setup_party_account_field()
-        pe.set_missing_values()
-
-        if party_account and bank:
-                if dt == "Employee Advance":
-                        reference_doc = doc
-                pe.set_exchange_rate(ref_doc=reference_doc)
-                pe.set_amounts()
-                if discount_amount:
-                        pe.set_gain_or_loss(
-                                account_details={
-                                        "account": frappe.get_cached_value("Company", pe.company, "default_discount_account"),
-                                        "cost_center": pe.cost_center
-                                        or frappe.get_cached_value("Company", pe.company, "cost_center"),
-                                        "amount": discount_amount * (-1 if payment_type == "Pay" else 1),
-                                }
-                        )
-                        pe.set_difference_amount()
-
-        return pe
+	reference_doc = None
+	doc = frappe.get_doc(dt, dn)
+	if dt in ("Sales Order", "Purchase Order") and flt(doc.per_billed, 2) > 0:
+		frappe.throw(_("Can only make payment against unbilled {0}").format(dt))
+
+	party_type = set_party_type(dt)
+	party_account = set_party_account(dt, dn, doc, party_type)
+	party_account_currency = set_party_account_currency(dt, party_account, doc)
+	payment_type = set_payment_type(dt, doc)
+	grand_total, outstanding_amount = set_grand_total_and_outstanding_amount(
+		party_amount, dt, party_account_currency, doc
+	)
+
+	# bank or cash
+	bank = get_bank_cash_account(doc, bank_account)
+
+	paid_amount, received_amount = set_paid_amount_and_received_amount(
+		dt, party_account_currency, bank, outstanding_amount, payment_type, bank_amount, doc
+	)
+
+	paid_amount, received_amount, discount_amount = apply_early_payment_discount(
+		paid_amount, received_amount, doc
+	)
+
+	pe = frappe.new_doc("Payment Entry")
+	pe.payment_type = payment_type
+	pe.company = doc.company
+	pe.cost_center = doc.get("cost_center")
+	pe.posting_date = nowdate()
+	pe.mode_of_payment = doc.get("mode_of_payment")
+	pe.party_type = party_type
+	pe.party = doc.get(scrub(party_type))
+	pe.contact_person = doc.get("contact_person")
+	pe.contact_email = doc.get("contact_email")
+	pe.ensure_supplier_is_not_blocked()
+
+	pe.paid_from = party_account if payment_type == "Receive" else bank.account
+	pe.paid_to = party_account if payment_type == "Pay" else bank.account
+	pe.paid_from_account_currency = (
+		party_account_currency if payment_type == "Receive" else bank.account_currency
+	)
+	pe.paid_to_account_currency = (
+		party_account_currency if payment_type == "Pay" else bank.account_currency
+	)
+	pe.paid_amount = paid_amount
+	pe.received_amount = received_amount
+	pe.letter_head = doc.get("letter_head")
+
+	if dt in ["Purchase Order", "Sales Order", "Sales Invoice", "Purchase Invoice"]:
+		pe.project = doc.get("project") or reduce(
+			lambda prev, cur: prev or cur, [x.get("project") for x in doc.get("items")], None
+		)  # get first non-empty project from items
+
+	if pe.party_type in ["Customer", "Supplier"]:
+		bank_account = get_party_bank_account(pe.party_type, pe.party)
+		pe.set("bank_account", bank_account)
+		pe.set_bank_account_data()
+
+	# only Purchase Invoice can be blocked individually
+	if doc.doctype == "Purchase Invoice" and doc.invoice_is_blocked():
+		frappe.msgprint(_("{0} is on hold till {1}").format(doc.name, doc.release_date))
+	else:
+		if doc.doctype in ("Sales Invoice", "Purchase Invoice") and frappe.get_value(
+			"Payment Terms Template",
+			{"name": doc.payment_terms_template},
+			"allocate_payment_based_on_payment_terms",
+		):
+
+			for reference in get_reference_as_per_payment_terms(
+				doc.payment_schedule, dt, dn, doc, grand_total, outstanding_amount
+			):
+				pe.append("references", reference)
+		else:
+			if dt == "Dunning":
+				pe.append(
+					"references",
+					{
+						"reference_doctype": "Sales Invoice",
+						"reference_name": doc.get("sales_invoice"),
+						"bill_no": doc.get("bill_no"),
+						"due_date": doc.get("due_date"),
+						"total_amount": doc.get("outstanding_amount"),
+						"outstanding_amount": doc.get("outstanding_amount"),
+						"allocated_amount": doc.get("outstanding_amount"),
+					},
+				)
+				pe.append(
+					"references",
+					{
+						"reference_doctype": dt,
+						"reference_name": dn,
+						"bill_no": doc.get("bill_no"),
+						"due_date": doc.get("due_date"),
+						"total_amount": doc.get("dunning_amount"),
+						"outstanding_amount": doc.get("dunning_amount"),
+						"allocated_amount": doc.get("dunning_amount"),
+					},
+				)
+			else:
+				pe.append(
+					"references",
+					{
+						"reference_doctype": dt,
+						"reference_name": dn,
+						"bill_no": doc.get("bill_no"),
+						"due_date": doc.get("due_date"),
+						"total_amount": grand_total,
+						"outstanding_amount": outstanding_amount,
+						"allocated_amount": outstanding_amount,
+					},
+				)
+
+	pe.setup_party_account_field()
+	pe.set_missing_values()
+
+	if party_account and bank:
+		if dt == "Employee Advance":
+			reference_doc = doc
+		pe.set_exchange_rate(ref_doc=reference_doc)
+		pe.set_amounts()
+		if discount_amount:
+			pe.set_gain_or_loss(
+				account_details={
+					"account": frappe.get_cached_value("Company", pe.company, "default_discount_account"),
+					"cost_center": pe.cost_center
+					or frappe.get_cached_value("Company", pe.company, "cost_center"),
+					"amount": discount_amount * (-1 if payment_type == "Pay" else 1),
+				}
+			)
+			pe.set_difference_amount()
+
+	return pe
 
 
 def get_bank_cash_account(doc, bank_account):
-        bank = get_default_bank_cash_account(
-                doc.company, "Bank", mode_of_payment=doc.get("mode_of_payment"), account=bank_account
-        )
-
-        if not bank:
-                bank = get_default_bank_cash_account(
-                        doc.company, "Cash", mode_of_payment=doc.get("mode_of_payment"), account=bank_account
-                )
-
-        return bank
+	bank = get_default_bank_cash_account(
+		doc.company, "Bank", mode_of_payment=doc.get("mode_of_payment"), account=bank_account
+	)
+
+	if not bank:
+		bank = get_default_bank_cash_account(
+			doc.company, "Cash", mode_of_payment=doc.get("mode_of_payment"), account=bank_account
+		)
+
+	return bank
 
 
 def set_party_type(dt):
-        if dt in ("Sales Invoice", "Sales Order", "Dunning"):
-                party_type = "Customer"
-        elif dt in ("Purchase Invoice", "Purchase Order"):
-                party_type = "Supplier"
-        elif dt in ("Expense Claim", "Employee Advance", "Gratuity"):
-                party_type = "Employee"
-        return party_type
+	if dt in ("Sales Invoice", "Sales Order", "Dunning"):
+		party_type = "Customer"
+	elif dt in ("Purchase Invoice", "Purchase Order"):
+		party_type = "Supplier"
+	elif dt in ("Expense Claim", "Employee Advance", "Gratuity"):
+		party_type = "Employee"
+	return party_type
 
 
 def set_party_account(dt, dn, doc, party_type):
-        if dt == "Sales Invoice":
-                party_account = get_party_account_based_on_invoice_discounting(dn) or doc.debit_to
-        elif dt == "Purchase Invoice":
-                party_account = doc.credit_to
-        elif dt == "Fees":
-                party_account = doc.receivable_account
-        elif dt == "Employee Advance":
-                party_account = doc.advance_account
-        elif dt == "Expense Claim":
-                party_account = doc.payable_account
-        elif dt == "Gratuity":
-                party_account = doc.payable_account
-        else:
-                party_account = get_party_account(party_type, doc.get(party_type.lower()), doc.company)
-        return party_account
+	if dt == "Sales Invoice":
+		party_account = get_party_account_based_on_invoice_discounting(dn) or doc.debit_to
+	elif dt == "Purchase Invoice":
+		party_account = doc.credit_to
+	elif dt == "Fees":
+		party_account = doc.receivable_account
+	elif dt == "Employee Advance":
+		party_account = doc.advance_account
+	elif dt == "Expense Claim":
+		party_account = doc.payable_account
+	elif dt == "Gratuity":
+		party_account = doc.payable_account
+	else:
+		party_account = get_party_account(party_type, doc.get(party_type.lower()), doc.company)
+	return party_account
 
 
 def set_party_account_currency(dt, party_account, doc):
-        if dt not in ("Sales Invoice", "Purchase Invoice"):
-                party_account_currency = get_account_currency(party_account)
-        else:
-                party_account_currency = doc.get("party_account_currency") or get_account_currency(party_account)
-        return party_account_currency
+	if dt not in ("Sales Invoice", "Purchase Invoice"):
+		party_account_currency = get_account_currency(party_account)
+	else:
+		party_account_currency = doc.get("party_account_currency") or get_account_currency(party_account)
+	return party_account_currency
 
 
 def set_payment_type(dt, doc):
-        if (
-                dt == "Sales Order"
-                or (dt in ("Sales Invoice", "Fees", "Dunning") and doc.outstanding_amount > 0)
-        ) or (dt == "Purchase Invoice" and doc.outstanding_amount < 0):
-                payment_type = "Receive"
-        else:
-                payment_type = "Pay"
-        return payment_type
+	if (
+		dt == "Sales Order"
+		or (dt in ("Sales Invoice", "Fees", "Dunning") and doc.outstanding_amount > 0)
+	) or (dt == "Purchase Invoice" and doc.outstanding_amount < 0):
+		payment_type = "Receive"
+	else:
+		payment_type = "Pay"
+	return payment_type
 
 
 def set_grand_total_and_outstanding_amount(party_amount, dt, party_account_currency, doc):
-        grand_total = outstanding_amount = 0
-        if party_amount:
-                grand_total = outstanding_amount = party_amount
-        elif dt in ("Sales Invoice", "Purchase Invoice"):
-                if party_account_currency == doc.company_currency:
-                        grand_total = doc.base_rounded_total or doc.base_grand_total
-                else:
-                        grand_total = doc.rounded_total or doc.grand_total
-                outstanding_amount = doc.outstanding_amount
-        elif dt in ("Expense Claim"):
-                grand_total = doc.total_sanctioned_amount + doc.total_taxes_and_charges
-                outstanding_amount = doc.grand_total - doc.total_amount_reimbursed
-        elif dt == "Employee Advance":
-                grand_total = flt(doc.advance_amount)
-                outstanding_amount = flt(doc.advance_amount) - flt(doc.paid_amount)
-                if party_account_currency != doc.currency:
-                        grand_total = flt(doc.advance_amount) * flt(doc.exchange_rate)
-                        outstanding_amount = (flt(doc.advance_amount) - flt(doc.paid_amount)) * flt(doc.exchange_rate)
-        elif dt == "Fees":
-                grand_total = doc.grand_total
-                outstanding_amount = doc.outstanding_amount
-        elif dt == "Dunning":
-                grand_total = doc.grand_total
-                outstanding_amount = doc.grand_total
-        elif dt == "Gratuity":
-                grand_total = doc.amount
-                outstanding_amount = flt(doc.amount) - flt(doc.paid_amount)
-        else:
-                if party_account_currency == doc.company_currency:
-                        grand_total = flt(doc.get("base_rounded_total") or doc.base_grand_total)
-                else:
-                        grand_total = flt(doc.get("rounded_total") or doc.grand_total)
-                outstanding_amount = grand_total - flt(doc.advance_paid)
-        return grand_total, outstanding_amount
+	grand_total = outstanding_amount = 0
+	if party_amount:
+		grand_total = outstanding_amount = party_amount
+	elif dt in ("Sales Invoice", "Purchase Invoice"):
+		if party_account_currency == doc.company_currency:
+			grand_total = doc.base_rounded_total or doc.base_grand_total
+		else:
+			grand_total = doc.rounded_total or doc.grand_total
+		outstanding_amount = doc.outstanding_amount
+	elif dt in ("Expense Claim"):
+		grand_total = doc.total_sanctioned_amount + doc.total_taxes_and_charges
+		outstanding_amount = doc.grand_total - doc.total_amount_reimbursed
+	elif dt == "Employee Advance":
+		grand_total = flt(doc.advance_amount)
+		outstanding_amount = flt(doc.advance_amount) - flt(doc.paid_amount)
+		if party_account_currency != doc.currency:
+			grand_total = flt(doc.advance_amount) * flt(doc.exchange_rate)
+			outstanding_amount = (flt(doc.advance_amount) - flt(doc.paid_amount)) * flt(doc.exchange_rate)
+	elif dt == "Fees":
+		grand_total = doc.grand_total
+		outstanding_amount = doc.outstanding_amount
+	elif dt == "Dunning":
+		grand_total = doc.grand_total
+		outstanding_amount = doc.grand_total
+	elif dt == "Gratuity":
+		grand_total = doc.amount
+		outstanding_amount = flt(doc.amount) - flt(doc.paid_amount)
+	else:
+		if party_account_currency == doc.company_currency:
+			grand_total = flt(doc.get("base_rounded_total") or doc.base_grand_total)
+		else:
+			grand_total = flt(doc.get("rounded_total") or doc.grand_total)
+		outstanding_amount = grand_total - flt(doc.advance_paid)
+	return grand_total, outstanding_amount
 
 
 def set_paid_amount_and_received_amount(
-        dt, party_account_currency, bank, outstanding_amount, payment_type, bank_amount, doc
+	dt, party_account_currency, bank, outstanding_amount, payment_type, bank_amount, doc
 ):
-        paid_amount = received_amount = 0
-        if party_account_currency == bank.account_currency:
-                paid_amount = received_amount = abs(outstanding_amount)
-        elif payment_type == "Receive":
-                paid_amount = abs(outstanding_amount)
-                if bank_amount:
-                        received_amount = bank_amount
-                else:
-                        received_amount = paid_amount * doc.get("conversion_rate", 1)
-                        if dt == "Employee Advance":
-                                received_amount = paid_amount * doc.get("exchange_rate", 1)
-        else:
-                received_amount = abs(outstanding_amount)
-                if bank_amount:
-                        paid_amount = bank_amount
-                else:
-                        # if party account currency and bank currency is different then populate paid amount as well
-                        paid_amount = received_amount * doc.get("conversion_rate", 1)
-                        if dt == "Employee Advance":
-                                paid_amount = received_amount * doc.get("exchange_rate", 1)
-
-        return paid_amount, received_amount
+	paid_amount = received_amount = 0
+	if party_account_currency == bank.account_currency:
+		paid_amount = received_amount = abs(outstanding_amount)
+	elif payment_type == "Receive":
+		paid_amount = abs(outstanding_amount)
+		if bank_amount:
+			received_amount = bank_amount
+		else:
+			received_amount = paid_amount * doc.get("conversion_rate", 1)
+			if dt == "Employee Advance":
+				received_amount = paid_amount * doc.get("exchange_rate", 1)
+	else:
+		received_amount = abs(outstanding_amount)
+		if bank_amount:
+			paid_amount = bank_amount
+		else:
+			# if party account currency and bank currency is different then populate paid amount as well
+			paid_amount = received_amount * doc.get("conversion_rate", 1)
+			if dt == "Employee Advance":
+				paid_amount = received_amount * doc.get("exchange_rate", 1)
+
+	return paid_amount, received_amount
 
 
 def apply_early_payment_discount(paid_amount, received_amount, doc):
-        total_discount = 0
-        eligible_for_payments = ["Sales Order", "Sales Invoice", "Purchase Order", "Purchase Invoice"]
-        has_payment_schedule = hasattr(doc, "payment_schedule") and doc.payment_schedule
-
-        if doc.doctype in eligible_for_payments and has_payment_schedule:
-                for term in doc.payment_schedule:
-                        if not term.discounted_amount and term.discount and getdate(nowdate()) <= term.discount_date:
-                                if term.discount_type == "Percentage":
-                                        discount_amount = flt(doc.get("grand_total")) * (term.discount / 100)
-                                else:
-                                        discount_amount = term.discount
-
-                                discount_amount_in_foreign_currency = discount_amount * doc.get("conversion_rate", 1)
-
-                                if doc.doctype == "Sales Invoice":
-                                        paid_amount -= discount_amount
-                                        received_amount -= discount_amount_in_foreign_currency
-                                else:
-                                        received_amount -= discount_amount
-                                        paid_amount -= discount_amount_in_foreign_currency
-
-                                total_discount += discount_amount
-
-                if total_discount:
-                        money = frappe.utils.fmt_money(total_discount, currency=doc.get("currency"))
-                        frappe.msgprint(_("Discount of {} applied as per Payment Term").format(money), alert=1)
-
-        return paid_amount, received_amount, total_discount
+	total_discount = 0
+	eligible_for_payments = ["Sales Order", "Sales Invoice", "Purchase Order", "Purchase Invoice"]
+	has_payment_schedule = hasattr(doc, "payment_schedule") and doc.payment_schedule
+
+	if doc.doctype in eligible_for_payments and has_payment_schedule:
+		for term in doc.payment_schedule:
+			if not term.discounted_amount and term.discount and getdate(nowdate()) <= term.discount_date:
+				if term.discount_type == "Percentage":
+					discount_amount = flt(doc.get("grand_total")) * (term.discount / 100)
+				else:
+					discount_amount = term.discount
+
+				discount_amount_in_foreign_currency = discount_amount * doc.get("conversion_rate", 1)
+
+				if doc.doctype == "Sales Invoice":
+					paid_amount -= discount_amount
+					received_amount -= discount_amount_in_foreign_currency
+				else:
+					received_amount -= discount_amount
+					paid_amount -= discount_amount_in_foreign_currency
+
+				total_discount += discount_amount
+
+		if total_discount:
+			money = frappe.utils.fmt_money(total_discount, currency=doc.get("currency"))
+			frappe.msgprint(_("Discount of {} applied as per Payment Term").format(money), alert=1)
+
+	return paid_amount, received_amount, total_discount
 
 
 def get_reference_as_per_payment_terms(
-        payment_schedule, dt, dn, doc, grand_total, outstanding_amount
+	payment_schedule, dt, dn, doc, grand_total, outstanding_amount
 ):
-        references = []
-        for payment_term in payment_schedule:
-                payment_term_outstanding = flt(
-                        payment_term.payment_amount - payment_term.paid_amount, payment_term.precision("payment_amount")
-                )
-
-                if payment_term_outstanding:
-                        references.append(
-                                {
-                                        "reference_doctype": dt,
-                                        "reference_name": dn,
-                                        "bill_no": doc.get("bill_no"),
-                                        "due_date": doc.get("due_date"),
-                                        "total_amount": grand_total,
-                                        "outstanding_amount": outstanding_amount,
-                                        "payment_term": payment_term.payment_term,
-                                        "allocated_amount": payment_term_outstanding,
-                                }
-                        )
-
-        return references
+	references = []
+	for payment_term in payment_schedule:
+		payment_term_outstanding = flt(
+			payment_term.payment_amount - payment_term.paid_amount, payment_term.precision("payment_amount")
+		)
+
+		if payment_term_outstanding:
+			references.append(
+				{
+					"reference_doctype": dt,
+					"reference_name": dn,
+					"bill_no": doc.get("bill_no"),
+					"due_date": doc.get("due_date"),
+					"total_amount": grand_total,
+					"outstanding_amount": outstanding_amount,
+					"payment_term": payment_term.payment_term,
+					"allocated_amount": payment_term_outstanding,
+				}
+			)
+
+	return references
 
 
 def get_paid_amount(dt, dn, party_type, party, account, due_date):
-        if party_type == "Customer":
-                dr_or_cr = "credit_in_account_currency - debit_in_account_currency"
-        else:
-                dr_or_cr = "debit_in_account_currency - credit_in_account_currency"
-
-        paid_amount = frappe.db.sql(
-                """
-                select ifnull(sum({dr_or_cr}), 0) as paid_amount
-                from `tabGL Entry`
-                where against_voucher_type = %s
-                        and against_voucher = %s
-                        and party_type = %s
-                        and party = %s
-                        and account = %s
-                        and due_date = %s
-                        and {dr_or_cr} > 0
-        """.format(
-                        dr_or_cr=dr_or_cr
-                ),
-                (dt, dn, party_type, party, account, due_date),
-        )
-
-        return paid_amount[0][0] if paid_amount else 0
+	if party_type == "Customer":
+		dr_or_cr = "credit_in_account_currency - debit_in_account_currency"
+	else:
+		dr_or_cr = "debit_in_account_currency - credit_in_account_currency"
+
+	paid_amount = frappe.db.sql(
+		"""
+		select ifnull(sum({dr_or_cr}), 0) as paid_amount
+		from `tabGL Entry`
+		where against_voucher_type = %s
+			and against_voucher = %s
+			and party_type = %s
+			and party = %s
+			and account = %s
+			and due_date = %s
+			and {dr_or_cr} > 0
+	""".format(
+			dr_or_cr=dr_or_cr
+		),
+		(dt, dn, party_type, party, account, due_date),
+	)
+
+	return paid_amount[0][0] if paid_amount else 0
 
 
 @frappe.whitelist()
 def get_party_and_account_balance(
-        company, date, paid_from=None, paid_to=None, ptype=None, pty=None, cost_center=None
+	company, date, paid_from=None, paid_to=None, ptype=None, pty=None, cost_center=None
 ):
-        return frappe._dict(
-                {
-                        "party_balance": get_balance_on(party_type=ptype, party=pty, cost_center=cost_center),
-                        "paid_from_account_balance": get_balance_on(paid_from, date, cost_center=cost_center),
-                        "paid_to_account_balance": get_balance_on(paid_to, date=date, cost_center=cost_center),
-                }
-        )
+	return frappe._dict(
+		{
+			"party_balance": get_balance_on(party_type=ptype, party=pty, cost_center=cost_center),
+			"paid_from_account_balance": get_balance_on(paid_from, date, cost_center=cost_center),
+			"paid_to_account_balance": get_balance_on(paid_to, date=date, cost_center=cost_center),
+		}
+	)
 
 
 @frappe.whitelist()
 def make_payment_order(source_name, target_doc=None):
-        from frappe.model.mapper import get_mapped_doc
-
-        def set_missing_values(source, target):
-                target.payment_order_type = "Payment Entry"
-                target.append(
-                        "references",
-                        dict(
-                                reference_doctype="Payment Entry",
-                                reference_name=source.name,
-                                bank_account=source.party_bank_account,
-                                amount=source.paid_amount,
-                                account=source.paid_to,
-                                supplier=source.party,
-                                mode_of_payment=source.mode_of_payment,
-                        ),
-                )
-
-        doclist = get_mapped_doc(
-                "Payment Entry",
-                source_name,
-                {
-                        "Payment Entry": {
-                                "doctype": "Payment Order",
-                                "validation": {"docstatus": ["=", 1]},
-                        }
-                },
-                target_doc,
-                set_missing_values,
-        )
-
-        return doclist+	from frappe.model.mapper import get_mapped_doc
+
+	def set_missing_values(source, target):
+		target.payment_order_type = "Payment Entry"
+		target.append(
+			"references",
+			dict(
+				reference_doctype="Payment Entry",
+				reference_name=source.name,
+				bank_account=source.party_bank_account,
+				amount=source.paid_amount,
+				account=source.paid_to,
+				supplier=source.party,
+				mode_of_payment=source.mode_of_payment,
+			),
+		)
+
+	doclist = get_mapped_doc(
+		"Payment Entry",
+		source_name,
+		{
+			"Payment Entry": {
+				"doctype": "Payment Order",
+				"validation": {"docstatus": ["=", 1]},
+			}
+		},
+		target_doc,
+		set_missing_values,
+	)
+
+	return doclist