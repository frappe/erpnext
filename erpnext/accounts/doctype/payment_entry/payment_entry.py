# -*- coding: utf-8 -*-
# Copyright (c) 2015, Frappe Technologies Pvt. Ltd. and contributors
# For license information, please see license.txt

from __future__ import unicode_literals
import frappe, erpnext, json
from frappe import _, scrub, ValidationError
from frappe.utils import flt, comma_or, nowdate, getdate
from erpnext.accounts.utils import get_outstanding_invoices, get_account_currency, get_balance_on, get_balance_on_voucher
from erpnext.accounts.party import get_party_account
from erpnext.accounts.doctype.journal_entry.journal_entry import get_default_bank_cash_account, \
	get_average_party_exchange_rate_on_journal_entry
from erpnext.setup.utils import get_exchange_rate
from erpnext.accounts.general_ledger import make_gl_entries
from erpnext.hr.doctype.expense_claim.expense_claim import update_reimbursed_amount
from erpnext.accounts.doctype.bank_account.bank_account import get_party_bank_account, get_bank_account_details
from erpnext.controllers.accounts_controller import AccountsController, get_supplier_block_status

from six import string_types, iteritems

class InvalidPaymentEntry(ValidationError):
	pass


class PaymentEntry(AccountsController):
	def __init__(self, *args, **kwargs):
		super(PaymentEntry, self).__init__(*args, **kwargs)
		if not self.is_new():
			self.setup_party_account_field()

	def setup_party_account_field(self):
		self.party_account_field = None
		self.party_account = None
		self.party_account_currency = None

		if self.payment_type == "Receive":
			self.party_account_field = "paid_from"
			self.party_account = self.paid_from
			self.party_account_currency = self.paid_from_account_currency

		elif self.payment_type == "Pay":
			self.party_account_field = "paid_to"
			self.party_account = self.paid_to
			self.party_account_currency = self.paid_to_account_currency

	def validate(self):
		self.setup_party_account_field()
		self.set_missing_values()
		self.validate_payment_type()
		self.validate_party_details()
		self.validate_bank_accounts()
		self.set_exchange_rate()
		self.validate_mandatory()
		self.validate_reference_documents()
		self.set_amounts()
		self.clear_unallocated_reference_document_rows()
		self.validate_payment_against_negative_invoice()
		self.validate_transaction_reference()
		self.set_title()
		self.validate_duplicate_entry()
		self.validate_allocated_amount()
		self.ensure_supplier_is_not_blocked()

	def before_submit(self):
		self.update_reference_details()

	def on_submit(self):
		self.set_remarks()
		self.setup_party_account_field()
		if self.difference_amount:
			frappe.throw(_("Difference Amount must be zero"))
		self.make_gl_entries()
<<<<<<< HEAD
		self.update_reference_details()
=======
>>>>>>> 090a308a
		self.update_advance_paid()
		self.update_expense_claim()

	def on_cancel(self):
		self.setup_party_account_field()
		self.make_gl_entries(cancel=1)
		self.update_reference_details()
		self.update_advance_paid()
		self.update_expense_claim()
		self.delink_advance_entry_references()

	def validate_duplicate_entry(self):
		reference_names = []
		for d in self.get("references"):
			if (d.reference_doctype, d.reference_name) in reference_names:
				frappe.throw(_("Row #{0}: Duplicate entry in References {1} {2}")
					.format(d.idx, d.reference_doctype, d.reference_name))
			reference_names.append((d.reference_doctype, d.reference_name))

	def set_bank_account_data(self):
		if self.bank_account:
			bank_data = get_bank_account_details(self.bank_account)

			field = "paid_from" if self.payment_type == "Pay" else "paid_to"

			self.bank = bank_data.bank
			self.bank_account_no = bank_data.bank_account_no
			self.set(field, bank_data.account)

	def validate_allocated_amount(self):
		for d in self.get("references"):
			if flt(d.allocated_amount) > flt(d.outstanding_amount) \
					or (flt(d.outstanding_amount) < 0 and flt(d.allocated_amount) < flt(d.outstanding_amount)):
				frappe.throw(_("Row #{0}: Allocated Amount of {1} against {2} is greater than its Outstanding Amount {3}.")
					.format(d.idx, flt(d.allocated_amount), d.reference_name, flt(d.outstanding_amount)))

	def delink_advance_entry_references(self):
		for reference in self.references:
			if reference.reference_doctype in ("Sales Invoice", "Purchase Invoice", "Landed Cost Voucher"):
				doc = frappe.get_doc(reference.reference_doctype, reference.reference_name)
				doc.delink_advance_entries(self.name)

	def set_missing_values(self, for_validate=False):
		if self.payment_type == "Internal Transfer":
			for field in ("party", "party_balance", "total_allocated_amount",
				"base_total_allocated_amount", "unallocated_amount"):
					self.set(field, None)
			self.references = []
		else:
			if not self.party_type:
				frappe.throw(_("Party Type is mandatory"))

			if not self.party:
				frappe.throw(_("Party is mandatory"))

			_party_name = "title" if self.party_type in ["Letter of Credit", "Student"] else scrub(self.party_type) + "_name"
			self.party_name = frappe.db.get_value(self.party_type, self.party, _party_name)

		if self.party:
			if not self.get("party_balance"):
				self.party_balance = get_balance_on(party_type=self.party_type,
					party=self.party, date=self.posting_date, company=self.company)

			if not self.get("party_account"):
				party_account = get_party_account(self.party_type, self.party, self.company)
				self.set(self.party_account_field, party_account)
				self.party_account = party_account

		if self.paid_from and not (self.paid_from_account_currency or self.paid_from_account_balance):
			acc = get_account_details(self.paid_from, self.posting_date, self.cost_center)
			self.paid_from_account_currency = acc.account_currency
			self.paid_from_account_balance = acc.account_balance

		if self.paid_to and not (self.paid_to_account_currency or self.paid_to_account_balance):
			acc = get_account_details(self.paid_to, self.posting_date, self.cost_center)
			self.paid_to_account_currency = acc.account_currency
			self.paid_to_account_balance = acc.account_balance

		self.party_account_currency = self.paid_from_account_currency \
			if self.payment_type=="Receive" else self.paid_to_account_currency

		self.update_reference_details()

	def update_reference_details(self):
		for d in self.get("references"):
			if d.allocated_amount:
				ref_details = get_reference_details(d.reference_doctype, d.reference_name, self.party_account_currency,
					self.party_type, self.party, self.paid_from if self.payment_type == "Receive" else self.paid_to)

				for field, value in iteritems(ref_details):
					d.set(field, value)

	def validate_payment_type(self):
		if self.payment_type not in ("Receive", "Pay", "Internal Transfer"):
			frappe.throw(_("Payment Type must be one of Receive, Pay and Internal Transfer"))

	def validate_party_details(self):
		if self.party:
			if not frappe.db.exists(self.party_type, self.party):
				frappe.throw(_("Invalid {0}: {1}").format(self.party_type, self.party))

			if self.party_account:
				self.validate_account_type(self.party_account,
					[erpnext.get_party_account_type(self.party_type)])

	def validate_bank_accounts(self):
		if self.payment_type in ("Pay", "Internal Transfer"):
			self.validate_account_type(self.paid_from, ["Bank", "Cash"])

		if self.payment_type in ("Receive", "Internal Transfer"):
			self.validate_account_type(self.paid_to, ["Bank", "Cash"])

	def validate_account_type(self, account, account_types):
		account_type = frappe.db.get_value("Account", account, "account_type")
		if account_type not in account_types:
			frappe.throw(_("Account Type for {0} must be {1}").format(account, comma_or(account_types)))

	def set_exchange_rate(self):
		if self.paid_from and not self.source_exchange_rate:
			if self.paid_from_account_currency == self.company_currency:
				self.source_exchange_rate = 1
			else:
				self.source_exchange_rate = get_exchange_rate(self.paid_from_account_currency,
					self.company_currency, self.posting_date)

		if self.paid_to and not self.target_exchange_rate:
			self.target_exchange_rate = get_exchange_rate(self.paid_to_account_currency,
				self.company_currency, self.posting_date)

	def validate_mandatory(self):
		for field in ("paid_amount", "received_amount", "source_exchange_rate", "target_exchange_rate"):
			if not self.get(field):
				frappe.throw(_("{0} is mandatory").format(self.meta.get_label(field)))

	def validate_reference_documents(self):
		if self.party_type == "Student":
			valid_reference_doctypes = ("Fees")
		elif self.party_type == "Customer":
			valid_reference_doctypes = ("Sales Order", "Sales Invoice", "Journal Entry")
		elif self.party_type == "Supplier":
			valid_reference_doctypes = ("Purchase Order", "Purchase Invoice", "Landed Cost Voucher", "Journal Entry")
		elif self.party_type == "Employee":
			valid_reference_doctypes = ("Expense Claim", "Journal Entry", "Employee Advance")
		elif self.party_type == "Letter of Credit":
			valid_reference_doctypes = ("Purchase Invoice", "Landed Cost Voucher", "Journal Entry")

		for d in self.get("references"):
			if not d.allocated_amount:
				continue
			if d.reference_doctype not in valid_reference_doctypes:
				frappe.throw(_("Reference Doctype must be one of {0}")
					.format(comma_or(valid_reference_doctypes)))

			elif d.reference_name:
				if not frappe.db.exists(d.reference_doctype, d.reference_name):
					frappe.throw(_("{0} {1} does not exist").format(d.reference_doctype, d.reference_name))
				else:
					ref_doc = frappe.get_doc(d.reference_doctype, d.reference_name)

					if d.reference_doctype != "Journal Entry":
						if self.party != ref_doc.get(scrub(self.party_type)):
							frappe.throw(_("{0} {1} is not associated with {2} {3}")
								.format(d.reference_doctype, d.reference_name, self.party_type, self.party))
					else:
						self.validate_journal_entry(d)

					if d.reference_doctype in ("Sales Invoice", "Purchase Invoice", "Landed Cost Voucher", "Expense Claim", "Fees"):
						if self.party_type == "Customer":
							ref_party_account = ref_doc.debit_to
						elif self.party_type == "Student":
							ref_party_account = ref_doc.receivable_account
						elif self.party_type in ["Supplier", "Letter of Credit"]:
							ref_party_account = ref_doc.credit_to
						elif self.party_type=="Employee":
							ref_party_account = ref_doc.payable_account

						if ref_party_account != self.party_account:
								frappe.throw(_("{0} {1} is associated with {2}, but Party Account is {3}")
									.format(d.reference_doctype, d.reference_name, ref_party_account, self.party_account))

					if ref_doc.docstatus != 1:
						frappe.throw(_("{0} {1} must be submitted")
							.format(d.reference_doctype, d.reference_name))

	def validate_journal_entry(self, d):
		je_accounts = frappe.db.sql("""select debit, credit from `tabJournal Entry Account`
			where account = %s and party_type=%s and party=%s and parent = %s and docstatus = 1
			and (reference_type is null or reference_type in ("", "Sales Order", "Purchase Order"))
			""", (self.party_account, self.party_type, self.party, d.reference_name), as_dict=True)

		if not je_accounts:
			frappe.throw(_("Row #{0}: Journal Entry {1} does not have account {2} or is already matched against a voucher")
				.format(d.idx, d.reference_name, self.party_account))
		else:
			dr_or_cr = "debit" if self.payment_type == "Receive" else "credit"
			valid = False
			for jvd in je_accounts:
				if flt(jvd[dr_or_cr]) > 0:
					valid = True
			if not valid:
				frappe.throw(_("Against Journal Entry {0} does not have any unmatched {1} entry")
					.format(d.reference_name, dr_or_cr))

	def set_amounts(self):
		self.set_amounts_in_company_currency()
		self.set_total_allocated_amount()
		self.set_unallocated_amount()
		self.set_difference_amount()

	def set_amounts_in_company_currency(self):
		self.base_paid_amount, self.base_received_amount, self.difference_amount = 0, 0, 0
		if self.paid_amount:
			self.base_paid_amount = flt(flt(self.paid_amount) * flt(self.source_exchange_rate),
				self.precision("base_paid_amount"))

		if self.received_amount:
			self.base_received_amount = flt(flt(self.received_amount) * flt(self.target_exchange_rate),
				self.precision("base_received_amount"))

	def set_total_allocated_amount(self):
		if self.payment_type == "Internal Transfer":
			return

		total_allocated_amount, base_total_allocated_amount = 0, 0
		for d in self.get("references"):
			if d.allocated_amount:
				total_allocated_amount += flt(d.allocated_amount)
				base_total_allocated_amount += flt(flt(d.allocated_amount) * flt(d.exchange_rate),
					self.precision("base_paid_amount"))

		self.total_allocated_amount = abs(total_allocated_amount)
		self.base_total_allocated_amount = abs(base_total_allocated_amount)

	def set_unallocated_amount(self):
		self.unallocated_amount = 0
		if self.party:
			total_deductions = sum([flt(d.amount) for d in self.get("deductions")])
			if self.payment_type == "Receive" \
				and self.base_total_allocated_amount < self.base_received_amount + total_deductions \
				and self.total_allocated_amount < self.paid_amount + (total_deductions / self.source_exchange_rate):
					self.unallocated_amount = (self.base_received_amount + total_deductions -
						self.base_total_allocated_amount) / self.source_exchange_rate
			elif self.payment_type == "Pay" \
				and self.base_total_allocated_amount < (self.base_paid_amount - total_deductions) \
				and self.total_allocated_amount < self.received_amount + (total_deductions / self.target_exchange_rate):
					self.unallocated_amount = (self.base_paid_amount - (total_deductions +
						self.base_total_allocated_amount)) / self.target_exchange_rate

	def set_difference_amount(self):
		base_unallocated_amount = flt(self.unallocated_amount) * (flt(self.source_exchange_rate)
			if self.payment_type == "Receive" else flt(self.target_exchange_rate))

		base_party_amount = flt(self.base_total_allocated_amount) + flt(base_unallocated_amount)

		if self.payment_type == "Receive":
			self.difference_amount = base_party_amount - self.base_received_amount
		elif self.payment_type == "Pay":
			self.difference_amount = self.base_paid_amount - base_party_amount
		else:
			self.difference_amount = self.base_paid_amount - flt(self.base_received_amount)

		total_deductions = sum([flt(d.amount) for d in self.get("deductions")])

		self.difference_amount = flt(self.difference_amount - total_deductions,
			self.precision("difference_amount"))

	# Paid amount is auto allocated in the reference document by default.
	# Clear the reference document which doesn't have allocated amount on validate so that form can be loaded fast
	def clear_unallocated_reference_document_rows(self):
		self.set("references", self.get("references", {"allocated_amount": ["not in", [0, None, ""]]}))
		frappe.db.sql("""delete from `tabPayment Entry Reference`
			where parent = %s and allocated_amount = 0""", self.name)

	def validate_payment_against_negative_invoice(self):
		if ((self.payment_type=="Pay" and self.party_type=="Customer")
				or (self.payment_type=="Receive" and self.party_type in ["Supplier", "Letter of Credit"])):

			total_negative_outstanding = sum([abs(flt(d.outstanding_amount))
				for d in self.get("references") if flt(d.outstanding_amount) < 0])

			paid_amount = self.paid_amount if self.payment_type=="Receive" else self.received_amount
			additional_charges = sum([flt(d.amount) for d in self.deductions])

			if not total_negative_outstanding:
				frappe.throw(_("Cannot {0} {1} {2} without any negative outstanding invoice")
					.format(self.payment_type, ("to" if self.party_type=="Customer" else "from"),
						self.party_type), InvalidPaymentEntry)

			elif paid_amount - additional_charges > total_negative_outstanding:
				frappe.throw(_("Paid Amount cannot be greater than total negative outstanding amount {0}")
					.format(total_negative_outstanding), InvalidPaymentEntry)

	def set_title(self):
		if self.payment_type in ("Receive", "Pay"):
			self.title = self.party
		else:
			self.title = self.paid_from + " - " + self.paid_to

	def validate_transaction_reference(self):
		bank_account = self.paid_to if self.payment_type == "Receive" else self.paid_from
		bank_account_type = frappe.db.get_value("Account", bank_account, "account_type")

		if bank_account_type == "Bank":
			if not self.reference_no or not self.reference_date:
				frappe.throw(_("Reference No and Reference Date is mandatory for Bank transaction"))

	def set_remarks(self):
		if self.remarks: return

		if self.payment_type=="Internal Transfer":
			remarks = [_("Amount {0} {1} transferred from {2} to {3}")
				.format(self.paid_from_account_currency, self.paid_amount, self.paid_from, self.paid_to)]
		else:

			remarks = [_("Amount {0} {1} {2} {3}").format(
				self.party_account_currency,
				self.paid_amount if self.payment_type=="Receive" else self.received_amount,
				_("received from") if self.payment_type=="Receive" else _("to"), self.party
			)]

		if self.reference_no:
			remarks.append(_("Transaction reference no {0} dated {1}")
				.format(self.reference_no, self.reference_date))

		if self.payment_type in ["Receive", "Pay"]:
			for d in self.get("references"):
				if d.allocated_amount:
					remarks.append(_("Amount {0} {1} against {2} {3}").format(self.party_account_currency,
						d.allocated_amount, d.reference_doctype, d.reference_name))

		for d in self.get("deductions"):
			if d.amount:
				remarks.append(_("Amount {0} {1} deducted against {2}")
					.format(self.company_currency, d.amount, d.account))

		self.set("remarks", "\n".join(remarks))

	def make_gl_entries(self, cancel=0, adv_adj=0):
		if self.payment_type in ("Receive", "Pay") and not self.get("party_account_field"):
			self.setup_party_account_field()

		gl_entries = []
		self.add_party_gl_entries(gl_entries)
		self.add_bank_gl_entries(gl_entries)
		self.add_deductions_gl_entries(gl_entries)

		make_gl_entries(gl_entries, cancel=cancel, adv_adj=adv_adj)

	def add_party_gl_entries(self, gl_entries):
		if self.party_account:
			if self.payment_type=="Receive":
				against_account = self.paid_to
			else:
				against_account = self.paid_from

			party_gl_dict = self.get_gl_dict({
				"account": self.party_account,
				"party_type": self.party_type,
				"party": self.party,
				"against": against_account,
				"account_currency": self.party_account_currency,
				"cost_center": self.cost_center
			})

			dr_or_cr = "credit" if erpnext.get_party_account_type(self.party_type) == 'Receivable' else "debit"

			for d in self.get("references"):
				gle = party_gl_dict.copy()
				gle.update({
					"against_voucher_type": d.reference_doctype,
					"against_voucher": d.reference_name
				})

				allocated_amount_in_company_currency = flt(flt(d.allocated_amount) * flt(d.exchange_rate),
					self.precision("paid_amount"))

				gle.update({
					dr_or_cr + "_in_account_currency": d.allocated_amount,
					dr_or_cr: allocated_amount_in_company_currency
				})

				gl_entries.append(gle)

			if self.unallocated_amount:
				base_unallocated_amount = base_unallocated_amount = self.unallocated_amount * \
					(self.source_exchange_rate if self.payment_type=="Receive" else self.target_exchange_rate)

				gle = party_gl_dict.copy()

				gle.update({
					dr_or_cr + "_in_account_currency": self.unallocated_amount,
					dr_or_cr: base_unallocated_amount
				})

				gl_entries.append(gle)

	def add_bank_gl_entries(self, gl_entries):
		if self.payment_type in ("Pay", "Internal Transfer"):
			gl_entries.append(
				self.get_gl_dict({
					"account": self.paid_from,
					"account_currency": self.paid_from_account_currency,
					"against": self.party if self.payment_type=="Pay" else self.paid_to,
					"credit_in_account_currency": self.paid_amount,
					"credit": self.base_paid_amount,
					"cost_center": self.cost_center
				})
			)
		if self.payment_type in ("Receive", "Internal Transfer"):
			gl_entries.append(
				self.get_gl_dict({
					"account": self.paid_to,
					"account_currency": self.paid_to_account_currency,
					"against": self.party if self.payment_type=="Receive" else self.paid_from,
					"debit_in_account_currency": self.received_amount,
					"debit": self.base_received_amount,
					"cost_center": self.cost_center
				})
			)

	def add_deductions_gl_entries(self, gl_entries):
		for d in self.get("deductions"):
			if d.amount:
				account_currency = get_account_currency(d.account)
				if account_currency != self.company_currency:
					frappe.throw(_("Currency for {0} must be {1}").format(d.account, self.company_currency))

				gl_entries.append(
					self.get_gl_dict({
						"account": d.account,
						"account_currency": account_currency,
						"against": self.party or self.paid_from,
						"debit_in_account_currency": d.amount,
						"debit": d.amount,
						"cost_center": d.cost_center
					})
				)

	def update_advance_paid(self):
		if self.payment_type in ("Receive", "Pay") and self.party:
			for d in self.get("references"):
				if d.allocated_amount \
					and d.reference_doctype in ("Sales Order", "Purchase Order", "Employee Advance"):
						frappe.get_doc(d.reference_doctype, d.reference_name).set_total_advance_paid()

	def update_expense_claim(self):
		if self.payment_type in ("Pay") and self.party:
			for d in self.get("references"):
				if d.reference_doctype=="Expense Claim" and d.reference_name:
					doc = frappe.get_doc("Expense Claim", d.reference_name)
					update_reimbursed_amount(doc)

	def on_recurring(self, reference_doc, auto_repeat_doc):
		self.reference_no = reference_doc.name
		self.reference_date = nowdate()

	def calculate_deductions(self, tax_details):
		return {
			"account": tax_details['tax']['account_head'],
			"cost_center": frappe.get_cached_value('Company',  self.company,  "cost_center"),
			"amount": self.total_allocated_amount * (tax_details['tax']['rate'] / 100)
		}

@frappe.whitelist()
def get_outstanding_reference_documents(args):
	if isinstance(args, string_types):
		args = json.loads(args)

	# confirm that Supplier is not blocked
	if args.get('party_type') == 'Supplier':
		supplier_status = get_supplier_block_status(args['party'])
		if supplier_status['on_hold']:
			if supplier_status['hold_type'] == 'All':
				return []
			elif supplier_status['hold_type'] == 'Payments':
				if not supplier_status['release_date'] or getdate(nowdate()) <= supplier_status['release_date']:
					return []

	party_account_currency = get_account_currency(args.get("party_account"))
	company_currency = frappe.get_cached_value('Company',  args.get("company"),  "default_currency")

	# Get outstanding invoices
	condition = ""
	if args.get("voucher_type") and args.get("voucher_no"):
		condition = " and voucher_type='{0}' and voucher_no='{1}'"\
			.format(frappe.db.escape(args["voucher_type"]), frappe.db.escape(args["voucher_no"]))

	# Add cost center condition
	if args.get("cost_center"):
		condition += " and cost_center='%s'" % args.get("cost_center")

	negative_invoices = False
	party_account_type = erpnext.get_party_account_type(args.get("party_type"))
	if (args.get("payment_type") == "Receive" and party_account_type == "Payable") \
			or (args.get("payment_type") == "Payable" and party_account_type == "Receivable"):
		negative_invoices = True

	outstanding_invoices = get_outstanding_invoices(args.get("party_type"), args.get("party"),
		args.get("party_account"), condition=condition, negative_invoices=negative_invoices)

	for d in outstanding_invoices:
		d["exchange_rate"] = 1
		if party_account_currency != company_currency:
			if d.voucher_type in ("Sales Invoice", "Purchase Invoice", "Expense Claim"):
				d["exchange_rate"] = frappe.db.get_value(d.voucher_type, d.voucher_no, "conversion_rate")
			elif d.voucher_type == "Journal Entry":
				d["exchange_rate"] = get_average_party_exchange_rate_on_journal_entry(d.voucher_no,
					args.get("party_type"), args.get("party"), args.get("party_account"))
		if d.voucher_type in ("Purchase Invoice"):
			d["bill_no"] = frappe.db.get_value(d.voucher_type, d.voucher_no, "bill_no")

	# Get all SO / PO which are not fully billed or aginst which full advance not paid
	orders_to_be_billed = []
	if not negative_invoices:
		orders_to_be_billed = get_orders_to_be_billed(args.get("posting_date"),args.get("party_type"),
			args.get("party"), party_account_currency, company_currency)

	return outstanding_invoices + orders_to_be_billed


def get_orders_to_be_billed(posting_date, party_type, party, party_account_currency, company_currency, cost_center=None):
	if party_type == "Customer":
		voucher_type = 'Sales Order'
	elif party_type == "Supplier":
		voucher_type = 'Purchase Order'
	else:
		return []

	# Add cost center condition
	if voucher_type:
		doc = frappe.get_doc({"doctype": voucher_type})
		condition = ""
		if doc and hasattr(doc, 'cost_center'):
			condition = " and cost_center='%s'" % cost_center

	ref_field = "base_grand_total" if party_account_currency == company_currency else "grand_total"

	orders = frappe.db.sql("""
		select
			name as voucher_no,
			{ref_field} as invoice_amount,
			({ref_field} - advance_paid) as outstanding_amount,
			transaction_date as posting_date
		from
			`tab{voucher_type}`
		where
			{party_type} = %s
			and docstatus = 1
			and ifnull(status, "") != "Closed"
			and {ref_field} > advance_paid
			and abs(100 - per_billed) > 0.01
			{condition}
		order by
			transaction_date, name
	""".format(**{
		"ref_field": ref_field,
		"voucher_type": voucher_type,
		"party_type": scrub(party_type),
		"condition": condition
	}), party, as_dict=True)

	order_list = []
	for d in orders:
		d["voucher_type"] = voucher_type
		# This assumes that the exchange rate required is the one in the SO
		d["exchange_rate"] = get_exchange_rate(party_account_currency, company_currency, posting_date)
		order_list.append(d)

	return order_list

def get_negative_outstanding_invoices(party_type, party, party_account, party_account_currency, company_currency, cost_center=None):
	voucher_type = "Sales Invoice" if party_type == "Customer" else "Purchase Invoice"
	supplier_condition = ""
	if voucher_type == "Purchase Invoice":
		supplier_condition = "and (release_date is null or release_date <= CURDATE())"
	if party_account_currency == company_currency:
		grand_total_field = "base_grand_total"
		rounded_total_field = "base_rounded_total"
	else:
		grand_total_field = "grand_total"
		rounded_total_field = "rounded_total"

	res = frappe.db.sql("""
		select
			"{voucher_type}" as voucher_type, name as voucher_no,
			if({rounded_total_field}, {rounded_total_field}, {grand_total_field}) as invoice_amount,
			outstanding_amount, posting_date,
			due_date, conversion_rate as exchange_rate
		from
			`tab{voucher_type}`
		where
			{party_type} = %s and {party_account} = %s and docstatus = 1 and outstanding_amount < 0
			{supplier_condition}
		order by
			posting_date, name
		""".format(**{
			"supplier_condition": supplier_condition,
			"rounded_total_field": rounded_total_field,
			"grand_total_field": grand_total_field,
			"voucher_type": voucher_type,
			"party_type": scrub(party_type),
			"party_account": "debit_to" if party_type == "Customer" else "credit_to",
			"cost_center": cost_center
		}), (party, party_account), as_dict=True)

	return res


@frappe.whitelist()
def get_party_details(company, party_type, party, date, cost_center=None):
	bank_account = ''
	if not frappe.db.exists(party_type, party):
		frappe.throw(_("Invalid {0}: {1}").format(party_type, party))

	party_account = get_party_account(party_type, party, company)

	account_currency = get_account_currency(party_account)
	account_balance = get_balance_on(party_account, date, cost_center=cost_center)
	_party_name = "title" if party_type in ["Student", "Letter of Credit"] else scrub(party_type) + "_name"
	party_name = frappe.db.get_value(party_type, party, _party_name)
	party_balance = get_balance_on(party_type=party_type, party=party, cost_center=cost_center)
	if party_type in ["Customer", "Supplier"]:
		bank_account = get_party_bank_account(party_type, party)

	return {
		"party_account": party_account,
		"party_name": party_name,
		"party_account_currency": account_currency,
		"party_balance": party_balance,
		"account_balance": account_balance,
		"bank_account": bank_account
	}


@frappe.whitelist()
def get_account_details(account, date, cost_center=None):
	frappe.has_permission('Payment Entry', throw=True)
	return frappe._dict({
		"account_currency": get_account_currency(account),
		"account_balance": get_balance_on(account, date, cost_center=cost_center),
		"account_type": frappe.db.get_value("Account", account, "account_type")
	})


@frappe.whitelist()
def get_company_defaults(company):
	fields = ["write_off_account", "exchange_gain_loss_account", "cost_center"]
	ret = frappe.get_cached_value('Company',  company,  fields, as_dict=1)

	for fieldname in fields:
		if not ret[fieldname]:
			frappe.throw(_("Please set default {0} in Company {1}")
				.format(frappe.get_meta("Company").get_label(fieldname), company))

	return ret


@frappe.whitelist()
def get_reference_details(reference_doctype, reference_name, party_account_currency, party_type, party, account):
	total_amount = outstanding_amount = None
	exchange_rate = 1

	ref_doc = frappe.get_doc(reference_doctype, reference_name)
	company_currency = ref_doc.get("company_currency") or erpnext.get_company_currency(ref_doc.company)

	if reference_doctype == "Fees":
		total_amount = ref_doc.get("grand_total")
		exchange_rate = 1
		outstanding_amount = ref_doc.get("outstanding_amount")
	elif reference_doctype == "Landed Cost Voucher":
		total_amount = ref_doc.get("total_taxes_and_charges")
		exchange_rate = 1
		outstanding_amount = ref_doc.get("outstanding_amount")
	elif reference_doctype == "Journal Entry" and ref_doc.docstatus == 1:
		total_amount = ref_doc.get("total_amount")
		if ref_doc.multi_currency:
			exchange_rate = get_average_party_exchange_rate_on_journal_entry(reference_name, party_type, party, account)
		else:
			exchange_rate = 1
		outstanding_amount = get_balance_on_voucher("Journal Entry", reference_name, party_type, party, account)
	elif reference_doctype != "Journal Entry":
		if party_account_currency == company_currency:
			if ref_doc.doctype == "Expense Claim":
				total_amount = ref_doc.total_sanctioned_amount
			elif ref_doc.doctype == "Employee Advance":
				total_amount = ref_doc.advance_amount
			else:
				total_amount = ref_doc.base_grand_total
			exchange_rate = 1
		else:
			total_amount = ref_doc.grand_total

			# Get the exchange rate from the original ref doc
			# or get it based on the posting date of the ref doc
			exchange_rate = ref_doc.get("conversion_rate") or \
				get_exchange_rate(party_account_currency, company_currency, ref_doc.posting_date)

		if reference_doctype in ("Sales Invoice", "Purchase Invoice"):
			outstanding_amount = ref_doc.get("outstanding_amount")
		elif reference_doctype == "Expense Claim":
			outstanding_amount = flt(ref_doc.get("total_sanctioned_amount")) \
				- flt(ref_doc.get("total_amount+reimbursed")) - flt(ref_doc.get("total_advance_amount"))
		elif reference_doctype == "Employee Advance":
			outstanding_amount = ref_doc.advance_amount - flt(ref_doc.paid_amount)
		else:
			outstanding_amount = flt(total_amount) - flt(ref_doc.advance_paid)
	else:
		# Get the exchange rate based on the posting date of the ref doc
		exchange_rate = get_exchange_rate(party_account_currency,
			company_currency, ref_doc.posting_date)

	return frappe._dict({
		"due_date": ref_doc.get("due_date"),
		"total_amount": total_amount,
		"outstanding_amount": outstanding_amount,
		"exchange_rate": exchange_rate
	})


@frappe.whitelist()
def get_payment_entry(dt, dn, party_amount=None, bank_account=None, bank_amount=None):
	doc = frappe.get_doc(dt, dn)
	if dt in ("Sales Order", "Purchase Order") and flt(doc.per_billed, 2) > 0:
		frappe.throw(_("Can only make payment against unbilled {0}").format(dt))

	if dt in ("Sales Invoice", "Sales Order"):
		party_type = "Customer"
	elif dt == "Purchase Order":
		party_type = "Supplier"
	elif dt == "Purchase Invoice":
		party_type = "Letter of Credit" if doc.letter_of_credit else "Supplier"
	elif dt == "Landed Cost Voucher":
		party_type = doc.party_type
	elif dt in ("Expense Claim", "Employee Advance"):
		party_type = "Employee"
	elif dt in ("Fees"):
		party_type = "Student"

	# party account
	if dt == "Sales Invoice":
		party_account = doc.debit_to
	elif dt in ["Purchase Invoice", "Landed Cost Voucher"]:
		party_account = doc.credit_to
	elif dt == "Fees":
		party_account = doc.receivable_account
	elif dt == "Employee Advance":
		party_account = doc.advance_account
	elif dt == "Expense Claim":
		party_account = doc.payable_account
	else:
		party_account = get_party_account(party_type, doc.get(scrub(party_type)), doc.company)

	party_account_currency = doc.get("party_account_currency") or get_account_currency(party_account)

	# payment type
	if (dt == "Sales Order" or (dt in ("Sales Invoice", "Fees") and doc.outstanding_amount > 0)) \
		or (dt=="Purchase Invoice" and doc.outstanding_amount < 0):
			payment_type = "Receive"
	else:
		payment_type = "Pay"

	# amounts
	grand_total = outstanding_amount = 0
	if party_amount:
		grand_total = outstanding_amount = party_amount
	elif dt in ("Sales Invoice", "Purchase Invoice"):
		if party_account_currency == doc.company_currency:
			grand_total = doc.base_rounded_total or doc.base_grand_total
		else:
			grand_total = doc.rounded_total or doc.grand_total
		outstanding_amount = doc.outstanding_amount
	elif dt in ("Expense Claim"):
		grand_total = doc.total_sanctioned_amount
		outstanding_amount = doc.total_sanctioned_amount \
			- doc.total_amount_reimbursed - flt(doc.total_advance_amount)
	elif dt == "Employee Advance":
		grand_total = doc.advance_amount
		outstanding_amount = flt(doc.advance_amount) - flt(doc.paid_amount)
	elif dt == "Fees":
		grand_total = doc.grand_total
		outstanding_amount = doc.outstanding_amount
	elif dt == "Landed Cost Voucher":
		grand_total = doc.total_taxes_and_charges
		outstanding_amount = doc.outstanding_amount
	else:
		if party_account_currency == doc.company_currency:
			grand_total = flt(doc.get("base_rounded_total") or doc.base_grand_total)
		else:
			grand_total = flt(doc.get("rounded_total") or doc.grand_total)
		outstanding_amount = grand_total - flt(doc.advance_paid)

	# bank or cash
	bank = get_default_bank_cash_account(doc.company, "Bank", mode_of_payment=doc.get("mode_of_payment"),
		account=bank_account)

	paid_amount = received_amount = 0
	if party_account_currency == bank.account_currency:
		paid_amount = received_amount = abs(outstanding_amount)
	elif payment_type == "Receive":
		paid_amount = abs(outstanding_amount)
		if bank_amount:
			received_amount = bank_amount
	else:
		received_amount = abs(outstanding_amount)
		if bank_amount:
			paid_amount = bank_amount

	pe = frappe.new_doc("Payment Entry")
	pe.payment_type = payment_type
	pe.company = doc.company
	pe.cost_center = doc.get("cost_center")
	pe.posting_date = nowdate()
	pe.mode_of_payment = doc.get("mode_of_payment")
	pe.party_type = party_type
	pe.party = doc.get(scrub(party_type)) or doc.get("party")
	pe.contact_person = doc.get("contact_person")
	pe.contact_email = doc.get("contact_email")
	pe.ensure_supplier_is_not_blocked()

	pe.paid_from = party_account if payment_type=="Receive" else bank.account
	pe.paid_to = party_account if payment_type=="Pay" else bank.account
	pe.paid_from_account_currency = party_account_currency \
		if payment_type=="Receive" else bank.account_currency
	pe.paid_to_account_currency = party_account_currency if payment_type=="Pay" else bank.account_currency
	pe.paid_amount = paid_amount
	pe.received_amount = received_amount
	pe.allocate_payment_amount = 1
	pe.letter_head = doc.get("letter_head")

	if pe.party_type in ["Customer", "Supplier"]:
		bank_account = get_party_bank_account(pe.party_type, pe.party)
		pe.set("bank_account", bank_account)
		pe.set_bank_account_data()

	# only Purchase Invoice can be blocked individually
	if doc.doctype == "Purchase Invoice" and doc.invoice_is_blocked():
		frappe.msgprint(_('{0} is on hold till {1}'.format(doc.name, doc.release_date)))
	else:
		pe.append("references", {
			'reference_doctype': dt,
			'reference_name': dn,
			"bill_no": doc.get("bill_no"),
			"due_date": doc.get("due_date"),
			'total_amount': grand_total,
			'outstanding_amount': outstanding_amount,
			'allocated_amount': outstanding_amount
		})

	pe.setup_party_account_field()
	pe.set_missing_values()
	if party_account and bank:
		pe.set_exchange_rate()
		pe.set_amounts()
	return pe


def get_paid_amount(dt, dn, party_type, party, account, due_date):
	if party_type=="Customer":
		dr_or_cr = "credit_in_account_currency - debit_in_account_currency"
	else:
		dr_or_cr = "debit_in_account_currency - credit_in_account_currency"

	paid_amount = frappe.db.sql("""
		select ifnull(sum({dr_or_cr}), 0) as paid_amount
		from `tabGL Entry`
		where against_voucher_type = %s
			and against_voucher = %s
			and party_type = %s
			and party = %s
			and account = %s
			and due_date = %s
			and {dr_or_cr} > 0
	""".format(dr_or_cr=dr_or_cr), (dt, dn, party_type, party, account, due_date))

	return paid_amount[0][0] if paid_amount else 0

@frappe.whitelist()
def get_party_and_account_balance(company, date, paid_from=None, paid_to=None, ptype=None, pty=None, cost_center=None):
	return frappe._dict({
		"party_balance": get_balance_on(party_type=ptype, party=pty, cost_center=cost_center),
		"paid_from_account_balance": get_balance_on(paid_from, date, cost_center=cost_center),
		"paid_to_account_balance": get_balance_on(paid_to, date=date, cost_center=cost_center)
	})<|MERGE_RESOLUTION|>--- conflicted
+++ resolved
@@ -70,10 +70,6 @@
 		if self.difference_amount:
 			frappe.throw(_("Difference Amount must be zero"))
 		self.make_gl_entries()
-<<<<<<< HEAD
-		self.update_reference_details()
-=======
->>>>>>> 090a308a
 		self.update_advance_paid()
 		self.update_expense_claim()
 
