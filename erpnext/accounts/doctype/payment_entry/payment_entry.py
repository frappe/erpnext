--- conflicted
+++ resolved
@@ -74,12 +74,9 @@
 		self.make_gl_entries()
 		self.update_advance_paid()
 		self.update_expense_claim()
-<<<<<<< HEAD
 		self.update_reference_details()
-=======
 		self.set_status()
 
->>>>>>> bd5b37db
 
 	def on_cancel(self):
 		self.setup_party_account_field()
@@ -994,16 +991,9 @@
 		else:
 			grand_total = doc.get("rounded_total") or doc.grand_total
 		outstanding_amount = doc.outstanding_amount
-<<<<<<< HEAD
 	elif dt == "Expense Claim":
 		grand_total = doc.total_sanctioned_amount
 		outstanding_amount = doc.outstanding_amount
-=======
-	elif dt in ("Expense Claim"):
-		grand_total = doc.total_sanctioned_amount + doc.total_taxes_and_charges
-		outstanding_amount = doc.grand_total \
-			- doc.total_amount_reimbursed
->>>>>>> bd5b37db
 	elif dt == "Employee Advance":
 		if is_advance_return:
 			grand_total = doc.paid_amount
