--- conflicted
+++ resolved
@@ -676,12 +676,7 @@
    "hidden": 1,
    "label": "Title",
    "print_hide": 1,
-<<<<<<< HEAD
-   "show_days": 1,
-   "show_seconds": 1
-=======
    "read_only": 1
->>>>>>> af8436d0
   },
   {
    "depends_on": "party",
@@ -873,11 +868,7 @@
  "index_web_pages_for_search": 1,
  "is_submittable": 1,
  "links": [],
-<<<<<<< HEAD
- "modified": "2021-02-27 13:56:20.007336",
-=======
  "modified": "2021-03-08 13:05:16.958866",
->>>>>>> af8436d0
  "modified_by": "Administrator",
  "module": "Accounts",
  "name": "Payment Entry",
