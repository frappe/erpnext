--- conflicted
+++ resolved
@@ -869,11 +869,7 @@
  "index_web_pages_for_search": 1,
  "is_submittable": 1,
  "links": [],
-<<<<<<< HEAD
- "modified": "2020-11-29 20:03:57.772062",
-=======
  "modified": "2020-10-30 13:56:20.007336",
->>>>>>> 31ac7d98
  "modified_by": "Administrator",
  "module": "Accounts",
  "name": "Payment Entry",
