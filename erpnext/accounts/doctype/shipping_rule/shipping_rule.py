# Copyright (c) 2015, Frappe Technologies Pvt. Ltd. and Contributors
# License: GNU General Public License v3. See license.txt

# For license information, please see license.txt

from __future__ import unicode_literals
import frappe, erpnext
from frappe import _, msgprint, throw
from frappe.utils import flt, fmt_money
from frappe.model.document import Document

class OverlappingConditionError(frappe.ValidationError): pass
class FromGreaterThanToError(frappe.ValidationError): pass
class ManyBlankToValuesError(frappe.ValidationError): pass

class ShippingRule(Document):
	def validate(self):
		self.validate_from_to_values()
		self.sort_shipping_rule_conditions()
		self.validate_overlapping_shipping_rule_conditions()

	def validate_from_to_values(self):
		zero_to_values = []

		for d in self.get("conditions"):
			self.round_floats_in(d)

			# values cannot be negative
			self.validate_value("from_value", ">=", 0.0, d)
			self.validate_value("to_value", ">=", 0.0, d)

			if not d.to_value:
				zero_to_values.append(d)
			elif d.from_value >= d.to_value:
				throw(_("From value must be less than to value in row {0}").format(d.idx), FromGreaterThanToError)

		# check if more than two or more rows has To Value = 0
		if len(zero_to_values) >= 2:
			throw(_('There can only be one Shipping Rule Condition with 0 or blank value for "To Value"'),
				ManyBlankToValuesError)

	def apply(self, doc):
		'''Apply shipping rule on given doc. Called from accounts controller'''

		shipping_amount = 0.0
		by_value = False

		self.validate_countries(doc)

		if self.calculate_based_on == 'Net Total':
			value = doc.base_net_total
			by_value = True

		elif self.calculate_based_on == 'Net Weight':
			value = doc.total_net_weight
			by_value = True

		elif self.calculate_based_on == 'Fixed':
			shipping_amount = self.shipping_amount

		# shipping amount by value, apply conditions
		if by_value:
			shipping_amount = self.get_shipping_amount_from_rules(value)

		# convert to order currency
		if doc.currency != doc.company_currency:
			shipping_amount = flt(shipping_amount / doc.conversion_rate, 2)

		self.add_shipping_rule_to_tax_table(doc, shipping_amount)

	def get_shipping_amount_from_rules(self, value):
		for condition in self.get("conditions"):
<<<<<<< HEAD
			if value is None:
				return 0.0
			elif not condition.to_value or (flt(condition.from_value) <= value <= flt(condition.to_value)):
=======
			if not condition.to_value or (flt(condition.from_value) <= flt(value) <= flt(condition.to_value)):
>>>>>>> 782f45ae
				return condition.shipping_amount

		return 0.0

	def validate_countries(self, doc):
		# validate applicable countries
		if self.countries:
			shipping_country = doc.get_shipping_address().get('country')
			if not shipping_country:
				frappe.throw(_('Shipping Address does not have country, which is required for this Shipping Rule'))
			if shipping_country not in [d.country for d in self.countries]:
				frappe.throw(_('Shipping rule not applicable for country {0}'.format(shipping_country)))

	def add_shipping_rule_to_tax_table(self, doc, shipping_amount):
		shipping_charge = {
			"charge_type": "Actual",
			"account_head": self.account,
			"cost_center": self.cost_center
		}
		if self.shipping_rule_type == "Selling":
			# check if not applied on purchase
			if not doc.meta.get_field('taxes').options == 'Sales Taxes and Charges':
				frappe.throw(_('Shipping rule only applicable for Selling'))
			shipping_charge["doctype"] = "Sales Taxes and Charges"
		else:
			# check if not applied on sales
			if not doc.meta.get_field('taxes').options == 'Purchase Taxes and Charges':
				frappe.throw(_('Shipping rule only applicable for Buying'))

			shipping_charge["doctype"] = "Purchase Taxes and Charges"
			shipping_charge["category"] = "Valuation and Total"
			shipping_charge["add_deduct_tax"] = "Add"

		existing_shipping_charge = doc.get("taxes", filters=shipping_charge)
		if existing_shipping_charge:
			# take the last record found
			existing_shipping_charge[-1].tax_amount = shipping_amount
		else:
			shipping_charge["tax_amount"] = shipping_amount
			shipping_charge["description"] = self.label
			doc.append("taxes", shipping_charge)

	def sort_shipping_rule_conditions(self):
		"""Sort Shipping Rule Conditions based on increasing From Value"""
		self.shipping_rules_conditions = sorted(self.conditions, key=lambda d: flt(d.from_value))
		for i, d in enumerate(self.conditions):
			d.idx = i + 1

	def validate_overlapping_shipping_rule_conditions(self):
		def overlap_exists_between(num_range1, num_range2):
			"""
				num_range1 and num_range2 are two ranges
				ranges are represented as a tuple e.g. range 100 to 300 is represented as (100, 300)
				if condition num_range1 = 100 to 300
				then condition num_range2 can only be like 50 to 99 or 301 to 400
				hence, non-overlapping condition = (x1 <= x2 < y1 <= y2) or (y1 <= y2 < x1 <= x2)
			"""
			(x1, x2), (y1, y2) = num_range1, num_range2
			separate = (x1 <= x2 <= y1 <= y2) or (y1 <= y2 <= x1 <= x2)
			return (not separate)

		overlaps = []
		for i in range(0, len(self.conditions)):
			for j in range(i+1, len(self.conditions)):
				d1, d2 = self.conditions[i], self.conditions[j]
				if d1.as_dict() != d2.as_dict():
					# in our case, to_value can be zero, hence pass the from_value if so
					range_a = (d1.from_value, d1.to_value or d1.from_value)
					range_b = (d2.from_value, d2.to_value or d2.from_value)
					if overlap_exists_between(range_a, range_b):
						overlaps.append([d1, d2])

		if overlaps:
			company_currency = erpnext.get_company_currency(self.company)
			msgprint(_("Overlapping conditions found between:"))
			messages = []
			for d1, d2 in overlaps:
				messages.append("%s-%s = %s " % (d1.from_value, d1.to_value, fmt_money(d1.shipping_amount, currency=company_currency)) +
					_("and") + " %s-%s = %s" % (d2.from_value, d2.to_value, fmt_money(d2.shipping_amount, currency=company_currency)))

			msgprint("\n".join(messages), raise_exception=OverlappingConditionError)<|MERGE_RESOLUTION|>--- conflicted
+++ resolved
@@ -70,13 +70,7 @@
 
 	def get_shipping_amount_from_rules(self, value):
 		for condition in self.get("conditions"):
-<<<<<<< HEAD
-			if value is None:
-				return 0.0
-			elif not condition.to_value or (flt(condition.from_value) <= value <= flt(condition.to_value)):
-=======
 			if not condition.to_value or (flt(condition.from_value) <= flt(value) <= flt(condition.to_value)):
->>>>>>> 782f45ae
 				return condition.shipping_amount
 
 		return 0.0
