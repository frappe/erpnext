{
<<<<<<< HEAD
 "allow_copy": 0,
 "allow_events_in_timeline": 0,
 "allow_guest_to_view": 0,
 "allow_import": 0,
 "allow_rename": 0,
=======
>>>>>>> 0c0604b7
 "autoname": "field:loyalty_program_name",
 "creation": "2018-01-23 06:23:05.731431",
 "doctype": "DocType",
 "editable_grid": 1,
 "engine": "InnoDB",
 "field_order": [
  "loyalty_program_name",
  "loyalty_program_type",
  "from_date",
  "to_date",
  "column_break_7",
  "customer_group",
  "customer_territory",
  "auto_opt_in",
  "rules",
  "collection_rules",
  "redemption",
  "conversion_factor",
  "expiry_duration",
  "column_break_10",
  "expense_account",
  "company",
  "accounting_dimensions_section",
  "cost_center",
  "dimension_col_break",
  "help_section",
  "loyalty_program_help"
 ],
 "fields": [
  {
   "fieldname": "loyalty_program_name",
   "fieldtype": "Data",
   "in_list_view": 1,
   "label": "Loyalty Program Name",
   "reqd": 1,
   "unique": 1
  },
  {
   "fieldname": "loyalty_program_type",
   "fieldtype": "Select",
   "label": "Loyalty Program Type",
   "options": "Single Tier Program\nMultiple Tier Program"
  },
  {
   "fieldname": "from_date",
   "fieldtype": "Date",
   "label": "From Date",
   "reqd": 1
  },
  {
   "fieldname": "to_date",
   "fieldtype": "Date",
   "label": "To Date"
  },
  {
   "fieldname": "column_break_7",
   "fieldtype": "Column Break"
  },
  {
   "fieldname": "customer_group",
   "fieldtype": "Link",
   "label": "Customer Group",
   "options": "Customer Group"
  },
  {
   "fieldname": "customer_territory",
   "fieldtype": "Link",
   "label": "Customer Territory",
   "options": "Territory"
  },
  {
   "default": "0",
   "fieldname": "auto_opt_in",
   "fieldtype": "Check",
   "label": "Auto Opt In (For all customers)"
  },
  {
   "fieldname": "rules",
   "fieldtype": "Section Break",
   "label": "Collection Tier"
  },
  {
   "fieldname": "collection_rules",
   "fieldtype": "Table",
   "label": "Collection Rules",
   "options": "Loyalty Program Collection",
   "reqd": 1
  },
  {
   "fieldname": "redemption",
   "fieldtype": "Section Break",
   "label": "Redemption"
  },
  {
   "description": "1 Loyalty Points = How much base currency?",
   "fieldname": "conversion_factor",
   "fieldtype": "Float",
<<<<<<< HEAD
   "hidden": 0,
   "ignore_user_permissions": 0,
   "ignore_xss_filter": 0,
   "in_filter": 0,
   "in_global_search": 0,
   "in_list_view": 0,
   "in_standard_filter": 0,
   "label": "Conversion Factor",
   "length": 0,
   "no_copy": 0,
   "permlevel": 0,
   "precision": "9",
   "print_hide": 0,
   "print_hide_if_no_value": 0,
   "read_only": 0,
   "remember_last_selected_value": 0,
   "report_hide": 0,
   "reqd": 0,
   "search_index": 0,
   "set_only_once": 0,
   "translatable": 0,
   "unique": 0
=======
   "label": "Conversion Factor"
>>>>>>> 0c0604b7
  },
  {
   "fieldname": "expiry_duration",
   "fieldtype": "Int",
   "label": "Expiry Duration (in days)"
  },
  {
   "fieldname": "column_break_10",
   "fieldtype": "Column Break"
  },
  {
   "fieldname": "expense_account",
   "fieldtype": "Link",
   "label": "Expense Account",
   "options": "Account"
  },
  {
   "fieldname": "cost_center",
   "fieldtype": "Link",
   "label": "Cost Center",
   "options": "Cost Center"
  },
  {
   "fieldname": "company",
   "fieldtype": "Link",
   "label": "Company",
   "options": "Company"
  },
  {
   "fieldname": "help_section",
   "fieldtype": "Section Break",
   "label": "Help Section"
  },
  {
   "fieldname": "loyalty_program_help",
   "fieldtype": "HTML",
   "label": "Loyalty Program Help"
  },
  {
   "fieldname": "accounting_dimensions_section",
   "fieldtype": "Section Break",
   "label": "Accounting Dimensions"
  },
  {
   "fieldname": "dimension_col_break",
   "fieldtype": "Column Break"
  }
 ],
<<<<<<< HEAD
 "has_web_view": 0,
 "hide_heading": 0,
 "hide_toolbar": 0,
 "idx": 0,
 "image_view": 0,
 "in_create": 0,
 "is_submittable": 0,
 "issingle": 0,
 "istable": 0,
 "max_attachments": 0,
 "modified": "2018-10-30 15:14:36.888426",
=======
 "modified": "2019-05-26 09:11:46.120251",
>>>>>>> 0c0604b7
 "modified_by": "Administrator",
 "module": "Accounts",
 "name": "Loyalty Program",
 "owner": "Administrator",
 "permissions": [
  {
   "create": 1,
   "delete": 1,
   "email": 1,
   "export": 1,
   "print": 1,
   "read": 1,
   "report": 1,
   "role": "System Manager",
   "share": 1,
   "write": 1
  }
 ],
 "quick_entry": 1,
 "sort_field": "modified",
 "sort_order": "DESC",
 "track_changes": 1
}<|MERGE_RESOLUTION|>--- conflicted
+++ resolved
@@ -1,12 +1,4 @@
 {
-<<<<<<< HEAD
- "allow_copy": 0,
- "allow_events_in_timeline": 0,
- "allow_guest_to_view": 0,
- "allow_import": 0,
- "allow_rename": 0,
-=======
->>>>>>> 0c0604b7
  "autoname": "field:loyalty_program_name",
  "creation": "2018-01-23 06:23:05.731431",
  "doctype": "DocType",
@@ -104,32 +96,7 @@
    "description": "1 Loyalty Points = How much base currency?",
    "fieldname": "conversion_factor",
    "fieldtype": "Float",
-<<<<<<< HEAD
-   "hidden": 0,
-   "ignore_user_permissions": 0,
-   "ignore_xss_filter": 0,
-   "in_filter": 0,
-   "in_global_search": 0,
-   "in_list_view": 0,
-   "in_standard_filter": 0,
-   "label": "Conversion Factor",
-   "length": 0,
-   "no_copy": 0,
-   "permlevel": 0,
-   "precision": "9",
-   "print_hide": 0,
-   "print_hide_if_no_value": 0,
-   "read_only": 0,
-   "remember_last_selected_value": 0,
-   "report_hide": 0,
-   "reqd": 0,
-   "search_index": 0,
-   "set_only_once": 0,
-   "translatable": 0,
-   "unique": 0
-=======
    "label": "Conversion Factor"
->>>>>>> 0c0604b7
   },
   {
    "fieldname": "expiry_duration",
@@ -178,21 +145,7 @@
    "fieldtype": "Column Break"
   }
  ],
-<<<<<<< HEAD
- "has_web_view": 0,
- "hide_heading": 0,
- "hide_toolbar": 0,
- "idx": 0,
- "image_view": 0,
- "in_create": 0,
- "is_submittable": 0,
- "issingle": 0,
- "istable": 0,
- "max_attachments": 0,
- "modified": "2018-10-30 15:14:36.888426",
-=======
  "modified": "2019-05-26 09:11:46.120251",
->>>>>>> 0c0604b7
  "modified_by": "Administrator",
  "module": "Accounts",
  "name": "Loyalty Program",
