{
 "actions": [],
 "creation": "2013-06-04 11:02:19",
 "doctype": "DocType",
 "document_type": "Document",
 "editable_grid": 1,
 "engine": "InnoDB",
 "field_order": [
  "barcode",
  "item_code",
  "col_break1",
  "item_name",
  "customer_item_code",
  "description_section",
  "description",
  "item_group",
  "brand",
  "image_section",
  "image",
  "image_view",
  "quantity_and_rate",
  "qty",
  "stock_uom",
  "col_break2",
  "uom",
  "conversion_factor",
  "stock_qty",
  "section_break_17",
  "price_list_rate",
  "base_price_list_rate",
  "discount_and_margin",
  "margin_type",
  "margin_rate_or_amount",
  "rate_with_margin",
  "column_break_19",
  "discount_percentage",
  "discount_amount",
  "base_rate_with_margin",
  "section_break1",
  "rate",
  "amount",
  "item_tax_template",
  "col_break3",
  "base_rate",
  "base_amount",
  "pricing_rules",
  "stock_uom_rate",
  "is_free_item",
  "grant_commission",
  "section_break_21",
  "net_rate",
  "net_amount",
  "column_break_24",
  "base_net_rate",
  "base_net_amount",
  "drop_ship",
  "delivered_by_supplier",
  "accounting",
  "income_account",
  "is_fixed_asset",
  "asset",
  "finance_book",
  "col_break4",
  "expense_account",
  "discount_account",
  "deferred_revenue",
  "deferred_revenue_account",
  "service_stop_date",
  "enable_deferred_revenue",
  "column_break_50",
  "service_start_date",
  "service_end_date",
  "section_break_18",
  "weight_per_unit",
  "total_weight",
  "column_break_21",
  "weight_uom",
  "warehouse_and_reference",
  "warehouse",
  "target_warehouse",
  "quality_inspection",
  "batch_no",
  "incoming_rate",
  "col_break5",
  "allow_zero_valuation_rate",
  "serial_no",
  "item_tax_rate",
  "actual_batch_qty",
  "actual_qty",
  "edit_references",
  "sales_order",
  "so_detail",
  "sales_invoice_item",
  "column_break_74",
  "delivery_note",
  "dn_detail",
  "delivered_qty",
  "accounting_dimensions_section",
  "cost_center",
  "dimension_col_break",
  "project",
  "section_break_54",
  "page_break",
  "new_name"
 ],
 "fields": [
  {
   "fieldname": "barcode",
   "fieldtype": "Data",
   "label": "Barcode",
   "print_hide": 1
  },
  {
   "bold": 1,
   "columns": 4,
   "fieldname": "item_code",
   "fieldtype": "Link",
   "in_list_view": 1,
   "label": "Item",
   "oldfieldname": "item_code",
   "oldfieldtype": "Link",
   "options": "Item",
   "search_index": 1
  },
  {
   "fieldname": "col_break1",
   "fieldtype": "Column Break"
  },
  {
   "fieldname": "item_name",
   "fieldtype": "Data",
   "in_global_search": 1,
   "label": "Item Name",
   "oldfieldname": "item_name",
   "oldfieldtype": "Data",
   "print_hide": 1,
   "reqd": 1
  },
  {
   "fieldname": "customer_item_code",
   "fieldtype": "Data",
   "hidden": 1,
   "label": "Customer's Item Code",
   "print_hide": 1,
   "read_only": 1
  },
  {
   "fieldname": "description",
   "fieldtype": "Text Editor",
   "label": "Description",
   "oldfieldname": "description",
   "oldfieldtype": "Text",
   "print_width": "200px",
   "reqd": 1,
   "width": "200px"
  },
  {
   "fieldname": "image_view",
   "fieldtype": "Image",
   "label": "Image View",
   "options": "image",
   "print_hide": 1
  },
  {
   "fieldname": "image",
   "fieldtype": "Attach",
   "hidden": 1,
   "label": "Image"
  },
  {
   "fieldname": "quantity_and_rate",
   "fieldtype": "Section Break"
  },
  {
   "bold": 1,
   "columns": 2,
   "fieldname": "qty",
   "fieldtype": "Float",
   "in_list_view": 1,
   "label": "Quantity",
   "oldfieldname": "qty",
   "oldfieldtype": "Currency"
  },
  {
   "fieldname": "stock_uom",
   "fieldtype": "Link",
   "label": "Stock UOM",
   "options": "UOM",
   "read_only": 1
  },
  {
   "fieldname": "col_break2",
   "fieldtype": "Column Break"
  },
  {
   "fieldname": "uom",
   "fieldtype": "Link",
   "label": "UOM",
   "options": "UOM",
   "reqd": 1
  },
  {
   "fieldname": "conversion_factor",
   "fieldtype": "Float",
   "label": "UOM Conversion Factor",
   "print_hide": 1,
   "reqd": 1
  },
  {
   "fieldname": "stock_qty",
   "fieldtype": "Float",
   "label": "Qty as per Stock UOM",
   "no_copy": 1,
   "print_hide": 1,
   "read_only": 1
  },
  {
   "fieldname": "section_break_17",
   "fieldtype": "Section Break"
  },
  {
   "fieldname": "price_list_rate",
   "fieldtype": "Currency",
   "label": "Price List Rate",
   "oldfieldname": "ref_rate",
   "oldfieldtype": "Currency",
   "options": "currency",
   "print_hide": 1,
   "read_only": 1
  },
  {
   "fieldname": "base_price_list_rate",
   "fieldtype": "Currency",
   "label": "Price List Rate (Company Currency)",
   "oldfieldname": "base_ref_rate",
   "oldfieldtype": "Currency",
   "options": "Company:company:default_currency",
   "print_hide": 1,
   "read_only": 1
  },
  {
   "collapsible": 1,
   "fieldname": "discount_and_margin",
   "fieldtype": "Section Break",
   "label": "Discount and Margin"
  },
  {
   "depends_on": "price_list_rate",
   "fieldname": "margin_type",
   "fieldtype": "Select",
   "label": "Margin Type",
   "options": "\nPercentage\nAmount",
   "print_hide": 1
  },
  {
   "depends_on": "eval:doc.margin_type && doc.price_list_rate",
   "fieldname": "margin_rate_or_amount",
   "fieldtype": "Float",
   "label": "Margin Rate or Amount",
   "print_hide": 1
  },
  {
   "depends_on": "eval:doc.margin_type && doc.price_list_rate && doc.margin_rate_or_amount",
   "fieldname": "rate_with_margin",
   "fieldtype": "Currency",
   "label": "Rate With Margin",
   "options": "currency",
   "print_hide": 1,
   "read_only": 1
  },
  {
   "fieldname": "column_break_19",
   "fieldtype": "Column Break"
  },
  {
   "depends_on": "price_list_rate",
   "fieldname": "discount_percentage",
   "fieldtype": "Percent",
   "label": "Discount (%) on Price List Rate with Margin",
   "oldfieldname": "adj_rate",
   "oldfieldtype": "Float",
   "precision": "2",
   "print_hide": 1
  },
  {
   "depends_on": "price_list_rate",
   "fieldname": "discount_amount",
   "fieldtype": "Currency",
   "label": "Discount Amount",
   "options": "currency"
  },
  {
   "depends_on": "eval:doc.margin_type && doc.price_list_rate && doc.margin_rate_or_amount",
   "fieldname": "base_rate_with_margin",
   "fieldtype": "Currency",
   "label": "Rate With Margin (Company Currency)",
   "options": "Company:company:default_currency",
   "print_hide": 1,
   "read_only": 1
  },
  {
   "fieldname": "section_break1",
   "fieldtype": "Section Break"
  },
  {
   "bold": 1,
   "columns": 2,
   "fieldname": "rate",
   "fieldtype": "Currency",
   "in_list_view": 1,
   "label": "Rate",
   "oldfieldname": "export_rate",
   "oldfieldtype": "Currency",
   "options": "currency",
   "reqd": 1
  },
  {
   "columns": 2,
   "fieldname": "amount",
   "fieldtype": "Currency",
   "in_list_view": 1,
   "label": "Amount",
   "oldfieldname": "export_amount",
   "oldfieldtype": "Currency",
   "options": "currency",
   "read_only": 1,
   "reqd": 1
  },
  {
   "fieldname": "col_break3",
   "fieldtype": "Column Break"
  },
  {
   "fieldname": "base_rate",
   "fieldtype": "Currency",
   "label": "Rate (Company Currency)",
   "oldfieldname": "basic_rate",
   "oldfieldtype": "Currency",
   "options": "Company:company:default_currency",
   "print_hide": 1,
   "read_only": 1,
   "reqd": 1
  },
  {
   "fieldname": "base_amount",
   "fieldtype": "Currency",
   "label": "Amount (Company Currency)",
   "oldfieldname": "amount",
   "oldfieldtype": "Currency",
   "options": "Company:company:default_currency",
   "print_hide": 1,
   "read_only": 1,
   "reqd": 1
  },
  {
   "fieldname": "pricing_rules",
   "fieldtype": "Small Text",
   "hidden": 1,
   "label": "Pricing Rules",
   "print_hide": 1,
   "read_only": 1
  },
  {
   "default": "0",
   "fieldname": "is_free_item",
   "fieldtype": "Check",
   "label": "Is Free Item",
   "print_hide": 1,
   "read_only": 1
  },
  {
   "fieldname": "section_break_21",
   "fieldtype": "Section Break"
  },
  {
   "fieldname": "net_rate",
   "fieldtype": "Currency",
   "label": "Net Rate",
   "options": "currency",
   "print_hide": 1,
   "read_only": 1
  },
  {
   "fieldname": "net_amount",
   "fieldtype": "Currency",
   "label": "Net Amount",
   "options": "currency",
   "print_hide": 1,
   "read_only": 1
  },
  {
   "fieldname": "column_break_24",
   "fieldtype": "Column Break"
  },
  {
   "fieldname": "base_net_rate",
   "fieldtype": "Currency",
   "label": "Net Rate (Company Currency)",
   "options": "Company:company:default_currency",
   "print_hide": 1,
   "read_only": 1
  },
  {
   "fieldname": "base_net_amount",
   "fieldtype": "Currency",
   "label": "Net Amount (Company Currency)",
   "options": "Company:company:default_currency",
   "print_hide": 1,
   "read_only": 1
  },
  {
   "collapsible": 1,
   "collapsible_depends_on": "eval:doc.delivered_by_supplier==1",
   "fieldname": "drop_ship",
   "fieldtype": "Section Break",
   "label": "Drop Ship"
  },
  {
   "default": "0",
   "fieldname": "delivered_by_supplier",
   "fieldtype": "Check",
   "label": "Delivered By Supplier",
   "print_hide": 1,
   "read_only": 1
  },
  {
   "collapsible": 1,
   "fieldname": "accounting",
   "fieldtype": "Section Break",
   "label": "Accounting Details"
  },
  {
   "fieldname": "income_account",
   "fieldtype": "Link",
   "label": "Income Account",
   "oldfieldname": "income_account",
   "oldfieldtype": "Link",
   "options": "Account",
   "print_hide": 1,
   "print_width": "120px",
   "reqd": 1,
   "width": "120px"
  },
  {
   "fieldname": "expense_account",
   "fieldtype": "Link",
   "label": "Expense Account",
   "options": "Account",
   "print_hide": 1,
   "width": "120px"
  },
  {
   "fieldname": "col_break4",
   "fieldtype": "Column Break"
  },
  {
   "fieldname": "item_tax_template",
   "fieldtype": "Link",
   "label": "Item Tax Template",
   "options": "Item Tax Template",
   "print_hide": 1
  },
  {
   "default": ":Company",
   "fieldname": "cost_center",
   "fieldtype": "Link",
   "label": "Cost Center",
   "oldfieldname": "cost_center",
   "oldfieldtype": "Link",
   "options": "Cost Center",
   "print_hide": 1,
   "print_width": "120px",
   "reqd": 1,
   "width": "120px"
  },
  {
   "collapsible": 1,
   "collapsible_depends_on": "enable_deferred_revenue",
   "fieldname": "deferred_revenue",
   "fieldtype": "Section Break",
   "label": "Deferred Revenue"
  },
  {
   "depends_on": "enable_deferred_revenue",
   "fieldname": "deferred_revenue_account",
   "fieldtype": "Link",
   "label": "Deferred Revenue Account",
   "options": "Account"
  },
  {
   "allow_on_submit": 1,
   "depends_on": "enable_deferred_revenue",
   "fieldname": "service_stop_date",
   "fieldtype": "Date",
   "label": "Service Stop Date",
   "no_copy": 1
  },
  {
   "default": "0",
   "fieldname": "enable_deferred_revenue",
   "fieldtype": "Check",
   "label": "Enable Deferred Revenue"
  },
  {
   "fieldname": "column_break_50",
   "fieldtype": "Column Break"
  },
  {
   "depends_on": "enable_deferred_revenue",
   "fieldname": "service_start_date",
   "fieldtype": "Date",
   "label": "Service Start Date",
   "no_copy": 1
  },
  {
   "depends_on": "enable_deferred_revenue",
   "fieldname": "service_end_date",
   "fieldtype": "Date",
   "label": "Service End Date",
   "no_copy": 1
  },
  {
   "collapsible": 1,
   "fieldname": "section_break_18",
   "fieldtype": "Section Break",
   "label": "Item Weight Details"
  },
  {
   "fieldname": "weight_per_unit",
   "fieldtype": "Float",
   "label": "Weight Per Unit",
   "print_hide": 1,
   "read_only": 1
  },
  {
   "fieldname": "total_weight",
   "fieldtype": "Float",
   "label": "Total Weight",
   "print_hide": 1,
   "read_only": 1
  },
  {
   "fieldname": "column_break_21",
   "fieldtype": "Column Break"
  },
  {
   "fieldname": "weight_uom",
   "fieldtype": "Link",
   "label": "Weight UOM",
   "options": "UOM",
   "print_hide": 1,
   "read_only": 1
  },
  {
   "collapsible": 1,
   "collapsible_depends_on": "eval:doc.serial_no || doc.batch_no",
   "fieldname": "warehouse_and_reference",
   "fieldtype": "Section Break",
   "label": "Stock Details"
  },
  {
   "fieldname": "warehouse",
   "fieldtype": "Link",
   "in_list_view": 1,
   "label": "Warehouse",
   "oldfieldname": "warehouse",
   "oldfieldtype": "Link",
   "options": "Warehouse",
   "print_hide": 1
  },
  {
   "depends_on": "eval: parent.is_internal_customer && parent.update_stock",
   "fieldname": "target_warehouse",
   "fieldtype": "Link",
   "hidden": 1,
   "ignore_user_permissions": 1,
   "label": "Target Warehouse",
   "no_copy": 1,
   "options": "Warehouse",
   "print_hide": 1
  },
  {
   "depends_on": "eval:!doc.__islocal",
   "fieldname": "quality_inspection",
   "fieldtype": "Link",
   "label": "Quality Inspection",
   "options": "Quality Inspection"
  },
  {
   "fieldname": "batch_no",
   "fieldtype": "Link",
   "in_list_view": 1,
   "label": "Batch No",
   "options": "Batch",
   "print_hide": 1
  },
  {
   "fieldname": "col_break5",
   "fieldtype": "Column Break"
  },
  {
   "default": "0",
   "fieldname": "allow_zero_valuation_rate",
   "fieldtype": "Check",
   "label": "Allow Zero Valuation Rate",
   "no_copy": 1,
   "print_hide": 1
  },
  {
   "fieldname": "serial_no",
   "fieldtype": "Small Text",
   "in_list_view": 1,
   "label": "Serial No",
   "oldfieldname": "serial_no",
   "oldfieldtype": "Small Text"
  },
  {
   "fieldname": "item_group",
   "fieldtype": "Link",
   "hidden": 1,
   "label": "Item Group",
   "oldfieldname": "item_group",
   "oldfieldtype": "Link",
   "options": "Item Group",
   "print_hide": 1,
   "read_only": 1
  },
  {
   "fieldname": "brand",
   "fieldtype": "Data",
   "hidden": 1,
   "label": "Brand Name",
   "oldfieldname": "brand",
   "oldfieldtype": "Data",
   "print_hide": 1
  },
  {
   "fieldname": "item_tax_rate",
   "fieldtype": "Small Text",
   "hidden": 1,
   "label": "Item Tax Rate",
   "oldfieldname": "item_tax_rate",
   "oldfieldtype": "Small Text",
   "print_hide": 1,
   "read_only": 1
  },
  {
   "allow_on_submit": 1,
   "fieldname": "actual_batch_qty",
   "fieldtype": "Float",
   "label": "Available Batch Qty at Warehouse",
   "no_copy": 1,
   "print_hide": 1,
   "print_width": "150px",
   "read_only": 1,
   "width": "150px"
  },
  {
   "allow_on_submit": 1,
   "fieldname": "actual_qty",
   "fieldtype": "Float",
   "label": "Available Qty at Warehouse",
   "oldfieldname": "actual_qty",
   "oldfieldtype": "Currency",
   "print_hide": 1,
   "read_only": 1
  },
  {
   "collapsible": 1,
   "fieldname": "edit_references",
   "fieldtype": "Section Break",
   "label": "References"
  },
  {
   "fieldname": "sales_order",
   "fieldtype": "Link",
   "label": "Sales Order",
   "no_copy": 1,
   "oldfieldname": "sales_order",
   "oldfieldtype": "Link",
   "options": "Sales Order",
   "print_hide": 1,
   "read_only": 1,
   "search_index": 1
  },
  {
   "fieldname": "so_detail",
   "fieldtype": "Data",
   "hidden": 1,
   "label": "Sales Order Item",
   "no_copy": 1,
   "oldfieldname": "so_detail",
   "oldfieldtype": "Data",
   "print_hide": 1,
   "read_only": 1,
   "search_index": 1
  },
  {
   "fieldname": "column_break_74",
   "fieldtype": "Column Break"
  },
  {
   "fieldname": "delivery_note",
   "fieldtype": "Link",
   "label": "Delivery Note",
   "no_copy": 1,
   "oldfieldname": "delivery_note",
   "oldfieldtype": "Link",
   "options": "Delivery Note",
   "print_hide": 1,
   "read_only": 1,
   "search_index": 1
  },
  {
   "fieldname": "dn_detail",
   "fieldtype": "Data",
   "hidden": 1,
   "label": "Delivery Note Item",
   "no_copy": 1,
   "oldfieldname": "dn_detail",
   "oldfieldtype": "Data",
   "print_hide": 1,
   "read_only": 1,
   "search_index": 1
  },
  {
   "fieldname": "delivered_qty",
   "fieldtype": "Float",
   "label": "Delivered Qty",
   "oldfieldname": "delivered_qty",
   "oldfieldtype": "Currency",
   "print_hide": 1,
   "read_only": 1
  },
  {
   "default": "0",
   "fieldname": "is_fixed_asset",
   "fieldtype": "Check",
   "hidden": 1,
   "label": "Is Fixed Asset",
   "no_copy": 1,
   "print_hide": 1,
   "read_only": 1
  },
  {
   "fieldname": "asset",
   "fieldtype": "Link",
   "label": "Asset",
   "options": "Asset"
  },
  {
   "fieldname": "section_break_54",
   "fieldtype": "Section Break"
  },
  {
   "allow_on_submit": 1,
   "default": "0",
   "fieldname": "page_break",
   "fieldtype": "Check",
   "label": "Page Break",
   "no_copy": 1,
   "print_hide": 1,
   "report_hide": 1
  },
  {
   "collapsible": 1,
   "fieldname": "description_section",
   "fieldtype": "Section Break",
   "label": "Description"
  },
  {
   "collapsible": 1,
   "fieldname": "image_section",
   "fieldtype": "Section Break",
   "label": "Image"
  },
  {
   "collapsible": 1,
   "fieldname": "accounting_dimensions_section",
   "fieldtype": "Section Break",
   "label": "Accounting Dimensions"
  },
  {
   "fieldname": "dimension_col_break",
   "fieldtype": "Column Break"
  },
  {
   "depends_on": "asset",
   "fieldname": "finance_book",
   "fieldtype": "Link",
   "label": "Finance Book",
   "options": "Finance Book"
  },
  {
   "fieldname": "project",
   "fieldtype": "Link",
   "label": "Project",
   "options": "Project"
  },
  {
   "depends_on": "eval:parent.update_stock == 1",
   "fieldname": "sales_invoice_item",
   "fieldtype": "Data",
   "ignore_user_permissions": 1,
   "label": "Sales Invoice Item",
   "no_copy": 1,
   "print_hide": 1,
   "read_only": 1
  },
  {
   "depends_on": "eval:parent.is_return && parent.update_stock && !parent.return_against",
   "fieldname": "incoming_rate",
   "fieldtype": "Currency",
   "label": "Incoming Rate (Costing)",
   "no_copy": 1,
   "print_hide": 1
  },
  {
   "depends_on": "eval: doc.uom != doc.stock_uom",
   "fieldname": "stock_uom_rate",
   "fieldtype": "Currency",
   "label": "Rate of Stock UOM",
   "no_copy": 1,
   "options": "currency",
   "read_only": 1
  },
  {
   "fieldname": "discount_account",
   "fieldtype": "Link",
   "label": "Discount Account",
   "options": "Account"
  },
  {
   "default": "0",
   "fetch_from": "item_code.grant_commission",
   "fieldname": "grant_commission",
   "fieldtype": "Check",
   "label": "Grant Commission",
   "read_only": 1
  },
  {
   "fieldname": "new_name",
   "fieldtype": "Data",
   "label": "New Name"
  }
 ],
 "idx": 1,
 "istable": 1,
 "links": [],
<<<<<<< HEAD
 "modified": "2022-03-02 14:34:20.478844",
=======
 "modified": "2022-02-24 14:41:36.392560",
>>>>>>> 76376d7a
 "modified_by": "Administrator",
 "module": "Accounts",
 "name": "Sales Invoice Item",
 "owner": "Administrator",
 "permissions": [],
 "sort_field": "modified",
 "sort_order": "DESC"
}
<|MERGE_RESOLUTION|>--- conflicted
+++ resolved
@@ -847,11 +847,7 @@
  "idx": 1,
  "istable": 1,
  "links": [],
-<<<<<<< HEAD
  "modified": "2022-03-02 14:34:20.478844",
-=======
- "modified": "2022-02-24 14:41:36.392560",
->>>>>>> 76376d7a
  "modified_by": "Administrator",
  "module": "Accounts",
  "name": "Sales Invoice Item",
