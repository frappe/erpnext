--- conflicted
+++ resolved
@@ -786,12 +786,12 @@
    "options": "Finance Book"
   },
   {
-<<<<<<< HEAD
    "fieldname": "project",
    "fieldtype": "Link",
    "label": "Project",
    "options": "Project"
-=======
+  },
+  {
    "depends_on": "eval:parent.update_stock == 1",
    "fieldname": "sales_invoice_item",
    "fieldtype": "Data",
@@ -800,17 +800,12 @@
    "no_copy": 1,
    "print_hide": 1,
    "read_only": 1
->>>>>>> 57d86a3b
   }
  ],
  "idx": 1,
  "istable": 1,
  "links": [],
-<<<<<<< HEAD
- "modified": "2020-03-11 12:24:41.749986",
-=======
  "modified": "2020-07-18 12:24:41.749986",
->>>>>>> 57d86a3b
  "modified_by": "Administrator",
  "module": "Accounts",
  "name": "Sales Invoice Item",
