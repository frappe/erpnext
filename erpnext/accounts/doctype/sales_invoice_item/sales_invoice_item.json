{
 "actions": [],
 "autoname": "hash",
 "creation": "2013-06-04 11:02:19",
 "doctype": "DocType",
 "document_type": "Document",
 "editable_grid": 1,
 "engine": "InnoDB",
 "field_order": [
  "barcode",
  "item_code",
  "col_break1",
  "item_name",
  "customer_item_code",
  "description_section",
  "description",
  "item_group",
  "brand",
  "image_section",
  "image",
  "image_view",
  "quantity_and_rate",
  "qty",
  "stock_uom",
  "col_break2",
  "uom",
  "conversion_factor",
  "stock_qty",
  "section_break_17",
  "price_list_rate",
  "base_price_list_rate",
  "discount_and_margin",
  "margin_type",
  "margin_rate_or_amount",
  "rate_with_margin",
  "column_break_19",
  "discount_percentage",
  "discount_amount",
  "base_rate_with_margin",
  "section_break1",
  "rate",
  "amount",
  "item_tax_template",
  "col_break3",
  "base_rate",
  "base_amount",
  "pricing_rules",
  "stock_uom_rate",
  "is_free_item",
  "grant_commission",
  "section_break_21",
  "net_rate",
  "net_amount",
  "column_break_24",
  "base_net_rate",
  "base_net_amount",
  "drop_ship",
  "delivered_by_supplier",
  "accounting",
  "income_account",
  "is_fixed_asset",
  "asset",
  "finance_book",
  "col_break4",
  "expense_account",
  "discount_account",
  "deferred_revenue",
  "deferred_revenue_account",
  "service_stop_date",
  "enable_deferred_revenue",
  "column_break_50",
  "service_start_date",
  "service_end_date",
  "section_break_18",
  "weight_per_unit",
  "total_weight",
  "column_break_21",
  "weight_uom",
  "warehouse_and_reference",
  "warehouse",
  "target_warehouse",
  "quality_inspection",
  "batch_no",
  "incoming_rate",
  "col_break5",
  "allow_zero_valuation_rate",
  "serial_no",
  "item_tax_rate",
  "actual_batch_qty",
  "actual_qty",
  "edit_references",
  "sales_order",
  "so_detail",
  "sales_invoice_item",
  "column_break_74",
  "delivery_note",
  "dn_detail",
  "delivered_qty",
  "accounting_dimensions_section",
  "cost_center",
  "dimension_col_break",
  "project",
  "section_break_54",
  "page_break"
 ],
 "fields": [
  {
   "fieldname": "barcode",
   "fieldtype": "Data",
   "label": "Barcode",
   "print_hide": 1
  },
  {
   "bold": 1,
   "columns": 4,
   "fieldname": "item_code",
   "fieldtype": "Link",
   "in_list_view": 1,
   "label": "Item",
   "oldfieldname": "item_code",
   "oldfieldtype": "Link",
   "options": "Item",
   "search_index": 1
  },
  {
   "fieldname": "col_break1",
   "fieldtype": "Column Break"
  },
  {
   "fieldname": "item_name",
   "fieldtype": "Data",
   "in_global_search": 1,
   "label": "Item Name",
   "oldfieldname": "item_name",
   "oldfieldtype": "Data",
   "print_hide": 1,
   "reqd": 1
  },
  {
   "fieldname": "customer_item_code",
   "fieldtype": "Data",
   "hidden": 1,
   "label": "Customer's Item Code",
   "print_hide": 1,
   "read_only": 1
  },
  {
   "fieldname": "description",
   "fieldtype": "Text Editor",
   "label": "Description",
   "oldfieldname": "description",
   "oldfieldtype": "Text",
   "print_width": "200px",
   "reqd": 1,
   "width": "200px"
  },
  {
   "fieldname": "image_view",
   "fieldtype": "Image",
   "label": "Image View",
   "options": "image",
   "print_hide": 1
  },
  {
   "fieldname": "image",
   "fieldtype": "Attach",
   "hidden": 1,
   "label": "Image"
  },
  {
   "fieldname": "quantity_and_rate",
   "fieldtype": "Section Break"
  },
  {
   "bold": 1,
   "columns": 2,
   "fieldname": "qty",
   "fieldtype": "Float",
   "in_list_view": 1,
   "label": "Quantity",
   "oldfieldname": "qty",
   "oldfieldtype": "Currency"
  },
  {
   "fieldname": "stock_uom",
   "fieldtype": "Link",
   "label": "Stock UOM",
   "options": "UOM",
   "read_only": 1
  },
  {
   "fieldname": "col_break2",
   "fieldtype": "Column Break"
  },
  {
   "fieldname": "uom",
   "fieldtype": "Link",
   "label": "UOM",
   "options": "UOM",
   "reqd": 1
  },
  {
   "fieldname": "conversion_factor",
   "fieldtype": "Float",
   "label": "UOM Conversion Factor",
   "print_hide": 1,
   "reqd": 1
  },
  {
   "fieldname": "stock_qty",
   "fieldtype": "Float",
   "label": "Qty as per Stock UOM",
   "no_copy": 1,
   "print_hide": 1,
   "read_only": 1
  },
  {
   "fieldname": "section_break_17",
   "fieldtype": "Section Break"
  },
  {
   "fieldname": "price_list_rate",
   "fieldtype": "Currency",
   "label": "Price List Rate",
   "oldfieldname": "ref_rate",
   "oldfieldtype": "Currency",
   "options": "currency",
   "print_hide": 1,
   "read_only": 1
  },
  {
   "fieldname": "base_price_list_rate",
   "fieldtype": "Currency",
   "label": "Price List Rate (Company Currency)",
   "oldfieldname": "base_ref_rate",
   "oldfieldtype": "Currency",
   "options": "Company:company:default_currency",
   "print_hide": 1,
   "read_only": 1
  },
  {
   "collapsible": 1,
   "fieldname": "discount_and_margin",
   "fieldtype": "Section Break",
   "label": "Discount and Margin"
  },
  {
   "depends_on": "price_list_rate",
   "fieldname": "margin_type",
   "fieldtype": "Select",
   "label": "Margin Type",
   "options": "\nPercentage\nAmount",
   "print_hide": 1
  },
  {
   "depends_on": "eval:doc.margin_type && doc.price_list_rate",
   "fieldname": "margin_rate_or_amount",
   "fieldtype": "Float",
   "label": "Margin Rate or Amount",
   "print_hide": 1
  },
  {
   "depends_on": "eval:doc.margin_type && doc.price_list_rate && doc.margin_rate_or_amount",
   "fieldname": "rate_with_margin",
   "fieldtype": "Currency",
   "label": "Rate With Margin",
   "options": "currency",
   "print_hide": 1,
   "read_only": 1
  },
  {
   "fieldname": "column_break_19",
   "fieldtype": "Column Break"
  },
  {
   "depends_on": "price_list_rate",
   "fieldname": "discount_percentage",
   "fieldtype": "Percent",
   "label": "Discount (%) on Price List Rate with Margin",
   "oldfieldname": "adj_rate",
   "oldfieldtype": "Float",
   "precision": "2",
   "print_hide": 1
  },
  {
   "depends_on": "price_list_rate",
   "fieldname": "discount_amount",
   "fieldtype": "Currency",
   "label": "Discount Amount",
   "options": "currency"
  },
  {
   "depends_on": "eval:doc.margin_type && doc.price_list_rate && doc.margin_rate_or_amount",
   "fieldname": "base_rate_with_margin",
   "fieldtype": "Currency",
   "label": "Rate With Margin (Company Currency)",
   "options": "Company:company:default_currency",
   "print_hide": 1,
   "read_only": 1
  },
  {
   "fieldname": "section_break1",
   "fieldtype": "Section Break"
  },
  {
   "bold": 1,
   "columns": 2,
   "fieldname": "rate",
   "fieldtype": "Currency",
   "in_list_view": 1,
   "label": "Rate",
   "oldfieldname": "export_rate",
   "oldfieldtype": "Currency",
   "options": "currency",
   "reqd": 1
  },
  {
   "columns": 2,
   "fieldname": "amount",
   "fieldtype": "Currency",
   "in_list_view": 1,
   "label": "Amount",
   "oldfieldname": "export_amount",
   "oldfieldtype": "Currency",
   "options": "currency",
   "read_only": 1,
   "reqd": 1
  },
  {
   "fieldname": "col_break3",
   "fieldtype": "Column Break"
  },
  {
   "fieldname": "base_rate",
   "fieldtype": "Currency",
   "label": "Rate (Company Currency)",
   "oldfieldname": "basic_rate",
   "oldfieldtype": "Currency",
   "options": "Company:company:default_currency",
   "print_hide": 1,
   "read_only": 1,
   "reqd": 1
  },
  {
   "fieldname": "base_amount",
   "fieldtype": "Currency",
   "label": "Amount (Company Currency)",
   "oldfieldname": "amount",
   "oldfieldtype": "Currency",
   "options": "Company:company:default_currency",
   "print_hide": 1,
   "read_only": 1,
   "reqd": 1
  },
  {
   "fieldname": "pricing_rules",
   "fieldtype": "Small Text",
   "hidden": 1,
   "label": "Pricing Rules",
   "print_hide": 1,
   "read_only": 1
  },
  {
   "default": "0",
   "fieldname": "is_free_item",
   "fieldtype": "Check",
   "label": "Is Free Item",
   "print_hide": 1,
   "read_only": 1
  },
  {
   "fieldname": "section_break_21",
   "fieldtype": "Section Break"
  },
  {
   "fieldname": "net_rate",
   "fieldtype": "Currency",
   "label": "Net Rate",
   "options": "currency",
   "print_hide": 1,
   "read_only": 1
  },
  {
   "fieldname": "net_amount",
   "fieldtype": "Currency",
   "label": "Net Amount",
   "options": "currency",
   "print_hide": 1,
   "read_only": 1
  },
  {
   "fieldname": "column_break_24",
   "fieldtype": "Column Break"
  },
  {
   "fieldname": "base_net_rate",
   "fieldtype": "Currency",
   "label": "Net Rate (Company Currency)",
   "options": "Company:company:default_currency",
   "print_hide": 1,
   "read_only": 1
  },
  {
   "fieldname": "base_net_amount",
   "fieldtype": "Currency",
   "label": "Net Amount (Company Currency)",
   "options": "Company:company:default_currency",
   "print_hide": 1,
   "read_only": 1
  },
  {
   "collapsible": 1,
   "collapsible_depends_on": "eval:doc.delivered_by_supplier==1",
   "fieldname": "drop_ship",
   "fieldtype": "Section Break",
   "label": "Drop Ship"
  },
  {
   "default": "0",
   "fieldname": "delivered_by_supplier",
   "fieldtype": "Check",
   "label": "Delivered By Supplier",
   "print_hide": 1,
   "read_only": 1
  },
  {
   "collapsible": 1,
   "fieldname": "accounting",
   "fieldtype": "Section Break",
   "label": "Accounting Details"
  },
  {
   "fieldname": "income_account",
   "fieldtype": "Link",
   "label": "Income Account",
   "oldfieldname": "income_account",
   "oldfieldtype": "Link",
   "options": "Account",
   "print_hide": 1,
   "print_width": "120px",
   "reqd": 1,
   "width": "120px"
  },
  {
   "fieldname": "expense_account",
   "fieldtype": "Link",
   "label": "Expense Account",
   "options": "Account",
   "print_hide": 1,
   "width": "120px"
  },
  {
   "fieldname": "col_break4",
   "fieldtype": "Column Break"
  },
  {
   "fieldname": "item_tax_template",
   "fieldtype": "Link",
   "label": "Item Tax Template",
   "options": "Item Tax Template",
   "print_hide": 1
  },
  {
   "default": ":Company",
   "fieldname": "cost_center",
   "fieldtype": "Link",
   "label": "Cost Center",
   "oldfieldname": "cost_center",
   "oldfieldtype": "Link",
   "options": "Cost Center",
   "print_hide": 1,
   "print_width": "120px",
   "reqd": 1,
   "width": "120px"
  },
  {
   "collapsible": 1,
   "collapsible_depends_on": "enable_deferred_revenue",
   "fieldname": "deferred_revenue",
   "fieldtype": "Section Break",
   "label": "Deferred Revenue"
  },
  {
   "depends_on": "enable_deferred_revenue",
   "fieldname": "deferred_revenue_account",
   "fieldtype": "Link",
   "label": "Deferred Revenue Account",
   "options": "Account"
  },
  {
   "allow_on_submit": 1,
   "depends_on": "enable_deferred_revenue",
   "fieldname": "service_stop_date",
   "fieldtype": "Date",
   "label": "Service Stop Date",
   "no_copy": 1
  },
  {
   "default": "0",
   "fieldname": "enable_deferred_revenue",
   "fieldtype": "Check",
   "label": "Enable Deferred Revenue"
  },
  {
   "fieldname": "column_break_50",
   "fieldtype": "Column Break"
  },
  {
   "depends_on": "enable_deferred_revenue",
   "fieldname": "service_start_date",
   "fieldtype": "Date",
   "label": "Service Start Date",
   "no_copy": 1
  },
  {
   "depends_on": "enable_deferred_revenue",
   "fieldname": "service_end_date",
   "fieldtype": "Date",
   "label": "Service End Date",
   "no_copy": 1
  },
  {
   "collapsible": 1,
   "fieldname": "section_break_18",
   "fieldtype": "Section Break",
   "label": "Item Weight Details"
  },
  {
   "fieldname": "weight_per_unit",
   "fieldtype": "Float",
   "label": "Weight Per Unit",
   "print_hide": 1,
   "read_only": 1
  },
  {
   "fieldname": "total_weight",
   "fieldtype": "Float",
   "label": "Total Weight",
   "print_hide": 1,
   "read_only": 1
  },
  {
   "fieldname": "column_break_21",
   "fieldtype": "Column Break"
  },
  {
   "fieldname": "weight_uom",
   "fieldtype": "Link",
   "label": "Weight UOM",
   "options": "UOM",
   "print_hide": 1,
   "read_only": 1
  },
  {
   "collapsible": 1,
   "collapsible_depends_on": "eval:doc.serial_no || doc.batch_no",
   "fieldname": "warehouse_and_reference",
   "fieldtype": "Section Break",
   "label": "Stock Details"
  },
  {
   "fieldname": "warehouse",
   "fieldtype": "Link",
   "in_list_view": 1,
   "label": "Warehouse",
   "oldfieldname": "warehouse",
   "oldfieldtype": "Link",
   "options": "Warehouse",
   "print_hide": 1
  },
  {
   "depends_on": "eval: parent.is_internal_customer && parent.update_stock",
   "fieldname": "target_warehouse",
   "fieldtype": "Link",
   "hidden": 1,
   "ignore_user_permissions": 1,
   "label": "Target Warehouse",
   "no_copy": 1,
   "options": "Warehouse",
   "print_hide": 1
  },
  {
   "depends_on": "eval:!doc.__islocal",
   "fieldname": "quality_inspection",
   "fieldtype": "Link",
   "label": "Quality Inspection",
   "options": "Quality Inspection"
  },
  {
   "fieldname": "batch_no",
   "fieldtype": "Link",
   "in_list_view": 1,
   "label": "Batch No",
   "options": "Batch",
   "print_hide": 1
  },
  {
   "fieldname": "col_break5",
   "fieldtype": "Column Break"
  },
  {
   "default": "0",
   "fieldname": "allow_zero_valuation_rate",
   "fieldtype": "Check",
   "label": "Allow Zero Valuation Rate",
   "no_copy": 1,
   "print_hide": 1
  },
  {
   "fieldname": "serial_no",
   "fieldtype": "Small Text",
   "in_list_view": 1,
   "label": "Serial No",
   "oldfieldname": "serial_no",
   "oldfieldtype": "Small Text"
  },
  {
   "fieldname": "item_group",
   "fieldtype": "Link",
   "hidden": 1,
   "label": "Item Group",
   "oldfieldname": "item_group",
   "oldfieldtype": "Link",
   "options": "Item Group",
   "print_hide": 1,
   "read_only": 1
  },
  {
   "fieldname": "brand",
   "fieldtype": "Data",
   "hidden": 1,
   "label": "Brand Name",
   "oldfieldname": "brand",
   "oldfieldtype": "Data",
   "print_hide": 1
  },
  {
   "fieldname": "item_tax_rate",
   "fieldtype": "Small Text",
   "hidden": 1,
   "label": "Item Tax Rate",
   "oldfieldname": "item_tax_rate",
   "oldfieldtype": "Small Text",
   "print_hide": 1,
   "read_only": 1
  },
  {
   "allow_on_submit": 1,
   "fieldname": "actual_batch_qty",
   "fieldtype": "Float",
   "label": "Available Batch Qty at Warehouse",
   "no_copy": 1,
   "print_hide": 1,
   "print_width": "150px",
   "read_only": 1,
   "width": "150px"
  },
  {
   "allow_on_submit": 1,
   "fieldname": "actual_qty",
   "fieldtype": "Float",
   "label": "Available Qty at Warehouse",
   "oldfieldname": "actual_qty",
   "oldfieldtype": "Currency",
   "print_hide": 1,
   "read_only": 1
  },
  {
   "collapsible": 1,
   "fieldname": "edit_references",
   "fieldtype": "Section Break",
   "label": "References"
  },
  {
   "fieldname": "sales_order",
   "fieldtype": "Link",
   "label": "Sales Order",
   "no_copy": 1,
   "oldfieldname": "sales_order",
   "oldfieldtype": "Link",
   "options": "Sales Order",
   "print_hide": 1,
   "read_only": 1,
   "search_index": 1
  },
  {
   "fieldname": "so_detail",
   "fieldtype": "Data",
   "hidden": 1,
   "label": "Sales Order Item",
   "no_copy": 1,
   "oldfieldname": "so_detail",
   "oldfieldtype": "Data",
   "print_hide": 1,
   "read_only": 1,
   "search_index": 1
  },
  {
   "fieldname": "column_break_74",
   "fieldtype": "Column Break"
  },
  {
   "fieldname": "delivery_note",
   "fieldtype": "Link",
   "label": "Delivery Note",
   "no_copy": 1,
   "oldfieldname": "delivery_note",
   "oldfieldtype": "Link",
   "options": "Delivery Note",
   "print_hide": 1,
   "read_only": 1,
   "search_index": 1
  },
  {
   "fieldname": "dn_detail",
   "fieldtype": "Data",
   "hidden": 1,
   "label": "Delivery Note Item",
   "no_copy": 1,
   "oldfieldname": "dn_detail",
   "oldfieldtype": "Data",
   "print_hide": 1,
   "read_only": 1,
   "search_index": 1
  },
  {
   "fieldname": "delivered_qty",
   "fieldtype": "Float",
   "label": "Delivered Qty",
   "oldfieldname": "delivered_qty",
   "oldfieldtype": "Currency",
   "print_hide": 1,
   "read_only": 1
  },
  {
   "default": "0",
   "fieldname": "is_fixed_asset",
   "fieldtype": "Check",
   "hidden": 1,
   "label": "Is Fixed Asset",
   "no_copy": 1,
   "print_hide": 1,
   "read_only": 1
  },
  {
   "fieldname": "asset",
   "fieldtype": "Link",
   "label": "Asset",
   "options": "Asset"
  },
  {
   "fieldname": "section_break_54",
   "fieldtype": "Section Break"
  },
  {
   "allow_on_submit": 1,
   "default": "0",
   "fieldname": "page_break",
   "fieldtype": "Check",
   "label": "Page Break",
   "no_copy": 1,
   "print_hide": 1,
   "report_hide": 1
  },
  {
   "collapsible": 1,
   "fieldname": "description_section",
   "fieldtype": "Section Break",
   "label": "Description"
  },
  {
   "collapsible": 1,
   "fieldname": "image_section",
   "fieldtype": "Section Break",
   "label": "Image"
  },
  {
   "collapsible": 1,
   "fieldname": "accounting_dimensions_section",
   "fieldtype": "Section Break",
   "label": "Accounting Dimensions"
  },
  {
   "fieldname": "dimension_col_break",
   "fieldtype": "Column Break"
  },
  {
   "depends_on": "asset",
   "fieldname": "finance_book",
   "fieldtype": "Link",
   "label": "Finance Book",
   "options": "Finance Book"
  },
  {
   "fieldname": "project",
   "fieldtype": "Link",
   "label": "Project",
   "options": "Project"
  },
  {
   "depends_on": "eval:parent.update_stock == 1",
   "fieldname": "sales_invoice_item",
   "fieldtype": "Data",
   "ignore_user_permissions": 1,
   "label": "Sales Invoice Item",
   "no_copy": 1,
   "print_hide": 1,
   "read_only": 1
<<<<<<< HEAD
=======
  },
  {
   "depends_on": "eval:parent.is_return && parent.update_stock && !parent.return_against",
   "fieldname": "incoming_rate",
   "fieldtype": "Currency",
   "label": "Incoming Rate (Costing)",
   "no_copy": 1,
   "print_hide": 1
  },
  {
   "depends_on": "eval: doc.uom != doc.stock_uom",
   "fieldname": "stock_uom_rate",
   "fieldtype": "Currency",
   "label": "Rate of Stock UOM",
   "no_copy": 1,
   "options": "currency",
   "read_only": 1
  },
  {
   "fieldname": "discount_account",
   "fieldtype": "Link",
   "label": "Discount Account",
   "options": "Account"
  },
  {
   "default": "0",
   "fieldname": "grant_commission",
   "fieldtype": "Check",
   "label": "Grant Commission",
   "read_only": 1
>>>>>>> 540559d6
  }
 ],
 "idx": 1,
 "istable": 1,
 "links": [],
<<<<<<< HEAD
 "modified": "2020-08-20 11:24:41.749986",
=======
 "modified": "2021-10-05 12:24:54.968907",
>>>>>>> 540559d6
 "modified_by": "Administrator",
 "module": "Accounts",
 "name": "Sales Invoice Item",
 "naming_rule": "Random",
 "owner": "Administrator",
 "permissions": [],
 "sort_field": "modified",
 "sort_order": "DESC"
}<|MERGE_RESOLUTION|>--- conflicted
+++ resolved
@@ -806,8 +806,6 @@
    "no_copy": 1,
    "print_hide": 1,
    "read_only": 1
-<<<<<<< HEAD
-=======
   },
   {
    "depends_on": "eval:parent.is_return && parent.update_stock && !parent.return_against",
@@ -838,17 +836,12 @@
    "fieldtype": "Check",
    "label": "Grant Commission",
    "read_only": 1
->>>>>>> 540559d6
   }
  ],
  "idx": 1,
  "istable": 1,
  "links": [],
-<<<<<<< HEAD
- "modified": "2020-08-20 11:24:41.749986",
-=======
  "modified": "2021-10-05 12:24:54.968907",
->>>>>>> 540559d6
  "modified_by": "Administrator",
  "module": "Accounts",
  "name": "Sales Invoice Item",
