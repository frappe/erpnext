{
 "actions": [],
 "autoname": "hash",
 "creation": "2013-06-04 11:02:19",
 "doctype": "DocType",
 "document_type": "Document",
 "editable_grid": 1,
 "engine": "InnoDB",
 "field_order": [
  "barcode",
  "item_code",
  "col_break1",
  "item_name",
  "customer_item_code",
  "description_section",
  "description",
  "item_group",
  "brand",
  "image_section",
  "image",
  "image_view",
  "quantity_and_rate",
  "qty",
  "stock_uom",
  "col_break2",
  "uom",
  "conversion_factor",
  "stock_qty",
  "section_break_17",
  "price_list_rate",
  "base_price_list_rate",
  "discount_and_margin",
  "margin_type",
  "margin_rate_or_amount",
  "rate_with_margin",
  "column_break_19",
  "discount_percentage",
  "discount_amount",
  "base_rate_with_margin",
  "section_break1",
  "rate",
  "amount",
  "item_tax_template",
  "col_break3",
  "base_rate",
  "base_amount",
  "pricing_rules",
  "stock_uom_rate",
  "is_free_item",
  "grant_commission",
  "section_break_21",
  "net_rate",
  "net_amount",
  "column_break_24",
  "base_net_rate",
  "base_net_amount",
  "drop_ship",
  "delivered_by_supplier",
  "accounting",
  "income_account",
  "is_fixed_asset",
  "asset",
  "finance_book",
  "col_break4",
  "expense_account",
  "discount_account",
  "deferred_revenue",
  "deferred_revenue_account",
  "service_stop_date",
  "enable_deferred_revenue",
  "column_break_50",
  "service_start_date",
  "service_end_date",
  "section_break_18",
  "weight_per_unit",
  "total_weight",
  "column_break_21",
  "weight_uom",
  "warehouse_and_reference",
  "warehouse",
  "target_warehouse",
  "quality_inspection",
  "batch_no",
  "incoming_rate",
  "col_break5",
  "allow_zero_valuation_rate",
  "serial_no",
  "item_tax_rate",
  "actual_batch_qty",
  "actual_qty",
  "edit_references",
  "sales_order",
  "so_detail",
  "sales_invoice_item",
  "column_break_74",
  "delivery_note",
  "dn_detail",
  "delivered_qty",
  "internal_transfer_section",
  "purchase_order",
  "column_break_92",
  "purchase_order_item",
  "accounting_dimensions_section",
  "cost_center",
  "dimension_col_break",
  "project",
  "section_break_54",
  "page_break"
 ],
 "fields": [
  {
   "fieldname": "barcode",
   "fieldtype": "Data",
   "label": "Barcode",
   "print_hide": 1
  },
  {
   "bold": 1,
   "columns": 4,
   "fieldname": "item_code",
   "fieldtype": "Link",
   "in_list_view": 1,
   "label": "Item",
   "oldfieldname": "item_code",
   "oldfieldtype": "Link",
   "options": "Item",
   "search_index": 1
  },
  {
   "fieldname": "col_break1",
   "fieldtype": "Column Break"
  },
  {
   "fieldname": "item_name",
   "fieldtype": "Data",
   "in_global_search": 1,
   "label": "Item Name",
   "oldfieldname": "item_name",
   "oldfieldtype": "Data",
   "print_hide": 1,
   "reqd": 1
  },
  {
   "fieldname": "customer_item_code",
   "fieldtype": "Data",
   "hidden": 1,
   "label": "Customer's Item Code",
   "print_hide": 1,
   "read_only": 1
  },
  {
   "fieldname": "description",
   "fieldtype": "Text Editor",
   "label": "Description",
   "oldfieldname": "description",
   "oldfieldtype": "Text",
   "print_width": "200px",
   "reqd": 1,
   "width": "200px"
  },
  {
   "fieldname": "image_view",
   "fieldtype": "Image",
   "label": "Image View",
   "options": "image",
   "print_hide": 1
  },
  {
   "fieldname": "image",
   "fieldtype": "Attach",
   "hidden": 1,
   "label": "Image"
  },
  {
   "fieldname": "quantity_and_rate",
   "fieldtype": "Section Break"
  },
  {
   "bold": 1,
   "columns": 2,
   "fieldname": "qty",
   "fieldtype": "Float",
   "in_list_view": 1,
   "label": "Quantity",
   "oldfieldname": "qty",
   "oldfieldtype": "Currency"
  },
  {
   "depends_on": "eval:doc.uom != doc.stock_uom",
   "fieldname": "stock_uom",
   "fieldtype": "Link",
   "label": "Stock UOM",
   "options": "UOM",
   "read_only": 1
  },
  {
   "fieldname": "col_break2",
   "fieldtype": "Column Break"
  },
  {
   "fieldname": "uom",
   "fieldtype": "Link",
   "label": "UOM",
   "options": "UOM",
   "reqd": 1
  },
  {
   "depends_on": "eval:doc.uom != doc.stock_uom",
   "fieldname": "conversion_factor",
   "fieldtype": "Float",
   "label": "UOM Conversion Factor",
   "print_hide": 1,
   "reqd": 1
  },
  {
   "depends_on": "eval:doc.uom != doc.stock_uom",
   "fieldname": "stock_qty",
   "fieldtype": "Float",
   "label": "Qty as per Stock UOM",
   "no_copy": 1,
   "print_hide": 1,
   "read_only": 1
  },
  {
   "fieldname": "section_break_17",
   "fieldtype": "Section Break"
  },
  {
   "fieldname": "price_list_rate",
   "fieldtype": "Currency",
   "label": "Price List Rate",
   "oldfieldname": "ref_rate",
   "oldfieldtype": "Currency",
   "options": "currency",
   "print_hide": 1,
   "read_only": 1
  },
  {
   "fieldname": "base_price_list_rate",
   "fieldtype": "Currency",
   "label": "Price List Rate (Company Currency)",
   "oldfieldname": "base_ref_rate",
   "oldfieldtype": "Currency",
   "options": "Company:company:default_currency",
   "print_hide": 1,
   "read_only": 1
  },
  {
   "collapsible": 1,
   "collapsible_depends_on": "eval: doc.margin_type || doc.discount_amount",
   "fieldname": "discount_and_margin",
   "fieldtype": "Section Break",
   "label": "Discount and Margin"
  },
  {
   "depends_on": "price_list_rate",
   "fieldname": "margin_type",
   "fieldtype": "Select",
   "label": "Margin Type",
   "options": "\nPercentage\nAmount",
   "print_hide": 1
  },
  {
   "depends_on": "eval:doc.margin_type && doc.price_list_rate",
   "fieldname": "margin_rate_or_amount",
   "fieldtype": "Float",
   "label": "Margin Rate or Amount",
   "print_hide": 1
  },
  {
   "depends_on": "eval:doc.margin_type && doc.price_list_rate && doc.margin_rate_or_amount",
   "fieldname": "rate_with_margin",
   "fieldtype": "Currency",
   "label": "Rate With Margin",
   "options": "currency",
   "print_hide": 1,
   "read_only": 1
  },
  {
   "fieldname": "column_break_19",
   "fieldtype": "Column Break"
  },
  {
   "depends_on": "price_list_rate",
   "fieldname": "discount_percentage",
   "fieldtype": "Percent",
   "label": "Discount (%) on Price List Rate with Margin",
   "oldfieldname": "adj_rate",
   "oldfieldtype": "Float",
   "print_hide": 1
  },
  {
   "depends_on": "price_list_rate",
   "fieldname": "discount_amount",
   "fieldtype": "Currency",
   "label": "Discount Amount",
   "options": "currency"
  },
  {
   "depends_on": "eval:doc.margin_type && doc.price_list_rate && doc.margin_rate_or_amount",
   "fieldname": "base_rate_with_margin",
   "fieldtype": "Currency",
   "label": "Rate With Margin (Company Currency)",
   "options": "Company:company:default_currency",
   "print_hide": 1,
   "read_only": 1
  },
  {
   "fieldname": "section_break1",
   "fieldtype": "Section Break"
  },
  {
   "bold": 1,
   "columns": 2,
   "fieldname": "rate",
   "fieldtype": "Currency",
   "in_list_view": 1,
   "label": "Rate",
   "oldfieldname": "export_rate",
   "oldfieldtype": "Currency",
   "options": "currency",
   "reqd": 1
  },
  {
   "columns": 2,
   "fieldname": "amount",
   "fieldtype": "Currency",
   "in_list_view": 1,
   "label": "Amount",
   "oldfieldname": "export_amount",
   "oldfieldtype": "Currency",
   "options": "currency",
   "read_only": 1,
   "reqd": 1
  },
  {
   "fieldname": "col_break3",
   "fieldtype": "Column Break"
  },
  {
   "fieldname": "base_rate",
   "fieldtype": "Currency",
   "label": "Rate (Company Currency)",
   "oldfieldname": "basic_rate",
   "oldfieldtype": "Currency",
   "options": "Company:company:default_currency",
   "print_hide": 1,
   "read_only": 1,
   "reqd": 1
  },
  {
   "fieldname": "base_amount",
   "fieldtype": "Currency",
   "label": "Amount (Company Currency)",
   "oldfieldname": "amount",
   "oldfieldtype": "Currency",
   "options": "Company:company:default_currency",
   "print_hide": 1,
   "read_only": 1,
   "reqd": 1
  },
  {
   "fieldname": "pricing_rules",
   "fieldtype": "Small Text",
   "hidden": 1,
   "label": "Pricing Rules",
   "print_hide": 1,
   "read_only": 1
  },
  {
   "default": "0",
   "fieldname": "is_free_item",
   "fieldtype": "Check",
   "label": "Is Free Item",
   "print_hide": 1,
   "read_only": 1
  },
  {
   "fieldname": "section_break_21",
   "fieldtype": "Section Break"
  },
  {
   "fieldname": "net_rate",
   "fieldtype": "Currency",
   "label": "Net Rate",
   "options": "currency",
   "print_hide": 1,
   "read_only": 1
  },
  {
   "fieldname": "net_amount",
   "fieldtype": "Currency",
   "label": "Net Amount",
   "options": "currency",
   "print_hide": 1,
   "read_only": 1
  },
  {
   "fieldname": "column_break_24",
   "fieldtype": "Column Break"
  },
  {
   "fieldname": "base_net_rate",
   "fieldtype": "Currency",
   "label": "Net Rate (Company Currency)",
   "options": "Company:company:default_currency",
   "print_hide": 1,
   "read_only": 1
  },
  {
   "fieldname": "base_net_amount",
   "fieldtype": "Currency",
   "label": "Net Amount (Company Currency)",
   "options": "Company:company:default_currency",
   "print_hide": 1,
   "read_only": 1
  },
  {
   "collapsible": 1,
   "collapsible_depends_on": "eval:doc.delivered_by_supplier==1",
   "fieldname": "drop_ship",
   "fieldtype": "Section Break",
   "label": "Drop Ship"
  },
  {
   "default": "0",
   "fieldname": "delivered_by_supplier",
   "fieldtype": "Check",
   "label": "Delivered By Supplier",
   "print_hide": 1,
   "read_only": 1
  },
  {
   "collapsible": 1,
   "fieldname": "accounting",
   "fieldtype": "Section Break",
   "label": "Accounting Details"
  },
  {
   "allow_on_submit": 1,
   "fieldname": "income_account",
   "fieldtype": "Link",
   "label": "Income Account",
   "oldfieldname": "income_account",
   "oldfieldtype": "Link",
   "options": "Account",
   "print_hide": 1,
   "print_width": "120px",
   "reqd": 1,
   "width": "120px"
  },
  {
   "allow_on_submit": 1,
   "fieldname": "expense_account",
   "fieldtype": "Link",
   "label": "Expense Account",
   "options": "Account",
   "print_hide": 1,
   "width": "120px"
  },
  {
   "fieldname": "col_break4",
   "fieldtype": "Column Break"
  },
  {
   "fieldname": "item_tax_template",
   "fieldtype": "Link",
   "label": "Item Tax Template",
   "options": "Item Tax Template",
   "print_hide": 1
  },
  {
   "allow_on_submit": 1,
   "default": ":Company",
   "fieldname": "cost_center",
   "fieldtype": "Link",
   "label": "Cost Center",
   "oldfieldname": "cost_center",
   "oldfieldtype": "Link",
   "options": "Cost Center",
   "print_hide": 1,
   "print_width": "120px",
   "reqd": 1,
   "width": "120px"
  },
  {
   "collapsible": 1,
   "collapsible_depends_on": "enable_deferred_revenue",
   "fieldname": "deferred_revenue",
   "fieldtype": "Section Break",
   "label": "Deferred Revenue"
  },
  {
   "depends_on": "enable_deferred_revenue",
   "fieldname": "deferred_revenue_account",
   "fieldtype": "Link",
   "label": "Deferred Revenue Account",
   "options": "Account"
  },
  {
   "allow_on_submit": 1,
   "depends_on": "enable_deferred_revenue",
   "fieldname": "service_stop_date",
   "fieldtype": "Date",
   "label": "Service Stop Date",
   "no_copy": 1
  },
  {
   "default": "0",
   "fieldname": "enable_deferred_revenue",
   "fieldtype": "Check",
   "label": "Enable Deferred Revenue"
  },
  {
   "fieldname": "column_break_50",
   "fieldtype": "Column Break"
  },
  {
   "depends_on": "enable_deferred_revenue",
   "fieldname": "service_start_date",
   "fieldtype": "Date",
   "label": "Service Start Date",
   "no_copy": 1
  },
  {
   "depends_on": "enable_deferred_revenue",
   "fieldname": "service_end_date",
   "fieldtype": "Date",
   "label": "Service End Date",
   "no_copy": 1
  },
  {
   "collapsible": 1,
   "fieldname": "section_break_18",
   "fieldtype": "Section Break",
   "label": "Item Weight Details"
  },
  {
   "fieldname": "weight_per_unit",
   "fieldtype": "Float",
   "label": "Weight Per Unit",
   "print_hide": 1,
   "read_only": 1
  },
  {
   "fieldname": "total_weight",
   "fieldtype": "Float",
   "label": "Total Weight",
   "print_hide": 1,
   "read_only": 1
  },
  {
   "fieldname": "column_break_21",
   "fieldtype": "Column Break"
  },
  {
   "fieldname": "weight_uom",
   "fieldtype": "Link",
   "label": "Weight UOM",
   "options": "UOM",
   "print_hide": 1,
   "read_only": 1
  },
  {
   "collapsible": 1,
   "collapsible_depends_on": "eval:doc.serial_no || doc.batch_no",
   "fieldname": "warehouse_and_reference",
   "fieldtype": "Section Break",
   "label": "Stock Details"
  },
  {
   "fieldname": "warehouse",
   "fieldtype": "Link",
   "in_list_view": 1,
   "label": "Warehouse",
   "oldfieldname": "warehouse",
   "oldfieldtype": "Link",
   "options": "Warehouse",
   "print_hide": 1
  },
  {
   "depends_on": "eval: parent.is_internal_customer && parent.update_stock",
   "fieldname": "target_warehouse",
   "fieldtype": "Link",
   "hidden": 1,
   "ignore_user_permissions": 1,
   "label": "Target Warehouse",
   "no_copy": 1,
   "options": "Warehouse",
   "print_hide": 1
  },
  {
   "depends_on": "eval:!doc.__islocal",
   "fieldname": "quality_inspection",
   "fieldtype": "Link",
   "label": "Quality Inspection",
   "options": "Quality Inspection"
  },
  {
   "fieldname": "batch_no",
   "fieldtype": "Link",
   "in_list_view": 1,
   "label": "Batch No",
   "options": "Batch",
   "print_hide": 1
  },
  {
   "fieldname": "col_break5",
   "fieldtype": "Column Break"
  },
  {
   "default": "0",
   "fieldname": "allow_zero_valuation_rate",
   "fieldtype": "Check",
   "label": "Allow Zero Valuation Rate",
   "no_copy": 1,
   "print_hide": 1
  },
  {
   "fieldname": "serial_no",
   "fieldtype": "Small Text",
   "in_list_view": 1,
   "label": "Serial No",
   "oldfieldname": "serial_no",
   "oldfieldtype": "Small Text"
  },
  {
   "fieldname": "item_group",
   "fieldtype": "Link",
   "hidden": 1,
   "label": "Item Group",
   "oldfieldname": "item_group",
   "oldfieldtype": "Link",
   "options": "Item Group",
   "print_hide": 1,
   "read_only": 1
  },
  {
   "fieldname": "brand",
   "fieldtype": "Data",
   "hidden": 1,
   "label": "Brand Name",
   "oldfieldname": "brand",
   "oldfieldtype": "Data",
   "print_hide": 1
  },
  {
   "fieldname": "item_tax_rate",
   "fieldtype": "Small Text",
   "hidden": 1,
   "label": "Item Tax Rate",
   "oldfieldname": "item_tax_rate",
   "oldfieldtype": "Small Text",
   "print_hide": 1,
   "read_only": 1
  },
  {
   "allow_on_submit": 1,
   "fieldname": "actual_batch_qty",
   "fieldtype": "Float",
   "label": "Available Batch Qty at Warehouse",
   "no_copy": 1,
   "print_hide": 1,
   "print_width": "150px",
   "read_only": 1,
   "width": "150px"
  },
  {
   "allow_on_submit": 1,
   "fieldname": "actual_qty",
   "fieldtype": "Float",
   "label": "Available Qty at Warehouse",
   "oldfieldname": "actual_qty",
   "oldfieldtype": "Currency",
   "print_hide": 1,
   "read_only": 1
  },
  {
   "collapsible": 1,
   "fieldname": "edit_references",
   "fieldtype": "Section Break",
   "label": "References"
  },
  {
   "fieldname": "sales_order",
   "fieldtype": "Link",
   "label": "Sales Order",
   "no_copy": 1,
   "oldfieldname": "sales_order",
   "oldfieldtype": "Link",
   "options": "Sales Order",
   "print_hide": 1,
   "read_only": 1,
   "search_index": 1
  },
  {
   "fieldname": "so_detail",
   "fieldtype": "Data",
   "hidden": 1,
   "label": "Sales Order Item",
   "no_copy": 1,
   "oldfieldname": "so_detail",
   "oldfieldtype": "Data",
   "print_hide": 1,
   "read_only": 1,
   "search_index": 1
  },
  {
   "fieldname": "column_break_74",
   "fieldtype": "Column Break"
  },
  {
   "fieldname": "delivery_note",
   "fieldtype": "Link",
   "label": "Delivery Note",
   "no_copy": 1,
   "oldfieldname": "delivery_note",
   "oldfieldtype": "Link",
   "options": "Delivery Note",
   "print_hide": 1,
   "read_only": 1,
   "search_index": 1
  },
  {
   "fieldname": "dn_detail",
   "fieldtype": "Data",
   "hidden": 1,
   "label": "Delivery Note Item",
   "no_copy": 1,
   "oldfieldname": "dn_detail",
   "oldfieldtype": "Data",
   "print_hide": 1,
   "read_only": 1,
   "search_index": 1
  },
  {
   "fieldname": "delivered_qty",
   "fieldtype": "Float",
   "label": "Delivered Qty",
   "oldfieldname": "delivered_qty",
   "oldfieldtype": "Currency",
   "print_hide": 1,
   "read_only": 1
  },
  {
   "default": "0",
   "fieldname": "is_fixed_asset",
   "fieldtype": "Check",
   "hidden": 1,
   "label": "Is Fixed Asset",
   "no_copy": 1,
   "print_hide": 1,
   "read_only": 1
  },
  {
   "fieldname": "asset",
   "fieldtype": "Link",
   "label": "Asset",
   "options": "Asset"
  },
  {
   "fieldname": "section_break_54",
   "fieldtype": "Section Break"
  },
  {
   "allow_on_submit": 1,
   "default": "0",
   "fieldname": "page_break",
   "fieldtype": "Check",
   "label": "Page Break",
   "no_copy": 1,
   "print_hide": 1,
   "report_hide": 1
  },
  {
   "collapsible": 1,
   "fieldname": "description_section",
   "fieldtype": "Section Break",
   "label": "Description"
  },
  {
   "collapsible": 1,
   "fieldname": "image_section",
   "fieldtype": "Section Break",
   "label": "Image"
  },
  {
   "collapsible": 1,
   "fieldname": "accounting_dimensions_section",
   "fieldtype": "Section Break",
   "label": "Accounting Dimensions"
  },
  {
   "fieldname": "dimension_col_break",
   "fieldtype": "Column Break"
  },
  {
   "depends_on": "asset",
   "fieldname": "finance_book",
   "fieldtype": "Link",
   "label": "Finance Book",
   "options": "Finance Book"
  },
  {
   "allow_on_submit": 1,
   "fieldname": "project",
   "fieldtype": "Link",
   "label": "Project",
   "options": "Project"
  },
  {
   "depends_on": "eval:parent.update_stock == 1",
   "fieldname": "sales_invoice_item",
   "fieldtype": "Data",
   "ignore_user_permissions": 1,
   "label": "Sales Invoice Item",
   "no_copy": 1,
   "print_hide": 1,
   "read_only": 1
  },
  {
   "depends_on": "eval:parent.is_return && parent.update_stock && !parent.return_against",
   "fieldname": "incoming_rate",
   "fieldtype": "Currency",
   "label": "Incoming Rate (Costing)",
   "no_copy": 1,
   "options": "Company:company:default_currency",
   "print_hide": 1
  },
  {
   "depends_on": "eval: doc.uom != doc.stock_uom",
   "fieldname": "stock_uom_rate",
   "fieldtype": "Currency",
   "label": "Rate of Stock UOM",
   "no_copy": 1,
   "options": "currency",
   "read_only": 1
  },
  {
   "allow_on_submit": 1,
   "fieldname": "discount_account",
   "fieldtype": "Link",
   "label": "Discount Account",
   "options": "Account"
  },
  {
   "default": "0",
   "fetch_from": "item_code.grant_commission",
   "fieldname": "grant_commission",
   "fieldtype": "Check",
   "label": "Grant Commission",
   "read_only": 1
  },
  {
   "collapsible": 1,
   "depends_on": "eval:parent.is_internal_customer == 1",
   "fieldname": "internal_transfer_section",
   "fieldtype": "Section Break",
   "label": "Internal Transfer"
  },
  {
   "fieldname": "purchase_order",
   "fieldtype": "Link",
   "label": "Purchase Order",
   "options": "Purchase Order",
   "print_hide": 1,
   "read_only": 1
  },
  {
   "fieldname": "column_break_92",
   "fieldtype": "Column Break"
  },
  {
   "fieldname": "purchase_order_item",
   "fieldtype": "Data",
   "label": "Purchase Order Item",
   "print_hide": 1,
   "read_only": 1
  }
 ],
 "idx": 1,
 "istable": 1,
 "links": [],
<<<<<<< HEAD
 "modified": "2022-10-17 12:51:44.825398",
=======
 "modified": "2022-10-26 11:38:36.119339",
>>>>>>> 92f2d9f9
 "modified_by": "Administrator",
 "module": "Accounts",
 "name": "Sales Invoice Item",
 "naming_rule": "Random",
 "owner": "Administrator",
 "permissions": [],
 "sort_field": "modified",
 "sort_order": "DESC",
 "states": []
}<|MERGE_RESOLUTION|>--- conflicted
+++ resolved
@@ -881,11 +881,7 @@
  "idx": 1,
  "istable": 1,
  "links": [],
-<<<<<<< HEAD
- "modified": "2022-10-17 12:51:44.825398",
-=======
  "modified": "2022-10-26 11:38:36.119339",
->>>>>>> 92f2d9f9
  "modified_by": "Administrator",
  "module": "Accounts",
  "name": "Sales Invoice Item",
