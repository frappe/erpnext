--- conflicted
+++ resolved
@@ -558,10 +558,6 @@
  "icon": "fa fa-file-text",
  "idx": 176,
  "is_submittable": 1,
-<<<<<<< HEAD
- "links": [],
- "modified": "2023-10-12 12:32:34.234167",
-=======
  "links": [
   {
    "is_child_table": 1,
@@ -572,7 +568,7 @@
   }
  ],
  "modified": "2023-11-23 12:11:04.128015",
->>>>>>> 772f540b
+
  "modified_by": "Administrator",
  "module": "Accounts",
  "name": "Journal Entry",
