--- conflicted
+++ resolved
@@ -948,7 +948,6 @@
 @frappe.whitelist()
 @frappe.validate_and_sanitize_search_inputs
 def get_against_jv(doctype, txt, searchfield, start, page_len, filters):
-<<<<<<< HEAD
 	if filters.get("account") and filters.get("party_type") and filters.get("party"):
 		res = get_outstanding_journal_entries(filters.get("account"), filters.get("party_type"), filters.get("party"), txt, start, page_len)
 		return [[jv.name, jv.posting_date, _("Balance: {0}").format(jv.balance), jv.user_remark] for jv in res]
@@ -959,34 +958,6 @@
 			and (jv_detail.reference_type is null or jv_detail.reference_type = '')
 			and jv.docstatus = 1 and jv.`{0}` like %s order by jv.name desc limit %s, %s""".format(searchfield),
 			(filters.get("account"), cstr(filters.get("party")), "%{0}%".format(txt), start, page_len))
-=======
-	if not frappe.db.has_column('Journal Entry', searchfield):
-		return []
-
-	return frappe.db.sql("""
-		SELECT jv.name, jv.posting_date, jv.user_remark
-		FROM `tabJournal Entry` jv, `tabJournal Entry Account` jv_detail
-		WHERE jv_detail.parent = jv.name
-			AND jv_detail.account = %(account)s
-			AND IFNULL(jv_detail.party, '') = %(party)s
-			AND (
-				jv_detail.reference_type IS NULL
-				OR jv_detail.reference_type = ''
-			)
-			AND jv.docstatus = 1
-			AND jv.`{0}` LIKE %(txt)s
-		ORDER BY jv.name DESC
-		LIMIT %(offset)s, %(limit)s
-		""".format(searchfield), dict(
-				account=filters.get("account"),
-				party=cstr(filters.get("party")),
-				txt="%{0}%".format(txt),
-				offset=start,
-				limit=page_len
-			)
-		)
-
->>>>>>> 24e5a617
 
 @frappe.whitelist()
 def get_outstanding(args):
