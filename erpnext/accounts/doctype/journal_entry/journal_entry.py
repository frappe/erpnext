# Copyright (c) 2015, Frappe Technologies Pvt. Ltd. and Contributors
# License: GNU General Public License v3. See license.txt

from __future__ import unicode_literals
import frappe, erpnext, json
from frappe.utils import cstr, flt, fmt_money, formatdate, getdate, nowdate, cint
from frappe import msgprint, _, scrub
from erpnext.controllers.accounts_controller import AccountsController
from erpnext.accounts.utils import get_balance_on, get_balance_on_voucher, get_account_currency
from erpnext.accounts.party import get_party_account
from erpnext.hr.doctype.expense_claim.expense_claim import update_reimbursed_amount
from erpnext.hr.doctype.loan.loan import update_disbursement_status, update_total_amount_paid

from six import string_types, iteritems

class JournalEntry(AccountsController):
	def __init__(self, *args, **kwargs):
		super(JournalEntry, self).__init__(*args, **kwargs)

	def get_feed(self):
		return self.voucher_type

	def validate(self):
		if not self.is_opening:
			self.is_opening='No'
		self.clearance_date = None

		self.validate_party()
		self.validate_order_entries()
		self.validate_multi_currency()
		self.set_amounts_in_company_currency()
		self.validate_total_debit_and_credit()
		self.validate_reference_doc()
		self.set_against_account()
		self.create_remarks()
		self.set_print_format_fields()
		self.validate_expense_claim()
		self.validate_credit_debit_note()
		self.validate_empty_accounts_table()
		self.set_account_and_party_balance()
		self.validate_inter_company_accounts()
		if not self.title:
			self.title = self.get_title()

	def on_submit(self):
		self.validate_cheque_info()
		self.check_credit_limit()
		self.make_gl_entries()
		self.update_advance_paid()
		self.update_expense_claim()
		self.update_loan()
		self.update_inter_company_jv()

	def get_title(self):
		return self.pay_to_recd_from or self.accounts[0].account

	def update_advance_paid(self):
		advance_paid = frappe._dict()
		for d in self.get("accounts"):
			if d.reference_type in ("Sales Order", "Purchase Order", "Employee Advance"):
				advance_paid.setdefault(d.reference_type, []).append(d.reference_name)

		for voucher_type, order_list in iteritems(advance_paid):
			for voucher_no in list(set(order_list)):
				frappe.get_doc(voucher_type, voucher_no).set_total_advance_paid()

	def validate_inter_company_accounts(self):
		if self.voucher_type == "Inter Company Journal Entry" and self.inter_company_journal_entry_reference:
			doc = frappe.get_doc("Journal Entry", self.inter_company_journal_entry_reference)
			account_currency = frappe.get_cached_value('Company',  self.company,  "default_currency")
			previous_account_currency = frappe.get_cached_value('Company',  doc.company,  "default_currency")
			if account_currency == previous_account_currency:
				if self.total_credit != doc.total_debit or self.total_debit != doc.total_credit:
					frappe.throw(_("Total Credit/ Debit Amount should be same as linked Journal Entry"))

	def update_inter_company_jv(self):
		if self.voucher_type == "Inter Company Journal Entry" and self.inter_company_journal_entry_reference:
			frappe.db.set_value("Journal Entry", self.inter_company_journal_entry_reference,\
				"inter_company_journal_entry_reference", self.name)

	def on_cancel(self):
		from erpnext.accounts.utils import unlink_ref_doc_from_payment_entries
		from erpnext.hr.doctype.salary_slip.salary_slip import unlink_ref_doc_from_salary_slip
		unlink_ref_doc_from_payment_entries(self)
		unlink_ref_doc_from_salary_slip(self.name)
		self.make_gl_entries(1)
		self.update_advance_paid()
		self.update_expense_claim()
		self.update_loan()
		self.unlink_advance_entry_reference()
		self.unlink_asset_reference()
		self.unlink_inter_company_jv()
		self.unlink_asset_adjustment_entry()

	def unlink_advance_entry_reference(self):
		for d in self.get("accounts"):
			if d.reference_type in ("Sales Invoice", "Purchase Invoice"):
				doc = frappe.get_doc(d.reference_type, d.reference_name)
				doc.delink_advance_entries(self.name)

	def unlink_asset_reference(self):
		for d in self.get("accounts"):
			if d.reference_type=="Asset" and d.reference_name:
				asset = frappe.get_doc("Asset", d.reference_name)
				for s in asset.get("schedules"):
					if s.journal_entry == self.name:
						s.db_set("journal_entry", None)

						idx = cint(s.finance_book_id) or 1
						finance_books = asset.get('finance_books')[idx - 1]
						finance_books.value_after_depreciation += s.depreciation_amount
						finance_books.db_update()

						asset.set_status()

	def unlink_inter_company_jv(self):
		if self.voucher_type == "Inter Company Journal Entry" and self.inter_company_journal_entry_reference:
			frappe.db.set_value("Journal Entry", self.inter_company_journal_entry_reference,\
				"inter_company_journal_entry_reference", "")
			frappe.db.set_value("Journal Entry", self.name,\
				"inter_company_journal_entry_reference", "")

	def unlink_asset_adjustment_entry(self):
		frappe.db.sql(""" update `tabAsset Value Adjustment`
			set journal_entry = null where journal_entry = %s""", self.name)

	def validate_party(self):
		for d in self.get("accounts"):
			account_type = frappe.db.get_value("Account", d.account, "account_type")
			if account_type in ["Receivable", "Payable"]:
				if not (d.party_type and d.party):
					frappe.throw(_("Row {0}: Party Type and Party is required for Receivable / Payable account {1}").format(d.idx, d.account))

	def check_credit_limit(self):
		customers = list(set([d.party for d in self.get("accounts")
			if d.party_type=="Customer" and d.party and flt(d.debit) > 0]))
		if customers:
			from erpnext.selling.doctype.customer.customer import check_credit_limit
			for customer in customers:
				check_credit_limit(customer, self.company)

	def validate_cheque_info(self):
		if self.voucher_type in ['Bank Entry']:
			if not self.cheque_no or not self.cheque_date:
				msgprint(_("Reference No & Reference Date is required for {0}").format(self.voucher_type),
					raise_exception=1)

		if self.cheque_date and not self.cheque_no:
			msgprint(_("Reference No is mandatory if you entered Reference Date"), raise_exception=1)

	def validate_order_entries(self):
		for d in self.get('accounts'):
			if d.reference_type == "Sales Order" and flt(d.debit) > 0:
				frappe.throw(_("Row {0}: Advance against Sales Order must be credit").format(d.idx))
			if d.reference_type == "Purchase Order" and flt(d.credit) > 0:
				frappe.throw(_("Row {0}: Advance against Purchase Order must be debit").format(d.idx))

	def validate_against_jv(self, d):
		if d.reference_name == self.name:
			frappe.throw(_("You can not enter current voucher in 'Against Journal Entry' column"))

		against_entries = frappe.db.sql("""select debit, credit from `tabJournal Entry Account`
			where account = %s and docstatus = 1 and parent = %s and (reference_type is null or reference_type = '')
			""", (d.account, d.reference_name), as_dict=True)

		if not against_entries:
			frappe.throw(_("Row {0}: Journal Entry {1} does not have account {2} or is already matched against a voucher")
				.format(d.idx, d.reference_name, d.account))
		else:
			dr_or_cr = "debit" if d.credit > 0 else "credit"
			valid = False
			for jvd in against_entries:
				if flt(jvd[dr_or_cr]) > 0:
					valid = True
			if not valid:
				frappe.throw(_("Row {0}: Against Journal Entry {1} does not have any unmatched {2} entry")
					.format(d.idx, d.reference_name, dr_or_cr))

		if d.party and d.party_type:
			acc_tuple = (d.account, d.party_type, d.party)
			if d.reference_name not in self.jv_party_references:
				self.jv_party_references[d.reference_name] = {}
			if acc_tuple not in self.jv_party_references[d.reference_name]:
				self.jv_party_references[d.reference_name][acc_tuple] = 0.0

			self.jv_party_references[d.reference_name][acc_tuple] += d.debit_in_account_currency - d.credit_in_account_currency

	def validate_reference_doc(self):
		"""Validates reference document"""
		field_dict = {
			'Sales Invoice': ["Customer", "Debit To"],
			'Purchase Invoice': ["Supplier", "Credit To"],
			'Sales Order': ["Customer"],
			'Purchase Order': ["Supplier"]
		}

		self.reference_totals = {}
		self.reference_types = {}
		self.reference_accounts = {}
		self.jv_party_references = {}

		for d in self.get("accounts"):
			if not d.reference_type:
				d.reference_name = None
			if not d.reference_name:
				d.reference_type = None
			if d.reference_type and d.reference_name:
				if d.reference_type in list(field_dict):
					dr_or_cr = "credit_in_account_currency" \
						if d.reference_type in ("Sales Order", "Sales Invoice") else "debit_in_account_currency"

					# check debit or credit type Sales / Purchase Order
					if d.reference_type=="Sales Order" and flt(d.debit) > 0:
						frappe.throw(_("Row {0}: Debit entry can not be linked with a {1}").format(d.idx, d.reference_type))

					if d.reference_type == "Purchase Order" and flt(d.credit) > 0:
						frappe.throw(_("Row {0}: Credit entry can not be linked with a {1}").format(d.idx, d.reference_type))

					# set totals
					if not d.reference_name in self.reference_totals:
						self.reference_totals[d.reference_name] = 0.0
					self.reference_totals[d.reference_name] += flt(d.get(dr_or_cr))
					self.reference_types[d.reference_name] = d.reference_type
					self.reference_accounts[d.reference_name] = d.account

					against_voucher = frappe.db.get_value(d.reference_type, d.reference_name,
						[scrub(dt) for dt in field_dict.get(d.reference_type)])

					if not against_voucher:
						frappe.throw(_("Row {0}: Invalid reference {1}").format(d.idx, d.reference_name))

					# check if party and account match
					if d.reference_type in ("Sales Invoice", "Purchase Invoice"):
						if (against_voucher[0] != d.party or against_voucher[1] != d.account):
							frappe.throw(_("Row {0}: Party / Account does not match with {1} / {2} in {3} {4}")
								.format(d.idx, field_dict.get(d.reference_type)[0], field_dict.get(d.reference_type)[1],
									d.reference_type, d.reference_name))

					# check if party matches for Sales / Purchase Order
					if d.reference_type in ("Sales Order", "Purchase Order"):
						# set totals
						if against_voucher != d.party:
							frappe.throw(_("Row {0}: {1} {2} does not match with {3}") \
								.format(d.idx, d.party_type, d.party, d.reference_type))

				elif d.reference_type == "Journal Entry":
					self.validate_against_jv(d)

		self.validate_orders()
		self.validate_invoices()
		self.validate_jv_party_references()

	def validate_orders(self):
		"""Validate totals, closed and docstatus for orders"""
		for reference_name, total in iteritems(self.reference_totals):
			reference_type = self.reference_types[reference_name]
			account = self.reference_accounts[reference_name]

			if reference_type in ("Sales Order", "Purchase Order"):
				order = frappe.get_doc(reference_type, reference_name)

				if order.docstatus != 1:
					frappe.throw(_("{0} {1} is not submitted").format(reference_type, reference_name))

				if flt(order.per_billed) >= 100:
					frappe.throw(_("{0} {1} is fully billed").format(reference_type, reference_name))

				if cstr(order.status) == "Closed":
					frappe.throw(_("{0} {1} is closed").format(reference_type, reference_name))

				account_currency = get_account_currency(account)
				if account_currency == self.company_currency:
					voucher_total = order.base_grand_total
					formatted_voucher_total = fmt_money(voucher_total, order.precision("base_grand_total"),
						currency=account_currency)
				else:
					voucher_total = order.grand_total
					formatted_voucher_total = fmt_money(voucher_total, order.precision("grand_total"),
						currency=account_currency)

				if flt(voucher_total) < (flt(order.advance_paid) + total):
					frappe.throw(_("Advance paid against {0} {1} cannot be greater \
						than Grand Total {2}").format(reference_type, reference_name, formatted_voucher_total))

	def validate_invoices(self):
		"""Validate totals and docstatus for invoices"""
		for reference_name, total in iteritems(self.reference_totals):
			reference_type = self.reference_types[reference_name]

			if reference_type in ("Sales Invoice", "Purchase Invoice"):
				invoice = frappe.db.get_value(reference_type, reference_name,
					["docstatus", "outstanding_amount"], as_dict=1)

				if invoice.docstatus != 1:
					frappe.throw(_("{0} {1} is not submitted").format(reference_type, reference_name))

				if total and flt(invoice.outstanding_amount) < total:
					frappe.throw(_("Payment against {0} {1} cannot be greater than Outstanding Amount {2}")
						.format(reference_type, reference_name, invoice.outstanding_amount))

	def validate_jv_party_references(self):
		for reference_name, acc_amounts in iteritems(self.jv_party_references):
			for (account, party_type, party), amount in iteritems(acc_amounts):
				if amount == 0:
					continue

				if amount > 0:
					bal_dr_or_cr = "credit_in_account_currency - debit_in_account_currency"
					dr_or_cr = "credit"
				else:
					bal_dr_or_cr = "debit_in_account_currency - credit_in_account_currency"
					dr_or_cr = "debit"

				jv_balance = get_balance_on_voucher("Journal Entry", reference_name, party_type, party, account, bal_dr_or_cr)
				if jv_balance <= 0:
					frappe.throw(_("Journal Entry {0} does not have any {1} outstanding balance for party {2}")
						.format(reference_name, dr_or_cr, party))
				else:
					amount = abs(amount)
					if amount > jv_balance:
						frappe.throw(_("Referenced amount {0} to Journal Entry {1} for party {2} is greater than the outstanding balance {3}")
							.format(amount, reference_name, party, jv_balance))


	def set_against_account(self):
		accounts_debited, accounts_credited = [], []
		for d in self.get("accounts"):
			if flt(d.debit > 0): accounts_debited.append(d.party or d.account)
			if flt(d.credit) > 0: accounts_credited.append(d.party or d.account)

		for d in self.get("accounts"):
			if flt(d.debit > 0): d.against_account = ", ".join(list(set(accounts_credited)))
			if flt(d.credit > 0): d.against_account = ", ".join(list(set(accounts_debited)))

	def validate_total_debit_and_credit(self):
		self.set_total_debit_credit()
		if self.difference:
			frappe.throw(_("Total Debit must be equal to Total Credit. The difference is {0}")
				.format(self.difference))

	def set_total_debit_credit(self):
		self.total_debit, self.total_credit, self.difference = 0, 0, 0
		for d in self.get("accounts"):
			if d.debit and d.credit:
				frappe.throw(_("You cannot credit and debit same account at the same time"))

			self.total_debit = flt(self.total_debit) + flt(d.debit, d.precision("debit"))
			self.total_credit = flt(self.total_credit) + flt(d.credit, d.precision("credit"))

		self.difference = flt(self.total_debit, self.precision("total_debit")) - \
			flt(self.total_credit, self.precision("total_credit"))

	def validate_multi_currency(self):
		alternate_currency = []
		for d in self.get("accounts"):
			account = frappe.db.get_value("Account", d.account, ["account_currency", "account_type"], as_dict=1)
			if account:
				d.account_currency = account.account_currency
				d.account_type = account.account_type

			if not d.account_currency:
				d.account_currency = self.company_currency

			if d.account_currency != self.company_currency and d.account_currency not in alternate_currency:
				alternate_currency.append(d.account_currency)

		if alternate_currency:
			if not self.multi_currency:
				frappe.throw(_("Please check Multi Currency option to allow accounts with other currency"))

		self.set_exchange_rate()

	def set_amounts_in_company_currency(self):
		for d in self.get("accounts"):
			d.debit_in_account_currency = flt(d.debit_in_account_currency, d.precision("debit_in_account_currency"))
			d.credit_in_account_currency = flt(d.credit_in_account_currency, d.precision("credit_in_account_currency"))

			d.debit = flt(d.debit_in_account_currency * flt(d.exchange_rate), d.precision("debit"))
			d.credit = flt(d.credit_in_account_currency * flt(d.exchange_rate), d.precision("credit"))

	def set_exchange_rate(self):
		for d in self.get("accounts"):
			if d.account_currency == self.company_currency:
				d.exchange_rate = 1
			elif not d.exchange_rate or d.exchange_rate == 1 \
				or (d.reference_type in ("Sales Invoice", "Purchase Invoice") and d.reference_name and self.posting_date) \
				or (d.reference_type == "Journal Entry" and d.reference_name and d.party_type and d.party and d.account):

					# Modified to include the posting date for which to retreive the exchange rate
					d.exchange_rate = get_exchange_rate(self.posting_date, d.account, d.account_currency,
						self.company, d.reference_type, d.reference_name, d.debit, d.credit, d.exchange_rate,
						d.party_type, d.party)

			if not d.exchange_rate:
				frappe.throw(_("Row {0}: Exchange Rate is mandatory").format(d.idx))

	def create_remarks(self):
		r = []

		if self.user_remark:
			r.append(_("Note: {0}").format(self.user_remark))

		if self.cheque_no:
			if self.cheque_date:
				r.append(_('Reference #{0} dated {1}').format(self.cheque_no, formatdate(self.cheque_date)))
			else:
				msgprint(_("Please enter Reference date"), raise_exception=frappe.MandatoryError)

		for d in self.get('accounts'):
			if d.reference_type=="Sales Invoice" and d.credit:
				r.append(_("{0} against Sales Invoice {1}").format(fmt_money(flt(d.credit), currency = self.company_currency), \
					d.reference_name))

			if d.reference_type=="Sales Order" and d.credit:
				r.append(_("{0} against Sales Order {1}").format(fmt_money(flt(d.credit), currency = self.company_currency), \
					d.reference_name))

			if d.reference_type == "Purchase Invoice" and d.debit:
				bill_no = frappe.db.sql("""select bill_no, bill_date
					from `tabPurchase Invoice` where name=%s""", d.reference_name)
				if bill_no and bill_no[0][0] and bill_no[0][0].lower().strip() \
						not in ['na', 'not applicable', 'none']:
					r.append(_('{0} against Bill {1} dated {2}').format(fmt_money(flt(d.debit), currency=self.company_currency), bill_no[0][0],
						bill_no[0][1] and formatdate(bill_no[0][1].strftime('%Y-%m-%d'))))

			if d.reference_type == "Purchase Order" and d.debit:
				r.append(_("{0} against Purchase Order {1}").format(fmt_money(flt(d.debit), currency = self.company_currency), \
					d.reference_name))

<<<<<<< HEAD
		if self.user_remark:
			r.append(_("Note: {0}").format(self.user_remark))

		self.remark = "\n".join(r) if r else "" #User Remarks is not mandatory
=======
		if r:
			self.remark = ("\n").join(r) #User Remarks is not mandatory
>>>>>>> 8b7fea5a

	def set_print_format_fields(self):
		bank_amount = party_amount = total_amount = 0.0
		currency = bank_account_currency = party_account_currency = pay_to_recd_from= None
		for d in self.get('accounts'):
			if d.party_type in ['Customer', 'Supplier'] and d.party:
				if not pay_to_recd_from:
					pay_to_recd_from = frappe.db.get_value(d.party_type, d.party,
						"customer_name" if d.party_type=="Customer" else "supplier_name")

				party_amount += (d.debit_in_account_currency or d.credit_in_account_currency)
				party_account_currency = d.account_currency

			elif frappe.db.get_value("Account", d.account, "account_type") in ["Bank", "Cash"]:
				bank_amount += (d.debit_in_account_currency or d.credit_in_account_currency)
				bank_account_currency = d.account_currency

		if pay_to_recd_from:
			self.pay_to_recd_from = pay_to_recd_from
			if bank_amount:
				total_amount = bank_amount
				currency = bank_account_currency
			else:
				total_amount = party_amount
				currency = party_account_currency

		self.set_total_amount(total_amount, currency)

	def set_total_amount(self, amt, currency):
		self.total_amount = amt
		self.total_amount_currency = currency
		from frappe.utils import money_in_words
		self.total_amount_in_words = money_in_words(amt, currency)

	def make_gl_entries(self, cancel=0, adv_adj=0):
		from erpnext.accounts.general_ledger import make_gl_entries

		gl_map = []
		for d in self.get("accounts"):
			if d.debit or d.credit:
				r = [d.user_remark, self.remark]
				r = [x for x in r if x]
				remarks = "\n".join(r)

				gl_map.append(
					self.get_gl_dict({
						"account": d.account,
						"party_type": d.party_type,
						"party": d.party,
						"against": d.against_account,
						"debit": flt(d.debit, d.precision("debit")),
						"credit": flt(d.credit, d.precision("credit")),
						"account_currency": d.account_currency,
						"debit_in_account_currency": flt(d.debit_in_account_currency, d.precision("debit_in_account_currency")),
						"credit_in_account_currency": flt(d.credit_in_account_currency, d.precision("credit_in_account_currency")),
						"against_voucher_type": d.reference_type,
						"against_voucher": d.reference_name,
						"remarks": remarks,
						"cost_center": d.cost_center,
						"project": d.project,
						"finance_book": self.finance_book
					})
				)

		if gl_map:
			make_gl_entries(gl_map, cancel=cancel, adv_adj=adv_adj)

	def get_balance(self):
		if not self.get('accounts'):
			msgprint(_("'Entries' cannot be empty"), raise_exception=True)
		else:
			self.total_debit, self.total_credit = 0, 0
			diff = flt(self.difference, self.precision("difference"))

			# If any row without amount, set the diff on that row
			if diff:
				blank_row = None
				for d in self.get('accounts'):
					if not d.credit_in_account_currency and not d.debit_in_account_currency and diff != 0:
						blank_row = d

				if not blank_row:
					blank_row = self.append('accounts', {})

				blank_row.exchange_rate = 1
				if diff>0:
					blank_row.credit_in_account_currency = diff
					blank_row.credit = diff
				elif diff<0:
					blank_row.debit_in_account_currency = abs(diff)
					blank_row.debit = abs(diff)

			self.validate_total_debit_and_credit()

	def get_outstanding_invoices(self):
		self.set('accounts', [])
		total = 0
		for d in self.get_values():
			total += flt(d.outstanding_amount, self.precision("credit", "accounts"))
			jd1 = self.append('accounts', {})
			jd1.account = d.account
			jd1.party = d.party

			if self.write_off_based_on == 'Accounts Receivable':
				jd1.party_type = "Customer"
				jd1.credit = flt(d.outstanding_amount, self.precision("credit", "accounts"))
				jd1.reference_type = "Sales Invoice"
				jd1.reference_name = cstr(d.name)
			elif self.write_off_based_on == 'Accounts Payable':
				jd1.party_type = "Supplier"
				jd1.debit = flt(d.outstanding_amount, self.precision("debit", "accounts"))
				jd1.reference_type = "Purchase Invoice"
				jd1.reference_name = cstr(d.name)

		jd2 = self.append('accounts', {})
		if self.write_off_based_on == 'Accounts Receivable':
			jd2.debit = total
		elif self.write_off_based_on == 'Accounts Payable':
			jd2.credit = total

		self.validate_total_debit_and_credit()


	def get_values(self):
		cond = " and outstanding_amount <= {0}".format(self.write_off_amount) \
			if flt(self.write_off_amount) > 0 else ""

		if self.write_off_based_on == 'Accounts Receivable':
			return frappe.db.sql("""select name, debit_to as account, customer as party, outstanding_amount
				from `tabSales Invoice` where docstatus = 1 and company = %s
				and outstanding_amount > 0 %s""" % ('%s', cond), self.company, as_dict=True)
		elif self.write_off_based_on == 'Accounts Payable':
			return frappe.db.sql("""select name, credit_to as account, supplier as party, outstanding_amount
				from `tabPurchase Invoice` where docstatus = 1 and company = %s
				and outstanding_amount > 0 %s""" % ('%s', cond), self.company, as_dict=True)

	def update_expense_claim(self):
		for d in self.accounts:
			if d.reference_type=="Expense Claim" and d.reference_name:
				doc = frappe.get_doc("Expense Claim", d.reference_name)
				update_reimbursed_amount(doc)

	def update_loan(self):
		if self.paid_loan:
			paid_loan = json.loads(self.paid_loan)
			value = 1 if self.docstatus < 2 else 0
			for name in paid_loan:
				frappe.db.set_value("Repayment Schedule", name, "paid", value)
		for d in self.accounts:
			if d.reference_type=="Loan" and flt(d.debit) > 0:
				doc = frappe.get_doc("Loan", d.reference_name)
				update_disbursement_status(doc)
				update_total_amount_paid(doc)

	def validate_expense_claim(self):
		for d in self.accounts:
			if d.reference_type=="Expense Claim":
				sanctioned_amount, reimbursed_amount = frappe.db.get_value("Expense Claim",
					d.reference_name, ("total_sanctioned_amount", "total_amount_reimbursed"))
				pending_amount = flt(sanctioned_amount) - flt(reimbursed_amount)
				if d.debit > pending_amount:
					frappe.throw(_("Row No {0}: Amount cannot be greater than Pending Amount against Expense Claim {1}. Pending Amount is {2}".format(d.idx, d.reference_name, pending_amount)))

	def validate_credit_debit_note(self):
		if self.stock_entry:
			if frappe.db.get_value("Stock Entry", self.stock_entry, "docstatus") != 1:
				frappe.throw(_("Stock Entry {0} is not submitted").format(self.stock_entry))

			if frappe.db.exists({"doctype": "Journal Entry", "stock_entry": self.stock_entry, "docstatus":1}):
				frappe.msgprint(_("Warning: Another {0} # {1} exists against stock entry {2}".format(self.voucher_type, self.name, self.stock_entry)))

	def validate_empty_accounts_table(self):
		if not self.get('accounts'):
			frappe.throw(_("Accounts table cannot be blank."))

	def set_account_and_party_balance(self):
		account_balance = {}
		party_balance = {}
		for d in self.get("accounts"):
			if d.account not in account_balance:
				account_balance[d.account] = get_balance_on(account=d.account, date=self.posting_date)

			if (d.party_type, d.party) not in party_balance:
				party_balance[(d.party_type, d.party)] = get_balance_on(party_type=d.party_type,
					party=d.party, date=self.posting_date, company=self.company)

			d.account_balance = account_balance[d.account]
			d.party_balance = flt(party_balance[(d.party_type, d.party)])


@frappe.whitelist()
def get_default_bank_cash_account(company, account_type=None, mode_of_payment=None, account=None):
	from erpnext.accounts.doctype.sales_invoice.sales_invoice import get_bank_cash_account
	if mode_of_payment:
		account = get_bank_cash_account(mode_of_payment, company).get("account")

	if not account:
		'''
			Set the default account first. If the user hasn't set any default account then, he doesn't
			want us to set any random account. In this case set the account only if there is single
			account (of that type), otherwise return empty dict.
		'''
		if account_type=="Bank":
			account = frappe.get_cached_value('Company',  company,  "default_bank_account")
			if not account:
				account_list = frappe.get_all("Account", filters = {"company": company,
					"account_type": "Bank", "is_group": 0})
				if len(account_list) == 1:
					account = account_list[0].name

		elif account_type=="Cash":
			account = frappe.get_cached_value('Company',  company,  "default_cash_account")
			if not account:
				account_list = frappe.get_all("Account", filters = {"company": company,
					"account_type": "Cash", "is_group": 0})
				if len(account_list) == 1:
					account = account_list[0].name

	if account:
		account_details = frappe.db.get_value("Account", account,
			["account_currency", "account_type"], as_dict=1)

		return frappe._dict({
			"account": account,
			"balance": get_balance_on(account),
			"account_currency": account_details.account_currency,
			"account_type": account_details.account_type
		})
	else: return frappe._dict()

@frappe.whitelist()
def get_payment_entry_against_order(dt, dn, amount=None, debit_in_account_currency=None, journal_entry=False, bank_account=None):
	ref_doc = frappe.get_doc(dt, dn)

	if flt(ref_doc.per_billed, 2) > 0:
		frappe.throw(_("Can only make payment against unbilled {0}").format(dt))

	if dt == "Sales Order":
		party_type = "Customer"
		amount_field_party = "credit_in_account_currency"
		amount_field_bank = "debit_in_account_currency"
	else:
		party_type = "Supplier"
		amount_field_party = "debit_in_account_currency"
		amount_field_bank = "credit_in_account_currency"

	party_account = get_party_account(party_type, ref_doc.get(party_type.lower()), ref_doc.company)
	party_account_currency = get_account_currency(party_account)

	if not amount:
		if party_account_currency == ref_doc.company_currency:
			amount = flt(ref_doc.base_grand_total) - flt(ref_doc.advance_paid)
		else:
			amount = flt(ref_doc.grand_total) - flt(ref_doc.advance_paid)

	return get_payment_entry(ref_doc, {
		"party_type": party_type,
		"party_account": party_account,
		"party_account_currency": party_account_currency,
		"amount_field_party": amount_field_party,
		"amount_field_bank": amount_field_bank,
		"amount": amount,
		"debit_in_account_currency": debit_in_account_currency,
		"remarks": 'Advance Payment received against {0} {1}'.format(dt, dn),
		"bank_account": bank_account,
		"journal_entry": journal_entry
	})

@frappe.whitelist()
def get_payment_entry_against_invoice(dt, dn, amount=None,  debit_in_account_currency=None, journal_entry=False, bank_account=None):
	ref_doc = frappe.get_doc(dt, dn)
	if dt == "Sales Invoice":
		party_type = "Customer"
		party_account = ref_doc.debit_to
	else:
		party_type = "Supplier"
		party_account = ref_doc.credit_to

	if (dt == "Sales Invoice" and ref_doc.outstanding_amount > 0) \
		or (dt == "Purchase Invoice" and ref_doc.outstanding_amount < 0):
			amount_field_party = "credit_in_account_currency"
			amount_field_bank = "debit_in_account_currency"
	else:
		amount_field_party = "debit_in_account_currency"
		amount_field_bank = "credit_in_account_currency"

	return get_payment_entry(ref_doc, {
		"party_type": party_type,
		"party_account": party_account,
		"party_account_currency": ref_doc.party_account_currency,
		"amount_field_party": amount_field_party,
		"amount_field_bank": amount_field_bank,
		"amount": amount if amount else abs(ref_doc.outstanding_amount),
		"debit_in_account_currency": debit_in_account_currency,
		"remarks": 'Payment received against {0} {1}. {2}'.format(dt, dn, ref_doc.remarks),
		"bank_account": bank_account,
		"journal_entry": journal_entry
	})


def get_payment_entry(ref_doc, args):
	cost_center = ref_doc.get("cost_center") or frappe.get_cached_value('Company',  ref_doc.company,  "cost_center")
	exchange_rate = 1
	if args.get("party_account"):
		# Modified to include the posting date for which the exchange rate is required.
		# Assumed to be the posting date in the reference document
		exchange_rate = get_exchange_rate(ref_doc.get("posting_date") or ref_doc.get("transaction_date"),
			args.get("party_account"), args.get("party_account_currency"),
			ref_doc.company, ref_doc.doctype, ref_doc.name)

	je = frappe.new_doc("Journal Entry")
	je.update({
		"voucher_type": "Bank Entry",
		"company": ref_doc.company,
		"remark": args.get("remarks")
	})

	party_row = je.append("accounts", {
		"account": args.get("party_account"),
		"party_type": args.get("party_type"),
		"party": ref_doc.get(args.get("party_type").lower()),
		"cost_center": cost_center,
		"account_type": frappe.db.get_value("Account", args.get("party_account"), "account_type"),
		"account_currency": args.get("party_account_currency") or \
							get_account_currency(args.get("party_account")),
		"balance": get_balance_on(args.get("party_account")),
		"party_balance": get_balance_on(party=args.get("party"), party_type=args.get("party_type")),
		"exchange_rate": exchange_rate,
		args.get("amount_field_party"): args.get("amount"),
		"reference_type": ref_doc.doctype,
		"reference_name": ref_doc.name
	})

	bank_row = je.append("accounts")

	# Make it bank_details
	bank_account = get_default_bank_cash_account(ref_doc.company, "Bank", account=args.get("bank_account"))
	if bank_account:
		bank_row.update(bank_account)
		# Modified to include the posting date for which the exchange rate is required.
		# Assumed to be the posting date of the reference date
		bank_row.exchange_rate = get_exchange_rate(ref_doc.get("posting_date")
			or ref_doc.get("transaction_date"), bank_account["account"],
			bank_account["account_currency"], ref_doc.company)

	bank_row.cost_center = cost_center

	amount = args.get("debit_in_account_currency") or args.get("amount")

	if bank_row.account_currency == args.get("party_account_currency"):
		bank_row.set(args.get("amount_field_bank"), amount)
	else:
		bank_row.set(args.get("amount_field_bank"), amount * exchange_rate)

	# Multi currency check again
	if party_row.account_currency != ref_doc.company_currency \
		or (bank_row.account_currency and bank_row.account_currency != ref_doc.company_currency):
			je.multi_currency = 1

	je.set_amounts_in_company_currency()
	je.set_total_debit_credit()

	return je if args.get("journal_entry") else je.as_dict()


@frappe.whitelist()
def get_opening_accounts(company):
	"""get all balance sheet accounts for opening entry"""
	accounts = frappe.db.sql_list("""select
			name from tabAccount
		where
			is_group=0 and report_type='Balance Sheet' and company=%s and
			name not in(select distinct account from tabWarehouse where
			account is not null and account != '')
		order by name asc""", frappe.db.escape(company))

	return [{"account": a, "balance": get_balance_on(a)} for a in accounts]

def get_outstanding_journal_entries(party_account, party_type, party):
	if erpnext.get_party_account_type(party_type) == "Receivable":
		bal_dr_or_cr = "gle_je.credit_in_account_currency - gle_je.debit_in_account_currency"
		payment_dr_or_cr = "gle_payment.debit_in_account_currency - gle_payment.credit_in_account_currency"
	else:
		bal_dr_or_cr = "gle_je.debit_in_account_currency - gle_je.credit_in_account_currency"
		payment_dr_or_cr = "gle_payment.credit_in_account_currency - gle_payment.debit_in_account_currency"

	return frappe.db.sql("""
		select je.name, je.posting_date, je.user_remark,
			ifnull(sum({bal_dr_or_cr}), 0) - (
				select ifnull(sum({payment_dr_or_cr}), 0)
				from `tabGL Entry` gle_payment
				where
					gle_payment.against_voucher_type = gle_je.voucher_type
					and gle_payment.against_voucher = gle_je.voucher_no
					and gle_payment.party_type = gle_je.party_type
					and gle_payment.party = gle_je.party
					and gle_payment.account = gle_je.account
					and gle_payment.name != gle_je.name
					and abs({payment_dr_or_cr}) > 0
			) as balance
		from `tabGL Entry` gle_je
		inner join `tabJournal Entry` je on je.name = gle_je.voucher_no
		where
			gle_je.party_type = %(party_type)s and gle_je.party = %(party)s and gle_je.account = %(account)s
			and gle_je.voucher_type = 'Journal Entry' and (gle_je.against_voucher = '' or gle_je.against_voucher is null)
			and abs({bal_dr_or_cr}) > 0
		group by gle_je.voucher_no
		having abs(balance) > 0.005
		order by gle_je.posting_date""".format(
	bal_dr_or_cr=bal_dr_or_cr,
	payment_dr_or_cr=payment_dr_or_cr
	), {
		"party_type": party_type,
		"party": party,
		"account": party_account
	}, as_dict=1)

def get_against_jv(doctype, txt, searchfield, start, page_len, filters):
	if filters.get("account") and filters.get("party_type") and filters.get("party"):
		res = get_outstanding_journal_entries(filters.get("account"), filters.get("party_type"), filters.get("party"))
		return [[jv.name, jv.posting_date, _("Balance: {0}").format(jv.balance), jv.user_remark] for jv in res]
	else:
		return frappe.db.sql("""select jv.name, jv.posting_date, jv.user_remark
			from `tabJournal Entry` jv, `tabJournal Entry Account` jv_detail
			where jv_detail.parent = jv.name and jv_detail.account = %s and ifnull(jv_detail.party, '') = %s
			and (jv_detail.reference_type is null or jv_detail.reference_type = '')
			and jv.docstatus = 1 and jv.`{0}` like %s order by jv.name desc limit %s, %s""".format(frappe.db.escape(searchfield)),
			(filters.get("account"), cstr(filters.get("party")), "%{0}%".format(txt), start, page_len))

@frappe.whitelist()
def get_outstanding(args):
	if not frappe.has_permission("Account"):
		frappe.msgprint(_("No Permission"), raise_exception=1)

	if isinstance(args, string_types):
		args = json.loads(args)

	company_currency = erpnext.get_company_currency(args.get("company"))

	if args.get("doctype") == "Journal Entry":
		against_jv_amount = get_balance_on_voucher("Journal Entry", args.get("docname"), args.get("party_type"),
			args.get("party"), args.get("account"), dr_or_cr="debit_in_account_currency - credit_in_account_currency")

		amount_field = "credit_in_account_currency" if against_jv_amount >= 0 else "debit_in_account_currency"
		return {
			amount_field: abs(against_jv_amount)
		}
	elif args.get("doctype") in ("Sales Invoice", "Purchase Invoice"):
		party_type = "Customer" if args.get("doctype") == "Sales Invoice" else "Supplier"
		invoice = frappe.db.get_value(args["doctype"], args["docname"],
			["outstanding_amount", "conversion_rate", scrub(party_type)], as_dict=1)

		exchange_rate = invoice.conversion_rate if (args.get("account_currency") != company_currency) else 1

		if args["doctype"] == "Sales Invoice":
			amount_field = "credit_in_account_currency" \
				if flt(invoice.outstanding_amount) > 0 else "debit_in_account_currency"
		else:
			amount_field = "debit_in_account_currency" \
				if flt(invoice.outstanding_amount) > 0 else "credit_in_account_currency"

		return {
			amount_field: abs(flt(invoice.outstanding_amount)),
			"exchange_rate": exchange_rate,
			"party_type": party_type,
			"party": invoice.get(scrub(party_type))
		}

@frappe.whitelist()
def get_party_account_and_balance(company, party_type, party, cost_center=None):
	if not frappe.has_permission("Account"):
		frappe.msgprint(_("No Permission"), raise_exception=1)

	account = get_party_account(party_type, party, company)

	account_balance = get_balance_on(account=account, cost_center=cost_center)
	party_balance = get_balance_on(party_type=party_type, party=party, company=company, cost_center=cost_center)

	return {
		"account": account,
		"balance": account_balance,
		"party_balance": party_balance,
		"account_currency": frappe.db.get_value("Account", account, "account_currency")
	}


@frappe.whitelist()
def get_account_balance_and_party_type(account, date, company, debit=None, credit=None, exchange_rate=None, cost_center=None):
	"""Returns dict of account balance and party type to be set in Journal Entry on selection of account."""
	if not frappe.has_permission("Account"):
		frappe.msgprint(_("No Permission"), raise_exception=1)

	company_currency = erpnext.get_company_currency(company)
	account_details = frappe.db.get_value("Account", account, ["account_type", "account_currency"], as_dict=1)

	if not account_details:
		return

	if account_details.account_type == "Receivable":
		party_type = "Customer"
	elif account_details.account_type == "Payable":
		party_type = "Supplier"
	else:
		party_type = ""

	grid_values = {
		"balance": get_balance_on(account, date, cost_center=cost_center),
		"party_type": party_type,
		"account_type": account_details.account_type,
		"account_currency": account_details.account_currency or company_currency,

		# The date used to retreive the exchange rate here is the date passed in
		# as an argument to this function. It is assumed to be the date on which the balance is sought
		"exchange_rate": get_exchange_rate(date, account, account_details.account_currency,
			company, debit=debit, credit=credit, exchange_rate=exchange_rate)
	}

	# un-set party if not party type
	if not party_type:
		grid_values["party"] = ""

	return grid_values


@frappe.whitelist()
def get_exchange_rate(posting_date, account=None, account_currency=None, company=None,
		reference_type=None, reference_name=None, debit=None, credit=None, exchange_rate=None,
		party_type=None, party=None):
	from erpnext.setup.utils import get_exchange_rate
	account_details = frappe.db.get_value("Account", account,
		["account_type", "root_type", "account_currency", "company"], as_dict=1)

	if not account_details:
		frappe.throw(_("Please select correct account"))

	if not company:
		company = account_details.company

	if not account_currency:
		account_currency = account_details.account_currency

	company_currency = erpnext.get_company_currency(company)

	if account_currency != company_currency:
		if reference_type in ("Sales Invoice", "Purchase Invoice") and reference_name:
			exchange_rate = frappe.db.get_value(reference_type, reference_name, "conversion_rate")
		elif reference_type == "Journal Entry" and reference_name and party_type and party:
			exchange_rate = get_average_party_exchange_rate_on_journal_entry(reference_name, party_type, party, account)

		# The date used to retreive the exchange rate here is the date passed
		# in as an argument to this function.
		elif (not exchange_rate or exchange_rate==1) and account_currency and posting_date:
			exchange_rate = get_exchange_rate(account_currency, company_currency, posting_date)
	else:
		exchange_rate = 1

	# don't return None or 0 as it is multipled with a value and that value could be lost
	return exchange_rate or 1

def get_average_party_exchange_rate_on_journal_entry(jv_name, party_type, party, account):
	res = frappe.db.sql("""select avg(jv_detail.exchange_rate)
		from `tabJournal Entry` jv, `tabJournal Entry Account` jv_detail
		where jv.name = %s and jv_detail.parent = jv.name
		and jv_detail.account = %s and jv_detail.party_type = %s and jv_detail.party = %s
		and (jv_detail.reference_type is null or jv_detail.reference_type = '')
		""", [jv_name, account, party_type, party])
	return res[0][0] if res else 1.0

@frappe.whitelist()
def get_average_exchange_rate(account):
	exchange_rate = 0
	bank_balance_in_account_currency = get_balance_on(account)
	if bank_balance_in_account_currency:
		bank_balance_in_company_currency = get_balance_on(account, in_account_currency=False)
		exchange_rate = bank_balance_in_company_currency / bank_balance_in_account_currency

	return exchange_rate

@frappe.whitelist()
def make_inter_company_journal_entry(name, voucher_type, company):
	journal_entry = frappe.new_doc('Journal Entry')
	journal_entry.voucher_type = voucher_type
	journal_entry.company = company
	journal_entry.posting_date = nowdate()
	journal_entry.inter_company_journal_entry_reference = name
	return journal_entry.as_dict()<|MERGE_RESOLUTION|>--- conflicted
+++ resolved
@@ -427,15 +427,8 @@
 				r.append(_("{0} against Purchase Order {1}").format(fmt_money(flt(d.debit), currency = self.company_currency), \
 					d.reference_name))
 
-<<<<<<< HEAD
-		if self.user_remark:
-			r.append(_("Note: {0}").format(self.user_remark))
-
-		self.remark = "\n".join(r) if r else "" #User Remarks is not mandatory
-=======
 		if r:
-			self.remark = ("\n").join(r) #User Remarks is not mandatory
->>>>>>> 8b7fea5a
+			self.remark = "\n".join(r) if r else "" #User Remarks is not mandatory
 
 	def set_print_format_fields(self):
 		bank_amount = party_amount = total_amount = 0.0
