# Copyright (c) 2015, Frappe Technologies Pvt. Ltd. and Contributors
# License: GNU General Public License v3. See license.txt

from __future__ import unicode_literals
import frappe, erpnext, json
from frappe.utils import cstr, flt, fmt_money, formatdate, getdate, nowdate, cint, get_link_to_form
from frappe import msgprint, _, scrub
from erpnext.controllers.accounts_controller import AccountsController
from erpnext.accounts.utils import get_balance_on, get_balance_on_voucher, get_account_currency
from erpnext.accounts.party import get_party_account
from erpnext.hr.doctype.expense_claim.expense_claim import update_reimbursed_amount
from erpnext.hr.doctype.loan.loan import update_disbursement_status, update_total_amount_paid
from erpnext.accounts.doctype.invoice_discounting.invoice_discounting import get_party_account_based_on_invoice_discounting

from six import string_types, iteritems

class JournalEntry(AccountsController):
	def __init__(self, *args, **kwargs):
		super(JournalEntry, self).__init__(*args, **kwargs)

	def get_feed(self):
		return self.voucher_type

	def validate(self):
		if not self.is_opening:
			self.is_opening='No'

		for d in self.accounts:
			d.clearance_date = None

		self.validate_party()
		self.validate_order_entries()
		self.validate_multi_currency()
		self.set_amounts_in_company_currency()
		self.validate_total_debit_and_credit()
		self.validate_reference_doc()
		self.set_against_account()
		self.set_print_format_fields()
		self.validate_credit_debit_note()
		self.validate_empty_accounts_table()
		self.set_account_and_party_balance()
		self.validate_inter_company_accounts()

		if not self.title:
			self.title = self.get_title()

	def before_submit(self):
		if self.voucher_type == 'Opening Entry':
			self.is_opening = 'Yes'

		self.validate_cheque_info()
		self.create_remarks()

	def on_submit(self):
		self.check_credit_limit()
		self.make_gl_entries()
		self.update_advance_paid()
		self.update_expense_claim()
		self.update_loan()
		self.update_inter_company_jv()
		self.update_invoice_discounting()

	def on_cancel(self):
		from erpnext.accounts.utils import unlink_ref_doc_from_payment_entries
		from erpnext.hr.doctype.salary_slip.salary_slip import unlink_ref_doc_from_salary_slip
		unlink_ref_doc_from_payment_entries(self)
		unlink_ref_doc_from_salary_slip(self.name)
		self.make_gl_entries(1)
		self.update_advance_paid()
		self.update_expense_claim()
		self.update_loan()
		self.unlink_advance_entry_reference()
		self.unlink_asset_reference()
		self.unlink_inter_company_jv()
		self.unlink_asset_adjustment_entry()
		self.update_invoice_discounting()


	def get_title(self):
		return self.pay_to_recd_from or self.accounts[0].account

	def update_advance_paid(self):
		advance_paid = frappe._dict()
		for d in self.get("accounts"):
			if d.reference_type in ("Sales Order", "Purchase Order", "Employee Advance"):
				advance_paid.setdefault(d.reference_type, []).append(d.reference_name)

		for voucher_type, order_list in iteritems(advance_paid):
			for voucher_no in list(set(order_list)):
				frappe.get_doc(voucher_type, voucher_no).set_total_advance_paid()

	def validate_inter_company_accounts(self):
		if self.voucher_type == "Inter Company Journal Entry" and self.inter_company_journal_entry_reference:
			doc = frappe.get_doc("Journal Entry", self.inter_company_journal_entry_reference)
			account_currency = frappe.get_cached_value('Company',  self.company,  "default_currency")
			previous_account_currency = frappe.get_cached_value('Company',  doc.company,  "default_currency")
			if account_currency == previous_account_currency:
				if self.total_credit != doc.total_debit or self.total_debit != doc.total_credit:
					frappe.throw(_("Total Credit/ Debit Amount should be same as linked Journal Entry"))

	def update_inter_company_jv(self):
		if self.voucher_type == "Inter Company Journal Entry" and self.inter_company_journal_entry_reference:
			frappe.db.set_value("Journal Entry", self.inter_company_journal_entry_reference,\
				"inter_company_journal_entry_reference", self.name)

<<<<<<< HEAD
	def on_cancel(self):
		from erpnext.accounts.utils import unlink_ref_doc_from_payment_entries
		from erpnext.hr.doctype.salary_slip.salary_slip import unlink_ref_doc_from_salary_slip
		unlink_ref_doc_from_payment_entries(self, validate_permission=True)
		unlink_ref_doc_from_salary_slip(self.name)
		self.make_gl_entries(1)
		self.update_advance_paid()
		self.update_expense_claim()
		self.update_loan()
		self.unlink_advance_entry_reference()
		self.unlink_asset_reference()
		self.unlink_inter_company_jv()
		self.unlink_asset_adjustment_entry()
=======
	def update_invoice_discounting(self):
		def _validate_invoice_discounting_status(inv_disc, id_status, expected_status, row_id):
			id_link = get_link_to_form("Invoice Discounting", inv_disc)
			if id_status != expected_status:
				frappe.throw(_("Row #{0}: Status must be {1} for Invoice Discounting {2}").format(d.idx, expected_status, id_link))

		invoice_discounting_list = list(set([d.reference_name for d in self.accounts if d.reference_type=="Invoice Discounting"]))
		for inv_disc in invoice_discounting_list:
			inv_disc_doc = frappe.get_doc("Invoice Discounting", inv_disc)
			status = None
			for d in self.accounts:
				if d.account == inv_disc_doc.short_term_loan and d.reference_name == inv_disc:
					if self.docstatus == 1:
						if d.credit > 0:
							_validate_invoice_discounting_status(inv_disc, inv_disc_doc.status, "Sanctioned", d.idx)
							status = "Disbursed"
						elif d.debit > 0:
							_validate_invoice_discounting_status(inv_disc, inv_disc_doc.status, "Disbursed", d.idx)
							status = "Settled"
					else:
						if d.credit > 0:
							_validate_invoice_discounting_status(inv_disc, inv_disc_doc.status, "Disbursed", d.idx)
							status = "Sanctioned"
						elif d.debit > 0:
							_validate_invoice_discounting_status(inv_disc, inv_disc_doc.status, "Settled", d.idx)
							status = "Disbursed"
					break
			if status:
				inv_disc_doc.set_status(status=status)

>>>>>>> 0c0604b7

	def unlink_advance_entry_reference(self):
		for d in self.get("accounts"):
			if d.reference_type in ("Sales Invoice", "Purchase Invoice", "Landed Cost Voucher", "Expense Claim"):
				doc = frappe.get_doc(d.reference_type, d.reference_name)
				doc.delink_advance_entries(self.name)

	def unlink_asset_reference(self):
		for d in self.get("accounts"):
			if d.reference_type=="Asset" and d.reference_name:
				asset = frappe.get_doc("Asset", d.reference_name)
				for s in asset.get("schedules"):
					if s.journal_entry == self.name:
						s.db_set("journal_entry", None)

						idx = cint(s.finance_book_id) or 1
						finance_books = asset.get('finance_books')[idx - 1]
						finance_books.value_after_depreciation += s.depreciation_amount
						finance_books.db_update()

						asset.set_status()

	def unlink_inter_company_jv(self):
		if self.voucher_type == "Inter Company Journal Entry" and self.inter_company_journal_entry_reference:
			frappe.db.set_value("Journal Entry", self.inter_company_journal_entry_reference,\
				"inter_company_journal_entry_reference", "")
			frappe.db.set_value("Journal Entry", self.name,\
				"inter_company_journal_entry_reference", "")

	def unlink_asset_adjustment_entry(self):
		frappe.db.sql(""" update `tabAsset Value Adjustment`
			set journal_entry = null where journal_entry = %s""", self.name)

	def validate_party(self):
		for d in self.get("accounts"):
			account_type = frappe.db.get_value("Account", d.account, "account_type")
			if account_type in ["Receivable", "Payable"]:
				if not (d.party_type and d.party):
					frappe.throw(_("Row {0}: Party Type and Party is required for Receivable / Payable account {1}").format(d.idx, d.account))

				if not (d.reference_type and d.reference_name) and not cint(self.is_advance):
					frappe.throw(_("Row {0}: No voucher is referenced in Receivable / Payable account {1}. "
						"Please set 'Against Document' or check 'Is Advance' if you do not want to reference this entry against another voucher")
						.format(d.idx, d.account))

	def check_credit_limit(self):
		customers = list(set([d.party for d in self.get("accounts")
			if d.party_type=="Customer" and d.party and flt(d.debit) > 0]))
		if customers:
			from erpnext.selling.doctype.customer.customer import check_credit_limit
			for customer in customers:
				check_credit_limit(customer, self.company)

	def validate_cheque_info(self):
		for row in self.accounts:
			if not row.cheque_no:
				row.cheque_no = self.cheque_no
			if not row.cheque_date:
				row.cheque_date = self.cheque_date

			account_type = frappe.get_cached_value("Account", row.account, "account_type")
			if account_type == "Bank" and self.voucher_type in ['Bank Entry'] and (not row.cheque_no or not row.cheque_date):
				frappe.throw(_("Row #{0}: Reference No & Reference Date is required for {1}").format(row.idx, self.voucher_type))

			if row.cheque_date and not row.cheque_no:
				frappe.throw(_("Row #{0}: Reference No is mandatory if you entered Reference Date").format(row.idx))

	def validate_order_entries(self):
		for d in self.get('accounts'):
			if d.reference_type == "Sales Order" and flt(d.debit) > 0:
				frappe.throw(_("Row {0}: Advance against Sales Order must be credit").format(d.idx))
			if d.reference_type == "Purchase Order" and flt(d.credit) > 0:
				frappe.throw(_("Row {0}: Advance against Purchase Order must be debit").format(d.idx))

	def validate_against_jv(self, d):
		if d.reference_name == self.name:
			frappe.throw(_("You can not enter current voucher in 'Against Journal Entry' column"))

		against_entries = frappe.db.sql("""select debit, credit from `tabJournal Entry Account`
			where account = %s and docstatus = 1 and parent = %s and (reference_type is null or reference_type = '')
			""", (d.account, d.reference_name), as_dict=True)

		if not against_entries:
			frappe.throw(_("Row {0}: Journal Entry {1} does not have account {2} or is already matched against a voucher")
				.format(d.idx, d.reference_name, d.account))
		else:
			dr_or_cr = "debit" if d.credit > 0 else "credit"
			valid = False
			for jvd in against_entries:
				if flt(jvd[dr_or_cr]) > 0:
					valid = True
			if not valid:
				frappe.throw(_("Row {0}: Against Journal Entry {1} does not have any unmatched {2} entry")
					.format(d.idx, d.reference_name, dr_or_cr))

		if d.party and d.party_type:
			acc_tuple = (d.account, d.party_type, d.party)
			if d.reference_name not in self.jv_party_references:
				self.jv_party_references[d.reference_name] = {}
			if acc_tuple not in self.jv_party_references[d.reference_name]:
				self.jv_party_references[d.reference_name][acc_tuple] = 0.0

			self.jv_party_references[d.reference_name][acc_tuple] += d.debit_in_account_currency - d.credit_in_account_currency

	def validate_reference_doc(self):
		"""Validates reference document"""
		field_dict = {
			'Sales Invoice': ["Customer", "Debit To"],
			'Purchase Invoice': ["Supplier", "Credit To", "Letter of Credit"],
			'Sales Order': ["Customer"],
			'Purchase Order': ["Supplier"],
			'Expense Claim': ['Employee', 'Payable Account'],
			'Landed Cost Voucher': ['Party', 'Credit To'],
			'Employee Advance': ['Employee', 'Advance Account']
		}

		self.reference_totals = {}
		self.reference_types = {}
		self.reference_accounts = {}
		self.jv_party_references = {}

		for d in self.get("accounts"):
			if not d.reference_type:
				d.reference_name = None
			if not d.reference_name:
				d.reference_type = None
<<<<<<< HEAD
			if d.reference_type and d.reference_name:
				if d.reference_type in list(field_dict):
					dr_or_cr = "credit_in_account_currency" \
						if d.reference_type in ("Sales Order", "Sales Invoice") else "debit_in_account_currency"
					reverse_dr_or_cr = "debit_in_account_currency" if dr_or_cr == "credit_in_account_currency" \
						else "credit_in_account_currency"

					# check debit or credit type Sales / Purchase Order
					if d.reference_type=="Sales Order" and flt(d.debit) > 0:
						frappe.throw(_("Row {0}: Debit entry can not be linked with a {1}").format(d.idx, d.reference_type))

					if d.reference_type == "Purchase Order" and flt(d.credit) > 0:
						frappe.throw(_("Row {0}: Credit entry can not be linked with a {1}").format(d.idx, d.reference_type))

=======
			if d.reference_type and d.reference_name and (d.reference_type in list(field_dict)):
				dr_or_cr = "credit_in_account_currency" \
					if d.reference_type in ("Sales Order", "Sales Invoice") else "debit_in_account_currency"

				# check debit or credit type Sales / Purchase Order
				if d.reference_type=="Sales Order" and flt(d.debit) > 0:
					frappe.throw(_("Row {0}: Debit entry can not be linked with a {1}").format(d.idx, d.reference_type))

				if d.reference_type == "Purchase Order" and flt(d.credit) > 0:
					frappe.throw(_("Row {0}: Credit entry can not be linked with a {1}").format(d.idx, d.reference_type))

				# set totals
				if not d.reference_name in self.reference_totals:
					self.reference_totals[d.reference_name] = 0.0
				self.reference_totals[d.reference_name] += flt(d.get(dr_or_cr))
				self.reference_types[d.reference_name] = d.reference_type
				self.reference_accounts[d.reference_name] = d.account

				against_voucher = frappe.db.get_value(d.reference_type, d.reference_name,
					[scrub(dt) for dt in field_dict.get(d.reference_type)])

				if not against_voucher:
					frappe.throw(_("Row {0}: Invalid reference {1}").format(d.idx, d.reference_name))

				# check if party and account match
				if d.reference_type in ("Sales Invoice", "Purchase Invoice"):
					if d.reference_type == "Sales Invoice":
						party_account = get_party_account_based_on_invoice_discounting(d.reference_name) or against_voucher[1]
					else:
						party_account = against_voucher[1]
					if (against_voucher[0] != d.party or party_account != d.account):
						frappe.throw(_("Row {0}: Party / Account does not match with {1} / {2} in {3} {4}")
							.format(d.idx, field_dict.get(d.reference_type)[0], field_dict.get(d.reference_type)[1],
								d.reference_type, d.reference_name))

				# check if party matches for Sales / Purchase Order
				if d.reference_type in ("Sales Order", "Purchase Order"):
>>>>>>> 0c0604b7
					# set totals
					if not d.reference_name in self.reference_totals:
						self.reference_totals[d.reference_name] = 0.0
					self.reference_totals[d.reference_name] += flt(d.get(dr_or_cr)) - flt(d.get(reverse_dr_or_cr))
					self.reference_types[d.reference_name] = d.reference_type
					self.reference_accounts[d.reference_name] = d.account

					against_voucher = frappe.db.get_value(d.reference_type, d.reference_name,
						[scrub(dt) for dt in field_dict.get(d.reference_type)])

					if not against_voucher:
						frappe.throw(_("Row {0}: Invalid reference {1}").format(d.idx, d.reference_name))

					# check if party and account match
					if d.reference_type in ("Sales Invoice", "Purchase Invoice", "Expense Claim", "Landed Cost Voucher", "Employee Advance"):
						if d.reference_type == "Purchase Invoice":
							billing_party = against_voucher[2] if against_voucher[2] else against_voucher[0]
							account = against_voucher[1]
							billing_party_type = field_dict.get(d.reference_type)[2] if against_voucher[2] else field_dict.get(d.reference_type)[0]
							account_field = field_dict.get(d.reference_type)[1]
						else:
							billing_party, account = against_voucher
							billing_party_type, account_field = field_dict.get(d.reference_type)

						if billing_party != d.party or billing_party_type != d.party_type or account != d.account:
							frappe.throw(_("Row {0}: Party / Account does not match with {1} / {2} in {3} {4}")
								.format(d.idx, billing_party_type, account_field, d.reference_type, d.reference_name))

					# check if party matches for Sales / Purchase Order
					elif d.reference_type in ("Sales Order", "Purchase Order"):
						# set totals
						if against_voucher != d.party:
							frappe.throw(_("Row {0}: {1} {2} does not match with {3}") \
								.format(d.idx, d.party_type, d.party, d.reference_type))

				elif d.reference_type == "Journal Entry":
					self.validate_against_jv(d)

		self.validate_orders()
		self.validate_invoices()
		self.validate_jv_party_references()

	def validate_orders(self):
		"""Validate totals, closed and docstatus for orders"""
		for reference_name, total in iteritems(self.reference_totals):
			reference_type = self.reference_types[reference_name]
			account = self.reference_accounts[reference_name]

			if reference_type in ("Sales Order", "Purchase Order"):
				order = frappe.get_doc(reference_type, reference_name)

				if order.docstatus != 1:
					frappe.throw(_("{0} {1} is not submitted").format(reference_type, reference_name))

				if flt(order.per_billed) >= 100:
					frappe.throw(_("{0} {1} is fully billed").format(reference_type, reference_name))

				if cstr(order.status) == "Closed":
					frappe.throw(_("{0} {1} is closed").format(reference_type, reference_name))

				account_currency = get_account_currency(account)
				if account_currency == self.company_currency:
					voucher_total = order.base_grand_total
					formatted_voucher_total = fmt_money(voucher_total, order.precision("base_grand_total"),
						currency=account_currency)
				else:
					voucher_total = order.grand_total
					formatted_voucher_total = fmt_money(voucher_total, order.precision("grand_total"),
						currency=account_currency)

				if flt(voucher_total) < (flt(order.advance_paid) + total):
					frappe.throw(_("Advance paid against {0} {1} cannot be greater \
						than Grand Total {2}").format(reference_type, reference_name, formatted_voucher_total))

			elif reference_type == 'Employee Advance':
				employee_advance = frappe.get_doc("Employee Advance", reference_name)
				if flt(total) > 0:
					if flt(total) + flt(employee_advance.paid_amount) > flt(employee_advance.advance_amount):
						formatted_advance_amount = fmt_money(employee_advance.advance_amount, employee_advance.precision("advance_amount"),
							currency=self.company_currency)
						frappe.throw(_("Advance paid against {0} {1} cannot be greater \
							than the Advance Amount {2}").format(reference_type, reference_name, formatted_advance_amount))
				elif flt(total) < 0:
					if abs(flt(total)) > flt(employee_advance.balance_amount):
						formatted_balance = fmt_money(employee_advance.balance_amount, employee_advance.precision("balance_amount"),
							currency=self.company_currency)
						frappe.throw(_("Advance returned against {0} {1} cannot be greater \
							than the Balance Amount {2}").format(reference_type, reference_name, formatted_balance))

	def validate_invoices(self):
		"""Validate totals and docstatus for invoices"""
		for reference_name, total in iteritems(self.reference_totals):
			reference_type = self.reference_types[reference_name]

<<<<<<< HEAD
			if reference_type in ("Sales Invoice", "Purchase Invoice", "Landed Cost Voucher", "Expense Claim"):
=======
			if (reference_type in ("Sales Invoice", "Purchase Invoice") and
				self.voucher_type not in ['Debit Note', 'Credit Note']):
>>>>>>> 0c0604b7
				invoice = frappe.db.get_value(reference_type, reference_name,
					["docstatus", "outstanding_amount"], as_dict=1)

				if invoice.docstatus != 1:
					frappe.throw(_("{0} {1} is not submitted").format(reference_type, reference_name))

				if total and flt(invoice.outstanding_amount) < total:
					frappe.throw(_("Payment against {0} {1} cannot be greater than Outstanding Amount {2}")
						.format(reference_type, reference_name, invoice.outstanding_amount))

	def validate_jv_party_references(self):
		for reference_name, acc_amounts in iteritems(self.jv_party_references):
			for (account, party_type, party), amount in iteritems(acc_amounts):
				if amount == 0:
					continue

				if amount > 0:
					bal_dr_or_cr = "credit_in_account_currency - debit_in_account_currency"
					dr_or_cr = "credit"
				else:
					bal_dr_or_cr = "debit_in_account_currency - credit_in_account_currency"
					dr_or_cr = "debit"

				jv_balance = get_balance_on_voucher("Journal Entry", reference_name, party_type, party, account, bal_dr_or_cr)
				if jv_balance <= 0:
					frappe.throw(_("Journal Entry {0} does not have any {1} outstanding balance for party {2}")
						.format(reference_name, dr_or_cr, party))
				else:
					amount = abs(amount)
					if amount > jv_balance:
						frappe.throw(_("Referenced amount {0} to Journal Entry {1} for party {2} is greater than the outstanding balance {3}")
							.format(amount, reference_name, party, jv_balance))


	def set_against_account(self):
		accounts_debited, accounts_credited = [], []
		for d in self.get("accounts"):
			if flt(d.debit > 0): accounts_debited.append(d.party or d.account)
			if flt(d.credit) > 0: accounts_credited.append(d.party or d.account)

		for d in self.get("accounts"):
			if flt(d.debit > 0): d.against_account = ", ".join(list(set(accounts_credited)))
			if flt(d.credit > 0): d.against_account = ", ".join(list(set(accounts_debited)))

	def validate_total_debit_and_credit(self):
		self.set_total_debit_credit()
		if self.difference:
			frappe.throw(_("Total Debit must be equal to Total Credit. The difference is {0}")
				.format(self.difference))

	def set_total_debit_credit(self):
		self.total_debit, self.total_credit, self.difference = 0, 0, 0
		for d in self.get("accounts"):
			if d.debit and d.credit:
				frappe.throw(_("You cannot credit and debit same account at the same time"))

			self.total_debit = flt(self.total_debit) + flt(d.debit, d.precision("debit"))
			self.total_credit = flt(self.total_credit) + flt(d.credit, d.precision("credit"))

		self.difference = flt(self.total_debit, self.precision("total_debit")) - \
			flt(self.total_credit, self.precision("total_credit"))

	def validate_multi_currency(self):
		alternate_currency = []
		for d in self.get("accounts"):
			account = frappe.db.get_value("Account", d.account, ["account_currency", "account_type"], as_dict=1)
			if account:
				d.account_currency = account.account_currency
				d.account_type = account.account_type

			if not d.account_currency:
				d.account_currency = self.company_currency

			if d.account_currency != self.company_currency and d.account_currency not in alternate_currency:
				alternate_currency.append(d.account_currency)

		if alternate_currency:
			if not self.multi_currency:
				frappe.throw(_("Please check Multi Currency option to allow accounts with other currency"))

		self.set_exchange_rate()

	def set_amounts_in_company_currency(self):
		for d in self.get("accounts"):
			d.debit_in_account_currency = flt(d.debit_in_account_currency, d.precision("debit_in_account_currency"))
			d.credit_in_account_currency = flt(d.credit_in_account_currency, d.precision("credit_in_account_currency"))

			d.debit = flt(d.debit_in_account_currency * flt(d.exchange_rate), d.precision("debit"))
			d.credit = flt(d.credit_in_account_currency * flt(d.exchange_rate), d.precision("credit"))

	def set_exchange_rate(self):
		for d in self.get("accounts"):
			if d.account_currency == self.company_currency:
				d.exchange_rate = 1
			elif not d.exchange_rate or d.exchange_rate == 1 \
				or (d.reference_type in ("Sales Invoice", "Purchase Invoice") and d.reference_name and self.posting_date) \
				or (d.reference_type == "Journal Entry" and d.reference_name and d.party_type and d.party and d.account):

					# Modified to include the posting date for which to retreive the exchange rate
					d.exchange_rate = get_exchange_rate(self.posting_date, d.account, d.account_currency,
						self.company, d.reference_type, d.reference_name, d.debit, d.credit, d.exchange_rate,
						d.party_type, d.party)

			if not d.exchange_rate:
				frappe.throw(_("Row {0}: Exchange Rate is mandatory").format(d.idx))

	def create_remarks(self):
		r = []

		if self.user_remark:
			r.append(_("Note: {0}").format(self.user_remark))

		# Reference numbers string
		refs = set([d.cheque_no for d in self.accounts if d.cheque_no])
		self.reference_numbers = ", ".join(refs)

		# Reference number and dates string
		refs = set([(d.cheque_no, d.cheque_date) for d in self.accounts if d.cheque_no])
		ref_strs = []
		for ref in refs:
			if ref[0] and ref[1]:
				ref_strs.append(_("{0} dated {1}").format(ref[0], formatdate(ref[1])))
			else:
				ref_strs.append(ref[0])
		if ref_strs:
			r.append(_("Reference #: {0}").format(", ".join(ref_strs)))

		# Reference documents
		for d in self.get('accounts'):
			if d.reference_type=="Sales Invoice" and d.credit:
				r.append(_("{0} against Sales Invoice {1}").format(fmt_money(flt(d.credit), currency = self.company_currency), \
					d.reference_name))

			if d.reference_type=="Sales Order" and d.credit:
				r.append(_("{0} against Sales Order {1}").format(fmt_money(flt(d.credit), currency = self.company_currency), \
					d.reference_name))

			if d.reference_type == "Purchase Invoice" and d.debit:
				r.append(_("{0} against Purchase Invoice {1}").format(fmt_money(flt(d.debit), currency = self.company_currency), \
					d.reference_name))

				bill_no = frappe.db.sql("""select bill_no, bill_date from `tabPurchase Invoice` where name=%s""", d.reference_name)
				if bill_no and bill_no[0][0] and bill_no[0][0].lower().strip() not in ['na', 'not applicable', 'none']:
					r.append(_('{0} against Bill {1} dated {2}').format(fmt_money(flt(d.debit), currency=self.company_currency), \
						bill_no[0][0], bill_no[0][1] and formatdate(bill_no[0][1])))

			if d.reference_type == "Purchase Order" and d.debit:
				r.append(_("{0} against Purchase Order {1}").format(fmt_money(flt(d.debit), currency = self.company_currency), \
					d.reference_name))

		self.remark = "\n".join(r) if r else "" # User Remarks is not mandatory

	def set_print_format_fields(self):
		bank_amount = party_amount = total_amount = 0.0
		currency = bank_account_currency = party_account_currency = pay_to_recd_from= None
		for d in self.get('accounts'):
			if d.party_type in ['Customer', 'Supplier', 'Letter of Credit', 'Employee'] and d.party:
				if not pay_to_recd_from:
<<<<<<< HEAD
					if d.party_type == "Letter of Credit":
						name_field = "name"
					elif d.party_type == "Employee":
						name_field = "employee_name"
					else:
						name_field = "customer_name" if d.party_type=="Customer" else "supplier_name"
					pay_to_recd_from = frappe.db.get_value(d.party_type, d.party, name_field)
=======
					pay_to_recd_from = frappe.db.get_value(d.party_type, d.party,
						"customer_name" if d.party_type=="Customer" else "supplier_name")
>>>>>>> 0c0604b7

				if pay_to_recd_from and pay_to_recd_from == d.party:
					party_amount += (d.debit_in_account_currency or d.credit_in_account_currency)
					party_account_currency = d.account_currency

			elif frappe.db.get_value("Account", d.account, "account_type") in ["Bank", "Cash"]:
				bank_amount += (d.debit_in_account_currency or d.credit_in_account_currency)
				bank_account_currency = d.account_currency

		if pay_to_recd_from:
			self.pay_to_recd_from = pay_to_recd_from
			if bank_amount:
				total_amount = bank_amount
				currency = bank_account_currency
			else:
				total_amount = party_amount
				currency = party_account_currency

		self.set_total_amount(total_amount, currency)

	def set_total_amount(self, amt, currency):
		self.total_amount = amt
		self.total_amount_currency = currency
		from frappe.utils import money_in_words
		self.total_amount_in_words = money_in_words(amt, currency)

	def make_gl_entries(self, cancel=0, adv_adj=0):
		from erpnext.accounts.general_ledger import make_gl_entries

		gl_map = self.get_gl_entries()
		if gl_map:
			make_gl_entries(gl_map, cancel=cancel, adv_adj=adv_adj, merge_entries=False)

	def get_gl_entries(self):
		gl_map = []
		for d in self.get("accounts"):
			if d.debit or d.credit:
				gl_map.append(
					self.get_gl_dict({
						"account": d.account,
						"party_type": d.party_type,
						"due_date": self.due_date,
						"party": d.party,
						"against": d.against_account,
						"debit": flt(d.debit, d.precision("debit")),
						"credit": flt(d.credit, d.precision("credit")),
						"account_currency": d.account_currency,
						"debit_in_account_currency": flt(d.debit_in_account_currency,
							d.precision("debit_in_account_currency")),
						"credit_in_account_currency": flt(d.credit_in_account_currency,
							d.precision("credit_in_account_currency")),
						"against_voucher_type": d.reference_type,
						"against_voucher": d.reference_name,
						"remarks": d.user_remark or self.user_remark or self.remark,
						"reference_no": d.cheque_no or self.bill_no,
						"reference_date": d.cheque_date or self.bill_date,
						"cost_center": d.cost_center,
						"project": d.project,
						"finance_book": self.finance_book
					}, item=d)
				)
		return gl_map

	def get_balance(self):
		if not self.get('accounts'):
			msgprint(_("'Entries' cannot be empty"), raise_exception=True)
		else:
			self.total_debit, self.total_credit = 0, 0
			diff = flt(self.difference, self.precision("difference"))

			# If any row without amount, set the diff on that row
			if diff:
				blank_row = None
				for d in self.get('accounts'):
					if not d.credit_in_account_currency and not d.debit_in_account_currency and diff != 0:
						blank_row = d

				if not blank_row:
					blank_row = self.append('accounts', {})

				blank_row.exchange_rate = 1
				if diff>0:
					blank_row.credit_in_account_currency = diff
					blank_row.credit = diff
				elif diff<0:
					blank_row.debit_in_account_currency = abs(diff)
					blank_row.debit = abs(diff)

			self.validate_total_debit_and_credit()

	def get_outstanding_invoices(self):
		self.set('accounts', [])
		total = 0
		for d in self.get_values():
			total += flt(d.outstanding_amount, self.precision("credit", "accounts"))
			jd1 = self.append('accounts', {})
			jd1.account = d.account
			jd1.party = d.party

			if self.write_off_based_on == 'Accounts Receivable':
				jd1.party_type = "Customer"
				jd1.credit = flt(d.outstanding_amount, self.precision("credit", "accounts"))
				jd1.reference_type = "Sales Invoice"
				jd1.reference_name = cstr(d.name)
			elif self.write_off_based_on == 'Accounts Payable':
				jd1.party_type = "Supplier"
				jd1.debit = flt(d.outstanding_amount, self.precision("debit", "accounts"))
				jd1.reference_type = "Purchase Invoice"
				jd1.reference_name = cstr(d.name)

		jd2 = self.append('accounts', {})
		if self.write_off_based_on == 'Accounts Receivable':
			jd2.debit = total
		elif self.write_off_based_on == 'Accounts Payable':
			jd2.credit = total

		self.validate_total_debit_and_credit()


	def get_values(self):
		cond = " and outstanding_amount <= {0}".format(self.write_off_amount) \
			if flt(self.write_off_amount) > 0 else ""

		if self.write_off_based_on == 'Accounts Receivable':
			return frappe.db.sql("""select name, debit_to as account, customer as party, outstanding_amount
				from `tabSales Invoice` where docstatus = 1 and company = %s
				and outstanding_amount > 0 %s""" % ('%s', cond), self.company, as_dict=True)
		elif self.write_off_based_on == 'Accounts Payable':
			return frappe.db.sql("""select name, credit_to as account, supplier as party, outstanding_amount
				from `tabPurchase Invoice` where docstatus = 1 and company = %s
				and outstanding_amount > 0 %s""" % ('%s', cond), self.company, as_dict=True)

	def update_expense_claim(self):
		for d in self.accounts:
			if d.reference_type=="Expense Claim" and d.reference_name:
				doc = frappe.get_doc("Expense Claim", d.reference_name)
				update_reimbursed_amount(doc)

	def update_loan(self):
		if self.paid_loan:
			paid_loan = json.loads(self.paid_loan)
			value = 1 if self.docstatus < 2 else 0
			for name in paid_loan:
				frappe.db.set_value("Repayment Schedule", name, "paid", value)
		for d in self.accounts:
			if d.reference_type=="Loan" and flt(d.debit) > 0:
				doc = frappe.get_doc("Loan", d.reference_name)
				update_disbursement_status(doc)
				update_total_amount_paid(doc)

	def validate_credit_debit_note(self):
		if self.stock_entry:
			if frappe.db.get_value("Stock Entry", self.stock_entry, "docstatus") != 1:
				frappe.throw(_("Stock Entry {0} is not submitted").format(self.stock_entry))

			if frappe.db.exists({"doctype": "Journal Entry", "stock_entry": self.stock_entry, "docstatus":1}):
				frappe.msgprint(_("Warning: Another {0} # {1} exists against stock entry {2}".format(self.voucher_type, self.name, self.stock_entry)))

	def validate_empty_accounts_table(self):
		if not self.get('accounts'):
			frappe.throw(_("Accounts table cannot be blank."))

	def set_account_and_party_balance(self):
		account_balance = {}
		party_balance = {}
		for d in self.get("accounts"):
			if d.account not in account_balance:
				account_balance[d.account] = get_balance_on(account=d.account, date=self.posting_date)

			if (d.party_type, d.party) not in party_balance:
				party_balance[(d.party_type, d.party)] = get_balance_on(party_type=d.party_type,
					party=d.party, date=self.posting_date, company=self.company)

			d.account_balance = account_balance[d.account]
			d.party_balance = flt(party_balance[(d.party_type, d.party)])


@frappe.whitelist()
def get_default_bank_cash_account(company, account_type=None, mode_of_payment=None, account=None):
	from erpnext.accounts.doctype.sales_invoice.sales_invoice import get_bank_cash_account
	if mode_of_payment:
		account = get_bank_cash_account(mode_of_payment, company).get("account")

	if not account:
		'''
			Set the default account first. If the user hasn't set any default account then, he doesn't
			want us to set any random account. In this case set the account only if there is single
			account (of that type), otherwise return empty dict.
		'''
		if account_type=="Bank":
			account = frappe.get_cached_value('Company',  company,  "default_bank_account")
			if not account:
				account_list = frappe.get_all("Account", filters = {"company": company,
					"account_type": "Bank", "is_group": 0})
				if len(account_list) == 1:
					account = account_list[0].name

		elif account_type=="Cash":
			account = frappe.get_cached_value('Company',  company,  "default_cash_account")
			if not account:
				account_list = frappe.get_all("Account", filters = {"company": company,
					"account_type": "Cash", "is_group": 0})
				if len(account_list) == 1:
					account = account_list[0].name

	if account:
		account_details = frappe.db.get_value("Account", account,
			["account_currency", "account_type"], as_dict=1)

		return frappe._dict({
			"account": account,
			"balance": get_balance_on(account),
			"account_currency": account_details.account_currency,
			"account_type": account_details.account_type
		})
	else: return frappe._dict()

@frappe.whitelist()
def get_payment_entry_against_order(dt, dn, amount=None, debit_in_account_currency=None, journal_entry=False, bank_account=None):
	ref_doc = frappe.get_doc(dt, dn)

	if flt(ref_doc.per_billed, 2) > 0:
		frappe.throw(_("Can only make payment against unbilled {0}").format(dt))

	if dt == "Sales Order":
		party_type = "Customer"
		amount_field_party = "credit_in_account_currency"
		amount_field_bank = "debit_in_account_currency"
	else:
		party_type = "Supplier"
		amount_field_party = "debit_in_account_currency"
		amount_field_bank = "credit_in_account_currency"

	party_account = get_party_account(party_type, ref_doc.get(scrub(party_type)), ref_doc.company)
	party_account_currency = get_account_currency(party_account)

	if not amount:
		if party_account_currency == ref_doc.company_currency:
			amount = flt(ref_doc.base_grand_total) - flt(ref_doc.advance_paid)
		else:
			amount = flt(ref_doc.grand_total) - flt(ref_doc.advance_paid)

	return get_payment_entry(ref_doc, {
		"party_type": party_type,
		"party_account": party_account,
		"party_account_currency": party_account_currency,
		"amount_field_party": amount_field_party,
		"amount_field_bank": amount_field_bank,
		"amount": amount,
		"debit_in_account_currency": debit_in_account_currency,
		"remarks": 'Advance Payment received against {0} {1}'.format(dt, dn),
		"bank_account": bank_account,
		"journal_entry": journal_entry
	})

@frappe.whitelist()
def get_payment_entry_against_invoice(dt, dn, amount=None,  debit_in_account_currency=None, journal_entry=False, bank_account=None):
	ref_doc = frappe.get_doc(dt, dn)
	if dt == "Sales Invoice":
		party_type = "Customer"
		party_account = get_party_account_based_on_invoice_discounting(dn) or ref_doc.debit_to
	else:
		party_type = "Supplier" if not ref_doc.get("letter_of_credit") else "Letter of Credit"
		party_account = ref_doc.credit_to

	if (dt == "Sales Invoice" and ref_doc.outstanding_amount > 0) \
		or (dt == "Purchase Invoice" and ref_doc.outstanding_amount < 0):
			amount_field_party = "credit_in_account_currency"
			amount_field_bank = "debit_in_account_currency"
	else:
		amount_field_party = "debit_in_account_currency"
		amount_field_bank = "credit_in_account_currency"

	return get_payment_entry(ref_doc, {
		"party_type": party_type,
		"party_account": party_account,
		"party_account_currency": ref_doc.party_account_currency,
		"amount_field_party": amount_field_party,
		"amount_field_bank": amount_field_bank,
		"amount": amount if amount else abs(ref_doc.outstanding_amount),
		"debit_in_account_currency": debit_in_account_currency,
		"remarks": 'Payment received against {0} {1}. {2}'.format(dt, dn, ref_doc.remarks),
		"bank_account": bank_account,
		"journal_entry": journal_entry
	})

def get_payment_entry(ref_doc, args):
	cost_center = ref_doc.get("cost_center") or frappe.get_cached_value('Company',  ref_doc.company,  "cost_center")
	exchange_rate = 1
	if args.get("party_account"):
		# Modified to include the posting date for which the exchange rate is required.
		# Assumed to be the posting date in the reference document
		exchange_rate = get_exchange_rate(ref_doc.get("posting_date") or ref_doc.get("transaction_date"),
			args.get("party_account"), args.get("party_account_currency"),
			ref_doc.company, ref_doc.doctype, ref_doc.name)

	je = frappe.new_doc("Journal Entry")
	je.update({
		"voucher_type": "Bank Entry",
		"company": ref_doc.company,
		"remark": args.get("remarks")
	})

	party_row = je.append("accounts", {
		"account": args.get("party_account"),
		"party_type": args.get("party_type"),
		"party": ref_doc.get(scrub(args.get("party_type"))),
		"cost_center": cost_center,
		"account_type": frappe.db.get_value("Account", args.get("party_account"), "account_type"),
		"account_currency": args.get("party_account_currency") or \
							get_account_currency(args.get("party_account")),
		"balance": get_balance_on(args.get("party_account")),
		"party_balance": get_balance_on(party=args.get("party"), party_type=args.get("party_type")),
		"exchange_rate": exchange_rate,
		args.get("amount_field_party"): args.get("amount"),
		"reference_type": ref_doc.doctype,
		"reference_name": ref_doc.name
	})

	bank_row = je.append("accounts")

	# Make it bank_details
	bank_account = get_default_bank_cash_account(ref_doc.company, "Bank", account=args.get("bank_account"))
	if bank_account:
		bank_row.update(bank_account)
		# Modified to include the posting date for which the exchange rate is required.
		# Assumed to be the posting date of the reference date
		bank_row.exchange_rate = get_exchange_rate(ref_doc.get("posting_date")
			or ref_doc.get("transaction_date"), bank_account["account"],
			bank_account["account_currency"], ref_doc.company)

	bank_row.cost_center = cost_center

	amount = args.get("debit_in_account_currency") or args.get("amount")

	if bank_row.account_currency == args.get("party_account_currency"):
		bank_row.set(args.get("amount_field_bank"), amount)
	else:
		bank_row.set(args.get("amount_field_bank"), amount * exchange_rate)

	# Multi currency check again
	if party_row.account_currency != ref_doc.company_currency \
		or (bank_row.account_currency and bank_row.account_currency != ref_doc.company_currency):
			je.multi_currency = 1

	je.set_amounts_in_company_currency()
	je.set_total_debit_credit()

	return je if args.get("journal_entry") else je.as_dict()


@frappe.whitelist()
def get_opening_accounts(company):
	"""get all balance sheet accounts for opening entry"""
	accounts = frappe.db.sql_list("""select
			name from tabAccount
		where
			is_group=0 and report_type='Balance Sheet' and company={0} and
			name not in (select distinct account from tabWarehouse where
			account is not null and account != '')
		order by name asc""".format(frappe.db.escape(company)))

	return [{"account": a, "balance": get_balance_on(a)} for a in accounts]

def get_outstanding_journal_entries(party_account, party_type, party):
	if erpnext.get_party_account_type(party_type) == "Receivable":
		bal_dr_or_cr = "gle_je.credit_in_account_currency - gle_je.debit_in_account_currency"
		payment_dr_or_cr = "gle_payment.debit_in_account_currency - gle_payment.credit_in_account_currency"
	else:
		bal_dr_or_cr = "gle_je.debit_in_account_currency - gle_je.credit_in_account_currency"
		payment_dr_or_cr = "gle_payment.credit_in_account_currency - gle_payment.debit_in_account_currency"

	return frappe.db.sql("""
		select je.name, je.posting_date, je.user_remark,
			ifnull(sum({bal_dr_or_cr}), 0) - (
				select ifnull(sum({payment_dr_or_cr}), 0)
				from `tabGL Entry` gle_payment
				where
					gle_payment.against_voucher_type = gle_je.voucher_type
					and gle_payment.against_voucher = gle_je.voucher_no
					and gle_payment.party_type = gle_je.party_type
					and gle_payment.party = gle_je.party
					and gle_payment.account = gle_je.account
					and abs({payment_dr_or_cr}) > 0
			) as balance
		from `tabGL Entry` gle_je
		inner join `tabJournal Entry` je on je.name = gle_je.voucher_no
		where
			gle_je.party_type = %(party_type)s and gle_je.party = %(party)s and gle_je.account = %(account)s
			and gle_je.voucher_type = 'Journal Entry' and (gle_je.against_voucher = '' or gle_je.against_voucher is null)
			and abs({bal_dr_or_cr}) > 0
		group by gle_je.voucher_no
		having abs(balance) > 0.005
		order by gle_je.posting_date""".format(
	bal_dr_or_cr=bal_dr_or_cr,
	payment_dr_or_cr=payment_dr_or_cr
	), {
		"party_type": party_type,
		"party": party,
		"account": party_account
	}, as_dict=1)

def get_against_jv(doctype, txt, searchfield, start, page_len, filters):
<<<<<<< HEAD
	if filters.get("account") and filters.get("party_type") and filters.get("party"):
		res = get_outstanding_journal_entries(filters.get("account"), filters.get("party_type"), filters.get("party"))
		return [[jv.name, jv.posting_date, _("Balance: {0}").format(jv.balance), jv.user_remark] for jv in res]
	else:
		return frappe.db.sql("""select jv.name, jv.posting_date, jv.user_remark
			from `tabJournal Entry` jv, `tabJournal Entry Account` jv_detail
			where jv_detail.parent = jv.name and jv_detail.account = %s and ifnull(jv_detail.party, '') = %s
			and (jv_detail.reference_type is null or jv_detail.reference_type = '')
			and jv.docstatus = 1 and jv.`{0}` like %s order by jv.name desc limit %s, %s""".format(frappe.db.escape(searchfield)),
			(filters.get("account"), cstr(filters.get("party")), "%{0}%".format(txt), start, page_len))
=======
	return frappe.db.sql("""select jv.name, jv.posting_date, jv.user_remark
		from `tabJournal Entry` jv, `tabJournal Entry Account` jv_detail
		where jv_detail.parent = jv.name and jv_detail.account = %s and ifnull(jv_detail.party, '') = %s
		and (jv_detail.reference_type is null or jv_detail.reference_type = '')
		and jv.docstatus = 1 and jv.`{0}` like %s order by jv.name desc limit %s, %s""".format(searchfield),
		(filters.get("account"), cstr(filters.get("party")), "%{0}%".format(txt), start, page_len))

>>>>>>> 0c0604b7

@frappe.whitelist()
def get_outstanding(args):
	if not frappe.has_permission("Account"):
		frappe.msgprint(_("No Permission"), raise_exception=1)

	if isinstance(args, string_types):
		args = json.loads(args)

	company_currency = erpnext.get_company_currency(args.get("company"))

	if args.get("doctype") == "Journal Entry":
		against_jv_amount = get_balance_on_voucher("Journal Entry", args.get("docname"), args.get("party_type"),
			args.get("party"), args.get("account"), dr_or_cr="debit_in_account_currency - credit_in_account_currency")

		amount_field = "credit_in_account_currency" if against_jv_amount >= 0 else "debit_in_account_currency"
		return {
			amount_field: abs(against_jv_amount)
		}

	elif args.get("doctype") in ("Sales Invoice", "Purchase Invoice", "Landed Cost Voucher"):
		fields = ["outstanding_amount", "conversion_rate"]
		if args.get("doctype") == "Landed Cost Voucher":
			party_type = "Supplier"
			party_field = 'party'
			fields.append('party_type')
		else:
			party_type = "Customer" if args.get("doctype") == "Sales Invoice" else "Supplier"
			party_field = scrub(party_type)

		account_field = "debit_to" if args.get("doctype") == "Sales Invoice" else "credit_to"
		fields.append(account_field)
		fields.append(party_field)
		if args.get("doctype") == "Purchase Invoice":
			fields.append('letter_of_credit')

		invoice = frappe.db.get_value(args["doctype"], args["docname"], fields, as_dict=1)
		if invoice.get("party_type"):
			party_type = invoice.get("party_type")
		if invoice.get("letter_of_credit"):
			party_type = "Letter of Credit"

		exchange_rate = invoice.conversion_rate if (args.get("account_currency") != company_currency) else 1

		if args["doctype"] == "Sales Invoice":
			amount_field = "credit_in_account_currency" \
				if flt(invoice.outstanding_amount) > 0 else "debit_in_account_currency"
		else:
			amount_field = "debit_in_account_currency" \
				if flt(invoice.outstanding_amount) > 0 else "credit_in_account_currency"

		return {
			amount_field: abs(flt(invoice.outstanding_amount)),
			"exchange_rate": exchange_rate,
			"party_type": party_type,
			"party": invoice.get(party_field),
			"account": invoice.get(account_field)
		}

	elif args.get("doctype") in ("Employee Advance", "Expense Claim"):
		account_field = 'advance_account' if args.get("doctype") == "Employee Advance" else "payable_account"
		balance_field = 'balance_amount' if args.get("doctype") == "Employee Advance" else "outstanding_amount"
		details = frappe.db.get_value(args["doctype"], args["docname"], ['employee', account_field, balance_field], as_dict=1)

		balance_amount = details.get(balance_field) if args.get("doctype") == "Expense Claim" \
			else -1 * flt(details.get(balance_field))
		amount_field = "debit_in_account_currency" \
			if flt(balance_amount) > 0 else "credit_in_account_currency"

		return {
			amount_field: abs(balance_amount),
			"party_type": "Employee",
			"party": details.get("employee"),
			"account": details.get(account_field),
		}

@frappe.whitelist()
def get_party_account_and_balance(company, party_type, party, cost_center=None):
	if not frappe.has_permission("Account"):
		frappe.msgprint(_("No Permission"), raise_exception=1)

	account = get_party_account(party_type, party, company)

	account_balance = get_balance_on(account=account, cost_center=cost_center)
	party_balance = get_balance_on(party_type=party_type, party=party, company=company, cost_center=cost_center)

	return {
		"account": account,
		"balance": account_balance,
		"party_balance": party_balance,
		"account_currency": frappe.db.get_value("Account", account, "account_currency")
	}


@frappe.whitelist()
def get_account_balance_and_party_type(account, date, company, debit=None, credit=None, exchange_rate=None, cost_center=None):
	"""Returns dict of account balance and party type to be set in Journal Entry on selection of account."""
	if not frappe.has_permission("Account"):
		frappe.msgprint(_("No Permission"), raise_exception=1)

	company_currency = erpnext.get_company_currency(company)
	account_details = frappe.db.get_value("Account", account, ["account_type", "account_currency", "party_type"], as_dict=1)

	if not account_details:
		return

	letter_of_credit_accounts = frappe.get_cached_value('Company', {"company_name": company},
		["default_letter_of_credit_account"])
	employee_accounts = frappe.get_cached_value('Company', {"company_name": company},
		["default_employee_advance_account", "default_employee_loan_account"])

	if account in employee_accounts:
		party_type = "Employee"
	elif account in letter_of_credit_accounts:
		party_type = "Letter of Credit"
	elif account_details.account_type == "Receivable":
		party_type = account_details.party_type or "Customer"
	elif account_details.account_type == "Payable":
		party_type = account_details.party_type or "Supplier"
	else:
		party_type = ""

	grid_values = {
		"balance": get_balance_on(account, date, cost_center=cost_center),
		"party_type": party_type,
		"account_type": account_details.account_type,
		"account_currency": account_details.account_currency or company_currency,

		# The date used to retreive the exchange rate here is the date passed in
		# as an argument to this function. It is assumed to be the date on which the balance is sought
		"exchange_rate": get_exchange_rate(date, account, account_details.account_currency,
			company, debit=debit, credit=credit, exchange_rate=exchange_rate)
	}

	# un-set party if not party type
	if not party_type:
		grid_values["party"] = ""

	return grid_values


@frappe.whitelist()
def get_exchange_rate(posting_date, account=None, account_currency=None, company=None,
		reference_type=None, reference_name=None, debit=None, credit=None, exchange_rate=None,
		party_type=None, party=None):
	from erpnext.setup.utils import get_exchange_rate
	account_details = frappe.db.get_value("Account", account,
		["account_type", "root_type", "account_currency", "company"], as_dict=1)

	if not account_details:
		frappe.throw(_("Please select correct account"))

	if not company:
		company = account_details.company

	if not account_currency:
		account_currency = account_details.account_currency

	company_currency = erpnext.get_company_currency(company)

	if account_currency != company_currency:
		if reference_type in ("Sales Invoice", "Purchase Invoice", "Landed Cost Voucher") and reference_name:
			exchange_rate = frappe.db.get_value(reference_type, reference_name, "conversion_rate")
		elif reference_type == "Journal Entry" and reference_name and party_type and party:
			exchange_rate = get_average_party_exchange_rate_on_journal_entry(reference_name, party_type, party, account)

		# The date used to retreive the exchange rate here is the date passed
		# in as an argument to this function.
		elif (not exchange_rate or exchange_rate==1) and account_currency and posting_date:
			exchange_rate = get_exchange_rate(account_currency, company_currency, posting_date)
	else:
		exchange_rate = 1

	# don't return None or 0 as it is multipled with a value and that value could be lost
	return exchange_rate or 1

def get_average_party_exchange_rate_on_journal_entry(jv_name, party_type, party, account):
	res = frappe.db.sql("""select avg(jv_detail.exchange_rate)
		from `tabJournal Entry` jv, `tabJournal Entry Account` jv_detail
		where jv.name = %s and jv_detail.parent = jv.name
		and jv_detail.account = %s and jv_detail.party_type = %s and jv_detail.party = %s
		and (jv_detail.reference_type is null or jv_detail.reference_type = '')
		""", [jv_name, account, party_type, party])
	return res[0][0] if res else 1.0

@frappe.whitelist()
def get_average_exchange_rate(account):
	exchange_rate = 0
	bank_balance_in_account_currency = get_balance_on(account)
	if bank_balance_in_account_currency:
		bank_balance_in_company_currency = get_balance_on(account, in_account_currency=False)
		exchange_rate = bank_balance_in_company_currency / bank_balance_in_account_currency

	return exchange_rate

@frappe.whitelist()
def make_inter_company_journal_entry(name, voucher_type, company):
	journal_entry = frappe.new_doc('Journal Entry')
	journal_entry.voucher_type = voucher_type
	journal_entry.company = company
	journal_entry.posting_date = nowdate()
	journal_entry.inter_company_journal_entry_reference = name
	return journal_entry.as_dict()<|MERGE_RESOLUTION|>--- conflicted
+++ resolved
@@ -60,50 +60,6 @@
 		self.update_inter_company_jv()
 		self.update_invoice_discounting()
 
-	def on_cancel(self):
-		from erpnext.accounts.utils import unlink_ref_doc_from_payment_entries
-		from erpnext.hr.doctype.salary_slip.salary_slip import unlink_ref_doc_from_salary_slip
-		unlink_ref_doc_from_payment_entries(self)
-		unlink_ref_doc_from_salary_slip(self.name)
-		self.make_gl_entries(1)
-		self.update_advance_paid()
-		self.update_expense_claim()
-		self.update_loan()
-		self.unlink_advance_entry_reference()
-		self.unlink_asset_reference()
-		self.unlink_inter_company_jv()
-		self.unlink_asset_adjustment_entry()
-		self.update_invoice_discounting()
-
-
-	def get_title(self):
-		return self.pay_to_recd_from or self.accounts[0].account
-
-	def update_advance_paid(self):
-		advance_paid = frappe._dict()
-		for d in self.get("accounts"):
-			if d.reference_type in ("Sales Order", "Purchase Order", "Employee Advance"):
-				advance_paid.setdefault(d.reference_type, []).append(d.reference_name)
-
-		for voucher_type, order_list in iteritems(advance_paid):
-			for voucher_no in list(set(order_list)):
-				frappe.get_doc(voucher_type, voucher_no).set_total_advance_paid()
-
-	def validate_inter_company_accounts(self):
-		if self.voucher_type == "Inter Company Journal Entry" and self.inter_company_journal_entry_reference:
-			doc = frappe.get_doc("Journal Entry", self.inter_company_journal_entry_reference)
-			account_currency = frappe.get_cached_value('Company',  self.company,  "default_currency")
-			previous_account_currency = frappe.get_cached_value('Company',  doc.company,  "default_currency")
-			if account_currency == previous_account_currency:
-				if self.total_credit != doc.total_debit or self.total_debit != doc.total_credit:
-					frappe.throw(_("Total Credit/ Debit Amount should be same as linked Journal Entry"))
-
-	def update_inter_company_jv(self):
-		if self.voucher_type == "Inter Company Journal Entry" and self.inter_company_journal_entry_reference:
-			frappe.db.set_value("Journal Entry", self.inter_company_journal_entry_reference,\
-				"inter_company_journal_entry_reference", self.name)
-
-<<<<<<< HEAD
 	def on_cancel(self):
 		from erpnext.accounts.utils import unlink_ref_doc_from_payment_entries
 		from erpnext.hr.doctype.salary_slip.salary_slip import unlink_ref_doc_from_salary_slip
@@ -117,7 +73,35 @@
 		self.unlink_asset_reference()
 		self.unlink_inter_company_jv()
 		self.unlink_asset_adjustment_entry()
-=======
+		self.update_invoice_discounting()
+
+	def get_title(self):
+		return self.pay_to_recd_from or self.accounts[0].account
+
+	def update_advance_paid(self):
+		advance_paid = frappe._dict()
+		for d in self.get("accounts"):
+			if d.reference_type in ("Sales Order", "Purchase Order", "Employee Advance"):
+				advance_paid.setdefault(d.reference_type, []).append(d.reference_name)
+
+		for voucher_type, order_list in iteritems(advance_paid):
+			for voucher_no in list(set(order_list)):
+				frappe.get_doc(voucher_type, voucher_no).set_total_advance_paid()
+
+	def validate_inter_company_accounts(self):
+		if self.voucher_type == "Inter Company Journal Entry" and self.inter_company_journal_entry_reference:
+			doc = frappe.get_doc("Journal Entry", self.inter_company_journal_entry_reference)
+			account_currency = frappe.get_cached_value('Company',  self.company,  "default_currency")
+			previous_account_currency = frappe.get_cached_value('Company',  doc.company,  "default_currency")
+			if account_currency == previous_account_currency:
+				if self.total_credit != doc.total_debit or self.total_debit != doc.total_credit:
+					frappe.throw(_("Total Credit/ Debit Amount should be same as linked Journal Entry"))
+
+	def update_inter_company_jv(self):
+		if self.voucher_type == "Inter Company Journal Entry" and self.inter_company_journal_entry_reference:
+			frappe.db.set_value("Journal Entry", self.inter_company_journal_entry_reference,\
+				"inter_company_journal_entry_reference", self.name)
+
 	def update_invoice_discounting(self):
 		def _validate_invoice_discounting_status(inv_disc, id_status, expected_status, row_id):
 			id_link = get_link_to_form("Invoice Discounting", inv_disc)
@@ -148,7 +132,6 @@
 			if status:
 				inv_disc_doc.set_status(status=status)
 
->>>>>>> 0c0604b7
 
 	def unlink_advance_entry_reference(self):
 		for d in self.get("accounts"):
@@ -275,7 +258,6 @@
 				d.reference_name = None
 			if not d.reference_name:
 				d.reference_type = None
-<<<<<<< HEAD
 			if d.reference_type and d.reference_name:
 				if d.reference_type in list(field_dict):
 					dr_or_cr = "credit_in_account_currency" \
@@ -290,45 +272,6 @@
 					if d.reference_type == "Purchase Order" and flt(d.credit) > 0:
 						frappe.throw(_("Row {0}: Credit entry can not be linked with a {1}").format(d.idx, d.reference_type))
 
-=======
-			if d.reference_type and d.reference_name and (d.reference_type in list(field_dict)):
-				dr_or_cr = "credit_in_account_currency" \
-					if d.reference_type in ("Sales Order", "Sales Invoice") else "debit_in_account_currency"
-
-				# check debit or credit type Sales / Purchase Order
-				if d.reference_type=="Sales Order" and flt(d.debit) > 0:
-					frappe.throw(_("Row {0}: Debit entry can not be linked with a {1}").format(d.idx, d.reference_type))
-
-				if d.reference_type == "Purchase Order" and flt(d.credit) > 0:
-					frappe.throw(_("Row {0}: Credit entry can not be linked with a {1}").format(d.idx, d.reference_type))
-
-				# set totals
-				if not d.reference_name in self.reference_totals:
-					self.reference_totals[d.reference_name] = 0.0
-				self.reference_totals[d.reference_name] += flt(d.get(dr_or_cr))
-				self.reference_types[d.reference_name] = d.reference_type
-				self.reference_accounts[d.reference_name] = d.account
-
-				against_voucher = frappe.db.get_value(d.reference_type, d.reference_name,
-					[scrub(dt) for dt in field_dict.get(d.reference_type)])
-
-				if not against_voucher:
-					frappe.throw(_("Row {0}: Invalid reference {1}").format(d.idx, d.reference_name))
-
-				# check if party and account match
-				if d.reference_type in ("Sales Invoice", "Purchase Invoice"):
-					if d.reference_type == "Sales Invoice":
-						party_account = get_party_account_based_on_invoice_discounting(d.reference_name) or against_voucher[1]
-					else:
-						party_account = against_voucher[1]
-					if (against_voucher[0] != d.party or party_account != d.account):
-						frappe.throw(_("Row {0}: Party / Account does not match with {1} / {2} in {3} {4}")
-							.format(d.idx, field_dict.get(d.reference_type)[0], field_dict.get(d.reference_type)[1],
-								d.reference_type, d.reference_name))
-
-				# check if party matches for Sales / Purchase Order
-				if d.reference_type in ("Sales Order", "Purchase Order"):
->>>>>>> 0c0604b7
 					# set totals
 					if not d.reference_name in self.reference_totals:
 						self.reference_totals[d.reference_name] = 0.0
@@ -352,6 +295,9 @@
 						else:
 							billing_party, account = against_voucher
 							billing_party_type, account_field = field_dict.get(d.reference_type)
+
+						if d.reference_type == "Sales Invoice":
+							account = get_party_account_based_on_invoice_discounting(d.reference_name) or against_voucher[1]
 
 						if billing_party != d.party or billing_party_type != d.party_type or account != d.account:
 							frappe.throw(_("Row {0}: Party / Account does not match with {1} / {2} in {3} {4}")
@@ -423,12 +369,7 @@
 		for reference_name, total in iteritems(self.reference_totals):
 			reference_type = self.reference_types[reference_name]
 
-<<<<<<< HEAD
 			if reference_type in ("Sales Invoice", "Purchase Invoice", "Landed Cost Voucher", "Expense Claim"):
-=======
-			if (reference_type in ("Sales Invoice", "Purchase Invoice") and
-				self.voucher_type not in ['Debit Note', 'Credit Note']):
->>>>>>> 0c0604b7
 				invoice = frappe.db.get_value(reference_type, reference_name,
 					["docstatus", "outstanding_amount"], as_dict=1)
 
@@ -587,7 +528,6 @@
 		for d in self.get('accounts'):
 			if d.party_type in ['Customer', 'Supplier', 'Letter of Credit', 'Employee'] and d.party:
 				if not pay_to_recd_from:
-<<<<<<< HEAD
 					if d.party_type == "Letter of Credit":
 						name_field = "name"
 					elif d.party_type == "Employee":
@@ -595,10 +535,6 @@
 					else:
 						name_field = "customer_name" if d.party_type=="Customer" else "supplier_name"
 					pay_to_recd_from = frappe.db.get_value(d.party_type, d.party, name_field)
-=======
-					pay_to_recd_from = frappe.db.get_value(d.party_type, d.party,
-						"customer_name" if d.party_type=="Customer" else "supplier_name")
->>>>>>> 0c0604b7
 
 				if pay_to_recd_from and pay_to_recd_from == d.party:
 					party_amount += (d.debit_in_account_currency or d.credit_in_account_currency)
@@ -1002,7 +938,6 @@
 	}, as_dict=1)
 
 def get_against_jv(doctype, txt, searchfield, start, page_len, filters):
-<<<<<<< HEAD
 	if filters.get("account") and filters.get("party_type") and filters.get("party"):
 		res = get_outstanding_journal_entries(filters.get("account"), filters.get("party_type"), filters.get("party"))
 		return [[jv.name, jv.posting_date, _("Balance: {0}").format(jv.balance), jv.user_remark] for jv in res]
@@ -1011,17 +946,8 @@
 			from `tabJournal Entry` jv, `tabJournal Entry Account` jv_detail
 			where jv_detail.parent = jv.name and jv_detail.account = %s and ifnull(jv_detail.party, '') = %s
 			and (jv_detail.reference_type is null or jv_detail.reference_type = '')
-			and jv.docstatus = 1 and jv.`{0}` like %s order by jv.name desc limit %s, %s""".format(frappe.db.escape(searchfield)),
+			and jv.docstatus = 1 and jv.`{0}` like %s order by jv.name desc limit %s, %s""".format(searchfield),
 			(filters.get("account"), cstr(filters.get("party")), "%{0}%".format(txt), start, page_len))
-=======
-	return frappe.db.sql("""select jv.name, jv.posting_date, jv.user_remark
-		from `tabJournal Entry` jv, `tabJournal Entry Account` jv_detail
-		where jv_detail.parent = jv.name and jv_detail.account = %s and ifnull(jv_detail.party, '') = %s
-		and (jv_detail.reference_type is null or jv_detail.reference_type = '')
-		and jv.docstatus = 1 and jv.`{0}` like %s order by jv.name desc limit %s, %s""".format(searchfield),
-		(filters.get("account"), cstr(filters.get("party")), "%{0}%".format(txt), start, page_len))
-
->>>>>>> 0c0604b7
 
 @frappe.whitelist()
 def get_outstanding(args):
