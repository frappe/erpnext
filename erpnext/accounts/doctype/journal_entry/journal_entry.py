--- conflicted
+++ resolved
@@ -94,11 +94,7 @@
 
 		unlink_ref_doc_from_payment_entries(self)
 		unlink_ref_doc_from_salary_slip(self.name)
-<<<<<<< HEAD
-		self.ignore_linked_doctypes = ('GL Entry', 'Stock Ledger Entry', 'Payment Ledger Entry')
-=======
-		self.ignore_linked_doctypes = ("GL Entry", "Stock Ledger Entry")
->>>>>>> e4265ce8
+		self.ignore_linked_doctypes = ("GL Entry", "Stock Ledger Entry", "Payment Ledger Entry")
 		self.make_gl_entries(1)
 		self.update_advance_paid()
 		self.update_expense_claim()
