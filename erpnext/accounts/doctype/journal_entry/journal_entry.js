// Copyright (c) 2015, Frappe Technologies Pvt. Ltd. and Contributors
// License: GNU General Public License v3. See license.txt

frappe.provide("erpnext.accounts");
frappe.provide("erpnext.journal_entry");


frappe.ui.form.on("Journal Entry", {
	setup: function(frm) {
		frm.add_fetch("bank_account", "account", "account");
	},

	refresh: function(frm) {
		erpnext.toggle_naming_series();
		erpnext.hide_company();

		frm.cscript.voucher_type(frm.doc);

		if(frm.doc.docstatus==1) {
			frm.add_custom_button(__('Ledger'), function() {
				frappe.route_options = {
					"voucher_no": frm.doc.name,
					"from_date": frm.doc.posting_date,
					"to_date": frm.doc.posting_date,
					"company": frm.doc.company,
					"finance_book": frm.doc.finance_book,
					"merge_similar_entries": 0
				};
				frappe.set_route("query-report", "General Ledger");
			}, __('View'));
		}

		if(frm.doc.docstatus==1) {
			frm.add_custom_button(__('Reverse Journal Entry'), function() {
				return erpnext.journal_entry.reverse_journal_entry(frm);
			}, __('Make'));
		}

		if (frm.doc.__islocal) {
			frm.add_custom_button(__('Quick Entry'), function() {
				return erpnext.journal_entry.quick_entry(frm);
			});
		}

		// hide /unhide fields based on currency
		erpnext.journal_entry.toggle_fields_based_on_currency(frm);

		if ((frm.doc.voucher_type == "Inter Company Journal Entry") && (frm.doc.docstatus == 1) && (!frm.doc.inter_company_journal_entry_reference)) {
			frm.add_custom_button(__("Create Inter Company Journal Entry"),
				function() {
					frm.trigger("make_inter_company_journal_entry");
				}, __('Make'));
		}
	},

	make_inter_company_journal_entry: function(frm) {
		var d = new frappe.ui.Dialog({
			title: __("Select Company"),
			fields: [
				{
					'fieldname': 'company',
					'fieldtype': 'Link',
					'label': __('Company'),
					'options': 'Company',
					"get_query": function () {
						return {
							filters: [
								["Company", "name", "!=", frm.doc.company]
							]
						};
					},
					'reqd': 1
				}
			],
		});
		d.set_primary_action(__('Create'), function() {
			d.hide();
			var args = d.get_values();
			frappe.call({
				args: {
					"name": frm.doc.name,
					"voucher_type": frm.doc.voucher_type,
					"company": args.company
				},
				method: "erpnext.accounts.doctype.journal_entry.journal_entry.make_inter_company_journal_entry",
				callback: function (r) {
					if (r.message) {
						var doc = frappe.model.sync(r.message)[0];
						frappe.set_route("Form", doc.doctype, doc.name);
					}
				}
			});
		});
		d.show();
	},

	multi_currency: function(frm) {
		erpnext.journal_entry.toggle_fields_based_on_currency(frm);
	},

	posting_date: function(frm) {
		if(!frm.doc.multi_currency || !frm.doc.posting_date) return;

		$.each(frm.doc.accounts || [], function(i, row) {
			erpnext.journal_entry.set_exchange_rate(frm, row.doctype, row.name);
		})
	},

	company: function(frm) {
		frappe.call({
			method: "frappe.client.get_value",
			args: {
				doctype: "Company",
				filters: {"name": frm.doc.company},
				fieldname: "cost_center"
			},
			callback: function(r){
				if(r.message){
					$.each(frm.doc.accounts || [], function(i, jvd) {
						frappe.model.set_value(jvd.doctype, jvd.name, "cost_center", r.message.cost_center);
					});
				}
			}
		});
	}
});

erpnext.accounts.JournalEntry = frappe.ui.form.Controller.extend({
	onload: function() {
		this.load_defaults();
		this.setup_queries();
		this.setup_balance_formatter();
	},

	onload_post_render: function() {
		cur_frm.get_field("accounts").grid.set_multiple_add("account");
	},

	load_defaults: function() {
		//this.frm.show_print_first = true;
		if(this.frm.doc.__islocal && this.frm.doc.company) {
			frappe.model.set_default_values(this.frm.doc);
			$.each(this.frm.doc.accounts || [], function(i, jvd) {
				frappe.model.set_default_values(jvd);
			});
			var posting_date = this.frm.posting_date;
			if(!this.frm.doc.amended_from) this.frm.set_value('posting_date', posting_date || frappe.datetime.get_today());
		}
	},

	setup_queries: function() {
		var me = this;

		me.frm.set_query("account", "accounts", function(doc, cdt, cdn) {
			return erpnext.journal_entry.account_query(me.frm);
		});

		me.frm.set_query("cost_center", "accounts", function(doc, cdt, cdn) {
			return {
				filters: {
					company: me.frm.doc.company,
					is_group: 0
				}
			};
		});

		me.frm.set_query("party_type", "accounts", function(doc, cdt, cdn) {
			const row = locals[cdt][cdn];

			return {
				query: "erpnext.setup.doctype.party_type.party_type.get_party_type",
				filters: {
					'account': row.account
				}
			};
		});

		me.frm.set_query("reference_name", "accounts", function(doc, cdt, cdn) {
			var jvd = frappe.get_doc(cdt, cdn);

<<<<<<< HEAD
=======
			// expense claim
			if(jvd.reference_type==="Expense Claim") {
				return {
					filters: {
						'total_sanctioned_amount': ['>', 0],
						'status': ['!=', 'Paid'],
						'docstatus': 1
					}
				};
			}

			if(jvd.reference_type==="Employee Advance") {
				return {
					filters: {
						'docstatus': 1
					}
				};
			}

>>>>>>> bd5b37db
			// journal entry
			if(jvd.reference_type==="Journal Entry") {
				frappe.model.validate_missing(jvd, "account");
				frappe.model.validate_missing(jvd, "party_type");
				frappe.model.validate_missing(jvd, "party");
				return {
					query: "erpnext.accounts.doctype.journal_entry.journal_entry.get_against_jv",
					filters: {
						account: jvd.account,
						party_type: jvd.party_type,
						party: jvd.party
					}
				};
			}

			// payroll entry
			if(jvd.reference_type==="Payroll Entry") {
				return {
					query: "erpnext.hr.doctype.payroll_entry.payroll_entry.get_payroll_entries_for_jv",
				};
			}

			var party_account_field = "";
			var out = {
				filters: [
					[jvd.reference_type, "docstatus", "=", 1]
				]
			};

			if(in_list(["Sales Invoice", "Purchase Invoice", "Landed Cost Voucher", "Expense Claim"], jvd.reference_type)) {
				out.filters.push([jvd.reference_type, "outstanding_amount", "!=", 0]);
				// Filter by cost center
				if(jvd.cost_center) {
					out.filters.push([jvd.reference_type, "cost_center", "in", ["", jvd.cost_center]]);
				}
				// account filter
				if (jvd.reference_type == "Expense Claim") {
					party_account_field = "payable_account";
				} else {
					party_account_field = jvd.reference_type==="Sales Invoice" ? "debit_to": "credit_to";
				}
			}

			if(in_list(["Sales Order", "Purchase Order"], jvd.reference_type)) {
				frappe.model.validate_missing(jvd, "account");
				out.filters.push([jvd.reference_type, "per_completed", "<", 100]);
			}

			if(jvd.reference_type == "Employee Advance") {
				party_account_field = "advance_account";
				out.filters.push([jvd.reference_type, "status", "in", ['Unpaid', 'Unclaimed']]);
			}

			if(party_account_field) {
				out.filters.push([jvd.reference_type, party_account_field, "=", jvd.account]);
			}

			if(jvd.party_type && jvd.party) {
				var party_field = "";
				if(jvd.reference_type == "Landed Cost Voucher") {
					out.filters.push([jvd.reference_type, "party_type", "=", jvd.party_type]);
					party_field = "party"
				} else if(jvd.reference_type.indexOf("Sales")===0) {
					party_field = "customer";
				} else if (jvd.reference_type.indexOf("Purchase")===0) {
					party_field = "supplier";
				} else if (['Employee Advance', 'Expense Claim'.includes(jvd.reference_type)]) {
					party_field = "employee";
				}

				if (party_field) {
					out.filters.push([jvd.reference_type, party_field, "=", jvd.party]);
				}
			}

			return out;
		});

	},

	setup_balance_formatter: function() {
		var me = this;
		$.each(["balance", "party_balance"], function(i, field) {
			var df = frappe.meta.get_docfield("Journal Entry Account", field, me.frm.doc.name);
			df.formatter = function(value, df, options, doc) {
				var currency = frappe.meta.get_field_currency(df, doc);
				var dr_or_cr = value ? ('<label>' + (value > 0.0 ? __("Dr") : __("Cr")) + '</label>') : "";
				return "<div style='text-align: right'>"
					+ ((value==null || value==="") ? "" : format_currency(Math.abs(value), currency))
					+ " " + dr_or_cr
					+ "</div>";
			}
		})
	},

	reference_type: function(doc, cdt, cdn) {
		frappe.model.set_value(cdt, cdn, 'reference_name', '');
	},

	reference_name: function(doc, cdt, cdn) {
		var d = frappe.get_doc(cdt, cdn);

		if(d.reference_name) {
			if (d.reference_type==="Journal Entry" && d.party_type && d.party) {
				this.get_outstanding('Journal Entry', d.reference_name, doc.company, d);
			} else {
				this.get_outstanding(d.reference_type, d.reference_name, doc.company, d);
			}
			erpnext.journal_entry.set_exchange_rate(this.frm, cdt, cdn);
		}
	},

	get_outstanding: function(doctype, docname, company, child, due_date) {
		var me = this;
		var args = {
			"doctype": doctype,
			"docname": docname,
			"party": child.party,
			"party_type": child.party_type,
			"account": child.account,
			"account_currency": child.account_currency,
			"company": company
		}

		return frappe.call({
			method: "erpnext.accounts.doctype.journal_entry.journal_entry.get_outstanding",
			args: { args: args},
			callback: function(r) {
				if(r.message) {
					$.each(r.message, function(field, value) {
						if(['debit_in_account_currency', 'credit_in_account_currency', 'debit', 'credit'].includes(field)) {
							if(!child.debit_in_account_currency && !child.credit_in_account_currency) {
								frappe.model.set_value(child.doctype, child.name, field, value);
							}
						} else {
							frappe.model.set_value(child.doctype, child.name, field, value);
						}
					})
				}
			}
		});
	},

	accounts_add: function(doc, cdt, cdn) {
		var row = frappe.get_doc(cdt, cdn);

		// set difference
		if(doc.difference) {
			if(doc.difference > 0) {
				row.credit_in_account_currency = doc.difference;
				row.credit = doc.difference;
			} else {
				row.debit_in_account_currency = -doc.difference;
				row.debit = -doc.difference;
			}
		}
		cur_frm.cscript.update_totals(doc);
	},

});

cur_frm.script_manager.make(erpnext.accounts.JournalEntry);

cur_frm.cscript.update_totals = function(doc) {
	var td=0.0; var tc =0.0;
	var accounts = doc.accounts || [];
	for(var i in accounts) {
		td += flt(accounts[i].debit, precision("debit", accounts[i]));
		tc += flt(accounts[i].credit, precision("credit", accounts[i]));
	}
	var doc = locals[doc.doctype][doc.name];
	doc.total_debit = td;
	doc.total_credit = tc;
	doc.difference = flt((td - tc), precision("difference"));
	refresh_many(['total_debit','total_credit','difference']);
}

cur_frm.cscript.get_balance = function(doc,dt,dn) {
	cur_frm.cscript.update_totals(doc);
	cur_frm.call('get_balance', null, () => { cur_frm.refresh(); });
}

cur_frm.cscript.validate = function(doc,cdt,cdn) {
	cur_frm.cscript.update_totals(doc);
}

cur_frm.cscript.select_print_heading = function(doc,cdt,cdn){
	if(doc.select_print_heading){
		// print heading
		cur_frm.pformat.print_heading = doc.select_print_heading;
	}
	else
		cur_frm.pformat.print_heading = __("Journal Entry");
}

cur_frm.cscript.voucher_type = function(doc, cdt, cdn) {
	if(!doc.company) return;

	var update_jv_details = function(doc, r) {
		$.each(r, function(i, d) {
			var row = frappe.model.add_child(doc, "Journal Entry Account", "accounts");
			row.account = d.account;
			row.balance = d.balance;
		});
		refresh_field("accounts");
	}

	if((!(doc.accounts || []).length) || ((doc.accounts || []).length==1 && !doc.accounts[0].account)) {
		if(in_list(["Bank Entry", "Cash Entry"], doc.voucher_type)) {
			return frappe.call({
				type: "GET",
				method: "erpnext.accounts.doctype.journal_entry.journal_entry.get_default_bank_cash_account",
				args: {
					"account_type": (doc.voucher_type=="Bank Entry" ?
						"Bank" : (doc.voucher_type=="Cash Entry" ? "Cash" : null)),
					"company": doc.company
				},
				callback: function(r) {
					if(r.message) {
						update_jv_details(doc, [r.message]);
					}
				}
			})
		} else if(doc.voucher_type=="Opening Entry") {
			return frappe.call({
				type:"GET",
				method: "erpnext.accounts.doctype.journal_entry.journal_entry.get_opening_accounts",
				args: {
					"company": doc.company
				},
				callback: function(r) {
					frappe.model.clear_table(doc, "accounts");
					if(r.message) {
						update_jv_details(doc, r.message);
					}
					// cur_frm.set_value("is_opening", "Yes")
				}
			})
		}
	}
}

frappe.ui.form.on("Journal Entry Account", {
	party: function(frm, cdt, cdn) {
		var d = frappe.get_doc(cdt, cdn);
		if(!d.account && d.party_type && d.party) {
			if(!frm.doc.company) frappe.throw(__("Please select Company"));
			return frm.call({
				method: "erpnext.accounts.doctype.journal_entry.journal_entry.get_party_account_and_balance",
				child: d,
				args: {
					company: frm.doc.company,
					party_type: d.party_type,
					party: d.party,
					cost_center: d.cost_center
				}
			});
		}
	},

	cost_center: function(frm, dt, dn) {
		erpnext.journal_entry.set_account_balance(frm, dt, dn);
	},

	account: function(frm, dt, dn) {
		erpnext.journal_entry.set_account_balance(frm, dt, dn);
	},

	debit_in_account_currency: function(frm, cdt, cdn) {
		erpnext.journal_entry.set_exchange_rate(frm, cdt, cdn);
	},

	credit_in_account_currency: function(frm, cdt, cdn) {
		erpnext.journal_entry.set_exchange_rate(frm, cdt, cdn);
	},

	debit: function(frm, dt, dn) {
		cur_frm.cscript.update_totals(frm.doc);
	},

	credit: function(frm, dt, dn) {
		cur_frm.cscript.update_totals(frm.doc);
	},

	exchange_rate: function(frm, cdt, cdn) {
		var company_currency = frappe.get_doc(":Company", frm.doc.company).default_currency;
		var row = locals[cdt][cdn];

		if(row.account_currency == company_currency || !frm.doc.multi_currency) {
			frappe.model.set_value(cdt, cdn, "exchange_rate", 1);
		}

		erpnext.journal_entry.set_debit_credit_in_company_currency(frm, cdt, cdn);

		if(["Purchase Invoice", "Sales Invoice", "Journal Entry"].includes(row.reference_type) && row.reference_name) {
			erpnext.journal_entry.set_exchange_rate(frm, cdt, cdn, true);
		}
	}
})

frappe.ui.form.on("Journal Entry Account", "accounts_remove", function(frm) {
	cur_frm.cscript.update_totals(frm.doc);
});

$.extend(erpnext.journal_entry, {
	toggle_fields_based_on_currency: function(frm) {
		var fields = ["currency_section", "account_currency", "exchange_rate", "debit", "credit"];

		var grid = frm.get_field("accounts").grid;
		if(grid) grid.set_column_disp(fields, frm.doc.multi_currency);

		// dynamic label
		var field_label_map = {
			"debit_in_account_currency": "Debit",
			"credit_in_account_currency": "Credit"
		};

		$.each(field_label_map, function (fieldname, label) {
			var df = frappe.meta.get_docfield("Journal Entry Account", fieldname, frm.doc.name);
			df.label = frm.doc.multi_currency ? (label + " in Account Currency") : label;
		})
	},

	set_debit_credit_in_company_currency: function(frm, cdt, cdn) {
		var row = locals[cdt][cdn];

		frappe.model.set_value(cdt, cdn, "debit",
			flt(flt(row.debit_in_account_currency)*row.exchange_rate, precision("debit", row)));

		frappe.model.set_value(cdt, cdn, "credit",
			flt(flt(row.credit_in_account_currency)*row.exchange_rate, precision("credit", row)));

		cur_frm.cscript.update_totals(frm.doc);
	},

	set_exchange_rate: function(frm, cdt, cdn, force=false) {
		var company_currency = frappe.get_doc(":Company", frm.doc.company).default_currency;
		var row = locals[cdt][cdn];

		if(row.account_currency == company_currency || !frm.doc.multi_currency) {
			frappe.model.set_value(cdt, cdn, "exchange_rate", 1);
			erpnext.journal_entry.set_debit_credit_in_company_currency(frm, cdt, cdn);
		} else if (force || !row.exchange_rate || row.exchange_rate == 1 || row.account_type == "Bank") {
			frappe.call({
				method: "erpnext.accounts.doctype.journal_entry.journal_entry.get_exchange_rate",
				args: {
					posting_date: frm.doc.posting_date,
					account: row.account,
					party_type: row.party_type,
					party: row.party,
					account_currency: row.account_currency,
					company: frm.doc.company,
					reference_type: cstr(row.reference_type),
					reference_name: cstr(row.reference_name),
					debit: flt(row.debit_in_account_currency),
					credit: flt(row.credit_in_account_currency),
					exchange_rate: row.exchange_rate
				},
				callback: function(r) {
					if(r.message) {
						frappe.model.set_value(cdt, cdn, "exchange_rate", flt(r.message));
						erpnext.journal_entry.set_debit_credit_in_company_currency(frm, cdt, cdn);
					}
				}
			})
		} else {
			erpnext.journal_entry.set_debit_credit_in_company_currency(frm, cdt, cdn);
		}
	},

	quick_entry: function(frm) {
		var naming_series_options = frm.fields_dict.naming_series.df.options;
		var naming_series_default = frm.fields_dict.naming_series.df.default || naming_series_options.split("\n")[0];

		var dialog = new frappe.ui.Dialog({
			title: __("Quick Journal Entry"),
			fields: [
				{fieldtype: "Currency", fieldname: "debit", label: __("Amount"), reqd: 1},
				{fieldtype: "Link", fieldname: "debit_account", label: __("Debit Account"), reqd: 1,
					options: "Account",
					get_query: function() {
						return erpnext.journal_entry.account_query(frm);
					}
				},
				{fieldtype: "Link", fieldname: "credit_account", label: __("Credit Account"), reqd: 1,
					options: "Account",
					get_query: function() {
						return erpnext.journal_entry.account_query(frm);
					}
				},
				{fieldtype: "Date", fieldname: "posting_date", label: __("Date"), reqd: 1,
					default: frm.doc.posting_date},
				{fieldtype: "Small Text", fieldname: "user_remark", label: __("User Remark")},
				{fieldtype: "Select", fieldname: "naming_series", label: __("Series"), reqd: 1,
					options: naming_series_options, default: naming_series_default},
			]
		});

		dialog.set_primary_action(__("Save"), function() {
			var btn = this;
			var values = dialog.get_values();

			frm.set_value("posting_date", values.posting_date);
			frm.set_value("user_remark", values.user_remark);
			frm.set_value("naming_series", values.naming_series);

			// clear table is used because there might've been an error while adding child
			// and cleanup didn't happen
			frm.clear_table("accounts");

			// using grid.add_new_row() to add a row in UI as well as locals
			// this is required because triggers try to refresh the grid

			var debit_row = frm.fields_dict.accounts.grid.add_new_row();
			frappe.model.set_value(debit_row.doctype, debit_row.name, "account", values.debit_account);
			frappe.model.set_value(debit_row.doctype, debit_row.name, "debit_in_account_currency", values.debit);

			var credit_row = frm.fields_dict.accounts.grid.add_new_row();
			frappe.model.set_value(credit_row.doctype, credit_row.name, "account", values.credit_account);
			frappe.model.set_value(credit_row.doctype, credit_row.name, "credit_in_account_currency", values.debit);

			frm.save();

			dialog.hide();
		});

		dialog.show();
	},

	account_query: function(frm) {
		var filters = {
			company: frm.doc.company,
			is_group: 0
		};
		if(!frm.doc.multi_currency) {
			$.extend(filters, {
				account_currency: frappe.get_doc(":Company", frm.doc.company).default_currency
			});
		}
		return { filters: filters };
	},

	reverse_journal_entry: function(frm) {
		var me = frm.doc;
		for(var i=0; i<me.accounts.length; i++) {
			me.accounts[i].credit += me.accounts[i].debit;
			me.accounts[i].debit = me.accounts[i].credit - me.accounts[i].debit;
			me.accounts[i].credit -= me.accounts[i].debit;
			me.accounts[i].credit_in_account_currency = me.accounts[i].credit;
			me.accounts[i].debit_in_account_currency = me.accounts[i].debit;
			me.accounts[i].reference_type = "Journal Entry";
			me.accounts[i].reference_name = me.name
		}
		frm.copy_doc();
		cur_frm.reload_doc();
	}
});

$.extend(erpnext.journal_entry, {
	set_account_balance: function(frm, dt, dn) {
		var d = locals[dt][dn];
		if(d.account) {
			if(!frm.doc.company) frappe.throw(__("Please select Company first"));
			if(!frm.doc.posting_date) frappe.throw(__("Please select Posting Date first"));

			return frappe.call({
				method: "erpnext.accounts.doctype.journal_entry.journal_entry.get_account_balance_and_party_type",
				args: {
					account: d.account,
					date: frm.doc.posting_date,
					company: frm.doc.company,
					debit: flt(d.debit_in_account_currency),
					credit: flt(d.credit_in_account_currency),
					exchange_rate: d.exchange_rate,
					cost_center: d.cost_center
				},
				callback: function(r) {
					if(r.message) {
						$.extend(d, r.message);
						erpnext.journal_entry.set_debit_credit_in_company_currency(frm, dt, dn);
						refresh_field('accounts');
					}
				}
			});
		}
	},
});<|MERGE_RESOLUTION|>--- conflicted
+++ resolved
@@ -178,28 +178,6 @@
 		me.frm.set_query("reference_name", "accounts", function(doc, cdt, cdn) {
 			var jvd = frappe.get_doc(cdt, cdn);
 
-<<<<<<< HEAD
-=======
-			// expense claim
-			if(jvd.reference_type==="Expense Claim") {
-				return {
-					filters: {
-						'total_sanctioned_amount': ['>', 0],
-						'status': ['!=', 'Paid'],
-						'docstatus': 1
-					}
-				};
-			}
-
-			if(jvd.reference_type==="Employee Advance") {
-				return {
-					filters: {
-						'docstatus': 1
-					}
-				};
-			}
-
->>>>>>> bd5b37db
 			// journal entry
 			if(jvd.reference_type==="Journal Entry") {
 				frappe.model.validate_missing(jvd, "account");
