--- conflicted
+++ resolved
@@ -434,41 +434,7 @@
 	},
 
 	account: function(frm, dt, dn) {
-<<<<<<< HEAD
-		var d = locals[dt][dn];
-		if(d.account) {
-			if(!frm.doc.company) frappe.throw(__("Please select Company first"));
-			if(!frm.doc.posting_date) frappe.throw(__("Please select Posting Date first"));
-
-			return frappe.call({
-				method: "erpnext.accounts.doctype.journal_entry.journal_entry.get_account_balance_and_party_type",
-				args: {
-					account: d.account,
-					date: frm.doc.posting_date,
-					company: frm.doc.company,
-					debit: flt(d.debit_in_account_currency),
-					credit: flt(d.credit_in_account_currency),
-					exchange_rate: d.exchange_rate
-				},
-				callback: function(r) {
-					if(r.message) {
-						$.extend(d, r.message);
-						erpnext.journal_entry.set_debit_credit_in_company_currency(frm, dt, dn);
-						refresh_field('accounts');
-						erpnext.journal_entry.hide_unhide_reference_account(frm);
-					}
-				}
-			});
-		} else {
-			erpnext.journal_entry.hide_unhide_reference_account(frm);
-		}
-=======
 		erpnext.journal_entry.set_account_balance(frm, dt, dn);
->>>>>>> a95e64a5
-	},
-
-	account_remove: function() {
-		erpnext.journal_entry.hide_unhide_reference_account(frm);
 	},
 	
 	debit_in_account_currency: function(frm, cdt, cdn) {
