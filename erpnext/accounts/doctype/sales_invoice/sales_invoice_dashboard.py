from frappe import _


def get_data():
	return {
		"fieldname": "sales_invoice",
		"non_standard_fieldnames": {
			"Delivery Note": "against_sales_invoice",
			"Journal Entry": "reference_name",
			"Payment Entry": "reference_name",
			"Payment Request": "reference_name",
			"Sales Invoice": "return_against",
			"Auto Repeat": "reference_document",
<<<<<<< HEAD
			"Follow Up Logs": "voucher_no", 
			"Payment Receivable Commitment": "voucher_no"
=======
			"Purchase Invoice": "inter_company_invoice_reference",
>>>>>>> 10908622
		},
		"internal_links": {
			"Sales Order": ["items", "sales_order"],
			"Timesheet": ["timesheets", "time_sheet"],
		},
		"transactions": [
			{
				"label": _("Payment"),
				"items": [
					"Payment Entry",
					"Payment Request",
					"Journal Entry",
					"Invoice Discounting",
					"Dunning",
				],
			},
			{"label": _("Reference"), "items": ["Timesheet", "Delivery Note", "Sales Order"]},
			{"label": _("Returns"), "items": ["Sales Invoice"]},
			{"label": _("Subscription"), "items": ["Auto Repeat"]},
<<<<<<< HEAD
			{"label": _("Follow Up"), "items": ["Follow Up Logs", "Payment Receivable Commitment"]},
=======
			{"label": _("Internal Transfers"), "items": ["Purchase Invoice"]},
>>>>>>> 10908622
		],
	}<|MERGE_RESOLUTION|>--- conflicted
+++ resolved
@@ -11,12 +11,9 @@
 			"Payment Request": "reference_name",
 			"Sales Invoice": "return_against",
 			"Auto Repeat": "reference_document",
-<<<<<<< HEAD
 			"Follow Up Logs": "voucher_no", 
-			"Payment Receivable Commitment": "voucher_no"
-=======
+			"Payment Receivable Commitment": "voucher_no",
 			"Purchase Invoice": "inter_company_invoice_reference",
->>>>>>> 10908622
 		},
 		"internal_links": {
 			"Sales Order": ["items", "sales_order"],
@@ -36,10 +33,6 @@
 			{"label": _("Reference"), "items": ["Timesheet", "Delivery Note", "Sales Order"]},
 			{"label": _("Returns"), "items": ["Sales Invoice"]},
 			{"label": _("Subscription"), "items": ["Auto Repeat"]},
-<<<<<<< HEAD
 			{"label": _("Follow Up"), "items": ["Follow Up Logs", "Payment Receivable Commitment"]},
-=======
-			{"label": _("Internal Transfers"), "items": ["Purchase Invoice"]},
->>>>>>> 10908622
-		],
+		]
 	}