# DocType, Sales Invoice
[

	# These values are common in all dictionaries
	{
<<<<<<< HEAD
		'creation': '2012-07-13 11:57:13',
		'docstatus': 0,
		'modified': '2012-07-16 16:25:11',
=======
		'creation': '2012-07-18 16:02:44',
		'docstatus': 0,
		'modified': '2012-09-07 11:56:59',
>>>>>>> 38ab4ae3
		'modified_by': u'Administrator',
		'owner': u'Administrator'
	},

	# These values are common for all DocType
	{
		'_last_update': u'1330671142',
		'allow_attach': 1,
		'change_log': u'1. Change in pull_details method dt.-26-06-2009',
		'colour': u'White:FFF',
		'default_print_format': u'Standard',
		'doctype': 'DocType',
		'is_submittable': 1,
		'module': u'Accounts',
		'name': '__common__',
		'read_only_onload': 1,
		'search_fields': u'posting_date, due_date, debit_to, fiscal_year, grand_total, outstanding_amount',
		'section_style': u'Tabbed',
		'server_code_error': u' ',
		'show_in_menu': 0,
		'subject': u'To %(customer_name)s worth %(currency)s %(grand_total_export)s due on %(due_date)s | %(outstanding_amount)s outstanding',
		'version': 1
	},

	# These values are common for all DocField
	{
		'doctype': u'DocField',
		'name': '__common__',
		'parent': u'Sales Invoice',
		'parentfield': u'fields',
		'parenttype': u'DocType'
	},

	# These values are common for all DocPerm
	{
		'doctype': u'DocPerm',
		'name': '__common__',
		'parent': u'Sales Invoice',
		'parentfield': u'permissions',
		'parenttype': u'DocType',
		'read': 1
	},

	# DocType, Sales Invoice
	{
		'doctype': 'DocType',
		'name': u'Sales Invoice'
	},

<<<<<<< HEAD
=======
	# DocPerm
	{
		'amend': 0,
		'cancel': 0,
		'create': 0,
		'doctype': u'DocPerm',
		'permlevel': 1,
		'role': u'Accounts Manager',
		'submit': 0,
		'write': 0
	},

	# DocPerm
	{
		'amend': 1,
		'cancel': 1,
		'create': 1,
		'doctype': u'DocPerm',
		'permlevel': 0,
		'role': u'Accounts Manager',
		'submit': 1,
		'write': 1
	},

	# DocPerm
	{
		'amend': 1,
		'cancel': 1,
		'create': 1,
		'doctype': u'DocPerm',
		'permlevel': 0,
		'role': u'Accounts User',
		'submit': 1,
		'write': 1
	},

	# DocPerm
	{
		'amend': 0,
		'cancel': 0,
		'create': 0,
		'doctype': u'DocPerm',
		'permlevel': 1,
		'role': u'Accounts User',
		'submit': 0,
		'write': 0
	},

	# DocPerm
	{
		'amend': 0,
		'cancel': 0,
		'create': 0,
		'doctype': u'DocPerm',
		'permlevel': 0,
		'role': u'Customer',
		'submit': 0,
		'write': 0
	},

>>>>>>> 38ab4ae3
	# DocField
	{
		'doctype': u'DocField',
		'fieldname': u'basic_info',
		'fieldtype': u'Section Break',
		'label': u'Basic Info',
		'oldfieldtype': u'Section Break',
		'permlevel': 0,
		'print_hide': 1
	},

	# DocField
	{
		'doctype': u'DocField',
		'fieldname': u'column_break0',
		'fieldtype': u'Column Break',
		'oldfieldtype': u'Column Break',
		'permlevel': 0,
		'print_hide': 0,
		'width': u'50%'
	},

	# DocField
	{
		'colour': u'White:FFF',
		'description': u'To manage multiple series please go to Setup > Manage Series',
		'doctype': u'DocField',
		'fieldname': u'naming_series',
		'fieldtype': u'Select',
		'label': u'Series',
		'no_copy': 1,
		'oldfieldname': u'naming_series',
		'oldfieldtype': u'Select',
		'options': u'INV\nINV/10-11/',
		'permlevel': 0,
		'print_hide': 1,
		'reqd': 1
	},

	# DocField
	{
		'colour': u'White:FFF',
		'doctype': u'DocField',
		'fieldname': u'is_pos',
		'fieldtype': u'Check',
		'label': u'Is POS',
		'oldfieldname': u'is_pos',
		'oldfieldtype': u'Check',
		'permlevel': 0,
		'print_hide': 1
	},

	# DocField
	{
		'default': u'1',
		'depends_on': u'eval:doc.is_pos==1',
		'doctype': u'DocField',
		'fieldname': u'update_stock',
		'fieldtype': u'Check',
		'label': u'Update Stock',
		'oldfieldname': u'update_stock',
		'oldfieldtype': u'Check',
		'permlevel': 0,
		'print_hide': 1
	},

	# DocField
	{
		'colour': u'White:FFF',
		'description': u'The account to which you will pay (have paid) the money to.',
		'doctype': u'DocField',
		'fieldname': u'debit_to',
		'fieldtype': u'Link',
		'in_filter': 1,
		'label': u'Debit To',
		'oldfieldname': u'debit_to',
		'oldfieldtype': u'Link',
		'options': u'Account',
		'permlevel': 0,
		'print_hide': 1,
		'reqd': 1,
		'search_index': 1,
		'trigger': u'Client'
	},

	# DocField
	{
		'colour': u'White:FFF',
		'doctype': u'DocField',
		'fieldname': u'customer',
		'fieldtype': u'Link',
		'hidden': 0,
		'label': u'Customer',
		'no_copy': 0,
		'oldfieldname': u'customer',
		'oldfieldtype': u'Link',
		'options': u'Customer',
		'permlevel': 0,
		'print_hide': 1,
		'trigger': u'Client'
	},

	# DocField
	{
		'doctype': u'DocField',
		'fieldname': u'customer_name',
		'fieldtype': u'Data',
		'hidden': 1,
		'label': u'Name',
		'oldfieldname': u'customer_name',
		'oldfieldtype': u'Data',
		'permlevel': 1
	},

	# DocField
	{
		'doctype': u'DocField',
		'fieldname': u'address_display',
		'fieldtype': u'Small Text',
		'hidden': 1,
		'label': u'Address',
		'permlevel': 1
	},

	# DocField
	{
		'doctype': u'DocField',
		'fieldname': u'contact_display',
		'fieldtype': u'Small Text',
		'hidden': 1,
		'label': u'Contact',
		'permlevel': 1
	},

	# DocField
	{
		'doctype': u'DocField',
		'fieldname': u'contact_mobile',
		'fieldtype': u'Text',
		'hidden': 1,
		'label': u'Mobile No',
		'permlevel': 1
	},

	# DocField
	{
		'doctype': u'DocField',
		'fieldname': u'contact_email',
		'fieldtype': u'Text',
		'hidden': 1,
		'label': u'Contact Email',
		'permlevel': 1,
		'print_hide': 1
	},

	# DocField
	{
		'colour': u'White:FFF',
		'doctype': u'DocField',
		'fieldname': u'column_break1',
		'fieldtype': u'Column Break',
		'oldfieldtype': u'Column Break',
		'permlevel': 0
	},

	# DocField
	{
		'colour': u'White:FFF',
		'default': u'Today',
		'description': u'The date at which current entry will get or has actually executed.',
		'doctype': u'DocField',
		'fieldname': u'posting_date',
		'fieldtype': u'Date',
		'in_filter': 1,
		'label': u'Posting Date',
		'no_copy': 1,
		'oldfieldname': u'posting_date',
		'oldfieldtype': u'Date',
		'permlevel': 0,
		'print_hide': 0,
		'reqd': 1,
		'search_index': 1
	},

	# DocField
	{
		'colour': u'White:FFF',
		'default': u'Today',
		'description': u'Enter the date by which payments from customer is expected against this invoice.',
		'doctype': u'DocField',
		'fieldname': u'due_date',
		'fieldtype': u'Date',
		'in_filter': 1,
		'label': u'Due Date',
		'no_copy': 1,
		'oldfieldname': u'due_date',
		'oldfieldtype': u'Date',
		'permlevel': 0,
		'reqd': 1,
		'search_index': 0
	},

	# DocField
	{
		'doctype': u'DocField',
		'fieldname': u'mode_of_payment',
		'fieldtype': u'Select',
		'label': u'Mode of Payment',
		'oldfieldname': u'mode_of_payment',
		'oldfieldtype': u'Select',
		'options': u'link:Mode of Payment',
		'permlevel': 0
	},

	# DocField
	{
		'colour': u'White:FFF',
		'doctype': u'DocField',
		'fieldname': u'items',
		'fieldtype': u'Section Break',
		'label': u'Items',
		'oldfieldtype': u'Section Break',
		'permlevel': 0
	},

	# DocField
	{
		'allow_on_submit': 1,
		'colour': u'White:FFF',
		'doctype': u'DocField',
		'fieldname': u'entries',
		'fieldtype': u'Table',
		'label': u'Entries',
		'oldfieldname': u'entries',
		'oldfieldtype': u'Table',
		'options': u'Sales Invoice Item',
		'permlevel': 0
	},

	# DocField
	{
		'doctype': u'DocField',
		'fieldname': u'sales_bom_help',
		'fieldtype': u'HTML',
		'label': u'Sales BOM Help',
		'permlevel': 0,
		'print_hide': 1
	},

	# DocField
	{
		'doctype': u'DocField',
		'fieldname': u'section_break0',
		'fieldtype': u'Section Break',
		'options': u'Simple',
		'permlevel': 0
	},

	# DocField
	{
		'doctype': u'DocField',
		'fieldname': u'col_break26',
		'fieldtype': u'Column Break',
		'permlevel': 0,
		'width': u'50%'
	},

	# DocField
	{
		'description': u'Will be calculated automatically when you enter the details',
		'doctype': u'DocField',
		'fieldname': u'net_total',
		'fieldtype': u'Currency',
		'label': u'Net Total*',
		'oldfieldname': u'net_total',
		'oldfieldtype': u'Currency',
		'permlevel': 1,
		'print_hide': 0,
		'reqd': 1
	},

	# DocField
	{
		'colour': u'White:FFF',
		'doctype': u'DocField',
		'fieldname': u'recalculate_values',
		'fieldtype': u'Button',
		'label': u'Re-Calculate Values',
		'oldfieldtype': u'Button',
		'permlevel': 0,
		'print_hide': 1,
		'trigger': u'Client'
	},

	# DocField
	{
		'doctype': u'DocField',
		'fieldname': u'col_break25',
		'fieldtype': u'Column Break',
		'permlevel': 0,
		'width': u'50%'
	},

	# DocField
	{
		'colour': u'White:FFF',
		'description': u'Select Items from Sales Order',
		'doctype': u'DocField',
		'fieldname': u'sales_order_main',
		'fieldtype': u'Link',
		'label': u'Sales Order',
		'oldfieldname': u'sales_order_main',
		'oldfieldtype': u'Link',
		'options': u'Sales Order',
		'permlevel': 0,
		'print_hide': 1
	},

	# DocField
	{
		'colour': u'White:FFF',
		'description': u'Select Items from Delivery Note',
		'doctype': u'DocField',
		'fieldname': u'delivery_note_main',
		'fieldtype': u'Link',
		'label': u'Delivery Note',
		'oldfieldname': u'delivery_note_main',
		'oldfieldtype': u'Link',
		'options': u'Delivery Note',
		'permlevel': 0,
		'print_hide': 1
	},

	# DocField
	{
		'doctype': u'DocField',
		'fieldname': u'get_items',
		'fieldtype': u'Button',
		'label': u'Get Items',
		'oldfieldtype': u'Button',
		'permlevel': 0,
		'print_hide': 1,
		'trigger': u'Client'
	},

	# DocField
	{
		'doctype': u'DocField',
		'fieldname': u'currency_section',
		'fieldtype': u'Section Break',
		'label': u'Price List and Currency',
		'permlevel': 0
	},

	# DocField
	{
		'doctype': u'DocField',
		'fieldname': u'col_break27',
		'fieldtype': u'Column Break',
		'permlevel': 0,
		'width': u'50%'
	},

	# DocField
	{
		'doctype': u'DocField',
		'fieldname': u'price_list_name',
		'fieldtype': u'Select',
		'label': u'Price List',
		'oldfieldname': u'price_list_name',
		'oldfieldtype': u'Select',
		'options': u'link:Price List',
		'permlevel': 0,
		'print_hide': 1,
		'reqd': 1
	},

	# DocField
	{
		'colour': u'White:FFF',
		'description': u'Select the currency in which price list is maintained',
		'doctype': u'DocField',
		'fieldname': u'price_list_currency',
		'fieldtype': u'Select',
		'label': u'Price List Currency',
		'options': u'link:Currency',
		'permlevel': 0,
		'print_hide': 1,
		'reqd': 1
	},

	# DocField
	{
		'colour': u'White:FFF',
		'description': u"Rate at which Price list currency is converted to customer's base currency",
		'doctype': u'DocField',
		'fieldname': u'plc_conversion_rate',
		'fieldtype': u'Float',
		'label': u'Price List Currency Conversion Rate',
		'permlevel': 0,
		'print_hide': 1,
		'reqd': 1
	},

	# DocField
	{
		'doctype': u'DocField',
		'fieldname': u'column_break2',
		'fieldtype': u'Column Break',
		'permlevel': 0,
		'width': u'50%'
	},

	# DocField
	{
		'doctype': u'DocField',
		'fieldname': u'currency',
		'fieldtype': u'Select',
		'label': u'Currency',
		'oldfieldname': u'currency',
		'oldfieldtype': u'Select',
		'options': u'link:Currency',
		'permlevel': 0,
		'print_hide': 1,
		'reqd': 1
	},

	# DocField
	{
		'colour': u'White:FFF',
		'default': u'1.00',
		'description': u"Rate at which Customer Currency is converted to customer's base currency",
		'doctype': u'DocField',
		'fieldname': u'conversion_rate',
		'fieldtype': u'Float',
		'label': u'Conversion Rate',
		'oldfieldname': u'conversion_rate',
		'oldfieldtype': u'Currency',
		'permlevel': 0,
		'print_hide': 1,
		'reqd': 1
	},

	# DocField
	{
		'doctype': u'DocField',
		'fieldname': u'taxes',
		'fieldtype': u'Section Break',
		'label': u'Taxes and Charges',
		'oldfieldtype': u'Section Break',
		'permlevel': 0
	},

	# DocField
	{
		'doctype': u'DocField',
		'fieldname': u'charge',
		'fieldtype': u'Link',
		'label': u'Taxes and Charges',
		'oldfieldname': u'charge',
		'oldfieldtype': u'Link',
		'options': u'Sales Taxes and Charges Master',
		'permlevel': 0,
		'print_hide': 1
	},

	# DocField
	{
		'doctype': u'DocField',
		'fieldname': u'get_charges',
		'fieldtype': u'Button',
		'label': u'Get Taxes and Charges',
		'oldfieldtype': u'Button',
		'permlevel': 0,
		'print_hide': 1,
		'trigger': u'Client'
	},

	# DocField
	{
		'allow_on_submit': 1,
		'colour': u'White:FFF',
		'doctype': u'DocField',
		'fieldname': u'other_charges',
		'fieldtype': u'Table',
		'label': u'Taxes and Charges1',
		'oldfieldname': u'other_charges',
		'oldfieldtype': u'Table',
		'options': u'Sales Taxes and Charges',
		'permlevel': 0
	},

	# DocField
	{
		'doctype': u'DocField',
		'fieldname': u'calculate_charges',
		'fieldtype': u'Button',
		'label': u'Calculate Taxes and Charges',
		'oldfieldtype': u'Button',
		'permlevel': 0,
		'print_hide': 1,
		'trigger': u'Client'
	},

	# DocField
	{
		'doctype': u'DocField',
		'fieldname': u'other_charges_total',
		'fieldtype': u'Currency',
		'label': u'Total Taxes and Charges',
		'oldfieldname': u'other_charges_total',
		'oldfieldtype': u'Currency',
		'permlevel': 1,
		'print_hide': 1
	},

	# DocField
	{
		'doctype': u'DocField',
		'fieldname': u'other_charges_calculation',
		'fieldtype': u'HTML',
		'label': u'Taxes and Charges Calculation',
		'oldfieldtype': u'HTML',
		'permlevel': 0,
		'print_hide': 1
	},

	# DocField
	{
		'colour': u'White:FFF',
		'doctype': u'DocField',
		'fieldname': u'totals',
		'fieldtype': u'Section Break',
		'label': u'Totals',
		'oldfieldtype': u'Section Break',
		'permlevel': 0,
		'print_hide': 1
	},

	# DocField
	{
		'colour': u'White:FFF',
		'doctype': u'DocField',
		'fieldname': u'column_break5',
		'fieldtype': u'Column Break',
		'oldfieldtype': u'Column Break',
		'permlevel': 0,
		'print_hide': 1,
		'width': u'50%'
	},

	# DocField
	{
		'colour': u'White:FFF',
		'doctype': u'DocField',
		'fieldname': u'grand_total',
		'fieldtype': u'Currency',
		'in_filter': 1,
		'label': u'Grand Total',
		'oldfieldname': u'grand_total',
		'oldfieldtype': u'Currency',
		'permlevel': 1,
		'print_hide': 1,
		'reqd': 1,
		'search_index': 0
	},

	# DocField
	{
		'doctype': u'DocField',
		'fieldname': u'rounded_total',
		'fieldtype': u'Currency',
		'label': u'Rounded Total',
		'oldfieldname': u'rounded_total',
		'oldfieldtype': u'Currency',
		'permlevel': 1,
		'print_hide': 1
	},

	# DocField
	{
		'colour': u'White:FFF',
		'description': u'In Words will be visible once you save the Sales Invoice.',
		'doctype': u'DocField',
		'fieldname': u'in_words',
		'fieldtype': u'Data',
		'label': u'In Words',
		'oldfieldname': u'in_words',
		'oldfieldtype': u'Data',
		'permlevel': 1,
		'print_hide': 1
	},

	# DocField
	{
		'doctype': u'DocField',
		'fieldname': u'total_advance',
		'fieldtype': u'Currency',
		'label': u'Total Advance',
		'oldfieldname': u'total_advance',
		'oldfieldtype': u'Currency',
		'permlevel': 1,
		'print_hide': 1
	},

	# DocField
	{
		'colour': u'White:FFF',
		'doctype': u'DocField',
		'fieldname': u'outstanding_amount',
		'fieldtype': u'Currency',
		'label': u'Outstanding Amount',
		'no_copy': 1,
		'oldfieldname': u'outstanding_amount',
		'oldfieldtype': u'Currency',
		'permlevel': 1,
		'print_hide': 1
	},

	# DocField
	{
		'colour': u'White:FFF',
		'doctype': u'DocField',
		'fieldname': u'column_break6',
		'fieldtype': u'Column Break',
		'oldfieldtype': u'Column Break',
		'permlevel': 0,
		'print_hide': 1,
		'width': u'50%'
	},

	# DocField
	{
		'doctype': u'DocField',
		'fieldname': u'grand_total_export',
		'fieldtype': u'Currency',
		'label': u'Grand Total (Export)',
		'oldfieldname': u'grand_total_export',
		'oldfieldtype': u'Currency',
		'permlevel': 1,
		'print_hide': 0,
		'reqd': 1
	},

	# DocField
	{
		'doctype': u'DocField',
		'fieldname': u'rounded_total_export',
		'fieldtype': u'Currency',
		'label': u'Rounded Total (Export)',
		'oldfieldname': u'rounded_total_export',
		'oldfieldtype': u'Currency',
		'permlevel': 1,
		'print_hide': 0
	},

	# DocField
	{
		'colour': u'White:FFF',
		'doctype': u'DocField',
		'fieldname': u'in_words_export',
		'fieldtype': u'Data',
		'label': u'In Words (Export)',
		'oldfieldname': u'in_words_export',
		'oldfieldtype': u'Data',
		'permlevel': 1,
		'print_hide': 0
	},

	# DocField
	{
		'doctype': u'DocField',
		'fieldname': u'gross_profit',
		'fieldtype': u'Currency',
		'label': u'Gross Profit',
		'oldfieldname': u'gross_profit',
		'oldfieldtype': u'Currency',
		'permlevel': 1,
		'print_hide': 1
	},

	# DocField
	{
		'doctype': u'DocField',
		'fieldname': u'gross_profit_percent',
		'fieldtype': u'Currency',
		'label': u'Gross Profit (%)',
		'oldfieldname': u'gross_profit_percent',
		'oldfieldtype': u'Currency',
		'permlevel': 1,
		'print_hide': 1
	},

	# DocField
	{
		'colour': u'White:FFF',
		'doctype': u'DocField',
		'fieldname': u'payments_section',
		'fieldtype': u'Section Break',
		'label': u'Payments',
		'permlevel': 0
	},

	# DocField
	{
		'colour': u'White:FFF',
		'doctype': u'DocField',
		'fieldname': u'column_break3',
		'fieldtype': u'Column Break',
		'permlevel': 0,
		'width': u'50%'
	},

	# DocField
	{
		'colour': u'White:FFF',
		'doctype': u'DocField',
		'fieldname': u'paid_amount',
		'fieldtype': u'Currency',
		'label': u'Paid Amount',
		'oldfieldname': u'paid_amount',
		'oldfieldtype': u'Currency',
		'permlevel': 0,
		'print_hide': 1,
		'trigger': u'Client'
	},

	# DocField
	{
		'colour': u'White:FFF',
		'doctype': u'DocField',
		'fieldname': u'cash_bank_account',
		'fieldtype': u'Link',
		'label': u'Cash/Bank Account',
		'oldfieldname': u'cash_bank_account',
		'oldfieldtype': u'Link',
		'options': u'Account',
		'permlevel': 0,
		'print_hide': 1
	},

	# DocField
	{
		'colour': u'White:FFF',
		'doctype': u'DocField',
		'fieldname': u'column_break4',
		'fieldtype': u'Column Break',
		'permlevel': 0,
		'width': u'50%'
	},

	# DocField
	{
		'colour': u'White:FFF',
		'doctype': u'DocField',
		'fieldname': u'write_off_outstanding_amount_automatically',
		'fieldtype': u'Check',
		'label': u'Write Off Outstanding Amount',
		'permlevel': 0,
		'print_hide': 1
	},

	# DocField
	{
		'colour': u'White:FFF',
		'doctype': u'DocField',
		'fieldname': u'write_off_amount',
		'fieldtype': u'Currency',
		'label': u'Write Off Amount',
		'permlevel': 0,
		'print_hide': 1
	},

	# DocField
	{
		'colour': u'White:FFF',
		'doctype': u'DocField',
		'fieldname': u'write_off_account',
		'fieldtype': u'Link',
		'label': u'Write Off Account',
		'options': u'Account',
		'permlevel': 0,
		'print_hide': 1
	},

	# DocField
	{
		'colour': u'White:FFF',
		'doctype': u'DocField',
		'fieldname': u'write_off_cost_center',
		'fieldtype': u'Link',
		'label': u'Write Off Cost Center',
		'options': u'Cost Center',
		'permlevel': 0,
		'print_hide': 1
	},

	# DocField
	{
		'colour': u'White:FFF',
		'doctype': u'DocField',
		'fieldname': u'terms_section_break',
		'fieldtype': u'Section Break',
		'label': u'Terms and Conditions',
		'oldfieldtype': u'Section Break',
		'permlevel': 0
	},

	# DocField
	{
		'doctype': u'DocField',
		'fieldname': u'tc_name',
		'fieldtype': u'Link',
		'label': u'Select Terms and Conditions',
		'oldfieldname': u'tc_name',
		'oldfieldtype': u'Link',
		'options': u'Terms and Conditions',
		'permlevel': 0,
		'print_hide': 1
	},

	# DocField
	{
		'colour': u'White:FFF',
		'doctype': u'DocField',
		'fieldname': u'get_terms',
		'fieldtype': u'Button',
		'label': u'Get Terms and Conditions',
		'oldfieldtype': u'Button',
		'options': u'get_tc_details',
		'permlevel': 0,
		'print_hide': 1,
		'trigger': u'Server'
	},

	# DocField
	{
		'colour': u'White:FFF',
		'doctype': u'DocField',
		'fieldname': u'terms_html',
		'fieldtype': u'HTML',
		'label': u'Terms and Conditions HTML',
		'oldfieldtype': u'HTML',
		'options': u'You can add Terms and Notes that will be printed in the Transaction',
		'permlevel': 0,
		'print_hide': 1
	},

	# DocField
	{
		'doctype': u'DocField',
		'fieldname': u'terms',
		'fieldtype': u'Text Editor',
		'label': u'Terms and Conditions Details',
		'oldfieldname': u'terms',
		'oldfieldtype': u'Text Editor',
		'permlevel': 0
	},

	# DocField
	{
		'doctype': u'DocField',
		'fieldname': u'contact_section',
		'fieldtype': u'Section Break',
		'label': u'Contact Info',
		'permlevel': 0
	},

	# DocField
	{
		'doctype': u'DocField',
		'fieldname': u'col_break23',
		'fieldtype': u'Column Break',
		'permlevel': 0,
		'width': u'50%'
	},

	# DocField
	{
		'doctype': u'DocField',
		'fieldname': u'customer_address',
		'fieldtype': u'Link',
		'label': u'Customer Address',
		'options': u'Address',
		'permlevel': 0,
		'print_hide': 1
	},

	# DocField
	{
		'doctype': u'DocField',
		'fieldname': u'contact_person',
		'fieldtype': u'Link',
		'label': u'Contact Person',
		'options': u'Contact',
		'permlevel': 0,
		'print_hide': 1
	},

	# DocField
	{
		'doctype': u'DocField',
		'fieldname': u'col_break24',
		'fieldtype': u'Column Break',
		'permlevel': 0,
		'width': u'50%'
	},

	# DocField
	{
		'doctype': u'DocField',
		'fieldname': u'territory',
		'fieldtype': u'Link',
		'in_filter': 1,
		'label': u'Territory',
		'options': u'Territory',
		'permlevel': 0,
		'print_hide': 1,
		'reqd': 1,
		'search_index': 0
	},

	# DocField
	{
		'doctype': u'DocField',
		'fieldname': u'customer_group',
		'fieldtype': u'Link',
		'in_filter': 1,
		'label': u'Customer Group',
		'options': u'Customer Group',
		'permlevel': 0,
		'print_hide': 1,
		'search_index': 0
	},

	# DocField
	{
		'colour': u'White:FFF',
		'doctype': u'DocField',
		'fieldname': u'more_info',
		'fieldtype': u'Section Break',
		'label': u'More Info',
		'oldfieldtype': u'Section Break',
		'permlevel': 0,
		'print_hide': 1
	},

	# DocField
	{
		'colour': u'White:FFF',
		'doctype': u'DocField',
		'fieldname': u'column_break7',
		'fieldtype': u'Column Break',
		'oldfieldtype': u'Column Break',
		'permlevel': 0,
		'print_hide': 1,
		'width': u'50%'
	},

	# DocField
	{
		'colour': u'White:FFF',
		'default': u'No',
		'doctype': u'DocField',
		'fieldname': u'is_opening',
		'fieldtype': u'Select',
		'in_filter': 1,
		'label': u'Is Opening',
		'oldfieldname': u'is_opening',
		'oldfieldtype': u'Select',
		'options': u'No\nYes',
		'permlevel': 0,
		'print_hide': 1,
		'search_index': 0,
		'trigger': u'Client'
	},

	# DocField
	{
		'doctype': u'DocField',
		'fieldname': u'aging_date',
		'fieldtype': u'Date',
		'label': u'Aging Date',
		'oldfieldname': u'aging_date',
		'oldfieldtype': u'Date',
		'permlevel': 0,
		'print_hide': 1
	},

	# DocField
	{
		'doctype': u'DocField',
		'fieldname': u'posting_time',
		'fieldtype': u'Time',
		'label': u'Posting Time',
		'no_copy': 1,
		'oldfieldname': u'posting_time',
		'oldfieldtype': u'Time',
		'permlevel': 0,
		'print_hide': 1
	},

	# DocField
	{
		'allow_on_submit': 1,
		'colour': u'White:FFF',
		'doctype': u'DocField',
		'fieldname': u'letter_head',
		'fieldtype': u'Select',
		'label': u'Letter Head',
		'oldfieldname': u'letter_head',
		'oldfieldtype': u'Select',
		'options': u'link:Letter Head',
		'permlevel': 0,
		'print_hide': 1
	},

	# DocField
	{
		'doctype': u'DocField',
		'fieldname': u'c_form_applicable',
		'fieldtype': u'Select',
		'label': u'C-Form Applicable',
		'no_copy': 1,
		'options': u'No\nYes',
		'permlevel': 0,
		'print_hide': 1,
		'report_hide': 0
	},

	# DocField
	{
		'doctype': u'DocField',
		'fieldname': u'c_form_no',
		'fieldtype': u'Link',
		'label': u'C-Form No',
		'no_copy': 1,
		'options': u'C-Form',
		'permlevel': 1,
		'print_hide': 1
	},

	# DocField
	{
		'colour': u'White:FFF',
		'depends_on': u"eval:doc.source == 'Campaign'",
		'doctype': u'DocField',
		'fieldname': u'campaign',
		'fieldtype': u'Link',
		'label': u'Campaign',
		'oldfieldname': u'campaign',
		'oldfieldtype': u'Link',
		'options': u'Campaign',
		'permlevel': 0,
		'print_hide': 1
	},

	# DocField
	{
		'colour': u'White:FFF',
		'description': u'Track this Sales Invoice against any Project',
		'doctype': u'DocField',
		'fieldname': u'project_name',
		'fieldtype': u'Link',
		'in_filter': 1,
		'label': u'Project Name',
		'oldfieldname': u'project_name',
		'oldfieldtype': u'Link',
		'options': u'Project',
		'permlevel': 0,
		'search_index': 1,
		'trigger': u'Client'
	},

	# DocField
	{
		'allow_on_submit': 1,
		'colour': u'White:FFF',
		'doctype': u'DocField',
		'fieldname': u'select_print_heading',
		'fieldtype': u'Link',
		'label': u'Select Print Heading',
		'no_copy': 1,
		'oldfieldname': u'select_print_heading',
		'oldfieldtype': u'Link',
		'options': u'Print Heading',
		'permlevel': 0,
		'print_hide': 1,
		'report_hide': 1,
		'trigger': u'Client'
	},

	# DocField
	{
		'colour': u'White:FFF',
		'doctype': u'DocField',
		'fieldname': u'column_break8',
		'fieldtype': u'Column Break',
		'oldfieldtype': u'Column Break',
		'permlevel': 0,
		'print_hide': 1
	},

	# DocField
	{
		'doctype': u'DocField',
		'fieldname': u'source',
		'fieldtype': u'Select',
		'label': u'Source',
		'oldfieldname': u'source',
		'oldfieldtype': u'Select',
		'options': u"\nExisting Customer\nReference\nAdvertisement\nCold Calling\nExhibition\nSupplier Reference\nMass Mailing\nCustomer's Vendor\nCampaign",
		'permlevel': 0,
		'print_hide': 1
	},

	# DocField
	{
		'doctype': u'DocField',
		'fieldname': u'company',
		'fieldtype': u'Link',
		'in_filter': 1,
		'label': u'Company',
		'oldfieldname': u'company',
		'oldfieldtype': u'Link',
		'options': u'Company',
		'permlevel': 0,
		'print_hide': 1,
		'reqd': 1,
		'search_index': 0
	},

	# DocField
	{
		'doctype': u'DocField',
		'fieldname': u'fiscal_year',
		'fieldtype': u'Select',
		'in_filter': 1,
		'label': u'Fiscal Year',
		'no_copy': 0,
		'oldfieldname': u'fiscal_year',
		'oldfieldtype': u'Select',
		'options': u'link:Fiscal Year',
		'permlevel': 0,
		'print_hide': 1,
		'reqd': 1,
		'search_index': 0
	},

	# DocField
	{
		'doctype': u'DocField',
		'fieldname': u'amended_from',
		'fieldtype': u'Link',
		'label': u'Amended From',
		'no_copy': 1,
		'oldfieldname': u'amended_from',
		'oldfieldtype': u'Link',
		'options': u'Sales Invoice',
		'permlevel': 1,
		'print_hide': 1
	},

	# DocField
	{
		'description': u'The date at which current entry is corrected in the system.',
		'doctype': u'DocField',
		'fieldname': u'amendment_date',
		'fieldtype': u'Date',
		'label': u'Amendment Date',
		'no_copy': 1,
		'oldfieldname': u'amendment_date',
		'oldfieldtype': u'Date',
		'permlevel': 0,
		'print_hide': 1
	},

	# DocField
	{
		'colour': u'White:FFF',
		'depends_on': u'eval:!doc.__islocal',
		'doctype': u'DocField',
		'fieldname': u'cancel_reason',
		'fieldtype': u'Data',
		'label': u'Cancel Reason',
		'oldfieldname': u'cancel_reason',
		'oldfieldtype': u'Data',
		'permlevel': 1,
		'print_hide': 1
	},

	# DocField
	{
		'doctype': u'DocField',
		'fieldname': u'remarks',
		'fieldtype': u'Small Text',
		'label': u'Remarks',
		'no_copy': 1,
		'oldfieldname': u'remarks',
		'oldfieldtype': u'Text',
		'permlevel': 0,
		'print_hide': 1,
		'reqd': 0
	},

	# DocField
	{
		'colour': u'White:FFF',
		'doctype': u'DocField',
		'fieldname': u'advances',
		'fieldtype': u'Section Break',
		'label': u'Advances',
		'oldfieldtype': u'Section Break',
		'permlevel': 0,
		'print_hide': 1
	},

	# DocField
	{
		'doctype': u'DocField',
		'fieldname': u'get_advances_received',
		'fieldtype': u'Button',
		'label': u'Get Advances Received',
		'oldfieldtype': u'Button',
		'options': u'get_advances',
		'permlevel': 0,
		'print_hide': 1
	},

	# DocField
	{
		'doctype': u'DocField',
		'fieldname': u'advance_adjustment_details',
		'fieldtype': u'Table',
		'label': u'Sales Invoice Advance',
		'oldfieldname': u'advance_adjustment_details',
		'oldfieldtype': u'Table',
		'options': u'Sales Invoice Advance',
		'permlevel': 0,
		'print_hide': 1
	},

	# DocField
	{
		'doctype': u'DocField',
		'fieldname': u'packing_list',
		'fieldtype': u'Section Break',
		'label': u'Packing List',
		'permlevel': 0,
		'print_hide': 1
	},

	# DocField
	{
		'doctype': u'DocField',
		'fieldname': u'packing_details',
		'fieldtype': u'Table',
		'label': u'Packing Details',
		'options': u'Delivery Note Packing Item',
		'permlevel': 0,
		'print_hide': 1
	},

	# DocField
	{
		'doctype': u'DocField',
		'fieldname': u'sales_team_section_break',
		'fieldtype': u'Section Break',
		'label': u'Sales Team',
		'oldfieldtype': u'Section Break',
		'permlevel': 0,
		'print_hide': 1
	},

	# DocField
	{
		'colour': u'White:FFF',
		'doctype': u'DocField',
		'fieldname': u'column_break9',
		'fieldtype': u'Column Break',
		'oldfieldtype': u'Column Break',
		'permlevel': 0,
		'print_hide': 1,
		'width': u'50%'
	},

	# DocField
	{
		'doctype': u'DocField',
		'fieldname': u'sales_partner',
		'fieldtype': u'Link',
		'in_filter': 1,
		'label': u'Sales Partner',
		'oldfieldname': u'sales_partner',
		'oldfieldtype': u'Link',
		'options': u'Sales Partner',
		'permlevel': 0,
		'print_hide': 1,
		'trigger': u'Client'
	},

	# DocField
	{
		'colour': u'White:FFF',
		'doctype': u'DocField',
		'fieldname': u'column_break10',
		'fieldtype': u'Column Break',
		'oldfieldtype': u'Column Break',
		'permlevel': 0,
		'print_hide': 1,
		'width': u'50%'
	},

	# DocField
	{
		'doctype': u'DocField',
		'fieldname': u'commission_rate',
		'fieldtype': u'Currency',
		'label': u'Commission Rate (%)',
		'oldfieldname': u'commission_rate',
		'oldfieldtype': u'Currency',
		'permlevel': 0,
		'print_hide': 1,
		'trigger': u'Client'
	},

	# DocField
	{
		'colour': u'White:FFF',
		'doctype': u'DocField',
		'fieldname': u'total_commission',
		'fieldtype': u'Currency',
		'label': u'Total Commission',
		'oldfieldname': u'total_commission',
		'oldfieldtype': u'Currency',
		'permlevel': 0,
		'print_hide': 1,
		'trigger': u'Client'
	},

	# DocField
	{
		'doctype': u'DocField',
		'fieldname': u'section_break2',
		'fieldtype': u'Section Break',
		'options': u'Simple',
		'permlevel': 0,
		'print_hide': 1
	},

	# DocField
	{
		'doctype': u'DocField',
		'fieldname': u'sales_team',
		'fieldtype': u'Table',
		'label': u'Sales Team1',
		'oldfieldname': u'sales_team',
		'oldfieldtype': u'Table',
		'options': u'Sales Team',
		'permlevel': 0,
		'print_hide': 1
	},

	# DocField
	{
		'colour': u'White:FFF',
		'doctype': u'DocField',
		'fieldname': u'recurring_invoice',
		'fieldtype': u'Section Break',
		'label': u'Recurring Invoice',
		'permlevel': 0,
		'print_hide': 1
	},

	# DocField
	{
		'doctype': u'DocField',
		'fieldname': u'column_break11',
		'fieldtype': u'Column Break',
		'permlevel': 0,
		'print_hide': 1,
		'width': u'50%'
	},

	# DocField
	{
		'allow_on_submit': 1,
		'colour': u'White:FFF',
		'depends_on': u'eval:doc.docstatus==1',
		'description': u'Check if recurring invoice, uncheck to stop recurring or put proper End Date',
		'doctype': u'DocField',
		'fieldname': u'convert_into_recurring_invoice',
		'fieldtype': u'Check',
		'label': u'Convert into Recurring Invoice',
		'no_copy': 1,
		'permlevel': 0,
		'print_hide': 1,
		'trigger': u'Client'
	},

	# DocField
	{
		'allow_on_submit': 1,
		'depends_on': u'eval:doc.convert_into_recurring_invoice==1',
		'description': u'Select the period when the invoice will be generated automatically',
		'doctype': u'DocField',
		'fieldname': u'recurring_type',
		'fieldtype': u'Select',
		'label': u'Recurring Type',
		'no_copy': 1,
		'options': u'Monthly\nQuarterly\nHalf-yearly\nYearly',
		'permlevel': 0,
		'print_hide': 1
	},

	# DocField
	{
		'allow_on_submit': 1,
		'depends_on': u'eval:doc.convert_into_recurring_invoice==1',
		'description': u'The day of the month on which auto invoice will be generated e.g. 05, 28 etc ',
		'doctype': u'DocField',
		'fieldname': u'repeat_on_day_of_month',
		'fieldtype': u'Data',
		'label': u'Repeat on Day of Month',
		'no_copy': 1,
		'permlevel': 0,
		'print_hide': 1
	},

	# DocField
	{
		'allow_on_submit': 1,
		'colour': u'White:FFF',
		'depends_on': u'eval:doc.convert_into_recurring_invoice==1',
		'description': u'Start date of the invoice period',
		'doctype': u'DocField',
		'fieldname': u'invoice_period_from_date',
		'fieldtype': u'Date',
		'label': u'Invoice Period From Date',
		'no_copy': 1,
		'permlevel': 0,
		'print_hide': 1
	},

	# DocField
	{
		'allow_on_submit': 1,
		'depends_on': u'eval:doc.convert_into_recurring_invoice==1',
		'description': u'End date of the invoice period',
		'doctype': u'DocField',
		'fieldname': u'invoice_period_to_date',
		'fieldtype': u'Date',
		'label': u'Invoice Period To Date',
		'no_copy': 1,
		'permlevel': 0,
		'print_hide': 1
	},

	# DocField
	{
		'doctype': u'DocField',
		'fieldname': u'column_break12',
		'fieldtype': u'Column Break',
		'no_copy': 0,
		'permlevel': 0,
		'print_hide': 1,
		'width': u'50%'
	},

	# DocField
	{
		'allow_on_submit': 1,
		'depends_on': u'eval:doc.convert_into_recurring_invoice==1',
		'description': u'Enter email id separated by commas, invoice will be mailed automatically on particular date',
		'doctype': u'DocField',
		'fieldname': u'notification_email_address',
		'fieldtype': u'Small Text',
		'label': u'Notification Email Address',
		'no_copy': 1,
		'permlevel': 0,
		'print_hide': 1
	},

	# DocField
	{
		'depends_on': u'eval:doc.convert_into_recurring_invoice==1',
		'description': u'The unique id for tracking all recurring invoices ',
		'doctype': u'DocField',
		'fieldname': u'recurring_id',
		'fieldtype': u'Data',
		'label': u'Recurring Id',
		'no_copy': 1,
		'permlevel': 1,
		'print_hide': 1
	},

	# DocField
	{
		'depends_on': u'eval:doc.convert_into_recurring_invoice==1',
		'description': u'The date on which next invoice will be generated ',
		'doctype': u'DocField',
		'fieldname': u'next_date',
		'fieldtype': u'Date',
		'label': u'Next Date',
		'no_copy': 1,
		'permlevel': 1,
		'print_hide': 1
	},

	# DocField
	{
		'allow_on_submit': 1,
		'depends_on': u'eval:doc.convert_into_recurring_invoice==1',
		'description': u'The date on which recurring invoice will be stop',
		'doctype': u'DocField',
		'fieldname': u'end_date',
		'fieldtype': u'Date',
		'label': u'End Date',
		'no_copy': 1,
		'permlevel': 0,
		'print_hide': 1
	},

	# DocField
	{
		'doctype': u'DocField',
		'fieldname': u'against_income_account',
		'fieldtype': u'Small Text',
		'hidden': 1,
		'label': u'Against Income Account',
		'no_copy': 1,
		'oldfieldname': u'against_income_account',
		'oldfieldtype': u'Small Text',
		'permlevel': 0,
		'print_hide': 1,
		'report_hide': 1
	},

	# DocField
	{
		'doctype': u'DocField',
		'fieldname': u'file_list',
		'fieldtype': u'Text',
		'hidden': 1,
		'label': u'File List',
		'no_copy': 1,
		'permlevel': 0,
		'print_hide': 1
	},

	# DocPerm
	{
		'amend': 0,
		'cancel': 0,
		'create': 0,
		'doctype': u'DocPerm',
		'permlevel': 1,
		'role': u'Accounts Manager',
		'submit': 0,
		'write': 0
	},

	# DocPerm
	{
		'amend': 1,
		'cancel': 1,
		'create': 1,
		'doctype': u'DocPerm',
		'permlevel': 0,
		'role': u'Accounts Manager',
		'submit': 1,
		'write': 1
	},

	# DocPerm
	{
		'amend': 1,
		'cancel': 1,
		'create': 1,
		'doctype': u'DocPerm',
		'permlevel': 0,
		'role': u'Accounts User',
		'submit': 1,
		'write': 1
	},

	# DocPerm
	{
		'amend': 0,
		'cancel': 0,
		'create': 0,
		'doctype': u'DocPerm',
		'permlevel': 1,
		'role': u'Accounts User',
		'submit': 0,
		'write': 0
	},

	# DocPerm
	{
		'doctype': u'DocPerm',
		'match': u'customer',
		'permlevel': 0,
		'role': u'Customer'
	}
]<|MERGE_RESOLUTION|>--- conflicted
+++ resolved
@@ -3,15 +3,9 @@
 
 	# These values are common in all dictionaries
 	{
-<<<<<<< HEAD
-		'creation': '2012-07-13 11:57:13',
-		'docstatus': 0,
-		'modified': '2012-07-16 16:25:11',
-=======
 		'creation': '2012-07-18 16:02:44',
 		'docstatus': 0,
 		'modified': '2012-09-07 11:56:59',
->>>>>>> 38ab4ae3
 		'modified_by': u'Administrator',
 		'owner': u'Administrator'
 	},
@@ -61,8 +55,6 @@
 		'name': u'Sales Invoice'
 	},
 
-<<<<<<< HEAD
-=======
 	# DocPerm
 	{
 		'amend': 0,
@@ -123,7 +115,6 @@
 		'write': 0
 	},
 
->>>>>>> 38ab4ae3
 	# DocField
 	{
 		'doctype': u'DocField',
