--- conflicted
+++ resolved
@@ -2032,46 +2032,4 @@
 
 
 test_dependencies = ["Journal Entry", "Contact", "Address"]
-<<<<<<< HEAD
-test_records = frappe.get_test_records('Sales Invoice')
-=======
-test_records = frappe.get_test_records('Sales Invoice')
-
-def get_outstanding_amount(against_voucher_type, against_voucher, account, party, party_type):
-	bal = flt(frappe.db.sql("""
-		select sum(debit_in_account_currency) - sum(credit_in_account_currency)
-		from `tabGL Entry`
-		where against_voucher_type=%s and against_voucher=%s
-		and account = %s and party = %s and party_type = %s""",
-		(against_voucher_type, against_voucher, account, party, party_type))[0][0] or 0.0)
-
-	if against_voucher_type == 'Purchase Invoice':
-		bal = bal * -1
-
-	return bal
-
-def get_taxes_and_charges():
-	return [{
-	"account_head": "_Test Account Excise Duty - TCP1",
-	"charge_type": "On Net Total",
-	"cost_center": "Main - TCP1",
-	"description": "Excise Duty",
-	"doctype": "Sales Taxes and Charges",
-	"idx": 1,
-	"included_in_print_rate": 1,
-	"parentfield": "taxes",
-	"rate": 12
-	},
-	{
-	"account_head": "_Test Account Education Cess - TCP1",
-	"charge_type": "On Previous Row Amount",
-	"cost_center": "Main - TCP1",
-	"description": "Education Cess",
-	"doctype": "Sales Taxes and Charges",
-	"idx": 2,
-	"included_in_print_rate": 1,
-	"parentfield": "taxes",
-	"rate": 2,
-	"row_id": 1
-   }]
->>>>>>> bd5b37db
+test_records = frappe.get_test_records('Sales Invoice')