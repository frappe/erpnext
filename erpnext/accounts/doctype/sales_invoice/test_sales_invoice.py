--- conflicted
+++ resolved
@@ -2242,12 +2242,9 @@
 		"rate": args.rate if args.get("rate") is not None else 100,
 		"income_account": args.income_account or "Sales - _TC",
 		"expense_account": args.expense_account or "Cost of Goods Sold - _TC",
-<<<<<<< HEAD
 		"discount_account": args.discount_account or None,
 		"discount_amount": args.discount_amount or 0,
-=======
 		"asset": args.asset or None,
->>>>>>> 70a72524
 		"cost_center": args.cost_center or "_Test Cost Center - _TC",
 		"serial_no": args.serial_no,
 		"conversion_factor": 1
