--- conflicted
+++ resolved
@@ -2355,7 +2355,6 @@
 		si.reload()
 		self.assertEqual(si.status, "Paid")
 
-<<<<<<< HEAD
 	def test_sales_commission(self):
 		si = frappe.copy_doc(test_records[0])
 		item = copy.deepcopy(si.get('items')[0])
@@ -2379,7 +2378,6 @@
 			si.commission_rate = commission_rate
 			self.assertRaises(frappe.ValidationError, si.save)
 
-=======
 	def test_sales_invoice_submission_post_account_freezing_date(self):
 		frappe.db.set_value('Accounts Settings', None, 'acc_frozen_upto', add_days(getdate(), 1))
 		si = create_sales_invoice(do_not_save=True)
@@ -2391,7 +2389,6 @@
 		si.submit()
 
 		frappe.db.set_value('Accounts Settings', None, 'acc_frozen_upto', None)
->>>>>>> 28492974
 
 def get_sales_invoice_for_e_invoice():
 	si = make_sales_invoice_for_ewaybill()
