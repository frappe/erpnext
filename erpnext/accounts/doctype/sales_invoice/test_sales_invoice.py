--- conflicted
+++ resolved
@@ -2102,7 +2102,6 @@
 		sales_invoice.save()
 		self.assertEqual(sales_invoice.items[0].item_tax_template, "_Test Account Excise Duty @ 10 - _TC")
 
-<<<<<<< HEAD
 	def test_sales_invoice_with_discount_accounting_enabled(self):
 		from erpnext.accounts.doctype.purchase_invoice.test_purchase_invoice import enable_discount_accounting
 
@@ -2150,7 +2149,7 @@
 
 		check_gl_entries(self, si.name, expected_gle, add_days(nowdate(), -1))
 		enable_discount_accounting(enable=0)
-=======
+
 	def test_asset_depreciation_on_sale(self):
 		"""
 			Tests if an Asset set to depreciate yearly on June 30, that gets sold on Sept 30, creates an additional depreciation entry on Sept 30.
@@ -2174,7 +2173,6 @@
 			self.assertEqual(expected_values[i][1], schedule.depreciation_amount)
 			self.assertEqual(expected_values[i][2], schedule.accumulated_depreciation_amount)
 			self.assertTrue(schedule.journal_entry)
->>>>>>> 8a6b82b1
 
 def get_sales_invoice_for_e_invoice():
 	si = make_sales_invoice_for_ewaybill()
