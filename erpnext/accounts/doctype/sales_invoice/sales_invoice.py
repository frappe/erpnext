--- conflicted
+++ resolved
@@ -396,11 +396,12 @@
 		unlink_inter_company_doc(self.doctype, self.name, self.inter_company_invoice_reference)
 
 		self.unlink_sales_invoice_from_timesheets()
-<<<<<<< HEAD
-		self.ignore_linked_doctypes = ('GL Entry', 'Stock Ledger Entry', 'Repost Item Valuation', 'Payment Ledger Entry')
-=======
-		self.ignore_linked_doctypes = ("GL Entry", "Stock Ledger Entry", "Repost Item Valuation")
->>>>>>> e4265ce8
+		self.ignore_linked_doctypes = (
+			"GL Entry",
+			"Stock Ledger Entry",
+			"Repost Item Valuation",
+			"Payment Ledger Entry",
+		)
 
 	def update_status_updater_args(self):
 		if cint(self.update_stock):
