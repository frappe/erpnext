# Copyright (c) 2015, Frappe Technologies Pvt. Ltd. and Contributors
# License: GNU General Public License v3. See license.txt

from __future__ import unicode_literals
import frappe, erpnext
import frappe.defaults
from frappe.utils import cint, flt, add_months, today, date_diff, getdate, add_days, cstr, nowdate
from frappe import _, msgprint, throw
from erpnext.accounts.party import get_party_account, get_due_date
from erpnext.controllers.stock_controller import update_gl_entries_after
from frappe.model.mapper import get_mapped_doc
from erpnext.accounts.doctype.sales_invoice.pos import update_multi_mode_option

from erpnext.controllers.selling_controller import SellingController
from erpnext.accounts.utils import get_account_currency
from erpnext.stock.doctype.delivery_note.delivery_note import update_billed_amount_based_on_so
from erpnext.projects.doctype.timesheet.timesheet import get_projectwise_timesheet_data
from erpnext.assets.doctype.asset.depreciation \
	import get_disposal_account_and_cost_center, get_gl_entries_on_asset_disposal
from erpnext.stock.doctype.batch.batch import set_batch_nos
from erpnext.stock.doctype.serial_no.serial_no import get_serial_nos, get_delivery_note_serial_no
from erpnext.setup.doctype.company.company import update_company_current_month_sales
from erpnext.accounts.general_ledger import get_round_off_account_and_cost_center
from erpnext.accounts.doctype.loyalty_program.loyalty_program import \
	get_loyalty_program_details_with_points, get_loyalty_details, validate_loyalty_points
from erpnext.accounts.deferred_revenue import validate_service_stop_date

from erpnext.healthcare.utils import manage_invoice_submit_cancel

from six import iteritems

form_grid_templates = {
	"items": "templates/form_grid/item_grid.html"
}

class SalesInvoice(SellingController):
	def __init__(self, *args, **kwargs):
		super(SalesInvoice, self).__init__(*args, **kwargs)
		self.status_updater = [{
			'source_dt': 'Sales Invoice Item',
			'target_field': 'billed_amt',
			'target_ref_field': 'amount',
			'target_dt': 'Sales Order Item',
			'join_field': 'so_detail',
			'target_parent_dt': 'Sales Order',
			'target_parent_field': 'per_billed',
			'source_field': 'amount',
			'join_field': 'so_detail',
			'percent_join_field': 'sales_order',
			'status_field': 'billing_status',
			'keyword': 'Billed',
			'overflow_type': 'billing'
		}]

	def set_indicator(self):
		"""Set indicator for portal"""
		if self.outstanding_amount < 0:
			self.indicator_title = _("Credit Note Issued")
			self.indicator_color = "darkgrey"
		elif self.outstanding_amount > 0 and getdate(self.due_date) >= getdate(nowdate()):
			self.indicator_color = "orange"
			self.indicator_title = _("Unpaid")
		elif self.outstanding_amount > 0 and getdate(self.due_date) < getdate(nowdate()):
			self.indicator_color = "red"
			self.indicator_title = _("Overdue")
		elif cint(self.is_return) == 1:
			self.indicator_title = _("Return")
			self.indicator_color = "darkgrey"
		else:
			self.indicator_color = "green"
			self.indicator_title = _("Paid")

	def validate(self):
		super(SalesInvoice, self).validate()
		self.validate_auto_set_posting_time()

		if not self.is_pos:
			self.so_dn_required()

		self.validate_proj_cust()
		self.validate_pos_return()
		self.validate_with_previous_doc()
		self.validate_uom_is_integer("stock_uom", "stock_qty")
		self.validate_uom_is_integer("uom", "qty")
		self.check_sales_order_on_hold_or_close("sales_order")
		self.validate_debit_to_acc()
		self.clear_unallocated_advances("Sales Invoice Advance", "advances")
		self.add_remarks()
		self.validate_write_off_account()
		self.validate_account_for_change_amount()
		self.validate_fixed_asset()
		self.set_income_account_for_fixed_assets()
		self.validate_item_cost_centers()
		validate_inter_company_party(self.doctype, self.customer, self.company, self.inter_company_invoice_reference)

		if cint(self.is_pos):
			self.validate_pos()

		if cint(self.update_stock):
			self.validate_dropship_item()
			self.validate_item_code()
			self.validate_warehouse()
			self.update_current_stock()
			self.validate_delivery_note()

		# validate service stop date to lie in between start and end date
		validate_service_stop_date(self)

		if not self.is_opening:
			self.is_opening = 'No'

		if self._action != 'submit' and self.update_stock and not self.is_return:
			set_batch_nos(self, 'warehouse', True)

		if self.redeem_loyalty_points:
			lp = frappe.get_doc('Loyalty Program', self.loyalty_program)
			self.loyalty_redemption_account = lp.expense_account if not self.loyalty_redemption_account else self.loyalty_redemption_account
			self.loyalty_redemption_cost_center = lp.cost_center if not self.loyalty_redemption_cost_center else self.loyalty_redemption_cost_center

		self.set_against_income_account()
		self.validate_c_form()
		self.validate_time_sheets_are_submitted()
		self.validate_multiple_billing("Delivery Note", "dn_detail", "amount", "items")
		if not self.is_return:
			self.validate_serial_numbers()
		self.update_packing_list()
		self.set_billing_hours_and_amount()
		self.update_timesheet_billing_for_project()
		self.set_status()
		if self.is_pos and not self.is_return:
			self.verify_payment_amount_is_positive()

		#validate amount in mode of payments for returned invoices for pos must be negative
		if self.is_pos and self.is_return:
			self.verify_payment_amount_is_negative()

		if self.redeem_loyalty_points and self.loyalty_program and self.loyalty_points:
			validate_loyalty_points(self, self.loyalty_points)

	def validate_fixed_asset(self):
		for d in self.get("items"):
			if d.is_fixed_asset and d.meta.get_field("asset") and d.asset:
				asset = frappe.get_doc("Asset", d.asset)
				if self.doctype == "Sales Invoice" and self.docstatus == 1:
					if self.update_stock:
						frappe.throw(_("'Update Stock' cannot be checked for fixed asset sale"))

					elif asset.status in ("Scrapped", "Cancelled", "Sold"):
						frappe.throw(_("Row #{0}: Asset {1} cannot be submitted, it is already {2}").format(d.idx, d.asset, asset.status))

	def validate_item_cost_centers(self):
		for item in self.items:
			cost_center_company = frappe.get_cached_value("Cost Center", item.cost_center, "company")
			if cost_center_company != self.company:
				frappe.throw(_("Row #{0}: Cost Center {1} does not belong to company {2}").format(frappe.bold(item.idx), frappe.bold(item.cost_center), frappe.bold(self.company)))

	def before_save(self):
		set_account_for_mode_of_payment(self)

	def on_submit(self):
		self.validate_pos_paid_amount()

		if not self.auto_repeat:
			frappe.get_doc('Authorization Control').validate_approving_authority(self.doctype,
				self.company, self.base_grand_total, self)

		self.check_prev_docstatus()

		if self.is_return and not self.update_billed_amount_in_sales_order:
			# NOTE status updating bypassed for is_return
			self.status_updater = []

		self.update_status_updater_args()
		self.update_prevdoc_status()
		self.update_billing_status_in_dn()
		self.clear_unallocated_mode_of_payments()

		# Updating stock ledger should always be called after updating prevdoc status,
		# because updating reserved qty in bin depends upon updated delivered qty in SO
		if self.update_stock == 1:
			self.update_stock_ledger()

		# this sequence because outstanding may get -ve
		self.make_gl_entries()

		if not self.is_return:
			self.update_billing_status_for_zero_amount_refdoc("Delivery Note")
			self.update_billing_status_for_zero_amount_refdoc("Sales Order")
			self.check_credit_limit()

		self.update_serial_no()

		if not cint(self.is_pos) == 1 and not self.is_return:
			self.update_against_document_in_jv()

		self.update_time_sheet(self.name)

		if frappe.db.get_single_value('Selling Settings', 'sales_update_frequency') == "Each Transaction":
			update_company_current_month_sales(self.company)
			self.update_project()
		update_linked_doc(self.doctype, self.name, self.inter_company_invoice_reference)

		# create the loyalty point ledger entry if the customer is enrolled in any loyalty program
		if not self.is_return and self.loyalty_program:
			self.make_loyalty_point_entry()
		elif self.is_return and self.return_against and self.loyalty_program:
			against_si_doc = frappe.get_doc("Sales Invoice", self.return_against)
			against_si_doc.delete_loyalty_point_entry()
			against_si_doc.make_loyalty_point_entry()
		if self.redeem_loyalty_points and self.loyalty_points:
			self.apply_loyalty_points()

		# Healthcare Service Invoice.
		domain_settings = frappe.get_doc('Domain Settings')
		active_domains = [d.domain for d in domain_settings.active_domains]

		if "Healthcare" in active_domains:
			manage_invoice_submit_cancel(self, "on_submit")

	def validate_pos_return(self):

		if self.is_pos and self.is_return:
			total_amount_in_payments = 0
			for payment in self.payments:
				total_amount_in_payments += payment.amount
			invoice_total = self.rounded_total or self.grand_total
			if total_amount_in_payments < invoice_total:
				frappe.throw(_("Total payments amount can't be greater than {}").format(-invoice_total))

	def validate_pos_paid_amount(self):
		if len(self.payments) == 0 and self.is_pos:
			frappe.throw(_("At least one mode of payment is required for POS invoice."))

	def before_cancel(self):
		self.update_time_sheet(None)


	def on_cancel(self):
		super(SalesInvoice, self).on_cancel()

		self.check_sales_order_on_hold_or_close("sales_order")

		if self.is_return and not self.update_billed_amount_in_sales_order:
			# NOTE status updating bypassed for is_return
			self.status_updater = []

		self.update_status_updater_args()
		self.update_prevdoc_status()
		self.update_billing_status_in_dn()

		if not self.is_return:
			self.update_billing_status_for_zero_amount_refdoc("Delivery Note")
			self.update_billing_status_for_zero_amount_refdoc("Sales Order")
			self.update_serial_no(in_cancel=True)

		self.validate_c_form_on_cancel()

		# Updating stock ledger should always be called after updating prevdoc status,
		# because updating reserved qty in bin depends upon updated delivered qty in SO
		if self.update_stock == 1:
			self.update_stock_ledger()

		self.make_gl_entries_on_cancel()
		frappe.db.set(self, 'status', 'Cancelled')

		if frappe.db.get_single_value('Selling Settings', 'sales_update_frequency') == "Each Transaction":
			update_company_current_month_sales(self.company)
			self.update_project()
		if not self.is_return and self.loyalty_program:
			self.delete_loyalty_point_entry()
		elif self.is_return and self.return_against and self.loyalty_program:
			against_si_doc = frappe.get_doc("Sales Invoice", self.return_against)
			against_si_doc.delete_loyalty_point_entry()
			against_si_doc.make_loyalty_point_entry()

		unlink_inter_company_doc(self.doctype, self.name, self.inter_company_invoice_reference)

		# Healthcare Service Invoice.
		domain_settings = frappe.get_doc('Domain Settings')
		active_domains = [d.domain for d in domain_settings.active_domains]

		if "Healthcare" in active_domains:
			manage_invoice_submit_cancel(self, "on_cancel")

	def update_status_updater_args(self):
		if cint(self.update_stock):
			self.status_updater.append({
				'source_dt':'Sales Invoice Item',
				'target_dt':'Sales Order Item',
				'target_parent_dt':'Sales Order',
				'target_parent_field':'per_delivered',
				'target_field':'delivered_qty',
				'target_ref_field':'qty',
				'source_field':'qty',
				'join_field':'so_detail',
				'percent_join_field':'sales_order',
				'status_field':'delivery_status',
				'keyword':'Delivered',
				'second_source_dt': 'Delivery Note Item',
				'second_source_field': 'qty',
				'second_join_field': 'so_detail',
				'overflow_type': 'delivery',
				'extra_cond': """ and exists(select name from `tabSales Invoice`
					where name=`tabSales Invoice Item`.parent and update_stock = 1)"""
			})
			if cint(self.is_return):
				self.status_updater.append({
					'source_dt': 'Sales Invoice Item',
					'target_dt': 'Sales Order Item',
					'join_field': 'so_detail',
					'target_field': 'returned_qty',
					'target_parent_dt': 'Sales Order',
					'source_field': '-1 * qty',
					'second_source_dt': 'Delivery Note Item',
					'second_source_field': '-1 * qty',
					'second_join_field': 'so_detail',
					'extra_cond': """ and exists (select name from `tabSales Invoice` where name=`tabSales Invoice Item`.parent and update_stock=1 and is_return=1)"""
				})

	def check_credit_limit(self):
		from erpnext.selling.doctype.customer.customer import check_credit_limit

		validate_against_credit_limit = False
		bypass_credit_limit_check_at_sales_order = frappe.db.get_value("Customer Credit Limit",
			filters={'parent': self.customer, 'parenttype': 'Customer', 'company': self.company},
			fieldname=["bypass_credit_limit_check"])

		if bypass_credit_limit_check_at_sales_order:
			validate_against_credit_limit = True

		for d in self.get("items"):
			if not (d.sales_order or d.delivery_note):
				validate_against_credit_limit = True
				break
		if validate_against_credit_limit:
			check_credit_limit(self.customer, self.company, bypass_credit_limit_check_at_sales_order)

	def set_missing_values(self, for_validate=False):
		pos = self.set_pos_fields(for_validate)

		if not self.debit_to:
			self.debit_to = get_party_account("Customer", self.customer, self.company)
			self.party_account_currency = frappe.db.get_value("Account", self.debit_to, "account_currency", cache=True)
		if not self.due_date and self.customer:
			self.due_date = get_due_date(self.posting_date, "Customer", self.customer, self.company)

		super(SalesInvoice, self).set_missing_values(for_validate)

		print_format = pos.get("print_format_for_online") if pos else None
		if not print_format and not cint(frappe.db.get_value('Print Format', 'POS Invoice', 'disabled')):
			print_format = 'POS Invoice'

		if pos:
			return {
				"print_format": print_format,
				"allow_edit_rate": pos.get("allow_user_to_edit_rate"),
				"allow_edit_discount": pos.get("allow_user_to_edit_discount"),
				"campaign": pos.get("campaign"),
				"allow_print_before_pay": pos.get("allow_print_before_pay")
			}

	def update_time_sheet(self, sales_invoice):
		for d in self.timesheets:
			if d.time_sheet:
				timesheet = frappe.get_doc("Timesheet", d.time_sheet)
				self.update_time_sheet_detail(timesheet, d, sales_invoice)
				timesheet.calculate_total_amounts()
				timesheet.calculate_percentage_billed()
				timesheet.flags.ignore_validate_update_after_submit = True
				timesheet.set_status()
				timesheet.save()

	def update_time_sheet_detail(self, timesheet, args, sales_invoice):
		for data in timesheet.time_logs:
			if (self.project and args.timesheet_detail == data.name) or \
				(not self.project and not data.sales_invoice) or \
				(not sales_invoice and data.sales_invoice == self.name):
				data.sales_invoice = sales_invoice

	def on_update(self):
		self.set_paid_amount()

	def set_paid_amount(self):
		paid_amount = 0.0
		base_paid_amount = 0.0
		for data in self.payments:
			data.base_amount = flt(data.amount*self.conversion_rate, self.precision("base_paid_amount"))
			paid_amount += data.amount
			base_paid_amount += data.base_amount

		self.paid_amount = paid_amount
		self.base_paid_amount = base_paid_amount

	def validate_time_sheets_are_submitted(self):
		for data in self.timesheets:
			if data.time_sheet:
				status = frappe.db.get_value("Timesheet", data.time_sheet, "status")
				if status not in ['Submitted', 'Payslip']:
					frappe.throw(_("Timesheet {0} is already completed or cancelled").format(data.time_sheet))

	def set_pos_fields(self, for_validate=False):
		"""Set retail related fields from POS Profiles"""
		if cint(self.is_pos) != 1:
			return

		from erpnext.stock.get_item_details import get_pos_profile_item_details, get_pos_profile
		if not self.pos_profile:
			pos_profile = get_pos_profile(self.company) or {}
			self.pos_profile = pos_profile.get('name')

		pos = {}
		if self.pos_profile:
			pos = frappe.get_doc('POS Profile', self.pos_profile)

		if not self.get('payments') and not for_validate:
			update_multi_mode_option(self, pos)

		if not self.account_for_change_amount:
			self.account_for_change_amount = frappe.get_cached_value('Company',  self.company,  'default_cash_account')

		if pos:
			self.allow_print_before_pay = pos.allow_print_before_pay
			
			if not for_validate:
				self.tax_category = pos.get("tax_category")

			if not for_validate and not self.customer:
				self.customer = pos.customer

			self.ignore_pricing_rule = pos.ignore_pricing_rule
			if pos.get('account_for_change_amount'):
				self.account_for_change_amount = pos.get('account_for_change_amount')

			for fieldname in ('territory', 'naming_series', 'currency', 'letter_head', 'tc_name',
				'company', 'select_print_heading', 'cash_bank_account', 'write_off_account', 'taxes_and_charges',
				'write_off_cost_center', 'apply_discount_on', 'cost_center'):
					if (not for_validate) or (for_validate and not self.get(fieldname)):
						self.set(fieldname, pos.get(fieldname))

			customer_price_list = frappe.get_value("Customer", self.customer, 'default_price_list')

			if pos.get("company_address"):
				self.company_address = pos.get("company_address")

			if not customer_price_list:
				self.set('selling_price_list', pos.get('selling_price_list'))

			if not for_validate:
				self.update_stock = cint(pos.get("update_stock"))

			# set pos values in items
			for item in self.get("items"):
				if item.get('item_code'):
					profile_details = get_pos_profile_item_details(pos, frappe._dict(item.as_dict()), pos)
					for fname, val in iteritems(profile_details):
						if (not for_validate) or (for_validate and not item.get(fname)):
							item.set(fname, val)

			# fetch terms
			if self.tc_name and not self.terms:
				self.terms = frappe.db.get_value("Terms and Conditions", self.tc_name, "terms")

			# fetch charges
			if self.taxes_and_charges and not len(self.get("taxes")):
				self.set_taxes()

		return pos

	def get_company_abbr(self):
		return frappe.db.sql("select abbr from tabCompany where name=%s", self.company)[0][0]

	def validate_debit_to_acc(self):
		account = frappe.get_cached_value("Account", self.debit_to,
			["account_type", "report_type", "account_currency"], as_dict=True)

		if not account:
			frappe.throw(_("Debit To is required"))

		if account.report_type != "Balance Sheet":
			frappe.throw(_("Debit To account must be a Balance Sheet account"))

		if self.customer and account.account_type != "Receivable":
			frappe.throw(_("Debit To account must be a Receivable account"))

		self.party_account_currency = account.account_currency

	def clear_unallocated_mode_of_payments(self):
		self.set("payments", self.get("payments", {"amount": ["not in", [0, None, ""]]}))

		frappe.db.sql("""delete from `tabSales Invoice Payment` where parent = %s
			and amount = 0""", self.name)

	def validate_with_previous_doc(self):
		super(SalesInvoice, self).validate_with_previous_doc({
			"Sales Order": {
				"ref_dn_field": "sales_order",
				"compare_fields": [["customer", "="], ["company", "="], ["project", "="], ["currency", "="]]
			},
			"Sales Order Item": {
				"ref_dn_field": "so_detail",
				"compare_fields": [["item_code", "="], ["uom", "="], ["conversion_factor", "="]],
				"is_child_table": True,
				"allow_duplicate_prev_row_id": True
			},
			"Delivery Note": {
				"ref_dn_field": "delivery_note",
				"compare_fields": [["customer", "="], ["company", "="], ["project", "="], ["currency", "="]]
			},
			"Delivery Note Item": {
				"ref_dn_field": "dn_detail",
				"compare_fields": [["item_code", "="], ["uom", "="], ["conversion_factor", "="]],
				"is_child_table": True,
				"allow_duplicate_prev_row_id": True
			},
		})

		if cint(frappe.db.get_single_value('Selling Settings', 'maintain_same_sales_rate')) and not self.is_return:
			self.validate_rate_with_reference_doc([
				["Sales Order", "sales_order", "so_detail"],
				["Delivery Note", "delivery_note", "dn_detail"]
			])

	def set_against_income_account(self):
		"""Set against account for debit to account"""
		against_acc = []
		for d in self.get('items'):
			if d.income_account and d.income_account not in against_acc:
				against_acc.append(d.income_account)
		self.against_income_account = ','.join(against_acc)

	def add_remarks(self):
		if not self.remarks: self.remarks = 'No Remarks'

	def validate_auto_set_posting_time(self):
		# Don't auto set the posting date and time if invoice is amended
		if self.is_new() and self.amended_from:
			self.set_posting_time = 1

		self.validate_posting_time()

	def so_dn_required(self):
		"""check in manage account if sales order / delivery note required or not."""
		if self.is_return:
			return
		dic = {'Sales Order':['so_required', 'is_pos'],'Delivery Note':['dn_required', 'update_stock']}
		for i in dic:
			if frappe.db.get_single_value('Selling Settings', dic[i][0]) == 'Yes':
				for d in self.get('items'):
					if (d.item_code and not d.get(i.lower().replace(' ','_')) and not self.get(dic[i][1])):
						msgprint(_("{0} is mandatory for Item {1}").format(i,d.item_code), raise_exception=1)


	def validate_proj_cust(self):
		"""check for does customer belong to same project as entered.."""
		if self.project and self.customer:
			res = frappe.db.sql("""select name from `tabProject`
				where name = %s and (customer = %s or customer is null or customer = '')""",
				(self.project, self.customer))
			if not res:
				throw(_("Customer {0} does not belong to project {1}").format(self.customer,self.project))

	def validate_pos(self):
		if self.is_return:
			if flt(self.paid_amount) + flt(self.write_off_amount) - flt(self.grand_total) > \
				1.0/(10.0**(self.precision("grand_total") + 1.0)):
					frappe.throw(_("Paid amount + Write Off Amount can not be greater than Grand Total"))

	def validate_item_code(self):
		for d in self.get('items'):
			if not d.item_code:
				msgprint(_("Item Code required at Row No {0}").format(d.idx), raise_exception=True)

	def validate_warehouse(self):
		super(SalesInvoice, self).validate_warehouse()

		for d in self.get_item_list():
			if not d.warehouse and frappe.get_cached_value("Item", d.item_code, "is_stock_item"):
				frappe.throw(_("Warehouse required for stock Item {0}").format(d.item_code))

	def validate_delivery_note(self):
		for d in self.get("items"):
			if d.delivery_note:
				msgprint(_("Stock cannot be updated against Delivery Note {0}").format(d.delivery_note), raise_exception=1)

	def validate_write_off_account(self):
		if flt(self.write_off_amount) and not self.write_off_account:
			self.write_off_account = frappe.get_cached_value('Company',  self.company,  'write_off_account')

		if flt(self.write_off_amount) and not self.write_off_account:
			msgprint(_("Please enter Write Off Account"), raise_exception=1)

	def validate_account_for_change_amount(self):
		if flt(self.change_amount) and not self.account_for_change_amount:
			msgprint(_("Please enter Account for Change Amount"), raise_exception=1)

	def validate_c_form(self):
		""" Blank C-form no if C-form applicable marked as 'No'"""
		if self.amended_from and self.c_form_applicable == 'No' and self.c_form_no:
			frappe.db.sql("""delete from `tabC-Form Invoice Detail` where invoice_no = %s
					and parent = %s""", (self.amended_from,	self.c_form_no))

			frappe.db.set(self, 'c_form_no', '')

	def validate_c_form_on_cancel(self):
		""" Display message if C-Form no exists on cancellation of Sales Invoice"""
		if self.c_form_applicable == 'Yes' and self.c_form_no:
			msgprint(_("Please remove this Invoice {0} from C-Form {1}")
				.format(self.name, self.c_form_no), raise_exception = 1)

	def validate_dropship_item(self):
		for item in self.items:
			if item.sales_order:
				if frappe.db.get_value("Sales Order Item", item.so_detail, "delivered_by_supplier"):
					frappe.throw(_("Could not update stock, invoice contains drop shipping item."))

	def update_current_stock(self):
		for d in self.get('items'):
			if d.item_code and d.warehouse:
				bin = frappe.db.sql("select actual_qty from `tabBin` where item_code = %s and warehouse = %s", (d.item_code, d.warehouse), as_dict = 1)
				d.actual_qty = bin and flt(bin[0]['actual_qty']) or 0

		for d in self.get('packed_items'):
			bin = frappe.db.sql("select actual_qty, projected_qty from `tabBin` where item_code =	%s and warehouse = %s", (d.item_code, d.warehouse), as_dict = 1)
			d.actual_qty = bin and flt(bin[0]['actual_qty']) or 0
			d.projected_qty = bin and flt(bin[0]['projected_qty']) or 0

	def update_packing_list(self):
		if cint(self.update_stock) == 1:
			from erpnext.stock.doctype.packed_item.packed_item import make_packing_list
			make_packing_list(self)
		else:
			self.set('packed_items', [])

	def set_billing_hours_and_amount(self):
		if not self.project:
			for timesheet in self.timesheets:
				ts_doc = frappe.get_doc('Timesheet', timesheet.time_sheet)
				if not timesheet.billing_hours and ts_doc.total_billable_hours:
					timesheet.billing_hours = ts_doc.total_billable_hours

				if not timesheet.billing_amount and ts_doc.total_billable_amount:
					timesheet.billing_amount = ts_doc.total_billable_amount

	def update_timesheet_billing_for_project(self):
		if not self.timesheets and self.project:
			self.add_timesheet_data()
		else:
			self.calculate_billing_amount_for_timesheet()

	def add_timesheet_data(self):
		self.set('timesheets', [])
		if self.project:
			for data in get_projectwise_timesheet_data(self.project):
				self.append('timesheets', {
						'time_sheet': data.parent,
						'billing_hours': data.billing_hours,
						'billing_amount': data.billing_amt,
						'timesheet_detail': data.name
					})

			self.calculate_billing_amount_for_timesheet()

	def calculate_billing_amount_for_timesheet(self):
		total_billing_amount = 0.0
		for data in self.timesheets:
			if data.billing_amount:
				total_billing_amount += data.billing_amount

		self.total_billing_amount = total_billing_amount

	def get_warehouse(self):
		user_pos_profile = frappe.db.sql("""select name, warehouse from `tabPOS Profile`
			where ifnull(user,'') = %s and company = %s""", (frappe.session['user'], self.company))
		warehouse = user_pos_profile[0][1] if user_pos_profile else None

		if not warehouse:
			global_pos_profile = frappe.db.sql("""select name, warehouse from `tabPOS Profile`
				where (user is null or user = '') and company = %s""", self.company)

			if global_pos_profile:
				warehouse = global_pos_profile[0][1]
			elif not user_pos_profile:
				msgprint(_("POS Profile required to make POS Entry"), raise_exception=True)

		return warehouse

	def set_income_account_for_fixed_assets(self):
		disposal_account = depreciation_cost_center = None
		for d in self.get("items"):
			if d.is_fixed_asset:
				if not disposal_account:
					disposal_account, depreciation_cost_center = get_disposal_account_and_cost_center(self.company)

				d.income_account = disposal_account
				if not d.cost_center:
					d.cost_center = depreciation_cost_center

	def check_prev_docstatus(self):
		for d in self.get('items'):
			if d.sales_order and frappe.db.get_value("Sales Order", d.sales_order, "docstatus") != 1:
				frappe.throw(_("Sales Order {0} is not submitted").format(d.sales_order))

			if d.delivery_note and frappe.db.get_value("Delivery Note", d.delivery_note, "docstatus") != 1:
				throw(_("Delivery Note {0} is not submitted").format(d.delivery_note))

	def make_gl_entries(self, gl_entries=None, repost_future_gle=True, from_repost=False):
		auto_accounting_for_stock = erpnext.is_perpetual_inventory_enabled(self.company)
		if not gl_entries:
			gl_entries = self.get_gl_entries()

		if gl_entries:
			from erpnext.accounts.general_ledger import make_gl_entries

			# if POS and amount is written off, updating outstanding amt after posting all gl entries
			update_outstanding = "No" if (cint(self.is_pos) or self.write_off_account or
				cint(self.redeem_loyalty_points)) else "Yes"

			make_gl_entries(gl_entries, cancel=(self.docstatus == 2),
				update_outstanding=update_outstanding, merge_entries=False, from_repost=from_repost)

			if update_outstanding == "No":
				from erpnext.accounts.doctype.gl_entry.gl_entry import update_outstanding_amt
				update_outstanding_amt(self.debit_to, "Customer", self.customer,
					self.doctype, self.return_against if cint(self.is_return) and self.return_against else self.name)

			if repost_future_gle and cint(self.update_stock) \
				and cint(auto_accounting_for_stock):
					items, warehouses = self.get_items_and_warehouses()
					update_gl_entries_after(self.posting_date, self.posting_time,
						warehouses, items, company = self.company)
		elif self.docstatus == 2 and cint(self.update_stock) \
			and cint(auto_accounting_for_stock):
				from erpnext.accounts.general_ledger import delete_gl_entries
				delete_gl_entries(voucher_type=self.doctype, voucher_no=self.name)

	def get_gl_entries(self, warehouse_account=None):
		from erpnext.accounts.general_ledger import merge_similar_entries

		gl_entries = []

		self.make_customer_gl_entry(gl_entries)

		self.make_tax_gl_entries(gl_entries)

		self.make_item_gl_entries(gl_entries)

		# merge gl entries before adding pos entries
		gl_entries = merge_similar_entries(gl_entries)

		self.make_loyalty_point_redemption_gle(gl_entries)
		self.make_pos_gl_entries(gl_entries)
		self.make_gle_for_change_amount(gl_entries)

		self.make_write_off_gl_entry(gl_entries)
		self.make_gle_for_rounding_adjustment(gl_entries)

		return gl_entries

	def make_customer_gl_entry(self, gl_entries):
		# Checked both rounding_adjustment and rounded_total
		# because rounded_total had value even before introcution of posting GLE based on rounded total
		grand_total = self.rounded_total if (self.rounding_adjustment and self.rounded_total) else self.grand_total
		if grand_total:
			# Didnot use base_grand_total to book rounding loss gle
			grand_total_in_company_currency = flt(grand_total * self.conversion_rate,
				self.precision("grand_total"))

			gl_entries.append(
				self.get_gl_dict({
					"account": self.debit_to,
					"party_type": "Customer",
					"party": self.customer,
					"due_date": self.due_date,
					"against": self.against_income_account,
					"debit": grand_total_in_company_currency,
					"debit_in_account_currency": grand_total_in_company_currency \
						if self.party_account_currency==self.company_currency else grand_total,
					"against_voucher": self.return_against if cint(self.is_return) and self.return_against else self.name,
					"against_voucher_type": self.doctype,
					"cost_center": self.cost_center
				}, self.party_account_currency)
			)

	def make_tax_gl_entries(self, gl_entries):
		for tax in self.get("taxes"):
			if flt(tax.base_tax_amount_after_discount_amount):
				account_currency = get_account_currency(tax.account_head)
				gl_entries.append(
					self.get_gl_dict({
						"account": tax.account_head,
						"against": self.customer,
						"credit": flt(tax.base_tax_amount_after_discount_amount,
							tax.precision("tax_amount_after_discount_amount")),
						"credit_in_account_currency": (flt(tax.base_tax_amount_after_discount_amount,
							tax.precision("base_tax_amount_after_discount_amount")) if account_currency==self.company_currency else
							flt(tax.tax_amount_after_discount_amount, tax.precision("tax_amount_after_discount_amount"))),
						"cost_center": tax.cost_center
					}, account_currency)
				)

	def make_item_gl_entries(self, gl_entries):
		# income account gl entries
		for item in self.get("items"):
			if flt(item.base_net_amount, item.precision("base_net_amount")):
				if item.is_fixed_asset:
					asset = frappe.get_doc("Asset", item.asset)

					if (len(asset.finance_books) > 1 and not item.finance_book
						and asset.finance_books[0].finance_book):
						frappe.throw(_("Select finance book for the item {0} at row {1}")
							.format(item.item_code, item.idx))

					fixed_asset_gl_entries = get_gl_entries_on_asset_disposal(asset,
						item.base_net_amount, item.finance_book)

					for gle in fixed_asset_gl_entries:
						gle["against"] = self.customer
						gl_entries.append(self.get_gl_dict(gle))

					asset.db_set("disposal_date", self.posting_date)
					asset.set_status("Sold" if self.docstatus==1 else None)
				else:
					income_account = (item.income_account
						if (not item.enable_deferred_revenue or self.is_return) else item.deferred_revenue_account)

					account_currency = get_account_currency(income_account)
					gl_entries.append(
						self.get_gl_dict({
							"account": income_account,
							"against": self.customer,
							"credit": flt(item.base_net_amount, item.precision("base_net_amount")),
							"credit_in_account_currency": (flt(item.base_net_amount, item.precision("base_net_amount"))
								if account_currency==self.company_currency
								else flt(item.net_amount, item.precision("net_amount"))),
							"cost_center": item.cost_center
						}, account_currency, item=item)
					)

		# expense account gl entries
		if cint(self.update_stock) and \
			erpnext.is_perpetual_inventory_enabled(self.company):
			gl_entries += super(SalesInvoice, self).get_gl_entries()

	def make_loyalty_point_redemption_gle(self, gl_entries):
		if cint(self.redeem_loyalty_points):
			gl_entries.append(
				self.get_gl_dict({
					"account": self.debit_to,
					"party_type": "Customer",
					"party": self.customer,
					"against": "Expense account - " + cstr(self.loyalty_redemption_account) + " for the Loyalty Program",
					"credit": self.loyalty_amount,
					"against_voucher": self.return_against if cint(self.is_return) else self.name,
					"against_voucher_type": self.doctype,
					"cost_center": self.cost_center
				})
			)
			gl_entries.append(
				self.get_gl_dict({
					"account": self.loyalty_redemption_account,
					"cost_center": self.cost_center or self.loyalty_redemption_cost_center,
					"against": self.customer,
					"debit": self.loyalty_amount,
					"remark": "Loyalty Points redeemed by the customer"
				})
			)

	def make_pos_gl_entries(self, gl_entries):
		if cint(self.is_pos):
			for payment_mode in self.payments:
				if payment_mode.amount:
					# POS, make payment entries
					gl_entries.append(
						self.get_gl_dict({
							"account": self.debit_to,
							"party_type": "Customer",
							"party": self.customer,
							"against": payment_mode.account,
							"credit": payment_mode.base_amount,
							"credit_in_account_currency": payment_mode.base_amount \
								if self.party_account_currency==self.company_currency \
								else payment_mode.amount,
							"against_voucher": self.return_against if cint(self.is_return) and self.return_against else self.name,
							"against_voucher_type": self.doctype,
							"cost_center": self.cost_center
						}, self.party_account_currency)
					)

					payment_mode_account_currency = get_account_currency(payment_mode.account)
					gl_entries.append(
						self.get_gl_dict({
							"account": payment_mode.account,
							"against": self.customer,
							"debit": payment_mode.base_amount,
							"debit_in_account_currency": payment_mode.base_amount \
								if payment_mode_account_currency==self.company_currency \
								else payment_mode.amount,
							"cost_center": self.cost_center
						}, payment_mode_account_currency)
					)

	def make_gle_for_change_amount(self, gl_entries):
		if cint(self.is_pos) and self.change_amount:
			if self.account_for_change_amount:
				gl_entries.append(
					self.get_gl_dict({
						"account": self.debit_to,
						"party_type": "Customer",
						"party": self.customer,
						"against": self.account_for_change_amount,
						"debit": flt(self.base_change_amount),
						"debit_in_account_currency": flt(self.base_change_amount) \
							if self.party_account_currency==self.company_currency else flt(self.change_amount),
						"against_voucher": self.return_against if cint(self.is_return) and self.return_against else self.name,
						"against_voucher_type": self.doctype,
						"cost_center": self.cost_center
					}, self.party_account_currency)
				)

				gl_entries.append(
					self.get_gl_dict({
						"account": self.account_for_change_amount,
						"against": self.customer,
						"credit": self.base_change_amount,
						"cost_center": self.cost_center
					})
				)
			else:
				frappe.throw(_("Select change amount account"), title="Mandatory Field")

	def make_write_off_gl_entry(self, gl_entries):
		# write off entries, applicable if only pos
		if self.write_off_account and flt(self.write_off_amount, self.precision("write_off_amount")):
			write_off_account_currency = get_account_currency(self.write_off_account)
			default_cost_center = frappe.get_cached_value('Company',  self.company,  'cost_center')

			gl_entries.append(
				self.get_gl_dict({
					"account": self.debit_to,
					"party_type": "Customer",
					"party": self.customer,
					"against": self.write_off_account,
					"credit": flt(self.base_write_off_amount, self.precision("base_write_off_amount")),
					"credit_in_account_currency": (flt(self.base_write_off_amount,
						self.precision("base_write_off_amount")) if self.party_account_currency==self.company_currency
						else flt(self.write_off_amount, self.precision("write_off_amount"))),
					"against_voucher": self.return_against if cint(self.is_return) else self.name,
					"against_voucher_type": self.doctype,
					"cost_center": self.cost_center
				}, self.party_account_currency)
			)
			gl_entries.append(
				self.get_gl_dict({
					"account": self.write_off_account,
					"against": self.customer,
					"debit": flt(self.base_write_off_amount, self.precision("base_write_off_amount")),
					"debit_in_account_currency": (flt(self.base_write_off_amount,
						self.precision("base_write_off_amount")) if write_off_account_currency==self.company_currency
						else flt(self.write_off_amount, self.precision("write_off_amount"))),
					"cost_center": self.cost_center or self.write_off_cost_center or default_cost_center
				}, write_off_account_currency)
			)

	def make_gle_for_rounding_adjustment(self, gl_entries):
		if flt(self.rounding_adjustment, self.precision("rounding_adjustment")) and self.base_rounding_adjustment:
			round_off_account, round_off_cost_center = \
				get_round_off_account_and_cost_center(self.company)

			gl_entries.append(
				self.get_gl_dict({
					"account": round_off_account,
					"against": self.customer,
					"credit_in_account_currency": flt(self.rounding_adjustment,
						self.precision("rounding_adjustment")),
					"credit": flt(self.base_rounding_adjustment,
						self.precision("base_rounding_adjustment")),
					"cost_center": self.cost_center or round_off_cost_center,
				}
			))

	def update_billing_status_in_dn(self, update_modified=True):
		updated_delivery_notes = []
		for d in self.get("items"):
			if d.dn_detail:
				billed_amt = frappe.db.sql("""select sum(amount) from `tabSales Invoice Item`
					where dn_detail=%s and docstatus=1""", d.dn_detail)
				billed_amt = billed_amt and billed_amt[0][0] or 0
				frappe.db.set_value("Delivery Note Item", d.dn_detail, "billed_amt", billed_amt, update_modified=update_modified)
				updated_delivery_notes.append(d.delivery_note)
			elif d.so_detail:
				updated_delivery_notes += update_billed_amount_based_on_so(d.so_detail, update_modified)

		for dn in set(updated_delivery_notes):
			frappe.get_doc("Delivery Note", dn).update_billing_percentage(update_modified=update_modified)

	def on_recurring(self, reference_doc, auto_repeat_doc):
		for fieldname in ("c_form_applicable", "c_form_no", "write_off_amount"):
			self.set(fieldname, reference_doc.get(fieldname))

		self.due_date = None

	def update_serial_no(self, in_cancel=False):
		""" update Sales Invoice refrence in Serial No """
		invoice = None if (in_cancel or self.is_return) else self.name
		if in_cancel and self.is_return:
			invoice = self.return_against

		for item in self.items:
			if not item.serial_no:
				continue

			for serial_no in item.serial_no.split("\n"):
				if serial_no and frappe.db.get_value('Serial No', serial_no, 'item_code') == item.item_code:
					frappe.db.set_value('Serial No', serial_no, 'sales_invoice', invoice)

	def validate_serial_numbers(self):
		"""
			validate serial number agains Delivery Note and Sales Invoice
		"""
		self.set_serial_no_against_delivery_note()
		self.validate_serial_against_delivery_note()
		self.validate_serial_against_sales_invoice()

	def set_serial_no_against_delivery_note(self):
		for item in self.items:
			if item.serial_no and item.delivery_note and \
				item.qty != len(get_serial_nos(item.serial_no)):
				item.serial_no = get_delivery_note_serial_no(item.item_code, item.qty, item.delivery_note)

	def validate_serial_against_delivery_note(self):
		"""
			validate if the serial numbers in Sales Invoice Items are same as in
			Delivery Note Item
		"""

		for item in self.items:
			if not item.delivery_note or not item.dn_detail:
				continue

			serial_nos = frappe.db.get_value("Delivery Note Item", item.dn_detail, "serial_no") or ""
			dn_serial_nos = set(get_serial_nos(serial_nos))

			serial_nos = item.serial_no or ""
			si_serial_nos = set(get_serial_nos(serial_nos))

			if si_serial_nos - dn_serial_nos:
				frappe.throw(_("Serial Numbers in row {0} does not match with Delivery Note").format(item.idx))

			if item.serial_no and cint(item.qty) != len(si_serial_nos):
				frappe.throw(_("Row {0}: {1} Serial numbers required for Item {2}. You have provided {3}.").format(
					item.idx, item.qty, item.item_code, len(si_serial_nos)))

	def validate_serial_against_sales_invoice(self):
		""" check if serial number is already used in other sales invoice """
		for item in self.items:
			if not item.serial_no:
				continue

			for serial_no in item.serial_no.split("\n"):
				serial_no_details = frappe.db.get_value("Serial No", serial_no,
					["sales_invoice", "item_code"], as_dict=1)

				if not serial_no_details:
					continue

				if serial_no_details.sales_invoice and serial_no_details.item_code == item.item_code \
					and self.name != serial_no_details.sales_invoice:
					sales_invoice_company = frappe.db.get_value("Sales Invoice", serial_no_details.sales_invoice, "company")
					if sales_invoice_company == self.company:
						frappe.throw(_("Serial Number: {0} is already referenced in Sales Invoice: {1}")
							.format(serial_no, serial_no_details.sales_invoice))

	def update_project(self):
		if self.project:
			project = frappe.get_doc("Project", self.project)
			project.update_billed_amount()
			project.db_update()


	def verify_payment_amount_is_positive(self):
		for entry in self.payments:
			if entry.amount < 0:
				frappe.throw(_("Row #{0} (Payment Table): Amount must be positive").format(entry.idx))

	def verify_payment_amount_is_negative(self):
		for entry in self.payments:
			if entry.amount > 0:
				frappe.throw(_("Row #{0} (Payment Table): Amount must be negative").format(entry.idx))

	# collection of the loyalty points, create the ledger entry for that.
	def make_loyalty_point_entry(self):
		returned_amount = self.get_returned_amount()
		current_amount = flt(self.grand_total) - cint(self.loyalty_amount)
		eligible_amount = current_amount - returned_amount
		lp_details = get_loyalty_program_details_with_points(self.customer, company=self.company,
			current_transaction_amount=current_amount, loyalty_program=self.loyalty_program,
			expiry_date=self.posting_date, include_expired_entry=True)
		if lp_details and getdate(lp_details.from_date) <= getdate(self.posting_date) and \
			(not lp_details.to_date or getdate(lp_details.to_date) >= getdate(self.posting_date)):
			points_earned = cint(eligible_amount/lp_details.collection_factor)
			doc = frappe.get_doc({
				"doctype": "Loyalty Point Entry",
				"company": self.company,
				"loyalty_program": lp_details.loyalty_program,
				"loyalty_program_tier": lp_details.tier_name,
				"customer": self.customer,
				"sales_invoice": self.name,
				"loyalty_points": points_earned,
				"purchase_amount": eligible_amount,
				"expiry_date": add_days(self.posting_date, lp_details.expiry_duration),
				"posting_date": self.posting_date
			})
			doc.flags.ignore_permissions = 1
			doc.save()
			self.set_loyalty_program_tier()

	# valdite the redemption and then delete the loyalty points earned on cancel of the invoice
	def delete_loyalty_point_entry(self):
		lp_entry = frappe.db.sql("select name from `tabLoyalty Point Entry` where sales_invoice=%s",
			(self.name), as_dict=1)

		if not lp_entry: return
		against_lp_entry = frappe.db.sql('''select name, sales_invoice from `tabLoyalty Point Entry`
			where redeem_against=%s''', (lp_entry[0].name), as_dict=1)
		if against_lp_entry:
			invoice_list = ", ".join([d.sales_invoice for d in against_lp_entry])
			frappe.throw(_('''Sales Invoice can't be cancelled since the Loyalty Points earned has been redeemed.
				First cancel the Sales Invoice No {0}''').format(invoice_list))
		else:
			frappe.db.sql('''delete from `tabLoyalty Point Entry` where sales_invoice=%s''', (self.name))
			# Set loyalty program
			self.set_loyalty_program_tier()

	def set_loyalty_program_tier(self):
		lp_details = get_loyalty_program_details_with_points(self.customer, company=self.company,
				loyalty_program=self.loyalty_program, include_expired_entry=True)
		frappe.db.set_value("Customer", self.customer, "loyalty_program_tier", lp_details.tier_name)

	def get_returned_amount(self):
		returned_amount = frappe.db.sql("""
			select sum(grand_total)
			from `tabSales Invoice`
			where docstatus=1 and is_return=1 and ifnull(return_against, '')=%s
		""", self.name)
		return abs(flt(returned_amount[0][0])) if returned_amount else 0

	# redeem the loyalty points.
	def apply_loyalty_points(self):
		from erpnext.accounts.doctype.loyalty_point_entry.loyalty_point_entry \
			import get_loyalty_point_entries, get_redemption_details
		loyalty_point_entries = get_loyalty_point_entries(self.customer, self.loyalty_program, self.company, self.posting_date)
		redemption_details = get_redemption_details(self.customer, self.loyalty_program, self.company)

		points_to_redeem = self.loyalty_points
		for lp_entry in loyalty_point_entries:
			if lp_entry.sales_invoice == self.name:
				continue
			available_points = lp_entry.loyalty_points - flt(redemption_details.get(lp_entry.name))
			if available_points > points_to_redeem:
				redeemed_points = points_to_redeem
			else:
				redeemed_points = available_points
			doc = frappe.get_doc({
				"doctype": "Loyalty Point Entry",
				"company": self.company,
				"loyalty_program": self.loyalty_program,
				"loyalty_program_tier": lp_entry.loyalty_program_tier,
				"customer": self.customer,
				"sales_invoice": self.name,
				"redeem_against": lp_entry.name,
				"loyalty_points": -1*redeemed_points,
				"purchase_amount": self.grand_total,
				"expiry_date": lp_entry.expiry_date,
				"posting_date": self.posting_date
			})
			doc.flags.ignore_permissions = 1
			doc.save()
			points_to_redeem -= redeemed_points
			if points_to_redeem < 1: # since points_to_redeem is integer
				break

	# Healthcare
	def set_healthcare_services(self, checked_values):
		self.set("items", [])
		from erpnext.stock.get_item_details import get_item_details
		for checked_item in checked_values:
			item_line = self.append("items", {})
			price_list, price_list_currency = frappe.db.get_values("Price List", {"selling": 1}, ['name', 'currency'])[0]
			args = {
				'doctype': "Sales Invoice",
				'item_code': checked_item['item'],
				'company': self.company,
				'customer': frappe.db.get_value("Patient", self.patient, "customer"),
				'selling_price_list': price_list,
				'price_list_currency': price_list_currency,
				'plc_conversion_rate': 1.0,
				'conversion_rate': 1.0
			}
			item_details = get_item_details(args)
			item_line.item_code = checked_item['item']
			item_line.qty = 1
			if checked_item['qty']:
				item_line.qty = checked_item['qty']
			if checked_item['rate']:
				item_line.rate = checked_item['rate']
			else:
				item_line.rate = item_details.price_list_rate
			item_line.amount = float(item_line.rate) * float(item_line.qty)
			if checked_item['income_account']:
				item_line.income_account = checked_item['income_account']
			if checked_item['dt']:
				item_line.reference_dt = checked_item['dt']
			if checked_item['dn']:
				item_line.reference_dn = checked_item['dn']
			if checked_item['description']:
				item_line.description = checked_item['description']

		self.set_missing_values(for_validate = True)

	def set_status(self, update=False, status=None, update_modified=True):
		if self.is_new():
			if self.get('amended_from'):
				self.status = 'Draft'
			return

		if not status:
			precision = self.precision("outstanding_amount")
			args = {
				'sales_invoice': self.name,
				'docstatus': self.docstatus,
				'outstanding_amount': self.outstanding_amount,
				'due_date': self.due_date, 
				'is_return': self.is_return, 
				'is_discounted': self.is_discounted, 
				'precision': precision
			}
			status = get_status(data=args)
		
		if update:
			self.db_set('status', status, update_modified = update_modified)

def get_discounting_status(sales_invoice):
	status = None

	invoice_discounting_list = frappe.db.sql("""
		select status
		from `tabInvoice Discounting` id, `tabDiscounted Invoice` d
		where
			id.name = d.parent
			and d.sales_invoice=%s
			and id.docstatus=1
			and status in ('Disbursed', 'Settled')
	""", sales_invoice)

	for d in invoice_discounting_list:
		status = d[0]
		if status == "Disbursed":
			break

	return status

def get_status(**kwargs):
	data = kwargs.get('data')
	
	discounting_status = None
	if data.is_discounted:
		discounting_status = get_discounting_status(data.sales_invoice)

	outstanding_amount = flt(data.outstanding_amount, data.precision)
	due_date = getdate(data.due_date)
	now_date = getdate()

	if data.docstatus == 2:
		status = "Cancelled"
	elif data.docstatus == 1:
		if outstanding_amount > 0 and due_date < now_date and data.is_discounted and discounting_status=='Disbursed':
			status = "Overdue and Discounted"
		elif outstanding_amount > 0 and due_date < now_date:
			status = "Overdue"
		elif outstanding_amount > 0 and due_date >= now_date and data.is_discounted and discounting_status=='Disbursed':
			status = "Unpaid and Discounted"
		elif outstanding_amount > 0 and due_date >= now_date:
			status = "Unpaid"
		#Check if outstanding amount is 0 due to credit note issued against invoice
		elif outstanding_amount <= 0 and data.is_return == 0 and frappe.db.get_value('Sales Invoice', {'is_return': 1, 'return_against': data.sales_invoice, 'docstatus': 1}):
			status = "Credit Note Issued"
		elif data.is_return == 1:
			status = "Return"
		elif outstanding_amount <=0:
			status = "Paid"
		else:
			status = "Submitted"
	else:
		status = "Draft"
	
	return status

def validate_inter_company_party(doctype, party, company, inter_company_reference):
	if not party:
		return

	if doctype in ["Sales Invoice", "Sales Order"]:
		partytype, ref_partytype, internal = "Customer", "Supplier", "is_internal_customer"

		if doctype == "Sales Invoice":
			ref_doc = "Purchase Invoice"
		else:
			ref_doc = "Purchase Order"
	else:
		partytype, ref_partytype, internal = "Supplier", "Customer", "is_internal_supplier"

		if doctype == "Purchase Invoice":
			ref_doc = "Sales Invoice"
		else:
			ref_doc = "Sales Order"

	if inter_company_reference:
		doc = frappe.get_doc(ref_doc, inter_company_reference)
		ref_party = doc.supplier if doctype in ["Sales Invoice", "Sales Order"] else doc.customer
		if not frappe.db.get_value(partytype, {"represents_company": doc.company}, "name") == party:
			frappe.throw(_("Invalid {0} for Inter Company Transaction.").format(partytype))
		if not frappe.get_cached_value(ref_partytype, ref_party, "represents_company") == company:
			frappe.throw(_("Invalid Company for Inter Company Transaction."))

	elif frappe.db.get_value(partytype, {"name": party, internal: 1}, "name") == party:
		companies = frappe.get_all("Allowed To Transact With", fields=["company"], filters={"parenttype": partytype, "parent": party})
		companies = [d.company for d in companies]
		if not company in companies:
			frappe.throw(_("{0} not allowed to transact with {1}. Please change the Company.").format(partytype, company))

def update_linked_doc(doctype, name, inter_company_reference):

	if doctype in ["Sales Invoice", "Purchase Invoice"]:
		ref_field = "inter_company_invoice_reference"
	else:
		ref_field = "inter_company_order_reference"

	if inter_company_reference:
		frappe.db.set_value(doctype, inter_company_reference,\
			ref_field, name)

def unlink_inter_company_doc(doctype, name, inter_company_reference):

	if doctype in ["Sales Invoice", "Purchase Invoice"]:
		ref_doc = "Purchase Invoice" if doctype == "Sales Invoice" else "Sales Invoice"
		ref_field = "inter_company_invoice_reference"
	else:
		ref_doc = "Purchase Order" if doctype == "Sales Order" else "Sales Order"
		ref_field = "inter_company_order_reference"

	if inter_company_reference:
		frappe.db.set_value(doctype, name, ref_field, "")
		frappe.db.set_value(ref_doc, inter_company_reference, ref_field, "")

def get_list_context(context=None):
	from erpnext.controllers.website_list_for_contact import get_list_context
	list_context = get_list_context(context)
	list_context.update({
		'show_sidebar': True,
		'show_search': True,
		'no_breadcrumbs': True,
		'title': _('Invoices'),
	})
	return list_context

@frappe.whitelist()
def get_bank_cash_account(mode_of_payment, company):
	account = frappe.db.get_value("Mode of Payment Account",
		{"parent": mode_of_payment, "company": company}, "default_account")
	if not account:
		frappe.throw(_("Please set default Cash or Bank account in Mode of Payment {0}")
			.format(mode_of_payment))
	return {
		"account": account
	}

@frappe.whitelist()
def make_maintenance_schedule(source_name, target_doc=None):
	doclist = get_mapped_doc("Sales Invoice", source_name, 	{
		"Sales Invoice": {
			"doctype": "Maintenance Schedule",
			"validation": {
				"docstatus": ["=", 1]
			}
		},
		"Sales Invoice Item": {
			"doctype": "Maintenance Schedule Item",
		},
	}, target_doc)

	return doclist

@frappe.whitelist()
def make_delivery_note(source_name, target_doc=None):
	def set_missing_values(source, target):
		target.ignore_pricing_rule = 1
		target.run_method("set_missing_values")
		target.run_method("calculate_taxes_and_totals")

	def update_item(source_doc, target_doc, source_parent):
		target_doc.qty = flt(source_doc.qty) - flt(source_doc.delivered_qty)
		target_doc.stock_qty = target_doc.qty * flt(source_doc.conversion_factor)

		target_doc.base_amount = target_doc.qty * flt(source_doc.base_rate)
		target_doc.amount = target_doc.qty * flt(source_doc.rate)

	doclist = get_mapped_doc("Sales Invoice", source_name, 	{
		"Sales Invoice": {
			"doctype": "Delivery Note",
			"validation": {
				"docstatus": ["=", 1]
			}
		},
		"Sales Invoice Item": {
			"doctype": "Delivery Note Item",
			"field_map": {
				"name": "si_detail",
				"parent": "against_sales_invoice",
				"serial_no": "serial_no",
				"sales_order": "against_sales_order",
				"so_detail": "so_detail",
				"cost_center": "cost_center"
			},
			"postprocess": update_item,
			"condition": lambda doc: doc.delivered_by_supplier!=1
		},
		"Sales Taxes and Charges": {
			"doctype": "Sales Taxes and Charges",
			"add_if_empty": True
		},
		"Sales Team": {
			"doctype": "Sales Team",
			"field_map": {
				"incentives": "incentives"
			},
			"add_if_empty": True
		}
	}, target_doc, set_missing_values)

	return doclist

@frappe.whitelist()
def make_sales_return(source_name, target_doc=None):
	from erpnext.controllers.sales_and_purchase_return import make_return_doc
	return make_return_doc("Sales Invoice", source_name, target_doc)

def set_account_for_mode_of_payment(self):
	for data in self.payments:
		if not data.account:
			data.account = get_bank_cash_account(data.mode_of_payment, self.company).get("account")

def get_inter_company_details(doc, doctype):
	if doctype in ["Sales Invoice", "Sales Order", "Delivery Note"]:
		parties = frappe.db.get_all("Supplier", fields=["name"], filters={"disabled": 0, "is_internal_supplier": 1, "represents_company": doc.company})
		company = frappe.get_cached_value("Customer", doc.customer, "represents_company")

		party = get_internal_party(parties, "Supplier", doc)
	else:
		parties = frappe.db.get_all("Customer", fields=["name"], filters={"disabled": 0, "is_internal_customer": 1, "represents_company": doc.company})
		company = frappe.get_cached_value("Supplier", doc.supplier, "represents_company")

		party = get_internal_party(parties, "Customer", doc)

	return {
		"party": party,
		"company": company
	}

<<<<<<< HEAD
def on_doctype_update():
	frappe.db.add_index("Sales Invoice", ["return_against"])
=======
def get_internal_party(parties, link_doctype, doc):
	if len(parties) == 1:
			party = parties[0].name
	else:
		# If more than one Internal Supplier/Customer, get supplier/customer on basis of address
		if doc.get('company_address') or doc.get('shipping_address'):
			party = frappe.db.get_value("Dynamic Link", {"parent": doc.get('company_address') or doc.get('shipping_address'),
			"parenttype": "Address", "link_doctype": link_doctype}, "link_name")

			if not party:
				party = parties[0].name
		else:
			party = parties[0].name

	return party
>>>>>>> cc56b690

def validate_inter_company_transaction(doc, doctype):

	details = get_inter_company_details(doc, doctype)
	price_list = doc.selling_price_list if doctype in ["Sales Invoice", "Sales Order", "Delivery Note"] else doc.buying_price_list
	valid_price_list = frappe.db.get_value("Price List", {"name": price_list, "buying": 1, "selling": 1})
	if not valid_price_list:
		frappe.throw(_("Selected Price List should have buying and selling fields checked."))

	party = details.get("party")
	if not party:
		partytype = "Supplier" if doctype in ["Sales Invoice", "Sales Order"] else "Customer"
		frappe.throw(_("No {0} found for Inter Company Transactions.").format(partytype))

	company = details.get("company")
	default_currency = frappe.get_cached_value('Company', company, "default_currency")
	if default_currency != doc.currency:
		frappe.throw(_("Company currencies of both the companies should match for Inter Company Transactions."))

	return

@frappe.whitelist()
def make_inter_company_purchase_invoice(source_name, target_doc=None):
	return make_inter_company_transaction("Sales Invoice", source_name, target_doc)

def make_inter_company_transaction(doctype, source_name, target_doc=None):
	if doctype in ["Sales Invoice", "Sales Order"]:
		source_doc = frappe.get_doc(doctype, source_name)
		target_doctype = "Purchase Invoice" if doctype == "Sales Invoice" else "Purchase Order"
	else:
		source_doc = frappe.get_doc(doctype, source_name)
		target_doctype = "Sales Invoice" if doctype == "Purchase Invoice" else "Sales Order"

	validate_inter_company_transaction(source_doc, doctype)
	details = get_inter_company_details(source_doc, doctype)

	def set_missing_values(source, target):
		target.run_method("set_missing_values")

	def update_details(source_doc, target_doc, source_parent):
		target_doc.inter_company_invoice_reference = source_doc.name
		if target_doc.doctype in ["Purchase Invoice", "Purchase Order"]:
			target_doc.company = details.get("company")
			target_doc.supplier = details.get("party")
			target_doc.buying_price_list = source_doc.selling_price_list
		else:
			target_doc.company = details.get("company")
			target_doc.customer = details.get("party")
			target_doc.selling_price_list = source_doc.buying_price_list

	doclist = get_mapped_doc(doctype, source_name,	{
		doctype: {
			"doctype": target_doctype,
			"postprocess": update_details,
			"field_no_map": [
				"taxes_and_charges"
			]
		},
		doctype +" Item": {
			"doctype": target_doctype + " Item",
			"field_no_map": [
				"income_account",
				"expense_account",
				"cost_center",
				"warehouse"
			]
		}

	}, target_doc, set_missing_values)

	return doclist

@frappe.whitelist()
def get_loyalty_programs(customer):
	''' sets applicable loyalty program to the customer or returns a list of applicable programs '''
	from erpnext.selling.doctype.customer.customer import get_loyalty_programs

	customer = frappe.get_doc('Customer', customer)
	if customer.loyalty_program: return

	lp_details = get_loyalty_programs(customer)

	if len(lp_details) == 1:
		frappe.db.set(customer, 'loyalty_program', lp_details[0])
		return []
	else:
		return lp_details

@frappe.whitelist()
def create_invoice_discounting(source_name, target_doc=None):
	invoice = frappe.get_doc("Sales Invoice", source_name)
	invoice_discounting = frappe.new_doc("Invoice Discounting")
	invoice_discounting.company = invoice.company
	invoice_discounting.append("invoices", {
		"sales_invoice": source_name,
		"customer": invoice.customer,
		"posting_date": invoice.posting_date,
		"outstanding_amount": invoice.outstanding_amount
	})

	return invoice_discounting<|MERGE_RESOLUTION|>--- conflicted
+++ resolved
@@ -1466,10 +1466,9 @@
 		"company": company
 	}
 
-<<<<<<< HEAD
 def on_doctype_update():
 	frappe.db.add_index("Sales Invoice", ["return_against"])
-=======
+  
 def get_internal_party(parties, link_doctype, doc):
 	if len(parties) == 1:
 			party = parties[0].name
@@ -1485,7 +1484,6 @@
 			party = parties[0].name
 
 	return party
->>>>>>> cc56b690
 
 def validate_inter_company_transaction(doc, doctype):
 
