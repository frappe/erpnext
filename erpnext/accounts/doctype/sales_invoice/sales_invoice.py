--- conflicted
+++ resolved
@@ -845,16 +845,10 @@
 					"debit": grand_total_in_company_currency,
 					"debit_in_account_currency": grand_total_in_company_currency \
 						if self.party_account_currency==self.company_currency else grand_total,
-<<<<<<< HEAD
 					"against_voucher": self.return_against if cint(self.is_return) and self.return_against else None,
 					"against_voucher_type": self.doctype if cint(self.is_return) and self.return_against else None,
-					"cost_center": self.cost_center
-=======
-					"against_voucher": self.return_against if cint(self.is_return) and self.return_against else self.name,
-					"against_voucher_type": self.doctype,
 					"cost_center": self.cost_center,
 					"project": self.project
->>>>>>> 24e5a617
 				}, self.party_account_currency, item=self)
 			)
 
@@ -909,12 +903,8 @@
 							"credit_in_account_currency": (flt(item.base_net_amount, item.precision("base_net_amount"))
 								if account_currency==self.company_currency
 								else flt(item.net_amount, item.precision("net_amount"))),
-<<<<<<< HEAD
-							"cost_center": item.cost_center or self.cost_center
-=======
-							"cost_center": item.cost_center,
-							"project": item.project or self.project
->>>>>>> 24e5a617
+							"cost_center": item.cost_center or self.cost_center,
+							"project": item.get('project') or self.project
 						}, account_currency, item=item)
 					)
 
