--- conflicted
+++ resolved
@@ -251,11 +251,6 @@
 		self.make_gl_entries()
 
 		if not self.is_return:
-<<<<<<< HEAD
-=======
-			self.update_billing_status_for_zero_amount_refdoc("Delivery Note")
-			self.update_billing_status_for_zero_amount_refdoc("Sales Order")
->>>>>>> 0c0604b7
 			self.check_credit_limit()
 
 		self.update_serial_no()
@@ -294,11 +289,7 @@
 			for payment in self.payments:
 				total_amount_in_payments += payment.amount
 			invoice_total = self.rounded_total or self.grand_total
-<<<<<<< HEAD
-			if flt(total_amount_in_payments, self.precision("grand_total")) < invoice_total:
-=======
 			if total_amount_in_payments < invoice_total:
->>>>>>> 0c0604b7
 				frappe.throw(_("Total payments amount can't be greater than {}".format(-invoice_total)))
 
 	def validate_pos_paid_amount(self):
@@ -312,26 +303,15 @@
 	def on_cancel(self):
 		super(SalesInvoice, self).on_cancel()
 
-<<<<<<< HEAD
+		self.check_sales_order_on_hold_or_close("sales_order")
+
 		from erpnext.accounts.utils import unlink_ref_doc_from_payment_entries
 		unlink_ref_doc_from_payment_entries(self, validate_permission=True)
-=======
-		self.check_sales_order_on_hold_or_close("sales_order")
-
-		if self.is_return and not self.update_billed_amount_in_sales_order:
-			# NOTE status updating bypassed for is_return
-			self.status_updater = []
->>>>>>> 0c0604b7
 
 		self.update_status_updater_args()
 		self.update_prevdoc_status()
 
 		if not self.is_return:
-<<<<<<< HEAD
-=======
-			self.update_billing_status_for_zero_amount_refdoc("Delivery Note")
-			self.update_billing_status_for_zero_amount_refdoc("Sales Order")
->>>>>>> 0c0604b7
 			self.update_serial_no(in_cancel=True)
 
 		self.validate_c_form_on_cancel()
@@ -363,44 +343,6 @@
 		if "Healthcare" in active_domains:
 			manage_invoice_submit_cancel(self, "on_cancel")
 
-<<<<<<< HEAD
-=======
-	def update_status_updater_args(self):
-		if cint(self.update_stock):
-			self.status_updater.append({
-				'source_dt':'Sales Invoice Item',
-				'target_dt':'Sales Order Item',
-				'target_parent_dt':'Sales Order',
-				'target_parent_field':'per_delivered',
-				'target_field':'delivered_qty',
-				'target_ref_field':'qty',
-				'source_field':'qty',
-				'join_field':'so_detail',
-				'percent_join_field':'sales_order',
-				'status_field':'delivery_status',
-				'keyword':'Delivered',
-				'second_source_dt': 'Delivery Note Item',
-				'second_source_field': 'qty',
-				'second_join_field': 'so_detail',
-				'overflow_type': 'delivery',
-				'extra_cond': """ and exists(select name from `tabSales Invoice`
-					where name=`tabSales Invoice Item`.parent and update_stock = 1)"""
-			})
-			if cint(self.is_return):
-				self.status_updater.append({
-					'source_dt': 'Sales Invoice Item',
-					'target_dt': 'Sales Order Item',
-					'join_field': 'so_detail',
-					'target_field': 'returned_qty',
-					'target_parent_dt': 'Sales Order',
-					'source_field': '-1 * qty',
-					'second_source_dt': 'Delivery Note Item',
-					'second_source_field': '-1 * qty',
-					'second_join_field': 'so_detail',
-					'extra_cond': """ and exists (select name from `tabSales Invoice` where name=`tabSales Invoice Item`.parent and update_stock=1 and is_return=1)"""
-				})
-
->>>>>>> 0c0604b7
 	def check_credit_limit(self):
 		from erpnext.selling.doctype.customer.customer import check_credit_limit
 
@@ -521,25 +463,15 @@
 				self.account_for_change_amount = pos.get('account_for_change_amount')
 
 			for fieldname in ('territory', 'naming_series', 'currency', 'letter_head', 'tc_name',
-<<<<<<< HEAD
-				'company', 'select_print_heading', 'cash_bank_account', 'write_off_account',
-=======
 				'company', 'select_print_heading', 'cash_bank_account', 'write_off_account', 'taxes_and_charges',
->>>>>>> 0c0604b7
 				'write_off_cost_center', 'apply_discount_on', 'cost_center'):
 					if (not for_validate) or (for_validate and not self.get(fieldname)):
 						self.set(fieldname, pos.get(fieldname))
 
 			customer_price_list = frappe.get_value("Customer", self.customer, 'default_price_list')
 
-<<<<<<< HEAD
-			for field in ['taxes_and_charges', 'company_address']:
-				if pos.get(field):
-					self.set(field, pos.get(field))
-=======
 			if pos.get("company_address"):
 				self.company_address = pos.get("company_address")
->>>>>>> 0c0604b7
 
 			if not customer_price_list:
 				self.set('selling_price_list', pos.get('selling_price_list'))
@@ -835,21 +767,7 @@
 		if gl_entries:
 			from erpnext.accounts.general_ledger import make_gl_entries
 
-<<<<<<< HEAD
 			make_gl_entries(gl_entries, cancel=(self.docstatus == 2), merge_entries=False, from_repost=from_repost)
-=======
-			# if POS and amount is written off, updating outstanding amt after posting all gl entries
-			update_outstanding = "No" if (cint(self.is_pos) or self.write_off_account or
-				cint(self.redeem_loyalty_points)) else "Yes"
-
-			make_gl_entries(gl_entries, cancel=(self.docstatus == 2),
-				update_outstanding=update_outstanding, merge_entries=False, from_repost=from_repost)
-
-			if update_outstanding == "No":
-				from erpnext.accounts.doctype.gl_entry.gl_entry import update_outstanding_amt
-				update_outstanding_amt(self.debit_to, "Customer", self.customer,
-					self.doctype, self.return_against if cint(self.is_return) and self.return_against else self.name)
->>>>>>> 0c0604b7
 
 			if repost_future_gle and cint(self.update_stock) \
 				and cint(auto_accounting_for_stock):
@@ -898,7 +816,6 @@
 					"account": self.debit_to,
 					"party_type": "Customer",
 					"party": self.customer,
-					"due_date": self.due_date,
 					"against": self.against_income_account,
 					"debit": grand_total_in_company_currency,
 					"debit_in_account_currency": grand_total_in_company_currency \
@@ -960,13 +877,8 @@
 							"credit_in_account_currency": (flt(item.base_net_amount, item.precision("base_net_amount"))
 								if account_currency==self.company_currency
 								else flt(item.net_amount, item.precision("net_amount"))),
-<<<<<<< HEAD
 							"cost_center": item.cost_center or self.cost_center
-						}, account_currency)
-=======
-							"cost_center": item.cost_center
 						}, account_currency, item=item)
->>>>>>> 0c0604b7
 					)
 
 		# expense account gl entries
@@ -1343,12 +1255,6 @@
 
 		self.set_missing_values(for_validate = True)
 
-<<<<<<< HEAD
-def validate_inter_company_party(doctype, party, company, inter_company_invoice_reference):
-	if not party:
-		return
-	if doctype == "Sales Invoice":
-=======
 	def get_discounting_status(self):
 		status = None
 		if self.is_discounted:
@@ -1404,7 +1310,6 @@
 		return
 
 	if doctype in ["Sales Invoice", "Sales Order"]:
->>>>>>> 0c0604b7
 		partytype, ref_partytype, internal = "Customer", "Supplier", "is_internal_customer"
 
 		if doctype == "Sales Invoice":
