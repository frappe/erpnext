--- conflicted
+++ resolved
@@ -507,14 +507,9 @@
 		for i in dic:
 			if frappe.db.get_single_value('Selling Settings', dic[i][0]) == 'Yes':
 				for d in self.get('items'):
-<<<<<<< HEAD
 					is_stock_item = frappe.get_cached_value('Item', d.item_code, 'is_stock_item')
 					if d.item_code and is_stock_item == 1\
 						and not d.get(i.lower().replace(' ','_')) and not self.get(dic[i][1]):
-=======
-					if (d.item_code and frappe.get_cached_value('Item', d.item_code, 'is_stock_item') == 1
-						and not d.get(i.lower().replace(' ','_')) and not self.get(dic[i][1])):
->>>>>>> 249d47cd
 						msgprint(_("{0} is mandatory for Item {1}").format(i,d.item_code), raise_exception=1)
 
 
