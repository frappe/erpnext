--- conflicted
+++ resolved
@@ -891,11 +891,7 @@
 		enable_discount_accounting = cint(frappe.db.get_single_value('Accounts Settings', 'enable_discount_accounting'))
 
 		for tax in self.get("taxes"):
-<<<<<<< HEAD
-			amount, base_amount = self.get_tax_amounts(tax, self.enable_discount_accounting)
-=======
 			amount, base_amount = self.get_tax_amounts(tax, enable_discount_accounting)
->>>>>>> b27eeb54
 
 			if flt(tax.base_tax_amount_after_discount_amount):
 				account_currency = get_account_currency(tax.account_head)
@@ -926,10 +922,7 @@
 
 	def make_item_gl_entries(self, gl_entries):
 		# income account gl entries
-<<<<<<< HEAD
-=======
 		enable_discount_accounting = cint(frappe.db.get_single_value('Accounts Settings', 'enable_discount_accounting'))
->>>>>>> b27eeb54
 
 		for item in self.get("items"):
 			if flt(item.base_net_amount, item.precision("base_net_amount")):
@@ -943,7 +936,7 @@
 
 						if asset.calculate_depreciation:
 							self.reset_depreciation_schedule(asset)
-							
+
 					else:
 						fixed_asset_gl_entries = get_gl_entries_on_asset_disposal(asset,
 							item.base_net_amount, item.finance_book)
@@ -964,11 +957,7 @@
 						income_account = (item.income_account
 							if (not item.enable_deferred_revenue or self.is_return) else item.deferred_revenue_account)
 
-<<<<<<< HEAD
-						amount, base_amount = self.get_amount_and_base_amount(item, self.enable_discount_accounting)
-=======
 						amount, base_amount = self.get_amount_and_base_amount(item, enable_discount_accounting)
->>>>>>> b27eeb54
 
 						account_currency = get_account_currency(income_account)
 						gl_entries.append(
@@ -989,13 +978,12 @@
 			erpnext.is_perpetual_inventory_enabled(self.company):
 			gl_entries += super(SalesInvoice, self).get_gl_entries()
 
-<<<<<<< HEAD
 	def get_asset(self, item):
 		if item.get('asset'):
 			asset = frappe.get_doc("Asset", item.asset)
 		else:
 			frappe.throw(_(
-				"Row #{0}: You must select an Asset for Item {1}.").format(item.idx, item.item_name), 
+				"Row #{0}: You must select an Asset for Item {1}.").format(item.idx, item.item_name),
 				title=_("Missing Asset")
 			)
 
@@ -1012,7 +1000,7 @@
 		asset.flags.ignore_validate_update_after_submit = True
 		asset.prepare_depreciation_data(self.posting_date)
 		asset.save()
-		
+
 		post_depreciation_entries(self.posting_date)
 
 	def reset_depreciation_schedule(self, asset):
@@ -1052,7 +1040,7 @@
 				finance_book = schedule.finance_book
 			else:
 				row += 1
-			
+
 			if schedule.schedule_date == posting_date_of_original_invoice:
 				if not self.sale_was_made_on_original_schedule_date(asset, schedule, row, posting_date_of_original_invoice):
 					reverse_journal_entry = make_reverse_journal_entry(schedule.journal_entry)
@@ -1062,17 +1050,17 @@
 	def get_posting_date_of_sales_invoice(self):
 		return frappe.db.get_value('Sales Invoice', self.return_against, 'posting_date')
 
-	# if the invoice had been posted on the date the depreciation was initially supposed to happen, the depreciation shouldn't be undone 
+	# if the invoice had been posted on the date the depreciation was initially supposed to happen, the depreciation shouldn't be undone
 	def sale_was_made_on_original_schedule_date(self, asset, schedule, row, posting_date_of_original_invoice):
 		for finance_book in asset.get('finance_books'):
 			if schedule.finance_book == finance_book.finance_book:
 				orginal_schedule_date = add_months(finance_book.depreciation_start_date,
 					row * cint(finance_book.frequency_of_depreciation))
-			
+
 				if orginal_schedule_date == posting_date_of_original_invoice:
 					return True
 		return False
-		
+
 	@property
 	def enable_discount_accounting(self):
 		if not hasattr(self, "_enable_discount_accounting"):
@@ -1080,8 +1068,6 @@
 
 		return self._enable_discount_accounting
 
-=======
->>>>>>> b27eeb54
 	def set_asset_status(self, asset):
 		if self.is_return:
 			asset.set_status()
