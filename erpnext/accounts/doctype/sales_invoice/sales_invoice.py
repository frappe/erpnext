# Copyright (c) 2015, Frappe Technologies Pvt. Ltd. and Contributors
# License: GNU General Public License v3. See license.txt


import frappe
from frappe import _, msgprint, throw
from frappe.contacts.doctype.address.address import get_address_display
from frappe.model.mapper import get_mapped_doc
from frappe.model.utils import get_fetch_values
from frappe.utils import (
	add_days,
	add_months,
	cint,
	cstr,
	flt,
	formatdate,
	get_link_to_form,
	getdate,
	nowdate,
)
from six import iteritems

import erpnext
from erpnext.accounts.deferred_revenue import validate_service_stop_date
from erpnext.accounts.doctype.loyalty_program.loyalty_program import (
	get_loyalty_program_details_with_points,
	validate_loyalty_points,
)
from erpnext.accounts.doctype.tax_withholding_category.tax_withholding_category import (
	get_party_tax_withholding_details,
)
from erpnext.accounts.general_ledger import get_round_off_account_and_cost_center
from erpnext.accounts.party import get_due_date, get_party_account, get_party_details
from erpnext.accounts.utils import get_account_currency
from erpnext.assets.doctype.asset.depreciation import (
	get_disposal_account_and_cost_center,
	get_gl_entries_on_asset_disposal,
	get_gl_entries_on_asset_regain,
	make_depreciation_entry,
)
from erpnext.controllers.selling_controller import SellingController
from erpnext.healthcare.utils import manage_invoice_submit_cancel
from erpnext.projects.doctype.timesheet.timesheet import get_projectwise_timesheet_data
from erpnext.setup.doctype.company.company import update_company_current_month_sales
from erpnext.stock.doctype.batch.batch import set_batch_nos
from erpnext.stock.doctype.delivery_note.delivery_note import update_billed_amount_based_on_so
from erpnext.stock.doctype.serial_no.serial_no import get_delivery_note_serial_no, get_serial_nos
from erpnext.stock.utils import calculate_mapped_packed_items_return

form_grid_templates = {
	"items": "templates/form_grid/item_grid.html"
}

class SalesInvoice(SellingController):
	def __init__(self, *args, **kwargs):
		super(SalesInvoice, self).__init__(*args, **kwargs)
		self.status_updater = [{
			'source_dt': 'Sales Invoice Item',
			'target_field': 'billed_amt',
			'target_ref_field': 'amount',
			'target_dt': 'Sales Order Item',
			'join_field': 'so_detail',
			'target_parent_dt': 'Sales Order',
			'target_parent_field': 'per_billed',
			'source_field': 'amount',
			'percent_join_field': 'sales_order',
			'status_field': 'billing_status',
			'keyword': 'Billed',
			'overflow_type': 'billing'
		}]

	def set_indicator(self):
		"""Set indicator for portal"""
		if self.outstanding_amount < 0:
			self.indicator_title = _("Credit Note Issued")
			self.indicator_color = "gray"
		elif self.outstanding_amount > 0 and getdate(self.due_date) >= getdate(nowdate()):
			self.indicator_color = "orange"
			self.indicator_title = _("Unpaid")
		elif self.outstanding_amount > 0 and getdate(self.due_date) < getdate(nowdate()):
			self.indicator_color = "red"
			self.indicator_title = _("Overdue")
		elif cint(self.is_return) == 1:
			self.indicator_title = _("Return")
			self.indicator_color = "gray"
		else:
			self.indicator_color = "green"
			self.indicator_title = _("Paid")

	def validate(self):
		super(SalesInvoice, self).validate()
		self.validate_auto_set_posting_time()

		if not self.is_pos:
			self.so_dn_required()

		self.set_tax_withholding()

		self.validate_proj_cust()
		self.validate_pos_return()
		self.validate_with_previous_doc()
		self.validate_uom_is_integer("stock_uom", "stock_qty")
		self.validate_uom_is_integer("uom", "qty")
		self.check_sales_order_on_hold_or_close("sales_order")
		self.validate_debit_to_acc()
		self.clear_unallocated_advances("Sales Invoice Advance", "advances")
		self.add_remarks()
		self.validate_write_off_account()
		self.validate_account_for_change_amount()
		self.validate_fixed_asset()
		self.set_income_account_for_fixed_assets()
		self.validate_item_cost_centers()
		validate_inter_company_party(self.doctype, self.customer, self.company, self.inter_company_invoice_reference)

		if cint(self.is_pos):
			self.validate_pos()

		if cint(self.update_stock):
			self.validate_dropship_item()
			self.validate_item_code()
			self.validate_warehouse()
			self.update_current_stock()
			self.validate_delivery_note()

		# validate service stop date to lie in between start and end date
		validate_service_stop_date(self)

		if not self.is_opening:
			self.is_opening = 'No'

		if self._action != 'submit' and self.update_stock and not self.is_return:
			set_batch_nos(self, 'warehouse', True)

		if self.redeem_loyalty_points:
			lp = frappe.get_doc('Loyalty Program', self.loyalty_program)
			self.loyalty_redemption_account = lp.expense_account if not self.loyalty_redemption_account else self.loyalty_redemption_account
			self.loyalty_redemption_cost_center = lp.cost_center if not self.loyalty_redemption_cost_center else self.loyalty_redemption_cost_center

		self.set_against_income_account()
		self.validate_c_form()
		self.validate_time_sheets_are_submitted()
		self.validate_multiple_billing("Delivery Note", "dn_detail", "amount", "items")
		if not self.is_return:
			self.validate_serial_numbers()
		else:
			self.timesheets = []
		self.update_packing_list()
		self.set_billing_hours_and_amount()
		self.update_timesheet_billing_for_project()
		self.set_status()
		if self.is_pos and not self.is_return:
			self.verify_payment_amount_is_positive()

		#validate amount in mode of payments for returned invoices for pos must be negative
		if self.is_pos and self.is_return:
			self.verify_payment_amount_is_negative()

		if self.redeem_loyalty_points and self.loyalty_program and self.loyalty_points and not self.is_consolidated:
			validate_loyalty_points(self, self.loyalty_points)

		self.reset_default_field_value("set_warehouse", "items", "warehouse")

	def validate_fixed_asset(self):
		for d in self.get("items"):
			if d.is_fixed_asset and d.meta.get_field("asset") and d.asset:
				asset = frappe.get_doc("Asset", d.asset)
				if self.doctype == "Sales Invoice" and self.docstatus == 1:
					if self.update_stock:
						frappe.throw(_("'Update Stock' cannot be checked for fixed asset sale"))

					elif asset.status in ("Scrapped", "Cancelled") or (asset.status == "Sold" and not self.is_return):
						frappe.throw(_("Row #{0}: Asset {1} cannot be submitted, it is already {2}").format(d.idx, d.asset, asset.status))

	def validate_item_cost_centers(self):
		for item in self.items:
			cost_center_company = frappe.get_cached_value("Cost Center", item.cost_center, "company")
			if cost_center_company != self.company:
				frappe.throw(_("Row #{0}: Cost Center {1} does not belong to company {2}").format(frappe.bold(item.idx), frappe.bold(item.cost_center), frappe.bold(self.company)))

	def set_tax_withholding(self):
		tax_withholding_details = get_party_tax_withholding_details(self)

		if not tax_withholding_details:
			return

		accounts = []
		tax_withholding_account = tax_withholding_details.get("account_head")

		for d in self.taxes:
			if d.account_head == tax_withholding_account:
				d.update(tax_withholding_details)
			accounts.append(d.account_head)

		if not accounts or tax_withholding_account not in accounts:
			self.append("taxes", tax_withholding_details)

		to_remove = [d for d in self.taxes
			if not d.tax_amount and d.charge_type == "Actual" and d.account_head == tax_withholding_account]

		for d in to_remove:
			self.remove(d)

		# calculate totals again after applying TDS
		self.calculate_taxes_and_totals()

	def before_save(self):
		set_account_for_mode_of_payment(self)

	def on_submit(self):
		self.validate_pos_paid_amount()

		if not self.auto_repeat:
			frappe.get_doc('Authorization Control').validate_approving_authority(self.doctype,
				self.company, self.base_grand_total, self)

		self.check_prev_docstatus()

		if self.is_return and not self.update_billed_amount_in_sales_order:
			# NOTE status updating bypassed for is_return
			self.status_updater = []

		self.update_status_updater_args()
		self.update_prevdoc_status()
		self.update_billing_status_in_dn()
		self.clear_unallocated_mode_of_payments()

		# Updating stock ledger should always be called after updating prevdoc status,
		# because updating reserved qty in bin depends upon updated delivered qty in SO
		if self.update_stock == 1:
			self.update_stock_ledger()

		# this sequence because outstanding may get -ve
		self.make_gl_entries()

		if self.update_stock == 1:
			self.repost_future_sle_and_gle()

		if not self.is_return:
			self.update_billing_status_for_zero_amount_refdoc("Delivery Note")
			self.update_billing_status_for_zero_amount_refdoc("Sales Order")
			self.check_credit_limit()

		self.update_serial_no()

		if not cint(self.is_pos) == 1 and not self.is_return:
			self.update_against_document_in_jv()

		self.update_time_sheet(self.name)

		if frappe.db.get_single_value('Selling Settings', 'sales_update_frequency') == "Each Transaction":
			update_company_current_month_sales(self.company)
			self.update_project()
		update_linked_doc(self.doctype, self.name, self.inter_company_invoice_reference)

		# create the loyalty point ledger entry if the customer is enrolled in any loyalty program
		if not self.is_return and not self.is_consolidated and self.loyalty_program:
			self.make_loyalty_point_entry()
		elif self.is_return and self.return_against and not self.is_consolidated and self.loyalty_program:
			against_si_doc = frappe.get_doc("Sales Invoice", self.return_against)
			against_si_doc.delete_loyalty_point_entry()
			against_si_doc.make_loyalty_point_entry()
		if self.redeem_loyalty_points and not self.is_consolidated and self.loyalty_points:
			self.apply_loyalty_points()

		# Healthcare Service Invoice.
		domain_settings = frappe.get_doc('Domain Settings')
		active_domains = [d.domain for d in domain_settings.active_domains]

		if "Healthcare" in active_domains:
			manage_invoice_submit_cancel(self, "on_submit")

		self.process_common_party_accounting()

	def validate_pos_return(self):

		if self.is_pos and self.is_return:
			total_amount_in_payments = 0
			for payment in self.payments:
				total_amount_in_payments += payment.amount
			invoice_total = self.rounded_total or self.grand_total
			if total_amount_in_payments < invoice_total:
				frappe.throw(_("Total payments amount can't be greater than {}").format(-invoice_total))

	def validate_pos_paid_amount(self):
		if len(self.payments) == 0 and self.is_pos:
			frappe.throw(_("At least one mode of payment is required for POS invoice."))

	def check_if_consolidated_invoice(self):
		# since POS Invoice extends Sales Invoice, we explicitly check if doctype is Sales Invoice
		if self.doctype == "Sales Invoice" and self.is_consolidated:
			invoice_or_credit_note = "consolidated_credit_note" if self.is_return else "consolidated_invoice"
			pos_closing_entry = frappe.get_all(
				"POS Invoice Merge Log",
				filters={ invoice_or_credit_note: self.name },
				pluck="pos_closing_entry"
			)
			if pos_closing_entry:
				msg = _("To cancel a {} you need to cancel the POS Closing Entry {}.").format(
					frappe.bold("Consolidated Sales Invoice"),
					get_link_to_form("POS Closing Entry", pos_closing_entry[0])
				)
				frappe.throw(msg, title=_("Not Allowed"))

	def before_cancel(self):
		self.check_if_consolidated_invoice()

		super(SalesInvoice, self).before_cancel()
		self.update_time_sheet(None)

	def on_cancel(self):
		check_if_return_invoice_linked_with_payment_entry(self)

		super(SalesInvoice, self).on_cancel()

		self.check_sales_order_on_hold_or_close("sales_order")

		if self.is_return and not self.update_billed_amount_in_sales_order:
			# NOTE status updating bypassed for is_return
			self.status_updater = []

		self.update_status_updater_args()
		self.update_prevdoc_status()
		self.update_billing_status_in_dn()

		if not self.is_return:
			self.update_billing_status_for_zero_amount_refdoc("Delivery Note")
			self.update_billing_status_for_zero_amount_refdoc("Sales Order")
			self.update_serial_no(in_cancel=True)

		self.validate_c_form_on_cancel()

		# Updating stock ledger should always be called after updating prevdoc status,
		# because updating reserved qty in bin depends upon updated delivered qty in SO
		if self.update_stock == 1:
			self.update_stock_ledger()

		self.make_gl_entries_on_cancel()

		if self.update_stock == 1:
			self.repost_future_sle_and_gle()

		frappe.db.set(self, 'status', 'Cancelled')

		if frappe.db.get_single_value('Selling Settings', 'sales_update_frequency') == "Each Transaction":
			update_company_current_month_sales(self.company)
			self.update_project()
		if not self.is_return and not self.is_consolidated and self.loyalty_program:
			self.delete_loyalty_point_entry()
		elif self.is_return and self.return_against and not self.is_consolidated and self.loyalty_program:
			against_si_doc = frappe.get_doc("Sales Invoice", self.return_against)
			against_si_doc.delete_loyalty_point_entry()
			against_si_doc.make_loyalty_point_entry()

		unlink_inter_company_doc(self.doctype, self.name, self.inter_company_invoice_reference)

		# Healthcare Service Invoice.
		domain_settings = frappe.get_doc('Domain Settings')
		active_domains = [d.domain for d in domain_settings.active_domains]

		if "Healthcare" in active_domains:
			manage_invoice_submit_cancel(self, "on_cancel")
		self.unlink_sales_invoice_from_timesheets()
		self.ignore_linked_doctypes = ('GL Entry', 'Stock Ledger Entry', 'Repost Item Valuation')

	def update_status_updater_args(self):
		if cint(self.update_stock):
			self.status_updater.append({
				'source_dt':'Sales Invoice Item',
				'target_dt':'Sales Order Item',
				'target_parent_dt':'Sales Order',
				'target_parent_field':'per_delivered',
				'target_field':'delivered_qty',
				'target_ref_field':'qty',
				'source_field':'qty',
				'join_field':'so_detail',
				'percent_join_field':'sales_order',
				'status_field':'delivery_status',
				'keyword':'Delivered',
				'second_source_dt': 'Delivery Note Item',
				'second_source_field': 'qty',
				'second_join_field': 'so_detail',
				'overflow_type': 'delivery',
				'extra_cond': """ and exists(select name from `tabSales Invoice`
					where name=`tabSales Invoice Item`.parent and update_stock = 1)"""
			})
			if cint(self.is_return):
				self.status_updater.append({
					'source_dt': 'Sales Invoice Item',
					'target_dt': 'Sales Order Item',
					'join_field': 'so_detail',
					'target_field': 'returned_qty',
					'target_parent_dt': 'Sales Order',
					'source_field': '-1 * qty',
					'second_source_dt': 'Delivery Note Item',
					'second_source_field': '-1 * qty',
					'second_join_field': 'so_detail',
					'extra_cond': """ and exists (select name from `tabSales Invoice` where name=`tabSales Invoice Item`.parent and update_stock=1 and is_return=1)"""
				})

	def check_credit_limit(self):
		from erpnext.selling.doctype.customer.customer import check_credit_limit

		validate_against_credit_limit = False
		bypass_credit_limit_check_at_sales_order = frappe.db.get_value("Customer Credit Limit",
			filters={'parent': self.customer, 'parenttype': 'Customer', 'company': self.company},
			fieldname=["bypass_credit_limit_check"])

		if bypass_credit_limit_check_at_sales_order:
			validate_against_credit_limit = True

		for d in self.get("items"):
			if not (d.sales_order or d.delivery_note):
				validate_against_credit_limit = True
				break
		if validate_against_credit_limit:
			check_credit_limit(self.customer, self.company, bypass_credit_limit_check_at_sales_order)

	def unlink_sales_invoice_from_timesheets(self):
		for row in self.timesheets:
			timesheet = frappe.get_doc('Timesheet', row.time_sheet)
			for time_log in timesheet.time_logs:
				if time_log.sales_invoice == self.name:
					time_log.sales_invoice = None
			timesheet.calculate_total_amounts()
			timesheet.calculate_percentage_billed()
			timesheet.flags.ignore_validate_update_after_submit = True
			timesheet.set_status()
			timesheet.db_update_all()

	@frappe.whitelist()
	def set_missing_values(self, for_validate=False):
		pos = self.set_pos_fields(for_validate)

		if not self.debit_to:
			self.debit_to = get_party_account("Customer", self.customer, self.company)
			self.party_account_currency = frappe.db.get_value("Account", self.debit_to, "account_currency", cache=True)
		if not self.due_date and self.customer:
			self.due_date = get_due_date(self.posting_date, "Customer", self.customer, self.company)

		super(SalesInvoice, self).set_missing_values(for_validate)

		print_format = pos.get("print_format") if pos else None
		if not print_format and not cint(frappe.db.get_value('Print Format', 'POS Invoice', 'disabled')):
			print_format = 'POS Invoice'

		if pos:
			return {
				"print_format": print_format,
				"allow_edit_rate": pos.get("allow_user_to_edit_rate"),
				"allow_edit_discount": pos.get("allow_user_to_edit_discount"),
				"campaign": pos.get("campaign"),
				"allow_print_before_pay": pos.get("allow_print_before_pay")
			}

	def update_time_sheet(self, sales_invoice):
		for d in self.timesheets:
			if d.time_sheet:
				timesheet = frappe.get_doc("Timesheet", d.time_sheet)
				self.update_time_sheet_detail(timesheet, d, sales_invoice)
				timesheet.calculate_total_amounts()
				timesheet.calculate_percentage_billed()
				timesheet.flags.ignore_validate_update_after_submit = True
				timesheet.set_status()
				timesheet.db_update_all()

	def update_time_sheet_detail(self, timesheet, args, sales_invoice):
		for data in timesheet.time_logs:
			if (self.project and args.timesheet_detail == data.name) or \
				(not self.project and not data.sales_invoice) or \
				(not sales_invoice and data.sales_invoice == self.name):
				data.sales_invoice = sales_invoice

	def on_update(self):
		self.set_paid_amount()

	def set_paid_amount(self):
		paid_amount = 0.0
		base_paid_amount = 0.0
		for data in self.payments:
			data.base_amount = flt(data.amount*self.conversion_rate, self.precision("base_paid_amount"))
			paid_amount += data.amount
			base_paid_amount += data.base_amount

		self.paid_amount = paid_amount
		self.base_paid_amount = base_paid_amount

	def validate_time_sheets_are_submitted(self):
		for data in self.timesheets:
			if data.time_sheet:
				status = frappe.db.get_value("Timesheet", data.time_sheet, "status")
				if status not in ['Submitted', 'Payslip']:
					frappe.throw(_("Timesheet {0} is already completed or cancelled").format(data.time_sheet))

	def set_pos_fields(self, for_validate=False):
		"""Set retail related fields from POS Profiles"""
		if cint(self.is_pos) != 1:
			return

		if not self.account_for_change_amount:
			self.account_for_change_amount = frappe.get_cached_value('Company',  self.company,  'default_cash_account')

		from erpnext.stock.get_item_details import get_pos_profile, get_pos_profile_item_details
		if not self.pos_profile and not self.flags.ignore_pos_profile:
			pos_profile = get_pos_profile(self.company) or {}
			if not pos_profile:
				return
			self.pos_profile = pos_profile.get('name')

		pos = {}
		if self.pos_profile:
			pos = frappe.get_doc('POS Profile', self.pos_profile)

		if not self.get('payments') and not for_validate:
			update_multi_mode_option(self, pos)

		if pos:
			if not for_validate:
				self.tax_category = pos.get("tax_category")

			if not for_validate:
				self.tax_category = pos.get("tax_category")

			if not for_validate and not self.customer:
				self.customer = pos.customer

			if not for_validate:
				self.ignore_pricing_rule = pos.ignore_pricing_rule

			if pos.get('account_for_change_amount'):
				self.account_for_change_amount = pos.get('account_for_change_amount')

			for fieldname in ('currency', 'letter_head', 'tc_name',
				'company', 'select_print_heading', 'write_off_account', 'taxes_and_charges',
				'write_off_cost_center', 'apply_discount_on', 'cost_center'):
					if (not for_validate) or (for_validate and not self.get(fieldname)):
						self.set(fieldname, pos.get(fieldname))

			if pos.get("company_address"):
				self.company_address = pos.get("company_address")

			if self.customer:
				customer_price_list, customer_group = frappe.get_value("Customer", self.customer, ['default_price_list', 'customer_group'])
				customer_group_price_list = frappe.get_value("Customer Group", customer_group, 'default_price_list')
				selling_price_list = customer_price_list or customer_group_price_list or pos.get('selling_price_list')
			else:
				selling_price_list = pos.get('selling_price_list')

			if selling_price_list:
				self.set('selling_price_list', selling_price_list)

			if not for_validate:
				self.update_stock = cint(pos.get("update_stock"))

			# set pos values in items
			for item in self.get("items"):
				if item.get('item_code'):
					profile_details = get_pos_profile_item_details(pos, frappe._dict(item.as_dict()), pos, update_data=True)
					for fname, val in iteritems(profile_details):
						if (not for_validate) or (for_validate and not item.get(fname)):
							item.set(fname, val)

			# fetch terms
			if self.tc_name and not self.terms:
				self.terms = frappe.db.get_value("Terms and Conditions", self.tc_name, "terms")

			# fetch charges
			if self.taxes_and_charges and not len(self.get("taxes")):
				self.set_taxes()

		return pos

	def get_company_abbr(self):
		return frappe.db.sql("select abbr from tabCompany where name=%s", self.company)[0][0]

	def validate_debit_to_acc(self):
		if not self.debit_to:
			self.debit_to = get_party_account("Customer", self.customer, self.company)
			if not self.debit_to:
				self.raise_missing_debit_credit_account_error("Customer", self.customer)

		account = frappe.get_cached_value("Account", self.debit_to,
			["account_type", "report_type", "account_currency"], as_dict=True)

		if not account:
			frappe.throw(_("Debit To is required"), title=_("Account Missing"))

		if account.report_type != "Balance Sheet":
<<<<<<< HEAD
			frappe.throw(_("Please ensure {} account is a Balance Sheet account. \
					You can change the parent account to a Balance Sheet account or select a different account.")
				.format(frappe.bold("Debit To")), title=_("Invalid Account"))

		if self.customer and account.account_type != "Receivable":
			frappe.throw(_("Please ensure {} account is a Receivable account. \
					Change the account type to Receivable or select a different account.")
				.format(frappe.bold("Debit To")), title=_("Invalid Account"))
=======
			msg = _("Please ensure {} account is a Balance Sheet account.").format(frappe.bold("Debit To")) + " "
			msg += _("You can change the parent account to a Balance Sheet account or select a different account.")
			frappe.throw(msg, title=_("Invalid Account"))

		if self.customer and account.account_type != "Receivable":
			msg = _("Please ensure {} account is a Receivable account.").format(frappe.bold("Debit To")) + " "
			msg += _("Change the account type to Receivable or select a different account.")
			frappe.throw(msg, title=_("Invalid Account"))
>>>>>>> 540559d6

		self.party_account_currency = account.account_currency

	def clear_unallocated_mode_of_payments(self):
		self.set("payments", self.get("payments", {"amount": ["not in", [0, None, ""]]}))

		frappe.db.sql("""delete from `tabSales Invoice Payment` where parent = %s
			and amount = 0""", self.name)

	def validate_with_previous_doc(self):
		super(SalesInvoice, self).validate_with_previous_doc({
			"Sales Order": {
				"ref_dn_field": "sales_order",
				"compare_fields": [["customer", "="], ["company", "="], ["project", "="], ["currency", "="]]
			},
			"Sales Order Item": {
				"ref_dn_field": "so_detail",
				"compare_fields": [["item_code", "="], ["uom", "="], ["conversion_factor", "="]],
				"is_child_table": True,
				"allow_duplicate_prev_row_id": True
			},
			"Delivery Note": {
				"ref_dn_field": "delivery_note",
				"compare_fields": [["customer", "="], ["company", "="], ["project", "="], ["currency", "="]]
			},
			"Delivery Note Item": {
				"ref_dn_field": "dn_detail",
				"compare_fields": [["item_code", "="], ["uom", "="], ["conversion_factor", "="]],
				"is_child_table": True,
				"allow_duplicate_prev_row_id": True
			},
		})

		if cint(frappe.db.get_single_value('Selling Settings', 'maintain_same_sales_rate')) and not self.is_return:
			self.validate_rate_with_reference_doc([
				["Sales Order", "sales_order", "so_detail"],
				["Delivery Note", "delivery_note", "dn_detail"]
			])

	def set_against_income_account(self):
		"""Set against account for debit to account"""
		against_acc = []
		for d in self.get('items'):
			if d.income_account and d.income_account not in against_acc:
				against_acc.append(d.income_account)
		self.against_income_account = ','.join(against_acc)

	def add_remarks(self):
		if not self.remarks:
			if self.po_no and self.po_date:
				self.remarks = _("Against Customer Order {0} dated {1}").format(self.po_no,
					formatdate(self.po_date))
			else:
				self.remarks = _("No Remarks")

	def validate_auto_set_posting_time(self):
		# Don't auto set the posting date and time if invoice is amended
		if self.is_new() and self.amended_from:
			self.set_posting_time = 1

		self.validate_posting_time()

	def so_dn_required(self):
		"""check in manage account if sales order / delivery note required or not."""
		if self.is_return:
			return

		prev_doc_field_map = {'Sales Order': ['so_required', 'is_pos'],'Delivery Note': ['dn_required', 'update_stock']}
		for key, value in iteritems(prev_doc_field_map):
			if frappe.db.get_single_value('Selling Settings', value[0]) == 'Yes':

				if frappe.get_value('Customer', self.customer, value[0]):
					continue

				for d in self.get('items'):
<<<<<<< HEAD
					if not d.item_code: continue

					is_stock_item = frappe.get_cached_value('Item', d.item_code, 'is_stock_item')
					if (d.item_code and is_stock_item ==1 and not d.get(key.lower().replace(' ', '_')) and not self.get(value[1])):
=======
					if (d.item_code and not d.get(key.lower().replace(' ', '_')) and not self.get(value[1])):
>>>>>>> 540559d6
						msgprint(_("{0} is mandatory for Item {1}").format(key, d.item_code), raise_exception=1)


	def validate_proj_cust(self):
		"""check for does customer belong to same project as entered.."""
		if self.project and self.customer:
			res = frappe.db.sql("""select name from `tabProject`
				where name = %s and (customer = %s or customer is null or customer = '')""",
				(self.project, self.customer))
			if not res:
				throw(_("Customer {0} does not belong to project {1}").format(self.customer,self.project))

	def validate_pos(self):
		if self.is_return:
			invoice_total = self.rounded_total or self.grand_total
			if flt(self.paid_amount) + flt(self.write_off_amount) - flt(invoice_total) > \
				1.0/(10.0**(self.precision("grand_total") + 1.0)):
					frappe.throw(_("Paid amount + Write Off Amount can not be greater than Grand Total"))

	def validate_item_code(self):
		for d in self.get('items'):
			if not d.item_code and self.is_opening == "No":
				msgprint(_("Item Code required at Row No {0}").format(d.idx), raise_exception=True)

	def validate_warehouse(self):
		super(SalesInvoice, self).validate_warehouse()

		for d in self.get_item_list():
			if not d.warehouse and d.item_code and frappe.get_cached_value("Item", d.item_code, "is_stock_item"):
				frappe.throw(_("Warehouse required for stock Item {0}").format(d.item_code))

	def validate_delivery_note(self):
		for d in self.get("items"):
			if d.delivery_note:
				msgprint(_("Stock cannot be updated against Delivery Note {0}").format(d.delivery_note), raise_exception=1)

	def validate_write_off_account(self):
		if flt(self.write_off_amount) and not self.write_off_account:
			self.write_off_account = frappe.get_cached_value('Company',  self.company,  'write_off_account')

		if flt(self.write_off_amount) and not self.write_off_account:
			msgprint(_("Please enter Write Off Account"), raise_exception=1)

	def validate_account_for_change_amount(self):
		if flt(self.change_amount) and not self.account_for_change_amount:
			msgprint(_("Please enter Account for Change Amount"), raise_exception=1)

	def validate_c_form(self):
		""" Blank C-form no if C-form applicable marked as 'No'"""
		if self.amended_from and self.c_form_applicable == 'No' and self.c_form_no:
			frappe.db.sql("""delete from `tabC-Form Invoice Detail` where invoice_no = %s
					and parent = %s""", (self.amended_from,	self.c_form_no))

			frappe.db.set(self, 'c_form_no', '')

	def validate_c_form_on_cancel(self):
		""" Display message if C-Form no exists on cancellation of Sales Invoice"""
		if self.c_form_applicable == 'Yes' and self.c_form_no:
			msgprint(_("Please remove this Invoice {0} from C-Form {1}")
				.format(self.name, self.c_form_no), raise_exception = 1)

	def validate_dropship_item(self):
		for item in self.items:
			if item.sales_order:
				if frappe.db.get_value("Sales Order Item", item.so_detail, "delivered_by_supplier"):
					frappe.throw(_("Could not update stock, invoice contains drop shipping item."))

	def update_current_stock(self):
		for d in self.get('items'):
			if d.item_code and d.warehouse:
				bin = frappe.db.sql("select actual_qty from `tabBin` where item_code = %s and warehouse = %s", (d.item_code, d.warehouse), as_dict = 1)
				d.actual_qty = bin and flt(bin[0]['actual_qty']) or 0

		for d in self.get('packed_items'):
			bin = frappe.db.sql("select actual_qty, projected_qty from `tabBin` where item_code =	%s and warehouse = %s", (d.item_code, d.warehouse), as_dict = 1)
			d.actual_qty = bin and flt(bin[0]['actual_qty']) or 0
			d.projected_qty = bin and flt(bin[0]['projected_qty']) or 0

	def update_packing_list(self):
		if cint(self.update_stock) == 1:
			if cint(self.is_return) and self.return_against:
				calculate_mapped_packed_items_return(self)
			else:
				from erpnext.stock.doctype.packed_item.packed_item import make_packing_list
				make_packing_list(self)
		else:
			self.set('packed_items', [])

	def set_billing_hours_and_amount(self):
		if not self.project:
			for timesheet in self.timesheets:
				ts_doc = frappe.get_doc('Timesheet', timesheet.time_sheet)
				if not timesheet.billing_hours and ts_doc.total_billable_hours:
					timesheet.billing_hours = ts_doc.total_billable_hours

				if not timesheet.billing_amount and ts_doc.total_billable_amount:
					timesheet.billing_amount = ts_doc.total_billable_amount

	def update_timesheet_billing_for_project(self):
		if not self.timesheets and self.project:
			self.add_timesheet_data()
		else:
			self.calculate_billing_amount_for_timesheet()

	@frappe.whitelist()
	def add_timesheet_data(self):
		self.set('timesheets', [])
		if self.project:
			for data in get_projectwise_timesheet_data(self.project):
				self.append('timesheets', {
						'time_sheet': data.time_sheet,
						'billing_hours': data.billing_hours,
						'billing_amount': data.billing_amount,
						'timesheet_detail': data.name,
						'activity_type': data.activity_type,
						'description': data.description
					})

			self.calculate_billing_amount_for_timesheet()

	def calculate_billing_amount_for_timesheet(self):
		def timesheet_sum(field):
			return sum((ts.get(field) or 0.0) for ts in self.timesheets)

		self.total_billing_amount = timesheet_sum("billing_amount")
		self.total_billing_hours = timesheet_sum("billing_hours")

	def get_warehouse(self):
		user_pos_profile = frappe.db.sql("""select name, warehouse from `tabPOS Profile`
			where ifnull(user,'') = %s and company = %s""", (frappe.session['user'], self.company))
		warehouse = user_pos_profile[0][1] if user_pos_profile else None

		if not warehouse:
			global_pos_profile = frappe.db.sql("""select name, warehouse from `tabPOS Profile`
				where (user is null or user = '') and company = %s""", self.company)

			if global_pos_profile:
				warehouse = global_pos_profile[0][1]
			elif not user_pos_profile:
				msgprint(_("POS Profile required to make POS Entry"), raise_exception=True)

		return warehouse

	def set_income_account_for_fixed_assets(self):
		disposal_account = depreciation_cost_center = None
		for d in self.get("items"):
			if d.is_fixed_asset:
				if not disposal_account:
					disposal_account, depreciation_cost_center = get_disposal_account_and_cost_center(self.company)

				d.income_account = disposal_account
				if not d.cost_center:
					d.cost_center = depreciation_cost_center

	def check_prev_docstatus(self):
		for d in self.get('items'):
			if d.sales_order and frappe.db.get_value("Sales Order", d.sales_order, "docstatus") != 1:
				frappe.throw(_("Sales Order {0} is not submitted").format(d.sales_order))

			if d.delivery_note and frappe.db.get_value("Delivery Note", d.delivery_note, "docstatus") != 1:
				throw(_("Delivery Note {0} is not submitted").format(d.delivery_note))

	def make_gl_entries(self, gl_entries=None, from_repost=False):
		from erpnext.accounts.general_ledger import make_gl_entries, make_reverse_gl_entries

		auto_accounting_for_stock = erpnext.is_perpetual_inventory_enabled(self.company)
		if not gl_entries:
			gl_entries = self.get_gl_entries()

		if gl_entries:
			# if POS and amount is written off, updating outstanding amt after posting all gl entries
			update_outstanding = "No" if (cint(self.is_pos) or self.write_off_account or
				cint(self.redeem_loyalty_points)) else "Yes"

			if self.docstatus == 1:
				make_gl_entries(gl_entries, update_outstanding=update_outstanding, merge_entries=False, from_repost=from_repost)
			elif self.docstatus == 2:
				make_reverse_gl_entries(voucher_type=self.doctype, voucher_no=self.name)

			if update_outstanding == "No":
				from erpnext.accounts.doctype.gl_entry.gl_entry import update_outstanding_amt
				update_outstanding_amt(self.debit_to, "Customer", self.customer,
					self.doctype, self.return_against if cint(self.is_return) and self.return_against else self.name)

<<<<<<< HEAD
			if (repost_future_gle or self.flags.repost_future_gle) and cint(self.update_stock) \
				and cint(auto_accounting_for_stock):
					items, warehouses = self.get_items_and_warehouses()
					update_gl_entries_after(self.posting_date, self.posting_time,
						warehouses, items, company = self.company)
=======
>>>>>>> 540559d6
		elif self.docstatus == 2 and cint(self.update_stock) \
			and cint(auto_accounting_for_stock):
				make_reverse_gl_entries(voucher_type=self.doctype, voucher_no=self.name)

	def get_gl_entries(self, warehouse_account=None):
		from erpnext.accounts.general_ledger import merge_similar_entries

		gl_entries = []

		self.make_customer_gl_entry(gl_entries)

		self.make_tax_gl_entries(gl_entries)
		self.make_exchange_gain_loss_gl_entries(gl_entries)
		self.make_internal_transfer_gl_entries(gl_entries)

		self.make_item_gl_entries(gl_entries)
		self.make_discount_gl_entries(gl_entries)

		# merge gl entries before adding pos entries
		gl_entries = merge_similar_entries(gl_entries)

		self.make_loyalty_point_redemption_gle(gl_entries)
		self.make_pos_gl_entries(gl_entries)

		self.make_write_off_gl_entry(gl_entries)
		self.make_gle_for_rounding_adjustment(gl_entries)

		return gl_entries

	def make_customer_gl_entry(self, gl_entries):
		# Checked both rounding_adjustment and rounded_total
		# because rounded_total had value even before introcution of posting GLE based on rounded total
		grand_total = self.rounded_total if (self.rounding_adjustment and self.rounded_total) else self.grand_total
		base_grand_total = flt(self.base_rounded_total if (self.base_rounding_adjustment and self.base_rounded_total)
			else self.base_grand_total, self.precision("base_grand_total"))

		if grand_total and not self.is_internal_transfer():
			# Didnot use base_grand_total to book rounding loss gle
			gl_entries.append(
				self.get_gl_dict({
					"account": self.debit_to,
					"party_type": "Customer",
					"party": self.customer,
					"due_date": self.due_date,
					"against": self.against_income_account,
					"debit": base_grand_total,
					"debit_in_account_currency": base_grand_total \
						if self.party_account_currency==self.company_currency else grand_total,
					"against_voucher": self.return_against if cint(self.is_return) and self.return_against else self.name,
					"against_voucher_type": self.doctype,
					"cost_center": self.cost_center,
					"project": self.project
				}, self.party_account_currency, item=self)
			)

	def make_tax_gl_entries(self, gl_entries):
		for tax in self.get("taxes"):
			amount, base_amount = self.get_tax_amounts(tax, self.enable_discount_accounting)

			if flt(tax.base_tax_amount_after_discount_amount):
				account_currency = get_account_currency(tax.account_head)
				gl_entries.append(
					self.get_gl_dict({
						"account": tax.account_head,
						"against": self.customer,
						"credit": flt(base_amount,
							tax.precision("tax_amount_after_discount_amount")),
						"credit_in_account_currency": (flt(base_amount,
							tax.precision("base_tax_amount_after_discount_amount")) if account_currency==self.company_currency else
							flt(amount, tax.precision("tax_amount_after_discount_amount"))),
						"cost_center": tax.cost_center
					}, account_currency, item=tax)
				)

	def make_internal_transfer_gl_entries(self, gl_entries):
		if self.is_internal_transfer() and flt(self.base_total_taxes_and_charges):
			account_currency = get_account_currency(self.unrealized_profit_loss_account)
			gl_entries.append(
				self.get_gl_dict({
					"account": self.unrealized_profit_loss_account,
					"against": self.customer,
					"debit": flt(self.total_taxes_and_charges),
					"debit_in_account_currency": flt(self.base_total_taxes_and_charges),
					"cost_center": self.cost_center
				}, account_currency, item=self))

	def make_item_gl_entries(self, gl_entries):
		# income account gl entries
		for item in self.get("items"):
			if flt(item.base_net_amount, item.precision("base_net_amount")):
				if item.is_fixed_asset:
					asset = self.get_asset(item)

					if self.is_return:
						fixed_asset_gl_entries = get_gl_entries_on_asset_regain(asset,
							item.base_net_amount, item.finance_book)
						asset.db_set("disposal_date", None)

						if asset.calculate_depreciation:
							self.reverse_depreciation_entry_made_after_sale(asset)
							self.reset_depreciation_schedule(asset)

					else:
						fixed_asset_gl_entries = get_gl_entries_on_asset_disposal(asset,
							item.base_net_amount, item.finance_book)
						asset.db_set("disposal_date", self.posting_date)

						if asset.calculate_depreciation:
							self.depreciate_asset(asset)

					for gle in fixed_asset_gl_entries:
						gle["against"] = self.customer
						gl_entries.append(self.get_gl_dict(gle, item=item))

					self.set_asset_status(asset)

<<<<<<< HEAD
					account_currency = get_account_currency(income_account)
					gl_entries.append(
						self.get_gl_dict({
							"account": income_account,
							"against": self.customer,
							"credit": flt(item.base_net_amount, item.precision("base_net_amount")),
							"credit_in_account_currency": (flt(item.base_net_amount, item.precision("base_net_amount"))
								if account_currency==self.company_currency
								else flt(item.net_amount, item.precision("net_amount"))),
							"cost_center": item.cost_center,
							"project": item.project or self.project
						}, account_currency, item=item)
					)
=======
				else:
					# Do not book income for transfer within same company
					if not self.is_internal_transfer():
						income_account = (item.income_account
							if (not item.enable_deferred_revenue or self.is_return) else item.deferred_revenue_account)

						amount, base_amount = self.get_amount_and_base_amount(item, self.enable_discount_accounting)

						account_currency = get_account_currency(income_account)
						gl_entries.append(
							self.get_gl_dict({
								"account": income_account,
								"against": self.customer,
								"credit": flt(base_amount, item.precision("base_net_amount")),
								"credit_in_account_currency": (flt(base_amount, item.precision("base_net_amount"))
									if account_currency==self.company_currency
									else flt(amount, item.precision("net_amount"))),
								"cost_center": item.cost_center,
								"project": item.project or self.project
							}, account_currency, item=item)
						)
>>>>>>> 540559d6

		# expense account gl entries
		if cint(self.update_stock) and \
			erpnext.is_perpetual_inventory_enabled(self.company):
			gl_entries += super(SalesInvoice, self).get_gl_entries()

	def get_asset(self, item):
		if item.get('asset'):
			asset = frappe.get_doc("Asset", item.asset)
		else:
			frappe.throw(_(
				"Row #{0}: You must select an Asset for Item {1}.").format(item.idx, item.item_name),
				title=_("Missing Asset")
			)

		self.check_finance_books(item, asset)
		return asset

	def check_finance_books(self, item, asset):
		if (len(asset.finance_books) > 1 and not item.finance_book
			and asset.finance_books[0].finance_book):
			frappe.throw(_("Select finance book for the item {0} at row {1}")
				.format(item.item_code, item.idx))

	def depreciate_asset(self, asset):
		asset.flags.ignore_validate_update_after_submit = True
		asset.prepare_depreciation_data(date_of_sale=self.posting_date)
		asset.save()

		make_depreciation_entry(asset.name, self.posting_date)

	def reset_depreciation_schedule(self, asset):
		asset.flags.ignore_validate_update_after_submit = True

		# recreate original depreciation schedule of the asset
		asset.prepare_depreciation_data(date_of_return=self.posting_date)

		self.modify_depreciation_schedule_for_asset_repairs(asset)
		asset.save()

	def modify_depreciation_schedule_for_asset_repairs(self, asset):
		asset_repairs = frappe.get_all(
			'Asset Repair',
			filters = {'asset': asset.name},
			fields = ['name', 'increase_in_asset_life']
		)

		for repair in asset_repairs:
			if repair.increase_in_asset_life:
				asset_repair = frappe.get_doc('Asset Repair', repair.name)
				asset_repair.modify_depreciation_schedule()
				asset.prepare_depreciation_data()

	def reverse_depreciation_entry_made_after_sale(self, asset):
		from erpnext.accounts.doctype.journal_entry.journal_entry import make_reverse_journal_entry

		posting_date_of_original_invoice = self.get_posting_date_of_sales_invoice()

		row = -1
		finance_book = asset.get('schedules')[0].get('finance_book')
		for schedule in asset.get('schedules'):
			if schedule.finance_book != finance_book:
				row = 0
				finance_book = schedule.finance_book
			else:
				row += 1

			if schedule.schedule_date == posting_date_of_original_invoice:
				if not self.sale_was_made_on_original_schedule_date(asset, schedule, row, posting_date_of_original_invoice) \
					or self.sale_happens_in_the_future(posting_date_of_original_invoice):

					reverse_journal_entry = make_reverse_journal_entry(schedule.journal_entry)
					reverse_journal_entry.posting_date = nowdate()
					frappe.flags.is_reverse_depr_entry = True
					reverse_journal_entry.submit()

					frappe.flags.is_reverse_depr_entry = False
					asset.flags.ignore_validate_update_after_submit = True
					schedule.journal_entry = None
					depreciation_amount = self.get_depreciation_amount_in_je(reverse_journal_entry)
					asset.finance_books[0].value_after_depreciation += depreciation_amount
					asset.save()

	def get_posting_date_of_sales_invoice(self):
		return frappe.db.get_value('Sales Invoice', self.return_against, 'posting_date')

	# if the invoice had been posted on the date the depreciation was initially supposed to happen, the depreciation shouldn't be undone
	def sale_was_made_on_original_schedule_date(self, asset, schedule, row, posting_date_of_original_invoice):
		for finance_book in asset.get('finance_books'):
			if schedule.finance_book == finance_book.finance_book:
				orginal_schedule_date = add_months(finance_book.depreciation_start_date,
					row * cint(finance_book.frequency_of_depreciation))

				if orginal_schedule_date == posting_date_of_original_invoice:
					return True
		return False

	def sale_happens_in_the_future(self, posting_date_of_original_invoice):
		if posting_date_of_original_invoice > getdate():
			return True

		return False

	def get_depreciation_amount_in_je(self, journal_entry):
		if journal_entry.accounts[0].debit_in_account_currency:
			return journal_entry.accounts[0].debit_in_account_currency
		else:
			return journal_entry.accounts[0].credit_in_account_currency

	@property
	def enable_discount_accounting(self):
		if not hasattr(self, "_enable_discount_accounting"):
			self._enable_discount_accounting = cint(frappe.db.get_single_value('Accounts Settings', 'enable_discount_accounting'))

		return self._enable_discount_accounting

	def set_asset_status(self, asset):
		if self.is_return:
			asset.set_status()
		else:
			asset.set_status("Sold" if self.docstatus==1 else None)

	def make_loyalty_point_redemption_gle(self, gl_entries):
		if cint(self.redeem_loyalty_points):
			gl_entries.append(
				self.get_gl_dict({
					"account": self.debit_to,
					"party_type": "Customer",
					"party": self.customer,
					"against": "Expense account - " + cstr(self.loyalty_redemption_account) + " for the Loyalty Program",
					"credit": self.loyalty_amount,
					"against_voucher": self.return_against if cint(self.is_return) else self.name,
					"against_voucher_type": self.doctype,
					"cost_center": self.cost_center
				}, item=self)
			)
			gl_entries.append(
				self.get_gl_dict({
					"account": self.loyalty_redemption_account,
					"cost_center": self.cost_center or self.loyalty_redemption_cost_center,
					"against": self.customer,
					"debit": self.loyalty_amount,
					"remark": "Loyalty Points redeemed by the customer"
				}, item=self)
			)

	def make_pos_gl_entries(self, gl_entries):
		if cint(self.is_pos):

			skip_change_gl_entries = not cint(frappe.db.get_single_value('Accounts Settings', 'post_change_gl_entries'))

			for payment_mode in self.payments:
				if skip_change_gl_entries and payment_mode.account == self.account_for_change_amount:
					payment_mode.base_amount -= flt(self.change_amount)

				if payment_mode.amount:
					# POS, make payment entries
					gl_entries.append(
						self.get_gl_dict({
							"account": self.debit_to,
							"party_type": "Customer",
							"party": self.customer,
							"against": payment_mode.account,
							"credit": payment_mode.base_amount,
							"credit_in_account_currency": payment_mode.base_amount \
								if self.party_account_currency==self.company_currency \
								else payment_mode.amount,
							"against_voucher": self.return_against if cint(self.is_return) and self.return_against else self.name,
							"against_voucher_type": self.doctype,
							"cost_center": self.cost_center
						}, self.party_account_currency, item=self)
					)

					payment_mode_account_currency = get_account_currency(payment_mode.account)
					gl_entries.append(
						self.get_gl_dict({
							"account": payment_mode.account,
							"against": self.customer,
							"debit": payment_mode.base_amount,
							"debit_in_account_currency": payment_mode.base_amount \
								if payment_mode_account_currency==self.company_currency \
								else payment_mode.amount,
							"cost_center": self.cost_center
						}, payment_mode_account_currency, item=self)
					)

			if not skip_change_gl_entries:
				self.make_gle_for_change_amount(gl_entries)

	def make_gle_for_change_amount(self, gl_entries):
		if self.change_amount:
			if self.account_for_change_amount:
				gl_entries.append(
					self.get_gl_dict({
						"account": self.debit_to,
						"party_type": "Customer",
						"party": self.customer,
						"against": self.account_for_change_amount,
						"debit": flt(self.base_change_amount),
						"debit_in_account_currency": flt(self.base_change_amount) \
							if self.party_account_currency==self.company_currency else flt(self.change_amount),
						"against_voucher": self.return_against if cint(self.is_return) and self.return_against else self.name,
						"against_voucher_type": self.doctype,
						"cost_center": self.cost_center,
						"project": self.project
					}, self.party_account_currency, item=self)
				)

				gl_entries.append(
					self.get_gl_dict({
						"account": self.account_for_change_amount,
						"against": self.customer,
						"credit": self.base_change_amount,
						"cost_center": self.cost_center
					}, item=self)
				)
			else:
				frappe.throw(_("Select change amount account"), title="Mandatory Field")

	def make_write_off_gl_entry(self, gl_entries):
		# write off entries, applicable if only pos
		if self.write_off_account and flt(self.write_off_amount, self.precision("write_off_amount")):
			write_off_account_currency = get_account_currency(self.write_off_account)
			default_cost_center = frappe.get_cached_value('Company',  self.company,  'cost_center')

			gl_entries.append(
				self.get_gl_dict({
					"account": self.debit_to,
					"party_type": "Customer",
					"party": self.customer,
					"against": self.write_off_account,
					"credit": flt(self.base_write_off_amount, self.precision("base_write_off_amount")),
					"credit_in_account_currency": (flt(self.base_write_off_amount,
						self.precision("base_write_off_amount")) if self.party_account_currency==self.company_currency
						else flt(self.write_off_amount, self.precision("write_off_amount"))),
					"against_voucher": self.return_against if cint(self.is_return) else self.name,
					"against_voucher_type": self.doctype,
					"cost_center": self.cost_center,
					"project": self.project
				}, self.party_account_currency, item=self)
			)
			gl_entries.append(
				self.get_gl_dict({
					"account": self.write_off_account,
					"against": self.customer,
					"debit": flt(self.base_write_off_amount, self.precision("base_write_off_amount")),
					"debit_in_account_currency": (flt(self.base_write_off_amount,
						self.precision("base_write_off_amount")) if write_off_account_currency==self.company_currency
						else flt(self.write_off_amount, self.precision("write_off_amount"))),
					"cost_center": self.cost_center or self.write_off_cost_center or default_cost_center
				}, write_off_account_currency, item=self)
			)

	def make_gle_for_rounding_adjustment(self, gl_entries):
<<<<<<< HEAD
		if flt(self.rounding_adjustment, self.precision("rounding_adjustment")) and self.base_rounding_adjustment:
=======
		if flt(self.rounding_adjustment, self.precision("rounding_adjustment")) and self.base_rounding_adjustment \
			and not self.is_internal_transfer():
>>>>>>> 540559d6
			round_off_account, round_off_cost_center = \
				get_round_off_account_and_cost_center(self.company)

			gl_entries.append(
				self.get_gl_dict({
					"account": round_off_account,
					"against": self.customer,
					"credit_in_account_currency": flt(self.rounding_adjustment,
						self.precision("rounding_adjustment")),
					"credit": flt(self.base_rounding_adjustment,
						self.precision("base_rounding_adjustment")),
					"cost_center": self.cost_center or round_off_cost_center,
				}, item=self))

	def update_billing_status_in_dn(self, update_modified=True):
		updated_delivery_notes = []
		for d in self.get("items"):
			if d.dn_detail:
				billed_amt = frappe.db.sql("""select sum(amount) from `tabSales Invoice Item`
					where dn_detail=%s and docstatus=1""", d.dn_detail)
				billed_amt = billed_amt and billed_amt[0][0] or 0
				frappe.db.set_value("Delivery Note Item", d.dn_detail, "billed_amt", billed_amt, update_modified=update_modified)
				updated_delivery_notes.append(d.delivery_note)
			elif d.so_detail:
				updated_delivery_notes += update_billed_amount_based_on_so(d.so_detail, update_modified)

		for dn in set(updated_delivery_notes):
			frappe.get_doc("Delivery Note", dn).update_billing_percentage(update_modified=update_modified)

	def on_recurring(self, reference_doc, auto_repeat_doc):
		for fieldname in ("c_form_applicable", "c_form_no", "write_off_amount"):
			self.set(fieldname, reference_doc.get(fieldname))

		self.due_date = None

	def update_serial_no(self, in_cancel=False):
		""" update Sales Invoice refrence in Serial No """
		invoice = None if (in_cancel or self.is_return) else self.name
		if in_cancel and self.is_return:
			invoice = self.return_against

		for item in self.items:
			if not item.serial_no:
				continue

			for serial_no in get_serial_nos(item.serial_no):
				if serial_no and frappe.db.get_value('Serial No', serial_no, 'item_code') == item.item_code:
					frappe.db.set_value('Serial No', serial_no, 'sales_invoice', invoice)

	def validate_serial_numbers(self):
		"""
			validate serial number agains Delivery Note and Sales Invoice
		"""
		self.set_serial_no_against_delivery_note()
		self.validate_serial_against_delivery_note()

	def set_serial_no_against_delivery_note(self):
		for item in self.items:
			if item.serial_no and item.delivery_note and \
				item.qty != len(get_serial_nos(item.serial_no)):
				item.serial_no = get_delivery_note_serial_no(item.item_code, item.qty, item.delivery_note)

	def validate_serial_against_delivery_note(self):
		"""
			validate if the serial numbers in Sales Invoice Items are same as in
			Delivery Note Item
		"""

		for item in self.items:
			if not item.delivery_note or not item.dn_detail:
				continue

			serial_nos = frappe.db.get_value("Delivery Note Item", item.dn_detail, "serial_no") or ""
			dn_serial_nos = set(get_serial_nos(serial_nos))

			serial_nos = item.serial_no or ""
			si_serial_nos = set(get_serial_nos(serial_nos))
			serial_no_diff = si_serial_nos - dn_serial_nos

			if serial_no_diff:
				dn_link = frappe.utils.get_link_to_form("Delivery Note", item.delivery_note)
				serial_no_msg = ", ".join(frappe.bold(d) for d in serial_no_diff)

				msg = _("Row #{0}: The following Serial Nos are not present in Delivery Note {1}:").format(
					item.idx, dn_link)
				msg += " " + serial_no_msg

				frappe.throw(msg=msg, title=_("Serial Nos Mismatch"))

<<<<<<< HEAD
			for serial_no in item.serial_no.split("\n"):
				serial_no_details = frappe.db.get_value("Serial No", serial_no,
					["sales_invoice", "item_code"], as_dict=1)

				if not serial_no_details:
					continue

				if serial_no_details.sales_invoice and serial_no_details.item_code == item.item_code \
					and self.name != serial_no_details.sales_invoice:
					sales_invoice_company = frappe.db.get_value("Sales Invoice", serial_no_details.sales_invoice, "company")
					if sales_invoice_company == self.company:
						frappe.throw(_("Serial Number: {0} is already referenced in Sales Invoice: {1}"
							.format(serial_no, serial_no_details.sales_invoice)))
=======
			if item.serial_no and cint(item.qty) != len(si_serial_nos):
				frappe.throw(_("Row #{0}: {1} Serial numbers required for Item {2}. You have provided {3}.").format(
					item.idx, item.qty, item.item_code, len(si_serial_nos)))
>>>>>>> 540559d6

	def update_project(self):
		if self.project:
			project = frappe.get_doc("Project", self.project)
			project.update_billed_amount()
			project.db_update()


	def verify_payment_amount_is_positive(self):
		for entry in self.payments:
			if entry.amount < 0:
				frappe.throw(_("Row #{0} (Payment Table): Amount must be positive").format(entry.idx))

	def verify_payment_amount_is_negative(self):
		for entry in self.payments:
			if entry.amount > 0:
				frappe.throw(_("Row #{0} (Payment Table): Amount must be negative").format(entry.idx))

	# collection of the loyalty points, create the ledger entry for that.
	def make_loyalty_point_entry(self):
		returned_amount = self.get_returned_amount()
		current_amount = flt(self.grand_total) - cint(self.loyalty_amount)
		eligible_amount = current_amount - returned_amount
		lp_details = get_loyalty_program_details_with_points(self.customer, company=self.company,
			current_transaction_amount=current_amount, loyalty_program=self.loyalty_program,
			expiry_date=self.posting_date, include_expired_entry=True)
		if lp_details and getdate(lp_details.from_date) <= getdate(self.posting_date) and \
			(not lp_details.to_date or getdate(lp_details.to_date) >= getdate(self.posting_date)):

			collection_factor = lp_details.collection_factor if lp_details.collection_factor else 1.0
			points_earned = cint(eligible_amount/collection_factor)

			doc = frappe.get_doc({
				"doctype": "Loyalty Point Entry",
				"company": self.company,
				"loyalty_program": lp_details.loyalty_program,
				"loyalty_program_tier": lp_details.tier_name,
				"customer": self.customer,
				"invoice_type": self.doctype,
				"invoice": self.name,
				"loyalty_points": points_earned,
				"purchase_amount": eligible_amount,
				"expiry_date": add_days(self.posting_date, lp_details.expiry_duration),
				"posting_date": self.posting_date
			})
			doc.flags.ignore_permissions = 1
			doc.save()
			self.set_loyalty_program_tier()

	# valdite the redemption and then delete the loyalty points earned on cancel of the invoice
	def delete_loyalty_point_entry(self):
		lp_entry = frappe.db.sql("select name from `tabLoyalty Point Entry` where invoice=%s",
			(self.name), as_dict=1)

		if not lp_entry: return
		against_lp_entry = frappe.db.sql('''select name, invoice from `tabLoyalty Point Entry`
			where redeem_against=%s''', (lp_entry[0].name), as_dict=1)
		if against_lp_entry:
			invoice_list = ", ".join([d.invoice for d in against_lp_entry])
			frappe.throw(
				_('''{} can't be cancelled since the Loyalty Points earned has been redeemed. First cancel the {} No {}''')
				.format(self.doctype, self.doctype, invoice_list)
			)
		else:
			frappe.db.sql('''delete from `tabLoyalty Point Entry` where invoice=%s''', (self.name))
			# Set loyalty program
			self.set_loyalty_program_tier()

	def set_loyalty_program_tier(self):
		lp_details = get_loyalty_program_details_with_points(self.customer, company=self.company,
				loyalty_program=self.loyalty_program, include_expired_entry=True)
		frappe.db.set_value("Customer", self.customer, "loyalty_program_tier", lp_details.tier_name)

	def get_returned_amount(self):
		returned_amount = frappe.db.sql("""
			select sum(grand_total)
			from `tabSales Invoice`
			where docstatus=1 and is_return=1 and ifnull(return_against, '')=%s
		""", self.name)
		return abs(flt(returned_amount[0][0])) if returned_amount else 0

	# redeem the loyalty points.
	def apply_loyalty_points(self):
		from erpnext.accounts.doctype.loyalty_point_entry.loyalty_point_entry import (
			get_loyalty_point_entries,
			get_redemption_details,
		)
		loyalty_point_entries = get_loyalty_point_entries(self.customer, self.loyalty_program, self.company, self.posting_date)
		redemption_details = get_redemption_details(self.customer, self.loyalty_program, self.company)

		points_to_redeem = self.loyalty_points
		for lp_entry in loyalty_point_entries:
			if lp_entry.invoice_type != self.doctype or lp_entry.invoice == self.name:
				# redeemption should be done against same doctype
				# also it shouldn't be against itself
				continue
			available_points = lp_entry.loyalty_points - flt(redemption_details.get(lp_entry.name))
			if available_points > points_to_redeem:
				redeemed_points = points_to_redeem
			else:
				redeemed_points = available_points
			doc = frappe.get_doc({
				"doctype": "Loyalty Point Entry",
				"company": self.company,
				"loyalty_program": self.loyalty_program,
				"loyalty_program_tier": lp_entry.loyalty_program_tier,
				"customer": self.customer,
				"invoice_type": self.doctype,
				"invoice": self.name,
				"redeem_against": lp_entry.name,
				"loyalty_points": -1*redeemed_points,
				"purchase_amount": self.grand_total,
				"expiry_date": lp_entry.expiry_date,
				"posting_date": self.posting_date
			})
			doc.flags.ignore_permissions = 1
			doc.save()
			points_to_redeem -= redeemed_points
			if points_to_redeem < 1: # since points_to_redeem is integer
				break

	# Healthcare
	@frappe.whitelist()
	def set_healthcare_services(self, checked_values):
		self.set("items", [])
		from erpnext.stock.get_item_details import get_item_details
		for checked_item in checked_values:
			item_line = self.append("items", {})
			price_list, price_list_currency = frappe.db.get_values("Price List", {"selling": 1}, ['name', 'currency'])[0]
			args = {
				'doctype': "Sales Invoice",
				'item_code': checked_item['item'],
				'company': self.company,
				'customer': frappe.db.get_value("Patient", self.patient, "customer"),
				'selling_price_list': price_list,
				'price_list_currency': price_list_currency,
				'plc_conversion_rate': 1.0,
				'conversion_rate': 1.0
			}
			item_details = get_item_details(args)
			item_line.item_code = checked_item['item']
			item_line.qty = 1
			if checked_item['qty']:
				item_line.qty = checked_item['qty']
			if checked_item['rate']:
				item_line.rate = checked_item['rate']
			else:
				item_line.rate = item_details.price_list_rate
			item_line.amount = float(item_line.rate) * float(item_line.qty)
			if checked_item['income_account']:
				item_line.income_account = checked_item['income_account']
			if checked_item['dt']:
				item_line.reference_dt = checked_item['dt']
			if checked_item['dn']:
				item_line.reference_dn = checked_item['dn']
			if checked_item['description']:
				item_line.description = checked_item['description']

		self.set_missing_values(for_validate = True)

	def set_status(self, update=False, status=None, update_modified=True):
		if self.is_new():
			if self.get('amended_from'):
				self.status = 'Draft'
			return

<<<<<<< HEAD
		precision = self.precision("outstanding_amount")
		outstanding_amount = flt(self.outstanding_amount, precision)
		due_date = getdate(self.due_date)
		nowdate = getdate()

		discounting_status = None
		if self.is_discounted:
			discountng_status = get_discounting_status(self.name)
=======
		outstanding_amount = flt(self.outstanding_amount, self.precision("outstanding_amount"))
		total = get_total_in_party_account_currency(self)
>>>>>>> 540559d6

		if not status:
			if self.docstatus == 2:
				status = "Cancelled"
			elif self.docstatus == 1:
<<<<<<< HEAD
				if outstanding_amount > 0 and due_date < nowdate and self.is_discounted and discountng_status=='Disbursed':
					self.status = "Overdue and Discounted"
				elif outstanding_amount > 0 and due_date < nowdate:
					self.status = "Overdue"
				elif outstanding_amount > 0 and due_date >= nowdate and self.is_discounted and discountng_status=='Disbursed':
					self.status = "Unpaid and Discounted"
				elif outstanding_amount > 0 and due_date >= nowdate:
					self.status = "Unpaid"
				#Check if outstanding amount is 0 due to credit note issued against invoice
=======
				if self.is_internal_transfer():
					self.status = 'Internal Transfer'
				elif is_overdue(self, total):
					self.status = "Overdue"
				elif 0 < outstanding_amount < total:
					self.status = "Partly Paid"
				elif outstanding_amount > 0 and getdate(self.due_date) >= getdate():
					self.status = "Unpaid"
				# Check if outstanding amount is 0 due to credit note issued against invoice
>>>>>>> 540559d6
				elif outstanding_amount <= 0 and self.is_return == 0 and frappe.db.get_value('Sales Invoice', {'is_return': 1, 'return_against': self.name, 'docstatus': 1}):
					self.status = "Credit Note Issued"
				elif self.is_return == 1:
					self.status = "Return"
				elif outstanding_amount<=0:
					self.status = "Paid"
				else:
					self.status = "Submitted"

				if (
					self.status in ("Unpaid", "Partly Paid", "Overdue")
					and self.is_discounted
					and get_discounting_status(self.name) == "Disbursed"
				):
					self.status += " and Discounted"

			else:
				self.status = "Draft"

		if update:
			self.db_set('status', self.status, update_modified = update_modified)

<<<<<<< HEAD
=======

def get_total_in_party_account_currency(doc):
	total_fieldname = (
		"grand_total"
		if doc.disable_rounded_total
		else "rounded_total"
	)
	if doc.party_account_currency != doc.currency:
		total_fieldname = "base_" + total_fieldname

	return flt(doc.get(total_fieldname), doc.precision(total_fieldname))

def is_overdue(doc, total):
	outstanding_amount = flt(doc.outstanding_amount, doc.precision("outstanding_amount"))
	if outstanding_amount <= 0:
		return

	today = getdate()
	if doc.get('is_pos') or not doc.get('payment_schedule'):
		return getdate(doc.due_date) < today

	# calculate payable amount till date
	payment_amount_field = (
		"base_payment_amount"
		if doc.party_account_currency != doc.currency
		else "payment_amount"
	)

	payable_amount = sum(
		payment.get(payment_amount_field)
		for payment in doc.payment_schedule
		if getdate(payment.due_date) < today
	)

	return (total - outstanding_amount) < payable_amount


>>>>>>> 540559d6
def get_discounting_status(sales_invoice):
	status = None

	invoice_discounting_list = frappe.db.sql("""
		select status
		from `tabInvoice Discounting` id, `tabDiscounted Invoice` d
		where
			id.name = d.parent
			and d.sales_invoice=%s
			and id.docstatus=1
			and status in ('Disbursed', 'Settled')
	""", sales_invoice)

	for d in invoice_discounting_list:
		status = d[0]
		if status == "Disbursed":
			break

	return status

def validate_inter_company_party(doctype, party, company, inter_company_reference):
	if not party:
		return

	if doctype in ["Sales Invoice", "Sales Order"]:
		partytype, ref_partytype, internal = "Customer", "Supplier", "is_internal_customer"

		if doctype == "Sales Invoice":
			ref_doc = "Purchase Invoice"
		else:
			ref_doc = "Purchase Order"
	else:
		partytype, ref_partytype, internal = "Supplier", "Customer", "is_internal_supplier"

		if doctype == "Purchase Invoice":
			ref_doc = "Sales Invoice"
		else:
			ref_doc = "Sales Order"

	if inter_company_reference:
		doc = frappe.get_doc(ref_doc, inter_company_reference)
		ref_party = doc.supplier if doctype in ["Sales Invoice", "Sales Order"] else doc.customer
		if not frappe.db.get_value(partytype, {"represents_company": doc.company}, "name") == party:
			frappe.throw(_("Invalid {0} for Inter Company Transaction.").format(partytype))
		if not frappe.get_cached_value(ref_partytype, ref_party, "represents_company") == company:
			frappe.throw(_("Invalid Company for Inter Company Transaction."))

	elif frappe.db.get_value(partytype, {"name": party, internal: 1}, "name") == party:
		companies = frappe.get_all("Allowed To Transact With", fields=["company"], filters={"parenttype": partytype, "parent": party})
		companies = [d.company for d in companies]
		if not company in companies:
			frappe.throw(_("{0} not allowed to transact with {1}. Please change the Company.").format(partytype, company))

def update_linked_doc(doctype, name, inter_company_reference):

	if doctype in ["Sales Invoice", "Purchase Invoice"]:
		ref_field = "inter_company_invoice_reference"
	else:
		ref_field = "inter_company_order_reference"

	if inter_company_reference:
		frappe.db.set_value(doctype, inter_company_reference,\
			ref_field, name)

def unlink_inter_company_doc(doctype, name, inter_company_reference):

	if doctype in ["Sales Invoice", "Purchase Invoice"]:
		ref_doc = "Purchase Invoice" if doctype == "Sales Invoice" else "Sales Invoice"
		ref_field = "inter_company_invoice_reference"
	else:
		ref_doc = "Purchase Order" if doctype == "Sales Order" else "Sales Order"
		ref_field = "inter_company_order_reference"

	if inter_company_reference:
		frappe.db.set_value(doctype, name, ref_field, "")
		frappe.db.set_value(ref_doc, inter_company_reference, ref_field, "")

def get_list_context(context=None):
	from erpnext.controllers.website_list_for_contact import get_list_context
	list_context = get_list_context(context)
	list_context.update({
		'show_sidebar': True,
		'show_search': True,
		'no_breadcrumbs': True,
		'title': _('Invoices'),
	})
	return list_context

@frappe.whitelist()
def get_bank_cash_account(mode_of_payment, company):
	account = frappe.db.get_value("Mode of Payment Account",
		{"parent": mode_of_payment, "company": company}, "default_account")
	if not account:
		frappe.throw(_("Please set default Cash or Bank account in Mode of Payment {0}")
			.format(get_link_to_form("Mode of Payment", mode_of_payment)), title=_("Missing Account"))
	return {
		"account": account
	}

@frappe.whitelist()
def make_maintenance_schedule(source_name, target_doc=None):
	doclist = get_mapped_doc("Sales Invoice", source_name, 	{
		"Sales Invoice": {
			"doctype": "Maintenance Schedule",
			"validation": {
				"docstatus": ["=", 1]
			}
		},
		"Sales Invoice Item": {
			"doctype": "Maintenance Schedule Item",
		},
	}, target_doc)

	return doclist

@frappe.whitelist()
def make_delivery_note(source_name, target_doc=None):
	def set_missing_values(source, target):
		target.ignore_pricing_rule = 1
		target.run_method("set_missing_values")
		target.run_method("set_po_nos")
		target.run_method("calculate_taxes_and_totals")

	def update_item(source_doc, target_doc, source_parent):
		target_doc.qty = flt(source_doc.qty) - flt(source_doc.delivered_qty)
		target_doc.stock_qty = target_doc.qty * flt(source_doc.conversion_factor)

		target_doc.base_amount = target_doc.qty * flt(source_doc.base_rate)
		target_doc.amount = target_doc.qty * flt(source_doc.rate)

	doclist = get_mapped_doc("Sales Invoice", source_name, 	{
		"Sales Invoice": {
			"doctype": "Delivery Note",
			"validation": {
				"docstatus": ["=", 1]
			}
		},
		"Sales Invoice Item": {
			"doctype": "Delivery Note Item",
			"field_map": {
				"name": "si_detail",
				"parent": "against_sales_invoice",
				"serial_no": "serial_no",
				"sales_order": "against_sales_order",
				"so_detail": "so_detail",
				"cost_center": "cost_center"
			},
			"postprocess": update_item,
			"condition": lambda doc: doc.delivered_by_supplier!=1
		},
		"Sales Taxes and Charges": {
			"doctype": "Sales Taxes and Charges",
			"add_if_empty": True
		},
		"Sales Team": {
			"doctype": "Sales Team",
			"field_map": {
				"incentives": "incentives"
			},
			"add_if_empty": True
		}
	}, target_doc, set_missing_values)

	return doclist

@frappe.whitelist()
def make_sales_return(source_name, target_doc=None):
	from erpnext.controllers.sales_and_purchase_return import make_return_doc
	return make_return_doc("Sales Invoice", source_name, target_doc)

def set_account_for_mode_of_payment(self):
	for data in self.payments:
		if not data.account:
			data.account = get_bank_cash_account(data.mode_of_payment, self.company).get("account")

def get_inter_company_details(doc, doctype):
	if doctype in ["Sales Invoice", "Sales Order", "Delivery Note"]:
		parties = frappe.db.get_all("Supplier", fields=["name"], filters={"disabled": 0, "is_internal_supplier": 1, "represents_company": doc.company})
		company = frappe.get_cached_value("Customer", doc.customer, "represents_company")

		if not parties:
			frappe.throw(_('No Supplier found for Inter Company Transactions which represents company {0}').format(frappe.bold(doc.company)))

		party = get_internal_party(parties, "Supplier", doc)
	else:
		parties = frappe.db.get_all("Customer", fields=["name"], filters={"disabled": 0, "is_internal_customer": 1, "represents_company": doc.company})
		company = frappe.get_cached_value("Supplier", doc.supplier, "represents_company")

		if not parties:
			frappe.throw(_('No Customer found for Inter Company Transactions which represents company {0}').format(frappe.bold(doc.company)))

		party = get_internal_party(parties, "Customer", doc)

	return {
		"party": party,
		"company": company
	}

def get_internal_party(parties, link_doctype, doc):
	if len(parties) == 1:
			party = parties[0].name
	else:
		# If more than one Internal Supplier/Customer, get supplier/customer on basis of address
		if doc.get('company_address') or doc.get('shipping_address'):
			party = frappe.db.get_value("Dynamic Link", {"parent": doc.get('company_address') or doc.get('shipping_address'),
			"parenttype": "Address", "link_doctype": link_doctype}, "link_name")

			if not party:
				party = parties[0].name
		else:
			party = parties[0].name

	return party

def validate_inter_company_transaction(doc, doctype):

	details = get_inter_company_details(doc, doctype)
	price_list = doc.selling_price_list if doctype in ["Sales Invoice", "Sales Order", "Delivery Note"] else doc.buying_price_list
	valid_price_list = frappe.db.get_value("Price List", {"name": price_list, "buying": 1, "selling": 1})
	if not valid_price_list and not doc.is_internal_transfer():
		frappe.throw(_("Selected Price List should have buying and selling fields checked."))

	party = details.get("party")
	if not party:
		partytype = "Supplier" if doctype in ["Sales Invoice", "Sales Order"] else "Customer"
		frappe.throw(_("No {0} found for Inter Company Transactions.").format(partytype))

	company = details.get("company")
	default_currency = frappe.get_cached_value('Company', company, "default_currency")
	if default_currency != doc.currency:
		frappe.throw(_("Company currencies of both the companies should match for Inter Company Transactions."))

	return

@frappe.whitelist()
def make_inter_company_purchase_invoice(source_name, target_doc=None):
	return make_inter_company_transaction("Sales Invoice", source_name, target_doc)

def make_inter_company_transaction(doctype, source_name, target_doc=None):
	if doctype in ["Sales Invoice", "Sales Order"]:
		source_doc = frappe.get_doc(doctype, source_name)
		target_doctype = "Purchase Invoice" if doctype == "Sales Invoice" else "Purchase Order"
		target_detail_field = "sales_invoice_item" if doctype == "Sales Invoice" else "sales_order_item"
		source_document_warehouse_field = 'target_warehouse'
		target_document_warehouse_field = 'from_warehouse'
	else:
		source_doc = frappe.get_doc(doctype, source_name)
		target_doctype = "Sales Invoice" if doctype == "Purchase Invoice" else "Sales Order"
		source_document_warehouse_field = 'from_warehouse'
		target_document_warehouse_field = 'target_warehouse'

	validate_inter_company_transaction(source_doc, doctype)
	details = get_inter_company_details(source_doc, doctype)

	def set_missing_values(source, target):
		target.run_method("set_missing_values")
		set_purchase_references(target)

	def update_details(source_doc, target_doc, source_parent):
		target_doc.inter_company_invoice_reference = source_doc.name
		if target_doc.doctype in ["Purchase Invoice", "Purchase Order"]:
			currency = frappe.db.get_value('Supplier', details.get('party'), 'default_currency')
			target_doc.company = details.get("company")
			target_doc.supplier = details.get("party")
			target_doc.is_internal_supplier = 1
			target_doc.ignore_pricing_rule = 1
			target_doc.buying_price_list = source_doc.selling_price_list

			# Invert Addresses
			update_address(target_doc, 'supplier_address', 'address_display', source_doc.company_address)
			update_address(target_doc, 'shipping_address', 'shipping_address_display', source_doc.customer_address)

			if currency:
				target_doc.currency = currency

			update_taxes(target_doc, party=target_doc.supplier, party_type='Supplier', company=target_doc.company,
				doctype=target_doc.doctype, party_address=target_doc.supplier_address,
				company_address=target_doc.shipping_address)

		else:
			currency = frappe.db.get_value('Customer', details.get('party'), 'default_currency')
			target_doc.company = details.get("company")
			target_doc.customer = details.get("party")
			target_doc.selling_price_list = source_doc.buying_price_list

			update_address(target_doc, 'company_address', 'company_address_display', source_doc.supplier_address)
			update_address(target_doc, 'shipping_address_name', 'shipping_address', source_doc.shipping_address)
			update_address(target_doc, 'customer_address', 'address_display', source_doc.shipping_address)

			if currency:
				target_doc.currency = currency

			update_taxes(target_doc, party=target_doc.customer, party_type='Customer', company=target_doc.company,
				doctype=target_doc.doctype, party_address=target_doc.customer_address,
				company_address=target_doc.company_address, shipping_address_name=target_doc.shipping_address_name)

	item_field_map = {
		"doctype": target_doctype + " Item",
		"field_no_map": [
			"income_account",
			"expense_account",
			"cost_center",
			"warehouse"
		],
		"field_map": {
			'rate': 'rate',
		}
	}

	if doctype in ["Sales Invoice", "Sales Order"]:
		item_field_map["field_map"].update({
			"name": target_detail_field,
		})

	if source_doc.get('update_stock'):
		item_field_map["field_map"].update({
			source_document_warehouse_field: target_document_warehouse_field,
			'batch_no': 'batch_no',
			'serial_no': 'serial_no'
		})

	doclist = get_mapped_doc(doctype, source_name,	{
		doctype: {
			"doctype": target_doctype,
			"postprocess": update_details,
			"set_target_warehouse": "set_from_warehouse",
			"field_no_map": [
				"taxes_and_charges",
				"set_warehouse",
				"shipping_address"
			]
		},
		doctype +" Item": item_field_map

	}, target_doc, set_missing_values)

	return doclist

def set_purchase_references(doc):
	# add internal PO or PR links if any
	if doc.is_internal_transfer():
		if doc.doctype == 'Purchase Receipt':
			so_item_map = get_delivery_note_details(doc.inter_company_invoice_reference)

			if so_item_map:
				pd_item_map, parent_child_map, warehouse_map = \
					get_pd_details('Purchase Order Item', so_item_map, 'sales_order_item')

				update_pr_items(doc, so_item_map, pd_item_map, parent_child_map, warehouse_map)

		elif doc.doctype == 'Purchase Invoice':
			dn_item_map, so_item_map = get_sales_invoice_details(doc.inter_company_invoice_reference)
			# First check for Purchase receipt
			if list(dn_item_map.values()):
				pd_item_map, parent_child_map, warehouse_map = \
					get_pd_details('Purchase Receipt Item', dn_item_map, 'delivery_note_item')

				update_pi_items(doc, 'pr_detail', 'purchase_receipt',
					dn_item_map, pd_item_map, parent_child_map, warehouse_map)

			if list(so_item_map.values()):
				pd_item_map, parent_child_map, warehouse_map = \
					get_pd_details('Purchase Order Item', so_item_map, 'sales_order_item')

				update_pi_items(doc, 'po_detail', 'purchase_order',
					so_item_map, pd_item_map, parent_child_map, warehouse_map)

def update_pi_items(doc, detail_field, parent_field, sales_item_map,
	purchase_item_map, parent_child_map, warehouse_map):
	for item in doc.get('items'):
		item.set(detail_field, purchase_item_map.get(sales_item_map.get(item.sales_invoice_item)))
		item.set(parent_field, parent_child_map.get(sales_item_map.get(item.sales_invoice_item)))
		if doc.update_stock:
			item.warehouse = warehouse_map.get(sales_item_map.get(item.sales_invoice_item))

def update_pr_items(doc, sales_item_map, purchase_item_map, parent_child_map, warehouse_map):
	for item in doc.get('items'):
		item.purchase_order_item = purchase_item_map.get(sales_item_map.get(item.delivery_note_item))
		item.warehouse = warehouse_map.get(sales_item_map.get(item.delivery_note_item))
		item.purchase_order = parent_child_map.get(sales_item_map.get(item.delivery_note_item))

def get_delivery_note_details(internal_reference):
	si_item_details = frappe.get_all('Delivery Note Item', fields=['name', 'so_detail'],
		filters={'parent': internal_reference})

	return {d.name: d.so_detail for d in si_item_details if d.so_detail}

def get_sales_invoice_details(internal_reference):
	dn_item_map = {}
	so_item_map = {}

	si_item_details = frappe.get_all('Sales Invoice Item', fields=['name', 'so_detail',
		'dn_detail'], filters={'parent': internal_reference})

	for d in si_item_details:
		if d.dn_detail:
			dn_item_map.setdefault(d.name, d.dn_detail)
		if d.so_detail:
			so_item_map.setdefault(d.name, d.so_detail)

	return dn_item_map, so_item_map

def get_pd_details(doctype, sd_detail_map, sd_detail_field):
	pd_item_map = {}
	accepted_warehouse_map = {}
	parent_child_map = {}

	pd_item_details = frappe.get_all(doctype,
		fields=[sd_detail_field, 'name', 'warehouse', 'parent'], filters={sd_detail_field: ('in', list(sd_detail_map.values()))})

	for d in pd_item_details:
		pd_item_map.setdefault(d.get(sd_detail_field), d.name)
		parent_child_map.setdefault(d.get(sd_detail_field), d.parent)
		accepted_warehouse_map.setdefault(d.get(sd_detail_field), d.warehouse)

	return pd_item_map, parent_child_map, accepted_warehouse_map

def update_taxes(doc, party=None, party_type=None, company=None, doctype=None, party_address=None,
	company_address=None, shipping_address_name=None, master_doctype=None):
	# Update Party Details
	party_details = get_party_details(party=party, party_type=party_type, company=company,
		doctype=doctype, party_address=party_address, company_address=company_address,
		shipping_address=shipping_address_name)

	# Update taxes and charges if any
	doc.taxes_and_charges = party_details.get('taxes_and_charges')
	doc.set('taxes', party_details.get('taxes'))

def update_address(doc, address_field, address_display_field, address_name):
	doc.set(address_field, address_name)
	fetch_values = get_fetch_values(doc.doctype, address_field, address_name)

	for key, value in fetch_values.items():
		doc.set(key, value)

	doc.set(address_display_field, get_address_display(doc.get(address_field)))

@frappe.whitelist()
def get_loyalty_programs(customer):
	''' sets applicable loyalty program to the customer or returns a list of applicable programs '''
	from erpnext.selling.doctype.customer.customer import get_loyalty_programs

	customer = frappe.get_doc('Customer', customer)
	if customer.loyalty_program: return [customer.loyalty_program]

	lp_details = get_loyalty_programs(customer)

	if len(lp_details) == 1:
		frappe.db.set(customer, 'loyalty_program', lp_details[0])
		return lp_details
	else:
		return lp_details

def on_doctype_update():
	frappe.db.add_index("Sales Invoice", ["customer", "is_return", "return_against"])

@frappe.whitelist()
def create_invoice_discounting(source_name, target_doc=None):
	invoice = frappe.get_doc("Sales Invoice", source_name)
	invoice_discounting = frappe.new_doc("Invoice Discounting")
	invoice_discounting.company = invoice.company
	invoice_discounting.append("invoices", {
		"sales_invoice": source_name,
		"customer": invoice.customer,
		"posting_date": invoice.posting_date,
		"outstanding_amount": invoice.outstanding_amount
	})

	return invoice_discounting

def update_multi_mode_option(doc, pos_profile):
	def append_payment(payment_mode):
		payment = doc.append('payments', {})
		payment.default = payment_mode.default
		payment.mode_of_payment = payment_mode.mop
		payment.account = payment_mode.default_account
		payment.type = payment_mode.type

	doc.set('payments', [])
	invalid_modes = []
	mode_of_payments = [d.mode_of_payment for d in pos_profile.get('payments')]
	mode_of_payments_info = get_mode_of_payments_info(mode_of_payments, doc.company)

	for row in pos_profile.get('payments'):
		payment_mode = mode_of_payments_info.get(row.mode_of_payment)
		if not payment_mode:
			invalid_modes.append(get_link_to_form("Mode of Payment", row.mode_of_payment))
			continue

		payment_mode.default = row.default
		append_payment(payment_mode)

	if invalid_modes:
		if invalid_modes == 1:
			msg = _("Please set default Cash or Bank account in Mode of Payment {}")
		else:
			msg = _("Please set default Cash or Bank account in Mode of Payments {}")
		frappe.throw(msg.format(", ".join(invalid_modes)), title=_("Missing Account"))

def get_all_mode_of_payments(doc):
	return frappe.db.sql("""
		select mpa.default_account, mpa.parent, mp.type as type
		from `tabMode of Payment Account` mpa,`tabMode of Payment` mp
		where mpa.parent = mp.name and mpa.company = %(company)s and mp.enabled = 1""",
	{'company': doc.company}, as_dict=1)

def get_mode_of_payments_info(mode_of_payments, company):
	data = frappe.db.sql(
		"""
		select
			mpa.default_account, mpa.parent as mop, mp.type as type
		from
			`tabMode of Payment Account` mpa,`tabMode of Payment` mp
		where
			mpa.parent = mp.name and
			mpa.company = %s and
			mp.enabled = 1 and
			mp.name in %s
		group by
			mp.name
		""", (company, mode_of_payments), as_dict=1)

	return {row.get('mop'): row for row in data}

def get_mode_of_payment_info(mode_of_payment, company):
	return frappe.db.sql("""
		select mpa.default_account, mpa.parent, mp.type as type
		from `tabMode of Payment Account` mpa,`tabMode of Payment` mp
		where mpa.parent = mp.name and mpa.company = %s and mp.enabled = 1 and mp.name = %s""",
	(company, mode_of_payment), as_dict=1)

@frappe.whitelist()
def create_dunning(source_name, target_doc=None):
	from frappe.model.mapper import get_mapped_doc

	from erpnext.accounts.doctype.dunning.dunning import (
		calculate_interest_and_amount,
		get_dunning_letter_text,
	)
	def set_missing_values(source, target):
		target.sales_invoice = source_name
		target.outstanding_amount = source.outstanding_amount
		overdue_days = (getdate(target.posting_date) - getdate(source.due_date)).days
		target.overdue_days = overdue_days
		if frappe.db.exists('Dunning Type', {'start_day': [
	                                '<', overdue_days], 'end_day': ['>=', overdue_days]}):
			dunning_type = frappe.get_doc('Dunning Type', {'start_day': [
	                                '<', overdue_days], 'end_day': ['>=', overdue_days]})
			target.dunning_type = dunning_type.name
			target.rate_of_interest = dunning_type.rate_of_interest
			target.dunning_fee = dunning_type.dunning_fee
			letter_text = get_dunning_letter_text(dunning_type = dunning_type.name, doc = target.as_dict())
			if letter_text:
				target.body_text = letter_text.get('body_text')
				target.closing_text = letter_text.get('closing_text')
				target.language = letter_text.get('language')
			amounts = calculate_interest_and_amount(target.posting_date, target.outstanding_amount,
				target.rate_of_interest, target.dunning_fee, target.overdue_days)
			target.interest_amount = amounts.get('interest_amount')
			target.dunning_amount = amounts.get('dunning_amount')
			target.grand_total = amounts.get('grand_total')

	doclist = get_mapped_doc("Sales Invoice", source_name,	{
		"Sales Invoice": {
			"doctype": "Dunning",
		}
	}, target_doc, set_missing_values)
	return doclist

def check_if_return_invoice_linked_with_payment_entry(self):
	# If a Return invoice is linked with payment entry along with other invoices,
	# the cancellation of the Return causes allocated amount to be greater than paid

	if not frappe.db.get_single_value('Accounts Settings', 'unlink_payment_on_cancellation_of_invoice'):
		return

	payment_entries = []
	if self.is_return and self.return_against:
		invoice = self.return_against
	else:
		invoice = self.name

	payment_entries = frappe.db.sql_list("""
		SELECT
			t1.name
		FROM
			`tabPayment Entry` t1, `tabPayment Entry Reference` t2
		WHERE
			t1.name = t2.parent
			and t1.docstatus = 1
			and t2.reference_name = %s
			and t2.allocated_amount < 0
		""", invoice)

	links_to_pe = []
	if payment_entries:
		for payment in payment_entries:
			payment_entry = frappe.get_doc("Payment Entry", payment)
			if len(payment_entry.references) > 1:
				links_to_pe.append(payment_entry.name)
		if links_to_pe:
			payment_entries_link = [get_link_to_form('Payment Entry', name, label=name) for name in links_to_pe]
			message = _("Please cancel and amend the Payment Entry")
			message += " " + ", ".join(payment_entries_link) + " "
			message += _("to unallocate the amount of this Return Invoice before cancelling it.")
			frappe.throw(message)<|MERGE_RESOLUTION|>--- conflicted
+++ resolved
@@ -585,16 +585,6 @@
 			frappe.throw(_("Debit To is required"), title=_("Account Missing"))
 
 		if account.report_type != "Balance Sheet":
-<<<<<<< HEAD
-			frappe.throw(_("Please ensure {} account is a Balance Sheet account. \
-					You can change the parent account to a Balance Sheet account or select a different account.")
-				.format(frappe.bold("Debit To")), title=_("Invalid Account"))
-
-		if self.customer and account.account_type != "Receivable":
-			frappe.throw(_("Please ensure {} account is a Receivable account. \
-					Change the account type to Receivable or select a different account.")
-				.format(frappe.bold("Debit To")), title=_("Invalid Account"))
-=======
 			msg = _("Please ensure {} account is a Balance Sheet account.").format(frappe.bold("Debit To")) + " "
 			msg += _("You can change the parent account to a Balance Sheet account or select a different account.")
 			frappe.throw(msg, title=_("Invalid Account"))
@@ -603,7 +593,6 @@
 			msg = _("Please ensure {} account is a Receivable account.").format(frappe.bold("Debit To")) + " "
 			msg += _("Change the account type to Receivable or select a different account.")
 			frappe.throw(msg, title=_("Invalid Account"))
->>>>>>> 540559d6
 
 		self.party_account_currency = account.account_currency
 
@@ -679,14 +668,7 @@
 					continue
 
 				for d in self.get('items'):
-<<<<<<< HEAD
-					if not d.item_code: continue
-
-					is_stock_item = frappe.get_cached_value('Item', d.item_code, 'is_stock_item')
-					if (d.item_code and is_stock_item ==1 and not d.get(key.lower().replace(' ', '_')) and not self.get(value[1])):
-=======
 					if (d.item_code and not d.get(key.lower().replace(' ', '_')) and not self.get(value[1])):
->>>>>>> 540559d6
 						msgprint(_("{0} is mandatory for Item {1}").format(key, d.item_code), raise_exception=1)
 
 
@@ -871,14 +853,6 @@
 				update_outstanding_amt(self.debit_to, "Customer", self.customer,
 					self.doctype, self.return_against if cint(self.is_return) and self.return_against else self.name)
 
-<<<<<<< HEAD
-			if (repost_future_gle or self.flags.repost_future_gle) and cint(self.update_stock) \
-				and cint(auto_accounting_for_stock):
-					items, warehouses = self.get_items_and_warehouses()
-					update_gl_entries_after(self.posting_date, self.posting_time,
-						warehouses, items, company = self.company)
-=======
->>>>>>> 540559d6
 		elif self.docstatus == 2 and cint(self.update_stock) \
 			and cint(auto_accounting_for_stock):
 				make_reverse_gl_entries(voucher_type=self.doctype, voucher_no=self.name)
@@ -995,21 +969,6 @@
 
 					self.set_asset_status(asset)
 
-<<<<<<< HEAD
-					account_currency = get_account_currency(income_account)
-					gl_entries.append(
-						self.get_gl_dict({
-							"account": income_account,
-							"against": self.customer,
-							"credit": flt(item.base_net_amount, item.precision("base_net_amount")),
-							"credit_in_account_currency": (flt(item.base_net_amount, item.precision("base_net_amount"))
-								if account_currency==self.company_currency
-								else flt(item.net_amount, item.precision("net_amount"))),
-							"cost_center": item.cost_center,
-							"project": item.project or self.project
-						}, account_currency, item=item)
-					)
-=======
 				else:
 					# Do not book income for transfer within same company
 					if not self.is_internal_transfer():
@@ -1031,7 +990,6 @@
 								"project": item.project or self.project
 							}, account_currency, item=item)
 						)
->>>>>>> 540559d6
 
 		# expense account gl entries
 		if cint(self.update_stock) and \
@@ -1286,12 +1244,8 @@
 			)
 
 	def make_gle_for_rounding_adjustment(self, gl_entries):
-<<<<<<< HEAD
-		if flt(self.rounding_adjustment, self.precision("rounding_adjustment")) and self.base_rounding_adjustment:
-=======
 		if flt(self.rounding_adjustment, self.precision("rounding_adjustment")) and self.base_rounding_adjustment \
 			and not self.is_internal_transfer():
->>>>>>> 540559d6
 			round_off_account, round_off_cost_center = \
 				get_round_off_account_and_cost_center(self.company)
 
@@ -1381,25 +1335,9 @@
 
 				frappe.throw(msg=msg, title=_("Serial Nos Mismatch"))
 
-<<<<<<< HEAD
-			for serial_no in item.serial_no.split("\n"):
-				serial_no_details = frappe.db.get_value("Serial No", serial_no,
-					["sales_invoice", "item_code"], as_dict=1)
-
-				if not serial_no_details:
-					continue
-
-				if serial_no_details.sales_invoice and serial_no_details.item_code == item.item_code \
-					and self.name != serial_no_details.sales_invoice:
-					sales_invoice_company = frappe.db.get_value("Sales Invoice", serial_no_details.sales_invoice, "company")
-					if sales_invoice_company == self.company:
-						frappe.throw(_("Serial Number: {0} is already referenced in Sales Invoice: {1}"
-							.format(serial_no, serial_no_details.sales_invoice)))
-=======
 			if item.serial_no and cint(item.qty) != len(si_serial_nos):
 				frappe.throw(_("Row #{0}: {1} Serial numbers required for Item {2}. You have provided {3}.").format(
 					item.idx, item.qty, item.item_code, len(si_serial_nos)))
->>>>>>> 540559d6
 
 	def update_project(self):
 		if self.project:
@@ -1566,35 +1504,13 @@
 				self.status = 'Draft'
 			return
 
-<<<<<<< HEAD
-		precision = self.precision("outstanding_amount")
-		outstanding_amount = flt(self.outstanding_amount, precision)
-		due_date = getdate(self.due_date)
-		nowdate = getdate()
-
-		discounting_status = None
-		if self.is_discounted:
-			discountng_status = get_discounting_status(self.name)
-=======
 		outstanding_amount = flt(self.outstanding_amount, self.precision("outstanding_amount"))
 		total = get_total_in_party_account_currency(self)
->>>>>>> 540559d6
 
 		if not status:
 			if self.docstatus == 2:
 				status = "Cancelled"
 			elif self.docstatus == 1:
-<<<<<<< HEAD
-				if outstanding_amount > 0 and due_date < nowdate and self.is_discounted and discountng_status=='Disbursed':
-					self.status = "Overdue and Discounted"
-				elif outstanding_amount > 0 and due_date < nowdate:
-					self.status = "Overdue"
-				elif outstanding_amount > 0 and due_date >= nowdate and self.is_discounted and discountng_status=='Disbursed':
-					self.status = "Unpaid and Discounted"
-				elif outstanding_amount > 0 and due_date >= nowdate:
-					self.status = "Unpaid"
-				#Check if outstanding amount is 0 due to credit note issued against invoice
-=======
 				if self.is_internal_transfer():
 					self.status = 'Internal Transfer'
 				elif is_overdue(self, total):
@@ -1604,7 +1520,6 @@
 				elif outstanding_amount > 0 and getdate(self.due_date) >= getdate():
 					self.status = "Unpaid"
 				# Check if outstanding amount is 0 due to credit note issued against invoice
->>>>>>> 540559d6
 				elif outstanding_amount <= 0 and self.is_return == 0 and frappe.db.get_value('Sales Invoice', {'is_return': 1, 'return_against': self.name, 'docstatus': 1}):
 					self.status = "Credit Note Issued"
 				elif self.is_return == 1:
@@ -1627,8 +1542,6 @@
 		if update:
 			self.db_set('status', self.status, update_modified = update_modified)
 
-<<<<<<< HEAD
-=======
 
 def get_total_in_party_account_currency(doc):
 	total_fieldname = (
@@ -1666,7 +1579,6 @@
 	return (total - outstanding_amount) < payable_amount
 
 
->>>>>>> 540559d6
 def get_discounting_status(sales_invoice):
 	status = None
 
