// Copyright (c) 2015, Frappe Technologies Pvt. Ltd. and Contributors
// License: GNU General Public License v3. See license.txt

{% include 'erpnext/selling/sales_common.js' %};
frappe.provide("erpnext.accounts");


erpnext.accounts.SalesInvoiceController = erpnext.selling.SellingController.extend({
	setup: function (doc) {
		this.setup_posting_date_time_check();
		this._super(doc);
	},
<<<<<<< HEAD
	company: function () {
=======

	company: function() {
>>>>>>> ed89e3ae
		erpnext.accounts.dimensions.update_dimension(this.frm, this.frm.doctype);
		let me = this;
		if (this.frm.doc.company) {
			frappe.db.get_value('Company', this.frm.doc.company, 'default_receivable_account', (r) => {
				me.frm.set_value('debit_to', r.default_receivable_account);
			});
		}
	},
<<<<<<< HEAD
	onload: function () {
=======

	onload: function() {
>>>>>>> ed89e3ae
		var me = this;
		this._super();

		this.frm.ignore_doctypes_on_cancel_all = ['POS Invoice', 'Timesheet', 'POS Invoice Merge Log', 'POS Closing Entry'];
		if (!this.frm.doc.__islocal && !this.frm.doc.customer && this.frm.doc.debit_to) {
			// show debit_to in print format
			this.frm.set_df_property("debit_to", "print_hide", 0);
		}

		erpnext.queries.setup_queries(this.frm, "Warehouse", function () {
			return erpnext.queries.warehouse(me.frm.doc);
		});

		if (this.frm.doc.__islocal && this.frm.doc.is_pos) {
			//Load pos profile data on the invoice if the default value of Is POS is 1

			me.frm.script_manager.trigger("is_pos");
			me.frm.refresh_fields();
		}
		erpnext.queries.setup_warehouse_query(this.frm);
		erpnext.accounts.dimensions.setup_dimension_filters(this.frm, this.frm.doctype);
	},

	refresh: function (doc, dt, dn) {
		const me = this;
		this._super();
		if (cur_frm.msgbox && cur_frm.msgbox.$wrapper.is(":visible")) {
			// hide new msgbox
			cur_frm.msgbox.hide();
		}

		this.frm.toggle_reqd("due_date", !this.frm.doc.is_return);

		if (this.frm.doc.is_return) {
			this.frm.return_print_format = "Sales Invoice Return";
		}

		this.show_general_ledger();

		if (doc.update_stock) this.show_stock_ledger();

		if (doc.docstatus == 1 && doc.outstanding_amount != 0
			&& !(cint(doc.is_return) && doc.return_against)) {
			cur_frm.add_custom_button(__('Payment'),
				this.make_payment_entry, __('Create'));
			cur_frm.page.set_inner_btn_group_as_primary(__('Create'));
		}

		if (doc.docstatus == 1 && !doc.is_return) {

			var is_delivered_by_supplier = false;

			is_delivered_by_supplier = cur_frm.doc.items.some(function (item) {
				return item.is_delivered_by_supplier ? true : false;
			})

			if (doc.outstanding_amount >= 0 || Math.abs(flt(doc.outstanding_amount)) < flt(doc.grand_total)) {
				cur_frm.add_custom_button(__('Return / Credit Note'),
					this.make_sales_return, __('Create'));
				cur_frm.page.set_inner_btn_group_as_primary(__('Create'));
			}

			if (cint(doc.update_stock) != 1) {
				// show Make Delivery Note button only if Sales Invoice is not created from Delivery Note
				var from_delivery_note = false;
				from_delivery_note = cur_frm.doc.items
					.some(function (item) {
						return item.delivery_note ? true : false;
					});

				if (!from_delivery_note && !is_delivered_by_supplier) {
					cur_frm.add_custom_button(__('Delivery'),
						cur_frm.cscript['Make Delivery Note'], __('Create'));
				}
			}

			if (doc.outstanding_amount > 0) {
				cur_frm.add_custom_button(__('Payment Request'), function () {
					me.make_payment_request();
				}, __('Create'));

				cur_frm.add_custom_button(__('Invoice Discounting'), function () {
					cur_frm.events.create_invoice_discounting(cur_frm);
				}, __('Create'));

				if (doc.due_date < frappe.datetime.get_today()) {
					cur_frm.add_custom_button(__('Dunning'), function () {
						cur_frm.events.create_dunning(cur_frm);
					}, __('Create'));
				}
			}

			if (doc.docstatus === 1) {
				cur_frm.add_custom_button(__('Maintenance Schedule'), function () {
					cur_frm.cscript.make_maintenance_schedule();
				}, __('Create'));
			}

			if (!doc.auto_repeat) {
				cur_frm.add_custom_button(__('Subscription'), function () {
					erpnext.utils.make_subscription(doc.doctype, doc.name)
				}, __('Create'))
			}
		}

		// Show buttons only when pos view is active
		if (cint(doc.docstatus == 0) && cur_frm.page.current_view_name !== "pos" && !doc.is_return) {
			this.frm.cscript.sales_order_btn();
			this.frm.cscript.delivery_note_btn();
			this.frm.cscript.quotation_btn();
		}

		this.set_default_print_format();
		if (doc.docstatus == 1 && !doc.inter_company_invoice_reference) {
			let internal = me.frm.doc.is_internal_customer;
			if (internal) {
				let button_label = (me.frm.doc.company === me.frm.doc.represents_company) ? "Internal Purchase Invoice" :
					"Inter Company Purchase Invoice";

				me.frm.add_custom_button(button_label, function () {
					me.make_inter_company_invoice();
				}, __('Create'));
			}
		}
	},
	make_maintenance_schedule: function () {
		frappe.model.open_mapped_doc({
			method: "erpnext.accounts.doctype.sales_invoice.sales_invoice.make_maintenance_schedule",
			frm: cur_frm
		})
	},

	on_submit: function (doc, dt, dn) {
		var me = this;

		if (frappe.get_route()[0] != 'Form') {
			return
		}

		$.each(doc["items"], function (i, row) {
			if (row.delivery_note) frappe.model.clear_doc("Delivery Note", row.delivery_note)
		})
	},
	set_default_print_format: function() {
		// set default print format to POS type or Credit Note
		if (cur_frm.doc.is_pos) {
			if (cur_frm.pos_print_format) {
				cur_frm.meta._default_print_format = cur_frm.meta.default_print_format;
				cur_frm.meta.default_print_format = cur_frm.pos_print_format;
			}
		} else if (cur_frm.doc.is_return && !cur_frm.meta.default_print_format) {
			if (cur_frm.return_print_format) {
				cur_frm.meta._default_print_format = cur_frm.meta.default_print_format;
				cur_frm.meta.default_print_format = cur_frm.return_print_format;
			}
		} else {
			if (cur_frm.meta._default_print_format) {
				cur_frm.meta.default_print_format = cur_frm.meta._default_print_format;
				cur_frm.meta._default_print_format = null;
			} else if (in_list([cur_frm.pos_print_format, cur_frm.return_print_format], cur_frm.meta.default_print_format)) {
				cur_frm.meta.default_print_format = null;
				cur_frm.meta._default_print_format = null;
			}
		}
	},

	sales_order_btn: function () {
		var me = this;
		this.$sales_order_btn = this.frm.add_custom_button(__('Sales Order'),
			function () {
				erpnext.utils.map_current_doc({
					method: "erpnext.selling.doctype.sales_order.sales_order.make_sales_invoice",
					source_doctype: "Sales Order",
					target: me.frm,
					setters: {
						customer: me.frm.doc.customer || undefined,
					},
					get_query_filters: {
						docstatus: 1,
						status: ["not in", ["Closed", "On Hold"]],
						per_billed: ["<", 99.99],
						company: me.frm.doc.company
					}
				})
			}, __("Get Items From"));
	},

	quotation_btn: function () {
		var me = this;
		this.$quotation_btn = this.frm.add_custom_button(__('Quotation'),
			function () {
				erpnext.utils.map_current_doc({
					method: "erpnext.selling.doctype.quotation.quotation.make_sales_invoice",
					source_doctype: "Quotation",
					target: me.frm,
					setters: [{
						fieldtype: 'Link',
						label: __('Customer'),
						options: 'Customer',
						fieldname: 'party_name',
						default: me.frm.doc.customer,
					}],
					get_query_filters: {
						docstatus: 1,
						status: ["!=", "Lost"],
						company: me.frm.doc.company
					}
				})
			}, __("Get Items From"));
	},

	delivery_note_btn: function () {
		var me = this;
		this.$delivery_note_btn = this.frm.add_custom_button(__('Delivery Note'),
			function () {
				erpnext.utils.map_current_doc({
					method: "erpnext.stock.doctype.delivery_note.delivery_note.make_sales_invoice",
					source_doctype: "Delivery Note",
					target: me.frm,
					date_field: "posting_date",
					setters: {
						customer: me.frm.doc.customer || undefined
					},
					get_query: function () {
						var filters = {
							docstatus: 1,
							company: me.frm.doc.company,
							is_return: 0
						};
						if (me.frm.doc.customer) filters["customer"] = me.frm.doc.customer;
						return {
							query: "erpnext.controllers.queries.get_delivery_notes_to_be_billed",
							filters: filters
						};
					}
				});
			}, __("Get Items From"));
	},

	tc_name: function () {
		this.get_terms();
	},
	customer: function () {
		if (this.frm.doc.is_pos) {
			var pos_profile = this.frm.doc.pos_profile;
		}
		var me = this;
		if (this.frm.updating_party_details) return;
		erpnext.utils.get_party_details(this.frm,
			"erpnext.accounts.party.get_party_details", {
			posting_date: this.frm.doc.posting_date,
			party: this.frm.doc.customer,
			party_type: "Customer",
			account: this.frm.doc.debit_to,
			price_list: this.frm.doc.selling_price_list,
			pos_profile: pos_profile
		}, function () {
			me.apply_pricing_rule();
		});

		if (this.frm.doc.customer) {
			frappe.call({
				"method": "erpnext.accounts.doctype.sales_invoice.sales_invoice.get_loyalty_programs",
				"args": {
					"customer": this.frm.doc.customer
				},
				callback: function (r) {
					if (r.message && r.message.length > 1) {
						select_loyalty_program(me.frm, r.message);
					}
				}
			});
		}
	},

	make_inter_company_invoice: function () {
		frappe.model.open_mapped_doc({
			method: "erpnext.accounts.doctype.sales_invoice.sales_invoice.make_inter_company_purchase_invoice",
			frm: me.frm
		});
	},

	debit_to: function () {
		var me = this;
		if (this.frm.doc.debit_to) {
			me.frm.call({
				method: "frappe.client.get_value",
				args: {
					doctype: "Account",
					fieldname: "account_currency",
					filters: { name: me.frm.doc.debit_to },
				},
				callback: function (r, rt) {
					if (r.message) {
						me.frm.set_value("party_account_currency", r.message.account_currency);
						me.set_dynamic_labels();
					}
				}
			});
		}
	},

	allocated_amount: function () {
		this.calculate_total_advance();
		this.frm.refresh_fields();
	},

	write_off_outstanding_amount_automatically() {
		if (cint(this.frm.doc.write_off_outstanding_amount_automatically)) {
			frappe.model.round_floats_in(this.frm.doc, ["grand_total", "paid_amount"]);
			// this will make outstanding amount 0
			this.frm.set_value("write_off_amount",
				flt(this.frm.doc.grand_total - this.frm.doc.paid_amount - this.frm.doc.total_advance, precision("write_off_amount"))
			);
		}

		this.calculate_outstanding_amount(false);
		this.frm.refresh_fields();
	},

	write_off_amount: function () {
		this.set_in_company_currency(this.frm.doc, ["write_off_amount"]);
		this.write_off_outstanding_amount_automatically();
	},

	items_add: function (doc, cdt, cdn) {
		var row = frappe.get_doc(cdt, cdn);
		this.frm.script_manager.copy_from_first_row("items", row, ["income_account", "discount_account", "cost_center"]);
	},

	set_dynamic_labels: function () {
		this._super();
		this.frm.events.hide_fields(this.frm)
	},

	items_on_form_rendered: function () {
		erpnext.setup_serial_or_batch_no();
	},

	packed_items_on_form_rendered: function (doc, grid_row) {
		erpnext.setup_serial_or_batch_no();
	},

	make_sales_return: function () {
		frappe.model.open_mapped_doc({
			method: "erpnext.accounts.doctype.sales_invoice.sales_invoice.make_sales_return",
			frm: cur_frm
		})
	},

	asset: function (frm, cdt, cdn) {
		var row = locals[cdt][cdn];
		if (row.asset) {
			frappe.call({
				method: erpnext.assets.doctype.asset.depreciation.get_disposal_account_and_cost_center,
				args: {
					"company": frm.doc.company
				},
				callback: function (r, rt) {
					frappe.model.set_value(cdt, cdn, "income_account", r.message[0]);
					frappe.model.set_value(cdt, cdn, "cost_center", r.message[1]);
				}
			})
		}
	},

	is_pos: function (frm) {
		this.set_pos_data();
	},

	pos_profile: function () {
		this.frm.doc.taxes = []
		this.set_pos_data();
	},

	set_pos_data: function () {
		if (this.frm.doc.is_pos) {
			this.frm.set_value("allocate_advances_automatically", 0);
			if (!this.frm.doc.company) {
				this.frm.set_value("is_pos", 0);
				frappe.msgprint(__("Please specify Company to proceed"));
			} else {
				var me = this;
				return this.frm.call({
					doc: me.frm.doc,
					method: "set_missing_values",
					callback: function (r) {
						if (!r.exc) {
							if (r.message && r.message.print_format) {
								me.frm.pos_print_format = r.message.print_format;
							}
							me.frm.trigger("update_stock");
							if (me.frm.doc.taxes_and_charges) {
								me.frm.script_manager.trigger("taxes_and_charges");
							}

							frappe.model.set_default_values(me.frm.doc);
							me.set_dynamic_labels();
							me.calculate_taxes_and_totals();
						}
					}
				});
			}
		}
		else this.frm.trigger("refresh");
	},

	amount: function () {
		this.write_off_outstanding_amount_automatically()
	},

	change_amount: function () {
		if (this.frm.doc.paid_amount > this.frm.doc.grand_total) {
			this.calculate_write_off_amount();
		} else {
			this.frm.set_value("change_amount", 0.0);
			this.frm.set_value("base_change_amount", 0.0);
		}

		this.frm.refresh_fields();
	},

	loyalty_amount: function () {
		this.calculate_outstanding_amount();
		this.frm.refresh_field("outstanding_amount");
		this.frm.refresh_field("paid_amount");
		this.frm.refresh_field("base_paid_amount");
	},

	currency() {
		var me = this;
		this._super();
		if (this.frm.doc.timesheets) {
			this.frm.doc.timesheets.forEach((d) => {
				let row = frappe.get_doc(d.doctype, d.name)
				set_timesheet_detail_rate(row.doctype, row.name, me.frm.doc.currency, row.timesheet_detail)
			});
			frm.trigger("calculate_timesheet_totals");
		}
	}
});

// for backward compatibility: combine new and previous states
$.extend(cur_frm.cscript, new erpnext.accounts.SalesInvoiceController({ frm: cur_frm }));

cur_frm.cscript['Make Delivery Note'] = function () {
	frappe.model.open_mapped_doc({
		method: "erpnext.accounts.doctype.sales_invoice.sales_invoice.make_delivery_note",
		frm: cur_frm
	})
}

cur_frm.fields_dict.cash_bank_account.get_query = function (doc) {
	return {
		filters: [
			["Account", "account_type", "in", ["Cash", "Bank"]],
			["Account", "root_type", "=", "Asset"],
			["Account", "is_group", "=", 0],
			["Account", "company", "=", doc.company]
		]
	}
}

cur_frm.fields_dict.write_off_account.get_query = function (doc) {
	return {
		filters: {
			'report_type': 'Profit and Loss',
			'is_group': 0,
			'company': doc.company
		}
	}
}

// Write off cost center
//-----------------------
cur_frm.fields_dict.write_off_cost_center.get_query = function (doc) {
	return {
		filters: {
			'is_group': 0,
			'company': doc.company
		}
	}
}

// project name
//--------------------------
cur_frm.fields_dict['project'].get_query = function (doc, cdt, cdn) {
	return {
		query: "erpnext.controllers.queries.get_project_name",
		filters: { 'customer': doc.customer }
	}
}

// Income Account in Details Table
// --------------------------------
cur_frm.set_query("income_account", "items", function (doc) {
	return {
		query: "erpnext.controllers.queries.get_income_account",
		filters: { 'company': doc.company }
	}
});

// Cost Center in Details Table
// -----------------------------
cur_frm.fields_dict["items"].grid.get_field("cost_center").get_query = function (doc) {
	return {
		filters: {
			'company': doc.company,
			"is_group": 0
		}
	}
}

cur_frm.cscript.income_account = function (doc, cdt, cdn) {
	erpnext.utils.copy_value_in_all_rows(doc, cdt, cdn, "items", "income_account");
}

cur_frm.cscript.expense_account = function (doc, cdt, cdn) {
	erpnext.utils.copy_value_in_all_rows(doc, cdt, cdn, "items", "expense_account");
}

cur_frm.cscript.cost_center = function (doc, cdt, cdn) {
	erpnext.utils.copy_value_in_all_rows(doc, cdt, cdn, "items", "cost_center");
}

cur_frm.set_query("debit_to", function (doc) {
	return {
		filters: {
			'account_type': 'Receivable',
			'is_group': 0,
			'company': doc.company
		}
	}
});

cur_frm.set_query("asset", "items", function (doc, cdt, cdn) {
	var d = locals[cdt][cdn];
	return {
		filters: [
			["Asset", "item_code", "=", d.item_code],
			["Asset", "docstatus", "=", 1],
			["Asset", "status", "in", ["Submitted", "Partially Depreciated", "Fully Depreciated"]],
			["Asset", "company", "=", doc.company]
		]
	}
});

frappe.ui.form.on('Sales Invoice', {
	setup: function (frm) {
		frm.add_fetch('customer', 'tax_id', 'tax_id');
		frm.add_fetch('payment_term', 'invoice_portion', 'invoice_portion');
		frm.add_fetch('payment_term', 'description', 'description');

		frm.set_df_property('packed_items', 'cannot_add_rows', true);
		frm.set_df_property('packed_items', 'cannot_delete_rows', true);

		frm.set_query("account_for_change_amount", function() {
			return {
				filters: {
					account_type: ['in', ["Cash", "Bank"]],
					company: frm.doc.company,
					is_group: 0
				}
			};
		});

		frm.set_query("unrealized_profit_loss_account", function () {
			return {
				filters: {
					company: frm.doc.company,
					is_group: 0,
					root_type: "Liability",
				}
			};
		});

		frm.set_query("adjustment_against", function () {
			return {
				filters: {
					company: frm.doc.company,
					customer: frm.doc.customer,
					docstatus: 1
				}
			};
		});

		frm.set_query("additional_discount_account", function() {
			return {
				filters: {
					company: frm.doc.company,
					is_group: 0,
					report_type: "Profit and Loss",
				}
			};
		});

		frm.custom_make_buttons = {
			'Delivery Note': 'Delivery',
			'Sales Invoice': 'Return / Credit Note',
			'Payment Request': 'Payment Request',
			'Payment Entry': 'Payment'
		},
			frm.fields_dict["timesheets"].grid.get_field("time_sheet").get_query = function (doc, cdt, cdn) {
				return {
					query: "erpnext.projects.doctype.timesheet.timesheet.get_timesheet",
					filters: { 'project': doc.project }
				}
			}

		// expense account
		frm.fields_dict['items'].grid.get_field('expense_account').get_query = function (doc) {
			if (erpnext.is_perpetual_inventory_enabled(doc.company)) {
				return {
					filters: {
						'report_type': 'Profit and Loss',
						'company': doc.company,
						"is_group": 0
					}
				}
			}
		}

		// discount account
		frm.fields_dict['items'].grid.get_field('discount_account').get_query = function(doc) {
			return {
				filters: {
					'report_type': 'Profit and Loss',
					'company': doc.company,
					"is_group": 0
				}
			}
		}

		frm.fields_dict['items'].grid.get_field('deferred_revenue_account').get_query = function(doc) {
			return {
				filters: {
					'root_type': 'Liability',
					'company': doc.company,
					"is_group": 0
				}
			}
		}

		frm.set_query('company_address', function (doc) {
			if (!doc.company) {
				frappe.throw(__('Please set Company'));
			}

			return {
				query: 'frappe.contacts.doctype.address.address.address_query',
				filters: {
					link_doctype: 'Company',
					link_name: doc.company
				}
			};
		});

		frm.set_query('pos_profile', function (doc) {
			if (!doc.company) {
				frappe.throw(_('Please set Company'));
			}

			return {
				query: 'erpnext.accounts.doctype.pos_profile.pos_profile.pos_profile_query',
				filters: {
					company: doc.company
				}
			};
		});

		// set get_query for loyalty redemption account
		frm.fields_dict["loyalty_redemption_account"].get_query = function () {
			return {
				filters: {
					"company": frm.doc.company,
					"is_group": 0
				}
			}
		};

		// set get_query for loyalty redemption cost center
		frm.fields_dict["loyalty_redemption_cost_center"].get_query = function () {
			return {
				filters: {
					"company": frm.doc.company,
					"is_group": 0
				}
			}
		};
	},
	before_save:function(frm){
		frm.call({
			method:"get_commision",
			doc:frm.doc,
			callback: function(r)
			{
				
				frm.refresh_field("total_commission")
			}
		});
	 },
	// When multiple companies are set up. in case company name is changed set default company address
	company: function (frm) {
		if (frm.doc.company) {
			frappe.call({
				method: "erpnext.setup.doctype.company.company.get_default_company_address",
				args: { name: frm.doc.company, existing_address: frm.doc.company_address || "" },
				debounce: 2000,
				callback: function (r) {
					if (r.message) {
						frm.set_value("company_address", r.message)
					}
					else {
						frm.set_value("company_address", "")
					}
				}
			})
		}
	},

	project: function (frm) {
		if (!frm.doc.is_return) {
			frm.call({
				method: "add_timesheet_data",
				doc: frm.doc,
				callback: function (r, rt) {
					refresh_field(['timesheets'])
				}
			})
			frm.refresh();
		}
	},

	onload: function (frm) {
		frm.redemption_conversion_factor = null;
	},

	update_stock: function (frm, dt, dn) {
		frm.events.hide_fields(frm);
		frm.fields_dict.items.grid.toggle_reqd("item_code", frm.doc.update_stock);
		frm.trigger('reset_posting_time');
	},

	redeem_loyalty_points: function (frm) {
		frm.events.get_loyalty_details(frm);
	},

	loyalty_points: function (frm) {
		if (frm.redemption_conversion_factor) {
			frm.events.set_loyalty_points(frm);
		} else {
			frappe.call({
				method: "erpnext.accounts.doctype.loyalty_program.loyalty_program.get_redeemption_factor",
				args: {
					"loyalty_program": frm.doc.loyalty_program
				},
				callback: function (r) {
					if (r) {
						frm.redemption_conversion_factor = r.message;
						frm.events.set_loyalty_points(frm);
					}
				}
			});
		}
	},

	hide_fields: function (frm) {
		let doc = frm.doc;
		var parent_fields = ['project', 'due_date', 'is_opening', 'source', 'total_advance', 'get_advances',
			'advances', 'from_date', 'to_date'];

		if (cint(doc.is_pos) == 1) {
			hide_field(parent_fields);
		} else {
			for (var i in parent_fields) {
				var docfield = frappe.meta.docfield_map[doc.doctype][parent_fields[i]];
				if (!docfield.hidden) unhide_field(parent_fields[i]);
			}
		}

		// India related fields
		if (frappe.boot.sysdefaults.country == 'India') unhide_field(['c_form_applicable', 'c_form_no']);
		else hide_field(['c_form_applicable', 'c_form_no']);

		frm.refresh_fields();
	},

	get_loyalty_details: function (frm) {
		if (frm.doc.customer && frm.doc.redeem_loyalty_points) {
			frappe.call({
				method: "erpnext.accounts.doctype.loyalty_program.loyalty_program.get_loyalty_program_details",
				args: {
					"customer": frm.doc.customer,
					"loyalty_program": frm.doc.loyalty_program,
					"expiry_date": frm.doc.posting_date,
					"company": frm.doc.company
				},
				callback: function (r) {
					if (r) {
						frm.set_value("loyalty_redemption_account", r.message.expense_account);
						frm.set_value("loyalty_redemption_cost_center", r.message.cost_center);
						frm.redemption_conversion_factor = r.message.conversion_factor;
					}
				}
			});
		}
	},

	set_loyalty_points: function (frm) {
		if (frm.redemption_conversion_factor) {
			let loyalty_amount = flt(frm.redemption_conversion_factor * flt(frm.doc.loyalty_points), precision("loyalty_amount"));
			var remaining_amount = flt(frm.doc.grand_total) - flt(frm.doc.total_advance) - flt(frm.doc.write_off_amount);
			if (frm.doc.grand_total && (remaining_amount < loyalty_amount)) {
				let redeemable_points = parseInt(remaining_amount / frm.redemption_conversion_factor);
				frappe.throw(__("You can only redeem max {0} points in this order.", [redeemable_points]));
			}
			frm.set_value("loyalty_amount", loyalty_amount);
		}
	},

	// Healthcare
	patient: function (frm) {
		if (frappe.boot.active_domains.includes("Healthcare")) {
			if (frm.doc.patient) {
				frappe.call({
					method: "frappe.client.get_value",
					args: {
						doctype: "Patient",
						filters: {
							"name": frm.doc.patient
						},
						fieldname: "customer"
					},
					callback: function (r) {
						if (r && r.message.customer) {
							frm.set_value("customer", r.message.customer);
						}
					}
				});
			}
		}
	},

	project: function(frm) {
		if (frm.doc.project) {
			frm.events.add_timesheet_data(frm, {
				project: frm.doc.project
			});
		}
	},

	async add_timesheet_data(frm, kwargs) {
		if (kwargs === "Sales Invoice") {
			// called via frm.trigger()
			kwargs = Object();
		}

		if (!kwargs.hasOwnProperty("project") && frm.doc.project) {
			kwargs.project = frm.doc.project;
		}

		const timesheets = await frm.events.get_timesheet_data(frm, kwargs);
		return frm.events.set_timesheet_data(frm, timesheets);
	},

	async get_timesheet_data(frm, kwargs) {
		return frappe.call({
			method: "erpnext.projects.doctype.timesheet.timesheet.get_projectwise_timesheet_data",
			args: kwargs
		}).then(r => {
			if (!r.exc && r.message.length > 0) {
				return r.message
			} else {
				return []
			}
		});
	},

	set_timesheet_data: function(frm, timesheets) {
		frm.clear_table("timesheets")
		timesheets.forEach(timesheet => {
			if (frm.doc.currency != timesheet.currency) {
				frappe.call({
					method: "erpnext.setup.utils.get_exchange_rate",
					args: {
						from_currency: timesheet.currency,
						to_currency: frm.doc.currency
					},
					callback: function(r) {
						if (r.message) {
							exchange_rate = r.message;
							frm.events.append_time_log(frm, timesheet, exchange_rate);
						}
					}
				});
			} else {
				frm.events.append_time_log(frm, timesheet, 1.0);
			}
		})
	},
	add_timesheet_row: function (frm, row, exchange_rate) {
		frm.add_child('timesheets', {
			'activity_type': row.activity_type,
			'description': row.description,
			'time_sheet': row.parent,
			'billing_hours': row.billing_hours,
			'billing_amount': flt(row.billing_amount) * flt(exchange_rate),
			'timesheet_detail': row.name
		});
	},

	append_time_log: function(frm, time_log, exchange_rate) {
		const row = frm.add_child("timesheets");
		row.activity_type = time_log.activity_type;
		row.description = time_log.description;
		row.time_sheet = time_log.time_sheet;
		row.from_time = time_log.from_time;
		row.to_time = time_log.to_time;
		row.billing_hours = time_log.billing_hours;
		row.billing_amount = flt(time_log.billing_amount) * flt(exchange_rate);
		row.timesheet_detail = time_log.name;
    row.project_name = time_log.project_name;

		frm.refresh_field("timesheets");
		frm.trigger("calculate_timesheet_totals");
	},

	calculate_timesheet_totals: function(frm) {
		frm.set_value("total_billing_amount",
			frm.doc.timesheets.reduce((a, b) => a + (b["billing_amount"] || 0.0), 0.0));
		frm.set_value("total_billing_hours",
			frm.doc.timesheets.reduce((a, b) => a + (b["billing_hours"] || 0.0), 0.0));
	},

	refresh: function(frm) {
		if (frm.doc.docstatus===0 && !frm.doc.is_return) {
			frm.add_custom_button(__("Fetch Timesheet"), function() {
				let d = new frappe.ui.Dialog({
					title: __("Fetch Timesheet"),
					fields: [
						{
							"label": __("From"),
							"fieldname": "from_time",
							"fieldtype": "Date",
							"reqd": 1,
						},
						{
							fieldtype: "Column Break",
							fieldname: "col_break_1",
						},
						{
							"label": __("To"),
							"fieldname": "to_time",
							"fieldtype": "Date",
							"reqd": 1,
						},
						{
							"label": __("Project"),
							"fieldname": "project",
							"fieldtype": "Link",
							"options": "Project",
							"default": frm.doc.project
						},
					],
					primary_action: function() {
						const data = d.get_values();
						frm.events.add_timesheet_data(frm, {
							from_time: data.from_time,
							to_time: data.to_time,
							project: data.project
						});
						d.hide();
					},
					primary_action_label: __("Get Timesheets")
				});
				d.show();
			});
		}

		if (frm.doc.is_debit_note) {
			frm.set_df_property('return_against', 'label', 'Adjustment Against');
		}

		if (frappe.boot.active_domains.includes("Healthcare")) {
			frm.set_df_property("patient", "hidden", 0);
			frm.set_df_property("patient_name", "hidden", 0);
			frm.set_df_property("ref_practitioner", "hidden", 0);
			if (cint(frm.doc.docstatus == 0) && cur_frm.page.current_view_name !== "pos" && !frm.doc.is_return) {
				frm.add_custom_button(__('Healthcare Services'), function () {
					get_healthcare_services_to_invoice(frm);
				}, "Get Items From");
				frm.add_custom_button(__('Prescriptions'), function () {
					get_drugs_to_invoice(frm);
				}, "Get Items From");
			}
		}
		else {
			frm.set_df_property("patient", "hidden", 1);
			frm.set_df_property("patient_name", "hidden", 1);
			frm.set_df_property("ref_practitioner", "hidden", 1);
		}
	},

	create_invoice_discounting: function (frm) {
		frappe.model.open_mapped_doc({
			method: "erpnext.accounts.doctype.sales_invoice.sales_invoice.create_invoice_discounting",
			frm: frm
		});
	},

	create_dunning: function(frm) {
		frappe.model.open_mapped_doc({
			method: "erpnext.accounts.doctype.sales_invoice.sales_invoice.create_dunning",
			frm: frm
		});
	}
});


frappe.ui.form.on("Sales Invoice Timesheet", {
	timesheets_remove(frm) {
		frm.trigger("calculate_timesheet_totals");
	}
})
frappe.ui.form.on('Sales Invoice Timesheet', {
	time_sheet: function (frm, cdt, cdn) {
		var d = locals[cdt][cdn];
		if (d.time_sheet) {
			frappe.call({
				method: "erpnext.projects.doctype.timesheet.timesheet.get_timesheet_data",
				args: {
					'name': d.time_sheet,
					'project': frm.doc.project || null
				},
				callback: function (r, rt) {
					if (r.message) {
						let data = r.message;
						frappe.model.set_value(cdt, cdn, "billing_hours", data.billing_hours);
						frappe.model.set_value(cdt, cdn, "billing_amount", data.billing_amount);
						frappe.model.set_value(cdt, cdn, "timesheet_detail", data.timesheet_detail);
						calculate_total_billing_amount(frm)
					}
				}
			})
		}
	}
})

var calculate_total_billing_amount = function (frm) {
	var doc = frm.doc;

	doc.total_billing_amount = 0.0
	if (doc.timesheets) {
		$.each(doc.timesheets, function (index, data) {
			doc.total_billing_amount += data.billing_amount
		})
	}
}


var set_timesheet_detail_rate = function(cdt, cdn, currency, timelog) {
	frappe.call({
		method: "erpnext.projects.doctype.timesheet.timesheet.get_timesheet_detail_rate",
		args: {
			timelog: timelog,
			currency: currency
		},
		callback: function(r) {
			if (!r.exc && r.message) {
				frappe.model.set_value(cdt, cdn, 'billing_amount', r.message);
			}
		}
	});
}

var select_loyalty_program = function (frm, loyalty_programs) {
	var dialog = new frappe.ui.Dialog({
		title: __("Select Loyalty Program"),
		fields: [
			{
				"label": __("Loyalty Program"),
				"fieldname": "loyalty_program",
				"fieldtype": "Select",
				"options": loyalty_programs,
				"default": loyalty_programs[0]
			}
		]
	});

	dialog.set_primary_action(__("Set"), function () {
		dialog.hide();
		return frappe.call({
			method: "frappe.client.set_value",
			args: {
				doctype: "Customer",
				name: frm.doc.customer,
				fieldname: "loyalty_program",
				value: dialog.get_value("loyalty_program"),
			},
			callback: function (r) { }
		});
	});

	dialog.show();
}

// Healthcare
var get_healthcare_services_to_invoice = function (frm) {
	var me = this;
	let selected_patient = '';
	var dialog = new frappe.ui.Dialog({
		title: __("Get Items from Healthcare Services"),
		fields: [
			{
				fieldtype: 'Link',
				options: 'Patient',
				label: 'Patient',
				fieldname: "patient",
				reqd: true
			},
			{ fieldtype: 'Section Break' },
			{ fieldtype: 'HTML', fieldname: 'results_area' }
		]
	});
	var $wrapper;
	var $results;
	var $placeholder;
	dialog.set_values({
		'patient': frm.doc.patient
	});
	dialog.fields_dict["patient"].df.onchange = () => {
		var patient = dialog.fields_dict.patient.input.value;
		if (patient && patient != selected_patient) {
			selected_patient = patient;
			var method = "erpnext.healthcare.utils.get_healthcare_services_to_invoice";
			var args = { patient: patient, company: frm.doc.company };
			var columns = (["service", "reference_name", "reference_type"]);
			get_healthcare_items(frm, true, $results, $placeholder, method, args, columns);
		}
		else if (!patient) {
			selected_patient = '';
			$results.empty();
			$results.append($placeholder);
		}
	}
	$wrapper = dialog.fields_dict.results_area.$wrapper.append(`<div class="results"
		style="border: 1px solid #d1d8dd; border-radius: 3px; height: 300px; overflow: auto;"></div>`);
	$results = $wrapper.find('.results');
	$placeholder = $(`<div class="multiselect-empty-state">
				<span class="text-center" style="margin-top: -40px;">
					<i class="fa fa-2x fa-heartbeat text-extra-muted"></i>
					<p class="text-extra-muted">No billable Healthcare Services found</p>
				</span>
			</div>`);
	$results.on('click', '.list-item--head :checkbox', (e) => {
		$results.find('.list-item-container .list-row-check')
			.prop("checked", ($(e.target).is(':checked')));
	});
	set_primary_action(frm, dialog, $results, true);
	dialog.show();
};

var get_healthcare_items = function (frm, invoice_healthcare_services, $results, $placeholder, method, args, columns) {
	var me = this;
	$results.empty();
	frappe.call({
		method: method,
		args: args,
		callback: function (data) {
			if (data.message) {
				$results.append(make_list_row(columns, invoice_healthcare_services));
				for (let i = 0; i < data.message.length; i++) {
					$results.append(make_list_row(columns, invoice_healthcare_services, data.message[i]));
				}
			} else {
				$results.append($placeholder);
			}
		}
	});
}

var make_list_row = function (columns, invoice_healthcare_services, result = {}) {
	var me = this;
	// Make a head row by default (if result not passed)
	let head = Object.keys(result).length === 0;
	let contents = ``;
	columns.forEach(function (column) {
		contents += `<div class="list-item__content ellipsis">
			${head ? `<span class="ellipsis">${__(frappe.model.unscrub(column))}</span>`

				: (column !== "name" ? `<span class="ellipsis">${__(result[column])}</span>`
					: `<a class="list-id ellipsis">
						${__(result[column])}</a>`)
			}
		</div>`;
	})

	let $row = $(`<div class="list-item">
		<div class="list-item__content" style="flex: 0 0 10px;">
			<input type="checkbox" class="list-row-check" ${result.checked ? 'checked' : ''}>
		</div>
		${contents}
	</div>`);

	$row = list_row_data_items(head, $row, result, invoice_healthcare_services);
	return $row;
};

var set_primary_action = function (frm, dialog, $results, invoice_healthcare_services) {
	var me = this;
	dialog.set_primary_action(__('Add'), function () {
		let checked_values = get_checked_values($results);
		if (checked_values.length > 0) {
			if (invoice_healthcare_services) {
				frm.set_value("patient", dialog.fields_dict.patient.input.value);
			}
			frm.set_value("items", []);
			add_to_item_line(frm, checked_values, invoice_healthcare_services);
			dialog.hide();
		}
		else {
			if (invoice_healthcare_services) {
				frappe.msgprint(__("Please select Healthcare Service"));
			}
			else {
				frappe.msgprint(__("Please select Drug"));
			}
		}
	});
};

var get_checked_values = function ($results) {
	return $results.find('.list-item-container').map(function () {
		let checked_values = {};
		if ($(this).find('.list-row-check:checkbox:checked').length > 0) {
			checked_values['dn'] = $(this).attr('data-dn');
			checked_values['dt'] = $(this).attr('data-dt');
			checked_values['item'] = $(this).attr('data-item');
			if ($(this).attr('data-rate') != 'undefined') {
				checked_values['rate'] = $(this).attr('data-rate');
			}
			else {
				checked_values['rate'] = false;
			}
			if ($(this).attr('data-income-account') != 'undefined') {
				checked_values['income_account'] = $(this).attr('data-income-account');
			}
			else {
				checked_values['income_account'] = false;
			}
			if ($(this).attr('data-qty') != 'undefined') {
				checked_values['qty'] = $(this).attr('data-qty');
			}
			else {
				checked_values['qty'] = false;
			}
			if ($(this).attr('data-description') != 'undefined') {
				checked_values['description'] = $(this).attr('data-description');
			}
			else {
				checked_values['description'] = false;
			}
			return checked_values;
		}
	}).get();
};

var get_drugs_to_invoice = function (frm) {
	var me = this;
	let selected_encounter = '';
	var dialog = new frappe.ui.Dialog({
		title: __("Get Items from Prescriptions"),
		fields: [
			{ fieldtype: 'Link', options: 'Patient', label: 'Patient', fieldname: "patient", reqd: true },
			{
				fieldtype: 'Link', options: 'Patient Encounter', label: 'Patient Encounter', fieldname: "encounter", reqd: true,
				description: 'Quantity will be calculated only for items which has "Nos" as UoM. You may change as required for each invoice item.',
				get_query: function (doc) {
					return {
						filters: {
							patient: dialog.get_value("patient"),
							company: frm.doc.company,
							docstatus: 1
						}
					};
				}
			},
			{ fieldtype: 'Section Break' },
			{ fieldtype: 'HTML', fieldname: 'results_area' }
		]
	});
	var $wrapper;
	var $results;
	var $placeholder;
	dialog.set_values({
		'patient': frm.doc.patient,
		'encounter': ""
	});
	dialog.fields_dict["encounter"].df.onchange = () => {
		var encounter = dialog.fields_dict.encounter.input.value;
		if (encounter && encounter != selected_encounter) {
			selected_encounter = encounter;
			var method = "erpnext.healthcare.utils.get_drugs_to_invoice";
			var args = { encounter: encounter };
			var columns = (["drug_code", "quantity", "description"]);
			get_healthcare_items(frm, false, $results, $placeholder, method, args, columns);
		}
		else if (!encounter) {
			selected_encounter = '';
			$results.empty();
			$results.append($placeholder);
		}
	}
	$wrapper = dialog.fields_dict.results_area.$wrapper.append(`<div class="results"
		style="border: 1px solid #d1d8dd; border-radius: 3px; height: 300px; overflow: auto;"></div>`);
	$results = $wrapper.find('.results');
	$placeholder = $(`<div class="multiselect-empty-state">
				<span class="text-center" style="margin-top: -40px;">
					<i class="fa fa-2x fa-heartbeat text-extra-muted"></i>
					<p class="text-extra-muted">No Drug Prescription found</p>
				</span>
			</div>`);
	$results.on('click', '.list-item--head :checkbox', (e) => {
		$results.find('.list-item-container .list-row-check')
			.prop("checked", ($(e.target).is(':checked')));
	});
	set_primary_action(frm, dialog, $results, false);
	dialog.show();
};

var list_row_data_items = function (head, $row, result, invoice_healthcare_services) {
	if (invoice_healthcare_services) {
		head ? $row.addClass('list-item--head')
			: $row = $(`<div class="list-item-container"
				data-dn= "${result.reference_name}" data-dt= "${result.reference_type}" data-item= "${result.service}"
				data-rate = ${result.rate}
				data-income-account = "${result.income_account}"
				data-qty = ${result.qty}
				data-description = "${result.description}">
				</div>`).append($row);
	}
	else {
		head ? $row.addClass('list-item--head')
			: $row = $(`<div class="list-item-container"
				data-item= "${result.drug_code}"
				data-qty = ${result.quantity}
				data-description = "${result.description}">
				</div>`).append($row);
	}
	return $row
};

var add_to_item_line = function (frm, checked_values, invoice_healthcare_services) {
	if (invoice_healthcare_services) {
		frappe.call({
			doc: frm.doc,
			method: "set_healthcare_services",
			args: {
				checked_values: checked_values
			},
			callback: function () {
				frm.trigger("validate");
				frm.refresh_fields();
			}
		});
	}
	else {
		for (let i = 0; i < checked_values.length; i++) {
			var si_item = frappe.model.add_child(frm.doc, 'Sales Invoice Item', 'items');
			frappe.model.set_value(si_item.doctype, si_item.name, 'item_code', checked_values[i]['item']);
			frappe.model.set_value(si_item.doctype, si_item.name, 'qty', 1);
			if (checked_values[i]['qty'] > 1) {
				frappe.model.set_value(si_item.doctype, si_item.name, 'qty', parseFloat(checked_values[i]['qty']));
			}
		}
		frm.refresh_fields();
	}
};
<|MERGE_RESOLUTION|>--- conflicted
+++ resolved
@@ -10,12 +10,8 @@
 		this.setup_posting_date_time_check();
 		this._super(doc);
 	},
-<<<<<<< HEAD
-	company: function () {
-=======
 
 	company: function() {
->>>>>>> ed89e3ae
 		erpnext.accounts.dimensions.update_dimension(this.frm, this.frm.doctype);
 		let me = this;
 		if (this.frm.doc.company) {
@@ -24,12 +20,8 @@
 			});
 		}
 	},
-<<<<<<< HEAD
-	onload: function () {
-=======
 
 	onload: function() {
->>>>>>> ed89e3ae
 		var me = this;
 		this._super();
 
