--- conflicted
+++ resolved
@@ -15,7 +15,6 @@
 		erpnext.accounts.dimensions.update_dimension(this.frm, this.frm.doctype);
 		let me = this;
 		if (this.frm.doc.company) {
-<<<<<<< HEAD
 			frappe.call({
 				method:
 					"erpnext.accounts.party.get_party_account",
@@ -29,14 +28,12 @@
 				},
 			});
 		}
-	},
-
-=======
+
 			frappe.db.get_value('Company', this.frm.doc.company, 'default_receivable_account', (r) => {
 				me.frm.set_value('debit_to', r.default_receivable_account);
 			});
-		}
-	},
+	},
+	
 	tax_category:function(frm){
 		frm.refresh_field("items")
 		frm.call({
@@ -93,7 +90,6 @@
 			}
 		});
 	},
->>>>>>> 63845155
 	onload: function() {
 		var me = this;
 		this._super();
@@ -368,7 +364,6 @@
 				}
 			});
 		}
-<<<<<<< HEAD
 	},
 
 	make_inter_company_invoice: function () {
@@ -378,17 +373,6 @@
 		});
 	},
 
-=======
-	},
-
-	make_inter_company_invoice: function () {
-		frappe.model.open_mapped_doc({
-			method: "erpnext.accounts.doctype.sales_invoice.sales_invoice.make_inter_company_purchase_invoice",
-			frm: me.frm
-		});
-	},
-
->>>>>>> 63845155
 	debit_to: function () {
 		var me = this;
 		if (this.frm.doc.debit_to) {
@@ -440,7 +424,6 @@
 	set_dynamic_labels: function () {
 		this._super();
 		this.frm.events.hide_fields(this.frm)
-<<<<<<< HEAD
 	},
 
 	items_on_form_rendered: function () {
@@ -451,18 +434,6 @@
 		erpnext.setup_serial_or_batch_no();
 	},
 
-=======
-	},
-
-	items_on_form_rendered: function () {
-		erpnext.setup_serial_or_batch_no();
-	},
-
-	packed_items_on_form_rendered: function (doc, grid_row) {
-		erpnext.setup_serial_or_batch_no();
-	},
-
->>>>>>> 63845155
 	make_sales_return: function () {
 		frappe.model.open_mapped_doc({
 			method: "erpnext.accounts.doctype.sales_invoice.sales_invoice.make_sales_return",
@@ -510,19 +481,11 @@
 						if (!r.exc) {
 							if (r.message && r.message.print_format) {
 								me.frm.pos_print_format = r.message.print_format;
-<<<<<<< HEAD
 							}
 							me.frm.trigger("update_stock");
 							if (me.frm.doc.taxes_and_charges) {
 								me.frm.script_manager.trigger("taxes_and_charges");
 							}
-=======
-							}
-							me.frm.trigger("update_stock");
-							if (me.frm.doc.taxes_and_charges) {
-								me.frm.script_manager.trigger("taxes_and_charges");
-							}
->>>>>>> 63845155
 
 							frappe.model.set_default_values(me.frm.doc);
 							me.set_dynamic_labels();
@@ -1187,7 +1150,6 @@
 	}
 }
 
-<<<<<<< HEAD
 
 var set_timesheet_detail_rate = function(cdt, cdn, currency, timelog) {
 	frappe.call({
@@ -1232,52 +1194,6 @@
 		});
 	});
 
-=======
-
-var set_timesheet_detail_rate = function(cdt, cdn, currency, timelog) {
-	frappe.call({
-		method: "erpnext.projects.doctype.timesheet.timesheet.get_timesheet_detail_rate",
-		args: {
-			timelog: timelog,
-			currency: currency
-		},
-		callback: function(r) {
-			if (!r.exc && r.message) {
-				frappe.model.set_value(cdt, cdn, 'billing_amount', r.message);
-			}
-		}
-	});
-}
-
-var select_loyalty_program = function (frm, loyalty_programs) {
-	var dialog = new frappe.ui.Dialog({
-		title: __("Select Loyalty Program"),
-		fields: [
-			{
-				"label": __("Loyalty Program"),
-				"fieldname": "loyalty_program",
-				"fieldtype": "Select",
-				"options": loyalty_programs,
-				"default": loyalty_programs[0]
-			}
-		]
-	});
-
-	dialog.set_primary_action(__("Set"), function () {
-		dialog.hide();
-		return frappe.call({
-			method: "frappe.client.set_value",
-			args: {
-				doctype: "Customer",
-				name: frm.doc.customer,
-				fieldname: "loyalty_program",
-				value: dialog.get_value("loyalty_program"),
-			},
-			callback: function (r) { }
-		});
-	});
-
->>>>>>> 63845155
 	dialog.show();
 }
 
