--- conflicted
+++ resolved
@@ -524,15 +524,11 @@
 	items_add(doc, cdt, cdn) {
 		var row = frappe.get_doc(cdt, cdn);
 		this.frm.script_manager.copy_from_first_row("items", row, ["income_account"]);
-<<<<<<< HEAD
-	}
-=======
 
 		if (!this.frm.doc.claim_billing) {
 			row.project = this.frm.doc.project;
 		}
-	},
->>>>>>> 36678aba
+	}
 
 	set_dynamic_labels() {
 		this.hide_fields(this.frm.doc);
@@ -553,20 +549,16 @@
 		this.frm.set_df_property('project', 'read_only', cint(this.frm.doc.claim_billing));
 	}
 
-<<<<<<< HEAD
-	items_on_form_rendered() {
-=======
-	copy_project_in_items: function () {
+	copy_project_in_items() {
 		var me = this;
 		if (!me.frm.doc.claim_billing) {
 			$.each(me.frm.doc.items || [], function (i, item) {
 				frappe.model.set_value(item.doctype, item.name, 'project', me.frm.doc.project);
 			});
 		}
-	},
-
-	items_on_form_rendered: function() {
->>>>>>> 36678aba
+	}
+
+	items_on_form_rendered() {
 		erpnext.setup_serial_no();
 	}
 
