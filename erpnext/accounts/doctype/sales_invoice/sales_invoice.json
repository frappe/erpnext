{
 "actions": [],
 "allow_import": 1,
 "autoname": "naming_series:",
 "creation": "2013-05-24 19:29:05",
 "doctype": "DocType",
 "engine": "InnoDB",
 "field_order": [
  "customer_section",
  "title",
  "naming_series",
  "customer",
  "customer_name",
  "tax_id",
  "is_pos",
  "pos_profile",
  "offline_pos_name",
  "is_return",
  "column_break1",
  "company",
  "posting_date",
  "posting_time",
  "set_posting_time",
  "due_date",
  "amended_from",
  "returns",
  "return_against",
  "column_break_21",
  "update_billed_amount_in_sales_order",
  "accounting_dimensions_section",
  "project",
  "dimension_col_break",
  "cost_center",
  "customer_po_details",
  "po_no",
  "column_break_23",
  "po_date",
  "address_and_contact",
  "customer_address",
  "address_display",
  "contact_person",
  "contact_display",
  "contact_mobile",
  "contact_email",
  "territory",
  "col_break4",
  "shipping_address_name",
  "shipping_address",
  "company_address",
  "company_address_display",
  "currency_and_price_list",
  "currency",
  "conversion_rate",
  "column_break2",
  "selling_price_list",
  "price_list_currency",
  "plc_conversion_rate",
  "ignore_pricing_rule",
  "sec_warehouse",
  "set_warehouse",
  "items_section",
  "update_stock",
  "scan_barcode",
  "items",
  "pricing_rule_details",
  "pricing_rules",
  "packing_list",
  "packed_items",
  "product_bundle_help",
  "time_sheet_list",
  "timesheets",
  "total_billing_amount",
  "section_break_30",
  "total_qty",
  "base_total",
  "base_net_total",
  "column_break_32",
  "total_net_weight",
  "total",
  "net_total",
  "taxes_section",
  "taxes_and_charges",
  "column_break_38",
  "shipping_rule",
  "tax_category",
  "section_break_40",
  "taxes",
  "sec_tax_breakup",
  "other_charges_calculation",
  "section_break_43",
  "base_total_taxes_and_charges",
  "column_break_47",
  "total_taxes_and_charges",
  "loyalty_points_redemption",
  "loyalty_points",
  "loyalty_amount",
  "redeem_loyalty_points",
  "column_break_77",
  "loyalty_program",
  "loyalty_redemption_account",
  "loyalty_redemption_cost_center",
  "section_break_49",
  "apply_discount_on",
  "base_discount_amount",
  "column_break_51",
  "additional_discount_percentage",
  "discount_amount",
  "totals",
  "base_grand_total",
  "base_rounding_adjustment",
  "base_rounded_total",
  "base_in_words",
  "column_break5",
  "grand_total",
  "rounding_adjustment",
  "rounded_total",
  "in_words",
  "total_advance",
  "outstanding_amount",
  "advances_section",
  "allocate_advances_automatically",
  "get_advances",
  "advances",
  "payment_schedule_section",
  "payment_terms_template",
  "payment_schedule",
  "payments_section",
  "cash_bank_account",
  "payments",
  "section_break_84",
  "base_paid_amount",
  "column_break_86",
  "paid_amount",
  "section_break_88",
  "base_change_amount",
  "column_break_90",
  "change_amount",
  "account_for_change_amount",
  "column_break4",
  "write_off_amount",
  "base_write_off_amount",
  "write_off_outstanding_amount_automatically",
  "column_break_74",
  "write_off_account",
  "write_off_cost_center",
  "terms_section_break",
  "tc_name",
  "terms",
  "edit_printing_settings",
  "letter_head",
  "group_same_items",
  "select_print_heading",
  "column_break_84",
  "language",
  "more_information",
  "inter_company_invoice_reference",
  "customer_group",
  "campaign",
  "is_discounted",
  "col_break23",
  "status",
  "source",
  "more_info",
  "debit_to",
  "party_account_currency",
  "is_opening",
  "c_form_applicable",
  "c_form_no",
  "column_break8",
  "remarks",
  "sales_team_section_break",
  "sales_partner",
  "column_break10",
  "commission_rate",
  "total_commission",
  "section_break2",
  "sales_team",
  "subscription_section",
  "from_date",
  "to_date",
  "column_break_140",
  "auto_repeat",
  "update_auto_repeat_reference",
  "against_income_account",
  "pos_total_qty"
 ],
 "fields": [
  {
   "fieldname": "customer_section",
   "fieldtype": "Section Break",
   "options": "fa fa-user"
  },
  {
   "allow_on_submit": 1,
   "default": "{customer_name}",
   "fieldname": "title",
   "fieldtype": "Data",
   "hidden": 1,
   "label": "Title",
   "no_copy": 1,
   "print_hide": 1
  },
  {
   "bold": 1,
   "fieldname": "naming_series",
   "fieldtype": "Select",
   "label": "Series",
   "no_copy": 1,
   "oldfieldname": "naming_series",
   "oldfieldtype": "Select",
   "options": "ACC-SINV-.YYYY.-",
   "print_hide": 1,
   "reqd": 1,
   "set_only_once": 1
  },
  {
   "bold": 1,
   "fieldname": "customer",
   "fieldtype": "Link",
   "in_standard_filter": 1,
   "label": "Customer",
   "oldfieldname": "customer",
   "oldfieldtype": "Link",
   "options": "Customer",
   "print_hide": 1,
   "search_index": 1
  },
  {
   "bold": 1,
   "depends_on": "customer",
   "fetch_from": "customer.customer_name",
   "fieldname": "customer_name",
   "fieldtype": "Data",
   "in_global_search": 1,
   "label": "Customer Name",
   "oldfieldname": "customer_name",
   "oldfieldtype": "Data",
   "read_only": 1
  },
  {
   "fieldname": "tax_id",
   "fieldtype": "Data",
   "label": "Tax Id",
   "print_hide": 1,
   "read_only": 1
  },
  {
   "fieldname": "project",
   "fieldtype": "Link",
   "in_global_search": 1,
   "label": "Project",
   "oldfieldname": "project_name",
   "oldfieldtype": "Link",
   "options": "Project",
   "print_hide": 1
  },
  {
   "default": "0",
   "fieldname": "is_pos",
   "fieldtype": "Check",
   "label": "Include Payment (POS)",
   "oldfieldname": "is_pos",
   "oldfieldtype": "Check",
   "print_hide": 1
  },
  {
   "depends_on": "is_pos",
   "fieldname": "pos_profile",
   "fieldtype": "Link",
   "label": "POS Profile",
   "options": "POS Profile",
   "print_hide": 1
  },
  {
   "fieldname": "offline_pos_name",
   "fieldtype": "Data",
   "hidden": 1,
   "label": "Offline POS Name",
   "print_hide": 1,
   "read_only": 1
  },
  {
   "default": "0",
   "fieldname": "is_return",
   "fieldtype": "Check",
   "label": "Is Return (Credit Note)",
   "no_copy": 1,
   "print_hide": 1
  },
  {
   "fieldname": "column_break1",
   "fieldtype": "Column Break",
   "oldfieldtype": "Column Break"
  },
  {
   "fieldname": "company",
   "fieldtype": "Link",
   "in_standard_filter": 1,
   "label": "Company",
   "oldfieldname": "company",
   "oldfieldtype": "Link",
   "options": "Company",
   "print_hide": 1,
   "remember_last_selected_value": 1,
   "reqd": 1
  },
  {
   "fieldname": "cost_center",
   "fieldtype": "Link",
   "label": "Cost Center",
   "options": "Cost Center"
  },
  {
   "bold": 1,
   "default": "Today",
   "fieldname": "posting_date",
   "fieldtype": "Date",
   "label": "Date",
   "no_copy": 1,
   "oldfieldname": "posting_date",
   "oldfieldtype": "Date",
   "reqd": 1,
   "search_index": 1
  },
  {
   "fieldname": "posting_time",
   "fieldtype": "Time",
   "label": "Posting Time",
   "no_copy": 1,
   "oldfieldname": "posting_time",
   "oldfieldtype": "Time",
   "print_hide": 1
  },
  {
   "default": "0",
   "depends_on": "eval:doc.docstatus==0",
   "fieldname": "set_posting_time",
   "fieldtype": "Check",
   "label": "Edit Posting Date and Time",
   "print_hide": 1
  },
  {
   "fieldname": "due_date",
   "fieldtype": "Date",
   "label": "Payment Due Date",
   "no_copy": 1,
   "oldfieldname": "due_date",
   "oldfieldtype": "Date"
  },
  {
   "fieldname": "amended_from",
   "fieldtype": "Link",
   "ignore_user_permissions": 1,
   "label": "Amended From",
   "no_copy": 1,
   "oldfieldname": "amended_from",
   "oldfieldtype": "Link",
   "options": "Sales Invoice",
   "print_hide": 1,
   "read_only": 1
  },
  {
   "depends_on": "return_against",
   "fieldname": "returns",
   "fieldtype": "Section Break",
   "label": "Returns"
  },
  {
   "depends_on": "return_against",
   "fieldname": "return_against",
   "fieldtype": "Link",
   "label": "Return Against Sales Invoice",
   "no_copy": 1,
   "options": "Sales Invoice",
   "print_hide": 1,
   "read_only": 1,
   "search_index": 1
  },
  {
   "fieldname": "column_break_21",
   "fieldtype": "Column Break"
  },
  {
   "default": "0",
   "depends_on": "eval: doc.is_return && doc.return_against",
   "fieldname": "update_billed_amount_in_sales_order",
   "fieldtype": "Check",
   "label": "Update Billed Amount in Sales Order"
  },
  {
   "collapsible": 1,
   "collapsible_depends_on": "po_no",
   "fieldname": "customer_po_details",
   "fieldtype": "Section Break",
   "label": "Customer PO Details"
  },
  {
   "allow_on_submit": 1,
   "fieldname": "po_no",
   "fieldtype": "Data",
   "label": "Customer's Purchase Order",
   "no_copy": 1,
   "print_hide": 1
  },
  {
   "fieldname": "column_break_23",
   "fieldtype": "Column Break"
  },
  {
   "allow_on_submit": 1,
   "fieldname": "po_date",
   "fieldtype": "Date",
   "label": "Customer's Purchase Order Date"
  },
  {
   "collapsible": 1,
   "fieldname": "address_and_contact",
   "fieldtype": "Section Break",
   "label": "Address and Contact"
  },
  {
   "fieldname": "customer_address",
   "fieldtype": "Link",
   "label": "Customer Address",
   "options": "Address",
   "print_hide": 1
  },
  {
   "fieldname": "address_display",
   "fieldtype": "Small Text",
   "label": "Address",
   "read_only": 1
  },
  {
   "fieldname": "contact_person",
   "fieldtype": "Link",
   "in_global_search": 1,
   "label": "Contact Person",
   "options": "Contact",
   "print_hide": 1
  },
  {
   "fieldname": "contact_display",
   "fieldtype": "Small Text",
   "label": "Contact",
   "read_only": 1
  },
  {
   "fieldname": "contact_mobile",
   "fieldtype": "Small Text",
   "hidden": 1,
   "label": "Mobile No",
   "read_only": 1
  },
  {
   "fieldname": "contact_email",
   "fieldtype": "Data",
   "hidden": 1,
   "label": "Contact Email",
   "options": "Email",
   "print_hide": 1,
   "read_only": 1
  },
  {
   "fieldname": "territory",
   "fieldtype": "Link",
   "label": "Territory",
   "options": "Territory",
   "print_hide": 1
  },
  {
   "fieldname": "col_break4",
   "fieldtype": "Column Break"
  },
  {
   "fieldname": "shipping_address_name",
   "fieldtype": "Link",
   "label": "Shipping Address Name",
   "options": "Address",
   "print_hide": 1
  },
  {
   "fieldname": "shipping_address",
   "fieldtype": "Small Text",
   "label": "Shipping Address",
   "print_hide": 1,
   "read_only": 1
  },
  {
   "fieldname": "company_address",
   "fieldtype": "Link",
   "label": "Company Address Name",
   "options": "Address",
   "print_hide": 1
  },
  {
   "fieldname": "company_address_display",
   "fieldtype": "Small Text",
   "hidden": 1,
   "label": "Company Address",
   "print_hide": 1,
   "read_only": 1
  },
  {
   "collapsible": 1,
   "depends_on": "customer",
   "fieldname": "currency_and_price_list",
   "fieldtype": "Section Break",
   "label": "Currency and Price List"
  },
  {
   "fieldname": "currency",
   "fieldtype": "Link",
   "label": "Currency",
   "oldfieldname": "currency",
   "oldfieldtype": "Select",
   "options": "Currency",
   "print_hide": 1,
   "reqd": 1
  },
  {
   "description": "Rate at which Customer Currency is converted to customer's base currency",
   "fieldname": "conversion_rate",
   "fieldtype": "Float",
   "label": "Exchange Rate",
   "oldfieldname": "conversion_rate",
   "oldfieldtype": "Currency",
   "precision": "9",
   "print_hide": 1,
   "reqd": 1
  },
  {
   "fieldname": "column_break2",
   "fieldtype": "Column Break",
   "width": "50%"
  },
  {
   "fieldname": "selling_price_list",
   "fieldtype": "Link",
   "label": "Price List",
   "oldfieldname": "price_list_name",
   "oldfieldtype": "Select",
   "options": "Price List",
   "print_hide": 1,
   "reqd": 1
  },
  {
   "fieldname": "price_list_currency",
   "fieldtype": "Link",
   "label": "Price List Currency",
   "options": "Currency",
   "print_hide": 1,
   "read_only": 1,
   "reqd": 1
  },
  {
   "description": "Rate at which Price list currency is converted to customer's base currency",
   "fieldname": "plc_conversion_rate",
   "fieldtype": "Float",
   "label": "Price List Exchange Rate",
   "precision": "9",
   "print_hide": 1,
   "reqd": 1
  },
  {
   "default": "0",
   "fieldname": "ignore_pricing_rule",
   "fieldtype": "Check",
   "label": "Ignore Pricing Rule",
   "no_copy": 1,
   "permlevel": 1,
   "print_hide": 1
  },
  {
   "fieldname": "sec_warehouse",
   "fieldtype": "Section Break"
  },
  {
   "depends_on": "update_stock",
   "fieldname": "set_warehouse",
   "fieldtype": "Link",
   "label": "Set Source Warehouse",
   "options": "Warehouse",
   "print_hide": 1
  },
  {
   "fieldname": "items_section",
   "fieldtype": "Section Break",
   "oldfieldtype": "Section Break",
   "options": "fa fa-shopping-cart"
  },
  {
   "default": "0",
   "fieldname": "update_stock",
   "fieldtype": "Check",
   "label": "Update Stock",
   "oldfieldname": "update_stock",
   "oldfieldtype": "Check",
   "print_hide": 1
  },
  {
   "fieldname": "scan_barcode",
   "fieldtype": "Data",
   "label": "Scan Barcode"
  },
  {
   "allow_bulk_edit": 1,
   "fieldname": "items",
   "fieldtype": "Table",
   "label": "Items",
   "oldfieldname": "entries",
   "oldfieldtype": "Table",
   "options": "Sales Invoice Item",
   "reqd": 1
  },
  {
   "fieldname": "pricing_rule_details",
   "fieldtype": "Section Break",
   "label": "Pricing Rules"
  },
  {
   "fieldname": "pricing_rules",
   "fieldtype": "Table",
   "label": "Pricing Rule Detail",
   "options": "Pricing Rule Detail",
   "read_only": 1
  },
  {
   "fieldname": "packing_list",
   "fieldtype": "Section Break",
   "label": "Packing List",
   "options": "fa fa-suitcase",
   "print_hide": 1
  },
  {
   "fieldname": "packed_items",
   "fieldtype": "Table",
   "label": "Packed Items",
   "options": "Packed Item",
   "print_hide": 1
  },
  {
   "fieldname": "product_bundle_help",
   "fieldtype": "HTML",
   "label": "Product Bundle Help",
   "print_hide": 1
  },
  {
   "collapsible": 1,
   "collapsible_depends_on": "eval:doc.total_billing_amount > 0",
   "fieldname": "time_sheet_list",
   "fieldtype": "Section Break",
   "label": "Time Sheet List"
  },
  {
   "fieldname": "timesheets",
   "fieldtype": "Table",
   "label": "Time Sheets",
   "options": "Sales Invoice Timesheet",
   "print_hide": 1
  },
  {
   "default": "0",
   "fieldname": "total_billing_amount",
   "fieldtype": "Currency",
   "label": "Total Billing Amount",
   "print_hide": 1,
   "read_only": 1
  },
  {
   "fieldname": "section_break_30",
   "fieldtype": "Section Break"
  },
  {
   "fieldname": "total_qty",
   "fieldtype": "Float",
   "label": "Total Quantity",
   "read_only": 1
  },
  {
   "fieldname": "base_total",
   "fieldtype": "Currency",
   "label": "Total (Company Currency)",
   "options": "Company:company:default_currency",
   "print_hide": 1,
   "read_only": 1
  },
  {
   "fieldname": "base_net_total",
   "fieldtype": "Currency",
   "label": "Net Total (Company Currency)",
   "oldfieldname": "net_total",
   "oldfieldtype": "Currency",
   "options": "Company:company:default_currency",
   "print_hide": 1,
   "read_only": 1,
   "reqd": 1
  },
  {
   "fieldname": "column_break_32",
   "fieldtype": "Column Break"
  },
  {
   "fieldname": "total",
   "fieldtype": "Currency",
   "label": "Total",
   "options": "currency",
   "read_only": 1
  },
  {
   "fieldname": "net_total",
   "fieldtype": "Currency",
   "label": "Net Total",
   "options": "currency",
   "print_hide": 1,
   "read_only": 1
  },
  {
   "fieldname": "total_net_weight",
   "fieldtype": "Float",
   "label": "Total Net Weight",
   "print_hide": 1,
   "read_only": 1
  },
  {
   "fieldname": "taxes_section",
   "fieldtype": "Section Break",
   "oldfieldtype": "Section Break",
   "options": "fa fa-money"
  },
  {
   "fieldname": "taxes_and_charges",
   "fieldtype": "Link",
   "label": "Sales Taxes and Charges Template",
   "oldfieldname": "charge",
   "oldfieldtype": "Link",
   "options": "Sales Taxes and Charges Template",
   "print_hide": 1
  },
  {
   "fieldname": "column_break_38",
   "fieldtype": "Column Break"
  },
  {
   "fieldname": "shipping_rule",
   "fieldtype": "Link",
   "label": "Shipping Rule",
   "oldfieldtype": "Button",
   "options": "Shipping Rule",
   "print_hide": 1
  },
  {
   "fieldname": "tax_category",
   "fieldtype": "Link",
   "label": "Tax Category",
   "options": "Tax Category",
   "print_hide": 1
  },
  {
   "fieldname": "section_break_40",
   "fieldtype": "Section Break"
  },
  {
   "fieldname": "taxes",
   "fieldtype": "Table",
   "label": "Sales Taxes and Charges",
   "oldfieldname": "other_charges",
   "oldfieldtype": "Table",
   "options": "Sales Taxes and Charges"
  },
  {
   "collapsible": 1,
   "fieldname": "sec_tax_breakup",
   "fieldtype": "Section Break",
   "label": "Tax Breakup"
  },
  {
   "fieldname": "other_charges_calculation",
   "fieldtype": "Long Text",
   "label": "Taxes and Charges Calculation",
   "no_copy": 1,
   "oldfieldtype": "HTML",
   "print_hide": 1,
   "read_only": 1
  },
  {
   "fieldname": "section_break_43",
   "fieldtype": "Section Break"
  },
  {
   "fieldname": "base_total_taxes_and_charges",
   "fieldtype": "Currency",
   "label": "Total Taxes and Charges (Company Currency)",
   "oldfieldname": "other_charges_total",
   "oldfieldtype": "Currency",
   "options": "Company:company:default_currency",
   "print_hide": 1,
   "read_only": 1
  },
  {
   "fieldname": "column_break_47",
   "fieldtype": "Column Break"
  },
  {
   "fieldname": "total_taxes_and_charges",
   "fieldtype": "Currency",
   "label": "Total Taxes and Charges",
   "options": "currency",
   "print_hide": 1,
   "read_only": 1
  },
  {
   "collapsible": 1,
   "fieldname": "loyalty_points_redemption",
   "fieldtype": "Section Break",
   "label": "Loyalty Points Redemption"
  },
  {
   "depends_on": "redeem_loyalty_points",
   "fieldname": "loyalty_points",
   "fieldtype": "Int",
   "label": "Loyalty Points",
   "no_copy": 1,
   "print_hide": 1
  },
  {
   "depends_on": "redeem_loyalty_points",
   "fieldname": "loyalty_amount",
   "fieldtype": "Currency",
   "label": "Loyalty Amount",
   "no_copy": 1,
   "options": "Company:company:default_currency",
   "print_hide": 1,
   "read_only": 1
  },
  {
   "default": "0",
   "fieldname": "redeem_loyalty_points",
   "fieldtype": "Check",
   "label": "Redeem Loyalty Points",
   "no_copy": 1,
   "print_hide": 1
  },
  {
   "fieldname": "column_break_77",
   "fieldtype": "Column Break"
  },
  {
   "fetch_from": "customer.loyalty_program",
   "fieldname": "loyalty_program",
   "fieldtype": "Link",
   "label": "Loyalty Program",
   "no_copy": 1,
   "options": "Loyalty Program",
   "print_hide": 1,
   "read_only": 1
  },
  {
   "depends_on": "redeem_loyalty_points",
   "fieldname": "loyalty_redemption_account",
   "fieldtype": "Link",
   "label": "Redemption Account",
   "no_copy": 1,
   "options": "Account"
  },
  {
   "depends_on": "redeem_loyalty_points",
   "fieldname": "loyalty_redemption_cost_center",
   "fieldtype": "Link",
   "label": "Redemption Cost Center",
   "no_copy": 1,
   "options": "Cost Center"
  },
  {
   "collapsible": 1,
   "collapsible_depends_on": "discount_amount",
   "fieldname": "section_break_49",
   "fieldtype": "Section Break",
   "label": "Additional Discount"
  },
  {
   "default": "Grand Total",
   "fieldname": "apply_discount_on",
   "fieldtype": "Select",
   "label": "Apply Additional Discount On",
   "options": "\nGrand Total\nNet Total",
   "print_hide": 1
  },
  {
   "fieldname": "base_discount_amount",
   "fieldtype": "Currency",
   "label": "Additional Discount Amount (Company Currency)",
   "options": "Company:company:default_currency",
   "print_hide": 1,
   "read_only": 1
  },
  {
   "fieldname": "column_break_51",
   "fieldtype": "Column Break"
  },
  {
   "fieldname": "additional_discount_percentage",
   "fieldtype": "Float",
   "label": "Additional Discount Percentage",
   "print_hide": 1
  },
  {
   "fieldname": "discount_amount",
   "fieldtype": "Currency",
   "label": "Additional Discount Amount",
   "options": "currency",
   "print_hide": 1
  },
  {
   "fieldname": "totals",
   "fieldtype": "Section Break",
   "oldfieldtype": "Section Break",
   "options": "fa fa-money",
   "print_hide": 1
  },
  {
   "fieldname": "base_grand_total",
   "fieldtype": "Currency",
   "label": "Grand Total (Company Currency)",
   "oldfieldname": "grand_total",
   "oldfieldtype": "Currency",
   "options": "Company:company:default_currency",
   "print_hide": 1,
   "read_only": 1,
   "reqd": 1
  },
  {
   "fieldname": "base_rounding_adjustment",
   "fieldtype": "Currency",
   "label": "Rounding Adjustment (Company Currency)",
   "no_copy": 1,
   "options": "Company:company:default_currency",
   "print_hide": 1,
   "read_only": 1
  },
  {
   "fieldname": "base_rounded_total",
   "fieldtype": "Currency",
   "label": "Rounded Total (Company Currency)",
   "oldfieldname": "rounded_total",
   "oldfieldtype": "Currency",
   "options": "Company:company:default_currency",
   "print_hide": 1,
   "read_only": 1
  },
  {
   "description": "In Words will be visible once you save the Sales Invoice.",
   "fieldname": "base_in_words",
   "fieldtype": "Data",
   "label": "In Words (Company Currency)",
   "oldfieldname": "in_words",
   "oldfieldtype": "Data",
   "print_hide": 1,
   "read_only": 1
  },
  {
   "fieldname": "column_break5",
   "fieldtype": "Column Break",
   "oldfieldtype": "Column Break",
   "print_hide": 1,
   "width": "50%"
  },
  {
   "bold": 1,
   "fieldname": "grand_total",
   "fieldtype": "Currency",
   "in_list_view": 1,
   "label": "Grand Total",
   "oldfieldname": "grand_total_export",
   "oldfieldtype": "Currency",
   "options": "currency",
   "read_only": 1,
   "reqd": 1
  },
  {
   "fieldname": "rounding_adjustment",
   "fieldtype": "Currency",
   "label": "Rounding Adjustment",
   "no_copy": 1,
   "options": "currency",
   "print_hide": 1,
   "read_only": 1
  },
  {
   "bold": 1,
   "fieldname": "rounded_total",
   "fieldtype": "Currency",
   "label": "Rounded Total",
   "oldfieldname": "rounded_total_export",
   "oldfieldtype": "Currency",
   "options": "currency",
   "read_only": 1
  },
  {
   "fieldname": "in_words",
   "fieldtype": "Data",
   "label": "In Words",
   "oldfieldname": "in_words_export",
   "oldfieldtype": "Data",
   "print_hide": 1,
   "read_only": 1
  },
  {
   "fieldname": "total_advance",
   "fieldtype": "Currency",
   "label": "Total Advance",
   "oldfieldname": "total_advance",
   "oldfieldtype": "Currency",
   "options": "party_account_currency",
   "print_hide": 1,
   "read_only": 1
  },
  {
   "fieldname": "outstanding_amount",
   "fieldtype": "Currency",
   "label": "Outstanding Amount",
   "no_copy": 1,
   "oldfieldname": "outstanding_amount",
   "oldfieldtype": "Currency",
   "options": "party_account_currency",
   "print_hide": 1,
   "read_only": 1
  },
  {
   "collapsible": 1,
   "collapsible_depends_on": "advances",
   "fieldname": "advances_section",
   "fieldtype": "Section Break",
   "label": "Advance Payments",
   "oldfieldtype": "Section Break",
   "options": "fa fa-money",
   "print_hide": 1
  },
  {
   "default": "0",
   "fieldname": "allocate_advances_automatically",
   "fieldtype": "Check",
   "label": "Allocate Advances Automatically (FIFO)"
  },
  {
   "depends_on": "eval:!doc.allocate_advances_automatically",
   "fieldname": "get_advances",
   "fieldtype": "Button",
   "label": "Get Advances Received",
   "options": "set_advances"
  },
  {
   "fieldname": "advances",
   "fieldtype": "Table",
   "label": "Advances",
   "oldfieldname": "advance_adjustment_details",
   "oldfieldtype": "Table",
   "options": "Sales Invoice Advance",
   "print_hide": 1
  },
  {
   "collapsible": 1,
   "collapsible_depends_on": "eval:(!doc.is_pos && !doc.is_return)",
   "fieldname": "payment_schedule_section",
   "fieldtype": "Section Break",
   "label": "Payment Terms"
  },
  {
   "depends_on": "eval:(!doc.is_pos && !doc.is_return)",
   "fieldname": "payment_terms_template",
   "fieldtype": "Link",
   "label": "Payment Terms Template",
   "no_copy": 1,
   "options": "Payment Terms Template",
   "print_hide": 1
  },
  {
   "depends_on": "eval:(!doc.is_pos && !doc.is_return)",
   "fieldname": "payment_schedule",
   "fieldtype": "Table",
   "label": "Payment Schedule",
   "no_copy": 1,
   "options": "Payment Schedule",
   "print_hide": 1
  },
  {
   "depends_on": "eval:doc.is_pos===1||(doc.advances && doc.advances.length>0)",
   "fieldname": "payments_section",
   "fieldtype": "Section Break",
   "label": "Payments",
   "options": "fa fa-money"
  },
  {
   "depends_on": "is_pos",
   "fieldname": "cash_bank_account",
   "fieldtype": "Link",
   "hidden": 1,
   "label": "Cash/Bank Account",
   "oldfieldname": "cash_bank_account",
   "oldfieldtype": "Link",
   "options": "Account",
   "print_hide": 1
  },
  {
   "depends_on": "eval:doc.is_pos===1",
   "fieldname": "payments",
   "fieldtype": "Table",
   "label": "Sales Invoice Payment",
   "options": "Sales Invoice Payment",
   "print_hide": 1
  },
  {
   "fieldname": "section_break_84",
   "fieldtype": "Section Break"
  },
  {
   "fieldname": "base_paid_amount",
   "fieldtype": "Currency",
   "label": "Paid Amount (Company Currency)",
   "no_copy": 1,
   "options": "Company:company:default_currency",
   "print_hide": 1,
   "read_only": 1
  },
  {
   "fieldname": "column_break_86",
   "fieldtype": "Column Break"
  },
  {
   "depends_on": "eval: doc.is_pos || doc.redeem_loyalty_points",
   "fieldname": "paid_amount",
   "fieldtype": "Currency",
   "label": "Paid Amount",
   "no_copy": 1,
   "oldfieldname": "paid_amount",
   "oldfieldtype": "Currency",
   "options": "currency",
   "print_hide": 1,
   "read_only": 1
  },
  {
   "fieldname": "section_break_88",
   "fieldtype": "Section Break"
  },
  {
   "depends_on": "is_pos",
   "fieldname": "base_change_amount",
   "fieldtype": "Currency",
   "label": "Base Change Amount (Company Currency)",
   "no_copy": 1,
   "options": "Company:company:default_currency",
   "print_hide": 1,
   "read_only": 1
  },
  {
   "fieldname": "column_break_90",
   "fieldtype": "Column Break"
  },
  {
   "depends_on": "is_pos",
   "fieldname": "change_amount",
   "fieldtype": "Currency",
   "label": "Change Amount",
   "no_copy": 1,
   "options": "currency",
   "print_hide": 1
  },
  {
   "depends_on": "is_pos",
   "fieldname": "account_for_change_amount",
   "fieldtype": "Link",
   "label": "Account for Change Amount",
   "options": "Account",
   "print_hide": 1
  },
  {
   "collapsible": 1,
   "collapsible_depends_on": "write_off_amount",
   "depends_on": "grand_total",
   "fieldname": "column_break4",
   "fieldtype": "Section Break",
   "label": "Write Off",
   "width": "50%"
  },
  {
   "fieldname": "write_off_amount",
   "fieldtype": "Currency",
   "label": "Write Off Amount",
   "no_copy": 1,
   "options": "currency",
   "print_hide": 1
  },
  {
   "fieldname": "base_write_off_amount",
   "fieldtype": "Currency",
   "label": "Write Off Amount (Company Currency)",
   "no_copy": 1,
   "options": "Company:company:default_currency",
   "print_hide": 1,
   "read_only": 1
  },
  {
   "default": "0",
   "depends_on": "is_pos",
   "fieldname": "write_off_outstanding_amount_automatically",
   "fieldtype": "Check",
   "label": "Write Off Outstanding Amount",
   "print_hide": 1
  },
  {
   "fieldname": "column_break_74",
   "fieldtype": "Column Break"
  },
  {
   "fieldname": "write_off_account",
   "fieldtype": "Link",
   "label": "Write Off Account",
   "options": "Account",
   "print_hide": 1
  },
  {
   "fieldname": "write_off_cost_center",
   "fieldtype": "Link",
   "label": "Write Off Cost Center",
   "options": "Cost Center",
   "print_hide": 1
  },
  {
   "collapsible": 1,
   "collapsible_depends_on": "terms",
   "fieldname": "terms_section_break",
   "fieldtype": "Section Break",
   "label": "Terms and Conditions",
   "oldfieldtype": "Section Break"
  },
  {
   "fieldname": "tc_name",
   "fieldtype": "Link",
   "label": "Terms",
   "oldfieldname": "tc_name",
   "oldfieldtype": "Link",
   "options": "Terms and Conditions",
   "print_hide": 1
  },
  {
   "fieldname": "terms",
   "fieldtype": "Text Editor",
   "label": "Terms and Conditions Details",
   "oldfieldname": "terms",
   "oldfieldtype": "Text Editor"
  },
  {
   "collapsible": 1,
   "fieldname": "edit_printing_settings",
   "fieldtype": "Section Break",
   "label": "Printing Settings"
  },
  {
   "allow_on_submit": 1,
   "fieldname": "letter_head",
   "fieldtype": "Link",
   "label": "Letter Head",
   "oldfieldname": "letter_head",
   "oldfieldtype": "Select",
   "options": "Letter Head",
   "print_hide": 1
  },
  {
   "allow_on_submit": 1,
   "default": "0",
   "fieldname": "group_same_items",
   "fieldtype": "Check",
   "label": "Group same items",
   "print_hide": 1
  },
  {
   "fieldname": "language",
   "fieldtype": "Data",
   "label": "Print Language",
   "print_hide": 1,
   "read_only": 1
  },
  {
   "fieldname": "column_break_84",
   "fieldtype": "Column Break"
  },
  {
   "allow_on_submit": 1,
   "fieldname": "select_print_heading",
   "fieldtype": "Link",
   "label": "Print Heading",
   "no_copy": 1,
   "oldfieldname": "select_print_heading",
   "oldfieldtype": "Link",
   "options": "Print Heading",
   "print_hide": 1,
   "report_hide": 1
  },
  {
   "collapsible": 1,
   "depends_on": "customer",
   "fieldname": "more_information",
   "fieldtype": "Section Break",
   "label": "More Information"
  },
  {
   "fieldname": "inter_company_invoice_reference",
   "fieldtype": "Link",
   "label": "Inter Company Invoice Reference",
   "options": "Purchase Invoice",
   "read_only": 1
  },
  {
   "fieldname": "customer_group",
   "fieldtype": "Link",
   "hidden": 1,
   "label": "Customer Group",
   "options": "Customer Group",
   "print_hide": 1
  },
  {
   "fieldname": "campaign",
   "fieldtype": "Link",
   "label": "Campaign",
   "oldfieldname": "campaign",
   "oldfieldtype": "Link",
   "options": "Campaign",
   "print_hide": 1
  },
  {
   "default": "0",
   "fieldname": "is_discounted",
   "fieldtype": "Check",
   "label": "Is Discounted",
   "no_copy": 1,
   "read_only": 1
  },
  {
   "fieldname": "col_break23",
   "fieldtype": "Column Break",
   "width": "50%"
  },
  {
   "default": "Draft",
   "fieldname": "status",
   "fieldtype": "Select",
   "in_standard_filter": 1,
   "label": "Status",
   "no_copy": 1,
   "options": "\nDraft\nReturn\nCredit Note Issued\nSubmitted\nPaid\nUnpaid\nUnpaid and Discounted\nOverdue and Discounted\nOverdue\nCancelled",
   "print_hide": 1,
   "read_only": 1
  },
  {
   "fieldname": "source",
   "fieldtype": "Link",
   "label": "Source",
   "oldfieldname": "source",
   "oldfieldtype": "Select",
   "options": "Lead Source",
   "print_hide": 1
  },
  {
   "collapsible": 1,
   "fieldname": "more_info",
   "fieldtype": "Section Break",
   "label": "Accounting Details",
   "oldfieldtype": "Section Break",
   "options": "fa fa-file-text",
   "print_hide": 1
  },
  {
   "fieldname": "debit_to",
   "fieldtype": "Link",
   "label": "Debit To",
   "oldfieldname": "debit_to",
   "oldfieldtype": "Link",
   "options": "Account",
   "print_hide": 1,
   "reqd": 1,
   "search_index": 1
  },
  {
   "fieldname": "party_account_currency",
   "fieldtype": "Link",
   "hidden": 1,
   "label": "Party Account Currency",
   "no_copy": 1,
   "options": "Currency",
   "print_hide": 1,
   "read_only": 1
  },
  {
   "default": "No",
   "fieldname": "is_opening",
   "fieldtype": "Select",
   "label": "Is Opening Entry",
   "oldfieldname": "is_opening",
   "oldfieldtype": "Select",
   "options": "No\nYes",
   "print_hide": 1
  },
  {
   "fieldname": "c_form_applicable",
   "fieldtype": "Select",
   "label": "C-Form Applicable",
   "no_copy": 1,
   "options": "No\nYes",
   "print_hide": 1
  },
  {
   "fieldname": "c_form_no",
   "fieldtype": "Link",
   "label": "C-Form No",
   "no_copy": 1,
   "options": "C-Form",
   "print_hide": 1,
   "read_only": 1
  },
  {
   "fieldname": "column_break8",
   "fieldtype": "Column Break",
   "oldfieldtype": "Column Break",
   "print_hide": 1
  },
  {
   "fieldname": "remarks",
   "fieldtype": "Small Text",
   "label": "Remarks",
   "no_copy": 1,
   "oldfieldname": "remarks",
   "oldfieldtype": "Text",
   "print_hide": 1
  },
  {
   "collapsible": 1,
   "collapsible_depends_on": "sales_partner",
   "fieldname": "sales_team_section_break",
   "fieldtype": "Section Break",
   "label": "Commission",
   "oldfieldtype": "Section Break",
   "options": "fa fa-group",
   "print_hide": 1
  },
  {
   "fieldname": "sales_partner",
   "fieldtype": "Link",
   "label": "Sales Partner",
   "oldfieldname": "sales_partner",
   "oldfieldtype": "Link",
   "options": "Sales Partner",
   "print_hide": 1
  },
  {
   "fieldname": "column_break10",
   "fieldtype": "Column Break",
   "oldfieldtype": "Column Break",
   "print_hide": 1,
   "width": "50%"
  },
  {
   "fieldname": "commission_rate",
   "fieldtype": "Float",
   "label": "Commission Rate (%)",
   "oldfieldname": "commission_rate",
   "oldfieldtype": "Currency",
   "print_hide": 1
  },
  {
   "fieldname": "total_commission",
   "fieldtype": "Currency",
   "label": "Total Commission",
   "oldfieldname": "total_commission",
   "oldfieldtype": "Currency",
   "options": "Company:company:default_currency",
   "print_hide": 1
  },
  {
   "collapsible": 1,
   "collapsible_depends_on": "sales_team",
   "fieldname": "section_break2",
   "fieldtype": "Section Break",
   "label": "Sales Team",
   "print_hide": 1
  },
  {
   "allow_on_submit": 1,
   "fieldname": "sales_team",
   "fieldtype": "Table",
   "label": "Sales Team1",
   "oldfieldname": "sales_team",
   "oldfieldtype": "Table",
   "options": "Sales Team",
   "print_hide": 1
  },
  {
   "fieldname": "subscription_section",
   "fieldtype": "Section Break",
   "label": "Subscription Section"
  },
  {
   "allow_on_submit": 1,
   "fieldname": "from_date",
   "fieldtype": "Date",
   "label": "From Date",
   "no_copy": 1,
   "print_hide": 1
  },
  {
   "allow_on_submit": 1,
   "fieldname": "to_date",
   "fieldtype": "Date",
   "label": "To Date",
   "no_copy": 1,
   "print_hide": 1
  },
  {
   "fieldname": "column_break_140",
   "fieldtype": "Column Break"
  },
  {
   "allow_on_submit": 1,
   "fieldname": "auto_repeat",
   "fieldtype": "Link",
   "label": "Auto Repeat",
   "no_copy": 1,
   "options": "Auto Repeat",
   "print_hide": 1,
   "read_only": 1
  },
  {
   "allow_on_submit": 1,
   "depends_on": "eval: doc.auto_repeat",
   "fieldname": "update_auto_repeat_reference",
   "fieldtype": "Button",
   "label": "Update Auto Repeat Reference"
  },
  {
   "fieldname": "against_income_account",
   "fieldtype": "Small Text",
   "hidden": 1,
   "label": "Against Income Account",
   "no_copy": 1,
   "oldfieldname": "against_income_account",
   "oldfieldtype": "Small Text",
   "print_hide": 1,
   "report_hide": 1
  },
  {
   "fieldname": "pos_total_qty",
   "fieldtype": "Float",
   "hidden": 1,
   "label": "Total Qty",
   "print_hide": 1,
   "print_hide_if_no_value": 1,
   "read_only": 1
  },
  {
   "collapsible": 1,
   "fieldname": "accounting_dimensions_section",
   "fieldtype": "Section Break",
   "label": "Accounting Dimensions"
  },
  {
   "fieldname": "dimension_col_break",
   "fieldtype": "Column Break"
  }
 ],
 "icon": "fa fa-file-text",
 "idx": 181,
 "is_submittable": 1,
 "links": [],
<<<<<<< HEAD
 "modified": "2020-04-29 13:37:09.355300",
=======
 "modified": "2020-04-17 12:38:41.435728",
>>>>>>> 99dfe6c5
 "modified_by": "Administrator",
 "module": "Accounts",
 "name": "Sales Invoice",
 "name_case": "Title Case",
 "owner": "Administrator",
 "permissions": [
  {
   "amend": 1,
   "cancel": 1,
   "create": 1,
   "delete": 1,
   "email": 1,
   "print": 1,
   "read": 1,
   "report": 1,
   "role": "Accounts Manager",
   "share": 1,
   "submit": 1,
   "write": 1
  },
  {
   "amend": 1,
   "create": 1,
   "email": 1,
   "print": 1,
   "read": 1,
   "report": 1,
   "role": "Accounts User",
   "share": 1,
   "submit": 1,
   "write": 1
  },
  {
   "permlevel": 1,
   "read": 1,
   "role": "Accounts Manager",
   "write": 1
  },
  {
   "permlevel": 1,
   "read": 1,
   "role": "All"
  }
 ],
 "quick_entry": 1,
 "search_fields": "posting_date, due_date, customer, base_grand_total, outstanding_amount",
 "show_name_in_global_search": 1,
 "sort_field": "modified",
 "sort_order": "DESC",
 "timeline_field": "customer",
 "title_field": "title",
 "track_changes": 1,
 "track_seen": 1
}<|MERGE_RESOLUTION|>--- conflicted
+++ resolved
@@ -1570,11 +1570,7 @@
  "idx": 181,
  "is_submittable": 1,
  "links": [],
-<<<<<<< HEAD
  "modified": "2020-04-29 13:37:09.355300",
-=======
- "modified": "2020-04-17 12:38:41.435728",
->>>>>>> 99dfe6c5
  "modified_by": "Administrator",
  "module": "Accounts",
  "name": "Sales Invoice",
