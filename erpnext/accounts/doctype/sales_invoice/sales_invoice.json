--- conflicted
+++ resolved
@@ -1572,11 +1572,7 @@
  "icon": "fa fa-file-text",
  "idx": 181,
  "is_submittable": 1,
-<<<<<<< HEAD
- "modified": "2020-05-28 22:06:53.691648",
-=======
  "modified": "2020-07-01 12:41:29.484813",
->>>>>>> 58feda56
  "modified_by": "Administrator",
  "module": "Accounts",
  "name": "Sales Invoice",
