--- conflicted
+++ resolved
@@ -1568,28 +1568,23 @@
   },
   {
    "default": "0",
-<<<<<<< HEAD
    "fieldname": "is_consolidated",
    "fieldtype": "Check",
    "hidden": 1,
    "label": "Is Consolidated",
-=======
+  },
+  {
    "fetch_from": "customer.is_internal_customer",
    "fieldname": "is_internal_customer",
    "fieldtype": "Check",
    "label": "Is Internal Customer",
->>>>>>> 08656254
    "read_only": 1
   }
  ],
  "icon": "fa fa-file-text",
  "idx": 181,
  "is_submittable": 1,
-<<<<<<< HEAD
- "modified": "2020-02-03 12:15:41.414709",
-=======
  "modified": "2020-02-10 04:57:11.221180",
->>>>>>> 08656254
  "modified_by": "Administrator",
  "module": "Accounts",
  "name": "Sales Invoice",
