// Copyright (c) 2015, Frappe Technologies Pvt. Ltd. and Contributors
// License: GNU General Public License v3. See license.txt

// render
frappe.listview_settings['Sales Invoice'] = {
	add_fields: ["customer", "customer_name", "base_grand_total", "outstanding_amount", "due_date", "company",
		"currency", "is_return"],
	get_indicator: function(doc) {
		if(flt(doc.outstanding_amount) < 0) {
			return [__("Credit Note Issued"), "darkgrey", "outstanding_amount,<,0"]
		} else if (flt(doc.outstanding_amount) > 0 && doc.due_date >= frappe.datetime.get_today()) {
			return [__("Unpaid"), "orange", "outstanding_amount,>,0|due_date,>,Today"]
		} else if (flt(doc.outstanding_amount) > 0 && doc.due_date < frappe.datetime.get_today()) {
			return [__("Overdue"), "red", "outstanding_amount,>,0|due_date,<=,Today"]
<<<<<<< HEAD
		} else if(cint(doc.is_return)==1) {
=======
		} else if(cint(doc.is_return)) {
>>>>>>> aee86d0d
			return [__("Return"), "darkgrey", "is_return,=,Yes"];
		} else if(flt(doc.outstanding_amount)==0) {
			return [__("Paid"), "green", "outstanding_amount,=,0"]
		}
	},
	right_column: "grand_total"
};<|MERGE_RESOLUTION|>--- conflicted
+++ resolved
@@ -12,11 +12,7 @@
 			return [__("Unpaid"), "orange", "outstanding_amount,>,0|due_date,>,Today"]
 		} else if (flt(doc.outstanding_amount) > 0 && doc.due_date < frappe.datetime.get_today()) {
 			return [__("Overdue"), "red", "outstanding_amount,>,0|due_date,<=,Today"]
-<<<<<<< HEAD
-		} else if(cint(doc.is_return)==1) {
-=======
 		} else if(cint(doc.is_return)) {
->>>>>>> aee86d0d
 			return [__("Return"), "darkgrey", "is_return,=,Yes"];
 		} else if(flt(doc.outstanding_amount)==0) {
 			return [__("Paid"), "green", "outstanding_amount,=,0"]
