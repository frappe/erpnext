--- conflicted
+++ resolved
@@ -319,11 +319,7 @@
  "idx": 1,
  "index_web_pages_for_search": 1,
  "links": [],
-<<<<<<< HEAD
- "modified": "2020-09-19 19:16:33.827463",
-=======
  "modified": "2020-10-01 17:29:27.759088",
->>>>>>> ed779a41
  "modified_by": "Administrator",
  "module": "Accounts",
  "name": "POS Profile",
