{
 "actions": [],
 "allow_rename": 1,
 "autoname": "Prompt",
 "creation": "2013-05-24 12:15:51",
 "doctype": "DocType",
 "engine": "InnoDB",
 "field_order": [
  "company",
  "customer",
  "country",
  "disabled",
  "column_break_9",
  "warehouse",
  "campaign",
  "company_address",
  "section_break_15",
  "applicable_for_users",
  "section_break_11",
  "payments",
  "section_break_14",
  "hide_images",
  "hide_unavailable_items",
  "auto_add_item_to_cart",
  "column_break_16",
  "update_stock",
  "ignore_pricing_rule",
  "allow_rate_change",
  "allow_discount_change",
  "section_break_23",
  "item_groups",
  "column_break_25",
  "customer_groups",
  "section_break_16",
  "print_format",
  "letter_head",
  "column_break0",
  "tc_name",
  "select_print_heading",
  "section_break_19",
  "selling_price_list",
  "currency",
  "write_off_account",
  "write_off_cost_center",
  "account_for_change_amount",
  "column_break_23",
  "income_account",
  "expense_account",
  "taxes_and_charges",
  "tax_category",
  "apply_discount_on",
  "accounting_dimensions_section",
  "cost_center",
  "dimension_col_break"
 ],
 "fields": [
  {
   "default": "0",
   "fieldname": "disabled",
   "fieldtype": "Check",
   "label": "Disabled"
  },
  {
   "fieldname": "customer",
   "fieldtype": "Link",
   "label": "Customer",
   "oldfieldname": "customer_account",
   "oldfieldtype": "Link",
   "options": "Customer"
  },
  {
   "fieldname": "company",
   "fieldtype": "Link",
   "in_list_view": 1,
   "label": "Company",
   "oldfieldname": "company",
   "oldfieldtype": "Link",
   "options": "Company",
   "remember_last_selected_value": 1,
   "reqd": 1
  },
  {
   "fetch_from": "company.country",
   "fieldname": "country",
   "fieldtype": "Read Only",
   "label": "Country"
  },
  {
   "fieldname": "campaign",
   "fieldtype": "Link",
   "label": "Campaign",
   "options": "Campaign"
  },
  {
   "fieldname": "company_address",
   "fieldtype": "Link",
   "label": "Company Address",
   "options": "Address"
  },
  {
   "fieldname": "column_break_9",
   "fieldtype": "Column Break"
  },
  {
   "fieldname": "section_break_15",
   "fieldtype": "Section Break",
   "label": "Applicable for Users"
  },
  {
   "fieldname": "applicable_for_users",
   "fieldtype": "Table",
   "label": "Applicable for Users",
   "options": "POS Profile User"
  },
  {
   "fieldname": "section_break_11",
   "fieldtype": "Section Break",
   "label": "Payment Methods"
  },
  {
   "fieldname": "payments",
   "fieldtype": "Table",
   "label": "Payment Methods",
   "options": "POS Payment Method",
   "reqd": 1
  },
  {
   "fieldname": "section_break_14",
   "fieldtype": "Section Break",
   "label": "Configuration"
  },
  {
   "description": "Only show Items from these Item Groups",
   "fieldname": "item_groups",
   "fieldtype": "Table",
   "label": "Item Groups",
   "options": "POS Item Group"
  },
  {
   "fieldname": "column_break_16",
   "fieldtype": "Column Break"
  },
  {
   "description": "Only show Customer of these Customer Groups",
   "fieldname": "customer_groups",
   "fieldtype": "Table",
   "label": "Customer Groups",
   "options": "POS Customer Group"
  },
  {
   "fieldname": "section_break_16",
   "fieldtype": "Section Break",
   "label": "Print Settings"
  },
  {
   "allow_on_submit": 1,
   "fieldname": "letter_head",
   "fieldtype": "Link",
   "label": "Letter Head",
   "oldfieldname": "letter_head",
   "oldfieldtype": "Select",
   "options": "Letter Head",
   "print_hide": 1
  },
  {
   "fieldname": "column_break0",
   "fieldtype": "Column Break",
   "oldfieldtype": "Column Break"
  },
  {
   "fieldname": "tc_name",
   "fieldtype": "Link",
   "label": "Terms and Conditions",
   "oldfieldname": "tc_name",
   "oldfieldtype": "Link",
   "options": "Terms and Conditions"
  },
  {
   "allow_on_submit": 1,
   "fieldname": "select_print_heading",
   "fieldtype": "Link",
   "label": "Print Heading",
   "oldfieldname": "select_print_heading",
   "oldfieldtype": "Select",
   "options": "Print Heading"
  },
  {
   "fieldname": "section_break_19",
   "fieldtype": "Section Break",
   "label": "Accounting"
  },
  {
   "fieldname": "selling_price_list",
   "fieldtype": "Link",
   "label": "Price List",
   "oldfieldname": "price_list_name",
   "oldfieldtype": "Select",
   "options": "Price List"
  },
  {
   "fieldname": "currency",
   "fieldtype": "Link",
   "label": "Currency",
   "oldfieldname": "currency",
   "oldfieldtype": "Select",
   "options": "Currency",
   "reqd": 1
  },
  {
   "fieldname": "write_off_account",
   "fieldtype": "Link",
   "label": "Write Off Account",
   "options": "Account",
   "reqd": 1
  },
  {
   "fieldname": "write_off_cost_center",
   "fieldtype": "Link",
   "label": "Write Off Cost Center",
   "options": "Cost Center",
   "reqd": 1
  },
  {
   "fieldname": "account_for_change_amount",
   "fieldtype": "Link",
   "label": "Account for Change Amount",
   "options": "Account"
  },
  {
   "fieldname": "column_break_23",
   "fieldtype": "Column Break"
  },
  {
   "fieldname": "income_account",
   "fieldtype": "Link",
   "label": "Income Account",
   "oldfieldname": "income_account",
   "oldfieldtype": "Link",
   "options": "Account"
  },
  {
   "fieldname": "expense_account",
   "fieldtype": "Link",
   "label": "Expense Account",
   "options": "Account",
   "print_hide": 1
  },
  {
   "fieldname": "cost_center",
   "fieldtype": "Link",
   "label": "Cost Center",
   "oldfieldname": "cost_center",
   "oldfieldtype": "Link",
   "options": "Cost Center"
  },
  {
   "fieldname": "taxes_and_charges",
   "fieldtype": "Link",
   "label": "Taxes and Charges",
   "oldfieldname": "charge",
   "oldfieldtype": "Link",
   "options": "Sales Taxes and Charges Template"
  },
  {
   "default": "Grand Total",
   "fieldname": "apply_discount_on",
   "fieldtype": "Select",
   "label": "Apply Discount On",
   "options": "Grand Total\nNet Total"
  },
  {
   "fieldname": "accounting_dimensions_section",
   "fieldtype": "Section Break",
   "label": "Accounting Dimensions"
  },
  {
   "fieldname": "tax_category",
   "fieldtype": "Link",
   "label": "Tax Category",
   "options": "Tax Category"
  },
  {
   "fieldname": "dimension_col_break",
   "fieldtype": "Column Break"
  },
  {
<<<<<<< HEAD
   "fieldname": "tax_category",
   "fieldtype": "Link",
   "label": "Tax Category",
   "options": "Tax Category"
=======
   "fieldname": "print_format",
   "fieldtype": "Link",
   "label": "Print Format",
   "options": "Print Format"
  },
  {
   "depends_on": "update_stock",
   "fieldname": "warehouse",
   "fieldtype": "Link",
   "label": "Warehouse",
   "oldfieldname": "warehouse",
   "oldfieldtype": "Link",
   "options": "Warehouse",
   "reqd": 1
  },
  {
   "default": "0",
   "fieldname": "ignore_pricing_rule",
   "fieldtype": "Check",
   "label": "Ignore Pricing Rule"
  },
  {
   "default": "1",
   "fieldname": "update_stock",
   "fieldtype": "Check",
   "hidden": 1,
   "label": "Update Stock",
   "read_only": 1
  },
  {
   "default": "0",
   "fieldname": "hide_unavailable_items",
   "fieldtype": "Check",
   "label": "Hide Unavailable Items"
  },
  {
   "default": "0",
   "fieldname": "hide_images",
   "fieldtype": "Check",
   "label": "Hide Images"
  },
  {
   "default": "0",
   "fieldname": "auto_add_item_to_cart",
   "fieldtype": "Check",
   "label": "Automatically Add Filtered Item To Cart"
  },
  {
   "default": "0",
   "fieldname": "allow_rate_change",
   "fieldtype": "Check",
   "label": "Allow User to Edit Rate"
  },
  {
   "default": "0",
   "fieldname": "allow_discount_change",
   "fieldtype": "Check",
   "label": "Allow User to Edit Discount"
  },
  {
   "fieldname": "section_break_23",
   "fieldtype": "Section Break",
   "label": "Filters"
  },
  {
   "fieldname": "column_break_25",
   "fieldtype": "Column Break"
>>>>>>> 540559d6
  }
 ],
 "icon": "icon-cog",
 "idx": 1,
<<<<<<< HEAD
 "modified": "2020-01-24 15:52:03.797701",
=======
 "index_web_pages_for_search": 1,
 "links": [
  {
   "group": "Invoices",
   "link_doctype": "Sales Invoice",
   "link_fieldname": "pos_profile"
  },
  {
   "group": "Invoices",
   "link_doctype": "POS Invoice",
   "link_fieldname": "pos_profile"
  },
  {
   "group": "Opening & Closing",
   "link_doctype": "POS Opening Entry",
   "link_fieldname": "pos_profile"
  },
  {
   "group": "Opening & Closing",
   "link_doctype": "POS Closing Entry",
   "link_fieldname": "pos_profile"
  }
 ],
 "modified": "2021-10-14 14:17:00.469298",
>>>>>>> 540559d6
 "modified_by": "Administrator",
 "module": "Accounts",
 "name": "POS Profile",
 "owner": "Administrator",
 "permissions": [
  {
   "create": 1,
   "delete": 1,
   "email": 1,
   "print": 1,
   "read": 1,
   "report": 1,
   "role": "Accounts Manager",
   "share": 1,
   "write": 1
  },
  {
   "email": 1,
   "print": 1,
   "read": 1,
   "report": 1,
   "role": "Accounts User"
  }
 ],
 "sort_field": "modified",
 "sort_order": "DESC"
}<|MERGE_RESOLUTION|>--- conflicted
+++ resolved
@@ -284,12 +284,6 @@
    "fieldtype": "Column Break"
   },
   {
-<<<<<<< HEAD
-   "fieldname": "tax_category",
-   "fieldtype": "Link",
-   "label": "Tax Category",
-   "options": "Tax Category"
-=======
    "fieldname": "print_format",
    "fieldtype": "Link",
    "label": "Print Format",
@@ -357,14 +351,10 @@
   {
    "fieldname": "column_break_25",
    "fieldtype": "Column Break"
->>>>>>> 540559d6
   }
  ],
  "icon": "icon-cog",
  "idx": 1,
-<<<<<<< HEAD
- "modified": "2020-01-24 15:52:03.797701",
-=======
  "index_web_pages_for_search": 1,
  "links": [
   {
@@ -389,7 +379,6 @@
   }
  ],
  "modified": "2021-10-14 14:17:00.469298",
->>>>>>> 540559d6
  "modified_by": "Administrator",
  "module": "Accounts",
  "name": "POS Profile",
