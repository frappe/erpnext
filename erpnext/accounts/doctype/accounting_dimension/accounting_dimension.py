# -*- coding: utf-8 -*-
# Copyright (c) 2019, Frappe Technologies Pvt. Ltd. and contributors
# For license information, please see license.txt

from __future__ import unicode_literals
import frappe
from frappe import _
import json
from frappe.model.document import Document
from frappe.custom.doctype.custom_field.custom_field import create_custom_field
from frappe import scrub
from frappe.utils import cstr
from frappe.utils.background_jobs import enqueue
from frappe.model import core_doctypes_list

class AccountingDimension(Document):
	def before_insert(self):
		self.set_fieldname_and_label()

	def validate(self):
		if self.document_type in core_doctypes_list + ('Accounting Dimension', 'Project',
				'Cost Center', 'Accounting Dimension Detail', 'Company') :

			msg = _("Not allowed to create accounting dimension for {0}").format(self.document_type)
			frappe.throw(msg)

		exists = frappe.db.get_value("Accounting Dimension", {'document_type': self.document_type}, ['name'])

		if exists and self.is_new():
			frappe.throw("Document Type already used as a dimension")

		if not self.is_new():
			self.validate_document_type_change()

	def validate_document_type_change(self):
		doctype_before_save = frappe.db.get_value("Accounting Dimension", self.name, "document_type")
		if doctype_before_save != self.document_type:
			message = _("Cannot change Reference Document Type.")
			message += _("Please create a new Accounting Dimension if required.")
			frappe.throw(message)

	def after_insert(self):
		if frappe.flags.in_test:
			make_dimension_in_accounting_doctypes(doc=self)
		else:
			frappe.enqueue(make_dimension_in_accounting_doctypes, doc=self, queue='long')

	def on_trash(self):
		if frappe.flags.in_test:
			delete_accounting_dimension(doc=self, queue='long')
		else:
			frappe.enqueue(delete_accounting_dimension, doc=self)

	def set_fieldname_and_label(self):
		if not self.label:
			self.label = cstr(self.document_type)

		if not self.fieldname:
			self.fieldname = scrub(self.label)

<<<<<<< HEAD
def make_dimension_in_accounting_doctypes(doc, doclist=None):
	if not doclist:
		doclist = get_doctypes_with_dimensions()
=======
	def on_update(self):
		frappe.flags.accounting_dimensions = None

def make_dimension_in_accounting_doctypes(doc):
	doclist = get_doctypes_with_dimensions()
>>>>>>> 409c37eb
	doc_count = len(get_accounting_dimensions())
	count = 0

	for doctype in doclist:

		if (doc_count + 1) % 2 == 0:
			insert_after_field = 'dimension_col_break'
		else:
			insert_after_field = 'accounting_dimensions_section'

		df = {
			"fieldname": doc.fieldname,
			"label": doc.label,
			"fieldtype": "Link",
			"options": doc.document_type,
			"insert_after": insert_after_field,
			"owner": "Administrator"
		}

		meta = frappe.get_meta(doctype, cached=False)
		fieldnames = [d.fieldname for d in meta.get("fields")]
		if df['fieldname'] not in fieldnames:
			if doctype == "Budget":
				add_dimension_to_budget_doctype(df.copy(), doc)
			else:
				create_custom_field(doctype, df)

		count += 1

		frappe.publish_progress(count*100/len(doclist), title = _("Creating Dimensions..."))
		frappe.clear_cache(doctype=doctype)

def add_dimension_to_budget_doctype(df, doc):
	df.update({
		"insert_after": "cost_center",
		"depends_on": "eval:doc.budget_against == '{0}'".format(doc.document_type)
	})

	create_custom_field("Budget", df)

	property_setter = frappe.db.exists("Property Setter", "Budget-budget_against-options")

	if property_setter:
		property_setter_doc = frappe.get_doc("Property Setter", "Budget-budget_against-options")
		property_setter_doc.value = property_setter_doc.value + "\n" + doc.document_type
		property_setter_doc.save()

		frappe.clear_cache(doctype='Budget')
	else:
		frappe.get_doc({
			"doctype": "Property Setter",
			"doctype_or_field": "DocField",
			"doc_type": "Budget",
			"field_name": "budget_against",
			"property": "options",
			"property_type": "Text",
			"value": "\nCost Center\nProject\n" + doc.document_type
		}).insert(ignore_permissions=True)


def delete_accounting_dimension(doc):
	doclist = get_doctypes_with_dimensions()

	frappe.db.sql("""
		DELETE FROM `tabCustom Field`
		WHERE fieldname = %s
		AND dt IN (%s)""" %			#nosec
		('%s', ', '.join(['%s']* len(doclist))), tuple([doc.fieldname] + doclist))

	frappe.db.sql("""
		DELETE FROM `tabProperty Setter`
		WHERE field_name = %s
		AND doc_type IN (%s)""" %		#nosec
		('%s', ', '.join(['%s']* len(doclist))), tuple([doc.fieldname] + doclist))

	budget_against_property = frappe.get_doc("Property Setter", "Budget-budget_against-options")
	value_list = budget_against_property.value.split('\n')[3:]

	if doc.document_type in value_list:
		value_list.remove(doc.document_type)

	budget_against_property.value = "\nCost Center\nProject\n" + "\n".join(value_list)
	budget_against_property.save()

	for doctype in doclist:
		frappe.clear_cache(doctype=doctype)

@frappe.whitelist()
def disable_dimension(doc):
	if frappe.flags.in_test:
		toggle_disabling(doc=doc)
	else:
		frappe.enqueue(toggle_disabling, doc=doc)

def toggle_disabling(doc):
	doc = json.loads(doc)

	if doc.get('disabled'):
		df = {"read_only": 1}
	else:
		df = {"read_only": 0}

	doclist = get_doctypes_with_dimensions()

	for doctype in doclist:
		field = frappe.db.get_value("Custom Field", {"dt": doctype, "fieldname": doc.get('fieldname')})
		if field:
			custom_field = frappe.get_doc("Custom Field", field)
			custom_field.update(df)
			custom_field.save()

		frappe.clear_cache(doctype=doctype)

def get_doctypes_with_dimensions():
<<<<<<< HEAD
	return frappe.get_hooks("accounting_dimension_doctypes")
=======
	doclist = ["GL Entry", "Sales Invoice", "POS Invoice", "Purchase Invoice", "Payment Entry", "Asset",
		"Expense Claim", "Expense Claim Detail", "Expense Taxes and Charges", "Stock Entry", "Budget", "Payroll Entry", "Delivery Note",
		"Sales Invoice Item", "POS Invoice Item", "Purchase Invoice Item", "Purchase Order Item", "Journal Entry Account", "Material Request Item", "Delivery Note Item",
		"Purchase Receipt Item", "Stock Entry Detail", "Payment Entry Deduction", "Sales Taxes and Charges", "Purchase Taxes and Charges", "Shipping Rule",
		"Landed Cost Item", "Asset Value Adjustment", "Loyalty Program", "Fee Schedule", "Fee Structure", "Stock Reconciliation",
		"Travel Request", "Fees", "POS Profile", "Opening Invoice Creation Tool", "Opening Invoice Creation Tool Item", "Subscription",
		"Subscription Plan"]

	return doclist
>>>>>>> 409c37eb

def get_accounting_dimensions(as_list=True):
	if frappe.flags.accounting_dimensions is None:
		frappe.flags.accounting_dimensions = frappe.get_all("Accounting Dimension",
			fields=["label", "fieldname", "disabled", "document_type"])

	if as_list:
		return [d.fieldname for d in frappe.flags.accounting_dimensions]
	else:
		return frappe.flags.accounting_dimensions

def get_checks_for_pl_and_bs_accounts():
	dimensions = frappe.db.sql("""SELECT p.label, p.disabled, p.fieldname, c.default_dimension, c.company, c.mandatory_for_pl, c.mandatory_for_bs
		FROM `tabAccounting Dimension`p ,`tabAccounting Dimension Detail` c
		WHERE p.name = c.parent""", as_dict=1)

	return dimensions

def get_dimension_with_children(doctype, dimension):

	if isinstance(dimension, list):
		dimension = dimension[0]

	all_dimensions = []
	lft, rgt = frappe.db.get_value(doctype, dimension, ["lft", "rgt"])
	children = frappe.get_all(doctype, filters={"lft": [">=", lft], "rgt": ["<=", rgt]}, order_by="lft")
	all_dimensions += [c.name for c in children]

	return all_dimensions

@frappe.whitelist()
def get_dimensions(with_cost_center_and_project=False):
	dimension_filters = frappe.db.sql("""
		SELECT label, fieldname, document_type
		FROM `tabAccounting Dimension`
		WHERE disabled = 0
	""", as_dict=1)

	default_dimensions = frappe.db.sql("""SELECT p.fieldname, c.company, c.default_dimension
		FROM `tabAccounting Dimension Detail` c, `tabAccounting Dimension` p
		WHERE c.parent = p.name""", as_dict=1)

	if with_cost_center_and_project:
		dimension_filters.extend([
			{
				'fieldname': 'cost_center',
				'document_type': 'Cost Center'
			},
			{
				'fieldname': 'project',
				'document_type': 'Project'
			}
		])

	default_dimensions_map = {}
	for dimension in default_dimensions:
		default_dimensions_map.setdefault(dimension.company, {})
		default_dimensions_map[dimension.company][dimension.fieldname] = dimension.default_dimension

	return dimension_filters, default_dimensions_map<|MERGE_RESOLUTION|>--- conflicted
+++ resolved
@@ -58,17 +58,13 @@
 		if not self.fieldname:
 			self.fieldname = scrub(self.label)
 
-<<<<<<< HEAD
+	def on_update(self):
+		frappe.flags.accounting_dimensions = None
+
 def make_dimension_in_accounting_doctypes(doc, doclist=None):
 	if not doclist:
 		doclist = get_doctypes_with_dimensions()
-=======
-	def on_update(self):
-		frappe.flags.accounting_dimensions = None
-
-def make_dimension_in_accounting_doctypes(doc):
-	doclist = get_doctypes_with_dimensions()
->>>>>>> 409c37eb
+
 	doc_count = len(get_accounting_dimensions())
 	count = 0
 
@@ -90,6 +86,7 @@
 
 		meta = frappe.get_meta(doctype, cached=False)
 		fieldnames = [d.fieldname for d in meta.get("fields")]
+
 		if df['fieldname'] not in fieldnames:
 			if doctype == "Budget":
 				add_dimension_to_budget_doctype(df.copy(), doc)
@@ -183,19 +180,7 @@
 		frappe.clear_cache(doctype=doctype)
 
 def get_doctypes_with_dimensions():
-<<<<<<< HEAD
 	return frappe.get_hooks("accounting_dimension_doctypes")
-=======
-	doclist = ["GL Entry", "Sales Invoice", "POS Invoice", "Purchase Invoice", "Payment Entry", "Asset",
-		"Expense Claim", "Expense Claim Detail", "Expense Taxes and Charges", "Stock Entry", "Budget", "Payroll Entry", "Delivery Note",
-		"Sales Invoice Item", "POS Invoice Item", "Purchase Invoice Item", "Purchase Order Item", "Journal Entry Account", "Material Request Item", "Delivery Note Item",
-		"Purchase Receipt Item", "Stock Entry Detail", "Payment Entry Deduction", "Sales Taxes and Charges", "Purchase Taxes and Charges", "Shipping Rule",
-		"Landed Cost Item", "Asset Value Adjustment", "Loyalty Program", "Fee Schedule", "Fee Structure", "Stock Reconciliation",
-		"Travel Request", "Fees", "POS Profile", "Opening Invoice Creation Tool", "Opening Invoice Creation Tool Item", "Subscription",
-		"Subscription Plan"]
-
-	return doclist
->>>>>>> 409c37eb
 
 def get_accounting_dimensions(as_list=True):
 	if frappe.flags.accounting_dimensions is None:
