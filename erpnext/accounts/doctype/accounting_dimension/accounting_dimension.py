--- conflicted
+++ resolved
@@ -179,27 +179,12 @@
 		frappe.clear_cache(doctype=doctype)
 
 def get_doctypes_with_dimensions():
-<<<<<<< HEAD
-	doclist = ["GL Entry", "Sales Invoice", "Purchase Invoice", "Payment Entry", "Asset",
-		"Expense Claim", "Expense Claim Detail", "Expense Taxes and Charges", "Stock Entry", "Budget", "Payroll Entry", "Delivery Note",
-		"Sales Invoice Item", "Purchase Invoice Item", "Purchase Order Item", "Journal Entry Account", "Material Request Item", "Delivery Note Item",
-		"Purchase Receipt Item", "Stock Entry Detail", "Payment Entry Deduction", "Sales Taxes and Charges", "Purchase Taxes and Charges", "Shipping Rule",
-		"Landed Cost Item", "Asset Value Adjustment", "Loyalty Program", "Fee Schedule", "Fee Structure", "Stock Reconciliation",
-		"Travel Request", "Fees", "POS Profile", "Opening Invoice Creation Tool", "Opening Invoice Creation Tool Item", "Subscription",
-		"Subscription Plan"]
-
-	return doclist
-
-def get_accounting_dimensions(as_list=True):
-	accounting_dimensions = frappe.get_all("Accounting Dimension", fields=["label", "fieldname", "disabled", "document_type"])
-=======
 	return frappe.get_hooks("accounting_dimension_doctypes")
 
 def get_accounting_dimensions(as_list=True):
 	if frappe.flags.accounting_dimensions is None:
 		frappe.flags.accounting_dimensions = frappe.get_all("Accounting Dimension",
 			fields=["label", "fieldname", "disabled", "document_type"])
->>>>>>> 540559d6
 
 	if as_list:
 		return [d.fieldname for d in frappe.flags.accounting_dimensions]
@@ -236,8 +221,6 @@
 	default_dimensions = frappe.db.sql("""SELECT p.fieldname, c.company, c.default_dimension
 		FROM `tabAccounting Dimension Detail` c, `tabAccounting Dimension` p
 		WHERE c.parent = p.name""", as_dict=1)
-<<<<<<< HEAD
-=======
 
 	if with_cost_center_and_project:
 		dimension_filters.extend([
@@ -250,7 +233,6 @@
 				'document_type': 'Project'
 			}
 		])
->>>>>>> 540559d6
 
 	default_dimensions_map = {}
 	for dimension in default_dimensions:
