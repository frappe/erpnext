--- conflicted
+++ resolved
@@ -49,11 +49,7 @@
   }
  ],
  "links": [],
-<<<<<<< HEAD
- "modified": "2020-03-22 20:34:39.805728",
-=======
  "modified": "2021-02-08 16:37:53.936656",
->>>>>>> 540559d6
  "modified_by": "Administrator",
  "module": "Accounts",
  "name": "Accounting Dimension",
