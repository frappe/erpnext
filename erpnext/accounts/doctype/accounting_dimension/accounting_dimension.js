// Copyright (c) 2019, Frappe Technologies Pvt. Ltd. and contributors
// For license information, please see license.txt

frappe.ui.form.on('Accounting Dimension', {

	refresh: function(frm) {
		frm.set_query('document_type', () => {
			return {
				filters: {
					name: ['not in', ['Accounting Dimension', 'Project', 'Cost Center', 'Accounting Dimension Detail']]
				}
			};
		});

		if (!frm.is_new()) {
			frm.add_custom_button(__('Show {0}', [frm.doc.document_type]), function () {
				frappe.set_route("List", frm.doc.document_type);
			});
<<<<<<< HEAD

			let button = frm.doc.disabled ? "Enable" : "Disable";

			frm.add_custom_button(__(button), function() {

				frm.set_value('disabled', 1 - frm.doc.disabled);

=======

			let button = frm.doc.disabled ? "Enable" : "Disable";

			frm.add_custom_button(__(button), function() {

				frm.set_value('disabled', 1 - frm.doc.disabled);

>>>>>>> ad2447d6
				frappe.call({
					method: "erpnext.accounts.doctype.accounting_dimension.accounting_dimension.disable_dimension",
					args: {
						doc: frm.doc
					},
					freeze: true,
					callback: function(r) {
						let message = frm.doc.disabled ? "Dimension Disabled" : "Dimension Enabled";
						frm.save();
						frappe.show_alert({message:__(message), indicator:'green'});
					}
				});
			});
		}
	},

	document_type: function(frm) {

		frm.set_value('label', frm.doc.document_type);
		frm.set_value('fieldname', frappe.model.scrub(frm.doc.document_type));

		if (frm.is_new()){
			let row = frappe.model.add_child(frm.doc, "Accounting Dimension Detail", "dimension_defaults");
			row.reference_document = frm.doc.document_type;
			frm.refresh_fields("dimension_defaults");
		}

		frappe.db.get_value('Accounting Dimension', {'document_type': frm.doc.document_type}, 'document_type', (r) => {
			if (r && r.document_type) {
				frm.set_df_property('document_type', 'description', "Document type is already set as dimension");
			}
		});
	},
});

frappe.ui.form.on('Accounting Dimension Detail', {
	dimension_defaults_add: function(frm, cdt, cdn) {
		let row = locals[cdt][cdn];
		row.reference_document = frm.doc.document_type;
	}
});<|MERGE_RESOLUTION|>--- conflicted
+++ resolved
@@ -16,7 +16,6 @@
 			frm.add_custom_button(__('Show {0}', [frm.doc.document_type]), function () {
 				frappe.set_route("List", frm.doc.document_type);
 			});
-<<<<<<< HEAD
 
 			let button = frm.doc.disabled ? "Enable" : "Disable";
 
@@ -24,15 +23,6 @@
 
 				frm.set_value('disabled', 1 - frm.doc.disabled);
 
-=======
-
-			let button = frm.doc.disabled ? "Enable" : "Disable";
-
-			frm.add_custom_button(__(button), function() {
-
-				frm.set_value('disabled', 1 - frm.doc.disabled);
-
->>>>>>> ad2447d6
 				frappe.call({
 					method: "erpnext.accounts.doctype.accounting_dimension.accounting_dimension.disable_dimension",
 					args: {
