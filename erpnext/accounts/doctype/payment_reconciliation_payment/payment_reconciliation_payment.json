--- conflicted
+++ resolved
@@ -1,9 +1,6 @@
 {
  "allow_copy": 0, 
-<<<<<<< HEAD
-=======
  "allow_events_in_timeline": 0, 
->>>>>>> 090a308a
  "allow_guest_to_view": 0, 
  "allow_import": 0, 
  "allow_rename": 0, 
