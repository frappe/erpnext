{
 "actions": [],
 "creation": "2014-07-09 16:13:35.452759",
 "doctype": "DocType",
 "editable_grid": 1,
 "engine": "InnoDB",
 "field_order": [
  "reference_type",
  "reference_name",
  "posting_date",
  "is_advance",
  "reference_row",
  "col_break1",
  "invoice_number",
  "amount",
  "allocated_amount",
  "section_break_10",
  "difference_account",
  "difference_amount",
  "sec_break1",
  "remark",
  "currency"
 ],
 "fields": [
  {
   "fieldname": "reference_type",
   "fieldtype": "Link",
   "label": "Reference Type",
   "options": "DocType",
   "read_only": 1
  },
  {
   "columns": 2,
   "fieldname": "reference_name",
   "fieldtype": "Dynamic Link",
   "in_list_view": 1,
   "label": "Reference Name",
   "options": "reference_type",
   "read_only": 1
  },
  {
   "fieldname": "posting_date",
   "fieldtype": "Date",
   "label": "Posting Date",
   "read_only": 1
  },
  {
   "fieldname": "is_advance",
   "fieldtype": "Data",
   "hidden": 1,
   "label": "Is Advance",
   "read_only": 1
  },
  {
   "fieldname": "reference_row",
   "fieldtype": "Data",
   "hidden": 1,
   "label": "Reference Row",
   "read_only": 1
  },
  {
   "fieldname": "col_break1",
   "fieldtype": "Column Break"
  },
  {
   "columns": 2,
   "fieldname": "invoice_number",
   "fieldtype": "Select",
   "in_list_view": 1,
   "label": "Invoice Number",
   "reqd": 1
  },
  {
   "columns": 2,
   "fieldname": "amount",
   "fieldtype": "Currency",
   "in_list_view": 1,
   "label": "Amount",
   "options": "currency",
   "read_only": 1
  },
  {
   "columns": 2,
   "fieldname": "allocated_amount",
   "fieldtype": "Currency",
   "in_list_view": 1,
   "label": "Allocated amount",
   "options": "currency",
   "reqd": 1
  },
  {
   "fieldname": "sec_break1",
   "fieldtype": "Section Break"
  },
  {
   "fieldname": "remark",
   "fieldtype": "Small Text",
   "in_list_view": 1,
   "label": "Remark",
   "read_only": 1
  },
  {
   "columns": 2,
   "fieldname": "difference_account",
   "fieldtype": "Link",
   "in_list_view": 1,
   "label": "Difference Account",
   "options": "Account"
  },
  {
   "fieldname": "difference_amount",
   "fieldtype": "Currency",
   "label": "Difference Amount",
   "options": "currency",
   "print_hide": 1,
   "read_only": 1
  },
  {
   "fieldname": "section_break_10",
   "fieldtype": "Section Break"
  },
  {
   "fieldname": "currency",
   "fieldtype": "Link",
   "hidden": 1,
   "label": "Currency",
   "options": "Currency"
  }
 ],
 "istable": 1,
<<<<<<< HEAD
 "modified": "2020-03-03 15:37:10.629333",
=======
 "links": [],
 "modified": "2020-07-19 18:12:41.682347",
>>>>>>> 24e5a617
 "modified_by": "Administrator",
 "module": "Accounts",
 "name": "Payment Reconciliation Payment",
 "owner": "Administrator",
 "permissions": [],
 "quick_entry": 1,
 "sort_field": "modified",
 "sort_order": "DESC"
}<|MERGE_RESOLUTION|>--- conflicted
+++ resolved
@@ -128,12 +128,8 @@
   }
  ],
  "istable": 1,
-<<<<<<< HEAD
- "modified": "2020-03-03 15:37:10.629333",
-=======
  "links": [],
  "modified": "2020-07-19 18:12:41.682347",
->>>>>>> 24e5a617
  "modified_by": "Administrator",
  "module": "Accounts",
  "name": "Payment Reconciliation Payment",
