{
 "cards": [
  {
   "hidden": 0,
   "label": "Accounting Masters",
   "links": "[\n    {\n        \"description\": \"Company (not Customer or Supplier) master.\",\n        \"label\": \"Company\",\n        \"name\": \"Company\",\n        \"onboard\": 1,\n        \"type\": \"doctype\"\n    },\n    {\n        \"description\": \"Tree of financial accounts.\",\n        \"icon\": \"fa fa-sitemap\",\n        \"label\": \"Chart of Accounts\",\n        \"name\": \"Account\",\n        \"onboard\": 1,\n        \"route\": \"#Tree/Account\",\n        \"type\": \"doctype\"\n    },\n    {\n        \"label\": \"Accounts Settings\",\n        \"name\": \"Accounts Settings\",\n        \"type\": \"doctype\"\n    },\n    {\n        \"description\": \"Financial / accounting year.\",\n        \"label\": \"Fiscal Year\",\n        \"name\": \"Fiscal Year\",\n        \"type\": \"doctype\"\n    },\n    {\n        \"label\": \"Accounting Dimension\",\n        \"name\": \"Accounting Dimension\",\n        \"type\": \"doctype\"\n    },\n    {\n        \"label\": \"Finance Book\",\n        \"name\": \"Finance Book\",\n        \"type\": \"doctype\"\n    },\n    {\n        \"label\": \"Accounting Period\",\n        \"name\": \"Accounting Period\",\n        \"type\": \"doctype\"\n    },\n    {\n        \"description\": \"Payment Terms based on conditions\",\n        \"label\": \"Payment Term\",\n        \"name\": \"Payment Term\",\n        \"type\": \"doctype\"\n    }\n]"
  },
  {
   "hidden": 0,
   "label": "General Ledger",
   "links": "[\n    {\n        \"description\": \"Accounting journal entries.\",\n        \"label\": \"Journal Entry\",\n        \"name\": \"Journal Entry\",\n        \"type\": \"doctype\"\n    },\n    {\n        \"description\": \"Make journal entries from a template.\",\n        \"label\": \"Journal Entry Template\",\n        \"name\": \"Journal Entry Template\",\n        \"type\": \"doctype\"\n    },\n    \n    {\n        \"dependencies\": [\n            \"GL Entry\"\n        ],\n        \"doctype\": \"GL Entry\",\n        \"is_query_report\": true,\n        \"label\": \"General Ledger\",\n        \"name\": \"General Ledger\",\n        \"type\": \"report\"\n    },\n    {\n        \"dependencies\": [\n            \"Sales Invoice\"\n        ],\n        \"doctype\": \"Sales Invoice\",\n        \"is_query_report\": true,\n        \"label\": \"Customer Ledger Summary\",\n        \"name\": \"Customer Ledger Summary\",\n        \"type\": \"report\"\n    },\n    {\n        \"dependencies\": [\n            \"Sales Invoice\"\n        ],\n        \"doctype\": \"Sales Invoice\",\n        \"is_query_report\": true,\n        \"label\": \"Supplier Ledger Summary\",\n        \"name\": \"Supplier Ledger Summary\",\n        \"type\": \"report\"\n    }\n]"
  },
  {
   "hidden": 0,
   "label": "Accounts Receivable",
   "links": "[\n    {\n        \"description\": \"Bills raised to Customers.\",\n        \"label\": \"Sales Invoice\",\n        \"name\": \"Sales Invoice\",\n        \"onboard\": 1,\n        \"type\": \"doctype\"\n    },\n    {\n        \"description\": \"Customer database.\",\n        \"label\": \"Customer\",\n        \"name\": \"Customer\",\n        \"onboard\": 1,\n        \"type\": \"doctype\"\n    },\n    {\n        \"description\": \"Bank/Cash transactions against party or for internal transfer\",\n        \"label\": \"Payment Entry\",\n        \"name\": \"Payment Entry\",\n        \"type\": \"doctype\"\n    },\n    {\n        \"description\": \"Payment Request\",\n        \"label\": \"Payment Request\",\n        \"name\": \"Payment Request\",\n        \"type\": \"doctype\"\n    },\n    {\n        \"dependencies\": [\n            \"Sales Invoice\"\n        ],\n        \"doctype\": \"Sales Invoice\",\n        \"is_query_report\": true,\n        \"label\": \"Accounts Receivable\",\n        \"name\": \"Accounts Receivable\",\n        \"type\": \"report\"\n    },\n    {\n        \"dependencies\": [\n            \"Sales Invoice\"\n        ],\n        \"doctype\": \"Sales Invoice\",\n        \"is_query_report\": true,\n        \"label\": \"Accounts Receivable Summary\",\n        \"name\": \"Accounts Receivable Summary\",\n        \"type\": \"report\"\n    },\n    {\n        \"dependencies\": [\n            \"Sales Invoice\"\n        ],\n        \"doctype\": \"Sales Invoice\",\n        \"is_query_report\": true,\n        \"label\": \"Sales Register\",\n        \"name\": \"Sales Register\",\n        \"type\": \"report\"\n    },\n    {\n        \"dependencies\": [\n            \"Sales Invoice\"\n        ],\n        \"doctype\": \"Sales Invoice\",\n        \"is_query_report\": true,\n        \"label\": \"Item-wise Sales Register\",\n        \"name\": \"Item-wise Sales Register\",\n        \"type\": \"report\"\n    },\n    {\n        \"dependencies\": [\n            \"Sales Invoice\"\n        ],\n        \"doctype\": \"Sales Order\",\n        \"is_query_report\": true,\n        \"label\": \"Sales Order Analysis\",\n        \"name\": \"Sales Order Analysis\",\n        \"type\": \"report\"\n    },\n    {\n        \"dependencies\": [\n            \"Sales Invoice\"\n        ],\n        \"doctype\": \"Sales Invoice\",\n        \"is_query_report\": true,\n        \"label\": \"Delivered Items To Be Billed\",\n        \"name\": \"Delivered Items To Be Billed\",\n        \"type\": \"report\"\n    }\n]"
  },
  {
   "hidden": 0,
   "label": "Accounts Payable",
   "links": "[\n    {\n        \"description\": \"Bills raised by Suppliers.\",\n        \"label\": \"Purchase Invoice\",\n        \"name\": \"Purchase Invoice\",\n        \"onboard\": 1,\n        \"type\": \"doctype\"\n    },\n    {\n        \"description\": \"Supplier database.\",\n        \"label\": \"Supplier\",\n        \"name\": \"Supplier\",\n        \"onboard\": 1,\n        \"type\": \"doctype\"\n    },\n    {\n        \"description\": \"Bank/Cash transactions against party or for internal transfer\",\n        \"label\": \"Payment Entry\",\n        \"name\": \"Payment Entry\",\n        \"type\": \"doctype\"\n    },\n    {\n        \"dependencies\": [\n            \"Purchase Invoice\"\n        ],\n        \"doctype\": \"Purchase Invoice\",\n        \"is_query_report\": true,\n        \"label\": \"Accounts Payable\",\n        \"name\": \"Accounts Payable\",\n        \"type\": \"report\"\n    },\n    {\n        \"dependencies\": [\n            \"Purchase Invoice\"\n        ],\n        \"doctype\": \"Purchase Invoice\",\n        \"is_query_report\": true,\n        \"label\": \"Accounts Payable Summary\",\n        \"name\": \"Accounts Payable Summary\",\n        \"type\": \"report\"\n    },\n    {\n        \"dependencies\": [\n            \"Purchase Invoice\"\n        ],\n        \"doctype\": \"Purchase Invoice\",\n        \"is_query_report\": true,\n        \"label\": \"Purchase Register\",\n        \"name\": \"Purchase Register\",\n        \"type\": \"report\"\n    },\n    {\n        \"dependencies\": [\n            \"Purchase Invoice\"\n        ],\n        \"doctype\": \"Purchase Invoice\",\n        \"is_query_report\": true,\n        \"label\": \"Item-wise Purchase Register\",\n        \"name\": \"Item-wise Purchase Register\",\n        \"type\": \"report\"\n    },\n    {\n        \"dependencies\": [\n            \"Purchase Order\"\n        ],\n        \"doctype\": \"Purchase Order\",\n        \"is_query_report\": true,\n        \"label\": \"Purchase Order Analysis\",\n        \"name\": \"Purchase Order Analysis\",\n        \"type\": \"report\"\n    },\n    {\n        \"dependencies\": [\n            \"Purchase Invoice\"\n        ],\n        \"doctype\": \"Purchase Invoice\",\n        \"is_query_report\": true,\n        \"label\": \"Received Items To Be Billed\",\n        \"name\": \"Received Items To Be Billed\",\n        \"type\": \"report\"\n    }\n]"
  },
  {
   "hidden": 0,
   "label": "Reports",
   "links": "[\n    {\n        \"dependencies\": [\n            \"GL Entry\"\n        ],\n        \"doctype\": \"GL Entry\",\n        \"is_query_report\": true,\n        \"label\": \"Trial Balance for Party\",\n        \"name\": \"Trial Balance for Party\",\n        \"type\": \"report\"\n    },\n    {\n        \"dependencies\": [\n            \"Journal Entry\"\n        ],\n        \"doctype\": \"Journal Entry\",\n        \"is_query_report\": true,\n        \"label\": \"Payment Period Based On Invoice Date\",\n        \"name\": \"Payment Period Based On Invoice Date\",\n        \"type\": \"report\"\n    },\n    {\n        \"dependencies\": [\n            \"Sales Invoice\"\n        ],\n        \"doctype\": \"Sales Invoice\",\n        \"is_query_report\": true,\n        \"label\": \"Sales Partners Commission\",\n        \"name\": \"Sales Partners Commission\",\n        \"type\": \"report\"\n    },\n    {\n        \"dependencies\": [\n            \"Customer\"\n        ],\n        \"doctype\": \"Customer\",\n        \"is_query_report\": true,\n        \"label\": \"Customer Credit Balance\",\n        \"name\": \"Customer Credit Balance\",\n        \"type\": \"report\"\n    },\n    {\n        \"dependencies\": [\n            \"Sales Invoice\"\n        ],\n        \"doctype\": \"Sales Invoice\",\n        \"is_query_report\": true,\n        \"label\": \"Sales Payment Summary\",\n        \"name\": \"Sales Payment Summary\",\n        \"type\": \"report\"\n    },\n    {\n        \"dependencies\": [\n            \"Address\"\n        ],\n        \"doctype\": \"Address\",\n        \"is_query_report\": true,\n        \"label\": \"Address And Contacts\",\n        \"name\": \"Address And Contacts\",\n        \"type\": \"report\"\n    }\n]"
  },
  {
   "hidden": 0,
   "label": "Financial Statements",
   "links": "[\n    {\n        \"dependencies\": [\n            \"GL Entry\"\n        ],\n        \"doctype\": \"GL Entry\",\n        \"is_query_report\": true,\n        \"label\": \"Trial Balance\",\n        \"name\": \"Trial Balance\",\n        \"type\": \"report\"\n    },\n    {\n        \"dependencies\": [\n            \"GL Entry\"\n        ],\n        \"doctype\": \"GL Entry\",\n        \"is_query_report\": true,\n        \"label\": \"Profit and Loss Statement\",\n        \"name\": \"Profit and Loss Statement\",\n        \"type\": \"report\"\n    },\n    {\n        \"dependencies\": [\n            \"GL Entry\"\n        ],\n        \"doctype\": \"GL Entry\",\n        \"is_query_report\": true,\n        \"label\": \"Balance Sheet\",\n        \"name\": \"Balance Sheet\",\n        \"type\": \"report\"\n    },\n    {\n        \"dependencies\": [\n            \"GL Entry\"\n        ],\n        \"doctype\": \"GL Entry\",\n        \"is_query_report\": true,\n        \"label\": \"Cash Flow\",\n        \"name\": \"Cash Flow\",\n        \"type\": \"report\"\n    },\n    {\n        \"dependencies\": [\n            \"GL Entry\"\n        ],\n        \"doctype\": \"GL Entry\",\n        \"is_query_report\": true,\n        \"label\": \"Consolidated Financial Statement\",\n        \"name\": \"Consolidated Financial Statement\",\n        \"type\": \"report\"\n    }\n]"
  },
  {
   "hidden": 0,
   "label": "Multi Currency",
   "links": "[\n    {\n        \"description\": \"Enable / disable currencies.\",\n        \"label\": \"Currency\",\n        \"name\": \"Currency\",\n        \"type\": \"doctype\"\n    },\n    {\n        \"description\": \"Currency exchange rate master.\",\n        \"label\": \"Currency Exchange\",\n        \"name\": \"Currency Exchange\",\n        \"type\": \"doctype\"\n    },\n    {\n        \"description\": \"Exchange Rate Revaluation master.\",\n        \"label\": \"Exchange Rate Revaluation\",\n        \"name\": \"Exchange Rate Revaluation\",\n        \"type\": \"doctype\"\n    }\n]"
  },
  {
   "hidden": 0,
   "label": "Settings",
   "links": "[\n    {\n        \"description\": \"Setup Gateway accounts.\",\n        \"label\": \"Payment Gateway Account\",\n        \"name\": \"Payment Gateway Account\",\n        \"type\": \"doctype\"\n    },\n    {\n        \"description\": \"Template of terms or contract.\",\n        \"label\": \"Terms and Conditions Template\",\n        \"name\": \"Terms and Conditions\",\n        \"type\": \"doctype\"\n    },\n    {\n        \"description\": \"e.g. Bank, Cash, Credit Card\",\n        \"label\": \"Mode of Payment\",\n        \"name\": \"Mode of Payment\",\n        \"type\": \"doctype\"\n    }\n]"
  },
  {
   "hidden": 0,
   "label": "Bank Statement",
<<<<<<< HEAD
   "links": "[\n    {\n        \"label\": \"Bank\",\n        \"name\": \"Bank\",\n        \"type\": \"doctype\"\n    },\n    {\n        \"label\": \"Bank Account\",\n        \"name\": \"Bank Account\",\n        \"type\": \"doctype\"\n    },\n    {\n        \"label\": \"Bank Clearance\",\n        \"name\": \"Bank Clearance\",\n        \"type\": \"doctype\"\n    },\n    {\n        \"label\": \"Bank Reconciliation\",\n        \"name\": \"bank-reconciliation\",\n        \"type\": \"page\"\n    },\n    {\n        \"dependencies\": [\n            \"GL Entry\"\n        ],\n        \"doctype\": \"GL Entry\",\n        \"is_query_report\": true,\n        \"label\": \"Bank Reconciliation Statement\",\n        \"name\": \"Bank Reconciliation Statement\",\n        \"type\": \"report\"\n    }\n]"
=======
   "links": "[\n    {\n        \"label\": \"Bank\",\n        \"name\": \"Bank\",\n        \"type\": \"doctype\"\n    },\n    {\n        \"label\": \"Bank Account\",\n        \"name\": \"Bank Account\",\n        \"type\": \"doctype\"\n    },\n    {\n        \"label\": \"Bank Clearance\",\n        \"name\": \"Bank Clearance\",\n        \"type\": \"doctype\"\n    },\n    {\n        \"label\": \"Bank Reconciliation\",\n        \"name\": \"bank-reconciliation\",\n        \"type\": \"page\"\n    },\n    {\n        \"dependencies\": [\n            \"GL Entry\"\n        ],\n        \"doctype\": \"GL Entry\",\n        \"is_query_report\": true,\n        \"label\": \"Bank Reconciliation Statement\",\n        \"name\": \"Bank Reconciliation Statement\",\n        \"type\": \"report\"\n    },\n    {\n        \"label\": \"Bank Statement Transaction Entry\",\n        \"name\": \"Bank Statement Transaction Entry\",\n        \"type\": \"doctype\"\n    },\n    {\n        \"label\": \"Bank Statement Settings\",\n        \"name\": \"Bank Statement Settings\",\n        \"type\": \"doctype\"\n    }\n]"
>>>>>>> 188ecd7b
  },
  {
   "hidden": 0,
   "label": "Subscription Management",
   "links": "[\n    {\n        \"label\": \"Subscription Plan\",\n        \"name\": \"Subscription Plan\",\n        \"type\": \"doctype\"\n    },\n    {\n        \"label\": \"Subscription\",\n        \"name\": \"Subscription\",\n        \"type\": \"doctype\"\n    },\n    {\n        \"label\": \"Subscription Settings\",\n        \"name\": \"Subscription Settings\",\n        \"type\": \"doctype\"\n    }\n]"
  },
  {
   "hidden": 0,
   "label": "Goods and Services Tax (GST India)",
   "links": "[\n    {\n        \"label\": \"GST Settings\",\n        \"name\": \"GST Settings\",\n        \"type\": \"doctype\"\n    },\n    {\n        \"label\": \"GST HSN Code\",\n        \"name\": \"GST HSN Code\",\n        \"type\": \"doctype\"\n    },\n    {\n        \"is_query_report\": true,\n        \"label\": \"GSTR-1\",\n        \"name\": \"GSTR-1\",\n        \"type\": \"report\"\n    },\n    {\n        \"is_query_report\": true,\n        \"label\": \"GSTR-2\",\n        \"name\": \"GSTR-2\",\n        \"type\": \"report\"\n    },\n    {\n        \"label\": \"GSTR 3B Report\",\n        \"name\": \"GSTR 3B Report\",\n        \"type\": \"doctype\"\n    },\n    {\n        \"is_query_report\": true,\n        \"label\": \"GST Sales Register\",\n        \"name\": \"GST Sales Register\",\n        \"type\": \"report\"\n    },\n    {\n        \"is_query_report\": true,\n        \"label\": \"GST Purchase Register\",\n        \"name\": \"GST Purchase Register\",\n        \"type\": \"report\"\n    },\n    {\n        \"is_query_report\": true,\n        \"label\": \"GST Itemised Sales Register\",\n        \"name\": \"GST Itemised Sales Register\",\n        \"type\": \"report\"\n    },\n    {\n        \"is_query_report\": true,\n        \"label\": \"GST Itemised Purchase Register\",\n        \"name\": \"GST Itemised Purchase Register\",\n        \"type\": \"report\"\n    },\n    {\n        \"country\": \"India\",\n        \"description\": \"C-Form records\",\n        \"label\": \"C-Form\",\n        \"name\": \"C-Form\",\n        \"type\": \"doctype\"\n    },\n    {\n        \"country\": \"India\",\n        \"label\": \"Lower Deduction Certificate\",\n        \"name\": \"Lower Deduction Certificate\",\n        \"type\": \"doctype\"\n    }\n]"
  },
  {
   "hidden": 0,
   "label": "Share Management",
   "links": "[\n    {\n        \"description\": \"List of available Shareholders with folio numbers\",\n        \"label\": \"Shareholder\",\n        \"name\": \"Shareholder\",\n        \"type\": \"doctype\"\n    },\n    {\n        \"description\": \"List of all share transactions\",\n        \"label\": \"Share Transfer\",\n        \"name\": \"Share Transfer\",\n        \"type\": \"doctype\"\n    },\n    {\n        \"dependencies\": [\n            \"Share Transfer\"\n        ],\n        \"doctype\": \"Share Transfer\",\n        \"is_query_report\": true,\n        \"label\": \"Share Ledger\",\n        \"name\": \"Share Ledger\",\n        \"type\": \"report\"\n    },\n    {\n        \"dependencies\": [\n            \"Share Transfer\"\n        ],\n        \"doctype\": \"Share Transfer\",\n        \"is_query_report\": true,\n        \"label\": \"Share Balance\",\n        \"name\": \"Share Balance\",\n        \"type\": \"report\"\n    }\n]"
  },
  {
   "hidden": 0,
   "label": "Cost Center and Budgeting",
   "links": "[\n    {\n        \"description\": \"Tree of financial Cost Centers.\",\n        \"icon\": \"fa fa-sitemap\",\n        \"label\": \"Chart of Cost Centers\",\n        \"name\": \"Cost Center\",\n        \"route\": \"#Tree/Cost Center\",\n        \"type\": \"doctype\"\n    },\n    {\n        \"description\": \"Define budget for a financial year.\",\n        \"label\": \"Budget\",\n        \"name\": \"Budget\",\n        \"type\": \"doctype\"\n    },\n    {\n        \"label\": \"Accounting Dimension\",\n        \"name\": \"Accounting Dimension\",\n        \"type\": \"doctype\"\n    },\n    {\n        \"dependencies\": [\n            \"Cost Center\"\n        ],\n        \"doctype\": \"Cost Center\",\n        \"is_query_report\": true,\n        \"label\": \"Budget Variance Report\",\n        \"name\": \"Budget Variance Report\",\n        \"type\": \"report\"\n    },\n    {\n        \"description\": \"Seasonality for setting budgets, targets etc.\",\n        \"label\": \"Monthly Distribution\",\n        \"name\": \"Monthly Distribution\",\n        \"type\": \"doctype\"\n    }\n]"
  },
  {
   "hidden": 0,
   "label": "Opening and Closing",
   "links": "[\n    {\n        \"label\": \"Opening Invoice Creation Tool\",\n        \"name\": \"Opening Invoice Creation Tool\",\n        \"type\": \"doctype\"\n    },\n    {\n        \"label\": \"Chart of Accounts Importer\",\n        \"name\": \"Chart of Accounts Importer\",\n        \"type\": \"doctype\"\n    },\n    {\n        \"description\": \"Close Balance Sheet and book Profit or Loss.\",\n        \"label\": \"Period Closing Voucher\",\n        \"name\": \"Period Closing Voucher\",\n        \"type\": \"doctype\"\n    }\n]"
  },
  {
   "hidden": 0,
   "label": "Taxes",
   "links": "[\n    {\n        \"description\": \"Tax template for selling transactions.\",\n        \"label\": \"Sales Taxes and Charges Template\",\n        \"name\": \"Sales Taxes and Charges Template\",\n        \"type\": \"doctype\"\n    },\n    {\n        \"description\": \"Tax template for buying transactions.\",\n        \"label\": \"Purchase Taxes and Charges Template\",\n        \"name\": \"Purchase Taxes and Charges Template\",\n        \"type\": \"doctype\"\n    },\n    {\n        \"description\": \"Tax template for item tax rates.\",\n        \"label\": \"Item Tax Template\",\n        \"name\": \"Item Tax Template\",\n        \"type\": \"doctype\"\n    },\n    {\n        \"description\": \"Tax Category for overriding tax rates.\",\n        \"label\": \"Tax Category\",\n        \"name\": \"Tax Category\",\n        \"type\": \"doctype\"\n    },\n    {\n        \"description\": \"Tax Rule for transactions.\",\n        \"label\": \"Tax Rule\",\n        \"name\": \"Tax Rule\",\n        \"type\": \"doctype\"\n    },\n    {\n        \"description\": \"Tax Withholding rates to be applied on transactions.\",\n        \"label\": \"Tax Withholding Category\",\n        \"name\": \"Tax Withholding Category\",\n        \"type\": \"doctype\"\n    }\n]"
  },
  {
   "hidden": 0,
   "label": "Profitability",
   "links": "[\n    {\n        \"dependencies\": [\n            \"Sales Invoice\"\n        ],\n        \"doctype\": \"Sales Invoice\",\n        \"is_query_report\": true,\n        \"label\": \"Gross Profit\",\n        \"name\": \"Gross Profit\",\n        \"type\": \"report\"\n    },\n    {\n        \"dependencies\": [\n            \"GL Entry\"\n        ],\n        \"doctype\": \"GL Entry\",\n        \"is_query_report\": true,\n        \"label\": \"Profitability Analysis\",\n        \"name\": \"Profitability Analysis\",\n        \"type\": \"report\"\n    },\n    {\n        \"dependencies\": [\n            \"Sales Invoice\"\n        ],\n        \"doctype\": \"Sales Invoice\",\n        \"is_query_report\": true,\n        \"label\": \"Sales Invoice Trends\",\n        \"name\": \"Sales Invoice Trends\",\n        \"type\": \"report\"\n    },\n    {\n        \"dependencies\": [\n            \"Purchase Invoice\"\n        ],\n        \"doctype\": \"Purchase Invoice\",\n        \"is_query_report\": true,\n        \"label\": \"Purchase Invoice Trends\",\n        \"name\": \"Purchase Invoice Trends\",\n        \"type\": \"report\"\n    }\n]"
  }
 ],
 "category": "Modules",
 "charts": [
  {
   "chart_name": "Profit and Loss",
   "label": "Profit and Loss"
  }
 ],
 "creation": "2020-03-02 15:41:59.515192",
 "developer_mode_only": 0,
 "disable_user_customization": 0,
 "docstatus": 0,
 "doctype": "Desk Page",
 "extends_another_page": 0,
 "hide_custom": 0,
 "idx": 0,
 "is_standard": 1,
 "label": "Accounting",
<<<<<<< HEAD
 "modified": "2020-11-04 13:10:01.517009",
=======
 "modified": "2020-11-06 13:05:58.650150",
>>>>>>> 188ecd7b
 "modified_by": "Administrator",
 "module": "Accounts",
 "name": "Accounting",
 "onboarding": "Accounts",
 "owner": "Administrator",
 "pin_to_bottom": 0,
 "pin_to_top": 0,
 "shortcuts": [
  {
   "label": "Chart Of Accounts",
   "link_to": "Account",
   "type": "DocType"
  },
  {
   "label": "Sales Invoice",
   "link_to": "Sales Invoice",
   "type": "DocType"
  },
  {
   "label": "Purchase Invoice",
   "link_to": "Purchase Invoice",
   "type": "DocType"
  },
  {
   "label": "Journal Entry",
   "link_to": "Journal Entry",
   "type": "DocType"
  },
  {
   "label": "Payment Entry",
   "link_to": "Payment Entry",
   "type": "DocType"
  },
  {
   "label": "Accounts Receivable",
   "link_to": "Accounts Receivable",
   "type": "Report"
  },
  {
   "label": "General Ledger",
   "link_to": "General Ledger",
   "type": "Report"
  },
  {
   "label": "Trial Balance",
   "link_to": "Trial Balance",
   "type": "Report"
  },
  {
   "label": "Dashboard",
   "link_to": "Accounts",
   "type": "Dashboard"
  }
 ]
}<|MERGE_RESOLUTION|>--- conflicted
+++ resolved
@@ -43,11 +43,7 @@
   {
    "hidden": 0,
    "label": "Bank Statement",
-<<<<<<< HEAD
    "links": "[\n    {\n        \"label\": \"Bank\",\n        \"name\": \"Bank\",\n        \"type\": \"doctype\"\n    },\n    {\n        \"label\": \"Bank Account\",\n        \"name\": \"Bank Account\",\n        \"type\": \"doctype\"\n    },\n    {\n        \"label\": \"Bank Clearance\",\n        \"name\": \"Bank Clearance\",\n        \"type\": \"doctype\"\n    },\n    {\n        \"label\": \"Bank Reconciliation\",\n        \"name\": \"bank-reconciliation\",\n        \"type\": \"page\"\n    },\n    {\n        \"dependencies\": [\n            \"GL Entry\"\n        ],\n        \"doctype\": \"GL Entry\",\n        \"is_query_report\": true,\n        \"label\": \"Bank Reconciliation Statement\",\n        \"name\": \"Bank Reconciliation Statement\",\n        \"type\": \"report\"\n    }\n]"
-=======
-   "links": "[\n    {\n        \"label\": \"Bank\",\n        \"name\": \"Bank\",\n        \"type\": \"doctype\"\n    },\n    {\n        \"label\": \"Bank Account\",\n        \"name\": \"Bank Account\",\n        \"type\": \"doctype\"\n    },\n    {\n        \"label\": \"Bank Clearance\",\n        \"name\": \"Bank Clearance\",\n        \"type\": \"doctype\"\n    },\n    {\n        \"label\": \"Bank Reconciliation\",\n        \"name\": \"bank-reconciliation\",\n        \"type\": \"page\"\n    },\n    {\n        \"dependencies\": [\n            \"GL Entry\"\n        ],\n        \"doctype\": \"GL Entry\",\n        \"is_query_report\": true,\n        \"label\": \"Bank Reconciliation Statement\",\n        \"name\": \"Bank Reconciliation Statement\",\n        \"type\": \"report\"\n    },\n    {\n        \"label\": \"Bank Statement Transaction Entry\",\n        \"name\": \"Bank Statement Transaction Entry\",\n        \"type\": \"doctype\"\n    },\n    {\n        \"label\": \"Bank Statement Settings\",\n        \"name\": \"Bank Statement Settings\",\n        \"type\": \"doctype\"\n    }\n]"
->>>>>>> 188ecd7b
   },
   {
    "hidden": 0,
@@ -102,11 +98,7 @@
  "idx": 0,
  "is_standard": 1,
  "label": "Accounting",
-<<<<<<< HEAD
- "modified": "2020-11-04 13:10:01.517009",
-=======
  "modified": "2020-11-06 13:05:58.650150",
->>>>>>> 188ecd7b
  "modified_by": "Administrator",
  "module": "Accounts",
  "name": "Accounting",
