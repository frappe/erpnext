{
 "cards": [
  {
   "hidden": 0,
   "label": "Accounting Masters",
   "links": "[\n    {\n        \"description\": \"Company (not Customer or Supplier) master.\",\n        \"label\": \"Company\",\n        \"name\": \"Company\",\n        \"onboard\": 1,\n        \"type\": \"doctype\"\n    },\n    {\n        \"description\": \"Tree of financial accounts.\",\n        \"icon\": \"fa fa-sitemap\",\n        \"label\": \"Chart of Accounts\",\n        \"name\": \"Account\",\n        \"onboard\": 1,\n        \"route\": \"#Tree/Account\",\n        \"type\": \"doctype\"\n    },\n    {\n        \"label\": \"Accounts Settings\",\n        \"name\": \"Accounts Settings\",\n        \"type\": \"doctype\"\n    },\n    {\n        \"description\": \"Financial / accounting year.\",\n        \"label\": \"Fiscal Year\",\n        \"name\": \"Fiscal Year\",\n        \"type\": \"doctype\"\n    },\n    {\n        \"label\": \"Accounting Dimension\",\n        \"name\": \"Accounting Dimension\",\n        \"type\": \"doctype\"\n    },\n    {\n        \"label\": \"Finance Book\",\n        \"name\": \"Finance Book\",\n        \"type\": \"doctype\"\n    },\n    {\n        \"label\": \"Accounting Period\",\n        \"name\": \"Accounting Period\",\n        \"type\": \"doctype\"\n    },\n    {\n        \"description\": \"Payment Terms based on conditions\",\n        \"label\": \"Payment Term\",\n        \"name\": \"Payment Term\",\n        \"type\": \"doctype\"\n    }\n]"
  },
  {
   "hidden": 0,
   "label": "General Ledger",
   "links": "[\n    {\n        \"description\": \"Accounting journal entries.\",\n        \"label\": \"Journal Entry\",\n        \"name\": \"Journal Entry\",\n        \"type\": \"doctype\"\n    },\n    {\n        \"description\": \"Make journal entries from a template.\",\n        \"label\": \"Journal Entry Template\",\n        \"name\": \"Journal Entry Template\",\n        \"type\": \"doctype\"\n    },\n    \n    {\n        \"dependencies\": [\n            \"GL Entry\"\n        ],\n        \"doctype\": \"GL Entry\",\n        \"is_query_report\": true,\n        \"label\": \"General Ledger\",\n        \"name\": \"General Ledger\",\n        \"type\": \"report\"\n    },\n    {\n        \"dependencies\": [\n            \"Sales Invoice\"\n        ],\n        \"doctype\": \"Sales Invoice\",\n        \"is_query_report\": true,\n        \"label\": \"Customer Ledger Summary\",\n        \"name\": \"Customer Ledger Summary\",\n        \"type\": \"report\"\n    },\n    {\n        \"dependencies\": [\n            \"Sales Invoice\"\n        ],\n        \"doctype\": \"Sales Invoice\",\n        \"is_query_report\": true,\n        \"label\": \"Supplier Ledger Summary\",\n        \"name\": \"Supplier Ledger Summary\",\n        \"type\": \"report\"\n    }\n]"
  },
  {
   "hidden": 0,
   "label": "Accounts Receivable",
   "links": "[\n    {\n        \"description\": \"Bills raised to Customers.\",\n        \"label\": \"Sales Invoice\",\n        \"name\": \"Sales Invoice\",\n        \"onboard\": 1,\n        \"type\": \"doctype\"\n    },\n    {\n        \"description\": \"Customer database.\",\n        \"label\": \"Customer\",\n        \"name\": \"Customer\",\n        \"onboard\": 1,\n        \"type\": \"doctype\"\n    },\n    {\n        \"description\": \"Bank/Cash transactions against party or for internal transfer\",\n        \"label\": \"Payment Entry\",\n        \"name\": \"Payment Entry\",\n        \"type\": \"doctype\"\n    },\n    {\n        \"description\": \"Payment Request\",\n        \"label\": \"Payment Request\",\n        \"name\": \"Payment Request\",\n        \"type\": \"doctype\"\n    },\n    {\n        \"dependencies\": [\n            \"Sales Invoice\"\n        ],\n        \"doctype\": \"Sales Invoice\",\n        \"is_query_report\": true,\n        \"label\": \"Accounts Receivable\",\n        \"name\": \"Accounts Receivable\",\n        \"type\": \"report\"\n    },\n    {\n        \"dependencies\": [\n            \"Sales Invoice\"\n        ],\n        \"doctype\": \"Sales Invoice\",\n        \"is_query_report\": true,\n        \"label\": \"Accounts Receivable Summary\",\n        \"name\": \"Accounts Receivable Summary\",\n        \"type\": \"report\"\n    },\n    {\n        \"dependencies\": [\n            \"Sales Invoice\"\n        ],\n        \"doctype\": \"Sales Invoice\",\n        \"is_query_report\": true,\n        \"label\": \"Sales Register\",\n        \"name\": \"Sales Register\",\n        \"type\": \"report\"\n    },\n    {\n        \"dependencies\": [\n            \"Sales Invoice\"\n        ],\n        \"doctype\": \"Sales Invoice\",\n        \"is_query_report\": true,\n        \"label\": \"Item-wise Sales Register\",\n        \"name\": \"Item-wise Sales Register\",\n        \"type\": \"report\"\n    },\n    {\n        \"dependencies\": [\n            \"Sales Invoice\"\n        ],\n        \"doctype\": \"Sales Order\",\n        \"is_query_report\": true,\n        \"label\": \"Sales Order Analysis\",\n        \"name\": \"Sales Order Analysis\",\n        \"type\": \"report\"\n    },\n    {\n        \"dependencies\": [\n            \"Sales Invoice\"\n        ],\n        \"doctype\": \"Sales Invoice\",\n        \"is_query_report\": true,\n        \"label\": \"Delivered Items To Be Billed\",\n        \"name\": \"Delivered Items To Be Billed\",\n        \"type\": \"report\"\n    }\n]"
  },
  {
   "hidden": 0,
   "label": "Accounts Payable",
   "links": "[\n    {\n        \"description\": \"Bills raised by Suppliers.\",\n        \"label\": \"Purchase Invoice\",\n        \"name\": \"Purchase Invoice\",\n        \"onboard\": 1,\n        \"type\": \"doctype\"\n    },\n    {\n        \"description\": \"Supplier database.\",\n        \"label\": \"Supplier\",\n        \"name\": \"Supplier\",\n        \"onboard\": 1,\n        \"type\": \"doctype\"\n    },\n    {\n        \"description\": \"Bank/Cash transactions against party or for internal transfer\",\n        \"label\": \"Payment Entry\",\n        \"name\": \"Payment Entry\",\n        \"type\": \"doctype\"\n    },\n    {\n        \"dependencies\": [\n            \"Purchase Invoice\"\n        ],\n        \"doctype\": \"Purchase Invoice\",\n        \"is_query_report\": true,\n        \"label\": \"Accounts Payable\",\n        \"name\": \"Accounts Payable\",\n        \"type\": \"report\"\n    },\n    {\n        \"dependencies\": [\n            \"Purchase Invoice\"\n        ],\n        \"doctype\": \"Purchase Invoice\",\n        \"is_query_report\": true,\n        \"label\": \"Accounts Payable Summary\",\n        \"name\": \"Accounts Payable Summary\",\n        \"type\": \"report\"\n    },\n    {\n        \"dependencies\": [\n            \"Purchase Invoice\"\n        ],\n        \"doctype\": \"Purchase Invoice\",\n        \"is_query_report\": true,\n        \"label\": \"Purchase Register\",\n        \"name\": \"Purchase Register\",\n        \"type\": \"report\"\n    },\n    {\n        \"dependencies\": [\n            \"Purchase Invoice\"\n        ],\n        \"doctype\": \"Purchase Invoice\",\n        \"is_query_report\": true,\n        \"label\": \"Item-wise Purchase Register\",\n        \"name\": \"Item-wise Purchase Register\",\n        \"type\": \"report\"\n    },\n    {\n        \"dependencies\": [\n            \"Purchase Order\"\n        ],\n        \"doctype\": \"Purchase Order\",\n        \"is_query_report\": true,\n        \"label\": \"Purchase Order Analysis\",\n        \"name\": \"Purchase Order Analysis\",\n        \"type\": \"report\"\n    },\n    {\n        \"dependencies\": [\n            \"Purchase Invoice\"\n        ],\n        \"doctype\": \"Purchase Invoice\",\n        \"is_query_report\": true,\n        \"label\": \"Received Items To Be Billed\",\n        \"name\": \"Received Items To Be Billed\",\n        \"type\": \"report\"\n    }\n]"
  },
  {
   "hidden": 0,
   "label": "Reports",
   "links": "[\n    {\n        \"dependencies\": [\n            \"GL Entry\"\n        ],\n        \"doctype\": \"GL Entry\",\n        \"is_query_report\": true,\n        \"label\": \"Trial Balance for Party\",\n        \"name\": \"Trial Balance for Party\",\n        \"type\": \"report\"\n    },\n    {\n        \"dependencies\": [\n            \"Journal Entry\"\n        ],\n        \"doctype\": \"Journal Entry\",\n        \"is_query_report\": true,\n        \"label\": \"Payment Period Based On Invoice Date\",\n        \"name\": \"Payment Period Based On Invoice Date\",\n        \"type\": \"report\"\n    },\n    {\n        \"dependencies\": [\n            \"Sales Invoice\"\n        ],\n        \"doctype\": \"Sales Invoice\",\n        \"is_query_report\": true,\n        \"label\": \"Sales Partners Commission\",\n        \"name\": \"Sales Partners Commission\",\n        \"type\": \"report\"\n    },\n    {\n        \"dependencies\": [\n            \"Customer\"\n        ],\n        \"doctype\": \"Customer\",\n        \"is_query_report\": true,\n        \"label\": \"Customer Credit Balance\",\n        \"name\": \"Customer Credit Balance\",\n        \"type\": \"report\"\n    },\n    {\n        \"dependencies\": [\n            \"Sales Invoice\"\n        ],\n        \"doctype\": \"Sales Invoice\",\n        \"is_query_report\": true,\n        \"label\": \"Sales Payment Summary\",\n        \"name\": \"Sales Payment Summary\",\n        \"type\": \"report\"\n    },\n    {\n        \"dependencies\": [\n            \"Address\"\n        ],\n        \"doctype\": \"Address\",\n        \"is_query_report\": true,\n        \"label\": \"Address And Contacts\",\n        \"name\": \"Address And Contacts\",\n        \"type\": \"report\"\n    }\n]"
  },
  {
   "hidden": 0,
   "label": "Financial Statements",
   "links": "[\n    {\n        \"dependencies\": [\n            \"GL Entry\"\n        ],\n        \"doctype\": \"GL Entry\",\n        \"is_query_report\": true,\n        \"label\": \"Trial Balance\",\n        \"name\": \"Trial Balance\",\n        \"type\": \"report\"\n    },\n    {\n        \"dependencies\": [\n            \"GL Entry\"\n        ],\n        \"doctype\": \"GL Entry\",\n        \"is_query_report\": true,\n        \"label\": \"Profit and Loss Statement\",\n        \"name\": \"Profit and Loss Statement\",\n        \"type\": \"report\"\n    },\n    {\n        \"dependencies\": [\n            \"GL Entry\"\n        ],\n        \"doctype\": \"GL Entry\",\n        \"is_query_report\": true,\n        \"label\": \"Balance Sheet\",\n        \"name\": \"Balance Sheet\",\n        \"type\": \"report\"\n    },\n    {\n        \"dependencies\": [\n            \"GL Entry\"\n        ],\n        \"doctype\": \"GL Entry\",\n        \"is_query_report\": true,\n        \"label\": \"Cash Flow\",\n        \"name\": \"Cash Flow\",\n        \"type\": \"report\"\n    },\n    {\n        \"dependencies\": [\n            \"GL Entry\"\n        ],\n        \"doctype\": \"GL Entry\",\n        \"is_query_report\": true,\n        \"label\": \"Consolidated Financial Statement\",\n        \"name\": \"Consolidated Financial Statement\",\n        \"type\": \"report\"\n    }\n]"
  },
  {
   "hidden": 0,
   "label": "Multi Currency",
   "links": "[\n    {\n        \"description\": \"Enable / disable currencies.\",\n        \"label\": \"Currency\",\n        \"name\": \"Currency\",\n        \"type\": \"doctype\"\n    },\n    {\n        \"description\": \"Currency exchange rate master.\",\n        \"label\": \"Currency Exchange\",\n        \"name\": \"Currency Exchange\",\n        \"type\": \"doctype\"\n    },\n    {\n        \"description\": \"Exchange Rate Revaluation master.\",\n        \"label\": \"Exchange Rate Revaluation\",\n        \"name\": \"Exchange Rate Revaluation\",\n        \"type\": \"doctype\"\n    }\n]"
  },
  {
   "hidden": 0,
   "label": "Settings",
   "links": "[\n    {\n        \"description\": \"Setup Gateway accounts.\",\n        \"label\": \"Payment Gateway Account\",\n        \"name\": \"Payment Gateway Account\",\n        \"type\": \"doctype\"\n    },\n    {\n        \"description\": \"Template of terms or contract.\",\n        \"label\": \"Terms and Conditions Template\",\n        \"name\": \"Terms and Conditions\",\n        \"type\": \"doctype\"\n    },\n    {\n        \"description\": \"e.g. Bank, Cash, Credit Card\",\n        \"label\": \"Mode of Payment\",\n        \"name\": \"Mode of Payment\",\n        \"type\": \"doctype\"\n    }\n]"
  },
  {
   "hidden": 0,
   "label": "Bank Statement",
   "links": "[\n    {\n        \"label\": \"Bank\",\n        \"name\": \"Bank\",\n        \"type\": \"doctype\"\n    },\n    {\n        \"label\": \"Bank Account\",\n        \"name\": \"Bank Account\",\n        \"type\": \"doctype\"\n    },\n    {\n        \"label\": \"Bank Clearance\",\n        \"name\": \"Bank Clearance\",\n        \"type\": \"doctype\"\n    },\n    {\n        \"label\": \"Bank Reconciliation\",\n        \"name\": \"bank-reconciliation\",\n        \"type\": \"page\"\n    },\n    {\n        \"dependencies\": [\n            \"GL Entry\"\n        ],\n        \"doctype\": \"GL Entry\",\n        \"is_query_report\": true,\n        \"label\": \"Bank Reconciliation Statement\",\n        \"name\": \"Bank Reconciliation Statement\",\n        \"type\": \"report\"\n    },\n    {\n        \"label\": \"Bank Statement Transaction Entry\",\n        \"name\": \"Bank Statement Transaction Entry\",\n        \"type\": \"doctype\"\n    },\n    {\n        \"label\": \"Bank Statement Settings\",\n        \"name\": \"Bank Statement Settings\",\n        \"type\": \"doctype\"\n    }\n]"
  },
  {
   "hidden": 0,
   "label": "Subscription Management",
   "links": "[\n    {\n        \"label\": \"Subscription Plan\",\n        \"name\": \"Subscription Plan\",\n        \"type\": \"doctype\"\n    },\n    {\n        \"label\": \"Subscription\",\n        \"name\": \"Subscription\",\n        \"type\": \"doctype\"\n    },\n    {\n        \"label\": \"Subscription Settings\",\n        \"name\": \"Subscription Settings\",\n        \"type\": \"doctype\"\n    }\n]"
  },
  {
   "hidden": 0,
   "label": "Goods and Services Tax (GST India)",
   "links": "[\n    {\n        \"label\": \"GST Settings\",\n        \"name\": \"GST Settings\",\n        \"type\": \"doctype\"\n    },\n    {\n        \"label\": \"GST HSN Code\",\n        \"name\": \"GST HSN Code\",\n        \"type\": \"doctype\"\n    },\n    {\n        \"is_query_report\": true,\n        \"label\": \"GSTR-1\",\n        \"name\": \"GSTR-1\",\n        \"type\": \"report\"\n    },\n    {\n        \"is_query_report\": true,\n        \"label\": \"GSTR-2\",\n        \"name\": \"GSTR-2\",\n        \"type\": \"report\"\n    },\n    {\n        \"label\": \"GSTR 3B Report\",\n        \"name\": \"GSTR 3B Report\",\n        \"type\": \"doctype\"\n    },\n    {\n        \"is_query_report\": true,\n        \"label\": \"GST Sales Register\",\n        \"name\": \"GST Sales Register\",\n        \"type\": \"report\"\n    },\n    {\n        \"is_query_report\": true,\n        \"label\": \"GST Purchase Register\",\n        \"name\": \"GST Purchase Register\",\n        \"type\": \"report\"\n    },\n    {\n        \"is_query_report\": true,\n        \"label\": \"GST Itemised Sales Register\",\n        \"name\": \"GST Itemised Sales Register\",\n        \"type\": \"report\"\n    },\n    {\n        \"is_query_report\": true,\n        \"label\": \"GST Itemised Purchase Register\",\n        \"name\": \"GST Itemised Purchase Register\",\n        \"type\": \"report\"\n    },\n    {\n        \"country\": \"India\",\n        \"description\": \"C-Form records\",\n        \"label\": \"C-Form\",\n        \"name\": \"C-Form\",\n        \"type\": \"doctype\"\n    },\n    {\n        \"country\": \"India\",\n        \"label\": \"Lower Deduction Certificate\",\n        \"name\": \"Lower Deduction Certificate\",\n        \"type\": \"doctype\"\n    }\n]"
  },
  {
   "hidden": 0,
   "label": "Share Management",
   "links": "[\n    {\n        \"description\": \"List of available Shareholders with folio numbers\",\n        \"label\": \"Shareholder\",\n        \"name\": \"Shareholder\",\n        \"type\": \"doctype\"\n    },\n    {\n        \"description\": \"List of all share transactions\",\n        \"label\": \"Share Transfer\",\n        \"name\": \"Share Transfer\",\n        \"type\": \"doctype\"\n    },\n    {\n        \"dependencies\": [\n            \"Share Transfer\"\n        ],\n        \"doctype\": \"Share Transfer\",\n        \"is_query_report\": true,\n        \"label\": \"Share Ledger\",\n        \"name\": \"Share Ledger\",\n        \"type\": \"report\"\n    },\n    {\n        \"dependencies\": [\n            \"Share Transfer\"\n        ],\n        \"doctype\": \"Share Transfer\",\n        \"is_query_report\": true,\n        \"label\": \"Share Balance\",\n        \"name\": \"Share Balance\",\n        \"type\": \"report\"\n    }\n]"
  },
  {
   "hidden": 0,
   "label": "Cost Center and Budgeting",
   "links": "[\n    {\n        \"description\": \"Tree of financial Cost Centers.\",\n        \"icon\": \"fa fa-sitemap\",\n        \"label\": \"Chart of Cost Centers\",\n        \"name\": \"Cost Center\",\n        \"route\": \"#Tree/Cost Center\",\n        \"type\": \"doctype\"\n    },\n    {\n        \"description\": \"Define budget for a financial year.\",\n        \"label\": \"Budget\",\n        \"name\": \"Budget\",\n        \"type\": \"doctype\"\n    },\n    {\n        \"label\": \"Accounting Dimension\",\n        \"name\": \"Accounting Dimension\",\n        \"type\": \"doctype\"\n    },\n    {\n        \"dependencies\": [\n            \"Cost Center\"\n        ],\n        \"doctype\": \"Cost Center\",\n        \"is_query_report\": true,\n        \"label\": \"Budget Variance Report\",\n        \"name\": \"Budget Variance Report\",\n        \"type\": \"report\"\n    },\n    {\n        \"description\": \"Seasonality for setting budgets, targets etc.\",\n        \"label\": \"Monthly Distribution\",\n        \"name\": \"Monthly Distribution\",\n        \"type\": \"doctype\"\n    }\n]"
  },
  {
   "hidden": 0,
   "label": "Opening and Closing",
   "links": "[\n    {\n        \"label\": \"Opening Invoice Creation Tool\",\n        \"name\": \"Opening Invoice Creation Tool\",\n        \"type\": \"doctype\"\n    },\n    {\n        \"label\": \"Chart of Accounts Importer\",\n        \"name\": \"Chart of Accounts Importer\",\n        \"type\": \"doctype\"\n    },\n    {\n        \"description\": \"Close Balance Sheet and book Profit or Loss.\",\n        \"label\": \"Period Closing Voucher\",\n        \"name\": \"Period Closing Voucher\",\n        \"type\": \"doctype\"\n    }\n]"
  },
  {
   "hidden": 0,
   "label": "Taxes",
   "links": "[\n    {\n        \"description\": \"Tax template for selling transactions.\",\n        \"label\": \"Sales Taxes and Charges Template\",\n        \"name\": \"Sales Taxes and Charges Template\",\n        \"type\": \"doctype\"\n    },\n    {\n        \"description\": \"Tax template for buying transactions.\",\n        \"label\": \"Purchase Taxes and Charges Template\",\n        \"name\": \"Purchase Taxes and Charges Template\",\n        \"type\": \"doctype\"\n    },\n    {\n        \"description\": \"Tax template for item tax rates.\",\n        \"label\": \"Item Tax Template\",\n        \"name\": \"Item Tax Template\",\n        \"type\": \"doctype\"\n    },\n    {\n        \"description\": \"Tax Category for overriding tax rates.\",\n        \"label\": \"Tax Category\",\n        \"name\": \"Tax Category\",\n        \"type\": \"doctype\"\n    },\n    {\n        \"description\": \"Tax Rule for transactions.\",\n        \"label\": \"Tax Rule\",\n        \"name\": \"Tax Rule\",\n        \"type\": \"doctype\"\n    },\n    {\n        \"description\": \"Tax Withholding rates to be applied on transactions.\",\n        \"label\": \"Tax Withholding Category\",\n        \"name\": \"Tax Withholding Category\",\n        \"type\": \"doctype\"\n    }\n]"
  },
  {
   "hidden": 0,
   "label": "Profitability",
   "links": "[\n    {\n        \"dependencies\": [\n            \"Sales Invoice\"\n        ],\n        \"doctype\": \"Sales Invoice\",\n        \"is_query_report\": true,\n        \"label\": \"Gross Profit\",\n        \"name\": \"Gross Profit\",\n        \"type\": \"report\"\n    },\n    {\n        \"dependencies\": [\n            \"GL Entry\"\n        ],\n        \"doctype\": \"GL Entry\",\n        \"is_query_report\": true,\n        \"label\": \"Profitability Analysis\",\n        \"name\": \"Profitability Analysis\",\n        \"type\": \"report\"\n    },\n    {\n        \"dependencies\": [\n            \"Sales Invoice\"\n        ],\n        \"doctype\": \"Sales Invoice\",\n        \"is_query_report\": true,\n        \"label\": \"Sales Invoice Trends\",\n        \"name\": \"Sales Invoice Trends\",\n        \"type\": \"report\"\n    },\n    {\n        \"dependencies\": [\n            \"Purchase Invoice\"\n        ],\n        \"doctype\": \"Purchase Invoice\",\n        \"is_query_report\": true,\n        \"label\": \"Purchase Invoice Trends\",\n        \"name\": \"Purchase Invoice Trends\",\n        \"type\": \"report\"\n    }\n]"
  },
  {
   "hidden": 0,
   "label": "Value-Added Tax (VAT UAE)",
   "links": "[\n    {\n        \"country\": \"United Arab Emirates\",\n        \"label\": \"UAE VAT Settings\",\n        \"name\": \"UAE VAT Settings\",\n        \"type\": \"doctype\"\n    },\n    {\n        \"country\": \"United Arab Emirates\",\n        \"is_query_report\": true,\n        \"label\": \"UAE VAT 201\",\n        \"name\": \"UAE VAT 201\",\n        \"type\": \"report\"\n    }\n\n]"
  }
 ],
 "category": "Modules",
 "charts": [
  {
   "chart_name": "Profit and Loss",
   "label": "Profit and Loss"
  }
 ],
 "creation": "2020-03-02 15:41:59.515192",
 "developer_mode_only": 0,
 "disable_user_customization": 0,
 "docstatus": 0,
 "doctype": "Desk Page",
 "extends_another_page": 0,
 "hide_custom": 0,
 "idx": 0,
 "is_standard": 1,
 "label": "Accounting",
<<<<<<< HEAD
 "modified": "2020-11-06 23:34:50.325014",
 "modified_by": "moha@gmail.com",
=======
 "modified": "2020-11-06 13:05:58.650150",
 "modified_by": "Administrator",
>>>>>>> e2bfa03e
 "module": "Accounts",
 "name": "Accounting",
 "onboarding": "Accounts",
 "owner": "Administrator",
 "pin_to_bottom": 0,
 "pin_to_top": 0,
 "shortcuts": [
  {
   "label": "Chart Of Accounts",
   "link_to": "Account",
   "type": "DocType"
  },
  {
   "label": "Sales Invoice",
   "link_to": "Sales Invoice",
   "type": "DocType"
  },
  {
   "label": "Purchase Invoice",
   "link_to": "Purchase Invoice",
   "type": "DocType"
  },
  {
   "label": "Journal Entry",
   "link_to": "Journal Entry",
   "type": "DocType"
  },
  {
   "label": "Payment Entry",
   "link_to": "Payment Entry",
   "type": "DocType"
  },
  {
   "label": "Accounts Receivable",
   "link_to": "Accounts Receivable",
   "type": "Report"
  },
  {
   "label": "General Ledger",
   "link_to": "General Ledger",
   "type": "Report"
  },
  {
   "label": "Trial Balance",
   "link_to": "Trial Balance",
   "type": "Report"
  },
  {
   "label": "Dashboard",
   "link_to": "Accounts",
   "type": "Dashboard"
  }
 ]
}<|MERGE_RESOLUTION|>--- conflicted
+++ resolved
@@ -103,13 +103,8 @@
  "idx": 0,
  "is_standard": 1,
  "label": "Accounting",
-<<<<<<< HEAD
- "modified": "2020-11-06 23:34:50.325014",
- "modified_by": "moha@gmail.com",
-=======
  "modified": "2020-11-06 13:05:58.650150",
  "modified_by": "Administrator",
->>>>>>> e2bfa03e
  "module": "Accounts",
  "name": "Accounting",
  "onboarding": "Accounts",
