--- conflicted
+++ resolved
@@ -103,11 +103,7 @@
  "idx": 0,
  "is_standard": 1,
  "label": "Accounting",
-<<<<<<< HEAD
- "modified": "2020-09-28 13:19:27.703992",
-=======
  "modified": "2020-10-08 20:31:46.022470",
->>>>>>> 1b420885
  "modified_by": "Administrator",
  "module": "Accounts",
  "name": "Accounting",
