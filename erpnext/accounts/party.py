# Copyright (c) 2015, Frappe Technologies Pvt. Ltd. and Contributors
# License: GNU General Public License v3. See license.txt

from __future__ import unicode_literals

import frappe, erpnext
from frappe import _, msgprint, scrub
from frappe.core.doctype.user_permission.user_permission import get_permitted_documents
from frappe.model.utils import get_fetch_values
from frappe.utils import (add_days, getdate, formatdate, date_diff,
	add_years, get_timestamp, nowdate, flt, cstr, cint, add_months, get_last_day)
from frappe.contacts.doctype.address.address import (get_address_display,
	get_default_address, get_company_address)
from frappe.contacts.doctype.contact.contact import get_contact_details, get_default_contact
from erpnext.exceptions import PartyFrozen, PartyDisabled, InvalidAccountCurrency
from erpnext.accounts.utils import get_fiscal_year
from erpnext import get_company_currency

from six import iteritems, string_types

class DuplicatePartyAccountError(frappe.ValidationError): pass

@frappe.whitelist()
def get_party_details(party=None, account=None, party_type="Customer", letter_of_credit=None, company=None, posting_date=None,
	bill_date=None, price_list=None, currency=None, doctype=None, ignore_permissions=False, fetch_payment_terms_template=True,
	transaction_type=None, cost_center=None, tax_id=None, tax_cnic=None, tax_strn=None, has_stin=None,
	party_address=None, company_address=None, shipping_address=None, pos_profile=None):

	if not party:
		return {}
	if not frappe.db.exists(party_type, party):
		frappe.throw(_("{0}: {1} does not exists").format(party_type, party))
	return _get_party_details(party, account, party_type, letter_of_credit, company, posting_date,
		bill_date, price_list, currency, doctype, ignore_permissions, fetch_payment_terms_template,
		transaction_type, cost_center, tax_id, tax_cnic, tax_strn, has_stin,
		party_address, shipping_address, company_address, pos_profile)

def _get_party_details(party=None, account=None, party_type="Customer", letter_of_credit=None, company=None, posting_date=None,
		bill_date=None, price_list=None, currency=None, doctype=None, ignore_permissions=False, fetch_payment_terms_template=True,
		transaction_type=None, cost_center=None, tax_id=None, tax_cnic=None, tax_strn=None, has_stin=None,
		party_address=None, shipping_address=None, company_address=None, pos_profile=None):

	party_details = frappe._dict(set_due_date(party, party_type, company, posting_date, bill_date, doctype))
	party = party_details[scrub(party_type)]

	if not ignore_permissions and not frappe.has_permission(party_type, "read", party):
		frappe.throw(_("Not permitted for {0}").format(party), frappe.PermissionError)

	if party or letter_of_credit:
		account = get_party_account("Letter of Credit" if letter_of_credit else party_type,
									letter_of_credit if letter_of_credit else party, company)
		account_fieldname = "debit_to" if party_type=="Customer" else "credit_to"
		party_details[account_fieldname] = account

	party = frappe.get_doc(party_type, party)
	currency = party.default_currency if party.get("default_currency") else get_company_currency(company)

	party_address, shipping_address = set_address_details(party_details, party, party_type, doctype, company, party_address, company_address, shipping_address)
	set_contact_details(party_details, party, party_type)
	set_other_values(party_details, party, party_type)
	set_price_list(party_details, party, party_type, price_list, pos_profile)

	party_details["tax_category"] = get_address_tax_category(party.get("tax_category"),
		party_address, shipping_address if party_type != "Supplier" else party_address)
	party_details["taxes_and_charges"] = set_taxes(party.name, party_type, posting_date, company,
		customer_group=party_details.customer_group, supplier_group=party_details.supplier_group, tax_category=party_details.tax_category,
		transaction_type=transaction_type, cost_center=cost_center, tax_id=tax_id, tax_cnic=tax_cnic, tax_strn=tax_strn, has_stin=has_stin,
		billing_address=party_address, shipping_address=shipping_address)

	if fetch_payment_terms_template:
		party_details["payment_terms_template"] = get_pyt_term_template(party.name, party_type, company)

	if not party_details.get("currency"):
		party_details["currency"] = currency

	# sales team
	if party_type=="Customer":
		party_details["sales_team"] = [{
			"sales_person": d.sales_person,
			"allocated_percentage": d.allocated_percentage or None
		} for d in party.get("sales_team")]

	if doctype == "Sales Order":
		from erpnext.selling.doctype.customer.customer import get_credit_limit, get_customer_outstanding
		party_details["customer_credit_limit"] = get_credit_limit(party.name, company)
		party_details["customer_outstanding_amount"] = get_customer_outstanding(party.name, company)
		party_details["customer_credit_balance"] = party_details["customer_credit_limit"] - party_details["customer_outstanding_amount"]

	# supplier tax withholding category
	if party_type == "Supplier" and party:
		party_details["supplier_tds"] = frappe.get_value(party_type, party.name, "tax_withholding_category")

	return party_details

def set_address_details(party_details, party, party_type, doctype=None, company=None, party_address=None, company_address=None, shipping_address=None):
	billing_address_field = "customer_address" if party_type == "Lead" \
		else scrub(party_type) + "_address"
	party_details[billing_address_field] = party_address or get_default_address(party_type, party.name)
	if doctype:
		party_details.update(get_fetch_values(doctype, billing_address_field, party_details[billing_address_field]))
	# address display
	party_details.address_display = get_address_display(party_details[billing_address_field])
	# shipping address
	if party_type in ["Customer", "Lead"]:
		party_details.shipping_address_name = shipping_address or get_party_shipping_address(party_type, party.name)
		party_details.shipping_address = get_address_display(party_details["shipping_address_name"])
		if doctype:
			party_details.update(get_fetch_values(doctype, 'shipping_address_name', party_details.shipping_address_name))

	if company_address:
		party_details.update({'company_address': company_address})
	else:
		party_details.update(get_company_address(company))

	if doctype and doctype in ['Sales Order', 'Delivery Note', 'Sales Invoice']:
		party_details.update(get_company_address(company))
		if party_details.company_address:
			party_details.update(get_fetch_values(doctype, 'company_address', party_details.company_address))
		get_regional_address_details(party_details, doctype, company)

	elif doctype and doctype in ["Purchase Invoice", "Purchase Order", "Purchase Receipt"]:
		if party_details.company_address:
			party_details["shipping_address"] = shipping_address or party_details["company_address"]
			party_details.shipping_address_display = get_address_display(party_details["shipping_address"])
			party_details.update(get_fetch_values(doctype, 'shipping_address', party_details.shipping_address))
		get_regional_address_details(party_details, doctype, company)

	return party_details.get(billing_address_field), party_details.shipping_address_name

@erpnext.allow_regional
def get_regional_address_details(party_details, doctype, company):
	pass

def set_contact_details(party_details, party, party_type):
	party_details.contact_person = get_default_contact(party_type, party.name)

	if not party_details.contact_person:
		party_details.update({
			"contact_person": None,
			"contact_display": None,
			"contact_email": None,
			"contact_mobile": None,
			"contact_phone": None,
			"contact_designation": None,
			"contact_department": None
		})
	else:
		party_details.update(get_contact_details(party_details.contact_person))

def set_other_values(party_details, party, party_type):
	# copy
	if party_type=="Customer":
		to_copy = ["customer_name", "customer_group", "territory", "language", "default_sales_partner", "default_commission_rate"]
	else:
		to_copy = ["supplier_name", "supplier_group", "language"]
	for f in to_copy:
		party_details[f] = party.get(f)

def get_default_price_list(party):
	"""Return default price list for party (Document object)"""
	if party.get("default_price_list"):
		return party.default_price_list

	if party.doctype == "Customer":
		price_list =  frappe.get_cached_value("Customer Group",
			party.customer_group, "default_price_list")
		if price_list:
			return price_list

	return None

def set_price_list(party_details, party, party_type, given_price_list, pos=None):
	# price list
	price_list = get_permitted_documents('Price List')

	# if there is only one permitted document based on user permissions, set it
	if price_list and len(price_list) == 1:
		price_list = price_list[0]
	elif pos and party_type == 'Customer':
		customer_price_list = frappe.get_value('Customer', party.name, 'default_price_list')

		if customer_price_list:
			price_list = customer_price_list
		else:
			pos_price_list = frappe.get_value('POS Profile', pos, 'selling_price_list')
			price_list = pos_price_list or given_price_list
	else:
		price_list = get_default_price_list(party) or given_price_list

	if price_list:
		party_details.price_list_currency = frappe.db.get_value("Price List", price_list, "currency", cache=True)

	party_details["selling_price_list" if party.doctype=="Customer" else "buying_price_list"] = price_list


def set_due_date(party, party_type, company, posting_date, bill_date, doctype):
	if doctype not in ["Sales Invoice", "Purchase Invoice"]:
		# not an invoice
		return {
			scrub(party_type): party
		}

	out = {
		scrub(party_type): party,
		"due_date": get_due_date(posting_date, party_type, party, company, bill_date)
	}

	return out

@frappe.whitelist()
def get_party_account(party_type, party, company):
	"""Returns the account for the given `party`.
		Will first search in party (Customer / Supplier) record, if not found,
		will search in group (Customer Group / Supplier Group),
		finally will return default."""
	if not company:
		frappe.throw(_("Please select a Company"))

	if not party:
		return

	account = frappe.db.get_value("Party Account",
		{"parenttype": party_type, "parent": party, "company": company}, "account")

	if not account and party_type in ['Customer', 'Supplier']:
		party_group_doctype = "Customer Group" if party_type=="Customer" else "Supplier Group"
		group = frappe.get_cached_value(party_type, party, scrub(party_group_doctype))
		account = frappe.db.get_value("Party Account",
			{"parenttype": party_group_doctype, "parent": group, "company": company}, "account")

	if not account and party_type in ['Customer', 'Supplier', 'Letter of Credit']:
		if party_type == "Customer":
			default_account_name = "default_receivable_account"
		elif party_type == "Supplier":
			default_account_name = "default_payable_account"
		else:
			default_account_name = "default_letter_of_credit_account"

		account = frappe.get_cached_value('Company',  company,  default_account_name)

	existing_gle_currency = get_party_gle_currency(party_type, party, company)
	if existing_gle_currency:
		if account:
			account_currency = frappe.db.get_value("Account", account, "account_currency", cache=True)
		if (account and account_currency != existing_gle_currency) or not account:
				account = get_party_gle_account(party_type, party, company)

	return account

@frappe.whitelist()
def get_party_bank_account(party_type, party):
	return frappe.db.get_value('Bank Account', {
		'party_type': party_type,
		'party': party,
		'is_default': 1
	})

def get_party_account_currency(party_type, party, company):
	def generator():
		party_account = get_party_account(party_type, party, company)
		return frappe.db.get_value("Account", party_account, "account_currency", cache=True)

	return frappe.local_cache("party_account_currency", (party_type, party, company), generator)

def get_party_gle_currency(party_type, party, company):
	def generator():
		existing_gle_currency = frappe.db.sql("""select account_currency from `tabGL Entry`
			where docstatus=1 and company=%(company)s and party_type=%(party_type)s and party=%(party)s
			limit 1""", { "company": company, "party_type": party_type, "party": party })

		return existing_gle_currency[0][0] if existing_gle_currency else None

	return frappe.local_cache("party_gle_currency", (party_type, party, company), generator,
		regenerate_if_none=True)

def get_party_gle_account(party_type, party, company):
	def generator():
		existing_gle_account = frappe.db.sql("""select account from `tabGL Entry`
			where docstatus=1 and company=%(company)s and party_type=%(party_type)s and party=%(party)s
			limit 1""", { "company": company, "party_type": party_type, "party": party })

		return existing_gle_account[0][0] if existing_gle_account else None

	return frappe.local_cache("party_gle_account", (party_type, party, company), generator,
		regenerate_if_none=True)

def validate_party_gle_currency(party_type, party, company, party_account_currency=None):
	"""Validate party account currency with existing GL Entry's currency"""
	if not party_account_currency:
		party_account_currency = get_party_account_currency(party_type, party, company)

	existing_gle_currency = get_party_gle_currency(party_type, party, company)

	if existing_gle_currency and party_account_currency != existing_gle_currency:
		frappe.throw(_("Accounting Entry for {0}: {1} can only be made in currency: {2}")
			.format(party_type, party, existing_gle_currency), InvalidAccountCurrency)

def validate_party_accounts(doc):
	companies = []

	for account in doc.get("accounts"):
		if account.company in companies:
			frappe.throw(_("There can only be 1 Account per Company in {0} {1}")
				.format(doc.doctype, doc.name), DuplicatePartyAccountError)
		else:
			companies.append(account.company)

		party_account_currency = frappe.db.get_value("Account", account.account, "account_currency", cache=True)
		existing_gle_currency = get_party_gle_currency(doc.doctype, doc.name, account.company)
		if frappe.db.get_default("Company"):
			company_default_currency = frappe.get_cached_value('Company',
				frappe.db.get_default("Company"),  "default_currency")
		else:
			company_default_currency = frappe.db.get_value('Company', account.company, "default_currency")

		if existing_gle_currency and party_account_currency != existing_gle_currency:
			frappe.throw(_("Accounting entries have already been made in currency {0} for company {1}. Please select a receivable or payable account with currency {0}.").format(existing_gle_currency, account.company))

		if doc.get("default_currency") and party_account_currency and company_default_currency:
			if doc.default_currency != party_account_currency and doc.default_currency != company_default_currency:
				frappe.throw(_("Billing currency must be equal to either default company's currency or party account currency"))


@frappe.whitelist()
def get_due_date(posting_date, party_type, party, company=None, bill_date=None):
	"""Get due date from `Payment Terms Template`"""
	due_date = None
	if (bill_date or posting_date) and party:
		due_date = bill_date or posting_date
		template_name = get_pyt_term_template(party, party_type, company)

		if template_name:
			due_date = get_due_date_from_template(template_name, posting_date, bill_date).strftime("%Y-%m-%d")
		else:
			if party_type == "Supplier":
				supplier_group = frappe.get_cached_value(party_type, party, "supplier_group")
				template_name = frappe.get_cached_value("Supplier Group", supplier_group, "payment_terms")
				if template_name:
					due_date = get_due_date_from_template(template_name, posting_date, bill_date).strftime("%Y-%m-%d")
	# If due date is calculated from bill_date, check this condition
	if getdate(due_date) < getdate(posting_date):
		due_date = posting_date
	return due_date

def get_due_date_from_template(template_name, posting_date, bill_date):
	"""
	Inspects all `Payment Term`s from the a `Payment Terms Template` and returns the due
	date after considering all the `Payment Term`s requirements.
	:param template_name: Name of the `Payment Terms Template`
	:return: String representing the calculated due date
	"""
	due_date = getdate(bill_date or posting_date)

	template = frappe.get_doc('Payment Terms Template', template_name)

	for term in template.terms:
		if term.due_date_based_on == 'Day(s) after invoice date':
			due_date = max(due_date, add_days(due_date, term.credit_days))
		elif term.due_date_based_on == 'Day(s) after the end of the invoice month':
			due_date = max(due_date, add_days(get_last_day(due_date), term.credit_days))
		else:
			due_date = max(due_date, add_months(get_last_day(due_date), term.credit_months))
	return due_date

def validate_due_date(posting_date, due_date, party_type, party, company=None, bill_date=None, template_name=None):
	if getdate(due_date) < getdate(posting_date):
		frappe.throw(_("Due Date cannot be before Posting / Supplier Invoice Date"))
	else:
		if not template_name: return

		default_due_date = get_due_date_from_template(template_name, posting_date, bill_date).strftime("%Y-%m-%d")

		if not default_due_date:
			return

		if default_due_date != posting_date and getdate(due_date) > getdate(default_due_date):
			is_credit_controller = frappe.db.get_single_value("Accounts Settings", "credit_controller") in frappe.get_roles()
			if is_credit_controller:
				msgprint(_("Note: Due / Reference Date exceeds allowed customer credit days by {0} day(s)")
					.format(date_diff(due_date, default_due_date)))
			else:
				frappe.throw(_("Due / Reference Date cannot be after {0}")
					.format(formatdate(default_due_date)))

@frappe.whitelist()
def get_address_tax_category(tax_category=None, billing_address=None, shipping_address=None):
	addr_tax_category_from = frappe.db.get_single_value("Accounts Settings", "determine_address_tax_category_from")
	if addr_tax_category_from == "Shipping Address":
		if shipping_address:
			tax_category = frappe.db.get_value("Address", shipping_address, "tax_category") or tax_category
	else:
		if billing_address:
			tax_category = frappe.db.get_value("Address", billing_address, "tax_category") or tax_category

	return cstr(tax_category)

@frappe.whitelist()
def set_taxes(party, party_type, posting_date, company, customer_group=None, supplier_group=None, tax_category=None,
		transaction_type=None, cost_center=None, tax_id=None, tax_cnic=None, tax_strn=None, has_stin=None,
		billing_address=None, shipping_address=None, use_for_shopping_cart=None):
	from erpnext.accounts.doctype.tax_rule.tax_rule import get_tax_template, get_party_details
	args = {
<<<<<<< HEAD
		scrub(party_type): party,
		"company":			company
=======
		party_type.lower(): party,
		"company": company
>>>>>>> 24e5a617
	}

	if tax_category:
		args['tax_category'] = tax_category

	if customer_group:
		args['customer_group'] = customer_group

	if supplier_group:
		args['supplier_group'] = supplier_group

	if transaction_type:
		args['transaction_type'] = transaction_type

	if cost_center:
		args['cost_center'] = cost_center

	args['tax_id'] = "Set" if tax_id else "Not Set"
	args['tax_cnic'] = "Set" if tax_cnic else "Not Set"
	args['tax_strn'] = "Set" if tax_strn else "Not Set"

	if has_stin is not None:
		args['has_stin'] = "Yes" if cint(has_stin) else "No"

	if billing_address or shipping_address:
		args.update(get_party_details(party, party_type, {"billing_address": billing_address,
			"shipping_address": shipping_address}))
	else:
		args.update(get_party_details(party, party_type))

	if party_type in ("Customer", "Lead"):
		args.update({"tax_type": "Sales"})

		if party_type=='Lead':
			args['customer'] = None
			del args['lead']
	else:
		args.update({"tax_type": "Purchase"})
	if use_for_shopping_cart:
		args.update({"use_for_shopping_cart": use_for_shopping_cart})

	return get_tax_template(posting_date, args)


@frappe.whitelist()
def get_pyt_term_template(party_name, party_type, company=None):
	if party_type not in ("Customer", "Supplier"):
		return
	template = None
	if party_type == 'Customer':
		customer = frappe.get_cached_value("Customer", party_name,
			fieldname=['payment_terms', "customer_group"], as_dict=1)
		template = customer.payment_terms

		if not template and customer.customer_group:
			template = frappe.get_cached_value("Customer Group",
				customer.customer_group, 'payment_terms')
	else:
		supplier = frappe.get_cached_value("Supplier", party_name,
			fieldname=['payment_terms', "supplier_group"], as_dict=1)
		template = supplier.payment_terms
		if not template and supplier.supplier_group:
			template = frappe.get_cached_value("Supplier Group", supplier.supplier_group, 'payment_terms')

	if not template and company:
		template = frappe.get_cached_value('Company',  company,  fieldname='payment_terms')
	return template

def validate_party_frozen_disabled(party_type, party_name):
	if frappe.flags.ignored_closed_or_disabled:
		return

	if party_type and party_name:
		if party_type in ("Customer", "Supplier", "Letter of Credit"):
			party = frappe.get_cached_value(party_type, party_name, ["is_frozen", "disabled"], as_dict=True)
			if party.disabled:
				frappe.throw(_("{0} {1} is disabled").format(party_type, party_name), PartyDisabled)
			elif party.get("is_frozen"):
				frozen_accounts_modifier = frappe.db.get_single_value( 'Accounts Settings', 'frozen_accounts_modifier')
				if not frozen_accounts_modifier in frappe.get_roles():
					frappe.throw(_("{0} {1} is frozen").format(party_type, party_name), PartyFrozen)

		elif party_type == "Employee":
			if frappe.db.get_value("Employee", party_name, "status") == "Left":
				frappe.msgprint(_("{0} {1} is not active").format(party_type, party_name), alert=True)

def validate_ntn_cnic_strn(ntn=None, cnic=None, strn=None):
	import re
	cnic_regex = re.compile(r'^.....-.......-.$')
	ntn_regex = re.compile(r'^.......-.$')
	strn_regex = re.compile(r'^..-..-....-...-..$')

	if ntn and not ntn_regex.match(ntn):
		frappe.throw(_("Invalid NTN. NTN must be in the format #######-#"))
	if cnic and not cnic_regex.match(cnic):
		frappe.throw(_("Invalid CNIC. CNIC must be in the format #####-#######-#"))
	if strn and not strn_regex.match(strn):
		frappe.throw(_("Invalid STRN. STRN must be in the format ##-##-####-###-##"))

def get_timeline_data(doctype, name):
	'''returns timeline data for the past one year'''
	from frappe.desk.form.load import get_communication_data

	out = {}
	fields = 'creation, count(*)'
	after = add_years(None, -1).strftime('%Y-%m-%d')
	group_by='group by Date(creation)'

	data = get_communication_data(doctype, name, after=after, group_by='group by creation',
		fields='C.creation as creation, count(C.name)',as_dict=False)

	# fetch and append data from Activity Log
	data += frappe.db.sql("""select {fields}
		from `tabActivity Log`
		where (reference_doctype=%(doctype)s and reference_name=%(name)s)
		or (timeline_doctype in (%(doctype)s) and timeline_name=%(name)s)
		or (reference_doctype in ("Quotation", "Opportunity") and timeline_name=%(name)s)
		and status!='Success' and creation > {after}
		{group_by} order by creation desc
		""".format(fields=fields, group_by=group_by, after=after), {
			"doctype": doctype,
			"name": name
		}, as_dict=False)

	timeline_items = dict(data)

	for date, count in iteritems(timeline_items):
		timestamp = get_timestamp(date)
		out.update({ timestamp: count })

	return out

def get_dashboard_info(party_type, party, loyalty_program=None):
	current_fiscal_year = get_fiscal_year(nowdate(), as_dict=True)

	doctype = "Sales Invoice" if party_type=="Customer" else "Purchase Invoice"

	companies = frappe.get_all(doctype, filters={
		'docstatus': 1,
		scrub(party_type): party
	}, distinct=1, fields=['company'])
	companies = companies or [frappe._dict({"company": erpnext.get_default_company()})]
	companies = [d for d in companies if d.company]

	company_wise_info = []

	company_wise_grand_total = frappe.db.sql("""
		select company, sum(debit_in_account_currency) - sum(credit_in_account_currency) as grand_total,
			sum(debit) - sum(credit) as base_grand_total
		from `tabGL Entry`
		where party_type = %s and party=%s and voucher_type = '{0}' and ifnull(against_voucher, '') = ''
			and posting_date between %s and %s
		group by company
	""".format(doctype), [party_type, party, current_fiscal_year.year_start_date, current_fiscal_year.year_end_date], as_dict=1)

	loyalty_point_details = []

	if party_type == "Customer":
		loyalty_point_details = frappe._dict(frappe.get_all("Loyalty Point Entry",
			filters={
				'customer': party,
				'expiry_date': ('>=', getdate()),
				},
				group_by="company",
				fields=["company", "sum(loyalty_points) as loyalty_points"],
				as_list =1
			))

	company_wise_billing_this_year = frappe._dict()

	for d in company_wise_grand_total:
		company_wise_billing_this_year.setdefault(
			d.company,{
				"grand_total": d.grand_total,
				"base_grand_total": d.base_grand_total
			})


	company_wise_total_unpaid = frappe._dict(frappe.db.sql("""
		select company, sum(debit_in_account_currency) - sum(credit_in_account_currency)
		from `tabGL Entry`
		where party_type = %s and party=%s
		group by company""", (party_type, party)))

	for d in companies:
		company_default_currency = frappe.db.get_value("Company", d.company, 'default_currency')
		party_account_currency = get_party_account_currency(party_type, party, d.company)

		if party_account_currency==company_default_currency:
			billing_this_year = flt(company_wise_billing_this_year.get(d.company,{}).get("base_grand_total"))
		else:
			billing_this_year = flt(company_wise_billing_this_year.get(d.company,{}).get("grand_total"))

		total_unpaid = flt(company_wise_total_unpaid.get(d.company))

		if loyalty_point_details:
			loyalty_points = loyalty_point_details.get(d.company)

		info = {}
		info["billing_this_year"] = flt(billing_this_year) if billing_this_year else 0
		info["currency"] = party_account_currency
		info["total_unpaid"] = flt(total_unpaid) if total_unpaid else 0
		info["company"] = d.company

		if party_type == "Customer" and loyalty_point_details:
			info["loyalty_points"] = loyalty_points

		if party_type == "Supplier":
			info["billing_this_year"] = -1 * info["billing_this_year"]
			info["total_unpaid"] = -1 * info["total_unpaid"]

		company_wise_info.append(info)

	return company_wise_info

def get_party_shipping_address(doctype, name):
	"""
	Returns an Address name (best guess) for the given doctype and name for which `address_type == 'Shipping'` is true.
	and/or `is_shipping_address = 1`.

	It returns an empty string if there is no matching record.

	:param doctype: Party Doctype
	:param name: Party name
	:return: String
	"""
	out = frappe.db.sql(
		'SELECT dl.parent '
		'from `tabDynamic Link` dl join `tabAddress` ta on dl.parent=ta.name '
		'where '
		'dl.link_doctype=%s '
		'and dl.link_name=%s '
		'and dl.parenttype="Address" '
		'and ifnull(ta.disabled, 0) = 0 and'
		'(ta.address_type="Shipping" or ta.is_shipping_address=1) '
		'order by ta.is_shipping_address desc, ta.address_type desc limit 1',
		(doctype, name)
	)
	if out:
		return out[0][0]
	else:
		return ''

def get_partywise_advanced_payment_amount(party_type, posting_date=None):
	dr_or_cr = "credit - debit" if party_type == "Customer" else "debit - credit"
	advance_condition = "{0} > 0".format(dr_or_cr)
	date_condition = "and posting_date <= %(posting_date)s" if posting_date else ""

	data = frappe.db.sql("""
		SELECT party, sum({dr_or_cr}) as amount
		FROM `tabGL Entry`
		WHERE party_type = %(party_type)s and ifnull(against_voucher, '') = '' and {advance_condition} {date_condition}
		GROUP BY party
	""".format(dr_or_cr=dr_or_cr, advance_condition=advance_condition, date_condition=date_condition),  # nosec
		{"party_type": party_type, "posting_date": posting_date})

	return frappe._dict(data or {})<|MERGE_RESOLUTION|>--- conflicted
+++ resolved
@@ -400,13 +400,8 @@
 		billing_address=None, shipping_address=None, use_for_shopping_cart=None):
 	from erpnext.accounts.doctype.tax_rule.tax_rule import get_tax_template, get_party_details
 	args = {
-<<<<<<< HEAD
 		scrub(party_type): party,
-		"company":			company
-=======
-		party_type.lower(): party,
 		"company": company
->>>>>>> 24e5a617
 	}
 
 	if tax_category:
