--- conflicted
+++ resolved
@@ -645,23 +645,10 @@
 	else:
 		return ''
 
-<<<<<<< HEAD
 def get_partywise_advanced_payment_amount(party_type, posting_date=None):
 	dr_or_cr = "credit - debit" if party_type == "Customer" else "debit - credit"
 	advance_condition = "{0} > 0".format(dr_or_cr)
 	date_condition = "and posting_date <= %(posting_date)s" if posting_date else ""
-=======
-def get_partywise_advanced_payment_amount(party_type, posting_date = None, future_payment=0, company=None):
-	cond = "1=1"
-	if posting_date:
-		if future_payment:
-			cond = "posting_date <= '{0}' OR DATE(creation) <= '{0}' """.format(posting_date)
-		else:
-			cond = "posting_date <= '{0}'".format(posting_date)
-
-	if company:
-		cond += "and company = '{0}'".format(company)
->>>>>>> fd30b8f4
 
 	data = frappe.db.sql("""
 		SELECT party, sum({dr_or_cr}) as amount
