--- conflicted
+++ resolved
@@ -593,29 +593,17 @@
 	else:
 		return ''
 
-<<<<<<< HEAD
-def get_partywise_advanced_payment_amount(party_type="Customer"):
+def get_partywise_advanced_payment_amount(party_type, posting_date=None):
 	dr_or_cr = "credit - debit" if party_type == "Customer" else "debit - credit"
 	advance_condition = "{0} > 0".format(dr_or_cr)
+	date_condition = "and posting_date <= %(posting_date)s" if posting_date else ""
 
 	data = frappe.db.sql("""
-		SELECT party, sum({0}) as amount
+		SELECT party, sum({dr_or_cr}) as amount
 		FROM `tabGL Entry`
-		WHERE party_type = %s and ifnull(against_voucher, '') = '' and {1}
+		WHERE party_type = %(party_type)s and ifnull(against_voucher, '') = '' and {advance_condition} {date_condition}
 		GROUP BY party
-	""".format(dr_or_cr, advance_condition), party_type)
-=======
-def get_partywise_advanced_payment_amount(party_type, posting_date = None):
-	cond = "1=1"
-	if posting_date:
-		cond = "posting_date <= '{0}'".format(posting_date)
-
-	data = frappe.db.sql(""" SELECT party, sum({0}) as amount
-		FROM `tabGL Entry`
-		WHERE
-			party_type = %s and against_voucher is null
-			and {1} GROUP BY party"""
-		.format(("credit") if party_type == "Customer" else "debit", cond) , party_type)
->>>>>>> 6cc9831c
+	""".format(dr_or_cr=dr_or_cr, advance_condition=advance_condition, date_condition=date_condition),
+		{"party_type": party_type, "posting_date": posting_date})
 
 	return frappe._dict(data or {})