--- conflicted
+++ resolved
@@ -454,38 +454,24 @@
 
 def get_dashboard_info(party_type, party):
 	current_fiscal_year = get_fiscal_year(nowdate(), as_dict=True)
-<<<<<<< HEAD
-	company = frappe.db.get_default("company") or frappe.get_all("Company")[0].name
-	party_account_currency = get_party_account_currency(party_type, party, company)
-=======
->>>>>>> 67db77cf
-
-	doctypes = ["Sales Invoice"] if party_type=="Customer" else ["Purchase Invoice", "Landed Cost Voucher"]
-
-<<<<<<< HEAD
-	billing_this_year = frappe.db.sql("""
-		select sum(debit_in_account_currency) - sum(credit_in_account_currency)
-		from `tabGL Entry`
-		where party_type = %s and party=%s and voucher_type in ('{0}') and posting_date between %s and %s
-	""".format("', '".join(doctypes)),
-		[party_type, party, current_fiscal_year.year_start_date, current_fiscal_year.year_end_date])
-=======
+
+	doctype = "Sales Invoice" if party_type=="Customer" else "Purchase Invoice"
+
 	companies = frappe.get_all(doctype, filters={
 		'docstatus': 1,
-		party_type.lower(): party
+		scrub(party_type): party
 	}, distinct=1, fields=['company'])
 
 	company_wise_info = []
 
-	company_wise_grand_total = frappe.get_all(doctype,
-		filters={
-			'docstatus': 1,
-			party_type.lower(): party,
-			'posting_date': ('between', [current_fiscal_year.year_start_date, current_fiscal_year.year_end_date])
-			},
-			group_by="company",
-			fields=["company", "sum(grand_total) as grand_total", "sum(base_grand_total) as base_grand_total"]
-		)
+	company_wise_grand_total = frappe.db.sql("""
+		select company, sum(debit_in_account_currency) - sum(credit_in_account_currency) as grand_total,
+			sum(debit) - sum(credit) as base_grand_total
+		from `tabGL Entry`
+		where party_type = %s and party=%s and voucher_type = '{0}' and ifnull(against_voucher, '') = ''
+			and posting_date between %s and %s
+		group by company
+	""".format(doctype), [party_type, party, current_fiscal_year.year_start_date, current_fiscal_year.year_end_date], as_dict=1)
 
 	company_wise_billing_this_year = frappe._dict()
 
@@ -496,7 +482,6 @@
 				"base_grand_total": d.base_grand_total
 			})
 
->>>>>>> 67db77cf
 
 	company_wise_total_unpaid = frappe._dict(frappe.db.sql("""
 		select company, sum(debit_in_account_currency) - sum(credit_in_account_currency)
@@ -524,17 +509,7 @@
 		if party_type == "Supplier":
 			info["total_unpaid"] = -1 * info["total_unpaid"]
 
-<<<<<<< HEAD
-	info = {}
-	info["billing_this_year"] = flt(billing_this_year[0][0]) if billing_this_year else 0
-	info["currency"] = party_account_currency
-	info["total_unpaid"] = flt(total_unpaid[0][0]) if total_unpaid else 0
-	if party_type == "Supplier":
-		info["billing_this_year"] = -1 * info["billing_this_year"]
-		info["total_unpaid"] = -1 * info["total_unpaid"]
-=======
 		company_wise_info.append(info)
->>>>>>> 67db77cf
 
 	return company_wise_info
 
