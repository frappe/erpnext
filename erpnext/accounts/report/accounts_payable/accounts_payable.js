--- conflicted
+++ resolved
@@ -81,7 +81,6 @@
 			"options": "Supplier Group"
 		},
 		{
-<<<<<<< HEAD
 			"fieldname": "account",
 			"label": __("Payable Account"),
 			"fieldtype": "Link",
@@ -101,62 +100,29 @@
 		{
 			"fieldname":"cost_center",
 			"label": __("Cost Center"),
-			"fieldtype": "MultiSelect",
-			get_data: function() {
-				var cost_centers = frappe.query_report.get_filter_value("cost_center") || "";
-
-				const values = cost_centers.split(/\s*,\s*/).filter(d => d);
-				const txt = cost_centers.match(/[^,\s*]*$/)[0] || '';
-				let data = [];
-
-				frappe.call({
-					type: "GET",
-					method:'frappe.desk.search.search_link',
-					async: false,
-					no_spinner: true,
-					args: {
-						doctype: "Cost Center",
-						txt: txt,
-						filters: {
-							"company": frappe.query_report.get_filter_value("company"),
-							"name": ["not in", values]
-						}
-					},
-					callback: function(r) {
-						data = r.results;
+			"fieldtype": "Link",
+			"options": "Cost Center",
+			get_query: () => {
+				var company = frappe.query_report.get_filter_value('company');
+				return {
+					filters: {
+						'company': company
 					}
-				});
-				return data;
+				}
 			}
 		},
 		{
 			"fieldname":"project",
 			"label": __("Project"),
-			"fieldtype": "MultiSelect",
-			get_data: function() {
-				var projects = frappe.query_report.get_filter_value("project") || "";
-
-				const values = projects.split(/\s*,\s*/).filter(d => d);
-				const txt = projects.match(/[^,\s*]*$/)[0] || '';
-				let data = [];
-
-				frappe.call({
-					type: "GET",
-					method:'frappe.desk.search.search_link',
-					async: false,
-					no_spinner: true,
-					args: {
-						doctype: "Project",
-						txt: txt,
-						filters: {
-							"name": ["not in", values]
-						}
-					},
-					callback: function(r) {
-						data = r.results;
+			"fieldtype": "Link",
+			"options": "Project",
+			get_query: () => {
+				var company = frappe.query_report.get_filter_value('company');
+				return {
+					filters: {
+						'company': company
 					}
-				});
-				return data;
+				}
 			}
 		},
 		{
@@ -180,15 +146,15 @@
 			"default": "Ungrouped"
 		},
 		{
+			"fieldname":"based_on_payment_terms",
+			"label": __("Based On Payment Terms"),
+			"fieldtype": "Check",
+		},
+		{
 			"fieldname":"mark_overdue_in_print",
 			"label": __("Mark Overdue in Print"),
 			"fieldtype": "Check",
 			on_change: function() { return false; }
-=======
-			"fieldname":"based_on_payment_terms",
-			"label": __("Based On Payment Terms"),
-			"fieldtype": "Check",
->>>>>>> bd5b37db
 		},
 		{
 			"fieldname":"tax_id",
