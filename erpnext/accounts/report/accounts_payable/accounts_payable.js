--- conflicted
+++ resolved
@@ -101,20 +101,12 @@
 
 	get_datatable_options(options) {
 		return Object.assign(options, {
-<<<<<<< HEAD
-			events: {
-				accumulator: function(acc, cell, row, row_count) {
-					if (row.posting_date) {
-						return frappe.utils.report_accumulator(acc, cell, row, row_count);
-					}
-=======
 			hooks: {
 				totalAccumulator: function(column, values) {
 					const me = this;
 					values = values.filter(d => me.datamanager.getData(d.rowIndex).posting_date);
 					let type = column.fieldname == "age" ? "mean" : null;
 					return frappe.utils.report_total_accumulator(column, values, type);
->>>>>>> b041a617
 				}
 			}
 		});
