import datetime
import json
import os
import unittest

import frappe
from frappe.utils import (
	add_to_date,
	get_first_day,
	get_last_day,
	get_year_ending,
	get_year_start,
	getdate,
)

from .tax_detail import filter_match, save_custom_report


class TestTaxDetail(unittest.TestCase):
	def load_testdocs(self):
		from erpnext.accounts.utils import FiscalYearError, get_fiscal_year
		datapath, _ = os.path.splitext(os.path.realpath(__file__))
		with open(datapath + '.json', 'r') as fp:
			docs = json.load(fp)

		now = getdate()
		self.from_date = get_first_day(now)
		self.to_date = get_last_day(now)

		try:
			get_fiscal_year(now, company="_T")
		except FiscalYearError:
			docs = [{
				"companies": [{
					"company": "_T",
					"parent": "_Test Fiscal",
					"parentfield": "companies",
					"parenttype": "Fiscal Year"
				}],
				"doctype": "Fiscal Year",
				"year": "_Test Fiscal",
				"year_end_date": get_year_ending(now),
				"year_start_date": get_year_start(now)
			}] + docs

		docs = [{
			"abbr": "_T",
			"company_name": "_T",
			"country": "United Kingdom",
			"default_currency": "GBP",
			"doctype": "Company",
			"name": "_T"
		}] + docs
		frappe.db.MAX_WRITES_PER_TRANSACTION = 200_000_000
		for doc in docs:
			try:
				db_doc = frappe.get_doc(doc)
				if 'Invoice' in db_doc.doctype:
					db_doc.due_date = add_to_date(now, days=1)
					db_doc.insert()
					# Create GL Entries:
					db_doc.submit()
				else:
<<<<<<< HEAD
					db_doc.insert()
				frappe.db.commit()
=======
					db_doc.insert(ignore_if_duplicate=True)
>>>>>>> 4d8d4ace
			except frappe.exceptions.DuplicateEntryError:
				pass
		frappe.db.MAX_WRITES_PER_TRANSACTION = 200_000
	def load_defcols(self):
		self.company = frappe.get_doc('Company', '_T')
		custom_report = frappe.get_doc('Report', 'Tax Detail')
		self.default_columns, _ = custom_report.run_query_report(
			filters={
				'from_date': '2021-03-01',
				'to_date': '2021-03-31',
				'company': self.company.name,
				'mode': 'run',
				'report_name': 'Tax Detail'
			}, user=frappe.session.user)

	def rm_testdocs(self):
		"Remove the Company and all data"
		from erpnext.setup.doctype.company.company import create_transaction_deletion_request
		create_transaction_deletion_request(self.company.name)

	def test_report(self):
		self.load_testdocs()
		self.load_defcols()
		report_name = save_custom_report(
			'Tax Detail',
			'_Test Tax Detail',
			json.dumps({
				'columns': self.default_columns,
				'sections': {
					'Box1':{'Filter0':{'type':'filter','filters':{'4':'VAT on Sales'}}},
					'Box2':{'Filter0':{'type':'filter','filters':{'4':'Acquisition'}}},
					'Box3':{'Box1':{'type':'section'},'Box2':{'type':'section'}},
					'Box4':{'Filter0':{'type':'filter','filters':{'4':'VAT on Purchases'}}},
					'Box5':{'Box3':{'type':'section'},'Box4':{'type':'section'}},
					'Box6':{'Filter0':{'type':'filter','filters':{'3':'!=Tax','4':'Sales'}}},
					'Box7':{'Filter0':{'type':'filter','filters':{'2':'Expense','3':'!=Tax'}}},
					'Box8':{'Filter0':{'type':'filter','filters':{'3':'!=Tax','4':'Sales','12':'EU'}}},
					'Box9':{'Filter0':{'type':'filter','filters':{'2':'Expense','3':'!=Tax','12':'EU'}}}
				},
				'show_detail': 1
			}))
		data = frappe.desk.query_report.run(report_name,
			filters={
				'from_date': self.from_date,
				'to_date': self.to_date,
				'company': self.company.name,
				'mode': 'run',
				'report_name': report_name
			}, user=frappe.session.user)

		self.assertListEqual(data.get('columns'), self.default_columns)
		expected = (('Box1', 43.25), ('Box2', 0.0), ('Box3', 43.25), ('Box4', -85.28), ('Box5', -42.03),
			('Box6', 825.0), ('Box7', -426.40), ('Box8', 0.0), ('Box9', 0.0))
		exrow = iter(expected)
		for row in data.get('result'):
			if row.get('voucher_no') and not row.get('posting_date'):
				label, value = next(exrow)
				self.assertDictEqual(row, {'voucher_no': label, 'amount': value})
		self.assertListEqual(data.get('report_summary'),
			[{'label': label, 'datatype': 'Currency', 'value': value} for label, value in expected])

		self.rm_testdocs()

	def test_filter_match(self):
		# None - treated as -inf number except range
		self.assertTrue(filter_match(None, '!='))
		self.assertTrue(filter_match(None, '<'))
		self.assertTrue(filter_match(None, '<jjj'))
		self.assertTrue(filter_match(None, '  :  '))
		self.assertTrue(filter_match(None, ':56'))
		self.assertTrue(filter_match(None, ':de'))
		self.assertFalse(filter_match(None, '3.4'))
		self.assertFalse(filter_match(None, '='))
		self.assertFalse(filter_match(None, '=3.4'))
		self.assertFalse(filter_match(None, '>3.4'))
		self.assertFalse(filter_match(None, '   <'))
		self.assertFalse(filter_match(None, 'ew'))
		self.assertFalse(filter_match(None, ' '))
		self.assertFalse(filter_match(None, ' f :'))

		# Numbers
		self.assertTrue(filter_match(3.4, '3.4'))
		self.assertTrue(filter_match(3.4, '.4'))
		self.assertTrue(filter_match(3.4, '3'))
		self.assertTrue(filter_match(-3.4, '< -3'))
		self.assertTrue(filter_match(-3.4, '> -4'))
		self.assertTrue(filter_match(3.4, '= 3.4 '))
		self.assertTrue(filter_match(3.4, '!=4.5'))
		self.assertTrue(filter_match(3.4, ' 3 : 4 '))
		self.assertTrue(filter_match(0.0, '  :  '))
		self.assertFalse(filter_match(3.4, '=4.5'))
		self.assertFalse(filter_match(3.4, ' = 3.4 '))
		self.assertFalse(filter_match(3.4, '!=3.4'))
		self.assertFalse(filter_match(3.4, '>6'))
		self.assertFalse(filter_match(3.4, '<-4.5'))
		self.assertFalse(filter_match(3.4, '4.5'))
		self.assertFalse(filter_match(3.4, '5:9'))

		# Strings
		self.assertTrue(filter_match('ACC-SINV-2021-00001', 'SINV'))
		self.assertTrue(filter_match('ACC-SINV-2021-00001', 'sinv'))
		self.assertTrue(filter_match('ACC-SINV-2021-00001', '-2021'))
		self.assertTrue(filter_match(' ACC-SINV-2021-00001', ' acc'))
		self.assertTrue(filter_match('ACC-SINV-2021-00001', '=2021'))
		self.assertTrue(filter_match('ACC-SINV-2021-00001', '!=zz'))
		self.assertTrue(filter_match('ACC-SINV-2021-00001', '<   zzz  '))
		self.assertTrue(filter_match('ACC-SINV-2021-00001', '  :  sinv  '))
		self.assertFalse(filter_match('ACC-SINV-2021-00001', '  sinv  :'))
		self.assertFalse(filter_match('ACC-SINV-2021-00001', ' acc'))
		self.assertFalse(filter_match('ACC-SINV-2021-00001', '= 2021 '))
		self.assertFalse(filter_match('ACC-SINV-2021-00001', '!=sinv'))
		self.assertFalse(filter_match('ACC-SINV-2021-00001', ' >'))
		self.assertFalse(filter_match('ACC-SINV-2021-00001', '>aa'))
		self.assertFalse(filter_match('ACC-SINV-2021-00001', ' <'))
		self.assertFalse(filter_match('ACC-SINV-2021-00001', '<   '))
		self.assertFalse(filter_match('ACC-SINV-2021-00001', ' ='))
		self.assertFalse(filter_match('ACC-SINV-2021-00001', '='))

		# Date - always match
		self.assertTrue(filter_match(datetime.date(2021, 3, 19), ' kdsjkldfs '))<|MERGE_RESOLUTION|>--- conflicted
+++ resolved
@@ -61,12 +61,8 @@
 					# Create GL Entries:
 					db_doc.submit()
 				else:
-<<<<<<< HEAD
-					db_doc.insert()
-				frappe.db.commit()
-=======
 					db_doc.insert(ignore_if_duplicate=True)
->>>>>>> 4d8d4ace
+          frappe.db.commit()
 			except frappe.exceptions.DuplicateEntryError:
 				pass
 		frappe.db.MAX_WRITES_PER_TRANSACTION = 200_000
