--- conflicted
+++ resolved
@@ -50,29 +50,6 @@
 			"fieldtype": "Int",
 			"default": "120",
 			"reqd": 1
-<<<<<<< HEAD
-=======
-		},
-		{
-			"fieldname":"finance_book",
-			"label": __("Finance Book"),
-			"fieldtype": "Link",
-			"options": "Finance Book"
->>>>>>> 0c0604b7
-		},
-		{
-			"fieldname":"cost_center",
-			"label": __("Cost Center"),
-			"fieldtype": "Link",
-			"options": "Cost Center",
-			get_query: () => {
-				var company = frappe.query_report.get_filter_value('company');
-				return {
-					filters: {
-						'company': company
-					}
-				}
-			}
 		},
 		{
 			"fieldname":"supplier",
