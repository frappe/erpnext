# Copyright (c) 2013, Frappe Technologies Pvt. Ltd. and contributors
# For license information, please see license.txt

from __future__ import unicode_literals
import frappe, erpnext
from frappe import _
from frappe.utils import flt, cint
from erpnext.accounts.report.financial_statements import get_fiscal_year_data, sort_accounts
from erpnext.accounts.report.balance_sheet.balance_sheet import (get_provisional_profit_loss,
	check_opening_balance, get_chart_data)
from erpnext.accounts.report.profit_and_loss_statement.profit_and_loss_statement import (get_net_profit_loss,
	get_chart_data as get_pl_chart_data)
from erpnext.accounts.report.cash_flow.cash_flow import (get_cash_flow_accounts, get_account_type_based_gl_data,
	add_total_row_account)

def execute(filters=None):
	columns, data, message, chart = [], [], [], []

	if not filters.get('company'):
		return columns, data, message, chart

	fiscal_year = get_fiscal_year_data(filters.get('from_fiscal_year'), filters.get('to_fiscal_year'))
	companies_column, companies = get_companies(filters)
	columns = get_columns(companies_column)

	if filters.get('report') == "Balance Sheet":
		data, message, chart = get_balance_sheet_data(fiscal_year, companies, columns, filters)
	elif filters.get('report') == "Profit and Loss Statement":
		data, message, chart = get_profit_loss_data(fiscal_year, companies, columns, filters)
	else:
		if cint(frappe.db.get_single_value('Accounts Settings', 'use_custom_cash_flow')):
			from erpnext.accounts.report.cash_flow.custom_cash_flow import execute as execute_custom
			return execute_custom(filters=filters)

		data = get_cash_flow_data(fiscal_year, companies, filters)

	return columns, data, message, chart

def get_balance_sheet_data(fiscal_year, companies, columns, filters):
	asset = get_data(companies, "Asset", "Debit", fiscal_year, filters=filters)

	liability = get_data(companies, "Liability", "Credit", fiscal_year, filters=filters)

	equity = get_data(companies, "Equity", "Credit", fiscal_year, filters=filters)

	data = []
	data.extend(asset or [])
	data.extend(liability or [])
	data.extend(equity or [])

<<<<<<< HEAD
=======
	company_currency = frappe.db.get_value("Company", filters.company, "default_currency")
>>>>>>> af370c81
	provisional_profit_loss, total_credit = get_provisional_profit_loss(asset, liability, equity,
		companies, filters.get('company'), company_currency, True)

	message, opening_balance = check_opening_balance(asset, liability, equity)

	if opening_balance and round(opening_balance,2) !=0:
		unclosed ={
			"account_name": "'" + _("Unclosed Fiscal Years Profit / Loss (Credit)") + "'",
			"account": "'" + _("Unclosed Fiscal Years Profit / Loss (Credit)") + "'",
			"warn_if_negative": True,
			"currency": frappe.get_cached_value('Company',  filters.company,  "default_currency")
		}
		for company in companies:
			unclosed[company] = opening_balance
			if provisional_profit_loss:
				provisional_profit_loss[company] = provisional_profit_loss[company] - opening_balance

		unclosed["total"]=opening_balance
		data.append(unclosed)

	if provisional_profit_loss:
		data.append(provisional_profit_loss)
	if total_credit:
		data.append(total_credit)

	chart = get_chart_data(filters, columns, asset, liability, equity)

	return data, message, chart

def get_profit_loss_data(fiscal_year, companies, columns, filters):
	income, expense, net_profit_loss = get_income_expense_data(companies, fiscal_year, filters)

	data = []
	data.extend(income or [])
	data.extend(expense or [])
	if net_profit_loss:
		data.append(net_profit_loss)

	chart = get_pl_chart_data(filters, columns, income, expense, net_profit_loss)

	return data, None, chart

def get_income_expense_data(companies, fiscal_year, filters):
	company_currency = frappe.get_cached_value('Company',  filters.company,  "default_currency")
	income = get_data(companies, "Income", "Credit", fiscal_year, filters, True)

	expense = get_data(companies, "Expense", "Debit", fiscal_year, filters, True)

	net_profit_loss = get_net_profit_loss(income, expense, companies, filters.company, company_currency, True)

	return income, expense, net_profit_loss

def get_cash_flow_data(fiscal_year, companies, filters):
	cash_flow_accounts = get_cash_flow_accounts()

	income, expense, net_profit_loss = get_income_expense_data(companies, fiscal_year, filters)

	data = []
	company_currency = frappe.get_cached_value('Company',  filters.company,  "default_currency")

	for cash_flow_account in cash_flow_accounts:
		section_data = []
		data.append({
			"account_name": cash_flow_account['section_header'],
			"parent_account": None,
			"indent": 0.0,
			"account": cash_flow_account['section_header']
		})

		if len(data) == 1:
			# add first net income in operations section
			if net_profit_loss:
				net_profit_loss.update({
					"indent": 1,
					"parent_account": cash_flow_accounts[0]['section_header']
				})
				data.append(net_profit_loss)
				section_data.append(net_profit_loss)

		for account in cash_flow_account['account_types']:
			account_data = get_account_type_based_data(account['account_type'], companies, fiscal_year)
			account_data.update({
				"account_name": account['label'],
				"account": account['label'],
				"indent": 1,
				"parent_account": cash_flow_account['section_header'],
				"currency": company_currency
			})
			data.append(account_data)
			section_data.append(account_data)

		add_total_row_account(data, section_data, cash_flow_account['section_footer'],
			companies, company_currency, True)

	add_total_row_account(data, data, _("Net Change in Cash"), companies, company_currency, True)

	return data

def get_account_type_based_data(account_type, companies, fiscal_year):
	data = {}
	total = 0
	for company in companies:
		amount = get_account_type_based_gl_data(company,
			fiscal_year.year_start_date, fiscal_year.year_end_date, account_type)

		if amount and account_type == "Depreciation":
			amount *= -1

		total += amount
		data.setdefault(company, amount)

	data["total"] = total
	return data

def get_columns(companies):
	columns = [{
		"fieldname": "account",
		"label": _("Account"),
		"fieldtype": "Link",
		"options": "Account",
		"width": 300
	}]

	columns.append({
		"fieldname": "currency",
		"label": _("Currency"),
		"fieldtype": "Link",
		"options": "Currency",
		"hidden": 1
	})

	for company in companies:
		columns.append({
			"fieldname": company,
			"label": company,
			"fieldtype": "Currency",
			"width": 150
		})

	return columns

def get_data(companies, root_type, balance_must_be, fiscal_year, filters=None, ignore_closing_entries=False):
	accounts, accounts_by_name = get_account_heads(root_type,
		companies, filters)

	if not accounts: return []

	company_currency = get_company_currency(filters)

	gl_entries_by_account = {}
	for root in frappe.db.sql("""select lft, rgt from tabAccount
			where root_type=%s and ifnull(parent_account, '') = ''""", root_type, as_dict=1):

		set_gl_entries_by_account(fiscal_year.year_start_date,
			fiscal_year.year_end_date, root.lft, root.rgt, filters,
			gl_entries_by_account, accounts_by_name, ignore_closing_entries=False)

	calculate_values(accounts_by_name, gl_entries_by_account, companies, fiscal_year, filters)
	accumulate_values_into_parents(accounts, accounts_by_name, companies)
	out = prepare_data(accounts, fiscal_year, balance_must_be, companies, company_currency)

	if out:
		add_total_row(out, root_type, balance_must_be, companies, company_currency)

	return out

def get_company_currency(filters=None):
	return frappe.get_cached_value('Company',  filters.get('company'),  "default_currency")

def calculate_values(accounts_by_name, gl_entries_by_account, companies, fiscal_year, filters):
	for entries in gl_entries_by_account.values():
		for entry in entries:
			key = entry.account_number or entry.account_name
			d = accounts_by_name.get(key)
			if d:
				for company in companies:
					# check if posting date is within the period
					if (entry.company == company or (filters.get('accumulated_in_group_company'))
						and entry.company in companies.get(company)):
						d[company] = d.get(company, 0.0) + flt(entry.debit) - flt(entry.credit)

				if entry.posting_date < fiscal_year.year_start_date:
					d["opening_balance"] = d.get("opening_balance", 0.0) + flt(entry.debit) - flt(entry.credit)

def accumulate_values_into_parents(accounts, accounts_by_name, companies):
	"""accumulate children's values in parent accounts"""
	for d in reversed(accounts):
		if d.parent_account:
			account = d.parent_account.split('-')[0].strip()
			for company in companies:
				accounts_by_name[account][company] = \
					accounts_by_name[account].get(company, 0.0) + d.get(company, 0.0)

			accounts_by_name[account]["opening_balance"] = \
				accounts_by_name[account].get("opening_balance", 0.0) + d.get("opening_balance", 0.0)

def get_account_heads(root_type, companies, filters):
	accounts = get_accounts(root_type, filters)

	if not accounts:
		return None, None

	accounts, accounts_by_name, parent_children_map = filter_accounts(accounts)

	return accounts, accounts_by_name

def get_companies(filters):
	companies = {}
	all_companies = get_subsidiary_companies(filters.get('company'))
	companies.setdefault(filters.get('company'), all_companies)

	for d in all_companies:
		if d not in companies:
			subsidiary_companies = get_subsidiary_companies(d)
			companies.setdefault(d, subsidiary_companies)

	return all_companies, companies

def get_subsidiary_companies(company):
	lft, rgt = frappe.get_cached_value('Company', 
		company,  ["lft", "rgt"])

	return frappe.db.sql_list("""select name from `tabCompany`
		where lft >= {0} and rgt <= {1} order by lft, rgt""".format(lft, rgt))

def get_accounts(root_type, filters):
	return frappe.db.sql(""" select name, is_group, company,
			parent_account, lft, rgt, root_type, report_type, account_name, account_number
		from
			`tabAccount` where company = %s and root_type = %s
		""" , (filters.get('company'), root_type), as_dict=1)

def prepare_data(accounts, fiscal_year, balance_must_be, companies, company_currency):
	data = []
	year_start_date = fiscal_year.year_start_date
	year_end_date = fiscal_year.year_end_date

	for d in accounts:
		# add to output
		has_value = False
		total = 0
		row = frappe._dict({
			"account_name": _(d.account_name),
			"account": _(d.account_name),
			"parent_account": _(d.parent_account),
			"indent": flt(d.indent),
			"year_start_date": year_start_date,
			"year_end_date": year_end_date,
			"currency": company_currency,
			"opening_balance": d.get("opening_balance", 0.0) * (1 if balance_must_be == "Debit" else -1)
		})
		for company in companies:
			if d.get(company) and balance_must_be == "Credit":
				# change sign based on Debit or Credit, since calculation is done using (debit - credit)
				d[company] *= -1

			row[company] = flt(d.get(company, 0.0), 3)

			if abs(row[company]) >= 0.005:
				# ignore zero values
				has_value = True
				total += flt(row[company])

		row["has_value"] = has_value
		row["total"] = total
		data.append(row)

	return data

def set_gl_entries_by_account(from_date, to_date, root_lft, root_rgt, filters, gl_entries_by_account,
	accounts_by_name, ignore_closing_entries=False):
	"""Returns a dict like { "account": [gl entries], ... }"""

	company_lft, company_rgt = frappe.get_cached_value('Company', 
		filters.get('company'),  ["lft", "rgt"])

	additional_conditions = get_additional_conditions(from_date, ignore_closing_entries, filters)

	gl_entries = frappe.db.sql("""select gl.posting_date, gl.account, gl.debit, gl.credit, gl.is_opening, gl.company,
		gl.fiscal_year, gl.debit_in_account_currency, gl.credit_in_account_currency, gl.account_currency,
		acc.account_name, acc.account_number
		from `tabGL Entry` gl, `tabAccount` acc where acc.name = gl.account and gl.company in
		(select name from `tabCompany` where lft >= %(company_lft)s and rgt <= %(company_rgt)s)
		{additional_conditions} and gl.posting_date <= %(to_date)s and acc.lft >= %(lft)s and acc.rgt <= %(rgt)s
		order by gl.account, gl.posting_date""".format(additional_conditions=additional_conditions),
		{
			"from_date": from_date,
			"to_date": to_date,
			"lft": root_lft,
			"rgt": root_rgt,
			"company_lft": company_lft,
			"company_rgt": company_rgt,
		},
		as_dict=True)

	for entry in gl_entries:
		key = entry.account_number or entry.account_name
		validate_entries(key, entry, accounts_by_name)
		gl_entries_by_account.setdefault(key, []).append(entry)

	return gl_entries_by_account

def validate_entries(key, entry, accounts_by_name):
	if key not in accounts_by_name:
		field = "Account number" if entry.account_number else "Account name"
		frappe.throw(_("{0} {1} is not present in the parent company").format(field, key))

def get_additional_conditions(from_date, ignore_closing_entries, filters):
	additional_conditions = []

	if ignore_closing_entries:
		additional_conditions.append("ifnull(gl.voucher_type, '')!='Period Closing Voucher'")

	if from_date:
		additional_conditions.append("gl.posting_date >= %(from_date)s")

	company_finance_book = erpnext.get_default_finance_book(filters.get("company"))

	if not filters.get('finance_book') or (filters.get('finance_book') == company_finance_book):
		additional_conditions.append("ifnull(finance_book, '') in (%s, '')" %
			frappe.db.escape(company_finance_book))
	elif filters.get("finance_book"):
		additional_conditions.append("ifnull(finance_book, '') = %s " %
			frappe.db.escape(filters.get("finance_book")))

	return " and {}".format(" and ".join(additional_conditions)) if additional_conditions else ""

def add_total_row(out, root_type, balance_must_be, companies, company_currency):
	total_row = {
		"account_name": "'" + _("Total {0} ({1})").format(_(root_type), _(balance_must_be)) + "'",
		"account": "'" + _("Total {0} ({1})").format(_(root_type), _(balance_must_be)) + "'",
		"currency": company_currency
	}

	for row in out:
		if not row.get("parent_account"):
			for company in companies:
				total_row.setdefault(company, 0.0)
				total_row[company] += row.get(company, 0.0)
				row[company] = 0.0

			total_row.setdefault("total", 0.0)
			total_row["total"] += flt(row["total"])
			row["total"] = ""

	if "total" in total_row:
		out.append(total_row)

		# blank row after Total
		out.append({})

def filter_accounts(accounts, depth=10):
	parent_children_map = {}
	accounts_by_name = {}
	for d in accounts:
		key = d.account_number or d.account_name
		accounts_by_name[key] = d
		parent_children_map.setdefault(d.parent_account or None, []).append(d)

	filtered_accounts = []

	def add_to_list(parent, level):
		if level < depth:
			children = parent_children_map.get(parent) or []
			sort_accounts(children, is_root=True if parent==None else False)

			for child in children:
				child.indent = level
				filtered_accounts.append(child)
				add_to_list(child.name, level + 1)

	add_to_list(None, 0)

	return filtered_accounts, accounts_by_name, parent_children_map<|MERGE_RESOLUTION|>--- conflicted
+++ resolved
@@ -48,10 +48,7 @@
 	data.extend(liability or [])
 	data.extend(equity or [])
 
-<<<<<<< HEAD
-=======
 	company_currency = frappe.db.get_value("Company", filters.company, "default_currency")
->>>>>>> af370c81
 	provisional_profit_loss, total_credit = get_provisional_profit_loss(asset, liability, equity,
 		companies, filters.get('company'), company_currency, True)
 
@@ -271,7 +268,7 @@
 	return all_companies, companies
 
 def get_subsidiary_companies(company):
-	lft, rgt = frappe.get_cached_value('Company', 
+	lft, rgt = frappe.get_cached_value('Company',
 		company,  ["lft", "rgt"])
 
 	return frappe.db.sql_list("""select name from `tabCompany`
@@ -325,7 +322,7 @@
 	accounts_by_name, ignore_closing_entries=False):
 	"""Returns a dict like { "account": [gl entries], ... }"""
 
-	company_lft, company_rgt = frappe.get_cached_value('Company', 
+	company_lft, company_rgt = frappe.get_cached_value('Company',
 		filters.get('company'),  ["lft", "rgt"])
 
 	additional_conditions = get_additional_conditions(from_date, ignore_closing_entries, filters)
