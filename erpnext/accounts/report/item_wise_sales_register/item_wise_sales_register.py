--- conflicted
+++ resolved
@@ -58,7 +58,6 @@
 			delivery_note = d.parent
 
 		row = {
-<<<<<<< HEAD
 			'item_code': d.item_code,
 			'item_name': item_record.item_name if item_record else d.item_name,
 			'item_group': item_record.item_group if item_record else d.item_group,
@@ -69,17 +68,6 @@
 			'customer': d.customer,
 			'customer_name': customer_record.customer_name,
 			'customer_group': customer_record.customer_group,
-=======
-			"item_code": d.item_code,
-			"item_name": item_record.item_name if item_record else d.item_name,
-			"item_group": item_record.item_group if item_record else d.item_group,
-			"description": d.description,
-			"invoice": d.parent,
-			"posting_date": d.posting_date,
-			"customer": d.customer,
-			"customer_name": customer_record.customer_name,
-			"customer_group": customer_record.customer_group,
->>>>>>> 71f72458
 		}
 
 		if additional_query_columns:
@@ -259,7 +247,6 @@
 
 	columns += [
 		{
-<<<<<<< HEAD
 			'label': _('Batch No.'),
 			'fieldname': 'batch_no',
 			'fieldtype': 'Link',
@@ -272,13 +259,6 @@
 			'fieldtype': 'Link',
 			'options': 'Project',
 			'width': 80
-=======
-			"label": _("Project"),
-			"fieldname": "project",
-			"fieldtype": "Link",
-			"options": "Project",
-			"width": 80,
->>>>>>> 71f72458
 		},
 		{
 			"label": _("Company"),
