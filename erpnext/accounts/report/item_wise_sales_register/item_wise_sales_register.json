{
 "add_total_row": 1,
 "creation": "2022-05-17 16:25:20.301842",
<<<<<<< HEAD
 "disable_prepared_report": 0,
=======
 "disable_prepared_report": 1,
>>>>>>> 4730bffb
 "disabled": 0,
 "docstatus": 0,
 "doctype": "Report",
 "idx": 0,
 "is_standard": "Yes",
<<<<<<< HEAD
 "modified": "2022-05-18 12:59:52.927821",
=======
 "modified": "2022-05-18 12:50:31.190674",
>>>>>>> 4730bffb
 "modified_by": "Administrator",
 "module": "Accounts",
 "name": "Item-wise Sales Register",
 "owner": "Administrator",
 "prepared_report": 1,
 "ref_doctype": "Sales Invoice",
 "report_name": "Item-wise Sales Register",
 "report_type": "Script Report",
 "roles": [
  {
   "role": "Accounts Manager"
  },
  {
   "role": "Accounts User"
  }
 ]
}<|MERGE_RESOLUTION|>--- conflicted
+++ resolved
@@ -1,21 +1,13 @@
 {
  "add_total_row": 1,
  "creation": "2022-05-17 16:25:20.301842",
-<<<<<<< HEAD
  "disable_prepared_report": 0,
-=======
- "disable_prepared_report": 1,
->>>>>>> 4730bffb
  "disabled": 0,
  "docstatus": 0,
  "doctype": "Report",
  "idx": 0,
  "is_standard": "Yes",
-<<<<<<< HEAD
- "modified": "2022-05-18 12:59:52.927821",
-=======
  "modified": "2022-05-18 12:50:31.190674",
->>>>>>> 4730bffb
  "modified_by": "Administrator",
  "module": "Accounts",
  "name": "Item-wise Sales Register",
