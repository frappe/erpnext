--- conflicted
+++ resolved
@@ -51,12 +51,9 @@
 		filters.to_date = filters.year_end_date
 
 def get_data(filters):
-<<<<<<< HEAD
+
 	accounts = frappe.db.sql("""select name, account_number, parent_account, account_name, root_type, report_type, lft, rgt
-=======
-	accounts = frappe.db.sql("""
-		select name, account_number, parent_account, account_name, root_type, report_type, lft, rgt
->>>>>>> 752fd5a7
+
 		from `tabAccount` where company=%s order by lft""", filters.company, as_dict=True)
 	company_currency = erpnext.get_company_currency(filters.company)
 
@@ -167,7 +164,7 @@
 		d["closing_credit"] = d["opening_credit"] + d["credit"]
 		total_row["debit"] += d["debit"]
 		total_row["credit"] += d["credit"]
-<<<<<<< HEAD
+
 		if d["root_type"] == "Asset" or d["root_type"] == "Equity" or d["root_type"] == "Expense":
 			d["opening_debit"] -= d["opening_credit"]
 			d["opening_credit"] = 0.0
@@ -184,10 +181,6 @@
 			d["closing_credit"] -= d["closing_debit"]
 			d["closing_debit"] = 0.0
 			total_row["closing_credit"] += d["closing_credit"]
-=======
-		total_row["opening_debit"] += d["opening_debit"]
-		total_row["opening_credit"] += d["opening_credit"]
->>>>>>> 752fd5a7
 
 	return total_row
 
@@ -199,14 +192,6 @@
 
 def prepare_data(accounts, filters, total_row, parent_children_map, company_currency):
 	data = []
-<<<<<<< HEAD
-=======
-	tmpaccnt = sorted(accounts, key = lambda account: account.name)
-	if not (accounts[0].account_number is None):
-		accounts = tmpaccnt
-	
-	total_row["closing_debit"] = total_row["closing_credit"] = 0
->>>>>>> 752fd5a7
 
 	for d in accounts:
 		has_value = False
@@ -232,15 +217,7 @@
 
 		row["has_value"] = has_value
 		data.append(row)
-<<<<<<< HEAD
-
-=======
-		
-		if not d.parent_account:
-		    total_row["closing_debit"] += (d["debit"] - d["credit"]) if (d["debit"] - d["credit"]) > 0 else 0
-		    total_row["closing_credit"] += abs(d["debit"] - d["credit"]) if (d["debit"] - d["credit"]) < 0 else 0
-		
->>>>>>> 752fd5a7
+
 	data.extend([{},total_row])
 
 	return data
