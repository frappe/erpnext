--- conflicted
+++ resolved
@@ -2,12 +2,8 @@
 # For license information, please see license.txt
 
 from __future__ import unicode_literals
-<<<<<<< HEAD
 import frappe, erpnext
-=======
-import frappe
 from frappe.utils import flt
->>>>>>> 65652071
 from frappe import _
 
 def execute(filters=None):
@@ -15,34 +11,6 @@
 	return columns, data
 
 def get_data(filters):
-<<<<<<< HEAD
-	data = frappe.db.sql("""
-		select 
-			a.name as asset, a.asset_category, a.status, 
-			ds.depreciation_method, a.purchase_date, a.gross_purchase_amount,
-			ds.schedule_date as depreciation_date, ds.depreciation_amount, 
-			ds.accumulated_depreciation_amount, 
-			(a.gross_purchase_amount - ds.accumulated_depreciation_amount) as amount_after_depreciation,
-			ds.journal_entry as depreciation_entry
-		from
-			`tabAsset` a, `tabDepreciation Schedule` ds
-		where
-			a.name = ds.parent
-			and a.docstatus=1
-			and ifnull(ds.journal_entry, '') != ''
-			and ds.schedule_date between %(from_date)s and %(to_date)s
-			and a.company = %(company)s
-			{conditions}
-		order by
-			a.name asc, ds.schedule_date asc
-	""".format(conditions=get_filter_conditions(filters)), filters, as_dict=1)
-
-	return data
-
-def get_filter_conditions(filters):
-	conditions = ""
-	
-=======
 	data = []
 	depreciation_accounts = frappe.db.sql_list(""" select name from tabAccount
 		where ifnull(account_type, '') = 'Depreciation' """)
@@ -53,24 +21,11 @@
 		["against_voucher_type", "=", "Asset"],
 		["account", "in", depreciation_accounts]]
 
->>>>>>> 65652071
 	if filters.get("asset"):
 		filters_data.append(["against_voucher", "=", filters.get("asset")])
 
 	if filters.get("asset_category"):
-<<<<<<< HEAD
-		conditions += " and a.asset_category = %(asset_category)s"
-		
-	company_finance_book = erpnext.get_default_finance_book(filters.get("company"))
 
-	if (not filters.get('finance_book') or (filters.get('finance_book') == company_finance_book)):
-		filters['finance_book'] = company_finance_book
-		conditions += " and ifnull(ds.finance_book, '') in (%(finance_book)s, '') "
-	elif filters.get("finance_book"):
-		conditions += " and ifnull(ds.finance_book, '') = %(finance_book)s"
-
-	return conditions
-=======
 		assets = frappe.db.sql_list("""select name from tabAsset
 			where asset_category = %s and docstatus=1""", filters.get("asset_category"))
 
@@ -86,8 +41,7 @@
 
 	assets = [d.against_voucher for d in gl_entries]
 	assets_details = get_assets_details(assets)
->>>>>>> 65652071
-	
+
 	for d in gl_entries:
 		asset_data = assets_details.get(d.against_voucher)
 		if not asset_data.get("accumulated_depreciation_amount"):
