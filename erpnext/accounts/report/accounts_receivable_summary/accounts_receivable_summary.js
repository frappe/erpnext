--- conflicted
+++ resolved
@@ -117,14 +117,11 @@
 			"label": __("Show Future Payments"),
 			"fieldtype": "Check",
 		},
-<<<<<<< HEAD
-=======
 		{
 			"fieldname":"show_gl_balance",
 			"label": __("Show GL Balance"),
 			"fieldtype": "Check",
 		},
->>>>>>> 540559d6
 	],
 
 	onload: function(report) {
