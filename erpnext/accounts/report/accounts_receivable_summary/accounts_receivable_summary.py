# Copyright (c) 2015, Frappe Technologies Pvt. Ltd. and Contributors and contributors
# For license information, please see license.txt

from __future__ import unicode_literals
import frappe
from frappe import _, scrub
from frappe.utils import flt, cint
from erpnext.accounts.party import get_partywise_advanced_payment_amount
from erpnext.accounts.report.accounts_receivable.accounts_receivable import ReceivablePayableReport
from six import iteritems

def execute(filters=None):
	args = {
		"party_type": "Customer",
		"naming_by": ["Selling Settings", "cust_master_name"],
	}

	return AccountsReceivableSummary(filters).run(args)

class AccountsReceivableSummary(ReceivablePayableReport):
	def run(self, args):
		self.party_type = args.get('party_type')
		self.party_naming_by = frappe.db.get_value(args.get("naming_by")[0], None, args.get("naming_by")[1])
		# print("self.party_naming_by", self.party_naming_by) #Naming Series
		self.get_columns()
		self.get_data(args)
		return self.columns, self.data

	def get_data(self, args):
		self.data = []

		self.receivables = ReceivablePayableReport(self.filters).run(args)[1]

		self.get_party_total(args)

		party_advance_amount = get_partywise_advanced_payment_amount(self.party_type,
			self.filters.report_date) or {}

		for party, party_dict in iteritems(self.party_total):
<<<<<<< HEAD
			# if party_dict.outstanding <= 0:
			# 	continue
=======
			if party_dict.outstanding == 0:
				continue
>>>>>>> 48c3d86a

			row = frappe._dict()

			row.party = party
			if self.party_naming_by == "Naming Series":
				row.party_name = frappe.get_cached_value(self.party_type, party, scrub(self.party_type) + "_name")

			row.update(party_dict)

			# Advance against party
			row.advance = party_advance_amount.get(party, 0)

			# In AR/AP, advance shown in paid columns,
			# but in summary report advance shown in separate column
			row.paid -= row.advance

			self.data.append(row)

	def get_party_total(self, args):
		self.party_total = frappe._dict()

		for d in self.receivables:
			self.init_party_total(d)

			# Add all amount columns
			for k in list(self.party_total[d.party]):
				if k not in ["currency", "sales_person"]:

					self.party_total[d.party][k] += d.get(k, 0.0)

			# set territory, customer_group, sales person etc
			self.set_party_details(d)

	def init_party_total(self, row):
		self.party_total.setdefault(row.party, frappe._dict({
			"invoiced": 0.0,
			"paid": 0.0,
			"credit_note": 0.0,
			"outstanding": 0.0,
			"range1": 0.0,
			"range2": 0.0,
			"range3": 0.0,
			"range4": 0.0,
			"range5": 0.0,
			"sales_person": []
		}))

	def set_party_details(self, row):
		self.party_total[row.party].currency = row.currency

		for key in ('territory', 'customer_group', 'supplier_group'):
			if row.get(key):
				self.party_total[row.party][key] = row.get(key)

		if row.sales_person:
			self.party_total[row.party].sales_person.append(row.sales_person)

	def get_columns(self):
		self.columns = []
		self.add_column(label=_(self.party_type), fieldname='party',
			fieldtype='Link', options=self.party_type, width=180)

		if self.party_naming_by == "Naming Series":
			self.add_column(_('{0} Name').format(self.party_type),
				fieldname = 'party_name', fieldtype='Data')

		credit_debit_label = "Credit Note" if self.party_type == 'Customer' else "Debit Note"

		self.add_column(_('Advance Amount'), fieldname='advance')
		self.add_column(_('Invoiced Amount'), fieldname='invoiced')
		self.add_column(_('Paid Amount'), fieldname='paid')
		self.add_column(_(credit_debit_label), fieldname='credit_note')
		self.add_column(_('Outstanding Amount'), fieldname='outstanding')

		self.setup_ageing_columns()

		if self.party_type == "Customer":
			self.add_column(label=_('Territory'), fieldname='territory', fieldtype='Link',
				options='Territory')
			self.add_column(label=_('Customer Group'), fieldname='customer_group', fieldtype='Link',
				options='Customer Group')
			if self.filters.show_sales_person:
				self.add_column(label=_('Sales Person'), fieldname='sales_person', fieldtype='Data')
		else:
			self.add_column(label=_('Supplier Group'), fieldname='supplier_group', fieldtype='Link',
				options='Supplier Group')

		self.add_column(label=_('Currency'), fieldname='currency', fieldtype='Link',
			options='Currency', width=80)

	def setup_ageing_columns(self):
		for i, label in enumerate(["0-{range1}".format(range1=self.filters["range1"]),
			"{range1}-{range2}".format(range1=cint(self.filters["range1"])+ 1, range2=self.filters["range2"]),
			"{range2}-{range3}".format(range2=cint(self.filters["range2"])+ 1, range3=self.filters["range3"]),
			"{range3}-{range4}".format(range3=cint(self.filters["range3"])+ 1, range4=self.filters["range4"]),
			"{range4}-{above}".format(range4=cint(self.filters["range4"])+ 1, above=_("Above"))]):
				self.add_column(label=label, fieldname='range' + str(i+1))<|MERGE_RESOLUTION|>--- conflicted
+++ resolved
@@ -37,13 +37,8 @@
 			self.filters.report_date) or {}
 
 		for party, party_dict in iteritems(self.party_total):
-<<<<<<< HEAD
-			# if party_dict.outstanding <= 0:
-			# 	continue
-=======
 			if party_dict.outstanding == 0:
 				continue
->>>>>>> 48c3d86a
 
 			row = frappe._dict()
 
