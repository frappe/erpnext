# Copyright (c) 2015, Frappe Technologies Pvt. Ltd. and Contributors and contributors
# For license information, please see license.txt


import frappe
from frappe import _, scrub
from frappe.utils import cint, flt
from six import iteritems

from erpnext.accounts.party import get_partywise_advanced_payment_amount
from erpnext.accounts.report.accounts_receivable.accounts_receivable import ReceivablePayableReport


def execute(filters=None):
	args = {
		"party_type": "Customer",
		"naming_by": ["Selling Settings", "cust_master_name"],
	}

	return AccountsReceivableSummary(filters).run(args)

class AccountsReceivableSummary(ReceivablePayableReport):
	def run(self, args):
		self.party_type = args.get('party_type')
		self.party_naming_by = frappe.db.get_value(args.get("naming_by")[0], None, args.get("naming_by")[1])
		# print("self.party_naming_by", self.party_naming_by) #Naming Series
		self.get_columns()
		self.get_data(args)
		return self.columns, self.data

	def get_data(self, args):
		self.data = []

		self.receivables = ReceivablePayableReport(self.filters).run(args)[1]

		self.get_party_total(args)

		party_advance_amount = get_partywise_advanced_payment_amount(self.party_type,
			self.filters.report_date, self.filters.show_future_payments, self.filters.company) or {}
<<<<<<< HEAD
=======

		if self.filters.show_gl_balance:
			gl_balance_map = get_gl_balance(self.filters.report_date)
>>>>>>> 540559d6

		for party, party_dict in iteritems(self.party_total):
			if party_dict.outstanding == 0:
				continue

			row = frappe._dict()

			row.party = party
			if self.party_naming_by == "Naming Series":
				row.party_name = frappe.get_cached_value(self.party_type, party, scrub(self.party_type) + "_name")

			row.update(party_dict)

			# Advance against party
			row.advance = party_advance_amount.get(party, 0)

			# In AR/AP, advance shown in paid columns,
			# but in summary report advance shown in separate column
			row.paid -= row.advance

			if self.filters.show_gl_balance:
				row.gl_balance = gl_balance_map.get(party)
				row.diff = flt(row.outstanding) - flt(row.gl_balance)

			self.data.append(row)

	def get_party_total(self, args):
		self.party_total = frappe._dict()

		for d in self.receivables:
			self.init_party_total(d)

			# Add all amount columns
			for k in list(self.party_total[d.party]):
				if k not in ["currency", "sales_person"]:

					self.party_total[d.party][k] += d.get(k, 0.0)

			# set territory, customer_group, sales person etc
			self.set_party_details(d)

	def init_party_total(self, row):
		self.party_total.setdefault(row.party, frappe._dict({
			"invoiced": 0.0,
			"paid": 0.0,
			"credit_note": 0.0,
			"outstanding": 0.0,
			"range1": 0.0,
			"range2": 0.0,
			"range3": 0.0,
			"range4": 0.0,
			"range5": 0.0,
			"total_due": 0.0,
			"sales_person": []
		}))

	def set_party_details(self, row):
		self.party_total[row.party].currency = row.currency

		for key in ('territory', 'customer_group', 'supplier_group'):
			if row.get(key):
				self.party_total[row.party][key] = row.get(key)

		if row.sales_person:
			self.party_total[row.party].sales_person.append(row.sales_person)

	def get_columns(self):
		self.columns = []
		self.add_column(label=_(self.party_type), fieldname='party',
			fieldtype='Link', options=self.party_type, width=180)

		if self.party_naming_by == "Naming Series":
			self.add_column(_('{0} Name').format(self.party_type),
				fieldname = 'party_name', fieldtype='Data')

		credit_debit_label = "Credit Note" if self.party_type == 'Customer' else "Debit Note"

		self.add_column(_('Advance Amount'), fieldname='advance')
		self.add_column(_('Invoiced Amount'), fieldname='invoiced')
		self.add_column(_('Paid Amount'), fieldname='paid')
		self.add_column(_(credit_debit_label), fieldname='credit_note')
		self.add_column(_('Outstanding Amount'), fieldname='outstanding')

		if self.filters.show_gl_balance:
			self.add_column(_('GL Balance'), fieldname='gl_balance')
			self.add_column(_('Difference'), fieldname='diff')

		self.setup_ageing_columns()

		if self.party_type == "Customer":
			self.add_column(label=_('Territory'), fieldname='territory', fieldtype='Link',
				options='Territory')
			self.add_column(label=_('Customer Group'), fieldname='customer_group', fieldtype='Link',
				options='Customer Group')
			if self.filters.show_sales_person:
				self.add_column(label=_('Sales Person'), fieldname='sales_person', fieldtype='Data')
		else:
			self.add_column(label=_('Supplier Group'), fieldname='supplier_group', fieldtype='Link',
				options='Supplier Group')

		self.add_column(label=_('Currency'), fieldname='currency', fieldtype='Link',
			options='Currency', width=80)

	def setup_ageing_columns(self):
		for i, label in enumerate(["0-{range1}".format(range1=self.filters["range1"]),
			"{range1}-{range2}".format(range1=cint(self.filters["range1"])+ 1, range2=self.filters["range2"]),
			"{range2}-{range3}".format(range2=cint(self.filters["range2"])+ 1, range3=self.filters["range3"]),
			"{range3}-{range4}".format(range3=cint(self.filters["range3"])+ 1, range4=self.filters["range4"]),
			"{range4}-{above}".format(range4=cint(self.filters["range4"])+ 1, above=_("Above"))]):
				self.add_column(label=label, fieldname='range' + str(i+1))

		# Add column for total due amount
		self.add_column(label="Total Amount Due", fieldname='total_due')

def get_gl_balance(report_date):
	return frappe._dict(frappe.db.get_all("GL Entry", fields=['party', 'sum(debit -  credit)'],
		filters={'posting_date': ("<=", report_date), 'is_cancelled': 0}, group_by='party', as_list=1))<|MERGE_RESOLUTION|>--- conflicted
+++ resolved
@@ -37,12 +37,9 @@
 
 		party_advance_amount = get_partywise_advanced_payment_amount(self.party_type,
 			self.filters.report_date, self.filters.show_future_payments, self.filters.company) or {}
-<<<<<<< HEAD
-=======
 
 		if self.filters.show_gl_balance:
 			gl_balance_map = get_gl_balance(self.filters.report_date)
->>>>>>> 540559d6
 
 		for party, party_dict in iteritems(self.party_total):
 			if party_dict.outstanding == 0:
