--- conflicted
+++ resolved
@@ -71,20 +71,8 @@
 				"width": 140
 			},
 			{
-<<<<<<< HEAD
 				"label": _("Total Outstanding Amt"),
 				"fieldname": "outstanding_amount",
-=======
-				"label": _(str(self.filters.range3) + "-" + str(self.filters.range4)),
-				"fieldname": scrub(str(self.filters.range3) + "-" + str(self.filters.range4)),
-				"fieldtype": "Currency",
-				"options": "currency",
-				"width": 160
-			},
-			{
-				"label": _(str(self.filters.range4) + _("-Above")),
-				"fieldname": scrub(str(self.filters.range4) + _("-Above")),
->>>>>>> 25eff13d
 				"fieldtype": "Currency",
 				"options": "currency",
 				"width": 160
@@ -94,7 +82,8 @@
 		for i, label in enumerate(["0-{range1}".format(range1=self.filters["range1"]),
 			"{range1}-{range2}".format(range1=cint(self.filters["range1"]) + 1, range2=self.filters["range2"]),
 			"{range2}-{range3}".format(range2=cint(self.filters["range2"]) + 1, range3=self.filters["range3"]),
-			"{range3}-{above}".format(range3=cint(self.filters["range3"]) + 1, above=_("Above"))]):
+			"{range3}-{range4}".format(range3=cint(self.filters["range3"]) + 1, range4=self.filters["range4"]),
+			"{range4}-{above}".format(range4=cint(self.filters["range4"]) + 1, above=_("Above"))]):
 				columns.append({
 					"label": label,
 					"fieldname": "range{}".format(i + 1),
@@ -163,15 +152,8 @@
 			row["return_amount"] = party_dict.return_amount
 			row["outstanding_amount"] = party_dict.outstanding_amount
 
-<<<<<<< HEAD
-			for i in range(4):
+			for i in range(5):
 				row["range{}".format(i+1)] = party_dict.get("range{}".format(i+1))
-=======
-			row += [
-				party_dict.invoiced_amt, paid_amt, party_dict.credit_amt, party_dict.outstanding_amt,
-				party_dict.range1, party_dict.range2, party_dict.range3, party_dict.range4, party_dict.range5
-			]
->>>>>>> 25eff13d
 
 			if args.get("party_type") == "Customer":
 				row["territory"] = self.get_territory(party)
@@ -215,41 +197,7 @@
 
 	def get_voucherwise_data(self, party_naming_by, args):
 		voucherwise_data = ReceivablePayableReport(self.filters).run(args)[1]
-<<<<<<< HEAD
 		return voucherwise_data
-=======
-
-		cols = ["posting_date", "party"]
-
-		if party_naming_by == "Naming Series":
-			cols += ["party_name"]
-
-		if args.get("party_type") == 'Customer':
-			cols += ["contact"]
-
-		cols += ["voucher_type", "voucher_no", "due_date"]
-
-		if args.get("party_type") == "Supplier":
-			cols += ["bill_no", "bill_date"]
-
-		cols += ["invoiced_amt", "paid_amt", "credit_amt",
-		"outstanding_amt", "age", "range1", "range2", "range3", "range4", "range5", "currency", "pdc/lc_date", "pdc/lc_ref",
-		"pdc/lc_amount"]
-
-		if args.get("party_type") == "Supplier":
-			cols += ["supplier_group", "remarks"]
-		if args.get("party_type") == "Customer":
-			cols += ["po_no", "do_no", "territory", "customer_group", "sales_person", "remarks"]
-
-		return self.make_data_dict(cols, voucherwise_data)
-
-	def make_data_dict(self, cols, data):
-		data_dict = []
-		for d in data:
-			data_dict.append(frappe._dict(zip(cols, d)))
-
-		return data_dict
->>>>>>> 25eff13d
 
 def execute(filters=None):
 	args = {
