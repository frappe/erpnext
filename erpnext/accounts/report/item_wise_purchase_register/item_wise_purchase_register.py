# Copyright (c) 2015, Frappe Technologies Pvt. Ltd. and Contributors
# License: GNU General Public License v3. See license.txt


import frappe
from frappe import _
from frappe.utils import flt
<<<<<<< HEAD
from erpnext.accounts.report.item_wise_sales_register.item_wise_sales_register import (get_tax_accounts,
	get_grand_total, add_total_row, get_display_value, get_group_by_and_display_fields, add_sub_total_row,
	get_group_by_conditions)
=======

import erpnext
from erpnext.accounts.report.item_wise_sales_register.item_wise_sales_register import (
	add_sub_total_row,
	add_total_row,
	get_grand_total,
	get_group_by_and_display_fields,
	get_group_by_conditions,
	get_tax_accounts,
)
from erpnext.selling.report.item_wise_sales_history.item_wise_sales_history import get_item_details

>>>>>>> 540559d6

def execute(filters=None):
	return _execute(filters)

def _execute(filters=None, additional_table_columns=None, additional_query_columns=None):
	if not filters: filters = {}
<<<<<<< HEAD
	filters.update({"from_date": filters.get("date_range")[0], "to_date": filters.get("date_range")[1]})
=======
>>>>>>> 540559d6
	columns = get_columns(additional_table_columns, filters)

	company_currency = erpnext.get_company_currency(filters.company)

	item_list = get_items(filters, additional_query_columns)
	aii_account_map = get_aii_accounts()
	if item_list:
		itemised_tax, tax_columns = get_tax_accounts(item_list, columns, company_currency,
<<<<<<< HEAD
			doctype="Purchase Invoice", tax_doctype="Purchase Taxes and Charges")
=======
			doctype='Purchase Invoice', tax_doctype='Purchase Taxes and Charges')
>>>>>>> 540559d6

	po_pr_map = get_purchase_receipts_against_purchase_order(item_list)

	data = []
	total_row_map = {}
	skip_total_row = 0
	prev_group_by_value = ''

	if filters.get('group_by'):
		grand_total = get_grand_total(filters, 'Purchase Invoice')

<<<<<<< HEAD
=======
	item_details = get_item_details()

>>>>>>> 540559d6
	for d in item_list:
		if not d.stock_qty:
			continue

		item_record = item_details.get(d.item_code)

		purchase_receipt = None
		if d.purchase_receipt:
			purchase_receipt = d.purchase_receipt
		elif d.po_detail:
			purchase_receipt = ", ".join(po_pr_map.get(d.po_detail, []))

<<<<<<< HEAD
		expense_account = d.expense_account or aii_account_map.get(d.company)

		row = {
			'item_code': d.item_code,
			'item_name': d.item_name,
			'item_group': d.item_group,
=======
		expense_account = d.unrealized_profit_loss_account or d.expense_account \
			or aii_account_map.get(d.company)

		row = {
			'item_code': d.item_code,
			'item_name': item_record.item_name if item_record else d.item_name,
			'item_group': item_record.item_group if item_record else d.item_group,
>>>>>>> 540559d6
			'description': d.description,
			'invoice': d.parent,
			'posting_date': d.posting_date,
			'supplier': d.supplier,
			'supplier_name': d.supplier_name
		}

		if additional_query_columns:
			for col in additional_query_columns:
				row.update({
					col: d.get(col)
				})

		row.update({
			'credit_to': d.credit_to,
			'mode_of_payment': d.mode_of_payment,
			'project': d.project,
			'company': d.company,
			'purchase_order': d.purchase_order,
			'purchase_receipt': d.purchase_receipt,
			'expense_account': expense_account,
			'stock_qty': d.stock_qty,
			'stock_uom': d.stock_uom,
			'rate': d.base_net_amount / d.stock_qty,
			'amount': d.base_net_amount
		})

		total_tax = 0
		for tax in tax_columns:
			item_tax = itemised_tax.get(d.name, {}).get(tax, {})
			row.update({
<<<<<<< HEAD
				frappe.scrub(tax + ' Rate'): item_tax.get("tax_rate", 0),
				frappe.scrub(tax + ' Amount'): item_tax.get("tax_amount", 0),
			})
			total_tax += flt(item_tax.get("tax_amount"))
=======
				frappe.scrub(tax + ' Rate'): item_tax.get('tax_rate', 0),
				frappe.scrub(tax + ' Amount'): item_tax.get('tax_amount', 0),
			})
			total_tax += flt(item_tax.get('tax_amount'))
>>>>>>> 540559d6

		row.update({
			'total_tax': total_tax,
			'total': d.base_net_amount + total_tax,
			'currency': company_currency
		})
<<<<<<< HEAD

		if filters.get('group_by'):
			row.update({'percent_gt': flt(row['total']/grand_total) * 100})
			group_by_field, subtotal_display_field = get_group_by_and_display_fields(filters)
			data, prev_group_by_value = add_total_row(data, filters, prev_group_by_value, d, total_row_map,
				group_by_field, subtotal_display_field, grand_total, tax_columns)
			add_sub_total_row(row, total_row_map, d.get(group_by_field, ''), tax_columns)

		data.append(row)

=======

		if filters.get('group_by'):
			row.update({'percent_gt': flt(row['total']/grand_total) * 100})
			group_by_field, subtotal_display_field = get_group_by_and_display_fields(filters)
			data, prev_group_by_value = add_total_row(data, filters, prev_group_by_value, d, total_row_map,
				group_by_field, subtotal_display_field, grand_total, tax_columns)
			add_sub_total_row(row, total_row_map, d.get(group_by_field, ''), tax_columns)

		data.append(row)

>>>>>>> 540559d6
	if filters.get('group_by') and item_list:
		total_row = total_row_map.get(prev_group_by_value or d.get('item_name'))
		total_row['percent_gt'] = flt(total_row['total']/grand_total * 100)
		data.append(total_row)
		data.append({})
		add_sub_total_row(total_row, total_row_map, 'total_row', tax_columns)
		data.append(total_row_map.get('total_row'))
		skip_total_row = 1

	return columns, data, None, None, None, skip_total_row


def get_columns(additional_table_columns, filters):

	columns = []

	if filters.get('group_by') != ('Item'):
		columns.extend(
			[
				{
					'label': _('Item Code'),
					'fieldname': 'item_code',
					'fieldtype': 'Link',
					'options': 'Item',
					'width': 120
				},
				{
					'label': _('Item Name'),
					'fieldname': 'item_name',
					'fieldtype': 'Data',
					'width': 120
				}
			]
		)

	if filters.get('group_by') not in ('Item', 'Item Group'):
		columns.extend([
			{
				'label': _('Item Group'),
				'fieldname': 'item_group',
				'fieldtype': 'Link',
				'options': 'Item Group',
				'width': 120
			}
		])

	columns.extend([
		{
			'label': _('Description'),
			'fieldname': 'description',
			'fieldtype': 'Data',
			'width': 150
		},
		{
			'label': _('Invoice'),
			'fieldname': 'invoice',
			'fieldtype': 'Link',
			'options': 'Purchase Invoice',
			'width': 120
		},
		{
			'label': _('Posting Date'),
			'fieldname': 'posting_date',
			'fieldtype': 'Date',
			'width': 120
		}
	])

	if filters.get('group_by') != 'Supplier':
		columns.extend([
			{
				'label': _('Supplier'),
				'fieldname': 'supplier',
				'fieldtype': 'Link',
				'options': 'Supplier',
				'width': 120
			},
			{
				'label': _('Supplier Name'),
				'fieldname': 'supplier_name',
				'fieldtype': 'Data',
				'width': 120
			}
		])

	if additional_table_columns:
		columns += additional_table_columns

	columns += [
		{
			'label': _('Payable Account'),
			'fieldname': 'credit_to',
			'fieldtype': 'Link',
			'options': 'Account',
			'width': 80
		},
		{
			'label': _('Mode Of Payment'),
			'fieldname': 'mode_of_payment',
			'fieldtype': 'Link',
			'options': 'Mode of Payment',
			'width': 120
		},
		{
			'label': _('Project'),
			'fieldname': 'project',
			'fieldtype': 'Link',
			'options': 'Project',
			'width': 80
		},
		{
			'label': _('Company'),
			'fieldname': 'company',
			'fieldtype': 'Link',
			'options': 'Company',
			'width': 80
		},
		{
			'label': _('Purchase Order'),
			'fieldname': 'purchase_order',
			'fieldtype': 'Link',
			'options': 'Purchase Order',
			'width': 100
		},
		{
			'label': _("Purchase Receipt"),
			'fieldname': 'Purchase Receipt',
			'fieldtype': 'Link',
			'options': 'Purchase Receipt',
			'width': 100
		},
		{
			'label': _('Expense Account'),
			'fieldname': 'expense_account',
			'fieldtype': 'Link',
			'options': 'Account',
			'width': 100
		},
		{
			'label': _('Stock Qty'),
			'fieldname': 'stock_qty',
			'fieldtype': 'Float',
			'width': 100
		},
		{
			'label': _('Stock UOM'),
			'fieldname': 'stock_uom',
			'fieldtype': 'Link',
			'options': 'UOM',
			'width': 100
		},
		{
			'label': _('Rate'),
			'fieldname': 'rate',
			'fieldtype': 'Float',
			'options': 'currency',
			'width': 100
		},
		{
			'label': _('Amount'),
			'fieldname': 'amount',
			'fieldtype': 'Currency',
			'options': 'currency',
			'width': 100
<<<<<<< HEAD
		},
		{
			'fieldname': 'currency',
			'label': _('Currency'),
			'fieldtype': 'Currency',
			'width': 80,
			'hidden': 1
=======
>>>>>>> 540559d6
		}
	]

	if filters.get('group_by'):
		columns.append({
			'label': _('% Of Grand Total'),
			'fieldname': 'percent_gt',
			'fieldtype': 'Float',
			'width': 80
		})

	return columns

def get_conditions(filters):
	conditions = ""

	for opts in (("company", " and company=%(company)s"),
		("supplier", " and `tabPurchase Invoice`.supplier = %(supplier)s"),
		("item_code", " and `tabPurchase Invoice Item`.item_code = %(item_code)s"),
		("from_date", " and `tabPurchase Invoice`.posting_date>=%(from_date)s"),
		("to_date", " and `tabPurchase Invoice`.posting_date<=%(to_date)s"),
		("mode_of_payment", " and ifnull(mode_of_payment, '') = %(mode_of_payment)s")):
			if filters.get(opts[0]):
				conditions += opts[1]

	if not filters.get("group_by"):
		conditions += "ORDER BY `tabPurchase Invoice`.posting_date desc, `tabPurchase Invoice Item`.item_code desc"
	else:
		conditions += get_group_by_conditions(filters, 'Purchase Invoice')

	return conditions

def get_items(filters, additional_query_columns):
	conditions = get_conditions(filters)

	if additional_query_columns:
		additional_query_columns = ', ' + ', '.join(additional_query_columns)
	else:
		additional_query_columns = ''

	return frappe.db.sql("""
		select
			`tabPurchase Invoice Item`.`name`, `tabPurchase Invoice Item`.`parent`,
			`tabPurchase Invoice`.posting_date, `tabPurchase Invoice`.credit_to, `tabPurchase Invoice`.company,
			`tabPurchase Invoice`.supplier, `tabPurchase Invoice`.remarks, `tabPurchase Invoice`.base_net_total,
			`tabPurchase Invoice`.unrealized_profit_loss_account,
			`tabPurchase Invoice Item`.`item_code`, `tabPurchase Invoice Item`.description,
			`tabPurchase Invoice Item`.`item_name`, `tabPurchase Invoice Item`.`item_group`,
			`tabPurchase Invoice Item`.`project`, `tabPurchase Invoice Item`.`purchase_order`,
			`tabPurchase Invoice Item`.`purchase_receipt`, `tabPurchase Invoice Item`.`po_detail`,
			`tabPurchase Invoice Item`.`expense_account`, `tabPurchase Invoice Item`.`stock_qty`,
			`tabPurchase Invoice Item`.`stock_uom`, `tabPurchase Invoice Item`.`base_net_amount`,
			`tabPurchase Invoice`.`supplier_name`, `tabPurchase Invoice`.`mode_of_payment` {0}
		from `tabPurchase Invoice`, `tabPurchase Invoice Item`
		where `tabPurchase Invoice`.name = `tabPurchase Invoice Item`.`parent` and
		`tabPurchase Invoice`.docstatus = 1 %s
	""".format(additional_query_columns) % (conditions), filters, as_dict=1)

def get_aii_accounts():
	return dict(frappe.db.sql("select name, stock_received_but_not_billed from tabCompany"))

def get_purchase_receipts_against_purchase_order(item_list):
	po_pr_map = frappe._dict()
	po_item_rows = list(set(d.po_detail for d in item_list))

	if po_item_rows:
		purchase_receipts = frappe.db.sql("""
			select parent, purchase_order_item
			from `tabPurchase Receipt Item`
			where docstatus=1 and purchase_order_item in (%s)
			group by purchase_order_item, parent
		""" % (', '.join(['%s']*len(po_item_rows))), tuple(po_item_rows), as_dict=1)

		for pr in purchase_receipts:
			po_pr_map.setdefault(pr.po_detail, []).append(pr.parent)

	return po_pr_map<|MERGE_RESOLUTION|>--- conflicted
+++ resolved
@@ -5,11 +5,6 @@
 import frappe
 from frappe import _
 from frappe.utils import flt
-<<<<<<< HEAD
-from erpnext.accounts.report.item_wise_sales_register.item_wise_sales_register import (get_tax_accounts,
-	get_grand_total, add_total_row, get_display_value, get_group_by_and_display_fields, add_sub_total_row,
-	get_group_by_conditions)
-=======
 
 import erpnext
 from erpnext.accounts.report.item_wise_sales_register.item_wise_sales_register import (
@@ -22,17 +17,12 @@
 )
 from erpnext.selling.report.item_wise_sales_history.item_wise_sales_history import get_item_details
 
->>>>>>> 540559d6
 
 def execute(filters=None):
 	return _execute(filters)
 
 def _execute(filters=None, additional_table_columns=None, additional_query_columns=None):
 	if not filters: filters = {}
-<<<<<<< HEAD
-	filters.update({"from_date": filters.get("date_range")[0], "to_date": filters.get("date_range")[1]})
-=======
->>>>>>> 540559d6
 	columns = get_columns(additional_table_columns, filters)
 
 	company_currency = erpnext.get_company_currency(filters.company)
@@ -41,11 +31,7 @@
 	aii_account_map = get_aii_accounts()
 	if item_list:
 		itemised_tax, tax_columns = get_tax_accounts(item_list, columns, company_currency,
-<<<<<<< HEAD
-			doctype="Purchase Invoice", tax_doctype="Purchase Taxes and Charges")
-=======
 			doctype='Purchase Invoice', tax_doctype='Purchase Taxes and Charges')
->>>>>>> 540559d6
 
 	po_pr_map = get_purchase_receipts_against_purchase_order(item_list)
 
@@ -57,11 +43,8 @@
 	if filters.get('group_by'):
 		grand_total = get_grand_total(filters, 'Purchase Invoice')
 
-<<<<<<< HEAD
-=======
 	item_details = get_item_details()
 
->>>>>>> 540559d6
 	for d in item_list:
 		if not d.stock_qty:
 			continue
@@ -74,14 +57,6 @@
 		elif d.po_detail:
 			purchase_receipt = ", ".join(po_pr_map.get(d.po_detail, []))
 
-<<<<<<< HEAD
-		expense_account = d.expense_account or aii_account_map.get(d.company)
-
-		row = {
-			'item_code': d.item_code,
-			'item_name': d.item_name,
-			'item_group': d.item_group,
-=======
 		expense_account = d.unrealized_profit_loss_account or d.expense_account \
 			or aii_account_map.get(d.company)
 
@@ -89,7 +64,6 @@
 			'item_code': d.item_code,
 			'item_name': item_record.item_name if item_record else d.item_name,
 			'item_group': item_record.item_group if item_record else d.item_group,
->>>>>>> 540559d6
 			'description': d.description,
 			'invoice': d.parent,
 			'posting_date': d.posting_date,
@@ -121,24 +95,16 @@
 		for tax in tax_columns:
 			item_tax = itemised_tax.get(d.name, {}).get(tax, {})
 			row.update({
-<<<<<<< HEAD
-				frappe.scrub(tax + ' Rate'): item_tax.get("tax_rate", 0),
-				frappe.scrub(tax + ' Amount'): item_tax.get("tax_amount", 0),
-			})
-			total_tax += flt(item_tax.get("tax_amount"))
-=======
 				frappe.scrub(tax + ' Rate'): item_tax.get('tax_rate', 0),
 				frappe.scrub(tax + ' Amount'): item_tax.get('tax_amount', 0),
 			})
 			total_tax += flt(item_tax.get('tax_amount'))
->>>>>>> 540559d6
 
 		row.update({
 			'total_tax': total_tax,
 			'total': d.base_net_amount + total_tax,
 			'currency': company_currency
 		})
-<<<<<<< HEAD
 
 		if filters.get('group_by'):
 			row.update({'percent_gt': flt(row['total']/grand_total) * 100})
@@ -149,18 +115,6 @@
 
 		data.append(row)
 
-=======
-
-		if filters.get('group_by'):
-			row.update({'percent_gt': flt(row['total']/grand_total) * 100})
-			group_by_field, subtotal_display_field = get_group_by_and_display_fields(filters)
-			data, prev_group_by_value = add_total_row(data, filters, prev_group_by_value, d, total_row_map,
-				group_by_field, subtotal_display_field, grand_total, tax_columns)
-			add_sub_total_row(row, total_row_map, d.get(group_by_field, ''), tax_columns)
-
-		data.append(row)
-
->>>>>>> 540559d6
 	if filters.get('group_by') and item_list:
 		total_row = total_row_map.get(prev_group_by_value or d.get('item_name'))
 		total_row['percent_gt'] = flt(total_row['total']/grand_total * 100)
@@ -325,16 +279,6 @@
 			'fieldtype': 'Currency',
 			'options': 'currency',
 			'width': 100
-<<<<<<< HEAD
-		},
-		{
-			'fieldname': 'currency',
-			'label': _('Currency'),
-			'fieldtype': 'Currency',
-			'width': 80,
-			'hidden': 1
-=======
->>>>>>> 540559d6
 		}
 	]
 
