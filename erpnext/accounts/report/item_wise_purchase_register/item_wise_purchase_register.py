# Copyright (c) 2015, Frappe Technologies Pvt. Ltd. and Contributors
# License: GNU General Public License v3. See license.txt

from __future__ import unicode_literals
import frappe, erpnext
from frappe import _
from frappe.utils import flt
from erpnext.accounts.report.item_wise_sales_register.item_wise_sales_register import (get_tax_accounts,
	get_grand_total, add_total_row, get_display_value, get_group_by_and_display_fields, add_sub_total_row,
	get_group_by_conditions)

def execute(filters=None):
	return _execute(filters)

def _execute(filters=None, additional_table_columns=None, additional_query_columns=None):
	if not filters: filters = {}
<<<<<<< HEAD
	filters.update({"from_date": filters.get("date_range")[0], "to_date": filters.get("date_range")[1]})
=======
>>>>>>> 00175c96
	columns = get_columns(additional_table_columns, filters)

	company_currency = erpnext.get_company_currency(filters.company)

	item_list = get_items(filters, additional_query_columns)
	aii_account_map = get_aii_accounts()
	if item_list:
		itemised_tax, tax_columns = get_tax_accounts(item_list, columns, company_currency,
			doctype="Purchase Invoice", tax_doctype="Purchase Taxes and Charges")

	po_pr_map = get_purchase_receipts_against_purchase_order(item_list)

	data = []
	total_row_map = {}
	skip_total_row = 0
	prev_group_by_value = ''

	if filters.get('group_by'):
		grand_total = get_grand_total(filters, 'Purchase Invoice')

	for d in item_list:
		if not d.stock_qty:
			continue

		purchase_receipt = None
		if d.purchase_receipt:
			purchase_receipt = d.purchase_receipt
		elif d.po_detail:
			purchase_receipt = ", ".join(po_pr_map.get(d.po_detail, []))

		expense_account = d.expense_account or aii_account_map.get(d.company)

		row = {
			'item_code': d.item_code,
			'item_name': d.item_name,
			'item_group': d.item_group,
			'description': d.description,
			'invoice': d.parent,
			'posting_date': d.posting_date,
			'supplier': d.supplier,
			'supplier_name': d.supplier_name
		}

		if additional_query_columns:
			for col in additional_query_columns:
				row.update({
					col: d.get(col)
				})

		row.update({
			'credit_to': d.credit_to,
			'mode_of_payment': d.mode_of_payment,
			'project': d.project,
			'company': d.company,
			'purchase_order': d.purchase_order,
			'purchase_receipt': d.purchase_receipt,
			'expense_account': expense_account,
			'stock_qty': d.stock_qty,
			'stock_uom': d.stock_uom,
			'rate': d.base_net_amount / d.stock_qty,
			'amount': d.base_net_amount
		})

		total_tax = 0
		for tax in tax_columns:
			item_tax = itemised_tax.get(d.name, {}).get(tax, {})
			row.update({
				frappe.scrub(tax + ' Rate'): item_tax.get("tax_rate", 0),
				frappe.scrub(tax + ' Amount'): item_tax.get("tax_amount", 0),
			})
			total_tax += flt(item_tax.get("tax_amount"))

		row.update({
			'total_tax': total_tax,
			'total': d.base_net_amount + total_tax,
			'currency': company_currency
		})

		if filters.get('group_by'):
			row.update({'percent_gt': flt(row['total']/grand_total) * 100})
			group_by_field, subtotal_display_field = get_group_by_and_display_fields(filters)
			data, prev_group_by_value = add_total_row(data, filters, prev_group_by_value, d, total_row_map,
				group_by_field, subtotal_display_field, grand_total, tax_columns)
			add_sub_total_row(row, total_row_map, d.get(group_by_field, ''), tax_columns)

		data.append(row)

	if filters.get('group_by') and item_list:
		total_row = total_row_map.get(prev_group_by_value or d.get('item_name'))
		total_row['percent_gt'] = flt(total_row['total']/grand_total * 100)
		data.append(total_row)
		data.append({})
		add_sub_total_row(total_row, total_row_map, 'total_row', tax_columns)
		data.append(total_row_map.get('total_row'))
		skip_total_row = 1

	return columns, data, None, None, None, skip_total_row


def get_columns(additional_table_columns, filters):

	columns = []

	if filters.get('group_by') != ('Item'):
		columns.extend(
			[
				{
					'label': _('Item Code'),
					'fieldname': 'item_code',
					'fieldtype': 'Link',
					'options': 'Item',
					'width': 120
				},
				{
					'label': _('Item Name'),
					'fieldname': 'item_name',
					'fieldtype': 'Data',
					'width': 120
				}
			]
		)

	if filters.get('group_by') not in ('Item', 'Item Group'):
		columns.extend([
			{
				'label': _('Item Group'),
				'fieldname': 'item_group',
				'fieldtype': 'Link',
				'options': 'Item Group',
				'width': 120
			}
		])

	columns.extend([
		{
			'label': _('Description'),
			'fieldname': 'description',
			'fieldtype': 'Data',
			'width': 150
		},
		{
			'label': _('Invoice'),
			'fieldname': 'invoice',
			'fieldtype': 'Link',
			'options': 'Purchase Invoice',
			'width': 120
		},
		{
			'label': _('Posting Date'),
			'fieldname': 'posting_date',
			'fieldtype': 'Date',
			'width': 120
		}
	])

	if filters.get('group_by') != 'Supplier':
		columns.extend([
			{
				'label': _('Supplier'),
				'fieldname': 'supplier',
				'fieldtype': 'Link',
				'options': 'Supplier',
				'width': 120
			},
			{
				'label': _('Supplier Name'),
				'fieldname': 'supplier_name',
				'fieldtype': 'Data',
				'width': 120
			}
		])

	if additional_table_columns:
		columns += additional_table_columns

	columns += [
		{
			'label': _('Payable Account'),
			'fieldname': 'credit_to',
			'fieldtype': 'Link',
			'options': 'Account',
			'width': 80
		},
		{
			'label': _('Mode Of Payment'),
			'fieldname': 'mode_of_payment',
			'fieldtype': 'Link',
			'options': 'Mode of Payment',
			'width': 120
		},
		{
			'label': _('Project'),
			'fieldname': 'project',
			'fieldtype': 'Link',
			'options': 'Project',
			'width': 80
		},
		{
			'label': _('Company'),
			'fieldname': 'company',
			'fieldtype': 'Link',
			'options': 'Company',
			'width': 80
		},
		{
			'label': _('Purchase Order'),
			'fieldname': 'purchase_order',
			'fieldtype': 'Link',
			'options': 'Purchase Order',
			'width': 100
		},
		{
			'label': _("Purchase Receipt"),
			'fieldname': 'Purchase Receipt',
			'fieldtype': 'Link',
			'options': 'Purchase Receipt',
			'width': 100
		},
		{
			'label': _('Expense Account'),
			'fieldname': 'expense_account',
			'fieldtype': 'Link',
			'options': 'Account',
			'width': 100
		},
		{
			'label': _('Stock Qty'),
			'fieldname': 'stock_qty',
			'fieldtype': 'Float',
			'width': 100
		},
		{
			'label': _('Stock UOM'),
			'fieldname': 'stock_uom',
			'fieldtype': 'Link',
			'options': 'UOM',
			'width': 100
		},
		{
			'label': _('Rate'),
			'fieldname': 'rate',
			'fieldtype': 'Float',
			'options': 'currency',
			'width': 100
		},
		{
			'label': _('Amount'),
			'fieldname': 'amount',
			'fieldtype': 'Currency',
			'options': 'currency',
			'width': 100
<<<<<<< HEAD
		},
		{
			'fieldname': 'currency',
			'label': _('Currency'),
			'fieldtype': 'Currency',
			'width': 80,
			'hidden': 1
=======
>>>>>>> 00175c96
		}
	]

	if filters.get('group_by'):
		columns.append({
			'label': _('% Of Grand Total'),
			'fieldname': 'percent_gt',
			'fieldtype': 'Float',
			'width': 80
		})

	return columns

def get_conditions(filters):
	conditions = ""

	for opts in (("company", " and company=%(company)s"),
		("supplier", " and `tabPurchase Invoice`.supplier = %(supplier)s"),
		("item_code", " and `tabPurchase Invoice Item`.item_code = %(item_code)s"),
		("from_date", " and `tabPurchase Invoice`.posting_date>=%(from_date)s"),
		("to_date", " and `tabPurchase Invoice`.posting_date<=%(to_date)s"),
		("mode_of_payment", " and ifnull(mode_of_payment, '') = %(mode_of_payment)s")):
			if filters.get(opts[0]):
				conditions += opts[1]

	if not filters.get("group_by"):
		conditions += "ORDER BY `tabPurchase Invoice`.posting_date desc, `tabPurchase Invoice Item`.item_code desc"
	else:
		conditions += get_group_by_conditions(filters, 'Purchase Invoice')

	return conditions

def get_items(filters, additional_query_columns):
	conditions = get_conditions(filters)

	if additional_query_columns:
		additional_query_columns = ', ' + ', '.join(additional_query_columns)
	else:
		additional_query_columns = ''

	return frappe.db.sql("""
		select
			`tabPurchase Invoice Item`.`name`, `tabPurchase Invoice Item`.`parent`,
			`tabPurchase Invoice`.posting_date, `tabPurchase Invoice`.credit_to, `tabPurchase Invoice`.company,
			`tabPurchase Invoice`.supplier, `tabPurchase Invoice`.remarks, `tabPurchase Invoice`.base_net_total, `tabPurchase Invoice Item`.`item_code`,
			`tabPurchase Invoice Item`.`item_name`, `tabPurchase Invoice Item`.`item_group`, `tabPurchase Invoice Item`.description,
			`tabPurchase Invoice Item`.`project`, `tabPurchase Invoice Item`.`purchase_order`,
			`tabPurchase Invoice Item`.`purchase_receipt`, `tabPurchase Invoice Item`.`po_detail`,
			`tabPurchase Invoice Item`.`expense_account`, `tabPurchase Invoice Item`.`stock_qty`,
			`tabPurchase Invoice Item`.`stock_uom`, `tabPurchase Invoice Item`.`base_net_amount`,
			`tabPurchase Invoice`.`supplier_name`, `tabPurchase Invoice`.`mode_of_payment` {0}
		from `tabPurchase Invoice`, `tabPurchase Invoice Item`
		where `tabPurchase Invoice`.name = `tabPurchase Invoice Item`.`parent` and
		`tabPurchase Invoice`.docstatus = 1 %s
	""".format(additional_query_columns) % (conditions), filters, as_dict=1)

def get_aii_accounts():
	return dict(frappe.db.sql("select name, stock_received_but_not_billed from tabCompany"))

def get_purchase_receipts_against_purchase_order(item_list):
	po_pr_map = frappe._dict()
	po_item_rows = list(set([d.po_detail for d in item_list]))

	if po_item_rows:
		purchase_receipts = frappe.db.sql("""
			select parent, purchase_order_item
			from `tabPurchase Receipt Item`
			where docstatus=1 and purchase_order_item in (%s)
			group by purchase_order_item, parent
		""" % (', '.join(['%s']*len(po_item_rows))), tuple(po_item_rows), as_dict=1)

		for pr in purchase_receipts:
			po_pr_map.setdefault(pr.po_detail, []).append(pr.parent)

	return po_pr_map<|MERGE_RESOLUTION|>--- conflicted
+++ resolved
@@ -14,10 +14,6 @@
 
 def _execute(filters=None, additional_table_columns=None, additional_query_columns=None):
 	if not filters: filters = {}
-<<<<<<< HEAD
-	filters.update({"from_date": filters.get("date_range")[0], "to_date": filters.get("date_range")[1]})
-=======
->>>>>>> 00175c96
 	columns = get_columns(additional_table_columns, filters)
 
 	company_currency = erpnext.get_company_currency(filters.company)
@@ -269,16 +265,6 @@
 			'fieldtype': 'Currency',
 			'options': 'currency',
 			'width': 100
-<<<<<<< HEAD
-		},
-		{
-			'fieldname': 'currency',
-			'label': _('Currency'),
-			'fieldtype': 'Currency',
-			'width': 80,
-			'hidden': 1
-=======
->>>>>>> 00175c96
 		}
 	]
 
