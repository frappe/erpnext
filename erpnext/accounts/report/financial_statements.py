--- conflicted
+++ resolved
@@ -341,13 +341,8 @@
 
 	accounts = frappe.db.sql_list("""select name from `tabAccount`
 		where lft >= %s and rgt <= %s""", (root_lft, root_rgt))
-<<<<<<< HEAD
 	additional_conditions += " and account in ({})"\
-		.format(", ".join([frappe.db.escape(d) for d in accounts]))
-=======
-	additional_conditions += " and account in ('{}')"\
-		.format("', '".join([frappe.safe_encode(frappe.db.escape(d)) for d in accounts]))
->>>>>>> 11c62983
+		.format(", ".join([frappe.safe_encode(frappe.db.escape(d)) for d in accounts]))
 
 	gl_entries = frappe.db.sql("""select posting_date, account, debit, credit, is_opening, fiscal_year, debit_in_account_currency, credit_in_account_currency, account_currency from `tabGL Entry`
 		where company=%(company)s
