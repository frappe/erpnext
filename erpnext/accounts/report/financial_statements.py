# -*- coding: utf-8 -*-

# Copyright (c) 2015, Frappe Technologies Pvt. Ltd. and Contributors
# License: GNU General Public License v3. See license.txt

from __future__ import unicode_literals

import re
from past.builtins import cmp
import functools

import frappe, erpnext
from erpnext.accounts.report.utils import get_currency, convert_to_presentation_currency
from erpnext.accounts.utils import get_fiscal_year
from frappe import _
from frappe.utils import (flt, getdate, get_first_day, add_months, add_days, formatdate, cstr)

from six import itervalues
from erpnext.accounts.doctype.accounting_dimension.accounting_dimension import get_accounting_dimensions

def get_period_list(from_fiscal_year, to_fiscal_year, periodicity, accumulated_values=False,
	company=None, reset_period_on_fy_change=True):
	"""Get a list of dict {"from_date": from_date, "to_date": to_date, "key": key, "label": label}
		Periodicity can be (Yearly, Quarterly, Monthly)"""

	fiscal_year = get_fiscal_year_data(from_fiscal_year, to_fiscal_year)
	validate_fiscal_year(fiscal_year, from_fiscal_year, to_fiscal_year)

	# start with first day, so as to avoid year to_dates like 2-April if ever they occur]
	year_start_date = getdate(fiscal_year.year_start_date)
	year_end_date = getdate(fiscal_year.year_end_date)

	months_to_add = {
		"Yearly": 12,
		"Half-Yearly": 6,
		"Quarterly": 3,
		"Monthly": 1
	}[periodicity]

	period_list = []

	start_date = year_start_date
	months = get_months(year_start_date, year_end_date)

	for i in range(months // months_to_add):
		period = frappe._dict({
			"from_date": start_date
		})

		to_date = add_months(start_date, months_to_add)
		start_date = to_date

		if to_date == get_first_day(to_date):
			# if to_date is the first day, get the last day of previous month
			to_date = add_days(to_date, -1)

		if to_date <= year_end_date:
			# the normal case
			period.to_date = to_date
		else:
			# if a fiscal year ends before a 12 month period
			period.to_date = year_end_date

		period.to_date_fiscal_year = get_fiscal_year(period.to_date, company=company)[0]
		period.from_date_fiscal_year_start_date = get_fiscal_year(period.from_date, company=company)[1]

		period_list.append(period)

		if period.to_date == year_end_date:
			break

	# common processing
	for opts in period_list:
		key = opts["to_date"].strftime("%b_%Y").lower()
		if periodicity == "Monthly" and not accumulated_values:
			label = formatdate(opts["to_date"], "MMM YYYY")
		else:
			if not accumulated_values:
				label = get_label(periodicity, opts["from_date"], opts["to_date"])
			else:
				if reset_period_on_fy_change:
					label = get_label(periodicity, opts.from_date_fiscal_year_start_date, opts["to_date"])
				else:
					label = get_label(periodicity, period_list[0].from_date, opts["to_date"])

		opts.update({
			"key": key.replace(" ", "_").replace("-", "_"),
			"label": label,
			"year_start_date": year_start_date,
			"year_end_date": year_end_date
		})

	return period_list


def get_fiscal_year_data(from_fiscal_year, to_fiscal_year):
	fiscal_year = frappe.db.sql("""select min(year_start_date) as year_start_date,
		max(year_end_date) as year_end_date from `tabFiscal Year` where
		name between %(from_fiscal_year)s and %(to_fiscal_year)s""",
		{'from_fiscal_year': from_fiscal_year, 'to_fiscal_year': to_fiscal_year}, as_dict=1)

	return fiscal_year[0] if fiscal_year else {}


def validate_fiscal_year(fiscal_year, from_fiscal_year, to_fiscal_year):
	if not fiscal_year.get('year_start_date') and not fiscal_year.get('year_end_date'):
		frappe.throw(_("End Year cannot be before Start Year"))


def get_months(start_date, end_date):
	diff = (12 * end_date.year + end_date.month) - (12 * start_date.year + start_date.month)
	return diff + 1


def get_label(periodicity, from_date, to_date):
	if periodicity == "Yearly":
		if formatdate(from_date, "YYYY") == formatdate(to_date, "YYYY"):
			label = formatdate(from_date, "YYYY")
		else:
			label = formatdate(from_date, "YYYY") + "-" + formatdate(to_date, "YYYY")
	else:
		label = formatdate(from_date, "MMM YY") + "-" + formatdate(to_date, "MMM YY")

	return label


def get_data(
		company, root_type, balance_must_be, period_list, filters=None,
		accumulated_values=1, only_current_fiscal_year=True, ignore_closing_entries=False,
		ignore_accumulated_values_for_fy=False , total = True):

	accounts = get_accounts(company, root_type)
	if not accounts:
		return None

	accounts, accounts_by_name, parent_children_map = filter_accounts(accounts)

	company_currency = get_appropriate_currency(company, filters)

	gl_entries_by_account = {}
	for root in frappe.db.sql("""select lft, rgt from tabAccount
			where root_type=%s and ifnull(parent_account, '') = ''""", root_type, as_dict=1):

		set_gl_entries_by_account(
			company,
			period_list[0]["year_start_date"] if only_current_fiscal_year else None,
			period_list[-1]["to_date"],
			root.lft, root.rgt, filters,
			gl_entries_by_account, ignore_closing_entries=ignore_closing_entries
		)

	calculate_values(
		accounts_by_name, gl_entries_by_account, period_list, accumulated_values, ignore_accumulated_values_for_fy)
	accumulate_values_into_parents(accounts, accounts_by_name, period_list, accumulated_values)
	out = prepare_data(accounts, balance_must_be, period_list, company_currency)
	out = filter_out_zero_value_rows(out, parent_children_map)

	if out and total:
		add_total_row(out, root_type, balance_must_be, period_list, company_currency)

	return out


def get_appropriate_currency(company, filters=None):
	if filters and filters.get("presentation_currency"):
		return filters["presentation_currency"]
	else:
		return frappe.get_cached_value('Company',  company,  "default_currency")


def calculate_values(
		accounts_by_name, gl_entries_by_account, period_list, accumulated_values, ignore_accumulated_values_for_fy):
	for entries in itervalues(gl_entries_by_account):
		for entry in entries:
			d = accounts_by_name.get(entry.account)
			if not d:
				frappe.msgprint(
					_("Could not retrieve information for {0}.".format(entry.account)), title="Error",
					raise_exception=1
				)
			for period in period_list:
				# check if posting date is within the period

				if entry.posting_date <= period.to_date:
					if (accumulated_values or entry.posting_date >= period.from_date) and \
						(not ignore_accumulated_values_for_fy or
							entry.fiscal_year == period.to_date_fiscal_year):
						d[period.key] = d.get(period.key, 0.0) + flt(entry.debit) - flt(entry.credit)

			if entry.posting_date < period_list[0].year_start_date:
				d["opening_balance"] = d.get("opening_balance", 0.0) + flt(entry.debit) - flt(entry.credit)


def accumulate_values_into_parents(accounts, accounts_by_name, period_list, accumulated_values):
	"""accumulate children's values in parent accounts"""
	for d in reversed(accounts):
		if d.parent_account:
			for period in period_list:
				accounts_by_name[d.parent_account][period.key] = \
					accounts_by_name[d.parent_account].get(period.key, 0.0) + d.get(period.key, 0.0)

			accounts_by_name[d.parent_account]["opening_balance"] = \
				accounts_by_name[d.parent_account].get("opening_balance", 0.0) + d.get("opening_balance", 0.0)


def prepare_data(accounts, balance_must_be, period_list, company_currency):
	data = []
	year_start_date = period_list[0]["year_start_date"].strftime("%Y-%m-%d")
	year_end_date = period_list[-1]["year_end_date"].strftime("%Y-%m-%d")

	for d in accounts:
		# add to output
		has_value = False
		total = 0
		row = frappe._dict({
			"account": _(d.name),
			"parent_account": _(d.parent_account) if d.parent_account else '',
			"indent": flt(d.indent),
			"year_start_date": year_start_date,
			"year_end_date": year_end_date,
			"currency": company_currency,
			"include_in_gross": d.include_in_gross,
			"account_type": d.account_type,
			"is_group": d.is_group,
			"opening_balance": d.get("opening_balance", 0.0) * (1 if balance_must_be=="Debit" else -1),
			"account_name": ('%s - %s' %(_(d.account_number), _(d.account_name))
				if d.account_number else _(d.account_name))
		})
		for period in period_list:
			if d.get(period.key) and balance_must_be == "Credit":
				# change sign based on Debit or Credit, since calculation is done using (debit - credit)
				d[period.key] *= -1

			row[period.key] = flt(d.get(period.key, 0.0), 3)

			if abs(row[period.key]) >= 0.005:
				# ignore zero values
				has_value = True
				total += flt(row[period.key])

		row["has_value"] = has_value
		row["total"] = total
		data.append(row)

	return data


def filter_out_zero_value_rows(data, parent_children_map, show_zero_values=False):
	data_with_value = []
	for d in data:
		if show_zero_values or d.get("has_value"):
			data_with_value.append(d)
		else:
			# show group with zero balance, if there are balances against child
			children = [child.name for child in parent_children_map.get(d.get("account")) or []]
			if children:
				for row in data:
					if row.get("account") in children and row.get("has_value"):
						data_with_value.append(d)
						break

	return data_with_value


def add_total_row(out, root_type, balance_must_be, period_list, company_currency):
	total_row = {
		"account_name": _("Total {0} ({1})").format(_(root_type), _(balance_must_be)),
		"account": _("Total {0} ({1})").format(_(root_type), _(balance_must_be)),
		"currency": company_currency
	}

	for row in out:
		if not row.get("parent_account"):
			for period in period_list:
				total_row.setdefault(period.key, 0.0)
				total_row[period.key] += row.get(period.key, 0.0)
				row[period.key] = row.get(period.key, 0.0)

			total_row.setdefault("total", 0.0)
			total_row["total"] += flt(row["total"])
			row["total"] = ""

	if "total" in total_row:
		out.append(total_row)

		# blank row after Total
		out.append({})


def get_accounts(company, root_type):
	return frappe.db.sql("""
		select name, account_number, parent_account, lft, rgt, root_type, report_type, account_name, include_in_gross, account_type, is_group, lft, rgt
		from `tabAccount`
		where company=%s and root_type=%s order by lft""", (company, root_type), as_dict=True)


def filter_accounts(accounts, depth=10):
	parent_children_map = {}
	accounts_by_name = {}
	for d in accounts:
		accounts_by_name[d.name] = d
		parent_children_map.setdefault(d.parent_account or None, []).append(d)

	filtered_accounts = []

	def add_to_list(parent, level):
		if level < depth:
			children = parent_children_map.get(parent) or []
			sort_accounts(children, is_root=True if parent==None else False)

			for child in children:
				child.indent = level
				filtered_accounts.append(child)
				add_to_list(child.name, level + 1)

	add_to_list(None, 0)

	return filtered_accounts, accounts_by_name, parent_children_map


def sort_accounts(accounts, is_root=False, key="name"):
	"""Sort root types as Asset, Liability, Equity, Income, Expense"""

	def compare_accounts(a, b):
		if re.split('\W+', a[key])[0].isdigit():
			# if chart of accounts is numbered, then sort by number
			return cmp(a[key], b[key])
		elif is_root:
			if a.report_type != b.report_type and a.report_type == "Balance Sheet":
				return -1
			if a.root_type != b.root_type and a.root_type == "Asset":
				return -1
			if a.root_type == "Liability" and b.root_type == "Equity":
				return -1
			if a.root_type == "Income" and b.root_type == "Expense":
				return -1
		else:
			# sort by key (number) or name
			return cmp(a[key], b[key])
		return 1

	accounts.sort(key = functools.cmp_to_key(compare_accounts))

def set_gl_entries_by_account(
		company, from_date, to_date, root_lft, root_rgt, filters, gl_entries_by_account, ignore_closing_entries=False):
	"""Returns a dict like { "account": [gl entries], ... }"""

	additional_conditions = get_additional_conditions(from_date, ignore_closing_entries, filters)

	accounts = frappe.db.sql_list("""select name from `tabAccount`
		where lft >= %s and rgt <= %s and company = %s""", (root_lft, root_rgt, company))
<<<<<<< HEAD

	additional_conditions += " and account in ({})"\
		.format(", ".join([frappe.db.escape(d) for d in accounts]))

	gl_filters = {
		"company": company,
		"from_date": from_date,
		"to_date": to_date,
		"finance_book": cstr(filters.get("finance_book"))
	}
=======
>>>>>>> 23c6d6cf

	if accounts:
		additional_conditions += " and account in ({})"\
			.format(", ".join([frappe.db.escape(d) for d in accounts]))

		gl_filters = {
			"company": company,
			"from_date": from_date,
			"to_date": to_date,
			"finance_book": cstr(filters.get("finance_book"))
		}

		if filters.get("include_default_book_entries"):
			gl_filters["company_fb"] = frappe.db.get_value("Company",
				company, 'default_finance_book')

		for key, value in filters.items():
			if value:
				gl_filters.update({
					key: value
				})

		gl_entries = frappe.db.sql("""select posting_date, account, debit, credit, is_opening, fiscal_year, debit_in_account_currency, credit_in_account_currency, account_currency from `tabGL Entry`
			where company=%(company)s
			{additional_conditions}
			and posting_date <= %(to_date)s
			order by account, posting_date""".format(additional_conditions=additional_conditions), gl_filters, as_dict=True) #nosec

		if filters and filters.get('presentation_currency'):
			convert_to_presentation_currency(gl_entries, get_currency(filters))

		for entry in gl_entries:
			gl_entries_by_account.setdefault(entry.account, []).append(entry)

		return gl_entries_by_account


def get_additional_conditions(from_date, ignore_closing_entries, filters):
	additional_conditions = []

	accounting_dimensions = get_accounting_dimensions()

	if ignore_closing_entries:
		additional_conditions.append("ifnull(voucher_type, '')!='Period Closing Voucher'")

	if from_date:
		additional_conditions.append("posting_date >= %(from_date)s")

	if filters:
		if filters.get("project"):
			if not isinstance(filters.get("project"), list):
				filters.project = frappe.parse_json(filters.get("project"))

			additional_conditions.append("project in %(project)s")

		if filters.get("cost_center"):
			filters.cost_center = get_cost_centers_with_children(filters.cost_center)
			additional_conditions.append("cost_center in %(cost_center)s")

		if filters.get("include_default_book_entries"):
			additional_conditions.append("(finance_book in (%(finance_book)s, %(company_fb)s, '') OR finance_book IS NULL)")
		else:
			additional_conditions.append("(finance_book in (%(finance_book)s, '') OR finance_book IS NULL)")
		
	if accounting_dimensions:
		for dimension in accounting_dimensions:
			if filters.get(dimension):
				additional_conditions.append("{0} in (%({0})s)".format(dimension))

	return " and {}".format(" and ".join(additional_conditions)) if additional_conditions else ""

def get_cost_centers_with_children(cost_centers):
	if not isinstance(cost_centers, list):
		cost_centers = [d.strip() for d in cost_centers.strip().split(',') if d]

	all_cost_centers = []
	for d in cost_centers:
		if frappe.db.exists("Cost Center", d):
			lft, rgt = frappe.db.get_value("Cost Center", d, ["lft", "rgt"])
			children = frappe.get_all("Cost Center", filters={"lft": [">=", lft], "rgt": ["<=", rgt]})
			all_cost_centers += [c.name for c in children]
		else:
			frappe.throw(_("Cost Center: {0} does not exist".format(d)))

	return list(set(all_cost_centers))

def get_columns(periodicity, period_list, accumulated_values=1, company=None):
	columns = [{
		"fieldname": "account",
		"label": _("Account"),
		"fieldtype": "Link",
		"options": "Account",
		"width": 300
	}]
	if company:
		columns.append({
			"fieldname": "currency",
			"label": _("Currency"),
			"fieldtype": "Link",
			"options": "Currency",
			"hidden": 1
		})
	for period in period_list:
		columns.append({
			"fieldname": period.key,
			"label": period.label,
			"fieldtype": "Currency",
			"options": "currency",
			"width": 150
		})
	if periodicity!="Yearly":
		if not accumulated_values:
			columns.append({
				"fieldname": "total",
				"label": _("Total"),
				"fieldtype": "Currency",
				"width": 150
			})

	return columns<|MERGE_RESOLUTION|>--- conflicted
+++ resolved
@@ -349,19 +349,6 @@
 
 	accounts = frappe.db.sql_list("""select name from `tabAccount`
 		where lft >= %s and rgt <= %s and company = %s""", (root_lft, root_rgt, company))
-<<<<<<< HEAD
-
-	additional_conditions += " and account in ({})"\
-		.format(", ".join([frappe.db.escape(d) for d in accounts]))
-
-	gl_filters = {
-		"company": company,
-		"from_date": from_date,
-		"to_date": to_date,
-		"finance_book": cstr(filters.get("finance_book"))
-	}
-=======
->>>>>>> 23c6d6cf
 
 	if accounts:
 		additional_conditions += " and account in ({})"\
