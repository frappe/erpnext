--- conflicted
+++ resolved
@@ -384,8 +384,6 @@
 					key: value
 				})
 
-<<<<<<< HEAD
-=======
 		distributed_cost_center_query = ""
 		if filters and filters.get('cost_center'):
 			distributed_cost_center_query = """
@@ -414,20 +412,15 @@
 			AND cost_center = DCC_allocation.parent
 			""".format(additional_conditions=additional_conditions.replace("and cost_center in %(cost_center)s ", ''))
 
->>>>>>> 00175c96
 		gl_entries = frappe.db.sql("""select posting_date, account, debit, credit, is_opening, fiscal_year, debit_in_account_currency, credit_in_account_currency, account_currency from `tabGL Entry`
 			where company=%(company)s
 			{additional_conditions}
 			and posting_date <= %(to_date)s
-<<<<<<< HEAD
-			order by account, posting_date""".format(additional_conditions=additional_conditions), gl_filters, as_dict=True) #nosec
-=======
 			and is_cancelled = 0
 			{distributed_cost_center_query}
 			order by account, posting_date""".format(
 				additional_conditions=additional_conditions,
 				distributed_cost_center_query=distributed_cost_center_query), gl_filters, as_dict=True) #nosec
->>>>>>> 00175c96
 
 		if filters and filters.get('presentation_currency'):
 			convert_to_presentation_currency(gl_entries, get_currency(filters))
