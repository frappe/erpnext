# Copyright (c) 2015, Frappe Technologies Pvt. Ltd. and Contributors
# License: GNU General Public License v3. See license.txt

from __future__ import unicode_literals
import frappe
import math
from frappe import _, msgprint
from frappe.utils import (flt, getdate, get_first_day, get_last_day, date_diff,
	add_months, add_days, formatdate, cint)

def get_period_list(from_fiscal_year, to_fiscal_year, periodicity, from_month, to_month):
	"""Get a list of dict {"from_date": from_date, "to_date": to_date, "key": key, "label": label}
		Periodicity can be (Yearly, Quarterly, Monthly)"""

	fiscal_year = get_fiscal_year_data(from_fiscal_year, to_fiscal_year)
	validate_fiscal_year(fiscal_year, from_fiscal_year, to_fiscal_year)

	# start with first day, so as to avoid year to_dates like 2-April if ever they occur]
<<<<<<< HEAD
	year_start_date = getdate(from_fy_start_end_date[0])
       
	year_end_date = getdate(to_fy_start_end_date[1])
       
	validate_fiscal_year(year_start_date, year_end_date)
=======
	year_start_date = getdate(fiscal_year.year_start_date)
	year_end_date = getdate(fiscal_year.year_end_date)
>>>>>>> 25e62fc4

	months_to_add = {
		"Yearly": 12,
		"Half-Yearly": 6,
		"Quarterly": 3,
		"Monthly": 1
	}[periodicity]

	period_list = []

	start_date = year_start_date
	months = get_months(year_start_date, year_end_date, from_month, to_month)
                
	for i in xrange(months / months_to_add):
		period = frappe._dict({
			"from_date": from_month
		})
<<<<<<< HEAD
               
		to_date = add_months(from_month, months_to_add)
               
		from_month = to_date
               
   #             if to_date == getdate(get_first_day(to_date)):
=======

		to_date = add_months(start_date, months_to_add)
		start_date = to_date

		if to_date == get_first_day(to_date):
>>>>>>> 25e62fc4
			# if to_date is the first day, get the last day of previous month
		to_date = add_days(to_date, -1)
    
	#	else:
			# to_date should be the last day of the new to_date's month
#			to_date = get_last_day(to_date)
 
                
		if getdate(to_date) <= getdate(year_end_date):
			# the normal case
			period.to_date = getdate(to_date)
		else:
			# if a fiscal year ends before a 12 month period
			period.to_date = getdate(year_end_date)

		period.to_date_fiscal_year = get_date_fiscal_year(period.to_date)
               
		period_list.append(period)
                
		if period.to_date == year_end_date:
			break

	# common processing
	for opts in period_list:
               
		key = opts["to_date"].strftime("%b_%Y").lower()
               
		if periodicity == "Monthly":
			label = formatdate(opts["to_date"], "MMM YYYY")
		else:
			label = get_label(periodicity, opts["from_date"], opts["to_date"])
		
		opts.update({
			"key": key.replace(" ", "_").replace("-", "_"),
			"label": label,
			"year_start_date": year_start_date,
			"year_end_date": year_end_date
		})

	return period_list

def get_fiscal_year_data(from_fiscal_year, to_fiscal_year):
	fiscal_year = frappe.db.sql("""select min(year_start_date) as year_start_date, 
		max(year_end_date) as year_end_date from `tabFiscal Year` where 
		name between %(from_fiscal_year)s and %(to_fiscal_year)s""",
		{'from_fiscal_year': from_fiscal_year, 'to_fiscal_year': to_fiscal_year}, as_dict=1)

	return fiscal_year[0] if fiscal_year else {}

def validate_fiscal_year(fiscal_year, from_fiscal_year, to_fiscal_year):
	if not fiscal_year.get('year_start_date') and not fiscal_year.get('year_end_date'):
		frappe.throw(_("End Year cannot be before Start Year"))

#def get_months(start_date, end_date):
#	diff = (12 * end_date.year + end_date.month) - (12 * start_date.year + start_date.month)
        
#	return diff + 1

def get_months(start_date, end_date, from_month, to_month):
         fr_mth = getdate(from_month).month
         to_mth = getdate(to_month).month
         fr_yr = getdate(from_month).year
         to_yr = getdate(to_month).year
        
  #       diff = (12 * end_date.year + end_date.month) - (12 * start_date.year + start_date.month)
         diff = (12 * to_yr + to_mth) - (12 * fr_yr + fr_mth)
        
	 return diff + 1


def get_label(periodicity, from_date, to_date):
	if periodicity=="Yearly":
		if formatdate(from_date, "YYYY") == formatdate(to_date, "YYYY"):
			label = formatdate(from_date, "YYYY")
		else:
			label = formatdate(from_date, "YYYY") + "-" + formatdate(to_date, "YYYY")
	else:
		label = formatdate(from_date, "MMM YY") + "-" + formatdate(to_date, "MMM YY")

	return label
	
def get_data(company, root_type, balance_must_be, period_list, exchange_rate, filters=None,
		accumulated_values=1, only_current_fiscal_year=True, ignore_closing_entries=False,
		ignore_accumulated_values_for_fy=False):
	accounts = get_accounts(company, root_type)
	if not accounts:
		return None

	accounts, accounts_by_name, parent_children_map = filter_accounts(accounts)
	
	company_currency = frappe.db.get_value("Company", company, "default_currency")

	gl_entries_by_account = {}
	for root in frappe.db.sql("""select lft, rgt from tabAccount
			where root_type=%s and ifnull(parent_account, '') = ''""", root_type, as_dict=1):
			
		set_gl_entries_by_account(company, 
			period_list[0]["year_start_date"] if only_current_fiscal_year else None,
			period_list[-1]["to_date"], 
			root.lft, root.rgt, filters,
			gl_entries_by_account, ignore_closing_entries=ignore_closing_entries)

	calculate_values(accounts_by_name, gl_entries_by_account, period_list, accumulated_values, ignore_accumulated_values_for_fy, exchange_rate)
	accumulate_values_into_parents(accounts, accounts_by_name, period_list, accumulated_values)
	out = prepare_data(accounts, balance_must_be, period_list, company_currency)
	out = filter_out_zero_value_rows(out, parent_children_map)
	
	if out:

		add_total_row(out, root_type, balance_must_be, period_list, company_currency)

	return out

def calculate_values(accounts_by_name, gl_entries_by_account, period_list, accumulated_values, ignore_accumulated_values_for_fy, exchange_rate):
	for entries in gl_entries_by_account.values():
		for entry in entries:
			d = accounts_by_name.get(entry.account)
                        
			for period in period_list:
				# check if posting date is within the period
<<<<<<< HEAD
                                fiscal_year = get_date_fiscal_year(entry.posting_date)
                                
                                if entry.posting_date <= period.to_date:
					if (accumulated_values or entry.posting_date >= getdate(period.from_date)) and \
						(fiscal_year == period.to_date_fiscal_year or not ignore_accumulated_values_for_fy):
                                                
						d[period.key] = (d.get(period.key, 0.0) + ((flt(entry.debit) - flt(entry.credit)) / flt(exchange_rate)))
                                
=======

				if entry.posting_date <= period.to_date:
					if (accumulated_values or entry.posting_date >= period.from_date) and \
						(entry.fiscal_year == period.to_date_fiscal_year or not ignore_accumulated_values_for_fy):
						d[period.key] = d.get(period.key, 0.0) + flt(entry.debit) - flt(entry.credit)

>>>>>>> 25e62fc4
			if entry.posting_date < period_list[0].year_start_date:
				d["opening_balance"] = (d.get("opening_balance", 0.0) + flt(entry.debit) - flt(entry.credit)) 
                        

			
def get_date_fiscal_year(date):
	from erpnext.accounts.utils import get_fiscal_year
	
	return get_fiscal_year(date)[0]

def accumulate_values_into_parents(accounts, accounts_by_name, period_list, accumulated_values):
	"""accumulate children's values in parent accounts"""
	for d in reversed(accounts):
		if d.parent_account:
			for period in period_list:
				accounts_by_name[d.parent_account][period.key] = \
					accounts_by_name[d.parent_account].get(period.key, 0.0) + d.get(period.key, 0.0)
			
			accounts_by_name[d.parent_account]["opening_balance"] = \
				accounts_by_name[d.parent_account].get("opening_balance", 0.0) + d.get("opening_balance", 0.0)

def prepare_data(accounts, balance_must_be, period_list, company_currency):
	data = []
	year_start_date = period_list[0]["year_start_date"].strftime("%Y-%m-%d")
	year_end_date = period_list[-1]["year_end_date"].strftime("%Y-%m-%d")
	
	for d in accounts:
		# add to output
		has_value = False
		total = 0
		row = frappe._dict({
			"account_name": d.account_name,
			"account": d.name,
			"parent_account": d.parent_account,
			"indent": flt(d.indent),
			"year_start_date": year_start_date,
			"year_end_date": year_end_date,
			"currency": company_currency,
			"opening_balance": d.get("opening_balance", 0.0) * (1 if balance_must_be=="Debit" else -1)
		})
		for period in period_list:
			if d.get(period.key) and balance_must_be=="Credit":
				# change sign based on Debit or Credit, since calculation is done using (debit - credit)
				d[period.key] *= -1
		
			row[period.key] = flt(d.get(period.key, 0.0), 3)

			if abs(row[period.key]) >= 0.005:
				# ignore zero values
				has_value = True
				total += flt(row[period.key])

		row["has_value"] = has_value 
		row["total"] = total
		data.append(row)
		
	return data
	
def filter_out_zero_value_rows(data, parent_children_map, show_zero_values=False):
	data_with_value = []
	for d in data:
		if show_zero_values or d.get("has_value"):
			data_with_value.append(d)
		else:
			# show group with zero balance, if there are balances against child
			children = [child.name for child in parent_children_map.get(d.get("account")) or []]
			if children:
				for row in data:
					if row.get("account") in children and row.get("has_value"):
						data_with_value.append(d)
						break

	return data_with_value

def add_total_row(out, root_type, balance_must_be, period_list, company_currency):
	total_row = {
		"account_name": "'" + _("Total {0} ({1})").format(root_type, balance_must_be) + "'",
		"account": None,
		"currency": company_currency
	}

	for row in out:
		if not row.get("parent_account"):
			for period in period_list:
				total_row.setdefault(period.key, 0.0)
				total_row[period.key] += row.get(period.key, 0.0)
				row[period.key] = ""
			
			total_row.setdefault("total", 0.0)
			total_row["total"] += flt(row["total"])
			row["total"] = ""
	
	if total_row.has_key("total"):
		out.append(total_row)

		# blank row after Total
		out.append({})

def get_accounts(company, root_type):
	return frappe.db.sql("""select name, parent_account, lft, rgt, root_type, report_type, account_name from `tabAccount`
		where company=%s and root_type=%s order by lft""", (company, root_type), as_dict=True)

def filter_accounts(accounts, depth=10):
	parent_children_map = {}
	accounts_by_name = {}
	for d in accounts:
		accounts_by_name[d.name] = d
		parent_children_map.setdefault(d.parent_account or None, []).append(d)

	filtered_accounts = []

	def add_to_list(parent, level):
		if level < depth:
			children = parent_children_map.get(parent) or []
			if parent == None:
				sort_root_accounts(children)

			for child in children:
				child.indent = level
				filtered_accounts.append(child)
				add_to_list(child.name, level + 1)

	add_to_list(None, 0)

	return filtered_accounts, accounts_by_name, parent_children_map

def sort_root_accounts(roots):
	"""Sort root types as Asset, Liability, Equity, Income, Expense"""

	def compare_roots(a, b):
		if a.report_type != b.report_type and a.report_type == "Balance Sheet":
			return -1
		if a.root_type != b.root_type and a.root_type == "Asset":
			return -1
		if a.root_type == "Liability" and b.root_type == "Equity":
			return -1
		if a.root_type == "Income" and b.root_type == "Expense":
			return -1
		return 1

	roots.sort(compare_roots)

def set_gl_entries_by_account(company, from_date, to_date, root_lft, root_rgt, filters, gl_entries_by_account,
		ignore_closing_entries=False):
	"""Returns a dict like { "account": [gl entries], ... }"""

	additional_conditions = get_additional_conditions(from_date, ignore_closing_entries, filters)

	gl_entries = frappe.db.sql("""select posting_date, account, debit, credit, is_opening, fiscal_year from `tabGL Entry`
		where company=%(company)s
		{additional_conditions}
		and posting_date <= %(to_date)s
		and account in (select name from `tabAccount`
			where lft >= %(lft)s and rgt <= %(rgt)s)
		order by account, posting_date""".format(additional_conditions=additional_conditions),
		{
			"company": company,
			"from_date": from_date,
			"to_date": to_date,
			"lft": root_lft,
			"rgt": root_rgt
		},
		as_dict=True)

	for entry in gl_entries:
		gl_entries_by_account.setdefault(entry.account, []).append(entry)

	return gl_entries_by_account

def get_additional_conditions(from_date, ignore_closing_entries, filters):
	additional_conditions = []

	if ignore_closing_entries:
		additional_conditions.append("ifnull(voucher_type, '')!='Period Closing Voucher'")

	if from_date:
		additional_conditions.append("posting_date >= %(from_date)s")

	if filters:
		for key in ['cost_center', 'project']:
			if filters.get(key):
				additional_conditions.append("%s = '%s'"%(key, filters.get(key)))

	return " and {}".format(" and ".join(additional_conditions)) if additional_conditions else ""

def get_columns(periodicity, period_list, accumulated_values=1, company=None):
	columns = [{
		"fieldname": "account",
		"label": _("Account"),
		"fieldtype": "Link",
		"options": "Account",
		"width": 300
	}]
	if company:
		columns.append({
			"fieldname": "currency",
			"label": _("Currency"),
			"fieldtype": "Link",
			"options": "Currency",
			"hidden": 1
		})
                
	for period in period_list:
		columns.append({
			"fieldname": period.key,
			"label": period.label,
			"fieldtype": "Currency",
			"width": 150
		})
	if periodicity!="Yearly":
		if not accumulated_values:
			columns.append({
				"fieldname": "total",
				"label": _("Total"),
				"fieldtype": "Currency",
				"width": 150
			})

	return columns<|MERGE_RESOLUTION|>--- conflicted
+++ resolved
@@ -16,16 +16,15 @@
 	validate_fiscal_year(fiscal_year, from_fiscal_year, to_fiscal_year)
 
 	# start with first day, so as to avoid year to_dates like 2-April if ever they occur]
-<<<<<<< HEAD
+
 	year_start_date = getdate(from_fy_start_end_date[0])
        
 	year_end_date = getdate(to_fy_start_end_date[1])
        
 	validate_fiscal_year(year_start_date, year_end_date)
-=======
 	year_start_date = getdate(fiscal_year.year_start_date)
 	year_end_date = getdate(fiscal_year.year_end_date)
->>>>>>> 25e62fc4
+
 
 	months_to_add = {
 		"Yearly": 12,
@@ -43,20 +42,20 @@
 		period = frappe._dict({
 			"from_date": from_month
 		})
-<<<<<<< HEAD
+
                
 		to_date = add_months(from_month, months_to_add)
                
 		from_month = to_date
                
    #             if to_date == getdate(get_first_day(to_date)):
-=======
+
 
 		to_date = add_months(start_date, months_to_add)
 		start_date = to_date
 
 		if to_date == get_first_day(to_date):
->>>>>>> 25e62fc4
+
 			# if to_date is the first day, get the last day of previous month
 		to_date = add_days(to_date, -1)
     
@@ -177,7 +176,7 @@
                         
 			for period in period_list:
 				# check if posting date is within the period
-<<<<<<< HEAD
+
                                 fiscal_year = get_date_fiscal_year(entry.posting_date)
                                 
                                 if entry.posting_date <= period.to_date:
@@ -186,14 +185,14 @@
                                                 
 						d[period.key] = (d.get(period.key, 0.0) + ((flt(entry.debit) - flt(entry.credit)) / flt(exchange_rate)))
                                 
-=======
+
 
 				if entry.posting_date <= period.to_date:
 					if (accumulated_values or entry.posting_date >= period.from_date) and \
 						(entry.fiscal_year == period.to_date_fiscal_year or not ignore_accumulated_values_for_fy):
 						d[period.key] = d.get(period.key, 0.0) + flt(entry.debit) - flt(entry.credit)
 
->>>>>>> 25e62fc4
+
 			if entry.posting_date < period_list[0].year_start_date:
 				d["opening_balance"] = (d.get("opening_balance", 0.0) + flt(entry.debit) - flt(entry.credit)) 
                         
