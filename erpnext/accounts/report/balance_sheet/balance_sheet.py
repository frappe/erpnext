# Copyright (c) 2015, Frappe Technologies Pvt. Ltd. and Contributors
# License: GNU General Public License v3. See license.txt

from __future__ import unicode_literals
import frappe
from frappe import _
from frappe.utils import flt, cint
from erpnext.accounts.report.financial_statements import (get_period_list, get_columns, get_data)

def execute(filters=None):
	period_list = get_period_list(filters.from_fiscal_year, filters.to_fiscal_year,
		filters.periodicity, company=filters.company)

	currency = filters.presentation_currency or frappe.get_cached_value('Company',  filters.company,  "default_currency")

	asset = get_data(filters.company, "Asset", "Debit", period_list,
		only_current_fiscal_year=False, filters=filters,
		accumulated_values=filters.accumulated_values)

	liability = get_data(filters.company, "Liability", "Credit", period_list,
		only_current_fiscal_year=False, filters=filters,
		accumulated_values=filters.accumulated_values)

	equity = get_data(filters.company, "Equity", "Credit", period_list,
		only_current_fiscal_year=False, filters=filters,
		accumulated_values=filters.accumulated_values)

	provisional_profit_loss, total_credit = get_provisional_profit_loss(asset, liability, equity,
		period_list, filters.company, currency)

	message, opening_balance = check_opening_balance(asset, liability, equity)

	data = []
	data.extend(asset or [])
	data.extend(liability or [])
	data.extend(equity or [])
	if opening_balance and round(opening_balance,2) !=0:
		unclosed ={
			"account_name": "'" + _("Unclosed Fiscal Years Profit / Loss (Credit)") + "'",
			"account": "'" + _("Unclosed Fiscal Years Profit / Loss (Credit)") + "'",
			"warn_if_negative": True,
			"currency": currency
		}
		for period in period_list:
			unclosed[period.key] = opening_balance
			if provisional_profit_loss:
				provisional_profit_loss[period.key] = provisional_profit_loss[period.key] - opening_balance

		unclosed["total"]=opening_balance
		data.append(unclosed)

	if provisional_profit_loss:
		data.append(provisional_profit_loss)
	if total_credit:
		data.append(total_credit)

	columns = get_columns(filters.periodicity, period_list, filters.accumulated_values, company=filters.company)

	chart = get_chart_data(filters, columns, asset, liability, equity)

	return columns, data, message, chart

def get_provisional_profit_loss(asset, liability, equity, period_list, company, currency=None, consolidated=False):
	provisional_profit_loss = {}
	total_row = {}
	if asset and (liability or equity):
		total = total_row_total=0
		currency = currency or frappe.get_cached_value('Company',  company,  "default_currency")
		total_row = {
			"account_name": "'" + _("Total (Credit)") + "'",
			"account": "'" + _("Total (Credit)") + "'",
			"warn_if_negative": True,
			"currency": currency
		}
		has_value = False

		for period in period_list:
			key = period if consolidated else period.key
			effective_liability = 0.0
			if liability:
				effective_liability += flt(liability[-2].get(key))
			if equity:
				effective_liability += flt(equity[-2].get(key))

			provisional_profit_loss[key] = flt(asset[-2].get(key)) - effective_liability
			total_row[key] = effective_liability + provisional_profit_loss[key]

			if provisional_profit_loss[key]:
				has_value = True

			total += flt(provisional_profit_loss[key])
			provisional_profit_loss["total"] = total

			total_row_total += flt(total_row[key])
			total_row["total"] = total_row_total

		if has_value:
			provisional_profit_loss.update({
				"account_name": "'" + _("Provisional Profit / Loss (Credit)") + "'",
				"account": "'" + _("Provisional Profit / Loss (Credit)") + "'",
				"warn_if_negative": True,
				"currency": currency
			})

	return provisional_profit_loss, total_row

def check_opening_balance(asset, liability, equity):
	# Check if previous year balance sheet closed
	opening_balance = 0
	float_precision = cint(frappe.db.get_default("float_precision")) or 2
	if asset:
		opening_balance = flt(asset[0].get("opening_balance", 0), float_precision)
	if liability:
		opening_balance -= flt(liability[0].get("opening_balance", 0), float_precision)
	if equity:
		opening_balance -= flt(equity[0].get("opening_balance", 0), float_precision)

	opening_balance = flt(opening_balance, float_precision)
	if opening_balance:
		return _("Previous Financial Year is not closed"),opening_balance
	return None,None

def get_chart_data(filters, columns, asset, liability, equity):
	labels = [d.get("label") for d in columns[2:]]

	asset_data, liability_data, equity_data = [], [], []

	for p in columns[2:]:
		if asset:
			asset_data.append(asset[-2].get(p.get("fieldname")))
		if liability:
			liability_data.append(liability[-2].get(p.get("fieldname")))
		if equity:
			equity_data.append(equity[-2].get(p.get("fieldname")))

	datasets = []
	if asset_data:
<<<<<<< HEAD
		datasets.append({'name':_('Assets'), 'values': asset_data})
	if liability_data:
		datasets.append({'name':_('Liabilities'), 'values': liability_data})
	if equity_data:
		datasets.append({'name':_('Equity'), 'values': equity_data})
=======
		datasets.append({'name': _('Assets'), 'values': asset_data})
	if liability_data:
		datasets.append({'name': _('Liabilities'), 'values': liability_data})
	if equity_data:
		datasets.append({'name': _('Equity'), 'values': equity_data})
>>>>>>> 0c0604b7

	chart = {
		"data": {
			'labels': labels,
			'datasets': datasets
		}
	}

	if not filters.accumulated_values:
		chart["type"] = "bar"
	else:
		chart["type"] = "line"

	return chart<|MERGE_RESOLUTION|>--- conflicted
+++ resolved
@@ -135,19 +135,11 @@
 
 	datasets = []
 	if asset_data:
-<<<<<<< HEAD
-		datasets.append({'name':_('Assets'), 'values': asset_data})
-	if liability_data:
-		datasets.append({'name':_('Liabilities'), 'values': liability_data})
-	if equity_data:
-		datasets.append({'name':_('Equity'), 'values': equity_data})
-=======
 		datasets.append({'name': _('Assets'), 'values': asset_data})
 	if liability_data:
 		datasets.append({'name': _('Liabilities'), 'values': liability_data})
 	if equity_data:
 		datasets.append({'name': _('Equity'), 'values': equity_data})
->>>>>>> 0c0604b7
 
 	chart = {
 		"data": {
