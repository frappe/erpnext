{
 "add_total_row": 1,
 "creation": "2018-08-21 11:32:30.874923",
 "disable_prepared_report": 0,
 "disabled": 0,
 "docstatus": 0,
 "doctype": "Report",
 "idx": 0,
 "is_standard": "Yes",
<<<<<<< HEAD
 "modified": "2019-09-23 15:41:11.310248",
=======
 "modified": "2019-09-24 13:46:16.473711",
>>>>>>> d9e9d562
 "modified_by": "Administrator",
 "module": "Accounts",
 "name": "TDS Payable Monthly",
 "owner": "Administrator",
 "prepared_report": 0,
 "ref_doctype": "Purchase Invoice",
 "report_name": "TDS Payable Monthly",
 "report_type": "Script Report",
 "roles": [
  {
   "role": "Purchase User"
  },
  {
   "role": "Accounts Manager"
  },
  {
   "role": "Accounts User"
  },
  {
   "role": "Auditor"
  }
 ]
}<|MERGE_RESOLUTION|>--- conflicted
+++ resolved
@@ -7,11 +7,7 @@
  "doctype": "Report",
  "idx": 0,
  "is_standard": "Yes",
-<<<<<<< HEAD
- "modified": "2019-09-23 15:41:11.310248",
-=======
  "modified": "2019-09-24 13:46:16.473711",
->>>>>>> d9e9d562
  "modified_by": "Administrator",
  "module": "Accounts",
  "name": "TDS Payable Monthly",
