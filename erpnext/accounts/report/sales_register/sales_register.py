--- conflicted
+++ resolved
@@ -4,7 +4,6 @@
 from __future__ import unicode_literals
 import frappe
 from frappe.utils import flt
-from frappe.model.meta import get_field_precision
 from frappe import msgprint, _
 from frappe.model.meta import get_field_precision
 from erpnext.accounts.doctype.accounting_dimension.accounting_dimension import get_accounting_dimensions
@@ -139,13 +138,6 @@
 		columns += additional_table_columns
 
 	columns +=[
-<<<<<<< HEAD
-		_("Customer Group") + ":Link/Customer Group:120", _("Territory") + ":Link/Territory:80",
-		_("NTN") + "::80", _("Receivable Account") + ":Link/Account:120", _("Mode of Payment") + "::120",
-		_("Project") +":Link/Project:80", _("Owner") + "::150", _("Remarks") + "::150",
-		_("Sales Order") + ":Link/Sales Order:100", _("Delivery Note") + ":Link/Delivery Note:100",
-		_("Cost Center") + ":Link/Cost Center:100", _("Warehouse") + ":Link/Warehouse:100",
-=======
 		{
 			'label': _("Custmer Group"),
 			'fieldname': 'customer_group',
@@ -226,7 +218,6 @@
 			'options': 'Warehouse',
 			'width': 100
 		},
->>>>>>> bd5b37db
 		{
 			"fieldname": "currency",
 			"label": _("Currency"),
