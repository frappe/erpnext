# Copyright (c) 2015, Frappe Technologies Pvt. Ltd. and Contributors
# License: GNU General Public License v3. See license.txt

from __future__ import unicode_literals
import frappe
from frappe.utils import flt
from frappe import msgprint, _

def execute(filters=None):
	if not filters: filters = {}

	invoice_list = get_invoices(filters)
	columns, income_accounts, tax_accounts = get_columns(invoice_list)

	if not invoice_list:
		msgprint(_("No record found"))
		return columns, invoice_list

	invoice_income_map = get_invoice_income_map(invoice_list)
	invoice_income_map, invoice_tax_map = get_invoice_tax_map(invoice_list,
		invoice_income_map, income_accounts)

	invoice_so_dn_map = get_invoice_so_dn_map(invoice_list)
	customer_map = get_customer_deatils(invoice_list)
	company_currency = frappe.db.get_value("Company", filters.company, "default_currency")
	mode_of_payments = get_mode_of_payments([inv.name for inv in invoice_list])

	data = []
	for inv in invoice_list:
		# invoice details
		sales_order = list(set(invoice_so_dn_map.get(inv.name, {}).get("sales_order", [])))
		delivery_note = list(set(invoice_so_dn_map.get(inv.name, {}).get("delivery_note", [])))

		row = [inv.name, inv.posting_date, inv.customer, inv.customer_name,
		customer_map.get(inv.customer, {}).get("customer_group"), 
		customer_map.get(inv.customer, {}).get("territory"),
		inv.debit_to, ", ".join(mode_of_payments.get(inv.name, [])), inv.project, inv.remarks, 
		", ".join(sales_order), ", ".join(delivery_note), company_currency]

		# map income values
		base_net_total = 0
		for income_acc in income_accounts:
			income_amount = flt(invoice_income_map.get(inv.name, {}).get(income_acc))
			base_net_total += income_amount
			row.append(income_amount)

		# net total
		row.append(base_net_total or inv.base_net_total)

		# tax account
		total_tax = 0
		for tax_acc in tax_accounts:
			if tax_acc not in income_accounts:
				tax_amount = flt(invoice_tax_map.get(inv.name, {}).get(tax_acc))
				total_tax += tax_amount
				row.append(tax_amount)

		# total tax, grand total, outstanding amount & rounded total
		row += [total_tax, inv.base_grand_total, inv.base_rounded_total, inv.outstanding_amount]

		data.append(row)

	return columns, data


def get_columns(invoice_list):
	"""return columns based on filters"""
	columns = [
		_("Invoice") + ":Link/Sales Invoice:120", _("Posting Date") + ":Date:80", 
		_("Customer Id") + "::120", _("Customer Name") + "::120", 
		_("Customer Group") + ":Link/Customer Group:120", _("Territory") + ":Link/Territory:80", 
		_("Receivable Account") + ":Link/Account:120", _("Mode of Payment") + "::120", 
		_("Project") +":Link/Project:80", _("Remarks") + "::150", 
		_("Sales Order") + ":Link/Sales Order:100", _("Delivery Note") + ":Link/Delivery Note:100",
		{
			"fieldname": "currency",
			"label": _("Currency"),
			"fieldtype": "Data",
			"width": 80
		}
	]

	income_accounts = tax_accounts = income_columns = tax_columns = []

	if invoice_list:
		income_accounts = frappe.db.sql_list("""select distinct income_account
			from `tabSales Invoice Item` where docstatus = 1 and parent in (%s)
			order by income_account""" %
			', '.join(['%s']*len(invoice_list)), tuple([inv.name for inv in invoice_list]))

		tax_accounts = 	frappe.db.sql_list("""select distinct account_head
			from `tabSales Taxes and Charges` where parenttype = 'Sales Invoice'
			and docstatus = 1 and base_tax_amount_after_discount_amount != 0
			and parent in (%s) order by account_head""" %
			', '.join(['%s']*len(invoice_list)), tuple([inv.name for inv in invoice_list]))

	income_columns = [(account + ":Currency/currency:120") for account in income_accounts]
	for account in tax_accounts:
		if account not in income_accounts:
			tax_columns.append(account + ":Currency/currency:120")

	columns = columns + income_columns + [_("Net Total") + ":Currency/currency:120"] + tax_columns + \
		[_("Total Tax") + ":Currency/currency:120", _("Grand Total") + ":Currency/currency:120",
		_("Rounded Total") + ":Currency/currency:120", _("Outstanding Amount") + ":Currency/currency:120"]

	return columns, income_accounts, tax_accounts

def get_conditions(filters):
	conditions = ""

	if filters.get("company"): conditions += " and acc.company=%(company)s"
        if filters.get("inter_transfer") == 'N':
		conditions += " and ifnull(acc.inter_transfer, '') = ''"
	if filters.get("customer"): conditions += " and customer = %(customer)s"

	if filters.get("from_date"): conditions += " and posting_date >= %(from_date)s"
	if filters.get("to_date"): conditions += " and posting_date <= %(to_date)s"
	
	if filters.get("mode_of_payment"):
		conditions += """ and exists(select name from `tabSales Invoice Payment`
			 where parent=`tabSales Invoice`.name 
			 	and ifnull(`tabSales Invoice Payment`.mode_of_payment, '') = %(mode_of_payment)s)"""
				
	return conditions

def get_invoices(filters):
	conditions = get_conditions(filters)
<<<<<<< HEAD
	return frappe.db.sql("""select inv.name, posting_date, debit_to, project, customer, customer_name, remarks, 
		base_net_total, base_grand_total, base_rounded_total, outstanding_amount, mode_of_payment
		from `tabSales Invoice` inv, `tabAccount` acc
		where inv.debit_to = acc.name and inv.docstatus = 1 %s order by posting_date desc, name desc""" %
=======
	return frappe.db.sql("""select name, posting_date, debit_to, project, customer, customer_name, remarks, 
		base_net_total, base_grand_total, base_rounded_total, outstanding_amount
		from `tabSales Invoice`
		where docstatus = 1 %s order by posting_date desc, name desc""" %
>>>>>>> 25e62fc4
		conditions, filters, as_dict=1)

def get_invoice_income_map(invoice_list):
	income_details = frappe.db.sql("""select parent, income_account, sum(base_net_amount) as amount
		from `tabSales Invoice Item` where parent in (%s) group by parent, income_account""" %
		', '.join(['%s']*len(invoice_list)), tuple([inv.name for inv in invoice_list]), as_dict=1)

	invoice_income_map = {}
	for d in income_details:
		invoice_income_map.setdefault(d.parent, frappe._dict()).setdefault(d.income_account, [])
		invoice_income_map[d.parent][d.income_account] = flt(d.amount)

	return invoice_income_map

def get_invoice_tax_map(invoice_list, invoice_income_map, income_accounts):
	tax_details = frappe.db.sql("""select parent, account_head,
		sum(base_tax_amount_after_discount_amount) as tax_amount
		from `tabSales Taxes and Charges` where parent in (%s) group by parent, account_head""" %
		', '.join(['%s']*len(invoice_list)), tuple([inv.name for inv in invoice_list]), as_dict=1)

	invoice_tax_map = {}
	for d in tax_details:
		if d.account_head in income_accounts:
			if invoice_income_map[d.parent].has_key(d.account_head):
				invoice_income_map[d.parent][d.account_head] += flt(d.tax_amount)
			else:
				invoice_income_map[d.parent][d.account_head] = flt(d.tax_amount)
		else:
			invoice_tax_map.setdefault(d.parent, frappe._dict()).setdefault(d.account_head, [])
			invoice_tax_map[d.parent][d.account_head] = flt(d.tax_amount)

	return invoice_income_map, invoice_tax_map

def get_invoice_so_dn_map(invoice_list):
	si_items = frappe.db.sql("""select parent, sales_order, delivery_note, so_detail
		from `tabSales Invoice Item` where parent in (%s)
		and (ifnull(sales_order, '') != '' or ifnull(delivery_note, '') != '')""" %
		', '.join(['%s']*len(invoice_list)), tuple([inv.name for inv in invoice_list]), as_dict=1)

	invoice_so_dn_map = {}
	for d in si_items:
		if d.sales_order:
			invoice_so_dn_map.setdefault(d.parent, frappe._dict()).setdefault(
				"sales_order", []).append(d.sales_order)

		delivery_note_list = None
		if d.delivery_note:
			delivery_note_list = [d.delivery_note]
		elif d.sales_order:
			delivery_note_list = frappe.db.sql_list("""select distinct parent from `tabDelivery Note Item`
				where docstatus=1 and so_detail=%s""", d.so_detail)

		if delivery_note_list:
			invoice_so_dn_map.setdefault(d.parent, frappe._dict()).setdefault("delivery_note", delivery_note_list)

	return invoice_so_dn_map

def get_customer_deatils(invoice_list):
	customer_map = {}
	customers = list(set([inv.customer for inv in invoice_list]))
	for cust in frappe.db.sql("""select name, territory, customer_group from `tabCustomer`
		where name in (%s)""" % ", ".join(["%s"]*len(customers)), tuple(customers), as_dict=1):
			customer_map.setdefault(cust.name, cust)

	return customer_map


def get_mode_of_payments(invoice_list):
	mode_of_payments = {}
	if invoice_list:
		inv_mop = frappe.db.sql("""select parent, mode_of_payment
			from `tabSales Invoice Payment` where parent in (%s) group by parent, mode_of_payment""" %
			', '.join(['%s']*len(invoice_list)), tuple(invoice_list), as_dict=1)

		for d in inv_mop:
			mode_of_payments.setdefault(d.parent, []).append(d.mode_of_payment)

	return mode_of_payments<|MERGE_RESOLUTION|>--- conflicted
+++ resolved
@@ -125,17 +125,17 @@
 
 def get_invoices(filters):
 	conditions = get_conditions(filters)
-<<<<<<< HEAD
+
 	return frappe.db.sql("""select inv.name, posting_date, debit_to, project, customer, customer_name, remarks, 
 		base_net_total, base_grand_total, base_rounded_total, outstanding_amount, mode_of_payment
 		from `tabSales Invoice` inv, `tabAccount` acc
 		where inv.debit_to = acc.name and inv.docstatus = 1 %s order by posting_date desc, name desc""" %
-=======
+
 	return frappe.db.sql("""select name, posting_date, debit_to, project, customer, customer_name, remarks, 
 		base_net_total, base_grand_total, base_rounded_total, outstanding_amount
 		from `tabSales Invoice`
 		where docstatus = 1 %s order by posting_date desc, name desc""" %
->>>>>>> 25e62fc4
+
 		conditions, filters, as_dict=1)
 
 def get_invoice_income_map(invoice_list):
