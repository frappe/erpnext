--- conflicted
+++ resolved
@@ -35,21 +35,8 @@
 
 def get_entries(filters):
 	conditions = get_conditions(filters)
-<<<<<<< HEAD
-	journal_entries =  frappe.db.sql("""select "Journal Entry", jv.name, jv.posting_date,
-		jvd.cheque_no, jvd.clearance_date, jvd.against_account, (jvd.debit - jvd.credit)
-		from `tabJournal Entry Account` jvd, `tabJournal Entry` jv
-		where jvd.parent = jv.name and jv.docstatus=1 and jvd.account = %(account)s {0}
-		order by posting_date DESC, jv.name DESC""".format(conditions), filters, as_list=1)
-
-	payment_entries =  frappe.db.sql("""select "Payment Entry", name, posting_date,
-		reference_no, clearance_date, party, if(paid_from=%(account)s, paid_amount, received_amount)
-		from `tabPayment Entry`
-		where docstatus=1 and (paid_from = %(account)s or paid_to = %(account)s) {0}
-		order by posting_date DESC, name DESC""".format(conditions), filters, as_list=1)
-=======
 	journal_entries =  frappe.db.sql("""SELECT
-			"Journal Entry", jv.name, jv.posting_date, jv.cheque_no, jv.clearance_date, jvd.against_account,
+			"Journal Entry", jv.name, jv.posting_date, jvd.cheque_no, jvd.clearance_date, jvd.against_account,
 			if((jvd.debit - jvd.credit) < 0, (jvd.debit - jvd.credit) * -1, (jvd.debit - jvd.credit))
 		FROM 
 			`tabJournal Entry Account` jvd, `tabJournal Entry` jv
@@ -65,6 +52,5 @@
 		WHERE 
 			docstatus=1 and (paid_from = %(account)s or paid_to = %(account)s) {0}
 			order by posting_date DESC, name DESC""".format(conditions), filters, as_list=1)
->>>>>>> eb7277d2
 
 	return sorted(journal_entries + payment_entries, key=lambda k: k[2] or getdate(nowdate()))