--- conflicted
+++ resolved
@@ -36,13 +36,8 @@
 def get_entries(filters):
 	conditions = get_conditions(filters)
 	journal_entries =  frappe.db.sql("""SELECT
-<<<<<<< HEAD
-			"Journal Entry", jv.name, jv.posting_date, jvd.cheque_no, jvd.clearance_date, jvd.against_account,
-			if((jvd.debit - jvd.credit) < 0, (jvd.debit - jvd.credit) * -1, (jvd.debit - jvd.credit))
-=======
 			"Journal Entry", jv.name, jv.posting_date, jvd.cheque_no,
 			jvd.clearance_date, jvd.against_account, jvd.debit - jvd.credit
->>>>>>> 7b97e8f9
 		FROM 
 			`tabJournal Entry Account` jvd, `tabJournal Entry` jv
 		WHERE 
