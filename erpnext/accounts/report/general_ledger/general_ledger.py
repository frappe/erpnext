# Copyright (c) 2015, Frappe Technologies Pvt. Ltd. and Contributors
# License: GNU General Public License v3. See license.txt


from collections import OrderedDict

import frappe
from frappe import _, _dict
from frappe.utils import cstr, getdate
from six import iteritems
<<<<<<< HEAD
from erpnext.accounts.doctype.accounting_dimension.accounting_dimension import get_accounting_dimensions, get_dimension_with_children
from collections import OrderedDict
=======

from erpnext import get_company_currency, get_default_company
from erpnext.accounts.doctype.accounting_dimension.accounting_dimension import (
	get_accounting_dimensions,
	get_dimension_with_children,
)
from erpnext.accounts.report.financial_statements import get_cost_centers_with_children
from erpnext.accounts.report.utils import convert_to_presentation_currency, get_currency
from erpnext.accounts.utils import get_account_currency

# to cache translations
TRANSLATIONS = frappe._dict()
>>>>>>> 540559d6

def execute(filters=None):
	if not filters:
		return [], []

	account_details = {}

	if filters and filters.get('print_in_account_currency') and \
		not filters.get('account'):
		frappe.throw(_("Select an account to print in account currency"))

	for acc in frappe.db.sql("""select name, is_group from tabAccount""", as_dict=1):
		account_details.setdefault(acc.name, acc)

	if filters.get('party'):
		filters.party = frappe.parse_json(filters.get("party"))

	validate_filters(filters, account_details)

	validate_party(filters)

	filters = set_account_currency(filters)

	columns = get_columns(filters)

	update_translations()

	res = get_result(filters, account_details)

	return columns, res

def update_translations():
	TRANSLATIONS.update(
		dict(
			OPENING = _('Opening'),
			TOTAL = _('Total'),
			CLOSING_TOTAL = _('Closing (Opening + Total)')
		)
	)

def validate_filters(filters, account_details):
	if not filters.get("company"):
		frappe.throw(_("{0} is mandatory").format(_("Company")))

	if not filters.get("from_date") and not filters.get("to_date"):
		frappe.throw(_("{0} and {1} are mandatory").format(frappe.bold(_("From Date")), frappe.bold(_("To Date"))))

	if filters.get('account'):
		filters.account = frappe.parse_json(filters.get('account'))
		for account in filters.account:
			if not account_details.get(account):
				frappe.throw(_("Account {0} does not exists").format(account))

	if (filters.get("account") and filters.get("group_by") == 'Group by Account'):
		filters.account = frappe.parse_json(filters.get('account'))
		for account in filters.account:
			if account_details[account].is_group == 0:
				frappe.throw(_("Can not filter based on Child Account, if grouped by Account"))

	if (filters.get("voucher_no")
		and filters.get("group_by") in ['Group by Voucher']):
		frappe.throw(_("Can not filter based on Voucher No, if grouped by Voucher"))

	if filters.from_date > filters.to_date:
		frappe.throw(_("From Date must be before To Date"))

	if filters.get('project'):
		filters.project = frappe.parse_json(filters.get('project'))

	if filters.get('cost_center'):
		filters.cost_center = frappe.parse_json(filters.get('cost_center'))


def validate_party(filters):
	party_type, party = filters.get("party_type"), filters.get("party")

	if party and party_type:
		for d in party:
			if not frappe.db.exists(party_type, d):
				frappe.throw(_("Invalid {0}: {1}").format(party_type, d))

def set_account_currency(filters):
	if filters.get("account") or (filters.get('party') and len(filters.party) == 1):
		filters["company_currency"] = frappe.get_cached_value('Company',  filters.company,  "default_currency")
		account_currency = None

		if filters.get("account"):
			if len(filters.get("account")) == 1:
				account_currency = get_account_currency(filters.account[0])
			else:
				currency = get_account_currency(filters.account[0])
				is_same_account_currency = True
				for account in filters.get("account"):
					if get_account_currency(account) != currency:
						is_same_account_currency = False
						break

				if is_same_account_currency:
					account_currency = currency

		elif filters.get("party"):
			gle_currency = frappe.db.get_value(
				"GL Entry", {
					"party_type": filters.party_type, "party": filters.party[0], "company": filters.company
				},
				"account_currency"
			)

			if gle_currency:
				account_currency = gle_currency
			else:
				account_currency = (None if filters.party_type in ["Employee", "Student", "Shareholder", "Member"] else
					frappe.db.get_value(filters.party_type, filters.party[0], "default_currency"))

		filters["account_currency"] = account_currency or filters.company_currency
		if filters.account_currency != filters.company_currency and not filters.presentation_currency:
			filters.presentation_currency = filters.account_currency

	return filters

def get_result(filters, account_details):
	accounting_dimensions = []
	if filters.get("include_dimensions"):
		accounting_dimensions = get_accounting_dimensions()

	gl_entries = get_gl_entries(filters, accounting_dimensions)

	data = get_data_with_opening_closing(filters, account_details,
		accounting_dimensions, gl_entries)

	result = get_result_as_list(data, filters)

	return result

def get_gl_entries(filters, accounting_dimensions):
	currency_map = get_currency(filters)
	select_fields = """, debit, credit, debit_in_account_currency,
		credit_in_account_currency """

	order_by_statement = "order by posting_date, account, creation"

	if filters.get("include_dimensions"):
		order_by_statement = "order by posting_date, creation"

	if filters.get("group_by") == "Group by Voucher":
		order_by_statement = "order by posting_date, voucher_type, voucher_no"
	if filters.get("group_by") == "Group by Account":
		order_by_statement = "order by account, posting_date, creation"

	if filters.get("include_default_book_entries"):
		filters['company_fb'] = frappe.db.get_value("Company",
			filters.get("company"), 'default_finance_book')

	dimension_fields = ""
	if accounting_dimensions:
		dimension_fields = ', '.join(accounting_dimensions) + ','

	distributed_cost_center_query = ""
	if filters and filters.get('cost_center'):
		select_fields_with_percentage = """, debit*(DCC_allocation.percentage_allocation/100) as debit,
		credit*(DCC_allocation.percentage_allocation/100) as credit,
		debit_in_account_currency*(DCC_allocation.percentage_allocation/100) as debit_in_account_currency,
		credit_in_account_currency*(DCC_allocation.percentage_allocation/100) as credit_in_account_currency """

		distributed_cost_center_query = """
		UNION ALL
		SELECT name as gl_entry,
			posting_date,
			account,
			party_type,
			party,
			voucher_type,
			voucher_no, {dimension_fields}
			cost_center, project,
			against_voucher_type,
			against_voucher,
			account_currency,
			remarks, against,
			is_opening, `tabGL Entry`.creation {select_fields_with_percentage}
		FROM `tabGL Entry`,
		(
			SELECT parent, sum(percentage_allocation) as percentage_allocation
			FROM `tabDistributed Cost Center`
			WHERE cost_center IN %(cost_center)s
			AND parent NOT IN %(cost_center)s
			GROUP BY parent
		) as DCC_allocation
		WHERE company=%(company)s
		{conditions}
		AND posting_date <= %(to_date)s
		AND cost_center = DCC_allocation.parent
		""".format(dimension_fields=dimension_fields,select_fields_with_percentage=select_fields_with_percentage, conditions=get_conditions(filters).replace("and cost_center in %(cost_center)s ", ''))

	gl_entries = frappe.db.sql(
		"""
		select
			name as gl_entry, posting_date, account, party_type, party,
<<<<<<< HEAD
			voucher_type, voucher_no, cost_center, project,
=======
			voucher_type, voucher_no, {dimension_fields}
			cost_center, project,
>>>>>>> 540559d6
			against_voucher_type, against_voucher, account_currency,
			remarks, against, is_opening, creation {select_fields}
		from `tabGL Entry`
		where company=%(company)s {conditions}
		{distributed_cost_center_query}
		{order_by_statement}
		""".format(
			dimension_fields=dimension_fields, select_fields=select_fields, conditions=get_conditions(filters), distributed_cost_center_query=distributed_cost_center_query,
			order_by_statement=order_by_statement
		),
		filters, as_dict=1)

	if filters.get('presentation_currency'):
		return convert_to_presentation_currency(gl_entries, currency_map, filters.get('company'))
	else:
		return gl_entries


def get_conditions(filters):
	conditions = []

	if filters.get("account"):
		filters.account = get_accounts_with_children(filters.account)
		conditions.append("account in %(account)s")

	if filters.get("cost_center"):
		filters.cost_center = get_cost_centers_with_children(filters.cost_center)
		conditions.append("cost_center in %(cost_center)s")

	if filters.get("voucher_no"):
		conditions.append("voucher_no=%(voucher_no)s")

	if filters.get("group_by") == "Group by Party" and not filters.get("party_type"):
		conditions.append("party_type in ('Customer', 'Supplier')")

	if filters.get("party_type"):
		conditions.append("party_type=%(party_type)s")

	if filters.get("party"):
		conditions.append("party in %(party)s")

	if not (filters.get("account") or filters.get("party") or
		filters.get("group_by") in ["Group by Account", "Group by Party"]):
		conditions.append("posting_date >=%(from_date)s")

	conditions.append("(posting_date <=%(to_date)s or is_opening = 'Yes')")

	if filters.get("project"):
		conditions.append("project in %(project)s")

	if filters.get("finance_book"):
		if filters.get("include_default_book_entries"):
			conditions.append("(finance_book in (%(finance_book)s, %(company_fb)s, '') OR finance_book IS NULL)")
		else:
			conditions.append("finance_book in (%(finance_book)s)")

	if not filters.get("show_cancelled_entries"):
		conditions.append("is_cancelled = 0")

	from frappe.desk.reportview import build_match_conditions
	match_conditions = build_match_conditions("GL Entry")

	if match_conditions:
		conditions.append(match_conditions)

<<<<<<< HEAD
	accounting_dimensions = get_accounting_dimensions(as_list=False)

	if accounting_dimensions:
		for dimension in accounting_dimensions:
			if filters.get(dimension.fieldname):
				if frappe.get_cached_value('DocType', dimension.document_type, 'is_tree'):
					filters[dimension.fieldname] = get_dimension_with_children(dimension.document_type,
						filters.get(dimension.fieldname))
					conditions.append("{0} in %({0})s".format(dimension.fieldname))
				else:
					conditions.append("{0} in (%({0})s)".format(dimension.fieldname))
=======
	if filters.get("include_dimensions"):
		accounting_dimensions = get_accounting_dimensions(as_list=False)

		if accounting_dimensions:
			for dimension in accounting_dimensions:
				if not dimension.disabled:
					if filters.get(dimension.fieldname):
						if frappe.get_cached_value('DocType', dimension.document_type, 'is_tree'):
							filters[dimension.fieldname] = get_dimension_with_children(dimension.document_type,
								filters.get(dimension.fieldname))
							conditions.append("{0} in %({0})s".format(dimension.fieldname))
						else:
							conditions.append("{0} in (%({0})s)".format(dimension.fieldname))
>>>>>>> 540559d6

	return "and {}".format(" and ".join(conditions)) if conditions else ""

def get_accounts_with_children(accounts):
	if not isinstance(accounts, list):
		accounts = [d.strip() for d in accounts.strip().split(',') if d]

	all_accounts = []
	for d in accounts:
		if frappe.db.exists("Account", d):
			lft, rgt = frappe.db.get_value("Account", d, ["lft", "rgt"])
			children = frappe.get_all("Account", filters={"lft": [">=", lft], "rgt": ["<=", rgt]})
			all_accounts += [c.name for c in children]
		else:
			frappe.throw(_("Account: {0} does not exist").format(d))

	return list(set(all_accounts))

def get_data_with_opening_closing(filters, account_details, accounting_dimensions, gl_entries):
	data = []

	gle_map = initialize_gle_map(gl_entries, filters)

	totals, entries = get_accountwise_gle(filters, accounting_dimensions, gl_entries, gle_map)

	# Opening for filtered account
	data.append(totals.opening)

	if filters.get("group_by") != 'Group by Voucher (Consolidated)':
		for acc, acc_dict in iteritems(gle_map):
			# acc
			if acc_dict.entries:
				# opening
				data.append({})
				if filters.get("group_by") != "Group by Voucher":
					data.append(acc_dict.totals.opening)

				data += acc_dict.entries

				# totals
				data.append(acc_dict.totals.total)

				# closing
				if filters.get("group_by") != "Group by Voucher":
					data.append(acc_dict.totals.closing)
		data.append({})
	else:
		data += entries

	# totals
	data.append(totals.total)

	# closing
	data.append(totals.closing)

	return data

def get_totals_dict():
	def _get_debit_credit_dict(label):
		return _dict(
			account="'{0}'".format(label),
			debit=0.0,
			credit=0.0,
			debit_in_account_currency=0.0,
			credit_in_account_currency=0.0
		)
	return _dict(
		opening = _get_debit_credit_dict(TRANSLATIONS.OPENING),
		total = _get_debit_credit_dict(TRANSLATIONS.TOTAL),
		closing = _get_debit_credit_dict(TRANSLATIONS.CLOSING_TOTAL)
	)

def group_by_field(group_by):
	if group_by == 'Group by Party':
		return 'party'
	elif group_by in ['Group by Voucher (Consolidated)', 'Group by Account']:
		return 'account'
	else:
		return 'voucher_no'

def initialize_gle_map(gl_entries, filters):
	gle_map = OrderedDict()
	group_by = group_by_field(filters.get('group_by'))

	for gle in gl_entries:
		gle_map.setdefault(gle.get(group_by), _dict(totals=get_totals_dict(), entries=[]))
	return gle_map


def get_accountwise_gle(filters, accounting_dimensions, gl_entries, gle_map):
	totals = get_totals_dict()
	entries = []
	consolidated_gle = OrderedDict()
	group_by = group_by_field(filters.get('group_by'))
	group_by_voucher_consolidated = filters.get("group_by") == 'Group by Voucher (Consolidated)'

	if filters.get('show_net_values_in_party_account'):
		account_type_map = get_account_type_map(filters.get('company'))

	def update_value_in_dict(data, key, gle):
		data[key].debit += gle.debit
		data[key].credit += gle.credit

		data[key].debit_in_account_currency += gle.debit_in_account_currency
		data[key].credit_in_account_currency += gle.credit_in_account_currency

		if filters.get('show_net_values_in_party_account') and \
			account_type_map.get(data[key].account) in ('Receivable', 'Payable'):
			net_value = data[key].debit - data[key].credit
			net_value_in_account_currency = data[key].debit_in_account_currency \
				- data[key].credit_in_account_currency

			if net_value < 0:
				dr_or_cr = 'credit'
				rev_dr_or_cr = 'debit'
			else:
				dr_or_cr = 'debit'
				rev_dr_or_cr = 'credit'

			data[key][dr_or_cr] = abs(net_value)
			data[key][dr_or_cr+'_in_account_currency'] = abs(net_value_in_account_currency)
			data[key][rev_dr_or_cr] = 0
			data[key][rev_dr_or_cr+'_in_account_currency'] = 0

		if data[key].against_voucher and gle.against_voucher:
			data[key].against_voucher += ', ' + gle.against_voucher

		if data[key].against_voucher and gle.against_voucher:
			data[key].against_voucher += ', ' + gle.against_voucher

	from_date, to_date = getdate(filters.from_date), getdate(filters.to_date)
	show_opening_entries = filters.get("show_opening_entries")

	for gle in gl_entries:
		group_by_value = gle.get(group_by)

		if (gle.posting_date < from_date or (cstr(gle.is_opening) == "Yes" and not show_opening_entries)):
			if not group_by_voucher_consolidated:
				update_value_in_dict(gle_map[group_by_value].totals, 'opening', gle)
				update_value_in_dict(gle_map[group_by_value].totals, 'closing', gle)

			update_value_in_dict(totals, 'opening', gle)
			update_value_in_dict(totals, 'closing', gle)

		elif gle.posting_date <= to_date:
			if not group_by_voucher_consolidated:
				update_value_in_dict(gle_map[group_by_value].totals, 'total', gle)
				update_value_in_dict(gle_map[group_by_value].totals, 'closing', gle)
				update_value_in_dict(totals, 'total', gle)
				update_value_in_dict(totals, 'closing', gle)

				gle_map[group_by_value].entries.append(gle)

			elif group_by_voucher_consolidated:
				keylist = [gle.get("voucher_type"), gle.get("voucher_no"), gle.get("account")]
				if filters.get("include_dimensions"):
					for dim in accounting_dimensions:
						keylist.append(gle.get(dim))
					keylist.append(gle.get("cost_center"))

				key = tuple(keylist)
				if key not in consolidated_gle:
					consolidated_gle.setdefault(key, gle)
				else:
					update_value_in_dict(consolidated_gle, key, gle)

	for key, value in consolidated_gle.items():
		update_value_in_dict(totals, 'total', value)
		update_value_in_dict(totals, 'closing', value)
		entries.append(value)

	return totals, entries

def get_account_type_map(company):
	account_type_map = frappe._dict(frappe.get_all('Account', fields=['name', 'account_type'],
		filters={'company': company}, as_list=1))

	return account_type_map

def get_result_as_list(data, filters):
	balance, balance_in_account_currency = 0, 0
	inv_details = get_supplier_invoice_details()

	for d in data:
		if not d.get('posting_date'):
			balance, balance_in_account_currency = 0, 0

		balance = get_balance(d, balance, 'debit', 'credit')
		d['balance'] = balance

		d['account_currency'] = filters.account_currency
		d['bill_no'] = inv_details.get(d.get('against_voucher'), '')

	return data

def get_supplier_invoice_details():
	inv_details = {}
	for d in frappe.db.sql(""" select name, bill_no from `tabPurchase Invoice`
		where docstatus = 1 and bill_no is not null and bill_no != '' """, as_dict=1):
		inv_details[d.name] = d.bill_no

	return inv_details

def get_balance(row, balance, debit_field, credit_field):
	balance += (row.get(debit_field, 0) -  row.get(credit_field, 0))

	return balance

def get_columns(filters):
	if filters.get("presentation_currency"):
		currency = filters["presentation_currency"]
	else:
		if filters.get("company"):
			currency = get_company_currency(filters["company"])
		else:
			company = get_default_company()
			currency = get_company_currency(company)

	columns = [
		{
			"label": _("GL Entry"),
			"fieldname": "gl_entry",
			"fieldtype": "Link",
			"options": "GL Entry",
			"hidden": 1
		},
		{
			"label": _("Posting Date"),
			"fieldname": "posting_date",
			"fieldtype": "Date",
			"width": 90
		},
		{
			"label": _("Account"),
			"fieldname": "account",
			"fieldtype": "Link",
			"options": "Account",
			"width": 180
		},
		{
			"label": _("Debit ({0})").format(currency),
			"fieldname": "debit",
			"fieldtype": "Float",
			"width": 100
		},
		{
			"label": _("Credit ({0})").format(currency),
			"fieldname": "credit",
			"fieldtype": "Float",
			"width": 100
		},
		{
			"label": _("Balance ({0})").format(currency),
			"fieldname": "balance",
			"fieldtype": "Float",
			"width": 130
		}
	]

	columns.extend([
		{
			"label": _("Voucher Type"),
			"fieldname": "voucher_type",
			"width": 120
		},
		{
			"label": _("Voucher No"),
			"fieldname": "voucher_no",
			"fieldtype": "Dynamic Link",
			"options": "voucher_type",
			"width": 180
		},
		{
			"label": _("Against Account"),
			"fieldname": "against",
			"width": 120
		},
		{
			"label": _("Party Type"),
			"fieldname": "party_type",
			"width": 100
		},
		{
			"label": _("Party"),
			"fieldname": "party",
			"width": 100
		},
		{
			"label": _("Project"),
			"options": "Project",
			"fieldname": "project",
			"width": 100
		}
	])

	if filters.get("include_dimensions"):
		for dim in get_accounting_dimensions(as_list = False):
			columns.append({
				"label": _(dim.label),
				"options": dim.label,
				"fieldname": dim.fieldname,
				"width": 100
			})
		columns.append({
			"label": _("Cost Center"),
			"options": "Cost Center",
			"fieldname": "cost_center",
			"width": 100
		})

	columns.extend([
		{
			"label": _("Against Voucher Type"),
			"fieldname": "against_voucher_type",
			"width": 100
		},
		{
			"label": _("Against Voucher"),
			"fieldname": "against_voucher",
			"fieldtype": "Dynamic Link",
			"options": "against_voucher_type",
			"width": 100
		},
		{
			"label": _("Supplier Invoice No"),
			"fieldname": "bill_no",
			"fieldtype": "Data",
			"width": 100
		},
		{
			"label": _("Remarks"),
			"fieldname": "remarks",
			"width": 400
		}
	])

	return columns<|MERGE_RESOLUTION|>--- conflicted
+++ resolved
@@ -8,10 +8,6 @@
 from frappe import _, _dict
 from frappe.utils import cstr, getdate
 from six import iteritems
-<<<<<<< HEAD
-from erpnext.accounts.doctype.accounting_dimension.accounting_dimension import get_accounting_dimensions, get_dimension_with_children
-from collections import OrderedDict
-=======
 
 from erpnext import get_company_currency, get_default_company
 from erpnext.accounts.doctype.accounting_dimension.accounting_dimension import (
@@ -24,7 +20,6 @@
 
 # to cache translations
 TRANSLATIONS = frappe._dict()
->>>>>>> 540559d6
 
 def execute(filters=None):
 	if not filters:
@@ -222,12 +217,8 @@
 		"""
 		select
 			name as gl_entry, posting_date, account, party_type, party,
-<<<<<<< HEAD
-			voucher_type, voucher_no, cost_center, project,
-=======
 			voucher_type, voucher_no, {dimension_fields}
 			cost_center, project,
->>>>>>> 540559d6
 			against_voucher_type, against_voucher, account_currency,
 			remarks, against, is_opening, creation {select_fields}
 		from `tabGL Entry`
@@ -293,19 +284,6 @@
 	if match_conditions:
 		conditions.append(match_conditions)
 
-<<<<<<< HEAD
-	accounting_dimensions = get_accounting_dimensions(as_list=False)
-
-	if accounting_dimensions:
-		for dimension in accounting_dimensions:
-			if filters.get(dimension.fieldname):
-				if frappe.get_cached_value('DocType', dimension.document_type, 'is_tree'):
-					filters[dimension.fieldname] = get_dimension_with_children(dimension.document_type,
-						filters.get(dimension.fieldname))
-					conditions.append("{0} in %({0})s".format(dimension.fieldname))
-				else:
-					conditions.append("{0} in (%({0})s)".format(dimension.fieldname))
-=======
 	if filters.get("include_dimensions"):
 		accounting_dimensions = get_accounting_dimensions(as_list=False)
 
@@ -319,7 +297,6 @@
 							conditions.append("{0} in %({0})s".format(dimension.fieldname))
 						else:
 							conditions.append("{0} in (%({0})s)".format(dimension.fieldname))
->>>>>>> 540559d6
 
 	return "and {}".format(" and ".join(conditions)) if conditions else ""
 
