--- conflicted
+++ resolved
@@ -418,19 +418,11 @@
 
 	columns.extend([
 		{
-<<<<<<< HEAD
-			"label": _("Party"),
-			"fieldname": "party",
-			"fieldtype": "Dynamic Link",
-			"options": "party_type",
-			"width": 100
-=======
 			"label": _("Against Voucher"),
 			"fieldname": "against_voucher",
 			"fieldtype": "Dynamic Link",
 			"options": "against_voucher_type",
 			"width": 150
->>>>>>> 0def2c0a
 		},
 		{
 			"label": _("Project"),
