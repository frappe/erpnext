--- conflicted
+++ resolved
@@ -87,13 +87,8 @@
 			if gle_currency:
 				account_currency = gle_currency
 			else:
-<<<<<<< HEAD
-				account_currency = None if filters.party_type in ["Employee", "Student", "Shareholder"] else \
-					frappe.db.get_value(filters.party_type, filters.party[0], "default_currency")
-=======
 				account_currency = (None if filters.party_type in ["Employee", "Student", "Shareholder", "Member"] else
 					frappe.db.get_value(filters.party_type, filters.party, "default_currency"))
->>>>>>> 1cc7500b
 
 		filters["account_currency"] = account_currency or filters.company_currency
 
@@ -172,19 +167,12 @@
 	if filters.get("project"):
 		conditions.append("project=%(project)s")
 
-<<<<<<< HEAD
-	if filters.get("finance_book"):
-		conditions.append("finance_book in (%(finance_book)s, '')")
-	else:
-		conditions.append("ifnull(finance_book, '')=''")
-=======
 	company_finance_book = erpnext.get_default_finance_book(filters.get("company"))
 	if not filters.get("finance_book") or (filters.get("finance_book") == company_finance_book):
 		filters['finance_book'] = company_finance_book
 		conditions.append("ifnull(finance_book, '') in (%(finance_book)s, '')")
 	elif filters.get("finance_book"):
 		conditions.append("ifnull(finance_book, '') = %(finance_book)s")
->>>>>>> 1cc7500b
 
 	from frappe.desk.reportview import build_match_conditions
 	match_conditions = build_match_conditions("GL Entry")
