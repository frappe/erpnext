# Copyright (c) 2015, Frappe Technologies Pvt. Ltd. and Contributors
# License: GNU General Public License v3. See license.txt

from __future__ import unicode_literals
import frappe
<<<<<<< HEAD
from erpnext import get_company_currency, get_default_company
from erpnext.accounts.report.utils import get_currency, convert_to_presentation_currency
from frappe.utils import getdate, cstr, flt
=======
from frappe.utils import getdate, cstr, flt, fmt_money
>>>>>>> 9c6bf08e
from frappe import _, _dict
from erpnext.accounts.utils import get_account_currency


def execute(filters=None):
	account_details = {}

	if filters and filters.get('print_in_account_currency') and \
		not filters.get('account'):
		frappe.throw(_("Select an account to print in account currency"))

	for acc in frappe.db.sql("""select name, is_group from tabAccount""", as_dict=1):
		account_details.setdefault(acc.name, acc)

	validate_filters(filters, account_details)

	validate_party(filters)

	filters = set_account_currency(filters)

	columns = get_columns(filters)

	res = get_result(filters, account_details)

	return columns, res


def validate_filters(filters, account_details):
	if not filters.get('company'):
		frappe.throw(_('{0} is mandatory').format(_('Company')))

	if filters.get("account") and not account_details.get(filters.account):
		frappe.throw(_("Account {0} does not exists").format(filters.account))

	if filters.get("account") and filters.get("group_by_account") \
		and account_details[filters.account].is_group == 0:
		frappe.throw(_("Can not filter based on Account, if grouped by Account"))

	if filters.get("voucher_no") and filters.get("group_by_voucher"):
		frappe.throw(_("Can not filter based on Voucher No, if grouped by Voucher"))

	if filters.from_date > filters.to_date:
		frappe.throw(_("From Date must be before To Date"))


def validate_party(filters):
	party_type, party = filters.get("party_type"), filters.get("party")

	if party:
		if not party_type:
			frappe.throw(_("To filter based on Party, select Party Type first"))
		elif not frappe.db.exists(party_type, party):
			frappe.throw(_("Invalid {0}: {1}").format(party_type, party))


def set_account_currency(filters):
	if not (filters.get("account") or filters.get("party")):
		return filters
	else:
		filters["company_currency"] = frappe.db.get_value("Company", filters.company, "default_currency")
		account_currency = None

		if filters.get("account"):
			account_currency = get_account_currency(filters.account)
		elif filters.get("party"):
			gle_currency = frappe.db.get_value(
				"GL Entry", {
					"party_type": filters.party_type, "party": filters.party, "company": filters.company
				},
				"account_currency"
			)

			if gle_currency:
				account_currency = gle_currency
			else:
				account_currency = None if filters.party_type == "Employee" else \
					frappe.db.get_value(filters.party_type, filters.party, "default_currency")

		filters["account_currency"] = account_currency or filters.company_currency

		if filters.account_currency != filters.company_currency:
			filters["show_in_account_currency"] = 1

		return filters

<<<<<<< HEAD

def get_columns(filters):
	if filters.get("presentation_currency"):
		currency = filters["presentation_currency"]
	else:
		if filters.get("company"):
			currency = get_company_currency(filters["company"])
		else:
			company = get_default_company()
			currency = get_company_currency(company)

	columns = [
		_("Posting Date") + ":Date:90", _("Account") + ":Link/Account:200",
		_("Debit ({0})".format(currency)) + ":Float:100",
		_("Credit ({0})".format(currency)) + ":Float:100"
	]

	if filters.get("show_in_account_currency"):
		columns += [
			_("Debit") + " (" + filters.account_currency + ")" + ":Float:100",
			_("Credit") + " (" + filters.account_currency + ")" + ":Float:100"
		]

	columns += [
		_("Voucher Type") + "::120", _("Voucher No") + ":Dynamic Link/"+_("Voucher Type")+":160",
		_("Against Account") + "::120", _("Party Type") + "::80", _("Party") + "::150",
		_("Project") + ":Link/Project:100", _("Cost Center") + ":Link/Cost Center:100",
		_("Against Voucher Type") + "::120", _("Against Voucher") + ":Dynamic Link/"+_("Against Voucher Type")+":160",
		_("Remarks") + "::400"
	]

	return columns


=======
>>>>>>> 9c6bf08e
def get_result(filters, account_details):
	gl_entries = get_gl_entries(filters)

	data = get_data_with_opening_closing(filters, account_details, gl_entries)

	result = get_result_as_list(data, filters)

	return result


def get_gl_entries(filters):
	currency_map = get_currency(filters)
	select_fields = """, sum(debit_in_account_currency) as debit_in_account_currency,
		sum(credit_in_account_currency) as credit_in_account_currency""" \


	group_by_condition = "group by voucher_type, voucher_no, account, cost_center" \
		if filters.get("group_by_voucher") else "group by name"

	gl_entries = frappe.db.sql(
		"""
		select
			posting_date, account, party_type, party,
			sum(debit) as debit, sum(credit) as credit,
			voucher_type, voucher_no, cost_center, project,
			against_voucher_type, against_voucher, account_currency,
			remarks, against, is_opening {select_fields}
		from `tabGL Entry`
		where company=%(company)s {conditions}
		{group_by_condition}
		order by posting_date, account
		""".format(
			select_fields=select_fields, conditions=get_conditions(filters),
			group_by_condition=group_by_condition
		),
		filters, as_dict=1)

	if filters.get('presentation_currency'):
		return convert_to_presentation_currency(gl_entries, currency_map)
	else:
		return gl_entries


def get_conditions(filters):
	conditions = []
	if filters.get("account"):
		lft, rgt = frappe.db.get_value("Account", filters["account"], ["lft", "rgt"])
		conditions.append("""account in (select name from tabAccount
			where lft>=%s and rgt<=%s and docstatus<2)""" % (lft, rgt))

	if filters.get("voucher_no"):
		conditions.append("voucher_no=%(voucher_no)s")

	if filters.get("party_type"):
		conditions.append("party_type=%(party_type)s")

	if filters.get("party"):
		conditions.append("party=%(party)s")

	if not (filters.get("account") or filters.get("party") or filters.get("group_by_account")):
		conditions.append("posting_date >=%(from_date)s")
		conditions.append("posting_date <=%(to_date)s")

	if filters.get("project"):
		conditions.append("project=%(project)s")

	from frappe.desk.reportview import build_match_conditions
	match_conditions = build_match_conditions("GL Entry")

	if match_conditions:
		conditions.append(match_conditions)

	return "and {}".format(" and ".join(conditions)) if conditions else ""


def get_data_with_opening_closing(filters, account_details, gl_entries):
	data = []
	gle_map = initialize_gle_map(gl_entries)

	totals, entries = get_accountwise_gle(filters, gl_entries, gle_map)

	# Opening for filtered account
	data.append(totals.opening)

	if filters.get("group_by_account"):
		for acc, acc_dict in gle_map.items():
			if acc_dict.entries:
				# opening
				data.append({})
				data.append(acc_dict.totals.opening)

				data += acc_dict.entries

				# totals
				data.append(acc_dict.totals.total)

				# closing
				data.append(acc_dict.totals.closing)
		data.append({})

	else:
		data += entries

	# totals
	data.append(totals.total)

	# closing
	data.append(totals.closing)

<<<<<<< HEAD
	# total closing
	total_closing = totals.total_closing
	total_debit = totals.closing.get('debit', 0)
	total_credit = totals.closing.get('credit', 0)
	debit_in_account_currency = totals.closing.get('debit_in_account_currency', 0)
	credit_in_account_currency = totals.closing.get('credit_in_account_currency', 0)

	total_amount = total_debit - total_credit

	if total_amount > 0:
		total_closing['debit'] = total_amount
		total_closing['debit_in_account_currency'] = debit_in_account_currency - credit_in_account_currency
	else:
		total_closing['credit'] = abs(total_amount)
		total_closing['credit_in_account_currency'] = abs(debit_in_account_currency - credit_in_account_currency)

	data.append(totals.total_closing)

=======
>>>>>>> 9c6bf08e
	return data


def get_totals_dict():
	def _get_debit_credit_dict(label):
		return _dict(
			account="'{0}'".format(label),
			debit=0.0,
			credit=0.0,
			debit_in_account_currency=0.0,
			credit_in_account_currency=0.0
		)
	return _dict(
<<<<<<< HEAD
		opening=_get_debit_credit_dict(_('Opening')),
		total=_get_debit_credit_dict(_('Total')),
		closing=_get_debit_credit_dict(_('Closing (Opening + Total)')),
		total_closing=_get_debit_credit_dict(_('Closing Balance (Dr - Cr)'))
=======
		opening = _get_debit_credit_dict(_('Opening')),
		total = _get_debit_credit_dict(_('Total')),
		closing = _get_debit_credit_dict(_('Closing (Opening + Total)'))
>>>>>>> 9c6bf08e
	)


def initialize_gle_map(gl_entries):
	gle_map = frappe._dict()
	for gle in gl_entries:
		gle_map.setdefault(gle.account, _dict(totals=get_totals_dict(), entries=[]))
	return gle_map


def get_accountwise_gle(filters, gl_entries, gle_map):
	totals = get_totals_dict()
	entries = []

	def update_value_in_dict(data, key, gle):
		data[key].debit += flt(gle.debit)
		data[key].credit += flt(gle.credit)

		data[key].debit_in_account_currency += flt(gle.debit_in_account_currency)
		data[key].credit_in_account_currency += flt(gle.credit_in_account_currency)

	from_date, to_date = getdate(filters.from_date), getdate(filters.to_date)
	for gle in gl_entries:
		if gle.posting_date < from_date or cstr(gle.is_opening) == "Yes":
			update_value_in_dict(gle_map[gle.account].totals, 'opening', gle)
			update_value_in_dict(totals, 'opening', gle)

			update_value_in_dict(gle_map[gle.account].totals, 'closing', gle)
			update_value_in_dict(totals, 'closing', gle)

		elif gle.posting_date <= to_date:
			update_value_in_dict(gle_map[gle.account].totals, 'total', gle)
			update_value_in_dict(totals, 'total', gle)
			if filters.get("group_by_account"):
				gle_map[gle.account].entries.append(gle)
			else:
				entries.append(gle)

			update_value_in_dict(gle_map[gle.account].totals, 'closing', gle)
			update_value_in_dict(totals, 'closing', gle)

	return totals, entries


def get_result_as_list(data, filters):
	balance, balance_in_account_currency = 0, 0
	inv_details = get_supplier_invoice_details()

	for d in data:
		if not d.get('posting_date'):
			balance, balance_in_account_currency = 0, 0

		balance, label = get_balance(d, balance, 'debit', 'credit')
		d['balance'] = '{0} {1}'.format(fmt_money(abs(balance)), label)

		if filters.get("show_in_account_currency"):
			balance_in_account_currency, label = get_balance(d, balance_in_account_currency,
				'debit_in_account_currency', 'credit_in_account_currency')
			d['balance_in_account_currency'] = '{0} {1}'.format(fmt_money(abs(balance_in_account_currency)), label)
		else:
			d['debit_in_account_currency'] = d.get('debit', 0)
			d['credit_in_account_currency'] = d.get('credit', 0)
			d['balance_in_account_currency'] = d.get('balance')

		d['account_currency'] = filters.account_currency
		d['bill_no'] = inv_details.get(d.get('against_voucher'), '')

	return data

def get_supplier_invoice_details():
	inv_details = {}
	for d in frappe.db.sql(""" select name, bill_no from `tabPurchase Invoice`
		where docstatus = 1 and bill_no is not null and bill_no != '' """, as_dict=1):
		inv_details[d.name] = d.bill_no

<<<<<<< HEAD
		row += [
			d.get("voucher_type"), d.get("voucher_no"), d.get("against"), d.get("party_type"),
			d.get("party"), d.get("project"), d.get("cost_center"), d.get("against_voucher_type"),
			d.get("against_voucher"), d.get("remarks")
		]
=======
	return inv_details
>>>>>>> 9c6bf08e

def get_balance(row, balance, debit_field, credit_field):
	balance += (row.get(debit_field, 0) -  row.get(credit_field, 0))
	label = 'DR' if balance > 0 else 'CR'

	return balance, label

def get_columns(filters):
	columns = [
		{
			"label": _("Posting Date"),
			"fieldname": "posting_date",
			"fieldtype": "Date",
			"width": 90
		},
		{
			"label": _("Account"),
			"fieldname": "account",
			"fieldtype": "Link",
			"options": "Account",
			"width": 180
		},
		{
			"label": _("Debit"),
			"fieldname": "debit",
			"fieldtype": "Float",
			"width": 100
		},
		{
			"label": _("Credit"),
			"fieldname": "credit",
			"fieldtype": "Float",
			"width": 100
		},
		{
			"label": _("Balance"),
			"fieldname": "balance",
			"fieldtype": "Data",
			"width": 100
		}
	]

	if filters.get("show_in_account_currency"):
		columns.extend([
			{
				"label": _("Debit") + " (" + filters.account_currency + ")",
				"fieldname": "debit_in_account_currency",
				"fieldtype": "Float",
				"width": 100
			},
			{
				"label": _("Credit") + " (" + filters.account_currency + ")",
				"fieldname": "credit_in_account_currency",
				"fieldtype": "Float",
				"width": 100
			},
			{
				"label": _("Balance") + " (" + filters.account_currency + ")",
				"fieldname": "balance_in_account_currency",
				"fieldtype": "Data",
				"width": 100
			}
		])

	columns.extend([
		{
			"label": _("Voucher Type"),
			"fieldname": "voucher_type",
			"width": 120
		},
		{
			"label": _("Voucher No"),
			"fieldname": "voucher_no",
			"fieldtype": "Dynamic Link",
			"options": "voucher_type",
			"width": 180
		},
		{
			"label": _("Against Account"),
			"fieldname": "against",
			"width": 120
		},
		{
			"label": _("Party Type"),
			"fieldname": "party_type",
			"width": 100
		},
		{
			"label": _("Party"),
			"fieldname": "party",
			"width": 100
		},
		{
			"label": _("Project"),
			"options": "Project",
			"fieldname": "project",
			"width": 100
		},
		{
			"label": _("Cost Center"),
			"options": "Cost Center",
			"fieldname": "cost_center",
			"width": 100
		},
		{
			"label": _("Against Voucher Type"),
			"fieldname": "against_voucher_type",
			"width": 100
		},
		{
			"label": _("Against Voucher"),
			"fieldname": "against_voucher",
			"fieldtype": "Dynamic Link",
			"options": "against_voucher_type",
			"width": 100
		},
		{
			"label": _("Supplier Invoice No"),
			"fieldname": "bill_no",
			"fieldtype": "Data",
			"width": 100
		},
		{
			"label": _("Remarks"),
			"fieldname": "remarks",
			"width": 400
		}
	])

	return columns<|MERGE_RESOLUTION|>--- conflicted
+++ resolved
@@ -3,13 +3,10 @@
 
 from __future__ import unicode_literals
 import frappe
-<<<<<<< HEAD
+
 from erpnext import get_company_currency, get_default_company
 from erpnext.accounts.report.utils import get_currency, convert_to_presentation_currency
-from frappe.utils import getdate, cstr, flt
-=======
 from frappe.utils import getdate, cstr, flt, fmt_money
->>>>>>> 9c6bf08e
 from frappe import _, _dict
 from erpnext.accounts.utils import get_account_currency
 
@@ -95,7 +92,6 @@
 
 		return filters
 
-<<<<<<< HEAD
 
 def get_columns(filters):
 	if filters.get("presentation_currency"):
@@ -130,8 +126,6 @@
 	return columns
 
 
-=======
->>>>>>> 9c6bf08e
 def get_result(filters, account_details):
 	gl_entries = get_gl_entries(filters)
 
@@ -241,7 +235,6 @@
 	# closing
 	data.append(totals.closing)
 
-<<<<<<< HEAD
 	# total closing
 	total_closing = totals.total_closing
 	total_debit = totals.closing.get('debit', 0)
@@ -260,8 +253,6 @@
 
 	data.append(totals.total_closing)
 
-=======
->>>>>>> 9c6bf08e
 	return data
 
 
@@ -275,16 +266,9 @@
 			credit_in_account_currency=0.0
 		)
 	return _dict(
-<<<<<<< HEAD
-		opening=_get_debit_credit_dict(_('Opening')),
-		total=_get_debit_credit_dict(_('Total')),
-		closing=_get_debit_credit_dict(_('Closing (Opening + Total)')),
-		total_closing=_get_debit_credit_dict(_('Closing Balance (Dr - Cr)'))
-=======
 		opening = _get_debit_credit_dict(_('Opening')),
 		total = _get_debit_credit_dict(_('Total')),
 		closing = _get_debit_credit_dict(_('Closing (Opening + Total)'))
->>>>>>> 9c6bf08e
 	)
 
 
@@ -360,15 +344,7 @@
 		where docstatus = 1 and bill_no is not null and bill_no != '' """, as_dict=1):
 		inv_details[d.name] = d.bill_no
 
-<<<<<<< HEAD
-		row += [
-			d.get("voucher_type"), d.get("voucher_no"), d.get("against"), d.get("party_type"),
-			d.get("party"), d.get("project"), d.get("cost_center"), d.get("against_voucher_type"),
-			d.get("against_voucher"), d.get("remarks")
-		]
-=======
 	return inv_details
->>>>>>> 9c6bf08e
 
 def get_balance(row, balance, debit_field, credit_field):
 	balance += (row.get(debit_field, 0) -  row.get(credit_field, 0))
