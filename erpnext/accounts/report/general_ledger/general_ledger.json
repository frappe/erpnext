--- conflicted
+++ resolved
@@ -7,11 +7,7 @@
  "doctype": "Report", 
  "idx": 1, 
  "is_standard": "Yes", 
-<<<<<<< HEAD
- "modified": "2017-11-28 11:37:29.049909", 
-=======
  "modified": "2017-12-01 11:47:56.626969", 
->>>>>>> 2994d4e9
  "modified_by": "Administrator", 
  "module": "Accounts", 
  "name": "General Ledger", 
@@ -21,12 +17,9 @@
  "report_type": "Script Report", 
  "roles": [
   {
-<<<<<<< HEAD
    "role": "Accounts User"
   }, 
   {
-=======
->>>>>>> 2994d4e9
    "role": "Accounts Manager"
   }
  ]
