--- conflicted
+++ resolved
@@ -154,17 +154,12 @@
 		{
 			"fieldname": "include_default_book_entries",
 			"label": __("Include Default Book Entries"),
-<<<<<<< HEAD
-			"fieldtype": "Check",
-			"default": 1
-=======
 			"fieldtype": "Check"
 		},
 		{
 			"fieldname": "show_cancelled_entries",
 			"label": __("Show Cancelled Entries"),
 			"fieldtype": "Check"
->>>>>>> 00175c96
 		}
 	]
 }
