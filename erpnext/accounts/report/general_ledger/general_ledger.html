{% include "templates/includes/grouped_report_print.html" %}

<style>
@media screen {
	.print-format {
		padding: 8mm;
	}
}

.print-format {
	font-size: 8pt;
}
.print-format td {
	vertical-align: middle !important;
}
</style>

{% function print_group(data, group) { %}
{%
var show_ref_col = false;
for(var i=0, l=data.length; i<l; i++) {
	if(data[i].reference_no || data[i].reference_date) {
		show_ref_col = true;
		break;
	}
}
%}

<h2 class="text-center" style="margin-top:0;">{%= __("Statement of Account") %}</h2>
<h4 class="text-center">
	{% if (filters.party_name) { %}
		{%= filters.party_name %}
	{% } else if (filters.party || group.party) { %}
		{%= filters.party || group.party %}
	{% } else if (filters.account || group.account) { %}
		{%= filters.account || group.account %}
	{% } %}
</h4>

<h6 class="text-center">
<<<<<<< HEAD
	{% if (filters.tax_id) { %}
	{%= __("NTN: ")%}	{%= filters.tax_id %}
=======
	{% if (filters.tax_id || group.tax_id) { %}
	{%= __("NTN: ")%}	{%= filters.tax_id || group.tax_id %}
>>>>>>> 7ab7fc73
	{% } %}
</h6>

<h5 class="text-center">
	{%= frappe.datetime.str_to_user(filters.from_date) %}
	{%= __("to") %}
	{%= frappe.datetime.str_to_user(filters.to_date) %}
</h5>
<table class="table table-bordered">
	<thead>
		<tr>
			<th class="text-center">{%= __("Voucher") %}</th>
			{% if(show_ref_col) { %}
			<th class="text-center">{%= __("Reference") %}</th>
			{% } %}
			{% if(!(filters.party || filters.account || group.party || group.account)) { %}
			<th class="text-center">{%= __("Account") %}</th>
			{% } %}
			{% if(filters.against_in_print) { %}
			<th class="text-center">{%= __("Against") %}</th>
			{% } %}
			<th class="text-center">{%= __("Remarks") %}</th>
			<th class="text-center">{%= __("Debit") %}</th>
			<th class="text-center">{%= __("Credit") %}</th>
			<th class="text-center">{%= __("Balance") %}</th>
		</tr>
	</thead>
	<tbody>
		{% for(var i=0, l=data.length; i<l; i++) { %}
			<tr>
			{% if(data[i].posting_date) { %}
				<td class="text-center text-nowrap">
					<strong><a href="#Form/{%= data[i].voucher_type %}/{%= data[i].voucher_no %}" target="_blank">{%= data[i].voucher_no %}</a></strong>
					<br />{%= frappe.datetime.str_to_user(data[i].posting_date) %}
				</td>

				{% if(show_ref_col) { %}
				<td class="text-center text-nowrap">
					<strong>{%= data[i].reference_no %}</strong>
					<div>{%= frappe.datetime.str_to_user(data[i].reference_date) %}</div>
				</td>
				{% } %}

				{% if(!(filters.party || filters.account || group.party || group.account)) { %}
				<td>
					<a href="#Form/Account/{%= data[i].account %}" target="_blank">{%= data[i].account %}</a>
					{% if(data[i].party) { %}
					<br /><a href="#Form/{%= data[i].party_type %}/{%= data[i].party %}" target="_blank">{%= data[i].party %}</a>
					{% } %}
				</td>
				{% } %}

				{% if(filters.against_in_print) { %}
				<td>
					{%= (data[i].against || "").split(", ").join("<br />").split(",").join("<br />") %}
				</td>
				{% } %}

				<td>
					{%= (data[i].remarks || "").split("\n").join("<br />") %}
					{% if(data[i].against_voucher) { %}
						{% if(data[i].remarks) { %}<br />{% } %}
						{%= __("Against") %}
						{%= data[i].against_voucher_type %}:
						<a href="#Form/{%= data[i].against_voucher_type %}/{%= data[i].against_voucher %}" target="_blank">{%= data[i].against_voucher %}</a>
					{% } %}
					{% if(data[i].bill_no) { %}
						<br />{%= __("Supplier Invoice No") %}: {%= data[i].bill_no %}
					{% } %}
				</td>

				<td class="text-right text-nowrap">
					{%= format_currency(data[i].debit, filters.presentation_currency) %}
				</td>

				<td class="text-right text-nowrap">
					{%= format_currency(data[i].credit, filters.presentation_currency) %}
				</td>

				<td class="text-right text-nowrap">
					{%= format_currency(data[i].balance, filters.presentation_currency) %}
				</td>
			{% } else { %}
				{% if(!data[i].debit && !data[i].credit && !data[i].balance && !data[i].account) { %}
					{% var colspan = 5 %}
					{% if(show_ref_col) { colspan++; } %}
					{% if(!(filters.party || filters.account || group.party || group.account)) { colspan++; } %}
					{% if(filters.against_in_print) { colspan++; } %}
					<td colspan="{%= colspan %}"></td>
				{% } else { %}
					{% var colspan = 2 %}
					{% if(show_ref_col) { colspan++; } %}
					{% if(!(filters.party || filters.account || group.party || group.account)) { colspan++; } %}
					{% if(filters.against_in_print) { colspan++; } %}
					<td class="text-right" colspan="{%= colspan %}"><strong>{%= frappe.format(data[i].account, {fieldtype: "Link"}) || "&nbsp;" %}</strong></td>
					<td class="text-right text-nowrap">
						<b>{%= data[i].account && format_currency(data[i].debit, filters.presentation_currency) %}</b>
					</td>
					<td class="text-right text-nowrap">
						<b>{%= data[i].account && format_currency(data[i].credit, filters.presentation_currency) %}</b>
					</td>
					<td class="text-right text-nowrap">
						<b>{%= format_currency(data[i].balance, filters.presentation_currency) %}</b>
					</td>
				{% } %}
			{% } %}
			</tr>
		{% } %}
	</tbody>
</table>
<p class="text-right text-muted">Printed On {%= frappe.datetime.str_to_user(frappe.datetime.get_datetime_as_string()) %}</p>
{% } %}

{{ print_report_groups(data, print_group) }}<|MERGE_RESOLUTION|>--- conflicted
+++ resolved
@@ -38,13 +38,8 @@
 </h4>
 
 <h6 class="text-center">
-<<<<<<< HEAD
-	{% if (filters.tax_id) { %}
-	{%= __("NTN: ")%}	{%= filters.tax_id %}
-=======
 	{% if (filters.tax_id || group.tax_id) { %}
 	{%= __("NTN: ")%}	{%= filters.tax_id || group.tax_id %}
->>>>>>> 7ab7fc73
 	{% } %}
 </h6>
 
