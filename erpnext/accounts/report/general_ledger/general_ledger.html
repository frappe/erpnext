--- conflicted
+++ resolved
@@ -52,7 +52,6 @@
 				<td></td>
 				<td></td>
 				<td><b>{%= frappe.format(data[i].account, {fieldtype: "Link"}) || "&nbsp;" %}</b></td>
-<<<<<<< HEAD
 				<td style="text-align: right">
 					{%= data[i].account && format_currency(data[i].debit, filters.presentation_currency) %}
 				</td>
@@ -63,29 +62,6 @@
 				<td style="text-align: right">
 					{%= format_currency(data[i].balance, filters.presentation_currency) %}
 				</td>
-=======
-				{% if(filters.print_in_account_currency) { %}
-					<td style="text-align: right">
-						{%= data[i].account && format_currency(data[i].debit_in_account_currency, data[i].account_currency) %}</td>
-					<td style="text-align: right">
-						{%= data[i].account && format_currency(data[i].credit_in_account_currency, data[i].account_currency) %}</td>
-				{% } else { %}
-					<td style="text-align: right">
-						{%= data[i].account && format_currency(data[i].debit) %}
-					</td>
-					<td style="text-align: right">
-						{%= data[i].account && format_currency(data[i].credit) %}
-					</td>
-				{% } %}
-			{% } %}
-			{% if(filters.print_in_account_currency) { %}
-				<td style="text-align: right">
-					{%= format_currency(data[i].balance_in_account_currency, data[i].account_currency) %}
-				</td>
-			{% } else { %}
-				<td style="text-align: right">{%= format_currency(data[i].balance) %}</td>
-			{% } %}
->>>>>>> 621740ef
 			</tr>
 		{% } %}
 	</tbody>
