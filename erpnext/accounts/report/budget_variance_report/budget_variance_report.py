# Copyright (c) 2013, Web Notes Technologies Pvt. Ltd. and Contributors
# License: GNU General Public License v3. See license.txt

from __future__ import unicode_literals
<<<<<<< HEAD
import webnotes
from webnotes import _, msgprint, throw
from webnotes.utils import flt
=======
import frappe
from frappe import _, msgprint
from frappe.utils import flt
>>>>>>> da0a23e6
import time
from erpnext.accounts.utils import get_fiscal_year
from erpnext.controllers.trends import get_period_date_ranges, get_period_month_ranges

def execute(filters=None):
	if not filters: filters = {}
	
	columns = get_columns(filters)
	period_month_ranges = get_period_month_ranges(filters["period"], filters["fiscal_year"])
	cam_map = get_costcenter_account_month_map(filters)

	data = []
	for cost_center, cost_center_items in cam_map.items():
		for account, monthwise_data in cost_center_items.items():
			row = [cost_center, account]
			totals = [0, 0, 0]
			for relevant_months in period_month_ranges:
				period_data = [0, 0, 0]
				for month in relevant_months:
					month_data = monthwise_data.get(month, {})
					for i, fieldname in enumerate(["target", "actual", "variance"]):
						value = flt(month_data.get(fieldname))
						period_data[i] += value
						totals[i] += value
				period_data[2] = period_data[0] - period_data[1]
				row += period_data
			totals[2] = totals[0] - totals[1]
			row += totals
			data.append(row)

	return columns, sorted(data, key=lambda x: (x[0], x[1]))
	
def get_columns(filters):
	for fieldname in ["fiscal_year", "period", "company"]:
		if not filters.get(fieldname):
			label = (" ".join(fieldname.split("_"))).title()
			throw(_("Please specify") + ": " + label)

	columns = ["Cost Center:Link/Cost Center:120", "Account:Link/Account:120"]

	group_months = False if filters["period"] == "Monthly" else True

	for from_date, to_date in get_period_date_ranges(filters["period"], filters["fiscal_year"]):
		for label in ["Target (%s)", "Actual (%s)", "Variance (%s)"]:
			if group_months:
				label = label % (from_date.strftime("%b") + " - " + to_date.strftime("%b"))
			else:
				label = label % from_date.strftime("%b")
				
			columns.append(label+":Float:120")

	return columns + ["Total Target:Float:120", "Total Actual:Float:120", 
		"Total Variance:Float:120"]

#Get cost center & target details
def get_costcenter_target_details(filters):
	return frappe.conn.sql("""select cc.name, cc.distribution_id, 
		cc.parent_cost_center, bd.account, bd.budget_allocated 
		from `tabCost Center` cc, `tabBudget Detail` bd 
		where bd.parent=cc.name and bd.fiscal_year=%s and 
		cc.company=%s order by cc.name""" % ('%s', '%s'), 
		(filters.get("fiscal_year"), filters.get("company")), as_dict=1)

#Get target distribution details of accounts of cost center
def get_target_distribution_details(filters):
	target_details = {}

	for d in frappe.conn.sql("""select bd.name, bdd.month, bdd.percentage_allocation  
		from `tabBudget Distribution Detail` bdd, `tabBudget Distribution` bd
		where bdd.parent=bd.name and bd.fiscal_year=%s""", (filters["fiscal_year"]), as_dict=1):
			target_details.setdefault(d.name, {}).setdefault(d.month, flt(d.percentage_allocation))

	return target_details

#Get actual details from gl entry
def get_actual_details(filters):
	ac_details = frappe.conn.sql("""select gl.account, gl.debit, gl.credit, 
		gl.cost_center, MONTHNAME(gl.posting_date) as month_name 
		from `tabGL Entry` gl, `tabBudget Detail` bd 
		where gl.fiscal_year=%s and company=%s
		and bd.account=gl.account and bd.parent=gl.cost_center""" % ('%s', '%s'), 
		(filters.get("fiscal_year"), filters.get("company")), as_dict=1)
		
	cc_actual_details = {}
	for d in ac_details:
		cc_actual_details.setdefault(d.cost_center, {}).setdefault(d.account, []).append(d)
		
	return cc_actual_details

def get_costcenter_account_month_map(filters):
	import datetime
	costcenter_target_details = get_costcenter_target_details(filters)
	tdd = get_target_distribution_details(filters)
	actual_details = get_actual_details(filters)

	cam_map = {}

	for ccd in costcenter_target_details:
		for month_id in range(1, 13):
			month = datetime.date(2013, month_id, 1).strftime('%B')
			
			cam_map.setdefault(ccd.name, {}).setdefault(ccd.account, {})\
				.setdefault(month, frappe._dict({
					"target": 0.0, "actual": 0.0
				}))

			tav_dict = cam_map[ccd.name][ccd.account][month]

			month_percentage = tdd.get(ccd.distribution_id, {}).get(month, 0) \
				if ccd.distribution_id else 100.0/12
				
			tav_dict.target = flt(ccd.budget_allocated) * month_percentage / 100
			
			for ad in actual_details.get(ccd.name, {}).get(ccd.account, []):
				if ad.month_name == month:
						tav_dict.actual += flt(ad.debit) - flt(ad.credit)
						
	return cam_map<|MERGE_RESOLUTION|>--- conflicted
+++ resolved
@@ -2,22 +2,16 @@
 # License: GNU General Public License v3. See license.txt
 
 from __future__ import unicode_literals
-<<<<<<< HEAD
-import webnotes
-from webnotes import _, msgprint, throw
-from webnotes.utils import flt
-=======
 import frappe
-from frappe import _, msgprint
+from frappe import _, msgprint, throw
 from frappe.utils import flt
->>>>>>> da0a23e6
 import time
 from erpnext.accounts.utils import get_fiscal_year
 from erpnext.controllers.trends import get_period_date_ranges, get_period_month_ranges
 
 def execute(filters=None):
 	if not filters: filters = {}
-	
+
 	columns = get_columns(filters)
 	period_month_ranges = get_period_month_ranges(filters["period"], filters["fiscal_year"])
 	cam_map = get_costcenter_account_month_map(filters)
@@ -42,7 +36,7 @@
 			data.append(row)
 
 	return columns, sorted(data, key=lambda x: (x[0], x[1]))
-	
+
 def get_columns(filters):
 	for fieldname in ["fiscal_year", "period", "company"]:
 		if not filters.get(fieldname):
@@ -93,11 +87,11 @@
 		where gl.fiscal_year=%s and company=%s
 		and bd.account=gl.account and bd.parent=gl.cost_center""" % ('%s', '%s'), 
 		(filters.get("fiscal_year"), filters.get("company")), as_dict=1)
-		
+
 	cc_actual_details = {}
 	for d in ac_details:
 		cc_actual_details.setdefault(d.cost_center, {}).setdefault(d.account, []).append(d)
-		
+
 	return cc_actual_details
 
 def get_costcenter_account_month_map(filters):
@@ -111,7 +105,7 @@
 	for ccd in costcenter_target_details:
 		for month_id in range(1, 13):
 			month = datetime.date(2013, month_id, 1).strftime('%B')
-			
+
 			cam_map.setdefault(ccd.name, {}).setdefault(ccd.account, {})\
 				.setdefault(month, frappe._dict({
 					"target": 0.0, "actual": 0.0
@@ -121,11 +115,11 @@
 
 			month_percentage = tdd.get(ccd.distribution_id, {}).get(month, 0) \
 				if ccd.distribution_id else 100.0/12
-				
+
 			tav_dict.target = flt(ccd.budget_allocated) * month_percentage / 100
-			
+
 			for ad in actual_details.get(ccd.name, {}).get(ccd.account, []):
 				if ad.month_name == month:
 						tav_dict.actual += flt(ad.debit) - flt(ad.credit)
-						
+
 	return cam_map