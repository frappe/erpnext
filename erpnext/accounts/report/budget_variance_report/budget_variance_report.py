# Copyright (c) 2015, Frappe Technologies Pvt. Ltd. and Contributors
# License: GNU General Public License v3. See license.txt

from __future__ import unicode_literals
import frappe
from frappe import _
from frappe.utils import flt
from frappe.utils import formatdate
from erpnext.controllers.trends import get_period_date_ranges, get_period_month_ranges

from six import iteritems
from pprint import pprint
def execute(filters=None):
	if not filters: filters = {}
	validate_filters(filters)
	columns = get_columns(filters)
	if filters.get("cost_center"):
		cost_centers = [filters.get("cost_center")]
	else:
		cost_centers = get_cost_centers(filters)

	period_month_ranges = get_period_month_ranges(filters["period"], filters["from_fiscal_year"])
	cam_map = get_cost_center_account_month_map(filters)

	data = []
	for cost_center in cost_centers:
		cost_center_items = cam_map.get(cost_center)
		if cost_center_items:
			for account, monthwise_data in iteritems(cost_center_items):
				row = [cost_center, account]
				totals = [0, 0, 0]
				for year in get_fiscal_years(filters):
					last_total = 0
					for relevant_months in period_month_ranges:
						period_data = [0, 0, 0]
						for month in relevant_months:
							if monthwise_data.get(year[0]):
								month_data = monthwise_data.get(year[0]).get(month, {})
								for i, fieldname in enumerate(["target", "actual", "variance"]):
									value = flt(month_data.get(fieldname))
									period_data[i] += value
									totals[i] += value

						period_data[0] += last_total

						if(filters.get("show_cumulative")):
							last_total = period_data[0] - period_data[1]

						period_data[2] = period_data[0] - period_data[1]
						row += period_data
				totals[2] = totals[0] - totals[1]
				if filters["period"] != "Yearly" :
					row += totals
				data.append(row)

	return columns, data

def validate_filters(filters):
	if filters.get("budget_against") != "Cost Center" and filters.get("cost_center"):
		frappe.throw(_("Filter based on Cost Center is only applicable if Budget Against is selected as Cost Center"))

def get_columns(filters):
	columns = [_(filters.get("budget_against")) + ":Link/%s:150"%(filters.get("budget_against")), _("Account") + ":Link/Account:150"]

	group_months = False if filters["period"] == "Monthly" else True

	fiscal_year = get_fiscal_years(filters)

	for year in fiscal_year:
		for from_date, to_date in get_period_date_ranges(filters["period"], year[0]):
			if filters["period"] == "Yearly":
				labels = [_("Budget") + " " + str(year[0]), _("Actual ") + " " + str(year[0]), _("Varaiance ") + " " + str(year[0])]
				for label in labels:
					columns.append(label+":Float:150")
			else:
				for label in [_("Budget") + " (%s)" + " " + str(year[0]), _("Actual") + " (%s)" + " " + str(year[0]), _("Variance") + " (%s)" + " " + str(year[0])]:
					if group_months:
						label = label % (formatdate(from_date, format_string="MMM") + "-" + formatdate(to_date, format_string="MMM"))
					else:
						label = label % formatdate(from_date, format_string="MMM")

					columns.append(label+":Float:150")

	if filters["period"] != "Yearly" :
		return columns + [_("Total Budget") + ":Float:150", _("Total Actual") + ":Float:150",
			_("Total Variance") + ":Float:150"]
	else:
		return columns

def get_cost_centers(filters):
	cond = "and 1=1"
	if filters.get("budget_against") == "Cost Center":
		cond = "order by lft"

<<<<<<< HEAD
	return frappe.db.sql_list("""select name from `tab{tab}` where company=%s
		{cond}""".format(tab=filters.get("budget_against"), cond=cond), filters.get("company"))
=======
	if filters.get("budget_against") in ["Cost Center", "Project"]:
		return frappe.db.sql_list("""select name from `tab{tab}` where company=%s
			{cond}""".format(tab=filters.get("budget_against"), cond=cond), filters.get("company"))
	else:
		return frappe.db.sql_list("""select name from `tab{tab}`""".format(tab=filters.get("budget_against"))) #nosec
>>>>>>> 0c0604b7

#Get cost center & target details
def get_cost_center_target_details(filters):
	cond = ""
	if filters.get("cost_center"):
		cond += " and b.cost_center=%s" % frappe.db.escape(filters.get("cost_center"))

	return frappe.db.sql("""
			select b.{budget_against} as budget_against, b.monthly_distribution, ba.account, ba.budget_amount,b.fiscal_year
			from `tabBudget` b, `tabBudget Account` ba
			where b.name=ba.parent and b.docstatus = 1 and b.fiscal_year between %s and %s
			and b.budget_against = %s and b.company=%s {cond} order by b.fiscal_year
		""".format(budget_against=filters.get("budget_against").replace(" ", "_").lower(), cond=cond),
		(filters.from_fiscal_year,filters.to_fiscal_year,filters.budget_against, filters.company), as_dict=True)



#Get target distribution details of accounts of cost center
def get_target_distribution_details(filters):
	target_details = {}
	for d in frappe.db.sql("""select md.name, mdp.month, mdp.percentage_allocation
		from `tabMonthly Distribution Percentage` mdp, `tabMonthly Distribution` md
		where mdp.parent=md.name and md.fiscal_year between %s and %s order by md.fiscal_year""",(filters.from_fiscal_year, filters.to_fiscal_year), as_dict=1):
			target_details.setdefault(d.name, {}).setdefault(d.month, flt(d.percentage_allocation))

	return target_details

#Get actual details from gl entry
def get_actual_details(name, filters):
	cond = "1=1"
	budget_against=filters.get("budget_against").replace(" ", "_").lower()

	if filters.get("budget_against") == "Cost Center":
		cc_lft, cc_rgt = frappe.db.get_value("Cost Center", name, ["lft", "rgt"])
		cond = "lft>='{lft}' and rgt<='{rgt}'".format(lft = cc_lft, rgt=cc_rgt)

	ac_details = frappe.db.sql("""select gl.account, gl.debit, gl.credit,gl.fiscal_year,
		MONTHNAME(gl.posting_date) as month_name, b.{budget_against} as budget_against
		from `tabGL Entry` gl, `tabBudget Account` ba, `tabBudget` b
		where
			b.name = ba.parent
			and b.docstatus = 1
			and ba.account=gl.account
			and b.{budget_against} = gl.{budget_against}
			and gl.fiscal_year between %s and %s
			and b.{budget_against}=%s
			and exists(select name from `tab{tab}` where name=gl.{budget_against} and {cond}) group by gl.name order by gl.fiscal_year
	""".format(tab = filters.budget_against, budget_against = budget_against, cond = cond,from_year=filters.from_fiscal_year,to_year=filters.to_fiscal_year),
	(filters.from_fiscal_year, filters.to_fiscal_year, name), as_dict=1)

	cc_actual_details = {}
	for d in ac_details:
		cc_actual_details.setdefault(d.account, []).append(d)

	return cc_actual_details

def get_cost_center_account_month_map(filters):
	import datetime
	cost_center_target_details = get_cost_center_target_details(filters)
	tdd = get_target_distribution_details(filters)

	cam_map = {}

	for ccd in cost_center_target_details:
		actual_details = get_actual_details(ccd.budget_against, filters)

		for month_id in range(1, 13):
			month = datetime.date(2013, month_id, 1).strftime('%B')
			cam_map.setdefault(ccd.budget_against, {}).setdefault(ccd.account, {}).setdefault(ccd.fiscal_year,{})\
				.setdefault(month, frappe._dict({
					"target": 0.0, "actual": 0.0
				}))

			tav_dict = cam_map[ccd.budget_against][ccd.account][ccd.fiscal_year][month]
			month_percentage = tdd.get(ccd.monthly_distribution, {}).get(month, 0) \
				if ccd.monthly_distribution else 100.0/12

			tav_dict.target = flt(ccd.budget_amount) * month_percentage / 100

			for ad in actual_details.get(ccd.account, []):
				if ad.month_name == month:
						tav_dict.actual += flt(ad.debit) - flt(ad.credit)

	return cam_map

def get_fiscal_years(filters):

	fiscal_year = frappe.db.sql("""select name from `tabFiscal Year` where
	name between %(from_fiscal_year)s and %(to_fiscal_year)s""",
	{'from_fiscal_year': filters["from_fiscal_year"], 'to_fiscal_year': filters["to_fiscal_year"]})

	return fiscal_year<|MERGE_RESOLUTION|>--- conflicted
+++ resolved
@@ -92,16 +92,11 @@
 	if filters.get("budget_against") == "Cost Center":
 		cond = "order by lft"
 
-<<<<<<< HEAD
-	return frappe.db.sql_list("""select name from `tab{tab}` where company=%s
-		{cond}""".format(tab=filters.get("budget_against"), cond=cond), filters.get("company"))
-=======
 	if filters.get("budget_against") in ["Cost Center", "Project"]:
 		return frappe.db.sql_list("""select name from `tab{tab}` where company=%s
 			{cond}""".format(tab=filters.get("budget_against"), cond=cond), filters.get("company"))
 	else:
 		return frappe.db.sql_list("""select name from `tab{tab}`""".format(tab=filters.get("budget_against"))) #nosec
->>>>>>> 0c0604b7
 
 #Get cost center & target details
 def get_cost_center_target_details(filters):
