# Copyright (c) 2015, Frappe Technologies Pvt. Ltd. and Contributors
# License: GNU General Public License v3. See license.txt

from __future__ import unicode_literals
import datetime
from six import iteritems

import frappe
from frappe import _
from frappe.utils import flt, formatdate

from erpnext.controllers.trends import get_period_date_ranges, get_period_month_ranges


def execute(filters=None):
	if not filters:
		filters = {}

	columns = get_columns(filters)
	if filters.get("budget_against_filter"):
		dimensions = filters.get("budget_against_filter")
	else:
		dimensions = get_cost_centers(filters)

	period_month_ranges = get_period_month_ranges(filters["period"], filters["from_fiscal_year"])
	cam_map = get_dimension_account_month_map(filters)

	data = []
	for dimension in dimensions:
		dimension_items = cam_map.get(dimension)
		if dimension_items:
			for account, monthwise_data in iteritems(dimension_items):
				row = [dimension, account]
				totals = [0, 0, 0]
				for year in get_fiscal_years(filters):
					last_total = 0
					for relevant_months in period_month_ranges:
						period_data = [0, 0, 0]
						for month in relevant_months:
							if monthwise_data.get(year[0]):
								month_data = monthwise_data.get(year[0]).get(month, {})
								for i, fieldname in enumerate(["target", "actual", "variance"]):
									value = flt(month_data.get(fieldname))
									period_data[i] += value
									totals[i] += value

						period_data[0] += last_total

						if filters.get("show_cumulative"):
							last_total = period_data[0] - period_data[1]

						# period_data[2] = period_data[0] - period_data[1] 
						period_data[2] = period_data[1] - period_data[0] # flip the variance, using actual - budget
						row += period_data
<<<<<<< HEAD
				# totals[2] = totals[0] - totals[1] # flip the variance, using actual - budget
				totals[2] = totals[1] - totals[0]
				if filters["period"] != "Yearly" :
=======
				totals[2] = totals[0] - totals[1]
				if filters["period"] != "Yearly":
>>>>>>> b9d065d3
					row += totals
				data.append(row)

	return columns, data


def get_columns(filters):
	columns = [
		_(filters.get("budget_against"))
		+ ":Link/%s:150" % (filters.get("budget_against")),
		_("Account") + ":Link/Account:150"
	]

	group_months = False if filters["period"] == "Monthly" else True

	fiscal_year = get_fiscal_years(filters)

	for year in fiscal_year:
		for from_date, to_date in get_period_date_ranges(filters["period"], year[0]):
			if filters["period"] == "Yearly":
				labels = [
					_("Budget") + " " + str(year[0]),
					_("Actual ") + " " + str(year[0]),
					_("Variance ") + " " + str(year[0])
				]
				for label in labels:
					columns.append(label + ":Float:150")
			else:
				for label in [
					_("Budget") + " (%s)" + " " + str(year[0]),
					_("Actual") + " (%s)" + " " + str(year[0]),
					_("Variance") + " (%s)" + " " + str(year[0])
				]:
					if group_months:
						label = label % (
							formatdate(from_date, format_string="MMM")
							+ "-"
							+ formatdate(to_date, format_string="MMM")
						)
					else:
						label = label % formatdate(from_date, format_string="MMM")

					columns.append(label + ":Float:150")

	if filters["period"] != "Yearly":
		return columns + [
			_("Total Budget") + ":Float:150",
			_("Total Actual") + ":Float:150",
			_("Total Variance") + ":Float:150"
		]
	else:
		return columns


def get_cost_centers(filters):
	order_by = ""
	if filters.get("budget_against") == "Cost Center":
		order_by = "order by lft"

	if filters.get("budget_against") in ["Cost Center", "Project"]:
		return frappe.db.sql_list(
			"""
				select
					name
				from
					`tab{tab}`
				where
					company = %s
				{order_by}
			""".format(tab=filters.get("budget_against"), order_by=order_by),
			filters.get("company"))
	else:
		return frappe.db.sql_list(
			"""
				select
					name
				from
					`tab{tab}`
			""".format(tab=filters.get("budget_against")))  # nosec


# Get dimension & target details
def get_dimension_target_details(filters):
	budget_against = frappe.scrub(filters.get("budget_against"))
	cond = ""
	if filters.get("budget_against_filter"):
		cond += """ and b.{budget_against} in (%s)""".format(
			budget_against=budget_against) % ", ".join(["%s"] * len(filters.get("budget_against_filter")))

	return frappe.db.sql(
		"""
			select
				b.{budget_against} as budget_against,
				b.monthly_distribution,
				ba.account,
				ba.budget_amount,
				b.fiscal_year
			from
				`tabBudget` b,
				`tabBudget Account` ba
			where
				b.name = ba.parent
				and b.docstatus = 1
				and b.fiscal_year between %s and %s
				and b.budget_against = %s
				and b.company = %s
				{cond}
			order by
				b.fiscal_year
		""".format(
			budget_against=budget_against,
			cond=cond,
		),
		tuple(
			[
				filters.from_fiscal_year,
				filters.to_fiscal_year,
				filters.budget_against,
				filters.company,
			]
			+ filters.get("budget_against_filter")
		), as_dict=True)


# Get target distribution details of accounts of cost center
def get_target_distribution_details(filters):
	target_details = {}
	for d in frappe.db.sql(
		"""
			select
				md.name,
				mdp.month,
				mdp.percentage_allocation
			from
				`tabMonthly Distribution Percentage` mdp,
				`tabMonthly Distribution` md
			where
				mdp.parent = md.name
				and md.fiscal_year between %s and %s
			order by
				md.fiscal_year
		""",
		(filters.from_fiscal_year, filters.to_fiscal_year), as_dict=1):
		target_details.setdefault(d.name, {}).setdefault(
			d.month, flt(d.percentage_allocation)
		)

	return target_details

# Get actual details from gl entry
def get_actual_details(name, filters):
	budget_against = frappe.scrub(filters.get("budget_against"))
	cond = ""

	if filters.get("budget_against") == "Cost Center":
		cc_lft, cc_rgt = frappe.db.get_value("Cost Center", name, ["lft", "rgt"])
		cond = """
				and lft >= "{lft}"
				and rgt <= "{rgt}"
			""".format(lft=cc_lft, rgt=cc_rgt)

	ac_details = frappe.db.sql(
		"""
			select
				gl.account,
				gl.debit,
				gl.credit,
				gl.fiscal_year,
				MONTHNAME(gl.posting_date) as month_name,
				b.{budget_against} as budget_against
			from
				`tabGL Entry` gl,
				`tabBudget Account` ba,
				`tabBudget` b
			where
				b.name = ba.parent
				and b.docstatus = 1
				and ba.account=gl.account
				and b.{budget_against} = gl.{budget_against}
				and gl.fiscal_year between %s and %s
				and b.{budget_against} = %s
				and exists(
					select
						name
					from
						`tab{tab}`
					where
						name = gl.{budget_against}
						{cond}
				)
				group by
					gl.name
				order by gl.fiscal_year
		""".format(tab=filters.budget_against, budget_against=budget_against, cond=cond),
		(filters.from_fiscal_year, filters.to_fiscal_year, name), as_dict=1)

	cc_actual_details = {}
	for d in ac_details:
		cc_actual_details.setdefault(d.account, []).append(d)

	return cc_actual_details

def get_dimension_account_month_map(filters):
	dimension_target_details = get_dimension_target_details(filters)
	tdd = get_target_distribution_details(filters)

	cam_map = {}

	for ccd in dimension_target_details:
		actual_details = get_actual_details(ccd.budget_against, filters)

		for month_id in range(1, 13):
			month = datetime.date(2013, month_id, 1).strftime("%B")
			cam_map.setdefault(ccd.budget_against, {}).setdefault(
				ccd.account, {}
			).setdefault(ccd.fiscal_year, {}).setdefault(
				month, frappe._dict({"target": 0.0, "actual": 0.0})
			)

			tav_dict = cam_map[ccd.budget_against][ccd.account][ccd.fiscal_year][month]
			month_percentage = (
				tdd.get(ccd.monthly_distribution, {}).get(month, 0)
				if ccd.monthly_distribution
				else 100.0 / 12
			)

			tav_dict.target = flt(ccd.budget_amount) * month_percentage / 100

			for ad in actual_details.get(ccd.account, []):
<<<<<<< HEAD
				if ad.month_name == month:
					if 1000 <= int(ad.account[:4]) <= 1500: # Customization: For income account, the actually should be positive
						tav_dict.actual += flt(ad.credit) - flt(ad.debit)
					else:
						tav_dict.actual += flt(ad.debit) - flt(ad.credit)
=======
				if ad.month_name == month and ad.fiscal_year == ccd.fiscal_year:
					tav_dict.actual += flt(ad.debit) - flt(ad.credit)
>>>>>>> b9d065d3

	return cam_map


def get_fiscal_years(filters):

	fiscal_year = frappe.db.sql(
		"""
			select
				name
			from
				`tabFiscal Year`
			where
				name between %(from_fiscal_year)s and %(to_fiscal_year)s
		""",
		{
			"from_fiscal_year": filters["from_fiscal_year"],
			"to_fiscal_year": filters["to_fiscal_year"]
		})

	return fiscal_year<|MERGE_RESOLUTION|>--- conflicted
+++ resolved
@@ -52,14 +52,9 @@
 						# period_data[2] = period_data[0] - period_data[1] 
 						period_data[2] = period_data[1] - period_data[0] # flip the variance, using actual - budget
 						row += period_data
-<<<<<<< HEAD
 				# totals[2] = totals[0] - totals[1] # flip the variance, using actual - budget
 				totals[2] = totals[1] - totals[0]
 				if filters["period"] != "Yearly" :
-=======
-				totals[2] = totals[0] - totals[1]
-				if filters["period"] != "Yearly":
->>>>>>> b9d065d3
 					row += totals
 				data.append(row)
 
@@ -289,16 +284,11 @@
 			tav_dict.target = flt(ccd.budget_amount) * month_percentage / 100
 
 			for ad in actual_details.get(ccd.account, []):
-<<<<<<< HEAD
 				if ad.month_name == month:
 					if 1000 <= int(ad.account[:4]) <= 1500: # Customization: For income account, the actually should be positive
 						tav_dict.actual += flt(ad.credit) - flt(ad.debit)
 					else:
 						tav_dict.actual += flt(ad.debit) - flt(ad.credit)
-=======
-				if ad.month_name == month and ad.fiscal_year == ccd.fiscal_year:
-					tav_dict.actual += flt(ad.debit) - flt(ad.credit)
->>>>>>> b9d065d3
 
 	return cam_map
 
