// Copyright (c) 2015, Frappe Technologies Pvt. Ltd. and Contributors
// License: GNU General Public License v3. See license.txt

frappe.query_reports["Accounts Receivable"] = {
	"filters": [
		{
			"fieldname":"company",
			"label": __("Company"),
			"fieldtype": "Link",
			"options": "Company",
			"reqd": 1,
			"default": frappe.defaults.get_user_default("Company")
		},
		{
			"fieldname":"ageing_based_on",
			"label": __("Ageing Based On"),
			"fieldtype": "Select",
			"options": 'Posting Date\nDue Date',
			"default": "Posting Date"
		},
		{
			"fieldname":"report_date",
			"label": __("As on Date"),
			"fieldtype": "Date",
			"default": frappe.datetime.get_today()
		},
		{
			"fieldname":"range1",
			"label": __("Ageing Range 1"),
			"fieldtype": "Int",
			"default": "30",
			"reqd": 1
		},
		{
			"fieldname":"range2",
			"label": __("Ageing Range 2"),
			"fieldtype": "Int",
			"default": "60",
			"reqd": 1
		},
		{
			"fieldname":"range3",
			"label": __("Ageing Range 3"),
			"fieldtype": "Int",
			"default": "90",
			"reqd": 1
		},
		{
			"fieldname":"range4",
			"label": __("Ageing Range 4"),
			"fieldtype": "Int",
			"default": "120",
			"reqd": 1
<<<<<<< HEAD
=======
		},
		{
			"fieldname":"finance_book",
			"label": __("Finance Book"),
			"fieldtype": "Link",
			"options": "Finance Book"
>>>>>>> 0c0604b7
		},
		{
			"fieldname":"cost_center",
			"label": __("Cost Center"),
			"fieldtype": "Link",
			"options": "Cost Center",
			get_query: () => {
				var company = frappe.query_report.get_filter_value('company');
				return {
					filters: {
						'company': company
					}
				}
			}
		},
		{
			"fieldname":"customer",
			"label": __("Customer"),
			"fieldtype": "Link",
			"options": "Customer",
			on_change: () => {
				var customer = frappe.query_report.get_filter_value('customer');
				if (customer) {
					frappe.db.get_value('Customer', customer, ["tax_id", "customer_name", "credit_limit", "payment_terms"], function(value) {
						frappe.query_report.set_filter_value('tax_id', value["tax_id"]);
						frappe.query_report.set_filter_value('customer_name', value["customer_name"]);
						frappe.query_report.set_filter_value('credit_limit', value["credit_limit"]);
						frappe.query_report.set_filter_value('payment_terms', value["payment_terms"]);
					});
				} else {
					frappe.query_report.set_filter_value('tax_id', "");
					frappe.query_report.set_filter_value('customer_name', "");
					frappe.query_report.set_filter_value('credit_limit', "");
					frappe.query_report.set_filter_value('payment_terms', "");
				}
			}
		},
		{
			"fieldname":"customer_group",
			"label": __("Customer Group"),
			"fieldtype": "Link",
			"options": "Customer Group"
		},
		{
			"fieldname":"payment_terms_template",
			"label": __("Payment Terms Template"),
			"fieldtype": "Link",
			"options": "Payment Terms Template"
		},
		{
			"fieldname":"territory",
			"label": __("Territory"),
			"fieldtype": "Link",
			"options": "Territory"
		},
		{
			"fieldname":"sales_partner",
			"label": __("Sales Partner"),
			"fieldtype": "Link",
			"options": "Sales Partner"
		},
		{
			"fieldname":"sales_person",
			"label": __("Sales Person"),
			"fieldtype": "Link",
			"options": "Sales Person"
		},
		{
<<<<<<< HEAD
			"fieldname": "account",
			"label": __("Receivable Account"),
			"fieldtype": "Link",
			"options": "Account",
			"get_query": function() {
				var company = frappe.query_report.get_filter_value('company');
				return {
					"doctype": "Account",
					"filters": {
						"company": company,
						"account_type": "Receivable",
						"is_group": 0
					}
				}
			}
		},
		{
			"fieldname":"cost_center",
			"label": __("Cost Center"),
			"fieldtype": "MultiSelect",
			get_data: function() {
				var cost_centers = frappe.query_report.get_filter_value("cost_center") || "";

				const values = cost_centers.split(/\s*,\s*/).filter(d => d);
				const txt = cost_centers.match(/[^,\s*]*$/)[0] || '';
				let data = [];

				frappe.call({
					type: "GET",
					method:'frappe.desk.search.search_link',
					async: false,
					no_spinner: true,
					args: {
						doctype: "Cost Center",
						txt: txt,
						filters: {
							"company": frappe.query_report.get_filter_value("company"),
							"name": ["not in", values]
						}
					},
					callback: function(r) {
						data = r.results;
					}
				});
				return data;
			}
		},
		{
			"fieldname":"project",
			"label": __("Project"),
			"fieldtype": "MultiSelect",
			get_data: function() {
				var projects = frappe.query_report.get_filter_value("project") || "";

				const values = projects.split(/\s*,\s*/).filter(d => d);
				const txt = projects.match(/[^,\s*]*$/)[0] || '';
				let data = [];

				frappe.call({
					type: "GET",
					method:'frappe.desk.search.search_link',
					async: false,
					no_spinner: true,
					args: {
						doctype: "Project",
						txt: txt,
						filters: {
							"name": ["not in", values]
						}
					},
					callback: function(r) {
						data = r.results;
					}
				});
				return data;
			}
		},
		{
			"fieldname":"finance_book",
			"label": __("Finance Book"),
			"fieldtype": "Link",
			"options": "Finance Book"
		},
		{
			"fieldname":"group_by",
			"label": __("Group By Level 1"),
			"fieldtype": "Select",
			"options": "Ungrouped\nGroup by Customer\nGroup by Customer Group\nGroup by Territory\nGroup by Sales Person\nGroup by Cost Center\nGroup by Project",
			"default": "Ungrouped"
		},
		{
			"fieldname":"group_by_2",
			"label": __("Group By Level 2"),
			"fieldtype": "Select",
			"options": "Ungrouped\nGroup by Customer\nGroup by Customer Group\nGroup by Territory\nGroup by Sales Person\nGroup by Cost Center\nGroup by Project",
			"default": "Ungrouped"
		},
		{
			"fieldname":"from_age",
			"label": __("Hide Invoices With Age Below"),
			"fieldtype": "Int"
		},
		{
			"fieldname":"to_age",
			"label": __("Hide Invoices With Age Above"),
			"fieldtype": "Int"
		},
		{
=======
>>>>>>> 0c0604b7
			"fieldname":"based_on_payment_terms",
			"label": __("Based On Payment Terms"),
			"fieldtype": "Check",
		},
		{
<<<<<<< HEAD
			"fieldname":"show_pdc_in_print",
			"label": __("Show PDC in Print"),
=======
			"fieldname":"show_future_payments",
			"label": __("Show Future Payments"),
>>>>>>> 0c0604b7
			"fieldtype": "Check",
			on_change: function() { return false; }
		},
		{
<<<<<<< HEAD
			"fieldname":"mark_overdue_in_print",
			"label": __("Mark Overdue in Print"),
			"fieldtype": "Check",
			on_change: function() { return false; }
		},
		{
			"fieldname":"show_sales_person_in_print",
			"label": __("Show Sales Person in Print"),
=======
			"fieldname":"show_delivery_notes",
			"label": __("Show Delivery Notes"),
			"fieldtype": "Check",
		},
		{
			"fieldname":"show_sales_person",
			"label": __("Show Sales Person"),
>>>>>>> 0c0604b7
			"fieldtype": "Check",
			"default": 1,
			on_change: function() { return false; }
		},
		{
			"fieldname":"tax_id",
			"label": __("NTN"),
			"fieldtype": "Data",
			"hidden": 1
		},
		{
			"fieldname":"customer_name",
			"label": __("Customer Name"),
			"fieldtype": "Data",
			"hidden": 1
		},
		{
			"fieldname":"payment_terms",
			"label": __("Payment Tems"),
			"fieldtype": "Data",
			"hidden": 1
		},
		{
			"fieldname":"credit_limit",
			"label": __("Credit Limit"),
			"fieldtype": "Currency",
			"hidden": 1
		}
	],

	onload: function(report) {
		report.page.add_inner_button(__("Accounts Receivable Summary"), function() {
			var filters = report.get_values();
			frappe.set_route('query-report', 'Accounts Receivable Summary', {company: filters.company});
		});
<<<<<<< HEAD
		erpnext.utils.add_payment_reconciliation_button("Customer", report.page, () => report.get_values());
	},
	initial_depth: 1
}
=======
	}
}

erpnext.dimension_filters.forEach((dimension) => {
	frappe.query_reports["Accounts Receivable"].filters.splice(9, 0 ,{
		"fieldname": dimension["fieldname"],
		"label": __(dimension["label"]),
		"fieldtype": "Link",
		"options": dimension["document_type"]
	});
});
>>>>>>> 0c0604b7
<|MERGE_RESOLUTION|>--- conflicted
+++ resolved
@@ -51,29 +51,6 @@
 			"fieldtype": "Int",
 			"default": "120",
 			"reqd": 1
-<<<<<<< HEAD
-=======
-		},
-		{
-			"fieldname":"finance_book",
-			"label": __("Finance Book"),
-			"fieldtype": "Link",
-			"options": "Finance Book"
->>>>>>> 0c0604b7
-		},
-		{
-			"fieldname":"cost_center",
-			"label": __("Cost Center"),
-			"fieldtype": "Link",
-			"options": "Cost Center",
-			get_query: () => {
-				var company = frappe.query_report.get_filter_value('company');
-				return {
-					filters: {
-						'company': company
-					}
-				}
-			}
 		},
 		{
 			"fieldname":"customer",
@@ -128,7 +105,6 @@
 			"options": "Sales Person"
 		},
 		{
-<<<<<<< HEAD
 			"fieldname": "account",
 			"label": __("Receivable Account"),
 			"fieldtype": "Link",
@@ -237,42 +213,25 @@
 			"fieldtype": "Int"
 		},
 		{
-=======
->>>>>>> 0c0604b7
 			"fieldname":"based_on_payment_terms",
 			"label": __("Based On Payment Terms"),
 			"fieldtype": "Check",
 		},
 		{
-<<<<<<< HEAD
-			"fieldname":"show_pdc_in_print",
-			"label": __("Show PDC in Print"),
-=======
 			"fieldname":"show_future_payments",
 			"label": __("Show Future Payments"),
->>>>>>> 0c0604b7
 			"fieldtype": "Check",
 			on_change: function() { return false; }
 		},
 		{
-<<<<<<< HEAD
 			"fieldname":"mark_overdue_in_print",
 			"label": __("Mark Overdue in Print"),
 			"fieldtype": "Check",
 			on_change: function() { return false; }
 		},
 		{
-			"fieldname":"show_sales_person_in_print",
-			"label": __("Show Sales Person in Print"),
-=======
-			"fieldname":"show_delivery_notes",
-			"label": __("Show Delivery Notes"),
-			"fieldtype": "Check",
-		},
-		{
 			"fieldname":"show_sales_person",
 			"label": __("Show Sales Person"),
->>>>>>> 0c0604b7
 			"fieldtype": "Check",
 			"default": 1,
 			on_change: function() { return false; }
@@ -308,13 +267,9 @@
 			var filters = report.get_values();
 			frappe.set_route('query-report', 'Accounts Receivable Summary', {company: filters.company});
 		});
-<<<<<<< HEAD
 		erpnext.utils.add_payment_reconciliation_button("Customer", report.page, () => report.get_values());
 	},
 	initial_depth: 1
-}
-=======
-	}
 }
 
 erpnext.dimension_filters.forEach((dimension) => {
@@ -325,4 +280,3 @@
 		"options": dimension["document_type"]
 	});
 });
->>>>>>> 0c0604b7
