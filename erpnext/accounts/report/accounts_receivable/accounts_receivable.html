--- conflicted
+++ resolved
@@ -42,10 +42,10 @@
 
 {% if(filters.show_pdc_in_print) { %}
 	{% var balance_row = data.slice(-1).pop();
-		var range1 = report.columns.find(d => d.fieldname == "range1").label;
-		var range2 = report.columns.find(d => d.fieldname == "range2").label;
-		var range3 = report.columns.find(d => d.fieldname == "range3").label;
-		var range4 = report.columns.find(d => d.fieldname == "range4").label;
+		   var range1 = report.columns[11].label;
+		   var range2 = report.columns[12].label;
+		   var range3 = report.columns[13].label;
+		   var range4 = report.columns[14].label;
 	%}
 	{% if(balance_row) { %}
 	<table class="table table-bordered table-condensed">
@@ -146,9 +146,9 @@
 		{% for(var i=0, l=data.length; i<l; i++) { %}
 			<tr>
 			{% if(report.report_name === "Accounts Receivable" || report.report_name === "Accounts Payable") { %}
-				{% if(data[i]["party"]) { %}
+				{% if(data[i][__("Customer")] || data[i][__("Supplier")]) { %}
 					<td>{%= frappe.datetime.str_to_user(data[i]["posting_date"]) %}</td>
-					<td style="text-align: right">{%= data[i]["age"] %}</td>
+					<td style="text-align: right">{%= data[i][__("Age (Days)")] %}</td>
 					<td>
 						{% if(!filters.show_pdc_in_print) { %}
 							{%= data[i]["voucher_type"] %}
@@ -163,22 +163,20 @@
 
 					{% if(!filters.show_pdc_in_print) { %}
 					<td>
-						{% if(!data[i]["posting_date"]) { %}
-							<strong>{%= data[i]["party"].substr(1, data[i]["party"].length-2) %}</strong>
-						{% } else { %}
-							{% if(!(filters.customer || filters.supplier)) { %}
-								{%= data[i]["party"] %}
-								{% if(data[i]["party_name"] && data[i]["party_name"] != data[i]["party"]) { %}
-									<br>{%= data[i]["party_name"] %}
-								{% } %}
+						{% if(!(filters.customer || filters.supplier)) { %}
+							{%= data[i][__("Customer")] || data[i][__("Supplier")] %}
+							{% if(data[i][__("Customer Name")] && data[i][__("Customer Name")] != data[i][__("Customer")]) { %}
+								<br> {%= data[i][__("Customer Name")] %}
+							{% } else if(data[i][__("Supplier Name")] != data[i][__("Supplier")]) { %}
+								<br> {%= data[i][__("Supplier Name")] %}
 							{% } %}
 						{% } %}
-						{% if data[i]["remarks"] %}
 						<div>
-							{% if (!filters.customer && !filters.supplier) { %}{%= __("Remarks") %}:{% } %}
-							{%= data[i]["remarks"] %}
+						{% if data[i][__("Remarks")] %}
+							{%= __("Remarks") %}:
+							{%= data[i][__("Remarks")] %}
+						{% } %}
 						</div>
-						{% } %}
 					</td>
 					{% } %}
 
@@ -189,7 +187,7 @@
 						<td style="text-align: right">
 							{%= format_currency(data[i]["paid_amount"], data[i]["currency"]) %}</td>
 						<td style="text-align: right">
-							{%= format_currency(data[i]["return_amount"], data[i]["currency"])  %}</td>
+							{%= report.report_name === "Accounts Receivable" ? format_currency(data[i]["credit_note"], data[i]["currency"]) : format_currency(data[i]["debit_note"], data[i]["currency"])  %}</td>
 					{% } %}
 					<td style="text-align: right">
 						{%= format_currency(data[i]["outstanding_amount"], data[i]["currency"]) %}</td>
@@ -212,72 +210,51 @@
 					<td></td>
 					{% } %}
 					<td></td>
-
-					{% if($.isEmptyObject(data[i])) { %}
-						<td></td>
-						<td></td>
-						{% if(!filters.show_pdc_in_print) { %}
-							<td></td>
-							<td></td>
-						{% } %}
-						<td></td>
-						{% if(filters.show_pdc_in_print) { %}
-							{% if(report.report_name === "Accounts Receivable") { %}
-								<td></td>
-							{% } %}
-							<td></td>
-							<td></td>
-							<td></td>
-							<td></td>
-						{% } %}
-					{% } else { %}
-						<td style="text-align: right"><b>{%= __("Total") %}</b></td>
+					<td style="text-align: right"><b>{%= __("Total") %}</b></td>
+					<td style="text-align: right">
+						{%= format_currency(data[i]["invoiced_amount"], data[i]["currency"] ) %}</td>
+
+					{% if(!filters.show_pdc_in_print) { %}
 						<td style="text-align: right">
-							{%= format_currency(data[i]["invoiced_amount"], data[i]["currency"] ) %}</td>
-
-						{% if(!filters.show_pdc_in_print) { %}
+							{%= format_currency(data[i]["paid_amount"], data[i]["currency"]) %}</td>
+						<td style="text-align: right">{%= report.report_name === "Accounts Receivable" ? format_currency(data[i]["credit_note"], data[i]["currency"])  : format_currency(data[i]["debit_note"], data[i]["currency"])  %} </td>
+					{% } %}
+					<td style="text-align: right">
+						{%= format_currency(data[i]["outstanding_amount"], data[i]["currency"]) %}</td>
+
+					{% if(filters.show_pdc_in_print) { %}
+						{% if(report.report_name === "Accounts Receivable") { %}
 							<td style="text-align: right">
-								{%= format_currency(data[i]["paid_amount"], data[i]["currency"]) %}</td>
-							<td style="text-align: right">{%= format_currency(data[i]["return_amount"], data[i]["currency"])  %} </td>
-						{% } %}
-						<td style="text-align: right">
-							{%= format_currency(data[i]["outstanding_amount"], data[i]["currency"]) %}</td>
-
-						{% if(filters.show_pdc_in_print) { %}
-							{% if(report.report_name === "Accounts Receivable") { %}
-								<td style="text-align: right">
-									{%= data[i]["po_no"] %}</td>
-							{% } %}
-							<td style="text-align: right">{%= frappe.datetime.str_to_user(data[i]["pdc/lc_date"]) %}</td>
-							<td style="text-align: right">{%= data[i][("pdc/lc_ref")] %}</td>
-							<td style="text-align: right">{%= format_currency(data[i][("pdc/lc_amount")], data[i]["currency"]) %}</td>
-							<td style="text-align: right">{%= format_currency(data[i][("remaining_balance")], data[i]["currency"]) %}</td>
-						{% } %}
-<<<<<<< HEAD
-=======
+								{%= data[i][__("Customer LPO")] %}</td>
+						{% } %}
 						<td style="text-align: right">{%= data[i][("pdc/lc_ref")] %}</td>
 						<td style="text-align: right">{%= format_currency(data[i][("pdc/lc_amount")], data[i]["currency"]) %}</td>
 						<td style="text-align: right">{%= format_currency(data[i][("remaining_balance")], data[i]["currency"]) %}</td>
->>>>>>> ddc59a79
 					{% } %}
 				{% } %}
 			{% } else { %}
-				{% if(data[i]["party"] != __("Total")) { %}
-					<td>
-						{% if(!(filters.customer || filters.supplier)) { %}
-							{%= data[i]["party"] %}
-							{% if(data[i]["party_name"] && data[i]["party_name"] != data[i]["party"]) { %}
-								<br>{%= data[i]["party_name"] %}
+				{% if(data[i][__("Customer")] || data[i][__("Supplier")]|| "&nbsp;") { %}
+					{% if((data[i][__("Customer")] || data[i][__("Supplier")]) != __("'Total'")) { %}
+						<td>
+							{% if(!(filters.customer || filters.supplier)) { %}
+								{%= data[i][__("Customer")] || data[i][__("Supplier")] %}
+								{% if(data[i][__("Customer Name")] && data[i][__("Customer Name")] != data[i][__("Customer")]) { %}
+									<br> {%= data[i][__("Customer Name")] %}
+								{% } else if(data[i][__("Supplier Name")] != data[i][__("Supplier")]) { %}
+									<br> {%= data[i][__("Supplier Name")] %}
+								{% } %}
 							{% } %}
-						{% } %}
-					</td>
-				{% } else { %}
-					<td><b>{%= __("Total") %}</b></td>
-				{% } %}
-				<td style="text-align: right">{%= format_currency(data[i]["invoiced_amount"], data[i]["currency"]) %}</td>
-				<td style="text-align: right">{%= format_currency(data[i]["paid_amount"], data[i]["currency"]) %}</td>
-				<td style="text-align: right">{%= format_currency(data[i]["return_amount"], data[i]["currency"]) %}</td>
-				<td style="text-align: right">{%= format_currency(data[i]["outstanding_amount"], data[i]["currency"]) %}</td>
+							<br>{%= __("Remarks") %}:
+							{%= data[i][__("Remarks")] %}
+						</td>
+					{% } else { %}
+						<td><b>{%= __("Total") %}</b></td>
+					{% } %}
+					<td style="text-align: right">{%= format_currency(data[i][("total_invoiced_amt")], data[i]["currency"]) %}</td>
+					<td style="text-align: right">{%= format_currency(data[i][("total_paid_amt")], data[i]["currency"]) %}</td>
+					<td style="text-align: right">{%= report.report_name === "Accounts Receivable Summary" ? format_currency(data[i][__("credit_note_amt")], data[i]["currency"]) : format_currency(data[i][__("debit_note_amt")], data[i]["currency"]) %}</td>
+					<td style="text-align: right">{%= format_currency(data[i][("total_outstanding_amt")], data[i]["currency"]) %}</td>
+				{% } %}
 			{% } %}
 			</tr>
 		{% } %}
