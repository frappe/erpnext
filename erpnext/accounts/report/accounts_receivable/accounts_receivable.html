--- conflicted
+++ resolved
@@ -167,16 +167,12 @@
 			{% if(report.report_name === "Accounts Receivable" || report.report_name === "Accounts Payable") { %}
 				{% if(data[i]["party"]) { %}
 					<td>{%= frappe.datetime.str_to_user(data[i]["posting_date"]) %}</td>
-<<<<<<< HEAD
-					<td style="text-align: right">{%= data[i]["age"] %}</td>
-=======
 					<td style="text-align: right">
 						{%= data[i]["age"] %}
 						{% if(filters.mark_overdue_in_print && data[i]["due_date"] && data[i]["due_date"] < filters.report_date) { %}
 							<div>{%= __("Overdue") %}</div>
 						{% } %}
 					</td>
->>>>>>> c7ce13d2
 					<td>
 						{% if(!filters.show_pdc_in_print) { %}
 							{%= data[i]["voucher_type"] %}
