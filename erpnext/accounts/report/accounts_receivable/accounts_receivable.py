--- conflicted
+++ resolved
@@ -651,11 +651,7 @@
 			where
 				gle.docstatus < 2 and gle.party_type=%s and (gle.party is not null and gle.party != '') {conditions}
 				group by gle.voucher_type, gle.voucher_no, gle.against_voucher_type, gle.against_voucher, gle.party
-<<<<<<< HEAD
-				order by gle.posting_date, gle.party""".format(
-=======
 				order by gle.posting_date, gle.party""".format(  # nosec
->>>>>>> bdc671e1
 			select_fields=select_fields,
 			cost_center_fields=cost_center_fields,
 			cost_center_join=cost_center_join,
