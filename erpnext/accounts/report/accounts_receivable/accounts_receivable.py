--- conflicted
+++ resolved
@@ -22,7 +22,6 @@
 		data = self.get_data(party_naming_by, args)
 		data_out = self.get_grouped_data(columns, data)
 		chart = self.get_chart_data(columns, data)
-<<<<<<< HEAD
 
 		return columns, data_out, None, chart
 
@@ -51,27 +50,6 @@
 				"options": args.get("party_type"),
 				"width": 110
 			})
-=======
-
-		return columns, data_out, None, chart
-
-	def get_columns(self, party_naming_by, args):
-		columns = [
-			{
-				"label": _("Posting Date"),
-				"fieldtype": "Date",
-				"fieldname": "posting_date",
-				"width": 90
-			},
-			{
-				"label": _(args.get("party_type")),
-				"fieldtype": "Link",
-				"fieldname": "party",
-				"options": args.get("party_type"),
-				"width": 200
-			}
-		]
->>>>>>> b041a617
 
 		if args.get("party_type") == 'Customer':
 			columns.append({
@@ -82,18 +60,6 @@
 				"width": 100
 			})
 
-<<<<<<< HEAD
-=======
-		if party_naming_by == "Naming Series":
-			columns.append({
-				"label": _(args.get("party_type") + " Name"),
-				"fieldtype": "Link",
-				"fieldname": "party_name",
-				"options": args.get("party_type"),
-				"width": 110
-			})
-
->>>>>>> b041a617
 		columns += [
 			{
 				"label": _("Voucher Type"),
