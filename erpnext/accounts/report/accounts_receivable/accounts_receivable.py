# Copyright (c) 2015, Frappe Technologies Pvt. Ltd.
# License: GNU General Public License v3. See license.txt

from __future__ import unicode_literals
import frappe
from frappe import _, scrub
from frappe.utils import getdate, nowdate, flt, cint

class ReceivablePayableReport(object):
	def __init__(self, filters=None):
		self.filters = frappe._dict(filters or {})
		self.filters.report_date = getdate(self.filters.report_date or nowdate())
		self.age_as_on = getdate(nowdate()) \
			if self.filters.report_date > getdate(nowdate()) \
			else self.filters.report_date

	def run(self, args):
		party_naming_by = frappe.db.get_value(args.get("naming_by")[0], None, args.get("naming_by")[1])
		columns = self.get_columns(party_naming_by, args)
		data = self.get_data(party_naming_by, args)
		chart = self.get_chart_data(columns, data)
		return columns, data, None, chart

	def get_columns(self, party_naming_by, args):
		columns = [_("Posting Date") + ":Date:80", _(args.get("party_type")) + ":Link/" + args.get("party_type") + ":200"]

		if party_naming_by == "Naming Series":
			columns += [args.get("party_type") + " Name::110"]

		columns += [_("Voucher Type") + "::110", _("Voucher No") + ":Dynamic Link/"+_("Voucher Type")+":120",
			_("Due Date") + ":Date:80"]

		if args.get("party_type") == "Supplier":
			columns += [_("Bill No") + "::80", _("Bill Date") + ":Date:80"]

		for label in ("Invoiced Amount", "Paid Amount", "Outstanding Amount"):
			columns.append({
				"label": label,
				"fieldtype": "Currency",
				"options": "currency",
				"width": 120
			})

		columns += [_("Age (Days)") + ":Int:80"]
		
		self.ageing_col_idx_start = len(columns)

		if not "range1" in self.filters:
			self.filters["range1"] = "30"
		if not "range2" in self.filters:
			self.filters["range2"] = "60"
		if not "range3" in self.filters:
			self.filters["range3"] = "90"
			
		for label in ("0-{range1}".format(range1=self.filters["range1"]),
			"{range1}-{range2}".format(range1=cint(self.filters["range1"])+ 1, range2=self.filters["range2"]),
			"{range2}-{range3}".format(range2=cint(self.filters["range2"])+ 1, range3=self.filters["range3"]),
			"{range3}-{above}".format(range3=cint(self.filters["range3"])+ 1, above=_("Above"))):
<<<<<<< HEAD
=======
				frappe.errprint(label)
>>>>>>> c9fc0912
				columns.append({
					"label": label,
					"fieldtype": "Currency",
					"options": "currency",
					"width": 120
				})

		columns.append({
			"fieldname": "currency",
			"label": _("Currency"),
			"fieldtype": "Link",
			"options": "Currency",
			"width": 100
		})
		if args.get("party_type") == "Customer":
			columns += [_("Territory") + ":Link/Territory:80"]
		if args.get("party_type") == "Supplier":
			columns += [_("Supplier Type") + ":Link/Supplier Type:80"]
			
		columns.append(_("Remarks") + "::200")
		
		return columns

	def get_data(self, party_naming_by, args):
		from erpnext.accounts.utils import get_currency_precision
		currency_precision = get_currency_precision() or 2
		dr_or_cr = "debit" if args.get("party_type") == "Customer" else "credit"

		voucher_details = self.get_voucher_details(args.get("party_type"))

		future_vouchers = self.get_entries_after(self.filters.report_date, args.get("party_type"))

		company_currency = frappe.db.get_value("Company", self.filters.get("company"), "default_currency")

		data = []
		for gle in self.get_entries_till(self.filters.report_date, args.get("party_type")):
			if self.is_receivable_or_payable(gle, dr_or_cr, future_vouchers):
				outstanding_amount = flt(self.get_outstanding_amount(gle, 
					self.filters.report_date, dr_or_cr), currency_precision)
					
				if abs(outstanding_amount) > 0.1/10**currency_precision:
					row = [gle.posting_date, gle.party]

					# customer / supplier name
					if party_naming_by == "Naming Series":
						row += [self.get_party_name(gle.party_type, gle.party)]

					# get due date
					due_date = voucher_details.get(gle.voucher_no, {}).get("due_date", "")

					row += [gle.voucher_type, gle.voucher_no, due_date]

					# get supplier bill details
					if args.get("party_type") == "Supplier":
						row += [
							voucher_details.get(gle.voucher_no, {}).get("bill_no", ""),
							voucher_details.get(gle.voucher_no, {}).get("bill_date", "")
						]

					# invoiced and paid amounts
					invoiced_amount = gle.get(dr_or_cr) if (gle.get(dr_or_cr) > 0) else 0
					paid_amt = invoiced_amount - outstanding_amount
					row += [invoiced_amount, paid_amt, outstanding_amount]

					# ageing data
					entry_date = due_date if self.filters.ageing_based_on == "Due Date" else gle.posting_date
					row += get_ageing_data(cint(self.filters.range1), cint(self.filters.range2),
						cint(self.filters.range3), self.age_as_on, entry_date, outstanding_amount)

					# issue 6371-Ageing buckets should not have amounts if due date is not reached
					if self.filters.ageing_based_on == "Due Date" and getdate(due_date) > getdate(self.filters.report_date):
						row[-1]=row[-2]=row[-3]=row[-4]=0

					if self.filters.get(scrub(args.get("party_type"))):
						row.append(gle.account_currency)
					else:
						row.append(company_currency)

					# customer territory / supplier type
					if args.get("party_type") == "Customer":
						row += [self.get_territory(gle.party)]
					if args.get("party_type") == "Supplier":
						row += [self.get_supplier_type(gle.party)]

					row.append(gle.remarks)
					data.append(row)

		return data

	def get_entries_after(self, report_date, party_type):
		# returns a distinct list
		return list(set([(e.voucher_type, e.voucher_no) for e in self.get_gl_entries(party_type)
			if getdate(e.posting_date) > report_date]))

	def get_entries_till(self, report_date, party_type):
		# returns a generator
		return (e for e in self.get_gl_entries(party_type)
			if getdate(e.posting_date) <= report_date)

	def is_receivable_or_payable(self, gle, dr_or_cr, future_vouchers):
		return (
			# advance
			(not gle.against_voucher) or

			# against sales order/purchase order
			(gle.against_voucher_type in ["Sales Order", "Purchase Order"]) or

			# sales invoice/purchase invoice
			(gle.against_voucher==gle.voucher_no and gle.get(dr_or_cr) > 0) or

			# entries adjusted with future vouchers
			((gle.against_voucher_type, gle.against_voucher) in future_vouchers)
		)

	def get_outstanding_amount(self, gle, report_date, dr_or_cr):
		payment_amount = 0.0
		for e in self.get_gl_entries_for(gle.party, gle.party_type, gle.voucher_type, gle.voucher_no):
			if getdate(e.posting_date) <= report_date and e.name!=gle.name:
				payment_amount += (flt(e.credit if gle.party_type == "Customer" else e.debit) - flt(e.get(dr_or_cr)))

		return flt(gle.get(dr_or_cr)) - flt(gle.credit if gle.party_type == "Customer" else gle.debit) - payment_amount

	def get_party_name(self, party_type, party_name):
		return self.get_party_map(party_type).get(party_name, {}).get("customer_name" if party_type == "Customer" else "supplier_name") or ""

	def get_territory(self, party_name):
		return self.get_party_map("Customer").get(party_name, {}).get("territory") or ""

	def get_supplier_type(self, party_name):
		return self.get_party_map("Supplier").get(party_name, {}).get("supplier_type") or ""

	def get_party_map(self, party_type):
		if not hasattr(self, "party_map"):
			if party_type == "Customer":
				self.party_map = dict(((r.name, r) for r in frappe.db.sql("""select {0}, {1}, {2} from `tab{3}`"""
					.format("name", "customer_name", "territory", party_type), as_dict=True)))

			elif party_type == "Supplier":
				self.party_map = dict(((r.name, r) for r in frappe.db.sql("""select {0}, {1}, {2} from `tab{3}`"""
					.format("name", "supplier_name", "supplier_type", party_type), as_dict=True)))

		return self.party_map

	def get_voucher_details(self, party_type):
		voucher_details = frappe._dict()

		if party_type == "Customer":
			for si in frappe.db.sql("""select name, due_date
				from `tabSales Invoice` where docstatus=1""", as_dict=1):
					voucher_details.setdefault(si.name, si)

		if party_type == "Supplier":
			for pi in frappe.db.sql("""select name, due_date, bill_no, bill_date
				from `tabPurchase Invoice` where docstatus=1""", as_dict=1):
					voucher_details.setdefault(pi.name, pi)

		return voucher_details

	def get_gl_entries(self, party_type):
		if not hasattr(self, "gl_entries"):
			conditions, values = self.prepare_conditions(party_type)

			if self.filters.get(scrub(party_type)):
				select_fields = "sum(debit_in_account_currency) as debit, sum(credit_in_account_currency) as credit"
			else:
				select_fields = "sum(debit) as debit, sum(credit) as credit"

			self.gl_entries = frappe.db.sql("""select name, posting_date, account, party_type, party, 
				voucher_type, voucher_no, against_voucher_type, against_voucher, 
				account_currency, remarks, {0}
				from `tabGL Entry`
				where docstatus < 2 and party_type=%s and (party is not null and party != '') {1}
				group by voucher_type, voucher_no, against_voucher_type, against_voucher, party
				order by posting_date, party"""
				.format(select_fields, conditions), values, as_dict=True)

		return self.gl_entries

	def prepare_conditions(self, party_type):
		conditions = [""]
		values = [party_type]

		party_type_field = scrub(party_type)

		if self.filters.company:
			conditions.append("company=%s")
			values.append(self.filters.company)

		if self.filters.get(party_type_field):
			conditions.append("party=%s")
			values.append(self.filters.get(party_type_field))

		return " and ".join(conditions), values

	def get_gl_entries_for(self, party, party_type, against_voucher_type, against_voucher):
		if not hasattr(self, "gl_entries_map"):
			self.gl_entries_map = {}
			for gle in self.get_gl_entries(party_type):
				if gle.against_voucher_type and gle.against_voucher:
					self.gl_entries_map.setdefault(gle.party, {})\
						.setdefault(gle.against_voucher_type, {})\
						.setdefault(gle.against_voucher, [])\
						.append(gle)

		return self.gl_entries_map.get(party, {})\
			.get(against_voucher_type, {})\
			.get(against_voucher, [])
			
	def get_chart_data(self, columns, data):
		ageing_columns = columns[self.ageing_col_idx_start : self.ageing_col_idx_start+4]
		
		rows = []
		for d in data:
			rows.append(d[self.ageing_col_idx_start : self.ageing_col_idx_start+4])

		if rows:
			rows.insert(0, [[d.get("label")] for d in ageing_columns])
		
		return {
			"data": {
				'rows': rows
			},
			"chart_type": 'pie'
		}

def execute(filters=None):
	args = {
		"party_type": "Customer",
		"naming_by": ["Selling Settings", "cust_master_name"],
	}
	return ReceivablePayableReport(filters).run(args)

def get_ageing_data(first_range, second_range, third_range, age_as_on, entry_date, outstanding_amount):
	# [0-30, 30-60, 60-90, 90-above]
	outstanding_range = [0.0, 0.0, 0.0, 0.0]

	if not (age_as_on and entry_date):
		return [0] + outstanding_range

	age = (getdate(age_as_on) - getdate(entry_date)).days or 0
	index = None
	for i, days in enumerate([first_range, second_range, third_range]):
		if age <= days:
			index = i
			break

	if index is None: index = 3
	outstanding_range[index] = outstanding_amount

	return [age] + outstanding_range<|MERGE_RESOLUTION|>--- conflicted
+++ resolved
@@ -56,10 +56,6 @@
 			"{range1}-{range2}".format(range1=cint(self.filters["range1"])+ 1, range2=self.filters["range2"]),
 			"{range2}-{range3}".format(range2=cint(self.filters["range2"])+ 1, range3=self.filters["range3"]),
 			"{range3}-{above}".format(range3=cint(self.filters["range3"])+ 1, above=_("Above"))):
-<<<<<<< HEAD
-=======
-				frappe.errprint(label)
->>>>>>> c9fc0912
 				columns.append({
 					"label": label,
 					"fieldtype": "Currency",
