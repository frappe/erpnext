--- conflicted
+++ resolved
@@ -576,7 +576,6 @@
 	def get_party_map(self, party_type):
 		if not hasattr(self, "party_map"):
 			if party_type == "Customer":
-<<<<<<< HEAD
 				party_data = frappe.db.sql("""
 					select
 						p.name, p.customer_name, p.territory, p.customer_group, p.customer_primary_contact,
@@ -585,9 +584,6 @@
 					left join `tabSales Team` steam on steam.parent = p.name and steam.parenttype = 'Customer'
 					group by p.name
 				""", as_dict=True)
-=======
-				select_fields = "name, customer_name, territory, customer_group, customer_primary_contact"
->>>>>>> 1836285c
 			elif party_type == "Supplier":
 				party_data = frappe.db.sql("""
 					select p.name, p.supplier_name, p.supplier_group
