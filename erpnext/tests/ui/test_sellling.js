--- conflicted
+++ resolved
@@ -30,7 +30,6 @@
 
 
 QUnit.test("test sales order", function(assert) {
-<<<<<<< HEAD
 	assert.expect(4);
 	let done = assert.async();
 	frappe.run_serially([
@@ -63,47 +62,4 @@
 		/*() => cur_frm.savesubmit(),*/
 		() => done()
 	]);
-});
-
-/*
-QUnit.only("test taxes", function(assert) {
-	assert.expect(2);
-	let done = assert.async();
-	frappe.run_serially([
-		() => {
-			return frappe.tests.make('', [
-=======
-	assert.expect(2);
-	let done = assert.async();
-	frappe.run_serially([
-		() => frappe.tests.setup_doctype('Customer'),
-		() => frappe.tests.setup_doctype('Item'),
-		() => {
-			return frappe.tests.make('Sales Order', [
->>>>>>> e3cdcd84
-				{customer: 'Test Customer 1'},
-				{delivery_date: frappe.datetime.add_days(frappe.defaults.get_default("year_end_date"), 1)},
-				{items: [
-					[
-						{'item_code': 'Test Product 1'},
-						{'qty': 5}
-					]
-				]}
-			]);
-		},
-		() => {
-			// get_item_details
-			assert.ok(cur_frm.doc.items[0].item_name=='Test Product 1');
-
-			// calculate_taxes_and_totals
-			assert.ok(cur_frm.doc.grand_total==500);
-		},
-		() => done()
-	]);
-<<<<<<< HEAD
-});
-
-*/
-=======
-});
->>>>>>> e3cdcd84
+});