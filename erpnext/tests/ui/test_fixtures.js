$.extend(frappe.test_data, {
	"Customer": {
		"Test Customer 1": [
			{customer_name: "Test Customer 1"}
		],
		"Test Customer 2": [
			{customer_name: "Test Customer 2"}
		],
		"Test Customer 3": [
			{customer_name: "Test Customer 3"}
		],
	},
	"Item": {
		"Test Product 1": [
			{item_code: "Test Product 1"},
			{item_group: "Products"},
			{is_stock_item: 1},
			{standard_rate: 100},
			{opening_stock: 100},
		],
		"Test Product 2": [
			{item_code: "Test Product 2"},
			{item_group: "Products"},
			{is_stock_item: 1},
			{standard_rate: 150},
			{opening_stock: 200},
		],
		"Test Product 3": [
			{item_code: "Test Product 3"},
			{item_group: "Products"},
			{is_stock_item: 1},
			{standard_rate: 250},
			{opening_stock: 100},
		],
		"Test Service 1": [
			{item_code: "Test Service 1"},
			{item_group: "Services"},
			{is_stock_item: 0},
			{standard_rate: 200}
		],
		"Test Service 2": [
			{item_code: "Test Service 2"},
			{item_group: "Services"},
			{is_stock_item: 0},
			{standard_rate: 300}
		]
	},
<<<<<<< HEAD
	'Sales Taxes and Charges Template': {
		'TEST In State GST': [
			{title: 'TEST In State GST'},
			{taxes:[
				[
					{charge_type:'On Net Total'},
					{account_head:'CGST - '+frappe.get_abbr(frappe.defaults.get_default('Company')) }
				],
				[
					{charge_type:'On Net Total'},
					{account_head:'SGST - '+frappe.get_abbr(frappe.defaults.get_default('Company')) }
				]
			]}
		]
	},
	'Terms and Conditions': {
		'TEST Delivery Terms for Sales Order': [
			{title: 'TEST Delivery Terms for Sales Order'},
			{terms: '<pre style="line-height: 1.42857; background-color: rgb(255, 255, 255);">Delivery Terms for Order number {{ name }}\
\
-Order Date : {{ transaction_date }} \
-Expected Delivery Date : {{ delivery_date }}</pre>'}
=======
	"Lead": {
		"LEAD-00001": [
			{lead_name: "Test Lead 1"}
		],
		"LEAD-00002": [
			{lead_name: "Test Lead 2"}
		],
		"LEAD-00003": [
			{lead_name: "Test Lead 3"}
		]
	},
	"Address": {
		"Test1-Billing": [
			{address_title:"Test1"},
			{address_type: "Billing"},
			{address_line1: "Billing Street 1"},
			{city: "Billing City 1"},
			{links: [
				[
					{link_doctype: "Customer"},
					{link_name: "Test Customer 1"}
				]
			]}
		],
		"Test1-Shipping": [
			{address_title:"Test1"},
			{address_type: "Shipping"},
			{address_line1: "Shipping Street 1"},
			{city: "Shipping City 1"},
			{links: [
				[
					{link_doctype: "Customer"},
					{link_name: "Test Customer 1"}
				]
			]}
		],
		"Test1-Warehouse": [
			{address_title:"Test1"},
			{address_type: "Warehouse"},
			{address_line1: "Warehouse Street 1"},
			{city: "Warehouse City 1"},
			{links: [
				[
					{link_doctype: "Customer"},
					{link_name: "Test Customer 1"}
				]
			]}
		],
		"Test2-Billing": [
			{address_title:"Test2"},
			{address_type: "Billing"},
			{address_line1: "Billing Street 2"},
			{city: "Billing City 2"},
			{links: [
				[
					{link_doctype: "Customer"},
					{link_name: "Test Customer 2"}
				]
			]}
		],
		"Test2-Shipping": [
			{address_title:"Test2"},
			{address_type: "Shipping"},
			{address_line1: "Shipping Street 2"},
			{city: "Shipping City 2"},
			{links: [
				[
					{link_doctype: "Customer"},
					{link_name: "Test Customer 2"}
				]
			]}
		],
		"Test2-Warehouse": [
			{address_title:"Test2"},
			{address_type: "Warehouse"},
			{address_line1: "Warehouse Street 2"},
			{city: "Warehouse City 2"},
			{links: [
				[
					{link_doctype: "Customer"},
					{link_name: "Test Customer 2"}
				]
			]}
		]
	},
	"Contact": {
		"Contact 1-Test Customer 1": [
			{first_name: "Contact 1"},
			{links: [
				[
					{link_doctype: "Customer"},
					{link_name: "Test Customer 1"}
				]
			]}
		],
		"Contact 2-Test Customer 1": [
			{first_name: "Contact 2"},
			{links: [
				[
					{link_doctype: "Customer"},
					{link_name: "Test Customer 1"}
				]
			]}
		],
		"Contact 1-Test Customer 2": [
			{first_name: "Contact 1"},
			{links: [
				[
					{link_doctype: "Customer"},
					{link_name: "Test Customer 2"}
				]
			]}
		],
		"Contact 2-Test Customer 2": [
			{first_name: "Contact 2"},
			{links: [
				[
					{link_doctype: "Customer"},
					{link_name: "Test Customer 2"}
				]
			]}
		],
	},
	"Price List": {
		"Test-Buying-USD": [
			{price_list_name: "Test-Buying-USD"},
			{currency: "USD"},
			{buying: "1"}
		],
		"Test-Buying-EUR": [
			{price_list_name: "Test-Buying-EUR"},
			{currency: "EUR"},
			{buying: "1"}
		],
		"Test-Selling-USD": [
			{price_list_name: "Test-Selling-USD"},
			{currency: "USD"},
			{selling: "1"}
		],
		"Test-Selling-EUR": [
			{price_list_name: "Test-Selling-EUR"},
			{currency: "EUR"},
			{selling: "1"}
		],
	},
	"Terms and Conditions": {
		"Test Term 1": [
			{title: "Test Term 1"}
		],
		"Test Term 2": [
			{title: "Test Term 2"}
		]
	},
	"Sales Taxes and Charges Template": {
		"TEST In State GST": [
			{title: "TEST In State GST"},
			{taxes:[
				[
					{charge_type:"On Net Total"},
					{account_head:"CGST - "+frappe.get_abbr(frappe.defaults.get_default("Company")) }
				],
				[
					{charge_type:"On Net Total"},
					{account_head:"SGST - "+frappe.get_abbr(frappe.defaults.get_default("Company")) }
				]
			]}
>>>>>>> bfdb7260
		]
	}
});<|MERGE_RESOLUTION|>--- conflicted
+++ resolved
@@ -45,30 +45,13 @@
 			{standard_rate: 300}
 		]
 	},
-<<<<<<< HEAD
-	'Sales Taxes and Charges Template': {
-		'TEST In State GST': [
-			{title: 'TEST In State GST'},
-			{taxes:[
-				[
-					{charge_type:'On Net Total'},
-					{account_head:'CGST - '+frappe.get_abbr(frappe.defaults.get_default('Company')) }
-				],
-				[
-					{charge_type:'On Net Total'},
-					{account_head:'SGST - '+frappe.get_abbr(frappe.defaults.get_default('Company')) }
-				]
-			]}
-		]
-	},
 	'Terms and Conditions': {
 		'TEST Delivery Terms for Sales Order': [
 			{title: 'TEST Delivery Terms for Sales Order'},
 			{terms: '<pre style="line-height: 1.42857; background-color: rgb(255, 255, 255);">Delivery Terms for Order number {{ name }}\
 \
 -Order Date : {{ transaction_date }} \
--Expected Delivery Date : {{ delivery_date }}</pre>'}
-=======
+-Expected Delivery Date : {{ delivery_date }}</pre>'},
 	"Lead": {
 		"LEAD-00001": [
 			{lead_name: "Test Lead 1"}
@@ -235,7 +218,6 @@
 					{account_head:"SGST - "+frappe.get_abbr(frappe.defaults.get_default("Company")) }
 				]
 			]}
->>>>>>> bfdb7260
 		]
 	}
 });