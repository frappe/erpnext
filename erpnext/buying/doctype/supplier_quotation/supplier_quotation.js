// Copyright (c) 2015, Frappe Technologies Pvt. Ltd. and Contributors
// License: GNU General Public License v3. See license.txt

// attach required files
{% include 'erpnext/public/js/controllers/buying.js' %};

erpnext.buying.SupplierQuotationController = erpnext.buying.BuyingController.extend({
	setup: function() {
		this.frm.custom_make_buttons = {
			'Purchase Order': 'Purchase Order',
<<<<<<< HEAD
			'Quotation': 'Quotation',
			'Subscription': 'Subscription'
=======
			'Quotation': 'Quotation'
>>>>>>> 540559d6
		}

		this._super();
	},

	refresh: function() {
		var me = this;
		this._super();

		if (this.frm.doc.__islocal && !this.frm.doc.valid_till) {
			this.frm.set_value('valid_till', frappe.datetime.add_months(this.frm.doc.transaction_date, 1));
		}
		if (this.frm.doc.docstatus === 1) {
			cur_frm.add_custom_button(__("Purchase Order"), this.make_purchase_order,
				__('Create'));
			cur_frm.page.set_inner_btn_group_as_primary(__('Create'));
			cur_frm.add_custom_button(__("Quotation"), this.make_quotation,
				__('Create'));
		}
		else if (this.frm.doc.docstatus===0) {

			this.frm.add_custom_button(__('Material Request'),
				function() {
					erpnext.utils.map_current_doc({
						method: "erpnext.stock.doctype.material_request.material_request.make_supplier_quotation",
						source_doctype: "Material Request",
						target: me.frm,
						setters: {
							schedule_date: undefined,
							status: undefined
						},
						get_query_filters: {
							material_request_type: "Purchase",
							docstatus: 1,
							status: ["!=", "Stopped"],
							per_ordered: ["<", 100],
							company: me.frm.doc.company
						}
					})
				}, __("Get Items From"));

			// Link Material Requests
			this.frm.add_custom_button(__('Link to Material Requests'),
				function() {
					erpnext.buying.link_to_mrs(me.frm);
				}, __("Tools"));

			this.frm.add_custom_button(__("Request for Quotation"),
			function() {
				if (!me.frm.doc.supplier) {
					frappe.throw({message:__("Please select a Supplier"), title:__("Mandatory")})
				}
				erpnext.utils.map_current_doc({
					method: "erpnext.buying.doctype.request_for_quotation.request_for_quotation.make_supplier_quotation_from_rfq",
					source_doctype: "Request for Quotation",
					target: me.frm,
					setters: {
						transaction_date: null
					},
					get_query_filters: {
						supplier: me.frm.doc.supplier,
						company: me.frm.doc.company
					},
					get_query_method: "erpnext.buying.doctype.request_for_quotation.request_for_quotation.get_rfq_containing_supplier"

				})
			}, __("Get Items From"));
		}
	},

	make_purchase_order: function() {
		frappe.model.open_mapped_doc({
			method: "erpnext.buying.doctype.supplier_quotation.supplier_quotation.make_purchase_order",
			frm: cur_frm
		})
	},
	make_quotation: function() {
		frappe.model.open_mapped_doc({
			method: "erpnext.buying.doctype.supplier_quotation.supplier_quotation.make_quotation",
			frm: cur_frm
		})

	}
});

// for backward compatibility: combine new and previous states
$.extend(cur_frm.cscript, new erpnext.buying.SupplierQuotationController({frm: cur_frm}));

cur_frm.fields_dict['items'].grid.get_field('project').get_query =
	function(doc, cdt, cdn) {
		return{
			filters:[
				['Project', 'status', 'not in', 'Completed, Cancelled']
			]
		}
	}<|MERGE_RESOLUTION|>--- conflicted
+++ resolved
@@ -8,12 +8,7 @@
 	setup: function() {
 		this.frm.custom_make_buttons = {
 			'Purchase Order': 'Purchase Order',
-<<<<<<< HEAD
-			'Quotation': 'Quotation',
-			'Subscription': 'Subscription'
-=======
 			'Quotation': 'Quotation'
->>>>>>> 540559d6
 		}
 
 		this._super();
