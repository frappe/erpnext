{
 "actions": [],
<<<<<<< HEAD
=======
 "allow_auto_repeat": 1,
>>>>>>> 540559d6
 "allow_import": 1,
 "autoname": "naming_series:",
 "creation": "2013-05-21 16:16:45",
 "doctype": "DocType",
 "document_type": "Document",
 "engine": "InnoDB",
 "field_order": [
  "supplier_section",
  "title",
  "naming_series",
  "supplier",
  "supplier_name",
  "column_break1",
<<<<<<< HEAD
  "transaction_date",
  "amended_from",
  "company",
=======
  "company",
  "transaction_date",
  "valid_till",
  "quotation_number",
  "amended_from",
>>>>>>> 540559d6
  "address_section",
  "supplier_address",
  "contact_person",
  "address_display",
  "contact_display",
  "contact_mobile",
  "contact_email",
  "currency_and_price_list",
  "currency",
  "conversion_rate",
  "cb_price_list",
  "buying_price_list",
  "price_list_currency",
  "plc_conversion_rate",
  "ignore_pricing_rule",
  "items_section",
  "items",
<<<<<<< HEAD
  "link_to_mrs",
=======
>>>>>>> 540559d6
  "pricing_rule_details",
  "pricing_rules",
  "section_break_22",
  "total_qty",
  "base_total",
  "base_net_total",
  "column_break_24",
  "total",
  "net_total",
  "total_net_weight",
  "taxes_section",
  "tax_category",
  "column_break_36",
  "shipping_rule",
  "section_break_38",
  "taxes_and_charges",
  "taxes",
  "tax_breakup",
  "other_charges_calculation",
  "totals",
  "base_taxes_and_charges_added",
  "base_taxes_and_charges_deducted",
  "base_total_taxes_and_charges",
  "column_break_37",
  "taxes_and_charges_added",
  "taxes_and_charges_deducted",
  "total_taxes_and_charges",
  "section_break_41",
  "apply_discount_on",
  "base_discount_amount",
  "column_break_43",
  "additional_discount_percentage",
  "discount_amount",
  "section_break_46",
  "base_grand_total",
  "base_rounding_adjustment",
  "base_in_words",
  "base_rounded_total",
  "column_break4",
  "grand_total",
  "rounding_adjustment",
  "rounded_total",
  "in_words",
  "disable_rounded_total",
  "terms_section_break",
  "tc_name",
  "terms",
  "printing_settings",
  "select_print_heading",
  "group_same_items",
  "column_break_72",
  "letter_head",
  "language",
  "subscription_section",
  "auto_repeat",
  "update_auto_repeat_reference",
  "more_info",
  "status",
  "column_break_57",
  "is_subcontracted",
  "reference",
  "opportunity"
 ],
 "fields": [
  {
   "fieldname": "supplier_section",
   "fieldtype": "Section Break",
   "options": "fa fa-user"
  },
  {
   "default": "{supplier_name}",
   "fieldname": "title",
   "fieldtype": "Data",
   "hidden": 1,
   "label": "Title",
   "no_copy": 1,
   "print_hide": 1,
   "report_hide": 1
  },
  {
   "fieldname": "naming_series",
   "fieldtype": "Select",
   "label": "Series",
   "no_copy": 1,
   "oldfieldname": "naming_series",
   "oldfieldtype": "Select",
   "options": "PUR-SQTN-.YYYY.-",
   "print_hide": 1,
   "reqd": 1,
   "set_only_once": 1
  },
  {
   "bold": 1,
   "fieldname": "supplier",
   "fieldtype": "Link",
   "in_standard_filter": 1,
   "label": "Supplier",
   "oldfieldname": "supplier",
   "oldfieldtype": "Link",
   "options": "Supplier",
   "print_hide": 1,
   "reqd": 1,
   "search_index": 1
  },
  {
   "bold": 1,
   "fetch_from": "supplier.supplier_name",
   "fieldname": "supplier_name",
   "fieldtype": "Data",
   "in_global_search": 1,
   "label": "Name",
   "read_only": 1
  },
  {
   "fieldname": "column_break1",
   "fieldtype": "Column Break",
   "oldfieldtype": "Column Break",
   "print_width": "50%",
   "width": "50%"
  },
  {
   "default": "Today",
   "fieldname": "transaction_date",
   "fieldtype": "Date",
<<<<<<< HEAD
=======
   "in_list_view": 1,
>>>>>>> 540559d6
   "label": "Date",
   "oldfieldname": "transaction_date",
   "oldfieldtype": "Date",
   "reqd": 1,
   "search_index": 1
  },
  {
   "fieldname": "amended_from",
   "fieldtype": "Link",
   "hidden": 1,
   "ignore_user_permissions": 1,
   "label": "Amended From",
   "no_copy": 1,
   "oldfieldname": "amended_from",
   "oldfieldtype": "Data",
   "options": "Supplier Quotation",
   "print_hide": 1,
   "read_only": 1
  },
  {
   "fieldname": "company",
   "fieldtype": "Link",
   "in_standard_filter": 1,
   "label": "Company",
   "oldfieldname": "company",
   "oldfieldtype": "Link",
   "options": "Company",
   "print_hide": 1,
   "remember_last_selected_value": 1,
   "reqd": 1,
   "search_index": 1
  },
  {
   "collapsible": 1,
   "fieldname": "address_section",
   "fieldtype": "Section Break",
   "label": "Address and Contact"
  },
  {
   "fieldname": "supplier_address",
   "fieldtype": "Link",
   "label": "Supplier Address",
   "options": "Address",
   "print_hide": 1
  },
  {
   "fieldname": "contact_person",
   "fieldtype": "Link",
   "label": "Contact Person",
   "options": "Contact",
   "print_hide": 1
  },
  {
   "fieldname": "address_display",
   "fieldtype": "Small Text",
   "label": "Address",
   "read_only": 1
  },
  {
   "fieldname": "contact_display",
   "fieldtype": "Small Text",
   "in_global_search": 1,
   "label": "Contact",
   "read_only": 1
  },
  {
   "fieldname": "contact_mobile",
   "fieldtype": "Small Text",
   "label": "Mobile No",
   "read_only": 1
  },
  {
   "fieldname": "contact_email",
   "fieldtype": "Data",
   "label": "Contact Email",
   "options": "Email",
   "print_hide": 1,
   "read_only": 1
  },
  {
   "collapsible": 1,
   "fieldname": "currency_and_price_list",
   "fieldtype": "Section Break",
   "label": "Currency and Price List",
   "options": "fa fa-tag"
  },
  {
   "fieldname": "currency",
   "fieldtype": "Link",
   "label": "Currency",
   "oldfieldname": "currency",
   "oldfieldtype": "Select",
   "options": "Currency",
   "print_hide": 1,
   "reqd": 1
  },
  {
   "fieldname": "conversion_rate",
   "fieldtype": "Float",
   "label": "Exchange Rate",
   "oldfieldname": "conversion_rate",
   "oldfieldtype": "Currency",
   "precision": "9",
   "print_hide": 1,
   "reqd": 1
  },
  {
   "fieldname": "cb_price_list",
   "fieldtype": "Column Break",
   "print_width": "50%",
   "width": "50%"
  },
  {
   "fieldname": "buying_price_list",
   "fieldtype": "Link",
   "label": "Price List",
   "options": "Price List",
   "print_hide": 1
  },
  {
   "depends_on": "buying_price_list",
   "fieldname": "price_list_currency",
   "fieldtype": "Link",
   "label": "Price List Currency",
   "options": "Currency",
   "print_hide": 1,
   "read_only": 1
  },
  {
   "depends_on": "buying_price_list",
   "fieldname": "plc_conversion_rate",
   "fieldtype": "Float",
   "label": "Price List Exchange Rate",
   "precision": "9",
   "print_hide": 1
  },
  {
   "default": "0",
   "fieldname": "ignore_pricing_rule",
   "fieldtype": "Check",
   "label": "Ignore Pricing Rule",
   "no_copy": 1,
   "permlevel": 1,
   "print_hide": 1
  },
  {
   "fieldname": "items_section",
   "fieldtype": "Section Break",
   "oldfieldtype": "Section Break",
   "options": "fa fa-shopping-cart"
  },
  {
   "allow_bulk_edit": 1,
   "fieldname": "items",
   "fieldtype": "Table",
   "label": "Items",
   "oldfieldname": "po_details",
   "oldfieldtype": "Table",
   "options": "Supplier Quotation Item",
   "reqd": 1
  },
  {
<<<<<<< HEAD
   "depends_on": "eval:doc.docstatus===0 && (doc.items && doc.items.length)",
   "fieldname": "link_to_mrs",
   "fieldtype": "Button",
   "label": "Link to material requests"
  },
  {
=======
>>>>>>> 540559d6
   "fieldname": "pricing_rule_details",
   "fieldtype": "Section Break",
   "label": "Pricing Rules"
  },
  {
   "fieldname": "pricing_rules",
   "fieldtype": "Table",
   "label": "Pricing Rule Detail",
   "options": "Pricing Rule Detail",
   "read_only": 1
  },
  {
   "fieldname": "section_break_22",
   "fieldtype": "Section Break"
  },
  {
   "fieldname": "total_qty",
   "fieldtype": "Float",
   "label": "Total Quantity",
   "read_only": 1
  },
  {
   "fieldname": "base_total",
   "fieldtype": "Currency",
   "label": "Total (Company Currency)",
   "options": "Company:company:default_currency",
   "print_hide": 1,
   "read_only": 1
  },
  {
   "fieldname": "base_net_total",
   "fieldtype": "Currency",
   "label": "Net Total (Company Currency)",
   "no_copy": 1,
   "oldfieldname": "net_total",
   "oldfieldtype": "Currency",
   "options": "Company:company:default_currency",
   "print_hide": 1,
   "read_only": 1
  },
  {
   "fieldname": "column_break_24",
   "fieldtype": "Column Break"
  },
  {
   "fieldname": "total",
   "fieldtype": "Currency",
   "label": "Total",
   "options": "currency",
   "read_only": 1
  },
  {
   "fieldname": "net_total",
   "fieldtype": "Currency",
   "label": "Net Total",
   "oldfieldname": "net_total_import",
   "oldfieldtype": "Currency",
   "options": "currency",
   "print_hide": 1,
   "read_only": 1
  },
  {
   "fieldname": "total_net_weight",
   "fieldtype": "Float",
   "label": "Total Net Weight",
   "print_hide": 1,
   "read_only": 1
  },
  {
   "fieldname": "taxes_section",
   "fieldtype": "Section Break",
   "label": "Taxes and Charges",
   "oldfieldtype": "Section Break",
   "options": "fa fa-money"
  },
  {
   "fieldname": "tax_category",
   "fieldtype": "Link",
   "label": "Tax Category",
   "options": "Tax Category",
   "print_hide": 1
  },
  {
   "fieldname": "column_break_36",
   "fieldtype": "Column Break"
  },
  {
   "fieldname": "shipping_rule",
   "fieldtype": "Link",
   "label": "Shipping Rule",
   "options": "Shipping Rule"
  },
  {
   "fieldname": "section_break_38",
   "fieldtype": "Section Break"
  },
  {
   "fieldname": "taxes_and_charges",
   "fieldtype": "Link",
   "label": "Purchase Taxes and Charges Template",
   "no_copy": 1,
   "oldfieldname": "purchase_other_charges",
   "oldfieldtype": "Link",
   "options": "Purchase Taxes and Charges Template",
   "print_hide": 1
  },
  {
   "fieldname": "taxes",
   "fieldtype": "Table",
   "label": "Purchase Taxes and Charges",
   "oldfieldname": "purchase_tax_details",
   "oldfieldtype": "Table",
   "options": "Purchase Taxes and Charges"
  },
  {
   "collapsible": 1,
   "fieldname": "tax_breakup",
   "fieldtype": "Section Break",
   "label": "Tax Breakup"
  },
  {
   "fieldname": "other_charges_calculation",
   "fieldtype": "Long Text",
   "label": "Taxes and Charges Calculation",
   "no_copy": 1,
   "oldfieldtype": "HTML",
   "print_hide": 1,
   "read_only": 1
  },
  {
   "fieldname": "totals",
   "fieldtype": "Section Break",
   "oldfieldtype": "Section Break",
   "options": "fa fa-money"
  },
  {
   "fieldname": "base_taxes_and_charges_added",
   "fieldtype": "Currency",
   "label": "Taxes and Charges Added (Company Currency)",
   "oldfieldname": "other_charges_added",
   "oldfieldtype": "Currency",
   "options": "Company:company:default_currency",
   "print_hide": 1,
   "read_only": 1
  },
  {
   "fieldname": "base_taxes_and_charges_deducted",
   "fieldtype": "Currency",
   "label": "Taxes and Charges Deducted (Company Currency)",
   "oldfieldname": "other_charges_deducted",
   "oldfieldtype": "Currency",
   "options": "Company:company:default_currency",
   "print_hide": 1,
   "read_only": 1
  },
  {
   "fieldname": "base_total_taxes_and_charges",
   "fieldtype": "Currency",
   "label": "Total Taxes and Charges (Company Currency)",
   "no_copy": 1,
   "oldfieldname": "total_tax",
   "oldfieldtype": "Currency",
   "options": "Company:company:default_currency",
   "print_hide": 1,
   "read_only": 1
  },
  {
   "fieldname": "column_break_37",
   "fieldtype": "Column Break"
  },
  {
   "fieldname": "taxes_and_charges_added",
   "fieldtype": "Currency",
   "label": "Taxes and Charges Added",
   "oldfieldname": "other_charges_added_import",
   "oldfieldtype": "Currency",
   "options": "currency",
   "print_hide": 1,
   "read_only": 1
  },
  {
   "fieldname": "taxes_and_charges_deducted",
   "fieldtype": "Currency",
   "label": "Taxes and Charges Deducted",
   "oldfieldname": "other_charges_deducted_import",
   "oldfieldtype": "Currency",
   "options": "currency",
   "print_hide": 1,
   "read_only": 1
  },
  {
   "fieldname": "total_taxes_and_charges",
   "fieldtype": "Currency",
   "label": "Total Taxes and Charges",
   "options": "currency",
   "print_hide": 1,
   "read_only": 1
  },
  {
   "collapsible": 1,
   "collapsible_depends_on": "discount_amount",
   "fieldname": "section_break_41",
   "fieldtype": "Section Break",
   "label": "Additional Discount"
  },
  {
   "default": "Grand Total",
   "fieldname": "apply_discount_on",
   "fieldtype": "Select",
   "label": "Apply Additional Discount On",
   "options": "\nGrand Total\nNet Total",
   "print_hide": 1
  },
  {
   "fieldname": "base_discount_amount",
   "fieldtype": "Currency",
   "label": "Additional Discount Amount (Company Currency)",
   "options": "Company:company:default_currency",
   "print_hide": 1,
   "read_only": 1
  },
  {
   "fieldname": "column_break_43",
   "fieldtype": "Column Break"
  },
  {
   "fieldname": "additional_discount_percentage",
   "fieldtype": "Float",
   "label": "Additional Discount Percentage",
   "print_hide": 1
  },
  {
   "fieldname": "discount_amount",
   "fieldtype": "Currency",
   "label": "Additional Discount Amount",
   "options": "currency",
   "print_hide": 1
  },
  {
   "fieldname": "section_break_46",
   "fieldtype": "Section Break"
  },
  {
   "fieldname": "base_grand_total",
   "fieldtype": "Currency",
   "label": "Grand Total (Company Currency)",
   "no_copy": 1,
   "oldfieldname": "grand_total",
   "oldfieldtype": "Currency",
   "options": "Company:company:default_currency",
   "print_hide": 1,
   "read_only": 1
  },
  {
<<<<<<< HEAD
=======
   "depends_on": "eval:!doc.disable_rounded_total",
>>>>>>> 540559d6
   "fieldname": "base_rounding_adjustment",
   "fieldtype": "Currency",
   "label": "Rounding Adjustment (Company Currency",
   "no_copy": 1,
   "options": "Company:company:default_currency",
   "print_hide": 1,
   "read_only": 1
  },
  {
   "fieldname": "base_in_words",
   "fieldtype": "Data",
   "label": "In Words (Company Currency)",
<<<<<<< HEAD
=======
   "length": 240,
>>>>>>> 540559d6
   "oldfieldname": "in_words",
   "oldfieldtype": "Data",
   "print_hide": 1,
   "read_only": 1
  },
  {
   "fieldname": "base_rounded_total",
   "fieldtype": "Currency",
   "label": "Rounded Total (Company Currency)",
   "oldfieldname": "rounded_total",
   "oldfieldtype": "Currency",
   "options": "Company:company:default_currency",
   "print_hide": 1,
   "read_only": 1
  },
  {
   "fieldname": "column_break4",
   "fieldtype": "Column Break",
   "oldfieldtype": "Column Break"
  },
  {
   "fieldname": "grand_total",
   "fieldtype": "Currency",
   "in_list_view": 1,
   "label": "Grand Total",
   "oldfieldname": "grand_total_import",
   "oldfieldtype": "Currency",
   "options": "currency",
   "read_only": 1
  },
  {
<<<<<<< HEAD
=======
   "depends_on": "eval:!doc.disable_rounded_total",
>>>>>>> 540559d6
   "fieldname": "rounding_adjustment",
   "fieldtype": "Currency",
   "label": "Rounding Adjustment",
   "no_copy": 1,
   "options": "currency",
   "print_hide": 1,
   "read_only": 1
  },
  {
   "fieldname": "rounded_total",
   "fieldtype": "Currency",
   "label": "Rounded Total",
   "read_only": 1
  },
  {
   "fieldname": "in_words",
   "fieldtype": "Data",
   "label": "In Words",
<<<<<<< HEAD
=======
   "length": 240,
>>>>>>> 540559d6
   "oldfieldname": "in_words_import",
   "oldfieldtype": "Data",
   "print_hide": 1,
   "read_only": 1
  },
  {
   "default": "0",
   "fieldname": "disable_rounded_total",
   "fieldtype": "Check",
   "label": "Disable Rounded Total"
  },
  {
   "collapsible": 1,
   "collapsible_depends_on": "terms",
   "fieldname": "terms_section_break",
   "fieldtype": "Section Break",
   "label": "Terms and Conditions",
   "oldfieldtype": "Section Break",
   "options": "fa fa-legal"
  },
  {
   "fieldname": "tc_name",
   "fieldtype": "Link",
   "label": "Terms",
   "oldfieldname": "tc_name",
   "oldfieldtype": "Link",
   "options": "Terms and Conditions",
   "print_hide": 1
  },
  {
   "fieldname": "terms",
   "fieldtype": "Text Editor",
   "label": "Terms and Conditions",
   "oldfieldname": "terms",
   "oldfieldtype": "Text Editor"
  },
  {
   "collapsible": 1,
   "fieldname": "printing_settings",
   "fieldtype": "Section Break",
   "label": "Printing Settings"
  },
  {
   "allow_on_submit": 1,
   "fieldname": "select_print_heading",
   "fieldtype": "Link",
   "label": "Print Heading",
   "no_copy": 1,
   "oldfieldname": "select_print_heading",
   "oldfieldtype": "Link",
   "options": "Print Heading",
   "print_hide": 1,
   "report_hide": 1
  },
  {
   "allow_on_submit": 1,
   "default": "0",
   "fieldname": "group_same_items",
   "fieldtype": "Check",
   "label": "Group same items",
   "print_hide": 1
  },
  {
   "fieldname": "column_break_72",
   "fieldtype": "Column Break"
  },
  {
   "allow_on_submit": 1,
   "fieldname": "letter_head",
   "fieldtype": "Link",
   "label": "Letter Head",
   "oldfieldname": "letter_head",
   "oldfieldtype": "Select",
   "options": "Letter Head",
   "print_hide": 1
  },
  {
   "fieldname": "language",
   "fieldtype": "Data",
   "label": "Print Language",
   "print_hide": 1,
   "read_only": 1
  },
  {
   "fieldname": "subscription_section",
   "fieldtype": "Section Break",
   "label": "Auto Repeat Section"
  },
  {
   "fieldname": "auto_repeat",
   "fieldtype": "Link",
   "label": "Auto Repeat",
   "no_copy": 1,
   "options": "Auto Repeat",
   "print_hide": 1,
   "read_only": 1
  },
  {
   "allow_on_submit": 1,
   "depends_on": "eval: doc.auto_repeat",
   "fieldname": "update_auto_repeat_reference",
   "fieldtype": "Button",
   "label": "Update Auto Repeat Reference"
  },
  {
   "collapsible": 1,
   "fieldname": "more_info",
   "fieldtype": "Section Break",
   "label": "More Information",
   "oldfieldtype": "Section Break",
   "options": "fa fa-file-text"
  },
  {
   "fieldname": "status",
   "fieldtype": "Select",
   "label": "Status",
   "no_copy": 1,
   "oldfieldname": "status",
   "oldfieldtype": "Select",
<<<<<<< HEAD
   "options": "\nDraft\nSubmitted\nStopped\nCancelled",
=======
   "options": "\nDraft\nSubmitted\nStopped\nCancelled\nExpired",
>>>>>>> 540559d6
   "print_hide": 1,
   "read_only": 1,
   "reqd": 1,
   "search_index": 1
  },
  {
   "fieldname": "column_break_57",
   "fieldtype": "Column Break"
  },
  {
   "default": "No",
   "fieldname": "is_subcontracted",
   "fieldtype": "Select",
   "label": "Is Subcontracted",
   "options": "\nYes\nNo",
   "print_hide": 1
  },
  {
   "fieldname": "reference",
   "fieldtype": "Section Break",
   "label": "Reference"
  },
  {
   "fieldname": "opportunity",
   "fieldtype": "Link",
   "label": "Opportunity",
   "no_copy": 1,
   "options": "Opportunity",
   "print_hide": 1,
   "read_only": 1
<<<<<<< HEAD
=======
  },
  {
   "fieldname": "valid_till",
   "fieldtype": "Date",
   "in_list_view": 1,
   "label": "Valid Till"
  },
  {
   "fieldname": "quotation_number",
   "fieldtype": "Data",
   "label": "Quotation Number"
>>>>>>> 540559d6
  }
 ],
 "icon": "fa fa-shopping-cart",
 "idx": 29,
<<<<<<< HEAD
 "is_submittable": 1,
 "links": [],
 "modified": "2019-12-30 19:17:28.208693",
 "modified_by": "Administrator",
 "module": "Buying",
 "name": "Supplier Quotation",
=======
 "index_web_pages_for_search": 1,
 "is_submittable": 1,
 "links": [],
 "modified": "2021-12-11 06:43:20.924080",
 "modified_by": "Administrator",
 "module": "Buying",
 "name": "Supplier Quotation",
 "naming_rule": "By \"Naming Series\" field",
>>>>>>> 540559d6
 "owner": "Administrator",
 "permissions": [
  {
   "amend": 1,
   "cancel": 1,
   "create": 1,
   "delete": 1,
   "email": 1,
   "print": 1,
   "read": 1,
   "report": 1,
   "role": "Manufacturing Manager",
   "share": 1,
   "submit": 1,
   "write": 1
  },
  {
   "amend": 1,
   "cancel": 1,
   "create": 1,
   "delete": 1,
   "email": 1,
   "print": 1,
   "read": 1,
   "report": 1,
   "role": "Purchase Manager",
   "share": 1,
   "submit": 1,
   "write": 1
  },
  {
   "amend": 1,
   "create": 1,
   "email": 1,
   "print": 1,
   "read": 1,
   "report": 1,
   "role": "Purchase User",
   "share": 1,
   "submit": 1,
   "write": 1
  },
  {
   "email": 1,
   "print": 1,
   "read": 1,
   "report": 1,
   "role": "Stock User"
  },
  {
   "permlevel": 1,
   "read": 1,
   "role": "Purchase Manager",
   "write": 1
  }
 ],
 "search_fields": "status, transaction_date, supplier,grand_total",
 "show_name_in_global_search": 1,
 "sort_field": "modified",
 "sort_order": "DESC",
 "timeline_field": "supplier",
 "title_field": "title"
}<|MERGE_RESOLUTION|>--- conflicted
+++ resolved
@@ -1,9 +1,6 @@
 {
  "actions": [],
-<<<<<<< HEAD
-=======
  "allow_auto_repeat": 1,
->>>>>>> 540559d6
  "allow_import": 1,
  "autoname": "naming_series:",
  "creation": "2013-05-21 16:16:45",
@@ -17,17 +14,11 @@
   "supplier",
   "supplier_name",
   "column_break1",
-<<<<<<< HEAD
-  "transaction_date",
-  "amended_from",
-  "company",
-=======
   "company",
   "transaction_date",
   "valid_till",
   "quotation_number",
   "amended_from",
->>>>>>> 540559d6
   "address_section",
   "supplier_address",
   "contact_person",
@@ -45,10 +36,6 @@
   "ignore_pricing_rule",
   "items_section",
   "items",
-<<<<<<< HEAD
-  "link_to_mrs",
-=======
->>>>>>> 540559d6
   "pricing_rule_details",
   "pricing_rules",
   "section_break_22",
@@ -173,10 +160,7 @@
    "default": "Today",
    "fieldname": "transaction_date",
    "fieldtype": "Date",
-<<<<<<< HEAD
-=======
    "in_list_view": 1,
->>>>>>> 540559d6
    "label": "Date",
    "oldfieldname": "transaction_date",
    "oldfieldtype": "Date",
@@ -339,15 +323,6 @@
    "reqd": 1
   },
   {
-<<<<<<< HEAD
-   "depends_on": "eval:doc.docstatus===0 && (doc.items && doc.items.length)",
-   "fieldname": "link_to_mrs",
-   "fieldtype": "Button",
-   "label": "Link to material requests"
-  },
-  {
-=======
->>>>>>> 540559d6
    "fieldname": "pricing_rule_details",
    "fieldtype": "Section Break",
    "label": "Pricing Rules"
@@ -602,10 +577,7 @@
    "read_only": 1
   },
   {
-<<<<<<< HEAD
-=======
    "depends_on": "eval:!doc.disable_rounded_total",
->>>>>>> 540559d6
    "fieldname": "base_rounding_adjustment",
    "fieldtype": "Currency",
    "label": "Rounding Adjustment (Company Currency",
@@ -618,10 +590,7 @@
    "fieldname": "base_in_words",
    "fieldtype": "Data",
    "label": "In Words (Company Currency)",
-<<<<<<< HEAD
-=======
    "length": 240,
->>>>>>> 540559d6
    "oldfieldname": "in_words",
    "oldfieldtype": "Data",
    "print_hide": 1,
@@ -653,10 +622,7 @@
    "read_only": 1
   },
   {
-<<<<<<< HEAD
-=======
    "depends_on": "eval:!doc.disable_rounded_total",
->>>>>>> 540559d6
    "fieldname": "rounding_adjustment",
    "fieldtype": "Currency",
    "label": "Rounding Adjustment",
@@ -675,10 +641,7 @@
    "fieldname": "in_words",
    "fieldtype": "Data",
    "label": "In Words",
-<<<<<<< HEAD
-=======
    "length": 240,
->>>>>>> 540559d6
    "oldfieldname": "in_words_import",
    "oldfieldtype": "Data",
    "print_hide": 1,
@@ -798,11 +761,7 @@
    "no_copy": 1,
    "oldfieldname": "status",
    "oldfieldtype": "Select",
-<<<<<<< HEAD
-   "options": "\nDraft\nSubmitted\nStopped\nCancelled",
-=======
    "options": "\nDraft\nSubmitted\nStopped\nCancelled\nExpired",
->>>>>>> 540559d6
    "print_hide": 1,
    "read_only": 1,
    "reqd": 1,
@@ -833,8 +792,6 @@
    "options": "Opportunity",
    "print_hide": 1,
    "read_only": 1
-<<<<<<< HEAD
-=======
   },
   {
    "fieldname": "valid_till",
@@ -846,19 +803,10 @@
    "fieldname": "quotation_number",
    "fieldtype": "Data",
    "label": "Quotation Number"
->>>>>>> 540559d6
   }
  ],
  "icon": "fa fa-shopping-cart",
  "idx": 29,
-<<<<<<< HEAD
- "is_submittable": 1,
- "links": [],
- "modified": "2019-12-30 19:17:28.208693",
- "modified_by": "Administrator",
- "module": "Buying",
- "name": "Supplier Quotation",
-=======
  "index_web_pages_for_search": 1,
  "is_submittable": 1,
  "links": [],
@@ -867,7 +815,6 @@
  "module": "Buying",
  "name": "Supplier Quotation",
  "naming_rule": "By \"Naming Series\" field",
->>>>>>> 540559d6
  "owner": "Administrator",
  "permissions": [
   {
