{
 "actions": [],
 "allow_auto_repeat": 1,
 "allow_import": 1,
 "autoname": "naming_series:",
 "creation": "2013-05-21 16:16:39",
 "doctype": "DocType",
 "document_type": "Document",
 "engine": "InnoDB",
 "field_order": [
  "supplier_section",
  "title",
  "naming_series",
  "supplier",
  "get_items_from_open_material_requests",
  "supplier_name",
  "apply_tds",
  "tax_withholding_category",
  "column_break1",
  "company",
  "transaction_date",
  "schedule_date",
  "order_confirmation_no",
  "order_confirmation_date",
  "amended_from",
  "accounting_dimensions_section",
  "cost_center",
  "dimension_col_break",
  "project",
  "drop_ship",
  "customer",
  "customer_name",
  "column_break_19",
  "customer_contact_person",
  "customer_contact_display",
  "customer_contact_mobile",
  "customer_contact_email",
  "section_addresses",
  "supplier_address",
  "address_display",
  "contact_person",
  "contact_display",
  "contact_mobile",
  "contact_email",
  "col_break_address",
  "shipping_address",
  "shipping_address_display",
  "billing_address",
  "billing_address_display",
  "currency_and_price_list",
  "currency",
  "conversion_rate",
  "cb_price_list",
  "buying_price_list",
  "price_list_currency",
  "plc_conversion_rate",
  "ignore_pricing_rule",
  "sec_warehouse",
  "is_subcontracted",
  "col_break_warehouse",
  "supplier_warehouse",
  "before_items_section",
  "scan_barcode",
  "items_col_break",
  "set_warehouse",
  "items_section",
  "items",
  "sb_last_purchase",
  "total_qty",
  "material_request_check",
  "base_total",
  "base_net_total",
  "column_break_26",
  "total_net_weight",
  "total",
  "net_total",
  "section_break_48",
  "pricing_rules",
  "raw_material_details",
  "set_reserve_warehouse",
  "supplied_items",
  "taxes_section",
  "tax_category",
  "column_break_50",
  "shipping_rule",
  "section_break_52",
  "taxes_and_charges",
  "taxes",
  "sec_tax_breakup",
  "other_charges_calculation",
  "totals",
  "base_taxes_and_charges_added",
  "base_taxes_and_charges_deducted",
  "base_total_taxes_and_charges",
  "column_break_39",
  "taxes_and_charges_added",
  "taxes_and_charges_deducted",
  "total_taxes_and_charges",
  "discount_section",
  "apply_discount_on",
  "base_discount_amount",
  "column_break_45",
  "additional_discount_percentage",
  "discount_amount",
  "totals_section",
  "base_grand_total",
  "base_rounding_adjustment",
  "base_in_words",
  "base_rounded_total",
  "column_break4",
  "grand_total",
  "rounding_adjustment",
  "rounded_total",
  "disable_rounded_total",
  "in_words",
  "advance_paid",
  "payment_schedule_section",
  "payment_terms_template",
  "payment_schedule",
  "tracking_section",
  "status",
  "column_break_75",
  "per_billed",
  "per_received",
  "terms_section_break",
  "tc_name",
  "terms",
  "column_break5",
  "letter_head",
  "select_print_heading",
  "column_break_86",
  "language",
  "group_same_items",
  "subscription_section",
  "from_date",
  "to_date",
  "column_break_97",
  "auto_repeat",
  "update_auto_repeat_reference",
  "more_info",
  "ref_sq",
  "column_break_74",
  "party_account_currency",
  "is_internal_supplier",
  "represents_company",
  "inter_company_order_reference",
  "related_delivery_planning"
 ],
 "fields": [
  {
   "fieldname": "supplier_section",
   "fieldtype": "Section Break",
   "options": "fa fa-user"
  },
  {
   "allow_on_submit": 1,
   "default": "{supplier_name}",
   "fieldname": "title",
   "fieldtype": "Data",
   "hidden": 1,
   "label": "Title",
   "no_copy": 1,
   "print_hide": 1
  },
  {
   "fieldname": "naming_series",
   "fieldtype": "Select",
   "label": "Series",
   "no_copy": 1,
   "oldfieldname": "naming_series",
   "oldfieldtype": "Select",
   "options": "PUR-ORD-.YYYY.-",
   "print_hide": 1,
   "reqd": 1,
   "set_only_once": 1
  },
  {
   "bold": 1,
   "fieldname": "supplier",
   "fieldtype": "Link",
   "in_global_search": 1,
   "in_standard_filter": 1,
   "label": "Supplier",
   "oldfieldname": "supplier",
   "oldfieldtype": "Link",
   "options": "Supplier",
   "print_hide": 1,
   "reqd": 1,
   "search_index": 1
  },
  {
   "depends_on": "eval:doc.supplier && doc.docstatus===0 && (!(doc.items && doc.items.length) || (doc.items.length==1 && !doc.items[0].item_code))",
   "description": "Fetch items based on Default Supplier.",
   "fieldname": "get_items_from_open_material_requests",
   "fieldtype": "Button",
   "label": "Get Items from Open Material Requests"
  },
  {
   "bold": 1,
   "fetch_from": "supplier.supplier_name",
   "fieldname": "supplier_name",
   "fieldtype": "Data",
   "in_global_search": 1,
   "label": "Supplier Name",
   "read_only": 1
  },
  {
   "fieldname": "company",
   "fieldtype": "Link",
   "in_standard_filter": 1,
   "label": "Company",
   "oldfieldname": "company",
   "oldfieldtype": "Link",
   "options": "Company",
   "print_hide": 1,
   "remember_last_selected_value": 1,
   "reqd": 1
  },
  {
   "fieldname": "column_break1",
   "fieldtype": "Column Break",
   "oldfieldtype": "Column Break",
   "print_width": "50%",
   "width": "50%"
  },
  {
   "default": "Today",
   "fieldname": "transaction_date",
   "fieldtype": "Date",
   "in_list_view": 1,
   "label": "Date",
   "oldfieldname": "transaction_date",
   "oldfieldtype": "Date",
   "reqd": 1,
   "search_index": 1
  },
  {
   "allow_on_submit": 1,
   "fieldname": "schedule_date",
   "fieldtype": "Date",
   "label": "Required By"
  },
  {
   "allow_on_submit": 1,
   "depends_on": "eval:doc.docstatus===1",
   "fieldname": "order_confirmation_no",
   "fieldtype": "Data",
   "label": "Order Confirmation No"
  },
  {
   "allow_on_submit": 1,
   "depends_on": "eval:doc.order_confirmation_no",
   "fieldname": "order_confirmation_date",
   "fieldtype": "Date",
   "label": "Order Confirmation Date"
  },
  {
   "fieldname": "amended_from",
   "fieldtype": "Link",
   "ignore_user_permissions": 1,
   "label": "Amended From",
   "no_copy": 1,
   "oldfieldname": "amended_from",
   "oldfieldtype": "Data",
   "options": "Purchase Order",
   "print_hide": 1,
   "read_only": 1
  },
  {
   "fieldname": "drop_ship",
   "fieldtype": "Section Break",
   "label": "Drop Ship"
  },
  {
   "fieldname": "customer",
   "fieldtype": "Link",
   "label": "Customer",
   "options": "Customer",
   "read_only": 1
  },
  {
   "bold": 1,
   "fieldname": "customer_name",
   "fieldtype": "Data",
   "label": "Customer Name",
   "print_hide": 1,
   "read_only": 1
  },
  {
   "fieldname": "column_break_19",
   "fieldtype": "Column Break"
  },
  {
   "fieldname": "customer_contact_person",
   "fieldtype": "Link",
   "label": "Customer Contact",
   "options": "Contact"
  },
  {
   "fieldname": "customer_contact_display",
   "fieldtype": "Small Text",
   "hidden": 1,
   "label": "Customer Contact",
   "print_hide": 1
  },
  {
   "fieldname": "customer_contact_mobile",
   "fieldtype": "Small Text",
   "hidden": 1,
   "label": "Customer Mobile No",
   "print_hide": 1
  },
  {
   "fieldname": "customer_contact_email",
   "fieldtype": "Code",
   "hidden": 1,
   "label": "Customer Contact Email",
   "options": "Email",
   "print_hide": 1
  },
  {
   "collapsible": 1,
   "fieldname": "section_addresses",
   "fieldtype": "Section Break",
   "label": "Address and Contact"
  },
  {
   "fieldname": "supplier_address",
   "fieldtype": "Link",
   "label": "Supplier Address",
   "options": "Address",
   "print_hide": 1
  },
  {
   "fieldname": "contact_person",
   "fieldtype": "Link",
   "label": "Supplier Contact",
   "options": "Contact",
   "print_hide": 1
  },
  {
   "fieldname": "address_display",
   "fieldtype": "Small Text",
   "label": "Supplier Address Details",
   "read_only": 1
  },
  {
   "fieldname": "contact_display",
   "fieldtype": "Small Text",
   "in_global_search": 1,
   "label": "Contact Name",
   "read_only": 1
  },
  {
   "fieldname": "contact_mobile",
   "fieldtype": "Small Text",
   "label": "Contact Mobile No",
   "read_only": 1
  },
  {
   "fieldname": "contact_email",
   "fieldtype": "Small Text",
   "label": "Contact Email",
   "options": "Email",
   "print_hide": 1,
   "read_only": 1
  },
  {
   "fieldname": "col_break_address",
   "fieldtype": "Column Break"
  },
  {
   "fieldname": "shipping_address",
   "fieldtype": "Link",
   "label": "Company Shipping Address",
   "options": "Address",
   "print_hide": 1
  },
  {
   "fieldname": "shipping_address_display",
   "fieldtype": "Small Text",
   "label": "Shipping Address Details",
   "print_hide": 1,
   "read_only": 1
  },
  {
   "collapsible": 1,
   "fieldname": "currency_and_price_list",
   "fieldtype": "Section Break",
   "label": "Currency and Price List",
   "options": "fa fa-tag"
  },
  {
   "fieldname": "currency",
   "fieldtype": "Link",
   "label": "Currency",
   "oldfieldname": "currency",
   "oldfieldtype": "Select",
   "options": "Currency",
   "print_hide": 1,
   "reqd": 1
  },
  {
   "fieldname": "conversion_rate",
   "fieldtype": "Float",
   "label": "Exchange Rate",
   "oldfieldname": "conversion_rate",
   "oldfieldtype": "Currency",
   "precision": "9",
   "print_hide": 1,
   "reqd": 1
  },
  {
   "fieldname": "cb_price_list",
   "fieldtype": "Column Break"
  },
  {
   "fieldname": "buying_price_list",
   "fieldtype": "Link",
   "label": "Price List",
   "options": "Price List",
   "print_hide": 1
  },
  {
   "fieldname": "price_list_currency",
   "fieldtype": "Link",
   "label": "Price List Currency",
   "options": "Currency",
   "print_hide": 1,
   "read_only": 1
  },
  {
   "fieldname": "plc_conversion_rate",
   "fieldtype": "Float",
   "label": "Price List Exchange Rate",
   "precision": "9",
   "print_hide": 1
  },
  {
   "default": "0",
   "fieldname": "ignore_pricing_rule",
   "fieldtype": "Check",
   "label": "Ignore Pricing Rule",
   "permlevel": 1,
   "print_hide": 1
  },
  {
   "fieldname": "sec_warehouse",
   "fieldtype": "Section Break",
   "label": "Subcontracting"
  },
  {
   "description": "Sets 'Warehouse' in each row of the Items table.",
   "fieldname": "set_warehouse",
   "fieldtype": "Link",
   "label": "Set Target Warehouse",
   "options": "Warehouse",
   "print_hide": 1
  },
  {
   "fieldname": "col_break_warehouse",
   "fieldtype": "Column Break"
  },
  {
   "default": "No",
   "fieldname": "is_subcontracted",
   "fieldtype": "Select",
   "in_standard_filter": 1,
   "label": "Supply Raw Materials",
   "options": "No\nYes",
   "print_hide": 1
  },
  {
   "depends_on": "eval:doc.is_subcontracted==\"Yes\"",
   "fieldname": "supplier_warehouse",
   "fieldtype": "Link",
   "label": "Supplier Warehouse",
   "options": "Warehouse"
  },
  {
   "fieldname": "items_section",
   "fieldtype": "Section Break",
   "hide_border": 1,
   "oldfieldtype": "Section Break",
   "options": "fa fa-shopping-cart"
  },
  {
   "fieldname": "scan_barcode",
   "fieldtype": "Data",
   "label": "Scan Barcode",
   "options": "Barcode"
  },
  {
   "allow_bulk_edit": 1,
   "fieldname": "items",
   "fieldtype": "Table",
   "label": "Items",
   "oldfieldname": "po_details",
   "oldfieldtype": "Table",
   "options": "Purchase Order Item",
   "reqd": 1
  },
  {
   "collapsible": 1,
   "fieldname": "section_break_48",
   "fieldtype": "Section Break",
   "label": "Pricing Rules"
  },
  {
   "fieldname": "pricing_rules",
   "fieldtype": "Table",
   "label": "Purchase Order Pricing Rule",
   "options": "Pricing Rule Detail",
   "read_only": 1
  },
  {
   "collapsible_depends_on": "supplied_items",
   "fieldname": "raw_material_details",
   "fieldtype": "Section Break",
   "label": "Raw Materials Supplied"
  },
  {
   "fieldname": "supplied_items",
   "fieldtype": "Table",
   "label": "Supplied Items",
   "no_copy": 1,
   "oldfieldname": "po_raw_material_details",
   "oldfieldtype": "Table",
   "options": "Purchase Order Item Supplied",
   "print_hide": 1,
   "read_only": 1
  },
  {
   "fieldname": "sb_last_purchase",
   "fieldtype": "Section Break"
  },
  {
   "fieldname": "total_qty",
   "fieldtype": "Float",
   "label": "Total Quantity",
   "read_only": 1
  },
  {
   "fieldname": "base_total",
   "fieldtype": "Currency",
   "label": "Total (Company Currency)",
   "options": "Company:company:default_currency",
   "print_hide": 1,
   "read_only": 1
  },
  {
   "fieldname": "base_net_total",
   "fieldtype": "Currency",
   "label": "Net Total (Company Currency)",
   "no_copy": 1,
   "oldfieldname": "net_total",
   "oldfieldtype": "Currency",
   "options": "Company:company:default_currency",
   "print_hide": 1,
   "read_only": 1
  },
  {
   "fieldname": "column_break_26",
   "fieldtype": "Column Break"
  },
  {
   "fieldname": "total",
   "fieldtype": "Currency",
   "label": "Total",
   "options": "currency",
   "read_only": 1
  },
  {
   "fieldname": "net_total",
   "fieldtype": "Currency",
   "label": "Net Total",
   "oldfieldname": "net_total_import",
   "oldfieldtype": "Currency",
   "options": "currency",
   "print_hide": 1,
   "read_only": 1
  },
  {
   "fieldname": "total_net_weight",
   "fieldtype": "Float",
   "label": "Total Net Weight",
   "print_hide": 1,
   "read_only": 1
  },
  {
   "fieldname": "taxes_section",
   "fieldtype": "Section Break",
   "oldfieldtype": "Section Break",
   "options": "fa fa-money"
  },
  {
   "fieldname": "taxes_and_charges",
   "fieldtype": "Link",
   "label": "Purchase Taxes and Charges Template",
   "oldfieldname": "purchase_other_charges",
   "oldfieldtype": "Link",
   "options": "Purchase Taxes and Charges Template",
   "print_hide": 1
  },
  {
   "fieldname": "column_break_50",
   "fieldtype": "Column Break"
  },
  {
   "fieldname": "shipping_rule",
   "fieldtype": "Link",
   "label": "Shipping Rule",
   "options": "Shipping Rule",
   "print_hide": 1
  },
  {
   "fieldname": "section_break_52",
   "fieldtype": "Section Break",
   "hide_border": 1
  },
  {
   "fieldname": "taxes",
   "fieldtype": "Table",
   "label": "Purchase Taxes and Charges",
   "oldfieldname": "purchase_tax_details",
   "oldfieldtype": "Table",
   "options": "Purchase Taxes and Charges"
  },
  {
   "collapsible": 1,
   "fieldname": "sec_tax_breakup",
   "fieldtype": "Section Break",
   "label": "Tax Breakup"
  },
  {
   "fieldname": "other_charges_calculation",
   "fieldtype": "Long Text",
   "label": "Taxes and Charges Calculation",
   "no_copy": 1,
   "oldfieldtype": "HTML",
   "print_hide": 1,
   "read_only": 1
  },
  {
   "fieldname": "totals",
   "fieldtype": "Section Break",
   "label": "Taxes and Charges",
   "oldfieldtype": "Section Break",
   "options": "fa fa-money"
  },
  {
   "depends_on": "base_taxes_and_charges_added",
   "fieldname": "base_taxes_and_charges_added",
   "fieldtype": "Currency",
   "label": "Taxes and Charges Added (Company Currency)",
   "oldfieldname": "other_charges_added",
   "oldfieldtype": "Currency",
   "options": "Company:company:default_currency",
   "print_hide": 1,
   "read_only": 1
  },
  {
   "depends_on": "base_taxes_and_charges_deducted",
   "fieldname": "base_taxes_and_charges_deducted",
   "fieldtype": "Currency",
   "label": "Taxes and Charges Deducted (Company Currency)",
   "oldfieldname": "other_charges_deducted",
   "oldfieldtype": "Currency",
   "options": "Company:company:default_currency",
   "print_hide": 1,
   "read_only": 1
  },
  {
   "depends_on": "base_total_taxes_and_charges",
   "fieldname": "base_total_taxes_and_charges",
   "fieldtype": "Currency",
   "label": "Total Taxes and Charges (Company Currency)",
   "no_copy": 1,
   "oldfieldname": "total_tax",
   "oldfieldtype": "Currency",
   "options": "Company:company:default_currency",
   "print_hide": 1,
   "read_only": 1
  },
  {
   "fieldname": "column_break_39",
   "fieldtype": "Column Break"
  },
  {
   "depends_on": "taxes_and_charges_added",
   "fieldname": "taxes_and_charges_added",
   "fieldtype": "Currency",
   "label": "Taxes and Charges Added",
   "oldfieldname": "other_charges_added_import",
   "oldfieldtype": "Currency",
   "options": "currency",
   "print_hide": 1,
   "read_only": 1
  },
  {
   "depends_on": "taxes_and_charges_deducted",
   "fieldname": "taxes_and_charges_deducted",
   "fieldtype": "Currency",
   "label": "Taxes and Charges Deducted",
   "oldfieldname": "other_charges_deducted_import",
   "oldfieldtype": "Currency",
   "options": "currency",
   "print_hide": 1,
   "read_only": 1
  },
  {
   "depends_on": "total_taxes_and_charges",
   "fieldname": "total_taxes_and_charges",
   "fieldtype": "Currency",
   "label": "Total Taxes and Charges",
   "options": "currency",
   "print_hide": 1,
   "read_only": 1
  },
  {
   "collapsible": 1,
   "collapsible_depends_on": "apply_discount_on",
   "fieldname": "discount_section",
   "fieldtype": "Section Break",
   "label": "Additional Discount"
  },
  {
   "default": "Grand Total",
   "fieldname": "apply_discount_on",
   "fieldtype": "Select",
   "label": "Apply Additional Discount On",
   "options": "\nGrand Total\nNet Total",
   "print_hide": 1
  },
  {
   "fieldname": "base_discount_amount",
   "fieldtype": "Currency",
   "label": "Additional Discount Amount (Company Currency)",
   "options": "Company:company:default_currency",
   "print_hide": 1,
   "read_only": 1
  },
  {
   "fieldname": "column_break_45",
   "fieldtype": "Column Break"
  },
  {
   "fieldname": "additional_discount_percentage",
   "fieldtype": "Float",
   "label": "Additional Discount Percentage",
   "print_hide": 1
  },
  {
   "fieldname": "discount_amount",
   "fieldtype": "Currency",
   "label": "Additional Discount Amount",
   "options": "currency",
   "print_hide": 1
  },
  {
   "fieldname": "totals_section",
   "fieldtype": "Section Break",
   "label": "Totals"
  },
  {
   "fieldname": "base_grand_total",
   "fieldtype": "Currency",
   "label": "Grand Total (Company Currency)",
   "no_copy": 1,
   "oldfieldname": "grand_total",
   "oldfieldtype": "Currency",
   "options": "Company:company:default_currency",
   "print_hide": 1,
   "read_only": 1
  },
  {
   "depends_on": "eval:!doc.disable_rounded_total",
   "fieldname": "base_rounding_adjustment",
   "fieldtype": "Currency",
   "label": "Rounding Adjustment (Company Currency)",
   "no_copy": 1,
   "options": "Company:company:default_currency",
   "print_hide": 1,
   "read_only": 1
  },
  {
   "description": "In Words will be visible once you save the Purchase Order.",
   "fieldname": "base_in_words",
   "fieldtype": "Data",
   "label": "In Words (Company Currency)",
   "length": 240,
   "oldfieldname": "in_words",
   "oldfieldtype": "Data",
   "print_hide": 1,
   "read_only": 1
  },
  {
   "fieldname": "base_rounded_total",
   "fieldtype": "Currency",
   "label": "Rounded Total (Company Currency)",
   "oldfieldname": "rounded_total",
   "oldfieldtype": "Currency",
   "options": "Company:company:default_currency",
   "print_hide": 1,
   "read_only": 1
  },
  {
   "fieldname": "column_break4",
   "fieldtype": "Column Break",
   "oldfieldtype": "Column Break"
  },
  {
   "fieldname": "grand_total",
   "fieldtype": "Currency",
   "in_list_view": 1,
   "label": "Grand Total",
   "oldfieldname": "grand_total_import",
   "oldfieldtype": "Currency",
   "options": "currency",
   "read_only": 1
  },
  {
   "depends_on": "eval:!doc.disable_rounded_total",
   "fieldname": "rounding_adjustment",
   "fieldtype": "Currency",
   "label": "Rounding Adjustment",
   "no_copy": 1,
   "options": "currency",
   "print_hide": 1,
   "read_only": 1
  },
  {
   "fieldname": "rounded_total",
   "fieldtype": "Currency",
   "label": "Rounded Total",
   "options": "currency",
   "read_only": 1
  },
  {
   "default": "0",
   "fieldname": "disable_rounded_total",
   "fieldtype": "Check",
   "label": "Disable Rounded Total"
  },
  {
   "fieldname": "in_words",
   "fieldtype": "Data",
   "label": "In Words",
   "length": 240,
   "oldfieldname": "in_words_import",
   "oldfieldtype": "Data",
   "print_hide": 1,
   "read_only": 1
  },
  {
   "fieldname": "advance_paid",
   "fieldtype": "Currency",
   "label": "Advance Paid",
   "no_copy": 1,
   "options": "party_account_currency",
   "print_hide": 1,
   "read_only": 1
  },
  {
   "collapsible": 1,
   "fieldname": "payment_schedule_section",
   "fieldtype": "Section Break",
   "label": "Payment Terms"
  },
  {
   "fieldname": "payment_terms_template",
   "fieldtype": "Link",
   "label": "Payment Terms Template",
   "options": "Payment Terms Template"
  },
  {
   "fieldname": "payment_schedule",
   "fieldtype": "Table",
   "label": "Payment Schedule",
   "no_copy": 1,
   "options": "Payment Schedule",
   "print_hide": 1
  },
  {
   "collapsible": 1,
   "collapsible_depends_on": "terms",
   "fieldname": "terms_section_break",
   "fieldtype": "Section Break",
   "label": "Terms and Conditions",
   "oldfieldtype": "Section Break",
   "options": "fa fa-legal"
  },
  {
   "fieldname": "tc_name",
   "fieldtype": "Link",
   "label": "Terms",
   "oldfieldname": "tc_name",
   "oldfieldtype": "Link",
   "options": "Terms and Conditions",
   "print_hide": 1
  },
  {
   "fieldname": "terms",
   "fieldtype": "Text Editor",
   "label": "Terms and Conditions",
   "oldfieldname": "terms",
   "oldfieldtype": "Text Editor"
  },
  {
   "collapsible": 1,
   "fieldname": "more_info",
   "fieldtype": "Section Break",
   "label": "More Information",
   "oldfieldtype": "Section Break"
  },
  {
   "default": "Draft",
   "fieldname": "status",
   "fieldtype": "Select",
   "in_standard_filter": 1,
   "label": "Status",
   "no_copy": 1,
   "oldfieldname": "status",
   "oldfieldtype": "Select",
   "options": "\nDraft\nOn Hold\nTo Receive and Bill\nTo Bill\nTo Receive\nCompleted\nCancelled\nClosed\nDelivered",
   "print_hide": 1,
   "read_only": 1,
   "reqd": 1,
   "search_index": 1
  },
  {
   "fieldname": "ref_sq",
   "fieldtype": "Link",
   "label": "Supplier Quotation",
   "no_copy": 1,
   "oldfieldname": "ref_sq",
   "oldfieldtype": "Data",
   "options": "Supplier Quotation",
   "print_hide": 1,
   "read_only": 1
  },
  {
   "fieldname": "party_account_currency",
   "fieldtype": "Link",
   "hidden": 1,
   "label": "Party Account Currency",
   "no_copy": 1,
   "options": "Currency",
   "print_hide": 1,
   "read_only": 1
  },
  {
   "fieldname": "inter_company_order_reference",
   "fieldtype": "Link",
   "label": "Inter Company Order Reference",
   "options": "Sales Order",
   "read_only": 1
  },
  {
   "fieldname": "column_break_74",
   "fieldtype": "Column Break"
  },
  {
   "depends_on": "eval:!doc.__islocal",
   "fieldname": "per_received",
   "fieldtype": "Percent",
   "in_list_view": 1,
   "label": "% Received",
   "no_copy": 1,
   "print_hide": 1,
   "read_only": 1
  },
  {
   "depends_on": "eval:!doc.__islocal",
   "fieldname": "per_billed",
   "fieldtype": "Percent",
   "in_list_view": 1,
   "label": "% Billed",
   "no_copy": 1,
   "print_hide": 1,
   "read_only": 1
  },
  {
   "collapsible": 1,
   "fieldname": "column_break5",
   "fieldtype": "Section Break",
   "label": "Printing Settings",
   "oldfieldtype": "Column Break",
   "print_hide": 1,
   "print_width": "50%",
   "width": "50%"
  },
  {
   "allow_on_submit": 1,
   "fieldname": "letter_head",
   "fieldtype": "Link",
   "label": "Letter Head",
   "oldfieldname": "letter_head",
   "oldfieldtype": "Select",
   "options": "Letter Head",
   "print_hide": 1
  },
  {
   "allow_on_submit": 1,
   "fieldname": "select_print_heading",
   "fieldtype": "Link",
   "label": "Print Heading",
   "no_copy": 1,
   "oldfieldname": "select_print_heading",
   "oldfieldtype": "Link",
   "options": "Print Heading",
   "print_hide": 1,
   "report_hide": 1
  },
  {
   "fieldname": "column_break_86",
   "fieldtype": "Column Break"
  },
  {
   "allow_on_submit": 1,
   "default": "0",
   "fieldname": "group_same_items",
   "fieldtype": "Check",
   "label": "Group same items",
   "print_hide": 1
  },
  {
   "fieldname": "language",
   "fieldtype": "Data",
   "label": "Print Language",
   "print_hide": 1
  },
  {
   "collapsible": 1,
   "fieldname": "subscription_section",
   "fieldtype": "Section Break",
   "label": "Subscription Section"
  },
  {
   "allow_on_submit": 1,
   "fieldname": "from_date",
   "fieldtype": "Date",
   "label": "From Date",
   "no_copy": 1,
   "print_hide": 1
  },
  {
   "allow_on_submit": 1,
   "fieldname": "to_date",
   "fieldtype": "Date",
   "label": "To Date",
   "no_copy": 1,
   "print_hide": 1
  },
  {
   "fieldname": "column_break_97",
   "fieldtype": "Column Break"
  },
  {
   "fieldname": "auto_repeat",
   "fieldtype": "Link",
   "label": "Auto Repeat",
   "no_copy": 1,
   "options": "Auto Repeat",
   "print_hide": 1,
   "read_only": 1
  },
  {
   "allow_on_submit": 1,
   "depends_on": "eval: doc.auto_repeat",
   "fieldname": "update_auto_repeat_reference",
   "fieldtype": "Button",
   "label": "Update Auto Repeat Reference"
  },
  {
   "fieldname": "tax_category",
   "fieldtype": "Link",
   "label": "Tax Category",
   "options": "Tax Category"
  },
  {
   "depends_on": "supplied_items",
   "fieldname": "set_reserve_warehouse",
   "fieldtype": "Link",
   "label": "Set Reserve Warehouse",
   "options": "Warehouse"
  },
  {
   "collapsible": 1,
   "fieldname": "tracking_section",
   "fieldtype": "Section Break",
   "label": "Order Status"
  },
  {
   "fieldname": "column_break_75",
   "fieldtype": "Column Break"
  },
  {
   "fieldname": "billing_address",
   "fieldtype": "Link",
   "label": "Company Billing Address",
   "options": "Address"
  },
  {
   "fieldname": "billing_address_display",
   "fieldtype": "Small Text",
   "label": "Billing Address Details",
   "read_only": 1
  },
  {
   "fieldname": "before_items_section",
   "fieldtype": "Section Break"
  },
  {
   "fieldname": "items_col_break",
   "fieldtype": "Column Break"
  },
  {
   "default": "0",
   "fetch_from": "supplier.is_internal_supplier",
   "fieldname": "is_internal_supplier",
   "fieldtype": "Check",
   "label": "Is Internal Supplier"
  },
  {
   "fetch_from": "supplier.represents_company",
   "fieldname": "represents_company",
   "fieldtype": "Link",
   "ignore_user_permissions": 1,
   "label": "Represents Company",
   "options": "Company",
   "read_only": 1
  },
  {
   "fieldname": "related_delivery_planning",
   "fieldtype": "Link",
   "hidden": 1,
   "label": "Related Delivery Planning",
   "options": "Delivery Planning",
   "read_only": 1
  },
  {
   "default": "0",
   "fieldname": "apply_tds",
   "fieldtype": "Check",
   "label": "Apply Tax Withholding Amount"
  },
  {
   "depends_on": "eval: doc.apply_tds",
   "fieldname": "tax_withholding_category",
   "fieldtype": "Link",
   "label": "Tax Withholding Category",
   "options": "Tax Withholding Category"
  },
  {
   "collapsible": 1,
   "fieldname": "accounting_dimensions_section",
   "fieldtype": "Section Break",
   "label": "Accounting Dimensions "
  },
  {
   "fieldname": "cost_center",
   "fieldtype": "Link",
   "label": "Cost Center",
   "options": "Cost Center"
  },
  {
   "fieldname": "dimension_col_break",
   "fieldtype": "Column Break"
  },
  {
   "fieldname": "project",
   "fieldtype": "Link",
   "label": "Project",
   "options": "Project"
  },
  {
   "default": "0",
   "fieldname": "material_request_check",
   "fieldtype": "Check",
   "hidden": 1,
   "label": "Material Request Check"
  }
 ],
 "icon": "fa fa-file-text",
 "idx": 105,
 "is_submittable": 1,
 "links": [],
<<<<<<< HEAD
 "modified": "2022-07-15 12:34:42.366463",
=======
 "modified": "2022-09-16 17:45:04.954055",
>>>>>>> f3f6d35a
 "modified_by": "Administrator",
 "module": "Buying",
 "name": "Purchase Order",
 "owner": "Administrator",
 "permissions": [
  {
   "read": 1,
   "report": 1,
   "role": "Stock User"
  },
  {
   "amend": 1,
   "cancel": 1,
   "create": 1,
   "delete": 1,
   "email": 1,
   "print": 1,
   "read": 1,
   "report": 1,
   "role": "Purchase Manager",
   "share": 1,
   "submit": 1,
   "write": 1
  },
  {
   "amend": 1,
   "cancel": 1,
   "create": 1,
   "delete": 1,
   "email": 1,
   "print": 1,
   "read": 1,
   "report": 1,
   "role": "Purchase User",
   "share": 1,
   "submit": 1,
   "write": 1
  },
  {
   "permlevel": 1,
   "read": 1,
   "role": "Purchase Manager",
   "write": 1
  }
 ],
 "search_fields": "status, transaction_date, supplier, grand_total",
 "show_name_in_global_search": 1,
 "sort_field": "modified",
 "sort_order": "DESC",
 "timeline_field": "supplier",
 "title_field": "supplier_name",
 "track_changes": 1
}<|MERGE_RESOLUTION|>--- conflicted
+++ resolved
@@ -1186,11 +1186,7 @@
  "idx": 105,
  "is_submittable": 1,
  "links": [],
-<<<<<<< HEAD
- "modified": "2022-07-15 12:34:42.366463",
-=======
  "modified": "2022-09-16 17:45:04.954055",
->>>>>>> f3f6d35a
  "modified_by": "Administrator",
  "module": "Buying",
  "name": "Purchase Order",
