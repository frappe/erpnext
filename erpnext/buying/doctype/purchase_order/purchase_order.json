--- conflicted
+++ resolved
@@ -331,11 +331,7 @@
    "fieldname": "supplier_address",
    "fieldtype": "Link",
    "hidden": 1,
-<<<<<<< HEAD
-   "label": "Supplier Address",
-=======
    "label": "Supplier Address link",
->>>>>>> aad4f96b
    "options": "Address",
    "print_hide": 1
   },
@@ -1221,11 +1217,7 @@
  "idx": 105,
  "is_submittable": 1,
  "links": [],
-<<<<<<< HEAD
- "modified": "2022-07-14 02:42:36.274471",
-=======
  "modified": "2022-07-13 06:16:51.788712",
->>>>>>> aad4f96b
  "modified_by": "Administrator",
  "module": "Buying",
  "name": "Purchase Order",
