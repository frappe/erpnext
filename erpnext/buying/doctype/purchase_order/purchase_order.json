{
 "actions": [],
 "allow_auto_repeat": 1,
 "allow_import": 1,
 "autoname": "naming_series:",
 "creation": "2013-05-21 16:16:39",
 "doctype": "DocType",
 "document_type": "Document",
 "engine": "InnoDB",
 "field_order": [
  "supplier_section",
  "title",
  "naming_series",
  "supplier",
  "get_items_from_open_material_requests",
  "supplier_name",
  "apply_tds",
  "tax_withholding_category",
  "is_subcontracted",
  "supplier_warehouse",
  "column_break1",
  "company",
  "transaction_date",
  "schedule_date",
  "order_confirmation_no",
  "order_confirmation_date",
  "amended_from",
  "accounting_dimensions_section",
  "cost_center",
  "dimension_col_break",
  "project",
  "drop_ship",
  "customer",
  "customer_name",
  "column_break_19",
  "customer_contact_person",
  "customer_contact_display",
  "customer_contact_mobile",
  "customer_contact_email",
  "section_addresses",
  "supplier_address",
  "address_display",
  "contact_person",
  "contact_display",
  "contact_mobile",
  "contact_email",
  "col_break_address",
  "shipping_address",
  "shipping_address_display",
  "billing_address",
  "billing_address_display",
  "currency_and_price_list",
  "currency",
  "conversion_rate",
  "cb_price_list",
  "buying_price_list",
  "price_list_currency",
  "plc_conversion_rate",
  "ignore_pricing_rule",
  "section_break_45",
  "before_items_section",
  "scan_barcode",
  "items_col_break",
  "set_warehouse",
  "items_section",
  "items",
  "sb_last_purchase",
  "total_qty",
  "base_total",
  "base_net_total",
  "column_break_26",
  "total_net_weight",
  "total",
  "net_total",
  "section_break_48",
  "pricing_rules",
  "raw_material_details",
  "set_reserve_warehouse",
  "supplied_items",
  "taxes_section",
  "tax_category",
  "column_break_50",
  "shipping_rule",
  "section_break_52",
  "taxes_and_charges",
  "taxes",
  "sec_tax_breakup",
  "other_charges_calculation",
  "totals",
  "base_taxes_and_charges_added",
  "base_taxes_and_charges_deducted",
  "base_total_taxes_and_charges",
  "column_break_39",
  "taxes_and_charges_added",
  "taxes_and_charges_deducted",
  "total_taxes_and_charges",
  "discount_section",
  "apply_discount_on",
  "base_discount_amount",
  "column_break_45",
  "additional_discount_percentage",
  "discount_amount",
  "totals_section",
  "base_grand_total",
  "base_rounding_adjustment",
  "base_in_words",
  "base_rounded_total",
  "column_break4",
  "grand_total",
  "rounding_adjustment",
  "rounded_total",
  "disable_rounded_total",
  "in_words",
  "advance_paid",
  "payment_schedule_section",
  "payment_terms_template",
  "payment_schedule",
  "tracking_section",
  "status",
  "column_break_75",
  "per_billed",
  "per_received",
  "terms_section_break",
  "tc_name",
  "terms",
  "column_break5",
  "letter_head",
  "select_print_heading",
  "column_break_86",
  "language",
  "group_same_items",
  "subscription_section",
  "from_date",
  "to_date",
  "column_break_97",
  "auto_repeat",
  "update_auto_repeat_reference",
  "more_info",
  "ref_sq",
  "column_break_74",
  "party_account_currency",
  "is_internal_supplier",
  "represents_company",
  "inter_company_order_reference"
 ],
 "fields": [
  {
   "fieldname": "supplier_section",
   "fieldtype": "Section Break",
   "options": "fa fa-user"
  },
  {
   "allow_on_submit": 1,
   "default": "{supplier_name}",
   "fieldname": "title",
   "fieldtype": "Data",
   "hidden": 1,
   "label": "Title",
   "no_copy": 1,
   "print_hide": 1,
   "reqd": 1
  },
  {
   "fieldname": "naming_series",
   "fieldtype": "Select",
   "label": "Series",
   "no_copy": 1,
   "oldfieldname": "naming_series",
   "oldfieldtype": "Select",
   "options": "PUR-ORD-.YYYY.-",
   "print_hide": 1,
   "reqd": 1,
   "set_only_once": 1
  },
  {
   "bold": 1,
   "fieldname": "supplier",
   "fieldtype": "Link",
   "in_global_search": 1,
   "in_standard_filter": 1,
   "label": "Supplier",
   "oldfieldname": "supplier",
   "oldfieldtype": "Link",
   "options": "Supplier",
   "print_hide": 1,
   "reqd": 1,
   "search_index": 1
  },
  {
   "depends_on": "eval:doc.supplier && doc.docstatus===0 && (!(doc.items && doc.items.length) || (doc.items.length==1 && !doc.items[0].item_code))",
   "description": "Fetch items based on Default Supplier.",
   "fieldname": "get_items_from_open_material_requests",
   "fieldtype": "Button",
   "label": "Get Items from Open Material Requests"
  },
  {
   "bold": 1,
   "fetch_from": "supplier.supplier_name",
   "fieldname": "supplier_name",
   "fieldtype": "Data",
   "in_global_search": 1,
   "label": "Supplier Name",
   "read_only": 1
  },
  {
   "fieldname": "company",
   "fieldtype": "Link",
   "in_standard_filter": 1,
   "label": "Company",
   "oldfieldname": "company",
   "oldfieldtype": "Link",
   "options": "Company",
   "print_hide": 1,
   "remember_last_selected_value": 1,
   "reqd": 1
  },
  {
   "fieldname": "column_break1",
   "fieldtype": "Column Break",
   "oldfieldtype": "Column Break",
   "print_width": "50%",
   "width": "50%"
  },
  {
   "default": "Today",
   "fieldname": "transaction_date",
   "fieldtype": "Date",
   "in_list_view": 1,
   "label": "Date",
   "oldfieldname": "transaction_date",
   "oldfieldtype": "Date",
   "reqd": 1,
   "search_index": 1
  },
  {
   "allow_on_submit": 1,
   "fieldname": "schedule_date",
   "fieldtype": "Date",
   "label": "Required By"
  },
  {
   "allow_on_submit": 1,
   "depends_on": "eval:doc.docstatus===1",
   "fieldname": "order_confirmation_no",
   "fieldtype": "Data",
   "label": "Order Confirmation No"
  },
  {
   "allow_on_submit": 1,
   "depends_on": "eval:doc.order_confirmation_no",
   "fieldname": "order_confirmation_date",
   "fieldtype": "Date",
   "label": "Order Confirmation Date"
  },
  {
   "fieldname": "amended_from",
   "fieldtype": "Link",
   "ignore_user_permissions": 1,
   "label": "Amended From",
   "no_copy": 1,
   "oldfieldname": "amended_from",
   "oldfieldtype": "Data",
   "options": "Purchase Order",
   "print_hide": 1,
   "read_only": 1
  },
  {
   "fieldname": "drop_ship",
   "fieldtype": "Section Break",
   "label": "Drop Ship"
  },
  {
   "fieldname": "customer",
   "fieldtype": "Link",
   "label": "Customer",
   "options": "Customer",
   "read_only": 1
  },
  {
   "bold": 1,
   "fieldname": "customer_name",
   "fieldtype": "Data",
   "label": "Customer Name",
   "print_hide": 1,
   "read_only": 1
  },
  {
   "fieldname": "column_break_19",
   "fieldtype": "Column Break"
  },
  {
   "fieldname": "customer_contact_person",
   "fieldtype": "Link",
   "label": "Customer Contact",
   "options": "Contact"
  },
  {
   "fieldname": "customer_contact_display",
   "fieldtype": "Small Text",
   "hidden": 1,
   "label": "Customer Contact",
   "print_hide": 1
  },
  {
   "fieldname": "customer_contact_mobile",
   "fieldtype": "Small Text",
   "hidden": 1,
   "label": "Customer Mobile No",
   "print_hide": 1
  },
  {
   "fieldname": "customer_contact_email",
   "fieldtype": "Code",
   "hidden": 1,
   "label": "Customer Contact Email",
   "options": "Email",
   "print_hide": 1
  },
  {
   "collapsible": 1,
   "fieldname": "section_addresses",
   "fieldtype": "Section Break",
   "label": "Address and Contact"
  },
  {
   "fieldname": "supplier_address",
   "fieldtype": "Link",
   "label": "Supplier Address",
   "options": "Address",
   "print_hide": 1
  },
  {
   "fieldname": "contact_person",
   "fieldtype": "Link",
   "label": "Supplier Contact",
   "options": "Contact",
   "print_hide": 1
  },
  {
   "fieldname": "address_display",
   "fieldtype": "Small Text",
   "label": "Supplier Address Details",
   "read_only": 1
  },
  {
   "fieldname": "contact_display",
   "fieldtype": "Small Text",
   "in_global_search": 1,
   "label": "Contact Name",
   "read_only": 1
  },
  {
   "fieldname": "contact_mobile",
   "fieldtype": "Small Text",
   "label": "Contact Mobile No",
   "read_only": 1
  },
  {
   "fieldname": "contact_email",
   "fieldtype": "Small Text",
   "label": "Contact Email",
   "options": "Email",
   "print_hide": 1,
   "read_only": 1
  },
  {
   "fieldname": "col_break_address",
   "fieldtype": "Column Break"
  },
  {
   "fieldname": "shipping_address",
   "fieldtype": "Link",
   "label": "Company Shipping Address",
   "options": "Address",
   "print_hide": 1
  },
  {
   "fieldname": "shipping_address_display",
   "fieldtype": "Small Text",
   "label": "Shipping Address Details",
   "print_hide": 1,
   "read_only": 1
  },
  {
   "collapsible": 1,
   "fieldname": "currency_and_price_list",
   "fieldtype": "Section Break",
   "label": "Currency and Price List",
   "options": "fa fa-tag"
  },
  {
   "fieldname": "currency",
   "fieldtype": "Link",
   "label": "Currency",
   "oldfieldname": "currency",
   "oldfieldtype": "Select",
   "options": "Currency",
   "print_hide": 1,
   "reqd": 1
  },
  {
   "fieldname": "conversion_rate",
   "fieldtype": "Float",
   "label": "Exchange Rate",
   "oldfieldname": "conversion_rate",
   "oldfieldtype": "Currency",
   "precision": "9",
   "print_hide": 1,
   "reqd": 1
  },
  {
   "fieldname": "cb_price_list",
   "fieldtype": "Column Break"
  },
  {
   "fieldname": "buying_price_list",
   "fieldtype": "Link",
   "label": "Price List",
   "options": "Price List",
   "print_hide": 1
  },
  {
   "fieldname": "price_list_currency",
   "fieldtype": "Link",
   "label": "Price List Currency",
   "options": "Currency",
   "print_hide": 1,
   "read_only": 1
  },
  {
   "fieldname": "plc_conversion_rate",
   "fieldtype": "Float",
   "label": "Price List Exchange Rate",
   "precision": "9",
   "print_hide": 1
  },
  {
   "default": "0",
   "fieldname": "ignore_pricing_rule",
   "fieldtype": "Check",
   "label": "Ignore Pricing Rule",
   "no_copy": 1,
   "permlevel": 1,
   "print_hide": 1
  },
  {
   "description": "Sets 'Warehouse' in each row of the Items table.",
   "fieldname": "set_warehouse",
   "fieldtype": "Link",
   "label": "Set Target Warehouse",
   "options": "Warehouse",
   "print_hide": 1
  },
  {
   "fieldname": "col_break_warehouse",
   "fieldtype": "Column Break"
  },
  {
   "default": "0",
   "fieldname": "is_subcontracted",
   "fieldtype": "Check",
<<<<<<< HEAD
=======
   "in_standard_filter": 1,
>>>>>>> 5edd1dbb
   "label": "Is Subcontracted",
   "print_hide": 1
  },
  {
   "depends_on": "eval:doc.is_subcontracted",
   "fieldname": "supplier_warehouse",
   "fieldtype": "Link",
   "label": "Supplier Warehouse",
   "options": "Warehouse"
  },
  {
   "fieldname": "items_section",
   "fieldtype": "Section Break",
   "hide_border": 1,
   "oldfieldtype": "Section Break",
   "options": "fa fa-shopping-cart"
  },
  {
   "fieldname": "scan_barcode",
   "fieldtype": "Data",
   "label": "Scan Barcode",
   "options": "Barcode"
  },
  {
   "allow_bulk_edit": 1,
   "fieldname": "items",
   "fieldtype": "Table",
   "label": "Items",
   "oldfieldname": "po_details",
   "oldfieldtype": "Table",
   "options": "Purchase Order Item",
   "reqd": 1
  },
  {
   "collapsible": 1,
   "fieldname": "section_break_48",
   "fieldtype": "Section Break",
   "label": "Pricing Rules"
  },
  {
   "fieldname": "pricing_rules",
   "fieldtype": "Table",
   "label": "Purchase Order Pricing Rule",
   "options": "Pricing Rule Detail",
   "read_only": 1
  },
  {
   "collapsible_depends_on": "supplied_items",
   "fieldname": "raw_material_details",
   "fieldtype": "Section Break",
   "label": "Raw Materials Supplied"
  },
  {
   "fieldname": "supplied_items",
   "fieldtype": "Table",
   "label": "Supplied Items",
   "no_copy": 1,
   "oldfieldname": "po_raw_material_details",
   "oldfieldtype": "Table",
   "options": "Purchase Order Item Supplied",
   "print_hide": 1,
   "read_only": 1
  },
  {
   "fieldname": "sb_last_purchase",
   "fieldtype": "Section Break"
  },
  {
   "fieldname": "total_qty",
   "fieldtype": "Float",
   "label": "Total Quantity",
   "read_only": 1
  },
  {
   "fieldname": "base_total",
   "fieldtype": "Currency",
   "label": "Total (Company Currency)",
   "options": "Company:company:default_currency",
   "print_hide": 1,
   "read_only": 1
  },
  {
   "fieldname": "base_net_total",
   "fieldtype": "Currency",
   "label": "Net Total (Company Currency)",
   "no_copy": 1,
   "oldfieldname": "net_total",
   "oldfieldtype": "Currency",
   "options": "Company:company:default_currency",
   "print_hide": 1,
   "read_only": 1
  },
  {
   "fieldname": "column_break_26",
   "fieldtype": "Column Break"
  },
  {
   "fieldname": "total",
   "fieldtype": "Currency",
   "label": "Total",
   "options": "currency",
   "read_only": 1
  },
  {
   "fieldname": "net_total",
   "fieldtype": "Currency",
   "label": "Net Total",
   "oldfieldname": "net_total_import",
   "oldfieldtype": "Currency",
   "options": "currency",
   "print_hide": 1,
   "read_only": 1
  },
  {
   "fieldname": "total_net_weight",
   "fieldtype": "Float",
   "label": "Total Net Weight",
   "print_hide": 1,
   "read_only": 1
  },
  {
   "fieldname": "taxes_section",
   "fieldtype": "Section Break",
   "oldfieldtype": "Section Break",
   "options": "fa fa-money"
  },
  {
   "fieldname": "taxes_and_charges",
   "fieldtype": "Link",
   "label": "Purchase Taxes and Charges Template",
   "oldfieldname": "purchase_other_charges",
   "oldfieldtype": "Link",
   "options": "Purchase Taxes and Charges Template",
   "print_hide": 1
  },
  {
   "fieldname": "column_break_50",
   "fieldtype": "Column Break"
  },
  {
   "fieldname": "shipping_rule",
   "fieldtype": "Link",
   "label": "Shipping Rule",
   "options": "Shipping Rule",
   "print_hide": 1
  },
  {
   "fieldname": "section_break_52",
   "fieldtype": "Section Break",
   "hide_border": 1
  },
  {
   "fieldname": "taxes",
   "fieldtype": "Table",
   "label": "Purchase Taxes and Charges",
   "oldfieldname": "purchase_tax_details",
   "oldfieldtype": "Table",
   "options": "Purchase Taxes and Charges"
  },
  {
   "collapsible": 1,
   "fieldname": "sec_tax_breakup",
   "fieldtype": "Section Break",
   "label": "Tax Breakup"
  },
  {
   "fieldname": "other_charges_calculation",
   "fieldtype": "Long Text",
   "label": "Taxes and Charges Calculation",
   "no_copy": 1,
   "oldfieldtype": "HTML",
   "print_hide": 1,
   "read_only": 1
  },
  {
   "fieldname": "totals",
   "fieldtype": "Section Break",
   "label": "Taxes and Charges",
   "oldfieldtype": "Section Break",
   "options": "fa fa-money"
  },
  {
   "depends_on": "base_taxes_and_charges_added",
   "fieldname": "base_taxes_and_charges_added",
   "fieldtype": "Currency",
   "label": "Taxes and Charges Added (Company Currency)",
   "oldfieldname": "other_charges_added",
   "oldfieldtype": "Currency",
   "options": "Company:company:default_currency",
   "print_hide": 1,
   "read_only": 1
  },
  {
   "depends_on": "base_taxes_and_charges_deducted",
   "fieldname": "base_taxes_and_charges_deducted",
   "fieldtype": "Currency",
   "label": "Taxes and Charges Deducted (Company Currency)",
   "oldfieldname": "other_charges_deducted",
   "oldfieldtype": "Currency",
   "options": "Company:company:default_currency",
   "print_hide": 1,
   "read_only": 1
  },
  {
   "depends_on": "base_total_taxes_and_charges",
   "fieldname": "base_total_taxes_and_charges",
   "fieldtype": "Currency",
   "label": "Total Taxes and Charges (Company Currency)",
   "no_copy": 1,
   "oldfieldname": "total_tax",
   "oldfieldtype": "Currency",
   "options": "Company:company:default_currency",
   "print_hide": 1,
   "read_only": 1
  },
  {
   "fieldname": "column_break_39",
   "fieldtype": "Column Break"
  },
  {
   "depends_on": "taxes_and_charges_added",
   "fieldname": "taxes_and_charges_added",
   "fieldtype": "Currency",
   "label": "Taxes and Charges Added",
   "oldfieldname": "other_charges_added_import",
   "oldfieldtype": "Currency",
   "options": "currency",
   "print_hide": 1,
   "read_only": 1
  },
  {
   "depends_on": "taxes_and_charges_deducted",
   "fieldname": "taxes_and_charges_deducted",
   "fieldtype": "Currency",
   "label": "Taxes and Charges Deducted",
   "oldfieldname": "other_charges_deducted_import",
   "oldfieldtype": "Currency",
   "options": "currency",
   "print_hide": 1,
   "read_only": 1
  },
  {
   "depends_on": "total_taxes_and_charges",
   "fieldname": "total_taxes_and_charges",
   "fieldtype": "Currency",
   "label": "Total Taxes and Charges",
   "options": "currency",
   "print_hide": 1,
   "read_only": 1
  },
  {
   "collapsible": 1,
   "collapsible_depends_on": "apply_discount_on",
   "fieldname": "discount_section",
   "fieldtype": "Section Break",
   "label": "Additional Discount"
  },
  {
   "default": "Grand Total",
   "fieldname": "apply_discount_on",
   "fieldtype": "Select",
   "label": "Apply Additional Discount On",
   "options": "\nGrand Total\nNet Total",
   "print_hide": 1
  },
  {
   "fieldname": "base_discount_amount",
   "fieldtype": "Currency",
   "label": "Additional Discount Amount (Company Currency)",
   "options": "Company:company:default_currency",
   "print_hide": 1,
   "read_only": 1
  },
  {
   "fieldname": "column_break_45",
   "fieldtype": "Column Break"
  },
  {
   "fieldname": "additional_discount_percentage",
   "fieldtype": "Float",
   "label": "Additional Discount Percentage",
   "print_hide": 1
  },
  {
   "fieldname": "discount_amount",
   "fieldtype": "Currency",
   "label": "Additional Discount Amount",
   "options": "currency",
   "print_hide": 1
  },
  {
   "fieldname": "totals_section",
   "fieldtype": "Section Break",
   "label": "Totals"
  },
  {
   "fieldname": "base_grand_total",
   "fieldtype": "Currency",
   "label": "Grand Total (Company Currency)",
   "no_copy": 1,
   "oldfieldname": "grand_total",
   "oldfieldtype": "Currency",
   "options": "Company:company:default_currency",
   "print_hide": 1,
   "read_only": 1
  },
  {
   "depends_on": "eval:!doc.disable_rounded_total",
   "fieldname": "base_rounding_adjustment",
   "fieldtype": "Currency",
   "label": "Rounding Adjustment (Company Currency)",
   "no_copy": 1,
   "options": "Company:company:default_currency",
   "print_hide": 1,
   "read_only": 1
  },
  {
   "description": "In Words will be visible once you save the Purchase Order.",
   "fieldname": "base_in_words",
   "fieldtype": "Data",
   "label": "In Words (Company Currency)",
   "length": 240,
   "oldfieldname": "in_words",
   "oldfieldtype": "Data",
   "print_hide": 1,
   "read_only": 1
  },
  {
   "fieldname": "base_rounded_total",
   "fieldtype": "Currency",
   "label": "Rounded Total (Company Currency)",
   "oldfieldname": "rounded_total",
   "oldfieldtype": "Currency",
   "options": "Company:company:default_currency",
   "print_hide": 1,
   "read_only": 1
  },
  {
   "fieldname": "column_break4",
   "fieldtype": "Column Break",
   "oldfieldtype": "Column Break"
  },
  {
   "fieldname": "grand_total",
   "fieldtype": "Currency",
   "in_list_view": 1,
   "label": "Grand Total",
   "oldfieldname": "grand_total_import",
   "oldfieldtype": "Currency",
   "options": "currency",
   "read_only": 1
  },
  {
   "depends_on": "eval:!doc.disable_rounded_total",
   "fieldname": "rounding_adjustment",
   "fieldtype": "Currency",
   "label": "Rounding Adjustment",
   "no_copy": 1,
   "options": "currency",
   "print_hide": 1,
   "read_only": 1
  },
  {
   "fieldname": "rounded_total",
   "fieldtype": "Currency",
   "label": "Rounded Total",
   "options": "currency",
   "read_only": 1
  },
  {
   "default": "0",
   "fieldname": "disable_rounded_total",
   "fieldtype": "Check",
   "label": "Disable Rounded Total"
  },
  {
   "fieldname": "in_words",
   "fieldtype": "Data",
   "label": "In Words",
   "length": 240,
   "oldfieldname": "in_words_import",
   "oldfieldtype": "Data",
   "print_hide": 1,
   "read_only": 1
  },
  {
   "fieldname": "advance_paid",
   "fieldtype": "Currency",
   "label": "Advance Paid",
   "no_copy": 1,
   "options": "party_account_currency",
   "print_hide": 1,
   "read_only": 1
  },
  {
   "collapsible": 1,
   "fieldname": "payment_schedule_section",
   "fieldtype": "Section Break",
   "label": "Payment Terms"
  },
  {
   "fieldname": "payment_terms_template",
   "fieldtype": "Link",
   "label": "Payment Terms Template",
   "options": "Payment Terms Template"
  },
  {
   "fieldname": "payment_schedule",
   "fieldtype": "Table",
   "label": "Payment Schedule",
   "no_copy": 1,
   "options": "Payment Schedule",
   "print_hide": 1
  },
  {
   "collapsible": 1,
   "collapsible_depends_on": "terms",
   "fieldname": "terms_section_break",
   "fieldtype": "Section Break",
   "label": "Terms and Conditions",
   "oldfieldtype": "Section Break",
   "options": "fa fa-legal"
  },
  {
   "fieldname": "tc_name",
   "fieldtype": "Link",
   "label": "Terms",
   "oldfieldname": "tc_name",
   "oldfieldtype": "Link",
   "options": "Terms and Conditions",
   "print_hide": 1
  },
  {
   "fieldname": "terms",
   "fieldtype": "Text Editor",
   "label": "Terms and Conditions",
   "oldfieldname": "terms",
   "oldfieldtype": "Text Editor"
  },
  {
   "collapsible": 1,
   "fieldname": "more_info",
   "fieldtype": "Section Break",
   "label": "More Information",
   "oldfieldtype": "Section Break"
  },
  {
   "default": "Draft",
   "fieldname": "status",
   "fieldtype": "Select",
   "in_standard_filter": 1,
   "label": "Status",
   "no_copy": 1,
   "oldfieldname": "status",
   "oldfieldtype": "Select",
   "options": "\nDraft\nOn Hold\nTo Receive and Bill\nTo Bill\nTo Receive\nCompleted\nCancelled\nClosed\nDelivered",
   "print_hide": 1,
   "read_only": 1,
   "reqd": 1,
   "search_index": 1
  },
  {
   "fieldname": "ref_sq",
   "fieldtype": "Link",
   "label": "Supplier Quotation",
   "no_copy": 1,
   "oldfieldname": "ref_sq",
   "oldfieldtype": "Data",
   "options": "Supplier Quotation",
   "print_hide": 1,
   "read_only": 1
  },
  {
   "fieldname": "party_account_currency",
   "fieldtype": "Link",
   "hidden": 1,
   "label": "Party Account Currency",
   "no_copy": 1,
   "options": "Currency",
   "print_hide": 1,
   "read_only": 1
  },
  {
   "fieldname": "inter_company_order_reference",
   "fieldtype": "Link",
   "label": "Inter Company Order Reference",
   "options": "Sales Order",
   "read_only": 1
  },
  {
   "fieldname": "column_break_74",
   "fieldtype": "Column Break"
  },
  {
   "depends_on": "eval:!doc.__islocal",
   "fieldname": "per_received",
   "fieldtype": "Percent",
   "in_list_view": 1,
   "label": "% Received",
   "no_copy": 1,
   "print_hide": 1,
   "read_only": 1
  },
  {
   "depends_on": "eval:!doc.__islocal",
   "fieldname": "per_billed",
   "fieldtype": "Percent",
   "in_list_view": 1,
   "label": "% Billed",
   "no_copy": 1,
   "print_hide": 1,
   "read_only": 1
  },
  {
   "collapsible": 1,
   "fieldname": "column_break5",
   "fieldtype": "Section Break",
   "label": "Printing Settings",
   "oldfieldtype": "Column Break",
   "print_hide": 1,
   "print_width": "50%",
   "width": "50%"
  },
  {
   "allow_on_submit": 1,
   "fieldname": "letter_head",
   "fieldtype": "Link",
   "label": "Letter Head",
   "oldfieldname": "letter_head",
   "oldfieldtype": "Select",
   "options": "Letter Head",
   "print_hide": 1
  },
  {
   "allow_on_submit": 1,
   "fieldname": "select_print_heading",
   "fieldtype": "Link",
   "label": "Print Heading",
   "no_copy": 1,
   "oldfieldname": "select_print_heading",
   "oldfieldtype": "Link",
   "options": "Print Heading",
   "print_hide": 1,
   "report_hide": 1
  },
  {
   "fieldname": "column_break_86",
   "fieldtype": "Column Break"
  },
  {
   "allow_on_submit": 1,
   "default": "0",
   "fieldname": "group_same_items",
   "fieldtype": "Check",
   "label": "Group same items",
   "print_hide": 1
  },
  {
   "fieldname": "language",
   "fieldtype": "Data",
   "label": "Print Language",
   "print_hide": 1
  },
  {
   "collapsible": 1,
   "fieldname": "subscription_section",
   "fieldtype": "Section Break",
   "label": "Subscription Section"
  },
  {
   "allow_on_submit": 1,
   "fieldname": "from_date",
   "fieldtype": "Date",
   "label": "From Date",
   "no_copy": 1,
   "print_hide": 1
  },
  {
   "allow_on_submit": 1,
   "fieldname": "to_date",
   "fieldtype": "Date",
   "label": "To Date",
   "no_copy": 1,
   "print_hide": 1
  },
  {
   "fieldname": "column_break_97",
   "fieldtype": "Column Break"
  },
  {
   "fieldname": "auto_repeat",
   "fieldtype": "Link",
   "label": "Auto Repeat",
   "no_copy": 1,
   "options": "Auto Repeat",
   "print_hide": 1,
   "read_only": 1
  },
  {
   "allow_on_submit": 1,
   "depends_on": "eval: doc.auto_repeat",
   "fieldname": "update_auto_repeat_reference",
   "fieldtype": "Button",
   "label": "Update Auto Repeat Reference"
  },
  {
   "fieldname": "tax_category",
   "fieldtype": "Link",
   "label": "Tax Category",
   "options": "Tax Category"
  },
  {
   "depends_on": "supplied_items",
   "fieldname": "set_reserve_warehouse",
   "fieldtype": "Link",
   "label": "Set Reserve Warehouse",
   "options": "Warehouse"
  },
  {
   "collapsible": 1,
   "fieldname": "tracking_section",
   "fieldtype": "Section Break",
   "label": "Order Status"
  },
  {
   "fieldname": "column_break_75",
   "fieldtype": "Column Break"
  },
  {
   "fieldname": "billing_address",
   "fieldtype": "Link",
   "label": "Company Billing Address",
   "options": "Address"
  },
  {
   "fieldname": "billing_address_display",
   "fieldtype": "Small Text",
   "label": "Billing Address Details",
   "read_only": 1
  },
  {
   "fieldname": "before_items_section",
   "fieldtype": "Section Break"
  },
  {
   "fieldname": "items_col_break",
   "fieldtype": "Column Break"
  },
  {
   "default": "0",
   "fetch_from": "supplier.is_internal_supplier",
   "fieldname": "is_internal_supplier",
   "fieldtype": "Check",
   "label": "Is Internal Supplier"
  },
  {
   "fetch_from": "supplier.represents_company",
   "fieldname": "represents_company",
   "fieldtype": "Link",
   "ignore_user_permissions": 1,
   "label": "Represents Company",
   "options": "Company",
   "read_only": 1
  },
  {
   "default": "0",
   "fieldname": "apply_tds",
   "fieldtype": "Check",
   "label": "Apply Tax Withholding Amount"
  },
  {
   "depends_on": "eval: doc.apply_tds",
   "fieldname": "tax_withholding_category",
   "fieldtype": "Link",
   "label": "Tax Withholding Category",
   "options": "Tax Withholding Category"
  },
  {
<<<<<<< HEAD
   "fieldname": "section_break_45",
   "fieldtype": "Section Break"
=======
   "collapsible": 1,
   "fieldname": "accounting_dimensions_section",
   "fieldtype": "Section Break",
   "label": "Accounting Dimensions "
  },
  {
   "fieldname": "cost_center",
   "fieldtype": "Link",
   "label": "Cost Center",
   "options": "Cost Center"
  },
  {
   "fieldname": "dimension_col_break",
   "fieldtype": "Column Break"
  },
  {
   "fieldname": "project",
   "fieldtype": "Link",
   "label": "Project",
   "options": "Project"
>>>>>>> 5edd1dbb
  }
 ],
 "icon": "fa fa-file-text",
 "idx": 105,
 "is_submittable": 1,
 "links": [],
<<<<<<< HEAD
 "modified": "2022-04-26 18:46:58.863174",
=======
 "modified": "2022-04-26 12:16:38.694276",
>>>>>>> 5edd1dbb
 "modified_by": "Administrator",
 "module": "Buying",
 "name": "Purchase Order",
 "naming_rule": "By \"Naming Series\" field",
 "owner": "Administrator",
 "permissions": [
  {
   "read": 1,
   "report": 1,
   "role": "Stock User"
  },
  {
   "amend": 1,
   "cancel": 1,
   "create": 1,
   "delete": 1,
   "email": 1,
   "print": 1,
   "read": 1,
   "report": 1,
   "role": "Purchase Manager",
   "share": 1,
   "submit": 1,
   "write": 1
  },
  {
   "amend": 1,
   "cancel": 1,
   "create": 1,
   "delete": 1,
   "email": 1,
   "print": 1,
   "read": 1,
   "report": 1,
   "role": "Purchase User",
   "share": 1,
   "submit": 1,
   "write": 1
  },
  {
   "permlevel": 1,
   "read": 1,
   "role": "Purchase Manager",
   "write": 1
  }
 ],
 "search_fields": "status, transaction_date, supplier, grand_total",
 "show_name_in_global_search": 1,
 "sort_field": "modified",
 "sort_order": "DESC",
 "states": [],
 "timeline_field": "supplier",
 "title_field": "supplier_name",
 "track_changes": 1
}<|MERGE_RESOLUTION|>--- conflicted
+++ resolved
@@ -459,10 +459,6 @@
    "default": "0",
    "fieldname": "is_subcontracted",
    "fieldtype": "Check",
-<<<<<<< HEAD
-=======
-   "in_standard_filter": 1,
->>>>>>> 5edd1dbb
    "label": "Is Subcontracted",
    "print_hide": 1
   },
@@ -1141,10 +1137,10 @@
    "options": "Tax Withholding Category"
   },
   {
-<<<<<<< HEAD
    "fieldname": "section_break_45",
    "fieldtype": "Section Break"
-=======
+  },
+  {
    "collapsible": 1,
    "fieldname": "accounting_dimensions_section",
    "fieldtype": "Section Break",
@@ -1165,18 +1161,13 @@
    "fieldtype": "Link",
    "label": "Project",
    "options": "Project"
->>>>>>> 5edd1dbb
   }
  ],
  "icon": "fa fa-file-text",
  "idx": 105,
  "is_submittable": 1,
  "links": [],
-<<<<<<< HEAD
  "modified": "2022-04-26 18:46:58.863174",
-=======
- "modified": "2022-04-26 12:16:38.694276",
->>>>>>> 5edd1dbb
  "modified_by": "Administrator",
  "module": "Buying",
  "name": "Purchase Order",
