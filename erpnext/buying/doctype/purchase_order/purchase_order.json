--- conflicted
+++ resolved
@@ -1052,12 +1052,8 @@
  "icon": "fa fa-file-text",
  "idx": 105,
  "is_submittable": 1,
-<<<<<<< HEAD
- "modified": "2019-12-11 09:04:33.493602",
-=======
- "links": [],
+"links": [],
  "modified": "2019-12-30 19:11:54.122264",
->>>>>>> 7ae11005
  "modified_by": "Administrator",
  "module": "Buying",
  "name": "Purchase Order",
