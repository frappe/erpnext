--- conflicted
+++ resolved
@@ -1470,7 +1470,6 @@
    "read_only": 1
   },
   {
-<<<<<<< HEAD
    "fieldname": "address_and_contact_tab",
    "fieldtype": "Tab Break",
    "label": "Address and Contact"
@@ -1568,23 +1567,18 @@
   {
    "fieldname": "cb_8",
    "fieldtype": "Column Break"
-=======
+  },
+  {
    "fieldname": "applies_to_serial_no",
    "fieldtype": "Link",
    "label": "Applies to Serial No",
    "options": "Serial No"
->>>>>>> cc428144
   }
  ],
  "icon": "fa fa-file-text",
  "idx": 105,
  "is_submittable": 1,
-<<<<<<< HEAD
- "links": [],
- "modified": "2022-11-23 17:10:30.495745",
-=======
  "modified": "2022-12-19 15:07:57.678416",
->>>>>>> cc428144
  "modified_by": "Administrator",
  "module": "Buying",
  "name": "Purchase Order",
