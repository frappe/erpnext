{
 "actions": [],
 "allow_auto_repeat": 1,
 "allow_import": 1,
 "autoname": "naming_series:",
 "creation": "2013-05-21 16:16:39",
 "doctype": "DocType",
 "document_type": "Document",
 "engine": "InnoDB",
 "field_order": [
  "supplier_section",
  "title",
  "naming_series",
  "supplier",
  "get_items_from_open_material_requests",
  "supplier_name",
  "column_break1",
  "company",
  "transaction_date",
  "schedule_date",
  "order_confirmation_no",
  "order_confirmation_date",
  "amended_from",
  "drop_ship",
  "customer",
  "customer_name",
  "column_break_19",
  "customer_contact_person",
  "customer_contact_display",
  "customer_contact_mobile",
  "customer_contact_email",
  "section_addresses",
  "supplier_address",
  "address_display",
  "contact_person",
  "contact_display",
  "contact_mobile",
  "contact_email",
  "col_break_address",
  "shipping_address",
  "shipping_address_display",
  "billing_address",
  "billing_address_display",
  "currency_and_price_list",
  "currency",
  "conversion_rate",
  "cb_price_list",
  "buying_price_list",
  "price_list_currency",
  "plc_conversion_rate",
  "ignore_pricing_rule",
  "sec_warehouse",
  "is_subcontracted",
  "col_break_warehouse",
  "supplier_warehouse",
  "before_items_section",
  "items_section",
  "filter_items_by_supplier",
  "scan_barcode",
  "items_col_break",
  "set_warehouse",
  "items_section",
  "items",
  "sb_last_purchase",
  "total_qty",
  "base_total",
  "base_net_total",
  "column_break_26",
  "total_net_weight",
  "total",
  "net_total",
  "section_break_48",
  "pricing_rules",
  "raw_material_details",
  "set_reserve_warehouse",
  "supplied_items",
  "taxes_section",
  "tax_category",
  "column_break_50",
  "shipping_rule",
  "section_break_52",
  "taxes_and_charges",
  "taxes",
  "sec_tax_breakup",
  "other_charges_calculation",
  "totals",
  "base_taxes_and_charges_added",
  "base_taxes_and_charges_deducted",
  "base_total_taxes_and_charges",
  "column_break_39",
  "taxes_and_charges_added",
  "taxes_and_charges_deducted",
  "total_taxes_and_charges",
  "discount_section",
  "apply_discount_on",
  "base_discount_amount",
  "column_break_45",
  "additional_discount_percentage",
  "discount_amount",
  "totals_section",
  "base_grand_total",
  "base_rounding_adjustment",
  "base_in_words",
  "base_rounded_total",
  "column_break4",
  "grand_total",
  "rounding_adjustment",
  "rounded_total",
  "disable_rounded_total",
  "in_words",
  "advance_paid",
  "payment_schedule_section",
  "payment_terms_template",
  "payment_schedule",
  "tracking_section",
  "status",
  "column_break_75",
  "per_billed",
  "per_received",
  "terms_section_break",
  "tc_name",
  "terms",
  "column_break5",
  "letter_head",
  "select_print_heading",
  "column_break_86",
  "language",
  "group_same_items",
  "subscription_section",
  "from_date",
  "to_date",
  "column_break_97",
  "auto_repeat",
  "update_auto_repeat_reference",
  "more_info",
  "ref_sq",
  "column_break_74",
  "party_account_currency",
  "inter_company_order_reference"
 ],
 "fields": [
  {
   "fieldname": "supplier_section",
   "fieldtype": "Section Break",
   "options": "fa fa-user"
  },
  {
   "allow_on_submit": 1,
   "default": "{supplier_name}",
   "fieldname": "title",
   "fieldtype": "Data",
   "hidden": 1,
   "label": "Title",
   "no_copy": 1,
   "print_hide": 1
  },
  {
   "fieldname": "naming_series",
   "fieldtype": "Select",
   "label": "Series",
   "no_copy": 1,
   "oldfieldname": "naming_series",
   "oldfieldtype": "Select",
   "options": "PUR-ORD-.YYYY.-",
   "print_hide": 1,
   "reqd": 1,
   "set_only_once": 1
  },
  {
   "bold": 1,
   "fieldname": "supplier",
   "fieldtype": "Link",
   "in_global_search": 1,
   "in_standard_filter": 1,
   "label": "Supplier",
   "oldfieldname": "supplier",
   "oldfieldtype": "Link",
   "options": "Supplier",
   "print_hide": 1,
   "reqd": 1,
   "search_index": 1
  },
  {
   "depends_on": "eval:doc.supplier && doc.docstatus===0 && (!(doc.items && doc.items.length) || (doc.items.length==1 && !doc.items[0].item_code))",
   "description": "Fetch items based on Default Supplier.",
   "fieldname": "get_items_from_open_material_requests",
   "fieldtype": "Button",
   "label": "Get Items from Open Material Requests"
  },
  {
   "bold": 1,
   "fetch_from": "supplier.supplier_name",
   "fieldname": "supplier_name",
   "fieldtype": "Data",
   "in_global_search": 1,
   "label": "Supplier Name",
   "read_only": 1
  },
  {
   "fieldname": "company",
   "fieldtype": "Link",
   "in_standard_filter": 1,
   "label": "Company",
   "oldfieldname": "company",
   "oldfieldtype": "Link",
   "options": "Company",
   "print_hide": 1,
   "remember_last_selected_value": 1,
   "reqd": 1
  },
  {
   "fieldname": "column_break1",
   "fieldtype": "Column Break",
   "oldfieldtype": "Column Break",
   "print_width": "50%",
   "width": "50%"
  },
  {
   "default": "Today",
   "fieldname": "transaction_date",
   "fieldtype": "Date",
   "in_list_view": 1,
   "label": "Date",
   "oldfieldname": "transaction_date",
   "oldfieldtype": "Date",
   "reqd": 1,
   "search_index": 1
  },
  {
   "allow_on_submit": 1,
   "fieldname": "schedule_date",
   "fieldtype": "Date",
   "label": "Required By"
  },
  {
   "allow_on_submit": 1,
   "depends_on": "eval:doc.docstatus===1",
   "fieldname": "order_confirmation_no",
   "fieldtype": "Data",
   "label": "Order Confirmation No"
  },
  {
   "allow_on_submit": 1,
   "depends_on": "eval:doc.order_confirmation_no",
   "fieldname": "order_confirmation_date",
   "fieldtype": "Date",
   "label": "Order Confirmation Date"
  },
  {
   "fieldname": "amended_from",
   "fieldtype": "Link",
   "ignore_user_permissions": 1,
   "label": "Amended From",
   "no_copy": 1,
   "oldfieldname": "amended_from",
   "oldfieldtype": "Data",
   "options": "Purchase Order",
   "print_hide": 1,
   "read_only": 1
  },
  {
   "fieldname": "drop_ship",
   "fieldtype": "Section Break",
   "label": "Drop Ship"
  },
  {
   "fieldname": "customer",
   "fieldtype": "Link",
   "label": "Customer",
   "options": "Customer",
   "read_only": 1
  },
  {
   "bold": 1,
   "fieldname": "customer_name",
   "fieldtype": "Data",
   "label": "Customer Name",
   "print_hide": 1,
   "read_only": 1
  },
  {
   "fieldname": "column_break_19",
   "fieldtype": "Column Break"
  },
  {
   "fieldname": "customer_contact_person",
   "fieldtype": "Link",
   "label": "Customer Contact",
   "options": "Contact"
  },
  {
   "fieldname": "customer_contact_display",
   "fieldtype": "Small Text",
   "hidden": 1,
   "label": "Customer Contact",
   "print_hide": 1
  },
  {
   "fieldname": "customer_contact_mobile",
   "fieldtype": "Small Text",
   "hidden": 1,
   "label": "Customer Mobile No",
   "print_hide": 1
  },
  {
   "fieldname": "customer_contact_email",
   "fieldtype": "Code",
   "hidden": 1,
   "label": "Customer Contact Email",
   "options": "Email",
   "print_hide": 1
  },
  {
   "collapsible": 1,
   "fieldname": "section_addresses",
   "fieldtype": "Section Break",
   "label": "Address and Contact"
  },
  {
   "fieldname": "supplier_address",
   "fieldtype": "Link",
   "label": "Supplier Address",
   "options": "Address",
   "print_hide": 1
  },
  {
   "fieldname": "contact_person",
   "fieldtype": "Link",
   "label": "Supplier Contact",
   "options": "Contact",
   "print_hide": 1
  },
  {
   "fieldname": "address_display",
   "fieldtype": "Small Text",
   "label": "Supplier Address Details",
   "read_only": 1
  },
  {
   "fieldname": "contact_display",
   "fieldtype": "Small Text",
   "in_global_search": 1,
   "label": "Contact Name",
   "read_only": 1
  },
  {
   "fieldname": "contact_mobile",
   "fieldtype": "Small Text",
   "label": "Contact Mobile No",
   "read_only": 1
  },
  {
   "fieldname": "contact_email",
   "fieldtype": "Small Text",
   "label": "Contact Email",
   "options": "Email",
   "print_hide": 1,
   "read_only": 1
  },
  {
   "fieldname": "col_break_address",
   "fieldtype": "Column Break"
  },
  {
   "fieldname": "shipping_address",
   "fieldtype": "Link",
   "label": "Company Shipping Address",
   "options": "Address",
   "print_hide": 1
  },
  {
   "fieldname": "shipping_address_display",
   "fieldtype": "Small Text",
   "label": "Shipping Address Details",
   "print_hide": 1,
   "read_only": 1
  },
  {
   "collapsible": 1,
   "fieldname": "currency_and_price_list",
   "fieldtype": "Section Break",
   "label": "Currency and Price List",
   "options": "fa fa-tag"
  },
  {
   "fieldname": "currency",
   "fieldtype": "Link",
   "label": "Currency",
   "oldfieldname": "currency",
   "oldfieldtype": "Select",
   "options": "Currency",
   "print_hide": 1,
   "reqd": 1
  },
  {
   "fieldname": "conversion_rate",
   "fieldtype": "Float",
   "label": "Exchange Rate",
   "oldfieldname": "conversion_rate",
   "oldfieldtype": "Currency",
   "precision": "9",
   "print_hide": 1,
   "reqd": 1
  },
  {
   "fieldname": "cb_price_list",
   "fieldtype": "Column Break"
  },
  {
   "fieldname": "buying_price_list",
   "fieldtype": "Link",
   "label": "Price List",
   "options": "Price List",
   "print_hide": 1
  },
  {
   "fieldname": "price_list_currency",
   "fieldtype": "Link",
   "label": "Price List Currency",
   "options": "Currency",
   "print_hide": 1,
   "read_only": 1
  },
  {
   "fieldname": "plc_conversion_rate",
   "fieldtype": "Float",
   "label": "Price List Exchange Rate",
   "precision": "9",
   "print_hide": 1
  },
  {
   "default": "0",
   "fieldname": "ignore_pricing_rule",
   "fieldtype": "Check",
   "label": "Ignore Pricing Rule",
   "no_copy": 1,
   "permlevel": 1,
   "print_hide": 1
  },
  {
   "fieldname": "sec_warehouse",
   "fieldtype": "Section Break",
   "label": "Subcontracting"
  },
  {
   "description": "Sets 'Warehouse' in each row of the Items table.",
   "fieldname": "set_warehouse",
   "fieldtype": "Link",
   "label": "Set Target Warehouse",
   "options": "Warehouse",
   "print_hide": 1
  },
  {
   "fieldname": "col_break_warehouse",
   "fieldtype": "Column Break"
  },
  {
   "default": "No",
   "fieldname": "is_subcontracted",
   "fieldtype": "Select",
   "in_standard_filter": 1,
   "label": "Supply Raw Materials",
   "options": "No\nYes",
   "print_hide": 1
  },
  {
   "depends_on": "eval:doc.is_subcontracted==\"Yes\"",
   "fieldname": "supplier_warehouse",
   "fieldtype": "Link",
   "label": "Supplier Warehouse",
   "options": "Warehouse"
  },
  {
   "fieldname": "items_section",
   "fieldtype": "Section Break",
   "hide_border": 1,
   "oldfieldtype": "Section Break",
   "options": "fa fa-shopping-cart"
  },
  {
   "fieldname": "scan_barcode",
   "fieldtype": "Data",
   "label": "Scan Barcode"
  },
  {
   "allow_bulk_edit": 1,
   "fieldname": "items",
   "fieldtype": "Table",
   "label": "Items",
   "oldfieldname": "po_details",
   "oldfieldtype": "Table",
   "options": "Purchase Order Item",
   "reqd": 1
  },
  {
   "collapsible": 1,
   "fieldname": "section_break_48",
   "fieldtype": "Section Break",
   "label": "Pricing Rules"
  },
  {
   "fieldname": "pricing_rules",
   "fieldtype": "Table",
   "label": "Purchase Order Pricing Rule",
   "options": "Pricing Rule Detail",
   "read_only": 1
  },
  {
   "collapsible_depends_on": "supplied_items",
   "fieldname": "raw_material_details",
   "fieldtype": "Section Break",
   "label": "Raw Materials Supplied"
  },
  {
   "fieldname": "supplied_items",
   "fieldtype": "Table",
   "label": "Supplied Items",
   "oldfieldname": "po_raw_material_details",
   "oldfieldtype": "Table",
   "options": "Purchase Order Item Supplied",
   "print_hide": 1,
   "read_only": 1
  },
  {
   "fieldname": "sb_last_purchase",
   "fieldtype": "Section Break"
  },
  {
   "fieldname": "total_qty",
   "fieldtype": "Float",
   "label": "Total Quantity",
   "read_only": 1
  },
  {
   "fieldname": "base_total",
   "fieldtype": "Currency",
   "label": "Total (Company Currency)",
   "options": "Company:company:default_currency",
   "print_hide": 1,
   "read_only": 1
  },
  {
   "fieldname": "base_net_total",
   "fieldtype": "Currency",
   "label": "Net Total (Company Currency)",
   "no_copy": 1,
   "oldfieldname": "net_total",
   "oldfieldtype": "Currency",
   "options": "Company:company:default_currency",
   "print_hide": 1,
   "read_only": 1
  },
  {
   "fieldname": "column_break_26",
   "fieldtype": "Column Break"
  },
  {
   "fieldname": "total",
   "fieldtype": "Currency",
   "label": "Total",
   "options": "currency",
   "read_only": 1
  },
  {
   "fieldname": "net_total",
   "fieldtype": "Currency",
   "label": "Net Total",
   "oldfieldname": "net_total_import",
   "oldfieldtype": "Currency",
   "options": "currency",
   "print_hide": 1,
   "read_only": 1
  },
  {
   "fieldname": "total_net_weight",
   "fieldtype": "Float",
   "label": "Total Net Weight",
   "print_hide": 1,
   "read_only": 1
  },
  {
   "fieldname": "taxes_section",
   "fieldtype": "Section Break",
   "oldfieldtype": "Section Break",
   "options": "fa fa-money"
  },
  {
   "fieldname": "taxes_and_charges",
   "fieldtype": "Link",
   "label": "Purchase Taxes and Charges Template",
   "oldfieldname": "purchase_other_charges",
   "oldfieldtype": "Link",
   "options": "Purchase Taxes and Charges Template",
   "print_hide": 1
  },
  {
   "fieldname": "column_break_50",
   "fieldtype": "Column Break"
  },
  {
   "fieldname": "shipping_rule",
   "fieldtype": "Link",
   "label": "Shipping Rule",
   "options": "Shipping Rule",
   "print_hide": 1
  },
  {
   "fieldname": "section_break_52",
   "fieldtype": "Section Break",
   "hide_border": 1
  },
  {
   "fieldname": "taxes",
   "fieldtype": "Table",
   "label": "Purchase Taxes and Charges",
   "oldfieldname": "purchase_tax_details",
   "oldfieldtype": "Table",
   "options": "Purchase Taxes and Charges"
  },
  {
   "collapsible": 1,
   "fieldname": "sec_tax_breakup",
   "fieldtype": "Section Break",
   "label": "Tax Breakup"
  },
  {
   "fieldname": "other_charges_calculation",
   "fieldtype": "Long Text",
   "label": "Taxes and Charges Calculation",
   "no_copy": 1,
   "oldfieldtype": "HTML",
   "print_hide": 1,
   "read_only": 1
  },
  {
   "fieldname": "totals",
   "fieldtype": "Section Break",
   "label": "Taxes and Charges",
   "oldfieldtype": "Section Break",
   "options": "fa fa-money"
  },
  {
   "depends_on": "base_taxes_and_charges_added",
   "fieldname": "base_taxes_and_charges_added",
   "fieldtype": "Currency",
   "label": "Taxes and Charges Added (Company Currency)",
   "oldfieldname": "other_charges_added",
   "oldfieldtype": "Currency",
   "options": "Company:company:default_currency",
   "print_hide": 1,
   "read_only": 1
  },
  {
   "depends_on": "base_taxes_and_charges_deducted",
   "fieldname": "base_taxes_and_charges_deducted",
   "fieldtype": "Currency",
   "label": "Taxes and Charges Deducted (Company Currency)",
   "oldfieldname": "other_charges_deducted",
   "oldfieldtype": "Currency",
   "options": "Company:company:default_currency",
   "print_hide": 1,
   "read_only": 1
  },
  {
   "depends_on": "base_total_taxes_and_charges",
   "fieldname": "base_total_taxes_and_charges",
   "fieldtype": "Currency",
   "label": "Total Taxes and Charges (Company Currency)",
   "no_copy": 1,
   "oldfieldname": "total_tax",
   "oldfieldtype": "Currency",
   "options": "Company:company:default_currency",
   "print_hide": 1,
   "read_only": 1
  },
  {
   "fieldname": "column_break_39",
   "fieldtype": "Column Break"
  },
  {
   "depends_on": "taxes_and_charges_added",
   "fieldname": "taxes_and_charges_added",
   "fieldtype": "Currency",
   "label": "Taxes and Charges Added",
   "oldfieldname": "other_charges_added_import",
   "oldfieldtype": "Currency",
   "options": "currency",
   "print_hide": 1,
   "read_only": 1
  },
  {
   "depends_on": "taxes_and_charges_deducted",
   "fieldname": "taxes_and_charges_deducted",
   "fieldtype": "Currency",
   "label": "Taxes and Charges Deducted",
   "oldfieldname": "other_charges_deducted_import",
   "oldfieldtype": "Currency",
   "options": "currency",
   "print_hide": 1,
   "read_only": 1
  },
  {
   "depends_on": "total_taxes_and_charges",
   "fieldname": "total_taxes_and_charges",
   "fieldtype": "Currency",
   "label": "Total Taxes and Charges",
   "options": "currency",
   "print_hide": 1,
   "read_only": 1
  },
  {
   "collapsible": 1,
   "collapsible_depends_on": "apply_discount_on",
   "fieldname": "discount_section",
   "fieldtype": "Section Break",
   "label": "Additional Discount"
  },
  {
   "default": "Grand Total",
   "fieldname": "apply_discount_on",
   "fieldtype": "Select",
   "label": "Apply Additional Discount On",
   "options": "\nGrand Total\nNet Total",
   "print_hide": 1
  },
  {
   "fieldname": "base_discount_amount",
   "fieldtype": "Currency",
   "label": "Additional Discount Amount (Company Currency)",
   "options": "Company:company:default_currency",
   "print_hide": 1,
   "read_only": 1
  },
  {
   "fieldname": "column_break_45",
   "fieldtype": "Column Break"
  },
  {
   "fieldname": "additional_discount_percentage",
   "fieldtype": "Float",
   "label": "Additional Discount Percentage",
   "print_hide": 1
  },
  {
   "fieldname": "discount_amount",
   "fieldtype": "Currency",
   "label": "Additional Discount Amount",
   "options": "currency",
   "print_hide": 1
  },
  {
   "fieldname": "totals_section",
   "fieldtype": "Section Break",
   "label": "Totals"
  },
  {
   "fieldname": "base_grand_total",
   "fieldtype": "Currency",
   "label": "Grand Total (Company Currency)",
   "no_copy": 1,
   "oldfieldname": "grand_total",
   "oldfieldtype": "Currency",
   "options": "Company:company:default_currency",
   "print_hide": 1,
   "read_only": 1
  },
  {
   "fieldname": "base_rounding_adjustment",
   "fieldtype": "Currency",
   "label": "Rounding Adjustment (Company Currency)",
   "no_copy": 1,
   "options": "Company:company:default_currency",
   "print_hide": 1,
   "read_only": 1
  },
  {
   "description": "In Words will be visible once you save the Purchase Order.",
   "fieldname": "base_in_words",
   "fieldtype": "Data",
   "label": "In Words (Company Currency)",
   "length": 240,
   "oldfieldname": "in_words",
   "oldfieldtype": "Data",
   "print_hide": 1,
   "read_only": 1
  },
  {
   "fieldname": "base_rounded_total",
   "fieldtype": "Currency",
   "label": "Rounded Total (Company Currency)",
   "oldfieldname": "rounded_total",
   "oldfieldtype": "Currency",
   "options": "Company:company:default_currency",
   "print_hide": 1,
   "read_only": 1
  },
  {
   "fieldname": "column_break4",
   "fieldtype": "Column Break",
   "oldfieldtype": "Column Break"
  },
  {
   "fieldname": "grand_total",
   "fieldtype": "Currency",
   "in_list_view": 1,
   "label": "Grand Total",
   "oldfieldname": "grand_total_import",
   "oldfieldtype": "Currency",
   "options": "currency",
   "read_only": 1
  },
  {
   "fieldname": "rounding_adjustment",
   "fieldtype": "Currency",
   "label": "Rounding Adjustment",
   "no_copy": 1,
   "options": "currency",
   "print_hide": 1,
   "read_only": 1
  },
  {
   "fieldname": "rounded_total",
   "fieldtype": "Currency",
   "label": "Rounded Total",
   "options": "currency",
   "read_only": 1
  },
  {
   "default": "0",
   "fieldname": "disable_rounded_total",
   "fieldtype": "Check",
   "label": "Disable Rounded Total"
  },
  {
   "fieldname": "in_words",
   "fieldtype": "Data",
   "label": "In Words",
   "length": 240,
   "oldfieldname": "in_words_import",
   "oldfieldtype": "Data",
   "print_hide": 1,
   "read_only": 1
  },
  {
   "fieldname": "advance_paid",
   "fieldtype": "Currency",
   "label": "Advance Paid",
   "no_copy": 1,
   "options": "party_account_currency",
   "print_hide": 1,
   "read_only": 1
  },
  {
   "collapsible": 1,
   "fieldname": "payment_schedule_section",
   "fieldtype": "Section Break",
   "label": "Payment Terms"
  },
  {
   "fieldname": "payment_terms_template",
   "fieldtype": "Link",
   "label": "Payment Terms Template",
   "options": "Payment Terms Template"
  },
  {
   "fieldname": "payment_schedule",
   "fieldtype": "Table",
   "label": "Payment Schedule",
   "no_copy": 1,
   "options": "Payment Schedule",
   "print_hide": 1
  },
  {
   "collapsible": 1,
   "collapsible_depends_on": "terms",
   "fieldname": "terms_section_break",
   "fieldtype": "Section Break",
   "label": "Terms and Conditions",
   "oldfieldtype": "Section Break",
   "options": "fa fa-legal"
  },
  {
   "fieldname": "tc_name",
   "fieldtype": "Link",
   "label": "Terms",
   "oldfieldname": "tc_name",
   "oldfieldtype": "Link",
   "options": "Terms and Conditions",
   "print_hide": 1
  },
  {
   "fieldname": "terms",
   "fieldtype": "Text Editor",
   "label": "Terms and Conditions",
   "oldfieldname": "terms",
   "oldfieldtype": "Text Editor"
  },
  {
   "collapsible": 1,
   "fieldname": "more_info",
   "fieldtype": "Section Break",
   "label": "More Information",
   "oldfieldtype": "Section Break"
  },
  {
   "default": "Draft",
   "fieldname": "status",
   "fieldtype": "Select",
   "in_standard_filter": 1,
   "label": "Status",
   "no_copy": 1,
   "oldfieldname": "status",
   "oldfieldtype": "Select",
   "options": "\nDraft\nOn Hold\nTo Receive and Bill\nTo Bill\nTo Receive\nCompleted\nCancelled\nClosed\nDelivered",
   "print_hide": 1,
   "read_only": 1,
   "reqd": 1,
   "search_index": 1
  },
  {
   "fieldname": "ref_sq",
   "fieldtype": "Link",
   "label": "Supplier Quotation",
   "no_copy": 1,
   "oldfieldname": "ref_sq",
   "oldfieldtype": "Data",
   "options": "Supplier Quotation",
   "print_hide": 1,
   "read_only": 1
  },
  {
   "fieldname": "party_account_currency",
   "fieldtype": "Link",
   "hidden": 1,
   "label": "Party Account Currency",
   "no_copy": 1,
   "options": "Currency",
   "print_hide": 1,
   "read_only": 1
  },
  {
   "fieldname": "inter_company_order_reference",
   "fieldtype": "Link",
   "label": "Inter Company Order Reference",
   "options": "Sales Order",
   "read_only": 1
  },
  {
   "fieldname": "column_break_74",
   "fieldtype": "Column Break"
  },
  {
   "depends_on": "eval:!doc.__islocal",
   "fieldname": "per_received",
   "fieldtype": "Percent",
   "in_list_view": 1,
   "label": "% Received",
   "no_copy": 1,
   "print_hide": 1,
   "read_only": 1
  },
  {
   "depends_on": "eval:!doc.__islocal",
   "fieldname": "per_billed",
   "fieldtype": "Percent",
   "in_list_view": 1,
   "label": "% Billed",
   "no_copy": 1,
   "print_hide": 1,
   "read_only": 1
  },
  {
   "collapsible": 1,
   "fieldname": "column_break5",
   "fieldtype": "Section Break",
   "label": "Printing Settings",
   "oldfieldtype": "Column Break",
   "print_hide": 1,
   "print_width": "50%",
   "width": "50%"
  },
  {
   "allow_on_submit": 1,
   "fieldname": "letter_head",
   "fieldtype": "Link",
   "label": "Letter Head",
   "oldfieldname": "letter_head",
   "oldfieldtype": "Select",
   "options": "Letter Head",
   "print_hide": 1
  },
  {
   "allow_on_submit": 1,
   "fieldname": "select_print_heading",
   "fieldtype": "Link",
   "label": "Print Heading",
   "no_copy": 1,
   "oldfieldname": "select_print_heading",
   "oldfieldtype": "Link",
   "options": "Print Heading",
   "print_hide": 1,
   "report_hide": 1
  },
  {
   "fieldname": "column_break_86",
   "fieldtype": "Column Break"
  },
  {
   "allow_on_submit": 1,
   "default": "0",
   "fieldname": "group_same_items",
   "fieldtype": "Check",
   "label": "Group same items",
   "print_hide": 1
  },
  {
   "fieldname": "language",
   "fieldtype": "Data",
   "label": "Print Language",
   "print_hide": 1
  },
  {
   "collapsible": 1,
   "fieldname": "subscription_section",
   "fieldtype": "Section Break",
   "label": "Subscription Section"
  },
  {
   "allow_on_submit": 1,
   "fieldname": "from_date",
   "fieldtype": "Date",
   "label": "From Date",
   "no_copy": 1,
   "print_hide": 1
  },
  {
   "allow_on_submit": 1,
   "fieldname": "to_date",
   "fieldtype": "Date",
   "label": "To Date",
   "no_copy": 1,
   "print_hide": 1
  },
  {
   "fieldname": "column_break_97",
   "fieldtype": "Column Break"
  },
  {
   "fieldname": "auto_repeat",
   "fieldtype": "Link",
   "label": "Auto Repeat",
   "no_copy": 1,
   "options": "Auto Repeat",
   "print_hide": 1,
   "read_only": 1
  },
  {
   "allow_on_submit": 1,
   "depends_on": "eval: doc.auto_repeat",
   "fieldname": "update_auto_repeat_reference",
   "fieldtype": "Button",
   "label": "Update Auto Repeat Reference"
  },
  {
   "fieldname": "tax_category",
   "fieldtype": "Link",
   "label": "Tax Category",
   "options": "Tax Category"
  },
  {
   "depends_on": "supplied_items",
   "fieldname": "set_reserve_warehouse",
   "fieldtype": "Link",
   "label": "Set Reserve Warehouse",
   "options": "Warehouse"
  },
  {
   "collapsible": 1,
   "fieldname": "tracking_section",
   "fieldtype": "Section Break",
   "label": "Order Status"
  },
  {
   "fieldname": "column_break_75",
   "fieldtype": "Column Break"
  },
  {
   "fieldname": "billing_address",
   "fieldtype": "Link",
   "label": "Company Billing Address",
   "options": "Address"
  },
  {
   "fieldname": "billing_address_display",
   "fieldtype": "Small Text",
   "label": "Billing Address Details",
   "read_only": 1
  },
  {
   "fieldname": "before_items_section",
   "fieldtype": "Section Break"
  },
  {
   "fieldname": "items_col_break",
   "fieldtype": "Column Break"
  },
  {
   "default": "0",
   "depends_on": "eval: doc.supplier",
   "fieldname": "filter_items_by_supplier",
   "fieldtype": "Check",
   "label": "Filter Items by Supplier"
  }
 ],
 "icon": "fa fa-file-text",
 "idx": 105,
 "is_submittable": 1,
<<<<<<< HEAD
 "modified": "2020-11-26 01:06:33.139484",
=======
 "links": [],
 "modified": "2020-12-03 16:46:44.229351",
>>>>>>> 49eef672
 "modified_by": "Administrator",
 "module": "Buying",
 "name": "Purchase Order",
 "owner": "Administrator",
 "permissions": [
  {
   "read": 1,
   "report": 1,
   "role": "Stock User"
  },
  {
   "amend": 1,
   "cancel": 1,
   "create": 1,
   "delete": 1,
   "email": 1,
   "print": 1,
   "read": 1,
   "report": 1,
   "role": "Purchase Manager",
   "share": 1,
   "submit": 1,
   "write": 1
  },
  {
   "amend": 1,
   "cancel": 1,
   "create": 1,
   "delete": 1,
   "email": 1,
   "print": 1,
   "read": 1,
   "report": 1,
   "role": "Purchase User",
   "share": 1,
   "submit": 1,
   "write": 1
  },
  {
   "permlevel": 1,
   "read": 1,
   "role": "Purchase Manager",
   "write": 1
  }
 ],
 "search_fields": "status, transaction_date, supplier, grand_total",
 "show_name_in_global_search": 1,
 "sort_field": "modified",
 "sort_order": "DESC",
 "timeline_field": "supplier",
 "title_field": "supplier_name",
 "track_changes": 1
}<|MERGE_RESOLUTION|>--- conflicted
+++ resolved
@@ -1115,12 +1115,8 @@
  "icon": "fa fa-file-text",
  "idx": 105,
  "is_submittable": 1,
-<<<<<<< HEAD
- "modified": "2020-11-26 01:06:33.139484",
-=======
  "links": [],
  "modified": "2020-12-03 16:46:44.229351",
->>>>>>> 49eef672
  "modified_by": "Administrator",
  "module": "Buying",
  "name": "Purchase Order",
