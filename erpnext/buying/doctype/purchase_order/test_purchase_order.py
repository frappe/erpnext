# Copyright (c) 2015, Frappe Technologies Pvt. Ltd. and Contributors
# License: GNU General Public License v3. See license.txt


import json
import unittest

import frappe
from frappe.utils import add_days, flt, getdate, nowdate

from erpnext.accounts.doctype.payment_entry.payment_entry import get_payment_entry
from erpnext.buying.doctype.purchase_order.purchase_order import (
	make_purchase_invoice as make_pi_from_po,
)
from erpnext.buying.doctype.purchase_order.purchase_order import make_purchase_receipt
from erpnext.buying.doctype.purchase_order.purchase_order import (
	make_rm_stock_entry as make_subcontract_transfer_entry,
)
from erpnext.controllers.accounts_controller import update_child_qty_rate
from erpnext.manufacturing.doctype.blanket_order.test_blanket_order import make_blanket_order
from erpnext.stock.doctype.item.test_item import make_item
from erpnext.stock.doctype.material_request.material_request import make_purchase_order
from erpnext.stock.doctype.material_request.test_material_request import make_material_request
from erpnext.stock.doctype.purchase_receipt.purchase_receipt import (
	make_purchase_invoice as make_pi_from_pr,
)
from erpnext.stock.doctype.stock_entry.test_stock_entry import make_stock_entry
<<<<<<< HEAD
from erpnext.controllers.accounts_controller import update_child_qty_rate
from erpnext.controllers.status_updater import OverAllowanceError
from erpnext.stock.doctype.batch.test_batch import make_new_batch
from erpnext.controllers.buying_controller import get_backflushed_subcontracted_raw_materials
=======

>>>>>>> 540559d6

class TestPurchaseOrder(unittest.TestCase):
	def test_make_purchase_receipt(self):
		po = create_purchase_order(do_not_submit=True)
		self.assertRaises(frappe.ValidationError, make_purchase_receipt, po.name)
		po.submit()

		pr = create_pr_against_po(po.name)
		self.assertEqual(len(pr.get("items")), 1)

	def test_ordered_qty(self):
		existing_ordered_qty = get_ordered_qty()

		po = create_purchase_order(do_not_submit=True)
		self.assertRaises(frappe.ValidationError, make_purchase_receipt, po.name)

		po.submit()
		self.assertEqual(get_ordered_qty(), existing_ordered_qty + 10)

		create_pr_against_po(po.name)
		self.assertEqual(get_ordered_qty(), existing_ordered_qty + 6)

		po.load_from_db()
		self.assertEqual(po.get("items")[0].received_qty, 4)

		frappe.db.set_value('Item', '_Test Item', 'over_delivery_receipt_allowance', 50)

		pr = create_pr_against_po(po.name, received_qty=8)
		self.assertEqual(get_ordered_qty(), existing_ordered_qty)

		po.load_from_db()
		self.assertEqual(po.get("items")[0].received_qty, 12)

		pr.cancel()
		self.assertEqual(get_ordered_qty(), existing_ordered_qty + 6)

		po.load_from_db()
		self.assertEqual(po.get("items")[0].received_qty, 4)

	def test_ordered_qty_against_pi_with_update_stock(self):
		existing_ordered_qty = get_ordered_qty()
		po = create_purchase_order()

		self.assertEqual(get_ordered_qty(), existing_ordered_qty + 10)

		frappe.db.set_value('Item', '_Test Item', 'over_delivery_receipt_allowance', 50)
		frappe.db.set_value('Item', '_Test Item', 'over_billing_allowance', 20)

		pi = make_pi_from_po(po.name)
		pi.update_stock = 1
		pi.items[0].qty = 12
		pi.insert()
		pi.submit()

		self.assertEqual(get_ordered_qty(), existing_ordered_qty)

		po.load_from_db()
		self.assertEqual(po.get("items")[0].received_qty, 12)

		pi.cancel()
		self.assertEqual(get_ordered_qty(), existing_ordered_qty + 10)

		po.load_from_db()
		self.assertEqual(po.get("items")[0].received_qty, 0)

		frappe.db.set_value('Item', '_Test Item', 'over_delivery_receipt_allowance', 0)
		frappe.db.set_value('Item', '_Test Item', 'over_billing_allowance', 0)
		frappe.db.set_value("Accounts Settings", None, "over_billing_allowance", 0)

	def test_update_remove_child_linked_to_mr(self):
		"""Test impact on linked PO and MR on deleting/updating row."""
		mr = make_material_request(qty=10)
		po = make_purchase_order(mr.name)
		po.supplier = "_Test Supplier"
		po.save()
		po.submit()

		first_item_of_po = po.get("items")[0]
		existing_ordered_qty = get_ordered_qty() # 10
		existing_requested_qty = get_requested_qty() # 0

		# decrease ordered qty by 3 (10 -> 7) and add item
		trans_item = json.dumps([
			{
				'item_code': first_item_of_po.item_code,
				'rate': first_item_of_po.rate,
				'qty': 7,
				'docname': first_item_of_po.name
			},
			{'item_code' : '_Test Item 2', 'rate' : 200, 'qty' : 2}
		])
		update_child_qty_rate('Purchase Order', trans_item, po.name)
		mr.reload()

		# requested qty increases as ordered qty decreases
		self.assertEqual(get_requested_qty(), existing_requested_qty + 3) # 3
		self.assertEqual(mr.items[0].ordered_qty, 7)

		self.assertEqual(get_ordered_qty(), existing_ordered_qty - 3) # 7

		# delete first item linked to Material Request
		trans_item = json.dumps([
			{'item_code' : '_Test Item 2', 'rate' : 200, 'qty' : 2}
		])
		update_child_qty_rate('Purchase Order', trans_item, po.name)
		mr.reload()

		# requested qty increases as ordered qty is 0 (deleted row)
		self.assertEqual(get_requested_qty(), existing_requested_qty + 10) # 10
		self.assertEqual(mr.items[0].ordered_qty, 0)

		# ordered qty decreases as ordered qty is 0 (deleted row)
		self.assertEqual(get_ordered_qty(), existing_ordered_qty - 10) # 0

	def test_update_child(self):
		mr = make_material_request(qty=10)
		po = make_purchase_order(mr.name)
		po.supplier = "_Test Supplier"
		po.items[0].qty = 4
		po.save()
		po.submit()

		create_pr_against_po(po.name)

		make_pi_from_po(po.name)

		existing_ordered_qty = get_ordered_qty()
		existing_requested_qty = get_requested_qty()

		trans_item = json.dumps([{'item_code' : '_Test Item', 'rate' : 200, 'qty' : 7, 'docname': po.items[0].name}])
		update_child_qty_rate('Purchase Order', trans_item, po.name)

		mr.reload()
		self.assertEqual(mr.items[0].ordered_qty, 7)
		self.assertEqual(mr.per_ordered, 70)
		self.assertEqual(get_requested_qty(), existing_requested_qty - 3)

		po.reload()
		self.assertEqual(po.get("items")[0].rate, 200)
		self.assertEqual(po.get("items")[0].qty, 7)
		self.assertEqual(po.get("items")[0].amount, 1400)
		self.assertEqual(get_ordered_qty(), existing_ordered_qty + 3)

<<<<<<< HEAD

	def test_add_new_item_in_update_child_qty_rate(self):
=======
	def test_update_child_adding_new_item(self):
>>>>>>> 540559d6
		po = create_purchase_order(do_not_save=1)
		po.items[0].qty = 4
		po.save()
		po.submit()
		pr = make_pr_against_po(po.name, 2)

		po.load_from_db()
<<<<<<< HEAD
=======
		existing_ordered_qty = get_ordered_qty()
>>>>>>> 540559d6
		first_item_of_po = po.get("items")[0]

		trans_item = json.dumps([
			{
				'item_code': first_item_of_po.item_code,
				'rate': first_item_of_po.rate,
				'qty': first_item_of_po.qty,
				'docname': first_item_of_po.name
			},
			{'item_code' : '_Test Item', 'rate' : 200, 'qty' : 7}
		])
		update_child_qty_rate('Purchase Order', trans_item, po.name)

		po.reload()
<<<<<<< HEAD
		self.assertEquals(len(po.get('items')), 2)
		self.assertEqual(po.status, 'To Receive and Bill')


	def test_remove_item_in_update_child_qty_rate(self):
=======
		self.assertEqual(len(po.get('items')), 2)
		self.assertEqual(po.status, 'To Receive and Bill')
		# ordered qty should increase on row addition
		self.assertEqual(get_ordered_qty(), existing_ordered_qty + 7)

	def test_update_child_removing_item(self):
>>>>>>> 540559d6
		po = create_purchase_order(do_not_save=1)
		po.items[0].qty = 4
		po.save()
		po.submit()
		pr = make_pr_against_po(po.name, 2)

		po.reload()
		first_item_of_po = po.get("items")[0]
<<<<<<< HEAD
=======
		existing_ordered_qty = get_ordered_qty()
>>>>>>> 540559d6
		# add an item
		trans_item = json.dumps([
			{
				'item_code': first_item_of_po.item_code,
				'rate': first_item_of_po.rate,
				'qty': first_item_of_po.qty,
				'docname': first_item_of_po.name
			},
			{'item_code' : '_Test Item', 'rate' : 200, 'qty' : 7}])
		update_child_qty_rate('Purchase Order', trans_item, po.name)

		po.reload()
<<<<<<< HEAD
=======

		# ordered qty should increase on row addition
		self.assertEqual(get_ordered_qty(), existing_ordered_qty + 7)

>>>>>>> 540559d6
		# check if can remove received item
		trans_item = json.dumps([{'item_code' : '_Test Item', 'rate' : 200, 'qty' : 7, 'docname': po.get("items")[1].name}])
		self.assertRaises(frappe.ValidationError, update_child_qty_rate, 'Purchase Order', trans_item, po.name)

		first_item_of_po = po.get("items")[0]
		trans_item = json.dumps([
			{
				'item_code': first_item_of_po.item_code,
				'rate': first_item_of_po.rate,
				'qty': first_item_of_po.qty,
				'docname': first_item_of_po.name
			}
		])
		update_child_qty_rate('Purchase Order', trans_item, po.name)

		po.reload()
<<<<<<< HEAD
		self.assertEquals(len(po.get('items')), 1)
		self.assertEqual(po.status, 'To Receive and Bill')

	def test_update_child_qty_rate_perm(self):
=======
		self.assertEqual(len(po.get('items')), 1)
		self.assertEqual(po.status, 'To Receive and Bill')

		# ordered qty should decrease (back to initial) on row deletion
		self.assertEqual(get_ordered_qty(), existing_ordered_qty)

	def test_update_child_perm(self):
>>>>>>> 540559d6
		po = create_purchase_order(item_code= "_Test Item", qty=4)

		user = 'test@example.com'
		test_user = frappe.get_doc('User', user)
		test_user.add_roles("Accounts User")
		frappe.set_user(user)

		# update qty
		trans_item = json.dumps([{'item_code' : '_Test Item', 'rate' : 200, 'qty' : 7, 'docname': po.items[0].name}])
		self.assertRaises(frappe.ValidationError, update_child_qty_rate,'Purchase Order', trans_item, po.name)

		# add new item
		trans_item = json.dumps([{'item_code' : '_Test Item', 'rate' : 100, 'qty' : 2}])
		self.assertRaises(frappe.ValidationError, update_child_qty_rate,'Purchase Order', trans_item, po.name)
		frappe.set_user("Administrator")

	def test_update_child_with_tax_template(self):
		"""
			Test Action: Create a PO with one item having its tax account head already in the PO.
			Add the same item + new item with tax template via Update Items.
			Expected result: First Item's tax row is updated. New tax row is added for second Item.
		"""
		if not frappe.db.exists("Item", "Test Item with Tax"):
			make_item("Test Item with Tax", {
				'is_stock_item': 1,
			})

		if not frappe.db.exists("Item Tax Template", {"title": 'Test Update Items Template'}):
			frappe.get_doc({
				'doctype': 'Item Tax Template',
				'title': 'Test Update Items Template',
				'company': '_Test Company',
				'taxes': [
					{
						'tax_type': "_Test Account Service Tax - _TC",
						'tax_rate': 10,
					}
				]
			}).insert()

		new_item_with_tax = frappe.get_doc("Item", "Test Item with Tax")

<<<<<<< HEAD
		new_item_with_tax.append("taxes", {
			"item_tax_template": "Test Update Items Template",
			"valid_from": nowdate()
		})
		new_item_with_tax.save()

		tax_template = "_Test Account Excise Duty @ 10"
=======
		if not frappe.db.exists("Item Tax",
			{"item_tax_template": "Test Update Items Template - _TC", "parent": "Test Item with Tax"}):
			new_item_with_tax.append("taxes", {
				"item_tax_template": "Test Update Items Template - _TC",
				"valid_from": nowdate()
			})
			new_item_with_tax.save()

		tax_template = "_Test Account Excise Duty @ 10 - _TC"
>>>>>>> 540559d6
		item =  "_Test Item Home Desktop 100"
		if not frappe.db.exists("Item Tax", {"parent":item, "item_tax_template":tax_template}):
			item_doc = frappe.get_doc("Item", item)
			item_doc.append("taxes", {
				"item_tax_template": tax_template,
				"valid_from": nowdate()
			})
			item_doc.save()
		else:
			# update valid from
			frappe.db.sql("""UPDATE `tabItem Tax` set valid_from = CURDATE()
				where parent = %(item)s and item_tax_template = %(tax)s""",
					{"item": item, "tax": tax_template})

		po = create_purchase_order(item_code=item, qty=1, do_not_save=1)

		po.append("taxes", {
			"account_head": "_Test Account Excise Duty - _TC",
			"charge_type": "On Net Total",
			"cost_center": "_Test Cost Center - _TC",
			"description": "Excise Duty",
			"doctype": "Purchase Taxes and Charges",
			"rate": 10
		})
		po.insert()
		po.submit()

		self.assertEqual(po.taxes[0].tax_amount, 50)
		self.assertEqual(po.taxes[0].total, 550)

		items = json.dumps([
			{'item_code' : item, 'rate' : 500, 'qty' : 1, 'docname': po.items[0].name},
			{'item_code' : item, 'rate' : 100, 'qty' : 1}, # added item whose tax account head already exists in PO
			{'item_code' : new_item_with_tax.name, 'rate' : 100, 'qty' : 1} # added item whose tax account head  is missing in PO
		])
		update_child_qty_rate('Purchase Order', items, po.name)

		po.reload()
		self.assertEqual(po.taxes[0].tax_amount, 70)
		self.assertEqual(po.taxes[0].total, 770)
		self.assertEqual(po.taxes[1].account_head, "_Test Account Service Tax - _TC")
		self.assertEqual(po.taxes[1].tax_amount, 70)
		self.assertEqual(po.taxes[1].total, 840)

		# teardown
		frappe.db.sql("""UPDATE `tabItem Tax` set valid_from = NULL
			where parent = %(item)s and item_tax_template = %(tax)s""", {"item": item, "tax": tax_template})
		po.cancel()
		po.delete()
		new_item_with_tax.delete()
<<<<<<< HEAD
		frappe.get_doc("Item Tax Template", "Test Update Items Template").delete()
=======
		frappe.get_doc("Item Tax Template", "Test Update Items Template - _TC").delete()

	def test_update_child_uom_conv_factor_change(self):
		po = create_purchase_order(item_code="_Test FG Item", is_subcontracted="Yes")
		total_reqd_qty = sum([d.get("required_qty") for d in po.as_dict().get("supplied_items")])

		trans_item = json.dumps([{
			'item_code': po.get("items")[0].item_code,
			'rate': po.get("items")[0].rate,
			'qty': po.get("items")[0].qty,
			'uom': "_Test UOM 1",
			'conversion_factor': 2,
			'docname': po.get("items")[0].name
		}])
		update_child_qty_rate('Purchase Order', trans_item, po.name)
		po.reload()

		total_reqd_qty_after_change = sum(d.get("required_qty") for d in po.as_dict().get("supplied_items"))

		self.assertEqual(total_reqd_qty_after_change, 2 * total_reqd_qty)
>>>>>>> 540559d6

	def test_update_qty(self):
		po = create_purchase_order()

		pr = make_pr_against_po(po.name, 2)

		po.load_from_db()
		self.assertEqual(po.get("items")[0].received_qty, 2)

		# Check received_qty after making PI from PR without update_stock checked
		pi1 = make_pi_from_pr(pr.name)
		pi1.get("items")[0].qty = 2
		pi1.insert()
		pi1.submit()

		po.load_from_db()
		self.assertEqual(po.get("items")[0].received_qty, 2)

		# Check received_qty after making PI from PO with update_stock checked
		pi2 = make_pi_from_po(po.name)
		pi2.set("update_stock", 1)
		pi2.get("items")[0].qty = 3
		pi2.insert()
		pi2.submit()

		po.load_from_db()
		self.assertEqual(po.get("items")[0].received_qty, 5)

		# Check received_qty after making PR from PO
		pr = make_pr_against_po(po.name, 1)

		po.load_from_db()
		self.assertEqual(po.get("items")[0].received_qty, 6)



	def test_return_against_purchase_order(self):
		po = create_purchase_order()

		pr = make_pr_against_po(po.name, 6)

		po.load_from_db()
		self.assertEqual(po.get("items")[0].received_qty, 6)

		pi2 = make_pi_from_po(po.name)
		pi2.set("update_stock", 1)
		pi2.get("items")[0].qty = 3
		pi2.insert()
		pi2.submit()

		po.load_from_db()
		self.assertEqual(po.get("items")[0].received_qty, 9)

		# Make return purchase receipt, purchase invoice and check quantity
		from erpnext.accounts.doctype.purchase_invoice.test_purchase_invoice import (
			make_purchase_invoice as make_purchase_invoice_return,
		)
		from erpnext.stock.doctype.purchase_receipt.test_purchase_receipt import (
			make_purchase_receipt as make_purchase_receipt_return,
		)

		pr1 = make_purchase_receipt_return(is_return=1, return_against=pr.name, qty=-3, do_not_submit=True)
		pr1.items[0].purchase_order = po.name
		pr1.items[0].purchase_order_item = po.items[0].name
		pr1.submit()

		pi1= make_purchase_invoice_return(is_return=1, return_against=pi2.name, qty=-1, update_stock=1, do_not_submit=True)
		pi1.items[0].purchase_order = po.name
		pi1.items[0].po_detail = po.items[0].name
		pi1.submit()


		po.load_from_db()
		self.assertEqual(po.get("items")[0].received_qty, 5)

	def test_purchase_order_invoice_receipt_workflow(self):
		from erpnext.accounts.doctype.purchase_invoice.purchase_invoice import make_purchase_receipt

		po = create_purchase_order()
		pi = make_pi_from_po(po.name)

		pi.submit()

		pr = make_purchase_receipt(pi.name)
		pr.submit()

		pi.load_from_db()

		self.assertEqual(pi.per_received, 100.00)
		self.assertEqual(pi.items[0].qty, pi.items[0].received_qty)

		po.load_from_db()

		self.assertEqual(po.per_received, 100.00)
		self.assertEqual(po.per_billed, 100.00)

		pr.cancel()

		pi.load_from_db()
		pi.cancel()

		po.load_from_db()
		po.cancel()

	def test_make_purchase_invoice(self):
		po = create_purchase_order(do_not_submit=True)

		self.assertRaises(frappe.ValidationError, make_pi_from_po, po.name)

		po.submit()
		pi = make_pi_from_po(po.name)

		self.assertEqual(pi.doctype, "Purchase Invoice")
		self.assertEqual(len(pi.get("items", [])), 1)

	def test_purchase_order_on_hold(self):
		po = create_purchase_order(item_code="_Test Product Bundle Item")
		po.db_set('Status', "On Hold")
		pi = make_pi_from_po(po.name)
		pr = make_purchase_receipt(po.name)
		self.assertRaises(frappe.ValidationError, pr.submit)
		self.assertRaises(frappe.ValidationError, pi.submit)


	def test_make_purchase_invoice_with_terms(self):
		from erpnext.selling.doctype.sales_order.test_sales_order import (
			automatically_fetch_payment_terms,
		)

		automatically_fetch_payment_terms()
		po = create_purchase_order(do_not_save=True)

		self.assertRaises(frappe.ValidationError, make_pi_from_po, po.name)

		po.update(
			{"payment_terms_template": "_Test Payment Term Template"}
		)

		po.save()
		po.submit()

		self.assertEqual(po.payment_schedule[0].payment_amount, 2500.0)
		self.assertEqual(getdate(po.payment_schedule[0].due_date), getdate(po.transaction_date))
		self.assertEqual(po.payment_schedule[1].payment_amount, 2500.0)
		self.assertEqual(getdate(po.payment_schedule[1].due_date), add_days(getdate(po.transaction_date), 30))
		pi = make_pi_from_po(po.name)
		pi.save()

		self.assertEqual(pi.doctype, "Purchase Invoice")
		self.assertEqual(len(pi.get("items", [])), 1)

		self.assertEqual(pi.payment_schedule[0].payment_amount, 2500.0)
		self.assertEqual(getdate(pi.payment_schedule[0].due_date), getdate(po.transaction_date))
		self.assertEqual(pi.payment_schedule[1].payment_amount, 2500.0)
		self.assertEqual(getdate(pi.payment_schedule[1].due_date), add_days(getdate(po.transaction_date), 30))
		automatically_fetch_payment_terms(enable=0)

	def test_subcontracting(self):
		po = create_purchase_order(item_code="_Test FG Item", is_subcontracted="Yes")
		self.assertEqual(len(po.get("supplied_items")), 2)

	def test_warehouse_company_validation(self):
		from erpnext.stock.utils import InvalidWarehouseCompany
		po = create_purchase_order(company="_Test Company 1", do_not_save=True)
		self.assertRaises(InvalidWarehouseCompany, po.insert)

	def test_uom_integer_validation(self):
		from erpnext.utilities.transaction_base import UOMMustBeIntegerError
		po = create_purchase_order(qty=3.4, do_not_save=True)
		self.assertRaises(UOMMustBeIntegerError, po.insert)

	def test_ordered_qty_for_closing_po(self):
		bin = frappe.get_all("Bin", filters={"item_code": "_Test Item", "warehouse": "_Test Warehouse - _TC"},
			fields=["ordered_qty"])

		existing_ordered_qty = bin[0].ordered_qty if bin else 0.0

		po = create_purchase_order(item_code= "_Test Item", qty=1)

		self.assertEqual(get_ordered_qty(item_code= "_Test Item", warehouse="_Test Warehouse - _TC"), existing_ordered_qty+1)

		po.update_status("Closed")

		self.assertEqual(get_ordered_qty(item_code="_Test Item", warehouse="_Test Warehouse - _TC"), existing_ordered_qty)

	def test_group_same_items(self):
		frappe.db.set_value("Buying Settings", None, "allow_multiple_items", 1)
		frappe.get_doc({
			"doctype": "Purchase Order",
			"company": "_Test Company",
			"supplier" : "_Test Supplier",
			"is_subcontracted" : "No",
			"schedule_date": add_days(nowdate(), 1),
			"currency" : frappe.get_cached_value('Company',  "_Test Company",  "default_currency"),
			"conversion_factor" : 1,
			"items" : get_same_items(),
			"group_same_items": 1
			}).insert(ignore_permissions=True)

	def test_make_po_without_terms(self):
		po = create_purchase_order(do_not_save=1)

		self.assertFalse(po.get('payment_schedule'))

		po.insert()

		self.assertTrue(po.get('payment_schedule'))

	def test_po_for_blocked_supplier_all(self):
		supplier = frappe.get_doc('Supplier', '_Test Supplier')
		supplier.on_hold = 1
		supplier.save()

		self.assertEqual(supplier.hold_type, 'All')
		self.assertRaises(frappe.ValidationError, create_purchase_order)

		supplier.on_hold = 0
		supplier.save()

	def test_po_for_blocked_supplier_invoices(self):
		supplier = frappe.get_doc('Supplier', '_Test Supplier')
		supplier.on_hold = 1
		supplier.hold_type = 'Invoices'
		supplier.save()

		self.assertRaises(frappe.ValidationError, create_purchase_order)

		supplier.on_hold = 0
		supplier.save()

	def test_po_for_blocked_supplier_payments(self):
		supplier = frappe.get_doc('Supplier', '_Test Supplier')
		supplier.on_hold = 1
		supplier.hold_type = 'Payments'
		supplier.save()

		po = create_purchase_order()

		self.assertRaises(
			frappe.ValidationError, get_payment_entry, dt='Purchase Order', dn=po.name, bank_account="_Test Bank - _TC")

		supplier.on_hold = 0
		supplier.save()

	def test_po_for_blocked_supplier_payments_with_today_date(self):
		supplier = frappe.get_doc('Supplier', '_Test Supplier')
		supplier.on_hold = 1
		supplier.release_date = nowdate()
		supplier.hold_type = 'Payments'
		supplier.save()

		po = create_purchase_order()

		self.assertRaises(
			frappe.ValidationError, get_payment_entry, dt='Purchase Order', dn=po.name, bank_account="_Test Bank - _TC")

		supplier.on_hold = 0
		supplier.save()

	def test_po_for_blocked_supplier_payments_past_date(self):
		# this test is meant to fail only if something fails in the try block
		with self.assertRaises(Exception):
			try:
				supplier = frappe.get_doc('Supplier', '_Test Supplier')
				supplier.on_hold = 1
				supplier.hold_type = 'Payments'
				supplier.release_date = '2018-03-01'
				supplier.save()

				po = create_purchase_order()
				get_payment_entry('Purchase Order', po.name, bank_account='_Test Bank - _TC')

				supplier.on_hold = 0
				supplier.save()
			except:
				pass
			else:
				raise Exception

	def test_terms_are_not_copied_if_automatically_fetch_payment_terms_is_unchecked(self):
		po = create_purchase_order(do_not_save=1)
		po.payment_terms_template = '_Test Payment Term Template'
		po.save()
		po.submit()

		frappe.db.set_value('Company', '_Test Company', 'payment_terms', '_Test Payment Term Template 1')
		pi = make_pi_from_po(po.name)
		pi.save()

		self.assertEqual(pi.get('payment_terms_template'), '_Test Payment Term Template 1')
		frappe.db.set_value('Company', '_Test Company', 'payment_terms', '')

	def test_terms_copied(self):
		po = create_purchase_order(do_not_save=1)
		po.payment_terms_template = '_Test Payment Term Template'
		po.insert()
		po.submit()
		self.assertTrue(po.get('payment_schedule'))

		pi = make_pi_from_po(po.name)
		pi.insert()
		self.assertTrue(pi.get('payment_schedule'))

	def test_reserved_qty_subcontract_po(self):
		# Make stock available for raw materials
		make_stock_entry(target="_Test Warehouse - _TC", qty=10, basic_rate=100)
		make_stock_entry(target="_Test Warehouse - _TC", item_code="_Test Item Home Desktop 100",
			qty=20, basic_rate=100)
		make_stock_entry(target="_Test Warehouse 1 - _TC", item_code="_Test Item",
			qty=30, basic_rate=100)
		make_stock_entry(target="_Test Warehouse 1 - _TC", item_code="_Test Item Home Desktop 100",
			qty=30, basic_rate=100)

		bin1 = frappe.db.get_value("Bin",
			filters={"warehouse": "_Test Warehouse - _TC", "item_code": "_Test Item"},
			fieldname=["reserved_qty_for_sub_contract", "projected_qty"], as_dict=1)

		# Submit PO
		po = create_purchase_order(item_code="_Test FG Item", is_subcontracted="Yes")

		bin2 = frappe.db.get_value("Bin",
			filters={"warehouse": "_Test Warehouse - _TC", "item_code": "_Test Item"},
			fieldname=["reserved_qty_for_sub_contract", "projected_qty"], as_dict=1)

		self.assertEqual(bin2.reserved_qty_for_sub_contract, bin1.reserved_qty_for_sub_contract + 10)
		self.assertEqual(bin2.projected_qty, bin1.projected_qty - 10)

		# Create stock transfer
		rm_item = [{"item_code":"_Test FG Item","rm_item_code":"_Test Item","item_name":"_Test Item",
					"qty":6,"warehouse":"_Test Warehouse - _TC","rate":100,"amount":600,"stock_uom":"Nos"}]
		rm_item_string = json.dumps(rm_item)
		se = frappe.get_doc(make_subcontract_transfer_entry(po.name, rm_item_string))
		se.to_warehouse = "_Test Warehouse 1 - _TC"
		se.save()
		se.submit()

		bin3 = frappe.db.get_value("Bin",
			filters={"warehouse": "_Test Warehouse - _TC", "item_code": "_Test Item"},
			fieldname="reserved_qty_for_sub_contract", as_dict=1)

		self.assertEqual(bin3.reserved_qty_for_sub_contract, bin2.reserved_qty_for_sub_contract - 6)

		# close PO
		po.update_status("Closed")
		bin4 = frappe.db.get_value("Bin",
			filters={"warehouse": "_Test Warehouse - _TC", "item_code": "_Test Item"},
			fieldname="reserved_qty_for_sub_contract", as_dict=1)

		self.assertEqual(bin4.reserved_qty_for_sub_contract, bin1.reserved_qty_for_sub_contract)

		# Re-open PO
		po.update_status("Submitted")
		bin5 = frappe.db.get_value("Bin",
			filters={"warehouse": "_Test Warehouse - _TC", "item_code": "_Test Item"},
			fieldname="reserved_qty_for_sub_contract", as_dict=1)

		self.assertEqual(bin5.reserved_qty_for_sub_contract, bin2.reserved_qty_for_sub_contract - 6)

		make_stock_entry(target="_Test Warehouse 1 - _TC", item_code="_Test Item",
			qty=40, basic_rate=100)
		make_stock_entry(target="_Test Warehouse 1 - _TC", item_code="_Test Item Home Desktop 100",
			qty=40, basic_rate=100)

		# make Purchase Receipt against PO
		pr = make_purchase_receipt(po.name)
		pr.supplier_warehouse = "_Test Warehouse 1 - _TC"
		pr.save()
		pr.submit()

		bin6 = frappe.db.get_value("Bin",
			filters={"warehouse": "_Test Warehouse - _TC", "item_code": "_Test Item"},
			fieldname="reserved_qty_for_sub_contract", as_dict=1)

		self.assertEqual(bin6.reserved_qty_for_sub_contract, bin1.reserved_qty_for_sub_contract)

		# Cancel PR
		pr.cancel()
		bin7 = frappe.db.get_value("Bin",
			filters={"warehouse": "_Test Warehouse - _TC", "item_code": "_Test Item"},
			fieldname="reserved_qty_for_sub_contract", as_dict=1)

		self.assertEqual(bin7.reserved_qty_for_sub_contract, bin2.reserved_qty_for_sub_contract - 6)

		# Make Purchase Invoice
		pi = make_pi_from_po(po.name)
		pi.update_stock = 1
		pi.supplier_warehouse = "_Test Warehouse 1 - _TC"
		pi.insert()
		pi.submit()
		bin8 = frappe.db.get_value("Bin",
			filters={"warehouse": "_Test Warehouse - _TC", "item_code": "_Test Item"},
			fieldname="reserved_qty_for_sub_contract", as_dict=1)

		self.assertEqual(bin8.reserved_qty_for_sub_contract, bin1.reserved_qty_for_sub_contract)

		# Cancel PR
		pi.cancel()
		bin9 = frappe.db.get_value("Bin",
			filters={"warehouse": "_Test Warehouse - _TC", "item_code": "_Test Item"},
			fieldname="reserved_qty_for_sub_contract", as_dict=1)

		self.assertEqual(bin9.reserved_qty_for_sub_contract, bin2.reserved_qty_for_sub_contract - 6)

		# Cancel Stock Entry
		se.cancel()
		bin10 = frappe.db.get_value("Bin",
			filters={"warehouse": "_Test Warehouse - _TC", "item_code": "_Test Item"},
			fieldname="reserved_qty_for_sub_contract", as_dict=1)

		self.assertEqual(bin10.reserved_qty_for_sub_contract, bin1.reserved_qty_for_sub_contract + 10)

		# Cancel PO
		po.reload()
		po.cancel()
		bin11 = frappe.db.get_value("Bin",
			filters={"warehouse": "_Test Warehouse - _TC", "item_code": "_Test Item"},
			fieldname="reserved_qty_for_sub_contract", as_dict=1)

		self.assertEqual(bin11.reserved_qty_for_sub_contract, bin1.reserved_qty_for_sub_contract)

	def test_exploded_items_in_subcontracted(self):
<<<<<<< HEAD
		item_code = "_Test Subcontracted FG Item 1"
=======
		item_code = "_Test Subcontracted FG Item 11"
>>>>>>> 540559d6
		make_subcontracted_item(item_code=item_code)

		po = create_purchase_order(item_code=item_code, qty=1,
			is_subcontracted="Yes", supplier_warehouse="_Test Warehouse 1 - _TC", include_exploded_items=1)

		name = frappe.db.get_value('BOM', {'item': item_code}, 'name')
		bom = frappe.get_doc('BOM', name)

		exploded_items = sorted([d.item_code for d in bom.exploded_items if not d.get('sourced_by_supplier')])
		supplied_items = sorted([d.rm_item_code for d in po.supplied_items])
		self.assertEqual(exploded_items, supplied_items)

		po1 = create_purchase_order(item_code=item_code, qty=1,
			is_subcontracted="Yes", supplier_warehouse="_Test Warehouse 1 - _TC", include_exploded_items=0)

		supplied_items1 = sorted([d.rm_item_code for d in po1.supplied_items])
		bom_items = sorted([d.item_code for d in bom.items if not d.get('sourced_by_supplier')])

		self.assertEqual(supplied_items1, bom_items)

	def test_backflush_based_on_stock_entry(self):
		item_code = "_Test Subcontracted FG Item 1"
		make_subcontracted_item(item_code=item_code)
		make_item('Sub Contracted Raw Material 1', {
			'is_stock_item': 1,
			'is_sub_contracted_item': 1
		})

		update_backflush_based_on("Material Transferred for Subcontract")

		order_qty = 5
		po = create_purchase_order(item_code=item_code, qty=order_qty,
			is_subcontracted="Yes", supplier_warehouse="_Test Warehouse 1 - _TC")

		make_stock_entry(target="_Test Warehouse - _TC",
			item_code="_Test Item Home Desktop 100", qty=20, basic_rate=100)
		make_stock_entry(target="_Test Warehouse - _TC",
			item_code = "Test Extra Item 1", qty=100, basic_rate=100)
		make_stock_entry(target="_Test Warehouse - _TC",
			item_code = "Test Extra Item 2", qty=10, basic_rate=100)
		make_stock_entry(target="_Test Warehouse - _TC",
			item_code = "Sub Contracted Raw Material 1", qty=10, basic_rate=100)

		rm_items = [
			{"item_code":item_code,"rm_item_code":"Sub Contracted Raw Material 1","item_name":"_Test Item",
				"qty":10,"warehouse":"_Test Warehouse - _TC", "stock_uom":"Nos"},
			{"item_code":item_code,"rm_item_code":"_Test Item Home Desktop 100","item_name":"_Test Item Home Desktop 100",
				"qty":20,"warehouse":"_Test Warehouse - _TC", "stock_uom":"Nos"},
			{"item_code":item_code,"rm_item_code":"Test Extra Item 1","item_name":"Test Extra Item 1",
				"qty":10,"warehouse":"_Test Warehouse - _TC", "stock_uom":"Nos"},
			{'item_code': item_code, 'rm_item_code': 'Test Extra Item 2', 'stock_uom':'Nos',
				'qty': 10, 'warehouse': '_Test Warehouse - _TC', 'item_name':'Test Extra Item 2'}]

		rm_item_string = json.dumps(rm_items)
		se = frappe.get_doc(make_subcontract_transfer_entry(po.name, rm_item_string))
		se.submit()

		pr = make_purchase_receipt(po.name)

		received_qty = 2
		# partial receipt
		pr.get('items')[0].qty = received_qty
		pr.save()
		pr.submit()

		transferred_items = sorted([d.item_code for d in se.get('items') if se.purchase_order == po.name])
		issued_items = sorted([d.rm_item_code for d in pr.get('supplied_items')])

<<<<<<< HEAD
		self.assertEquals(transferred_items, issued_items)
		self.assertEquals(pr.get('items')[0].rm_supp_cost, 2000)
=======
		self.assertEqual(transferred_items, issued_items)
		self.assertEqual(pr.get('items')[0].rm_supp_cost, 2000)
>>>>>>> 540559d6


		transferred_rm_map = frappe._dict()
		for item in rm_items:
			transferred_rm_map[item.get('rm_item_code')] = item

<<<<<<< HEAD
		for item in pr.get('supplied_items'):
			self.assertEqual(item.get('required_qty'), (transferred_rm_map[item.get('rm_item_code')].get('qty') / order_qty) * received_qty)

		update_backflush_based_on("BOM")

	def test_backflushed_based_on_for_multiple_batches(self):
		item_code = "_Test Subcontracted FG Item 2"
		make_item('Sub Contracted Raw Material 2', {
			'is_stock_item': 1,
			'is_sub_contracted_item': 1
		})

		make_subcontracted_item(item_code=item_code, has_batch_no=1, create_new_batch=1,
			raw_materials=["Sub Contracted Raw Material 2"])

		update_backflush_based_on("Material Transferred for Subcontract")

		order_qty = 500
		po = create_purchase_order(item_code=item_code, qty=order_qty,
			is_subcontracted="Yes", supplier_warehouse="_Test Warehouse 1 - _TC")

		make_stock_entry(target="_Test Warehouse - _TC",
			item_code = "Sub Contracted Raw Material 2", qty=552, basic_rate=100)

		rm_items = [
			{"item_code":item_code,"rm_item_code":"Sub Contracted Raw Material 2","item_name":"_Test Item",
				"qty":552,"warehouse":"_Test Warehouse - _TC", "stock_uom":"Nos"}]

		rm_item_string = json.dumps(rm_items)
		se = frappe.get_doc(make_subcontract_transfer_entry(po.name, rm_item_string))
		se.submit()

		for batch in ["ABCD1", "ABCD2", "ABCD3", "ABCD4"]:
			make_new_batch(batch_id=batch, item_code=item_code)

		pr = make_purchase_receipt(po.name)

		# partial receipt
		pr.get('items')[0].qty = 30
		pr.get('items')[0].batch_no = "ABCD1"

		purchase_order = po.name
		purchase_order_item = po.items[0].name

		for batch_no, qty in {"ABCD2": 60, "ABCD3": 70, "ABCD4":40}.items():
			pr.append("items", {
				"item_code": pr.get('items')[0].item_code,
				"item_name": pr.get('items')[0].item_name,
				"uom": pr.get('items')[0].uom,
				"stock_uom": pr.get('items')[0].stock_uom,
				"warehouse": pr.get('items')[0].warehouse,
				"conversion_factor": pr.get('items')[0].conversion_factor,
				"cost_center": pr.get('items')[0].cost_center,
				"rate": pr.get('items')[0].rate,
				"qty": qty,
				"batch_no": batch_no,
				"purchase_order": purchase_order,
				"purchase_order_item": purchase_order_item
			})

		pr.submit()

		pr1 = make_purchase_receipt(po.name)
		pr1.get('items')[0].qty = 300
		pr1.get('items')[0].batch_no = "ABCD1"
		pr1.save()

		pr_key = ("Sub Contracted Raw Material 2", po.name)
		consumed_qty = get_backflushed_subcontracted_raw_materials([po.name]).get(pr_key)

		self.assertTrue(pr1.supplied_items[0].consumed_qty > 0)
		self.assertTrue(pr1.supplied_items[0].consumed_qty,  flt(552.0) - flt(consumed_qty))

=======
>>>>>>> 540559d6
		update_backflush_based_on("BOM")

	def test_supplied_qty_against_subcontracted_po(self):
		item_code = "_Test Subcontracted FG Item 5"
		make_item('Sub Contracted Raw Material 4', {
			'is_stock_item': 1,
			'is_sub_contracted_item': 1
		})

		make_subcontracted_item(item_code=item_code, raw_materials=["Sub Contracted Raw Material 4"])

		update_backflush_based_on("Material Transferred for Subcontract")

		order_qty = 250
		po = create_purchase_order(item_code=item_code, qty=order_qty,
			is_subcontracted="Yes", supplier_warehouse="_Test Warehouse 1 - _TC", do_not_save=True)

		# Add same subcontracted items multiple times
		po.append("items", {
			"item_code": item_code,
			"qty": order_qty,
			"schedule_date": add_days(nowdate(), 1),
			"warehouse": "_Test Warehouse - _TC"
		})

		po.set_missing_values()
		po.submit()

		# Material receipt entry for the raw materials which will be send to supplier
		make_stock_entry(target="_Test Warehouse - _TC",
			item_code = "Sub Contracted Raw Material 4", qty=500, basic_rate=100)

		rm_items = [
			{
				"item_code":item_code,"rm_item_code":"Sub Contracted Raw Material 4","item_name":"_Test Item",
				"qty":250,"warehouse":"_Test Warehouse - _TC", "stock_uom":"Nos", "name": po.supplied_items[0].name
			},
			{
				"item_code":item_code,"rm_item_code":"Sub Contracted Raw Material 4","item_name":"_Test Item",
<<<<<<< HEAD
				"qty":250,"warehouse":"_Test Warehouse - _TC", "stock_uom":"Nos", "name": po.supplied_items[1].name
=======
				"qty":250,"warehouse":"_Test Warehouse - _TC", "stock_uom":"Nos"
>>>>>>> 540559d6
			},
		]

		# Raw Materials transfer entry from stores to supplier's warehouse
		rm_item_string = json.dumps(rm_items)
		se = frappe.get_doc(make_subcontract_transfer_entry(po.name, rm_item_string))
		se.submit()

<<<<<<< HEAD
=======
		# Test po_detail field has value or not
		for item_row in se.items:
			self.assertEqual(item_row.po_detail, po.supplied_items[item_row.idx - 1].name)

>>>>>>> 540559d6
		po_doc = frappe.get_doc("Purchase Order", po.name)
		for row in po_doc.supplied_items:
			# Valid that whether transferred quantity is matching with supplied qty or not in the purchase order
			self.assertEqual(row.supplied_qty, 250.0)

		update_backflush_based_on("BOM")

	def test_advance_payment_entry_unlink_against_purchase_order(self):
		from erpnext.accounts.doctype.payment_entry.test_payment_entry import get_payment_entry
		frappe.db.set_value("Accounts Settings", "Accounts Settings",
			"unlink_advance_payment_on_cancelation_of_order", 1)

		po_doc = create_purchase_order()

		pe = get_payment_entry("Purchase Order", po_doc.name, bank_account="_Test Bank - _TC")
		pe.reference_no = "1"
		pe.reference_date = nowdate()
		pe.paid_from_account_currency = po_doc.currency
		pe.paid_to_account_currency = po_doc.currency
		pe.source_exchange_rate = 1
		pe.target_exchange_rate = 1
		pe.paid_amount = po_doc.grand_total
		pe.save(ignore_permissions=True)
		pe.submit()

		po_doc = frappe.get_doc('Purchase Order', po_doc.name)
		po_doc.cancel()

		pe_doc = frappe.get_doc('Payment Entry', pe.name)
		pe_doc.cancel()

		frappe.db.set_value("Accounts Settings", "Accounts Settings",
			"unlink_advance_payment_on_cancelation_of_order", 0)

	def test_schedule_date(self):
		po = create_purchase_order(do_not_submit=True)
		po.schedule_date = None
		po.append("items", {
			"item_code": "_Test Item",
			"qty": 1,
			"rate": 100,
			"schedule_date": add_days(nowdate(), 5)
		})
		po.save()
		self.assertEqual(po.schedule_date, add_days(nowdate(), 1))

		po.items[0].schedule_date = add_days(nowdate(), 2)
		po.save()
		self.assertEqual(po.schedule_date, add_days(nowdate(), 2))


	def test_po_optional_blanket_order(self):
		"""
			Expected result: Blanket order Ordered Quantity should only be affected on Purchase Order with against_blanket_order = 1.
			Second Purchase Order should not add on to Blanket Orders Ordered Quantity.
		"""

		bo = make_blanket_order(blanket_order_type = "Purchasing", quantity = 10, rate = 10)

		po = create_purchase_order(item_code= "_Test Item", qty = 5, against_blanket_order = 1)
		po_doc = frappe.get_doc('Purchase Order', po.get('name'))
		# To test if the PO has a Blanket Order
		self.assertTrue(po_doc.items[0].blanket_order)

		po = create_purchase_order(item_code= "_Test Item", qty = 5, against_blanket_order = 0)
		po_doc = frappe.get_doc('Purchase Order', po.get('name'))
		# To test if the PO does NOT have a Blanket Order
		self.assertEqual(po_doc.items[0].blanket_order, None)

	def test_payment_terms_are_fetched_when_creating_purchase_invoice(self):
		from erpnext.accounts.doctype.payment_entry.test_payment_entry import (
			create_payment_terms_template,
		)
		from erpnext.accounts.doctype.purchase_invoice.test_purchase_invoice import make_purchase_invoice
		from erpnext.selling.doctype.sales_order.test_sales_order import (
			automatically_fetch_payment_terms,
			compare_payment_schedules,
		)

		automatically_fetch_payment_terms()

		po = create_purchase_order(qty=10, rate=100, do_not_save=1)
		create_payment_terms_template()
		po.payment_terms_template = 'Test Receivable Template'
		po.submit()

		pi = make_purchase_invoice(qty=10, rate=100, do_not_save=1)
		pi.items[0].purchase_order = po.name
		pi.items[0].po_detail = po.items[0].name
		pi.insert()

		# self.assertEqual(po.payment_terms_template, pi.payment_terms_template)
		compare_payment_schedules(self, po, pi)

		automatically_fetch_payment_terms(enable=0)

def make_pr_against_po(po, received_qty=0):
	pr = make_purchase_receipt(po)
	pr.get("items")[0].qty = received_qty or 5
	pr.insert()
	pr.submit()
	return pr

def make_subcontracted_item(**args):
	from erpnext.manufacturing.doctype.production_plan.test_production_plan import make_bom

	args = frappe._dict(args)

	if not frappe.db.exists('Item', args.item_code):
		make_item(args.item_code, {
			'is_stock_item': 1,
			'is_sub_contracted_item': 1,
			'has_batch_no': args.get("has_batch_no") or 0
		})

	if not args.raw_materials:
		if not frappe.db.exists('Item', "Test Extra Item 1"):
			make_item("Test Extra Item 1", {
				'is_stock_item': 1,
			})

		if not frappe.db.exists('Item', "Test Extra Item 2"):
			make_item("Test Extra Item 2", {
				'is_stock_item': 1,
			})
<<<<<<< HEAD

		args.raw_materials = ['_Test FG Item', 'Test Extra Item 1']

=======

		args.raw_materials = ['_Test FG Item', 'Test Extra Item 1']

>>>>>>> 540559d6
	if not frappe.db.get_value('BOM', {'item': args.item_code}, 'name'):
		make_bom(item = args.item_code, raw_materials = args.get("raw_materials"))

def update_backflush_based_on(based_on):
	doc = frappe.get_doc('Buying Settings')
	doc.backflush_raw_materials_of_subcontract_based_on = based_on
	doc.save()

def get_same_items():
	return [
		{
			"item_code": "_Test FG Item",
			"warehouse": "_Test Warehouse - _TC",
			"qty": 1,
			"rate": 500,
			"schedule_date": add_days(nowdate(), 1)
		},
		{
			"item_code": "_Test FG Item",
			"warehouse": "_Test Warehouse - _TC",
			"qty": 4,
			"rate": 500,
			"schedule_date": add_days(nowdate(), 1)
		}
	]

def create_purchase_order(**args):
	po = frappe.new_doc("Purchase Order")
	args = frappe._dict(args)
	if args.transaction_date:
		po.transaction_date = args.transaction_date

	po.schedule_date = add_days(nowdate(), 1)
	po.company = args.company or "_Test Company"
	po.supplier = args.supplier or "_Test Supplier"
	po.is_subcontracted = args.is_subcontracted or "No"
	po.currency = args.currency or frappe.get_cached_value('Company',  po.company,  "default_currency")
	po.conversion_factor = args.conversion_factor or 1
	po.supplier_warehouse = args.supplier_warehouse or None

	if args.rm_items:
		for row in args.rm_items:
			po.append("items", row)
	else:
		po.append("items", {
			"item_code": args.item or args.item_code or "_Test Item",
			"warehouse": args.warehouse or "_Test Warehouse - _TC",
			"qty": args.qty or 10,
			"rate": args.rate or 500,
			"schedule_date": add_days(nowdate(), 1),
			"include_exploded_items": args.get('include_exploded_items', 1),
			"against_blanket_order": args.against_blanket_order
		})

	po.set_missing_values()
	if not args.do_not_save:
		po.insert()
		if not args.do_not_submit:
			if po.is_subcontracted == "Yes":
				supp_items = po.get("supplied_items")
				for d in supp_items:
					if not d.reserve_warehouse:
						d.reserve_warehouse = args.warehouse or "_Test Warehouse - _TC"
			po.submit()

	return po

def create_pr_against_po(po, received_qty=4):
	pr = make_purchase_receipt(po)
	pr.get("items")[0].qty = received_qty
	pr.insert()
	pr.submit()
	return pr

def get_ordered_qty(item_code="_Test Item", warehouse="_Test Warehouse - _TC"):
	return flt(frappe.db.get_value("Bin", {"item_code": item_code, "warehouse": warehouse},
		"ordered_qty"))

def get_requested_qty(item_code="_Test Item", warehouse="_Test Warehouse - _TC"):
	return flt(frappe.db.get_value("Bin", {"item_code": item_code, "warehouse": warehouse},
		"indented_qty"))

test_dependencies = ["BOM", "Item Price"]

test_records = frappe.get_test_records('Purchase Order')<|MERGE_RESOLUTION|>--- conflicted
+++ resolved
@@ -25,14 +25,6 @@
 	make_purchase_invoice as make_pi_from_pr,
 )
 from erpnext.stock.doctype.stock_entry.test_stock_entry import make_stock_entry
-<<<<<<< HEAD
-from erpnext.controllers.accounts_controller import update_child_qty_rate
-from erpnext.controllers.status_updater import OverAllowanceError
-from erpnext.stock.doctype.batch.test_batch import make_new_batch
-from erpnext.controllers.buying_controller import get_backflushed_subcontracted_raw_materials
-=======
-
->>>>>>> 540559d6
 
 class TestPurchaseOrder(unittest.TestCase):
 	def test_make_purchase_receipt(self):
@@ -176,12 +168,7 @@
 		self.assertEqual(po.get("items")[0].amount, 1400)
 		self.assertEqual(get_ordered_qty(), existing_ordered_qty + 3)
 
-<<<<<<< HEAD
-
-	def test_add_new_item_in_update_child_qty_rate(self):
-=======
 	def test_update_child_adding_new_item(self):
->>>>>>> 540559d6
 		po = create_purchase_order(do_not_save=1)
 		po.items[0].qty = 4
 		po.save()
@@ -189,10 +176,7 @@
 		pr = make_pr_against_po(po.name, 2)
 
 		po.load_from_db()
-<<<<<<< HEAD
-=======
 		existing_ordered_qty = get_ordered_qty()
->>>>>>> 540559d6
 		first_item_of_po = po.get("items")[0]
 
 		trans_item = json.dumps([
@@ -207,20 +191,12 @@
 		update_child_qty_rate('Purchase Order', trans_item, po.name)
 
 		po.reload()
-<<<<<<< HEAD
-		self.assertEquals(len(po.get('items')), 2)
-		self.assertEqual(po.status, 'To Receive and Bill')
-
-
-	def test_remove_item_in_update_child_qty_rate(self):
-=======
 		self.assertEqual(len(po.get('items')), 2)
 		self.assertEqual(po.status, 'To Receive and Bill')
 		# ordered qty should increase on row addition
 		self.assertEqual(get_ordered_qty(), existing_ordered_qty + 7)
 
 	def test_update_child_removing_item(self):
->>>>>>> 540559d6
 		po = create_purchase_order(do_not_save=1)
 		po.items[0].qty = 4
 		po.save()
@@ -229,10 +205,7 @@
 
 		po.reload()
 		first_item_of_po = po.get("items")[0]
-<<<<<<< HEAD
-=======
 		existing_ordered_qty = get_ordered_qty()
->>>>>>> 540559d6
 		# add an item
 		trans_item = json.dumps([
 			{
@@ -245,13 +218,10 @@
 		update_child_qty_rate('Purchase Order', trans_item, po.name)
 
 		po.reload()
-<<<<<<< HEAD
-=======
 
 		# ordered qty should increase on row addition
 		self.assertEqual(get_ordered_qty(), existing_ordered_qty + 7)
 
->>>>>>> 540559d6
 		# check if can remove received item
 		trans_item = json.dumps([{'item_code' : '_Test Item', 'rate' : 200, 'qty' : 7, 'docname': po.get("items")[1].name}])
 		self.assertRaises(frappe.ValidationError, update_child_qty_rate, 'Purchase Order', trans_item, po.name)
@@ -268,12 +238,6 @@
 		update_child_qty_rate('Purchase Order', trans_item, po.name)
 
 		po.reload()
-<<<<<<< HEAD
-		self.assertEquals(len(po.get('items')), 1)
-		self.assertEqual(po.status, 'To Receive and Bill')
-
-	def test_update_child_qty_rate_perm(self):
-=======
 		self.assertEqual(len(po.get('items')), 1)
 		self.assertEqual(po.status, 'To Receive and Bill')
 
@@ -281,7 +245,6 @@
 		self.assertEqual(get_ordered_qty(), existing_ordered_qty)
 
 	def test_update_child_perm(self):
->>>>>>> 540559d6
 		po = create_purchase_order(item_code= "_Test Item", qty=4)
 
 		user = 'test@example.com'
@@ -324,15 +287,6 @@
 
 		new_item_with_tax = frappe.get_doc("Item", "Test Item with Tax")
 
-<<<<<<< HEAD
-		new_item_with_tax.append("taxes", {
-			"item_tax_template": "Test Update Items Template",
-			"valid_from": nowdate()
-		})
-		new_item_with_tax.save()
-
-		tax_template = "_Test Account Excise Duty @ 10"
-=======
 		if not frappe.db.exists("Item Tax",
 			{"item_tax_template": "Test Update Items Template - _TC", "parent": "Test Item with Tax"}):
 			new_item_with_tax.append("taxes", {
@@ -342,7 +296,6 @@
 			new_item_with_tax.save()
 
 		tax_template = "_Test Account Excise Duty @ 10 - _TC"
->>>>>>> 540559d6
 		item =  "_Test Item Home Desktop 100"
 		if not frappe.db.exists("Item Tax", {"parent":item, "item_tax_template":tax_template}):
 			item_doc = frappe.get_doc("Item", item)
@@ -393,9 +346,6 @@
 		po.cancel()
 		po.delete()
 		new_item_with_tax.delete()
-<<<<<<< HEAD
-		frappe.get_doc("Item Tax Template", "Test Update Items Template").delete()
-=======
 		frappe.get_doc("Item Tax Template", "Test Update Items Template - _TC").delete()
 
 	def test_update_child_uom_conv_factor_change(self):
@@ -416,7 +366,6 @@
 		total_reqd_qty_after_change = sum(d.get("required_qty") for d in po.as_dict().get("supplied_items"))
 
 		self.assertEqual(total_reqd_qty_after_change, 2 * total_reqd_qty)
->>>>>>> 540559d6
 
 	def test_update_qty(self):
 		po = create_purchase_order()
@@ -838,11 +787,7 @@
 		self.assertEqual(bin11.reserved_qty_for_sub_contract, bin1.reserved_qty_for_sub_contract)
 
 	def test_exploded_items_in_subcontracted(self):
-<<<<<<< HEAD
-		item_code = "_Test Subcontracted FG Item 1"
-=======
 		item_code = "_Test Subcontracted FG Item 11"
->>>>>>> 540559d6
 		make_subcontracted_item(item_code=item_code)
 
 		po = create_purchase_order(item_code=item_code, qty=1,
@@ -911,95 +856,14 @@
 		transferred_items = sorted([d.item_code for d in se.get('items') if se.purchase_order == po.name])
 		issued_items = sorted([d.rm_item_code for d in pr.get('supplied_items')])
 
-<<<<<<< HEAD
-		self.assertEquals(transferred_items, issued_items)
-		self.assertEquals(pr.get('items')[0].rm_supp_cost, 2000)
-=======
 		self.assertEqual(transferred_items, issued_items)
 		self.assertEqual(pr.get('items')[0].rm_supp_cost, 2000)
->>>>>>> 540559d6
 
 
 		transferred_rm_map = frappe._dict()
 		for item in rm_items:
 			transferred_rm_map[item.get('rm_item_code')] = item
 
-<<<<<<< HEAD
-		for item in pr.get('supplied_items'):
-			self.assertEqual(item.get('required_qty'), (transferred_rm_map[item.get('rm_item_code')].get('qty') / order_qty) * received_qty)
-
-		update_backflush_based_on("BOM")
-
-	def test_backflushed_based_on_for_multiple_batches(self):
-		item_code = "_Test Subcontracted FG Item 2"
-		make_item('Sub Contracted Raw Material 2', {
-			'is_stock_item': 1,
-			'is_sub_contracted_item': 1
-		})
-
-		make_subcontracted_item(item_code=item_code, has_batch_no=1, create_new_batch=1,
-			raw_materials=["Sub Contracted Raw Material 2"])
-
-		update_backflush_based_on("Material Transferred for Subcontract")
-
-		order_qty = 500
-		po = create_purchase_order(item_code=item_code, qty=order_qty,
-			is_subcontracted="Yes", supplier_warehouse="_Test Warehouse 1 - _TC")
-
-		make_stock_entry(target="_Test Warehouse - _TC",
-			item_code = "Sub Contracted Raw Material 2", qty=552, basic_rate=100)
-
-		rm_items = [
-			{"item_code":item_code,"rm_item_code":"Sub Contracted Raw Material 2","item_name":"_Test Item",
-				"qty":552,"warehouse":"_Test Warehouse - _TC", "stock_uom":"Nos"}]
-
-		rm_item_string = json.dumps(rm_items)
-		se = frappe.get_doc(make_subcontract_transfer_entry(po.name, rm_item_string))
-		se.submit()
-
-		for batch in ["ABCD1", "ABCD2", "ABCD3", "ABCD4"]:
-			make_new_batch(batch_id=batch, item_code=item_code)
-
-		pr = make_purchase_receipt(po.name)
-
-		# partial receipt
-		pr.get('items')[0].qty = 30
-		pr.get('items')[0].batch_no = "ABCD1"
-
-		purchase_order = po.name
-		purchase_order_item = po.items[0].name
-
-		for batch_no, qty in {"ABCD2": 60, "ABCD3": 70, "ABCD4":40}.items():
-			pr.append("items", {
-				"item_code": pr.get('items')[0].item_code,
-				"item_name": pr.get('items')[0].item_name,
-				"uom": pr.get('items')[0].uom,
-				"stock_uom": pr.get('items')[0].stock_uom,
-				"warehouse": pr.get('items')[0].warehouse,
-				"conversion_factor": pr.get('items')[0].conversion_factor,
-				"cost_center": pr.get('items')[0].cost_center,
-				"rate": pr.get('items')[0].rate,
-				"qty": qty,
-				"batch_no": batch_no,
-				"purchase_order": purchase_order,
-				"purchase_order_item": purchase_order_item
-			})
-
-		pr.submit()
-
-		pr1 = make_purchase_receipt(po.name)
-		pr1.get('items')[0].qty = 300
-		pr1.get('items')[0].batch_no = "ABCD1"
-		pr1.save()
-
-		pr_key = ("Sub Contracted Raw Material 2", po.name)
-		consumed_qty = get_backflushed_subcontracted_raw_materials([po.name]).get(pr_key)
-
-		self.assertTrue(pr1.supplied_items[0].consumed_qty > 0)
-		self.assertTrue(pr1.supplied_items[0].consumed_qty,  flt(552.0) - flt(consumed_qty))
-
-=======
->>>>>>> 540559d6
 		update_backflush_based_on("BOM")
 
 	def test_supplied_qty_against_subcontracted_po(self):
@@ -1039,11 +903,7 @@
 			},
 			{
 				"item_code":item_code,"rm_item_code":"Sub Contracted Raw Material 4","item_name":"_Test Item",
-<<<<<<< HEAD
-				"qty":250,"warehouse":"_Test Warehouse - _TC", "stock_uom":"Nos", "name": po.supplied_items[1].name
-=======
 				"qty":250,"warehouse":"_Test Warehouse - _TC", "stock_uom":"Nos"
->>>>>>> 540559d6
 			},
 		]
 
@@ -1052,13 +912,10 @@
 		se = frappe.get_doc(make_subcontract_transfer_entry(po.name, rm_item_string))
 		se.submit()
 
-<<<<<<< HEAD
-=======
 		# Test po_detail field has value or not
 		for item_row in se.items:
 			self.assertEqual(item_row.po_detail, po.supplied_items[item_row.idx - 1].name)
 
->>>>>>> 540559d6
 		po_doc = frappe.get_doc("Purchase Order", po.name)
 		for row in po_doc.supplied_items:
 			# Valid that whether transferred quantity is matching with supplied qty or not in the purchase order
@@ -1184,15 +1041,9 @@
 			make_item("Test Extra Item 2", {
 				'is_stock_item': 1,
 			})
-<<<<<<< HEAD
 
 		args.raw_materials = ['_Test FG Item', 'Test Extra Item 1']
 
-=======
-
-		args.raw_materials = ['_Test FG Item', 'Test Extra Item 1']
-
->>>>>>> 540559d6
 	if not frappe.db.get_value('BOM', {'item': args.item_code}, 'name'):
 		make_bom(item = args.item_code, raw_materials = args.get("raw_materials"))
 
