# Copyright (c) 2015, Frappe Technologies Pvt. Ltd. and Contributors
# License: GNU General Public License v3. See license.txt


import json

import frappe
from frappe.tests.utils import FrappeTestCase
from frappe.utils import add_days, flt, getdate, nowdate

from erpnext.accounts.doctype.payment_entry.payment_entry import get_payment_entry
from erpnext.buying.doctype.purchase_order.purchase_order import (
	make_purchase_invoice as make_pi_from_po,
)
from erpnext.buying.doctype.purchase_order.purchase_order import make_purchase_receipt
from erpnext.buying.doctype.purchase_order.purchase_order import (
	make_rm_stock_entry as make_subcontract_transfer_entry,
)
from erpnext.controllers.accounts_controller import update_child_qty_rate
from erpnext.manufacturing.doctype.blanket_order.test_blanket_order import make_blanket_order
from erpnext.stock.doctype.item.test_item import make_item
from erpnext.stock.doctype.material_request.material_request import make_purchase_order
from erpnext.stock.doctype.material_request.test_material_request import make_material_request
from erpnext.stock.doctype.purchase_receipt.purchase_receipt import (
	make_purchase_invoice as make_pi_from_pr,
)
from erpnext.stock.doctype.stock_entry.test_stock_entry import make_stock_entry


class TestPurchaseOrder(FrappeTestCase):
	def test_make_purchase_receipt(self):
		po = create_purchase_order(do_not_submit=True)
		self.assertRaises(frappe.ValidationError, make_purchase_receipt, po.name)
		po.submit()

		pr = create_pr_against_po(po.name)
		self.assertEqual(len(pr.get("items")), 1)

	def test_ordered_qty(self):
		existing_ordered_qty = get_ordered_qty()

		po = create_purchase_order(do_not_submit=True)
		self.assertRaises(frappe.ValidationError, make_purchase_receipt, po.name)

		po.submit()
		self.assertEqual(get_ordered_qty(), existing_ordered_qty + 10)

		create_pr_against_po(po.name)
		self.assertEqual(get_ordered_qty(), existing_ordered_qty + 6)

		po.load_from_db()
		self.assertEqual(po.get("items")[0].received_qty, 4)

		frappe.db.set_value("Item", "_Test Item", "over_delivery_receipt_allowance", 50)

		pr = create_pr_against_po(po.name, received_qty=8)
		self.assertEqual(get_ordered_qty(), existing_ordered_qty)

		po.load_from_db()
		self.assertEqual(po.get("items")[0].received_qty, 12)

		pr.cancel()
		self.assertEqual(get_ordered_qty(), existing_ordered_qty + 6)

		po.load_from_db()
		self.assertEqual(po.get("items")[0].received_qty, 4)

	def test_ordered_qty_against_pi_with_update_stock(self):
		existing_ordered_qty = get_ordered_qty()
		po = create_purchase_order()

		self.assertEqual(get_ordered_qty(), existing_ordered_qty + 10)

		frappe.db.set_value("Item", "_Test Item", "over_delivery_receipt_allowance", 50)
		frappe.db.set_value("Item", "_Test Item", "over_billing_allowance", 20)

		pi = make_pi_from_po(po.name)
		pi.update_stock = 1
		pi.items[0].qty = 12
		pi.insert()
		pi.submit()

		self.assertEqual(get_ordered_qty(), existing_ordered_qty)

		po.load_from_db()
		self.assertEqual(po.get("items")[0].received_qty, 12)

		pi.cancel()
		self.assertEqual(get_ordered_qty(), existing_ordered_qty + 10)

		po.load_from_db()
		self.assertEqual(po.get("items")[0].received_qty, 0)

		frappe.db.set_value("Item", "_Test Item", "over_delivery_receipt_allowance", 0)
		frappe.db.set_value("Item", "_Test Item", "over_billing_allowance", 0)
		frappe.db.set_value("Accounts Settings", None, "over_billing_allowance", 0)

	def test_update_remove_child_linked_to_mr(self):
		"""Test impact on linked PO and MR on deleting/updating row."""
		mr = make_material_request(qty=10)
		po = make_purchase_order(mr.name)
		po.supplier = "_Test Supplier"
		po.save()
		po.submit()

		first_item_of_po = po.get("items")[0]
		existing_ordered_qty = get_ordered_qty()  # 10
		existing_requested_qty = get_requested_qty()  # 0

		# decrease ordered qty by 3 (10 -> 7) and add item
		trans_item = json.dumps(
			[
				{
					"item_code": first_item_of_po.item_code,
					"rate": first_item_of_po.rate,
					"qty": 7,
					"docname": first_item_of_po.name,
				},
				{"item_code": "_Test Item 2", "rate": 200, "qty": 2},
			]
		)
		update_child_qty_rate("Purchase Order", trans_item, po.name)
		mr.reload()

		# requested qty increases as ordered qty decreases
		self.assertEqual(get_requested_qty(), existing_requested_qty + 3)  # 3
		self.assertEqual(mr.items[0].ordered_qty, 7)

		self.assertEqual(get_ordered_qty(), existing_ordered_qty - 3)  # 7

		# delete first item linked to Material Request
		trans_item = json.dumps([{"item_code": "_Test Item 2", "rate": 200, "qty": 2}])
		update_child_qty_rate("Purchase Order", trans_item, po.name)
		mr.reload()

		# requested qty increases as ordered qty is 0 (deleted row)
		self.assertEqual(get_requested_qty(), existing_requested_qty + 10)  # 10
		self.assertEqual(mr.items[0].ordered_qty, 0)

		# ordered qty decreases as ordered qty is 0 (deleted row)
		self.assertEqual(get_ordered_qty(), existing_ordered_qty - 10)  # 0

	def test_update_child(self):
		mr = make_material_request(qty=10)
		po = make_purchase_order(mr.name)
		po.supplier = "_Test Supplier"
		po.items[0].qty = 4
		po.save()
		po.submit()

		create_pr_against_po(po.name)

		make_pi_from_po(po.name)

		existing_ordered_qty = get_ordered_qty()
		existing_requested_qty = get_requested_qty()

		trans_item = json.dumps(
			[{"item_code": "_Test Item", "rate": 200, "qty": 7, "docname": po.items[0].name}]
		)
		update_child_qty_rate("Purchase Order", trans_item, po.name)

		mr.reload()
		self.assertEqual(mr.items[0].ordered_qty, 7)
		self.assertEqual(mr.per_ordered, 70)
		self.assertEqual(get_requested_qty(), existing_requested_qty - 3)

		po.reload()
		self.assertEqual(po.get("items")[0].rate, 200)
		self.assertEqual(po.get("items")[0].qty, 7)
		self.assertEqual(po.get("items")[0].amount, 1400)
		self.assertEqual(get_ordered_qty(), existing_ordered_qty + 3)

	def test_update_child_adding_new_item(self):
		po = create_purchase_order(do_not_save=1)
		po.items[0].qty = 4
		po.save()
		po.submit()
		pr = make_pr_against_po(po.name, 2)

		po.load_from_db()
		existing_ordered_qty = get_ordered_qty()
		first_item_of_po = po.get("items")[0]

		trans_item = json.dumps(
			[
				{
					"item_code": first_item_of_po.item_code,
					"rate": first_item_of_po.rate,
					"qty": first_item_of_po.qty,
					"docname": first_item_of_po.name,
				},
				{"item_code": "_Test Item", "rate": 200, "qty": 7},
			]
		)
		update_child_qty_rate("Purchase Order", trans_item, po.name)

		po.reload()
		self.assertEqual(len(po.get("items")), 2)
		self.assertEqual(po.status, "To Receive and Bill")
		# ordered qty should increase on row addition
		self.assertEqual(get_ordered_qty(), existing_ordered_qty + 7)

	def test_update_child_removing_item(self):
		po = create_purchase_order(do_not_save=1)
		po.items[0].qty = 4
		po.save()
		po.submit()
		pr = make_pr_against_po(po.name, 2)

		po.reload()
		first_item_of_po = po.get("items")[0]
		existing_ordered_qty = get_ordered_qty()
		# add an item
		trans_item = json.dumps(
			[
				{
					"item_code": first_item_of_po.item_code,
					"rate": first_item_of_po.rate,
					"qty": first_item_of_po.qty,
					"docname": first_item_of_po.name,
				},
				{"item_code": "_Test Item", "rate": 200, "qty": 7},
			]
		)
		update_child_qty_rate("Purchase Order", trans_item, po.name)

		po.reload()

		# ordered qty should increase on row addition
		self.assertEqual(get_ordered_qty(), existing_ordered_qty + 7)

		# check if can remove received item
		trans_item = json.dumps(
			[{"item_code": "_Test Item", "rate": 200, "qty": 7, "docname": po.get("items")[1].name}]
		)
		self.assertRaises(
			frappe.ValidationError, update_child_qty_rate, "Purchase Order", trans_item, po.name
		)

		first_item_of_po = po.get("items")[0]
		trans_item = json.dumps(
			[
				{
					"item_code": first_item_of_po.item_code,
					"rate": first_item_of_po.rate,
					"qty": first_item_of_po.qty,
					"docname": first_item_of_po.name,
				}
			]
		)
		update_child_qty_rate("Purchase Order", trans_item, po.name)

		po.reload()
		self.assertEqual(len(po.get("items")), 1)
		self.assertEqual(po.status, "To Receive and Bill")

		# ordered qty should decrease (back to initial) on row deletion
		self.assertEqual(get_ordered_qty(), existing_ordered_qty)

	def test_update_child_perm(self):
		po = create_purchase_order(item_code="_Test Item", qty=4)

		user = "test@example.com"
		test_user = frappe.get_doc("User", user)
		test_user.add_roles("Accounts User")
		frappe.set_user(user)

		# update qty
		trans_item = json.dumps(
			[{"item_code": "_Test Item", "rate": 200, "qty": 7, "docname": po.items[0].name}]
		)
		self.assertRaises(
			frappe.ValidationError, update_child_qty_rate, "Purchase Order", trans_item, po.name
		)

		# add new item
		trans_item = json.dumps([{"item_code": "_Test Item", "rate": 100, "qty": 2}])
		self.assertRaises(
			frappe.ValidationError, update_child_qty_rate, "Purchase Order", trans_item, po.name
		)
		frappe.set_user("Administrator")

	def test_update_child_with_tax_template(self):
		"""
		Test Action: Create a PO with one item having its tax account head already in the PO.
		Add the same item + new item with tax template via Update Items.
		Expected result: First Item's tax row is updated. New tax row is added for second Item.
		"""
		if not frappe.db.exists("Item", "Test Item with Tax"):
			make_item(
				"Test Item with Tax",
				{
					"is_stock_item": 1,
				},
			)

		if not frappe.db.exists("Item Tax Template", {"title": "Test Update Items Template"}):
			frappe.get_doc(
				{
					"doctype": "Item Tax Template",
					"title": "Test Update Items Template",
					"company": "_Test Company",
					"taxes": [
						{
							"tax_type": "_Test Account Service Tax - _TC",
							"tax_rate": 10,
						}
					],
				}
			).insert()

		new_item_with_tax = frappe.get_doc("Item", "Test Item with Tax")

		if not frappe.db.exists(
			"Item Tax",
			{"item_tax_template": "Test Update Items Template - _TC", "parent": "Test Item with Tax"},
		):
			new_item_with_tax.append(
				"taxes", {"item_tax_template": "Test Update Items Template - _TC", "valid_from": nowdate()}
			)
			new_item_with_tax.save()

		tax_template = "_Test Account Excise Duty @ 10 - _TC"
		item = "_Test Item Home Desktop 100"
		if not frappe.db.exists("Item Tax", {"parent": item, "item_tax_template": tax_template}):
			item_doc = frappe.get_doc("Item", item)
			item_doc.append("taxes", {"item_tax_template": tax_template, "valid_from": nowdate()})
			item_doc.save()
		else:
			# update valid from
			frappe.db.sql(
				"""UPDATE `tabItem Tax` set valid_from = CURDATE()
				where parent = %(item)s and item_tax_template = %(tax)s""",
				{"item": item, "tax": tax_template},
			)

		po = create_purchase_order(item_code=item, qty=1, do_not_save=1)

		po.append(
			"taxes",
			{
				"account_head": "_Test Account Excise Duty - _TC",
				"charge_type": "On Net Total",
				"cost_center": "_Test Cost Center - _TC",
				"description": "Excise Duty",
				"doctype": "Purchase Taxes and Charges",
				"rate": 10,
			},
		)
		po.insert()
		po.submit()

		self.assertEqual(po.taxes[0].tax_amount, 50)
		self.assertEqual(po.taxes[0].total, 550)

		items = json.dumps(
			[
				{"item_code": item, "rate": 500, "qty": 1, "docname": po.items[0].name},
				{
					"item_code": item,
					"rate": 100,
					"qty": 1,
				},  # added item whose tax account head already exists in PO
				{
					"item_code": new_item_with_tax.name,
					"rate": 100,
					"qty": 1,
				},  # added item whose tax account head  is missing in PO
			]
		)
		update_child_qty_rate("Purchase Order", items, po.name)

		po.reload()
		self.assertEqual(po.taxes[0].tax_amount, 70)
		self.assertEqual(po.taxes[0].total, 770)
		self.assertEqual(po.taxes[1].account_head, "_Test Account Service Tax - _TC")
		self.assertEqual(po.taxes[1].tax_amount, 70)
		self.assertEqual(po.taxes[1].total, 840)

		# teardown
		frappe.db.sql(
			"""UPDATE `tabItem Tax` set valid_from = NULL
			where parent = %(item)s and item_tax_template = %(tax)s""",
			{"item": item, "tax": tax_template},
		)
		po.cancel()
		po.delete()
		new_item_with_tax.delete()
		frappe.get_doc("Item Tax Template", "Test Update Items Template - _TC").delete()

	def test_update_child_uom_conv_factor_change(self):
		po = create_purchase_order(item_code="_Test FG Item", is_subcontracted=1)
		total_reqd_qty = sum([d.get("required_qty") for d in po.as_dict().get("supplied_items")])

		trans_item = json.dumps(
			[
				{
					"item_code": po.get("items")[0].item_code,
					"rate": po.get("items")[0].rate,
					"qty": po.get("items")[0].qty,
					"uom": "_Test UOM 1",
					"conversion_factor": 2,
					"docname": po.get("items")[0].name,
				}
			]
		)
		update_child_qty_rate("Purchase Order", trans_item, po.name)
		po.reload()

		total_reqd_qty_after_change = sum(
			d.get("required_qty") for d in po.as_dict().get("supplied_items")
		)

		self.assertEqual(total_reqd_qty_after_change, 2 * total_reqd_qty)

	def test_update_qty(self):
		po = create_purchase_order()

		pr = make_pr_against_po(po.name, 2)

		po.load_from_db()
		self.assertEqual(po.get("items")[0].received_qty, 2)

		# Check received_qty after making PI from PR without update_stock checked
		pi1 = make_pi_from_pr(pr.name)
		pi1.get("items")[0].qty = 2
		pi1.insert()
		pi1.submit()

		po.load_from_db()
		self.assertEqual(po.get("items")[0].received_qty, 2)

		# Check received_qty after making PI from PO with update_stock checked
		pi2 = make_pi_from_po(po.name)
		pi2.set("update_stock", 1)
		pi2.get("items")[0].qty = 3
		pi2.insert()
		pi2.submit()

		po.load_from_db()
		self.assertEqual(po.get("items")[0].received_qty, 5)

		# Check received_qty after making PR from PO
		pr = make_pr_against_po(po.name, 1)

		po.load_from_db()
		self.assertEqual(po.get("items")[0].received_qty, 6)

	def test_return_against_purchase_order(self):
		po = create_purchase_order()

		pr = make_pr_against_po(po.name, 6)

		po.load_from_db()
		self.assertEqual(po.get("items")[0].received_qty, 6)

		pi2 = make_pi_from_po(po.name)
		pi2.set("update_stock", 1)
		pi2.get("items")[0].qty = 3
		pi2.insert()
		pi2.submit()

		po.load_from_db()
		self.assertEqual(po.get("items")[0].received_qty, 9)

		# Make return purchase receipt, purchase invoice and check quantity
		from erpnext.accounts.doctype.purchase_invoice.test_purchase_invoice import (
			make_purchase_invoice as make_purchase_invoice_return,
		)
		from erpnext.stock.doctype.purchase_receipt.test_purchase_receipt import (
			make_purchase_receipt as make_purchase_receipt_return,
		)

		pr1 = make_purchase_receipt_return(
			is_return=1, return_against=pr.name, qty=-3, do_not_submit=True
		)
		pr1.items[0].purchase_order = po.name
		pr1.items[0].purchase_order_item = po.items[0].name
		pr1.submit()

		pi1 = make_purchase_invoice_return(
			is_return=1, return_against=pi2.name, qty=-1, update_stock=1, do_not_submit=True
		)
		pi1.items[0].purchase_order = po.name
		pi1.items[0].po_detail = po.items[0].name
		pi1.submit()

		po.load_from_db()
		self.assertEqual(po.get("items")[0].received_qty, 5)

	def test_purchase_order_invoice_receipt_workflow(self):
		from erpnext.accounts.doctype.purchase_invoice.purchase_invoice import make_purchase_receipt

		po = create_purchase_order()
		pi = make_pi_from_po(po.name)

		pi.submit()

		pr = make_purchase_receipt(pi.name)
		pr.submit()

		pi.load_from_db()

		self.assertEqual(pi.per_received, 100.00)
		self.assertEqual(pi.items[0].qty, pi.items[0].received_qty)

		po.load_from_db()

		self.assertEqual(po.per_received, 100.00)
		self.assertEqual(po.per_billed, 100.00)

		pr.cancel()

		pi.load_from_db()
		pi.cancel()

		po.load_from_db()
		po.cancel()

	def test_make_purchase_invoice(self):
		po = create_purchase_order(do_not_submit=True)

		self.assertRaises(frappe.ValidationError, make_pi_from_po, po.name)

		po.submit()
		pi = make_pi_from_po(po.name)

		self.assertEqual(pi.doctype, "Purchase Invoice")
		self.assertEqual(len(pi.get("items", [])), 1)

	def test_purchase_order_on_hold(self):
		po = create_purchase_order(item_code="_Test Product Bundle Item")
		po.db_set("Status", "On Hold")
		pi = make_pi_from_po(po.name)
		pr = make_purchase_receipt(po.name)
		self.assertRaises(frappe.ValidationError, pr.submit)
		self.assertRaises(frappe.ValidationError, pi.submit)

	def test_make_purchase_invoice_with_terms(self):
		from erpnext.selling.doctype.sales_order.test_sales_order import (
			automatically_fetch_payment_terms,
		)

		automatically_fetch_payment_terms()
		po = create_purchase_order(do_not_save=True)

		self.assertRaises(frappe.ValidationError, make_pi_from_po, po.name)

		po.update({"payment_terms_template": "_Test Payment Term Template"})

		po.save()
		po.submit()

		self.assertEqual(po.payment_schedule[0].payment_amount, 2500.0)
		self.assertEqual(getdate(po.payment_schedule[0].due_date), getdate(po.transaction_date))
		self.assertEqual(po.payment_schedule[1].payment_amount, 2500.0)
		self.assertEqual(
			getdate(po.payment_schedule[1].due_date), add_days(getdate(po.transaction_date), 30)
		)
		pi = make_pi_from_po(po.name)
		pi.save()

		self.assertEqual(pi.doctype, "Purchase Invoice")
		self.assertEqual(len(pi.get("items", [])), 1)

		self.assertEqual(pi.payment_schedule[0].payment_amount, 2500.0)
		self.assertEqual(getdate(pi.payment_schedule[0].due_date), getdate(po.transaction_date))
		self.assertEqual(pi.payment_schedule[1].payment_amount, 2500.0)
		self.assertEqual(
			getdate(pi.payment_schedule[1].due_date), add_days(getdate(po.transaction_date), 30)
		)
		automatically_fetch_payment_terms(enable=0)

	def test_subcontracting(self):
		po = create_purchase_order(item_code="_Test FG Item", is_subcontracted=1)
		self.assertEqual(len(po.get("supplied_items")), 2)

	def test_warehouse_company_validation(self):
		from erpnext.stock.utils import InvalidWarehouseCompany

		po = create_purchase_order(company="_Test Company 1", do_not_save=True)
		self.assertRaises(InvalidWarehouseCompany, po.insert)

	def test_uom_integer_validation(self):
		from erpnext.utilities.transaction_base import UOMMustBeIntegerError

		po = create_purchase_order(qty=3.4, do_not_save=True)
		self.assertRaises(UOMMustBeIntegerError, po.insert)

	def test_ordered_qty_for_closing_po(self):
		bin = frappe.get_all(
			"Bin",
			filters={"item_code": "_Test Item", "warehouse": "_Test Warehouse - _TC"},
			fields=["ordered_qty"],
		)

		existing_ordered_qty = bin[0].ordered_qty if bin else 0.0

		po = create_purchase_order(item_code="_Test Item", qty=1)

		self.assertEqual(
			get_ordered_qty(item_code="_Test Item", warehouse="_Test Warehouse - _TC"),
			existing_ordered_qty + 1,
		)

		po.update_status("Closed")

		self.assertEqual(
			get_ordered_qty(item_code="_Test Item", warehouse="_Test Warehouse - _TC"), existing_ordered_qty
		)

	def test_group_same_items(self):
		frappe.db.set_value("Buying Settings", None, "allow_multiple_items", 1)
<<<<<<< HEAD
		frappe.get_doc({
			"doctype": "Purchase Order",
			"company": "_Test Company",
			"supplier" : "_Test Supplier",
			"is_subcontracted" : 0,
			"schedule_date": add_days(nowdate(), 1),
			"currency" : frappe.get_cached_value('Company',  "_Test Company",  "default_currency"),
			"conversion_factor" : 1,
			"items" : get_same_items(),
			"group_same_items": 1
			}).insert(ignore_permissions=True)
=======
		frappe.get_doc(
			{
				"doctype": "Purchase Order",
				"company": "_Test Company",
				"supplier": "_Test Supplier",
				"is_subcontracted": "No",
				"schedule_date": add_days(nowdate(), 1),
				"currency": frappe.get_cached_value("Company", "_Test Company", "default_currency"),
				"conversion_factor": 1,
				"items": get_same_items(),
				"group_same_items": 1,
			}
		).insert(ignore_permissions=True)
>>>>>>> 96fc6ad5

	def test_make_po_without_terms(self):
		po = create_purchase_order(do_not_save=1)

		self.assertFalse(po.get("payment_schedule"))

		po.insert()

		self.assertTrue(po.get("payment_schedule"))

	def test_po_for_blocked_supplier_all(self):
		supplier = frappe.get_doc("Supplier", "_Test Supplier")
		supplier.on_hold = 1
		supplier.save()

		self.assertEqual(supplier.hold_type, "All")
		self.assertRaises(frappe.ValidationError, create_purchase_order)

		supplier.on_hold = 0
		supplier.save()

	def test_po_for_blocked_supplier_invoices(self):
		supplier = frappe.get_doc("Supplier", "_Test Supplier")
		supplier.on_hold = 1
		supplier.hold_type = "Invoices"
		supplier.save()

		self.assertRaises(frappe.ValidationError, create_purchase_order)

		supplier.on_hold = 0
		supplier.save()

	def test_po_for_blocked_supplier_payments(self):
		supplier = frappe.get_doc("Supplier", "_Test Supplier")
		supplier.on_hold = 1
		supplier.hold_type = "Payments"
		supplier.save()

		po = create_purchase_order()

		self.assertRaises(
			frappe.ValidationError,
			get_payment_entry,
			dt="Purchase Order",
			dn=po.name,
			bank_account="_Test Bank - _TC",
		)

		supplier.on_hold = 0
		supplier.save()

	def test_po_for_blocked_supplier_payments_with_today_date(self):
		supplier = frappe.get_doc("Supplier", "_Test Supplier")
		supplier.on_hold = 1
		supplier.release_date = nowdate()
		supplier.hold_type = "Payments"
		supplier.save()

		po = create_purchase_order()

		self.assertRaises(
			frappe.ValidationError,
			get_payment_entry,
			dt="Purchase Order",
			dn=po.name,
			bank_account="_Test Bank - _TC",
		)

		supplier.on_hold = 0
		supplier.save()

	def test_po_for_blocked_supplier_payments_past_date(self):
		# this test is meant to fail only if something fails in the try block
		with self.assertRaises(Exception):
			try:
				supplier = frappe.get_doc("Supplier", "_Test Supplier")
				supplier.on_hold = 1
				supplier.hold_type = "Payments"
				supplier.release_date = "2018-03-01"
				supplier.save()

				po = create_purchase_order()
				get_payment_entry("Purchase Order", po.name, bank_account="_Test Bank - _TC")

				supplier.on_hold = 0
				supplier.save()
			except:
				pass
			else:
				raise Exception

	def test_terms_are_not_copied_if_automatically_fetch_payment_terms_is_unchecked(self):
		po = create_purchase_order(do_not_save=1)
		po.payment_terms_template = "_Test Payment Term Template"
		po.save()
		po.submit()

		frappe.db.set_value("Company", "_Test Company", "payment_terms", "_Test Payment Term Template 1")
		pi = make_pi_from_po(po.name)
		pi.save()

		self.assertEqual(pi.get("payment_terms_template"), "_Test Payment Term Template 1")
		frappe.db.set_value("Company", "_Test Company", "payment_terms", "")

	def test_terms_copied(self):
		po = create_purchase_order(do_not_save=1)
		po.payment_terms_template = "_Test Payment Term Template"
		po.insert()
		po.submit()
		self.assertTrue(po.get("payment_schedule"))

		pi = make_pi_from_po(po.name)
		pi.insert()
		self.assertTrue(pi.get("payment_schedule"))

	def test_reserved_qty_subcontract_po(self):
		# Make stock available for raw materials
		make_stock_entry(target="_Test Warehouse - _TC", qty=10, basic_rate=100)
		make_stock_entry(
			target="_Test Warehouse - _TC", item_code="_Test Item Home Desktop 100", qty=20, basic_rate=100
		)
		make_stock_entry(
			target="_Test Warehouse 1 - _TC", item_code="_Test Item", qty=30, basic_rate=100
		)
		make_stock_entry(
			target="_Test Warehouse 1 - _TC",
			item_code="_Test Item Home Desktop 100",
			qty=30,
			basic_rate=100,
		)

		bin1 = frappe.db.get_value(
			"Bin",
			filters={"warehouse": "_Test Warehouse - _TC", "item_code": "_Test Item"},
			fieldname=["reserved_qty_for_sub_contract", "projected_qty", "modified"],
			as_dict=1,
		)

		# Submit PO
		po = create_purchase_order(item_code="_Test FG Item", is_subcontracted=1)

		bin2 = frappe.db.get_value(
			"Bin",
			filters={"warehouse": "_Test Warehouse - _TC", "item_code": "_Test Item"},
			fieldname=["reserved_qty_for_sub_contract", "projected_qty", "modified"],
			as_dict=1,
		)

		self.assertEqual(bin2.reserved_qty_for_sub_contract, bin1.reserved_qty_for_sub_contract + 10)
		self.assertEqual(bin2.projected_qty, bin1.projected_qty - 10)
		self.assertNotEqual(bin1.modified, bin2.modified)

		# Create stock transfer
		rm_item = [
			{
				"item_code": "_Test FG Item",
				"rm_item_code": "_Test Item",
				"item_name": "_Test Item",
				"qty": 6,
				"warehouse": "_Test Warehouse - _TC",
				"rate": 100,
				"amount": 600,
				"stock_uom": "Nos",
			}
		]
		rm_item_string = json.dumps(rm_item)
		se = frappe.get_doc(make_subcontract_transfer_entry(po.name, rm_item_string))
		se.to_warehouse = "_Test Warehouse 1 - _TC"
		se.save()
		se.submit()

		bin3 = frappe.db.get_value(
			"Bin",
			filters={"warehouse": "_Test Warehouse - _TC", "item_code": "_Test Item"},
			fieldname="reserved_qty_for_sub_contract",
			as_dict=1,
		)

		self.assertEqual(bin3.reserved_qty_for_sub_contract, bin2.reserved_qty_for_sub_contract - 6)

		# close PO
		po.update_status("Closed")
		bin4 = frappe.db.get_value(
			"Bin",
			filters={"warehouse": "_Test Warehouse - _TC", "item_code": "_Test Item"},
			fieldname="reserved_qty_for_sub_contract",
			as_dict=1,
		)

		self.assertEqual(bin4.reserved_qty_for_sub_contract, bin1.reserved_qty_for_sub_contract)

		# Re-open PO
		po.update_status("Submitted")
		bin5 = frappe.db.get_value(
			"Bin",
			filters={"warehouse": "_Test Warehouse - _TC", "item_code": "_Test Item"},
			fieldname="reserved_qty_for_sub_contract",
			as_dict=1,
		)

		self.assertEqual(bin5.reserved_qty_for_sub_contract, bin2.reserved_qty_for_sub_contract - 6)

		make_stock_entry(
			target="_Test Warehouse 1 - _TC", item_code="_Test Item", qty=40, basic_rate=100
		)
		make_stock_entry(
			target="_Test Warehouse 1 - _TC",
			item_code="_Test Item Home Desktop 100",
			qty=40,
			basic_rate=100,
		)

		# make Purchase Receipt against PO
		pr = make_purchase_receipt(po.name)
		pr.supplier_warehouse = "_Test Warehouse 1 - _TC"
		pr.save()
		pr.submit()

		bin6 = frappe.db.get_value(
			"Bin",
			filters={"warehouse": "_Test Warehouse - _TC", "item_code": "_Test Item"},
			fieldname="reserved_qty_for_sub_contract",
			as_dict=1,
		)

		self.assertEqual(bin6.reserved_qty_for_sub_contract, bin1.reserved_qty_for_sub_contract)

		# Cancel PR
		pr.cancel()
		bin7 = frappe.db.get_value(
			"Bin",
			filters={"warehouse": "_Test Warehouse - _TC", "item_code": "_Test Item"},
			fieldname="reserved_qty_for_sub_contract",
			as_dict=1,
		)

		self.assertEqual(bin7.reserved_qty_for_sub_contract, bin2.reserved_qty_for_sub_contract - 6)

		# Make Purchase Invoice
		pi = make_pi_from_po(po.name)
		pi.update_stock = 1
		pi.supplier_warehouse = "_Test Warehouse 1 - _TC"
		pi.insert()
		pi.submit()
		bin8 = frappe.db.get_value(
			"Bin",
			filters={"warehouse": "_Test Warehouse - _TC", "item_code": "_Test Item"},
			fieldname="reserved_qty_for_sub_contract",
			as_dict=1,
		)

		self.assertEqual(bin8.reserved_qty_for_sub_contract, bin1.reserved_qty_for_sub_contract)

		# Cancel PR
		pi.cancel()
		bin9 = frappe.db.get_value(
			"Bin",
			filters={"warehouse": "_Test Warehouse - _TC", "item_code": "_Test Item"},
			fieldname="reserved_qty_for_sub_contract",
			as_dict=1,
		)

		self.assertEqual(bin9.reserved_qty_for_sub_contract, bin2.reserved_qty_for_sub_contract - 6)

		# Cancel Stock Entry
		se.cancel()
		bin10 = frappe.db.get_value(
			"Bin",
			filters={"warehouse": "_Test Warehouse - _TC", "item_code": "_Test Item"},
			fieldname="reserved_qty_for_sub_contract",
			as_dict=1,
		)

		self.assertEqual(bin10.reserved_qty_for_sub_contract, bin1.reserved_qty_for_sub_contract + 10)

		# Cancel PO
		po.reload()
		po.cancel()
		bin11 = frappe.db.get_value(
			"Bin",
			filters={"warehouse": "_Test Warehouse - _TC", "item_code": "_Test Item"},
			fieldname="reserved_qty_for_sub_contract",
			as_dict=1,
		)

		self.assertEqual(bin11.reserved_qty_for_sub_contract, bin1.reserved_qty_for_sub_contract)

	def test_exploded_items_in_subcontracted(self):
		item_code = "_Test Subcontracted FG Item 11"
		make_subcontracted_item(item_code=item_code)

<<<<<<< HEAD
		po = create_purchase_order(item_code=item_code, qty=1,
			is_subcontracted=1, supplier_warehouse="_Test Warehouse 1 - _TC", include_exploded_items=1)
=======
		po = create_purchase_order(
			item_code=item_code,
			qty=1,
			is_subcontracted="Yes",
			supplier_warehouse="_Test Warehouse 1 - _TC",
			include_exploded_items=1,
		)
>>>>>>> 96fc6ad5

		name = frappe.db.get_value("BOM", {"item": item_code}, "name")
		bom = frappe.get_doc("BOM", name)

		exploded_items = sorted(
			[d.item_code for d in bom.exploded_items if not d.get("sourced_by_supplier")]
		)
		supplied_items = sorted([d.rm_item_code for d in po.supplied_items])
		self.assertEqual(exploded_items, supplied_items)

<<<<<<< HEAD
		po1 = create_purchase_order(item_code=item_code, qty=1,
			is_subcontracted=1, supplier_warehouse="_Test Warehouse 1 - _TC", include_exploded_items=0)
=======
		po1 = create_purchase_order(
			item_code=item_code,
			qty=1,
			is_subcontracted="Yes",
			supplier_warehouse="_Test Warehouse 1 - _TC",
			include_exploded_items=0,
		)
>>>>>>> 96fc6ad5

		supplied_items1 = sorted([d.rm_item_code for d in po1.supplied_items])
		bom_items = sorted([d.item_code for d in bom.items if not d.get("sourced_by_supplier")])

		self.assertEqual(supplied_items1, bom_items)

	def test_backflush_based_on_stock_entry(self):
		item_code = "_Test Subcontracted FG Item 1"
		make_subcontracted_item(item_code=item_code)
		make_item("Sub Contracted Raw Material 1", {"is_stock_item": 1, "is_sub_contracted_item": 1})

		update_backflush_based_on("Material Transferred for Subcontract")

		order_qty = 5
<<<<<<< HEAD
		po = create_purchase_order(item_code=item_code, qty=order_qty,
			is_subcontracted=1, supplier_warehouse="_Test Warehouse 1 - _TC")

		make_stock_entry(target="_Test Warehouse - _TC",
			item_code="_Test Item Home Desktop 100", qty=20, basic_rate=100)
		make_stock_entry(target="_Test Warehouse - _TC",
			item_code = "Test Extra Item 1", qty=100, basic_rate=100)
		make_stock_entry(target="_Test Warehouse - _TC",
			item_code = "Test Extra Item 2", qty=10, basic_rate=100)
		make_stock_entry(target="_Test Warehouse - _TC",
			item_code = "Sub Contracted Raw Material 1", qty=10, basic_rate=100)
=======
		po = create_purchase_order(
			item_code=item_code,
			qty=order_qty,
			is_subcontracted="Yes",
			supplier_warehouse="_Test Warehouse 1 - _TC",
		)

		make_stock_entry(
			target="_Test Warehouse - _TC", item_code="_Test Item Home Desktop 100", qty=20, basic_rate=100
		)
		make_stock_entry(
			target="_Test Warehouse - _TC", item_code="Test Extra Item 1", qty=100, basic_rate=100
		)
		make_stock_entry(
			target="_Test Warehouse - _TC", item_code="Test Extra Item 2", qty=10, basic_rate=100
		)
		make_stock_entry(
			target="_Test Warehouse - _TC",
			item_code="Sub Contracted Raw Material 1",
			qty=10,
			basic_rate=100,
		)
>>>>>>> 96fc6ad5

		rm_items = [
			{
				"item_code": item_code,
				"rm_item_code": "Sub Contracted Raw Material 1",
				"item_name": "_Test Item",
				"qty": 10,
				"warehouse": "_Test Warehouse - _TC",
				"stock_uom": "Nos",
			},
			{
				"item_code": item_code,
				"rm_item_code": "_Test Item Home Desktop 100",
				"item_name": "_Test Item Home Desktop 100",
				"qty": 20,
				"warehouse": "_Test Warehouse - _TC",
				"stock_uom": "Nos",
			},
			{
				"item_code": item_code,
				"rm_item_code": "Test Extra Item 1",
				"item_name": "Test Extra Item 1",
				"qty": 10,
				"warehouse": "_Test Warehouse - _TC",
				"stock_uom": "Nos",
			},
			{
				"item_code": item_code,
				"rm_item_code": "Test Extra Item 2",
				"stock_uom": "Nos",
				"qty": 10,
				"warehouse": "_Test Warehouse - _TC",
				"item_name": "Test Extra Item 2",
			},
		]

		rm_item_string = json.dumps(rm_items)
		se = frappe.get_doc(make_subcontract_transfer_entry(po.name, rm_item_string))
		se.submit()

		pr = make_purchase_receipt(po.name)

		received_qty = 2
		# partial receipt
		pr.get("items")[0].qty = received_qty
		pr.save()
		pr.submit()

		transferred_items = sorted(
			[d.item_code for d in se.get("items") if se.purchase_order == po.name]
		)
		issued_items = sorted([d.rm_item_code for d in pr.get("supplied_items")])

		self.assertEqual(transferred_items, issued_items)
		self.assertEqual(pr.get("items")[0].rm_supp_cost, 2000)

		transferred_rm_map = frappe._dict()
		for item in rm_items:
			transferred_rm_map[item.get("rm_item_code")] = item

		update_backflush_based_on("BOM")

	def test_supplied_qty_against_subcontracted_po(self):
		item_code = "_Test Subcontracted FG Item 5"
		make_item("Sub Contracted Raw Material 4", {"is_stock_item": 1, "is_sub_contracted_item": 1})

		make_subcontracted_item(item_code=item_code, raw_materials=["Sub Contracted Raw Material 4"])

		update_backflush_based_on("Material Transferred for Subcontract")

		order_qty = 250
<<<<<<< HEAD
		po = create_purchase_order(item_code=item_code, qty=order_qty,
			is_subcontracted=1, supplier_warehouse="_Test Warehouse 1 - _TC", do_not_save=True)
=======
		po = create_purchase_order(
			item_code=item_code,
			qty=order_qty,
			is_subcontracted="Yes",
			supplier_warehouse="_Test Warehouse 1 - _TC",
			do_not_save=True,
		)
>>>>>>> 96fc6ad5

		# Add same subcontracted items multiple times
		po.append(
			"items",
			{
				"item_code": item_code,
				"qty": order_qty,
				"schedule_date": add_days(nowdate(), 1),
				"warehouse": "_Test Warehouse - _TC",
			},
		)

		po.set_missing_values()
		po.submit()

		# Material receipt entry for the raw materials which will be send to supplier
		make_stock_entry(
			target="_Test Warehouse - _TC",
			item_code="Sub Contracted Raw Material 4",
			qty=500,
			basic_rate=100,
		)

		rm_items = [
			{
				"item_code": item_code,
				"rm_item_code": "Sub Contracted Raw Material 4",
				"item_name": "_Test Item",
				"qty": 250,
				"warehouse": "_Test Warehouse - _TC",
				"stock_uom": "Nos",
				"name": po.supplied_items[0].name,
			},
			{
				"item_code": item_code,
				"rm_item_code": "Sub Contracted Raw Material 4",
				"item_name": "_Test Item",
				"qty": 250,
				"warehouse": "_Test Warehouse - _TC",
				"stock_uom": "Nos",
			},
		]

		# Raw Materials transfer entry from stores to supplier's warehouse
		rm_item_string = json.dumps(rm_items)
		se = frappe.get_doc(make_subcontract_transfer_entry(po.name, rm_item_string))
		se.submit()

		# Test po_detail field has value or not
		for item_row in se.items:
			self.assertEqual(item_row.po_detail, po.supplied_items[item_row.idx - 1].name)

		po_doc = frappe.get_doc("Purchase Order", po.name)
		for row in po_doc.supplied_items:
			# Valid that whether transferred quantity is matching with supplied qty or not in the purchase order
			self.assertEqual(row.supplied_qty, 250.0)

		update_backflush_based_on("BOM")

	def test_advance_payment_entry_unlink_against_purchase_order(self):
		from erpnext.accounts.doctype.payment_entry.test_payment_entry import get_payment_entry

		frappe.db.set_value(
			"Accounts Settings", "Accounts Settings", "unlink_advance_payment_on_cancelation_of_order", 1
		)

		po_doc = create_purchase_order()

		pe = get_payment_entry("Purchase Order", po_doc.name, bank_account="_Test Bank - _TC")
		pe.reference_no = "1"
		pe.reference_date = nowdate()
		pe.paid_from_account_currency = po_doc.currency
		pe.paid_to_account_currency = po_doc.currency
		pe.source_exchange_rate = 1
		pe.target_exchange_rate = 1
		pe.paid_amount = po_doc.grand_total
		pe.save(ignore_permissions=True)
		pe.submit()

		po_doc = frappe.get_doc("Purchase Order", po_doc.name)
		po_doc.cancel()

		pe_doc = frappe.get_doc("Payment Entry", pe.name)
		pe_doc.cancel()

		frappe.db.set_value(
			"Accounts Settings", "Accounts Settings", "unlink_advance_payment_on_cancelation_of_order", 0
		)

	def test_schedule_date(self):
		po = create_purchase_order(do_not_submit=True)
		po.schedule_date = None
		po.append(
			"items",
			{"item_code": "_Test Item", "qty": 1, "rate": 100, "schedule_date": add_days(nowdate(), 5)},
		)
		po.save()
		self.assertEqual(po.schedule_date, add_days(nowdate(), 1))

		po.items[0].schedule_date = add_days(nowdate(), 2)
		po.save()
		self.assertEqual(po.schedule_date, add_days(nowdate(), 2))

	def test_po_optional_blanket_order(self):
		"""
		Expected result: Blanket order Ordered Quantity should only be affected on Purchase Order with against_blanket_order = 1.
		Second Purchase Order should not add on to Blanket Orders Ordered Quantity.
		"""

		bo = make_blanket_order(blanket_order_type="Purchasing", quantity=10, rate=10)

		po = create_purchase_order(item_code="_Test Item", qty=5, against_blanket_order=1)
		po_doc = frappe.get_doc("Purchase Order", po.get("name"))
		# To test if the PO has a Blanket Order
		self.assertTrue(po_doc.items[0].blanket_order)

		po = create_purchase_order(item_code="_Test Item", qty=5, against_blanket_order=0)
		po_doc = frappe.get_doc("Purchase Order", po.get("name"))
		# To test if the PO does NOT have a Blanket Order
		self.assertEqual(po_doc.items[0].blanket_order, None)

	def test_payment_terms_are_fetched_when_creating_purchase_invoice(self):
		from erpnext.accounts.doctype.payment_entry.test_payment_entry import (
			create_payment_terms_template,
		)
		from erpnext.accounts.doctype.purchase_invoice.test_purchase_invoice import make_purchase_invoice
		from erpnext.selling.doctype.sales_order.test_sales_order import (
			automatically_fetch_payment_terms,
			compare_payment_schedules,
		)

		automatically_fetch_payment_terms()

		po = create_purchase_order(qty=10, rate=100, do_not_save=1)
		create_payment_terms_template()
		po.payment_terms_template = "Test Receivable Template"
		po.submit()

		pi = make_purchase_invoice(qty=10, rate=100, do_not_save=1)
		pi.items[0].purchase_order = po.name
		pi.items[0].po_detail = po.items[0].name
		pi.insert()

		# self.assertEqual(po.payment_terms_template, pi.payment_terms_template)
		compare_payment_schedules(self, po, pi)

		automatically_fetch_payment_terms(enable=0)


def make_pr_against_po(po, received_qty=0):
	pr = make_purchase_receipt(po)
	pr.get("items")[0].qty = received_qty or 5
	pr.insert()
	pr.submit()
	return pr


def make_subcontracted_item(**args):
	from erpnext.manufacturing.doctype.production_plan.test_production_plan import make_bom

	args = frappe._dict(args)

	if not frappe.db.exists("Item", args.item_code):
		make_item(
			args.item_code,
			{
				"is_stock_item": 1,
				"is_sub_contracted_item": 1,
				"has_batch_no": args.get("has_batch_no") or 0,
			},
		)

	if not args.raw_materials:
		if not frappe.db.exists("Item", "Test Extra Item 1"):
			make_item(
				"Test Extra Item 1",
				{
					"is_stock_item": 1,
				},
			)

		if not frappe.db.exists("Item", "Test Extra Item 2"):
			make_item(
				"Test Extra Item 2",
				{
					"is_stock_item": 1,
				},
			)

		args.raw_materials = ["_Test FG Item", "Test Extra Item 1"]

	if not frappe.db.get_value("BOM", {"item": args.item_code}, "name"):
		make_bom(item=args.item_code, raw_materials=args.get("raw_materials"))


def update_backflush_based_on(based_on):
	doc = frappe.get_doc("Buying Settings")
	doc.backflush_raw_materials_of_subcontract_based_on = based_on
	doc.save()


def get_same_items():
	return [
		{
			"item_code": "_Test FG Item",
			"warehouse": "_Test Warehouse - _TC",
			"qty": 1,
			"rate": 500,
			"schedule_date": add_days(nowdate(), 1),
		},
		{
			"item_code": "_Test FG Item",
			"warehouse": "_Test Warehouse - _TC",
			"qty": 4,
			"rate": 500,
			"schedule_date": add_days(nowdate(), 1),
		},
	]


def create_purchase_order(**args):
	po = frappe.new_doc("Purchase Order")
	args = frappe._dict(args)
	if args.transaction_date:
		po.transaction_date = args.transaction_date

	po.schedule_date = add_days(nowdate(), 1)
	po.company = args.company or "_Test Company"
	po.supplier = args.supplier or "_Test Supplier"
<<<<<<< HEAD
	po.is_subcontracted = args.is_subcontracted or 0
	po.currency = args.currency or frappe.get_cached_value('Company',  po.company,  "default_currency")
=======
	po.is_subcontracted = args.is_subcontracted or "No"
	po.currency = args.currency or frappe.get_cached_value("Company", po.company, "default_currency")
>>>>>>> 96fc6ad5
	po.conversion_factor = args.conversion_factor or 1
	po.supplier_warehouse = args.supplier_warehouse or None

	if args.rm_items:
		for row in args.rm_items:
			po.append("items", row)
	else:
		po.append(
			"items",
			{
				"item_code": args.item or args.item_code or "_Test Item",
				"warehouse": args.warehouse or "_Test Warehouse - _TC",
				"qty": args.qty or 10,
				"rate": args.rate or 500,
				"schedule_date": add_days(nowdate(), 1),
				"include_exploded_items": args.get("include_exploded_items", 1),
				"against_blanket_order": args.against_blanket_order,
			},
		)

	po.set_missing_values()
	if not args.do_not_save:
		po.insert()
		if not args.do_not_submit:
			if po.is_subcontracted:
				supp_items = po.get("supplied_items")
				for d in supp_items:
					if not d.reserve_warehouse:
						d.reserve_warehouse = args.warehouse or "_Test Warehouse - _TC"
			po.submit()

	return po


def create_pr_against_po(po, received_qty=4):
	pr = make_purchase_receipt(po)
	pr.get("items")[0].qty = received_qty
	pr.insert()
	pr.submit()
	return pr


def get_ordered_qty(item_code="_Test Item", warehouse="_Test Warehouse - _TC"):
	return flt(
		frappe.db.get_value("Bin", {"item_code": item_code, "warehouse": warehouse}, "ordered_qty")
	)


def get_requested_qty(item_code="_Test Item", warehouse="_Test Warehouse - _TC"):
	return flt(
		frappe.db.get_value("Bin", {"item_code": item_code, "warehouse": warehouse}, "indented_qty")
	)


test_dependencies = ["BOM", "Item Price"]

test_records = frappe.get_test_records("Purchase Order")<|MERGE_RESOLUTION|>--- conflicted
+++ resolved
@@ -612,25 +612,12 @@
 
 	def test_group_same_items(self):
 		frappe.db.set_value("Buying Settings", None, "allow_multiple_items", 1)
-<<<<<<< HEAD
-		frappe.get_doc({
-			"doctype": "Purchase Order",
-			"company": "_Test Company",
-			"supplier" : "_Test Supplier",
-			"is_subcontracted" : 0,
-			"schedule_date": add_days(nowdate(), 1),
-			"currency" : frappe.get_cached_value('Company',  "_Test Company",  "default_currency"),
-			"conversion_factor" : 1,
-			"items" : get_same_items(),
-			"group_same_items": 1
-			}).insert(ignore_permissions=True)
-=======
 		frappe.get_doc(
 			{
 				"doctype": "Purchase Order",
 				"company": "_Test Company",
 				"supplier": "_Test Supplier",
-				"is_subcontracted": "No",
+				"is_subcontracted": 0,
 				"schedule_date": add_days(nowdate(), 1),
 				"currency": frappe.get_cached_value("Company", "_Test Company", "default_currency"),
 				"conversion_factor": 1,
@@ -638,7 +625,6 @@
 				"group_same_items": 1,
 			}
 		).insert(ignore_permissions=True)
->>>>>>> 96fc6ad5
 
 	def test_make_po_without_terms(self):
 		po = create_purchase_order(do_not_save=1)
@@ -930,18 +916,13 @@
 		item_code = "_Test Subcontracted FG Item 11"
 		make_subcontracted_item(item_code=item_code)
 
-<<<<<<< HEAD
-		po = create_purchase_order(item_code=item_code, qty=1,
-			is_subcontracted=1, supplier_warehouse="_Test Warehouse 1 - _TC", include_exploded_items=1)
-=======
 		po = create_purchase_order(
 			item_code=item_code,
 			qty=1,
-			is_subcontracted="Yes",
+			is_subcontracted=1,
 			supplier_warehouse="_Test Warehouse 1 - _TC",
 			include_exploded_items=1,
 		)
->>>>>>> 96fc6ad5
 
 		name = frappe.db.get_value("BOM", {"item": item_code}, "name")
 		bom = frappe.get_doc("BOM", name)
@@ -952,18 +933,13 @@
 		supplied_items = sorted([d.rm_item_code for d in po.supplied_items])
 		self.assertEqual(exploded_items, supplied_items)
 
-<<<<<<< HEAD
-		po1 = create_purchase_order(item_code=item_code, qty=1,
-			is_subcontracted=1, supplier_warehouse="_Test Warehouse 1 - _TC", include_exploded_items=0)
-=======
 		po1 = create_purchase_order(
 			item_code=item_code,
 			qty=1,
-			is_subcontracted="Yes",
+			is_subcontracted=1,
 			supplier_warehouse="_Test Warehouse 1 - _TC",
 			include_exploded_items=0,
 		)
->>>>>>> 96fc6ad5
 
 		supplied_items1 = sorted([d.rm_item_code for d in po1.supplied_items])
 		bom_items = sorted([d.item_code for d in bom.items if not d.get("sourced_by_supplier")])
@@ -978,23 +954,10 @@
 		update_backflush_based_on("Material Transferred for Subcontract")
 
 		order_qty = 5
-<<<<<<< HEAD
-		po = create_purchase_order(item_code=item_code, qty=order_qty,
-			is_subcontracted=1, supplier_warehouse="_Test Warehouse 1 - _TC")
-
-		make_stock_entry(target="_Test Warehouse - _TC",
-			item_code="_Test Item Home Desktop 100", qty=20, basic_rate=100)
-		make_stock_entry(target="_Test Warehouse - _TC",
-			item_code = "Test Extra Item 1", qty=100, basic_rate=100)
-		make_stock_entry(target="_Test Warehouse - _TC",
-			item_code = "Test Extra Item 2", qty=10, basic_rate=100)
-		make_stock_entry(target="_Test Warehouse - _TC",
-			item_code = "Sub Contracted Raw Material 1", qty=10, basic_rate=100)
-=======
 		po = create_purchase_order(
 			item_code=item_code,
 			qty=order_qty,
-			is_subcontracted="Yes",
+			is_subcontracted=1,
 			supplier_warehouse="_Test Warehouse 1 - _TC",
 		)
 
@@ -1013,7 +976,6 @@
 			qty=10,
 			basic_rate=100,
 		)
->>>>>>> 96fc6ad5
 
 		rm_items = [
 			{
@@ -1085,18 +1047,13 @@
 		update_backflush_based_on("Material Transferred for Subcontract")
 
 		order_qty = 250
-<<<<<<< HEAD
-		po = create_purchase_order(item_code=item_code, qty=order_qty,
-			is_subcontracted=1, supplier_warehouse="_Test Warehouse 1 - _TC", do_not_save=True)
-=======
 		po = create_purchase_order(
 			item_code=item_code,
 			qty=order_qty,
-			is_subcontracted="Yes",
+			is_subcontracted=1,
 			supplier_warehouse="_Test Warehouse 1 - _TC",
 			do_not_save=True,
 		)
->>>>>>> 96fc6ad5
 
 		# Add same subcontracted items multiple times
 		po.append(
@@ -1326,13 +1283,8 @@
 	po.schedule_date = add_days(nowdate(), 1)
 	po.company = args.company or "_Test Company"
 	po.supplier = args.supplier or "_Test Supplier"
-<<<<<<< HEAD
 	po.is_subcontracted = args.is_subcontracted or 0
-	po.currency = args.currency or frappe.get_cached_value('Company',  po.company,  "default_currency")
-=======
-	po.is_subcontracted = args.is_subcontracted or "No"
 	po.currency = args.currency or frappe.get_cached_value("Company", po.company, "default_currency")
->>>>>>> 96fc6ad5
 	po.conversion_factor = args.conversion_factor or 1
 	po.supplier_warehouse = args.supplier_warehouse or None
 
