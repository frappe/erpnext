--- conflicted
+++ resolved
@@ -202,7 +202,6 @@
 		self.assertRaises(frappe.ValidationError, update_child_qty_rate,'Purchase Order', trans_item, po.name)
 		frappe.set_user("Administrator")
 
-<<<<<<< HEAD
 	def test_update_child_with_tax_template(self):
 		tax_template = "_Test Account Excise Duty @ 10"
 		item =  "_Test Item Home Desktop 100"
@@ -245,7 +244,7 @@
 		po.reload()
 		self.assertEqual(po.taxes[0].tax_amount, 60)
 		self.assertEqual(po.taxes[0].total, 660)
-=======
+
 	def test_update_child_uom_conv_factor_change(self):
 		po = create_purchase_order(item_code="_Test FG Item", is_subcontracted="Yes")
 		total_reqd_qty = sum([d.get("required_qty") for d in po.as_dict().get("supplied_items")])
@@ -264,7 +263,6 @@
 		total_reqd_qty_after_change = sum([d.get("required_qty") for d in po.as_dict().get("supplied_items")])
 
 		self.assertEqual(total_reqd_qty_after_change, 2 * total_reqd_qty)
->>>>>>> fbb1c58b
 
 	def test_update_qty(self):
 		po = create_purchase_order()
