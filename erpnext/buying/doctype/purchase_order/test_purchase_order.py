# Copyright (c) 2015, Frappe Technologies Pvt. Ltd. and Contributors
# License: GNU General Public License v3. See license.txt

from __future__ import unicode_literals
import unittest
import frappe
import json
import frappe.defaults
from erpnext.accounts.doctype.payment_entry.payment_entry import get_payment_entry
from frappe.utils import flt, add_days, nowdate, getdate
from erpnext.stock.doctype.item.test_item import make_item
from erpnext.buying.doctype.purchase_order.purchase_order \
	import (make_purchase_receipt, make_purchase_invoice as make_pi_from_po, make_rm_stock_entry as make_subcontract_transfer_entry)
from erpnext.stock.doctype.purchase_receipt.purchase_receipt import make_purchase_invoice as make_pi_from_pr
from erpnext.stock.doctype.material_request.test_material_request import make_material_request
from erpnext.stock.doctype.material_request.material_request import make_purchase_order
from erpnext.stock.doctype.stock_entry.test_stock_entry import make_stock_entry
from erpnext.controllers.accounts_controller import update_child_qty_rate
from erpnext.controllers.status_updater import OverAllowanceError
from erpnext.manufacturing.doctype.blanket_order.test_blanket_order import make_blanket_order

from erpnext.stock.doctype.batch.test_batch import make_new_batch

class TestPurchaseOrder(unittest.TestCase):
	def test_make_purchase_receipt(self):
		po = create_purchase_order(do_not_submit=True)
		self.assertRaises(frappe.ValidationError, make_purchase_receipt, po.name)
		po.submit()

		pr = create_pr_against_po(po.name)
		self.assertEqual(len(pr.get("items")), 1)

	def test_ordered_qty(self):
		existing_ordered_qty = get_ordered_qty()

		po = create_purchase_order(do_not_submit=True)
		self.assertRaises(frappe.ValidationError, make_purchase_receipt, po.name)

		po.submit()
		self.assertEqual(get_ordered_qty(), existing_ordered_qty + 10)

		create_pr_against_po(po.name)
		self.assertEqual(get_ordered_qty(), existing_ordered_qty + 6)

		po.load_from_db()
		self.assertEqual(po.get("items")[0].received_qty, 4)

		frappe.db.set_value('Item', '_Test Item', 'over_delivery_receipt_allowance', 50)

		pr = create_pr_against_po(po.name, received_qty=8)
		self.assertEqual(get_ordered_qty(), existing_ordered_qty)

		po.load_from_db()
		self.assertEqual(po.get("items")[0].received_qty, 12)

		pr.cancel()
		self.assertEqual(get_ordered_qty(), existing_ordered_qty + 6)

		po.load_from_db()
		self.assertEqual(po.get("items")[0].received_qty, 4)

	def test_ordered_qty_against_pi_with_update_stock(self):
		existing_ordered_qty = get_ordered_qty()
		po = create_purchase_order()

		self.assertEqual(get_ordered_qty(), existing_ordered_qty + 10)

		frappe.db.set_value('Item', '_Test Item', 'over_delivery_receipt_allowance', 50)
		frappe.db.set_value('Item', '_Test Item', 'over_billing_allowance', 20)

		pi = make_pi_from_po(po.name)
		pi.update_stock = 1
		pi.items[0].qty = 12
		pi.insert()
		pi.submit()

		self.assertEqual(get_ordered_qty(), existing_ordered_qty)

		po.load_from_db()
		self.assertEqual(po.get("items")[0].received_qty, 12)

		pi.cancel()
		self.assertEqual(get_ordered_qty(), existing_ordered_qty + 10)

		po.load_from_db()
		self.assertEqual(po.get("items")[0].received_qty, 0)

		frappe.db.set_value('Item', '_Test Item', 'over_delivery_receipt_allowance', 0)
		frappe.db.set_value('Item', '_Test Item', 'over_billing_allowance', 0)
		frappe.db.set_value("Accounts Settings", None, "over_billing_allowance", 0)

	def test_update_remove_child_linked_to_mr(self):
		"""Test impact on linked PO and MR on deleting/updating row."""
		mr = make_material_request(qty=10)
		po = make_purchase_order(mr.name)
		po.supplier = "_Test Supplier"
		po.save()
		po.submit()

		first_item_of_po = po.get("items")[0]
		existing_ordered_qty = get_ordered_qty() # 10
		existing_requested_qty = get_requested_qty() # 0

		# decrease ordered qty by 3 (10 -> 7) and add item
		trans_item = json.dumps([
			{
				'item_code': first_item_of_po.item_code,
				'rate': first_item_of_po.rate,
				'qty': 7,
				'docname': first_item_of_po.name
			},
			{'item_code' : '_Test Item 2', 'rate' : 200, 'qty' : 2}
		])
		update_child_qty_rate('Purchase Order', trans_item, po.name)
		mr.reload()

		# requested qty increases as ordered qty decreases
		self.assertEqual(get_requested_qty(), existing_requested_qty + 3) # 3
		self.assertEqual(mr.items[0].ordered_qty, 7)

		self.assertEqual(get_ordered_qty(), existing_ordered_qty - 3) # 7

		# delete first item linked to Material Request
		trans_item = json.dumps([
			{'item_code' : '_Test Item 2', 'rate' : 200, 'qty' : 2}
		])
		update_child_qty_rate('Purchase Order', trans_item, po.name)
		mr.reload()

		# requested qty increases as ordered qty is 0 (deleted row)
		self.assertEqual(get_requested_qty(), existing_requested_qty + 10) # 10
		self.assertEqual(mr.items[0].ordered_qty, 0)

		# ordered qty decreases as ordered qty is 0 (deleted row)
		self.assertEqual(get_ordered_qty(), existing_ordered_qty - 10) # 0

	def test_update_child(self):
		mr = make_material_request(qty=10)
		po = make_purchase_order(mr.name)
		po.supplier = "_Test Supplier"
		po.items[0].qty = 4
		po.save()
		po.submit()

		create_pr_against_po(po.name)

		make_pi_from_po(po.name)

		existing_ordered_qty = get_ordered_qty()
		existing_requested_qty = get_requested_qty()

		trans_item = json.dumps([{'item_code' : '_Test Item', 'rate' : 200, 'qty' : 7, 'docname': po.items[0].name}])
		update_child_qty_rate('Purchase Order', trans_item, po.name)

		mr.reload()
		self.assertEqual(mr.items[0].ordered_qty, 7)
		self.assertEqual(mr.per_ordered, 70)
		self.assertEqual(get_requested_qty(), existing_requested_qty - 3)

		po.reload()
		self.assertEqual(po.get("items")[0].rate, 200)
		self.assertEqual(po.get("items")[0].qty, 7)
		self.assertEqual(po.get("items")[0].amount, 1400)
		self.assertEqual(get_ordered_qty(), existing_ordered_qty + 3)

	def test_update_child_adding_new_item(self):
		po = create_purchase_order(do_not_save=1)
		po.items[0].qty = 4
		po.save()
		po.submit()
		pr = make_pr_against_po(po.name, 2)

		po.load_from_db()
		existing_ordered_qty = get_ordered_qty()
		first_item_of_po = po.get("items")[0]

		trans_item = json.dumps([
			{
				'item_code': first_item_of_po.item_code,
				'rate': first_item_of_po.rate,
				'qty': first_item_of_po.qty,
				'docname': first_item_of_po.name
			},
			{'item_code' : '_Test Item', 'rate' : 200, 'qty' : 7}
		])
		update_child_qty_rate('Purchase Order', trans_item, po.name)

		po.reload()
		self.assertEqual(len(po.get('items')), 2)
		self.assertEqual(po.status, 'To Receive and Bill')
		# ordered qty should increase on row addition
		self.assertEqual(get_ordered_qty(), existing_ordered_qty + 7)

	def test_update_child_removing_item(self):
		po = create_purchase_order(do_not_save=1)
		po.items[0].qty = 4
		po.save()
		po.submit()
		pr = make_pr_against_po(po.name, 2)

		po.reload()
		first_item_of_po = po.get("items")[0]
		existing_ordered_qty = get_ordered_qty()
		# add an item
		trans_item = json.dumps([
			{
				'item_code': first_item_of_po.item_code,
				'rate': first_item_of_po.rate,
				'qty': first_item_of_po.qty,
				'docname': first_item_of_po.name
			},
			{'item_code' : '_Test Item', 'rate' : 200, 'qty' : 7}])
		update_child_qty_rate('Purchase Order', trans_item, po.name)

		po.reload()

		# ordered qty should increase on row addition
		self.assertEqual(get_ordered_qty(), existing_ordered_qty + 7)

		# check if can remove received item
		trans_item = json.dumps([{'item_code' : '_Test Item', 'rate' : 200, 'qty' : 7, 'docname': po.get("items")[1].name}])
		self.assertRaises(frappe.ValidationError, update_child_qty_rate, 'Purchase Order', trans_item, po.name)

		first_item_of_po = po.get("items")[0]
		trans_item = json.dumps([
			{
				'item_code': first_item_of_po.item_code,
				'rate': first_item_of_po.rate,
				'qty': first_item_of_po.qty,
				'docname': first_item_of_po.name
			}
		])
		update_child_qty_rate('Purchase Order', trans_item, po.name)

		po.reload()
		self.assertEqual(len(po.get('items')), 1)
		self.assertEqual(po.status, 'To Receive and Bill')

		# ordered qty should decrease (back to initial) on row deletion
		self.assertEqual(get_ordered_qty(), existing_ordered_qty)

	def test_update_child_perm(self):
		po = create_purchase_order(item_code= "_Test Item", qty=4)

		user = 'test@example.com'
		test_user = frappe.get_doc('User', user)
		test_user.add_roles("Accounts User")
		frappe.set_user(user)

		# update qty
		trans_item = json.dumps([{'item_code' : '_Test Item', 'rate' : 200, 'qty' : 7, 'docname': po.items[0].name}])
		self.assertRaises(frappe.ValidationError, update_child_qty_rate,'Purchase Order', trans_item, po.name)

		# add new item
		trans_item = json.dumps([{'item_code' : '_Test Item', 'rate' : 100, 'qty' : 2}])
		self.assertRaises(frappe.ValidationError, update_child_qty_rate,'Purchase Order', trans_item, po.name)
		frappe.set_user("Administrator")

	def test_update_child_with_tax_template(self):
		"""
			Test Action: Create a PO with one item having its tax account head already in the PO.
			Add the same item + new item with tax template via Update Items.
			Expected result: First Item's tax row is updated. New tax row is added for second Item.
		"""
		if not frappe.db.exists("Item", "Test Item with Tax"):
			make_item("Test Item with Tax", {
				'is_stock_item': 1,
			})

		if not frappe.db.exists("Item Tax Template", {"title": 'Test Update Items Template'}):
			frappe.get_doc({
				'doctype': 'Item Tax Template',
				'title': 'Test Update Items Template',
				'company': '_Test Company',
				'taxes': [
					{
						'tax_type': "_Test Account Service Tax - _TC",
						'tax_rate': 10,
					}
				]
			}).insert()

		new_item_with_tax = frappe.get_doc("Item", "Test Item with Tax")

		if not frappe.db.exists("Item Tax",
			{"item_tax_template": "Test Update Items Template - _TC", "parent": "Test Item with Tax"}):
			new_item_with_tax.append("taxes", {
				"item_tax_template": "Test Update Items Template - _TC",
				"valid_from": nowdate()
			})
			new_item_with_tax.save()

		tax_template = "_Test Account Excise Duty @ 10 - _TC"
		item =  "_Test Item Home Desktop 100"
		if not frappe.db.exists("Item Tax", {"parent":item, "item_tax_template":tax_template}):
			item_doc = frappe.get_doc("Item", item)
			item_doc.append("taxes", {
				"item_tax_template": tax_template,
				"valid_from": nowdate()
			})
			item_doc.save()
		else:
			# update valid from
			frappe.db.sql("""UPDATE `tabItem Tax` set valid_from = CURDATE()
				where parent = %(item)s and item_tax_template = %(tax)s""",
					{"item": item, "tax": tax_template})

		po = create_purchase_order(item_code=item, qty=1, do_not_save=1)

		po.append("taxes", {
			"account_head": "_Test Account Excise Duty - _TC",
			"charge_type": "On Net Total",
			"cost_center": "_Test Cost Center - _TC",
			"description": "Excise Duty",
			"doctype": "Purchase Taxes and Charges",
			"rate": 10
		})
		po.insert()
		po.submit()

		self.assertEqual(po.taxes[0].tax_amount, 50)
		self.assertEqual(po.taxes[0].total, 550)

		items = json.dumps([
			{'item_code' : item, 'rate' : 500, 'qty' : 1, 'docname': po.items[0].name},
			{'item_code' : item, 'rate' : 100, 'qty' : 1}, # added item whose tax account head already exists in PO
			{'item_code' : new_item_with_tax.name, 'rate' : 100, 'qty' : 1} # added item whose tax account head  is missing in PO
		])
		update_child_qty_rate('Purchase Order', items, po.name)

		po.reload()
		self.assertEqual(po.taxes[0].tax_amount, 70)
		self.assertEqual(po.taxes[0].total, 770)
		self.assertEqual(po.taxes[1].account_head, "_Test Account Service Tax - _TC")
		self.assertEqual(po.taxes[1].tax_amount, 70)
		self.assertEqual(po.taxes[1].total, 840)

		# teardown
		frappe.db.sql("""UPDATE `tabItem Tax` set valid_from = NULL
			where parent = %(item)s and item_tax_template = %(tax)s""", {"item": item, "tax": tax_template})
		po.cancel()
		po.delete()
		new_item_with_tax.delete()
		frappe.get_doc("Item Tax Template", "Test Update Items Template - _TC").delete()

	def test_update_child_uom_conv_factor_change(self):
		po = create_purchase_order(item_code="_Test FG Item", is_subcontracted="Yes")
		total_reqd_qty = sum([d.get("required_qty") for d in po.as_dict().get("supplied_items")])

		trans_item = json.dumps([{
			'item_code': po.get("items")[0].item_code,
			'rate': po.get("items")[0].rate,
			'qty': po.get("items")[0].qty,
			'uom': "_Test UOM 1",
			'conversion_factor': 2,
			'docname': po.get("items")[0].name
		}])
		update_child_qty_rate('Purchase Order', trans_item, po.name)
		po.reload()

		total_reqd_qty_after_change = sum(d.get("required_qty") for d in po.as_dict().get("supplied_items"))

		self.assertEqual(total_reqd_qty_after_change, 2 * total_reqd_qty)

	def test_update_qty(self):
		po = create_purchase_order()

		pr = make_pr_against_po(po.name, 2)

		po.load_from_db()
		self.assertEqual(po.get("items")[0].received_qty, 2)

		# Check received_qty after making PI from PR without update_stock checked
		pi1 = make_pi_from_pr(pr.name)
		pi1.get("items")[0].qty = 2
		pi1.insert()
		pi1.submit()

		po.load_from_db()
		self.assertEqual(po.get("items")[0].received_qty, 2)

		# Check received_qty after making PI from PO with update_stock checked
		pi2 = make_pi_from_po(po.name)
		pi2.set("update_stock", 1)
		pi2.get("items")[0].qty = 3
		pi2.insert()
		pi2.submit()

		po.load_from_db()
		self.assertEqual(po.get("items")[0].received_qty, 5)

		# Check received_qty after making PR from PO
		pr = make_pr_against_po(po.name, 1)

		po.load_from_db()
		self.assertEqual(po.get("items")[0].received_qty, 6)



	def test_return_against_purchase_order(self):
		is_allow_neg = frappe.db.get_single_value('Stock Settings', 'allow_negative_stock')
		frappe.db.set_value('Stock Settings', 'Stock Settings', 'allow_negative_stock', 1)
		po = create_purchase_order()

		pr = make_pr_against_po(po.name, 6)

		po.load_from_db()
		self.assertEqual(po.get("items")[0].received_qty, 6)

		pi2 = make_pi_from_po(po.name)
		pi2.set("update_stock", 1)
		pi2.get("items")[0].qty = 3
		pi2.insert()
		pi2.submit()

		po.load_from_db()
		self.assertEqual(po.get("items")[0].received_qty, 9)

		# Make return purchase receipt, purchase invoice and check quantity
		from erpnext.stock.doctype.purchase_receipt.test_purchase_receipt \
				import make_purchase_receipt as make_purchase_receipt_return
		from erpnext.accounts.doctype.purchase_invoice.test_purchase_invoice \
				import make_purchase_invoice as make_purchase_invoice_return

		pr1 = make_purchase_receipt_return(is_return=1, return_against=pr.name, qty=-3, do_not_submit=True)
		pr1.items[0].purchase_order = po.name
		pr1.items[0].purchase_order_item = po.items[0].name
		pr1.submit()

		pi1= make_purchase_invoice_return(is_return=1, return_against=pi2.name, qty=-1, update_stock=1, do_not_submit=True)
		pi1.items[0].purchase_order = po.name
		pi1.items[0].po_detail = po.items[0].name
		pi1.submit()


		po.load_from_db()
		self.assertEqual(po.get("items")[0].received_qty, 5)
		frappe.db.set_value('Stock Settings', 'Stock Settings', 'allow_negative_stock', is_allow_neg)

	def test_purchase_order_invoice_receipt_workflow(self):
		from erpnext.accounts.doctype.purchase_invoice.purchase_invoice import make_purchase_receipt

		po = create_purchase_order()
		pi = make_pi_from_po(po.name)

		pi.submit()

		pr = make_purchase_receipt(pi.name)
		pr.submit()

		pi.load_from_db()

		self.assertEqual(pi.per_received, 100.00)
		self.assertEqual(pi.items[0].qty, pi.items[0].received_qty)

		po.load_from_db()

		self.assertEqual(po.per_received, 100.00)
		self.assertEqual(po.per_billed, 100.00)

		pr.cancel()

		pi.load_from_db()
		pi.cancel()

		po.load_from_db()
		po.cancel()

	def test_make_purchase_invoice(self):
		po = create_purchase_order(do_not_submit=True)

		self.assertRaises(frappe.ValidationError, make_pi_from_po, po.name)

		po.submit()
		pi = make_pi_from_po(po.name)

		self.assertEqual(pi.doctype, "Purchase Invoice")
		self.assertEqual(len(pi.get("items", [])), 1)

	def test_purchase_order_on_hold(self):
		po = create_purchase_order(item_code="_Test Product Bundle Item")
		po.db_set('Status', "On Hold")
		pi = make_pi_from_po(po.name)
		pr = make_purchase_receipt(po.name)
		self.assertRaises(frappe.ValidationError, pr.submit)
		self.assertRaises(frappe.ValidationError, pi.submit)


	def test_make_purchase_invoice_with_terms(self):
		po = create_purchase_order(do_not_save=True)

		self.assertRaises(frappe.ValidationError, make_pi_from_po, po.name)

		po.update(
			{"payment_terms_template": "_Test Payment Term Template"}
		)

		po.save()
		po.submit()

		self.assertEqual(po.payment_schedule[0].payment_amount, 2500.0)
		self.assertEqual(getdate(po.payment_schedule[0].due_date), getdate(po.transaction_date))
		self.assertEqual(po.payment_schedule[1].payment_amount, 2500.0)
		self.assertEqual(getdate(po.payment_schedule[1].due_date), add_days(getdate(po.transaction_date), 30))
		pi = make_pi_from_po(po.name)
		pi.save()

		self.assertEqual(pi.doctype, "Purchase Invoice")
		self.assertEqual(len(pi.get("items", [])), 1)

		self.assertEqual(pi.payment_schedule[0].payment_amount, 2500.0)
		self.assertEqual(getdate(pi.payment_schedule[0].due_date), getdate(po.transaction_date))
		self.assertEqual(pi.payment_schedule[1].payment_amount, 2500.0)
		self.assertEqual(getdate(pi.payment_schedule[1].due_date), add_days(getdate(po.transaction_date), 30))

	def test_subcontracting(self):
		po = create_purchase_order(item_code="_Test FG Item", is_subcontracted="Yes")
		self.assertEqual(len(po.get("supplied_items")), 2)

	def test_warehouse_company_validation(self):
		from erpnext.stock.utils import InvalidWarehouseCompany
		po = create_purchase_order(company="_Test Company 1", do_not_save=True)
		self.assertRaises(InvalidWarehouseCompany, po.insert)

	def test_uom_integer_validation(self):
		from erpnext.utilities.transaction_base import UOMMustBeIntegerError
		po = create_purchase_order(qty=3.4, do_not_save=True)
		self.assertRaises(UOMMustBeIntegerError, po.insert)

	def test_ordered_qty_for_closing_po(self):
		bin = frappe.get_all("Bin", filters={"item_code": "_Test Item", "warehouse": "_Test Warehouse - _TC"},
			fields=["ordered_qty"])

		existing_ordered_qty = bin[0].ordered_qty if bin else 0.0

		po = create_purchase_order(item_code= "_Test Item", qty=1)

		self.assertEqual(get_ordered_qty(item_code= "_Test Item", warehouse="_Test Warehouse - _TC"), existing_ordered_qty+1)

		po.update_status("Closed")

		self.assertEqual(get_ordered_qty(item_code="_Test Item", warehouse="_Test Warehouse - _TC"), existing_ordered_qty)

	def test_group_same_items(self):
		frappe.db.set_value("Buying Settings", None, "allow_multiple_items", 1)
		frappe.get_doc({
			"doctype": "Purchase Order",
			"company": "_Test Company",
			"supplier" : "_Test Supplier",
			"is_subcontracted" : "No",
			"schedule_date": add_days(nowdate(), 1),
			"currency" : frappe.get_cached_value('Company',  "_Test Company",  "default_currency"),
			"conversion_factor" : 1,
			"items" : get_same_items(),
			"group_same_items": 1
			}).insert(ignore_permissions=True)

	def test_make_po_without_terms(self):
		po = create_purchase_order(do_not_save=1)

		self.assertFalse(po.get('payment_schedule'))

		po.insert()

		self.assertTrue(po.get('payment_schedule'))

	def test_po_for_blocked_supplier_all(self):
		supplier = frappe.get_doc('Supplier', '_Test Supplier')
		supplier.on_hold = 1
		supplier.save()

		self.assertEqual(supplier.hold_type, 'All')
		self.assertRaises(frappe.ValidationError, create_purchase_order)

		supplier.on_hold = 0
		supplier.save()

	def test_po_for_blocked_supplier_invoices(self):
		supplier = frappe.get_doc('Supplier', '_Test Supplier')
		supplier.on_hold = 1
		supplier.hold_type = 'Invoices'
		supplier.save()

		self.assertRaises(frappe.ValidationError, create_purchase_order)

		supplier.on_hold = 0
		supplier.save()

	def test_po_for_blocked_supplier_payments(self):
		supplier = frappe.get_doc('Supplier', '_Test Supplier')
		supplier.on_hold = 1
		supplier.hold_type = 'Payments'
		supplier.save()

		po = create_purchase_order()

		self.assertRaises(
			frappe.ValidationError, get_payment_entry, dt='Purchase Order', dn=po.name, bank_account="_Test Bank - _TC")

		supplier.on_hold = 0
		supplier.save()

	def test_po_for_blocked_supplier_payments_with_today_date(self):
		supplier = frappe.get_doc('Supplier', '_Test Supplier')
		supplier.on_hold = 1
		supplier.release_date = nowdate()
		supplier.hold_type = 'Payments'
		supplier.save()

		po = create_purchase_order()

		self.assertRaises(
			frappe.ValidationError, get_payment_entry, dt='Purchase Order', dn=po.name, bank_account="_Test Bank - _TC")

		supplier.on_hold = 0
		supplier.save()

	def test_po_for_blocked_supplier_payments_past_date(self):
		# this test is meant to fail only if something fails in the try block
		with self.assertRaises(Exception):
			try:
				supplier = frappe.get_doc('Supplier', '_Test Supplier')
				supplier.on_hold = 1
				supplier.hold_type = 'Payments'
				supplier.release_date = '2018-03-01'
				supplier.save()

				po = create_purchase_order()
				get_payment_entry('Purchase Order', po.name, bank_account='_Test Bank - _TC')

				supplier.on_hold = 0
				supplier.save()
			except:
				pass
			else:
				raise Exception

	def test_terms_does_not_copy(self):
		po = create_purchase_order()

		self.assertTrue(po.get('payment_schedule'))

		pi = make_pi_from_po(po.name)

		self.assertFalse(pi.get('payment_schedule'))

	def test_terms_copied(self):
		po = create_purchase_order(do_not_save=1)
		po.payment_terms_template = '_Test Payment Term Template'
		po.insert()
		po.submit()
		self.assertTrue(po.get('payment_schedule'))

		pi = make_pi_from_po(po.name)
		pi.insert()
		self.assertTrue(pi.get('payment_schedule'))

	def test_reserved_qty_subcontract_po(self):
		is_allow_neg = frappe.db.get_single_value('Stock Settings', 'allow_negative_stock')
		frappe.db.set_value('Stock Settings', 'Stock Settings', 'allow_negative_stock', 1)
		# Make stock available for raw materials
		make_stock_entry(target="_Test Warehouse - _TC", qty=10, basic_rate=100)
		make_stock_entry(target="_Test Warehouse - _TC", item_code="_Test Item Home Desktop 100",
			qty=20, basic_rate=100)
		make_stock_entry(target="_Test Warehouse 1 - _TC", item_code="_Test Item",
			qty=30, basic_rate=100)
		make_stock_entry(target="_Test Warehouse 1 - _TC", item_code="_Test Item Home Desktop 100",
			qty=30, basic_rate=100)

		bin1 = frappe.db.get_value("Bin",
			filters={"warehouse": "_Test Warehouse - _TC", "item_code": "_Test Item"},
			fieldname=["reserved_qty_for_sub_contract", "projected_qty"], as_dict=1)

		# Submit PO
		po = create_purchase_order(item_code="_Test FG Item", is_subcontracted="Yes")

		bin2 = frappe.db.get_value("Bin",
			filters={"warehouse": "_Test Warehouse - _TC", "item_code": "_Test Item"},
			fieldname=["reserved_qty_for_sub_contract", "projected_qty"], as_dict=1)

		self.assertEqual(bin2.reserved_qty_for_sub_contract, bin1.reserved_qty_for_sub_contract + 10)
		self.assertEqual(bin2.projected_qty, bin1.projected_qty - 10)

		# Create stock transfer
		rm_item = [{"item_code":"_Test FG Item","rm_item_code":"_Test Item","item_name":"_Test Item",
					"qty":6,"warehouse":"_Test Warehouse - _TC","rate":100,"amount":600,"stock_uom":"Nos"}]
		rm_item_string = json.dumps(rm_item)
		se = frappe.get_doc(make_subcontract_transfer_entry(po.name, rm_item_string))
		se.to_warehouse = "_Test Warehouse 1 - _TC"
		se.save()
		se.submit()

		bin3 = frappe.db.get_value("Bin",
			filters={"warehouse": "_Test Warehouse - _TC", "item_code": "_Test Item"},
			fieldname="reserved_qty_for_sub_contract", as_dict=1)

		self.assertEqual(bin3.reserved_qty_for_sub_contract, bin2.reserved_qty_for_sub_contract - 6)

		# close PO
		po.update_status("Closed")
		bin4 = frappe.db.get_value("Bin",
			filters={"warehouse": "_Test Warehouse - _TC", "item_code": "_Test Item"},
			fieldname="reserved_qty_for_sub_contract", as_dict=1)

		self.assertEqual(bin4.reserved_qty_for_sub_contract, bin1.reserved_qty_for_sub_contract)

		# Re-open PO
		po.update_status("Submitted")
		bin5 = frappe.db.get_value("Bin",
			filters={"warehouse": "_Test Warehouse - _TC", "item_code": "_Test Item"},
			fieldname="reserved_qty_for_sub_contract", as_dict=1)

		self.assertEqual(bin5.reserved_qty_for_sub_contract, bin2.reserved_qty_for_sub_contract - 6)

		make_stock_entry(target="_Test Warehouse 1 - _TC", item_code="_Test Item",
			qty=40, basic_rate=100)
		make_stock_entry(target="_Test Warehouse 1 - _TC", item_code="_Test Item Home Desktop 100",
			qty=40, basic_rate=100)

		# make Purchase Receipt against PO
		pr = make_purchase_receipt(po.name)
		pr.supplier_warehouse = "_Test Warehouse 1 - _TC"
		pr.save()
		pr.submit()

		bin6 = frappe.db.get_value("Bin",
			filters={"warehouse": "_Test Warehouse - _TC", "item_code": "_Test Item"},
			fieldname="reserved_qty_for_sub_contract", as_dict=1)

		self.assertEqual(bin6.reserved_qty_for_sub_contract, bin1.reserved_qty_for_sub_contract)

		# Cancel PR
		pr.cancel()
		bin7 = frappe.db.get_value("Bin",
			filters={"warehouse": "_Test Warehouse - _TC", "item_code": "_Test Item"},
			fieldname="reserved_qty_for_sub_contract", as_dict=1)

		self.assertEqual(bin7.reserved_qty_for_sub_contract, bin2.reserved_qty_for_sub_contract - 6)

		# Make Purchase Invoice
		pi = make_pi_from_po(po.name)
		pi.update_stock = 1
		pi.supplier_warehouse = "_Test Warehouse 1 - _TC"
		pi.insert()
		pi.submit()
		bin8 = frappe.db.get_value("Bin",
			filters={"warehouse": "_Test Warehouse - _TC", "item_code": "_Test Item"},
			fieldname="reserved_qty_for_sub_contract", as_dict=1)

		self.assertEqual(bin8.reserved_qty_for_sub_contract, bin1.reserved_qty_for_sub_contract)

		# Cancel PR
		pi.cancel()
		bin9 = frappe.db.get_value("Bin",
			filters={"warehouse": "_Test Warehouse - _TC", "item_code": "_Test Item"},
			fieldname="reserved_qty_for_sub_contract", as_dict=1)

		self.assertEqual(bin9.reserved_qty_for_sub_contract, bin2.reserved_qty_for_sub_contract - 6)

		# Cancel Stock Entry
		se.cancel()
		bin10 = frappe.db.get_value("Bin",
			filters={"warehouse": "_Test Warehouse - _TC", "item_code": "_Test Item"},
			fieldname="reserved_qty_for_sub_contract", as_dict=1)

		self.assertEqual(bin10.reserved_qty_for_sub_contract, bin1.reserved_qty_for_sub_contract + 10)

		# Cancel PO
		po.reload()
		po.cancel()
		bin11 = frappe.db.get_value("Bin",
			filters={"warehouse": "_Test Warehouse - _TC", "item_code": "_Test Item"},
			fieldname="reserved_qty_for_sub_contract", as_dict=1)

<<<<<<< HEAD
		self.assertEquals(bin11.reserved_qty_for_sub_contract, bin1.reserved_qty_for_sub_contract)
		frappe.db.set_value('Stock Settings', 'Stock Settings', 'allow_negative_stock', is_allow_neg)
=======
		self.assertEqual(bin11.reserved_qty_for_sub_contract, bin1.reserved_qty_for_sub_contract)
>>>>>>> 9f511180

	def test_exploded_items_in_subcontracted(self):
		item_code = "_Test Subcontracted FG Item 11"
		make_subcontracted_item(item_code=item_code)

		po = create_purchase_order(item_code=item_code, qty=1,
			is_subcontracted="Yes", supplier_warehouse="_Test Warehouse 1 - _TC", include_exploded_items=1)

		name = frappe.db.get_value('BOM', {'item': item_code}, 'name')
		bom = frappe.get_doc('BOM', name)

		exploded_items = sorted([d.item_code for d in bom.exploded_items if not d.get('sourced_by_supplier')])
		supplied_items = sorted([d.rm_item_code for d in po.supplied_items])
		self.assertEqual(exploded_items, supplied_items)

		po1 = create_purchase_order(item_code=item_code, qty=1,
			is_subcontracted="Yes", supplier_warehouse="_Test Warehouse 1 - _TC", include_exploded_items=0)

		supplied_items1 = sorted([d.rm_item_code for d in po1.supplied_items])
		bom_items = sorted([d.item_code for d in bom.items if not d.get('sourced_by_supplier')])

		self.assertEqual(supplied_items1, bom_items)

	def test_backflush_based_on_stock_entry(self):
		is_allow_neg = frappe.db.get_single_value('Stock Settings', 'allow_negative_stock')
		frappe.db.set_value('Stock Settings', 'Stock Settings', 'allow_negative_stock', 1)
		item_code = "_Test Subcontracted FG Item 1"
		make_subcontracted_item(item_code=item_code)
		make_item('Sub Contracted Raw Material 1', {
			'is_stock_item': 1,
			'is_sub_contracted_item': 1
		})

		update_backflush_based_on("Material Transferred for Subcontract")

		order_qty = 5
		po = create_purchase_order(item_code=item_code, qty=order_qty,
			is_subcontracted="Yes", supplier_warehouse="_Test Warehouse 1 - _TC")

		make_stock_entry(target="_Test Warehouse - _TC",
			item_code="_Test Item Home Desktop 100", qty=20, basic_rate=100)
		make_stock_entry(target="_Test Warehouse - _TC",
			item_code = "Test Extra Item 1", qty=100, basic_rate=100)
		make_stock_entry(target="_Test Warehouse - _TC",
			item_code = "Test Extra Item 2", qty=10, basic_rate=100)
		make_stock_entry(target="_Test Warehouse - _TC",
			item_code = "Sub Contracted Raw Material 1", qty=10, basic_rate=100)

		rm_items = [
			{"item_code":item_code,"rm_item_code":"Sub Contracted Raw Material 1","item_name":"_Test Item",
				"qty":10,"warehouse":"_Test Warehouse - _TC", "stock_uom":"Nos"},
			{"item_code":item_code,"rm_item_code":"_Test Item Home Desktop 100","item_name":"_Test Item Home Desktop 100",
				"qty":20,"warehouse":"_Test Warehouse - _TC", "stock_uom":"Nos"},
			{"item_code":item_code,"rm_item_code":"Test Extra Item 1","item_name":"Test Extra Item 1",
				"qty":10,"warehouse":"_Test Warehouse - _TC", "stock_uom":"Nos"},
			{'item_code': item_code, 'rm_item_code': 'Test Extra Item 2', 'stock_uom':'Nos',
				'qty': 10, 'warehouse': '_Test Warehouse - _TC', 'item_name':'Test Extra Item 2'}]

		rm_item_string = json.dumps(rm_items)
		se = frappe.get_doc(make_subcontract_transfer_entry(po.name, rm_item_string))
		se.submit()

		pr = make_purchase_receipt(po.name)

		received_qty = 2
		# partial receipt
		pr.get('items')[0].qty = received_qty
		pr.save()
		pr.submit()

		transferred_items = sorted([d.item_code for d in se.get('items') if se.purchase_order == po.name])
		issued_items = sorted([d.rm_item_code for d in pr.get('supplied_items')])

		self.assertEqual(transferred_items, issued_items)
		self.assertEqual(pr.get('items')[0].rm_supp_cost, 2000)


		transferred_rm_map = frappe._dict()
		for item in rm_items:
			transferred_rm_map[item.get('rm_item_code')] = item

<<<<<<< HEAD
		for item in pr.get('supplied_items'):
			self.assertEqual(item.get('required_qty'), (transferred_rm_map[item.get('rm_item_code')].get('qty') / order_qty) * received_qty)

		update_backflush_based_on("BOM")
		frappe.db.set_value('Stock Settings', 'Stock Settings', 'allow_negative_stock', is_allow_neg)

	def test_backflushed_based_on_for_multiple_batches(self):
		item_code = "_Test Subcontracted FG Item 2"
		make_item('Sub Contracted Raw Material 2', {
			'is_stock_item': 1,
			'is_sub_contracted_item': 1
		})

		make_subcontracted_item(item_code=item_code, has_batch_no=1, create_new_batch=1,
			raw_materials=["Sub Contracted Raw Material 2"])

		update_backflush_based_on("Material Transferred for Subcontract")

		order_qty = 500
		po = create_purchase_order(item_code=item_code, qty=order_qty,
			is_subcontracted="Yes", supplier_warehouse="_Test Warehouse 1 - _TC")

		make_stock_entry(target="_Test Warehouse - _TC",
			item_code = "Sub Contracted Raw Material 2", qty=552, basic_rate=100)

		rm_items = [
			{"item_code":item_code,"rm_item_code":"Sub Contracted Raw Material 2","item_name":"_Test Item",
				"qty":552,"warehouse":"_Test Warehouse - _TC", "stock_uom":"Nos"}]

		rm_item_string = json.dumps(rm_items)
		se = frappe.get_doc(make_subcontract_transfer_entry(po.name, rm_item_string))
		se.submit()

		for batch in ["ABCD1", "ABCD2", "ABCD3", "ABCD4"]:
			make_new_batch(batch_id=batch, item_code=item_code)

		pr = make_purchase_receipt(po.name)

		# partial receipt
		pr.get('items')[0].qty = 30
		pr.get('items')[0].batch_no = "ABCD1"

		purchase_order = po.name
		purchase_order_item = po.items[0].name

		for batch_no, qty in {"ABCD2": 60, "ABCD3": 70, "ABCD4":40}.items():
			pr.append("items", {
				"item_code": pr.get('items')[0].item_code,
				"item_name": pr.get('items')[0].item_name,
				"uom": pr.get('items')[0].uom,
				"stock_uom": pr.get('items')[0].stock_uom,
				"warehouse": pr.get('items')[0].warehouse,
				"conversion_factor": pr.get('items')[0].conversion_factor,
				"cost_center": pr.get('items')[0].cost_center,
				"rate": pr.get('items')[0].rate,
				"qty": qty,
				"batch_no": batch_no,
				"purchase_order": purchase_order,
				"purchase_order_item": purchase_order_item
			})

		pr.submit()

		pr1 = make_purchase_receipt(po.name)
		pr1.get('items')[0].qty = 300
		pr1.get('items')[0].batch_no = "ABCD1"
		pr1.save()

		pr_key = ("Sub Contracted Raw Material 2", po.name)
		consumed_qty = get_backflushed_subcontracted_raw_materials([po.name]).get(pr_key)

		self.assertTrue(pr1.supplied_items[0].consumed_qty > 0)
		self.assertTrue(pr1.supplied_items[0].consumed_qty,  flt(552.0) - flt(consumed_qty))

=======
>>>>>>> 9f511180
		update_backflush_based_on("BOM")

	def test_supplied_qty_against_subcontracted_po(self):
		is_allow_neg = frappe.db.get_single_value('Stock Settings', 'allow_negative_stock')
		frappe.db.set_value('Stock Settings', 'Stock Settings', 'allow_negative_stock', 1)
		item_code = "_Test Subcontracted FG Item 5"
		make_item('Sub Contracted Raw Material 4', {
			'is_stock_item': 1,
			'is_sub_contracted_item': 1
		})

		make_subcontracted_item(item_code=item_code, raw_materials=["Sub Contracted Raw Material 4"])

		update_backflush_based_on("Material Transferred for Subcontract")

		order_qty = 250
		po = create_purchase_order(item_code=item_code, qty=order_qty,
			is_subcontracted="Yes", supplier_warehouse="_Test Warehouse 1 - _TC", do_not_save=True)

		# Add same subcontracted items multiple times
		po.append("items", {
			"item_code": item_code,
			"qty": order_qty,
			"schedule_date": add_days(nowdate(), 1),
			"warehouse": "_Test Warehouse - _TC"
		})

		po.set_missing_values()
		po.submit()

		# Material receipt entry for the raw materials which will be send to supplier
		make_stock_entry(target="_Test Warehouse - _TC",
			item_code = "Sub Contracted Raw Material 4", qty=500, basic_rate=100)

		rm_items = [
			{
				"item_code":item_code,"rm_item_code":"Sub Contracted Raw Material 4","item_name":"_Test Item",
				"qty":250,"warehouse":"_Test Warehouse - _TC", "stock_uom":"Nos", "name": po.supplied_items[0].name
			},
			{
				"item_code":item_code,"rm_item_code":"Sub Contracted Raw Material 4","item_name":"_Test Item",
				"qty":250,"warehouse":"_Test Warehouse - _TC", "stock_uom":"Nos"
			},
		]

		# Raw Materials transfer entry from stores to supplier's warehouse
		rm_item_string = json.dumps(rm_items)
		se = frappe.get_doc(make_subcontract_transfer_entry(po.name, rm_item_string))
		se.submit()

		# Test po_detail field has value or not
		for item_row in se.items:
			self.assertEqual(item_row.po_detail, po.supplied_items[item_row.idx - 1].name)

		po_doc = frappe.get_doc("Purchase Order", po.name)
		for row in po_doc.supplied_items:
			# Valid that whether transferred quantity is matching with supplied qty or not in the purchase order
			self.assertEqual(row.supplied_qty, 250.0)

		update_backflush_based_on("BOM")
		frappe.db.set_value('Stock Settings', 'Stock Settings', 'allow_negative_stock', is_allow_neg)

	def test_advance_payment_entry_unlink_against_purchase_order(self):
		from erpnext.accounts.doctype.payment_entry.test_payment_entry import get_payment_entry
		frappe.db.set_value("Accounts Settings", "Accounts Settings",
			"unlink_advance_payment_on_cancelation_of_order", 1)

		po_doc = create_purchase_order()

		pe = get_payment_entry("Purchase Order", po_doc.name, bank_account="_Test Bank - _TC")
		pe.reference_no = "1"
		pe.reference_date = nowdate()
		pe.paid_from_account_currency = po_doc.currency
		pe.paid_to_account_currency = po_doc.currency
		pe.source_exchange_rate = 1
		pe.target_exchange_rate = 1
		pe.paid_amount = po_doc.grand_total
		pe.save(ignore_permissions=True)
		pe.submit()

		po_doc = frappe.get_doc('Purchase Order', po_doc.name)
		po_doc.cancel()

		pe_doc = frappe.get_doc('Payment Entry', pe.name)
		pe_doc.cancel()

		frappe.db.set_value("Accounts Settings", "Accounts Settings",
			"unlink_advance_payment_on_cancelation_of_order", 0)

	def test_schedule_date(self):
		po = create_purchase_order(do_not_submit=True)
		po.schedule_date = None
		po.append("items", {
			"item_code": "_Test Item",
			"qty": 1,
			"rate": 100,
			"schedule_date": add_days(nowdate(), 5)
		})
		po.save()
		self.assertEqual(po.schedule_date, add_days(nowdate(), 1))

		po.items[0].schedule_date = add_days(nowdate(), 2)
		po.save()
		self.assertEqual(po.schedule_date, add_days(nowdate(), 2))


	def test_po_optional_blanket_order(self):
		"""
			Expected result: Blanket order Ordered Quantity should only be affected on Purchase Order with against_blanket_order = 1.
			Second Purchase Order should not add on to Blanket Orders Ordered Quantity.
		"""

		bo = make_blanket_order(blanket_order_type = "Purchasing", quantity = 10, rate = 10)

		po = create_purchase_order(item_code= "_Test Item", qty = 5, against_blanket_order = 1)
		po_doc = frappe.get_doc('Purchase Order', po.get('name'))
		# To test if the PO has a Blanket Order
		self.assertTrue(po_doc.items[0].blanket_order)

		po = create_purchase_order(item_code= "_Test Item", qty = 5, against_blanket_order = 0)
		po_doc = frappe.get_doc('Purchase Order', po.get('name'))
		# To test if the PO does NOT have a Blanket Order
		self.assertEqual(po_doc.items[0].blanket_order, None)




def make_pr_against_po(po, received_qty=0):
	pr = make_purchase_receipt(po)
	pr.get("items")[0].qty = received_qty or 5
	pr.insert()
	pr.submit()
	return pr

def make_subcontracted_item(**args):
	from erpnext.manufacturing.doctype.production_plan.test_production_plan import make_bom

	args = frappe._dict(args)

	if not frappe.db.exists('Item', args.item_code):
		make_item(args.item_code, {
			'is_stock_item': 1,
			'is_sub_contracted_item': 1,
			'has_batch_no': args.get("has_batch_no") or 0
		})

	if not args.raw_materials:
		if not frappe.db.exists('Item', "Test Extra Item 1"):
			make_item("Test Extra Item 1", {
				'is_stock_item': 1,
			})

		if not frappe.db.exists('Item', "Test Extra Item 2"):
			make_item("Test Extra Item 2", {
				'is_stock_item': 1,
			})

		args.raw_materials = ['_Test FG Item', 'Test Extra Item 1']

	if not frappe.db.get_value('BOM', {'item': args.item_code}, 'name'):
		make_bom(item = args.item_code, raw_materials = args.get("raw_materials"))

def update_backflush_based_on(based_on):
	doc = frappe.get_doc('Buying Settings')
	doc.backflush_raw_materials_of_subcontract_based_on = based_on
	doc.save()

def get_same_items():
	return [
		{
			"item_code": "_Test FG Item",
			"warehouse": "_Test Warehouse - _TC",
			"qty": 1,
			"rate": 500,
			"schedule_date": add_days(nowdate(), 1)
		},
		{
			"item_code": "_Test FG Item",
			"warehouse": "_Test Warehouse - _TC",
			"qty": 4,
			"rate": 500,
			"schedule_date": add_days(nowdate(), 1)
		}
	]

def create_purchase_order(**args):
	po = frappe.new_doc("Purchase Order")
	args = frappe._dict(args)
	if args.transaction_date:
		po.transaction_date = args.transaction_date

	po.schedule_date = add_days(nowdate(), 1)
	po.company = args.company or "_Test Company"
	po.supplier = args.supplier or "_Test Supplier"
	po.is_subcontracted = args.is_subcontracted or "No"
	po.currency = args.currency or frappe.get_cached_value('Company',  po.company,  "default_currency")
	po.conversion_factor = args.conversion_factor or 1
	po.supplier_warehouse = args.supplier_warehouse or None

	if args.rm_items:
		for row in args.rm_items:
			po.append("items", row)
	else:
		po.append("items", {
			"item_code": args.item or args.item_code or "_Test Item",
			"warehouse": args.warehouse or "_Test Warehouse - _TC",
			"qty": args.qty or 10,
			"rate": args.rate or 500,
			"schedule_date": add_days(nowdate(), 1),
			"include_exploded_items": args.get('include_exploded_items', 1),
			"against_blanket_order": args.against_blanket_order
		})

	po.set_missing_values()
	if not args.do_not_save:
		po.insert()
		if not args.do_not_submit:
			if po.is_subcontracted == "Yes":
				supp_items = po.get("supplied_items")
				for d in supp_items:
					if not d.reserve_warehouse:
						d.reserve_warehouse = args.warehouse or "_Test Warehouse - _TC"
			po.submit()

	return po

def create_pr_against_po(po, received_qty=4):
	pr = make_purchase_receipt(po)
	pr.get("items")[0].qty = received_qty
	pr.insert()
	pr.submit()
	return pr

def get_ordered_qty(item_code="_Test Item", warehouse="_Test Warehouse - _TC"):
	return flt(frappe.db.get_value("Bin", {"item_code": item_code, "warehouse": warehouse},
		"ordered_qty"))

def get_requested_qty(item_code="_Test Item", warehouse="_Test Warehouse - _TC"):
	return flt(frappe.db.get_value("Bin", {"item_code": item_code, "warehouse": warehouse},
		"indented_qty"))

test_dependencies = ["BOM", "Item Price"]

test_records = frappe.get_test_records('Purchase Order')<|MERGE_RESOLUTION|>--- conflicted
+++ resolved
@@ -772,12 +772,8 @@
 			filters={"warehouse": "_Test Warehouse - _TC", "item_code": "_Test Item"},
 			fieldname="reserved_qty_for_sub_contract", as_dict=1)
 
-<<<<<<< HEAD
-		self.assertEquals(bin11.reserved_qty_for_sub_contract, bin1.reserved_qty_for_sub_contract)
+		self.assertEqual(bin11.reserved_qty_for_sub_contract, bin1.reserved_qty_for_sub_contract)
 		frappe.db.set_value('Stock Settings', 'Stock Settings', 'allow_negative_stock', is_allow_neg)
-=======
-		self.assertEqual(bin11.reserved_qty_for_sub_contract, bin1.reserved_qty_for_sub_contract)
->>>>>>> 9f511180
 
 	def test_exploded_items_in_subcontracted(self):
 		item_code = "_Test Subcontracted FG Item 11"
@@ -859,84 +855,8 @@
 		for item in rm_items:
 			transferred_rm_map[item.get('rm_item_code')] = item
 
-<<<<<<< HEAD
-		for item in pr.get('supplied_items'):
-			self.assertEqual(item.get('required_qty'), (transferred_rm_map[item.get('rm_item_code')].get('qty') / order_qty) * received_qty)
-
 		update_backflush_based_on("BOM")
 		frappe.db.set_value('Stock Settings', 'Stock Settings', 'allow_negative_stock', is_allow_neg)
-
-	def test_backflushed_based_on_for_multiple_batches(self):
-		item_code = "_Test Subcontracted FG Item 2"
-		make_item('Sub Contracted Raw Material 2', {
-			'is_stock_item': 1,
-			'is_sub_contracted_item': 1
-		})
-
-		make_subcontracted_item(item_code=item_code, has_batch_no=1, create_new_batch=1,
-			raw_materials=["Sub Contracted Raw Material 2"])
-
-		update_backflush_based_on("Material Transferred for Subcontract")
-
-		order_qty = 500
-		po = create_purchase_order(item_code=item_code, qty=order_qty,
-			is_subcontracted="Yes", supplier_warehouse="_Test Warehouse 1 - _TC")
-
-		make_stock_entry(target="_Test Warehouse - _TC",
-			item_code = "Sub Contracted Raw Material 2", qty=552, basic_rate=100)
-
-		rm_items = [
-			{"item_code":item_code,"rm_item_code":"Sub Contracted Raw Material 2","item_name":"_Test Item",
-				"qty":552,"warehouse":"_Test Warehouse - _TC", "stock_uom":"Nos"}]
-
-		rm_item_string = json.dumps(rm_items)
-		se = frappe.get_doc(make_subcontract_transfer_entry(po.name, rm_item_string))
-		se.submit()
-
-		for batch in ["ABCD1", "ABCD2", "ABCD3", "ABCD4"]:
-			make_new_batch(batch_id=batch, item_code=item_code)
-
-		pr = make_purchase_receipt(po.name)
-
-		# partial receipt
-		pr.get('items')[0].qty = 30
-		pr.get('items')[0].batch_no = "ABCD1"
-
-		purchase_order = po.name
-		purchase_order_item = po.items[0].name
-
-		for batch_no, qty in {"ABCD2": 60, "ABCD3": 70, "ABCD4":40}.items():
-			pr.append("items", {
-				"item_code": pr.get('items')[0].item_code,
-				"item_name": pr.get('items')[0].item_name,
-				"uom": pr.get('items')[0].uom,
-				"stock_uom": pr.get('items')[0].stock_uom,
-				"warehouse": pr.get('items')[0].warehouse,
-				"conversion_factor": pr.get('items')[0].conversion_factor,
-				"cost_center": pr.get('items')[0].cost_center,
-				"rate": pr.get('items')[0].rate,
-				"qty": qty,
-				"batch_no": batch_no,
-				"purchase_order": purchase_order,
-				"purchase_order_item": purchase_order_item
-			})
-
-		pr.submit()
-
-		pr1 = make_purchase_receipt(po.name)
-		pr1.get('items')[0].qty = 300
-		pr1.get('items')[0].batch_no = "ABCD1"
-		pr1.save()
-
-		pr_key = ("Sub Contracted Raw Material 2", po.name)
-		consumed_qty = get_backflushed_subcontracted_raw_materials([po.name]).get(pr_key)
-
-		self.assertTrue(pr1.supplied_items[0].consumed_qty > 0)
-		self.assertTrue(pr1.supplied_items[0].consumed_qty,  flt(552.0) - flt(consumed_qty))
-
-=======
->>>>>>> 9f511180
-		update_backflush_based_on("BOM")
 
 	def test_supplied_qty_against_subcontracted_po(self):
 		is_allow_neg = frappe.db.get_single_value('Stock Settings', 'allow_negative_stock')
