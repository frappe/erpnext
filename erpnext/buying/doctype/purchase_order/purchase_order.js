--- conflicted
+++ resolved
@@ -556,11 +556,7 @@
 					args: {
 						reference_doctype: me.frm.doctype,
 						reference_name: me.frm.docname,
-<<<<<<< HEAD
-						content: __('Reason for hold:')+" "+data.reason_for_hold,
-=======
 						content: __(reason_for_hold),
->>>>>>> 5c1f0c98
 						comment_email: frappe.session.user,
 						comment_by: frappe.session.user_fullname
 					},
