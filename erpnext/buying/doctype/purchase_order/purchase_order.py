# Copyright (c) 2015, Frappe Technologies Pvt. Ltd. and Contributors
# License: GNU General Public License v3. See license.txt


import json

import frappe
from frappe import _, msgprint
from frappe.desk.notifications import clear_doctype_notifications
from frappe.model.mapper import get_mapped_doc
from frappe.utils import cint, cstr, flt

from erpnext.accounts.doctype.sales_invoice.sales_invoice import (
	unlink_inter_company_doc,
	update_linked_doc,
	validate_inter_company_party,
)
from erpnext.accounts.doctype.tax_withholding_category.tax_withholding_category import (
	get_party_tax_withholding_details,
)
from erpnext.accounts.party import get_party_account_currency
from erpnext.buying.utils import check_on_hold_or_closed_status, validate_for_items
from erpnext.controllers.buying_controller import BuyingController
from erpnext.setup.doctype.item_group.item_group import get_item_group_defaults
from erpnext.stock.doctype.item.item import get_item_defaults, get_last_purchase_details
from erpnext.stock.stock_balance import get_ordered_qty, update_bin_qty
from erpnext.stock.utils import get_bin

form_grid_templates = {"items": "templates/form_grid/item_grid.html"}


class PurchaseOrder(BuyingController):
	def __init__(self, *args, **kwargs):
		super(PurchaseOrder, self).__init__(*args, **kwargs)
		self.status_updater = [
			{
				"source_dt": "Purchase Order Item",
				"target_dt": "Material Request Item",
				"join_field": "material_request_item",
				"target_field": "ordered_qty",
				"target_parent_dt": "Material Request",
				"target_parent_field": "per_ordered",
				"target_ref_field": "stock_qty",
				"source_field": "stock_qty",
				"percent_join_field": "material_request",
			}
		]

	def onload(self):
		supplier_tds = frappe.db.get_value("Supplier", self.supplier, "tax_withholding_category")
		self.set_onload("supplier_tds", supplier_tds)

	def validate(self):
		super(PurchaseOrder, self).validate()

		self.set_status()

		# apply tax withholding only if checked and applicable
		self.set_tax_withholding()

		self.validate_supplier()
		self.validate_schedule_date()
		validate_for_items(self)
		self.check_on_hold_or_closed_status()

		self.validate_uom_is_integer("uom", "qty")
		self.validate_uom_is_integer("stock_uom", "stock_qty")

		self.validate_with_previous_doc()
		self.validate_for_subcontracting()
		self.validate_minimum_order_qty()
		self.set_received_qty_for_drop_ship_items()
		validate_inter_company_party(
			self.doctype, self.supplier, self.company, self.inter_company_order_reference
		)
		self.reset_default_field_value("set_warehouse", "items", "warehouse")

	def validate_with_previous_doc(self):
		super(PurchaseOrder, self).validate_with_previous_doc(
			{
				"Supplier Quotation": {
					"ref_dn_field": "supplier_quotation",
					"compare_fields": [["supplier", "="], ["company", "="], ["currency", "="]],
				},
				"Supplier Quotation Item": {
					"ref_dn_field": "supplier_quotation_item",
					"compare_fields": [
						["project", "="],
						["item_code", "="],
						["uom", "="],
						["conversion_factor", "="],
					],
					"is_child_table": True,
				},
				"Material Request": {
					"ref_dn_field": "material_request",
					"compare_fields": [["company", "="]],
				},
				"Material Request Item": {
					"ref_dn_field": "material_request_item",
					"compare_fields": [["project", "="], ["item_code", "="]],
					"is_child_table": True,
				},
			}
		)

		if cint(frappe.db.get_single_value("Buying Settings", "maintain_same_rate")):
			self.validate_rate_with_reference_doc(
				[["Supplier Quotation", "supplier_quotation", "supplier_quotation_item"]]
			)

	def set_tax_withholding(self):
		if not self.apply_tds:
			return

		tax_withholding_details = get_party_tax_withholding_details(self, self.tax_withholding_category)

		if not tax_withholding_details:
			return

		accounts = []
		for d in self.taxes:
			if d.account_head == tax_withholding_details.get("account_head"):
				d.update(tax_withholding_details)
			accounts.append(d.account_head)

		if not accounts or tax_withholding_details.get("account_head") not in accounts:
			self.append("taxes", tax_withholding_details)

		to_remove = [
			d
			for d in self.taxes
			if not d.tax_amount and d.account_head == tax_withholding_details.get("account_head")
		]

		for d in to_remove:
			self.remove(d)

		# calculate totals again after applying TDS
		self.calculate_taxes_and_totals()

	def validate_supplier(self):
		prevent_po = frappe.db.get_value("Supplier", self.supplier, "prevent_pos")
		if prevent_po:
			standing = frappe.db.get_value("Supplier Scorecard", self.supplier, "status")
			if standing:
				frappe.throw(
					_("Purchase Orders are not allowed for {0} due to a scorecard standing of {1}.").format(
						self.supplier, standing
					)
				)

		warn_po = frappe.db.get_value("Supplier", self.supplier, "warn_pos")
		if warn_po:
			standing = frappe.db.get_value("Supplier Scorecard", self.supplier, "status")
			frappe.msgprint(
				_(
					"{0} currently has a {1} Supplier Scorecard standing, and Purchase Orders to this supplier should be issued with caution."
				).format(self.supplier, standing),
				title=_("Caution"),
				indicator="orange",
			)

		self.party_account_currency = get_party_account_currency("Supplier", self.supplier, self.company)

	def validate_minimum_order_qty(self):
		if not self.get("items"):
			return
		items = list(set(d.item_code for d in self.get("items")))

		itemwise_min_order_qty = frappe._dict(
			frappe.db.sql(
				"""select name, min_order_qty
			from tabItem where name in ({0})""".format(
					", ".join(["%s"] * len(items))
				),
				items,
			)
		)

		itemwise_qty = frappe._dict()
		for d in self.get("items"):
			itemwise_qty.setdefault(d.item_code, 0)
			itemwise_qty[d.item_code] += flt(d.stock_qty)

		for item_code, qty in itemwise_qty.items():
			if flt(qty) < flt(itemwise_min_order_qty.get(item_code)):
				frappe.throw(
					_(
						"Item {0}: Ordered qty {1} cannot be less than minimum order qty {2} (defined in Item)."
					).format(item_code, qty, itemwise_min_order_qty.get(item_code))
				)

<<<<<<< HEAD
=======
	def validate_bom_for_subcontracting_items(self):
		if self.is_subcontracted == "Yes":
			for item in self.items:
				if not item.bom:
					frappe.throw(
						_("BOM is not specified for subcontracting item {0} at row {1}").format(
							item.item_code, item.idx
						)
					)

>>>>>>> 96fc6ad5
	def get_schedule_dates(self):
		for d in self.get("items"):
			if d.material_request_item and not d.schedule_date:
				d.schedule_date = frappe.db.get_value(
					"Material Request Item", d.material_request_item, "schedule_date"
				)

	@frappe.whitelist()
	def get_last_purchase_rate(self):
		"""get last purchase rates for all items"""

		conversion_rate = flt(self.get("conversion_rate")) or 1.0
		for d in self.get("items"):
			if d.item_code:
				last_purchase_details = get_last_purchase_details(d.item_code, self.name)
				if last_purchase_details:
					d.base_price_list_rate = last_purchase_details["base_price_list_rate"] * (
						flt(d.conversion_factor) or 1.0
					)
					d.discount_percentage = last_purchase_details["discount_percentage"]
					d.base_rate = last_purchase_details["base_rate"] * (flt(d.conversion_factor) or 1.0)
					d.price_list_rate = d.base_price_list_rate / conversion_rate
					d.rate = d.base_rate / conversion_rate
					d.last_purchase_rate = d.rate
				else:

					item_last_purchase_rate = frappe.get_cached_value("Item", d.item_code, "last_purchase_rate")
					if item_last_purchase_rate:
						d.base_price_list_rate = (
							d.base_rate
						) = d.price_list_rate = d.rate = d.last_purchase_rate = item_last_purchase_rate

	# Check for Closed status
	def check_on_hold_or_closed_status(self):
		check_list = []
		for d in self.get("items"):
			if (
				d.meta.get_field("material_request")
				and d.material_request
				and d.material_request not in check_list
			):
				check_list.append(d.material_request)
				check_on_hold_or_closed_status("Material Request", d.material_request)

	def update_requested_qty(self):
		material_request_map = {}
		for d in self.get("items"):
			if d.material_request_item:
				material_request_map.setdefault(d.material_request, []).append(d.material_request_item)

		for mr, mr_item_rows in material_request_map.items():
			if mr and mr_item_rows:
				mr_obj = frappe.get_doc("Material Request", mr)

				if mr_obj.status in ["Stopped", "Cancelled"]:
					frappe.throw(
						_("Material Request {0} is cancelled or stopped").format(mr), frappe.InvalidStatusError
					)

				mr_obj.update_requested_qty(mr_item_rows)

	def update_ordered_qty(self, po_item_rows=None):
		"""update requested qty (before ordered_qty is updated)"""
		item_wh_list = []
		for d in self.get("items"):
			if (
				(not po_item_rows or d.name in po_item_rows)
				and [d.item_code, d.warehouse] not in item_wh_list
				and frappe.get_cached_value("Item", d.item_code, "is_stock_item")
				and d.warehouse
				and not d.delivered_by_supplier
			):
				item_wh_list.append([d.item_code, d.warehouse])
		for item_code, warehouse in item_wh_list:
			update_bin_qty(item_code, warehouse, {"ordered_qty": get_ordered_qty(item_code, warehouse)})

	def check_modified_date(self):
		mod_db = frappe.db.sql("select modified from `tabPurchase Order` where name = %s", self.name)
		date_diff = frappe.db.sql("select '%s' - '%s' " % (mod_db[0][0], cstr(self.modified)))

		if date_diff and date_diff[0][0]:
			msgprint(
				_("{0} {1} has been modified. Please refresh.").format(self.doctype, self.name),
				raise_exception=True,
			)

	def update_status(self, status):
		self.check_modified_date()
		self.set_status(update=True, status=status)
		self.update_requested_qty()
		self.update_ordered_qty()
		if self.is_subcontracted:
			self.update_reserved_qty_for_subcontract()

		self.notify_update()
		clear_doctype_notifications(self)

	def on_submit(self):
		super(PurchaseOrder, self).on_submit()

		if self.is_against_so():
			self.update_status_updater()

		self.update_prevdoc_status()
		self.update_requested_qty()
		self.update_ordered_qty()
		self.validate_budget()

		if self.is_subcontracted:
			self.update_reserved_qty_for_subcontract()

		frappe.get_doc("Authorization Control").validate_approving_authority(
			self.doctype, self.company, self.base_grand_total
		)

		self.update_blanket_order()

		update_linked_doc(self.doctype, self.name, self.inter_company_order_reference)

	def on_cancel(self):
		super(PurchaseOrder, self).on_cancel()

		if self.is_against_so():
			self.update_status_updater()

		if self.has_drop_ship_item():
			self.update_delivered_qty_in_sales_order()

		if self.is_subcontracted:
			self.update_reserved_qty_for_subcontract()

		self.check_on_hold_or_closed_status()

		frappe.db.set(self, "status", "Cancelled")

		self.update_prevdoc_status()

		# Must be called after updating ordered qty in Material Request
		# bin uses Material Request Items to recalculate & update
		self.update_requested_qty()
		self.update_ordered_qty()

		self.update_blanket_order()

		unlink_inter_company_doc(self.doctype, self.name, self.inter_company_order_reference)

	def on_update(self):
		pass

	def update_status_updater(self):
		self.status_updater.append(
			{
				"source_dt": "Purchase Order Item",
				"target_dt": "Sales Order Item",
				"target_field": "ordered_qty",
				"target_parent_dt": "Sales Order",
				"target_parent_field": "",
				"join_field": "sales_order_item",
				"target_ref_field": "stock_qty",
				"source_field": "stock_qty",
			}
		)
		self.status_updater.append(
			{
				"source_dt": "Purchase Order Item",
				"target_dt": "Packed Item",
				"target_field": "ordered_qty",
				"target_parent_dt": "Sales Order",
				"target_parent_field": "",
				"join_field": "sales_order_packed_item",
				"target_ref_field": "qty",
				"source_field": "stock_qty",
			}
		)

	def update_delivered_qty_in_sales_order(self):
		"""Update delivered qty in Sales Order for drop ship"""
		sales_orders_to_update = []
		for item in self.items:
			if item.sales_order and item.delivered_by_supplier == 1:
				if item.sales_order not in sales_orders_to_update:
					sales_orders_to_update.append(item.sales_order)

		for so_name in sales_orders_to_update:
			so = frappe.get_doc("Sales Order", so_name)
			so.update_delivery_status()
			so.set_status(update=True)
			so.notify_update()

	def has_drop_ship_item(self):
		return any(d.delivered_by_supplier for d in self.items)

	def is_against_so(self):
		return any(d.sales_order for d in self.items if d.sales_order)

	def set_received_qty_for_drop_ship_items(self):
		for item in self.items:
			if item.delivered_by_supplier == 1:
				item.received_qty = item.qty

	def update_reserved_qty_for_subcontract(self):
		for d in self.supplied_items:
			if d.rm_item_code:
				stock_bin = get_bin(d.rm_item_code, d.reserve_warehouse)
				stock_bin.update_reserved_qty_for_sub_contracting()

	def update_receiving_percentage(self):
		total_qty, received_qty = 0.0, 0.0
		for item in self.items:
			received_qty += item.received_qty
			total_qty += item.qty
		if total_qty:
			self.db_set("per_received", flt(received_qty / total_qty) * 100, update_modified=False)
		else:
			self.db_set("per_received", 0, update_modified=False)


def item_last_purchase_rate(name, conversion_rate, item_code, conversion_factor=1.0):
	"""get last purchase rate for an item"""

	conversion_rate = flt(conversion_rate) or 1.0

	last_purchase_details = get_last_purchase_details(item_code, name)
	if last_purchase_details:
		last_purchase_rate = (
			last_purchase_details["base_net_rate"] * (flt(conversion_factor) or 1.0)
		) / conversion_rate
		return last_purchase_rate
	else:
		item_last_purchase_rate = frappe.get_cached_value("Item", item_code, "last_purchase_rate")
		if item_last_purchase_rate:
			return item_last_purchase_rate


@frappe.whitelist()
def close_or_unclose_purchase_orders(names, status):
	if not frappe.has_permission("Purchase Order", "write"):
		frappe.throw(_("Not permitted"), frappe.PermissionError)

	names = json.loads(names)
	for name in names:
		po = frappe.get_doc("Purchase Order", name)
		if po.docstatus == 1:
			if status == "Closed":
				if po.status not in ("Cancelled", "Closed") and (po.per_received < 100 or po.per_billed < 100):
					po.update_status(status)
			else:
				if po.status == "Closed":
					po.update_status("Draft")
			po.update_blanket_order()

	frappe.local.message_log = []


def set_missing_values(source, target):
	target.run_method("set_missing_values")
	target.run_method("calculate_taxes_and_totals")


@frappe.whitelist()
def make_purchase_receipt(source_name, target_doc=None):
	def update_item(obj, target, source_parent):
		target.qty = flt(obj.qty) - flt(obj.received_qty)
		target.stock_qty = (flt(obj.qty) - flt(obj.received_qty)) * flt(obj.conversion_factor)
		target.amount = (flt(obj.qty) - flt(obj.received_qty)) * flt(obj.rate)
		target.base_amount = (
			(flt(obj.qty) - flt(obj.received_qty)) * flt(obj.rate) * flt(source_parent.conversion_rate)
		)

	doc = get_mapped_doc(
		"Purchase Order",
		source_name,
		{
			"Purchase Order": {
				"doctype": "Purchase Receipt",
				"field_map": {"supplier_warehouse": "supplier_warehouse"},
				"validation": {
					"docstatus": ["=", 1],
				},
			},
			"Purchase Order Item": {
				"doctype": "Purchase Receipt Item",
				"field_map": {
					"name": "purchase_order_item",
					"parent": "purchase_order",
					"bom": "bom",
					"material_request": "material_request",
					"material_request_item": "material_request_item",
				},
				"postprocess": update_item,
				"condition": lambda doc: abs(doc.received_qty) < abs(doc.qty)
				and doc.delivered_by_supplier != 1,
			},
			"Purchase Taxes and Charges": {"doctype": "Purchase Taxes and Charges", "add_if_empty": True},
		},
		target_doc,
		set_missing_values,
	)

	doc.set_onload("ignore_price_list", True)

	return doc


@frappe.whitelist()
def make_purchase_invoice(source_name, target_doc=None):
	return get_mapped_purchase_invoice(source_name, target_doc)


@frappe.whitelist()
def make_purchase_invoice_from_portal(purchase_order_name):
	doc = get_mapped_purchase_invoice(purchase_order_name, ignore_permissions=True)
	if doc.contact_email != frappe.session.user:
		frappe.throw(_("Not Permitted"), frappe.PermissionError)
	doc.save()
	frappe.db.commit()
	frappe.response["type"] = "redirect"
	frappe.response.location = "/purchase-invoices/" + doc.name


def get_mapped_purchase_invoice(source_name, target_doc=None, ignore_permissions=False):
	def postprocess(source, target):
		target.flags.ignore_permissions = ignore_permissions
		set_missing_values(source, target)
		# Get the advance paid Journal Entries in Purchase Invoice Advance
		if target.get("allocate_advances_automatically"):
			target.set_advances()

		target.set_payment_schedule()

	def update_item(obj, target, source_parent):
		target.amount = flt(obj.amount) - flt(obj.billed_amt)
		target.base_amount = target.amount * flt(source_parent.conversion_rate)
		target.qty = (
			target.amount / flt(obj.rate) if (flt(obj.rate) and flt(obj.billed_amt)) else flt(obj.qty)
		)

		item = get_item_defaults(target.item_code, source_parent.company)
		item_group = get_item_group_defaults(target.item_code, source_parent.company)
		target.cost_center = (
			obj.cost_center
			or frappe.db.get_value("Project", obj.project, "cost_center")
			or item.get("buying_cost_center")
			or item_group.get("buying_cost_center")
		)

	fields = {
		"Purchase Order": {
			"doctype": "Purchase Invoice",
			"field_map": {
				"party_account_currency": "party_account_currency",
				"supplier_warehouse": "supplier_warehouse",
			},
			"field_no_map": ["payment_terms_template"],
			"validation": {
				"docstatus": ["=", 1],
			},
		},
		"Purchase Order Item": {
			"doctype": "Purchase Invoice Item",
			"field_map": {
				"name": "po_detail",
				"parent": "purchase_order",
			},
			"postprocess": update_item,
			"condition": lambda doc: (doc.base_amount == 0 or abs(doc.billed_amt) < abs(doc.amount)),
		},
		"Purchase Taxes and Charges": {"doctype": "Purchase Taxes and Charges", "add_if_empty": True},
	}

	doc = get_mapped_doc(
		"Purchase Order",
		source_name,
		fields,
		target_doc,
		postprocess,
		ignore_permissions=ignore_permissions,
	)
	doc.set_onload("ignore_price_list", True)

	return doc


@frappe.whitelist()
<<<<<<< HEAD
def make_subcontracting_order(source_name, target_doc=None):
	return get_mapped_subcontracting_order(source_name, target_doc)

def get_mapped_subcontracting_order(source_name, target_doc=None):
	target_doc = get_mapped_doc("Purchase Order", source_name,	{
		"Purchase Order": {
			"doctype": "Subcontracting Order",
			"field_map": {
			},
			"validation": {
				"docstatus": ["=", 1],
			}
		},
		"Purchase Order Item": {
			"doctype": "Subcontracting Order Service Item",
			"field_map": {
			},
		},
	}, target_doc)
=======
def make_rm_stock_entry(purchase_order, rm_items):
	rm_items_list = rm_items

	if isinstance(rm_items, str):
		rm_items_list = json.loads(rm_items)
	elif not rm_items:
		frappe.throw(_("No Items available for transfer"))

	if rm_items_list:
		fg_items = list(set(d["item_code"] for d in rm_items_list))
	else:
		frappe.throw(_("No Items selected for transfer"))

	if purchase_order:
		purchase_order = frappe.get_doc("Purchase Order", purchase_order)

	if fg_items:
		items = tuple(set(d["rm_item_code"] for d in rm_items_list))
		item_wh = get_item_details(items)

		stock_entry = frappe.new_doc("Stock Entry")
		stock_entry.purpose = "Send to Subcontractor"
		stock_entry.purchase_order = purchase_order.name
		stock_entry.supplier = purchase_order.supplier
		stock_entry.supplier_name = purchase_order.supplier_name
		stock_entry.supplier_address = purchase_order.supplier_address
		stock_entry.address_display = purchase_order.address_display
		stock_entry.company = purchase_order.company
		stock_entry.to_warehouse = purchase_order.supplier_warehouse
		stock_entry.set_stock_entry_type()

		for item_code in fg_items:
			for rm_item_data in rm_items_list:
				if rm_item_data["item_code"] == item_code:
					rm_item_code = rm_item_data["rm_item_code"]
					items_dict = {
						rm_item_code: {
							"po_detail": rm_item_data.get("name"),
							"item_name": rm_item_data["item_name"],
							"description": item_wh.get(rm_item_code, {}).get("description", ""),
							"qty": rm_item_data["qty"],
							"from_warehouse": rm_item_data["warehouse"],
							"stock_uom": rm_item_data["stock_uom"],
							"serial_no": rm_item_data.get("serial_no"),
							"batch_no": rm_item_data.get("batch_no"),
							"main_item_code": rm_item_data["item_code"],
							"allow_alternative_item": item_wh.get(rm_item_code, {}).get("allow_alternative_item"),
						}
					}
					stock_entry.add_to_stock_entry_detail(items_dict)
		return stock_entry.as_dict()
	else:
		frappe.throw(_("No Items selected for transfer"))
	return purchase_order.name


def get_item_details(items):
	item_details = {}
	for d in frappe.db.sql(
		"""select item_code, description, allow_alternative_item from `tabItem`
		where name in ({0})""".format(
			", ".join(["%s"] * len(items))
		),
		items,
		as_dict=1,
	):
		item_details[d.item_code] = d
>>>>>>> 96fc6ad5

	return target_doc


def get_list_context(context=None):
	from erpnext.controllers.website_list_for_contact import get_list_context

	list_context = get_list_context(context)
	list_context.update(
		{
			"show_sidebar": True,
			"show_search": True,
			"no_breadcrumbs": True,
			"title": _("Purchase Orders"),
		}
	)
	return list_context


@frappe.whitelist()
def update_status(status, name):
	po = frappe.get_doc("Purchase Order", name)
	po.update_status(status)
	po.update_delivered_qty_in_sales_order()


@frappe.whitelist()
def make_inter_company_sales_order(source_name, target_doc=None):
	from erpnext.accounts.doctype.sales_invoice.sales_invoice import make_inter_company_transaction
<<<<<<< HEAD
	return make_inter_company_transaction("Purchase Order", source_name, target_doc)
=======

	return make_inter_company_transaction("Purchase Order", source_name, target_doc)


@frappe.whitelist()
def get_materials_from_supplier(purchase_order, po_details):
	if isinstance(po_details, str):
		po_details = json.loads(po_details)

	doc = frappe.get_cached_doc("Purchase Order", purchase_order)
	doc.initialized_fields()
	doc.purchase_orders = [doc.name]
	doc.get_available_materials()

	if not doc.available_materials:
		frappe.throw(
			_("Materials are already received against the purchase order {0}").format(purchase_order)
		)

	return make_return_stock_entry_for_subcontract(doc.available_materials, doc, po_details)


def make_return_stock_entry_for_subcontract(available_materials, po_doc, po_details):
	ste_doc = frappe.new_doc("Stock Entry")
	ste_doc.purpose = "Material Transfer"
	ste_doc.purchase_order = po_doc.name
	ste_doc.company = po_doc.company
	ste_doc.is_return = 1

	for key, value in available_materials.items():
		if not value.qty:
			continue

		if value.batch_no:
			for batch_no, qty in value.batch_no.items():
				if qty > 0:
					add_items_in_ste(ste_doc, value, value.qty, po_details, batch_no)
		else:
			add_items_in_ste(ste_doc, value, value.qty, po_details)

	ste_doc.set_stock_entry_type()
	ste_doc.calculate_rate_and_amount()

	return ste_doc


def add_items_in_ste(ste_doc, row, qty, po_details, batch_no=None):
	item = ste_doc.append("items", row.item_details)

	po_detail = list(set(row.po_details).intersection(po_details))
	item.update(
		{
			"qty": qty,
			"batch_no": batch_no,
			"basic_rate": row.item_details["rate"],
			"po_detail": po_detail[0] if po_detail else "",
			"s_warehouse": row.item_details["t_warehouse"],
			"t_warehouse": row.item_details["s_warehouse"],
			"item_code": row.item_details["rm_item_code"],
			"subcontracted_item": row.item_details["main_item_code"],
			"serial_no": "\n".join(row.serial_no) if row.serial_no else "",
		}
	)
>>>>>>> 96fc6ad5
<|MERGE_RESOLUTION|>--- conflicted
+++ resolved
@@ -191,19 +191,6 @@
 					).format(item_code, qty, itemwise_min_order_qty.get(item_code))
 				)
 
-<<<<<<< HEAD
-=======
-	def validate_bom_for_subcontracting_items(self):
-		if self.is_subcontracted == "Yes":
-			for item in self.items:
-				if not item.bom:
-					frappe.throw(
-						_("BOM is not specified for subcontracting item {0} at row {1}").format(
-							item.item_code, item.idx
-						)
-					)
-
->>>>>>> 96fc6ad5
 	def get_schedule_dates(self):
 		for d in self.get("items"):
 			if d.material_request_item and not d.schedule_date:
@@ -588,95 +575,29 @@
 
 
 @frappe.whitelist()
-<<<<<<< HEAD
 def make_subcontracting_order(source_name, target_doc=None):
 	return get_mapped_subcontracting_order(source_name, target_doc)
 
+
 def get_mapped_subcontracting_order(source_name, target_doc=None):
-	target_doc = get_mapped_doc("Purchase Order", source_name,	{
-		"Purchase Order": {
-			"doctype": "Subcontracting Order",
-			"field_map": {
+	target_doc = get_mapped_doc(
+		"Purchase Order",
+		source_name,
+		{
+			"Purchase Order": {
+				"doctype": "Subcontracting Order",
+				"field_map": {},
+				"validation": {
+					"docstatus": ["=", 1],
+				},
 			},
-			"validation": {
-				"docstatus": ["=", 1],
-			}
-		},
-		"Purchase Order Item": {
-			"doctype": "Subcontracting Order Service Item",
-			"field_map": {
+			"Purchase Order Item": {
+				"doctype": "Subcontracting Order Service Item",
+				"field_map": {},
 			},
 		},
-	}, target_doc)
-=======
-def make_rm_stock_entry(purchase_order, rm_items):
-	rm_items_list = rm_items
-
-	if isinstance(rm_items, str):
-		rm_items_list = json.loads(rm_items)
-	elif not rm_items:
-		frappe.throw(_("No Items available for transfer"))
-
-	if rm_items_list:
-		fg_items = list(set(d["item_code"] for d in rm_items_list))
-	else:
-		frappe.throw(_("No Items selected for transfer"))
-
-	if purchase_order:
-		purchase_order = frappe.get_doc("Purchase Order", purchase_order)
-
-	if fg_items:
-		items = tuple(set(d["rm_item_code"] for d in rm_items_list))
-		item_wh = get_item_details(items)
-
-		stock_entry = frappe.new_doc("Stock Entry")
-		stock_entry.purpose = "Send to Subcontractor"
-		stock_entry.purchase_order = purchase_order.name
-		stock_entry.supplier = purchase_order.supplier
-		stock_entry.supplier_name = purchase_order.supplier_name
-		stock_entry.supplier_address = purchase_order.supplier_address
-		stock_entry.address_display = purchase_order.address_display
-		stock_entry.company = purchase_order.company
-		stock_entry.to_warehouse = purchase_order.supplier_warehouse
-		stock_entry.set_stock_entry_type()
-
-		for item_code in fg_items:
-			for rm_item_data in rm_items_list:
-				if rm_item_data["item_code"] == item_code:
-					rm_item_code = rm_item_data["rm_item_code"]
-					items_dict = {
-						rm_item_code: {
-							"po_detail": rm_item_data.get("name"),
-							"item_name": rm_item_data["item_name"],
-							"description": item_wh.get(rm_item_code, {}).get("description", ""),
-							"qty": rm_item_data["qty"],
-							"from_warehouse": rm_item_data["warehouse"],
-							"stock_uom": rm_item_data["stock_uom"],
-							"serial_no": rm_item_data.get("serial_no"),
-							"batch_no": rm_item_data.get("batch_no"),
-							"main_item_code": rm_item_data["item_code"],
-							"allow_alternative_item": item_wh.get(rm_item_code, {}).get("allow_alternative_item"),
-						}
-					}
-					stock_entry.add_to_stock_entry_detail(items_dict)
-		return stock_entry.as_dict()
-	else:
-		frappe.throw(_("No Items selected for transfer"))
-	return purchase_order.name
-
-
-def get_item_details(items):
-	item_details = {}
-	for d in frappe.db.sql(
-		"""select item_code, description, allow_alternative_item from `tabItem`
-		where name in ({0})""".format(
-			", ".join(["%s"] * len(items))
-		),
-		items,
-		as_dict=1,
-	):
-		item_details[d.item_code] = d
->>>>>>> 96fc6ad5
+		target_doc,
+	)
 
 	return target_doc
 
@@ -706,70 +627,5 @@
 @frappe.whitelist()
 def make_inter_company_sales_order(source_name, target_doc=None):
 	from erpnext.accounts.doctype.sales_invoice.sales_invoice import make_inter_company_transaction
-<<<<<<< HEAD
-	return make_inter_company_transaction("Purchase Order", source_name, target_doc)
-=======
-
-	return make_inter_company_transaction("Purchase Order", source_name, target_doc)
-
-
-@frappe.whitelist()
-def get_materials_from_supplier(purchase_order, po_details):
-	if isinstance(po_details, str):
-		po_details = json.loads(po_details)
-
-	doc = frappe.get_cached_doc("Purchase Order", purchase_order)
-	doc.initialized_fields()
-	doc.purchase_orders = [doc.name]
-	doc.get_available_materials()
-
-	if not doc.available_materials:
-		frappe.throw(
-			_("Materials are already received against the purchase order {0}").format(purchase_order)
-		)
-
-	return make_return_stock_entry_for_subcontract(doc.available_materials, doc, po_details)
-
-
-def make_return_stock_entry_for_subcontract(available_materials, po_doc, po_details):
-	ste_doc = frappe.new_doc("Stock Entry")
-	ste_doc.purpose = "Material Transfer"
-	ste_doc.purchase_order = po_doc.name
-	ste_doc.company = po_doc.company
-	ste_doc.is_return = 1
-
-	for key, value in available_materials.items():
-		if not value.qty:
-			continue
-
-		if value.batch_no:
-			for batch_no, qty in value.batch_no.items():
-				if qty > 0:
-					add_items_in_ste(ste_doc, value, value.qty, po_details, batch_no)
-		else:
-			add_items_in_ste(ste_doc, value, value.qty, po_details)
-
-	ste_doc.set_stock_entry_type()
-	ste_doc.calculate_rate_and_amount()
-
-	return ste_doc
-
-
-def add_items_in_ste(ste_doc, row, qty, po_details, batch_no=None):
-	item = ste_doc.append("items", row.item_details)
-
-	po_detail = list(set(row.po_details).intersection(po_details))
-	item.update(
-		{
-			"qty": qty,
-			"batch_no": batch_no,
-			"basic_rate": row.item_details["rate"],
-			"po_detail": po_detail[0] if po_detail else "",
-			"s_warehouse": row.item_details["t_warehouse"],
-			"t_warehouse": row.item_details["s_warehouse"],
-			"item_code": row.item_details["rm_item_code"],
-			"subcontracted_item": row.item_details["main_item_code"],
-			"serial_no": "\n".join(row.serial_no) if row.serial_no else "",
-		}
-	)
->>>>>>> 96fc6ad5
+
+	return make_inter_company_transaction("Purchase Order", source_name, target_doc)