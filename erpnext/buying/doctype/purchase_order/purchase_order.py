# Copyright (c) 2015, Frappe Technologies Pvt. Ltd. and Contributors
# License: GNU General Public License v3. See license.txt


import json

import frappe
from frappe import _, msgprint
from frappe.desk.notifications import clear_doctype_notifications
from frappe.model.mapper import get_mapped_doc
from frappe.utils import cint, cstr, flt

from erpnext.accounts.doctype.sales_invoice.sales_invoice import (
	unlink_inter_company_doc,
	update_linked_doc,
	validate_inter_company_party,
)
from erpnext.accounts.doctype.tax_withholding_category.tax_withholding_category import (
	get_party_tax_withholding_details,
)
from erpnext.accounts.party import get_party_account, get_party_account_currency
from erpnext.buying.utils import check_on_hold_or_closed_status, validate_for_items
from erpnext.controllers.buying_controller import BuyingController
from erpnext.manufacturing.doctype.blanket_order.blanket_order import (
	validate_against_blanket_order,
)
from erpnext.setup.doctype.item_group.item_group import get_item_group_defaults
from erpnext.stock.doctype.item.item import get_item_defaults, get_last_purchase_details
from erpnext.stock.stock_balance import get_ordered_qty, update_bin_qty
from erpnext.stock.utils import get_bin
from erpnext.subcontracting.doctype.subcontracting_bom.subcontracting_bom import (
	get_subcontracting_boms_for_finished_goods,
)

form_grid_templates = {"items": "templates/form_grid/item_grid.html"}


class PurchaseOrder(BuyingController):
	def __init__(self, *args, **kwargs):
		super(PurchaseOrder, self).__init__(*args, **kwargs)
		self.status_updater = [
			{
				"source_dt": "Purchase Order Item",
				"target_dt": "Material Request Item",
				"join_field": "material_request_item",
				"target_field": "ordered_qty",
				"target_parent_dt": "Material Request",
				"target_parent_field": "per_ordered",
				"target_ref_field": "stock_qty",
				"source_field": "stock_qty",
				"percent_join_field": "material_request",
			}
		]

	def onload(self):
		supplier_tds = frappe.db.get_value("Supplier", self.supplier, "tax_withholding_category")
		self.set_onload("supplier_tds", supplier_tds)
		self.set_onload("can_update_items", self.can_update_items())

	def validate(self):
		super(PurchaseOrder, self).validate()

		self.set_status()

		# apply tax withholding only if checked and applicable
		self.set_tax_withholding()

		self.validate_supplier()
		self.validate_schedule_date()
		validate_for_items(self)
		self.check_on_hold_or_closed_status()

		self.validate_uom_is_integer("uom", "qty")
		self.validate_uom_is_integer("stock_uom", "stock_qty")

		self.validate_with_previous_doc()
		self.validate_for_subcontracting()
		self.validate_minimum_order_qty()
		validate_against_blanket_order(self)

		if self.is_old_subcontracting_flow:
			self.validate_bom_for_subcontracting_items()
			self.create_raw_materials_supplied()

		self.validate_fg_item_for_subcontracting()
		self.set_received_qty_for_drop_ship_items()
		validate_inter_company_party(
			self.doctype, self.supplier, self.company, self.inter_company_order_reference
		)
		self.reset_default_field_value("set_warehouse", "items", "warehouse")

	def validate_with_previous_doc(self):
		super(PurchaseOrder, self).validate_with_previous_doc(
			{
				"Supplier Quotation": {
					"ref_dn_field": "supplier_quotation",
					"compare_fields": [["supplier", "="], ["company", "="], ["currency", "="]],
				},
				"Supplier Quotation Item": {
					"ref_dn_field": "supplier_quotation_item",
					"compare_fields": [
						["project", "="],
						["item_code", "="],
						["uom", "="],
						["conversion_factor", "="],
					],
					"is_child_table": True,
				},
				"Material Request": {
					"ref_dn_field": "material_request",
					"compare_fields": [["company", "="]],
				},
				"Material Request Item": {
					"ref_dn_field": "material_request_item",
					"compare_fields": [["project", "="], ["item_code", "="]],
					"is_child_table": True,
				},
			}
		)

		if cint(frappe.db.get_single_value("Buying Settings", "maintain_same_rate")):
			self.validate_rate_with_reference_doc(
				[["Supplier Quotation", "supplier_quotation", "supplier_quotation_item"]]
			)

	def set_tax_withholding(self):
		if not self.apply_tds:
			return

		tax_withholding_details = get_party_tax_withholding_details(self, self.tax_withholding_category)

		if not tax_withholding_details:
			return

		accounts = []
		for d in self.taxes:
			if d.account_head == tax_withholding_details.get("account_head"):
				d.update(tax_withholding_details)
			accounts.append(d.account_head)

		if not accounts or tax_withholding_details.get("account_head") not in accounts:
			self.append("taxes", tax_withholding_details)

		to_remove = [
			d
			for d in self.taxes
			if not d.tax_amount and d.account_head == tax_withholding_details.get("account_head")
		]

		for d in to_remove:
			self.remove(d)

		# calculate totals again after applying TDS
		self.calculate_taxes_and_totals()

	def validate_supplier(self):
		prevent_po = frappe.db.get_value("Supplier", self.supplier, "prevent_pos")
		if prevent_po:
			standing = frappe.db.get_value("Supplier Scorecard", self.supplier, "status")
			if standing:
				frappe.throw(
					_("Purchase Orders are not allowed for {0} due to a scorecard standing of {1}.").format(
						self.supplier, standing
					)
				)

		warn_po = frappe.db.get_value("Supplier", self.supplier, "warn_pos")
		if warn_po:
			standing = frappe.db.get_value("Supplier Scorecard", self.supplier, "status")
			frappe.msgprint(
				_(
					"{0} currently has a {1} Supplier Scorecard standing, and Purchase Orders to this supplier should be issued with caution."
				).format(self.supplier, standing),
				title=_("Caution"),
				indicator="orange",
			)

		self.party_account_currency = get_party_account_currency("Supplier", self.supplier, self.company)

	def validate_minimum_order_qty(self):
		if not self.get("items"):
			return
		items = list(set(d.item_code for d in self.get("items")))

		itemwise_min_order_qty = frappe._dict(
			frappe.db.sql(
				"""select name, min_order_qty
			from tabItem where name in ({0})""".format(
					", ".join(["%s"] * len(items))
				),
				items,
			)
		)

		itemwise_qty = frappe._dict()
		for d in self.get("items"):
			itemwise_qty.setdefault(d.item_code, 0)
			itemwise_qty[d.item_code] += flt(d.stock_qty)

		for item_code, qty in itemwise_qty.items():
			if flt(qty) < flt(itemwise_min_order_qty.get(item_code)):
				frappe.throw(
					_(
						"Item {0}: Ordered qty {1} cannot be less than minimum order qty {2} (defined in Item)."
					).format(item_code, qty, itemwise_min_order_qty.get(item_code))
				)

	def validate_bom_for_subcontracting_items(self):
		for item in self.items:
			if not item.bom:
				frappe.throw(
					_("Row #{0}: BOM is not specified for subcontracting item {0}").format(
						item.idx, item.item_code
					)
				)

	def validate_fg_item_for_subcontracting(self):
		if self.is_subcontracted:
			if not self.is_old_subcontracting_flow:
				for item in self.items:
					if not item.fg_item:
						frappe.throw(
							_("Row #{0}: Finished Good Item is not specified for service item {1}").format(
								item.idx, item.item_code
							)
						)
					else:
						if not frappe.get_value("Item", item.fg_item, "is_sub_contracted_item"):
							frappe.throw(
								_("Row #{0}: Finished Good Item {1} must be a sub-contracted item").format(
									item.idx, item.fg_item
								)
							)
						elif not frappe.get_value("Item", item.fg_item, "default_bom"):
							frappe.throw(
								_("Row #{0}: Default BOM not found for FG Item {1}").format(item.idx, item.fg_item)
							)
					if not item.fg_item_qty:
						frappe.throw(_("Row #{0}: Finished Good Item Qty can not be zero").format(item.idx))
		else:
			for item in self.items:
				item.set("fg_item", None)
				item.set("fg_item_qty", 0)

	def get_schedule_dates(self):
		for d in self.get("items"):
			if d.material_request_item and not d.schedule_date:
				d.schedule_date = frappe.db.get_value(
					"Material Request Item", d.material_request_item, "schedule_date"
				)

	@frappe.whitelist()
	def get_last_purchase_rate(self):
		"""get last purchase rates for all items"""

		conversion_rate = flt(self.get("conversion_rate")) or 1.0
		for d in self.get("items"):
			if d.item_code:
				last_purchase_details = get_last_purchase_details(d.item_code, self.name)
				if last_purchase_details:
					d.base_price_list_rate = last_purchase_details["base_price_list_rate"] * (
						flt(d.conversion_factor) or 1.0
					)
					d.discount_percentage = last_purchase_details["discount_percentage"]
					d.base_rate = last_purchase_details["base_rate"] * (flt(d.conversion_factor) or 1.0)
					d.price_list_rate = d.base_price_list_rate / conversion_rate
					d.rate = d.base_rate / conversion_rate
					d.last_purchase_rate = d.rate
				else:

					item_last_purchase_rate = frappe.get_cached_value("Item", d.item_code, "last_purchase_rate")
					if item_last_purchase_rate:
						d.base_price_list_rate = (
							d.base_rate
						) = d.price_list_rate = d.rate = d.last_purchase_rate = item_last_purchase_rate

	# Check for Closed status
	def check_on_hold_or_closed_status(self):
		check_list = []
		for d in self.get("items"):
			if (
				d.meta.get_field("material_request")
				and d.material_request
				and d.material_request not in check_list
			):
				check_list.append(d.material_request)
				check_on_hold_or_closed_status("Material Request", d.material_request)

	def update_requested_qty(self):
		material_request_map = {}
		for d in self.get("items"):
			if d.material_request_item:
				material_request_map.setdefault(d.material_request, []).append(d.material_request_item)

		for mr, mr_item_rows in material_request_map.items():
			if mr and mr_item_rows:
				mr_obj = frappe.get_doc("Material Request", mr)

				if mr_obj.status in ["Stopped", "Cancelled"]:
					frappe.throw(
						_("Material Request {0} is cancelled or stopped").format(mr), frappe.InvalidStatusError
					)

				mr_obj.update_requested_qty(mr_item_rows)

	def update_ordered_qty(self, po_item_rows=None):
		"""update requested qty (before ordered_qty is updated)"""
		item_wh_list = []
		for d in self.get("items"):
			if (
				(not po_item_rows or d.name in po_item_rows)
				and [d.item_code, d.warehouse] not in item_wh_list
				and frappe.get_cached_value("Item", d.item_code, "is_stock_item")
				and d.warehouse
				and not d.delivered_by_supplier
			):
				item_wh_list.append([d.item_code, d.warehouse])
		for item_code, warehouse in item_wh_list:
			update_bin_qty(item_code, warehouse, {"ordered_qty": get_ordered_qty(item_code, warehouse)})

	def check_modified_date(self):
		mod_db = frappe.db.sql("select modified from `tabPurchase Order` where name = %s", self.name)
		date_diff = frappe.db.sql("select '%s' - '%s' " % (mod_db[0][0], cstr(self.modified)))

		if date_diff and date_diff[0][0]:
			msgprint(
				_("{0} {1} has been modified. Please refresh.").format(self.doctype, self.name),
				raise_exception=True,
			)

	def update_status(self, status):
		self.check_modified_date()
		self.set_status(update=True, status=status)
		self.update_requested_qty()
		self.update_ordered_qty()
		self.update_reserved_qty_for_subcontract()
		self.notify_update()
		clear_doctype_notifications(self)

	def on_submit(self):
		super(PurchaseOrder, self).on_submit()

		if self.is_against_so():
			self.update_status_updater()

		self.update_prevdoc_status()
		self.update_requested_qty()
		self.update_ordered_qty()
		self.validate_budget()
		self.update_reserved_qty_for_subcontract()

		frappe.get_doc("Authorization Control").validate_approving_authority(
			self.doctype, self.company, self.base_grand_total
		)

		self.update_blanket_order()

		update_linked_doc(self.doctype, self.name, self.inter_company_order_reference)

	def on_cancel(self):
		self.ignore_linked_doctypes = ("GL Entry", "Payment Ledger Entry")
		super(PurchaseOrder, self).on_cancel()

		if self.is_against_so():
			self.update_status_updater()

		if self.has_drop_ship_item():
			self.update_delivered_qty_in_sales_order()

		self.update_reserved_qty_for_subcontract()
		self.check_on_hold_or_closed_status()

		self.db_set("status", "Cancelled")

		self.update_prevdoc_status()

		# Must be called after updating ordered qty in Material Request
		# bin uses Material Request Items to recalculate & update
		self.update_requested_qty()
		self.update_ordered_qty()

		self.update_blanket_order()

		unlink_inter_company_doc(self.doctype, self.name, self.inter_company_order_reference)

	def on_update(self):
		pass

	def update_status_updater(self):
		self.status_updater.append(
			{
				"source_dt": "Purchase Order Item",
				"target_dt": "Sales Order Item",
				"target_field": "ordered_qty",
				"target_parent_dt": "Sales Order",
				"target_parent_field": "",
				"join_field": "sales_order_item",
				"target_ref_field": "stock_qty",
				"source_field": "stock_qty",
			}
		)
		self.status_updater.append(
			{
				"source_dt": "Purchase Order Item",
				"target_dt": "Packed Item",
				"target_field": "ordered_qty",
				"target_parent_dt": "Sales Order",
				"target_parent_field": "",
				"join_field": "sales_order_packed_item",
				"target_ref_field": "qty",
				"source_field": "stock_qty",
			}
		)

	def update_delivered_qty_in_sales_order(self):
		"""Update delivered qty in Sales Order for drop ship"""
		sales_orders_to_update = []
		for item in self.items:
			if item.sales_order and item.delivered_by_supplier == 1:
				if item.sales_order not in sales_orders_to_update:
					sales_orders_to_update.append(item.sales_order)

		for so_name in sales_orders_to_update:
			so = frappe.get_doc("Sales Order", so_name)
			so.update_delivery_status()
			so.set_status(update=True)
			so.notify_update()

	def has_drop_ship_item(self):
		return any(d.delivered_by_supplier for d in self.items)

	def is_against_so(self):
		return any(d.sales_order for d in self.items if d.sales_order)

	def set_received_qty_for_drop_ship_items(self):
		for item in self.items:
			if item.delivered_by_supplier == 1:
				item.received_qty = item.qty

	def update_reserved_qty_for_subcontract(self):
		if self.is_old_subcontracting_flow:
			for d in self.supplied_items:
				if d.rm_item_code:
					stock_bin = get_bin(d.rm_item_code, d.reserve_warehouse)
					stock_bin.update_reserved_qty_for_sub_contracting(subcontract_doctype="Purchase Order")

	def update_receiving_percentage(self):
		total_qty, received_qty = 0.0, 0.0
		for item in self.items:
			received_qty += item.received_qty
			total_qty += item.qty
		if total_qty:
			self.db_set("per_received", flt(received_qty / total_qty) * 100, update_modified=False)
		else:
			self.db_set("per_received", 0, update_modified=False)

	def set_service_items_for_finished_goods(self):
		if not self.is_subcontracted or self.is_old_subcontracting_flow:
			return

		finished_goods_without_service_item = {
			d.fg_item for d in self.items if (not d.item_code and d.fg_item)
		}

		if subcontracting_boms := get_subcontracting_boms_for_finished_goods(
			finished_goods_without_service_item
		):
			for item in self.items:
				if not item.item_code and item.fg_item in subcontracting_boms:
					subcontracting_bom = subcontracting_boms[item.fg_item]

					item.item_code = subcontracting_bom.service_item
					item.qty = flt(item.fg_item_qty) * flt(subcontracting_bom.conversion_factor)
					item.uom = subcontracting_bom.service_item_uom

	def can_update_items(self) -> bool:
		result = True

		if self.is_subcontracted and not self.is_old_subcontracting_flow:
			if frappe.db.exists(
				"Subcontracting Order", {"purchase_order": self.name, "docstatus": ["!=", 2]}
			):
				result = False

		return result


def item_last_purchase_rate(name, conversion_rate, item_code, conversion_factor=1.0):
	"""get last purchase rate for an item"""

	conversion_rate = flt(conversion_rate) or 1.0

	last_purchase_details = get_last_purchase_details(item_code, name)
	if last_purchase_details:
		last_purchase_rate = (
			last_purchase_details["base_net_rate"] * (flt(conversion_factor) or 1.0)
		) / conversion_rate
		return last_purchase_rate
	else:
		item_last_purchase_rate = frappe.get_cached_value("Item", item_code, "last_purchase_rate")
		if item_last_purchase_rate:
			return item_last_purchase_rate


@frappe.whitelist()
def close_or_unclose_purchase_orders(names, status):
	if not frappe.has_permission("Purchase Order", "write"):
		frappe.throw(_("Not permitted"), frappe.PermissionError)

	names = json.loads(names)
	for name in names:
		po = frappe.get_doc("Purchase Order", name)
		if po.docstatus == 1:
			if status == "Closed":
				if po.status not in ("Cancelled", "Closed") and (po.per_received < 100 or po.per_billed < 100):
					po.update_status(status)
			else:
				if po.status == "Closed":
					po.update_status("Draft")
			po.update_blanket_order()

	frappe.local.message_log = []


def set_missing_values(source, target):
	target.run_method("set_missing_values")
	target.run_method("calculate_taxes_and_totals")


@frappe.whitelist()
def make_purchase_receipt(source_name, target_doc=None):
	def update_item(obj, target, source_parent):
		target.qty = flt(obj.qty) - flt(obj.received_qty)
		target.stock_qty = (flt(obj.qty) - flt(obj.received_qty)) * flt(obj.conversion_factor)
		target.amount = (flt(obj.qty) - flt(obj.received_qty)) * flt(obj.rate)
		target.base_amount = (
			(flt(obj.qty) - flt(obj.received_qty)) * flt(obj.rate) * flt(source_parent.conversion_rate)
		)

	doc = get_mapped_doc(
		"Purchase Order",
		source_name,
		{
			"Purchase Order": {
				"doctype": "Purchase Receipt",
				"field_map": {"supplier_warehouse": "supplier_warehouse"},
				"validation": {
					"docstatus": ["=", 1],
				},
			},
			"Purchase Order Item": {
				"doctype": "Purchase Receipt Item",
				"field_map": {
					"name": "purchase_order_item",
					"parent": "purchase_order",
					"bom": "bom",
					"material_request": "material_request",
					"material_request_item": "material_request_item",
<<<<<<< HEAD
					"wip_composite_asset": "wip_composite_asset",
=======
					"sales_order": "sales_order",
					"sales_order_item": "sales_order_item",
>>>>>>> 4a86375e
				},
				"postprocess": update_item,
				"condition": lambda doc: abs(doc.received_qty) < abs(doc.qty)
				and doc.delivered_by_supplier != 1,
			},
			"Purchase Taxes and Charges": {"doctype": "Purchase Taxes and Charges", "add_if_empty": True},
		},
		target_doc,
		set_missing_values,
	)

	doc.set_onload("ignore_price_list", True)

	return doc


@frappe.whitelist()
def make_purchase_invoice(source_name, target_doc=None):
	return get_mapped_purchase_invoice(source_name, target_doc)


@frappe.whitelist()
def make_purchase_invoice_from_portal(purchase_order_name):
	doc = get_mapped_purchase_invoice(purchase_order_name, ignore_permissions=True)
	if doc.contact_email != frappe.session.user:
		frappe.throw(_("Not Permitted"), frappe.PermissionError)
	doc.save()
	frappe.db.commit()
	frappe.response["type"] = "redirect"
	frappe.response.location = "/purchase-invoices/" + doc.name


def get_mapped_purchase_invoice(source_name, target_doc=None, ignore_permissions=False):
	def postprocess(source, target):
		target.flags.ignore_permissions = ignore_permissions
		set_missing_values(source, target)
		# Get the advance paid Journal Entries in Purchase Invoice Advance
		if target.get("allocate_advances_automatically"):
			target.set_advances()

		target.set_payment_schedule()
		target.credit_to = get_party_account("Supplier", source.supplier, source.company)

	def update_item(obj, target, source_parent):
		target.amount = flt(obj.amount) - flt(obj.billed_amt)
		target.base_amount = target.amount * flt(source_parent.conversion_rate)
		target.qty = (
			target.amount / flt(obj.rate) if (flt(obj.rate) and flt(obj.billed_amt)) else flt(obj.qty)
		)

		item = get_item_defaults(target.item_code, source_parent.company)
		item_group = get_item_group_defaults(target.item_code, source_parent.company)
		target.cost_center = (
			obj.cost_center
			or frappe.db.get_value("Project", obj.project, "cost_center")
			or item.get("buying_cost_center")
			or item_group.get("buying_cost_center")
		)

	fields = {
		"Purchase Order": {
			"doctype": "Purchase Invoice",
			"field_map": {
				"party_account_currency": "party_account_currency",
				"supplier_warehouse": "supplier_warehouse",
			},
			"field_no_map": ["payment_terms_template"],
			"validation": {
				"docstatus": ["=", 1],
			},
		},
		"Purchase Order Item": {
			"doctype": "Purchase Invoice Item",
			"field_map": {
				"name": "po_detail",
				"parent": "purchase_order",
				"wip_composite_asset": "wip_composite_asset",
			},
			"postprocess": update_item,
			"condition": lambda doc: (doc.base_amount == 0 or abs(doc.billed_amt) < abs(doc.amount)),
		},
		"Purchase Taxes and Charges": {"doctype": "Purchase Taxes and Charges", "add_if_empty": True},
	}

	doc = get_mapped_doc(
		"Purchase Order",
		source_name,
		fields,
		target_doc,
		postprocess,
		ignore_permissions=ignore_permissions,
	)
	doc.set_onload("ignore_price_list", True)

	return doc


def get_list_context(context=None):
	from erpnext.controllers.website_list_for_contact import get_list_context

	list_context = get_list_context(context)
	list_context.update(
		{
			"show_sidebar": True,
			"show_search": True,
			"no_breadcrumbs": True,
			"title": _("Purchase Orders"),
		}
	)
	return list_context


@frappe.whitelist()
def update_status(status, name):
	po = frappe.get_doc("Purchase Order", name)
	po.update_status(status)
	po.update_delivered_qty_in_sales_order()


@frappe.whitelist()
def make_inter_company_sales_order(source_name, target_doc=None):
	from erpnext.accounts.doctype.sales_invoice.sales_invoice import make_inter_company_transaction

	return make_inter_company_transaction("Purchase Order", source_name, target_doc)


@frappe.whitelist()
def make_subcontracting_order(source_name, target_doc=None):
	return get_mapped_subcontracting_order(source_name, target_doc)


def get_mapped_subcontracting_order(source_name, target_doc=None):

	if target_doc and isinstance(target_doc, str):
		target_doc = json.loads(target_doc)
		for key in ["service_items", "items", "supplied_items"]:
			if key in target_doc:
				del target_doc[key]
		target_doc = json.dumps(target_doc)

	target_doc = get_mapped_doc(
		"Purchase Order",
		source_name,
		{
			"Purchase Order": {
				"doctype": "Subcontracting Order",
				"field_map": {},
				"field_no_map": ["total_qty", "total", "net_total"],
				"validation": {
					"docstatus": ["=", 1],
				},
			},
			"Purchase Order Item": {
				"doctype": "Subcontracting Order Service Item",
				"field_map": {},
				"field_no_map": [],
			},
		},
		target_doc,
	)

	target_doc.populate_items_table()

	if target_doc.set_warehouse:
		for item in target_doc.items:
			item.warehouse = target_doc.set_warehouse
	else:
		source_doc = frappe.get_doc("Purchase Order", source_name)
		if source_doc.set_warehouse:
			for item in target_doc.items:
				item.warehouse = source_doc.set_warehouse
		else:
			for idx, item in enumerate(target_doc.items):
				item.warehouse = source_doc.items[idx].warehouse

	return target_doc


@frappe.whitelist()
def is_subcontracting_order_created(po_name) -> bool:
	count = frappe.db.count(
		"Subcontracting Order", {"purchase_order": po_name, "status": ["not in", ["Draft", "Cancelled"]]}
	)

	return True if count else False<|MERGE_RESOLUTION|>--- conflicted
+++ resolved
@@ -556,12 +556,9 @@
 					"bom": "bom",
 					"material_request": "material_request",
 					"material_request_item": "material_request_item",
-<<<<<<< HEAD
-					"wip_composite_asset": "wip_composite_asset",
-=======
 					"sales_order": "sales_order",
 					"sales_order_item": "sales_order_item",
->>>>>>> 4a86375e
+					"wip_composite_asset": "wip_composite_asset",
 				},
 				"postprocess": update_item,
 				"condition": lambda doc: abs(doc.received_qty) < abs(doc.qty)
