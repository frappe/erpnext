# Copyright (c) 2015, Frappe Technologies Pvt. Ltd. and Contributors
# License: GNU General Public License v3. See license.txt


import json

import frappe
from frappe import _, msgprint
from frappe.desk.notifications import clear_doctype_notifications
from frappe.model.mapper import get_mapped_doc
from frappe.utils import cint, cstr, flt

from erpnext.accounts.doctype.sales_invoice.sales_invoice import (
	unlink_inter_company_doc,
	update_linked_doc,
	validate_inter_company_party,
)
from erpnext.accounts.doctype.tax_withholding_category.tax_withholding_category import (
	get_party_tax_withholding_details,
)
from erpnext.accounts.party import get_party_account_currency
from erpnext.buying.utils import check_on_hold_or_closed_status, validate_for_items
from erpnext.controllers.buying_controller import BuyingController
from erpnext.setup.doctype.item_group.item_group import get_item_group_defaults
from erpnext.stock.doctype.item.item import get_item_defaults, get_last_purchase_details
from erpnext.stock.stock_balance import get_ordered_qty, update_bin_qty
from erpnext.stock.utils import get_bin

form_grid_templates = {"items": "templates/form_grid/item_grid.html"}


class PurchaseOrder(BuyingController):
	def __init__(self, *args, **kwargs):
		super(PurchaseOrder, self).__init__(*args, **kwargs)
		self.status_updater = [
			{
				"source_dt": "Purchase Order Item",
				"target_dt": "Material Request Item",
				"join_field": "material_request_item",
				"target_field": "ordered_qty",
				"target_parent_dt": "Material Request",
				"target_parent_field": "per_ordered",
				"target_ref_field": "stock_qty",
				"source_field": "stock_qty",
				"percent_join_field": "material_request",
			}
		]

	def onload(self):
		supplier_tds = frappe.db.get_value("Supplier", self.supplier, "tax_withholding_category")
		self.set_onload("supplier_tds", supplier_tds)

	def validate(self):
		super(PurchaseOrder, self).validate()

		self.set_status()

		# apply tax withholding only if checked and applicable
		self.set_tax_withholding()

		self.validate_supplier()
		self.validate_schedule_date()
		validate_for_items(self)
		self.check_on_hold_or_closed_status()

		self.validate_uom_is_integer("uom", "qty")
		self.validate_uom_is_integer("stock_uom", "stock_qty")

		self.validate_with_previous_doc()
		self.validate_for_subcontracting()
		self.validate_minimum_order_qty()
		self.validate_bom_for_subcontracting_items()
		self.create_raw_materials_supplied("supplied_items")
		self.set_received_qty_for_drop_ship_items()
		validate_inter_company_party(
			self.doctype, self.supplier, self.company, self.inter_company_order_reference
		)
		self.reset_default_field_value("set_warehouse", "items", "warehouse")

	def validate_with_previous_doc(self):
		super(PurchaseOrder, self).validate_with_previous_doc(
			{
				"Supplier Quotation": {
					"ref_dn_field": "supplier_quotation",
					"compare_fields": [["supplier", "="], ["company", "="], ["currency", "="]],
				},
				"Supplier Quotation Item": {
					"ref_dn_field": "supplier_quotation_item",
					"compare_fields": [
						["project", "="],
						["item_code", "="],
						["uom", "="],
						["conversion_factor", "="],
					],
					"is_child_table": True,
				},
				"Material Request": {
					"ref_dn_field": "material_request",
					"compare_fields": [["company", "="]],
				},
				"Material Request Item": {
					"ref_dn_field": "material_request_item",
					"compare_fields": [["project", "="], ["item_code", "="]],
					"is_child_table": True,
				},
			}
		)

		if cint(frappe.db.get_single_value("Buying Settings", "maintain_same_rate")):
			self.validate_rate_with_reference_doc(
				[["Supplier Quotation", "supplier_quotation", "supplier_quotation_item"]]
			)

	def set_tax_withholding(self):
		if not self.apply_tds:
			return

		tax_withholding_details = get_party_tax_withholding_details(self, self.tax_withholding_category)

		if not tax_withholding_details:
			return

		accounts = []
		for d in self.taxes:
			if d.account_head == tax_withholding_details.get("account_head"):
				d.update(tax_withholding_details)
			accounts.append(d.account_head)

		if not accounts or tax_withholding_details.get("account_head") not in accounts:
			self.append("taxes", tax_withholding_details)

		to_remove = [
			d
			for d in self.taxes
			if not d.tax_amount and d.account_head == tax_withholding_details.get("account_head")
		]

		for d in to_remove:
			self.remove(d)

		# calculate totals again after applying TDS
		self.calculate_taxes_and_totals()

	def validate_supplier(self):
		prevent_po = frappe.db.get_value("Supplier", self.supplier, "prevent_pos")
		if prevent_po:
			standing = frappe.db.get_value("Supplier Scorecard", self.supplier, "status")
			if standing:
				frappe.throw(
					_("Purchase Orders are not allowed for {0} due to a scorecard standing of {1}.").format(
						self.supplier, standing
					)
				)

		warn_po = frappe.db.get_value("Supplier", self.supplier, "warn_pos")
		if warn_po:
			standing = frappe.db.get_value("Supplier Scorecard", self.supplier, "status")
			frappe.msgprint(
				_(
					"{0} currently has a {1} Supplier Scorecard standing, and Purchase Orders to this supplier should be issued with caution."
				).format(self.supplier, standing),
				title=_("Caution"),
				indicator="orange",
			)

		self.party_account_currency = get_party_account_currency("Supplier", self.supplier, self.company)

	def validate_minimum_order_qty(self):
		if not self.get("items"):
			return
		items = list(set(d.item_code for d in self.get("items")))

		itemwise_min_order_qty = frappe._dict(
			frappe.db.sql(
				"""select name, min_order_qty
			from tabItem where name in ({0})""".format(
					", ".join(["%s"] * len(items))
				),
				items,
			)
		)

		itemwise_qty = frappe._dict()
		for d in self.get("items"):
			itemwise_qty.setdefault(d.item_code, 0)
			itemwise_qty[d.item_code] += flt(d.stock_qty)

		for item_code, qty in itemwise_qty.items():
			if flt(qty) < flt(itemwise_min_order_qty.get(item_code)):
				frappe.throw(
					_(
						"Item {0}: Ordered qty {1} cannot be less than minimum order qty {2} (defined in Item)."
					).format(item_code, qty, itemwise_min_order_qty.get(item_code))
				)

	def validate_bom_for_subcontracting_items(self):
		if self.is_subcontracted == "Yes":
			for item in self.items:
				if not item.bom:
					frappe.throw(
						_("BOM is not specified for subcontracting item {0} at row {1}").format(
							item.item_code, item.idx
						)
					)

	def get_schedule_dates(self):
		for d in self.get("items"):
			if d.material_request_item and not d.schedule_date:
				d.schedule_date = frappe.db.get_value(
					"Material Request Item", d.material_request_item, "schedule_date"
				)

	@frappe.whitelist()
	def get_last_purchase_rate(self):
		"""get last purchase rates for all items"""

		conversion_rate = flt(self.get("conversion_rate")) or 1.0
		for d in self.get("items"):
			if d.item_code:
				last_purchase_details = get_last_purchase_details(d.item_code, self.name)
				if last_purchase_details:
					d.base_price_list_rate = last_purchase_details["base_price_list_rate"] * (
						flt(d.conversion_factor) or 1.0
					)
					d.discount_percentage = last_purchase_details["discount_percentage"]
					d.base_rate = last_purchase_details["base_rate"] * (flt(d.conversion_factor) or 1.0)
					d.price_list_rate = d.base_price_list_rate / conversion_rate
					d.rate = d.base_rate / conversion_rate
					d.last_purchase_rate = d.rate
				else:

					item_last_purchase_rate = frappe.get_cached_value("Item", d.item_code, "last_purchase_rate")
					if item_last_purchase_rate:
						d.base_price_list_rate = (
							d.base_rate
						) = d.price_list_rate = d.rate = d.last_purchase_rate = item_last_purchase_rate

	# Check for Closed status
	def check_on_hold_or_closed_status(self):
		check_list = []
		for d in self.get("items"):
			if (
				d.meta.get_field("material_request")
				and d.material_request
				and d.material_request not in check_list
			):
				check_list.append(d.material_request)
				check_on_hold_or_closed_status("Material Request", d.material_request)

	def update_requested_qty(self):
		material_request_map = {}
		for d in self.get("items"):
			if d.material_request_item:
				material_request_map.setdefault(d.material_request, []).append(d.material_request_item)

		for mr, mr_item_rows in material_request_map.items():
			if mr and mr_item_rows:
				mr_obj = frappe.get_doc("Material Request", mr)

				if mr_obj.status in ["Stopped", "Cancelled"]:
					frappe.throw(
						_("Material Request {0} is cancelled or stopped").format(mr), frappe.InvalidStatusError
					)

				mr_obj.update_requested_qty(mr_item_rows)

	def update_ordered_qty(self, po_item_rows=None):
		"""update requested qty (before ordered_qty is updated)"""
		item_wh_list = []
		for d in self.get("items"):
			if (
				(not po_item_rows or d.name in po_item_rows)
				and [d.item_code, d.warehouse] not in item_wh_list
				and frappe.get_cached_value("Item", d.item_code, "is_stock_item")
				and d.warehouse
				and not d.delivered_by_supplier
			):
				item_wh_list.append([d.item_code, d.warehouse])
		for item_code, warehouse in item_wh_list:
			update_bin_qty(item_code, warehouse, {"ordered_qty": get_ordered_qty(item_code, warehouse)})

	def check_modified_date(self):
		mod_db = frappe.db.sql("select modified from `tabPurchase Order` where name = %s", self.name)
		date_diff = frappe.db.sql("select '%s' - '%s' " % (mod_db[0][0], cstr(self.modified)))

		if date_diff and date_diff[0][0]:
			msgprint(
				_("{0} {1} has been modified. Please refresh.").format(self.doctype, self.name),
				raise_exception=True,
			)

	def update_status(self, status):
		self.check_modified_date()
		self.set_status(update=True, status=status)
		self.update_requested_qty()
		self.update_ordered_qty()
		if self.is_subcontracted == "Yes":
			self.update_reserved_qty_for_subcontract()

		self.notify_update()
		clear_doctype_notifications(self)

	def on_submit(self):
		super(PurchaseOrder, self).on_submit()

		if self.is_against_so():
			self.update_status_updater()

		self.update_prevdoc_status()
		self.update_requested_qty()
		self.update_ordered_qty()
		self.validate_budget()

		if self.is_subcontracted == "Yes":
			self.update_reserved_qty_for_subcontract()

		frappe.get_doc("Authorization Control").validate_approving_authority(
			self.doctype, self.company, self.base_grand_total
		)

		self.update_blanket_order()

		update_linked_doc(self.doctype, self.name, self.inter_company_order_reference)

		if self.purchase_invoice_reference or self.purchase_receipt_reference:
			self.link_purchase_order_to_receipt_or_invoice()

	def on_cancel(self):
		super(PurchaseOrder, self).on_cancel()

		if self.is_against_so():
			self.update_status_updater()

		if self.has_drop_ship_item():
			self.update_delivered_qty_in_sales_order()

		if self.is_subcontracted == "Yes":
			self.update_reserved_qty_for_subcontract()

		self.check_on_hold_or_closed_status()

		frappe.db.set(self, "status", "Cancelled")

		self.update_prevdoc_status()

		# Must be called after updating ordered qty in Material Request
		# bin uses Material Request Items to recalculate & update
		self.update_requested_qty()
		self.update_ordered_qty()

		self.update_blanket_order()

		unlink_inter_company_doc(self.doctype, self.name, self.inter_company_order_reference)

	def on_update(self):
		pass

	def update_status_updater(self):
		self.status_updater.append(
			{
				"source_dt": "Purchase Order Item",
				"target_dt": "Sales Order Item",
				"target_field": "ordered_qty",
				"target_parent_dt": "Sales Order",
				"target_parent_field": "",
				"join_field": "sales_order_item",
				"target_ref_field": "stock_qty",
				"source_field": "stock_qty",
			}
		)
		self.status_updater.append(
			{
				"source_dt": "Purchase Order Item",
				"target_dt": "Packed Item",
				"target_field": "ordered_qty",
				"target_parent_dt": "Sales Order",
				"target_parent_field": "",
				"join_field": "sales_order_packed_item",
				"target_ref_field": "qty",
				"source_field": "stock_qty",
			}
		)

	def update_delivered_qty_in_sales_order(self):
		"""Update delivered qty in Sales Order for drop ship"""
		sales_orders_to_update = []
		for item in self.items:
			if item.sales_order and item.delivered_by_supplier == 1:
				if item.sales_order not in sales_orders_to_update:
					sales_orders_to_update.append(item.sales_order)

		for so_name in sales_orders_to_update:
			so = frappe.get_doc("Sales Order", so_name)
			so.update_delivery_status()
			so.set_status(update=True)
			so.notify_update()

	def has_drop_ship_item(self):
		return any(d.delivered_by_supplier for d in self.items)

	def is_against_so(self):
		return any(d.sales_order for d in self.items if d.sales_order)

	def set_received_qty_for_drop_ship_items(self):
		for item in self.items:
			if item.delivered_by_supplier == 1:
				item.received_qty = item.qty

	def update_reserved_qty_for_subcontract(self):
		for d in self.supplied_items:
			if d.rm_item_code:
				stock_bin = get_bin(d.rm_item_code, d.reserve_warehouse)
				stock_bin.update_reserved_qty_for_sub_contracting()

	def update_receiving_percentage(self):
		total_qty, received_qty = 0.0, 0.0
		for item in self.items:
			received_qty += item.received_qty
			total_qty += item.qty
		if total_qty:
			self.db_set("per_received", flt(received_qty / total_qty) * 100, update_modified=False)
		else:
			self.db_set("per_received", 0, update_modified=False)

<<<<<<< HEAD
	def link_purchase_order_to_receipt_or_invoice(self):
		po_details = {item.item_code:item.name for item in self.items}
		if self.purchase_invoice_reference:
			pi = frappe.get_doc('Purchase Invoice', self.purchase_invoice_reference)
			for pi_item in pi.items:
				pi_item.purchase_order = self.name
			pi.save()

			for pi_item in pi.items:
				frappe.db.set_value('Purchase Invoice Item', pi_item.name, 'po_detail', po_details[pi_item.item_code])

		elif self.purchase_receipt_reference:
			pr = frappe.get_doc('Purchase Receipt', self.purchase_receipt_reference)

			for pr_item in pr.items:
				pr_item.purchase_order = self.name
			pr.save()

			for pr_item in pr.items:
				frappe.db.set_value('Purchase Receipt Item', pr_item.name, 'purchase_order_item', po_details[pr_item.item_code])

def item_last_purchase_rate(name, conversion_rate, item_code, conversion_factor= 1.0):
=======

def item_last_purchase_rate(name, conversion_rate, item_code, conversion_factor=1.0):
>>>>>>> 25762350
	"""get last purchase rate for an item"""

	conversion_rate = flt(conversion_rate) or 1.0

	last_purchase_details = get_last_purchase_details(item_code, name)
	if last_purchase_details:
		last_purchase_rate = (
			last_purchase_details["base_net_rate"] * (flt(conversion_factor) or 1.0)
		) / conversion_rate
		return last_purchase_rate
	else:
		item_last_purchase_rate = frappe.get_cached_value("Item", item_code, "last_purchase_rate")
		if item_last_purchase_rate:
			return item_last_purchase_rate


@frappe.whitelist()
def close_or_unclose_purchase_orders(names, status):
	if not frappe.has_permission("Purchase Order", "write"):
		frappe.throw(_("Not permitted"), frappe.PermissionError)

	names = json.loads(names)
	for name in names:
		po = frappe.get_doc("Purchase Order", name)
		if po.docstatus == 1:
			if status == "Closed":
				if po.status not in ("Cancelled", "Closed") and (po.per_received < 100 or po.per_billed < 100):
					po.update_status(status)
			else:
				if po.status == "Closed":
					po.update_status("Draft")
			po.update_blanket_order()

	frappe.local.message_log = []


def set_missing_values(source, target):
	target.run_method("set_missing_values")
	target.run_method("calculate_taxes_and_totals")


@frappe.whitelist()
def make_purchase_receipt(source_name, target_doc=None):
	def update_item(obj, target, source_parent):
		target.qty = flt(obj.qty) - flt(obj.received_qty)
		target.stock_qty = (flt(obj.qty) - flt(obj.received_qty)) * flt(obj.conversion_factor)
		target.amount = (flt(obj.qty) - flt(obj.received_qty)) * flt(obj.rate)
		target.base_amount = (
			(flt(obj.qty) - flt(obj.received_qty)) * flt(obj.rate) * flt(source_parent.conversion_rate)
		)

	doc = get_mapped_doc(
		"Purchase Order",
		source_name,
		{
			"Purchase Order": {
				"doctype": "Purchase Receipt",
				"field_map": {"supplier_warehouse": "supplier_warehouse"},
				"validation": {
					"docstatus": ["=", 1],
				},
			},
			"Purchase Order Item": {
				"doctype": "Purchase Receipt Item",
				"field_map": {
					"name": "purchase_order_item",
					"parent": "purchase_order",
					"bom": "bom",
					"material_request": "material_request",
					"material_request_item": "material_request_item",
				},
				"postprocess": update_item,
				"condition": lambda doc: abs(doc.received_qty) < abs(doc.qty)
				and doc.delivered_by_supplier != 1,
			},
			"Purchase Taxes and Charges": {"doctype": "Purchase Taxes and Charges", "add_if_empty": True},
		},
		target_doc,
		set_missing_values,
	)

	doc.set_onload("ignore_price_list", True)

	return doc


@frappe.whitelist()
def make_purchase_invoice(source_name, target_doc=None):
	return get_mapped_purchase_invoice(source_name, target_doc)


@frappe.whitelist()
def make_purchase_invoice_from_portal(purchase_order_name):
	doc = get_mapped_purchase_invoice(purchase_order_name, ignore_permissions=True)
	if doc.contact_email != frappe.session.user:
		frappe.throw(_("Not Permitted"), frappe.PermissionError)
	doc.save()
	frappe.db.commit()
	frappe.response["type"] = "redirect"
	frappe.response.location = "/purchase-invoices/" + doc.name


def get_mapped_purchase_invoice(source_name, target_doc=None, ignore_permissions=False):
	def postprocess(source, target):
		target.flags.ignore_permissions = ignore_permissions
		set_missing_values(source, target)
		# Get the advance paid Journal Entries in Purchase Invoice Advance
		if target.get("allocate_advances_automatically"):
			target.set_advances()

		target.set_payment_schedule()

	def update_item(obj, target, source_parent):
		target.amount = flt(obj.amount) - flt(obj.billed_amt)
		target.base_amount = target.amount * flt(source_parent.conversion_rate)
		target.qty = (
			target.amount / flt(obj.rate) if (flt(obj.rate) and flt(obj.billed_amt)) else flt(obj.qty)
		)

		item = get_item_defaults(target.item_code, source_parent.company)
		item_group = get_item_group_defaults(target.item_code, source_parent.company)
		target.cost_center = (
			obj.cost_center
			or frappe.db.get_value("Project", obj.project, "cost_center")
			or item.get("buying_cost_center")
			or item_group.get("buying_cost_center")
		)

	fields = {
		"Purchase Order": {
			"doctype": "Purchase Invoice",
			"field_map": {
				"party_account_currency": "party_account_currency",
				"supplier_warehouse": "supplier_warehouse",
			},
			"field_no_map": ["payment_terms_template"],
			"validation": {
				"docstatus": ["=", 1],
			},
		},
		"Purchase Order Item": {
			"doctype": "Purchase Invoice Item",
			"field_map": {
				"name": "po_detail",
				"parent": "purchase_order",
			},
			"postprocess": update_item,
			"condition": lambda doc: (doc.base_amount == 0 or abs(doc.billed_amt) < abs(doc.amount)),
		},
		"Purchase Taxes and Charges": {"doctype": "Purchase Taxes and Charges", "add_if_empty": True},
	}

	doc = get_mapped_doc(
		"Purchase Order",
		source_name,
		fields,
		target_doc,
		postprocess,
		ignore_permissions=ignore_permissions,
	)
	doc.set_onload("ignore_price_list", True)

	return doc


@frappe.whitelist()
def make_rm_stock_entry(purchase_order, rm_items):
	rm_items_list = rm_items

	if isinstance(rm_items, str):
		rm_items_list = json.loads(rm_items)
	elif not rm_items:
		frappe.throw(_("No Items available for transfer"))

	if rm_items_list:
		fg_items = list(set(d["item_code"] for d in rm_items_list))
	else:
		frappe.throw(_("No Items selected for transfer"))

	if purchase_order:
		purchase_order = frappe.get_doc("Purchase Order", purchase_order)

	if fg_items:
		items = tuple(set(d["rm_item_code"] for d in rm_items_list))
		item_wh = get_item_details(items)

		stock_entry = frappe.new_doc("Stock Entry")
		stock_entry.purpose = "Send to Subcontractor"
		stock_entry.purchase_order = purchase_order.name
		stock_entry.supplier = purchase_order.supplier
		stock_entry.supplier_name = purchase_order.supplier_name
		stock_entry.supplier_address = purchase_order.supplier_address
		stock_entry.address_display = purchase_order.address_display
		stock_entry.company = purchase_order.company
		stock_entry.to_warehouse = purchase_order.supplier_warehouse
		stock_entry.set_stock_entry_type()

		for item_code in fg_items:
			for rm_item_data in rm_items_list:
				if rm_item_data["item_code"] == item_code:
					rm_item_code = rm_item_data["rm_item_code"]
					items_dict = {
						rm_item_code: {
							"po_detail": rm_item_data.get("name"),
							"item_name": rm_item_data["item_name"],
							"description": item_wh.get(rm_item_code, {}).get("description", ""),
							"qty": rm_item_data["qty"],
							"from_warehouse": rm_item_data["warehouse"],
							"stock_uom": rm_item_data["stock_uom"],
							"serial_no": rm_item_data.get("serial_no"),
							"batch_no": rm_item_data.get("batch_no"),
							"main_item_code": rm_item_data["item_code"],
							"allow_alternative_item": item_wh.get(rm_item_code, {}).get("allow_alternative_item"),
						}
					}
					stock_entry.add_to_stock_entry_detail(items_dict)
		return stock_entry.as_dict()
	else:
		frappe.throw(_("No Items selected for transfer"))
	return purchase_order.name


def get_item_details(items):
	item_details = {}
	for d in frappe.db.sql(
		"""select item_code, description, allow_alternative_item from `tabItem`
		where name in ({0})""".format(
			", ".join(["%s"] * len(items))
		),
		items,
		as_dict=1,
	):
		item_details[d.item_code] = d

	return item_details


def get_list_context(context=None):
	from erpnext.controllers.website_list_for_contact import get_list_context

	list_context = get_list_context(context)
	list_context.update(
		{
			"show_sidebar": True,
			"show_search": True,
			"no_breadcrumbs": True,
			"title": _("Purchase Orders"),
		}
	)
	return list_context


@frappe.whitelist()
def update_status(status, name):
	po = frappe.get_doc("Purchase Order", name)
	po.update_status(status)
	po.update_delivered_qty_in_sales_order()


@frappe.whitelist()
def make_inter_company_sales_order(source_name, target_doc=None):
	from erpnext.accounts.doctype.sales_invoice.sales_invoice import make_inter_company_transaction

	return make_inter_company_transaction("Purchase Order", source_name, target_doc)


@frappe.whitelist()
def get_materials_from_supplier(purchase_order, po_details):
	if isinstance(po_details, str):
		po_details = json.loads(po_details)

	doc = frappe.get_cached_doc("Purchase Order", purchase_order)
	doc.initialized_fields()
	doc.purchase_orders = [doc.name]
	doc.get_available_materials()

	if not doc.available_materials:
		frappe.throw(
			_("Materials are already received against the purchase order {0}").format(purchase_order)
		)

	return make_return_stock_entry_for_subcontract(doc.available_materials, doc, po_details)


def make_return_stock_entry_for_subcontract(available_materials, po_doc, po_details):
	ste_doc = frappe.new_doc("Stock Entry")
	ste_doc.purpose = "Material Transfer"
	ste_doc.purchase_order = po_doc.name
	ste_doc.company = po_doc.company
	ste_doc.is_return = 1

	for key, value in available_materials.items():
		if not value.qty:
			continue

		if value.batch_no:
			for batch_no, qty in value.batch_no.items():
				if qty > 0:
					add_items_in_ste(ste_doc, value, value.qty, po_details, batch_no)
		else:
			add_items_in_ste(ste_doc, value, value.qty, po_details)

	ste_doc.set_stock_entry_type()
	ste_doc.calculate_rate_and_amount()

	return ste_doc


def add_items_in_ste(ste_doc, row, qty, po_details, batch_no=None):
	item = ste_doc.append("items", row.item_details)

	po_detail = list(set(row.po_details).intersection(po_details))
	item.update(
		{
			"qty": qty,
			"batch_no": batch_no,
			"basic_rate": row.item_details["rate"],
			"po_detail": po_detail[0] if po_detail else "",
			"s_warehouse": row.item_details["t_warehouse"],
			"t_warehouse": row.item_details["s_warehouse"],
			"item_code": row.item_details["rm_item_code"],
			"subcontracted_item": row.item_details["main_item_code"],
			"serial_no": "\n".join(row.serial_no) if row.serial_no else "",
		}
	)<|MERGE_RESOLUTION|>--- conflicted
+++ resolved
@@ -422,7 +422,6 @@
 		else:
 			self.db_set("per_received", 0, update_modified=False)
 
-<<<<<<< HEAD
 	def link_purchase_order_to_receipt_or_invoice(self):
 		po_details = {item.item_code:item.name for item in self.items}
 		if self.purchase_invoice_reference:
@@ -445,10 +444,6 @@
 				frappe.db.set_value('Purchase Receipt Item', pr_item.name, 'purchase_order_item', po_details[pr_item.item_code])
 
 def item_last_purchase_rate(name, conversion_rate, item_code, conversion_factor= 1.0):
-=======
-
-def item_last_purchase_rate(name, conversion_rate, item_code, conversion_factor=1.0):
->>>>>>> 25762350
 	"""get last purchase rate for an item"""
 
 	conversion_rate = flt(conversion_rate) or 1.0
