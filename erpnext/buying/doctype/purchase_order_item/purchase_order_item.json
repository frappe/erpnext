{
 "actions": [],
 "autoname": "hash",
 "creation": "2013-05-24 19:29:06",
 "doctype": "DocType",
 "document_type": "Document",
 "editable_grid": 1,
 "engine": "InnoDB",
 "field_order": [
  "item_code",
  "supplier_part_no",
  "item_name",
  "column_break_4",
  "schedule_date",
  "expected_delivery_date",
  "section_break_5",
  "description",
  "col_break1",
  "image",
  "image_view",
  "quantity_and_rate",
  "qty",
  "stock_uom",
  "col_break2",
  "uom",
  "conversion_factor",
  "sec_break1",
  "price_list_rate",
  "discount_percentage",
  "discount_amount",
  "col_break3",
  "last_purchase_rate",
  "base_price_list_rate",
  "sec_break2",
  "rate",
  "amount",
  "item_tax_template",
  "col_break4",
  "base_rate",
  "base_amount",
  "pricing_rules",
  "is_free_item",
  "section_break_29",
  "net_rate",
  "net_amount",
  "column_break_32",
  "base_net_rate",
  "base_net_amount",
  "billed_amt",
  "warehouse_and_reference",
  "warehouse",
  "delivered_by_supplier",
  "project",
  "material_request",
  "material_request_item",
  "sales_order",
  "sales_order_item",
  "supplier_quotation",
  "supplier_quotation_item",
  "col_break5",
  "against_blanket_order",
  "blanket_order",
  "blanket_order_rate",
  "item_group",
  "brand",
  "bom",
  "include_exploded_items",
  "section_break_56",
  "stock_qty",
  "column_break_60",
  "received_qty",
  "returned_qty",
  "manufacture_details",
  "manufacturer",
  "column_break_14",
  "manufacturer_part_no",
  "more_info_section_break",
  "is_fixed_asset",
  "item_tax_rate",
  "accounting_details",
  "expense_account",
  "column_break_68",
  "item_weight_details",
  "weight_per_unit",
  "total_weight",
  "column_break_40",
  "weight_uom",
  "accounting_dimensions_section",
  "cost_center",
  "dimension_col_break",
  "section_break_72",
  "page_break"
 ],
 "fields": [
  {
   "bold": 1,
   "columns": 2,
   "fieldname": "item_code",
   "fieldtype": "Link",
   "in_list_view": 1,
   "label": "Item Code",
   "oldfieldname": "item_code",
   "oldfieldtype": "Link",
   "options": "Item",
   "reqd": 1,
   "search_index": 1
  },
  {
   "fieldname": "supplier_part_no",
   "fieldtype": "Data",
   "hidden": 1,
   "label": "Supplier Part Number",
   "print_hide": 1,
   "read_only": 1
  },
  {
   "fieldname": "item_name",
   "fieldtype": "Data",
   "in_global_search": 1,
   "label": "Item Name",
   "oldfieldname": "item_name",
   "oldfieldtype": "Data",
   "print_hide": 1,
   "reqd": 1
  },
  {
   "fieldname": "column_break_4",
   "fieldtype": "Column Break"
  },
  {
   "allow_on_submit": 1,
   "bold": 1,
   "columns": 2,
   "fieldname": "schedule_date",
   "fieldtype": "Date",
   "in_list_view": 1,
   "label": "Required By",
   "oldfieldname": "schedule_date",
   "oldfieldtype": "Date",
   "print_hide": 1,
   "reqd": 1
  },
  {
   "allow_on_submit": 1,
   "bold": 1,
   "fieldname": "expected_delivery_date",
   "fieldtype": "Date",
   "label": "Expected Delivery Date",
   "search_index": 1
  },
  {
   "collapsible": 1,
   "fieldname": "section_break_5",
   "fieldtype": "Section Break",
   "label": "Description"
  },
  {
   "fieldname": "description",
   "fieldtype": "Text Editor",
   "label": "Description",
   "oldfieldname": "description",
   "oldfieldtype": "Small Text",
   "print_width": "300px",
   "reqd": 1,
   "width": "300px"
  },
  {
   "fieldname": "col_break1",
   "fieldtype": "Column Break"
  },
  {
   "fieldname": "image",
   "fieldtype": "Attach",
   "hidden": 1,
   "label": "Image"
  },
  {
   "fieldname": "image_view",
   "fieldtype": "Image",
   "label": "Image View",
   "options": "image",
   "print_hide": 1
  },
  {
   "fieldname": "quantity_and_rate",
   "fieldtype": "Section Break",
   "label": "Quantity and Rate"
  },
  {
   "bold": 1,
   "columns": 1,
   "fieldname": "qty",
   "fieldtype": "Float",
   "in_list_view": 1,
   "label": "Quantity",
   "oldfieldname": "qty",
   "oldfieldtype": "Currency",
   "print_width": "60px",
   "reqd": 1,
   "width": "60px"
  },
  {
   "fieldname": "stock_uom",
   "fieldtype": "Link",
   "label": "Stock UOM",
   "oldfieldname": "stock_uom",
   "oldfieldtype": "Data",
   "options": "UOM",
   "print_width": "100px",
   "read_only": 1,
   "reqd": 1,
   "width": "100px"
  },
  {
   "fieldname": "col_break2",
   "fieldtype": "Column Break",
   "print_hide": 1
  },
  {
   "columns": 1,
   "fieldname": "uom",
   "fieldtype": "Link",
   "in_list_view": 1,
   "label": "UOM",
   "oldfieldname": "uom",
   "oldfieldtype": "Link",
   "options": "UOM",
   "print_width": "100px",
   "reqd": 1
  },
  {
   "fieldname": "conversion_factor",
   "fieldtype": "Float",
   "label": "UOM Conversion Factor",
   "oldfieldname": "conversion_factor",
   "oldfieldtype": "Currency",
   "print_hide": 1,
   "print_width": "100px",
   "reqd": 1,
   "width": "100px"
  },
  {
   "fieldname": "sec_break1",
   "fieldtype": "Section Break"
  },
  {
   "fieldname": "price_list_rate",
   "fieldtype": "Currency",
   "label": "Price List Rate",
   "options": "currency",
   "print_hide": 1
  },
  {
   "depends_on": "price_list_rate",
   "fieldname": "discount_percentage",
   "fieldtype": "Percent",
   "label": "Discount on Price List Rate (%)"
  },
  {
   "depends_on": "price_list_rate",
   "fieldname": "discount_amount",
   "fieldtype": "Currency",
   "label": "Discount Amount",
   "options": "currency"
  },
  {
   "fieldname": "col_break3",
   "fieldtype": "Column Break"
  },
  {
   "fieldname": "last_purchase_rate",
   "fieldtype": "Currency",
   "label": "Last Purchase Rate",
   "options": "currency",
   "print_hide": 1,
   "read_only": 1
  },
  {
   "fieldname": "base_price_list_rate",
   "fieldtype": "Currency",
   "label": "Price List Rate (Company Currency)",
   "options": "Company:company:default_currency",
   "print_hide": 1,
   "read_only": 1
  },
  {
   "fieldname": "sec_break2",
   "fieldtype": "Section Break"
  },
  {
   "bold": 1,
   "columns": 2,
   "fieldname": "rate",
   "fieldtype": "Currency",
   "in_list_view": 1,
   "label": "Rate",
   "oldfieldname": "import_rate",
   "oldfieldtype": "Currency",
   "options": "currency"
  },
  {
   "columns": 2,
   "fieldname": "amount",
   "fieldtype": "Currency",
   "in_list_view": 1,
   "label": "Amount",
   "oldfieldname": "import_amount",
   "oldfieldtype": "Currency",
   "options": "currency",
   "read_only": 1
  },
  {
   "fieldname": "col_break4",
   "fieldtype": "Column Break"
  },
  {
   "fieldname": "base_rate",
   "fieldtype": "Currency",
   "label": "Rate (Company Currency)",
   "oldfieldname": "purchase_rate",
   "oldfieldtype": "Currency",
   "options": "Company:company:default_currency",
   "print_hide": 1,
   "print_width": "100px",
   "read_only": 1,
   "reqd": 1,
   "width": "100px"
  },
  {
   "fieldname": "base_amount",
   "fieldtype": "Currency",
   "label": "Amount (Company Currency)",
   "oldfieldname": "amount",
   "oldfieldtype": "Currency",
   "options": "Company:company:default_currency",
   "print_hide": 1,
   "read_only": 1,
   "reqd": 1
  },
  {
   "fieldname": "pricing_rules",
   "fieldtype": "Small Text",
   "hidden": 1,
   "label": "Pricing Rules",
   "read_only": 1
  },
  {
   "default": "0",
   "fieldname": "is_free_item",
   "fieldtype": "Check",
   "label": "Is Free Item",
   "read_only": 1
  },
  {
   "fieldname": "section_break_29",
   "fieldtype": "Section Break"
  },
  {
   "fieldname": "net_rate",
   "fieldtype": "Currency",
   "label": "Net Rate",
   "options": "currency",
   "print_hide": 1,
   "read_only": 1
  },
  {
   "fieldname": "net_amount",
   "fieldtype": "Currency",
   "label": "Net Amount",
   "options": "currency",
   "print_hide": 1,
   "read_only": 1
  },
  {
   "fieldname": "column_break_32",
   "fieldtype": "Column Break"
  },
  {
   "fieldname": "base_net_rate",
   "fieldtype": "Currency",
   "label": "Net Rate (Company Currency)",
   "options": "Company:company:default_currency",
   "print_hide": 1,
   "read_only": 1
  },
  {
   "fieldname": "base_net_amount",
   "fieldtype": "Currency",
   "label": "Net Amount (Company Currency)",
   "options": "Company:company:default_currency",
   "print_hide": 1,
   "read_only": 1
  },
  {
   "collapsible": 1,
   "fieldname": "item_weight_details",
   "fieldtype": "Section Break",
   "label": "Item Weight Details"
  },
  {
   "fieldname": "weight_per_unit",
   "fieldtype": "Float",
   "label": "Weight Per Unit",
   "read_only": 1
  },
  {
   "fieldname": "total_weight",
   "fieldtype": "Float",
   "label": "Total Weight",
   "print_hide": 1,
   "read_only": 1
  },
  {
   "fieldname": "column_break_40",
   "fieldtype": "Column Break"
  },
  {
   "fieldname": "weight_uom",
   "fieldtype": "Link",
   "label": "Weight UOM",
   "options": "UOM",
   "read_only": 1
  },
  {
   "fieldname": "warehouse_and_reference",
   "fieldtype": "Section Break",
   "label": "Warehouse and Reference"
  },
  {
   "fieldname": "warehouse",
   "fieldtype": "Link",
   "in_list_view": 1,
   "label": "Warehouse",
   "oldfieldname": "warehouse",
   "oldfieldtype": "Link",
   "options": "Warehouse",
   "print_hide": 1
  },
  {
   "fieldname": "project",
   "fieldtype": "Link",
   "label": "Project",
   "options": "Project",
   "print_hide": 1
  },
  {
   "fieldname": "material_request",
   "fieldtype": "Link",
   "label": "Material Request",
   "no_copy": 1,
   "oldfieldname": "prevdoc_docname",
   "oldfieldtype": "Link",
   "options": "Material Request",
   "print_hide": 1,
   "print_width": "120px",
   "read_only": 1,
   "search_index": 1,
   "width": "120px"
  },
  {
   "fieldname": "material_request_item",
   "fieldtype": "Data",
   "hidden": 1,
   "label": "Material Request Item",
   "no_copy": 1,
   "oldfieldname": "prevdoc_detail_docname",
   "oldfieldtype": "Data",
   "print_hide": 1,
   "read_only": 1,
   "search_index": 1
  },
  {
   "fieldname": "sales_order",
   "fieldtype": "Link",
   "label": "Sales Order",
   "no_copy": 1,
   "options": "Sales Order",
   "print_hide": 1,
   "read_only": 1,
   "search_index": 1
  },
  {
   "fieldname": "sales_order_item",
   "fieldtype": "Data",
   "hidden": 1,
   "label": "Sales Order Item",
   "no_copy": 1,
   "print_hide": 1,
   "read_only": 1,
   "search_index": 1
  },
  {
   "fieldname": "supplier_quotation",
   "fieldtype": "Link",
   "label": "Supplier Quotation",
   "no_copy": 1,
   "options": "Supplier Quotation",
   "read_only": 1
  },
  {
   "fieldname": "supplier_quotation_item",
   "fieldtype": "Link",
   "hidden": 1,
   "label": "Supplier Quotation Item",
   "no_copy": 1,
   "options": "Supplier Quotation Item",
   "read_only": 1
  },
  {
   "default": "0",
   "fieldname": "delivered_by_supplier",
   "fieldtype": "Check",
   "label": "To be delivered to customer",
   "print_hide": 1,
   "read_only": 1
  },
  {
   "depends_on": "eval:doc.against_blanket_order",
   "fieldname": "blanket_order",
   "fieldtype": "Link",
   "label": "Blanket Order",
   "no_copy": 1,
   "options": "Blanket Order"
  },
  {
   "depends_on": "eval:doc.against_blanket_order",
   "fieldname": "blanket_order_rate",
   "fieldtype": "Currency",
   "label": "Blanket Order Rate",
   "no_copy": 1,
   "print_hide": 1,
   "read_only": 1
  },
  {
   "fieldname": "col_break5",
   "fieldtype": "Column Break"
  },
  {
   "fieldname": "item_group",
   "fieldtype": "Link",
   "hidden": 1,
   "label": "Item Group",
   "oldfieldname": "item_group",
   "oldfieldtype": "Link",
   "options": "Item Group",
   "print_hide": 1,
   "read_only": 1
  },
  {
   "fieldname": "brand",
   "fieldtype": "Link",
   "hidden": 1,
   "label": "Brand",
   "oldfieldname": "brand",
   "oldfieldtype": "Link",
   "options": "Brand",
   "print_hide": 1,
   "read_only": 1
  },
  {
   "fieldname": "bom",
   "fieldtype": "Link",
   "label": "BOM",
   "options": "BOM",
   "print_hide": 1
  },
  {
   "default": "0",
   "depends_on": "eval:parent.is_subcontracted == 'Yes'",
   "fieldname": "include_exploded_items",
   "fieldtype": "Check",
   "label": "Include Exploded Items",
   "print_hide": 1
  },
  {
   "fieldname": "section_break_56",
   "fieldtype": "Section Break"
  },
  {
   "fieldname": "stock_qty",
   "fieldtype": "Float",
   "label": "Qty as per Stock UOM",
   "no_copy": 1,
   "oldfieldname": "stock_qty",
   "oldfieldtype": "Currency",
   "print_hide": 1,
   "print_width": "100px",
   "read_only": 1,
   "width": "100px"
  },
  {
   "fieldname": "received_qty",
   "fieldtype": "Float",
   "label": "Received Qty",
   "no_copy": 1,
   "oldfieldname": "received_qty",
   "oldfieldtype": "Currency",
   "print_hide": 1,
   "read_only": 1
  },
  {
   "depends_on": "returned_qty",
   "fieldname": "returned_qty",
   "fieldtype": "Float",
   "label": "Returned Qty",
   "no_copy": 1,
   "print_hide": 1,
   "read_only": 1
  },
  {
   "fieldname": "column_break_60",
   "fieldtype": "Column Break"
  },
  {
   "fieldname": "billed_amt",
   "fieldtype": "Currency",
   "label": "Billed Amt",
   "no_copy": 1,
   "options": "currency",
   "print_hide": 1,
   "read_only": 1
  },
  {
   "description": "Tax detail table fetched from item master as a string and stored in this field.\nUsed for Taxes and Charges",
   "fieldname": "item_tax_rate",
   "fieldtype": "Code",
   "hidden": 1,
   "label": "Item Tax Rate",
   "oldfieldname": "item_tax_rate",
   "oldfieldtype": "Small Text",
   "print_hide": 1,
   "read_only": 1,
   "report_hide": 1
  },
  {
   "fieldname": "accounting_details",
   "fieldtype": "Section Break",
   "label": "Accounting Details"
  },
  {
   "fieldname": "expense_account",
   "fieldtype": "Link",
   "label": "Expense Account",
   "options": "Account",
   "print_hide": 1
  },
  {
   "fieldname": "column_break_68",
   "fieldtype": "Column Break"
  },
  {
   "fieldname": "cost_center",
   "fieldtype": "Link",
   "label": "Cost Center",
   "options": "Cost Center",
   "print_hide": 1
  },
  {
   "allow_on_submit": 1,
   "default": "0",
   "fieldname": "page_break",
   "fieldtype": "Check",
   "label": "Page Break",
   "no_copy": 1,
   "oldfieldname": "page_break",
   "oldfieldtype": "Check",
   "print_hide": 1
  },
  {
   "fieldname": "item_tax_template",
   "fieldtype": "Link",
   "label": "Item Tax Template",
   "options": "Item Tax Template"
  },
  {
   "fieldname": "section_break_72",
   "fieldtype": "Section Break"
  },
  {
   "collapsible": 1,
   "fieldname": "accounting_dimensions_section",
   "fieldtype": "Section Break",
   "label": "Accounting Dimensions "
  },
  {
   "fieldname": "dimension_col_break",
   "fieldtype": "Column Break"
  },
  {
   "collapsible": 1,
   "fieldname": "manufacture_details",
   "fieldtype": "Section Break",
   "label": "Manufacture"
  },
  {
   "fieldname": "manufacturer",
   "fieldtype": "Link",
   "label": "Manufacturer",
   "options": "Manufacturer"
  },
  {
   "fieldname": "column_break_14",
   "fieldtype": "Column Break"
  },
  {
   "fieldname": "manufacturer_part_no",
   "fieldtype": "Data",
   "label": "Manufacturer Part Number"
  },
  {
   "default": "0",
   "fieldname": "against_blanket_order",
   "fieldtype": "Check",
   "label": "Against Blanket Order"
  },
  {
   "default": "0",
   "fetch_from": "item_code.is_fixed_asset",
   "fieldname": "is_fixed_asset",
   "fieldtype": "Check",
   "label": "Is Fixed Asset",
   "read_only": 1
  },
  {
   "fieldname": "more_info_section_break",
   "fieldtype": "Section Break",
   "label": "More Information"
  }
 ],
 "idx": 1,
 "istable": 1,
 "links": [],
<<<<<<< HEAD
 "modified": "2020-03-13 11:55:58.643393",
=======
 "modified": "2020-04-07 18:35:17.558928",
>>>>>>> 27c6f694
 "modified_by": "Administrator",
 "module": "Buying",
 "name": "Purchase Order Item",
 "owner": "Administrator",
 "permissions": [],
 "quick_entry": 1,
 "search_fields": "item_name",
 "sort_field": "modified",
 "sort_order": "DESC",
 "track_changes": 1
}<|MERGE_RESOLUTION|>--- conflicted
+++ resolved
@@ -730,11 +730,7 @@
  "idx": 1,
  "istable": 1,
  "links": [],
-<<<<<<< HEAD
- "modified": "2020-03-13 11:55:58.643393",
-=======
- "modified": "2020-04-07 18:35:17.558928",
->>>>>>> 27c6f694
+ "modified": "2020-04-21 11:55:58.643393",
  "modified_by": "Administrator",
  "module": "Buying",
  "name": "Purchase Order Item",
