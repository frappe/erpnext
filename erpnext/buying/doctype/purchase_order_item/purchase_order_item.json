{
<<<<<<< HEAD
"actions": [],
"autoname": "hash",
"creation": "2013-05-24 19:29:06",
"doctype": "DocType",
"document_type": "Document",
"editable_grid": 1,
"engine": "InnoDB",
"field_order": [
    "item_code",
    "supplier_part_no",
    "item_name",
    "product_bundle",
    "column_break_4",
    "schedule_date",
    "expected_delivery_date",
    "section_break_5",
    "description",
    "col_break1",
    "image",
    "image_view",
    "quantity_and_rate",
    "qty",
    "stock_uom",
    "col_break2",
    "uom",
    "conversion_factor",
    "stock_qty",
    "sec_break1",
    "price_list_rate",
    "last_purchase_rate",
    "col_break3",
    "base_price_list_rate",
    "discount_and_margin_section",
    "margin_type",
    "margin_rate_or_amount",
    "rate_with_margin",
    "column_break_28",
    "discount_percentage",
    "discount_amount",
    "base_rate_with_margin",
    "sec_break2",
    "rate",
    "amount",
    "item_tax_template",
    "col_break4",
    "base_rate",
    "base_amount",
    "pricing_rules",
    "stock_uom_rate",
    "is_free_item",
    "section_break_29",
    "net_rate",
    "net_amount",
    "column_break_32",
    "base_net_rate",
    "base_net_amount",
    "warehouse_and_reference",
    "warehouse",
    "actual_qty",
    "company_total_stock",
    "material_request",
    "material_request_item",
    "sales_order",
    "sales_order_item",
    "supplier_quotation",
    "supplier_quotation_item",
    "col_break5",
    "delivered_by_supplier",
    "against_blanket_order",
    "blanket_order",
    "blanket_order_rate",
    "item_group",
    "brand",
    "section_break_56",
    "received_qty",
    "returned_qty",
    "column_break_60",
    "billed_amt",
    "accounting_details",
    "expense_account",
    "manufacture_details",
    "manufacturer",
    "manufacturer_part_no",
    "column_break_14",
    "bom",
    "include_exploded_items",
    "item_weight_details",
    "weight_per_unit",
    "total_weight",
    "column_break_40",
    "weight_uom",
    "accounting_dimensions_section",
    "project",
    "dimension_col_break",
    "cost_center",
    "more_info_section_break",
    "is_fixed_asset",
    "item_tax_rate",
    "section_break_72",
    "production_plan",
    "production_plan_item",
    "production_plan_sub_assembly_item",
    "page_break"
],
"fields": [
    {
    "bold": 1,
    "columns": 2,
    "fieldname": "item_code",
    "fieldtype": "Link",
    "in_list_view": 1,
    "label": "Item Code",
    "oldfieldname": "item_code",
    "oldfieldtype": "Link",
    "options": "Item",
    "reqd": 1,
    "search_index": 1
    },
    {
    "fieldname": "supplier_part_no",
    "fieldtype": "Data",
    "hidden": 1,
    "label": "Supplier Part Number",
    "print_hide": 1,
    "read_only": 1
    },
    {
    "fieldname": "item_name",
    "fieldtype": "Data",
    "in_global_search": 1,
    "label": "Item Name",
    "oldfieldname": "item_name",
    "oldfieldtype": "Data",
    "print_hide": 1,
    "reqd": 1
    },
    {
    "fieldname": "column_break_4",
    "fieldtype": "Column Break"
    },
    {
    "allow_on_submit": 1,
    "bold": 1,
    "columns": 2,
    "fieldname": "schedule_date",
    "fieldtype": "Date",
    "in_list_view": 1,
    "label": "Required By",
    "oldfieldname": "schedule_date",
    "oldfieldtype": "Date",
    "print_hide": 1,
    "reqd": 1
    },
    {
    "allow_on_submit": 1,
    "bold": 1,
    "fieldname": "expected_delivery_date",
    "fieldtype": "Date",
    "label": "Expected Delivery Date",
    "search_index": 1
    },
    {
    "collapsible": 1,
    "fieldname": "section_break_5",
    "fieldtype": "Section Break",
    "label": "Description"
    },
    {
    "fieldname": "description",
    "fieldtype": "Text Editor",
    "label": "Description",
    "oldfieldname": "description",
    "oldfieldtype": "Small Text",
    "print_width": "300px",
    "reqd": 1,
    "width": "300px"
    },
    {
    "fieldname": "col_break1",
    "fieldtype": "Column Break"
    },
    {
    "fieldname": "image",
    "fieldtype": "Attach",
    "hidden": 1,
    "label": "Image"
    },
    {
    "fieldname": "image_view",
    "fieldtype": "Image",
    "label": "Image View",
    "options": "image",
    "print_hide": 1
    },
    {
    "fieldname": "quantity_and_rate",
    "fieldtype": "Section Break",
    "label": "Quantity and Rate"
    },
    {
    "bold": 1,
    "columns": 1,
    "fieldname": "qty",
    "fieldtype": "Float",
    "in_list_view": 1,
    "label": "Quantity",
    "oldfieldname": "qty",
    "oldfieldtype": "Currency",
    "print_width": "60px",
    "reqd": 1,
    "width": "60px"
    },
    {
    "fieldname": "stock_uom",
    "fieldtype": "Link",
    "label": "Stock UOM",
    "oldfieldname": "stock_uom",
    "oldfieldtype": "Data",
    "options": "UOM",
    "print_width": "100px",
    "read_only": 1,
    "reqd": 1,
    "width": "100px"
    },
    {
    "fieldname": "col_break2",
    "fieldtype": "Column Break",
    "print_hide": 1
    },
    {
    "columns": 1,
    "fieldname": "uom",
    "fieldtype": "Link",
    "in_list_view": 1,
    "label": "UOM",
    "oldfieldname": "uom",
    "oldfieldtype": "Link",
    "options": "UOM",
    "print_width": "100px",
    "reqd": 1
    },
    {
    "fieldname": "conversion_factor",
    "fieldtype": "Float",
    "label": "UOM Conversion Factor",
    "oldfieldname": "conversion_factor",
    "oldfieldtype": "Currency",
    "print_hide": 1,
    "print_width": "100px",
    "reqd": 1,
    "width": "100px"
    },
    {
    "fieldname": "sec_break1",
    "fieldtype": "Section Break"
    },
    {
    "fieldname": "price_list_rate",
    "fieldtype": "Currency",
    "label": "Price List Rate",
    "options": "currency",
    "print_hide": 1
    },
    {
    "depends_on": "price_list_rate",
    "fieldname": "discount_percentage",
    "fieldtype": "Percent",
    "label": "Discount on Price List Rate (%)"
    },
    {
    "depends_on": "price_list_rate",
    "fieldname": "discount_amount",
    "fieldtype": "Currency",
    "label": "Discount Amount",
    "options": "currency"
    },
    {
    "fieldname": "col_break3",
    "fieldtype": "Column Break"
    },
    {
    "fieldname": "last_purchase_rate",
    "fieldtype": "Currency",
    "label": "Last Purchase Rate",
    "options": "currency",
    "print_hide": 1,
    "read_only": 1
    },
    {
    "fieldname": "base_price_list_rate",
    "fieldtype": "Currency",
    "label": "Price List Rate (Company Currency)",
    "options": "Company:company:default_currency",
    "print_hide": 1,
    "read_only": 1
    },
    {
    "fieldname": "sec_break2",
    "fieldtype": "Section Break"
    },
    {
    "bold": 1,
    "columns": 2,
    "fieldname": "rate",
    "fieldtype": "Currency",
    "in_list_view": 1,
    "label": "Rate",
    "oldfieldname": "import_rate",
    "oldfieldtype": "Currency",
    "options": "currency"
    },
    {
    "columns": 2,
    "fieldname": "amount",
    "fieldtype": "Currency",
    "in_list_view": 1,
    "label": "Amount",
    "oldfieldname": "import_amount",
    "oldfieldtype": "Currency",
    "options": "currency",
    "read_only": 1
    },
    {
    "fieldname": "col_break4",
    "fieldtype": "Column Break"
    },
    {
    "fieldname": "base_rate",
    "fieldtype": "Currency",
    "label": "Rate (Company Currency)",
    "oldfieldname": "purchase_rate",
    "oldfieldtype": "Currency",
    "options": "Company:company:default_currency",
    "print_hide": 1,
    "print_width": "100px",
    "read_only": 1,
    "reqd": 1,
    "width": "100px"
    },
    {
    "fieldname": "base_amount",
    "fieldtype": "Currency",
    "label": "Amount (Company Currency)",
    "oldfieldname": "amount",
    "oldfieldtype": "Currency",
    "options": "Company:company:default_currency",
    "print_hide": 1,
    "read_only": 1,
    "reqd": 1
    },
    {
    "fieldname": "pricing_rules",
    "fieldtype": "Small Text",
    "hidden": 1,
    "label": "Pricing Rules",
    "read_only": 1
    },
    {
    "default": "0",
    "depends_on": "is_free_item",
    "fieldname": "is_free_item",
    "fieldtype": "Check",
    "label": "Is Free Item",
    "read_only": 1
    },
    {
    "fieldname": "section_break_29",
    "fieldtype": "Section Break"
    },
    {
    "fieldname": "net_rate",
    "fieldtype": "Currency",
    "label": "Net Rate",
    "options": "currency",
    "print_hide": 1,
    "read_only": 1
    },
    {
    "fieldname": "net_amount",
    "fieldtype": "Currency",
    "label": "Net Amount",
    "options": "currency",
    "print_hide": 1,
    "read_only": 1
    },
    {
    "fieldname": "column_break_32",
    "fieldtype": "Column Break"
    },
    {
    "fieldname": "base_net_rate",
    "fieldtype": "Currency",
    "label": "Net Rate (Company Currency)",
    "options": "Company:company:default_currency",
    "print_hide": 1,
    "read_only": 1
    },
    {
    "fieldname": "base_net_amount",
    "fieldtype": "Currency",
    "label": "Net Amount (Company Currency)",
    "options": "Company:company:default_currency",
    "print_hide": 1,
    "read_only": 1
    },
    {
    "collapsible": 1,
    "fieldname": "item_weight_details",
    "fieldtype": "Section Break",
    "label": "Item Weight Details"
    },
    {
    "fieldname": "weight_per_unit",
    "fieldtype": "Float",
    "label": "Weight Per Unit",
    "read_only": 1
    },
    {
    "fieldname": "total_weight",
    "fieldtype": "Float",
    "label": "Total Weight",
    "print_hide": 1,
    "read_only": 1
    },
    {
    "fieldname": "column_break_40",
    "fieldtype": "Column Break"
    },
    {
    "fieldname": "weight_uom",
    "fieldtype": "Link",
    "label": "Weight UOM",
    "options": "UOM",
    "read_only": 1
    },
    {
    "fieldname": "warehouse_and_reference",
    "fieldtype": "Section Break",
    "label": "Warehouse and Reference"
    },
    {
    "fieldname": "warehouse",
    "fieldtype": "Link",
    "in_list_view": 1,
    "label": "Warehouse",
    "oldfieldname": "warehouse",
    "oldfieldtype": "Link",
    "options": "Warehouse",
    "print_hide": 1
    },
    {
    "fieldname": "project",
    "fieldtype": "Link",
    "label": "Project",
    "options": "Project",
    "print_hide": 1
    },
    {
    "fieldname": "material_request",
    "fieldtype": "Link",
    "label": "Material Request",
    "no_copy": 1,
    "oldfieldname": "prevdoc_docname",
    "oldfieldtype": "Link",
    "options": "Material Request",
    "print_hide": 1,
    "print_width": "120px",
    "read_only": 1,
    "search_index": 1,
    "width": "120px"
    },
    {
    "fieldname": "material_request_item",
    "fieldtype": "Data",
    "hidden": 1,
    "label": "Material Request Item",
    "no_copy": 1,
    "oldfieldname": "prevdoc_detail_docname",
    "oldfieldtype": "Data",
    "print_hide": 1,
    "read_only": 1,
    "search_index": 1
    },
    {
    "fieldname": "sales_order",
    "fieldtype": "Link",
    "label": "Sales Order",
    "no_copy": 1,
    "options": "Sales Order",
    "print_hide": 1,
    "search_index": 1
    },
    {
    "fieldname": "sales_order_item",
    "fieldtype": "Data",
    "hidden": 1,
    "label": "Sales Order Item",
    "no_copy": 1,
    "print_hide": 1,
    "read_only": 1,
    "search_index": 1
    },
    {
    "fieldname": "supplier_quotation",
    "fieldtype": "Link",
    "label": "Supplier Quotation",
    "no_copy": 1,
    "options": "Supplier Quotation",
    "read_only": 1
    },
    {
    "fieldname": "supplier_quotation_item",
    "fieldtype": "Link",
    "hidden": 1,
    "label": "Supplier Quotation Item",
    "no_copy": 1,
    "options": "Supplier Quotation Item",
    "read_only": 1
    },
    {
    "default": "0",
    "depends_on": "delivered_by_supplier",
    "fieldname": "delivered_by_supplier",
    "fieldtype": "Check",
    "label": "To be Delivered to Customer",
    "print_hide": 1,
    "read_only": 1
    },
    {
    "depends_on": "eval:doc.against_blanket_order",
    "fieldname": "blanket_order",
    "fieldtype": "Link",
    "label": "Blanket Order",
    "no_copy": 1,
    "options": "Blanket Order"
    },
    {
    "depends_on": "eval:doc.against_blanket_order",
    "fieldname": "blanket_order_rate",
    "fieldtype": "Currency",
    "label": "Blanket Order Rate",
    "no_copy": 1,
    "print_hide": 1,
    "read_only": 1
    },
    {
    "fieldname": "col_break5",
    "fieldtype": "Column Break"
    },
    {
    "fieldname": "item_group",
    "fieldtype": "Link",
    "hidden": 1,
    "label": "Item Group",
    "oldfieldname": "item_group",
    "oldfieldtype": "Link",
    "options": "Item Group",
    "print_hide": 1,
    "read_only": 1
    },
    {
    "fieldname": "brand",
    "fieldtype": "Link",
    "hidden": 1,
    "label": "Brand",
    "oldfieldname": "brand",
    "oldfieldtype": "Link",
    "options": "Brand",
    "print_hide": 1,
    "read_only": 1
    },
    {
    "depends_on": "eval:parent.is_subcontracted == 'Yes'",
    "fieldname": "bom",
    "fieldtype": "Link",
    "label": "BOM",
    "options": "BOM",
    "print_hide": 1
    },
    {
    "default": "0",
    "depends_on": "eval:parent.is_subcontracted == 'Yes'",
    "fieldname": "include_exploded_items",
    "fieldtype": "Check",
    "label": "Include Exploded Items",
    "print_hide": 1
    },
    {
    "fieldname": "section_break_56",
    "fieldtype": "Section Break",
    "label": "Billed, Received & Returned"
    },
    {
    "fieldname": "stock_qty",
    "fieldtype": "Float",
    "label": "Qty in Stock UOM",
    "no_copy": 1,
    "print_hide": 1,
    "print_width": "100px",
    "read_only": 1,
    "width": "100px"
    },
    {
    "depends_on": "received_qty",
    "fieldname": "received_qty",
    "fieldtype": "Float",
    "label": "Received Qty",
    "no_copy": 1,
    "oldfieldname": "received_qty",
    "oldfieldtype": "Currency",
    "print_hide": 1,
    "read_only": 1
    },
    {
    "depends_on": "returned_qty",
    "fieldname": "returned_qty",
    "fieldtype": "Float",
    "label": "Returned Qty",
    "no_copy": 1,
    "print_hide": 1,
    "read_only": 1
    },
    {
    "fieldname": "column_break_60",
    "fieldtype": "Column Break"
    },
    {
    "depends_on": "billed_amt",
    "fieldname": "billed_amt",
    "fieldtype": "Currency",
    "label": "Billed Amount",
    "no_copy": 1,
    "options": "currency",
    "print_hide": 1,
    "read_only": 1
    },
    {
    "description": "Tax detail table fetched from item master as a string and stored in this field.\nUsed for Taxes and Charges",
    "fieldname": "item_tax_rate",
    "fieldtype": "Code",
    "hidden": 1,
    "label": "Item Tax Rate",
    "oldfieldname": "item_tax_rate",
    "oldfieldtype": "Small Text",
    "print_hide": 1,
    "read_only": 1,
    "report_hide": 1
    },
    {
    "collapsible": 1,
    "fieldname": "accounting_details",
    "fieldtype": "Section Break",
    "label": "Accounting Details"
    },
    {
    "fieldname": "expense_account",
    "fieldtype": "Link",
    "label": "Expense Account",
    "options": "Account",
    "print_hide": 1
    },
    {
    "fieldname": "cost_center",
    "fieldtype": "Link",
    "label": "Cost Center",
    "options": "Cost Center",
    "print_hide": 1
    },
    {
    "allow_on_submit": 1,
    "default": "0",
    "fieldname": "page_break",
    "fieldtype": "Check",
    "label": "Page Break",
    "no_copy": 1,
    "oldfieldname": "page_break",
    "oldfieldtype": "Check",
    "print_hide": 1
    },
    {
    "fieldname": "item_tax_template",
    "fieldtype": "Link",
    "label": "Item Tax Template",
    "options": "Item Tax Template"
    },
    {
    "fieldname": "section_break_72",
    "fieldtype": "Section Break"
    },
    {
    "collapsible": 1,
    "fieldname": "accounting_dimensions_section",
    "fieldtype": "Section Break",
    "label": "Accounting Dimensions "
    },
    {
    "fieldname": "dimension_col_break",
    "fieldtype": "Column Break"
    },
    {
    "collapsible": 1,
    "fieldname": "manufacture_details",
    "fieldtype": "Section Break",
    "label": "Manufacture"
    },
    {
    "fieldname": "manufacturer",
    "fieldtype": "Link",
    "label": "Manufacturer",
    "options": "Manufacturer"
    },
    {
    "fieldname": "column_break_14",
    "fieldtype": "Column Break"
    },
    {
    "fieldname": "manufacturer_part_no",
    "fieldtype": "Data",
    "label": "Manufacturer Part Number"
    },
    {
    "default": "0",
    "fieldname": "against_blanket_order",
    "fieldtype": "Check",
    "label": "Against Blanket Order"
    },
    {
    "default": "0",
    "depends_on": "is_fixed_asset",
    "fetch_from": "item_code.is_fixed_asset",
    "fieldname": "is_fixed_asset",
    "fieldtype": "Check",
    "label": "Is Fixed Asset",
    "read_only": 1
    },
    {
    "fieldname": "more_info_section_break",
    "fieldtype": "Section Break",
    "label": "More Information"
    },
    {
    "depends_on": "eval: doc.uom != doc.stock_uom",
    "fieldname": "stock_uom_rate",
    "fieldtype": "Currency",
    "label": "Rate of Stock UOM",
    "no_copy": 1,
    "options": "currency",
    "read_only": 1
    },
    {
    "allow_on_submit": 1,
    "fieldname": "actual_qty",
    "fieldtype": "Float",
    "label": "Available Qty at Warehouse",
    "print_hide": 1,
    "read_only": 1
    },
    {
    "allow_on_submit": 1,
    "fieldname": "company_total_stock",
    "fieldtype": "Float",
    "label": "Available Qty at Company",
    "no_copy": 1,
    "read_only": 1
    },
    {
    "collapsible": 1,
    "fieldname": "discount_and_margin_section",
    "fieldtype": "Section Break",
    "label": "Discount and Margin"
    },
    {
    "depends_on": "price_list_rate",
    "fieldname": "margin_type",
    "fieldtype": "Select",
    "label": "Margin Type",
    "options": "\nPercentage\nAmount",
    "print_hide": 1
    },
    {
    "depends_on": "eval:doc.margin_type && doc.price_list_rate",
    "fieldname": "margin_rate_or_amount",
    "fieldtype": "Float",
    "label": "Margin Rate or Amount",
    "print_hide": 1
    },
    {
    "depends_on": "eval:doc.margin_type && doc.price_list_rate && doc.margin_rate_or_amount",
    "fieldname": "rate_with_margin",
    "fieldtype": "Currency",
    "label": "Rate With Margin",
    "options": "currency",
    "print_hide": 1,
    "read_only": 1
    },
    {
    "fieldname": "column_break_28",
    "fieldtype": "Column Break"
    },
    {
    "depends_on": "eval:doc.margin_type && doc.price_list_rate && doc.margin_rate_or_amount",
    "fieldname": "base_rate_with_margin",
    "fieldtype": "Currency",
    "label": "Rate With Margin (Company Currency)",
    "options": "Company:company:default_currency",
    "print_hide": 1,
    "read_only": 1
    },
    {
    "fieldname": "production_plan",
    "fieldtype": "Link",
    "label": "Production Plan",
    "options": "Production Plan",
    "print_hide": 1,
    "read_only": 1
    },
    {
    "fieldname": "production_plan_item",
    "fieldtype": "Data",
    "hidden": 1,
    "label": "Production Plan Item",
    "no_copy": 1,
    "read_only": 1
    },
    {
    "fieldname": "production_plan_sub_assembly_item",
    "fieldtype": "Data",
    "hidden": 1,
    "label": "Production Plan Sub Assembly Item",
    "no_copy": 1,
    "read_only": 1
    },
    {
    "fieldname": "product_bundle",
    "fieldtype": "Link",
    "label": "Product Bundle",
    "options": "Product Bundle",
    "read_only": 1
    }
],
"idx": 1,
"index_web_pages_for_search": 1,
"istable": 1,
"links": [],
"modified": "2021-08-30 20:06:26.712097",
"modified_by": "Administrator",
"module": "Buying",
"name": "Purchase Order Item",
"owner": "Administrator",
"permissions": [],
"quick_entry": 1,
"search_fields": "item_name",
"sort_field": "modified",
"sort_order": "DESC",
"track_changes": 1
=======
 "actions": [],
 "autoname": "hash",
 "creation": "2013-05-24 19:29:06",
 "doctype": "DocType",
 "document_type": "Document",
 "editable_grid": 1,
 "engine": "InnoDB",
 "field_order": [
  "item_code",
  "supplier_part_no",
  "item_name",
  "product_bundle",
  "column_break_4",
  "schedule_date",
  "expected_delivery_date",
  "section_break_5",
  "description",
  "col_break1",
  "image",
  "image_view",
  "quantity_and_rate",
  "qty",
  "stock_uom",
  "col_break2",
  "uom",
  "conversion_factor",
  "stock_qty",
  "sec_break1",
  "price_list_rate",
  "last_purchase_rate",
  "col_break3",
  "base_price_list_rate",
  "discount_and_margin_section",
  "margin_type",
  "margin_rate_or_amount",
  "rate_with_margin",
  "column_break_28",
  "discount_percentage",
  "discount_amount",
  "base_rate_with_margin",
  "sec_break2",
  "rate",
  "amount",
  "item_tax_template",
  "col_break4",
  "base_rate",
  "base_amount",
  "pricing_rules",
  "stock_uom_rate",
  "is_free_item",
  "section_break_29",
  "net_rate",
  "net_amount",
  "column_break_32",
  "base_net_rate",
  "base_net_amount",
  "warehouse_and_reference",
  "warehouse",
  "actual_qty",
  "company_total_stock",
  "material_request",
  "material_request_item",
  "sales_order",
  "sales_order_item",
  "sales_order_packed_item",
  "supplier_quotation",
  "supplier_quotation_item",
  "col_break5",
  "delivered_by_supplier",
  "against_blanket_order",
  "blanket_order",
  "blanket_order_rate",
  "item_group",
  "brand",
  "section_break_56",
  "received_qty",
  "returned_qty",
  "column_break_60",
  "billed_amt",
  "accounting_details",
  "expense_account",
  "manufacture_details",
  "manufacturer",
  "manufacturer_part_no",
  "column_break_14",
  "bom",
  "include_exploded_items",
  "item_weight_details",
  "weight_per_unit",
  "total_weight",
  "column_break_40",
  "weight_uom",
  "accounting_dimensions_section",
  "project",
  "dimension_col_break",
  "cost_center",
  "more_info_section_break",
  "is_fixed_asset",
  "item_tax_rate",
  "section_break_72",
  "production_plan",
  "production_plan_item",
  "production_plan_sub_assembly_item",
  "page_break"
 ],
 "fields": [
  {
   "bold": 1,
   "columns": 2,
   "fieldname": "item_code",
   "fieldtype": "Link",
   "in_list_view": 1,
   "label": "Item Code",
   "oldfieldname": "item_code",
   "oldfieldtype": "Link",
   "options": "Item",
   "reqd": 1,
   "search_index": 1
  },
  {
   "fieldname": "supplier_part_no",
   "fieldtype": "Data",
   "hidden": 1,
   "label": "Supplier Part Number",
   "print_hide": 1,
   "read_only": 1
  },
  {
   "fieldname": "item_name",
   "fieldtype": "Data",
   "in_global_search": 1,
   "label": "Item Name",
   "oldfieldname": "item_name",
   "oldfieldtype": "Data",
   "print_hide": 1,
   "reqd": 1
  },
  {
   "fieldname": "column_break_4",
   "fieldtype": "Column Break"
  },
  {
   "allow_on_submit": 1,
   "bold": 1,
   "columns": 2,
   "fieldname": "schedule_date",
   "fieldtype": "Date",
   "in_list_view": 1,
   "label": "Required By",
   "oldfieldname": "schedule_date",
   "oldfieldtype": "Date",
   "print_hide": 1,
   "reqd": 1
  },
  {
   "allow_on_submit": 1,
   "bold": 1,
   "fieldname": "expected_delivery_date",
   "fieldtype": "Date",
   "label": "Expected Delivery Date",
   "search_index": 1
  },
  {
   "collapsible": 1,
   "fieldname": "section_break_5",
   "fieldtype": "Section Break",
   "label": "Description"
  },
  {
   "fieldname": "description",
   "fieldtype": "Text Editor",
   "label": "Description",
   "oldfieldname": "description",
   "oldfieldtype": "Small Text",
   "print_width": "300px",
   "reqd": 1,
   "width": "300px"
  },
  {
   "fieldname": "col_break1",
   "fieldtype": "Column Break"
  },
  {
   "fieldname": "image",
   "fieldtype": "Attach",
   "hidden": 1,
   "label": "Image"
  },
  {
   "fieldname": "image_view",
   "fieldtype": "Image",
   "label": "Image View",
   "options": "image",
   "print_hide": 1
  },
  {
   "fieldname": "quantity_and_rate",
   "fieldtype": "Section Break",
   "label": "Quantity and Rate"
  },
  {
   "bold": 1,
   "columns": 1,
   "fieldname": "qty",
   "fieldtype": "Float",
   "in_list_view": 1,
   "label": "Quantity",
   "oldfieldname": "qty",
   "oldfieldtype": "Currency",
   "print_width": "60px",
   "reqd": 1,
   "width": "60px"
  },
  {
   "fieldname": "stock_uom",
   "fieldtype": "Link",
   "label": "Stock UOM",
   "oldfieldname": "stock_uom",
   "oldfieldtype": "Data",
   "options": "UOM",
   "print_width": "100px",
   "read_only": 1,
   "reqd": 1,
   "width": "100px"
  },
  {
   "fieldname": "col_break2",
   "fieldtype": "Column Break",
   "print_hide": 1
  },
  {
   "columns": 1,
   "fieldname": "uom",
   "fieldtype": "Link",
   "in_list_view": 1,
   "label": "UOM",
   "oldfieldname": "uom",
   "oldfieldtype": "Link",
   "options": "UOM",
   "print_width": "100px",
   "reqd": 1
  },
  {
   "fieldname": "conversion_factor",
   "fieldtype": "Float",
   "label": "UOM Conversion Factor",
   "oldfieldname": "conversion_factor",
   "oldfieldtype": "Currency",
   "print_hide": 1,
   "print_width": "100px",
   "reqd": 1,
   "width": "100px"
  },
  {
   "fieldname": "sec_break1",
   "fieldtype": "Section Break"
  },
  {
   "fieldname": "price_list_rate",
   "fieldtype": "Currency",
   "label": "Price List Rate",
   "options": "currency",
   "print_hide": 1
  },
  {
   "depends_on": "price_list_rate",
   "fieldname": "discount_percentage",
   "fieldtype": "Percent",
   "label": "Discount on Price List Rate (%)"
  },
  {
   "depends_on": "price_list_rate",
   "fieldname": "discount_amount",
   "fieldtype": "Currency",
   "label": "Discount Amount",
   "options": "currency"
  },
  {
   "fieldname": "col_break3",
   "fieldtype": "Column Break"
  },
  {
   "fieldname": "last_purchase_rate",
   "fieldtype": "Currency",
   "label": "Last Purchase Rate",
   "options": "currency",
   "print_hide": 1,
   "read_only": 1
  },
  {
   "fieldname": "base_price_list_rate",
   "fieldtype": "Currency",
   "label": "Price List Rate (Company Currency)",
   "options": "Company:company:default_currency",
   "print_hide": 1,
   "read_only": 1
  },
  {
   "fieldname": "sec_break2",
   "fieldtype": "Section Break"
  },
  {
   "bold": 1,
   "columns": 2,
   "fieldname": "rate",
   "fieldtype": "Currency",
   "in_list_view": 1,
   "label": "Rate",
   "oldfieldname": "import_rate",
   "oldfieldtype": "Currency",
   "options": "currency"
  },
  {
   "columns": 2,
   "fieldname": "amount",
   "fieldtype": "Currency",
   "in_list_view": 1,
   "label": "Amount",
   "oldfieldname": "import_amount",
   "oldfieldtype": "Currency",
   "options": "currency",
   "read_only": 1
  },
  {
   "fieldname": "col_break4",
   "fieldtype": "Column Break"
  },
  {
   "fieldname": "base_rate",
   "fieldtype": "Currency",
   "label": "Rate (Company Currency)",
   "oldfieldname": "purchase_rate",
   "oldfieldtype": "Currency",
   "options": "Company:company:default_currency",
   "print_hide": 1,
   "print_width": "100px",
   "read_only": 1,
   "reqd": 1,
   "width": "100px"
  },
  {
   "fieldname": "base_amount",
   "fieldtype": "Currency",
   "label": "Amount (Company Currency)",
   "oldfieldname": "amount",
   "oldfieldtype": "Currency",
   "options": "Company:company:default_currency",
   "print_hide": 1,
   "read_only": 1,
   "reqd": 1
  },
  {
   "fieldname": "pricing_rules",
   "fieldtype": "Small Text",
   "hidden": 1,
   "label": "Pricing Rules",
   "read_only": 1
  },
  {
   "default": "0",
   "depends_on": "is_free_item",
   "fieldname": "is_free_item",
   "fieldtype": "Check",
   "label": "Is Free Item",
   "read_only": 1
  },
  {
   "fieldname": "section_break_29",
   "fieldtype": "Section Break"
  },
  {
   "fieldname": "net_rate",
   "fieldtype": "Currency",
   "label": "Net Rate",
   "options": "currency",
   "print_hide": 1,
   "read_only": 1
  },
  {
   "fieldname": "net_amount",
   "fieldtype": "Currency",
   "label": "Net Amount",
   "options": "currency",
   "print_hide": 1,
   "read_only": 1
  },
  {
   "fieldname": "column_break_32",
   "fieldtype": "Column Break"
  },
  {
   "fieldname": "base_net_rate",
   "fieldtype": "Currency",
   "label": "Net Rate (Company Currency)",
   "options": "Company:company:default_currency",
   "print_hide": 1,
   "read_only": 1
  },
  {
   "fieldname": "base_net_amount",
   "fieldtype": "Currency",
   "label": "Net Amount (Company Currency)",
   "options": "Company:company:default_currency",
   "print_hide": 1,
   "read_only": 1
  },
  {
   "collapsible": 1,
   "fieldname": "item_weight_details",
   "fieldtype": "Section Break",
   "label": "Item Weight Details"
  },
  {
   "fieldname": "weight_per_unit",
   "fieldtype": "Float",
   "label": "Weight Per Unit",
   "read_only": 1
  },
  {
   "fieldname": "total_weight",
   "fieldtype": "Float",
   "label": "Total Weight",
   "print_hide": 1,
   "read_only": 1
  },
  {
   "fieldname": "column_break_40",
   "fieldtype": "Column Break"
  },
  {
   "fieldname": "weight_uom",
   "fieldtype": "Link",
   "label": "Weight UOM",
   "options": "UOM",
   "read_only": 1
  },
  {
   "fieldname": "warehouse_and_reference",
   "fieldtype": "Section Break",
   "label": "Warehouse and Reference"
  },
  {
   "fieldname": "warehouse",
   "fieldtype": "Link",
   "in_list_view": 1,
   "label": "Warehouse",
   "oldfieldname": "warehouse",
   "oldfieldtype": "Link",
   "options": "Warehouse",
   "print_hide": 1
  },
  {
   "fieldname": "project",
   "fieldtype": "Link",
   "label": "Project",
   "options": "Project",
   "print_hide": 1
  },
  {
   "fieldname": "material_request",
   "fieldtype": "Link",
   "label": "Material Request",
   "no_copy": 1,
   "oldfieldname": "prevdoc_docname",
   "oldfieldtype": "Link",
   "options": "Material Request",
   "print_hide": 1,
   "print_width": "120px",
   "read_only": 1,
   "search_index": 1,
   "width": "120px"
  },
  {
   "fieldname": "material_request_item",
   "fieldtype": "Data",
   "hidden": 1,
   "label": "Material Request Item",
   "no_copy": 1,
   "oldfieldname": "prevdoc_detail_docname",
   "oldfieldtype": "Data",
   "print_hide": 1,
   "read_only": 1,
   "search_index": 1
  },
  {
   "fieldname": "sales_order",
   "fieldtype": "Link",
   "label": "Sales Order",
   "no_copy": 1,
   "options": "Sales Order",
   "print_hide": 1,
   "search_index": 1
  },
  {
   "fieldname": "sales_order_item",
   "fieldtype": "Data",
   "hidden": 1,
   "label": "Sales Order Item",
   "no_copy": 1,
   "print_hide": 1,
   "read_only": 1,
   "search_index": 1
  },
  {
   "fieldname": "supplier_quotation",
   "fieldtype": "Link",
   "label": "Supplier Quotation",
   "no_copy": 1,
   "options": "Supplier Quotation",
   "read_only": 1
  },
  {
   "fieldname": "supplier_quotation_item",
   "fieldtype": "Link",
   "hidden": 1,
   "label": "Supplier Quotation Item",
   "no_copy": 1,
   "options": "Supplier Quotation Item",
   "read_only": 1
  },
  {
   "default": "0",
   "depends_on": "delivered_by_supplier",
   "fieldname": "delivered_by_supplier",
   "fieldtype": "Check",
   "label": "To be Delivered to Customer",
   "print_hide": 1,
   "read_only": 1
  },
  {
   "depends_on": "eval:doc.against_blanket_order",
   "fieldname": "blanket_order",
   "fieldtype": "Link",
   "label": "Blanket Order",
   "no_copy": 1,
   "options": "Blanket Order"
  },
  {
   "depends_on": "eval:doc.against_blanket_order",
   "fieldname": "blanket_order_rate",
   "fieldtype": "Currency",
   "label": "Blanket Order Rate",
   "no_copy": 1,
   "print_hide": 1,
   "read_only": 1
  },
  {
   "fieldname": "col_break5",
   "fieldtype": "Column Break"
  },
  {
   "fieldname": "item_group",
   "fieldtype": "Link",
   "hidden": 1,
   "label": "Item Group",
   "oldfieldname": "item_group",
   "oldfieldtype": "Link",
   "options": "Item Group",
   "print_hide": 1,
   "read_only": 1
  },
  {
   "fieldname": "brand",
   "fieldtype": "Link",
   "hidden": 1,
   "label": "Brand",
   "oldfieldname": "brand",
   "oldfieldtype": "Link",
   "options": "Brand",
   "print_hide": 1,
   "read_only": 1
  },
  {
   "depends_on": "eval:parent.is_subcontracted == 'Yes'",
   "fieldname": "bom",
   "fieldtype": "Link",
   "label": "BOM",
   "options": "BOM",
   "print_hide": 1
  },
  {
   "default": "0",
   "depends_on": "eval:parent.is_subcontracted == 'Yes'",
   "fieldname": "include_exploded_items",
   "fieldtype": "Check",
   "label": "Include Exploded Items",
   "print_hide": 1
  },
  {
   "fieldname": "section_break_56",
   "fieldtype": "Section Break",
   "label": "Billed, Received & Returned"
  },
  {
   "fieldname": "stock_qty",
   "fieldtype": "Float",
   "label": "Qty in Stock UOM",
   "no_copy": 1,
   "print_hide": 1,
   "print_width": "100px",
   "read_only": 1,
   "width": "100px"
  },
  {
   "depends_on": "received_qty",
   "fieldname": "received_qty",
   "fieldtype": "Float",
   "label": "Received Qty",
   "no_copy": 1,
   "oldfieldname": "received_qty",
   "oldfieldtype": "Currency",
   "print_hide": 1,
   "read_only": 1
  },
  {
   "depends_on": "returned_qty",
   "fieldname": "returned_qty",
   "fieldtype": "Float",
   "label": "Returned Qty",
   "no_copy": 1,
   "print_hide": 1,
   "read_only": 1
  },
  {
   "fieldname": "column_break_60",
   "fieldtype": "Column Break"
  },
  {
   "depends_on": "billed_amt",
   "fieldname": "billed_amt",
   "fieldtype": "Currency",
   "label": "Billed Amount",
   "no_copy": 1,
   "options": "currency",
   "print_hide": 1,
   "read_only": 1
  },
  {
   "description": "Tax detail table fetched from item master as a string and stored in this field.\nUsed for Taxes and Charges",
   "fieldname": "item_tax_rate",
   "fieldtype": "Code",
   "hidden": 1,
   "label": "Item Tax Rate",
   "oldfieldname": "item_tax_rate",
   "oldfieldtype": "Small Text",
   "print_hide": 1,
   "read_only": 1,
   "report_hide": 1
  },
  {
   "collapsible": 1,
   "fieldname": "accounting_details",
   "fieldtype": "Section Break",
   "label": "Accounting Details"
  },
  {
   "fieldname": "expense_account",
   "fieldtype": "Link",
   "label": "Expense Account",
   "options": "Account",
   "print_hide": 1
  },
  {
   "fieldname": "cost_center",
   "fieldtype": "Link",
   "label": "Cost Center",
   "options": "Cost Center",
   "print_hide": 1
  },
  {
   "allow_on_submit": 1,
   "default": "0",
   "fieldname": "page_break",
   "fieldtype": "Check",
   "label": "Page Break",
   "no_copy": 1,
   "oldfieldname": "page_break",
   "oldfieldtype": "Check",
   "print_hide": 1
  },
  {
   "fieldname": "item_tax_template",
   "fieldtype": "Link",
   "label": "Item Tax Template",
   "options": "Item Tax Template"
  },
  {
   "fieldname": "section_break_72",
   "fieldtype": "Section Break"
  },
  {
   "collapsible": 1,
   "fieldname": "accounting_dimensions_section",
   "fieldtype": "Section Break",
   "label": "Accounting Dimensions "
  },
  {
   "fieldname": "dimension_col_break",
   "fieldtype": "Column Break"
  },
  {
   "collapsible": 1,
   "fieldname": "manufacture_details",
   "fieldtype": "Section Break",
   "label": "Manufacture"
  },
  {
   "fieldname": "manufacturer",
   "fieldtype": "Link",
   "label": "Manufacturer",
   "options": "Manufacturer"
  },
  {
   "fieldname": "column_break_14",
   "fieldtype": "Column Break"
  },
  {
   "fieldname": "manufacturer_part_no",
   "fieldtype": "Data",
   "label": "Manufacturer Part Number"
  },
  {
   "default": "0",
   "fieldname": "against_blanket_order",
   "fieldtype": "Check",
   "label": "Against Blanket Order"
  },
  {
   "default": "0",
   "depends_on": "is_fixed_asset",
   "fetch_from": "item_code.is_fixed_asset",
   "fieldname": "is_fixed_asset",
   "fieldtype": "Check",
   "label": "Is Fixed Asset",
   "read_only": 1
  },
  {
   "fieldname": "more_info_section_break",
   "fieldtype": "Section Break",
   "label": "More Information"
  },
  {
   "depends_on": "eval: doc.uom != doc.stock_uom",
   "fieldname": "stock_uom_rate",
   "fieldtype": "Currency",
   "label": "Rate of Stock UOM",
   "no_copy": 1,
   "options": "currency",
   "read_only": 1
  },
  {
   "allow_on_submit": 1,
   "fieldname": "actual_qty",
   "fieldtype": "Float",
   "label": "Available Qty at Warehouse",
   "print_hide": 1,
   "read_only": 1
  },
  {
   "allow_on_submit": 1,
   "fieldname": "company_total_stock",
   "fieldtype": "Float",
   "label": "Available Qty at Company",
   "no_copy": 1,
   "read_only": 1
  },
  {
   "collapsible": 1,
   "fieldname": "discount_and_margin_section",
   "fieldtype": "Section Break",
   "label": "Discount and Margin"
  },
  {
   "depends_on": "price_list_rate",
   "fieldname": "margin_type",
   "fieldtype": "Select",
   "label": "Margin Type",
   "options": "\nPercentage\nAmount",
   "print_hide": 1
  },
  {
   "depends_on": "eval:doc.margin_type && doc.price_list_rate",
   "fieldname": "margin_rate_or_amount",
   "fieldtype": "Float",
   "label": "Margin Rate or Amount",
   "print_hide": 1
  },
  {
   "depends_on": "eval:doc.margin_type && doc.price_list_rate && doc.margin_rate_or_amount",
   "fieldname": "rate_with_margin",
   "fieldtype": "Currency",
   "label": "Rate With Margin",
   "options": "currency",
   "print_hide": 1,
   "read_only": 1
  },
  {
   "fieldname": "column_break_28",
   "fieldtype": "Column Break"
  },
  {
   "depends_on": "eval:doc.margin_type && doc.price_list_rate && doc.margin_rate_or_amount",
   "fieldname": "base_rate_with_margin",
   "fieldtype": "Currency",
   "label": "Rate With Margin (Company Currency)",
   "options": "Company:company:default_currency",
   "print_hide": 1,
   "read_only": 1
  },
  {
   "fieldname": "production_plan",
   "fieldtype": "Link",
   "label": "Production Plan",
   "options": "Production Plan",
   "print_hide": 1,
   "read_only": 1
  },
  {
   "fieldname": "production_plan_item",
   "fieldtype": "Data",
   "hidden": 1,
   "label": "Production Plan Item",
   "no_copy": 1,
   "read_only": 1
  },
  {
   "fieldname": "production_plan_sub_assembly_item",
   "fieldtype": "Data",
   "hidden": 1,
   "label": "Production Plan Sub Assembly Item",
   "no_copy": 1,
   "read_only": 1
  },
  {
   "fieldname": "product_bundle",
   "fieldtype": "Link",
   "label": "Product Bundle",
   "options": "Product Bundle",
   "read_only": 1
  },
  {
   "fieldname": "sales_order_packed_item",
   "fieldtype": "Data",
   "label": "Sales Order Packed Item",
   "no_copy": 1,
   "print_hide": 1
  }
 ],
 "idx": 1,
 "index_web_pages_for_search": 1,
 "istable": 1,
 "links": [],
 "modified": "2022-02-02 13:10:18.398976",
 "modified_by": "Administrator",
 "module": "Buying",
 "name": "Purchase Order Item",
 "naming_rule": "Random",
 "owner": "Administrator",
 "permissions": [],
 "quick_entry": 1,
 "search_fields": "item_name",
 "sort_field": "modified",
 "sort_order": "DESC",
 "states": [],
 "track_changes": 1
>>>>>>> 76376d7a
}<|MERGE_RESOLUTION|>--- conflicted
+++ resolved
@@ -1,861 +1,4 @@
 {
-<<<<<<< HEAD
-"actions": [],
-"autoname": "hash",
-"creation": "2013-05-24 19:29:06",
-"doctype": "DocType",
-"document_type": "Document",
-"editable_grid": 1,
-"engine": "InnoDB",
-"field_order": [
-    "item_code",
-    "supplier_part_no",
-    "item_name",
-    "product_bundle",
-    "column_break_4",
-    "schedule_date",
-    "expected_delivery_date",
-    "section_break_5",
-    "description",
-    "col_break1",
-    "image",
-    "image_view",
-    "quantity_and_rate",
-    "qty",
-    "stock_uom",
-    "col_break2",
-    "uom",
-    "conversion_factor",
-    "stock_qty",
-    "sec_break1",
-    "price_list_rate",
-    "last_purchase_rate",
-    "col_break3",
-    "base_price_list_rate",
-    "discount_and_margin_section",
-    "margin_type",
-    "margin_rate_or_amount",
-    "rate_with_margin",
-    "column_break_28",
-    "discount_percentage",
-    "discount_amount",
-    "base_rate_with_margin",
-    "sec_break2",
-    "rate",
-    "amount",
-    "item_tax_template",
-    "col_break4",
-    "base_rate",
-    "base_amount",
-    "pricing_rules",
-    "stock_uom_rate",
-    "is_free_item",
-    "section_break_29",
-    "net_rate",
-    "net_amount",
-    "column_break_32",
-    "base_net_rate",
-    "base_net_amount",
-    "warehouse_and_reference",
-    "warehouse",
-    "actual_qty",
-    "company_total_stock",
-    "material_request",
-    "material_request_item",
-    "sales_order",
-    "sales_order_item",
-    "supplier_quotation",
-    "supplier_quotation_item",
-    "col_break5",
-    "delivered_by_supplier",
-    "against_blanket_order",
-    "blanket_order",
-    "blanket_order_rate",
-    "item_group",
-    "brand",
-    "section_break_56",
-    "received_qty",
-    "returned_qty",
-    "column_break_60",
-    "billed_amt",
-    "accounting_details",
-    "expense_account",
-    "manufacture_details",
-    "manufacturer",
-    "manufacturer_part_no",
-    "column_break_14",
-    "bom",
-    "include_exploded_items",
-    "item_weight_details",
-    "weight_per_unit",
-    "total_weight",
-    "column_break_40",
-    "weight_uom",
-    "accounting_dimensions_section",
-    "project",
-    "dimension_col_break",
-    "cost_center",
-    "more_info_section_break",
-    "is_fixed_asset",
-    "item_tax_rate",
-    "section_break_72",
-    "production_plan",
-    "production_plan_item",
-    "production_plan_sub_assembly_item",
-    "page_break"
-],
-"fields": [
-    {
-    "bold": 1,
-    "columns": 2,
-    "fieldname": "item_code",
-    "fieldtype": "Link",
-    "in_list_view": 1,
-    "label": "Item Code",
-    "oldfieldname": "item_code",
-    "oldfieldtype": "Link",
-    "options": "Item",
-    "reqd": 1,
-    "search_index": 1
-    },
-    {
-    "fieldname": "supplier_part_no",
-    "fieldtype": "Data",
-    "hidden": 1,
-    "label": "Supplier Part Number",
-    "print_hide": 1,
-    "read_only": 1
-    },
-    {
-    "fieldname": "item_name",
-    "fieldtype": "Data",
-    "in_global_search": 1,
-    "label": "Item Name",
-    "oldfieldname": "item_name",
-    "oldfieldtype": "Data",
-    "print_hide": 1,
-    "reqd": 1
-    },
-    {
-    "fieldname": "column_break_4",
-    "fieldtype": "Column Break"
-    },
-    {
-    "allow_on_submit": 1,
-    "bold": 1,
-    "columns": 2,
-    "fieldname": "schedule_date",
-    "fieldtype": "Date",
-    "in_list_view": 1,
-    "label": "Required By",
-    "oldfieldname": "schedule_date",
-    "oldfieldtype": "Date",
-    "print_hide": 1,
-    "reqd": 1
-    },
-    {
-    "allow_on_submit": 1,
-    "bold": 1,
-    "fieldname": "expected_delivery_date",
-    "fieldtype": "Date",
-    "label": "Expected Delivery Date",
-    "search_index": 1
-    },
-    {
-    "collapsible": 1,
-    "fieldname": "section_break_5",
-    "fieldtype": "Section Break",
-    "label": "Description"
-    },
-    {
-    "fieldname": "description",
-    "fieldtype": "Text Editor",
-    "label": "Description",
-    "oldfieldname": "description",
-    "oldfieldtype": "Small Text",
-    "print_width": "300px",
-    "reqd": 1,
-    "width": "300px"
-    },
-    {
-    "fieldname": "col_break1",
-    "fieldtype": "Column Break"
-    },
-    {
-    "fieldname": "image",
-    "fieldtype": "Attach",
-    "hidden": 1,
-    "label": "Image"
-    },
-    {
-    "fieldname": "image_view",
-    "fieldtype": "Image",
-    "label": "Image View",
-    "options": "image",
-    "print_hide": 1
-    },
-    {
-    "fieldname": "quantity_and_rate",
-    "fieldtype": "Section Break",
-    "label": "Quantity and Rate"
-    },
-    {
-    "bold": 1,
-    "columns": 1,
-    "fieldname": "qty",
-    "fieldtype": "Float",
-    "in_list_view": 1,
-    "label": "Quantity",
-    "oldfieldname": "qty",
-    "oldfieldtype": "Currency",
-    "print_width": "60px",
-    "reqd": 1,
-    "width": "60px"
-    },
-    {
-    "fieldname": "stock_uom",
-    "fieldtype": "Link",
-    "label": "Stock UOM",
-    "oldfieldname": "stock_uom",
-    "oldfieldtype": "Data",
-    "options": "UOM",
-    "print_width": "100px",
-    "read_only": 1,
-    "reqd": 1,
-    "width": "100px"
-    },
-    {
-    "fieldname": "col_break2",
-    "fieldtype": "Column Break",
-    "print_hide": 1
-    },
-    {
-    "columns": 1,
-    "fieldname": "uom",
-    "fieldtype": "Link",
-    "in_list_view": 1,
-    "label": "UOM",
-    "oldfieldname": "uom",
-    "oldfieldtype": "Link",
-    "options": "UOM",
-    "print_width": "100px",
-    "reqd": 1
-    },
-    {
-    "fieldname": "conversion_factor",
-    "fieldtype": "Float",
-    "label": "UOM Conversion Factor",
-    "oldfieldname": "conversion_factor",
-    "oldfieldtype": "Currency",
-    "print_hide": 1,
-    "print_width": "100px",
-    "reqd": 1,
-    "width": "100px"
-    },
-    {
-    "fieldname": "sec_break1",
-    "fieldtype": "Section Break"
-    },
-    {
-    "fieldname": "price_list_rate",
-    "fieldtype": "Currency",
-    "label": "Price List Rate",
-    "options": "currency",
-    "print_hide": 1
-    },
-    {
-    "depends_on": "price_list_rate",
-    "fieldname": "discount_percentage",
-    "fieldtype": "Percent",
-    "label": "Discount on Price List Rate (%)"
-    },
-    {
-    "depends_on": "price_list_rate",
-    "fieldname": "discount_amount",
-    "fieldtype": "Currency",
-    "label": "Discount Amount",
-    "options": "currency"
-    },
-    {
-    "fieldname": "col_break3",
-    "fieldtype": "Column Break"
-    },
-    {
-    "fieldname": "last_purchase_rate",
-    "fieldtype": "Currency",
-    "label": "Last Purchase Rate",
-    "options": "currency",
-    "print_hide": 1,
-    "read_only": 1
-    },
-    {
-    "fieldname": "base_price_list_rate",
-    "fieldtype": "Currency",
-    "label": "Price List Rate (Company Currency)",
-    "options": "Company:company:default_currency",
-    "print_hide": 1,
-    "read_only": 1
-    },
-    {
-    "fieldname": "sec_break2",
-    "fieldtype": "Section Break"
-    },
-    {
-    "bold": 1,
-    "columns": 2,
-    "fieldname": "rate",
-    "fieldtype": "Currency",
-    "in_list_view": 1,
-    "label": "Rate",
-    "oldfieldname": "import_rate",
-    "oldfieldtype": "Currency",
-    "options": "currency"
-    },
-    {
-    "columns": 2,
-    "fieldname": "amount",
-    "fieldtype": "Currency",
-    "in_list_view": 1,
-    "label": "Amount",
-    "oldfieldname": "import_amount",
-    "oldfieldtype": "Currency",
-    "options": "currency",
-    "read_only": 1
-    },
-    {
-    "fieldname": "col_break4",
-    "fieldtype": "Column Break"
-    },
-    {
-    "fieldname": "base_rate",
-    "fieldtype": "Currency",
-    "label": "Rate (Company Currency)",
-    "oldfieldname": "purchase_rate",
-    "oldfieldtype": "Currency",
-    "options": "Company:company:default_currency",
-    "print_hide": 1,
-    "print_width": "100px",
-    "read_only": 1,
-    "reqd": 1,
-    "width": "100px"
-    },
-    {
-    "fieldname": "base_amount",
-    "fieldtype": "Currency",
-    "label": "Amount (Company Currency)",
-    "oldfieldname": "amount",
-    "oldfieldtype": "Currency",
-    "options": "Company:company:default_currency",
-    "print_hide": 1,
-    "read_only": 1,
-    "reqd": 1
-    },
-    {
-    "fieldname": "pricing_rules",
-    "fieldtype": "Small Text",
-    "hidden": 1,
-    "label": "Pricing Rules",
-    "read_only": 1
-    },
-    {
-    "default": "0",
-    "depends_on": "is_free_item",
-    "fieldname": "is_free_item",
-    "fieldtype": "Check",
-    "label": "Is Free Item",
-    "read_only": 1
-    },
-    {
-    "fieldname": "section_break_29",
-    "fieldtype": "Section Break"
-    },
-    {
-    "fieldname": "net_rate",
-    "fieldtype": "Currency",
-    "label": "Net Rate",
-    "options": "currency",
-    "print_hide": 1,
-    "read_only": 1
-    },
-    {
-    "fieldname": "net_amount",
-    "fieldtype": "Currency",
-    "label": "Net Amount",
-    "options": "currency",
-    "print_hide": 1,
-    "read_only": 1
-    },
-    {
-    "fieldname": "column_break_32",
-    "fieldtype": "Column Break"
-    },
-    {
-    "fieldname": "base_net_rate",
-    "fieldtype": "Currency",
-    "label": "Net Rate (Company Currency)",
-    "options": "Company:company:default_currency",
-    "print_hide": 1,
-    "read_only": 1
-    },
-    {
-    "fieldname": "base_net_amount",
-    "fieldtype": "Currency",
-    "label": "Net Amount (Company Currency)",
-    "options": "Company:company:default_currency",
-    "print_hide": 1,
-    "read_only": 1
-    },
-    {
-    "collapsible": 1,
-    "fieldname": "item_weight_details",
-    "fieldtype": "Section Break",
-    "label": "Item Weight Details"
-    },
-    {
-    "fieldname": "weight_per_unit",
-    "fieldtype": "Float",
-    "label": "Weight Per Unit",
-    "read_only": 1
-    },
-    {
-    "fieldname": "total_weight",
-    "fieldtype": "Float",
-    "label": "Total Weight",
-    "print_hide": 1,
-    "read_only": 1
-    },
-    {
-    "fieldname": "column_break_40",
-    "fieldtype": "Column Break"
-    },
-    {
-    "fieldname": "weight_uom",
-    "fieldtype": "Link",
-    "label": "Weight UOM",
-    "options": "UOM",
-    "read_only": 1
-    },
-    {
-    "fieldname": "warehouse_and_reference",
-    "fieldtype": "Section Break",
-    "label": "Warehouse and Reference"
-    },
-    {
-    "fieldname": "warehouse",
-    "fieldtype": "Link",
-    "in_list_view": 1,
-    "label": "Warehouse",
-    "oldfieldname": "warehouse",
-    "oldfieldtype": "Link",
-    "options": "Warehouse",
-    "print_hide": 1
-    },
-    {
-    "fieldname": "project",
-    "fieldtype": "Link",
-    "label": "Project",
-    "options": "Project",
-    "print_hide": 1
-    },
-    {
-    "fieldname": "material_request",
-    "fieldtype": "Link",
-    "label": "Material Request",
-    "no_copy": 1,
-    "oldfieldname": "prevdoc_docname",
-    "oldfieldtype": "Link",
-    "options": "Material Request",
-    "print_hide": 1,
-    "print_width": "120px",
-    "read_only": 1,
-    "search_index": 1,
-    "width": "120px"
-    },
-    {
-    "fieldname": "material_request_item",
-    "fieldtype": "Data",
-    "hidden": 1,
-    "label": "Material Request Item",
-    "no_copy": 1,
-    "oldfieldname": "prevdoc_detail_docname",
-    "oldfieldtype": "Data",
-    "print_hide": 1,
-    "read_only": 1,
-    "search_index": 1
-    },
-    {
-    "fieldname": "sales_order",
-    "fieldtype": "Link",
-    "label": "Sales Order",
-    "no_copy": 1,
-    "options": "Sales Order",
-    "print_hide": 1,
-    "search_index": 1
-    },
-    {
-    "fieldname": "sales_order_item",
-    "fieldtype": "Data",
-    "hidden": 1,
-    "label": "Sales Order Item",
-    "no_copy": 1,
-    "print_hide": 1,
-    "read_only": 1,
-    "search_index": 1
-    },
-    {
-    "fieldname": "supplier_quotation",
-    "fieldtype": "Link",
-    "label": "Supplier Quotation",
-    "no_copy": 1,
-    "options": "Supplier Quotation",
-    "read_only": 1
-    },
-    {
-    "fieldname": "supplier_quotation_item",
-    "fieldtype": "Link",
-    "hidden": 1,
-    "label": "Supplier Quotation Item",
-    "no_copy": 1,
-    "options": "Supplier Quotation Item",
-    "read_only": 1
-    },
-    {
-    "default": "0",
-    "depends_on": "delivered_by_supplier",
-    "fieldname": "delivered_by_supplier",
-    "fieldtype": "Check",
-    "label": "To be Delivered to Customer",
-    "print_hide": 1,
-    "read_only": 1
-    },
-    {
-    "depends_on": "eval:doc.against_blanket_order",
-    "fieldname": "blanket_order",
-    "fieldtype": "Link",
-    "label": "Blanket Order",
-    "no_copy": 1,
-    "options": "Blanket Order"
-    },
-    {
-    "depends_on": "eval:doc.against_blanket_order",
-    "fieldname": "blanket_order_rate",
-    "fieldtype": "Currency",
-    "label": "Blanket Order Rate",
-    "no_copy": 1,
-    "print_hide": 1,
-    "read_only": 1
-    },
-    {
-    "fieldname": "col_break5",
-    "fieldtype": "Column Break"
-    },
-    {
-    "fieldname": "item_group",
-    "fieldtype": "Link",
-    "hidden": 1,
-    "label": "Item Group",
-    "oldfieldname": "item_group",
-    "oldfieldtype": "Link",
-    "options": "Item Group",
-    "print_hide": 1,
-    "read_only": 1
-    },
-    {
-    "fieldname": "brand",
-    "fieldtype": "Link",
-    "hidden": 1,
-    "label": "Brand",
-    "oldfieldname": "brand",
-    "oldfieldtype": "Link",
-    "options": "Brand",
-    "print_hide": 1,
-    "read_only": 1
-    },
-    {
-    "depends_on": "eval:parent.is_subcontracted == 'Yes'",
-    "fieldname": "bom",
-    "fieldtype": "Link",
-    "label": "BOM",
-    "options": "BOM",
-    "print_hide": 1
-    },
-    {
-    "default": "0",
-    "depends_on": "eval:parent.is_subcontracted == 'Yes'",
-    "fieldname": "include_exploded_items",
-    "fieldtype": "Check",
-    "label": "Include Exploded Items",
-    "print_hide": 1
-    },
-    {
-    "fieldname": "section_break_56",
-    "fieldtype": "Section Break",
-    "label": "Billed, Received & Returned"
-    },
-    {
-    "fieldname": "stock_qty",
-    "fieldtype": "Float",
-    "label": "Qty in Stock UOM",
-    "no_copy": 1,
-    "print_hide": 1,
-    "print_width": "100px",
-    "read_only": 1,
-    "width": "100px"
-    },
-    {
-    "depends_on": "received_qty",
-    "fieldname": "received_qty",
-    "fieldtype": "Float",
-    "label": "Received Qty",
-    "no_copy": 1,
-    "oldfieldname": "received_qty",
-    "oldfieldtype": "Currency",
-    "print_hide": 1,
-    "read_only": 1
-    },
-    {
-    "depends_on": "returned_qty",
-    "fieldname": "returned_qty",
-    "fieldtype": "Float",
-    "label": "Returned Qty",
-    "no_copy": 1,
-    "print_hide": 1,
-    "read_only": 1
-    },
-    {
-    "fieldname": "column_break_60",
-    "fieldtype": "Column Break"
-    },
-    {
-    "depends_on": "billed_amt",
-    "fieldname": "billed_amt",
-    "fieldtype": "Currency",
-    "label": "Billed Amount",
-    "no_copy": 1,
-    "options": "currency",
-    "print_hide": 1,
-    "read_only": 1
-    },
-    {
-    "description": "Tax detail table fetched from item master as a string and stored in this field.\nUsed for Taxes and Charges",
-    "fieldname": "item_tax_rate",
-    "fieldtype": "Code",
-    "hidden": 1,
-    "label": "Item Tax Rate",
-    "oldfieldname": "item_tax_rate",
-    "oldfieldtype": "Small Text",
-    "print_hide": 1,
-    "read_only": 1,
-    "report_hide": 1
-    },
-    {
-    "collapsible": 1,
-    "fieldname": "accounting_details",
-    "fieldtype": "Section Break",
-    "label": "Accounting Details"
-    },
-    {
-    "fieldname": "expense_account",
-    "fieldtype": "Link",
-    "label": "Expense Account",
-    "options": "Account",
-    "print_hide": 1
-    },
-    {
-    "fieldname": "cost_center",
-    "fieldtype": "Link",
-    "label": "Cost Center",
-    "options": "Cost Center",
-    "print_hide": 1
-    },
-    {
-    "allow_on_submit": 1,
-    "default": "0",
-    "fieldname": "page_break",
-    "fieldtype": "Check",
-    "label": "Page Break",
-    "no_copy": 1,
-    "oldfieldname": "page_break",
-    "oldfieldtype": "Check",
-    "print_hide": 1
-    },
-    {
-    "fieldname": "item_tax_template",
-    "fieldtype": "Link",
-    "label": "Item Tax Template",
-    "options": "Item Tax Template"
-    },
-    {
-    "fieldname": "section_break_72",
-    "fieldtype": "Section Break"
-    },
-    {
-    "collapsible": 1,
-    "fieldname": "accounting_dimensions_section",
-    "fieldtype": "Section Break",
-    "label": "Accounting Dimensions "
-    },
-    {
-    "fieldname": "dimension_col_break",
-    "fieldtype": "Column Break"
-    },
-    {
-    "collapsible": 1,
-    "fieldname": "manufacture_details",
-    "fieldtype": "Section Break",
-    "label": "Manufacture"
-    },
-    {
-    "fieldname": "manufacturer",
-    "fieldtype": "Link",
-    "label": "Manufacturer",
-    "options": "Manufacturer"
-    },
-    {
-    "fieldname": "column_break_14",
-    "fieldtype": "Column Break"
-    },
-    {
-    "fieldname": "manufacturer_part_no",
-    "fieldtype": "Data",
-    "label": "Manufacturer Part Number"
-    },
-    {
-    "default": "0",
-    "fieldname": "against_blanket_order",
-    "fieldtype": "Check",
-    "label": "Against Blanket Order"
-    },
-    {
-    "default": "0",
-    "depends_on": "is_fixed_asset",
-    "fetch_from": "item_code.is_fixed_asset",
-    "fieldname": "is_fixed_asset",
-    "fieldtype": "Check",
-    "label": "Is Fixed Asset",
-    "read_only": 1
-    },
-    {
-    "fieldname": "more_info_section_break",
-    "fieldtype": "Section Break",
-    "label": "More Information"
-    },
-    {
-    "depends_on": "eval: doc.uom != doc.stock_uom",
-    "fieldname": "stock_uom_rate",
-    "fieldtype": "Currency",
-    "label": "Rate of Stock UOM",
-    "no_copy": 1,
-    "options": "currency",
-    "read_only": 1
-    },
-    {
-    "allow_on_submit": 1,
-    "fieldname": "actual_qty",
-    "fieldtype": "Float",
-    "label": "Available Qty at Warehouse",
-    "print_hide": 1,
-    "read_only": 1
-    },
-    {
-    "allow_on_submit": 1,
-    "fieldname": "company_total_stock",
-    "fieldtype": "Float",
-    "label": "Available Qty at Company",
-    "no_copy": 1,
-    "read_only": 1
-    },
-    {
-    "collapsible": 1,
-    "fieldname": "discount_and_margin_section",
-    "fieldtype": "Section Break",
-    "label": "Discount and Margin"
-    },
-    {
-    "depends_on": "price_list_rate",
-    "fieldname": "margin_type",
-    "fieldtype": "Select",
-    "label": "Margin Type",
-    "options": "\nPercentage\nAmount",
-    "print_hide": 1
-    },
-    {
-    "depends_on": "eval:doc.margin_type && doc.price_list_rate",
-    "fieldname": "margin_rate_or_amount",
-    "fieldtype": "Float",
-    "label": "Margin Rate or Amount",
-    "print_hide": 1
-    },
-    {
-    "depends_on": "eval:doc.margin_type && doc.price_list_rate && doc.margin_rate_or_amount",
-    "fieldname": "rate_with_margin",
-    "fieldtype": "Currency",
-    "label": "Rate With Margin",
-    "options": "currency",
-    "print_hide": 1,
-    "read_only": 1
-    },
-    {
-    "fieldname": "column_break_28",
-    "fieldtype": "Column Break"
-    },
-    {
-    "depends_on": "eval:doc.margin_type && doc.price_list_rate && doc.margin_rate_or_amount",
-    "fieldname": "base_rate_with_margin",
-    "fieldtype": "Currency",
-    "label": "Rate With Margin (Company Currency)",
-    "options": "Company:company:default_currency",
-    "print_hide": 1,
-    "read_only": 1
-    },
-    {
-    "fieldname": "production_plan",
-    "fieldtype": "Link",
-    "label": "Production Plan",
-    "options": "Production Plan",
-    "print_hide": 1,
-    "read_only": 1
-    },
-    {
-    "fieldname": "production_plan_item",
-    "fieldtype": "Data",
-    "hidden": 1,
-    "label": "Production Plan Item",
-    "no_copy": 1,
-    "read_only": 1
-    },
-    {
-    "fieldname": "production_plan_sub_assembly_item",
-    "fieldtype": "Data",
-    "hidden": 1,
-    "label": "Production Plan Sub Assembly Item",
-    "no_copy": 1,
-    "read_only": 1
-    },
-    {
-    "fieldname": "product_bundle",
-    "fieldtype": "Link",
-    "label": "Product Bundle",
-    "options": "Product Bundle",
-    "read_only": 1
-    }
-],
-"idx": 1,
-"index_web_pages_for_search": 1,
-"istable": 1,
-"links": [],
-"modified": "2021-08-30 20:06:26.712097",
-"modified_by": "Administrator",
-"module": "Buying",
-"name": "Purchase Order Item",
-"owner": "Administrator",
-"permissions": [],
-"quick_entry": 1,
-"search_fields": "item_name",
-"sort_field": "modified",
-"sort_order": "DESC",
-"track_changes": 1
-=======
  "actions": [],
  "autoname": "hash",
  "creation": "2013-05-24 19:29:06",
@@ -1721,5 +864,4 @@
  "sort_order": "DESC",
  "states": [],
  "track_changes": 1
->>>>>>> 76376d7a
 }