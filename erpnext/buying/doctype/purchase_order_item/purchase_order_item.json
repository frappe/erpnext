{
 "autoname": "hash",
 "create_on_install": 1,
 "creation": "2013-05-24 19:29:06",
 "doctype": "DocType",
 "document_type": "Document",
 "editable_grid": 1,
 "engine": "InnoDB",
 "field_order": [
  "item_code",
  "supplier_part_no",
  "item_name",
  "column_break_4",
  "schedule_date",
  "expected_delivery_date",
  "section_break_5",
  "description",
  "col_break1",
  "image",
  "image_view",
  "manufacture_details",
  "manufacturer",
  "column_break_14",
  "manufacturer_part_no",
  "quantity_and_rate",
  "qty",
  "stock_uom",
  "col_break2",
  "uom",
  "conversion_factor",
  "sec_break1",
  "price_list_rate",
  "discount_percentage",
  "discount_amount",
  "col_break3",
  "last_purchase_rate",
  "base_price_list_rate",
  "sec_break2",
  "rate",
  "amount",
  "item_tax_template",
  "col_break4",
  "base_rate",
  "base_amount",
  "pricing_rules",
  "is_free_item",
  "section_break_29",
  "net_rate",
  "net_amount",
  "column_break_32",
  "base_net_rate",
  "base_net_amount",
  "billed_amt",
  "item_weight_details",
  "weight_per_unit",
  "total_weight",
  "column_break_40",
  "weight_uom",
  "warehouse_and_reference",
  "warehouse",
  "delivered_by_supplier",
  "project",
  "material_request",
  "material_request_item",
  "sales_order",
  "sales_order_item",
  "supplier_quotation",
  "supplier_quotation_item",
  "col_break5",
  "blanket_order",
  "blanket_order_rate",
  "item_group",
  "brand",
  "bom",
  "include_exploded_items",
  "section_break_56",
  "stock_qty",
  "column_break_60",
  "received_qty",
  "returned_qty",
  "accounting_details",
  "expense_account",
  "column_break_68",
  "accounting_dimensions_section",
  "cost_center",
  "dimension_col_break",
  "section_break_72",
  "page_break",
  "item_tax_rate"
 ],
 "fields": [
  {
   "bold": 1,
   "columns": 3,
   "fieldname": "item_code",
   "fieldtype": "Link",
   "in_list_view": 1,
   "label": "Item Code",
   "oldfieldname": "item_code",
   "oldfieldtype": "Link",
   "options": "Item",
   "reqd": 1,
   "search_index": 1
  },
  {
   "fieldname": "supplier_part_no",
   "fieldtype": "Data",
   "hidden": 1,
   "label": "Supplier Part Number",
   "print_hide": 1,
   "read_only": 1
  },
  {
   "fieldname": "item_name",
   "fieldtype": "Data",
   "in_global_search": 1,
   "label": "Item Name",
   "oldfieldname": "item_name",
   "oldfieldtype": "Data",
   "print_hide": 1,
   "reqd": 1
  },
  {
   "fieldname": "column_break_4",
   "fieldtype": "Column Break"
  },
  {
   "allow_on_submit": 1,
   "bold": 1,
   "columns": 2,
   "fieldname": "schedule_date",
   "fieldtype": "Date",
   "in_list_view": 1,
   "label": "Reqd By Date",
   "oldfieldname": "schedule_date",
   "oldfieldtype": "Date",
   "print_hide": 1,
   "reqd": 1
  },
  {
   "allow_on_submit": 1,
   "bold": 1,
   "fieldname": "expected_delivery_date",
   "fieldtype": "Date",
   "label": "Expected Delivery Date",
   "search_index": 1
  },
  {
   "collapsible": 1,
   "fieldname": "section_break_5",
   "fieldtype": "Section Break",
   "label": "Description"
  },
  {
   "fieldname": "description",
   "fieldtype": "Text Editor",
   "label": "Description",
   "oldfieldname": "description",
   "oldfieldtype": "Small Text",
   "print_width": "300px",
   "reqd": 1,
   "width": "300px"
  },
  {
   "fieldname": "col_break1",
   "fieldtype": "Column Break"
  },
  {
   "fieldname": "image",
   "fieldtype": "Attach",
   "hidden": 1,
   "label": "Image"
  },
  {
   "fieldname": "image_view",
   "fieldtype": "Image",
   "label": "Image View",
   "options": "image",
   "print_hide": 1
  },
  {
   "fieldname": "quantity_and_rate",
   "fieldtype": "Section Break",
   "label": "Quantity and Rate"
  },
  {
   "bold": 1,
   "columns": 1,
   "fieldname": "qty",
   "fieldtype": "Float",
   "in_list_view": 1,
   "label": "Quantity",
   "oldfieldname": "qty",
   "oldfieldtype": "Currency",
   "print_width": "60px",
   "reqd": 1,
   "width": "60px"
  },
  {
   "fieldname": "stock_uom",
   "fieldtype": "Link",
   "label": "Stock UOM",
   "oldfieldname": "stock_uom",
   "oldfieldtype": "Data",
   "options": "UOM",
   "print_width": "100px",
   "read_only": 1,
   "reqd": 1,
   "width": "100px"
  },
  {
   "fieldname": "col_break2",
   "fieldtype": "Column Break",
   "print_hide": 1
  },
  {
   "fieldname": "uom",
   "fieldtype": "Link",
   "label": "UOM",
   "oldfieldname": "uom",
   "oldfieldtype": "Link",
   "options": "UOM",
   "print_width": "100px",
   "reqd": 1,
   "width": "100px"
  },
  {
   "fieldname": "conversion_factor",
   "fieldtype": "Float",
   "label": "UOM Conversion Factor",
   "oldfieldname": "conversion_factor",
   "oldfieldtype": "Currency",
   "print_hide": 1,
   "print_width": "100px",
   "reqd": 1,
   "width": "100px"
  },
  {
   "fieldname": "sec_break1",
   "fieldtype": "Section Break"
  },
  {
   "fieldname": "price_list_rate",
   "fieldtype": "Currency",
   "label": "Price List Rate",
   "options": "currency",
   "print_hide": 1
  },
  {
   "depends_on": "price_list_rate",
   "fieldname": "discount_percentage",
   "fieldtype": "Percent",
   "label": "Discount on Price List Rate (%)"
  },
  {
   "depends_on": "price_list_rate",
   "fieldname": "discount_amount",
   "fieldtype": "Currency",
   "label": "Discount Amount",
   "options": "currency"
  },
  {
   "fieldname": "col_break3",
   "fieldtype": "Column Break"
  },
  {
   "fieldname": "last_purchase_rate",
   "fieldtype": "Currency",
   "label": "Last Purchase Rate",
   "options": "currency",
   "print_hide": 1,
   "read_only": 1
  },
  {
   "fieldname": "base_price_list_rate",
   "fieldtype": "Currency",
   "label": "Price List Rate (Company Currency)",
   "options": "Company:company:default_currency",
   "print_hide": 1,
   "read_only": 1
  },
  {
   "fieldname": "sec_break2",
   "fieldtype": "Section Break"
  },
  {
   "bold": 1,
   "columns": 2,
   "fieldname": "rate",
   "fieldtype": "Currency",
   "in_list_view": 1,
   "label": "Rate",
   "oldfieldname": "import_rate",
   "oldfieldtype": "Currency",
   "options": "currency"
  },
  {
   "columns": 2,
   "fieldname": "amount",
   "fieldtype": "Currency",
   "in_list_view": 1,
   "label": "Amount",
   "oldfieldname": "import_amount",
   "oldfieldtype": "Currency",
   "options": "currency",
   "read_only": 1
  },
  {
   "fieldname": "col_break4",
   "fieldtype": "Column Break"
  },
  {
   "fieldname": "base_rate",
   "fieldtype": "Currency",
   "label": "Rate (Company Currency)",
   "oldfieldname": "purchase_rate",
   "oldfieldtype": "Currency",
   "options": "Company:company:default_currency",
   "print_hide": 1,
   "print_width": "100px",
   "read_only": 1,
   "reqd": 1,
   "width": "100px"
  },
  {
   "fieldname": "base_amount",
   "fieldtype": "Currency",
   "label": "Amount (Company Currency)",
   "oldfieldname": "amount",
   "oldfieldtype": "Currency",
   "options": "Company:company:default_currency",
   "print_hide": 1,
   "read_only": 1,
   "reqd": 1
  },
  {
   "fieldname": "pricing_rules",
   "fieldtype": "Small Text",
   "hidden": 1,
   "label": "Pricing Rules",
   "read_only": 1
  },
  {
   "default": "0",
   "fieldname": "is_free_item",
   "fieldtype": "Check",
   "label": "Is Free Item",
   "read_only": 1
  },
  {
   "fieldname": "section_break_29",
   "fieldtype": "Section Break"
  },
  {
   "fieldname": "net_rate",
   "fieldtype": "Currency",
   "label": "Net Rate",
   "options": "currency",
   "print_hide": 1,
   "read_only": 1
  },
  {
   "fieldname": "net_amount",
   "fieldtype": "Currency",
   "label": "Net Amount",
   "options": "currency",
   "print_hide": 1,
   "read_only": 1
  },
  {
   "fieldname": "column_break_32",
   "fieldtype": "Column Break"
  },
  {
   "fieldname": "base_net_rate",
   "fieldtype": "Currency",
   "label": "Net Rate (Company Currency)",
   "options": "Company:company:default_currency",
   "print_hide": 1,
   "read_only": 1
  },
  {
   "fieldname": "base_net_amount",
   "fieldtype": "Currency",
   "label": "Net Amount (Company Currency)",
   "options": "Company:company:default_currency",
   "print_hide": 1,
   "read_only": 1
  },
  {
   "collapsible": 1,
   "fieldname": "item_weight_details",
   "fieldtype": "Section Break",
   "label": "Item Weight Details"
  },
  {
   "fieldname": "weight_per_unit",
   "fieldtype": "Float",
   "label": "Weight Per Unit",
   "read_only": 1
  },
  {
   "fieldname": "total_weight",
   "fieldtype": "Float",
   "label": "Total Weight",
   "print_hide": 1,
   "read_only": 1
  },
  {
   "fieldname": "column_break_40",
   "fieldtype": "Column Break"
  },
  {
   "fieldname": "weight_uom",
   "fieldtype": "Link",
   "label": "Weight UOM",
   "options": "UOM",
   "read_only": 1
  },
  {
   "fieldname": "warehouse_and_reference",
   "fieldtype": "Section Break",
   "label": "Warehouse and Reference"
  },
  {
   "fieldname": "warehouse",
   "fieldtype": "Link",
   "in_list_view": 1,
   "label": "Warehouse",
   "oldfieldname": "warehouse",
   "oldfieldtype": "Link",
   "options": "Warehouse",
   "print_hide": 1
  },
  {
   "fieldname": "project",
   "fieldtype": "Link",
   "label": "Project",
   "options": "Project",
   "print_hide": 1
  },
  {
   "fieldname": "material_request",
   "fieldtype": "Link",
   "label": "Material Request",
   "no_copy": 1,
   "oldfieldname": "prevdoc_docname",
   "oldfieldtype": "Link",
   "options": "Material Request",
   "print_hide": 1,
   "print_width": "120px",
   "read_only": 1,
   "search_index": 1,
   "width": "120px"
  },
  {
   "fieldname": "material_request_item",
   "fieldtype": "Data",
   "hidden": 1,
   "label": "Material Request Item",
   "no_copy": 1,
   "oldfieldname": "prevdoc_detail_docname",
   "oldfieldtype": "Data",
   "print_hide": 1,
   "read_only": 1,
   "search_index": 1
  },
  {
   "fieldname": "sales_order",
   "fieldtype": "Link",
   "label": "Sales Order",
   "no_copy": 1,
   "options": "Sales Order",
   "print_hide": 1,
   "read_only": 1,
   "search_index": 1
  },
  {
   "fieldname": "sales_order_item",
   "fieldtype": "Data",
   "hidden": 1,
   "label": "Sales Order Item",
   "no_copy": 1,
   "print_hide": 1,
   "read_only": 1,
   "search_index": 1
  },
  {
   "fieldname": "supplier_quotation",
   "fieldtype": "Link",
   "label": "Supplier Quotation",
   "no_copy": 1,
   "options": "Supplier Quotation",
   "read_only": 1
  },
  {
   "fieldname": "supplier_quotation_item",
   "fieldtype": "Link",
   "hidden": 1,
   "label": "Supplier Quotation Item",
   "no_copy": 1,
   "options": "Supplier Quotation Item",
   "read_only": 1
  },
  {
   "default": "0",
   "fieldname": "delivered_by_supplier",
   "fieldtype": "Check",
   "label": "To be delivered to customer",
   "print_hide": 1,
   "read_only": 1
  },
  {
   "fieldname": "blanket_order",
   "fieldtype": "Link",
   "label": "Blanket Order",
   "no_copy": 1,
   "options": "Blanket Order"
  },
  {
   "fieldname": "blanket_order_rate",
   "fieldtype": "Currency",
   "label": "Blanket Order Rate",
   "no_copy": 1,
   "print_hide": 1,
   "read_only": 1
  },
  {
   "fieldname": "col_break5",
   "fieldtype": "Column Break"
  },
  {
   "fieldname": "item_group",
   "fieldtype": "Link",
   "hidden": 1,
   "label": "Item Group",
   "oldfieldname": "item_group",
   "oldfieldtype": "Link",
   "options": "Item Group",
   "print_hide": 1,
   "read_only": 1
  },
  {
   "fieldname": "brand",
   "fieldtype": "Link",
   "hidden": 1,
   "label": "Brand",
   "oldfieldname": "brand",
   "oldfieldtype": "Link",
   "options": "Brand",
   "print_hide": 1,
   "read_only": 1
  },
  {
   "fieldname": "bom",
   "fieldtype": "Link",
   "label": "BOM",
   "options": "BOM",
   "print_hide": 1
  },
  {
   "default": "0",
   "depends_on": "eval:parent.is_subcontracted == 'Yes'",
   "fieldname": "include_exploded_items",
   "fieldtype": "Check",
   "label": "Include Exploded Items",
   "print_hide": 1
  },
  {
   "fieldname": "section_break_56",
   "fieldtype": "Section Break"
  },
  {
   "fieldname": "stock_qty",
   "fieldtype": "Float",
   "label": "Qty as per Stock UOM",
   "no_copy": 1,
   "oldfieldname": "stock_qty",
   "oldfieldtype": "Currency",
   "print_hide": 1,
   "print_width": "100px",
   "read_only": 1,
   "width": "100px"
  },
  {
   "fieldname": "received_qty",
   "fieldtype": "Float",
   "label": "Received Qty",
   "no_copy": 1,
   "oldfieldname": "received_qty",
   "oldfieldtype": "Currency",
   "print_hide": 1,
   "read_only": 1
  },
  {
   "depends_on": "returned_qty",
   "fieldname": "returned_qty",
   "fieldtype": "Float",
   "label": "Returned Qty",
   "no_copy": 1,
   "print_hide": 1,
   "read_only": 1
  },
  {
   "fieldname": "column_break_60",
   "fieldtype": "Column Break"
  },
  {
   "fieldname": "billed_amt",
   "fieldtype": "Currency",
   "label": "Billed Amt",
   "no_copy": 1,
   "options": "currency",
   "print_hide": 1,
   "read_only": 1
  },
  {
   "description": "Tax detail table fetched from item master as a string and stored in this field.\nUsed for Taxes and Charges",
   "fieldname": "item_tax_rate",
   "fieldtype": "Code",
   "hidden": 1,
   "label": "Item Tax Rate",
   "oldfieldname": "item_tax_rate",
   "oldfieldtype": "Small Text",
   "print_hide": 1,
   "read_only": 1,
   "report_hide": 1
  },
  {
   "fieldname": "accounting_details",
   "fieldtype": "Section Break",
   "label": "Accounting Details"
  },
  {
   "fieldname": "expense_account",
   "fieldtype": "Link",
   "label": "Expense Account",
   "options": "Account",
   "print_hide": 1
  },
  {
   "fieldname": "column_break_68",
   "fieldtype": "Column Break"
  },
  {
   "fieldname": "cost_center",
   "fieldtype": "Link",
   "label": "Cost Center",
   "options": "Cost Center",
   "print_hide": 1
  },
  {
   "allow_on_submit": 1,
   "default": "0",
   "fieldname": "page_break",
   "fieldtype": "Check",
   "label": "Page Break",
   "no_copy": 1,
   "oldfieldname": "page_break",
   "oldfieldtype": "Check",
   "print_hide": 1
  },
  {
   "fieldname": "item_tax_template",
   "fieldtype": "Link",
   "label": "Item Tax Template",
   "options": "Item Tax Template"
  },
  {
   "fieldname": "section_break_72",
   "fieldtype": "Section Break"
  },
  {
   "collapsible": 1,
   "fieldname": "accounting_dimensions_section",
   "fieldtype": "Section Break",
   "label": "Accounting Dimensions "
  },
  {
   "fieldname": "dimension_col_break",
   "fieldtype": "Column Break"
  },
  {
   "fieldname": "manufacture_details",
   "fieldtype": "Section Break",
   "label": "Manufacture"
  },
  {
   "fieldname": "manufacturer",
   "fieldtype": "Link",
   "label": "Manufacturer",
   "options": "Manufacturer"
  },
  {
   "fieldname": "column_break_14",
   "fieldtype": "Column Break"
  },
  {
   "fieldname": "manufacturer_part_no",
   "fieldtype": "Data",
   "label": "Manufacturer Part Number",
   "read_only": 1
  }
 ],
 "idx": 1,
 "istable": 1,
<<<<<<< HEAD
 "modified": "2019-09-14 20:21:32.509323",
=======
 "modified": "2019-09-17 22:32:34.703923",
>>>>>>> a00c98be
 "modified_by": "Administrator",
 "module": "Buying",
 "name": "Purchase Order Item",
 "owner": "Administrator",
 "permissions": [],
 "quick_entry": 1,
 "search_fields": "item_name",
 "sort_field": "modified",
 "sort_order": "DESC",
 "track_changes": 1
}<|MERGE_RESOLUTION|>--- conflicted
+++ resolved
@@ -704,11 +704,7 @@
  ],
  "idx": 1,
  "istable": 1,
-<<<<<<< HEAD
- "modified": "2019-09-14 20:21:32.509323",
-=======
  "modified": "2019-09-17 22:32:34.703923",
->>>>>>> a00c98be
  "modified_by": "Administrator",
  "module": "Buying",
  "name": "Purchase Order Item",
