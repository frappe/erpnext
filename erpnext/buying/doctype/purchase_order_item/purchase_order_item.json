{
 "actions": [],
 "autoname": "hash",
 "creation": "2013-05-24 19:29:06",
 "doctype": "DocType",
 "document_type": "Document",
 "editable_grid": 1,
 "engine": "InnoDB",
 "field_order": [
  "item_code",
  "supplier_part_no",
  "item_name",
  "column_break_4",
  "schedule_date",
  "expected_delivery_date",
  "section_break_5",
  "description",
  "col_break1",
  "image",
  "image_view",
  "quantity_and_rate",
  "qty",
  "stock_uom",
  "col_break2",
  "uom",
  "conversion_factor",
  "sec_break1",
  "price_list_rate",
  "discount_percentage",
  "discount_amount",
  "col_break3",
  "last_purchase_rate",
  "base_price_list_rate",
  "sec_break2",
  "rate",
  "amount",
  "item_tax_template",
  "col_break4",
  "base_rate",
  "base_amount",
  "pricing_rules",
  "is_free_item",
  "section_break_29",
  "net_rate",
  "net_amount",
  "column_break_32",
  "base_net_rate",
  "base_net_amount",
  "billed_amt",
  "warehouse_and_reference",
  "warehouse",
  "delivered_by_supplier",
  "project",
  "material_request",
  "material_request_item",
  "sales_order",
  "sales_order_item",
  "supplier_quotation",
  "supplier_quotation_item",
  "col_break5",
  "against_blanket_order",
  "blanket_order",
  "blanket_order_rate",
  "item_group",
  "brand",
  "bom",
  "include_exploded_items",
  "section_break_56",
  "stock_qty",
  "column_break_60",
  "received_qty",
  "returned_qty",
  "manufacture_details",
  "manufacturer",
  "column_break_14",
  "manufacturer_part_no",
  "more_info_section_break",
  "is_fixed_asset",
  "item_tax_rate",
  "accounting_details",
  "expense_account",
  "column_break_68",
  "item_weight_details",
  "weight_per_unit",
  "total_weight",
  "column_break_40",
  "weight_uom",
  "accounting_dimensions_section",
  "cost_center",
  "dimension_col_break",
  "section_break_72",
  "page_break"
 ],
 "fields": [
  {
   "bold": 1,
   "columns": 2,
   "fieldname": "item_code",
   "fieldtype": "Link",
   "in_list_view": 1,
   "label": "Item Code",
   "oldfieldname": "item_code",
   "oldfieldtype": "Link",
   "options": "Item",
   "reqd": 1,
   "search_index": 1
  },
  {
   "fieldname": "supplier_part_no",
   "fieldtype": "Data",
   "hidden": 1,
   "label": "Supplier Part Number",
   "print_hide": 1,
   "read_only": 1
  },
  {
   "fieldname": "item_name",
   "fieldtype": "Data",
   "in_global_search": 1,
   "label": "Item Name",
   "oldfieldname": "item_name",
   "oldfieldtype": "Data",
   "print_hide": 1,
   "reqd": 1
  },
  {
   "fieldname": "column_break_4",
   "fieldtype": "Column Break"
  },
  {
   "allow_on_submit": 1,
   "bold": 1,
   "columns": 2,
   "fieldname": "schedule_date",
   "fieldtype": "Date",
   "in_list_view": 1,
   "label": "Required By",
   "oldfieldname": "schedule_date",
   "oldfieldtype": "Date",
   "print_hide": 1,
   "reqd": 1
  },
  {
   "allow_on_submit": 1,
   "bold": 1,
   "fieldname": "expected_delivery_date",
   "fieldtype": "Date",
   "label": "Expected Delivery Date",
   "search_index": 1
  },
  {
   "collapsible": 1,
   "fieldname": "section_break_5",
   "fieldtype": "Section Break",
   "label": "Description"
  },
  {
   "fieldname": "description",
   "fieldtype": "Text Editor",
   "label": "Description",
   "oldfieldname": "description",
   "oldfieldtype": "Small Text",
   "print_width": "300px",
   "reqd": 1,
   "width": "300px"
  },
  {
   "fieldname": "col_break1",
   "fieldtype": "Column Break"
  },
  {
   "fieldname": "image",
   "fieldtype": "Attach",
   "hidden": 1,
   "label": "Image"
  },
  {
   "fieldname": "image_view",
   "fieldtype": "Image",
   "label": "Image View",
   "options": "image",
   "print_hide": 1
  },
  {
   "fieldname": "quantity_and_rate",
   "fieldtype": "Section Break",
   "label": "Quantity and Rate"
  },
  {
   "bold": 1,
   "columns": 1,
   "fieldname": "qty",
   "fieldtype": "Float",
   "in_list_view": 1,
   "label": "Quantity",
   "oldfieldname": "qty",
   "oldfieldtype": "Currency",
   "print_width": "60px",
   "reqd": 1,
   "width": "60px"
  },
  {
   "fieldname": "stock_uom",
   "fieldtype": "Link",
   "label": "Stock UOM",
   "oldfieldname": "stock_uom",
   "oldfieldtype": "Data",
   "options": "UOM",
   "print_width": "100px",
   "read_only": 1,
   "reqd": 1,
   "width": "100px"
  },
  {
   "fieldname": "col_break2",
   "fieldtype": "Column Break",
   "print_hide": 1
  },
  {
   "columns": 1,
   "fieldname": "uom",
   "fieldtype": "Link",
   "in_list_view": 1,
   "label": "UOM",
   "oldfieldname": "uom",
   "oldfieldtype": "Link",
   "options": "UOM",
   "print_width": "100px",
   "reqd": 1
  },
  {
   "fieldname": "conversion_factor",
   "fieldtype": "Float",
   "label": "UOM Conversion Factor",
   "oldfieldname": "conversion_factor",
   "oldfieldtype": "Currency",
   "print_hide": 1,
   "print_width": "100px",
   "reqd": 1,
   "width": "100px"
  },
  {
   "fieldname": "sec_break1",
   "fieldtype": "Section Break"
  },
  {
   "fieldname": "price_list_rate",
   "fieldtype": "Currency",
   "label": "Price List Rate",
   "options": "currency",
   "print_hide": 1
  },
  {
   "depends_on": "price_list_rate",
   "fieldname": "discount_percentage",
   "fieldtype": "Percent",
   "label": "Discount on Price List Rate (%)"
  },
  {
   "depends_on": "price_list_rate",
   "fieldname": "discount_amount",
   "fieldtype": "Currency",
   "label": "Discount Amount",
   "options": "currency"
  },
  {
   "fieldname": "col_break3",
   "fieldtype": "Column Break"
  },
  {
   "fieldname": "last_purchase_rate",
   "fieldtype": "Currency",
   "label": "Last Purchase Rate",
   "options": "currency",
   "print_hide": 1,
   "read_only": 1
  },
  {
   "fieldname": "base_price_list_rate",
   "fieldtype": "Currency",
   "label": "Price List Rate (Company Currency)",
   "options": "Company:company:default_currency",
   "print_hide": 1,
   "read_only": 1
  },
  {
   "fieldname": "sec_break2",
   "fieldtype": "Section Break"
  },
  {
   "bold": 1,
   "columns": 2,
   "fieldname": "rate",
   "fieldtype": "Currency",
   "in_list_view": 1,
   "label": "Rate",
   "oldfieldname": "import_rate",
   "oldfieldtype": "Currency",
   "options": "currency"
  },
  {
   "columns": 2,
   "fieldname": "amount",
   "fieldtype": "Currency",
   "in_list_view": 1,
   "label": "Amount",
   "oldfieldname": "import_amount",
   "oldfieldtype": "Currency",
   "options": "currency",
   "read_only": 1
  },
  {
   "fieldname": "col_break4",
   "fieldtype": "Column Break"
  },
  {
   "fieldname": "base_rate",
   "fieldtype": "Currency",
   "label": "Rate (Company Currency)",
   "oldfieldname": "purchase_rate",
   "oldfieldtype": "Currency",
   "options": "Company:company:default_currency",
   "print_hide": 1,
   "print_width": "100px",
   "read_only": 1,
   "reqd": 1,
   "width": "100px"
  },
  {
   "fieldname": "base_amount",
   "fieldtype": "Currency",
   "label": "Amount (Company Currency)",
   "oldfieldname": "amount",
   "oldfieldtype": "Currency",
   "options": "Company:company:default_currency",
   "print_hide": 1,
   "read_only": 1,
   "reqd": 1
  },
  {
   "fieldname": "pricing_rules",
   "fieldtype": "Small Text",
   "hidden": 1,
   "label": "Pricing Rules",
   "read_only": 1
  },
  {
   "default": "0",
   "fieldname": "is_free_item",
   "fieldtype": "Check",
   "label": "Is Free Item",
   "read_only": 1
  },
  {
   "fieldname": "section_break_29",
   "fieldtype": "Section Break"
  },
  {
   "fieldname": "net_rate",
   "fieldtype": "Currency",
   "label": "Net Rate",
   "options": "currency",
   "print_hide": 1,
   "read_only": 1
  },
  {
   "fieldname": "net_amount",
   "fieldtype": "Currency",
   "label": "Net Amount",
   "options": "currency",
   "print_hide": 1,
   "read_only": 1
  },
  {
   "fieldname": "column_break_32",
   "fieldtype": "Column Break"
  },
  {
   "fieldname": "base_net_rate",
   "fieldtype": "Currency",
   "label": "Net Rate (Company Currency)",
   "options": "Company:company:default_currency",
   "print_hide": 1,
   "read_only": 1
  },
  {
   "fieldname": "base_net_amount",
   "fieldtype": "Currency",
   "label": "Net Amount (Company Currency)",
   "options": "Company:company:default_currency",
   "print_hide": 1,
   "read_only": 1
  },
  {
   "collapsible": 1,
   "fieldname": "item_weight_details",
   "fieldtype": "Section Break",
   "label": "Item Weight Details"
  },
  {
   "fieldname": "weight_per_unit",
   "fieldtype": "Float",
   "label": "Weight Per Unit",
   "read_only": 1
  },
  {
   "fieldname": "total_weight",
   "fieldtype": "Float",
   "label": "Total Weight",
   "print_hide": 1,
   "read_only": 1
  },
  {
   "fieldname": "column_break_40",
   "fieldtype": "Column Break"
  },
  {
   "fieldname": "weight_uom",
   "fieldtype": "Link",
   "label": "Weight UOM",
   "options": "UOM",
   "read_only": 1
  },
  {
   "fieldname": "warehouse_and_reference",
   "fieldtype": "Section Break",
   "label": "Warehouse and Reference"
  },
  {
   "fieldname": "warehouse",
   "fieldtype": "Link",
   "in_list_view": 1,
   "label": "Warehouse",
   "oldfieldname": "warehouse",
   "oldfieldtype": "Link",
   "options": "Warehouse",
   "print_hide": 1
  },
  {
   "fieldname": "project",
   "fieldtype": "Link",
   "label": "Project",
   "options": "Project",
   "print_hide": 1
  },
  {
   "fieldname": "material_request",
   "fieldtype": "Link",
   "label": "Material Request",
   "no_copy": 1,
   "oldfieldname": "prevdoc_docname",
   "oldfieldtype": "Link",
   "options": "Material Request",
   "print_hide": 1,
   "print_width": "120px",
   "read_only": 1,
   "search_index": 1,
   "width": "120px"
  },
  {
   "fieldname": "material_request_item",
   "fieldtype": "Data",
   "hidden": 1,
   "label": "Material Request Item",
   "no_copy": 1,
   "oldfieldname": "prevdoc_detail_docname",
   "oldfieldtype": "Data",
   "print_hide": 1,
   "read_only": 1,
   "search_index": 1
  },
  {
   "fieldname": "sales_order",
   "fieldtype": "Link",
   "label": "Sales Order",
   "no_copy": 1,
   "options": "Sales Order",
   "print_hide": 1,
   "read_only": 1,
   "search_index": 1
  },
  {
   "fieldname": "sales_order_item",
   "fieldtype": "Data",
   "hidden": 1,
   "label": "Sales Order Item",
   "no_copy": 1,
   "print_hide": 1,
   "read_only": 1,
   "search_index": 1
  },
  {
   "fieldname": "supplier_quotation",
   "fieldtype": "Link",
   "label": "Supplier Quotation",
   "no_copy": 1,
   "options": "Supplier Quotation",
   "read_only": 1
  },
  {
   "fieldname": "supplier_quotation_item",
   "fieldtype": "Link",
   "hidden": 1,
   "label": "Supplier Quotation Item",
   "no_copy": 1,
   "options": "Supplier Quotation Item",
   "read_only": 1
  },
  {
   "default": "0",
   "fieldname": "delivered_by_supplier",
   "fieldtype": "Check",
   "label": "To be delivered to customer",
   "print_hide": 1,
   "read_only": 1
  },
  {
   "depends_on": "eval:doc.against_blanket_order",
   "fieldname": "blanket_order",
   "fieldtype": "Link",
   "label": "Blanket Order",
   "no_copy": 1,
   "options": "Blanket Order"
  },
  {
   "depends_on": "eval:doc.against_blanket_order",
   "fieldname": "blanket_order_rate",
   "fieldtype": "Currency",
   "label": "Blanket Order Rate",
   "no_copy": 1,
   "print_hide": 1,
   "read_only": 1
  },
  {
   "fieldname": "col_break5",
   "fieldtype": "Column Break"
  },
  {
   "fieldname": "item_group",
   "fieldtype": "Link",
   "hidden": 1,
   "label": "Item Group",
   "oldfieldname": "item_group",
   "oldfieldtype": "Link",
   "options": "Item Group",
   "print_hide": 1,
   "read_only": 1
  },
  {
   "fieldname": "brand",
   "fieldtype": "Link",
   "hidden": 1,
   "label": "Brand",
   "oldfieldname": "brand",
   "oldfieldtype": "Link",
   "options": "Brand",
   "print_hide": 1,
   "read_only": 1
  },
  {
   "fieldname": "bom",
   "fieldtype": "Link",
   "label": "BOM",
   "options": "BOM",
   "print_hide": 1
  },
  {
   "default": "0",
   "depends_on": "eval:parent.is_subcontracted == 'Yes'",
   "fieldname": "include_exploded_items",
   "fieldtype": "Check",
   "label": "Include Exploded Items",
   "print_hide": 1
  },
  {
   "fieldname": "section_break_56",
   "fieldtype": "Section Break"
  },
  {
   "fieldname": "stock_qty",
   "fieldtype": "Float",
   "label": "Qty as per Stock UOM",
   "no_copy": 1,
   "oldfieldname": "stock_qty",
   "oldfieldtype": "Currency",
   "print_hide": 1,
   "print_width": "100px",
   "read_only": 1,
   "width": "100px"
  },
  {
   "fieldname": "received_qty",
   "fieldtype": "Float",
   "label": "Received Qty",
   "no_copy": 1,
   "oldfieldname": "received_qty",
   "oldfieldtype": "Currency",
   "print_hide": 1,
   "read_only": 1
  },
  {
   "depends_on": "returned_qty",
   "fieldname": "returned_qty",
   "fieldtype": "Float",
   "label": "Returned Qty",
   "no_copy": 1,
   "print_hide": 1,
   "read_only": 1
  },
  {
   "fieldname": "column_break_60",
   "fieldtype": "Column Break"
  },
  {
   "fieldname": "billed_amt",
   "fieldtype": "Currency",
   "label": "Billed Amt",
   "no_copy": 1,
   "options": "currency",
   "print_hide": 1,
   "read_only": 1
  },
  {
   "description": "Tax detail table fetched from item master as a string and stored in this field.\nUsed for Taxes and Charges",
   "fieldname": "item_tax_rate",
   "fieldtype": "Code",
   "hidden": 1,
   "label": "Item Tax Rate",
   "oldfieldname": "item_tax_rate",
   "oldfieldtype": "Small Text",
   "print_hide": 1,
   "read_only": 1,
   "report_hide": 1
  },
  {
   "fieldname": "accounting_details",
   "fieldtype": "Section Break",
   "label": "Accounting Details"
  },
  {
   "fieldname": "expense_account",
   "fieldtype": "Link",
   "label": "Expense Account",
   "options": "Account",
   "print_hide": 1
  },
  {
   "fieldname": "column_break_68",
   "fieldtype": "Column Break"
  },
  {
   "fieldname": "cost_center",
   "fieldtype": "Link",
   "label": "Cost Center",
   "options": "Cost Center",
   "print_hide": 1
  },
  {
   "allow_on_submit": 1,
   "default": "0",
   "fieldname": "page_break",
   "fieldtype": "Check",
   "label": "Page Break",
   "no_copy": 1,
   "oldfieldname": "page_break",
   "oldfieldtype": "Check",
   "print_hide": 1
  },
  {
   "fieldname": "item_tax_template",
   "fieldtype": "Link",
   "label": "Item Tax Template",
   "options": "Item Tax Template"
  },
  {
   "fieldname": "section_break_72",
   "fieldtype": "Section Break"
  },
  {
   "collapsible": 1,
   "fieldname": "accounting_dimensions_section",
   "fieldtype": "Section Break",
   "label": "Accounting Dimensions "
  },
  {
   "fieldname": "dimension_col_break",
   "fieldtype": "Column Break"
  },
  {
   "collapsible": 1,
   "fieldname": "manufacture_details",
   "fieldtype": "Section Break",
   "label": "Manufacture"
  },
  {
   "fieldname": "manufacturer",
   "fieldtype": "Link",
   "label": "Manufacturer",
   "options": "Manufacturer"
  },
  {
   "fieldname": "column_break_14",
   "fieldtype": "Column Break"
  },
  {
   "fieldname": "manufacturer_part_no",
   "fieldtype": "Data",
   "label": "Manufacturer Part Number"
<<<<<<< HEAD
=======
  },
  {
   "default": "0",
   "fieldname": "against_blanket_order",
   "fieldtype": "Check",
   "label": "Against Blanket Order"
>>>>>>> 00175c96
  },
  {
   "default": "0",
   "fetch_from": "item_code.is_fixed_asset",
   "fieldname": "is_fixed_asset",
   "fieldtype": "Check",
   "label": "Is Fixed Asset",
   "read_only": 1
  },
  {
   "fieldname": "more_info_section_break",
   "fieldtype": "Section Break",
   "label": "More Information"
  }
 ],
 "idx": 1,
 "istable": 1,
<<<<<<< HEAD
 "modified": "2020-04-07 18:35:17.558928",
=======
 "links": [],
 "modified": "2020-04-21 11:55:58.643393",
>>>>>>> 00175c96
 "modified_by": "Administrator",
 "module": "Buying",
 "name": "Purchase Order Item",
 "owner": "Administrator",
 "permissions": [],
 "quick_entry": 1,
 "search_fields": "item_name",
 "sort_field": "modified",
 "sort_order": "DESC",
 "track_changes": 1
}<|MERGE_RESOLUTION|>--- conflicted
+++ resolved
@@ -706,15 +706,12 @@
    "fieldname": "manufacturer_part_no",
    "fieldtype": "Data",
    "label": "Manufacturer Part Number"
-<<<<<<< HEAD
-=======
   },
   {
    "default": "0",
    "fieldname": "against_blanket_order",
    "fieldtype": "Check",
    "label": "Against Blanket Order"
->>>>>>> 00175c96
   },
   {
    "default": "0",
@@ -732,12 +729,8 @@
  ],
  "idx": 1,
  "istable": 1,
-<<<<<<< HEAD
- "modified": "2020-04-07 18:35:17.558928",
-=======
  "links": [],
  "modified": "2020-04-21 11:55:58.643393",
->>>>>>> 00175c96
  "modified_by": "Administrator",
  "module": "Buying",
  "name": "Purchase Order Item",
