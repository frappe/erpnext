{
 "allow_events_in_timeline": 1,
 "allow_import": 1,
 "allow_rename": 1,
 "autoname": "naming_series:",
 "creation": "2013-01-10 16:34:11",
 "description": "Supplier of Goods or Services.",
 "doctype": "DocType",
 "document_type": "Setup",
 "engine": "InnoDB",
 "field_order": [
  "basic_info",
  "naming_series",
  "supplier_type",
  "supplier_name",
  "supplier_group",
  "column_break_7",
  "default_currency",
  "default_price_list",
  "country",
  "image",
  "column_break0",
  "disabled",
  "is_internal_supplier",
  "represents_company",
  "is_transporter",
  "allow_purchase_invoice_creation_without_purchase_order",
  "allow_purchase_invoice_creation_without_purchase_receipt",
  "warn_rfqs",
  "warn_pos",
  "prevent_rfqs",
  "prevent_pos",
  "allowed_to_transact_section",
  "companies",
  "column_break2",
  "supplier_details",
  "column_break_13",
  "tax_id",
  "tax_cnic",
  "tax_strn",
  "pan",
  "column_break_30",
  "payment_terms",
  "language",
  "website",
  "address_contacts",
  "address_html",
  "column_break1",
  "contact_html",
  "default_payable_accounts",
  "tax_category",
  "tax_withholding_category",
  "default_bank_account",
  "is_frozen",
  "on_hold",
  "hold_type",
  "release_date",
  "column_break_47",
  "accounts",
  "default_tax_withholding_config"
 ],
 "fields": [
  {
   "fieldname": "basic_info",
   "fieldtype": "Section Break",
   "label": "Name and Type",
   "oldfieldtype": "Section Break",
   "options": "fa fa-user"
  },
  {
   "fieldname": "naming_series",
   "fieldtype": "Select",
   "hidden": 1,
   "label": "Series",
   "no_copy": 1,
   "oldfieldname": "naming_series",
   "oldfieldtype": "Select",
   "options": "S-",
   "set_only_once": 1
  },
  {
   "bold": 1,
   "fieldname": "supplier_name",
   "fieldtype": "Data",
   "in_global_search": 1,
   "label": "Supplier Name",
   "no_copy": 1,
   "oldfieldname": "supplier_name",
   "oldfieldtype": "Data",
   "reqd": 1
  },
  {
   "fieldname": "country",
   "fieldtype": "Link",
   "in_standard_filter": 1,
   "label": "Country",
   "options": "Country"
  },
  {
   "fieldname": "default_bank_account",
   "fieldtype": "Link",
   "label": "Default Company Bank Account",
   "options": "Bank Account"
  },
  {
   "allow_in_quick_entry": 1,
   "fieldname": "tax_id",
   "fieldtype": "Data",
   "in_standard_filter": 1,
   "label": "NTN"
  },
  {
   "allow_in_quick_entry": 1,
   "fieldname": "tax_category",
   "fieldtype": "Link",
   "in_standard_filter": 1,
   "label": "Tax Category",
   "options": "Tax Category"
  },
  {
   "fieldname": "tax_withholding_category",
   "fieldtype": "Link",
   "label": "Tax Withholding Category",
   "options": "Tax Withholding Category"
  },
  {
   "default": "0",
   "fieldname": "is_transporter",
   "fieldtype": "Check",
   "label": "Is Transporter"
  },
  {
   "default": "0",
   "fieldname": "is_internal_supplier",
   "fieldtype": "Check",
   "label": "Is Internal Supplier"
  },
  {
   "depends_on": "is_internal_supplier",
   "fieldname": "represents_company",
   "fieldtype": "Link",
   "ignore_user_permissions": 1,
   "label": "Represents Company",
   "options": "Company",
   "unique": 1
  },
  {
   "fieldname": "image",
   "fieldtype": "Attach Image",
   "hidden": 1,
   "label": "Image",
   "no_copy": 1,
   "print_hide": 1
  },
  {
   "fieldname": "column_break0",
   "fieldtype": "Column Break",
   "width": "50%"
  },
  {
   "fieldname": "supplier_group",
   "fieldtype": "Link",
   "in_list_view": 1,
   "in_standard_filter": 1,
   "label": "Supplier Group",
   "oldfieldname": "supplier_type",
   "oldfieldtype": "Link",
   "options": "Supplier Group",
   "reqd": 1
  },
  {
   "default": "Company",
   "fieldname": "supplier_type",
   "fieldtype": "Select",
   "label": "Supplier Type",
   "options": "Company\nIndividual\nAssociation Of Persons",
   "reqd": 1
  },
  {
   "fieldname": "pan",
   "fieldtype": "Data",
   "hidden": 1,
   "label": "PAN"
  },
  {
   "fieldname": "language",
   "fieldtype": "Link",
   "label": "Print Language",
   "options": "Language"
  },
  {
   "bold": 1,
   "default": "0",
   "fieldname": "disabled",
   "fieldtype": "Check",
   "in_standard_filter": 1,
   "label": "Disabled"
  },
  {
   "default": "0",
   "fieldname": "warn_rfqs",
   "fieldtype": "Check",
   "label": "Warn RFQs",
   "read_only": 1
  },
  {
   "default": "0",
   "fieldname": "warn_pos",
   "fieldtype": "Check",
   "label": "Warn POs",
   "read_only": 1
  },
  {
   "default": "0",
   "fieldname": "prevent_rfqs",
   "fieldtype": "Check",
   "label": "Prevent RFQs",
   "read_only": 1
  },
  {
   "default": "0",
   "fieldname": "prevent_pos",
   "fieldtype": "Check",
   "label": "Prevent POs",
   "read_only": 1
  },
  {
   "depends_on": "represents_company",
   "fieldname": "allowed_to_transact_section",
   "fieldtype": "Section Break",
   "label": "Allowed To Transact With"
  },
  {
   "depends_on": "represents_company",
   "fieldname": "companies",
   "fieldtype": "Table",
   "label": "Allowed To Transact With",
   "options": "Allowed To Transact With"
  },
  {
   "fieldname": "default_currency",
   "fieldtype": "Link",
   "ignore_user_permissions": 1,
   "in_standard_filter": 1,
   "label": "Billing Currency",
   "no_copy": 1,
   "options": "Currency"
  },
  {
   "fieldname": "default_price_list",
   "fieldtype": "Link",
   "ignore_user_permissions": 1,
   "label": "Default Price List",
   "options": "Price List"
  },
  {
   "fieldname": "payment_terms",
   "fieldtype": "Link",
   "label": "Default Payment Terms Template",
   "options": "Payment Terms Template"
  },
  {
   "default": "0",
   "fieldname": "on_hold",
   "fieldtype": "Check",
   "label": "Block Supplier"
  },
  {
   "depends_on": "eval:doc.on_hold",
   "fieldname": "hold_type",
   "fieldtype": "Select",
   "label": "Hold Type",
   "options": "\nAll\nInvoices\nPayments"
  },
  {
   "depends_on": "eval:doc.on_hold",
   "description": "Leave blank if the Supplier is blocked indefinitely",
   "fieldname": "release_date",
   "fieldtype": "Date",
   "label": "Release Date"
  },
  {
   "depends_on": "eval:!doc.__islocal",
   "fieldname": "address_contacts",
   "fieldtype": "Section Break",
   "label": "Address and Contacts",
   "oldfieldtype": "Column Break",
   "options": "fa fa-map-marker"
  },
  {
   "fieldname": "address_html",
   "fieldtype": "HTML",
   "label": "Address HTML",
   "read_only": 1
  },
  {
   "fieldname": "column_break1",
   "fieldtype": "Column Break",
   "width": "50%"
  },
  {
   "fieldname": "contact_html",
   "fieldtype": "HTML",
   "label": "Contact HTML",
   "read_only": 1
  },
  {
   "collapsible": 1,
   "collapsible_depends_on": "accounts",
   "fieldname": "default_payable_accounts",
   "fieldtype": "Section Break",
   "label": "Accounting"
  },
  {
   "description": "Mention if non-standard payable account",
   "fieldname": "accounts",
   "fieldtype": "Table",
   "label": "Accounts",
   "options": "Party Account"
  },
  {
   "collapsible": 1,
   "fieldname": "default_tax_withholding_config",
   "fieldtype": "Section Break",
   "label": "Default Tax Withholding Config"
  },
  {
   "collapsible": 1,
   "collapsible_depends_on": "supplier_details",
   "fieldname": "column_break2",
   "fieldtype": "Section Break",
   "label": "More Information",
   "width": "50%"
  },
  {
   "fieldname": "website",
   "fieldtype": "Data",
   "label": "Website",
   "oldfieldname": "website",
   "oldfieldtype": "Data"
  },
  {
   "description": "Statutory info and other general information about your Supplier",
   "fieldname": "supplier_details",
   "fieldtype": "Text",
   "label": "Supplier Details",
   "oldfieldname": "supplier_details",
   "oldfieldtype": "Code"
  },
  {
   "fieldname": "column_break_30",
   "fieldtype": "Column Break"
  },
  {
   "default": "0",
   "fieldname": "is_frozen",
   "fieldtype": "Check",
   "label": "Is Frozen"
  },
  {
   "default": "0",
   "fieldname": "allow_purchase_invoice_creation_without_purchase_order",
   "fieldtype": "Check",
   "label": "Allow Purchase Invoice Creation Without Purchase Order"
  },
  {
   "default": "0",
   "fieldname": "allow_purchase_invoice_creation_without_purchase_receipt",
   "fieldtype": "Check",
   "label": "Allow Purchase Invoice Creation Without Purchase Receipt"
  },
  {
   "fieldname": "column_break_7",
   "fieldtype": "Column Break"
  },
  {
   "fieldname": "column_break_13",
   "fieldtype": "Column Break"
  },
  {
   "allow_in_quick_entry": 1,
   "fieldname": "tax_cnic",
   "fieldtype": "Data",
   "in_standard_filter": 1,
   "label": "CNIC"
  },
  {
   "allow_in_quick_entry": 1,
   "fieldname": "tax_strn",
   "fieldtype": "Data",
   "in_standard_filter": 1,
   "label": "STRN"
  },
  {
   "fieldname": "column_break_47",
   "fieldtype": "Column Break"
  }
 ],
 "icon": "fa fa-user",
 "idx": 370,
 "image_field": "image",
<<<<<<< HEAD
 "modified": "2020-08-15 13:08:47.377077",
=======
 "links": [],
 "modified": "2020-06-17 23:28:30",
>>>>>>> 24e5a617
 "modified_by": "Administrator",
 "module": "Buying",
 "name": "Supplier",
 "name_case": "Title Case",
 "owner": "Administrator",
 "permissions": [
  {
   "read": 1,
   "report": 1,
   "role": "Purchase User"
  },
  {
   "email": 1,
   "print": 1,
   "read": 1,
   "report": 1,
   "role": "Purchase Manager",
   "write": 1
  },
  {
   "create": 1,
   "delete": 1,
   "email": 1,
   "export": 1,
   "import": 1,
   "print": 1,
   "read": 1,
   "report": 1,
   "role": "Supplier Master Manager",
   "set_user_permissions": 1,
   "share": 1,
   "write": 1
  },
  {
   "read": 1,
   "report": 1,
   "role": "Stock User"
  },
  {
   "email": 1,
   "print": 1,
   "read": 1,
   "report": 1,
   "role": "Stock Manager"
  },
  {
   "read": 1,
   "report": 1,
   "role": "Accounts User"
  },
  {
   "email": 1,
   "print": 1,
   "read": 1,
   "report": 1,
   "role": "Accounts Manager"
  }
 ],
 "quick_entry": 1,
 "search_fields": "supplier_name, supplier_group",
 "show_name_in_global_search": 1,
 "sort_field": "modified",
 "sort_order": "ASC",
 "title_field": "supplier_name",
 "track_changes": 1
}<|MERGE_RESOLUTION|>--- conflicted
+++ resolved
@@ -399,12 +399,8 @@
  "icon": "fa fa-user",
  "idx": 370,
  "image_field": "image",
-<<<<<<< HEAD
- "modified": "2020-08-15 13:08:47.377077",
-=======
  "links": [],
  "modified": "2020-06-17 23:28:30",
->>>>>>> 24e5a617
  "modified_by": "Administrator",
  "module": "Buying",
  "name": "Supplier",
