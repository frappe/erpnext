{
<<<<<<< HEAD
=======
 "actions": [],
>>>>>>> fd30b8f4
 "allow_events_in_timeline": 1,
 "allow_import": 1,
 "allow_rename": 1,
 "autoname": "naming_series:",
 "creation": "2013-01-10 16:34:11",
 "description": "Supplier of Goods or Services.",
 "doctype": "DocType",
 "document_type": "Setup",
 "engine": "InnoDB",
 "field_order": [
  "basic_info",
  "naming_series",
<<<<<<< HEAD
  "supplier_type",
  "supplier_name",
  "supplier_group",
  "column_break_7",
  "default_currency",
  "default_price_list",
  "country",
  "image",
  "column_break0",
  "disabled",
  "is_internal_supplier",
  "represents_company",
  "is_transporter",
=======
  "supplier_name",
  "country",
  "default_bank_account",
  "tax_id",
  "tax_category",
  "tax_withholding_category",
  "is_transporter",
  "is_internal_supplier",
  "represents_company",
  "image",
  "column_break0",
  "supplier_group",
  "supplier_type",
  "pan",
  "language",
  "allow_purchase_invoice_creation_without_purchase_order",
  "allow_purchase_invoice_creation_without_purchase_receipt",
  "disabled",
>>>>>>> fd30b8f4
  "warn_rfqs",
  "warn_pos",
  "prevent_rfqs",
  "prevent_pos",
  "allowed_to_transact_section",
  "companies",
<<<<<<< HEAD
  "column_break2",
  "supplier_details",
  "column_break_13",
  "tax_id",
  "tax_cnic",
  "tax_strn",
  "pan",
  "column_break_30",
  "payment_terms",
  "language",
  "website",
=======
  "section_break_7",
  "default_currency",
  "column_break_10",
  "default_price_list",
  "section_credit_limit",
  "payment_terms",
  "cb_21",
  "on_hold",
  "hold_type",
  "release_date",
>>>>>>> fd30b8f4
  "address_contacts",
  "address_html",
  "column_break1",
  "contact_html",
  "default_payable_accounts",
<<<<<<< HEAD
  "tax_category",
  "tax_withholding_category",
  "default_bank_account",
  "is_frozen",
  "on_hold",
  "hold_type",
  "release_date",
  "column_break_47",
  "accounts",
  "default_tax_withholding_config"
=======
  "accounts",
  "default_tax_withholding_config",
  "column_break2",
  "website",
  "supplier_details",
  "column_break_30",
  "is_frozen"
>>>>>>> fd30b8f4
 ],
 "fields": [
  {
   "fieldname": "basic_info",
   "fieldtype": "Section Break",
   "label": "Name and Type",
   "oldfieldtype": "Section Break",
   "options": "fa fa-user"
  },
  {
   "fieldname": "naming_series",
   "fieldtype": "Select",
<<<<<<< HEAD
   "hidden": 1,
=======
>>>>>>> fd30b8f4
   "label": "Series",
   "no_copy": 1,
   "oldfieldname": "naming_series",
   "oldfieldtype": "Select",
<<<<<<< HEAD
   "options": "S-",
   "set_only_once": 1
  },
  {
   "default": "Company",
   "fieldname": "supplier_type",
   "fieldtype": "Select",
   "label": "Supplier Type",
   "options": "Company\nIndividual\nAssociation Of Persons",
   "reqd": 1
  },
  {
=======
   "options": "SUP-.YYYY.-",
   "set_only_once": 1
  },
  {
>>>>>>> fd30b8f4
   "bold": 1,
   "fieldname": "supplier_name",
   "fieldtype": "Data",
   "in_global_search": 1,
   "label": "Supplier Name",
   "no_copy": 1,
   "oldfieldname": "supplier_name",
   "oldfieldtype": "Data",
   "reqd": 1
  },
  {
<<<<<<< HEAD
   "fieldname": "supplier_group",
   "fieldtype": "Link",
   "in_list_view": 1,
   "in_standard_filter": 1,
   "label": "Supplier Group",
   "oldfieldname": "supplier_type",
   "oldfieldtype": "Link",
   "options": "Supplier Group",
   "reqd": 1
  },
  {
   "fieldname": "country",
   "fieldtype": "Link",
   "in_standard_filter": 1,
=======
   "fieldname": "country",
   "fieldtype": "Link",
>>>>>>> fd30b8f4
   "label": "Country",
   "options": "Country"
  },
  {
<<<<<<< HEAD
   "fieldname": "column_break_7",
   "fieldtype": "Column Break"
  },
  {
   "allow_in_quick_entry": 1,
   "fieldname": "tax_id",
   "fieldtype": "Data",
   "in_standard_filter": 1,
   "label": "NTN"
  },
  {
   "allow_in_quick_entry": 1,
   "fieldname": "tax_cnic",
   "fieldtype": "Data",
   "in_standard_filter": 1,
   "label": "CNIC"
  },
  {
   "allow_in_quick_entry": 1,
   "fieldname": "tax_strn",
   "fieldtype": "Data",
   "in_standard_filter": 1,
   "label": "STRN"
  },
  {
   "allow_in_quick_entry": 1,
   "fieldname": "tax_category",
   "fieldtype": "Link",
   "in_standard_filter": 1,
=======
   "fieldname": "default_bank_account",
   "fieldtype": "Link",
   "label": "Default Bank Account",
   "options": "Bank Account"
  },
  {
   "fieldname": "tax_id",
   "fieldtype": "Data",
   "label": "Tax ID"
  },
  {
   "fieldname": "tax_category",
   "fieldtype": "Link",
>>>>>>> fd30b8f4
   "label": "Tax Category",
   "options": "Tax Category"
  },
  {
<<<<<<< HEAD
   "fieldname": "column_break_13",
   "fieldtype": "Column Break"
  },
  {
   "fieldname": "default_price_list",
   "fieldtype": "Link",
   "ignore_user_permissions": 1,
   "label": "Default Price List",
   "options": "Price List"
  },
  {
   "fieldname": "default_currency",
   "fieldtype": "Link",
   "ignore_user_permissions": 1,
   "in_standard_filter": 1,
   "label": "Billing Currency",
   "no_copy": 1,
   "options": "Currency"
  },
  {
   "fieldname": "default_bank_account",
   "fieldtype": "Link",
   "label": "Default Bank Account",
   "options": "Bank Account"
  },
  {
   "fieldname": "language",
   "fieldtype": "Link",
   "label": "Print Language",
   "options": "Language"
=======
   "fieldname": "tax_withholding_category",
   "fieldtype": "Link",
   "label": "Tax Withholding Category",
   "options": "Tax Withholding Category"
  },
  {
   "default": "0",
   "fieldname": "is_transporter",
   "fieldtype": "Check",
   "label": "Is Transporter"
  },
  {
   "default": "0",
   "fieldname": "is_internal_supplier",
   "fieldtype": "Check",
   "label": "Is Internal Supplier"
  },
  {
   "depends_on": "is_internal_supplier",
   "fieldname": "represents_company",
   "fieldtype": "Link",
   "ignore_user_permissions": 1,
   "label": "Represents Company",
   "options": "Company",
   "unique": 1
>>>>>>> fd30b8f4
  },
  {
   "fieldname": "image",
   "fieldtype": "Attach Image",
   "hidden": 1,
   "label": "Image",
   "no_copy": 1,
   "print_hide": 1
  },
  {
   "fieldname": "column_break0",
   "fieldtype": "Column Break",
   "width": "50%"
  },
  {
<<<<<<< HEAD
   "bold": 1,
   "default": "0",
   "fieldname": "disabled",
   "fieldtype": "Check",
   "in_standard_filter": 1,
   "label": "Disabled"
  },
  {
   "default": "0",
   "fieldname": "is_internal_supplier",
   "fieldtype": "Check",
   "label": "Is Internal Supplier"
  },
  {
   "depends_on": "is_internal_supplier",
   "fieldname": "represents_company",
   "fieldtype": "Link",
   "ignore_user_permissions": 1,
   "label": "Represents Company",
   "options": "Company",
   "unique": 1
  },
  {
   "default": "0",
   "fieldname": "is_transporter",
   "fieldtype": "Check",
   "label": "Is Transporter"
=======
   "fieldname": "supplier_group",
   "fieldtype": "Link",
   "in_list_view": 1,
   "in_standard_filter": 1,
   "label": "Supplier Group",
   "oldfieldname": "supplier_type",
   "oldfieldtype": "Link",
   "options": "Supplier Group",
   "reqd": 1
  },
  {
   "default": "Company",
   "fieldname": "supplier_type",
   "fieldtype": "Select",
   "label": "Supplier Type",
   "options": "Company\nIndividual",
   "reqd": 1
  },
  {
   "fieldname": "pan",
   "fieldtype": "Data",
   "label": "PAN"
  },
  {
   "fieldname": "language",
   "fieldtype": "Link",
   "label": "Print Language",
   "options": "Language"
  },
  {
   "bold": 1,
   "default": "0",
   "fieldname": "disabled",
   "fieldtype": "Check",
   "label": "Disabled"
>>>>>>> fd30b8f4
  },
  {
   "default": "0",
   "fieldname": "warn_rfqs",
   "fieldtype": "Check",
   "label": "Warn RFQs",
   "read_only": 1
  },
  {
   "default": "0",
   "fieldname": "warn_pos",
   "fieldtype": "Check",
   "label": "Warn POs",
   "read_only": 1
  },
  {
   "default": "0",
   "fieldname": "prevent_rfqs",
   "fieldtype": "Check",
   "label": "Prevent RFQs",
   "read_only": 1
  },
  {
   "default": "0",
   "fieldname": "prevent_pos",
   "fieldtype": "Check",
   "label": "Prevent POs",
   "read_only": 1
  },
  {
   "depends_on": "represents_company",
   "fieldname": "allowed_to_transact_section",
   "fieldtype": "Section Break",
   "label": "Allowed To Transact With"
  },
  {
   "depends_on": "represents_company",
   "fieldname": "companies",
   "fieldtype": "Table",
   "label": "Allowed To Transact With",
   "options": "Allowed To Transact With"
  },
  {
<<<<<<< HEAD
=======
   "collapsible": 1,
   "fieldname": "section_break_7",
   "fieldtype": "Section Break",
   "label": "Currency and Price List"
  },
  {
   "fieldname": "default_currency",
   "fieldtype": "Link",
   "ignore_user_permissions": 1,
   "label": "Billing Currency",
   "no_copy": 1,
   "options": "Currency"
  },
  {
   "fieldname": "column_break_10",
   "fieldtype": "Column Break"
  },
  {
   "fieldname": "default_price_list",
   "fieldtype": "Link",
   "ignore_user_permissions": 1,
   "label": "Price List",
   "options": "Price List"
  },
  {
   "collapsible": 1,
   "fieldname": "section_credit_limit",
   "fieldtype": "Section Break",
   "label": "Credit Limit"
  },
  {
>>>>>>> fd30b8f4
   "fieldname": "payment_terms",
   "fieldtype": "Link",
   "label": "Default Payment Terms Template",
   "options": "Payment Terms Template"
  },
  {
<<<<<<< HEAD
=======
   "fieldname": "cb_21",
   "fieldtype": "Column Break"
  },
  {
>>>>>>> fd30b8f4
   "default": "0",
   "fieldname": "on_hold",
   "fieldtype": "Check",
   "label": "Block Supplier"
  },
  {
   "depends_on": "eval:doc.on_hold",
   "fieldname": "hold_type",
   "fieldtype": "Select",
   "label": "Hold Type",
   "options": "\nAll\nInvoices\nPayments"
  },
  {
   "depends_on": "eval:doc.on_hold",
   "description": "Leave blank if the Supplier is blocked indefinitely",
   "fieldname": "release_date",
   "fieldtype": "Date",
   "label": "Release Date"
  },
  {
   "depends_on": "eval:!doc.__islocal",
   "fieldname": "address_contacts",
   "fieldtype": "Section Break",
   "label": "Address and Contacts",
   "oldfieldtype": "Column Break",
   "options": "fa fa-map-marker"
  },
  {
   "fieldname": "address_html",
   "fieldtype": "HTML",
   "label": "Address HTML",
   "read_only": 1
  },
  {
   "fieldname": "column_break1",
   "fieldtype": "Column Break",
   "width": "50%"
  },
  {
   "fieldname": "contact_html",
   "fieldtype": "HTML",
   "label": "Contact HTML",
   "read_only": 1
  },
  {
   "collapsible": 1,
   "collapsible_depends_on": "accounts",
   "fieldname": "default_payable_accounts",
   "fieldtype": "Section Break",
<<<<<<< HEAD
   "label": "Accounting"
=======
   "label": "Default Payable Accounts"
>>>>>>> fd30b8f4
  },
  {
   "description": "Mention if non-standard payable account",
   "fieldname": "accounts",
   "fieldtype": "Table",
   "label": "Accounts",
   "options": "Party Account"
  },
  {
   "collapsible": 1,
   "fieldname": "default_tax_withholding_config",
   "fieldtype": "Section Break",
   "label": "Default Tax Withholding Config"
  },
  {
   "collapsible": 1,
   "collapsible_depends_on": "supplier_details",
   "fieldname": "column_break2",
   "fieldtype": "Section Break",
   "label": "More Information",
   "width": "50%"
  },
  {
   "fieldname": "website",
   "fieldtype": "Data",
   "label": "Website",
   "oldfieldname": "website",
   "oldfieldtype": "Data"
  },
  {
   "description": "Statutory info and other general information about your Supplier",
   "fieldname": "supplier_details",
   "fieldtype": "Text",
   "label": "Supplier Details",
   "oldfieldname": "supplier_details",
   "oldfieldtype": "Code"
  },
  {
<<<<<<< HEAD
   "fieldname": "pan",
   "fieldtype": "Data",
   "hidden": 1,
   "label": "PAN"
  },
  {
=======
>>>>>>> fd30b8f4
   "fieldname": "column_break_30",
   "fieldtype": "Column Break"
  },
  {
<<<<<<< HEAD
   "fieldname": "tax_withholding_category",
   "fieldtype": "Link",
   "label": "Tax Withholding Category",
   "options": "Tax Withholding Category"
  },
  {
=======
>>>>>>> fd30b8f4
   "default": "0",
   "fieldname": "is_frozen",
   "fieldtype": "Check",
   "label": "Is Frozen"
  },
  {
<<<<<<< HEAD
   "fieldname": "column_break_47",
   "fieldtype": "Column Break"
=======
   "default": "0",
   "fieldname": "allow_purchase_invoice_creation_without_purchase_order",
   "fieldtype": "Check",
   "label": "Allow Purchase Invoice Creation Without Purchase Order"
  },
  {
   "default": "0",
   "fieldname": "allow_purchase_invoice_creation_without_purchase_receipt",
   "fieldtype": "Check",
   "label": "Allow Purchase Invoice Creation Without Purchase Receipt"
>>>>>>> fd30b8f4
  }
 ],
 "icon": "fa fa-user",
 "idx": 370,
 "image_field": "image",
<<<<<<< HEAD
 "modified": "2020-03-08 00:21:57.985819",
=======
 "links": [],
 "modified": "2020-03-17 09:48:30.578242",
>>>>>>> fd30b8f4
 "modified_by": "Administrator",
 "module": "Buying",
 "name": "Supplier",
 "name_case": "Title Case",
 "owner": "Administrator",
 "permissions": [
  {
<<<<<<< HEAD
=======
   "email": 1,
   "print": 1,
>>>>>>> fd30b8f4
   "read": 1,
   "report": 1,
   "role": "Purchase User"
  },
  {
   "email": 1,
   "print": 1,
   "read": 1,
   "report": 1,
   "role": "Purchase Manager",
   "write": 1
  },
  {
   "create": 1,
   "delete": 1,
   "email": 1,
   "export": 1,
   "import": 1,
   "print": 1,
   "read": 1,
   "report": 1,
<<<<<<< HEAD
   "role": "Supplier Master Manager",
=======
   "role": "Purchase Master Manager",
>>>>>>> fd30b8f4
   "set_user_permissions": 1,
   "share": 1,
   "write": 1
  },
  {
   "read": 1,
<<<<<<< HEAD
   "report": 1,
=======
>>>>>>> fd30b8f4
   "role": "Stock User"
  },
  {
   "email": 1,
   "print": 1,
   "read": 1,
   "report": 1,
   "role": "Stock Manager"
  },
  {
   "read": 1,
<<<<<<< HEAD
   "report": 1,
=======
>>>>>>> fd30b8f4
   "role": "Accounts User"
  },
  {
   "email": 1,
   "print": 1,
   "read": 1,
   "report": 1,
   "role": "Accounts Manager"
  }
 ],
 "quick_entry": 1,
 "search_fields": "supplier_name, supplier_group",
 "show_name_in_global_search": 1,
 "sort_field": "modified",
 "sort_order": "ASC",
 "title_field": "supplier_name",
 "track_changes": 1
}<|MERGE_RESOLUTION|>--- conflicted
+++ resolved
@@ -1,8 +1,4 @@
 {
-<<<<<<< HEAD
-=======
- "actions": [],
->>>>>>> fd30b8f4
  "allow_events_in_timeline": 1,
  "allow_import": 1,
  "allow_rename": 1,
@@ -15,7 +11,6 @@
  "field_order": [
   "basic_info",
   "naming_series",
-<<<<<<< HEAD
   "supplier_type",
   "supplier_name",
   "supplier_group",
@@ -29,33 +24,12 @@
   "is_internal_supplier",
   "represents_company",
   "is_transporter",
-=======
-  "supplier_name",
-  "country",
-  "default_bank_account",
-  "tax_id",
-  "tax_category",
-  "tax_withholding_category",
-  "is_transporter",
-  "is_internal_supplier",
-  "represents_company",
-  "image",
-  "column_break0",
-  "supplier_group",
-  "supplier_type",
-  "pan",
-  "language",
-  "allow_purchase_invoice_creation_without_purchase_order",
-  "allow_purchase_invoice_creation_without_purchase_receipt",
-  "disabled",
->>>>>>> fd30b8f4
   "warn_rfqs",
   "warn_pos",
   "prevent_rfqs",
   "prevent_pos",
   "allowed_to_transact_section",
   "companies",
-<<<<<<< HEAD
   "column_break2",
   "supplier_details",
   "column_break_13",
@@ -67,24 +41,11 @@
   "payment_terms",
   "language",
   "website",
-=======
-  "section_break_7",
-  "default_currency",
-  "column_break_10",
-  "default_price_list",
-  "section_credit_limit",
-  "payment_terms",
-  "cb_21",
-  "on_hold",
-  "hold_type",
-  "release_date",
->>>>>>> fd30b8f4
   "address_contacts",
   "address_html",
   "column_break1",
   "contact_html",
   "default_payable_accounts",
-<<<<<<< HEAD
   "tax_category",
   "tax_withholding_category",
   "default_bank_account",
@@ -95,15 +56,6 @@
   "column_break_47",
   "accounts",
   "default_tax_withholding_config"
-=======
-  "accounts",
-  "default_tax_withholding_config",
-  "column_break2",
-  "website",
-  "supplier_details",
-  "column_break_30",
-  "is_frozen"
->>>>>>> fd30b8f4
  ],
  "fields": [
   {
@@ -116,15 +68,11 @@
   {
    "fieldname": "naming_series",
    "fieldtype": "Select",
-<<<<<<< HEAD
    "hidden": 1,
-=======
->>>>>>> fd30b8f4
    "label": "Series",
    "no_copy": 1,
    "oldfieldname": "naming_series",
    "oldfieldtype": "Select",
-<<<<<<< HEAD
    "options": "S-",
    "set_only_once": 1
   },
@@ -137,12 +85,6 @@
    "reqd": 1
   },
   {
-=======
-   "options": "SUP-.YYYY.-",
-   "set_only_once": 1
-  },
-  {
->>>>>>> fd30b8f4
    "bold": 1,
    "fieldname": "supplier_name",
    "fieldtype": "Data",
@@ -154,7 +96,6 @@
    "reqd": 1
   },
   {
-<<<<<<< HEAD
    "fieldname": "supplier_group",
    "fieldtype": "Link",
    "in_list_view": 1,
@@ -169,15 +110,10 @@
    "fieldname": "country",
    "fieldtype": "Link",
    "in_standard_filter": 1,
-=======
-   "fieldname": "country",
-   "fieldtype": "Link",
->>>>>>> fd30b8f4
    "label": "Country",
    "options": "Country"
   },
   {
-<<<<<<< HEAD
    "fieldname": "column_break_7",
    "fieldtype": "Column Break"
   },
@@ -207,26 +143,10 @@
    "fieldname": "tax_category",
    "fieldtype": "Link",
    "in_standard_filter": 1,
-=======
-   "fieldname": "default_bank_account",
-   "fieldtype": "Link",
-   "label": "Default Bank Account",
-   "options": "Bank Account"
-  },
-  {
-   "fieldname": "tax_id",
-   "fieldtype": "Data",
-   "label": "Tax ID"
-  },
-  {
-   "fieldname": "tax_category",
-   "fieldtype": "Link",
->>>>>>> fd30b8f4
    "label": "Tax Category",
    "options": "Tax Category"
   },
   {
-<<<<<<< HEAD
    "fieldname": "column_break_13",
    "fieldtype": "Column Break"
   },
@@ -257,33 +177,6 @@
    "fieldtype": "Link",
    "label": "Print Language",
    "options": "Language"
-=======
-   "fieldname": "tax_withholding_category",
-   "fieldtype": "Link",
-   "label": "Tax Withholding Category",
-   "options": "Tax Withholding Category"
-  },
-  {
-   "default": "0",
-   "fieldname": "is_transporter",
-   "fieldtype": "Check",
-   "label": "Is Transporter"
-  },
-  {
-   "default": "0",
-   "fieldname": "is_internal_supplier",
-   "fieldtype": "Check",
-   "label": "Is Internal Supplier"
-  },
-  {
-   "depends_on": "is_internal_supplier",
-   "fieldname": "represents_company",
-   "fieldtype": "Link",
-   "ignore_user_permissions": 1,
-   "label": "Represents Company",
-   "options": "Company",
-   "unique": 1
->>>>>>> fd30b8f4
   },
   {
    "fieldname": "image",
@@ -299,7 +192,6 @@
    "width": "50%"
   },
   {
-<<<<<<< HEAD
    "bold": 1,
    "default": "0",
    "fieldname": "disabled",
@@ -327,43 +219,6 @@
    "fieldname": "is_transporter",
    "fieldtype": "Check",
    "label": "Is Transporter"
-=======
-   "fieldname": "supplier_group",
-   "fieldtype": "Link",
-   "in_list_view": 1,
-   "in_standard_filter": 1,
-   "label": "Supplier Group",
-   "oldfieldname": "supplier_type",
-   "oldfieldtype": "Link",
-   "options": "Supplier Group",
-   "reqd": 1
-  },
-  {
-   "default": "Company",
-   "fieldname": "supplier_type",
-   "fieldtype": "Select",
-   "label": "Supplier Type",
-   "options": "Company\nIndividual",
-   "reqd": 1
-  },
-  {
-   "fieldname": "pan",
-   "fieldtype": "Data",
-   "label": "PAN"
-  },
-  {
-   "fieldname": "language",
-   "fieldtype": "Link",
-   "label": "Print Language",
-   "options": "Language"
-  },
-  {
-   "bold": 1,
-   "default": "0",
-   "fieldname": "disabled",
-   "fieldtype": "Check",
-   "label": "Disabled"
->>>>>>> fd30b8f4
   },
   {
    "default": "0",
@@ -407,53 +262,12 @@
    "options": "Allowed To Transact With"
   },
   {
-<<<<<<< HEAD
-=======
-   "collapsible": 1,
-   "fieldname": "section_break_7",
-   "fieldtype": "Section Break",
-   "label": "Currency and Price List"
-  },
-  {
-   "fieldname": "default_currency",
-   "fieldtype": "Link",
-   "ignore_user_permissions": 1,
-   "label": "Billing Currency",
-   "no_copy": 1,
-   "options": "Currency"
-  },
-  {
-   "fieldname": "column_break_10",
-   "fieldtype": "Column Break"
-  },
-  {
-   "fieldname": "default_price_list",
-   "fieldtype": "Link",
-   "ignore_user_permissions": 1,
-   "label": "Price List",
-   "options": "Price List"
-  },
-  {
-   "collapsible": 1,
-   "fieldname": "section_credit_limit",
-   "fieldtype": "Section Break",
-   "label": "Credit Limit"
-  },
-  {
->>>>>>> fd30b8f4
    "fieldname": "payment_terms",
    "fieldtype": "Link",
    "label": "Default Payment Terms Template",
    "options": "Payment Terms Template"
   },
   {
-<<<<<<< HEAD
-=======
-   "fieldname": "cb_21",
-   "fieldtype": "Column Break"
-  },
-  {
->>>>>>> fd30b8f4
    "default": "0",
    "fieldname": "on_hold",
    "fieldtype": "Check",
@@ -503,11 +317,7 @@
    "collapsible_depends_on": "accounts",
    "fieldname": "default_payable_accounts",
    "fieldtype": "Section Break",
-<<<<<<< HEAD
    "label": "Accounting"
-=======
-   "label": "Default Payable Accounts"
->>>>>>> fd30b8f4
   },
   {
    "description": "Mention if non-standard payable account",
@@ -546,60 +356,36 @@
    "oldfieldtype": "Code"
   },
   {
-<<<<<<< HEAD
    "fieldname": "pan",
    "fieldtype": "Data",
    "hidden": 1,
    "label": "PAN"
   },
   {
-=======
->>>>>>> fd30b8f4
    "fieldname": "column_break_30",
    "fieldtype": "Column Break"
   },
   {
-<<<<<<< HEAD
    "fieldname": "tax_withholding_category",
    "fieldtype": "Link",
    "label": "Tax Withholding Category",
    "options": "Tax Withholding Category"
   },
   {
-=======
->>>>>>> fd30b8f4
    "default": "0",
    "fieldname": "is_frozen",
    "fieldtype": "Check",
    "label": "Is Frozen"
   },
   {
-<<<<<<< HEAD
    "fieldname": "column_break_47",
    "fieldtype": "Column Break"
-=======
-   "default": "0",
-   "fieldname": "allow_purchase_invoice_creation_without_purchase_order",
-   "fieldtype": "Check",
-   "label": "Allow Purchase Invoice Creation Without Purchase Order"
-  },
-  {
-   "default": "0",
-   "fieldname": "allow_purchase_invoice_creation_without_purchase_receipt",
-   "fieldtype": "Check",
-   "label": "Allow Purchase Invoice Creation Without Purchase Receipt"
->>>>>>> fd30b8f4
   }
  ],
  "icon": "fa fa-user",
  "idx": 370,
  "image_field": "image",
-<<<<<<< HEAD
  "modified": "2020-03-08 00:21:57.985819",
-=======
- "links": [],
- "modified": "2020-03-17 09:48:30.578242",
->>>>>>> fd30b8f4
  "modified_by": "Administrator",
  "module": "Buying",
  "name": "Supplier",
@@ -607,11 +393,6 @@
  "owner": "Administrator",
  "permissions": [
   {
-<<<<<<< HEAD
-=======
-   "email": 1,
-   "print": 1,
->>>>>>> fd30b8f4
    "read": 1,
    "report": 1,
    "role": "Purchase User"
@@ -633,21 +414,14 @@
    "print": 1,
    "read": 1,
    "report": 1,
-<<<<<<< HEAD
    "role": "Supplier Master Manager",
-=======
-   "role": "Purchase Master Manager",
->>>>>>> fd30b8f4
    "set_user_permissions": 1,
    "share": 1,
    "write": 1
   },
   {
    "read": 1,
-<<<<<<< HEAD
-   "report": 1,
-=======
->>>>>>> fd30b8f4
+   "report": 1,
    "role": "Stock User"
   },
   {
@@ -659,10 +433,7 @@
   },
   {
    "read": 1,
-<<<<<<< HEAD
-   "report": 1,
-=======
->>>>>>> fd30b8f4
+   "report": 1,
    "role": "Accounts User"
   },
   {
