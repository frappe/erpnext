--- conflicted
+++ resolved
@@ -97,11 +97,7 @@
   {
    "fieldname": "default_bank_account",
    "fieldtype": "Link",
-<<<<<<< HEAD
-   "label": "Default Bank Account",
-=======
    "label": "Default Company Bank Account",
->>>>>>> 00175c96
    "options": "Bank Account"
   },
   {
@@ -139,12 +135,7 @@
    "fieldtype": "Link",
    "ignore_user_permissions": 1,
    "label": "Represents Company",
-<<<<<<< HEAD
-   "options": "Company",
-   "unique": 1
-=======
    "options": "Company"
->>>>>>> 00175c96
   },
   {
    "fieldname": "image",
@@ -393,11 +384,7 @@
  "idx": 370,
  "image_field": "image",
  "links": [],
-<<<<<<< HEAD
- "modified": "2020-03-17 09:48:30.578242",
-=======
  "modified": "2020-06-17 23:18:20",
->>>>>>> 00175c96
  "modified_by": "Administrator",
  "module": "Buying",
  "name": "Supplier",
