{
 "actions": [],
 "allow_import": 1,
 "autoname": "naming_series:",
 "creation": "2016-02-25 01:24:07.224790",
 "doctype": "DocType",
 "document_type": "Document",
 "engine": "InnoDB",
 "field_order": [
  "naming_series",
  "company",
  "vendor",
  "column_break1",
  "transaction_date",
  "status",
  "amended_from",
  "suppliers_section",
  "suppliers",
  "items_section",
  "items",
  "supplier_response_section",
  "salutation",
  "subject",
  "col_break_email_1",
  "email_template",
  "preview",
  "sec_break_email_2",
  "message_for_supplier",
  "terms_section_break",
  "tc_name",
  "terms",
  "printing_settings",
  "select_print_heading",
  "letter_head"
 ],
 "fields": [
  {
   "fieldname": "naming_series",
   "fieldtype": "Select",
   "in_list_view": 1,
   "label": "Series",
   "no_copy": 1,
   "oldfieldname": "naming_series",
   "oldfieldtype": "Select",
   "options": "PUR-RFQ-.YYYY.-",
   "print_hide": 1,
   "reqd": 1,
   "set_only_once": 1
  },
  {
   "fieldname": "company",
   "fieldtype": "Link",
   "in_list_view": 1,
   "label": "Company",
   "oldfieldname": "company",
   "oldfieldtype": "Link",
   "options": "Company",
   "print_hide": 1,
   "remember_last_selected_value": 1,
   "reqd": 1,
   "search_index": 1
  },
  {
   "description": "For individual supplier",
   "fieldname": "vendor",
   "fieldtype": "Link",
   "hidden": 1,
   "in_standard_filter": 1,
   "label": "Supplier",
   "no_copy": 1,
   "options": "Supplier",
   "read_only": 1
  },
  {
   "fieldname": "column_break1",
   "fieldtype": "Column Break",
   "oldfieldtype": "Column Break",
   "print_width": "50%",
   "width": "50%"
  },
  {
   "default": "Today",
   "fieldname": "transaction_date",
   "fieldtype": "Date",
   "in_list_view": 1,
   "label": "Date",
   "oldfieldname": "transaction_date",
   "oldfieldtype": "Date",
   "reqd": 1,
   "search_index": 1
  },
  {
   "fieldname": "suppliers_section",
   "fieldtype": "Section Break"
  },
  {
   "fieldname": "suppliers",
   "fieldtype": "Table",
   "label": "Suppliers",
   "options": "Request for Quotation Supplier",
   "print_hide": 1,
   "reqd": 1
  },
  {
   "fieldname": "items_section",
   "fieldtype": "Section Break",
   "oldfieldtype": "Section Break",
   "options": "fa fa-shopping-cart"
  },
  {
   "fieldname": "items",
   "fieldtype": "Table",
   "label": "Items",
   "oldfieldname": "po_details",
   "oldfieldtype": "Table",
   "options": "Request for Quotation Item",
   "reqd": 1
  },
  {
   "fieldname": "supplier_response_section",
   "fieldtype": "Section Break",
   "label": "Email Details"
  },
  {
   "fieldname": "email_template",
   "fieldtype": "Link",
   "label": "Email Template",
   "options": "Email Template",
   "print_hide": 1
  },
  {
   "allow_on_submit": 1,
   "fetch_from": "email_template.response",
   "fetch_if_empty": 1,
   "fieldname": "message_for_supplier",
   "fieldtype": "Text Editor",
   "in_list_view": 1,
   "label": "Message for Supplier",
   "print_hide": 1,
   "reqd": 1
  },
  {
   "collapsible": 1,
   "collapsible_depends_on": "terms",
   "fieldname": "terms_section_break",
   "fieldtype": "Section Break",
   "label": "Terms and Conditions",
   "oldfieldtype": "Section Break",
   "options": "fa fa-legal"
  },
  {
   "fieldname": "tc_name",
   "fieldtype": "Link",
   "label": "Terms",
   "oldfieldname": "tc_name",
   "oldfieldtype": "Link",
   "options": "Terms and Conditions",
   "print_hide": 1
  },
  {
   "fieldname": "terms",
   "fieldtype": "Text Editor",
   "label": "Terms and Conditions",
   "oldfieldname": "terms",
   "oldfieldtype": "Text Editor"
  },
  {
   "collapsible": 1,
   "fieldname": "printing_settings",
   "fieldtype": "Section Break",
   "label": "Printing Settings"
  },
  {
   "allow_on_submit": 1,
   "fieldname": "select_print_heading",
   "fieldtype": "Link",
   "label": "Print Heading",
   "no_copy": 1,
   "oldfieldname": "select_print_heading",
   "oldfieldtype": "Link",
   "options": "Print Heading",
   "print_hide": 1,
   "report_hide": 1
  },
  {
   "allow_on_submit": 1,
   "fieldname": "letter_head",
   "fieldtype": "Link",
   "label": "Letter Head",
   "oldfieldname": "letter_head",
   "oldfieldtype": "Select",
   "options": "Letter Head",
   "print_hide": 1
  },
  {
   "fieldname": "status",
   "fieldtype": "Select",
   "label": "Status",
   "no_copy": 1,
   "oldfieldname": "status",
   "oldfieldtype": "Select",
   "options": "\nDraft\nSubmitted\nCancelled",
   "print_hide": 1,
   "read_only": 1,
   "reqd": 1,
   "search_index": 1
  },
  {
   "fieldname": "amended_from",
   "fieldtype": "Link",
   "label": "Amended From",
   "no_copy": 1,
   "options": "Request for Quotation",
   "print_hide": 1,
   "read_only": 1
  },
  {
   "fetch_from": "email_template.subject",
   "fetch_if_empty": 1,
   "fieldname": "subject",
   "fieldtype": "Data",
   "label": "Subject",
   "print_hide": 1
  },
  {
   "description": "Select a greeting for the receiver. E.g. Mr., Ms., etc.",
   "fieldname": "salutation",
   "fieldtype": "Link",
   "label": "Salutation",
   "no_copy": 1,
   "options": "Salutation",
   "print_hide": 1
  },
  {
   "fieldname": "col_break_email_1",
   "fieldtype": "Column Break"
  },
  {
   "depends_on": "eval:!doc.docstatus==1",
   "fieldname": "preview",
   "fieldtype": "Button",
   "label": "Preview Email"
  },
  {
   "depends_on": "eval:!doc.__islocal",
   "fieldname": "sec_break_email_2",
   "fieldtype": "Section Break",
   "hide_border": 1
  }
 ],
 "icon": "fa fa-shopping-cart",
 "index_web_pages_for_search": 1,
 "is_submittable": 1,
 "links": [],
<<<<<<< HEAD
 "modified": "2020-10-23 13:53:56.066616",
=======
 "modified": "2020-11-04 22:04:29.017134",
>>>>>>> 28f11c3d
 "modified_by": "Administrator",
 "module": "Buying",
 "name": "Request for Quotation",
 "owner": "Administrator",
 "permissions": [
  {
   "amend": 1,
   "cancel": 1,
   "create": 1,
   "delete": 1,
   "email": 1,
   "print": 1,
   "read": 1,
   "report": 1,
   "role": "Manufacturing Manager",
   "share": 1,
   "submit": 1,
   "write": 1
  },
  {
   "amend": 1,
   "cancel": 1,
   "create": 1,
   "delete": 1,
   "email": 1,
   "print": 1,
   "read": 1,
   "report": 1,
   "role": "Purchase Manager",
   "share": 1,
   "submit": 1,
   "write": 1
  },
  {
   "amend": 1,
   "create": 1,
   "email": 1,
   "print": 1,
   "read": 1,
   "report": 1,
   "role": "Purchase User",
   "share": 1,
   "write": 1
  },
  {
   "email": 1,
   "print": 1,
   "read": 1,
   "report": 1,
   "role": "Stock User"
  },
  {
   "permlevel": 1,
   "read": 1,
   "role": "Purchase Manager",
   "write": 1
  },
  {
   "permlevel": 1,
   "read": 1,
   "role": "All"
  }
 ],
 "search_fields": "status, transaction_date",
 "show_name_in_global_search": 1,
 "sort_field": "modified",
 "sort_order": "DESC"
}<|MERGE_RESOLUTION|>--- conflicted
+++ resolved
@@ -252,11 +252,7 @@
  "index_web_pages_for_search": 1,
  "is_submittable": 1,
  "links": [],
-<<<<<<< HEAD
- "modified": "2020-10-23 13:53:56.066616",
-=======
- "modified": "2020-11-04 22:04:29.017134",
->>>>>>> 28f11c3d
+ "modified": "2020-11-05 22:04:29.017134",
  "modified_by": "Administrator",
  "module": "Buying",
  "name": "Request for Quotation",
