{
 "allow_import": 1,
 "autoname": "naming_series:",
<<<<<<< HEAD
 "create_on_install": 1,
=======
>>>>>>> a00c98be
 "creation": "2016-02-25 01:24:07.224790",
 "doctype": "DocType",
 "document_type": "Document",
 "engine": "InnoDB",
 "field_order": [
  "naming_series",
  "company",
  "vendor",
  "column_break1",
  "transaction_date",
  "suppliers_section",
  "suppliers",
  "get_suppliers_button",
  "items_section",
  "items",
  "link_to_mrs",
  "supplier_response_section",
  "email_template",
  "message_for_supplier",
  "terms_section_break",
  "tc_name",
  "terms",
  "printing_settings",
  "select_print_heading",
  "letter_head",
  "more_info",
  "status",
  "fiscal_year",
  "column_break3",
  "amended_from"
 ],
 "fields": [
  {
   "fieldname": "naming_series",
   "fieldtype": "Select",
   "in_list_view": 1,
   "label": "Series",
   "no_copy": 1,
   "oldfieldname": "naming_series",
   "oldfieldtype": "Select",
   "options": "PUR-RFQ-.YYYY.-",
   "print_hide": 1,
   "reqd": 1,
   "set_only_once": 1
  },
  {
   "fieldname": "company",
   "fieldtype": "Link",
   "in_list_view": 1,
   "label": "Company",
   "oldfieldname": "company",
   "oldfieldtype": "Link",
   "options": "Company",
   "print_hide": 1,
   "remember_last_selected_value": 1,
   "reqd": 1,
   "search_index": 1
  },
  {
   "description": "For individual supplier",
   "fieldname": "vendor",
   "fieldtype": "Link",
   "hidden": 1,
   "in_standard_filter": 1,
   "label": "Supplier",
   "no_copy": 1,
   "options": "Supplier",
   "read_only": 1
  },
  {
   "fieldname": "column_break1",
   "fieldtype": "Column Break",
   "oldfieldtype": "Column Break",
   "print_width": "50%",
   "width": "50%"
  },
  {
   "fieldname": "transaction_date",
   "fieldtype": "Date",
   "in_list_view": 1,
   "label": "Date",
   "oldfieldname": "transaction_date",
   "oldfieldtype": "Date",
   "reqd": 1,
   "search_index": 1
  },
  {
   "fieldname": "suppliers_section",
   "fieldtype": "Section Break"
  },
  {
   "fieldname": "suppliers",
   "fieldtype": "Table",
   "label": "Supplier Detail",
   "options": "Request for Quotation Supplier",
   "print_hide": 1,
   "reqd": 1
  },
  {
   "fieldname": "get_suppliers_button",
   "fieldtype": "Button",
   "label": "Get Suppliers"
  },
  {
   "fieldname": "items_section",
   "fieldtype": "Section Break",
   "oldfieldtype": "Section Break",
   "options": "fa fa-shopping-cart"
  },
  {
   "fieldname": "items",
   "fieldtype": "Table",
   "label": "Items",
   "oldfieldname": "po_details",
   "oldfieldtype": "Table",
   "options": "Request for Quotation Item",
   "reqd": 1
  },
  {
   "depends_on": "eval:doc.docstatus===0 && (doc.items && doc.items.length)",
   "fieldname": "link_to_mrs",
   "fieldtype": "Button",
<<<<<<< HEAD
   "label": "Link to material requests"
=======
   "label": "Link to Material Requests"
>>>>>>> a00c98be
  },
  {
   "fieldname": "supplier_response_section",
   "fieldtype": "Section Break"
  },
  {
   "fieldname": "email_template",
   "fieldtype": "Link",
   "label": "Email Template",
   "options": "Email Template",
   "print_hide": 1
  },
  {
   "fieldname": "message_for_supplier",
   "fieldtype": "Text Editor",
   "in_list_view": 1,
   "label": "Message for Supplier",
   "print_hide": 1,
   "reqd": 1
  },
  {
   "collapsible": 1,
   "collapsible_depends_on": "terms",
   "fieldname": "terms_section_break",
   "fieldtype": "Section Break",
   "label": "Terms and Conditions",
   "oldfieldtype": "Section Break",
   "options": "fa fa-legal"
  },
  {
   "fieldname": "tc_name",
   "fieldtype": "Link",
   "label": "Terms",
   "oldfieldname": "tc_name",
   "oldfieldtype": "Link",
   "options": "Terms and Conditions",
   "print_hide": 1
  },
  {
   "fieldname": "terms",
   "fieldtype": "Text Editor",
   "label": "Terms and Conditions",
   "oldfieldname": "terms",
   "oldfieldtype": "Text Editor"
  },
  {
   "collapsible": 1,
   "fieldname": "printing_settings",
   "fieldtype": "Section Break",
   "label": "Printing Settings"
  },
  {
   "allow_on_submit": 1,
   "fieldname": "select_print_heading",
   "fieldtype": "Link",
   "label": "Print Heading",
   "no_copy": 1,
   "oldfieldname": "select_print_heading",
   "oldfieldtype": "Link",
   "options": "Print Heading",
   "print_hide": 1,
   "report_hide": 1
  },
  {
   "allow_on_submit": 1,
   "fieldname": "letter_head",
   "fieldtype": "Link",
   "label": "Letter Head",
   "oldfieldname": "letter_head",
   "oldfieldtype": "Select",
   "options": "Letter Head",
   "print_hide": 1
  },
  {
   "collapsible": 1,
   "fieldname": "more_info",
   "fieldtype": "Section Break",
   "label": "More Information",
   "oldfieldtype": "Section Break",
   "options": "fa fa-file-text"
  },
  {
   "fieldname": "status",
   "fieldtype": "Select",
   "label": "Status",
   "no_copy": 1,
   "oldfieldname": "status",
   "oldfieldtype": "Select",
   "options": "\nDraft\nSubmitted\nCancelled",
   "print_hide": 1,
   "read_only": 1,
   "reqd": 1,
   "search_index": 1
  },
  {
   "fieldname": "fiscal_year",
   "fieldtype": "Link",
   "label": "Fiscal Year",
   "oldfieldname": "fiscal_year",
   "oldfieldtype": "Select",
   "options": "Fiscal Year",
   "print_hide": 1,
   "reqd": 1,
   "search_index": 1
  },
  {
   "fieldname": "column_break3",
   "fieldtype": "Column Break"
  },
  {
   "fieldname": "amended_from",
   "fieldtype": "Link",
   "label": "Amended From",
   "no_copy": 1,
   "options": "Request for Quotation",
   "print_hide": 1,
   "read_only": 1
  }
 ],
 "icon": "fa fa-shopping-cart",
 "is_submittable": 1,
<<<<<<< HEAD
 "modified": "2019-09-14 20:21:55.919378",
=======
 "modified": "2019-09-24 15:08:32.750661",
>>>>>>> a00c98be
 "modified_by": "Administrator",
 "module": "Buying",
 "name": "Request for Quotation",
 "owner": "Administrator",
 "permissions": [
  {
   "amend": 1,
   "cancel": 1,
   "create": 1,
   "delete": 1,
   "email": 1,
   "print": 1,
   "read": 1,
   "report": 1,
   "role": "Manufacturing Manager",
   "share": 1,
   "submit": 1,
   "write": 1
  },
  {
   "amend": 1,
   "cancel": 1,
   "create": 1,
   "delete": 1,
   "email": 1,
   "print": 1,
   "read": 1,
   "report": 1,
   "role": "Purchase Manager",
   "share": 1,
   "submit": 1,
   "write": 1
  },
  {
   "amend": 1,
   "create": 1,
   "email": 1,
   "print": 1,
   "read": 1,
   "report": 1,
   "role": "Purchase User",
   "share": 1,
   "write": 1
  },
  {
   "email": 1,
   "print": 1,
   "read": 1,
   "report": 1,
   "role": "Stock User"
  },
  {
   "permlevel": 1,
   "read": 1,
   "role": "Purchase Manager",
   "write": 1
  },
  {
   "permlevel": 1,
   "read": 1,
   "role": "All"
  }
 ],
 "search_fields": "status, transaction_date",
 "show_name_in_global_search": 1,
 "sort_field": "modified",
 "sort_order": "DESC"
}<|MERGE_RESOLUTION|>--- conflicted
+++ resolved
@@ -1,10 +1,7 @@
 {
  "allow_import": 1,
  "autoname": "naming_series:",
-<<<<<<< HEAD
  "create_on_install": 1,
-=======
->>>>>>> a00c98be
  "creation": "2016-02-25 01:24:07.224790",
  "doctype": "DocType",
  "document_type": "Document",
@@ -127,11 +124,7 @@
    "depends_on": "eval:doc.docstatus===0 && (doc.items && doc.items.length)",
    "fieldname": "link_to_mrs",
    "fieldtype": "Button",
-<<<<<<< HEAD
-   "label": "Link to material requests"
-=======
    "label": "Link to Material Requests"
->>>>>>> a00c98be
   },
   {
    "fieldname": "supplier_response_section",
@@ -253,11 +246,7 @@
  ],
  "icon": "fa fa-shopping-cart",
  "is_submittable": 1,
-<<<<<<< HEAD
- "modified": "2019-09-14 20:21:55.919378",
-=======
  "modified": "2019-09-24 15:08:32.750661",
->>>>>>> a00c98be
  "modified_by": "Administrator",
  "module": "Buying",
  "name": "Request for Quotation",
