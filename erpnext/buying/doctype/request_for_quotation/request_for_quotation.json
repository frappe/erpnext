--- conflicted
+++ resolved
@@ -22,13 +22,10 @@
   "supplier_response_section",
   "email_template",
   "preview",
-<<<<<<< HEAD
-  "send_document_print",
-=======
   "col_break_email_1",
   "html_llwp",
   "send_attached_files",
->>>>>>> 5740942d
+  "send_document_print",
   "sec_break_email_2",
   "message_for_supplier",
   "terms_section_break",
@@ -274,39 +271,34 @@
    "label": "Named Place"
   },
   {
-<<<<<<< HEAD
+   "fieldname": "html_llwp",
+   "fieldtype": "HTML",
+   "options": "<p>In your <b>Email Template</b>, you can use the following special variables:\n</p>\n<ul>\n        <li>\n            <code>{{ update_password_link }}</code>: A link where your supplier can set a new password to log into your portal.\n        </li>\n        <li>\n            <code>{{ portal_link }}</code>: A link to this RFQ in your supplier portal.\n        </li>\n        <li>\n            <code>{{ supplier_name }}</code>: The company name of your supplier.\n        </li>\n        <li>\n            <code>{{ contact.salutation }} {{ contact.last_name }}</code>: The contact person of your supplier.\n        </li><li>\n            <code>{{ user_fullname }}</code>: Your full name.\n        </li>\n    </ul>\n<p></p>\n<p>Apart from these, you can access all values in this RFQ, like <code>{{ message_for_supplier }}</code> or <code>{{ terms }}</code>.</p>",
+   "print_hide": 1,
+   "read_only": 1,
+   "report_hide": 1
+  },
+  {
+   "default": "1",
+   "description": "If enabled, all files attached to this document will be attached to each email",
+   "fieldname": "send_attached_files",
+   "fieldtype": "Check",
+   "label": "Send Attached Files"
+  },
+  {
    "default": "0",
    "description": "If enabled, a print of this document will be attached to each email",
    "fieldname": "send_document_print",
    "fieldtype": "Check",
    "label": "Send Document Print",
    "print_hide": 1
-=======
-   "fieldname": "html_llwp",
-   "fieldtype": "HTML",
-   "options": "<p>In your <b>Email Template</b>, you can use the following special variables:\n</p>\n<ul>\n        <li>\n            <code>{{ update_password_link }}</code>: A link where your supplier can set a new password to log into your portal.\n        </li>\n        <li>\n            <code>{{ portal_link }}</code>: A link to this RFQ in your supplier portal.\n        </li>\n        <li>\n            <code>{{ supplier_name }}</code>: The company name of your supplier.\n        </li>\n        <li>\n            <code>{{ contact.salutation }} {{ contact.last_name }}</code>: The contact person of your supplier.\n        </li><li>\n            <code>{{ user_fullname }}</code>: Your full name.\n        </li>\n    </ul>\n<p></p>\n<p>Apart from these, you can access all values in this RFQ, like <code>{{ message_for_supplier }}</code> or <code>{{ terms }}</code>.</p>",
-   "print_hide": 1,
-   "read_only": 1,
-   "report_hide": 1
-  },
-  {
-   "default": "1",
-   "description": "If enabled, all files attached to this document will be attached to each email",
-   "fieldname": "send_attached_files",
-   "fieldtype": "Check",
-   "label": "Send Attached Files"
->>>>>>> 5740942d
   }
  ],
  "icon": "fa fa-shopping-cart",
  "index_web_pages_for_search": 1,
  "is_submittable": 1,
  "links": [],
-<<<<<<< HEAD
- "modified": "2023-07-27 18:20:31.095205",
-=======
- "modified": "2023-08-08 16:30:10.870429",
->>>>>>> 5740942d
+ "modified": "2023-08-09 12:20:26.850623",
  "modified_by": "Administrator",
  "module": "Buying",
  "name": "Request for Quotation",
