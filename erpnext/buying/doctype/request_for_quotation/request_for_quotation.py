# Copyright (c) 2015, Frappe Technologies Pvt. Ltd. and contributors
# For license information, please see license.txt


import json

import frappe
from frappe import _
from frappe.core.doctype.communication.email import make
from frappe.desk.form.load import get_attachments
from frappe.model.mapper import get_mapped_doc
from frappe.utils import get_url
from frappe.utils.print_format import download_pdf
from frappe.utils.user import get_user_fullname

from erpnext.accounts.party import get_party_account_currency, get_party_details
from erpnext.buying.utils import validate_for_items
from erpnext.controllers.buying_controller import BuyingController
from erpnext.stock.doctype.material_request.material_request import set_missing_values

STANDARD_USERS = ("Guest", "Administrator")


class RequestforQuotation(BuyingController):
	def validate(self):
		self.validate_duplicate_supplier()
		self.validate_supplier_list()
		validate_for_items(self)
		super(RequestforQuotation, self).set_qty_as_per_stock_uom()
		self.update_email_id()

		if self.docstatus < 1:
			# after amend and save, status still shows as cancelled, until submit
			frappe.db.set(self, "status", "Draft")

	def validate_duplicate_supplier(self):
		supplier_list = [d.supplier for d in self.suppliers]
		if len(supplier_list) != len(set(supplier_list)):
			frappe.throw(_("Same supplier has been entered multiple times"))

	def validate_supplier_list(self):
		for d in self.suppliers:
			prevent_rfqs = frappe.db.get_value("Supplier", d.supplier, "prevent_rfqs")
			if prevent_rfqs:
				standing = frappe.db.get_value("Supplier Scorecard", d.supplier, "status")
				frappe.throw(
					_("RFQs are not allowed for {0} due to a scorecard standing of {1}").format(
						d.supplier, standing
					)
				)
			warn_rfqs = frappe.db.get_value("Supplier", d.supplier, "warn_rfqs")
			if warn_rfqs:
				standing = frappe.db.get_value("Supplier Scorecard", d.supplier, "status")
				frappe.msgprint(
					_(
						"{0} currently has a {1} Supplier Scorecard standing, and RFQs to this supplier should be issued with caution."
					).format(d.supplier, standing),
					title=_("Caution"),
					indicator="orange",
				)

	def update_email_id(self):
		for rfq_supplier in self.suppliers:
			if not rfq_supplier.email_id:
				rfq_supplier.email_id = frappe.db.get_value("Contact", rfq_supplier.contact, "email_id")

	def validate_email_id(self, args):
		if not args.email_id:
			frappe.throw(
				_("Row {0}: For Supplier {1}, Email Address is Required to send an email").format(
					args.idx, frappe.bold(args.supplier)
				)
			)

	def on_submit(self):
		frappe.db.set(self, "status", "Submitted")
		for supplier in self.suppliers:
			supplier.email_sent = 0
			supplier.quote_status = "Pending"
		self.send_to_supplier()

	def on_cancel(self):
		frappe.db.set(self, "status", "Cancelled")

	@frappe.whitelist()
	def get_supplier_email_preview(self, supplier):
		"""Returns formatted email preview as string."""
		rfq_suppliers = list(filter(lambda row: row.supplier == supplier, self.suppliers))
		rfq_supplier = rfq_suppliers[0]

		self.validate_email_id(rfq_supplier)

		message = self.supplier_rfq_mail(rfq_supplier, "", self.get_link(), True)

		return message

	def send_to_supplier(self):
		"""Sends RFQ mail to involved suppliers."""
		for rfq_supplier in self.suppliers:
			if rfq_supplier.email_id is not None and rfq_supplier.send_email:
				self.validate_email_id(rfq_supplier)

				# make new user if required
				update_password_link, contact = self.update_supplier_contact(rfq_supplier, self.get_link())

				self.update_supplier_part_no(rfq_supplier.supplier)
				self.supplier_rfq_mail(rfq_supplier, update_password_link, self.get_link())
				rfq_supplier.email_sent = 1
				if not rfq_supplier.contact:
					rfq_supplier.contact = contact
				rfq_supplier.save()

	def get_link(self):
		# RFQ link for supplier portal
		return get_url("/rfq/" + self.name)

	def update_supplier_part_no(self, supplier):
		self.vendor = supplier
		for item in self.items:
			item.supplier_part_no = frappe.db.get_value(
				"Item Supplier", {"parent": item.item_code, "supplier": supplier}, "supplier_part_no"
			)

	def update_supplier_contact(self, rfq_supplier, link):
		"""Create a new user for the supplier if not set in contact"""
		update_password_link, contact = "", ""

		if frappe.db.exists("User", rfq_supplier.email_id):
			user = frappe.get_doc("User", rfq_supplier.email_id)
		else:
			user, update_password_link = self.create_user(rfq_supplier, link)

		contact = self.link_supplier_contact(rfq_supplier, user)

		return update_password_link, contact

	def link_supplier_contact(self, rfq_supplier, user):
		"""If no Contact, create a new contact against Supplier. If Contact exists, check if email and user id set."""
		if rfq_supplier.contact:
			contact = frappe.get_doc("Contact", rfq_supplier.contact)
		else:
			contact = frappe.new_doc("Contact")
			contact.first_name = rfq_supplier.supplier_name or rfq_supplier.supplier
			contact.append("links", {"link_doctype": "Supplier", "link_name": rfq_supplier.supplier})
			contact.append("email_ids", {"email_id": user.name, "is_primary": 1})

		if not contact.email_id and not contact.user:
			contact.email_id = user.name
			contact.user = user.name

		contact.save(ignore_permissions=True)

		if not rfq_supplier.contact:
			# return contact to later update, RFQ supplier row's contact
			return contact.name

	def create_user(self, rfq_supplier, link):
		user = frappe.get_doc(
			{
				"doctype": "User",
				"send_welcome_email": 0,
				"email": rfq_supplier.email_id,
				"first_name": rfq_supplier.supplier_name or rfq_supplier.supplier,
				"user_type": "Website User",
				"redirect_url": link,
			}
		)
		user.save(ignore_permissions=True)
		update_password_link = user.reset_password()

		return user, update_password_link

	def supplier_rfq_mail(self, data, update_password_link, rfq_link, preview=False):
		full_name = get_user_fullname(frappe.session["user"])
		if full_name == "Guest":
			full_name = "Administrator"

		# send document dict and some important data from suppliers row
		# to render message_for_supplier from any template
		doc_args = self.as_dict()
		doc_args.update({"supplier": data.get("supplier"), "supplier_name": data.get("supplier_name")})

		args = {
			"update_password_link": update_password_link,
			"message": frappe.render_template(self.message_for_supplier, doc_args),
			"rfq_link": rfq_link,
			"user_fullname": full_name,
			"supplier_name": data.get("supplier_name"),
			"supplier_salutation": self.salutation or "Dear Mx.",
		}

		subject = self.subject or _("Request for Quotation")
		template = "templates/emails/request_for_quotation.html"
		sender = frappe.session.user not in STANDARD_USERS and frappe.session.user or None
		message = frappe.get_template(template).render(args)

		if preview:
			return message

		attachments = self.get_attachments()

		self.send_email(data, sender, subject, message, attachments)

	def send_email(self, data, sender, subject, message, attachments):
		make(
			subject=subject,
			content=message,
			recipients=data.email_id,
			sender=sender,
			attachments=attachments,
			send_email=True,
			doctype=self.doctype,
			name=self.name,
		)["name"]

		frappe.msgprint(_("Email Sent to Supplier {0}").format(data.supplier))

	def get_attachments(self):
		attachments = [d.name for d in get_attachments(self.doctype, self.name)]
		attachments.append(frappe.attach_print(self.doctype, self.name, doc=self))
		return attachments

	def update_rfq_supplier_status(self, sup_name=None):
		for supplier in self.suppliers:
			if sup_name == None or supplier.supplier == sup_name:
				quote_status = _("Received")
				for item in self.items:
					sqi_count = frappe.db.sql(
						"""
						SELECT
							COUNT(sqi.name) as count
						FROM
							`tabSupplier Quotation Item` as sqi,
							`tabSupplier Quotation` as sq
						WHERE sq.supplier = %(supplier)s
							AND sqi.docstatus = 1
							AND sqi.request_for_quotation_item = %(rqi)s
							AND sqi.parent = sq.name""",
						{"supplier": supplier.supplier, "rqi": item.name},
						as_dict=1,
					)[0]
					if (sqi_count.count) == 0:
						quote_status = _("Pending")
				supplier.quote_status = quote_status


@frappe.whitelist()
def send_supplier_emails(rfq_name):
	check_portal_enabled("Request for Quotation")
	rfq = frappe.get_doc("Request for Quotation", rfq_name)
	if rfq.docstatus == 1:
		rfq.send_to_supplier()


def check_portal_enabled(reference_doctype):
	if not frappe.db.get_value(
		"Portal Menu Item", {"reference_doctype": reference_doctype}, "enabled"
	):
		frappe.throw(
			_(
				"The Access to Request for Quotation From Portal is Disabled. To Allow Access, Enable it in Portal Settings."
			)
		)


def get_list_context(context=None):
	from erpnext.controllers.website_list_for_contact import get_list_context

	list_context = get_list_context(context)
	list_context.update(
		{
			"show_sidebar": True,
			"show_search": True,
			"no_breadcrumbs": True,
			"title": _("Request for Quotation"),
		}
	)
	return list_context


@frappe.whitelist()
@frappe.validate_and_sanitize_search_inputs
def get_supplier_contacts(doctype, txt, searchfield, start, page_len, filters):
	return frappe.db.sql(
		"""select `tabContact`.name from `tabContact`, `tabDynamic Link`
		where `tabDynamic Link`.link_doctype = 'Supplier' and (`tabDynamic Link`.link_name=%(name)s
		and `tabDynamic Link`.link_name like %(txt)s) and `tabContact`.name = `tabDynamic Link`.parent
		limit %(start)s, %(page_len)s""",
		{"start": start, "page_len": page_len, "txt": "%%%s%%" % txt, "name": filters.get("supplier")},
	)


@frappe.whitelist()
def make_supplier_quotation_from_rfq(source_name, target_doc=None, for_supplier=None):
	def postprocess(source, target_doc):
		if for_supplier:
			target_doc.supplier = for_supplier
			args = get_party_details(for_supplier, party_type="Supplier", ignore_permissions=True)
			target_doc.currency = args.currency or get_party_account_currency(
				"Supplier", for_supplier, source.company
			)
			target_doc.buying_price_list = args.buying_price_list or frappe.db.get_value(
				"Buying Settings", None, "buying_price_list"
			)
		set_missing_values(source, target_doc)

	doclist = get_mapped_doc(
		"Request for Quotation",
		source_name,
		{
			"Request for Quotation": {
				"doctype": "Supplier Quotation",
				"validation": {"docstatus": ["=", 1]},
			},
			"Request for Quotation Item": {
				"doctype": "Supplier Quotation Item",
				"field_map": {"name": "request_for_quotation_item", "parent": "request_for_quotation"},
			},
		},
		target_doc,
		postprocess,
	)

	return doclist


# This method is used to make supplier quotation from supplier's portal.
@frappe.whitelist()
def create_supplier_quotation(doc):
	if isinstance(doc, str):
		doc = json.loads(doc)

	try:
<<<<<<< HEAD
		sq_doc = frappe.get_doc({
			"doctype": "Supplier Quotation",
			"supplier": doc.get('supplier'),
			"terms": doc.get("terms"),
			"company": doc.get("company"),
			"currency": doc.get('currency') or get_party_account_currency('Supplier', doc.get('supplier'), doc.get('company')),
			"buying_price_list": doc.get('buying_price_list') or frappe.db.get_value('Buying Settings', None, 'buying_price_list'),
			"additional_discount_percentage": doc.get("additional_discount_percentage"),
			"discount_amount": doc.get("discount_amount")
		})
		add_items(sq_doc, doc.get('supplier'), doc.get('items'))
=======
		sq_doc = frappe.get_doc(
			{
				"doctype": "Supplier Quotation",
				"supplier": doc.get("supplier"),
				"terms": doc.get("terms"),
				"company": doc.get("company"),
				"currency": doc.get("currency")
				or get_party_account_currency("Supplier", doc.get("supplier"), doc.get("company")),
				"buying_price_list": doc.get("buying_price_list")
				or frappe.db.get_value("Buying Settings", None, "buying_price_list"),
			}
		)
		add_items(sq_doc, doc.get("supplier"), doc.get("items"))
>>>>>>> 7c0c31bc
		sq_doc.flags.ignore_permissions = True
		sq_doc.run_method("set_missing_values")
		sq_doc.save()
		frappe.msgprint(_("Supplier Quotation {0} Created").format(sq_doc.name))
		return sq_doc.name
	except Exception:
		return None


def add_items(sq_doc, supplier, items):
	for data in items:
		if data.get("qty") > 0:
			if isinstance(data, dict):
				data = frappe._dict(data)

			create_rfq_items(sq_doc, supplier, data)


def create_rfq_items(sq_doc, supplier, data):
	args = {}

	for field in [
		"item_code",
		"item_name",
		"description",
		"qty",
		"rate",
		"conversion_factor",
		"warehouse",
		"material_request",
		"material_request_item",
		"stock_qty",
	]:
		args[field] = data.get(field)

	args.update(
		{
			"request_for_quotation_item": data.name,
			"request_for_quotation": data.parent,
			"supplier_part_no": frappe.db.get_value(
				"Item Supplier", {"parent": data.item_code, "supplier": supplier}, "supplier_part_no"
			),
		}
	)

	sq_doc.append("items", args)


@frappe.whitelist()
def get_pdf(doctype, name, supplier):
	doc = get_rfq_doc(doctype, name, supplier)
	if doc:
		download_pdf(doctype, name, doc=doc)


def get_rfq_doc(doctype, name, supplier):
	if supplier:
		doc = frappe.get_doc(doctype, name)
		doc.update_supplier_part_no(supplier)
		return doc


@frappe.whitelist()
def get_item_from_material_requests_based_on_supplier(source_name, target_doc=None):
	mr_items_list = frappe.db.sql(
		"""
		SELECT
			mr.name, mr_item.item_code
		FROM
			`tabItem` as item,
			`tabItem Supplier` as item_supp,
			`tabMaterial Request Item` as mr_item,
			`tabMaterial Request`  as mr
		WHERE item_supp.supplier = %(supplier)s
			AND item.name = item_supp.parent
			AND mr_item.parent = mr.name
			AND mr_item.item_code = item.name
			AND mr.status != "Stopped"
			AND mr.material_request_type = "Purchase"
			AND mr.docstatus = 1
			AND mr.per_ordered < 99.99""",
		{"supplier": source_name},
		as_dict=1,
	)

	material_requests = {}
	for d in mr_items_list:
		material_requests.setdefault(d.name, []).append(d.item_code)

	for mr, items in material_requests.items():
		target_doc = get_mapped_doc(
			"Material Request",
			mr,
			{
				"Material Request": {
					"doctype": "Request for Quotation",
					"validation": {
						"docstatus": ["=", 1],
						"material_request_type": ["=", "Purchase"],
					},
				},
				"Material Request Item": {
					"doctype": "Request for Quotation Item",
					"condition": lambda row: row.item_code in items,
					"field_map": [
						["name", "material_request_item"],
						["parent", "material_request"],
						["uom", "uom"],
					],
				},
			},
			target_doc,
		)

	return target_doc


@frappe.whitelist()
def get_supplier_tag():
	filters = {"document_type": "Supplier"}
	tags = list(
		set(tag.tag for tag in frappe.get_all("Tag Link", filters=filters, fields=["tag"]) if tag)
	)

	return tags


@frappe.whitelist()
@frappe.validate_and_sanitize_search_inputs
def get_rfq_containing_supplier(doctype, txt, searchfield, start, page_len, filters):
	conditions = ""
	if txt:
		conditions += "and rfq.name like '%%" + txt + "%%' "

	if filters.get("transaction_date"):
		conditions += "and rfq.transaction_date = '{0}'".format(filters.get("transaction_date"))

	rfq_data = frappe.db.sql(
		"""
		select
			distinct rfq.name, rfq.transaction_date,
			rfq.company
		from
			`tabRequest for Quotation` rfq, `tabRequest for Quotation Supplier` rfq_supplier
		where
			rfq.name = rfq_supplier.parent
			and rfq_supplier.supplier = '{0}'
			and rfq.docstatus = 1
			and rfq.company = '{1}'
			{2}
		order by rfq.transaction_date ASC
		limit %(page_len)s offset %(start)s """.format(
			filters.get("supplier"), filters.get("company"), conditions
		),
		{"page_len": page_len, "start": start},
		as_dict=1,
	)

	return rfq_data<|MERGE_RESOLUTION|>--- conflicted
+++ resolved
@@ -331,19 +331,6 @@
 		doc = json.loads(doc)
 
 	try:
-<<<<<<< HEAD
-		sq_doc = frappe.get_doc({
-			"doctype": "Supplier Quotation",
-			"supplier": doc.get('supplier'),
-			"terms": doc.get("terms"),
-			"company": doc.get("company"),
-			"currency": doc.get('currency') or get_party_account_currency('Supplier', doc.get('supplier'), doc.get('company')),
-			"buying_price_list": doc.get('buying_price_list') or frappe.db.get_value('Buying Settings', None, 'buying_price_list'),
-			"additional_discount_percentage": doc.get("additional_discount_percentage"),
-			"discount_amount": doc.get("discount_amount")
-		})
-		add_items(sq_doc, doc.get('supplier'), doc.get('items'))
-=======
 		sq_doc = frappe.get_doc(
 			{
 				"doctype": "Supplier Quotation",
@@ -354,10 +341,11 @@
 				or get_party_account_currency("Supplier", doc.get("supplier"), doc.get("company")),
 				"buying_price_list": doc.get("buying_price_list")
 				or frappe.db.get_value("Buying Settings", None, "buying_price_list"),
+				"additional_discount_percentage": doc.get("additional_discount_percentage"),
+				"discount_amount": doc.get("discount_amount"),
 			}
 		)
 		add_items(sq_doc, doc.get("supplier"), doc.get("items"))
->>>>>>> 7c0c31bc
 		sq_doc.flags.ignore_permissions = True
 		sq_doc.run_method("set_missing_values")
 		sq_doc.save()
