{
 "actions": [],
 "autoname": "hash",
 "creation": "2016-02-25 08:04:02.452958",
 "doctype": "DocType",
 "editable_grid": 1,
 "engine": "InnoDB",
 "field_order": [
  "item_code",
  "supplier_part_no",
  "column_break_3",
  "item_name",
  "schedule_date",
  "section_break_5",
  "description",
  "item_group",
  "brand",
  "image_section",
  "image",
  "image_view",
  "quantity",
  "qty",
  "stock_uom",
  "col_break2",
  "uom",
  "conversion_factor",
  "stock_qty",
  "warehouse_and_reference",
  "warehouse",
  "project_name",
  "col_break4",
  "material_request",
  "material_request_item",
  "section_break_23",
  "page_break"
 ],
 "fields": [
  {
   "bold": 1,
   "columns": 2,
   "fieldname": "item_code",
   "fieldtype": "Link",
   "in_list_view": 1,
   "label": "Item Code",
   "oldfieldname": "item_code",
   "oldfieldtype": "Link",
   "options": "Item",
   "print_hide": 1,
   "reqd": 1,
   "search_index": 1
  },
  {
   "fieldname": "supplier_part_no",
   "fieldtype": "Data",
   "hidden": 1,
   "label": "Supplier Part No",
   "no_copy": 1,
   "read_only": 1
  },
  {
   "fieldname": "column_break_3",
   "fieldtype": "Column Break"
  },
  {
   "fieldname": "item_name",
   "fieldtype": "Data",
   "in_global_search": 1,
   "label": "Item Name",
   "oldfieldname": "item_name",
   "oldfieldtype": "Data",
   "search_index": 1
  },
  {
   "collapsible": 1,
   "fieldname": "section_break_5",
   "fieldtype": "Section Break",
   "label": "Description"
  },
  {
   "fieldname": "description",
   "fieldtype": "Text Editor",
   "label": "Description",
   "oldfieldname": "description",
   "oldfieldtype": "Small Text",
   "print_width": "300px",
   "reqd": 1,
   "width": "300px"
  },
  {
   "fieldname": "image",
   "fieldtype": "Attach",
   "hidden": 1,
   "label": "Image"
  },
  {
   "fieldname": "image_view",
   "fieldtype": "Image",
   "label": "Image View",
   "options": "image",
   "print_hide": 1
  },
  {
   "fieldname": "quantity",
   "fieldtype": "Section Break",
   "label": "Quantity & Stock"
  },
  {
   "bold": 1,
   "columns": 2,
   "fieldname": "qty",
   "fieldtype": "Float",
   "in_list_view": 1,
   "label": "Quantity",
   "oldfieldname": "qty",
   "oldfieldtype": "Currency",
   "print_width": "60px",
   "reqd": 1,
   "width": "60px"
  },
  {
   "fieldname": "col_break2",
   "fieldtype": "Column Break"
  },
  {
   "columns": 2,
   "default": "Today",
   "fieldname": "schedule_date",
   "fieldtype": "Date",
   "in_list_view": 1,
   "label": "Required Date",
   "reqd": 1
  },
  {
   "fieldname": "uom",
   "fieldtype": "Link",
   "in_list_view": 1,
   "label": "UOM",
   "oldfieldname": "uom",
   "oldfieldtype": "Link",
   "options": "UOM",
   "print_width": "100px",
   "reqd": 1,
   "width": "100px"
  },
  {
   "fieldname": "warehouse_and_reference",
   "fieldtype": "Section Break",
   "label": "Warehouse and Reference"
  },
  {
   "columns": 2,
   "fieldname": "warehouse",
   "fieldtype": "Link",
   "in_list_view": 1,
   "label": "Warehouse",
   "oldfieldname": "warehouse",
   "oldfieldtype": "Link",
   "options": "Warehouse",
   "print_hide": 1
  },
  {
   "fieldname": "project_name",
   "fieldtype": "Link",
   "label": "Project Name",
   "options": "Project",
   "print_hide": 1
  },
  {
   "fieldname": "material_request",
   "fieldtype": "Link",
   "label": "Material Request",
   "options": "Material Request",
   "print_hide": 1,
   "read_only": 1
  },
  {
   "fieldname": "col_break4",
   "fieldtype": "Column Break"
  },
  {
   "fieldname": "material_request_item",
   "fieldtype": "Data",
   "hidden": 1,
   "label": "Material Request Item",
   "print_hide": 1
  },
  {
   "fieldname": "brand",
   "fieldtype": "Link",
   "label": "Brand",
   "oldfieldname": "brand",
   "oldfieldtype": "Link",
   "options": "Brand",
   "print_hide": 1,
   "read_only": 1
  },
  {
   "fieldname": "item_group",
   "fieldtype": "Link",
   "label": "Item Group",
   "oldfieldname": "item_group",
   "oldfieldtype": "Link",
   "options": "Item Group",
   "print_hide": 1,
   "read_only": 1
  },
  {
   "allow_on_submit": 1,
   "default": "0",
   "fieldname": "page_break",
   "fieldtype": "Check",
   "label": "Page Break",
   "no_copy": 1,
   "oldfieldname": "page_break",
   "oldfieldtype": "Check",
   "print_hide": 1
  },
  {
   "collapsible": 1,
   "fieldname": "image_section",
   "fieldtype": "Section Break",
   "label": "Image"
  },
  {
   "fieldname": "section_break_23",
   "fieldtype": "Section Break"
  },
  {
   "fieldname": "stock_uom",
   "fieldtype": "Link",
   "label": "Stock UOM",
   "options": "UOM",
   "print_hide": 1,
   "read_only": 1,
   "reqd": 1
  },
  {
   "fieldname": "conversion_factor",
   "fieldtype": "Float",
   "label": "UOM Conversion Factor",
   "print_hide": 1,
   "read_only": 1,
   "reqd": 1
  },
  {
   "fieldname": "stock_qty",
   "fieldtype": "Float",
   "label": "Qty as per Stock UOM",
   "no_copy": 1,
   "print_hide": 1,
   "read_only": 1
  }
 ],
 "istable": 1,
<<<<<<< HEAD
 "modified": "2020-03-03 15:35:19.055816",
=======
 "links": [],
 "modified": "2020-06-12 19:10:36.333441",
>>>>>>> 24e5a617
 "modified_by": "Administrator",
 "module": "Buying",
 "name": "Request for Quotation Item",
 "owner": "Administrator",
 "permissions": [],
 "sort_field": "modified",
 "sort_order": "DESC",
 "track_changes": 1
}<|MERGE_RESOLUTION|>--- conflicted
+++ resolved
@@ -252,12 +252,8 @@
   }
  ],
  "istable": 1,
-<<<<<<< HEAD
- "modified": "2020-03-03 15:35:19.055816",
-=======
  "links": [],
  "modified": "2020-06-12 19:10:36.333441",
->>>>>>> 24e5a617
  "modified_by": "Administrator",
  "module": "Buying",
  "name": "Request for Quotation Item",
