--- conflicted
+++ resolved
@@ -78,16 +78,7 @@
 
 def get_po(filters):
 	record_filters = [
-<<<<<<< HEAD
-			["is_subcontracted", "=", 1],
-			["supplier", "=", filters.supplier],
-			["transaction_date", "<=", filters.to_date],
-			["transaction_date", ">=", filters.from_date],
-			["docstatus", "=", 1]
-		]
-	return frappe.get_all("Purchase Order", filters=record_filters, fields=["name", "transaction_date", "supplier"])
-=======
-		["is_subcontracted", "=", "Yes"],
+		["is_subcontracted", "=", 1],
 		["supplier", "=", filters.supplier],
 		["transaction_date", "<=", filters.to_date],
 		["transaction_date", ">=", filters.from_date],
@@ -97,7 +88,6 @@
 		"Purchase Order", filters=record_filters, fields=["name", "transaction_date", "supplier"]
 	)
 
->>>>>>> 96fc6ad5
 
 def get_purchase_order_item_supplied(po):
 	return frappe.get_all(
