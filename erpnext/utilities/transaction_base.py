--- conflicted
+++ resolved
@@ -149,9 +149,5 @@
 			for f in qty_fields:
 				qty = d.get(f)
 				if qty:
-<<<<<<< HEAD
-					if abs(int(float(qty)) - float(qty)) > 0.0000001:
-=======
 					if abs(cint(qty) - flt(qty)) > 0.0000001:
->>>>>>> 80ef2985
 						frappe.throw(_("Quantity ({0}) cannot be a fraction in row {1}").format(qty, d.idx), UOMMustBeIntegerError)