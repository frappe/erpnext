{
 "actions": [],
 "autoname": "hash",
 "creation": "2013-03-07 11:42:58",
 "doctype": "DocType",
 "document_type": "Document",
 "editable_grid": 1,
 "engine": "InnoDB",
 "field_order": [
  "item_code",
  "customer_item_code",
  "ensure_delivery_based_on_produced_serial_no",
  "col_break1",
  "delivery_date",
  "item_name",
  "section_break_5",
  "description",
  "item_group",
  "brand",
  "image_section",
  "image",
  "image_view",
  "quantity_and_rate",
  "qty",
  "stock_uom",
  "col_break2",
  "uom",
  "conversion_factor",
  "stock_qty",
  "section_break_16",
  "price_list_rate",
  "base_price_list_rate",
  "discount_and_margin",
  "margin_type",
  "margin_rate_or_amount",
  "rate_with_margin",
  "column_break_19",
  "discount_percentage",
  "discount_amount",
  "base_rate_with_margin",
  "section_break_simple1",
  "rate",
  "amount",
  "item_tax_template",
  "col_break3",
  "base_rate",
  "base_amount",
  "pricing_rules",
  "stock_uom_rate",
  "is_free_item",
  "grant_commission",
  "section_break_24",
  "net_rate",
  "net_amount",
  "column_break_27",
  "base_net_rate",
  "base_net_amount",
  "billed_amt",
  "valuation_rate",
  "gross_profit",
  "drop_ship_section",
  "delivered_by_supplier",
  "supplier",
  "item_weight_details",
  "weight_per_unit",
  "total_weight",
  "column_break_21",
  "weight_uom",
  "warehouse_and_reference",
  "warehouse",
  "target_warehouse",
  "prevdoc_docname",
  "quotation_item",
  "quotation_quantity",
  "col_break4",
  "against_blanket_order",
  "blanket_order",
  "blanket_order_rate",
  "manufacturing_section_section",
  "bom_no",
  "planning_section",
  "projected_qty",
  "actual_qty",
  "ordered_qty",
  "planned_qty",
  "column_break_69",
  "work_order_qty",
  "delivered_qty",
  "produced_qty",
  "returned_qty",
  "shopping_cart_section",
  "additional_notes",
  "section_break_63",
  "page_break",
  "item_tax_rate",
  "transaction_date"
 ],
 "fields": [
  {
   "bold": 1,
   "columns": 3,
   "fieldname": "item_code",
   "fieldtype": "Link",
   "in_global_search": 1,
   "in_list_view": 1,
   "label": "Item Code",
   "oldfieldname": "item_code",
   "oldfieldtype": "Link",
   "options": "Item",
   "print_width": "150px",
   "reqd": 1,
   "width": "150px"
  },
  {
   "fieldname": "customer_item_code",
   "fieldtype": "Data",
   "hidden": 1,
   "label": "Customer's Item Code",
   "print_hide": 1,
   "read_only": 1
  },
  {
   "default": "0",
   "fieldname": "ensure_delivery_based_on_produced_serial_no",
   "fieldtype": "Check",
   "label": "Ensure Delivery Based on Produced Serial No"
  },
  {
   "fieldname": "col_break1",
   "fieldtype": "Column Break"
  },
  {
   "fieldname": "item_name",
   "fieldtype": "Data",
   "in_global_search": 1,
   "label": "Item Name",
   "oldfieldname": "item_name",
   "oldfieldtype": "Data",
   "print_hide": 1,
   "print_width": "150",
   "reqd": 1,
   "width": "150"
  },
  {
   "collapsible": 1,
   "fieldname": "section_break_5",
   "fieldtype": "Section Break",
   "label": "Description"
  },
  {
   "fieldname": "description",
   "fieldtype": "Text Editor",
   "label": "Description",
   "oldfieldname": "description",
   "oldfieldtype": "Small Text",
   "print_width": "300px",
   "reqd": 1,
   "width": "300px"
  },
  {
   "allow_on_submit": 1,
   "columns": 2,
   "depends_on": "eval: !parent.skip_delivery_note",
   "fieldname": "delivery_date",
   "fieldtype": "Date",
   "in_list_view": 1,
   "label": "Delivery Date",
   "no_copy": 1,
   "print_hide": 1
  },
  {
   "fieldname": "image",
   "fieldtype": "Attach",
   "hidden": 1,
   "label": "Image"
  },
  {
   "fieldname": "image_view",
   "fieldtype": "Image",
   "label": "Image View",
   "options": "image",
   "print_hide": 1
  },
  {
   "fieldname": "quantity_and_rate",
   "fieldtype": "Section Break",
   "label": "Quantity and Rate"
  },
  {
   "columns": 1,
   "fieldname": "qty",
   "fieldtype": "Float",
   "in_list_view": 1,
   "label": "Quantity",
   "oldfieldname": "qty",
   "oldfieldtype": "Currency",
   "print_width": "100px",
   "reqd": 1,
   "width": "100px"
  },
  {
   "fieldname": "stock_uom",
   "fieldtype": "Link",
   "label": "Stock UOM",
   "oldfieldname": "stock_uom",
   "oldfieldtype": "Data",
   "options": "UOM",
   "print_width": "70px",
   "read_only": 1,
   "width": "70px"
  },
  {
   "fieldname": "col_break2",
   "fieldtype": "Column Break"
  },
  {
   "fieldname": "uom",
   "fieldtype": "Link",
   "label": "UOM",
   "options": "UOM",
   "reqd": 1
  },
  {
   "fieldname": "conversion_factor",
   "fieldtype": "Float",
   "label": "UOM Conversion Factor",
   "print_hide": 1,
   "read_only": 1,
   "reqd": 1
  },
  {
   "fieldname": "stock_qty",
   "fieldtype": "Float",
   "label": "Qty as per Stock UOM",
   "no_copy": 1,
   "print_hide": 1,
   "read_only": 1
  },
  {
   "fieldname": "section_break_16",
   "fieldtype": "Section Break"
  },
  {
   "fieldname": "price_list_rate",
   "fieldtype": "Currency",
   "label": "Price List Rate",
   "oldfieldname": "ref_rate",
   "oldfieldtype": "Currency",
   "options": "currency",
   "print_hide": 1,
   "print_width": "70px",
   "read_only": 1,
   "width": "70px"
  },
  {
   "fieldname": "base_price_list_rate",
   "fieldtype": "Currency",
   "label": "Price List Rate (Company Currency)",
   "oldfieldname": "base_ref_rate",
   "oldfieldtype": "Currency",
   "options": "Company:company:default_currency",
   "print_hide": 1,
   "print_width": "100px",
   "read_only": 1,
   "width": "100px"
  },
  {
   "collapsible": 1,
   "fieldname": "discount_and_margin",
   "fieldtype": "Section Break",
   "label": "Discount and Margin"
  },
  {
   "depends_on": "price_list_rate",
   "fieldname": "margin_type",
   "fieldtype": "Select",
   "label": "Margin Type",
   "options": "\nPercentage\nAmount",
   "print_hide": 1
  },
  {
   "depends_on": "eval:doc.margin_type && doc.price_list_rate",
   "fieldname": "margin_rate_or_amount",
   "fieldtype": "Float",
   "label": "Margin Rate or Amount",
   "print_hide": 1
  },
  {
   "depends_on": "eval:doc.margin_type && doc.price_list_rate && doc.margin_rate_or_amount",
   "fieldname": "rate_with_margin",
   "fieldtype": "Currency",
   "label": "Rate With Margin",
   "options": "currency",
   "print_hide": 1,
   "read_only": 1
  },
  {
   "fieldname": "column_break_19",
   "fieldtype": "Column Break"
  },
  {
   "depends_on": "price_list_rate",
   "fieldname": "discount_percentage",
   "fieldtype": "Percent",
   "label": "Discount (%) on Price List Rate with Margin",
   "oldfieldname": "adj_rate",
   "oldfieldtype": "Float",
   "print_hide": 1,
   "print_width": "70px",
   "width": "70px"
  },
  {
   "depends_on": "price_list_rate",
   "fieldname": "discount_amount",
   "fieldtype": "Currency",
   "label": "Discount Amount",
   "options": "currency"
  },
  {
   "depends_on": "eval:doc.margin_type && doc.price_list_rate && doc.margin_rate_or_amount",
   "fieldname": "base_rate_with_margin",
   "fieldtype": "Currency",
   "label": "Rate With Margin (Company Currency)",
   "options": "Company:company:default_currency",
   "print_hide": 1,
   "read_only": 1
  },
  {
   "fieldname": "section_break_simple1",
   "fieldtype": "Section Break",
   "precision": "2"
  },
  {
   "columns": 2,
   "depends_on": "eval: doc.type != \"\"",
   "fieldname": "rate",
   "fieldtype": "Currency",
   "in_list_view": 1,
   "label": "Rate",
   "oldfieldname": "export_rate",
   "oldfieldtype": "Currency",
   "options": "currency",
   "print_width": "100px",
   "width": "100px"
  },
  {
   "columns": 2,
   "fieldname": "amount",
   "fieldtype": "Currency",
   "in_list_view": 1,
   "label": "Amount",
   "oldfieldname": "export_amount",
   "oldfieldtype": "Currency",
   "options": "currency",
   "print_width": "100px",
   "read_only": 1,
   "width": "100px"
  },
  {
   "fieldname": "col_break3",
   "fieldtype": "Column Break"
  },
  {
   "fieldname": "base_rate",
   "fieldtype": "Currency",
   "label": "Basic Rate (Company Currency)",
   "oldfieldname": "basic_rate",
   "oldfieldtype": "Currency",
   "options": "Company:company:default_currency",
   "print_hide": 1,
   "print_width": "100px",
   "read_only": 1,
   "width": "100px"
  },
  {
   "fieldname": "base_amount",
   "fieldtype": "Currency",
   "label": "Amount (Company Currency)",
   "oldfieldname": "amount",
   "oldfieldtype": "Currency",
   "options": "Company:company:default_currency",
   "print_hide": 1,
   "print_width": "100px",
   "read_only": 1,
   "width": "100px"
  },
  {
   "fieldname": "pricing_rules",
   "fieldtype": "Small Text",
   "hidden": 1,
   "label": "Pricing Rules",
   "print_hide": 1,
   "read_only": 1
  },
  {
   "default": "0",
   "fieldname": "is_free_item",
   "fieldtype": "Check",
   "label": "Is Free Item",
   "print_hide": 1,
   "read_only": 1
  },
  {
   "fieldname": "section_break_24",
   "fieldtype": "Section Break"
  },
  {
   "fieldname": "net_rate",
   "fieldtype": "Currency",
   "label": "Net Rate",
   "options": "currency",
   "print_hide": 1,
   "read_only": 1
  },
  {
   "fieldname": "net_amount",
   "fieldtype": "Currency",
   "label": "Net Amount",
   "options": "currency",
   "print_hide": 1,
   "read_only": 1
  },
  {
   "fieldname": "column_break_27",
   "fieldtype": "Column Break"
  },
  {
   "fieldname": "base_net_rate",
   "fieldtype": "Currency",
   "label": "Net Rate (Company Currency)",
   "options": "Company:company:default_currency",
   "print_hide": 1,
   "read_only": 1
  },
  {
   "fieldname": "base_net_amount",
   "fieldtype": "Currency",
   "label": "Net Amount (Company Currency)",
   "options": "Company:company:default_currency",
   "print_hide": 1,
   "read_only": 1
  },
  {
   "collapsible": 1,
   "collapsible_depends_on": "eval:doc.delivered_by_supplier==1||doc.supplier",
   "fieldname": "drop_ship_section",
   "fieldtype": "Section Break",
   "label": "Drop Ship",
   "print_hide": 1
  },
  {
   "default": "0",
   "fieldname": "delivered_by_supplier",
   "fieldtype": "Check",
   "label": "Supplier delivers to Customer",
   "print_hide": 1
  },
  {
   "allow_on_submit": 1,
   "fieldname": "supplier",
   "fieldtype": "Link",
   "label": "Supplier",
   "options": "Supplier",
   "print_hide": 1
  },
  {
   "collapsible": 1,
   "fieldname": "item_weight_details",
   "fieldtype": "Section Break",
   "label": "Item Weight Details"
  },
  {
   "fieldname": "weight_per_unit",
   "fieldtype": "Float",
   "label": "Weight Per Unit"
  },
  {
   "fieldname": "total_weight",
   "fieldtype": "Float",
   "label": "Total Weight",
   "read_only": 1
  },
  {
   "fieldname": "column_break_21",
   "fieldtype": "Column Break",
   "print_hide": 1
  },
  {
   "fieldname": "weight_uom",
   "fieldtype": "Link",
   "label": "Weight UOM",
   "options": "UOM"
  },
  {
   "fieldname": "warehouse_and_reference",
   "fieldtype": "Section Break",
   "label": "Warehouse and Reference"
  },
  {
   "depends_on": "eval:doc.delivered_by_supplier!=1",
   "fieldname": "warehouse",
   "fieldtype": "Link",
   "in_list_view": 1,
   "label": "Delivery Warehouse",
   "oldfieldname": "reserved_warehouse",
   "oldfieldtype": "Link",
   "options": "Warehouse",
   "print_hide": 1,
   "print_width": "150px",
   "width": "150px"
  },
  {
   "depends_on": "eval:doc.delivered_by_supplier!=1",
   "fieldname": "target_warehouse",
   "fieldtype": "Link",
   "hidden": 1,
   "ignore_user_permissions": 1,
   "label": "Customer Warehouse (Optional)",
   "no_copy": 1,
   "options": "Warehouse",
   "print_hide": 1
  },
  {
   "fieldname": "prevdoc_docname",
   "fieldtype": "Link",
   "label": "Quotation",
   "no_copy": 1,
   "oldfieldname": "prevdoc_docname",
   "oldfieldtype": "Link",
   "options": "Quotation",
   "print_hide": 1,
   "read_only": 1,
   "search_index": 1
  },
  {
   "fieldname": "brand",
   "fieldtype": "Link",
   "hidden": 1,
   "label": "Brand Name",
   "oldfieldname": "brand",
   "oldfieldtype": "Link",
   "options": "Brand",
   "print_hide": 1,
   "read_only": 1
  },
  {
   "fieldname": "item_group",
   "fieldtype": "Link",
   "hidden": 1,
   "label": "Item Group",
   "oldfieldname": "item_group",
   "oldfieldtype": "Link",
   "options": "Item Group",
   "print_hide": 1,
   "read_only": 1
  },
  {
   "fieldname": "billed_amt",
   "fieldtype": "Currency",
   "label": "Billed Amt",
   "no_copy": 1,
   "options": "currency",
   "print_hide": 1,
   "read_only": 1
  },
  {
   "fieldname": "valuation_rate",
   "fieldtype": "Currency",
   "label": "Valuation Rate",
   "no_copy": 1,
   "options": "Company:company:default_currency",
   "print_hide": 1,
   "read_only": 1,
   "report_hide": 1
  },
  {
   "fieldname": "gross_profit",
   "fieldtype": "Currency",
   "label": "Gross Profit",
   "no_copy": 1,
   "options": "Company:company:default_currency",
   "print_hide": 1,
   "read_only": 1,
   "report_hide": 1
  },
  {
   "depends_on": "eval:doc.against_blanket_order",
   "fieldname": "blanket_order",
   "fieldtype": "Link",
   "label": "Blanket Order",
   "no_copy": 1,
   "options": "Blanket Order"
  },
  {
   "depends_on": "eval:doc.against_blanket_order",
   "fieldname": "blanket_order_rate",
   "fieldtype": "Currency",
   "label": "Blanket Order Rate",
   "no_copy": 1,
   "print_hide": 1,
   "read_only": 1
  },
  {
   "fieldname": "col_break4",
   "fieldtype": "Column Break"
  },
  {
   "allow_on_submit": 1,
   "fieldname": "projected_qty",
   "fieldtype": "Float",
   "label": "Projected Qty",
   "no_copy": 1,
   "oldfieldname": "projected_qty",
   "oldfieldtype": "Currency",
   "print_hide": 1,
   "print_width": "70px",
   "read_only": 1,
   "width": "70px"
  },
  {
   "allow_on_submit": 1,
   "fieldname": "actual_qty",
   "fieldtype": "Float",
   "label": "Actual Qty",
   "no_copy": 1,
   "print_hide": 1,
   "print_width": "70px",
   "read_only": 1,
   "width": "70px"
  },
  {
   "fieldname": "ordered_qty",
   "fieldtype": "Float",
   "label": "Ordered Qty",
   "no_copy": 1,
   "print_hide": 1,
   "read_only": 1
  },
  {
   "fieldname": "delivered_qty",
   "fieldtype": "Float",
   "label": "Delivered Qty",
   "no_copy": 1,
   "oldfieldname": "delivered_qty",
   "oldfieldtype": "Currency",
   "print_hide": 1,
   "print_width": "100px",
   "read_only": 1,
   "width": "100px"
  },
  {
   "fieldname": "work_order_qty",
   "fieldtype": "Float",
   "label": "Work Order Qty",
   "no_copy": 1,
   "print_hide": 1,
   "read_only": 1
  },
  {
   "depends_on": "returned_qty",
   "fieldname": "returned_qty",
   "fieldtype": "Float",
   "label": "Returned Qty",
   "no_copy": 1,
   "print_hide": 1,
   "read_only": 1
  },
  {
   "fieldname": "section_break_63",
   "fieldtype": "Section Break"
  },
  {
   "fieldname": "item_tax_template",
   "fieldtype": "Link",
   "label": "Item Tax Template",
   "options": "Item Tax Template",
   "print_hide": 1
  },
  {
   "allow_on_submit": 1,
   "default": "0",
   "fieldname": "page_break",
   "fieldtype": "Check",
   "label": "Page Break",
   "oldfieldname": "page_break",
   "oldfieldtype": "Check",
   "print_hide": 1,
   "report_hide": 1
  },
  {
   "description": "For Production",
   "fieldname": "planned_qty",
   "fieldtype": "Float",
   "hidden": 1,
   "label": "Planned Quantity",
   "no_copy": 1,
   "oldfieldname": "planned_qty",
   "oldfieldtype": "Currency",
   "print_hide": 1,
   "print_width": "50px",
   "read_only": 1,
   "report_hide": 1,
   "width": "50px"
  },
  {
   "description": "For Production",
   "fieldname": "produced_qty",
   "fieldtype": "Float",
   "hidden": 1,
   "label": "Produced Quantity",
   "oldfieldname": "produced_qty",
   "oldfieldtype": "Currency",
   "print_hide": 1,
   "print_width": "50px",
   "read_only": 1,
   "report_hide": 1,
   "width": "50px"
  },
  {
   "fieldname": "item_tax_rate",
   "fieldtype": "Code",
   "hidden": 1,
   "label": "Item Tax Rate",
   "oldfieldname": "item_tax_rate",
   "oldfieldtype": "Small Text",
   "print_hide": 1,
   "read_only": 1,
   "report_hide": 1
  },
  {
   "description": "Used for Production Plan",
   "fieldname": "transaction_date",
   "fieldtype": "Date",
   "hidden": 1,
   "label": "Sales Order Date",
   "oldfieldname": "transaction_date",
   "oldfieldtype": "Date",
   "print_hide": 1,
   "read_only": 1,
   "report_hide": 1
  },
  {
   "fieldname": "planning_section",
   "fieldtype": "Section Break",
   "label": "Planning"
  },
  {
   "fieldname": "column_break_69",
   "fieldtype": "Column Break"
  },
  {
   "collapsible": 1,
   "fieldname": "image_section",
   "fieldtype": "Section Break",
   "label": "Image"
  },
  {
   "collapsible": 1,
   "fieldname": "shopping_cart_section",
   "fieldtype": "Section Break",
   "label": "Shopping Cart"
  },
  {
   "fieldname": "additional_notes",
   "fieldtype": "Text",
   "label": "Additional Notes"
  },
  {
   "default": "0",
   "fieldname": "against_blanket_order",
   "fieldtype": "Check",
   "label": "Against Blanket Order"
  },
  {
   "fieldname": "bom_no",
   "fieldtype": "Link",
   "label": "BOM No",
   "no_copy": 1,
   "options": "BOM",
   "print_hide": 1
  },
  {
   "fieldname": "manufacturing_section_section",
   "fieldtype": "Section Break",
   "label": "Manufacturing Section"
  },
  {
   "depends_on": "eval: doc.uom != doc.stock_uom",
   "fieldname": "stock_uom_rate",
   "fieldtype": "Currency",
   "label": "Rate of Stock UOM",
   "no_copy": 1,
   "options": "currency",
   "read_only": 1
  },
  {
<<<<<<< HEAD
   "fetch_from": "Quotation Item",
   "fieldname": "quotation_item",
   "fieldtype": "Link",
   "label": "Quotation Item",
   "options": "Quotation Item"
  },
  {
   "fieldname": "quotation_quantity",
   "fieldtype": "Float",
   "hidden": 1,
   "label": " Quotation Quantity",
=======
   "default": "0",
   "fieldname": "grant_commission",
   "fieldtype": "Check",
   "label": "Grant Commission",
>>>>>>> 498d933e
   "read_only": 1
  }
 ],
 "idx": 1,
 "istable": 1,
 "links": [],
<<<<<<< HEAD
 "modified": "2021-06-09 11:18:51.267423",
=======
 "modified": "2021-10-05 12:27:25.014789",
>>>>>>> 498d933e
 "modified_by": "Administrator",
 "module": "Selling",
 "name": "Sales Order Item",
 "naming_rule": "Random",
 "owner": "Administrator",
 "permissions": [],
 "sort_field": "modified",
 "sort_order": "DESC",
 "track_changes": 1
}<|MERGE_RESOLUTION|>--- conflicted
+++ resolved
@@ -794,7 +794,6 @@
    "read_only": 1
   },
   {
-<<<<<<< HEAD
    "fetch_from": "Quotation Item",
    "fieldname": "quotation_item",
    "fieldtype": "Link",
@@ -805,24 +804,20 @@
    "fieldname": "quotation_quantity",
    "fieldtype": "Float",
    "hidden": 1,
-   "label": " Quotation Quantity",
-=======
+   "label": " Quotation Quantity"
+  },
+  {
    "default": "0",
    "fieldname": "grant_commission",
    "fieldtype": "Check",
    "label": "Grant Commission",
->>>>>>> 498d933e
    "read_only": 1
   }
  ],
  "idx": 1,
  "istable": 1,
  "links": [],
-<<<<<<< HEAD
- "modified": "2021-06-09 11:18:51.267423",
-=======
  "modified": "2021-10-05 12:27:25.014789",
->>>>>>> 498d933e
  "modified_by": "Administrator",
  "module": "Selling",
  "name": "Sales Order Item",
