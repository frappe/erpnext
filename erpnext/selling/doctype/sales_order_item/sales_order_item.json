--- conflicted
+++ resolved
@@ -761,8 +761,6 @@
    "fieldname": "additional_notes",
    "fieldtype": "Text",
    "label": "Additional Notes"
-<<<<<<< HEAD
-=======
   },
   {
    "default": "0",
@@ -782,17 +780,12 @@
    "fieldname": "manufacturing_section_section",
    "fieldtype": "Section Break",
    "label": "Manufacturing Section"
->>>>>>> 00175c96
   }
  ],
  "idx": 1,
  "istable": 1,
-<<<<<<< HEAD
- "modified": "2020-05-22 12:40:01.696076",
-=======
  "links": [],
  "modified": "2020-05-29 20:54:32.309460",
->>>>>>> 00175c96
  "modified_by": "Administrator",
  "module": "Selling",
  "name": "Sales Order Item",
