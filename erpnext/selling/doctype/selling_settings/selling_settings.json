{
 "actions": [],
 "creation": "2013-06-25 10:25:16",
 "description": "Settings for Selling Module",
 "doctype": "DocType",
 "document_type": "Other",
 "engine": "InnoDB",
 "field_order": [
  "customer_defaults_section",
  "cust_master_name",
  "customer_group",
  "column_break_4",
  "territory",
  "crm_settings_section",
  "campaign_naming_by",
  "default_valid_till",
  "column_break_9",
  "close_opportunity_after_days",
  "item_price_settings_section",
  "selling_price_list",
  "maintain_same_rate_action",
  "role_to_override_stop_action",
  "column_break_15",
  "maintain_same_sales_rate",
  "editable_price_list_rate",
  "validate_selling_price",
  "editable_bundle_item_rates",
  "transaction_settings_section",
  "so_required",
  "dn_required",
  "sales_update_frequency",
  "column_break_5",
  "allow_multiple_items",
  "allow_against_multiple_purchase_orders",
  "hide_tax_id"
 ],
 "fields": [
  {
   "default": "Customer Name",
   "fieldname": "cust_master_name",
   "fieldtype": "Select",
   "in_list_view": 1,
   "label": "Customer Naming By",
   "options": "Customer Name\nNaming Series\nAuto Name"
  },
  {
   "fieldname": "campaign_naming_by",
   "fieldtype": "Select",
   "in_list_view": 1,
   "label": "Campaign Naming By",
   "options": "Campaign Name\nNaming Series\nAuto Name"
  },
  {
   "fieldname": "customer_group",
   "fieldtype": "Link",
   "in_list_view": 1,
   "label": "Default Customer Group",
   "options": "Customer Group"
  },
  {
   "fieldname": "territory",
   "fieldtype": "Link",
   "in_list_view": 1,
   "label": "Default Territory",
   "options": "Territory"
  },
  {
   "fieldname": "selling_price_list",
   "fieldtype": "Link",
   "in_list_view": 1,
   "label": "Default Price List",
   "options": "Price List"
  },
  {
   "default": "15",
   "description": "Auto close Opportunity after the no. of days mentioned above",
   "fieldname": "close_opportunity_after_days",
   "fieldtype": "Int",
   "label": "Close Opportunity After Days"
  },
  {
   "fieldname": "default_valid_till",
   "fieldtype": "Data",
   "label": "Default Quotation Validity Days"
  },
  {
   "fieldname": "so_required",
   "fieldtype": "Select",
   "label": "Is Sales Order Required for Sales Invoice & Delivery Note Creation?",
   "options": "No\nYes"
  },
  {
   "fieldname": "dn_required",
   "fieldtype": "Select",
   "label": "Is Delivery Note Required for Sales Invoice Creation?",
   "options": "No\nYes"
  },
  {
   "default": "Each Transaction",
   "description": "How often should Project and Company be updated based on Sales Transactions?",
   "fieldname": "sales_update_frequency",
   "fieldtype": "Select",
   "label": "Sales Update Frequency",
   "options": "Each Transaction\nDaily\nMonthly",
   "reqd": 1
  },
  {
   "default": "0",
   "fieldname": "maintain_same_sales_rate",
   "fieldtype": "Check",
   "label": "Maintain Same Rate Throughout Sales Cycle"
  },
  {
   "default": "0",
   "fieldname": "editable_price_list_rate",
   "fieldtype": "Check",
   "label": "Allow User to Edit Price List Rate in Transactions"
  },
  {
   "default": "0",
   "fieldname": "allow_multiple_items",
   "fieldtype": "Check",
   "label": "Allow Item to Be Added Multiple Times in a Transaction"
  },
  {
   "default": "0",
   "fieldname": "allow_against_multiple_purchase_orders",
   "fieldtype": "Check",
   "label": "Allow Multiple Sales Orders Against a Customer's Purchase Order"
  },
  {
   "default": "0",
   "fieldname": "validate_selling_price",
   "fieldtype": "Check",
   "label": "Validate Selling Price for Item Against Purchase Rate or Valuation Rate"
  },
  {
   "default": "0",
   "fieldname": "hide_tax_id",
   "fieldtype": "Check",
   "label": "Hide Customer's Tax ID from Sales Transactions"
  },
  {
   "default": "Stop",
   "depends_on": "maintain_same_sales_rate",
   "description": "Configure the action to stop the transaction or just warn if the same rate is not maintained.",
   "fieldname": "maintain_same_rate_action",
   "fieldtype": "Select",
   "label": "Action If Same Rate is Not Maintained",
   "mandatory_depends_on": "maintain_same_sales_rate",
   "options": "Stop\nWarn"
  },
  {
   "depends_on": "eval: doc.maintain_same_rate_action == 'Stop'",
   "fieldname": "role_to_override_stop_action",
   "fieldtype": "Link",
   "label": "Role Allowed to Override Stop Action",
   "options": "Role"
  },
  {
   "fieldname": "column_break_15",
   "fieldtype": "Column Break"
  },
  {
   "default": "0",
   "fieldname": "editable_bundle_item_rates",
   "fieldtype": "Check",
   "label": "Calculate Product Bundle Price based on Child Items' Rates"
  },
  {
   "fieldname": "customer_defaults_section",
   "fieldtype": "Section Break",
   "label": "Customer Defaults"
  },
  {
   "fieldname": "column_break_4",
   "fieldtype": "Column Break"
  },
  {
   "fieldname": "crm_settings_section",
   "fieldtype": "Section Break",
   "label": "CRM Settings"
  },
  {
   "fieldname": "column_break_9",
   "fieldtype": "Column Break"
  },
  {
   "fieldname": "item_price_settings_section",
   "fieldtype": "Section Break",
   "label": "Item Price Settings"
  },
  {
   "fieldname": "transaction_settings_section",
   "fieldtype": "Section Break",
   "label": "Transaction Settings"
  },
  {
   "fieldname": "column_break_5",
   "fieldtype": "Column Break"
  }
 ],
 "icon": "fa fa-cog",
 "idx": 1,
 "index_web_pages_for_search": 1,
 "issingle": 1,
 "links": [],
<<<<<<< HEAD
 "modified": "2021-09-08 19:38:10.175989",
=======
 "modified": "2021-09-06 22:05:06.139820",
>>>>>>> c800ff50
 "modified_by": "Administrator",
 "module": "Selling",
 "name": "Selling Settings",
 "owner": "Administrator",
 "permissions": [
  {
   "create": 1,
   "email": 1,
   "print": 1,
   "read": 1,
   "role": "System Manager",
   "share": 1,
   "write": 1
  }
 ],
 "sort_field": "modified",
 "sort_order": "DESC",
 "track_changes": 1
}<|MERGE_RESOLUTION|>--- conflicted
+++ resolved
@@ -205,11 +205,7 @@
  "index_web_pages_for_search": 1,
  "issingle": 1,
  "links": [],
-<<<<<<< HEAD
  "modified": "2021-09-08 19:38:10.175989",
-=======
- "modified": "2021-09-06 22:05:06.139820",
->>>>>>> c800ff50
  "modified_by": "Administrator",
  "module": "Selling",
  "name": "Selling Settings",
