{
 "actions": [],
 "allow_auto_repeat": 1,
 "allow_import": 1,
 "autoname": "naming_series:",
 "creation": "2013-05-24 19:29:08",
 "doctype": "DocType",
 "document_type": "Document",
 "editable_grid": 1,
 "engine": "InnoDB",
 "field_order": [
  "customer_section",
  "title",
  "naming_series",
  "quotation_to",
  "party_name",
  "customer_name",
  "party_balance",
  "cost_center",
  "column_break1",
  "amended_from",
  "company",
  "company_address",
  "transaction_date",
  "valid_till",
  "order_type",
  "contact_section",
  "customer_address",
  "address_display",
  "contact_person",
  "contact_display",
  "contact_mobile",
  "contact_email",
  "col_break98",
  "shipping_address_name",
  "shipping_address",
  "customer_group",
  "territory",
  "company_address_display",
  "currency_and_price_list",
  "currency",
  "conversion_rate",
  "column_break2",
  "selling_price_list",
  "price_list_currency",
  "plc_conversion_rate",
  "ignore_pricing_rule",
  "items_section",
  "items",
  "bundle_items_section",
  "packed_items",
  "pricing_rule_details",
  "pricing_rules",
  "sec_break23",
  "total_qty",
  "base_total",
  "base_net_total",
  "column_break_28",
  "total",
  "net_total",
  "total_net_weight",
  "taxes_section",
  "tax_category",
  "column_break_34",
  "shipping_rule",
  "section_break_36",
  "taxes_and_charges",
  "taxes",
  "sec_tax_breakup",
  "other_charges_calculation",
  "section_break_39",
  "base_total_taxes_and_charges",
  "column_break_42",
  "total_taxes_and_charges",
  "section_break_44",
  "coupon_code",
  "referral_sales_partner",
  "apply_discount_on",
  "base_discount_amount",
  "column_break_46",
  "additional_discount_percentage",
  "discount_amount",
  "totals",
  "base_grand_total",
  "base_rounding_adjustment",
  "base_in_words",
  "base_rounded_total",
  "column_break3",
  "grand_total",
  "rounding_adjustment",
  "rounded_total",
  "in_words",
  "payment_schedule_section",
  "payment_terms_template",
  "payment_schedule",
  "terms_section_break",
  "tc_name",
  "terms",
  "print_settings",
  "letter_head",
  "group_same_items",
  "column_break_73",
  "select_print_heading",
  "language",
  "subscription_section",
  "auto_repeat",
  "update_auto_repeat_reference",
  "more_info",
  "campaign",
  "source",
  "order_lost_reason",
  "column_break4",
  "status",
  "enq_det",
  "supplier_quotation",
  "opportunity",
  "lost_reasons"
 ],
 "fields": [
  {
   "fieldname": "customer_section",
   "fieldtype": "Section Break",
   "options": "fa fa-user"
  },
  {
   "allow_on_submit": 1,
   "default": "{customer_name}",
   "fieldname": "title",
   "fieldtype": "Data",
   "hidden": 1,
   "label": "Title",
   "no_copy": 1,
   "print_hide": 1
  },
  {
   "fieldname": "naming_series",
   "fieldtype": "Select",
   "label": "Series",
   "no_copy": 1,
   "oldfieldname": "naming_series",
   "oldfieldtype": "Select",
   "options": "SAL-QTN-.YYYY.-",
   "print_hide": 1,
   "reqd": 1,
   "set_only_once": 1
  },
  {
   "default": "Customer",
   "fieldname": "quotation_to",
   "fieldtype": "Link",
   "in_standard_filter": 1,
   "label": "Quotation To",
   "oldfieldname": "quotation_to",
   "oldfieldtype": "Select",
   "options": "DocType",
   "print_hide": 1,
   "reqd": 1
  },
  {
   "bold": 1,
   "fieldname": "party_name",
   "fieldtype": "Dynamic Link",
   "in_global_search": 1,
   "in_standard_filter": 1,
   "label": "Party",
   "oldfieldname": "customer",
   "oldfieldtype": "Link",
   "options": "quotation_to",
   "print_hide": 1,
   "search_index": 1
  },
  {
   "bold": 1,
   "fieldname": "customer_name",
   "fieldtype": "Data",
   "hidden": 1,
   "in_global_search": 1,
   "label": "Customer Name",
   "read_only": 1
  },
  {
   "fieldname": "column_break1",
   "fieldtype": "Column Break",
   "oldfieldtype": "Column Break",
   "width": "50%"
  },
  {
   "fieldname": "amended_from",
   "fieldtype": "Link",
   "ignore_user_permissions": 1,
   "label": "Amended From",
   "no_copy": 1,
   "oldfieldname": "amended_from",
   "oldfieldtype": "Data",
   "options": "Quotation",
   "print_hide": 1,
   "read_only": 1,
   "width": "150px"
  },
  {
   "fieldname": "company",
   "fieldtype": "Link",
   "label": "Company",
   "oldfieldname": "company",
   "oldfieldtype": "Link",
   "options": "Company",
   "print_hide": 1,
   "remember_last_selected_value": 1,
   "reqd": 1,
   "width": "150px"
  },
  {
   "default": "Today",
   "fieldname": "transaction_date",
   "fieldtype": "Date",
   "in_list_view": 1,
   "in_standard_filter": 1,
   "label": "Date",
   "no_copy": 1,
   "oldfieldname": "transaction_date",
   "oldfieldtype": "Date",
   "reqd": 1,
   "search_index": 1,
   "width": "100px"
  },
  {
   "fieldname": "valid_till",
   "fieldtype": "Date",
   "label": "Valid Till"
  },
  {
   "default": "Sales",
   "fieldname": "order_type",
   "fieldtype": "Select",
   "in_standard_filter": 1,
   "label": "Order Type",
   "oldfieldname": "order_type",
   "oldfieldtype": "Select",
   "options": "\nSales\nMaintenance\nShopping Cart",
   "print_hide": 1,
   "reqd": 1
  },
  {
   "collapsible": 1,
   "depends_on": "party_name",
   "fieldname": "contact_section",
   "fieldtype": "Section Break",
   "label": "Address and Contact",
   "options": "fa fa-bullhorn"
  },
  {
   "fieldname": "customer_address",
   "fieldtype": "Link",
   "label": "Customer Address",
   "options": "Address",
   "print_hide": 1
  },
  {
   "fieldname": "address_display",
   "fieldtype": "Small Text",
   "label": "Address",
   "oldfieldname": "customer_address",
   "oldfieldtype": "Small Text",
   "read_only": 1
  },
  {
   "fieldname": "contact_person",
   "fieldtype": "Link",
   "label": "Contact Person",
   "oldfieldname": "contact_person",
   "oldfieldtype": "Link",
   "options": "Contact",
   "print_hide": 1
  },
  {
   "fieldname": "contact_display",
   "fieldtype": "Small Text",
   "in_global_search": 1,
   "label": "Contact",
   "read_only": 1
  },
  {
   "fieldname": "contact_mobile",
   "fieldtype": "Small Text",
   "label": "Mobile No",
   "read_only": 1
  },
  {
   "fieldname": "contact_email",
   "fieldtype": "Data",
   "hidden": 1,
   "label": "Contact Email",
   "options": "Email",
   "print_hide": 1,
   "read_only": 1
  },
  {
   "depends_on": "eval:doc.quotaion_to=='Customer' && doc.party_name",
   "fieldname": "col_break98",
   "fieldtype": "Column Break",
   "width": "50%"
  },
  {
   "fieldname": "shipping_address_name",
   "fieldtype": "Link",
   "label": "Shipping Address",
   "options": "Address",
   "print_hide": 1
  },
  {
   "fieldname": "shipping_address",
   "fieldtype": "Small Text",
   "label": "Shipping Address",
   "print_hide": 1,
   "read_only": 1
  },
  {
   "depends_on": "eval:doc.quotaion_to=='Customer' && doc.party_name",
   "fieldname": "customer_group",
   "fieldtype": "Link",
   "hidden": 1,
   "label": "Customer Group",
   "oldfieldname": "customer_group",
   "oldfieldtype": "Link",
   "options": "Customer Group",
   "print_hide": 1
  },
  {
   "fieldname": "territory",
   "fieldtype": "Link",
   "label": "Territory",
   "options": "Territory",
   "print_hide": 1
  },
  {
   "collapsible": 1,
   "fieldname": "currency_and_price_list",
   "fieldtype": "Section Break",
   "label": "Currency and Price List",
   "options": "fa fa-tag"
  },
  {
   "fieldname": "currency",
   "fieldtype": "Link",
   "label": "Currency",
   "oldfieldname": "currency",
   "oldfieldtype": "Select",
   "options": "Currency",
   "print_hide": 1,
   "reqd": 1,
   "width": "100px"
  },
  {
   "description": "Rate at which customer's currency is converted to company's base currency",
   "fieldname": "conversion_rate",
   "fieldtype": "Float",
   "label": "Exchange Rate",
   "oldfieldname": "conversion_rate",
   "oldfieldtype": "Currency",
   "precision": "9",
   "print_hide": 1,
   "reqd": 1,
   "width": "100px"
  },
  {
   "fieldname": "column_break2",
   "fieldtype": "Column Break",
   "width": "50%"
  },
  {
   "fieldname": "selling_price_list",
   "fieldtype": "Link",
   "label": "Price List",
   "oldfieldname": "price_list_name",
   "oldfieldtype": "Select",
   "options": "Price List",
   "print_hide": 1,
   "reqd": 1,
   "width": "100px"
  },
  {
   "fieldname": "price_list_currency",
   "fieldtype": "Link",
   "label": "Price List Currency",
   "options": "Currency",
   "print_hide": 1,
   "read_only": 1,
   "reqd": 1
  },
  {
   "description": "Rate at which Price list currency is converted to company's base currency",
   "fieldname": "plc_conversion_rate",
   "fieldtype": "Float",
   "label": "Price List Exchange Rate",
   "precision": "9",
   "print_hide": 1,
   "reqd": 1
  },
  {
   "default": "0",
   "fieldname": "ignore_pricing_rule",
   "fieldtype": "Check",
   "label": "Ignore Pricing Rule",
   "no_copy": 1,
   "permlevel": 1,
   "print_hide": 1
  },
  {
   "fieldname": "items_section",
   "fieldtype": "Section Break",
   "oldfieldtype": "Section Break",
   "options": "fa fa-shopping-cart"
  },
  {
   "allow_bulk_edit": 1,
   "fieldname": "items",
   "fieldtype": "Table",
   "label": "Items",
   "oldfieldname": "quotation_details",
   "oldfieldtype": "Table",
   "options": "Quotation Item",
   "reqd": 1,
   "width": "40px"
  },
  {
   "fieldname": "pricing_rule_details",
   "fieldtype": "Section Break",
   "label": "Pricing Rules"
  },
  {
   "fieldname": "pricing_rules",
   "fieldtype": "Table",
   "label": "Pricing Rule Detail",
   "options": "Pricing Rule Detail",
   "read_only": 1
  },
  {
   "fieldname": "sec_break23",
   "fieldtype": "Section Break"
  },
  {
   "fieldname": "total_qty",
   "fieldtype": "Float",
   "label": "Total Quantity",
   "read_only": 1
  },
  {
   "fieldname": "base_total",
   "fieldtype": "Currency",
   "label": "Total (Company Currency)",
   "options": "Company:company:default_currency",
   "print_hide": 1,
   "read_only": 1
  },
  {
   "fieldname": "base_net_total",
   "fieldtype": "Currency",
   "label": "Net Total (Company Currency)",
   "oldfieldname": "net_total",
   "oldfieldtype": "Currency",
   "options": "Company:company:default_currency",
   "print_hide": 1,
   "read_only": 1,
   "width": "100px"
  },
  {
   "fieldname": "column_break_28",
   "fieldtype": "Column Break"
  },
  {
   "fieldname": "total",
   "fieldtype": "Currency",
   "label": "Total",
   "options": "currency",
   "read_only": 1
  },
  {
   "fieldname": "net_total",
   "fieldtype": "Currency",
   "label": "Net Total",
   "options": "currency",
   "print_hide": 1,
   "read_only": 1
  },
  {
   "fieldname": "total_net_weight",
   "fieldtype": "Float",
   "label": "Total Net Weight",
   "print_hide": 1,
   "read_only": 1
  },
  {
   "fieldname": "taxes_section",
   "fieldtype": "Section Break",
   "label": "Taxes and Charges",
   "oldfieldtype": "Section Break",
   "options": "fa fa-money"
  },
  {
   "fieldname": "tax_category",
   "fieldtype": "Link",
   "label": "Tax Category",
   "options": "Tax Category",
   "print_hide": 1
  },
  {
   "fieldname": "column_break_34",
   "fieldtype": "Column Break"
  },
  {
   "fieldname": "shipping_rule",
   "fieldtype": "Link",
   "label": "Shipping Rule",
   "oldfieldtype": "Button",
   "options": "Shipping Rule",
   "print_hide": 1
  },
  {
   "fieldname": "section_break_36",
   "fieldtype": "Section Break"
  },
  {
   "fieldname": "taxes_and_charges",
   "fieldtype": "Link",
   "label": "Sales Taxes and Charges Template",
   "oldfieldname": "charge",
   "oldfieldtype": "Link",
   "options": "Sales Taxes and Charges Template",
   "print_hide": 1
  },
  {
   "fieldname": "taxes",
   "fieldtype": "Table",
   "label": "Sales Taxes and Charges",
   "oldfieldname": "other_charges",
   "oldfieldtype": "Table",
   "options": "Sales Taxes and Charges"
  },
  {
   "collapsible": 1,
   "fieldname": "sec_tax_breakup",
   "fieldtype": "Section Break",
   "label": "Tax Breakup"
  },
  {
   "fieldname": "other_charges_calculation",
   "fieldtype": "Long Text",
   "label": "Taxes and Charges Calculation",
   "no_copy": 1,
   "oldfieldtype": "HTML",
   "print_hide": 1,
   "read_only": 1
  },
  {
   "fieldname": "section_break_39",
   "fieldtype": "Section Break"
  },
  {
   "fieldname": "base_total_taxes_and_charges",
   "fieldtype": "Currency",
   "label": "Total Taxes and Charges (Company Currency)",
   "oldfieldname": "other_charges_total",
   "oldfieldtype": "Currency",
   "options": "Company:company:default_currency",
   "print_hide": 1,
   "read_only": 1
  },
  {
   "fieldname": "column_break_42",
   "fieldtype": "Column Break"
  },
  {
   "fieldname": "total_taxes_and_charges",
   "fieldtype": "Currency",
   "label": "Total Taxes and Charges",
   "options": "currency",
   "print_hide": 1,
   "read_only": 1
  },
  {
   "collapsible": 1,
   "collapsible_depends_on": "discount_amount",
   "fieldname": "section_break_44",
   "fieldtype": "Section Break",
   "label": "Additional Discount and Coupon Code"
  },
  {
   "fieldname": "coupon_code",
   "fieldtype": "Link",
   "label": "Coupon Code",
   "options": "Coupon Code"
  },
  {
   "fieldname": "referral_sales_partner",
   "fieldtype": "Link",
   "label": "Referral Sales Partner",
   "options": "Sales Partner"
  },
  {
   "default": "Grand Total",
   "fieldname": "apply_discount_on",
   "fieldtype": "Select",
   "label": "Apply Additional Discount On",
   "options": "\nGrand Total\nNet Total",
   "print_hide": 1
  },
  {
   "fieldname": "base_discount_amount",
   "fieldtype": "Currency",
   "label": "Additional Discount Amount (Company Currency)",
   "options": "Company:company:default_currency",
   "print_hide": 1,
   "read_only": 1
  },
  {
   "fieldname": "column_break_46",
   "fieldtype": "Column Break"
  },
  {
   "fieldname": "additional_discount_percentage",
   "fieldtype": "Float",
   "label": "Additional Discount Percentage",
   "print_hide": 1
  },
  {
   "fieldname": "discount_amount",
   "fieldtype": "Currency",
   "label": "Additional Discount Amount",
   "options": "currency",
   "print_hide": 1
  },
  {
   "fieldname": "totals",
   "fieldtype": "Section Break",
   "oldfieldtype": "Section Break",
   "options": "fa fa-money",
   "print_hide": 1
  },
  {
   "fieldname": "base_grand_total",
   "fieldtype": "Currency",
   "label": "Grand Total (Company Currency)",
   "oldfieldname": "grand_total",
   "oldfieldtype": "Currency",
   "options": "Company:company:default_currency",
   "print_hide": 1,
   "read_only": 1,
   "width": "200px"
  },
  {
   "fieldname": "base_rounding_adjustment",
   "fieldtype": "Currency",
   "label": "Rounding Adjustment (Company Currency)",
   "no_copy": 1,
   "options": "Company:company:default_currency",
   "print_hide": 1,
   "read_only": 1
  },
  {
   "description": "In Words will be visible once you save the Quotation.",
   "fieldname": "base_in_words",
   "fieldtype": "Data",
   "label": "In Words (Company Currency)",
   "length": 240,
   "oldfieldname": "in_words",
   "oldfieldtype": "Data",
   "print_hide": 1,
   "read_only": 1,
   "width": "200px"
  },
  {
   "fieldname": "base_rounded_total",
   "fieldtype": "Currency",
   "hidden": 1,
   "label": "Rounded Total (Company Currency)",
   "oldfieldname": "rounded_total",
   "oldfieldtype": "Currency",
   "options": "Company:company:default_currency",
   "print_hide": 1,
   "read_only": 1,
   "width": "200px"
  },
  {
   "fieldname": "column_break3",
   "fieldtype": "Column Break",
   "oldfieldtype": "Column Break",
   "print_hide": 1,
   "width": "50%"
  },
  {
   "fieldname": "grand_total",
   "fieldtype": "Currency",
   "in_list_view": 1,
   "label": "Grand Total",
   "oldfieldname": "grand_total_export",
   "oldfieldtype": "Currency",
   "options": "currency",
   "read_only": 1,
   "width": "200px"
  },
  {
   "fieldname": "rounding_adjustment",
   "fieldtype": "Currency",
   "label": "Rounding Adjustment",
   "no_copy": 1,
   "options": "currency",
   "print_hide": 1,
   "read_only": 1
  },
  {
   "bold": 1,
   "fieldname": "rounded_total",
   "fieldtype": "Currency",
   "hidden": 1,
   "label": "Rounded Total",
   "oldfieldname": "rounded_total_export",
   "oldfieldtype": "Currency",
   "options": "currency",
   "read_only": 1,
   "width": "200px"
  },
  {
   "fieldname": "in_words",
   "fieldtype": "Data",
   "hidden": 1,
   "label": "In Words",
   "length": 240,
   "oldfieldname": "in_words_export",
   "oldfieldtype": "Data",
   "print_hide": 1,
   "read_only": 1,
   "width": "200px"
  },
  {
   "fieldname": "payment_schedule_section",
   "fieldtype": "Section Break",
   "label": "Payment Terms"
  },
  {
   "fieldname": "payment_terms_template",
   "fieldtype": "Link",
   "label": "Payment Terms Template",
   "options": "Payment Terms Template",
   "print_hide": 1
  },
  {
   "fieldname": "payment_schedule",
   "fieldtype": "Table",
   "label": "Payment Schedule",
   "no_copy": 1,
   "options": "Payment Schedule",
   "print_hide": 1
  },
  {
   "collapsible": 1,
   "collapsible_depends_on": "terms",
   "fieldname": "terms_section_break",
   "fieldtype": "Section Break",
   "label": "Terms and Conditions",
   "oldfieldtype": "Section Break",
   "options": "fa fa-legal"
  },
  {
   "fieldname": "tc_name",
   "fieldtype": "Link",
   "label": "Terms",
   "oldfieldname": "tc_name",
   "oldfieldtype": "Link",
   "options": "Terms and Conditions",
   "print_hide": 1,
   "report_hide": 1
  },
  {
   "fieldname": "terms",
   "fieldtype": "Text Editor",
   "label": "Term Details",
   "oldfieldname": "terms",
   "oldfieldtype": "Text Editor"
  },
  {
   "collapsible": 1,
   "fieldname": "print_settings",
   "fieldtype": "Section Break",
   "label": "Print Settings"
  },
  {
   "allow_on_submit": 1,
   "fieldname": "letter_head",
   "fieldtype": "Link",
   "label": "Letter Head",
   "oldfieldname": "letter_head",
   "oldfieldtype": "Select",
   "options": "Letter Head",
   "print_hide": 1
  },
  {
   "allow_on_submit": 1,
   "default": "0",
   "fieldname": "group_same_items",
   "fieldtype": "Check",
   "label": "Group same items",
   "print_hide": 1
  },
  {
   "fieldname": "column_break_73",
   "fieldtype": "Column Break"
  },
  {
   "allow_on_submit": 1,
   "fieldname": "select_print_heading",
   "fieldtype": "Link",
   "label": "Print Heading",
   "no_copy": 1,
   "oldfieldname": "select_print_heading",
   "oldfieldtype": "Link",
   "options": "Print Heading",
   "print_hide": 1,
   "report_hide": 1
  },
  {
   "fieldname": "language",
   "fieldtype": "Data",
   "label": "Print Language",
   "print_hide": 1,
   "read_only": 1
  },
  {
   "fieldname": "subscription_section",
   "fieldtype": "Section Break",
   "label": "Auto Repeat Section"
  },
  {
   "fieldname": "auto_repeat",
   "fieldtype": "Link",
   "label": "Auto Repeat",
   "no_copy": 1,
   "options": "Auto Repeat",
   "print_hide": 1,
   "read_only": 1
  },
  {
   "allow_on_submit": 1,
   "depends_on": "eval: doc.auto_repeat",
   "fieldname": "update_auto_repeat_reference",
   "fieldtype": "Button",
   "label": "Update Auto Repeat Reference"
  },
  {
   "collapsible": 1,
   "fieldname": "more_info",
   "fieldtype": "Section Break",
   "label": "More Information",
   "oldfieldtype": "Section Break",
   "options": "fa fa-file-text",
   "print_hide": 1
  },
  {
   "fieldname": "campaign",
   "fieldtype": "Link",
   "label": "Campaign",
   "oldfieldname": "campaign",
   "oldfieldtype": "Link",
   "options": "Campaign",
   "print_hide": 1
  },
  {
   "fieldname": "source",
   "fieldtype": "Link",
   "label": "Source",
   "oldfieldname": "source",
   "oldfieldtype": "Select",
   "options": "Lead Source",
   "print_hide": 1
  },
  {
   "allow_on_submit": 1,
   "depends_on": "eval:doc.status===\"Lost\"",
   "fieldname": "order_lost_reason",
   "fieldtype": "Small Text",
   "label": "Detailed Reason",
   "no_copy": 1,
   "oldfieldname": "order_lost_reason",
   "oldfieldtype": "Small Text",
   "print_hide": 1
  },
  {
   "fieldname": "column_break4",
   "fieldtype": "Column Break",
   "oldfieldtype": "Column Break",
   "print_hide": 1,
   "width": "50%"
  },
  {
   "default": "Draft",
   "fieldname": "status",
   "fieldtype": "Select",
   "in_list_view": 1,
   "label": "Status",
   "no_copy": 1,
   "oldfieldname": "status",
   "oldfieldtype": "Select",
   "options": "Draft\nOpen\nReplied\nOrdered\nLost\nCancelled\nExpired",
   "print_hide": 1,
   "read_only": 1,
   "reqd": 1
  },
  {
   "fieldname": "enq_det",
   "fieldtype": "Text",
   "hidden": 1,
   "label": "Opportunity Item",
   "oldfieldname": "enq_det",
   "oldfieldtype": "Text",
   "print_hide": 1,
   "read_only": 1
  },
  {
   "fieldname": "supplier_quotation",
   "fieldtype": "Link",
   "label": "Supplier Quotation",
   "options": "Supplier Quotation"
  },
  {
   "fieldname": "opportunity",
   "fieldtype": "Link",
   "label": "Opportunity",
   "options": "Opportunity",
   "print_hide": 1,
   "read_only": 1
  },
  {
   "allow_on_submit": 1,
   "fieldname": "lost_reasons",
   "fieldtype": "Table MultiSelect",
   "label": "Lost Reasons",
   "options": "Quotation Lost Reason Detail",
   "read_only": 1
  },
  {
<<<<<<< HEAD
   "fieldname": "cost_center",
   "fieldtype": "Link",
   "label": "Cost Center",
   "options": "Cost Center"
  },
  {
   "fieldname": "company_address",
   "fieldtype": "Link",
   "label": "Company Address",
   "options": "Address"
  },
  {
   "fieldname": "party_balance",
   "fieldtype": "Currency",
   "label": "Party Balance",
   "read_only": 1
  },
  {
   "fieldname": "company_address_display",
   "fieldtype": "Small Text",
   "hidden": 1,
   "label": "Company Address Display",
   "read_only": 1
=======
   "depends_on": "packed_items",
   "fieldname": "packed_items",
   "fieldtype": "Table",
   "label": "Bundle Items",
   "options": "Packed Item",
   "print_hide": 1
  },
  {
   "collapsible": 1,
   "collapsible_depends_on": "packed_items",
   "depends_on": "packed_items",
   "fieldname": "bundle_items_section",
   "fieldtype": "Section Break",
   "label": "Bundle Items",
   "options": "fa fa-suitcase",
   "print_hide": 1
>>>>>>> 79d1cf16
  }
 ],
 "icon": "fa fa-shopping-cart",
 "idx": 82,
 "is_submittable": 1,
 "links": [],
 "max_attachments": 1,
<<<<<<< HEAD
 "modified": "2021-07-22 13:59:46.196082",
=======
 "modified": "2021-08-27 20:10:07.864951",
>>>>>>> 79d1cf16
 "modified_by": "Administrator",
 "module": "Selling",
 "name": "Quotation",
 "owner": "Administrator",
 "permissions": [
  {
   "amend": 1,
   "cancel": 1,
   "create": 1,
   "delete": 1,
   "email": 1,
   "print": 1,
   "read": 1,
   "report": 1,
   "role": "Sales User",
   "share": 1,
   "submit": 1,
   "write": 1
  },
  {
   "permlevel": 1,
   "read": 1,
   "report": 1,
   "role": "Sales User"
  },
  {
   "permlevel": 1,
   "read": 1,
   "report": 1,
   "role": "Sales Manager",
   "write": 1
  },
  {
   "amend": 1,
   "cancel": 1,
   "create": 1,
   "delete": 1,
   "email": 1,
   "export": 1,
   "import": 1,
   "print": 1,
   "read": 1,
   "report": 1,
   "role": "Sales Manager",
   "share": 1,
   "submit": 1,
   "write": 1
  },
  {
   "amend": 1,
   "cancel": 1,
   "create": 1,
   "delete": 1,
   "email": 1,
   "print": 1,
   "read": 1,
   "report": 1,
   "role": "Maintenance Manager",
   "share": 1,
   "submit": 1,
   "write": 1
  },
  {
   "permlevel": 1,
   "read": 1,
   "report": 1,
   "role": "Maintenance Manager"
  },
  {
   "amend": 1,
   "cancel": 1,
   "create": 1,
   "delete": 1,
   "email": 1,
   "print": 1,
   "read": 1,
   "report": 1,
   "role": "Maintenance User",
   "share": 1,
   "submit": 1,
   "write": 1
  },
  {
   "permlevel": 1,
   "read": 1,
   "report": 1,
   "role": "Maintenance User"
  }
 ],
 "search_fields": "status,transaction_date,party_name,order_type",
 "show_name_in_global_search": 1,
 "sort_field": "modified",
 "sort_order": "DESC",
 "timeline_field": "party_name",
 "title_field": "title"
}<|MERGE_RESOLUTION|>--- conflicted
+++ resolved
@@ -937,7 +937,6 @@
    "read_only": 1
   },
   {
-<<<<<<< HEAD
    "fieldname": "cost_center",
    "fieldtype": "Link",
    "label": "Cost Center",
@@ -961,7 +960,8 @@
    "hidden": 1,
    "label": "Company Address Display",
    "read_only": 1
-=======
+  },
+  {
    "depends_on": "packed_items",
    "fieldname": "packed_items",
    "fieldtype": "Table",
@@ -978,7 +978,6 @@
    "label": "Bundle Items",
    "options": "fa fa-suitcase",
    "print_hide": 1
->>>>>>> 79d1cf16
   }
  ],
  "icon": "fa fa-shopping-cart",
@@ -986,11 +985,7 @@
  "is_submittable": 1,
  "links": [],
  "max_attachments": 1,
-<<<<<<< HEAD
- "modified": "2021-07-22 13:59:46.196082",
-=======
  "modified": "2021-08-27 20:10:07.864951",
->>>>>>> 79d1cf16
  "modified_by": "Administrator",
  "module": "Selling",
  "name": "Quotation",
