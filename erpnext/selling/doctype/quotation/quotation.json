{
 "allow_import": 1,
 "autoname": "naming_series:",
 "creation": "2013-05-24 19:29:08",
 "doctype": "DocType",
 "document_type": "Document",
 "editable_grid": 1,
 "engine": "InnoDB",
 "field_order": [
  "customer_section",
  "title",
  "company",
  "quotation_to",
  "party_name",
  "customer_name",
  "column_break1",
  "remarks",
  "column_break_25",
  "amended_from",
  "naming_series",
  "transaction_date",
  "valid_till",
  "more_info",
  "transaction_type",
  "order_type",
  "column_break_19",
  "project",
  "supplier_quotation",
  "column_break_22",
  "source",
  "campaign",
  "opportunity",
  "enq_det",
  "contact_section",
  "customer_address",
  "address_display",
  "column_break_20",
  "shipping_address_name",
  "shipping_address",
  "customer_group",
  "territory",
  "col_break98",
  "contact_person",
  "contact_display",
  "contact_email",
  "contact_mobile",
  "currency_and_price_list",
  "currency",
  "conversion_rate",
  "column_break2",
  "selling_price_list",
  "price_list_currency",
  "plc_conversion_rate",
  "column_break_36",
  "ignore_pricing_rule",
  "get_latest_price",
  "items_section",
  "items",
  "pricing_rule_details",
  "pricing_rules",
  "sec_break23",
  "total_qty",
  "column_break_56",
  "total_alt_uom_qty",
  "column_break_58",
  "total_net_weight",
  "section_break_60",
  "total",
  "base_total",
  "column_break_59",
  "total_before_discount",
  "base_total_before_discount",
  "column_break_62",
  "total_discount",
  "base_total_discount",
  "taxes_section",
  "taxes_and_charges",
  "column_break_82",
  "tax_category",
  "column_break_34",
  "shipping_rule",
  "section_break_36",
  "taxes",
  "sec_tax_breakup",
  "other_charges_calculation",
  "tax_exclusive_totals_section",
  "tax_exclusive_total",
  "base_tax_exclusive_total",
  "column_break_64",
  "tax_exclusive_total_before_discount",
  "base_tax_exclusive_total_before_discount",
  "column_break_67",
  "tax_exclusive_total_discount",
  "base_tax_exclusive_total_discount",
  "section_break_65",
  "net_total",
  "base_net_total",
  "column_break_68",
  "taxable_total",
  "base_taxable_total",
  "section_break_71",
  "total_taxes_and_charges",
  "base_total_taxes_and_charges",
  "column_break_77",
  "total_after_taxes",
  "base_total_after_taxes",
  "column_break_80",
  "total_discount_after_taxes",
  "base_total_discount_after_taxes",
  "section_break_44",
  "coupon_code",
  "apply_discount_on",
  "additional_discount_percentage",
  "column_break_46",
  "referral_sales_partner",
  "discount_amount",
  "base_discount_amount",
  "totals",
  "grand_total",
  "base_grand_total",
  "column_break3",
  "rounded_total",
  "base_rounded_total",
  "section_break_105",
  "in_words",
  "base_in_words",
  "column_break_108",
  "rounding_adjustment",
  "base_rounding_adjustment",
  "payment_schedule_section",
  "payment_terms_template",
  "payment_schedule",
  "terms_section_break",
  "tc_name",
  "terms",
  "print_settings",
  "letter_head",
  "select_print_heading",
  "column_break_73",
  "language",
  "group_same_items",
  "status_section",
  "status",
  "column_break4",
  "lost_reasons",
  "order_lost_reason",
  "subscription_section",
  "auto_repeat",
  "update_auto_repeat_reference"
 ],
 "fields": [
  {
   "fieldname": "customer_section",
   "fieldtype": "Section Break",
   "options": "fa fa-user"
  },
  {
   "allow_on_submit": 1,
   "default": "{customer_name}",
   "fieldname": "title",
   "fieldtype": "Data",
   "hidden": 1,
   "label": "Title",
   "no_copy": 1,
   "print_hide": 1
  },
  {
   "fieldname": "naming_series",
   "fieldtype": "Select",
   "hidden": 1,
   "label": "Series",
   "no_copy": 1,
   "oldfieldname": "naming_series",
   "oldfieldtype": "Select",
   "options": "QTN-",
   "print_hide": 1,
   "set_only_once": 1
  },
  {
   "default": "Customer",
   "fieldname": "quotation_to",
   "fieldtype": "Link",
   "in_standard_filter": 1,
   "label": "Quotation To",
   "oldfieldname": "quotation_to",
   "oldfieldtype": "Select",
   "options": "DocType",
   "print_hide": 1,
   "reqd": 1
  },
  {
   "bold": 1,
   "fieldname": "party_name",
   "fieldtype": "Dynamic Link",
   "in_global_search": 1,
   "in_standard_filter": 1,
   "label": "Party",
   "oldfieldname": "customer",
   "oldfieldtype": "Link",
   "options": "quotation_to",
   "print_hide": 1,
   "search_index": 1
  },
  {
   "bold": 1,
   "depends_on": "eval:doc.customer_name != doc.party_name",
   "fieldname": "customer_name",
   "fieldtype": "Data",
   "hidden": 1,
   "in_global_search": 1,
   "label": "Customer Name",
   "read_only": 1
  },
  {
   "fieldname": "column_break1",
   "fieldtype": "Column Break",
   "oldfieldtype": "Column Break",
   "width": "50%"
  },
  {
   "fieldname": "amended_from",
   "fieldtype": "Link",
   "ignore_user_permissions": 1,
   "label": "Amended From",
   "no_copy": 1,
   "oldfieldname": "amended_from",
   "oldfieldtype": "Data",
   "options": "Quotation",
   "print_hide": 1,
   "read_only": 1,
   "width": "150px"
  },
  {
   "fieldname": "company",
   "fieldtype": "Link",
   "label": "Company",
   "oldfieldname": "company",
   "oldfieldtype": "Link",
   "options": "Company",
   "print_hide": 1,
   "remember_last_selected_value": 1,
   "reqd": 1,
   "width": "150px"
  },
  {
   "default": "Today",
   "fieldname": "transaction_date",
   "fieldtype": "Date",
   "in_list_view": 1,
   "in_standard_filter": 1,
   "label": "Date",
   "no_copy": 1,
   "oldfieldname": "transaction_date",
   "oldfieldtype": "Date",
   "reqd": 1,
   "search_index": 1,
   "width": "100px"
  },
  {
   "fieldname": "valid_till",
   "fieldtype": "Date",
   "label": "Valid Till"
  },
  {
   "default": "Sales",
   "fieldname": "order_type",
   "fieldtype": "Select",
   "in_standard_filter": 1,
   "label": "Order Type",
   "oldfieldname": "order_type",
   "oldfieldtype": "Select",
   "options": "\nSales\nMaintenance\nShopping Cart",
   "print_hide": 1,
   "reqd": 1
  },
  {
   "collapsible": 1,
   "depends_on": "party_name",
   "fieldname": "contact_section",
   "fieldtype": "Section Break",
   "label": "Address and Contact",
   "options": "fa fa-bullhorn"
  },
  {
   "fieldname": "customer_address",
   "fieldtype": "Link",
   "label": "Customer Address",
   "options": "Address",
   "print_hide": 1
  },
  {
   "fieldname": "address_display",
   "fieldtype": "Small Text",
   "label": "Address",
   "oldfieldname": "customer_address",
   "oldfieldtype": "Small Text",
   "read_only": 1
  },
  {
   "fieldname": "contact_person",
   "fieldtype": "Link",
   "label": "Contact Person",
   "oldfieldname": "contact_person",
   "oldfieldtype": "Link",
   "options": "Contact",
   "print_hide": 1
  },
  {
   "fieldname": "contact_display",
   "fieldtype": "Small Text",
   "in_global_search": 1,
   "label": "Contact",
   "read_only": 1
  },
  {
   "fieldname": "contact_mobile",
   "fieldtype": "Small Text",
   "label": "Mobile No",
   "read_only": 1
  },
  {
   "fieldname": "contact_email",
   "fieldtype": "Data",
   "hidden": 1,
   "label": "Contact Email",
   "options": "Email",
   "print_hide": 1,
   "read_only": 1
  },
  {
   "depends_on": "eval:doc.quotaion_to=='Customer' && doc.party_name",
   "fieldname": "col_break98",
   "fieldtype": "Column Break",
   "width": "50%"
  },
  {
   "fieldname": "shipping_address_name",
   "fieldtype": "Link",
   "label": "Shipping Address",
   "options": "Address",
   "print_hide": 1
  },
  {
   "fieldname": "shipping_address",
   "fieldtype": "Small Text",
   "label": "Shipping Address",
   "print_hide": 1,
   "read_only": 1
  },
  {
   "depends_on": "eval:doc.quotaion_to=='Customer' && doc.party_name",
   "fieldname": "customer_group",
   "fieldtype": "Link",
   "hidden": 1,
   "label": "Customer Group",
   "oldfieldname": "customer_group",
   "oldfieldtype": "Link",
   "options": "Customer Group",
   "print_hide": 1
  },
  {
   "fieldname": "territory",
   "fieldtype": "Link",
   "label": "Territory",
   "options": "Territory",
   "print_hide": 1
  },
  {
   "collapsible": 1,
   "fieldname": "currency_and_price_list",
   "fieldtype": "Section Break",
   "label": "Currency and Price List",
   "options": "fa fa-tag"
  },
  {
   "fieldname": "currency",
   "fieldtype": "Link",
   "label": "Currency",
   "oldfieldname": "currency",
   "oldfieldtype": "Select",
   "options": "Currency",
   "print_hide": 1,
   "reqd": 1,
   "width": "100px"
  },
  {
   "description": "Rate at which customer's currency is converted to company's base currency",
   "fieldname": "conversion_rate",
   "fieldtype": "Float",
   "label": "Exchange Rate",
   "oldfieldname": "conversion_rate",
   "oldfieldtype": "Currency",
   "precision": "9",
   "print_hide": 1,
   "reqd": 1,
   "width": "100px"
  },
  {
   "fieldname": "column_break2",
   "fieldtype": "Column Break",
   "width": "50%"
  },
  {
   "fieldname": "selling_price_list",
   "fieldtype": "Link",
   "label": "Price List",
   "oldfieldname": "price_list_name",
   "oldfieldtype": "Select",
   "options": "Price List",
   "print_hide": 1,
   "reqd": 1,
   "width": "100px"
  },
  {
   "fieldname": "price_list_currency",
   "fieldtype": "Link",
   "label": "Price List Currency",
   "options": "Currency",
   "print_hide": 1,
   "read_only": 1,
   "reqd": 1
  },
  {
   "description": "Rate at which Price list currency is converted to company's base currency",
   "fieldname": "plc_conversion_rate",
   "fieldtype": "Float",
   "label": "Price List Exchange Rate",
   "precision": "9",
   "print_hide": 1,
   "reqd": 1
  },
  {
   "default": "0",
   "fieldname": "ignore_pricing_rule",
   "fieldtype": "Check",
   "label": "Ignore Pricing Rule",
   "no_copy": 1,
   "permlevel": 1,
   "print_hide": 1
  },
  {
   "fieldname": "items_section",
   "fieldtype": "Section Break",
   "oldfieldtype": "Section Break",
   "options": "fa fa-shopping-cart"
  },
  {
   "allow_bulk_edit": 1,
   "fieldname": "items",
   "fieldtype": "Table",
   "label": "Items",
   "oldfieldname": "quotation_details",
   "oldfieldtype": "Table",
   "options": "Quotation Item",
   "reqd": 1,
   "width": "40px"
  },
  {
   "fieldname": "pricing_rule_details",
   "fieldtype": "Section Break",
   "label": "Pricing Rules"
  },
  {
   "fieldname": "pricing_rules",
   "fieldtype": "Table",
   "label": "Pricing Rule Detail",
   "options": "Pricing Rule Detail",
   "read_only": 1
  },
  {
   "fieldname": "sec_break23",
   "fieldtype": "Section Break"
  },
  {
   "fieldname": "total_qty",
   "fieldtype": "Float",
   "label": "Total Quantity",
   "read_only": 1
  },
  {
   "fieldname": "base_total",
   "fieldtype": "Currency",
   "force_currency_symbol": 1,
   "label": "Total (Company Currency)",
   "options": "Company:company:default_currency",
   "print_hide": 1,
   "read_only": 1
  },
  {
   "fieldname": "base_net_total",
   "fieldtype": "Currency",
   "force_currency_symbol": 1,
   "label": "Net Total (Company Currency)",
   "oldfieldname": "net_total",
   "oldfieldtype": "Currency",
   "options": "Company:company:default_currency",
   "print_hide": 1,
   "read_only": 1,
   "width": "100px"
  },
  {
   "fieldname": "total",
   "fieldtype": "Currency",
   "label": "Total",
   "options": "currency",
   "read_only": 1
  },
  {
   "fieldname": "net_total",
   "fieldtype": "Currency",
   "label": "Net Total",
   "options": "currency",
   "print_hide": 1,
   "read_only": 1
  },
  {
   "fieldname": "total_net_weight",
   "fieldtype": "Float",
   "label": "Total Net Weight",
   "print_hide": 1,
   "read_only": 1
  },
  {
   "fieldname": "taxes_section",
   "fieldtype": "Section Break",
   "label": "Taxes and Charges",
   "oldfieldtype": "Section Break",
   "options": "fa fa-money"
  },
  {
   "fieldname": "tax_category",
   "fieldtype": "Link",
   "label": "Tax Category",
   "options": "Tax Category",
   "print_hide": 1
  },
  {
   "fieldname": "column_break_34",
   "fieldtype": "Column Break"
  },
  {
   "fieldname": "shipping_rule",
   "fieldtype": "Link",
   "label": "Shipping Rule",
   "oldfieldtype": "Button",
   "options": "Shipping Rule",
   "print_hide": 1
  },
  {
   "fieldname": "section_break_36",
   "fieldtype": "Section Break"
  },
  {
   "fieldname": "taxes_and_charges",
   "fieldtype": "Link",
   "label": "Sales Taxes and Charges Template",
   "oldfieldname": "charge",
   "oldfieldtype": "Link",
   "options": "Sales Taxes and Charges Template",
   "print_hide": 1
  },
  {
   "fieldname": "taxes",
   "fieldtype": "Table",
   "label": "Sales Taxes and Charges",
   "oldfieldname": "other_charges",
   "oldfieldtype": "Table",
   "options": "Sales Taxes and Charges"
  },
  {
   "collapsible": 1,
   "fieldname": "sec_tax_breakup",
   "fieldtype": "Section Break",
   "label": "Tax Breakup"
  },
  {
   "fieldname": "other_charges_calculation",
   "fieldtype": "Long Text",
   "label": "Taxes and Charges Calculation",
   "no_copy": 1,
   "oldfieldtype": "HTML",
   "print_hide": 1,
   "read_only": 1
  },
  {
   "fieldname": "base_total_taxes_and_charges",
   "fieldtype": "Currency",
   "force_currency_symbol": 1,
   "label": "Total Taxes and Charges (Company Currency)",
   "oldfieldname": "other_charges_total",
   "oldfieldtype": "Currency",
   "options": "Company:company:default_currency",
   "print_hide": 1,
   "read_only": 1
  },
  {
   "fieldname": "total_taxes_and_charges",
   "fieldtype": "Currency",
   "label": "Total Taxes and Charges",
   "options": "currency",
   "print_hide": 1,
   "read_only": 1
  },
  {
   "collapsible": 1,
   "collapsible_depends_on": "discount_amount",
   "fieldname": "section_break_44",
   "fieldtype": "Section Break",
   "label": "Additional Discount and Coupon Code"
  },
  {
   "fieldname": "coupon_code",
   "fieldtype": "Link",
   "label": "Coupon Code",
   "options": "Coupon Code"
  },
  {
   "fieldname": "referral_sales_partner",
   "fieldtype": "Link",
   "label": "Referral Sales Partner",
   "options": "Sales Partner"
  },
  {
   "default": "Grand Total",
   "fieldname": "apply_discount_on",
   "fieldtype": "Select",
   "label": "Apply Additional Discount On",
   "options": "\nGrand Total\nNet Total",
   "print_hide": 1
  },
  {
   "fieldname": "base_discount_amount",
   "fieldtype": "Currency",
   "force_currency_symbol": 1,
   "label": "Additional Discount Amount (Company Currency)",
   "options": "Company:company:default_currency",
   "print_hide": 1,
   "read_only": 1
  },
  {
   "fieldname": "column_break_46",
   "fieldtype": "Column Break"
  },
  {
   "fieldname": "additional_discount_percentage",
   "fieldtype": "Float",
   "label": "Additional Discount Percentage",
   "print_hide": 1
  },
  {
   "fieldname": "discount_amount",
   "fieldtype": "Currency",
   "label": "Additional Discount Amount",
   "options": "currency",
   "print_hide": 1
  },
  {
   "fieldname": "totals",
   "fieldtype": "Section Break",
   "oldfieldtype": "Section Break",
   "options": "fa fa-money",
   "print_hide": 1
  },
  {
   "fieldname": "base_grand_total",
   "fieldtype": "Currency",
   "force_currency_symbol": 1,
   "label": "Grand Total (Company Currency)",
   "oldfieldname": "grand_total",
   "oldfieldtype": "Currency",
   "options": "Company:company:default_currency",
   "print_hide": 1,
   "read_only": 1,
   "width": "200px"
  },
  {
   "fieldname": "base_rounding_adjustment",
   "fieldtype": "Currency",
   "force_currency_symbol": 1,
   "label": "Rounding Adjustment (Company Currency)",
   "no_copy": 1,
   "options": "Company:company:default_currency",
   "print_hide": 1,
   "read_only": 1
  },
  {
   "fieldname": "base_in_words",
   "fieldtype": "Data",
   "label": "In Words (Company Currency)",
   "oldfieldname": "in_words",
   "oldfieldtype": "Data",
   "print_hide": 1,
   "read_only": 1,
   "width": "200px"
  },
  {
   "fieldname": "base_rounded_total",
   "fieldtype": "Currency",
   "force_currency_symbol": 1,
   "label": "Rounded Total (Company Currency)",
   "oldfieldname": "rounded_total",
   "oldfieldtype": "Currency",
   "options": "Company:company:default_currency",
   "print_hide": 1,
   "read_only": 1,
   "width": "200px"
  },
  {
   "fieldname": "column_break3",
   "fieldtype": "Column Break",
   "oldfieldtype": "Column Break",
   "print_hide": 1,
   "width": "50%"
  },
  {
   "fieldname": "grand_total",
   "fieldtype": "Currency",
   "in_list_view": 1,
   "label": "Grand Total",
   "oldfieldname": "grand_total_export",
   "oldfieldtype": "Currency",
   "options": "currency",
   "read_only": 1,
   "width": "200px"
  },
  {
   "fieldname": "rounding_adjustment",
   "fieldtype": "Currency",
   "label": "Rounding Adjustment",
   "no_copy": 1,
   "options": "currency",
   "print_hide": 1,
   "read_only": 1
  },
  {
   "bold": 1,
   "fieldname": "rounded_total",
   "fieldtype": "Currency",
   "label": "Rounded Total",
   "oldfieldname": "rounded_total_export",
   "oldfieldtype": "Currency",
   "options": "currency",
   "read_only": 1,
   "width": "200px"
  },
  {
   "fieldname": "in_words",
   "fieldtype": "Data",
   "label": "In Words",
   "oldfieldname": "in_words_export",
   "oldfieldtype": "Data",
   "print_hide": 1,
   "read_only": 1,
   "width": "200px"
  },
  {
   "collapsible": 1,
   "fieldname": "payment_schedule_section",
   "fieldtype": "Section Break",
   "label": "Payment Terms"
  },
  {
   "fieldname": "payment_terms_template",
   "fieldtype": "Link",
   "label": "Payment Terms Template",
   "options": "Payment Terms Template",
   "print_hide": 1
  },
  {
   "fieldname": "payment_schedule",
   "fieldtype": "Table",
   "label": "Payment Schedule",
   "no_copy": 1,
   "options": "Payment Schedule",
   "print_hide": 1
  },
  {
   "collapsible": 1,
   "collapsible_depends_on": "terms",
   "fieldname": "terms_section_break",
   "fieldtype": "Section Break",
   "label": "Terms and Conditions",
   "oldfieldtype": "Section Break",
   "options": "fa fa-legal"
  },
  {
   "fieldname": "tc_name",
   "fieldtype": "Link",
   "label": "Terms",
   "oldfieldname": "tc_name",
   "oldfieldtype": "Link",
   "options": "Terms and Conditions",
   "print_hide": 1,
   "report_hide": 1
  },
  {
   "fieldname": "terms",
   "fieldtype": "Text Editor",
   "label": "Term Details",
   "oldfieldname": "terms",
   "oldfieldtype": "Text Editor"
  },
  {
   "collapsible": 1,
   "fieldname": "print_settings",
   "fieldtype": "Section Break",
   "label": "Print Settings"
  },
  {
   "allow_on_submit": 1,
   "fieldname": "letter_head",
   "fieldtype": "Link",
   "label": "Letter Head",
   "oldfieldname": "letter_head",
   "oldfieldtype": "Select",
   "options": "Letter Head",
   "print_hide": 1
  },
  {
   "allow_on_submit": 1,
   "default": "0",
   "fieldname": "group_same_items",
   "fieldtype": "Check",
   "label": "Group same items",
   "print_hide": 1
  },
  {
   "fieldname": "column_break_73",
   "fieldtype": "Column Break"
  },
  {
   "allow_on_submit": 1,
   "fieldname": "select_print_heading",
   "fieldtype": "Link",
   "label": "Print Heading",
   "no_copy": 1,
   "oldfieldname": "select_print_heading",
   "oldfieldtype": "Link",
   "options": "Print Heading",
   "print_hide": 1,
   "report_hide": 1
  },
  {
   "fieldname": "language",
   "fieldtype": "Data",
   "label": "Print Language",
   "print_hide": 1,
   "read_only": 1
  },
  {
   "fieldname": "subscription_section",
   "fieldtype": "Section Break",
   "label": "Auto Repeat Section"
  },
  {
   "fieldname": "auto_repeat",
   "fieldtype": "Link",
   "label": "Auto Repeat",
   "no_copy": 1,
   "options": "Auto Repeat",
   "print_hide": 1,
   "read_only": 1
  },
  {
   "allow_on_submit": 1,
   "depends_on": "eval: doc.auto_repeat",
   "fieldname": "update_auto_repeat_reference",
   "fieldtype": "Button",
   "label": "Update Auto Repeat Reference"
  },
  {
   "collapsible": 1,
   "fieldname": "more_info",
   "fieldtype": "Section Break",
   "label": "More Information",
   "oldfieldtype": "Section Break",
   "options": "fa fa-file-text",
   "print_hide": 1
  },
  {
   "fieldname": "campaign",
   "fieldtype": "Link",
   "label": "Campaign",
   "oldfieldname": "campaign",
   "oldfieldtype": "Link",
   "options": "Campaign",
   "print_hide": 1
  },
  {
   "fieldname": "source",
   "fieldtype": "Link",
   "label": "Source",
   "oldfieldname": "source",
   "oldfieldtype": "Select",
   "options": "Lead Source",
   "print_hide": 1
  },
  {
   "allow_on_submit": 1,
   "depends_on": "eval:doc.status===\"Lost\"",
   "fieldname": "order_lost_reason",
   "fieldtype": "Small Text",
   "label": "Detailed Reason",
   "no_copy": 1,
   "oldfieldname": "order_lost_reason",
   "oldfieldtype": "Small Text",
   "print_hide": 1
  },
  {
   "fieldname": "column_break4",
   "fieldtype": "Column Break",
   "oldfieldtype": "Column Break",
   "print_hide": 1,
   "width": "50%"
  },
  {
   "default": "Draft",
   "fieldname": "status",
   "fieldtype": "Select",
   "in_list_view": 1,
   "label": "Status",
   "no_copy": 1,
   "oldfieldname": "status",
   "oldfieldtype": "Select",
   "options": "Draft\nOpen\nReplied\nOrdered\nLost\nCancelled\nExpired",
   "print_hide": 1,
   "read_only": 1,
   "reqd": 1
  },
  {
   "fieldname": "enq_det",
   "fieldtype": "Text",
   "hidden": 1,
   "label": "Opportunity Item",
   "oldfieldname": "enq_det",
   "oldfieldtype": "Text",
   "print_hide": 1,
   "read_only": 1
  },
  {
   "fieldname": "supplier_quotation",
   "fieldtype": "Link",
   "label": "Supplier Quotation",
   "options": "Supplier Quotation"
  },
  {
   "fieldname": "opportunity",
   "fieldtype": "Link",
   "label": "Opportunity",
   "options": "Opportunity",
   "print_hide": 1,
   "read_only": 1
  },
  {
   "allow_on_submit": 1,
   "fieldname": "lost_reasons",
   "fieldtype": "Table MultiSelect",
   "label": "Lost Reasons",
   "options": "Quotation Lost Reason Detail",
   "read_only": 1
  },
  {
   "fieldname": "remarks",
   "fieldtype": "Small Text",
   "in_global_search": 1,
   "in_standard_filter": 1,
   "label": "Remarks"
  },
  {
   "fieldname": "column_break_25",
   "fieldtype": "Column Break"
  },
  {
   "fieldname": "transaction_type",
   "fieldtype": "Link",
   "in_standard_filter": 1,
   "label": "Transaction Type",
   "options": "Transaction Type"
  },
  {
   "fieldname": "column_break_19",
   "fieldtype": "Column Break"
  },
  {
   "fieldname": "project",
   "fieldtype": "Link",
   "in_global_search": 1,
   "in_standard_filter": 1,
   "label": "Project",
   "options": "Project",
   "print_hide": 1
  },
  {
   "fieldname": "column_break_22",
   "fieldtype": "Column Break"
  },
  {
   "fieldname": "column_break_20",
   "fieldtype": "Column Break"
  },
  {
   "fieldname": "column_break_36",
   "fieldtype": "Column Break"
  },
  {
   "fieldname": "get_latest_price",
   "fieldtype": "Button",
   "label": "Get Latest Price"
  },
  {
   "fieldname": "column_break_56",
   "fieldtype": "Column Break"
  },
  {
   "fieldname": "total_alt_uom_qty",
   "fieldtype": "Float",
   "label": "Total Contents Quantity",
   "read_only": 1
  },
  {
   "fieldname": "column_break_58",
   "fieldtype": "Column Break"
  },
  {
   "fieldname": "section_break_60",
   "fieldtype": "Section Break"
  },
  {
   "fieldname": "column_break_59",
   "fieldtype": "Column Break"
  },
  {
   "depends_on": "total_discount",
   "fieldname": "total_before_discount",
   "fieldtype": "Currency",
   "label": "Total Before Discount",
   "options": "currency",
   "print_hide": 1,
   "read_only": 1
  },
  {
   "depends_on": "total_discount",
   "fieldname": "base_total_before_discount",
   "fieldtype": "Currency",
   "force_currency_symbol": 1,
   "label": "Total Before Discount (Company Currency)",
   "options": "Company:company:default_currency",
   "print_hide": 1,
   "read_only": 1
  },
  {
   "fieldname": "column_break_62",
   "fieldtype": "Column Break"
  },
  {
   "depends_on": "total_discount",
   "fieldname": "total_discount",
   "fieldtype": "Currency",
   "label": "Total Discount",
   "options": "currency",
   "print_hide": 1,
   "read_only": 1
  },
  {
   "depends_on": "total_discount",
   "fieldname": "base_total_discount",
   "fieldtype": "Currency",
   "force_currency_symbol": 1,
   "label": "Total Discount (Company Currency)",
   "options": "Company:company:default_currency",
   "print_hide": 1,
   "read_only": 1
  },
  {
   "fieldname": "column_break_82",
   "fieldtype": "Column Break"
  },
  {
   "collapsible": 1,
   "fieldname": "tax_exclusive_totals_section",
   "fieldtype": "Section Break",
   "label": "Tax Exclusive Totals"
  },
  {
   "fieldname": "tax_exclusive_total",
   "fieldtype": "Currency",
   "label": "Tax Exclusive Total",
   "options": "currency",
   "print_hide": 1,
   "read_only": 1
  },
  {
   "fieldname": "base_tax_exclusive_total",
   "fieldtype": "Currency",
   "force_currency_symbol": 1,
   "label": "Tax Exclusive Total (Company Currency)",
   "options": "Company:company:default_currency",
   "print_hide": 1,
   "read_only": 1
  },
  {
   "fieldname": "column_break_64",
   "fieldtype": "Column Break"
  },
  {
   "depends_on": "total_discount",
   "fieldname": "tax_exclusive_total_before_discount",
   "fieldtype": "Currency",
   "label": "Tax Exclusive Total Before Discount",
   "options": "currency",
   "print_hide": 1,
   "read_only": 1
  },
  {
   "depends_on": "total_discount",
   "fieldname": "base_tax_exclusive_total_before_discount",
   "fieldtype": "Currency",
   "force_currency_symbol": 1,
   "label": "Tax Exclusive Total Before Discount (Company Currency)",
   "options": "Company:company:default_currency",
   "print_hide": 1,
   "read_only": 1
  },
  {
   "fieldname": "column_break_67",
   "fieldtype": "Column Break"
  },
  {
   "depends_on": "total_discount",
   "fieldname": "tax_exclusive_total_discount",
   "fieldtype": "Currency",
   "label": "Tax Exclusive Total Discount",
   "options": "currency",
   "print_hide": 1,
   "read_only": 1
  },
  {
   "depends_on": "total_discount",
   "fieldname": "base_tax_exclusive_total_discount",
   "fieldtype": "Currency",
   "force_currency_symbol": 1,
   "label": "Tax Exclusive Total Discount (Company Currency)",
   "options": "Company:company:default_currency",
   "print_hide": 1,
   "read_only": 1
  },
  {
   "collapsible": 1,
   "fieldname": "section_break_65",
   "fieldtype": "Section Break",
   "label": "Net Totals"
  },
  {
   "fieldname": "column_break_68",
   "fieldtype": "Column Break"
  },
  {
   "depends_on": "eval:doc.taxable_total != doc.net_total",
   "fieldname": "taxable_total",
   "fieldtype": "Currency",
   "label": "Net Taxable Total",
   "options": "currency",
   "print_hide": 1,
   "read_only": 1
  },
  {
   "depends_on": "eval:doc.taxable_total != doc.net_total",
   "fieldname": "base_taxable_total",
   "fieldtype": "Currency",
   "force_currency_symbol": 1,
   "label": "Net Taxable Total (Company Currency)",
   "options": "Company:company:default_currency",
   "print_hide": 1,
   "read_only": 1
  },
  {
   "fieldname": "section_break_71",
   "fieldtype": "Section Break"
  },
  {
   "fieldname": "column_break_77",
   "fieldtype": "Column Break"
  },
  {
   "depends_on": "total_discount_after_taxes",
   "fieldname": "total_after_taxes",
   "fieldtype": "Currency",
   "label": "Total After Taxes",
   "options": "currency",
   "print_hide": 1,
   "read_only": 1
  },
  {
   "depends_on": "total_discount_after_taxes",
   "fieldname": "base_total_after_taxes",
   "fieldtype": "Currency",
   "force_currency_symbol": 1,
   "label": "Total After Taxes (Company Currency)",
   "options": "Company:company:default_currency",
   "print_hide": 1,
   "read_only": 1
  },
  {
   "fieldname": "column_break_80",
   "fieldtype": "Column Break"
  },
  {
   "depends_on": "total_discount_after_taxes",
   "fieldname": "total_discount_after_taxes",
   "fieldtype": "Currency",
   "label": "Total Discount After Taxes",
   "options": "currency",
   "print_hide": 1,
   "read_only": 1
  },
  {
   "depends_on": "total_discount_after_taxes",
   "fieldname": "base_total_discount_after_taxes",
   "fieldtype": "Currency",
   "force_currency_symbol": 1,
   "label": "Total Discount After Taxes (Company Currency)",
   "options": "Company:company:default_currency",
   "print_hide": 1,
   "read_only": 1
  },
  {
   "fieldname": "section_break_105",
   "fieldtype": "Section Break"
  },
  {
   "fieldname": "column_break_108",
   "fieldtype": "Column Break"
  },
  {
   "collapsible": 1,
   "fieldname": "status_section",
   "fieldtype": "Section Break",
   "label": "Status"
  }
 ],
 "icon": "fa fa-shopping-cart",
 "idx": 82,
 "is_submittable": 1,
 "max_attachments": 1,
<<<<<<< HEAD
 "modified": "2020-03-03 15:54:34.535423",
=======
 "modified": "2020-08-12 23:35:13.621823",
>>>>>>> 24e5a617
 "modified_by": "Administrator",
 "module": "Selling",
 "name": "Quotation",
 "owner": "Administrator",
 "permissions": [
  {
   "amend": 1,
   "cancel": 1,
   "create": 1,
   "delete": 1,
   "email": 1,
   "print": 1,
   "read": 1,
   "report": 1,
   "role": "Sales User",
   "share": 1,
   "submit": 1,
   "write": 1
  },
  {
   "permlevel": 1,
   "read": 1,
   "report": 1,
   "role": "Sales User"
  },
  {
   "permlevel": 1,
   "read": 1,
   "report": 1,
   "role": "Sales Manager",
   "write": 1
  },
  {
   "amend": 1,
   "cancel": 1,
   "create": 1,
   "delete": 1,
   "email": 1,
   "export": 1,
   "import": 1,
   "print": 1,
   "read": 1,
   "report": 1,
   "role": "Sales Manager",
   "share": 1,
   "submit": 1,
   "write": 1
  },
  {
   "amend": 1,
   "cancel": 1,
   "create": 1,
   "delete": 1,
   "email": 1,
   "print": 1,
   "read": 1,
   "report": 1,
   "role": "Maintenance Manager",
   "share": 1,
   "submit": 1,
   "write": 1
  },
  {
   "permlevel": 1,
   "read": 1,
   "report": 1,
   "role": "Maintenance Manager"
  },
  {
   "amend": 1,
   "cancel": 1,
   "create": 1,
   "delete": 1,
   "email": 1,
   "print": 1,
   "read": 1,
   "report": 1,
   "role": "Maintenance User",
   "share": 1,
   "submit": 1,
   "write": 1
  },
  {
   "permlevel": 1,
   "read": 1,
   "report": 1,
   "role": "Maintenance User"
  }
 ],
 "search_fields": "status,transaction_date,party_name,order_type",
 "show_name_in_global_search": 1,
 "sort_field": "transaction_date",
 "sort_order": "DESC",
 "timeline_field": "party_name",
 "title_field": "title"
}<|MERGE_RESOLUTION|>--- conflicted
+++ resolved
@@ -1242,11 +1242,7 @@
  "idx": 82,
  "is_submittable": 1,
  "max_attachments": 1,
-<<<<<<< HEAD
- "modified": "2020-03-03 15:54:34.535423",
-=======
  "modified": "2020-08-12 23:35:13.621823",
->>>>>>> 24e5a617
  "modified_by": "Administrator",
  "module": "Selling",
  "name": "Quotation",
