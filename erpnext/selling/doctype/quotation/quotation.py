--- conflicted
+++ resolved
@@ -129,14 +129,8 @@
 			or frappe.db.get_value("Sales Invoice Item", {"quotation": self.name, "docstatus": 1})
 
 	@frappe.whitelist()
-<<<<<<< HEAD
-	def declare_enquiry_lost(self, lost_reasons_list, detailed_reason=None):
-		if not self.has_sales_order_or_invoice():
-			frappe.db.set(self, 'status', 'Lost')
-=======
 	def set_is_lost(self, is_lost, lost_reasons_list=None, detailed_reason=None):
 		is_lost = cint(is_lost)
->>>>>>> 1a2b4e98
 
 		if is_lost and self.has_sales_order_or_invoice():
 			frappe.throw(_("Cannot declare as Lost because Quotation is converted to order"))
