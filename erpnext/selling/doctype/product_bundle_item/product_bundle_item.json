{
<<<<<<< HEAD
=======
 "actions": [],
>>>>>>> fd30b8f4
 "creation": "2013-05-23 16:55:51",
 "doctype": "DocType",
 "editable_grid": 1,
 "engine": "InnoDB",
 "field_order": [
  "item_code",
  "qty",
  "description",
  "rate",
  "uom"
 ],
 "fields": [
  {
   "fieldname": "item_code",
   "fieldtype": "Link",
   "in_global_search": 1,
   "in_list_view": 1,
   "label": "Item",
   "oldfieldname": "item_code",
   "oldfieldtype": "Link",
   "options": "Item",
   "reqd": 1
  },
  {
   "fieldname": "qty",
   "fieldtype": "Float",
   "in_list_view": 1,
   "label": "Qty",
   "oldfieldname": "qty",
   "oldfieldtype": "Currency",
   "reqd": 1
  },
  {
   "fieldname": "description",
   "fieldtype": "Text Editor",
   "in_list_view": 1,
   "label": "Description",
   "oldfieldname": "description",
   "oldfieldtype": "Text",
   "print_width": "300px"
  },
  {
   "fieldname": "rate",
   "fieldtype": "Float",
   "hidden": 1,
   "label": "Rate",
   "oldfieldname": "rate",
   "oldfieldtype": "Currency",
   "print_hide": 1
  },
  {
   "fieldname": "uom",
   "fieldtype": "Link",
<<<<<<< HEAD
=======
   "in_list_view": 1,
>>>>>>> fd30b8f4
   "label": "UOM",
   "oldfieldname": "uom",
   "oldfieldtype": "Link",
   "options": "UOM",
   "read_only": 1
  }
 ],
 "idx": 1,
 "istable": 1,
<<<<<<< HEAD
 "modified": "2020-03-03 15:44:51.156630",
=======
 "links": [],
 "modified": "2020-02-28 14:06:05.725655",
>>>>>>> fd30b8f4
 "modified_by": "Administrator",
 "module": "Selling",
 "name": "Product Bundle Item",
 "owner": "Administrator",
 "permissions": [],
 "sort_field": "modified",
 "sort_order": "DESC",
 "track_changes": 1
}<|MERGE_RESOLUTION|>--- conflicted
+++ resolved
@@ -1,8 +1,5 @@
 {
-<<<<<<< HEAD
-=======
  "actions": [],
->>>>>>> fd30b8f4
  "creation": "2013-05-23 16:55:51",
  "doctype": "DocType",
  "editable_grid": 1,
@@ -56,10 +53,7 @@
   {
    "fieldname": "uom",
    "fieldtype": "Link",
-<<<<<<< HEAD
-=======
    "in_list_view": 1,
->>>>>>> fd30b8f4
    "label": "UOM",
    "oldfieldname": "uom",
    "oldfieldtype": "Link",
@@ -69,12 +63,8 @@
  ],
  "idx": 1,
  "istable": 1,
-<<<<<<< HEAD
- "modified": "2020-03-03 15:44:51.156630",
-=======
  "links": [],
  "modified": "2020-02-28 14:06:05.725655",
->>>>>>> fd30b8f4
  "modified_by": "Administrator",
  "module": "Selling",
  "name": "Product Bundle Item",
