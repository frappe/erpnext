--- conflicted
+++ resolved
@@ -1694,7 +1694,6 @@
    "read_only": 1
   },
   {
-<<<<<<< HEAD
    "fieldname": "address_section",
    "fieldtype": "Section Break",
    "label": "Address"
@@ -1722,24 +1721,19 @@
   {
    "fieldname": "column_break_181",
    "fieldtype": "Column Break"
-=======
+  },
+  {
    "fieldname": "applies_to_serial_no",
    "fieldtype": "Link",
    "label": "Applies to Serial No",
    "options": "Serial No"
->>>>>>> cc428144
   }
  ],
  "icon": "fa fa-file-text",
  "idx": 105,
  "is_calendar_and_gantt": 1,
  "is_submittable": 1,
-<<<<<<< HEAD
- "links": [],
- "modified": "2022-12-20 12:56:00.113977",
-=======
  "modified": "2022-12-19 15:12:16.792349",
->>>>>>> cc428144
  "modified_by": "Administrator",
  "module": "Selling",
  "name": "Sales Order",
