{
 "actions": [],
 "allow_auto_repeat": 1,
 "allow_import": 1,
 "autoname": "naming_series:",
 "creation": "2013-06-18 12:39:59",
 "doctype": "DocType",
 "document_type": "Document",
 "editable_grid": 1,
 "engine": "InnoDB",
 "field_order": [
  "customer_section",
  "column_break0",
  "title",
  "naming_series",
  "customer",
  "customer_name",
  "_party_balance",
  "update_party_balance",
  "order_type",
  "skip_delivery_note",
  "column_break1",
  "amended_from",
  "company",
  "transaction_date",
  "delivery_date",
  "po_no",
  "order_warehouse_rule_number",
  "po_date",
  "tax_id",
  "contact_info",
  "customer_address",
  "billing_address_gstin",
  "address_display",
  "contact_person",
  "contact_display",
  "contact_phone",
  "contact_mobile",
  "contact_email",
  "company_address",
  "company_gstin",
  "place_of_supply",
  "company_address_display",
  "col_break46",
  "shipping_address_name",
  "customer_gstin",
  "shipping_address",
  "customer_group",
  "territory",
  "transporter_information_section",
  "transporter",
  "transporter_name",
  "currency_and_price_list",
  "currency",
  "conversion_rate",
  "column_break2",
  "selling_price_list",
  "price_list_currency",
  "plc_conversion_rate",
  "ignore_pricing_rule",
  "sec_warehouse",
  "set_warehouse",
  "items_section",
  "scan_barcode",
  "items",
  "pricing_rule_details",
  "pricing_rules",
  "section_break_31",
  "column_break_33a",
  "total_qty",
  "base_total",
  "base_net_total",
  "column_break_33",
  "total_net_weight",
  "total",
  "net_total",
  "taxes_section",
  "tax_category",
  "column_break_38",
  "shipping_rule",
  "section_break_40",
  "taxes_and_charges",
  "column_break_62",
  "cost_center",
  "section_break_64",
  "taxes",
  "sec_tax_breakup",
  "other_charges_calculation",
  "section_break_43",
  "base_total_taxes_and_charges",
  "column_break_46",
  "total_taxes_and_charges",
  "loyalty_points_redemption",
  "loyalty_points",
  "loyalty_amount",
  "section_break_48",
  "coupon_code",
  "apply_discount_on",
  "base_discount_amount",
  "column_break_50",
  "additional_discount_percentage",
  "discount_amount",
  "totals",
  "base_grand_total",
  "base_rounding_adjustment",
  "base_rounded_total",
  "base_in_words",
  "column_break3",
  "grand_total",
  "rounding_adjustment",
  "rounded_total",
  "in_words",
  "advance_paid",
  "disable_rounded_total",
  "packing_list",
  "packed_items",
  "payment_schedule_section",
  "payment_terms_template",
  "payment_schedule",
  "terms_section_break",
  "tc_name",
  "terms",
  "more_info",
  "is_internal_customer",
  "represents_company",
  "inter_company_order_reference",
  "project",
  "party_account_currency",
  "column_break_77",
  "source",
  "campaign",
  "printing_details",
  "language",
  "letter_head",
  "column_break4",
  "select_print_heading",
  "group_same_items",
  "section_break_78",
  "status",
  "delivery_status",
  "per_delivered",
  "column_break_81",
  "per_billed",
  "billing_status",
  "sales_team_section_break",
  "sales_partner",
  "column_break7",
  "commission_rate",
  "total_commission",
  "section_break1",
  "sales_team",
  "subscription_section",
  "from_date",
  "to_date",
  "column_break_108",
  "auto_repeat",
  "update_auto_repeat_reference"
 ],
 "fields": [
  {
   "fieldname": "customer_section",
   "fieldtype": "Section Break",
   "hide_days": 1,
   "hide_seconds": 1,
   "options": "fa fa-user"
  },
  {
   "fieldname": "column_break0",
   "fieldtype": "Column Break",
   "hide_days": 1,
   "hide_seconds": 1,
   "oldfieldtype": "Column Break",
   "width": "50%"
  },
  {
   "allow_on_submit": 1,
   "default": "{customer_name}",
   "fieldname": "title",
   "fieldtype": "Data",
   "hidden": 1,
   "hide_days": 1,
   "hide_seconds": 1,
   "label": "Title",
   "no_copy": 1,
   "print_hide": 1
  },
  {
   "fieldname": "naming_series",
   "fieldtype": "Select",
   "hide_days": 1,
   "hide_seconds": 1,
   "label": "Series",
   "no_copy": 1,
   "oldfieldname": "naming_series",
   "oldfieldtype": "Select",
   "options": "SAL-ORD-.YYYY.-",
   "print_hide": 1,
   "reqd": 1,
   "set_only_once": 1
  },
  {
   "bold": 1,
   "fieldname": "customer",
   "fieldtype": "Link",
   "hide_days": 1,
   "hide_seconds": 1,
   "in_global_search": 1,
   "in_standard_filter": 1,
   "label": "Customer",
   "oldfieldname": "customer",
   "oldfieldtype": "Link",
   "options": "Customer",
   "print_hide": 1,
   "reqd": 1,
   "search_index": 1
  },
  {
   "bold": 1,
   "fetch_from": "customer.customer_name",
   "fieldname": "customer_name",
   "fieldtype": "Data",
   "hide_days": 1,
   "hide_seconds": 1,
   "in_global_search": 1,
   "label": "Customer Name",
   "read_only": 1
  },
  {
   "default": "Sales",
   "fieldname": "order_type",
   "fieldtype": "Select",
   "hide_days": 1,
   "hide_seconds": 1,
   "label": "Order Type",
   "oldfieldname": "order_type",
   "oldfieldtype": "Select",
   "options": "\nSales\nMaintenance\nShopping Cart",
   "print_hide": 1,
   "reqd": 1
  },
  {
   "fieldname": "column_break1",
   "fieldtype": "Column Break",
   "hide_days": 1,
   "hide_seconds": 1,
   "oldfieldtype": "Column Break",
   "width": "50%"
  },
  {
   "fieldname": "amended_from",
   "fieldtype": "Link",
   "hidden": 1,
   "hide_days": 1,
   "hide_seconds": 1,
   "ignore_user_permissions": 1,
   "label": "Amended From",
   "no_copy": 1,
   "oldfieldname": "amended_from",
   "oldfieldtype": "Data",
   "options": "Sales Order",
   "print_hide": 1,
   "read_only": 1,
   "width": "150px"
  },
  {
   "fieldname": "company",
   "fieldtype": "Link",
   "hide_days": 1,
   "hide_seconds": 1,
   "in_standard_filter": 1,
   "label": "Company",
   "oldfieldname": "company",
   "oldfieldtype": "Link",
   "options": "Company",
   "print_hide": 1,
   "remember_last_selected_value": 1,
   "reqd": 1,
   "width": "150px"
  },
  {
   "default": "Today",
   "fieldname": "transaction_date",
   "fieldtype": "Date",
   "hide_days": 1,
   "hide_seconds": 1,
   "in_standard_filter": 1,
   "label": "Date",
   "no_copy": 1,
   "oldfieldname": "transaction_date",
   "oldfieldtype": "Date",
   "reqd": 1,
   "search_index": 1,
   "width": "160px"
  },
  {
   "allow_on_submit": 1,
   "depends_on": "eval:!doc.skip_delivery_note",
   "fieldname": "delivery_date",
   "fieldtype": "Date",
   "hide_days": 1,
   "hide_seconds": 1,
   "in_list_view": 1,
   "label": "Delivery Date",
   "no_copy": 1
  },
  {
   "allow_on_submit": 1,
   "fieldname": "po_no",
   "fieldtype": "Data",
   "hide_days": 1,
   "hide_seconds": 1,
   "label": "Customer's Purchase Order",
   "oldfieldname": "po_no",
   "oldfieldtype": "Data",
   "width": "100px"
  },
  {
   "allow_on_submit": 1,
   "depends_on": "eval:doc.po_no",
   "fieldname": "po_date",
   "fieldtype": "Date",
   "hide_days": 1,
   "hide_seconds": 1,
   "label": "Customer's Purchase Order Date",
   "oldfieldname": "po_date",
   "oldfieldtype": "Date",
   "width": "100px"
  },
  {
   "fetch_from": "customer.tax_id",
   "fieldname": "tax_id",
   "fieldtype": "Data",
   "hide_days": 1,
   "hide_seconds": 1,
   "label": "Tax Id",
   "read_only": 1,
   "width": "100px"
  },
  {
   "collapsible": 1,
   "depends_on": "customer",
   "fieldname": "contact_info",
   "fieldtype": "Section Break",
   "hide_days": 1,
   "hide_seconds": 1,
   "label": "Address and Contact",
   "options": "fa fa-bullhorn"
  },
  {
   "allow_on_submit": 1,
   "fieldname": "customer_address",
   "fieldtype": "Link",
   "hide_days": 1,
   "hide_seconds": 1,
   "label": "Customer Address",
   "options": "Address",
   "print_hide": 1
  },
  {
   "allow_on_submit": 1,
   "fieldname": "address_display",
   "fieldtype": "Small Text",
   "hide_days": 1,
   "hide_seconds": 1,
   "label": "Address",
   "read_only": 1
  },
  {
   "fieldname": "contact_person",
   "fieldtype": "Link",
   "hide_days": 1,
   "hide_seconds": 1,
   "label": "Contact Person",
   "options": "Contact",
   "print_hide": 1
  },
  {
   "fieldname": "contact_display",
   "fieldtype": "Small Text",
   "hide_days": 1,
   "hide_seconds": 1,
   "in_global_search": 1,
   "label": "Contact",
   "read_only": 1
  },
  {
   "fieldname": "contact_mobile",
   "fieldtype": "Small Text",
   "hide_days": 1,
   "hide_seconds": 1,
   "label": "Mobile No",
   "read_only": 1
  },
  {
   "fieldname": "contact_email",
   "fieldtype": "Data",
   "hidden": 1,
   "hide_days": 1,
   "hide_seconds": 1,
   "label": "Contact Email",
   "options": "Email",
   "print_hide": 1,
   "read_only": 1
  },
  {
   "fieldname": "company_address_display",
   "fieldtype": "Small Text",
   "hide_days": 1,
   "hide_seconds": 1,
   "label": "Company Address",
   "read_only": 1
  },
  {
   "fieldname": "company_address",
   "fieldtype": "Link",
   "hide_days": 1,
   "hide_seconds": 1,
   "label": "Company Address Name",
   "options": "Address"
  },
  {
   "fieldname": "col_break46",
   "fieldtype": "Column Break",
   "hide_days": 1,
   "hide_seconds": 1,
   "width": "50%"
  },
  {
   "allow_on_submit": 1,
   "fieldname": "shipping_address_name",
   "fieldtype": "Link",
   "hide_days": 1,
   "hide_seconds": 1,
   "label": "Shipping Address Name",
   "options": "Address",
   "print_hide": 1
  },
  {
   "allow_on_submit": 1,
   "fieldname": "shipping_address",
   "fieldtype": "Small Text",
   "hide_days": 1,
   "hide_seconds": 1,
   "label": "Shipping Address",
   "print_hide": 1,
   "read_only": 1
  },
  {
   "fieldname": "customer_group",
   "fieldtype": "Link",
   "hidden": 1,
   "hide_days": 1,
   "hide_seconds": 1,
   "label": "Customer Group",
   "options": "Customer Group",
   "print_hide": 1
  },
  {
   "fieldname": "territory",
   "fieldtype": "Link",
   "hide_days": 1,
   "hide_seconds": 1,
   "label": "Territory",
   "options": "Territory",
   "print_hide": 1
  },
  {
   "collapsible": 1,
   "fieldname": "currency_and_price_list",
   "fieldtype": "Section Break",
   "hide_days": 1,
   "hide_seconds": 1,
   "label": "Currency and Price List",
   "options": "fa fa-tag",
   "print_hide": 1
  },
  {
   "fieldname": "currency",
   "fieldtype": "Link",
   "hide_days": 1,
   "hide_seconds": 1,
   "label": "Currency",
   "oldfieldname": "currency",
   "oldfieldtype": "Select",
   "options": "Currency",
   "print_hide": 1,
   "reqd": 1,
   "width": "100px"
  },
  {
   "description": "Rate at which customer's currency is converted to company's base currency",
   "fieldname": "conversion_rate",
   "fieldtype": "Float",
   "hide_days": 1,
   "hide_seconds": 1,
   "label": "Exchange Rate",
   "oldfieldname": "conversion_rate",
   "oldfieldtype": "Currency",
   "precision": "9",
   "print_hide": 1,
   "reqd": 1,
   "width": "100px"
  },
  {
   "fieldname": "column_break2",
   "fieldtype": "Column Break",
   "hide_days": 1,
   "hide_seconds": 1,
   "width": "50%"
  },
  {
   "fieldname": "selling_price_list",
   "fieldtype": "Link",
   "hide_days": 1,
   "hide_seconds": 1,
   "label": "Price List",
   "oldfieldname": "price_list_name",
   "oldfieldtype": "Select",
   "options": "Price List",
   "print_hide": 1,
   "reqd": 1,
   "width": "100px"
  },
  {
   "fieldname": "price_list_currency",
   "fieldtype": "Link",
   "hide_days": 1,
   "hide_seconds": 1,
   "label": "Price List Currency",
   "options": "Currency",
   "print_hide": 1,
   "read_only": 1,
   "reqd": 1
  },
  {
   "description": "Rate at which Price list currency is converted to company's base currency",
   "fieldname": "plc_conversion_rate",
   "fieldtype": "Float",
   "hide_days": 1,
   "hide_seconds": 1,
   "label": "Price List Exchange Rate",
   "precision": "9",
   "print_hide": 1,
   "reqd": 1
  },
  {
   "default": "0",
   "fieldname": "ignore_pricing_rule",
   "fieldtype": "Check",
   "hide_days": 1,
   "hide_seconds": 1,
   "label": "Ignore Pricing Rule",
   "no_copy": 1,
   "permlevel": 1,
   "print_hide": 1
  },
  {
   "fieldname": "sec_warehouse",
   "fieldtype": "Section Break",
   "hide_days": 1,
   "hide_seconds": 1
  },
  {
   "fieldname": "set_warehouse",
   "fieldtype": "Link",
   "hide_days": 1,
   "hide_seconds": 1,
   "label": "Set Source Warehouse",
   "options": "Warehouse",
   "print_hide": 1
  },
  {
   "fieldname": "items_section",
   "fieldtype": "Section Break",
   "hide_days": 1,
   "hide_seconds": 1,
   "oldfieldtype": "Section Break",
   "options": "fa fa-shopping-cart"
  },
  {
   "fieldname": "scan_barcode",
   "fieldtype": "Data",
   "hide_days": 1,
   "hide_seconds": 1,
   "label": "Scan Barcode"
  },
  {
   "allow_bulk_edit": 1,
   "fieldname": "items",
   "fieldtype": "Table",
   "hide_days": 1,
   "hide_seconds": 1,
   "label": "Items",
   "oldfieldname": "sales_order_details",
   "oldfieldtype": "Table",
   "options": "Sales Order Item",
   "reqd": 1
  },
  {
   "fieldname": "pricing_rule_details",
   "fieldtype": "Section Break",
   "hide_days": 1,
   "hide_seconds": 1,
   "label": "Pricing Rules"
  },
  {
   "fieldname": "pricing_rules",
   "fieldtype": "Table",
   "hide_days": 1,
   "hide_seconds": 1,
   "label": "Pricing Rule Detail",
   "options": "Pricing Rule Detail",
   "read_only": 1
  },
  {
   "fieldname": "section_break_31",
   "fieldtype": "Section Break",
   "hide_days": 1,
   "hide_seconds": 1
  },
  {
   "fieldname": "column_break_33a",
   "fieldtype": "Column Break",
   "hide_days": 1,
   "hide_seconds": 1
  },
  {
   "fieldname": "total_qty",
   "fieldtype": "Float",
   "hide_days": 1,
   "hide_seconds": 1,
   "label": "Total Quantity",
   "read_only": 1
  },
  {
   "fieldname": "base_total",
   "fieldtype": "Currency",
   "hide_days": 1,
   "hide_seconds": 1,
   "label": "Total (Company Currency)",
   "options": "Company:company:default_currency",
   "print_hide": 1,
   "read_only": 1
  },
  {
   "fieldname": "base_net_total",
   "fieldtype": "Currency",
   "hide_days": 1,
   "hide_seconds": 1,
   "label": "Net Total (Company Currency)",
   "oldfieldname": "net_total",
   "oldfieldtype": "Currency",
   "options": "Company:company:default_currency",
   "print_hide": 1,
   "read_only": 1,
   "width": "150px"
  },
  {
   "fieldname": "column_break_33",
   "fieldtype": "Column Break",
   "hide_days": 1,
   "hide_seconds": 1
  },
  {
   "fieldname": "total",
   "fieldtype": "Currency",
   "hide_days": 1,
   "hide_seconds": 1,
   "label": "Total",
   "options": "currency",
   "read_only": 1
  },
  {
   "fieldname": "net_total",
   "fieldtype": "Currency",
   "hide_days": 1,
   "hide_seconds": 1,
   "label": "Net Total",
   "options": "currency",
   "print_hide": 1,
   "read_only": 1
  },
  {
   "fieldname": "total_net_weight",
   "fieldtype": "Float",
   "hide_days": 1,
   "hide_seconds": 1,
   "label": "Total Net Weight",
   "print_hide": 1,
   "read_only": 1
  },
  {
   "fieldname": "taxes_section",
   "fieldtype": "Section Break",
   "hide_days": 1,
   "hide_seconds": 1,
   "label": "Taxes and Charges",
   "oldfieldtype": "Section Break",
   "options": "fa fa-money"
  },
  {
   "fieldname": "tax_category",
   "fieldtype": "Link",
   "hide_days": 1,
   "hide_seconds": 1,
   "label": "Tax Category",
   "options": "Tax Category",
   "print_hide": 1
  },
  {
   "fieldname": "column_break_38",
   "fieldtype": "Column Break",
   "hide_days": 1,
   "hide_seconds": 1
  },
  {
   "fieldname": "shipping_rule",
   "fieldtype": "Link",
   "hide_days": 1,
   "hide_seconds": 1,
   "label": "Shipping Rule",
   "oldfieldtype": "Button",
   "options": "Shipping Rule",
   "print_hide": 1
  },
  {
   "fieldname": "section_break_40",
   "fieldtype": "Section Break",
   "hide_days": 1,
   "hide_seconds": 1
  },
  {
   "fieldname": "taxes_and_charges",
   "fieldtype": "Link",
   "hide_days": 1,
   "hide_seconds": 1,
   "label": "Sales Taxes and Charges Template",
   "oldfieldname": "charge",
   "oldfieldtype": "Link",
   "options": "Sales Taxes and Charges Template",
   "print_hide": 1
  },
  {
   "fieldname": "taxes",
   "fieldtype": "Table",
   "hide_days": 1,
   "hide_seconds": 1,
   "label": "Sales Taxes and Charges",
   "oldfieldname": "other_charges",
   "oldfieldtype": "Table",
   "options": "Sales Taxes and Charges"
  },
  {
   "collapsible": 1,
   "fieldname": "sec_tax_breakup",
   "fieldtype": "Section Break",
   "hide_days": 1,
   "hide_seconds": 1,
   "label": "Tax Breakup"
  },
  {
   "fieldname": "other_charges_calculation",
   "fieldtype": "Long Text",
   "hide_days": 1,
   "hide_seconds": 1,
   "label": "Taxes and Charges Calculation",
   "no_copy": 1,
   "oldfieldtype": "HTML",
   "print_hide": 1,
   "read_only": 1
  },
  {
   "fieldname": "section_break_43",
   "fieldtype": "Section Break",
   "hide_days": 1,
   "hide_seconds": 1
  },
  {
   "fieldname": "base_total_taxes_and_charges",
   "fieldtype": "Currency",
   "hide_days": 1,
   "hide_seconds": 1,
   "label": "Total Taxes and Charges (Company Currency)",
   "oldfieldname": "other_charges_total",
   "oldfieldtype": "Currency",
   "options": "Company:company:default_currency",
   "print_hide": 1,
   "read_only": 1,
   "width": "150px"
  },
  {
   "fieldname": "column_break_46",
   "fieldtype": "Column Break",
   "hide_days": 1,
   "hide_seconds": 1
  },
  {
   "fieldname": "total_taxes_and_charges",
   "fieldtype": "Currency",
   "hide_days": 1,
   "hide_seconds": 1,
   "label": "Total Taxes and Charges",
   "options": "currency",
   "print_hide": 1,
   "read_only": 1
  },
  {
   "fieldname": "loyalty_points_redemption",
   "fieldtype": "Section Break",
   "hidden": 1,
   "hide_days": 1,
   "hide_seconds": 1,
   "label": "Loyalty Points Redemption",
   "print_hide": 1
  },
  {
   "fieldname": "loyalty_points",
   "fieldtype": "Int",
   "hidden": 1,
   "hide_days": 1,
   "hide_seconds": 1,
   "label": "Loyalty Points",
   "read_only": 1
  },
  {
   "fieldname": "loyalty_amount",
   "fieldtype": "Currency",
   "hidden": 1,
   "hide_days": 1,
   "hide_seconds": 1,
   "label": "Loyalty Amount",
   "print_hide": 1,
   "read_only": 1
  },
  {
   "collapsible": 1,
   "collapsible_depends_on": "discount_amount",
   "fieldname": "section_break_48",
   "fieldtype": "Section Break",
   "hide_days": 1,
   "hide_seconds": 1,
   "label": "Additional Discount and Coupon Code"
  },
  {
   "fieldname": "coupon_code",
   "fieldtype": "Link",
   "hide_days": 1,
   "hide_seconds": 1,
   "label": "Coupon Code",
   "options": "Coupon Code"
  },
  {
   "default": "Grand Total",
   "fieldname": "apply_discount_on",
   "fieldtype": "Select",
   "hide_days": 1,
   "hide_seconds": 1,
   "label": "Apply Additional Discount On",
   "options": "\nGrand Total\nNet Total",
   "print_hide": 1
  },
  {
   "fieldname": "base_discount_amount",
   "fieldtype": "Currency",
   "hide_days": 1,
   "hide_seconds": 1,
   "label": "Additional Discount Amount (Company Currency)",
   "options": "Company:company:default_currency",
   "print_hide": 1,
   "read_only": 1
  },
  {
   "fieldname": "column_break_50",
   "fieldtype": "Column Break",
   "hide_days": 1,
   "hide_seconds": 1
  },
  {
   "fieldname": "additional_discount_percentage",
   "fieldtype": "Float",
   "hide_days": 1,
   "hide_seconds": 1,
   "label": "Additional Discount Percentage",
   "print_hide": 1
  },
  {
   "fieldname": "discount_amount",
   "fieldtype": "Currency",
   "hide_days": 1,
   "hide_seconds": 1,
   "label": "Additional Discount Amount",
   "options": "currency",
   "print_hide": 1
  },
  {
   "fieldname": "totals",
   "fieldtype": "Section Break",
   "hide_days": 1,
   "hide_seconds": 1,
   "oldfieldtype": "Section Break",
   "options": "fa fa-money",
   "print_hide": 1
  },
  {
   "fieldname": "base_grand_total",
   "fieldtype": "Currency",
   "hide_days": 1,
   "hide_seconds": 1,
   "label": "Grand Total (Company Currency)",
   "oldfieldname": "grand_total",
   "oldfieldtype": "Currency",
   "options": "Company:company:default_currency",
   "print_hide": 1,
   "read_only": 1,
   "width": "150px"
  },
  {
   "depends_on": "eval:!doc.disable_rounded_total",
   "fieldname": "base_rounding_adjustment",
   "fieldtype": "Currency",
   "hide_days": 1,
   "hide_seconds": 1,
   "label": "Rounding Adjustment (Company Currency)",
   "no_copy": 1,
   "options": "Company:company:default_currency",
   "print_hide": 1,
   "read_only": 1
  },
  {
   "depends_on": "eval:!doc.disable_rounded_total",
   "fieldname": "base_rounded_total",
   "fieldtype": "Currency",
   "hide_days": 1,
   "hide_seconds": 1,
   "label": "Rounded Total (Company Currency)",
   "oldfieldname": "rounded_total",
   "oldfieldtype": "Currency",
   "options": "Company:company:default_currency",
   "print_hide": 1,
   "read_only": 1,
   "width": "150px"
  },
  {
   "description": "In Words will be visible once you save the Sales Order.",
   "fieldname": "base_in_words",
   "fieldtype": "Data",
   "hide_days": 1,
   "hide_seconds": 1,
   "label": "In Words (Company Currency)",
   "length": 240,
   "oldfieldname": "in_words",
   "oldfieldtype": "Data",
   "print_hide": 1,
   "read_only": 1,
   "width": "200px"
  },
  {
   "fieldname": "column_break3",
   "fieldtype": "Column Break",
   "hide_days": 1,
   "hide_seconds": 1,
   "oldfieldtype": "Column Break",
   "print_hide": 1,
   "width": "50%"
  },
  {
   "fieldname": "grand_total",
   "fieldtype": "Currency",
   "hide_days": 1,
   "hide_seconds": 1,
   "in_list_view": 1,
   "label": "Grand Total",
   "oldfieldname": "grand_total_export",
   "oldfieldtype": "Currency",
   "options": "currency",
   "read_only": 1,
   "width": "150px"
  },
  {
   "depends_on": "eval:!doc.disable_rounded_total",
   "fieldname": "rounding_adjustment",
   "fieldtype": "Currency",
   "hide_days": 1,
   "hide_seconds": 1,
   "label": "Rounding Adjustment",
   "no_copy": 1,
   "options": "currency",
   "print_hide": 1,
   "read_only": 1
  },
  {
   "bold": 1,
   "depends_on": "eval:!doc.disable_rounded_total",
   "fieldname": "rounded_total",
   "fieldtype": "Currency",
   "hide_days": 1,
   "hide_seconds": 1,
   "label": "Rounded Total",
   "oldfieldname": "rounded_total_export",
   "oldfieldtype": "Currency",
   "options": "currency",
   "read_only": 1,
   "width": "150px"
  },
  {
   "fieldname": "in_words",
   "fieldtype": "Data",
   "hide_days": 1,
   "hide_seconds": 1,
   "label": "In Words",
   "length": 240,
   "oldfieldname": "in_words_export",
   "oldfieldtype": "Data",
   "print_hide": 1,
   "read_only": 1,
   "width": "200px"
  },
  {
   "fieldname": "advance_paid",
   "fieldtype": "Currency",
   "hide_days": 1,
   "hide_seconds": 1,
   "label": "Advance Paid",
   "no_copy": 1,
   "options": "party_account_currency",
   "print_hide": 1,
   "read_only": 1
  },
  {
   "collapsible": 1,
   "collapsible_depends_on": "packed_items",
   "fieldname": "packing_list",
   "fieldtype": "Section Break",
   "hide_days": 1,
   "hide_seconds": 1,
   "label": "Packing List",
   "oldfieldtype": "Section Break",
   "options": "fa fa-suitcase",
   "print_hide": 1
  },
  {
   "fieldname": "packed_items",
   "fieldtype": "Table",
   "hide_days": 1,
   "hide_seconds": 1,
   "label": "Packed Items",
   "options": "Packed Item",
   "print_hide": 1,
   "read_only": 1
  },
  {
   "fieldname": "payment_schedule_section",
   "fieldtype": "Section Break",
   "hide_days": 1,
   "hide_seconds": 1,
   "label": "Payment Terms"
  },
  {
   "fieldname": "payment_terms_template",
   "fieldtype": "Link",
   "hide_days": 1,
   "hide_seconds": 1,
   "label": "Payment Terms Template",
   "options": "Payment Terms Template",
   "print_hide": 1
  },
  {
   "fieldname": "payment_schedule",
   "fieldtype": "Table",
   "hide_days": 1,
   "hide_seconds": 1,
   "label": "Payment Schedule",
   "no_copy": 1,
   "options": "Payment Schedule",
   "print_hide": 1
  },
  {
   "collapsible": 1,
   "collapsible_depends_on": "terms",
   "fieldname": "terms_section_break",
   "fieldtype": "Section Break",
   "hide_days": 1,
   "hide_seconds": 1,
   "label": "Terms and Conditions",
   "oldfieldtype": "Section Break",
   "options": "fa fa-legal"
  },
  {
   "fieldname": "tc_name",
   "fieldtype": "Link",
   "hide_days": 1,
   "hide_seconds": 1,
   "label": "Terms",
   "oldfieldname": "tc_name",
   "oldfieldtype": "Link",
   "options": "Terms and Conditions",
   "print_hide": 1
  },
  {
   "fieldname": "terms",
   "fieldtype": "Text Editor",
   "hide_days": 1,
   "hide_seconds": 1,
   "label": "Terms and Conditions Details",
   "oldfieldname": "terms",
   "oldfieldtype": "Text Editor"
  },
  {
   "collapsible": 1,
   "collapsible_depends_on": "project",
   "fieldname": "more_info",
   "fieldtype": "Section Break",
   "hide_days": 1,
   "hide_seconds": 1,
   "label": "More Information",
   "oldfieldtype": "Section Break",
   "options": "fa fa-file-text",
   "print_hide": 1
  },
  {
   "fieldname": "inter_company_order_reference",
   "fieldtype": "Link",
   "hide_days": 1,
   "hide_seconds": 1,
   "label": "Inter Company Order Reference",
   "options": "Purchase Order",
   "read_only": 1
  },
  {
   "description": "Track this Sales Order against any Project",
   "fieldname": "project",
   "fieldtype": "Link",
   "hide_days": 1,
   "hide_seconds": 1,
   "label": "Project",
   "oldfieldname": "project",
   "oldfieldtype": "Link",
   "options": "Project"
  },
  {
   "fieldname": "party_account_currency",
   "fieldtype": "Link",
   "hidden": 1,
   "hide_days": 1,
   "hide_seconds": 1,
   "label": "Party Account Currency",
   "no_copy": 1,
   "options": "Currency",
   "print_hide": 1,
   "read_only": 1
  },
  {
   "fieldname": "column_break_77",
   "fieldtype": "Column Break",
   "hide_days": 1,
   "hide_seconds": 1
  },
  {
   "fieldname": "source",
   "fieldtype": "Link",
   "hide_days": 1,
   "hide_seconds": 1,
   "label": "Source",
   "oldfieldname": "source",
   "oldfieldtype": "Select",
   "options": "Lead Source",
   "print_hide": 1
  },
  {
   "fieldname": "campaign",
   "fieldtype": "Link",
   "hide_days": 1,
   "hide_seconds": 1,
   "label": "Campaign",
   "oldfieldname": "campaign",
   "oldfieldtype": "Link",
   "options": "Campaign",
   "print_hide": 1
  },
  {
   "collapsible": 1,
   "fieldname": "printing_details",
   "fieldtype": "Section Break",
   "hide_days": 1,
   "hide_seconds": 1,
   "label": "Print Settings"
  },
  {
   "fieldname": "language",
   "fieldtype": "Data",
   "hide_days": 1,
   "hide_seconds": 1,
   "label": "Print Language",
   "print_hide": 1,
   "read_only": 1
  },
  {
   "allow_on_submit": 1,
   "fieldname": "letter_head",
   "fieldtype": "Link",
   "hide_days": 1,
   "hide_seconds": 1,
   "label": "Letter Head",
   "oldfieldname": "letter_head",
   "oldfieldtype": "Select",
   "options": "Letter Head",
   "print_hide": 1
  },
  {
   "fieldname": "column_break4",
   "fieldtype": "Column Break",
   "hide_days": 1,
   "hide_seconds": 1,
   "oldfieldtype": "Column Break",
   "print_hide": 1,
   "width": "50%"
  },
  {
   "allow_on_submit": 1,
   "fieldname": "select_print_heading",
   "fieldtype": "Link",
   "hide_days": 1,
   "hide_seconds": 1,
   "label": "Print Heading",
   "no_copy": 1,
   "oldfieldname": "select_print_heading",
   "oldfieldtype": "Link",
   "options": "Print Heading",
   "print_hide": 1,
   "report_hide": 1
  },
  {
   "allow_on_submit": 1,
   "default": "0",
   "fieldname": "group_same_items",
   "fieldtype": "Check",
   "hide_days": 1,
   "hide_seconds": 1,
   "label": "Group same items",
   "print_hide": 1
  },
  {
   "collapsible": 1,
   "fieldname": "section_break_78",
   "fieldtype": "Section Break",
   "hide_days": 1,
   "hide_seconds": 1,
   "label": "Billing and Delivery Status",
   "oldfieldtype": "Column Break",
   "print_hide": 1,
   "width": "50%"
  },
  {
   "default": "Draft",
   "fieldname": "status",
   "fieldtype": "Select",
   "hide_days": 1,
   "hide_seconds": 1,
   "in_list_view": 1,
   "label": "Status",
   "no_copy": 1,
   "oldfieldname": "status",
   "oldfieldtype": "Select",
   "options": "\nDraft\nOn Hold\nTo Deliver and Bill\nTo Bill\nTo Deliver\nCompleted\nCancelled\nClosed",
   "print_hide": 1,
   "read_only": 1,
   "reqd": 1,
   "search_index": 1,
   "width": "100px"
  },
  {
   "fieldname": "delivery_status",
   "fieldtype": "Select",
   "hidden": 1,
   "hide_days": 1,
   "hide_seconds": 1,
   "in_standard_filter": 1,
   "label": "Delivery Status",
   "no_copy": 1,
   "options": "Not Delivered\nFully Delivered\nPartly Delivered\nClosed\nNot Applicable",
   "print_hide": 1
  },
  {
   "depends_on": "eval:!doc.__islocal && !doc.skip_delivery_note_creation",
   "description": "% of materials delivered against this Sales Order",
   "fieldname": "per_delivered",
   "fieldtype": "Percent",
   "hide_days": 1,
   "hide_seconds": 1,
   "in_list_view": 1,
   "label": "%  Delivered",
   "no_copy": 1,
   "oldfieldname": "per_delivered",
   "oldfieldtype": "Currency",
   "print_hide": 1,
   "read_only": 1,
   "width": "100px"
  },
  {
   "fieldname": "column_break_81",
   "fieldtype": "Column Break",
   "hide_days": 1,
   "hide_seconds": 1
  },
  {
   "depends_on": "eval:!doc.__islocal",
   "description": "% of materials billed against this Sales Order",
   "fieldname": "per_billed",
   "fieldtype": "Percent",
   "hide_days": 1,
   "hide_seconds": 1,
   "in_list_view": 1,
   "label": "% Amount Billed",
   "no_copy": 1,
   "oldfieldname": "per_billed",
   "oldfieldtype": "Currency",
   "print_hide": 1,
   "read_only": 1,
   "width": "100px"
  },
  {
   "fieldname": "billing_status",
   "fieldtype": "Select",
   "hidden": 1,
   "hide_days": 1,
   "hide_seconds": 1,
   "in_standard_filter": 1,
   "label": "Billing Status",
   "no_copy": 1,
   "options": "Not Billed\nFully Billed\nPartly Billed\nClosed",
   "print_hide": 1
  },
  {
   "collapsible": 1,
   "collapsible_depends_on": "commission_rate",
   "fieldname": "sales_team_section_break",
   "fieldtype": "Section Break",
   "hide_days": 1,
   "hide_seconds": 1,
   "label": "Commission",
   "oldfieldtype": "Section Break",
   "options": "fa fa-group",
   "print_hide": 1
  },
  {
   "fieldname": "sales_partner",
   "fieldtype": "Link",
   "hide_days": 1,
   "hide_seconds": 1,
   "label": "Sales Partner",
   "oldfieldname": "sales_partner",
   "oldfieldtype": "Link",
   "options": "Sales Partner",
   "print_hide": 1,
   "width": "150px"
  },
  {
   "fieldname": "column_break7",
   "fieldtype": "Column Break",
   "hide_days": 1,
   "hide_seconds": 1,
   "print_hide": 1,
   "width": "50%"
  },
  {
   "fieldname": "commission_rate",
   "fieldtype": "Float",
   "hide_days": 1,
   "hide_seconds": 1,
   "label": "Commission Rate",
   "oldfieldname": "commission_rate",
   "oldfieldtype": "Currency",
   "print_hide": 1,
   "width": "100px"
  },
  {
   "fieldname": "total_commission",
   "fieldtype": "Currency",
   "hide_days": 1,
   "hide_seconds": 1,
   "label": "Total Commission",
   "oldfieldname": "total_commission",
   "oldfieldtype": "Currency",
   "options": "Company:company:default_currency",
   "print_hide": 1
  },
  {
   "collapsible": 1,
   "collapsible_depends_on": "sales_team",
   "fieldname": "section_break1",
   "fieldtype": "Section Break",
   "hide_days": 1,
   "hide_seconds": 1,
   "label": "Sales Team",
   "print_hide": 1
  },
  {
   "allow_on_submit": 1,
   "fieldname": "sales_team",
   "fieldtype": "Table",
   "hide_days": 1,
   "hide_seconds": 1,
   "label": "Sales Team",
   "oldfieldname": "sales_team",
   "oldfieldtype": "Table",
   "options": "Sales Team",
   "print_hide": 1
  },
  {
   "allow_on_submit": 1,
   "collapsible": 1,
   "fieldname": "subscription_section",
   "fieldtype": "Section Break",
   "hide_days": 1,
   "hide_seconds": 1,
   "label": "Auto Repeat Section",
   "no_copy": 1,
   "print_hide": 1,
   "read_only": 1
  },
  {
   "allow_on_submit": 1,
   "fieldname": "from_date",
   "fieldtype": "Date",
   "hide_days": 1,
   "hide_seconds": 1,
   "label": "From Date",
   "no_copy": 1
  },
  {
   "allow_on_submit": 1,
   "fieldname": "to_date",
   "fieldtype": "Date",
   "hide_days": 1,
   "hide_seconds": 1,
   "label": "To Date",
   "no_copy": 1
  },
  {
   "fieldname": "column_break_108",
   "fieldtype": "Column Break",
   "hide_days": 1,
   "hide_seconds": 1
  },
  {
   "fieldname": "auto_repeat",
   "fieldtype": "Link",
   "hide_days": 1,
   "hide_seconds": 1,
   "label": "Auto Repeat",
   "options": "Auto Repeat"
  },
  {
   "allow_on_submit": 1,
   "depends_on": "eval: doc.auto_repeat",
   "fieldname": "update_auto_repeat_reference",
   "fieldtype": "Button",
   "hide_days": 1,
   "hide_seconds": 1,
   "label": "Update Auto Repeat Reference"
  },
  {
   "fieldname": "contact_phone",
   "fieldtype": "Data",
   "hide_days": 1,
   "hide_seconds": 1,
   "label": "Phone",
   "read_only": 1
  },
  {
   "default": "0",
   "fieldname": "skip_delivery_note",
   "fieldtype": "Check",
   "hidden": 1,
   "hide_days": 1,
   "hide_seconds": 1,
   "label": "Skip Delivery Note",
   "print_hide": 1
  },
  {
   "default": "0",
   "fetch_from": "customer.is_internal_customer",
   "fieldname": "is_internal_customer",
   "fieldtype": "Check",
   "label": "Is Internal Customer",
   "read_only": 1
  },
  {
   "fetch_from": "customer.represents_company",
   "fieldname": "represents_company",
   "fieldtype": "Link",
   "label": "Represents Company",
   "options": "Company",
   "read_only": 1
  },
  {
   "default": "0",
   "depends_on": "grand_total",
   "fieldname": "disable_rounded_total",
   "fieldtype": "Check",
   "label": "Disable Rounded Total"
  },
  {
<<<<<<< HEAD
   "fieldname": "column_break_62",
   "fieldtype": "Column Break"
  },
  {
   "fieldname": "cost_center",
   "fieldtype": "Link",
   "label": "Cost Center",
   "options": "Cost Center"
  },
  {
   "fieldname": "section_break_64",
   "fieldtype": "Section Break"
  },
  {
   "fieldname": "_party_balance",
   "fieldtype": "Currency",
   "label": "Party Balance",
   "read_only": 1
  },
  {
   "fieldname": "update_party_balance",
   "fieldtype": "Button",
   "label": "Update Party Balance"
  },
  {
   "fieldname": "order_warehouse_rule_number",
   "fieldtype": "Read Only",
   "label": "Order Warehouse Rule Number"
  },
  {
   "fieldname": "billing_address_gstin",
   "fieldtype": "Data",
   "label": "Billing Address GSTIN",
   "print_hide": 1,
   "read_only": 1,
   "translatable": 1
  },
  {
   "fetch_from": "company_address.gstin",
   "fieldname": "company_gstin",
   "fieldtype": "Data",
   "label": "Company GSTIN",
   "print_hide": 1,
   "read_only": 1,
   "translatable": 1
  },
  {
   "fieldname": "place_of_supply",
   "fieldtype": "Data",
   "label": "Place of Supply"
  },
  {
   "fetch_from": "shipping_address_name.gstin",
   "fieldname": "customer_gstin",
   "fieldtype": "Data",
   "label": "Customer GSTIN",
   "print_hide": 1,
   "translatable": 1
=======
   "fieldname": "transporter",
   "fieldtype": "Link",
   "label": "Transporter",
   "options": "Supplier"
  },
  {
   "fetch_from": "transporter.supplier_name",
   "fieldname": "transporter_name",
   "fieldtype": "Data",
   "label": "Transporter Name"
  },
  {
   "collapsible": 1,
   "fieldname": "transporter_information_section",
   "fieldtype": "Section Break",
   "label": "Transporter Information"
>>>>>>> 133ec4b5
  }
 ],
 "icon": "fa fa-file-text",
 "idx": 105,
 "is_submittable": 1,
 "links": [],
<<<<<<< HEAD
 "modified": "2021-06-09 14:11:00.612991",
=======
 "modified": "2021-06-28 11:26:48.340946",
>>>>>>> 133ec4b5
 "modified_by": "Administrator",
 "module": "Selling",
 "name": "Sales Order",
 "owner": "Administrator",
 "permissions": [
  {
   "amend": 1,
   "cancel": 1,
   "create": 1,
   "delete": 1,
   "email": 1,
   "print": 1,
   "read": 1,
   "report": 1,
   "role": "Sales User",
   "share": 1,
   "submit": 1,
   "write": 1
  },
  {
   "amend": 1,
   "cancel": 1,
   "create": 1,
   "delete": 1,
   "email": 1,
   "export": 1,
   "import": 1,
   "print": 1,
   "read": 1,
   "report": 1,
   "role": "Sales Manager",
   "set_user_permissions": 1,
   "share": 1,
   "submit": 1,
   "write": 1
  },
  {
   "amend": 1,
   "cancel": 1,
   "create": 1,
   "delete": 1,
   "email": 1,
   "print": 1,
   "read": 1,
   "report": 1,
   "role": "Maintenance User",
   "share": 1,
   "submit": 1,
   "write": 1
  },
  {
   "email": 1,
   "print": 1,
   "read": 1,
   "role": "Accounts User"
  },
  {
   "read": 1,
   "report": 1,
   "role": "Stock User"
  },
  {
   "permlevel": 1,
   "read": 1,
   "role": "Sales Manager",
   "write": 1
  }
 ],
 "search_fields": "status,transaction_date,customer,customer_name, territory,order_type,company",
 "show_name_in_global_search": 1,
 "sort_field": "modified",
 "sort_order": "DESC",
 "timeline_field": "customer",
 "title_field": "customer_name",
 "track_changes": 1,
 "track_seen": 1
}<|MERGE_RESOLUTION|>--- conflicted
+++ resolved
@@ -1501,7 +1501,6 @@
    "label": "Disable Rounded Total"
   },
   {
-<<<<<<< HEAD
    "fieldname": "column_break_62",
    "fieldtype": "Column Break"
   },
@@ -1560,7 +1559,8 @@
    "label": "Customer GSTIN",
    "print_hide": 1,
    "translatable": 1
-=======
+  },
+  {
    "fieldname": "transporter",
    "fieldtype": "Link",
    "label": "Transporter",
@@ -1577,18 +1577,13 @@
    "fieldname": "transporter_information_section",
    "fieldtype": "Section Break",
    "label": "Transporter Information"
->>>>>>> 133ec4b5
   }
  ],
  "icon": "fa fa-file-text",
  "idx": 105,
  "is_submittable": 1,
  "links": [],
-<<<<<<< HEAD
- "modified": "2021-06-09 14:11:00.612991",
-=======
  "modified": "2021-06-28 11:26:48.340946",
->>>>>>> 133ec4b5
  "modified_by": "Administrator",
  "module": "Selling",
  "name": "Sales Order",
