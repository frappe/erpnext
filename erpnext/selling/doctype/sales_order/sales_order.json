--- conflicted
+++ resolved
@@ -1230,11 +1230,7 @@
  "idx": 105,
  "is_submittable": 1,
  "links": [],
-<<<<<<< HEAD
- "modified": "2020-04-02 23:12:33.920545",
-=======
  "modified": "2020-04-17 12:50:39.640534",
->>>>>>> 28a4880b
  "modified_by": "Administrator",
  "module": "Selling",
  "name": "Sales Order",
