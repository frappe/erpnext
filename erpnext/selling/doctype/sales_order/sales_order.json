{
 "actions": [],
 "allow_import": 1,
 "autoname": "naming_series:",
 "creation": "2013-06-18 12:39:59",
 "doctype": "DocType",
 "document_type": "Document",
 "editable_grid": 1,
 "engine": "InnoDB",
 "field_order": [
  "customer_section",
  "column_break0",
  "title",
  "naming_series",
  "customer",
  "customer_name",
  "order_type",
  "skip_delivery_note",
  "column_break1",
  "amended_from",
  "company",
  "transaction_date",
  "delivery_date",
  "po_no",
  "po_date",
  "tax_id",
  "contact_info",
  "customer_address",
  "address_display",
  "contact_person",
  "contact_display",
  "contact_phone",
  "contact_mobile",
  "contact_email",
  "company_address",
  "company_address_display",
  "col_break46",
  "shipping_address_name",
  "shipping_address",
  "customer_group",
  "territory",
  "currency_and_price_list",
  "currency",
  "conversion_rate",
  "column_break2",
  "selling_price_list",
  "price_list_currency",
  "plc_conversion_rate",
  "ignore_pricing_rule",
  "sec_warehouse",
  "set_warehouse",
  "items_section",
  "scan_barcode",
  "items",
  "pricing_rule_details",
  "pricing_rules",
  "section_break_31",
  "column_break_33a",
  "total_qty",
  "base_total",
  "base_net_total",
  "column_break_33",
  "total",
  "net_total",
  "total_net_weight",
  "taxes_section",
  "tax_category",
  "column_break_38",
  "shipping_rule",
  "section_break_40",
  "taxes_and_charges",
  "taxes",
  "sec_tax_breakup",
  "other_charges_calculation",
  "section_break_43",
  "base_total_taxes_and_charges",
  "column_break_46",
  "total_taxes_and_charges",
  "loyalty_points_redemption",
  "loyalty_points",
  "loyalty_amount",
  "section_break_48",
  "coupon_code",
  "apply_discount_on",
  "base_discount_amount",
  "column_break_50",
  "additional_discount_percentage",
  "discount_amount",
  "totals",
  "base_grand_total",
  "base_rounding_adjustment",
  "base_rounded_total",
  "base_in_words",
  "column_break3",
  "grand_total",
  "rounding_adjustment",
  "rounded_total",
  "in_words",
  "advance_paid",
  "packing_list",
  "packed_items",
  "payment_schedule_section",
  "payment_terms_template",
  "payment_schedule",
  "terms_section_break",
  "tc_name",
  "terms",
  "more_info",
  "inter_company_order_reference",
  "project",
  "party_account_currency",
  "column_break_77",
  "source",
  "campaign",
  "printing_details",
  "language",
  "letter_head",
  "column_break4",
  "select_print_heading",
  "group_same_items",
  "section_break_78",
  "status",
  "delivery_status",
  "per_delivered",
  "column_break_81",
  "per_billed",
  "billing_status",
  "is_completed",
  "sales_team_section_break",
  "sales_partner",
  "column_break7",
  "commission_rate",
  "total_commission",
  "section_break1",
  "sales_team",
  "subscription_section",
  "from_date",
  "to_date",
  "column_break_108",
  "auto_repeat",
  "update_auto_repeat_reference"
 ],
 "fields": [
  {
   "fieldname": "customer_section",
   "fieldtype": "Section Break",
   "options": "fa fa-user"
  },
  {
   "fieldname": "column_break0",
   "fieldtype": "Column Break",
   "oldfieldtype": "Column Break",
   "width": "50%"
  },
  {
   "allow_on_submit": 1,
   "default": "{customer_name}",
   "fieldname": "title",
   "fieldtype": "Data",
   "hidden": 1,
   "label": "Title",
   "no_copy": 1,
   "print_hide": 1
  },
  {
   "fieldname": "naming_series",
   "fieldtype": "Select",
   "label": "Series",
   "no_copy": 1,
   "oldfieldname": "naming_series",
   "oldfieldtype": "Select",
   "options": "SAL-ORD-.YYYY.-",
   "print_hide": 1,
   "reqd": 1,
   "set_only_once": 1
  },
  {
   "bold": 1,
   "fieldname": "customer",
   "fieldtype": "Link",
   "in_global_search": 1,
   "in_standard_filter": 1,
   "label": "Customer",
   "oldfieldname": "customer",
   "oldfieldtype": "Link",
   "options": "Customer",
   "print_hide": 1,
   "reqd": 1,
   "search_index": 1
  },
  {
   "bold": 1,
   "fetch_from": "customer.customer_name",
   "fieldname": "customer_name",
   "fieldtype": "Data",
   "in_global_search": 1,
   "label": "Customer Name",
   "read_only": 1
  },
  {
   "default": "Sales",
   "fieldname": "order_type",
   "fieldtype": "Select",
   "label": "Order Type",
   "oldfieldname": "order_type",
   "oldfieldtype": "Select",
   "options": "\nSales\nMaintenance\nShopping Cart",
   "print_hide": 1,
   "reqd": 1
  },
  {
   "fieldname": "column_break1",
   "fieldtype": "Column Break",
   "oldfieldtype": "Column Break",
   "width": "50%"
  },
  {
   "fieldname": "amended_from",
   "fieldtype": "Link",
   "hidden": 1,
   "ignore_user_permissions": 1,
   "label": "Amended From",
   "no_copy": 1,
   "oldfieldname": "amended_from",
   "oldfieldtype": "Data",
   "options": "Sales Order",
   "print_hide": 1,
   "read_only": 1,
   "width": "150px"
  },
  {
   "fieldname": "company",
   "fieldtype": "Link",
   "in_standard_filter": 1,
   "label": "Company",
   "oldfieldname": "company",
   "oldfieldtype": "Link",
   "options": "Company",
   "print_hide": 1,
   "remember_last_selected_value": 1,
   "reqd": 1,
   "width": "150px"
  },
  {
   "default": "Today",
   "fieldname": "transaction_date",
   "fieldtype": "Date",
   "in_standard_filter": 1,
   "label": "Date",
   "no_copy": 1,
   "oldfieldname": "transaction_date",
   "oldfieldtype": "Date",
   "reqd": 1,
   "search_index": 1,
   "width": "160px"
  },
  {
   "allow_on_submit": 1,
   "depends_on": "eval:!doc.skip_delivery_note",
   "fieldname": "delivery_date",
   "fieldtype": "Date",
   "in_list_view": 1,
   "label": "Delivery Date",
   "no_copy": 1
  },
  {
   "allow_on_submit": 1,
   "fieldname": "po_no",
   "fieldtype": "Data",
   "label": "Customer's Purchase Order",
   "oldfieldname": "po_no",
   "oldfieldtype": "Data",
   "width": "100px"
  },
  {
   "allow_on_submit": 1,
   "depends_on": "eval:doc.po_no",
   "fieldname": "po_date",
   "fieldtype": "Date",
   "label": "Customer's Purchase Order Date",
   "oldfieldname": "po_date",
   "oldfieldtype": "Date",
   "width": "100px"
  },
  {
   "fieldname": "tax_id",
   "fieldtype": "Data",
   "label": "Tax Id",
   "read_only": 1,
   "width": "100px"
  },
  {
   "collapsible": 1,
   "depends_on": "customer",
   "fieldname": "contact_info",
   "fieldtype": "Section Break",
   "label": "Address and Contact",
   "options": "fa fa-bullhorn"
  },
  {
   "allow_on_submit": 1,
   "fieldname": "customer_address",
   "fieldtype": "Link",
   "label": "Customer Address",
   "options": "Address",
   "print_hide": 1
  },
  {
   "allow_on_submit": 1,
   "fieldname": "address_display",
   "fieldtype": "Small Text",
   "label": "Address",
   "read_only": 1
  },
  {
   "fieldname": "contact_person",
   "fieldtype": "Link",
   "label": "Contact Person",
   "options": "Contact",
   "print_hide": 1
  },
  {
   "fieldname": "contact_display",
   "fieldtype": "Small Text",
   "in_global_search": 1,
   "label": "Contact",
   "read_only": 1
  },
  {
   "fieldname": "contact_mobile",
   "fieldtype": "Small Text",
   "label": "Mobile No",
   "read_only": 1
  },
  {
   "fieldname": "contact_email",
   "fieldtype": "Data",
   "hidden": 1,
   "label": "Contact Email",
   "options": "Email",
   "print_hide": 1,
   "read_only": 1
  },
  {
   "fieldname": "company_address_display",
   "fieldtype": "Small Text",
   "label": "Company Address",
   "read_only": 1
  },
  {
   "fieldname": "company_address",
   "fieldtype": "Link",
   "label": "Company Address Name",
   "options": "Address"
  },
  {
   "fieldname": "col_break46",
   "fieldtype": "Column Break",
   "width": "50%"
  },
  {
   "allow_on_submit": 1,
   "fieldname": "shipping_address_name",
   "fieldtype": "Link",
   "label": "Shipping Address Name",
   "options": "Address",
   "print_hide": 1
  },
  {
   "allow_on_submit": 1,
   "fieldname": "shipping_address",
   "fieldtype": "Small Text",
   "label": "Shipping Address",
   "print_hide": 1,
   "read_only": 1
  },
  {
   "fieldname": "customer_group",
   "fieldtype": "Link",
   "hidden": 1,
   "label": "Customer Group",
   "options": "Customer Group",
   "print_hide": 1
  },
  {
   "fieldname": "territory",
   "fieldtype": "Link",
   "label": "Territory",
   "options": "Territory",
   "print_hide": 1
  },
  {
   "collapsible": 1,
   "fieldname": "currency_and_price_list",
   "fieldtype": "Section Break",
   "label": "Currency and Price List",
   "options": "fa fa-tag",
   "print_hide": 1
  },
  {
   "fieldname": "currency",
   "fieldtype": "Link",
   "label": "Currency",
   "oldfieldname": "currency",
   "oldfieldtype": "Select",
   "options": "Currency",
   "print_hide": 1,
   "reqd": 1,
   "width": "100px"
  },
  {
   "description": "Rate at which customer's currency is converted to company's base currency",
   "fieldname": "conversion_rate",
   "fieldtype": "Float",
   "label": "Exchange Rate",
   "oldfieldname": "conversion_rate",
   "oldfieldtype": "Currency",
   "precision": "9",
   "print_hide": 1,
   "reqd": 1,
   "width": "100px"
  },
  {
   "fieldname": "column_break2",
   "fieldtype": "Column Break",
   "width": "50%"
  },
  {
   "fieldname": "selling_price_list",
   "fieldtype": "Link",
   "label": "Price List",
   "oldfieldname": "price_list_name",
   "oldfieldtype": "Select",
   "options": "Price List",
   "print_hide": 1,
   "reqd": 1,
   "width": "100px"
  },
  {
   "fieldname": "price_list_currency",
   "fieldtype": "Link",
   "label": "Price List Currency",
   "options": "Currency",
   "print_hide": 1,
   "read_only": 1,
   "reqd": 1
  },
  {
   "description": "Rate at which Price list currency is converted to company's base currency",
   "fieldname": "plc_conversion_rate",
   "fieldtype": "Float",
   "label": "Price List Exchange Rate",
   "precision": "9",
   "print_hide": 1,
   "reqd": 1
  },
  {
   "default": "0",
   "fieldname": "ignore_pricing_rule",
   "fieldtype": "Check",
   "label": "Ignore Pricing Rule",
   "no_copy": 1,
   "permlevel": 1,
   "print_hide": 1
  },
  {
   "fieldname": "sec_warehouse",
   "fieldtype": "Section Break"
  },
  {
   "fieldname": "set_warehouse",
   "fieldtype": "Link",
   "label": "Set Source Warehouse",
   "options": "Warehouse",
   "print_hide": 1
  },
  {
   "fieldname": "items_section",
   "fieldtype": "Section Break",
   "oldfieldtype": "Section Break",
   "options": "fa fa-shopping-cart"
  },
  {
   "description": "Scan item barcodes, serial numbers and batch numbers",
   "fieldname": "scan_barcode",
   "fieldtype": "Data",
   "label": "Scan Barcode"
  },
  {
   "allow_bulk_edit": 1,
   "fieldname": "items",
   "fieldtype": "Table",
   "label": "Items",
   "oldfieldname": "sales_order_details",
   "oldfieldtype": "Table",
   "options": "Sales Order Item",
   "reqd": 1
  },
  {
   "fieldname": "pricing_rule_details",
   "fieldtype": "Section Break",
   "label": "Pricing Rules"
  },
  {
   "fieldname": "pricing_rules",
   "fieldtype": "Table",
   "label": "Pricing Rule Detail",
   "options": "Pricing Rule Detail",
   "read_only": 1
  },
  {
   "fieldname": "section_break_31",
   "fieldtype": "Section Break"
  },
  {
   "fieldname": "column_break_33a",
   "fieldtype": "Column Break"
  },
  {
   "fieldname": "total_qty",
   "fieldtype": "Float",
   "label": "Total Quantity",
   "read_only": 1
  },
  {
   "fieldname": "base_total",
   "fieldtype": "Currency",
   "label": "Total (Company Currency)",
   "options": "Company:company:default_currency",
   "print_hide": 1,
   "read_only": 1
  },
  {
   "fieldname": "base_net_total",
   "fieldtype": "Currency",
   "label": "Net Total (Company Currency)",
   "oldfieldname": "net_total",
   "oldfieldtype": "Currency",
   "options": "Company:company:default_currency",
   "print_hide": 1,
   "read_only": 1,
   "width": "150px"
  },
  {
   "fieldname": "column_break_33",
   "fieldtype": "Column Break"
  },
  {
   "fieldname": "total",
   "fieldtype": "Currency",
   "label": "Total",
   "options": "currency",
   "read_only": 1
  },
  {
   "fieldname": "net_total",
   "fieldtype": "Currency",
   "label": "Net Total",
   "options": "currency",
   "print_hide": 1,
   "read_only": 1
  },
  {
   "fieldname": "total_net_weight",
   "fieldtype": "Float",
   "label": "Total Net Weight",
   "print_hide": 1,
   "read_only": 1
  },
  {
   "fieldname": "taxes_section",
   "fieldtype": "Section Break",
   "label": "Taxes and Charges",
   "oldfieldtype": "Section Break",
   "options": "fa fa-money"
  },
  {
   "fieldname": "tax_category",
   "fieldtype": "Link",
   "label": "Tax Category",
   "options": "Tax Category",
   "print_hide": 1
  },
  {
   "fieldname": "column_break_38",
   "fieldtype": "Column Break"
  },
  {
   "fieldname": "shipping_rule",
   "fieldtype": "Link",
   "label": "Shipping Rule",
   "oldfieldtype": "Button",
   "options": "Shipping Rule",
   "print_hide": 1
  },
  {
   "fieldname": "section_break_40",
   "fieldtype": "Section Break"
  },
  {
   "fieldname": "taxes_and_charges",
   "fieldtype": "Link",
   "label": "Sales Taxes and Charges Template",
   "oldfieldname": "charge",
   "oldfieldtype": "Link",
   "options": "Sales Taxes and Charges Template",
   "print_hide": 1
  },
  {
   "fieldname": "taxes",
   "fieldtype": "Table",
   "label": "Sales Taxes and Charges",
   "oldfieldname": "other_charges",
   "oldfieldtype": "Table",
   "options": "Sales Taxes and Charges"
  },
  {
   "collapsible": 1,
   "fieldname": "sec_tax_breakup",
   "fieldtype": "Section Break",
   "label": "Tax Breakup"
  },
  {
   "fieldname": "other_charges_calculation",
   "fieldtype": "Long Text",
   "label": "Taxes and Charges Calculation",
   "no_copy": 1,
   "oldfieldtype": "HTML",
   "print_hide": 1,
   "read_only": 1
  },
  {
   "fieldname": "section_break_43",
   "fieldtype": "Section Break"
  },
  {
   "fieldname": "base_total_taxes_and_charges",
   "fieldtype": "Currency",
   "label": "Total Taxes and Charges (Company Currency)",
   "oldfieldname": "other_charges_total",
   "oldfieldtype": "Currency",
   "options": "Company:company:default_currency",
   "print_hide": 1,
   "read_only": 1,
   "width": "150px"
  },
  {
   "fieldname": "column_break_46",
   "fieldtype": "Column Break"
  },
  {
   "fieldname": "total_taxes_and_charges",
   "fieldtype": "Currency",
   "label": "Total Taxes and Charges",
   "options": "currency",
   "print_hide": 1,
   "read_only": 1
  },
  {
   "fieldname": "loyalty_points_redemption",
   "fieldtype": "Section Break",
   "hidden": 1,
   "label": "Loyalty Points Redemption",
   "print_hide": 1
  },
  {
   "fieldname": "loyalty_points",
   "fieldtype": "Int",
   "hidden": 1,
   "label": "Loyalty Points",
   "read_only": 1
  },
  {
   "fieldname": "loyalty_amount",
   "fieldtype": "Currency",
   "hidden": 1,
   "label": "Loyalty Amount",
   "print_hide": 1,
   "read_only": 1
  },
  {
   "collapsible": 1,
   "collapsible_depends_on": "discount_amount",
   "fieldname": "section_break_48",
   "fieldtype": "Section Break",
   "label": "Additional Discount and Coupon Code"
  },
  {
   "fieldname": "coupon_code",
   "fieldtype": "Link",
   "label": "Coupon Code",
   "options": "Coupon Code"
  },
  {
   "default": "Grand Total",
   "fieldname": "apply_discount_on",
   "fieldtype": "Select",
   "label": "Apply Additional Discount On",
   "options": "\nGrand Total\nNet Total",
   "print_hide": 1
  },
  {
   "fieldname": "base_discount_amount",
   "fieldtype": "Currency",
   "label": "Additional Discount Amount (Company Currency)",
   "options": "Company:company:default_currency",
   "print_hide": 1,
   "read_only": 1
  },
  {
   "fieldname": "column_break_50",
   "fieldtype": "Column Break"
  },
  {
   "fieldname": "additional_discount_percentage",
   "fieldtype": "Float",
   "label": "Additional Discount Percentage",
   "print_hide": 1
  },
  {
   "fieldname": "discount_amount",
   "fieldtype": "Currency",
   "label": "Additional Discount Amount",
   "options": "currency",
   "print_hide": 1
  },
  {
   "fieldname": "totals",
   "fieldtype": "Section Break",
   "oldfieldtype": "Section Break",
   "options": "fa fa-money",
   "print_hide": 1
  },
  {
   "fieldname": "base_grand_total",
   "fieldtype": "Currency",
   "label": "Grand Total (Company Currency)",
   "oldfieldname": "grand_total",
   "oldfieldtype": "Currency",
   "options": "Company:company:default_currency",
   "print_hide": 1,
   "read_only": 1,
   "width": "150px"
  },
  {
   "fieldname": "base_rounding_adjustment",
   "fieldtype": "Currency",
   "label": "Rounding Adjustment (Company Currency)",
   "no_copy": 1,
   "options": "Company:company:default_currency",
   "print_hide": 1,
   "read_only": 1
  },
  {
   "fieldname": "base_rounded_total",
   "fieldtype": "Currency",
   "label": "Rounded Total (Company Currency)",
   "oldfieldname": "rounded_total",
   "oldfieldtype": "Currency",
   "options": "Company:company:default_currency",
   "print_hide": 1,
   "read_only": 1,
   "width": "150px"
  },
  {
   "description": "In Words will be visible once you save the Sales Order.",
   "fieldname": "base_in_words",
   "fieldtype": "Data",
   "label": "In Words (Company Currency)",
   "oldfieldname": "in_words",
   "oldfieldtype": "Data",
   "print_hide": 1,
   "read_only": 1,
   "width": "200px"
  },
  {
   "fieldname": "column_break3",
   "fieldtype": "Column Break",
   "oldfieldtype": "Column Break",
   "print_hide": 1,
   "width": "50%"
  },
  {
   "fieldname": "grand_total",
   "fieldtype": "Currency",
   "in_list_view": 1,
   "label": "Grand Total",
   "oldfieldname": "grand_total_export",
   "oldfieldtype": "Currency",
   "options": "currency",
   "read_only": 1,
   "width": "150px"
  },
  {
   "fieldname": "rounding_adjustment",
   "fieldtype": "Currency",
   "label": "Rounding Adjustment",
   "no_copy": 1,
   "options": "currency",
   "print_hide": 1,
   "read_only": 1
  },
  {
   "bold": 1,
   "fieldname": "rounded_total",
   "fieldtype": "Currency",
   "label": "Rounded Total",
   "oldfieldname": "rounded_total_export",
   "oldfieldtype": "Currency",
   "options": "currency",
   "read_only": 1,
   "width": "150px"
  },
  {
   "fieldname": "in_words",
   "fieldtype": "Data",
   "label": "In Words",
   "oldfieldname": "in_words_export",
   "oldfieldtype": "Data",
   "print_hide": 1,
   "read_only": 1,
   "width": "200px"
  },
  {
   "fieldname": "advance_paid",
   "fieldtype": "Currency",
   "label": "Advance Paid",
   "no_copy": 1,
   "options": "party_account_currency",
   "print_hide": 1,
   "read_only": 1
  },
  {
   "collapsible": 1,
   "collapsible_depends_on": "packed_items",
   "fieldname": "packing_list",
   "fieldtype": "Section Break",
   "label": "Packing List",
   "oldfieldtype": "Section Break",
   "options": "fa fa-suitcase",
   "print_hide": 1
  },
  {
   "fieldname": "packed_items",
   "fieldtype": "Table",
   "label": "Packed Items",
   "options": "Packed Item",
   "print_hide": 1,
   "read_only": 1
  },
  {
   "fieldname": "payment_schedule_section",
   "fieldtype": "Section Break",
   "label": "Payment Terms"
  },
  {
   "fieldname": "payment_terms_template",
   "fieldtype": "Link",
   "label": "Payment Terms Template",
   "options": "Payment Terms Template",
   "print_hide": 1
  },
  {
   "fieldname": "payment_schedule",
   "fieldtype": "Table",
   "label": "Payment Schedule",
   "no_copy": 1,
   "options": "Payment Schedule",
   "print_hide": 1
  },
  {
   "collapsible": 1,
   "collapsible_depends_on": "terms",
   "fieldname": "terms_section_break",
   "fieldtype": "Section Break",
   "label": "Terms and Conditions",
   "oldfieldtype": "Section Break",
   "options": "fa fa-legal"
  },
  {
   "fieldname": "tc_name",
   "fieldtype": "Link",
   "label": "Terms",
   "oldfieldname": "tc_name",
   "oldfieldtype": "Link",
   "options": "Terms and Conditions",
   "print_hide": 1
  },
  {
   "fieldname": "terms",
   "fieldtype": "Text Editor",
   "label": "Terms and Conditions Details",
   "oldfieldname": "terms",
   "oldfieldtype": "Text Editor"
  },
  {
   "collapsible": 1,
   "collapsible_depends_on": "project",
   "fieldname": "more_info",
   "fieldtype": "Section Break",
   "label": "More Information",
   "oldfieldtype": "Section Break",
   "options": "fa fa-file-text",
   "print_hide": 1
  },
  {
   "fieldname": "inter_company_order_reference",
   "fieldtype": "Link",
   "label": "Inter Company Order Reference",
   "options": "Purchase Order"
  },
  {
   "description": "Track this Sales Order against any Project",
   "fieldname": "project",
   "fieldtype": "Link",
   "label": "Project",
   "oldfieldname": "project",
   "oldfieldtype": "Link",
   "options": "Project"
  },
  {
   "fieldname": "party_account_currency",
   "fieldtype": "Link",
   "hidden": 1,
   "label": "Party Account Currency",
   "no_copy": 1,
   "options": "Currency",
   "print_hide": 1,
   "read_only": 1
  },
  {
   "fieldname": "column_break_77",
   "fieldtype": "Column Break"
  },
  {
   "fieldname": "source",
   "fieldtype": "Link",
   "label": "Source",
   "oldfieldname": "source",
   "oldfieldtype": "Select",
   "options": "Lead Source",
   "print_hide": 1
  },
  {
   "fieldname": "campaign",
   "fieldtype": "Link",
   "label": "Campaign",
   "oldfieldname": "campaign",
   "oldfieldtype": "Link",
   "options": "Campaign",
   "print_hide": 1
  },
  {
   "collapsible": 1,
   "fieldname": "printing_details",
   "fieldtype": "Section Break",
   "label": "Print Settings"
  },
  {
   "fieldname": "language",
   "fieldtype": "Data",
   "label": "Print Language",
   "print_hide": 1,
   "read_only": 1
  },
  {
   "allow_on_submit": 1,
   "fieldname": "letter_head",
   "fieldtype": "Link",
   "label": "Letter Head",
   "oldfieldname": "letter_head",
   "oldfieldtype": "Select",
   "options": "Letter Head",
   "print_hide": 1
  },
  {
   "fieldname": "column_break4",
   "fieldtype": "Column Break",
   "oldfieldtype": "Column Break",
   "print_hide": 1,
   "width": "50%"
  },
  {
   "allow_on_submit": 1,
   "fieldname": "select_print_heading",
   "fieldtype": "Link",
   "label": "Print Heading",
   "no_copy": 1,
   "oldfieldname": "select_print_heading",
   "oldfieldtype": "Link",
   "options": "Print Heading",
   "print_hide": 1,
   "report_hide": 1
  },
  {
   "allow_on_submit": 1,
   "default": "0",
   "fieldname": "group_same_items",
   "fieldtype": "Check",
   "label": "Group same items",
   "print_hide": 1
  },
  {
   "collapsible": 1,
   "fieldname": "section_break_78",
   "fieldtype": "Section Break",
   "label": "Billing and Delivery Status",
   "oldfieldtype": "Column Break",
   "print_hide": 1,
   "width": "50%"
  },
  {
   "default": "Draft",
   "fieldname": "status",
   "fieldtype": "Select",
   "in_list_view": 1,
   "label": "Status",
   "no_copy": 1,
   "oldfieldname": "status",
   "oldfieldtype": "Select",
   "options": "\nDraft\nOn Hold\nTo Deliver and Bill\nTo Bill\nTo Deliver\nCompleted\nCancelled\nClosed",
   "print_hide": 1,
   "read_only": 1,
   "reqd": 1,
   "search_index": 1,
   "width": "100px"
  },
  {
   "fieldname": "delivery_status",
   "fieldtype": "Select",
   "hidden": 1,
   "in_standard_filter": 1,
   "label": "Delivery Status",
   "no_copy": 1,
   "options": "Not Delivered\nFully Delivered\nPartly Delivered\nClosed\nNot Applicable",
   "print_hide": 1
  },
  {
   "depends_on": "eval:!doc.__islocal && !doc.skip_delivery_note_creation",
   "description": "% of materials delivered against this Sales Order",
   "fieldname": "per_delivered",
   "fieldtype": "Percent",
   "in_list_view": 1,
   "label": "%  Delivered",
   "no_copy": 1,
   "oldfieldname": "per_delivered",
   "oldfieldtype": "Currency",
   "print_hide": 1,
   "read_only": 1,
   "width": "100px"
  },
  {
   "fieldname": "column_break_81",
   "fieldtype": "Column Break"
  },
  {
   "depends_on": "eval:!doc.__islocal",
   "description": "% of materials billed against this Sales Order",
   "fieldname": "per_billed",
   "fieldtype": "Percent",
   "in_list_view": 1,
   "label": "% Amount Billed",
   "no_copy": 1,
   "oldfieldname": "per_billed",
   "oldfieldtype": "Currency",
   "print_hide": 1,
   "read_only": 1,
   "width": "100px"
  },
  {
   "fieldname": "billing_status",
   "fieldtype": "Select",
   "hidden": 1,
   "in_standard_filter": 1,
   "label": "Billing Status",
   "no_copy": 1,
   "options": "Not Billed\nFully Billed\nPartly Billed\nClosed",
   "print_hide": 1
  },
  {
   "collapsible": 1,
   "collapsible_depends_on": "commission_rate",
   "fieldname": "sales_team_section_break",
   "fieldtype": "Section Break",
   "label": "Commission",
   "oldfieldtype": "Section Break",
   "options": "fa fa-group",
   "print_hide": 1
  },
  {
   "fieldname": "sales_partner",
   "fieldtype": "Link",
   "label": "Sales Partner",
   "oldfieldname": "sales_partner",
   "oldfieldtype": "Link",
   "options": "Sales Partner",
   "print_hide": 1,
   "width": "150px"
  },
  {
   "fieldname": "column_break7",
   "fieldtype": "Column Break",
   "print_hide": 1,
   "width": "50%"
  },
  {
   "fieldname": "commission_rate",
   "fieldtype": "Float",
   "label": "Commission Rate",
   "oldfieldname": "commission_rate",
   "oldfieldtype": "Currency",
   "print_hide": 1,
   "width": "100px"
  },
  {
   "fieldname": "total_commission",
   "fieldtype": "Currency",
   "label": "Total Commission",
   "oldfieldname": "total_commission",
   "oldfieldtype": "Currency",
   "options": "Company:company:default_currency",
   "print_hide": 1
  },
  {
   "collapsible": 1,
   "collapsible_depends_on": "sales_team",
   "fieldname": "section_break1",
   "fieldtype": "Section Break",
   "label": "Sales Team",
   "print_hide": 1
  },
  {
   "allow_on_submit": 1,
   "fieldname": "sales_team",
   "fieldtype": "Table",
   "label": "Sales Team",
   "oldfieldname": "sales_team",
   "oldfieldtype": "Table",
   "options": "Sales Team",
   "print_hide": 1
  },
  {
   "allow_on_submit": 1,
   "fieldname": "subscription_section",
   "fieldtype": "Section Break",
   "label": "Auto Repeat Section",
   "no_copy": 1,
   "print_hide": 1,
   "read_only": 1
  },
  {
   "allow_on_submit": 1,
   "fieldname": "from_date",
   "fieldtype": "Date",
   "label": "From Date",
   "no_copy": 1
  },
  {
   "allow_on_submit": 1,
   "fieldname": "to_date",
   "fieldtype": "Date",
   "label": "To Date",
   "no_copy": 1
  },
  {
   "fieldname": "column_break_108",
   "fieldtype": "Column Break"
  },
  {
   "fieldname": "auto_repeat",
   "fieldtype": "Link",
   "label": "Auto Repeat",
   "options": "Auto Repeat"
  },
  {
   "allow_on_submit": 1,
   "depends_on": "eval: doc.auto_repeat",
   "fieldname": "update_auto_repeat_reference",
   "fieldtype": "Button",
   "label": "Update Auto Repeat Reference"
  },
  {
   "fieldname": "contact_phone",
   "fieldtype": "Data",
   "label": "Phone",
   "read_only": 1
  },
  {
   "default": "0",
   "fieldname": "skip_delivery_note",
   "fieldtype": "Check",
   "hidden": 1,
   "label": "Skip Delivery Note",
   "print_hide": 1
  },
  {
   "allow_on_submit": 1,
   "default": "0",
   "fieldname": "is_completed",
   "fieldtype": "Check",
   "hidden": 1,
   "label": "Is Completed",
   "read_only": 1
  }
 ],
 "icon": "fa fa-file-text",
 "idx": 105,
 "is_submittable": 1,
 "links": [],
<<<<<<< HEAD
 "modified": "2019-12-24 02:30:13.689622",
=======
 "modified": "2019-12-30 19:15:28.605085",
>>>>>>> 7b8bf4f4
 "modified_by": "Administrator",
 "module": "Selling",
 "name": "Sales Order",
 "owner": "Administrator",
 "permissions": [
  {
   "amend": 1,
   "cancel": 1,
   "create": 1,
   "delete": 1,
   "email": 1,
   "print": 1,
   "read": 1,
   "report": 1,
   "role": "Sales User",
   "share": 1,
   "submit": 1,
   "write": 1
  },
  {
   "amend": 1,
   "cancel": 1,
   "create": 1,
   "delete": 1,
   "email": 1,
   "export": 1,
   "import": 1,
   "print": 1,
   "read": 1,
   "report": 1,
   "role": "Sales Manager",
   "set_user_permissions": 1,
   "share": 1,
   "submit": 1,
   "write": 1
  },
  {
   "amend": 1,
   "cancel": 1,
   "create": 1,
   "delete": 1,
   "email": 1,
   "print": 1,
   "read": 1,
   "report": 1,
   "role": "Maintenance User",
   "share": 1,
   "submit": 1,
   "write": 1
  },
  {
   "email": 1,
   "print": 1,
   "read": 1,
   "role": "Accounts User"
  },
  {
   "read": 1,
   "report": 1,
   "role": "Stock User"
  },
  {
   "permlevel": 1,
   "read": 1,
   "role": "Sales Manager",
   "write": 1
  }
 ],
 "search_fields": "status,transaction_date,customer,customer_name, territory,order_type,company",
 "show_name_in_global_search": 1,
 "sort_field": "modified",
 "sort_order": "DESC",
 "timeline_field": "customer",
 "title_field": "title",
 "track_changes": 1,
 "track_seen": 1
}<|MERGE_RESOLUTION|>--- conflicted
+++ resolved
@@ -1207,11 +1207,7 @@
  "idx": 105,
  "is_submittable": 1,
  "links": [],
-<<<<<<< HEAD
- "modified": "2019-12-24 02:30:13.689622",
-=======
  "modified": "2019-12-30 19:15:28.605085",
->>>>>>> 7b8bf4f4
  "modified_by": "Administrator",
  "module": "Selling",
  "name": "Sales Order",
