// Copyright (c) 2015, Frappe Technologies Pvt. Ltd. and Contributors
// License: GNU General Public License v3. See license.txt

{% include 'erpnext/selling/sales_common.js' %}

frappe.ui.form.on("Sales Order", {
	setup: function(frm) {
		frm.custom_make_buttons = {
			'Delivery Note': 'Delivery Note',
			'Pick List': 'Pick List',
			'Sales Invoice': 'Sales Invoice',
			'Material Request': 'Material Request',
			'Purchase Order': 'Purchase Order',
			'Project': 'Project',
			'Payment Entry': "Payment",
			'Work Order': "Work Order"
		}
		frm.add_fetch('customer', 'tax_id', 'tax_id');

		// formatter for material request item
		frm.set_indicator_formatter('item_code',
			function(doc) { return (doc.stock_qty<=doc.delivered_qty) ? "green" : "orange" })

		frm.set_query('company_address', function(doc) {
			if(!doc.company) {
				frappe.throw(__('Please set Company'));
			}

			return {
				query: 'frappe.contacts.doctype.address.address.address_query',
				filters: {
					link_doctype: 'Company',
					link_name: doc.company
				}
			};
		})

		frm.set_query("bom_no", "items", function(doc, cdt, cdn) {
			var row = locals[cdt][cdn];
			return {
				filters: {
					"item": row.item_code
				}
			}
		});

		frm.set_df_property('packed_items', 'cannot_add_rows', true);
		frm.set_df_property('packed_items', 'cannot_delete_rows', true);
	},
	refresh: function(frm) {

		if(frm.doc.docstatus === 1 && frm.doc.status !== 'Closed'
			&& flt(frm.doc.per_delivered, 6) < 100 && flt(frm.doc.per_billed, 6) < 100) {
			frm.add_custom_button(__('Update Items'), () => {
				erpnext.utils.update_child_items({
					frm: frm,
					child_docname: "items",
					child_doctype: "Sales Order Detail",
					cannot_add_row: false,
				})
			});
		}
	},
<<<<<<< HEAD
	onload: function(frm,cdt,cdn) {
=======
	po_date: function (frm) {
		frappe.call({
			method: "erpnext.nepali_date.get_converted_date",
			args: {
				date: frm.doc.po_date
			},
			callback: function (resp) {
				if (resp.message) {
					cur_frm.set_value("customers_purchase_order_date_nepal", resp.message)
				}
			}
		})
	},
	onload: function(frm) {
>>>>>>> d617df58
		if (!frm.doc.transaction_date){
			frm.set_value('transaction_date', frappe.datetime.get_today())
		}
		erpnext.queries.setup_queries(frm, "Warehouse", function() {
			return erpnext.queries.warehouse(frm.doc);
		});

		frm.set_query('project', function(doc, cdt, cdn) {
			return {
				query: "erpnext.controllers.queries.get_project_name",
				filters: {
					'customer': doc.customer
				}
			}
		});

		erpnext.queries.setup_warehouse_query(frm);

		frappe.call({
			method: 'erpnext.selling.doctype.customer_pricing_rule.customer_pricing_rule.fetch_order_warehouse_num',
			args: {
				'so_num': frm.doc.name
			},
			callback: function(resp){
				if(resp.message && frm.doc.docstatus !== 1){
					frappe.model.set_value(cdt,cdn,'order_warehouse_rule_number', resp.message[0])
					frappe.model.set_value(cdt,cdn,'set_warehouse', resp.message[1])
				}
			}
		})
	},
	before_save:function(frm){
		frm.call({
			method:"get_commision",
			doc:frm.doc,
			callback: function(r)
			{
				
				frm.refresh_field("total_commission")
			}
		});
	 },

	delivery_date: function(frm) {
		$.each(frm.doc.items || [], function(i, d) {
			if(!d.delivery_date) d.delivery_date = frm.doc.delivery_date;
		});
		refresh_field("items");
	},
<<<<<<< HEAD
	customer: function(frm,cdt,cdn) {
	
		frm.call({
			method:"erpnext.selling.doctype.sales_order.sales_order.get_list",
			args: {
				"customer": frm.doc.customer,
			},
			callback: function(r)
			{
				if (r.message) {
					cur_frm.fields_dict['items'].grid.get_field('item_code').get_query = function(doc, cdt, cdn) {
						return {
							filters: [
									   ['item_code', 'in' , r.message]
							]
						}
					}
				}
				frm.refresh_field("items")
			}
		});
	 },
=======

	transaction_date: function(frm){
		frappe.call({
			method:"erpnext.nepali_date.get_converted_date",
			args: {
				date: frm.doc.transaction_date
			},
			callback: function(resp){
				if(resp.message){
					cur_frm.set_value("transaction_date_nepali",resp.message)
				}
			}
		})
	},
	// delivery_date: function(frm){
	// 	frappe.call({
	// 		method:"erpnext.nepali_date.get_converted_date",
	// 		args: {
	// 			date: frm.doc.delivery_date
	// 		},
	// 		callback: function(resp){
	// 			if(resp.message){
	// 				cur_frm.set_value("delivery_date_nepali",resp.message)
	// 			}
	// 		}
	// 	})
	// },
	// from_date: function(frm){
	// 	frappe.call({
	// 		method:"erpnext.nepali_date.get_converted_date",
	// 		args: {
	// 			date: frm.doc.from_date
	// 		},
	// 		callback: function(resp){
	// 			if(resp.message){
	// 				cur_frm.set_value("from_date_nepali",resp.message)
	// 			}
	// 		}
	// 	})
	// },
	// to_date: function(frm){
	// 	frappe.call({
	// 		method:"erpnext.nepali_date.get_converted_date",
	// 		args: {
	// 			date: frm.doc.to_date
	// 		},
	// 		callback: function(resp){
	// 			if(resp.message){
	// 				cur_frm.set_value("to_date_nepali",resp.message)
	// 			}
	// 		}
	// 	})
	// },
>>>>>>> d617df58
});

function set_filter(frm){
    frm.fields_dict["items"].grid.get_field("uom").get_query = function(doc,cdt,cdn){
        var item = locals[cdt][cdn];
        let p = `${frm.doc.customer}${item.item_code}`
        return frappe.call({
             method: "erpnext.selling.doctype.customer_pricing_rule.customer_pricing_rule.fetch_uom",
                args: {
                        "parent":p
                },
                callback: function(resp){
                     if(resp){
                          return{
                                filters: {
                                    'name':    ['in',resp.message]
                                }
                          }
                     }
                        frm.refresh_field("items")
                        console.log("refresh...")
                        
                }
        });
        }
}


frappe.ui.form.on("Sales Order Item", {
	item_code: function(frm,cdt,cdn) {
		var row = locals[cdt][cdn];
		if (frm.doc.delivery_date) {
			row.delivery_date = frm.doc.delivery_date;
			refresh_field("delivery_date", cdn, "items");
		} else {
			frm.script_manager.copy_from_first_row("items", row, ["delivery_date"]);
		}
	},
	delivery_date: function(frm, cdt, cdn) {
		if(!frm.doc.delivery_date) {
			erpnext.utils.copy_value_in_all_rows(frm.doc, cdt, cdn, "items", "delivery_date");
		}
	}
});

erpnext.selling.SalesOrderController = erpnext.selling.SellingController.extend({
	onload: function(doc, dt, dn) {
		this._super();
	},

	refresh: function(doc, dt, dn) {
		var me = this;
		this._super();
		let allow_delivery = false;

		if (doc.docstatus==1) {

			if(this.frm.has_perm("submit")) {
				if(doc.status === 'On Hold') {
				   // un-hold
				   this.frm.add_custom_button(__('Resume'), function() {
					   me.frm.cscript.update_status('Resume', 'Draft')
				   }, __("Status"));

				   if(flt(doc.per_delivered, 6) < 100 || flt(doc.per_billed) < 100) {
					   // close
					   this.frm.add_custom_button(__('Close'), () => this.close_sales_order(), __("Status"))
				   }
				}
			   	else if(doc.status === 'Closed') {
				   // un-close
				   this.frm.add_custom_button(__('Re-open'), function() {
					   me.frm.cscript.update_status('Re-open', 'Draft')
				   }, __("Status"));
			   }
			}
			if(doc.status !== 'Closed') {
				if(doc.status !== 'On Hold') {
					allow_delivery = this.frm.doc.items.some(item => item.delivered_by_supplier === 0 && item.qty > flt(item.delivered_qty))
						&& !this.frm.doc.skip_delivery_note

					if (this.frm.has_perm("submit")) {
						if(flt(doc.per_delivered, 6) < 100 || flt(doc.per_billed) < 100) {
							// hold
							this.frm.add_custom_button(__('Hold'), () => this.hold_sales_order(), __("Status"))
							// close
							this.frm.add_custom_button(__('Close'), () => this.close_sales_order(), __("Status"))
						}
					}

					this.frm.add_custom_button(__('Pick List'), () => this.create_pick_list(), __('Create'));

					const order_is_a_sale = ["Sales", "Shopping Cart"].indexOf(doc.order_type) !== -1;
					const order_is_maintenance = ["Maintenance"].indexOf(doc.order_type) !== -1;
					// order type has been customised then show all the action buttons
					const order_is_a_custom_sale = ["Sales", "Shopping Cart", "Maintenance"].indexOf(doc.order_type) === -1;

					// delivery note
					if(flt(doc.per_delivered, 6) < 100 && (order_is_a_sale || order_is_a_custom_sale) && allow_delivery) {
						this.frm.add_custom_button(__('Delivery Note'), () => this.make_delivery_note_based_on_delivery_date(), __('Create'));
						this.frm.add_custom_button(__('Work Order'), () => this.make_work_order(), __('Create'));
					}

					// sales invoice
					if(flt(doc.per_billed, 6) < 100) {
						this.frm.add_custom_button(__('Sales Invoice'), () => me.make_sales_invoice(), __('Create'));
					}

					// material request
					if(!doc.order_type || (order_is_a_sale || order_is_a_custom_sale) && flt(doc.per_delivered, 6) < 100) {
						this.frm.add_custom_button(__('Material Request'), () => this.make_material_request(), __('Create'));
						this.frm.add_custom_button(__('Request for Raw Materials'), () => this.make_raw_material_request(), __('Create'));
					}

					// Make Purchase Order
					if (!this.frm.doc.is_internal_customer) {
						this.frm.add_custom_button(__('Purchase Order'), () => this.make_purchase_order(), __('Create'));
					}

					// maintenance
					if(flt(doc.per_delivered, 2) < 100 && (order_is_maintenance || order_is_a_custom_sale)) {
						this.frm.add_custom_button(__('Maintenance Visit'), () => this.make_maintenance_visit(), __('Create'));
						this.frm.add_custom_button(__('Maintenance Schedule'), () => this.make_maintenance_schedule(), __('Create'));
					}

					// project
					if(flt(doc.per_delivered, 2) < 100) {
							this.frm.add_custom_button(__('Project'), () => this.make_project(), __('Create'));
					}

					if(!doc.auto_repeat) {
						this.frm.add_custom_button(__('Subscription'), function() {
							erpnext.utils.make_subscription(doc.doctype, doc.name)
						}, __('Create'))
					}

					if (doc.docstatus === 1 && !doc.inter_company_order_reference) {
						let me = this;
						let internal = me.frm.doc.is_internal_customer;
						if (internal) {
							let button_label = (me.frm.doc.company === me.frm.doc.represents_company) ? "Internal Purchase Order" :
								"Inter Company Purchase Order";

							me.frm.add_custom_button(button_label, function() {
								me.make_inter_company_order();
							}, __('Create'));
						}
					}
				}
				// payment request
				if(flt(doc.per_billed)<100) {
					this.frm.add_custom_button(__('Payment Request'), () => this.make_payment_request(), __('Create'));
					this.frm.add_custom_button(__('Payment'), () => this.make_payment_entry(), __('Create'));
				}
				this.frm.page.set_inner_btn_group_as_primary(__('Create'));
			}
		}

		if (this.frm.doc.docstatus===0) {
			this.frm.add_custom_button(__('Quotation'),
				function() {
					erpnext.utils.map_current_doc({
						method: "erpnext.selling.doctype.quotation.quotation.make_sales_order",
						source_doctype: "Quotation",
						target: me.frm,
						setters: [
							{
								label: "Customer",
								fieldname: "party_name",
								fieldtype: "Link",
								options: "Customer",
								default: me.frm.doc.customer || undefined
							}
						],
						get_query_filters: {
							company: me.frm.doc.company,
							docstatus: 1,
							status: ["!=", "Lost"]
						}
					})
				}, __("Get Items From"));
		}

		this.order_type(doc);
	},

	create_pick_list() {
		frappe.model.open_mapped_doc({
			method: "erpnext.selling.doctype.sales_order.sales_order.create_pick_list",
			frm: this.frm
		})
	},

	make_work_order() {
		var me = this;
		this.frm.call({
			doc: this.frm.doc,
			method: 'get_work_order_items',
			callback: function(r) {
				if(!r.message) {
					frappe.msgprint({
						title: __('Work Order not created'),
						message: __('No Items with Bill of Materials to Manufacture'),
						indicator: 'orange'
					});
					return;
				}
				else if(!r.message) {
					frappe.msgprint({
						title: __('Work Order not created'),
						message: __('Work Order already created for all items with BOM'),
						indicator: 'orange'
					});
					return;
				} else {
					const fields = [{
						label: 'Items',
						fieldtype: 'Table',
						fieldname: 'items',
						description: __('Select BOM and Qty for Production'),
						fields: [{
							fieldtype: 'Read Only',
							fieldname: 'item_code',
							label: __('Item Code'),
							in_list_view: 1
						}, {
							fieldtype: 'Link',
							fieldname: 'bom',
							options: 'BOM',
							reqd: 1,
							label: __('Select BOM'),
							in_list_view: 1,
							get_query: function (doc) {
								return { filters: { item: doc.item_code } };
							}
						}, {
							fieldtype: 'Float',
							fieldname: 'pending_qty',
							reqd: 1,
							label: __('Qty'),
							in_list_view: 1
						}, {
							fieldtype: 'Data',
							fieldname: 'sales_order_item',
							reqd: 1,
							label: __('Sales Order Item'),
							hidden: 1
						}],
						data: r.message,
						get_data: () => {
							return r.message
						}
					}]
					var d = new frappe.ui.Dialog({
						title: __('Select Items to Manufacture'),
						fields: fields,
						primary_action: function() {
							var data = d.get_values();
							me.frm.call({
								method: 'make_work_orders',
								args: {
									items: data,
									company: me.frm.doc.company,
									sales_order: me.frm.docname,
									project: me.frm.project
								},
								freeze: true,
								callback: function(r) {
									if(r.message) {
										frappe.msgprint({
											message: __('Work Orders Created: {0}', [r.message.map(function(d) {
													return repl('<a href="/app/work-order/%(name)s">%(name)s</a>', {name:d})
												}).join(', ')]),
											indicator: 'green'
										})
									}
									d.hide();
								}
							});
						},
						primary_action_label: __('Create')
					});
					d.show();
				}
			}
		});
	},

	order_type: function() {
		this.toggle_delivery_date();
	},

	tc_name: function() {
		this.get_terms();
	},

	make_material_request: function() {
		frappe.model.open_mapped_doc({
			method: "erpnext.selling.doctype.sales_order.sales_order.make_material_request",
			frm: this.frm
		})
	},

	skip_delivery_note: function() {
		this.toggle_delivery_date();
	},

	toggle_delivery_date: function() {
		this.frm.fields_dict.items.grid.toggle_reqd("delivery_date",
			(this.frm.doc.order_type == "Sales" && !this.frm.doc.skip_delivery_note));
	},

	make_raw_material_request: function() {
		var me = this;
		this.frm.call({
			doc: this.frm.doc,
			method: 'get_work_order_items',
			args: {
				for_raw_material_request: 1
			},
			callback: function(r) {
				if(!r.message) {
					frappe.msgprint({
						message: __('No Items with Bill of Materials.'),
						indicator: 'orange'
					});
					return;
				}
				else {
					me.make_raw_material_request_dialog(r);
				}
			}
		});
	},

	make_raw_material_request_dialog: function(r) {
		var fields = [
			{fieldtype:'Check', fieldname:'include_exploded_items',
				label: __('Include Exploded Items')},
			{fieldtype:'Check', fieldname:'ignore_existing_ordered_qty',
				label: __('Ignore Existing Ordered Qty')},
			{
				fieldtype:'Table', fieldname: 'items',
				description: __('Select BOM, Qty and For Warehouse'),
				fields: [
					{fieldtype:'Read Only', fieldname:'item_code',
						label: __('Item Code'), in_list_view:1},
					{fieldtype:'Link', fieldname:'warehouse', options: 'Warehouse',
						label: __('For Warehouse'), in_list_view:1},
					{fieldtype:'Link', fieldname:'bom', options: 'BOM', reqd: 1,
						label: __('BOM'), in_list_view:1, get_query: function(doc) {
							return {filters: {item: doc.item_code}};
						}
					},
					{fieldtype:'Float', fieldname:'required_qty', reqd: 1,
						label: __('Qty'), in_list_view:1},
				],
				data: r.message,
				get_data: function() {
					return r.message
				}
			}
		]
		var d = new frappe.ui.Dialog({
			title: __("Items for Raw Material Request"),
			fields: fields,
			primary_action: function() {
				var data = d.get_values();
				me.frm.call({
					method: 'erpnext.selling.doctype.sales_order.sales_order.make_raw_material_request',
					args: {
						items: data,
						company: me.frm.doc.company,
						sales_order: me.frm.docname,
						project: me.frm.project
					},
					freeze: true,
					callback: function(r) {
						if(r.message) {
							frappe.msgprint(__('Material Request {0} submitted.',
							['<a href="/app/material-request/'+r.message.name+'">' + r.message.name+ '</a>']));
						}
						d.hide();
						me.frm.reload_doc();
					}
				});
			},
			primary_action_label: __('Create')
		});
		d.show();
	},

	make_delivery_note_based_on_delivery_date: function() {
		var me = this;

		var delivery_dates = [];
		$.each(this.frm.doc.items || [], function(i, d) {
			if(!delivery_dates.includes(d.delivery_date)) {
				delivery_dates.push(d.delivery_date);
			}
		});

		var item_grid = this.frm.fields_dict["items"].grid;
		if(!item_grid.get_selected().length && delivery_dates.length > 1) {
			var dialog = new frappe.ui.Dialog({
				title: __("Select Items based on Delivery Date"),
				fields: [{fieldtype: "HTML", fieldname: "dates_html"}]
			});

			var html = $(`
				<div style="border: 1px solid #d1d8dd">
					<div class="list-item list-item--head">
						<div class="list-item__content list-item__content--flex-2">
							${__('Delivery Date')}
						</div>
					</div>
					${delivery_dates.map(date => `
						<div class="list-item">
							<div class="list-item__content list-item__content--flex-2">
								<label>
								<input type="checkbox" data-date="${date}" checked="checked"/>
								${frappe.datetime.str_to_user(date)}
								</label>
							</div>
						</div>
					`).join("")}
				</div>
			`);

			var wrapper = dialog.fields_dict.dates_html.$wrapper;
			wrapper.html(html);

			dialog.set_primary_action(__("Select"), function() {
				var dates = wrapper.find('input[type=checkbox]:checked')
					.map((i, el) => $(el).attr('data-date')).toArray();

				if(!dates) return;

				$.each(dates, function(i, d) {
					$.each(item_grid.grid_rows || [], function(j, row) {
						if(row.doc.delivery_date == d) {
							row.doc.__checked = 1;
						}
					});
				})
				me.make_delivery_note();
				dialog.hide();
			});
			dialog.show();
		} else {
			this.make_delivery_note();
		}
	},

	make_delivery_note: function() {
		frappe.model.open_mapped_doc({
			method: "erpnext.selling.doctype.sales_order.sales_order.make_delivery_note",
			frm: this.frm
		})
	},

	make_sales_invoice: function() {
		frappe.model.open_mapped_doc({
			method: "erpnext.selling.doctype.sales_order.sales_order.make_sales_invoice",
			frm: this.frm
		})
	},

	make_maintenance_schedule: function() {
		frappe.model.open_mapped_doc({
			method: "erpnext.selling.doctype.sales_order.sales_order.make_maintenance_schedule",
			frm: this.frm
		})
	},

	make_project: function() {
		frappe.model.open_mapped_doc({
			method: "erpnext.selling.doctype.sales_order.sales_order.make_project",
			frm: this.frm
		})
	},

	make_inter_company_order: function() {
		frappe.model.open_mapped_doc({
			method: "erpnext.selling.doctype.sales_order.sales_order.make_inter_company_purchase_order",
			frm: this.frm
		});
	},

	make_maintenance_visit: function() {
		frappe.model.open_mapped_doc({
			method: "erpnext.selling.doctype.sales_order.sales_order.make_maintenance_visit",
			frm: this.frm
		})
	},

	make_purchase_order: function(){
		let pending_items = this.frm.doc.items.some((item) =>{
			let pending_qty = flt(item.stock_qty) - flt(item.ordered_qty);
			return pending_qty > 0;
		})
		if(!pending_items){
			frappe.throw({message: __("Purchase Order already created for all Sales Order items"), title: __("Note")});
		}

		var me = this;
		var dialog = new frappe.ui.Dialog({
			title: __("Select Items"),
			fields: [
				{
					"fieldtype": "Check",
					"label": __("Against Default Supplier"),
					"fieldname": "against_default_supplier",
					"default": 0
				},
				{
					fieldname: 'items_for_po', fieldtype: 'Table', label: 'Select Items',
					fields: [
						{
							fieldtype:'Data',
							fieldname:'item_code',
							label: __('Item'),
							read_only:1,
							in_list_view:1
						},
						{
							fieldtype:'Data',
							fieldname:'item_name',
							label: __('Item name'),
							read_only:1,
							in_list_view:1
						},
						{
							fieldtype:'Float',
							fieldname:'pending_qty',
							label: __('Pending Qty'),
							read_only: 1,
							in_list_view:1
						},
						{
							fieldtype:'Link',
							read_only:1,
							fieldname:'uom',
							label: __('UOM'),
							in_list_view:1,
						},
						{
							fieldtype:'Data',
							fieldname:'supplier',
							label: __('Supplier'),
							read_only:1,
							in_list_view:1
						},
					]
				}
			],
			primary_action_label: 'Create Purchase Order',
			primary_action (args) {
				if (!args) return;

				let selected_items = dialog.fields_dict.items_for_po.grid.get_selected_children();
				if(selected_items.length == 0) {
					frappe.throw({message: 'Please select Items from the Table', title: __('Items Required'), indicator:'blue'})
				}

				dialog.hide();

				var method = args.against_default_supplier ? "make_purchase_order_for_default_supplier" : "make_purchase_order"
				return frappe.call({
					method: "erpnext.selling.doctype.sales_order.sales_order." + method,
					freeze: true,
					freeze_message: __("Creating Purchase Order ..."),
					args: {
						"source_name": me.frm.doc.name,
						"selected_items": selected_items
					},
					freeze: true,
					callback: function(r) {
						if(!r.exc) {
							if (!args.against_default_supplier) {
								frappe.model.sync(r.message);
								frappe.set_route("Form", r.message.doctype, r.message.name);
							}
							else {
								frappe.route_options = {
									"sales_order": me.frm.doc.name
								}
								frappe.set_route("List", "Purchase Order");
							}
						}
					}
				})
			}
		});

		dialog.fields_dict["against_default_supplier"].df.onchange = () => set_po_items_data(dialog);

		function set_po_items_data (dialog) {
			var against_default_supplier = dialog.get_value("against_default_supplier");
			var items_for_po = dialog.get_value("items_for_po");

			if (against_default_supplier) {
				let items_with_supplier = items_for_po.filter((item) => item.supplier)

				dialog.fields_dict["items_for_po"].df.data = items_with_supplier;
				dialog.get_field("items_for_po").refresh();
			} else {
				let po_items = [];
				me.frm.doc.items.forEach(d => {
					let pending_qty = (flt(d.stock_qty) - flt(d.ordered_qty)) / flt(d.conversion_factor);
					if (pending_qty > 0) {
						po_items.push({
							"doctype": "Sales Order Item",
							"name": d.name,
							"item_name": d.item_name,
							"item_code": d.item_code,
							"pending_qty": pending_qty,
							"uom": d.uom,
							"supplier": d.supplier
						});
					}
				});

				dialog.fields_dict["items_for_po"].df.data = po_items;
				dialog.get_field("items_for_po").refresh();
			}
		}

		set_po_items_data(dialog);
		dialog.get_field("items_for_po").grid.only_sortable();
		dialog.get_field("items_for_po").refresh();
		dialog.wrapper.find('.grid-heading-row .grid-row-check').click();
		dialog.show();
	},

	hold_sales_order: function(){
		var me = this;
		var d = new frappe.ui.Dialog({
			title: __('Reason for Hold'),
			fields: [
				{
					"fieldname": "reason_for_hold",
					"fieldtype": "Text",
					"reqd": 1,
				}
			],
			primary_action: function() {
				var data = d.get_values();
				frappe.call({
					method: "frappe.desk.form.utils.add_comment",
					args: {
						reference_doctype: me.frm.doctype,
						reference_name: me.frm.docname,
						content: __('Reason for hold: ')+data.reason_for_hold,
						comment_email: frappe.session.user,
						comment_by: frappe.session.user_fullname
					},
					callback: function(r) {
						if(!r.exc) {
							me.update_status('Hold', 'On Hold')
							d.hide();
						}
					}
				});
			}
		});
		d.show();
	},
	close_sales_order: function(){
		this.frm.cscript.update_status("Close", "Closed")
	},
	update_status: function(label, status){
		var doc = this.frm.doc;
		var me = this;
		frappe.ui.form.is_saving = true;
		frappe.call({
			method: "erpnext.selling.doctype.sales_order.sales_order.update_status",
			args: {status: status, name: doc.name},
			callback: function(r){
				me.frm.reload_doc();
			},
			always: function() {
				frappe.ui.form.is_saving = false;
			}
		});
	}
});
$.extend(cur_frm.cscript, new erpnext.selling.SalesOrderController({frm: cur_frm}));


frappe.ui.form.on("Sales Order", "onload", function(frm) {
    cur_frm.set_query("transporter", function() {
        return {
           "filters": {
                "is_transporter": 1,
            }
        }
    });
});<|MERGE_RESOLUTION|>--- conflicted
+++ resolved
@@ -61,9 +61,6 @@
 			});
 		}
 	},
-<<<<<<< HEAD
-	onload: function(frm,cdt,cdn) {
-=======
 	po_date: function (frm) {
 		frappe.call({
 			method: "erpnext.nepali_date.get_converted_date",
@@ -77,8 +74,7 @@
 			}
 		})
 	},
-	onload: function(frm) {
->>>>>>> d617df58
+	onload: function(frm,cdt,cdn) {
 		if (!frm.doc.transaction_date){
 			frm.set_value('transaction_date', frappe.datetime.get_today())
 		}
@@ -128,7 +124,6 @@
 		});
 		refresh_field("items");
 	},
-<<<<<<< HEAD
 	customer: function(frm,cdt,cdn) {
 	
 		frm.call({
@@ -151,7 +146,6 @@
 			}
 		});
 	 },
-=======
 
 	transaction_date: function(frm){
 		frappe.call({
@@ -165,47 +159,7 @@
 				}
 			}
 		})
-	},
-	// delivery_date: function(frm){
-	// 	frappe.call({
-	// 		method:"erpnext.nepali_date.get_converted_date",
-	// 		args: {
-	// 			date: frm.doc.delivery_date
-	// 		},
-	// 		callback: function(resp){
-	// 			if(resp.message){
-	// 				cur_frm.set_value("delivery_date_nepali",resp.message)
-	// 			}
-	// 		}
-	// 	})
-	// },
-	// from_date: function(frm){
-	// 	frappe.call({
-	// 		method:"erpnext.nepali_date.get_converted_date",
-	// 		args: {
-	// 			date: frm.doc.from_date
-	// 		},
-	// 		callback: function(resp){
-	// 			if(resp.message){
-	// 				cur_frm.set_value("from_date_nepali",resp.message)
-	// 			}
-	// 		}
-	// 	})
-	// },
-	// to_date: function(frm){
-	// 	frappe.call({
-	// 		method:"erpnext.nepali_date.get_converted_date",
-	// 		args: {
-	// 			date: frm.doc.to_date
-	// 		},
-	// 		callback: function(resp){
-	// 			if(resp.message){
-	// 				cur_frm.set_value("to_date_nepali",resp.message)
-	// 			}
-	// 		}
-	// 	})
-	// },
->>>>>>> d617df58
+	}
 });
 
 function set_filter(frm){
