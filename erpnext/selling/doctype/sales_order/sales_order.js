// Copyright (c) 2015, Frappe Technologies Pvt. Ltd. and Contributors
// License: GNU General Public License v3. See license.txt

{% include 'erpnext/selling/sales_common.js' %}

frappe.ui.form.on("Sales Order", {
	setup: function(frm) {
		frm.custom_make_buttons = {
			'Delivery Note': 'Delivery Note',
			'Pick List': 'Pick List',
			'Sales Invoice': 'Sales Invoice',
			'Material Request': 'Material Request',
			'Purchase Order': 'Purchase Order',
			'Project': 'Project',
			'Payment Entry': "Payment",
			'Work Order': "Work Order"
		}
		frm.add_fetch('customer', 'tax_id', 'tax_id');

		// formatter for material request item
		frm.set_indicator_formatter('item_code',
			function(doc) { return (doc.stock_qty<=doc.delivered_qty) ? "green" : "orange" })

		frm.set_query('company_address', function(doc) {
			if(!doc.company) {
				frappe.throw(__('Please set Company'));
			}

			return {
				query: 'frappe.contacts.doctype.address.address.address_query',
				filters: {
					link_doctype: 'Company',
					link_name: doc.company
				}
			};
		})

		frm.set_query("bom_no", "items", function(doc, cdt, cdn) {
			var row = locals[cdt][cdn];
			return {
				filters: {
					"item": row.item_code
				}
			}
		});

		frm.set_df_property('packed_items', 'cannot_add_rows', true);
		frm.set_df_property('packed_items', 'cannot_delete_rows', true);
	},
	refresh: function(frm) {

		if(frm.doc.docstatus === 1 && frm.doc.status !== 'Closed'
			&& flt(frm.doc.per_delivered, 6) < 100 && flt(frm.doc.per_billed, 6) < 100) {
			frm.add_custom_button(__('Update Items'), () => {
				erpnext.utils.update_child_items({
					frm: frm,
					child_docname: "items",
					child_doctype: "Sales Order Detail",
					cannot_add_row: false,
				})
			});
		}
	},
	onload: function(frm,cdt,cdn) {
		if (!frm.doc.transaction_date){
			frm.set_value('transaction_date', frappe.datetime.get_today())
		}
		erpnext.queries.setup_queries(frm, "Warehouse", function() {
			return erpnext.queries.warehouse(frm.doc);
		});

		frm.set_query('project', function(doc, cdt, cdn) {
			return {
				query: "erpnext.controllers.queries.get_project_name",
				filters: {
					'customer': doc.customer
				}
			}
		});

		erpnext.queries.setup_warehouse_query(frm);

<<<<<<< HEAD
		frappe.call({
			method: 'erpnext.selling.doctype.customer_pricing_rule.customer_pricing_rule.fetch_order_warehouse_num',
			args: {
				'so_num': frm.doc.name
			},
			callback: function(resp){
				if(resp.message && frm.doc.docstatus !== 1){
					frappe.model.set_value(cdt,cdn,'order_warehouse_rule_number', resp.message[0])
					frappe.model.set_value(cdt,cdn,'set_warehouse', resp.message[1])
				}
			}
		})
=======
		frm.ignore_doctypes_on_cancel_all = ['Purchase Order'];
>>>>>>> ab904c22
	},
	before_save:function(frm){
		frm.call({
			method:"get_commision",
			doc:frm.doc,
			callback: function(r)
			{
				
				frm.refresh_field("total_commission")
			}
		});
	 },

	delivery_date: function(frm) {
		$.each(frm.doc.items || [], function(i, d) {
			if(!d.delivery_date) d.delivery_date = frm.doc.delivery_date;
		});
		refresh_field("items");
	},
	customer: function(frm,cdt,cdn) {
	
		frm.call({
			method:"erpnext.selling.doctype.sales_order.sales_order.get_list",
			args: {
				"customer": frm.doc.customer,
			},
			callback: function(r)
			{
				if (r.message) {
					cur_frm.fields_dict['items'].grid.get_field('item_code').get_query = function(doc, cdt, cdn) {
						return {
							filters: [
									   ['item_code', 'in' , r.message]
							]
						}
					}
				}
				frm.refresh_field("items")
			}
		});
	 },

});

function set_filter(frm){
    frm.fields_dict["items"].grid.get_field("uom").get_query = function(doc,cdt,cdn){
        var item = locals[cdt][cdn];
        let p = `${frm.doc.customer}${item.item_code}`
        return frappe.call({
             method: "erpnext.selling.doctype.customer_pricing_rule.customer_pricing_rule.fetch_uom",
                args: {
                        "parent":p
                },
                callback: function(resp){
                     if(resp){
                          return{
                                filters: {
                                    'name':    ['in',resp.message]
                                }
                          }
                     }
                        frm.refresh_field("items")
                        console.log("refresh...")
                        
                }
        });
        }
}


frappe.ui.form.on("Sales Order Item", {
	item_code: function(frm,cdt,cdn) {
		var row = locals[cdt][cdn];
		if (frm.doc.delivery_date) {
			row.delivery_date = frm.doc.delivery_date;
			refresh_field("delivery_date", cdn, "items");
		} else {
			frm.script_manager.copy_from_first_row("items", row, ["delivery_date"]);
		}
	},
	delivery_date: function(frm, cdt, cdn) {
		if(!frm.doc.delivery_date) {
			erpnext.utils.copy_value_in_all_rows(frm.doc, cdt, cdn, "items", "delivery_date");
		}
	}
});

erpnext.selling.SalesOrderController = erpnext.selling.SellingController.extend({
	onload: function(doc, dt, dn) {
		this._super();
	},

	refresh: function(doc, dt, dn) {
		var me = this;
		this._super();
		let allow_delivery = false;

		if (doc.docstatus==1) {

			if(this.frm.has_perm("submit")) {
				if(doc.status === 'On Hold') {
				   // un-hold
				   this.frm.add_custom_button(__('Resume'), function() {
					   me.frm.cscript.update_status('Resume', 'Draft')
				   }, __("Status"));

				   if(flt(doc.per_delivered, 6) < 100 || flt(doc.per_billed) < 100) {
					   // close
					   this.frm.add_custom_button(__('Close'), () => this.close_sales_order(), __("Status"))
				   }
				}
			   	else if(doc.status === 'Closed') {
				   // un-close
				   this.frm.add_custom_button(__('Re-open'), function() {
					   me.frm.cscript.update_status('Re-open', 'Draft')
				   }, __("Status"));
			   }
			}
			if(doc.status !== 'Closed') {
				if(doc.status !== 'On Hold') {
					allow_delivery = this.frm.doc.items.some(item => item.delivered_by_supplier === 0 && item.qty > flt(item.delivered_qty))
						&& !this.frm.doc.skip_delivery_note

					if (this.frm.has_perm("submit")) {
						if(flt(doc.per_delivered, 6) < 100 || flt(doc.per_billed) < 100) {
							// hold
							this.frm.add_custom_button(__('Hold'), () => this.hold_sales_order(), __("Status"))
							// close
							this.frm.add_custom_button(__('Close'), () => this.close_sales_order(), __("Status"))
						}
					}

					this.frm.add_custom_button(__('Pick List'), () => this.create_pick_list(), __('Create'));

					const order_is_a_sale = ["Sales", "Shopping Cart"].indexOf(doc.order_type) !== -1;
					const order_is_maintenance = ["Maintenance"].indexOf(doc.order_type) !== -1;
					// order type has been customised then show all the action buttons
					const order_is_a_custom_sale = ["Sales", "Shopping Cart", "Maintenance"].indexOf(doc.order_type) === -1;

					// delivery note
					if(flt(doc.per_delivered, 6) < 100 && (order_is_a_sale || order_is_a_custom_sale) && allow_delivery) {
						this.frm.add_custom_button(__('Delivery Note'), () => this.make_delivery_note_based_on_delivery_date(), __('Create'));
						this.frm.add_custom_button(__('Work Order'), () => this.make_work_order(), __('Create'));
					}

					// sales invoice
					if(flt(doc.per_billed, 6) < 100) {
						this.frm.add_custom_button(__('Sales Invoice'), () => me.make_sales_invoice(), __('Create'));
					}

					// material request
					if(!doc.order_type || (order_is_a_sale || order_is_a_custom_sale) && flt(doc.per_delivered, 6) < 100) {
						this.frm.add_custom_button(__('Material Request'), () => this.make_material_request(), __('Create'));
						this.frm.add_custom_button(__('Request for Raw Materials'), () => this.make_raw_material_request(), __('Create'));
					}

					// Make Purchase Order
					if (!this.frm.doc.is_internal_customer) {
						this.frm.add_custom_button(__('Purchase Order'), () => this.make_purchase_order(), __('Create'));
					}

					// maintenance
					if(flt(doc.per_delivered, 2) < 100 && (order_is_maintenance || order_is_a_custom_sale)) {
						this.frm.add_custom_button(__('Maintenance Visit'), () => this.make_maintenance_visit(), __('Create'));
						this.frm.add_custom_button(__('Maintenance Schedule'), () => this.make_maintenance_schedule(), __('Create'));
					}

					// project
					if(flt(doc.per_delivered, 2) < 100) {
							this.frm.add_custom_button(__('Project'), () => this.make_project(), __('Create'));
					}

					if(!doc.auto_repeat) {
						this.frm.add_custom_button(__('Subscription'), function() {
							erpnext.utils.make_subscription(doc.doctype, doc.name)
						}, __('Create'))
					}

					if (doc.docstatus === 1 && !doc.inter_company_order_reference) {
						let me = this;
						let internal = me.frm.doc.is_internal_customer;
						if (internal) {
							let button_label = (me.frm.doc.company === me.frm.doc.represents_company) ? "Internal Purchase Order" :
								"Inter Company Purchase Order";

							me.frm.add_custom_button(button_label, function() {
								me.make_inter_company_order();
							}, __('Create'));
						}
					}
				}
				// payment request
				if(flt(doc.per_billed)<100) {
					this.frm.add_custom_button(__('Payment Request'), () => this.make_payment_request(), __('Create'));
					this.frm.add_custom_button(__('Payment'), () => this.make_payment_entry(), __('Create'));
				}
				this.frm.page.set_inner_btn_group_as_primary(__('Create'));
			}
		}

		if (this.frm.doc.docstatus===0) {
			this.frm.add_custom_button(__('Quotation'),
				function() {
					erpnext.utils.map_current_doc({
						method: "erpnext.selling.doctype.quotation.quotation.make_sales_order",
						source_doctype: "Quotation",
						target: me.frm,
						setters: [
							{
								label: "Customer",
								fieldname: "party_name",
								fieldtype: "Link",
								options: "Customer",
								default: me.frm.doc.customer || undefined
							}
						],
						get_query_filters: {
							company: me.frm.doc.company,
							docstatus: 1,
							status: ["!=", "Lost"]
						}
					})
				}, __("Get Items From"));
		}

		this.order_type(doc);
	},

	create_pick_list() {
		frappe.model.open_mapped_doc({
			method: "erpnext.selling.doctype.sales_order.sales_order.create_pick_list",
			frm: this.frm
		})
	},

	make_work_order() {
		var me = this;
		this.frm.call({
			doc: this.frm.doc,
			method: 'get_work_order_items',
			callback: function(r) {
				if(!r.message) {
					frappe.msgprint({
						title: __('Work Order not created'),
						message: __('No Items with Bill of Materials to Manufacture'),
						indicator: 'orange'
					});
					return;
				}
				else if(!r.message) {
					frappe.msgprint({
						title: __('Work Order not created'),
						message: __('Work Order already created for all items with BOM'),
						indicator: 'orange'
					});
					return;
				} else {
					const fields = [{
						label: 'Items',
						fieldtype: 'Table',
						fieldname: 'items',
						description: __('Select BOM and Qty for Production'),
						fields: [{
							fieldtype: 'Read Only',
							fieldname: 'item_code',
							label: __('Item Code'),
							in_list_view: 1
						}, {
							fieldtype: 'Link',
							fieldname: 'bom',
							options: 'BOM',
							reqd: 1,
							label: __('Select BOM'),
							in_list_view: 1,
							get_query: function (doc) {
								return { filters: { item: doc.item_code } };
							}
						}, {
							fieldtype: 'Float',
							fieldname: 'pending_qty',
							reqd: 1,
							label: __('Qty'),
							in_list_view: 1
						}, {
							fieldtype: 'Data',
							fieldname: 'sales_order_item',
							reqd: 1,
							label: __('Sales Order Item'),
							hidden: 1
						}],
						data: r.message,
						get_data: () => {
							return r.message
						}
					}]
					var d = new frappe.ui.Dialog({
						title: __('Select Items to Manufacture'),
						fields: fields,
						primary_action: function() {
							var data = d.get_values();
							me.frm.call({
								method: 'make_work_orders',
								args: {
									items: data,
									company: me.frm.doc.company,
									sales_order: me.frm.docname,
									project: me.frm.project
								},
								freeze: true,
								callback: function(r) {
									if(r.message) {
										frappe.msgprint({
											message: __('Work Orders Created: {0}', [r.message.map(function(d) {
													return repl('<a href="/app/work-order/%(name)s">%(name)s</a>', {name:d})
												}).join(', ')]),
											indicator: 'green'
										})
									}
									d.hide();
								}
							});
						},
						primary_action_label: __('Create')
					});
					d.show();
				}
			}
		});
	},

	order_type: function() {
		this.toggle_delivery_date();
	},

	tc_name: function() {
		this.get_terms();
	},

	make_material_request: function() {
		frappe.model.open_mapped_doc({
			method: "erpnext.selling.doctype.sales_order.sales_order.make_material_request",
			frm: this.frm
		})
	},

	skip_delivery_note: function() {
		this.toggle_delivery_date();
	},

	toggle_delivery_date: function() {
		this.frm.fields_dict.items.grid.toggle_reqd("delivery_date",
			(this.frm.doc.order_type == "Sales" && !this.frm.doc.skip_delivery_note));
	},

	make_raw_material_request: function() {
		var me = this;
		this.frm.call({
			doc: this.frm.doc,
			method: 'get_work_order_items',
			args: {
				for_raw_material_request: 1
			},
			callback: function(r) {
				if(!r.message) {
					frappe.msgprint({
						message: __('No Items with Bill of Materials.'),
						indicator: 'orange'
					});
					return;
				}
				else {
					me.make_raw_material_request_dialog(r);
				}
			}
		});
	},

	make_raw_material_request_dialog: function(r) {
		var fields = [
			{fieldtype:'Check', fieldname:'include_exploded_items',
				label: __('Include Exploded Items')},
			{fieldtype:'Check', fieldname:'ignore_existing_ordered_qty',
				label: __('Ignore Existing Ordered Qty')},
			{
				fieldtype:'Table', fieldname: 'items',
				description: __('Select BOM, Qty and For Warehouse'),
				fields: [
					{fieldtype:'Read Only', fieldname:'item_code',
						label: __('Item Code'), in_list_view:1},
					{fieldtype:'Link', fieldname:'warehouse', options: 'Warehouse',
						label: __('For Warehouse'), in_list_view:1},
					{fieldtype:'Link', fieldname:'bom', options: 'BOM', reqd: 1,
						label: __('BOM'), in_list_view:1, get_query: function(doc) {
							return {filters: {item: doc.item_code}};
						}
					},
					{fieldtype:'Float', fieldname:'required_qty', reqd: 1,
						label: __('Qty'), in_list_view:1},
				],
				data: r.message,
				get_data: function() {
					return r.message
				}
			}
		]
		var d = new frappe.ui.Dialog({
			title: __("Items for Raw Material Request"),
			fields: fields,
			primary_action: function() {
				var data = d.get_values();
				me.frm.call({
					method: 'erpnext.selling.doctype.sales_order.sales_order.make_raw_material_request',
					args: {
						items: data,
						company: me.frm.doc.company,
						sales_order: me.frm.docname,
						project: me.frm.project
					},
					freeze: true,
					callback: function(r) {
						if(r.message) {
							frappe.msgprint(__('Material Request {0} submitted.',
							['<a href="/app/material-request/'+r.message.name+'">' + r.message.name+ '</a>']));
						}
						d.hide();
						me.frm.reload_doc();
					}
				});
			},
			primary_action_label: __('Create')
		});
		d.show();
	},

	make_delivery_note_based_on_delivery_date: function() {
		var me = this;

		var delivery_dates = [];
		$.each(this.frm.doc.items || [], function(i, d) {
			if(!delivery_dates.includes(d.delivery_date)) {
				delivery_dates.push(d.delivery_date);
			}
		});

		var item_grid = this.frm.fields_dict["items"].grid;
		if(!item_grid.get_selected().length && delivery_dates.length > 1) {
			var dialog = new frappe.ui.Dialog({
				title: __("Select Items based on Delivery Date"),
				fields: [{fieldtype: "HTML", fieldname: "dates_html"}]
			});

			var html = $(`
				<div style="border: 1px solid #d1d8dd">
					<div class="list-item list-item--head">
						<div class="list-item__content list-item__content--flex-2">
							${__('Delivery Date')}
						</div>
					</div>
					${delivery_dates.map(date => `
						<div class="list-item">
							<div class="list-item__content list-item__content--flex-2">
								<label>
								<input type="checkbox" data-date="${date}" checked="checked"/>
								${frappe.datetime.str_to_user(date)}
								</label>
							</div>
						</div>
					`).join("")}
				</div>
			`);

			var wrapper = dialog.fields_dict.dates_html.$wrapper;
			wrapper.html(html);

			dialog.set_primary_action(__("Select"), function() {
				var dates = wrapper.find('input[type=checkbox]:checked')
					.map((i, el) => $(el).attr('data-date')).toArray();

				if(!dates) return;

				$.each(dates, function(i, d) {
					$.each(item_grid.grid_rows || [], function(j, row) {
						if(row.doc.delivery_date == d) {
							row.doc.__checked = 1;
						}
					});
				})
				me.make_delivery_note();
				dialog.hide();
			});
			dialog.show();
		} else {
			this.make_delivery_note();
		}
	},

	make_delivery_note: function() {
		frappe.model.open_mapped_doc({
			method: "erpnext.selling.doctype.sales_order.sales_order.make_delivery_note",
			frm: this.frm
		})
	},

	make_sales_invoice: function() {
		frappe.model.open_mapped_doc({
			method: "erpnext.selling.doctype.sales_order.sales_order.make_sales_invoice",
			frm: this.frm
		})
	},

	make_maintenance_schedule: function() {
		frappe.model.open_mapped_doc({
			method: "erpnext.selling.doctype.sales_order.sales_order.make_maintenance_schedule",
			frm: this.frm
		})
	},

	make_project: function() {
		frappe.model.open_mapped_doc({
			method: "erpnext.selling.doctype.sales_order.sales_order.make_project",
			frm: this.frm
		})
	},

	make_inter_company_order: function() {
		frappe.model.open_mapped_doc({
			method: "erpnext.selling.doctype.sales_order.sales_order.make_inter_company_purchase_order",
			frm: this.frm
		});
	},

	make_maintenance_visit: function() {
		frappe.model.open_mapped_doc({
			method: "erpnext.selling.doctype.sales_order.sales_order.make_maintenance_visit",
			frm: this.frm
		})
	},

	make_purchase_order: function(){
		let pending_items = this.frm.doc.items.some((item) =>{
			let pending_qty = flt(item.stock_qty) - flt(item.ordered_qty);
			return pending_qty > 0;
		})
		if(!pending_items){
			frappe.throw({message: __("Purchase Order already created for all Sales Order items"), title: __("Note")});
		}

		var me = this;
		var dialog = new frappe.ui.Dialog({
			title: __("Select Items"),
			fields: [
				{
					"fieldtype": "Check",
					"label": __("Against Default Supplier"),
					"fieldname": "against_default_supplier",
					"default": 0
				},
				{
					fieldname: 'items_for_po', fieldtype: 'Table', label: 'Select Items',
					fields: [
						{
							fieldtype:'Data',
							fieldname:'item_code',
							label: __('Item'),
							read_only:1,
							in_list_view:1
						},
						{
							fieldtype:'Data',
							fieldname:'item_name',
							label: __('Item name'),
							read_only:1,
							in_list_view:1
						},
						{
							fieldtype:'Float',
							fieldname:'pending_qty',
							label: __('Pending Qty'),
							read_only: 1,
							in_list_view:1
						},
						{
							fieldtype:'Link',
							read_only:1,
							fieldname:'uom',
							label: __('UOM'),
							in_list_view:1,
						},
						{
							fieldtype:'Data',
							fieldname:'supplier',
							label: __('Supplier'),
							read_only:1,
							in_list_view:1
						},
					]
				}
			],
			primary_action_label: 'Create Purchase Order',
			primary_action (args) {
				if (!args) return;

				let selected_items = dialog.fields_dict.items_for_po.grid.get_selected_children();
				if(selected_items.length == 0) {
					frappe.throw({message: 'Please select Items from the Table', title: __('Items Required'), indicator:'blue'})
				}

				dialog.hide();

				var method = args.against_default_supplier ? "make_purchase_order_for_default_supplier" : "make_purchase_order"
				return frappe.call({
					method: "erpnext.selling.doctype.sales_order.sales_order." + method,
					freeze: true,
					freeze_message: __("Creating Purchase Order ..."),
					args: {
						"source_name": me.frm.doc.name,
						"selected_items": selected_items
					},
					freeze: true,
					callback: function(r) {
						if(!r.exc) {
							if (!args.against_default_supplier) {
								frappe.model.sync(r.message);
								frappe.set_route("Form", r.message.doctype, r.message.name);
							}
							else {
								frappe.route_options = {
									"sales_order": me.frm.doc.name
								}
								frappe.set_route("List", "Purchase Order");
							}
						}
					}
				})
			}
		});

		dialog.fields_dict["against_default_supplier"].df.onchange = () => set_po_items_data(dialog);

		function set_po_items_data (dialog) {
			var against_default_supplier = dialog.get_value("against_default_supplier");
			var items_for_po = dialog.get_value("items_for_po");

			if (against_default_supplier) {
				let items_with_supplier = items_for_po.filter((item) => item.supplier)

				dialog.fields_dict["items_for_po"].df.data = items_with_supplier;
				dialog.get_field("items_for_po").refresh();
			} else {
				let po_items = [];
				me.frm.doc.items.forEach(d => {
					let pending_qty = (flt(d.stock_qty) - flt(d.ordered_qty)) / flt(d.conversion_factor);
					if (pending_qty > 0) {
						po_items.push({
							"doctype": "Sales Order Item",
							"name": d.name,
							"item_name": d.item_name,
							"item_code": d.item_code,
							"pending_qty": pending_qty,
							"uom": d.uom,
							"supplier": d.supplier
						});
					}
				});

				dialog.fields_dict["items_for_po"].df.data = po_items;
				dialog.get_field("items_for_po").refresh();
			}
		}

		set_po_items_data(dialog);
		dialog.get_field("items_for_po").grid.only_sortable();
		dialog.get_field("items_for_po").refresh();
		dialog.wrapper.find('.grid-heading-row .grid-row-check').click();
		dialog.show();
	},

	hold_sales_order: function(){
		var me = this;
		var d = new frappe.ui.Dialog({
			title: __('Reason for Hold'),
			fields: [
				{
					"fieldname": "reason_for_hold",
					"fieldtype": "Text",
					"reqd": 1,
				}
			],
			primary_action: function() {
				var data = d.get_values();
				frappe.call({
					method: "frappe.desk.form.utils.add_comment",
					args: {
						reference_doctype: me.frm.doctype,
						reference_name: me.frm.docname,
						content: __('Reason for hold: ')+data.reason_for_hold,
						comment_email: frappe.session.user,
						comment_by: frappe.session.user_fullname
					},
					callback: function(r) {
						if(!r.exc) {
							me.update_status('Hold', 'On Hold')
							d.hide();
						}
					}
				});
			}
		});
		d.show();
	},
	close_sales_order: function(){
		this.frm.cscript.update_status("Close", "Closed")
	},
	update_status: function(label, status){
		var doc = this.frm.doc;
		var me = this;
		frappe.ui.form.is_saving = true;
		frappe.call({
			method: "erpnext.selling.doctype.sales_order.sales_order.update_status",
			args: {status: status, name: doc.name},
			callback: function(r){
				me.frm.reload_doc();
			},
			always: function() {
				frappe.ui.form.is_saving = false;
			}
		});
	}
});
$.extend(cur_frm.cscript, new erpnext.selling.SalesOrderController({frm: cur_frm}));


frappe.ui.form.on("Sales Order", "onload", function(frm) {
    cur_frm.set_query("transporter", function() {
        return {
           "filters": {
                "is_transporter": 1,
            }
        }
    });
});<|MERGE_RESOLUTION|>--- conflicted
+++ resolved
@@ -80,7 +80,6 @@
 
 		erpnext.queries.setup_warehouse_query(frm);
 
-<<<<<<< HEAD
 		frappe.call({
 			method: 'erpnext.selling.doctype.customer_pricing_rule.customer_pricing_rule.fetch_order_warehouse_num',
 			args: {
@@ -93,9 +92,7 @@
 				}
 			}
 		})
-=======
 		frm.ignore_doctypes_on_cancel_all = ['Purchase Order'];
->>>>>>> ab904c22
 	},
 	before_save:function(frm){
 		frm.call({
