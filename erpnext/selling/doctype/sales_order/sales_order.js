// Copyright (c) 2015, Frappe Technologies Pvt. Ltd. and Contributors
// License: GNU General Public License v3. See license.txt

{% include 'erpnext/selling/sales_common.js' %}

frappe.ui.form.on("Sales Order", {
	setup: function(frm) {
		frm.custom_make_buttons = {
			'Delivery Note': __('Delivery Note'),
			'Pick List': __('Pick List'),
			'Sales Invoice': __('Sales Invoice'),
			'Material Request': __('Material Request'),
			'Purchase Order': __('Purchase Order'),
			'Project': __('Project'),
			'Payment Entry': __("Payment"),
			'Purchase Invoice': __('Purchase Invoice'),
			'Work Order': __("Work Order"),
			'Auto Repeat': __("Subscription"),
			'Payment Request': __("Payment Request"),
			'Vehicle': __("Reserved Vehicles"),
		}

		frm.set_query('company_address', function(doc) {
			if(!doc.company) {
				frappe.throw(__('Please set Company'));
			}

			return {
				query: 'frappe.contacts.doctype.address.address.address_query',
				filters: {
					link_doctype: 'Company',
					link_name: doc.company
				}
			};
		})
	},
	refresh: function(frm) {
		if(frm.doc.docstatus === 1 && frm.doc.status !== 'Closed'
			&& flt(frm.doc.per_delivered, 6) < 100 && flt(frm.doc.per_billed, 6) < 100) {
			frm.add_custom_button(__('Update Items'), () => {
				erpnext.utils.update_child_items({
					frm: frm,
					child_docname: "items",
					child_doctype: "Sales Order Detail",
					cannot_add_row: false,
				})
			});
		}
	},
	onload: function(frm) {
		if (!frm.doc.transaction_date){
			frm.set_value('transaction_date', frappe.datetime.get_today())
		}
		erpnext.queries.setup_queries(frm, "Warehouse", function() {
			return erpnext.queries.warehouse(frm.doc);
		});

		erpnext.queries.setup_warehouse_query(frm);

		if (frm.doc.__islocal) {
			frm.events.delivery_date(frm);
		}
	},

	delivery_date: function(frm) {
		if (frm.doc.delivery_date) {
			$.each(frm.doc.items || [], function (i, d) {
				d.delivery_date = frm.doc.delivery_date;
			});
			refresh_field("items");
		}
	}
});

frappe.ui.form.on("Sales Order Item", {
	item_code: function(frm,cdt,cdn) {
		var row = locals[cdt][cdn];
		if (frm.doc.delivery_date) {
			row.delivery_date = frm.doc.delivery_date;
			refresh_field("delivery_date", cdn, "items");
		} else {
			frm.script_manager.copy_from_first_row("items", row, ["delivery_date"]);
		}
	},
	delivery_date: function(frm, cdt, cdn) {
		if(!frm.doc.delivery_date) {
			erpnext.utils.copy_value_in_all_rows(frm.doc, cdt, cdn, "items", "delivery_date");
		}
	}
});

erpnext.selling.SalesOrderController = class SalesOrderController extends erpnext.selling.SellingController {
	onload(doc, dt, dn) {
		super.onload();
	}

	refresh(doc, dt, dn) {
		super.refresh();
		this.setup_buttons();

		// formatter for items table
		this.frm.set_indicator_formatter('item_code', function(doc) {
			if (doc.docstatus === 0) {
				if (!doc.is_stock_item) {
					return "blue";
				} else if (!doc.actual_qty) {
					return "red";
				} else if (doc.actual_qty < doc.stock_qty) {
					return "orange";
				} else {
					return "green";
				}
			} else {
				if (!doc.delivered_qty) {
					return "orange";
				} else if (doc.delivered_qty < doc.qty) {
					return "yellow";
				} else {
					return "green";
				}
			}
		});

		if (this.frm.doc.__islocal) {
			this.set_skip_delivery_note();
		}
	}

	setup_buttons() {
		var me = this;
		let allow_delivery = false;

		if (me.frm.doc.docstatus == 0) {
			me.add_get_latest_price_button();
		}
		if (me.frm.doc.docstatus == 1) {
			me.add_update_price_list_button();
		}

		if (me.frm.doc.docstatus==1) {
			if(me.frm.has_perm("submit")) {
				if(me.frm.doc.status === 'On Hold') {
				   // un-hold
				   me.frm.add_custom_button(__('Resume'), function() {
					   me.update_status('Resume', 'Draft')
				   }, __("Status"));

				   if(flt(me.frm.doc.per_delivered, 6) < 100 || flt(me.frm.doc.per_completed) < 100) {
					   // close
					   me.frm.add_custom_button(__('Close'), () => me.close_sales_order(), __("Status"))
				   }
				}
				else if(me.frm.doc.status === 'Closed') {
				   // un-close
				   me.frm.add_custom_button(__('Re-Open'), function() {
					   me.update_status('Re-Open', 'Draft')
				   }, __("Status"));
			   }
			}

			if(me.frm.doc.status !== 'Closed') {
				if(me.frm.doc.status !== 'On Hold') {
					allow_delivery = me.frm.doc.items.some(item => item.delivered_by_supplier === 0 && item.qty > flt(item.delivered_qty))
						&& !me.frm.doc.skip_delivery_note;

					if (me.frm.has_perm("submit")) {
						if(flt(me.frm.doc.per_delivered, 6) < 100 || flt(me.frm.doc.per_completed) < 100) {
							// hold
							me.frm.add_custom_button(__('Hold'), () => me.hold_sales_order(), __("Status"))
							// close
							me.frm.add_custom_button(__('Close'), () => me.close_sales_order(), __("Status"))
						}
					}

					// delivery note
					if(flt(me.frm.doc.per_delivered, 6) < 100 && ["Sales", "Shopping Cart"].indexOf(me.frm.doc.order_type)!==-1 && allow_delivery) {
						me.frm.add_custom_button(__('Delivery Note'), () => me.make_delivery_note_based_on(), __('Create'));
						me.frm.add_custom_button(__('Work Order'), () => me.make_work_order(), __('Create'));

						var has_vehicles = me.frm.doc.items.some(d => d.is_vehicle);
						if (has_vehicles) {
							me.frm.add_custom_button(__('Reserved Vehicles'), () => me.create_vehicles(), __('Create'));
						}
					}

					me.frm.add_custom_button(__('Pick List'), () => me.create_pick_list(), __('Create'));

					// sales invoice
					if(flt(me.frm.doc.per_completed, 6) < 100) {
						me.frm.add_custom_button(__('Sales Invoice'), () => me.make_sales_invoice(), __('Create'));
					}

					// material request
					if(!me.frm.doc.order_type || ["Sales", "Shopping Cart"].indexOf(me.frm.doc.order_type)!==-1
						&& flt(me.frm.doc.per_delivered, 6) < 100) {
						me.frm.add_custom_button(__('Material Request'), () => me.make_material_request(), __('Create'));
						me.frm.add_custom_button(__('Request for Raw Materials'), () => me.make_raw_material_request(), __('Create'));
					}

					// make purchase order
					me.frm.add_custom_button(__('Purchase Order'), () => me.make_purchase_order(), __('Create'));

					// project
					if(flt(me.frm.doc.per_delivered, 2) < 100 && ["Sales", "Shopping Cart"].indexOf(me.frm.doc.order_type)!==-1 && allow_delivery) {
						me.frm.add_custom_button(__('Project'), () => me.make_project(), __('Create'));
					}

					if(!me.frm.doc.auto_repeat) {
						me.frm.add_custom_button(__('Subscription'), function() {
							erpnext.utils.make_subscription(me.frm.doc.doctype, me.frm.doc.name)
						}, __('Create'))
					}

					if (me.frm.doc.docstatus === 1 && !me.frm.doc.inter_company_reference) {
						let me = this;
						frappe.model.with_doc("Customer", me.frm.doc.customer, () => {
							let customer = frappe.model.get_doc("Customer", me.frm.doc.customer);
							let internal = customer.is_internal_customer;
							let disabled = customer.disabled;
							if (internal === 1 && disabled === 0) {
								me.frm.add_custom_button("Inter Company Order", function() {
									me.make_inter_company_order();
								}, __('Create'));
							}
						});
					}
				}
				// payment request
				if(flt(me.frm.doc.per_completed) < 100) {
					me.frm.add_custom_button(__('Payment Request'), () => me.make_payment_request(), __('Create'));
					me.frm.add_custom_button(__('Payment'), () => me.make_payment_entry(), __('Create'));
				}
				me.frm.page.set_inner_btn_group_as_primary(__('Create'));
			}
		}

		if (me.frm.doc.docstatus === 0) {
			me.frm.add_custom_button(__('Quotation'),
				function() {
					erpnext.utils.map_current_doc({
						method: "erpnext.selling.doctype.quotation.quotation.make_sales_order",
						source_doctype: "Quotation",
						target: me.frm,
						setters: [
							{
								label: "Customer",
								fieldname: "party_name",
								fieldtype: "Link",
								options: "Customer",
								default: me.frm.doc.customer || undefined
							},{
								fieldtype: 'Link',
								label: __('Project'),
								options: 'Project',
								fieldname: 'project',
								default: me.frm.doc.project || undefined,
							}
						],
						get_query_filters: {
							company: me.frm.doc.company,
							docstatus: 1,
							status: ["!=", "Lost"]
						}
					})
				}, __("Get Items From"));

			me.add_get_applicable_items_button();
			me.add_get_project_template_items_button();
		}
	}

	create_pick_list() {
		frappe.model.open_mapped_doc({
			method: "erpnext.selling.doctype.sales_order.sales_order.create_pick_list",
			frm: this.frm
		})
	}

	make_work_order() {
		var me = this;
		this.frm.call({
			doc: this.frm.doc,
			method: 'get_work_order_items',
			callback: function(r) {
				if(!r.message) {
					frappe.msgprint({
						title: __('Work Order not created'),
						message: __('No Items with Bill of Materials to Manufacture'),
						indicator: 'orange'
					});
					return;
				}
				else if(!r.message) {
					frappe.msgprint({
						title: __('Work Order not created'),
						message: __('Work Order already created for all items with BOM'),
						indicator: 'orange'
					});
					return;
				} else {
					const fields = [{
						label: 'Items',
						fieldtype: 'Table',
						fieldname: 'items',
						description: __('Select BOM and Qty for Production'),
						fields: [{
							fieldtype: 'Read Only',
							fieldname: 'item_code',
							label: __('Item Code'),
							in_list_view: 1
						}, {
							fieldtype: 'Link',
							fieldname: 'bom',
							options: 'BOM',
							reqd: 1,
							label: __('Select BOM'),
							in_list_view: 1,
							get_query: function (doc) {
								return { filters: { item: doc.item_code } };
							}
						}, {
							fieldtype: 'Float',
							fieldname: 'pending_qty',
							reqd: 1,
							label: __('Qty'),
							in_list_view: 1
						}, {
							fieldtype: 'Data',
							fieldname: 'sales_order_item',
							reqd: 1,
							label: __('Sales Order Item'),
							hidden: 1
						}],
						data: r.message,
						get_data: () => {
							return r.message
						}
					}]
					var d = new frappe.ui.Dialog({
						title: __('Select Items to Manufacture'),
						fields: fields,
						primary_action: function() {
							var data = d.get_values();
							me.frm.call({
								method: 'make_work_orders',
								args: {
									items: data,
									company: me.frm.doc.company,
									sales_order: me.frm.docname,
									project: me.frm.project
								},
								freeze: true,
								callback: function(r) {
									if(r.message) {
										frappe.msgprint({
											message: __('Work Orders Created: {0}',
												[r.message.map(function(d) {
													return repl('<a href="/app/work-order/%(name)s">%(name)s</a>', {name:d})
												}).join(', ')]),
											indicator: 'green'
										})
									}
									d.hide();
								}
							});
						},
						primary_action_label: __('Create')
					});
					d.show();
				}
			}
		});
	}

	create_vehicles() {
		var me = this;
		if (me.frm.doc.docstatus !== 1) {
			return;
		}

		frappe.call({
			method: "erpnext.vehicles.doctype.vehicle.vehicle.get_sales_order_vehicle_qty",
			args: {
				sales_order: me.frm.doc.name
			},
			callback: function (r) {
				if (r.message) {
					const fields = [{
						label: 'Items',
						fieldtype: 'Table',
						fieldname: 'items',
						fields: [{
							fieldtype: 'Read Only',
							fieldname: 'item_code',
							label: __('Item Code'),
							in_list_view: 1
						}, {
							fieldtype: 'Float',
							fieldname: 'ordered_qty',
							read_only: 1,
							label: __('Ordered'),
							in_list_view: 1
						}, {
							fieldtype: 'Float',
							fieldname: 'reserved_qty',
							read_only: 1,
							label: __('Reserved'),
							in_list_view: 1
						}, {
							fieldtype: 'Float',
							fieldname: 'actual_qty',
							read_only: 1,
							label: __('In Stock'),
							in_list_view: 1
						}, {
							fieldtype: 'Int',
							fieldname: 'to_create_qty',
							label: __('To Create'),
							mandatory: 1,
							in_list_view: 1
						}],
						data: r.message,
						get_data: () => {
							return r.message
						}
					}];

					var d = new frappe.ui.Dialog({
						title: __('Quantity of Reserved Vehicles to create'),
						fields: fields,
						size: 'large',
						primary_action: function() {
							var data = d.get_values().items;
							var to_reserve_qty_map = {};
							$.each(data || [], function (i, d) {
								to_reserve_qty_map[d.item_code] = cint(d.to_create_qty);
							});
							frappe.call({
								method: 'erpnext.vehicles.doctype.vehicle.vehicle.create_vehicle_from_so',
								args: {
									sales_order: me.frm.doc.name,
									to_reserve_qty_map: to_reserve_qty_map
								},
								callback: function () {
									d.hide();
								},
								freeze: true
							});
						},
						primary_action_label: __('Create')
					});
					d.show();
				}
			}
		})
	}

	tc_name() {
		this.get_terms();
	}

	set_skip_delivery_note() {
		var items = (this.frm.doc.items || []).filter(d => d.item_code);
		if (!items.length) {
			this.frm.set_value('skip_delivery_note', 0);
			return;
		}

		var has_deliverable = items.some(d => d.is_stock_item || d.is_fixed_asset);
		this.frm.set_value('skip_delivery_note', cint(!has_deliverable));
	}

	make_material_request() {
		frappe.model.open_mapped_doc({
			method: "erpnext.selling.doctype.sales_order.sales_order.make_material_request",
			frm: this.frm
		})
	}

	make_raw_material_request() {
		var me = this;
		this.frm.call({
			doc: this.frm.doc,
			method: 'get_work_order_items',
			args: {
				for_raw_material_request: 1
			},
			callback: function(r) {
				if(!r.message || !r.message.length) {
					frappe.msgprint({
						message: __('No Items with Bill of Materials.'),
						indicator: 'orange'
					});
					return;
				}
				else {
					me.make_raw_material_request_dialog(r);
				}
			}
		});
	}

	make_raw_material_request_dialog(r) {
		var me = this;
		var fields = [
			{fieldtype:'Check', fieldname:'include_exploded_items', default: 1, label: __('Include Exploded Items')},
			{fieldtype:'Check', fieldname:'ignore_existing_ordered_qty', label: __('Ignore Existing Ordered Qty')},
			{fieldtype:'Link', options: 'Warehouse', fieldname:'for_warehouse', label: __('For Warehouse'), reqd: 1,
				default: r.message && r.message[0].warehouse, get_query: () => erpnext.queries.warehouse(me.frm.doc)},
			{
				fieldtype:'Table', fieldname: 'items',
				description: __('Select BOM, Qty and For Warehouse'),
				fields: [
					{fieldtype:'Link', options: "Item", fieldname:'item_code', label: __('Item Code'), read_only: 1, columns: 5, in_list_view:1},
					{fieldtype:'Data', fieldname:'item_name', label: __('Item Name'), read_only: 1},
					{fieldtype:'Link', fieldname:'bom', options: 'BOM', reqd: 1, label: __('BOM'), columns: 3, in_list_view:1,
						get_query: function(doc) {
							return {filters: {item: doc.item_code}};
						}
					},
					{fieldtype:'Float', fieldname:'required_qty', reqd: 1, label: __('Qty'), columns: 2, in_list_view:1},
				],
				data: r.message,
				get_data: function() {
					return r.message
				}
			}
		]
		var d = new frappe.ui.Dialog({
			title: __("Items for Raw Material Request"),
			fields: fields,
			size: "large",
			primary_action: function() {
				var data = d.get_values();
				frappe.call({
					method: 'erpnext.selling.doctype.sales_order.sales_order.make_raw_material_request',
					args: {
						items: data,
						company: me.frm.doc.company,
						sales_order: me.frm.docname,
						project: me.frm.project
					},
					freeze: true,
					callback: function(r) {
						if(r.message) {
							var doc = frappe.model.sync(r.message);
							frappe.set_route("Form", r.message.doctype, r.message.name);
						}
						d.hide();
					}
				});
			},
			primary_action_label: __('Create')
		});
		d.show();
	}

	make_delivery_note_based_on() {
		var me = this;

		var warehouses = [];
		var delivery_dates = [];
		$.each(this.frm.doc.items || [], function(i, d) {
			if(d.warehouse && !warehouses.includes(d.warehouse)) {
				warehouses.push(d.warehouse);
			}
			if(!delivery_dates.includes(d.delivery_date)) {
				delivery_dates.push(d.delivery_date);
			}
		});

		var item_grid = this.frm.fields_dict["items"].grid;
		if(item_grid.get_selected().length) {
			me.make_delivery_note();
		} else if (warehouses.length > 1) {
			me.make_delivery_note_based_on_warehouse(warehouses);
		} else if (delivery_dates.length > 1) {
			me.make_delivery_note_based_on_delivery_date(delivery_dates);
		} else {
			me.make_delivery_note();
		}
	}

	make_delivery_note_based_on_warehouse(warehouses) {
		var me = this;
		var item_grid = this.frm.fields_dict["items"].grid;

		var dialog = new frappe.ui.Dialog({
			title: __("Select Items based on Warehouse"),
			fields: [{fieldtype: "HTML", fieldname: "warehouses_html"}]
		});

		var html = $(`
			<div style="border: 1px solid #d1d8dd">
				<div class="list-item list-item--head">
					<div class="list-item__content list-item__content--flex-2">
						${__('Warehouse')}
					</div>
				</div>
				${warehouses.map(warehouse => `
					<div class="list-item">
						<div class="list-item__content list-item__content--flex-2">
							<label>
							<input type="checkbox" data-warehouse="${warehouse}" checked="checked"/>
							${warehouse}
							</label>
						</div>
					</div>
				`).join("")}
			</div>
		`);

		var wrapper = dialog.fields_dict.warehouses_html.$wrapper;
		wrapper.html(html);

		dialog.set_primary_action(__("Select"), function() {
			var warehouses = wrapper.find('input[type=checkbox]:checked')
				.map((i, el) => $(el).attr('data-warehouse')).toArray();

			if(!warehouses) return;

			$.each(warehouses, function(i, d) {
				$.each(item_grid.grid_rows || [], function(j, row) {
					if(row.doc.warehouse === d) {
						row.doc.__checked = 1;
					}
				});
			})

			me.make_delivery_note(warehouses.length === 1 ? warehouses[0] : null);
			dialog.hide();
		});
		dialog.show();
	}

	make_delivery_note_based_on_delivery_date(delivery_dates) {
		var me = this;
		var item_grid = this.frm.fields_dict["items"].grid;

		var dialog = new frappe.ui.Dialog({
			title: __("Select Items based on Delivery Date"),
			fields: [{fieldtype: "HTML", fieldname: "dates_html"}]
		});

		var html = $(`
			<div style="border: 1px solid #d1d8dd">
				<div class="list-item list-item--head">
					<div class="list-item__content list-item__content--flex-2">
						${__('Delivery Date')}
					</div>
				</div>
				${delivery_dates.map(date => `
					<div class="list-item">
						<div class="list-item__content list-item__content--flex-2">
							<label>
							<input type="checkbox" data-date="${date}" checked="checked"/>
							${frappe.datetime.str_to_user(date)}
							</label>
						</div>
					</div>
				`).join("")}
			</div>
		`);

		var wrapper = dialog.fields_dict.dates_html.$wrapper;
		wrapper.html(html);

		dialog.set_primary_action(__("Select"), function() {
			var dates = wrapper.find('input[type=checkbox]:checked')
				.map((i, el) => $(el).attr('data-date')).toArray();

			if(!dates) return;

			$.each(dates, function(i, d) {
				$.each(item_grid.grid_rows || [], function(j, row) {
					if(row.doc.delivery_date == d) {
						row.doc.__checked = 1;
					}
				});
			})
			me.make_delivery_note();
			dialog.hide();
		});
		dialog.show();
	}

	make_delivery_note(warehouse) {
		frappe.model.open_mapped_doc({
			method: "erpnext.selling.doctype.sales_order.sales_order.make_delivery_note",
			frm: this.frm,
			args: {
				warehouse: warehouse
			}
		})
	}

	make_sales_invoice() {
		frappe.model.open_mapped_doc({
			method: "erpnext.selling.doctype.sales_order.sales_order.make_sales_invoice",
			frm: this.frm
		})
	}

<<<<<<< HEAD
	make_maintenance_schedule() {
		frappe.model.open_mapped_doc({
			method: "erpnext.selling.doctype.sales_order.sales_order.make_maintenance_schedule",
			frm: this.frm
		})
	}

	make_project() {
=======
	make_project: function() {
>>>>>>> 2ac065c2
		frappe.model.open_mapped_doc({
			method: "erpnext.selling.doctype.sales_order.sales_order.make_project",
			frm: this.frm
		})
	}

	make_inter_company_order() {
		frappe.model.open_mapped_doc({
			method: "erpnext.selling.doctype.sales_order.sales_order.make_inter_company_purchase_order",
			frm: this.frm
		});
	}

<<<<<<< HEAD
	make_maintenance_visit() {
		frappe.model.open_mapped_doc({
			method: "erpnext.selling.doctype.sales_order.sales_order.make_maintenance_visit",
			frm: this.frm
		})
	}

	make_purchase_invoice() {
=======
	make_purchase_invoice: function(){
>>>>>>> 2ac065c2
		var me = this;
		var dialog = new frappe.ui.Dialog({
			title: __("Supplier"),
			fields: [
				{"fieldtype": "Link", "label": __("Supplier"), "fieldname": "supplier", "options":"Supplier", "reqd":true},
				{"fieldtype": "Button", "label": __("Make Purchase Invoice"), "fieldname": "make_purchase_invoice", "cssClass": "btn-primary"},
			]
		});

		dialog.fields_dict.make_purchase_invoice.$input.click(function() {
			var args = dialog.get_values();
			dialog.hide();
			return frappe.call({
				type: "GET",
				method: "erpnext.selling.doctype.sales_order.sales_order.make_purchase_invoice",
				args: {
					"supplier": args.supplier,
					"source_name": me.frm.doc.name
				},
				freeze: true,
				callback: function(r) {
					if(!r.exc) {
						var doc = frappe.model.sync(r.message);
						frappe.set_route("Form", r.message.doctype, r.message.name);
					}
				}
			})
		});
		dialog.show();
	}

	make_purchase_order() {
		var me = this;
		var dialog = new frappe.ui.Dialog({
			title: __("For Supplier"),
			fields: [
				{"fieldtype": "Link", "label": __("Supplier"), "fieldname": "supplier", "options":"Supplier",
				 "description": __("Leave the field empty to make purchase orders for all suppliers"),
					"get_query": function () {
						return {
							query:"erpnext.selling.doctype.sales_order.sales_order.get_supplier",
							filters: {'parent': me.frm.doc.name}
						}
					}},
					{fieldname: 'items_for_po', fieldtype: 'Table', label: 'Select Items',
					fields: [
						{
							fieldtype:'Data',
							fieldname:'item_code',
							label: __('Item'),
							read_only:1,
							in_list_view:1
						},
						{
							fieldtype:'Data',
							fieldname:'item_name',
							label: __('Item name'),
							read_only:1,
							in_list_view:1
						},
						{
							fieldtype:'Float',
							fieldname:'qty',
							label: __('Quantity'),
							read_only: 1,
							in_list_view:1
						},
						{
							fieldtype:'Link',
							read_only:1,
							fieldname:'uom',
							label: __('UOM'),
							in_list_view:1
						}
					],
					data: cur_frm.doc.items,
					get_data: function() {
						return cur_frm.doc.items
					}
				},

				{"fieldtype": "Button", "label": __('Create Purchase Order'), "fieldname": "make_purchase_order", "cssClass": "btn-primary"},
			]
		});

		dialog.fields_dict.make_purchase_order.$input.click(function() {
			var args = dialog.get_values();
			let selected_items = dialog.fields_dict.items_for_po.grid.get_selected_children()
			if(selected_items.length == 0) {
				frappe.throw({message: 'Please select Item form Table', title: __('Message'), indicator:'blue'})
			}
			let selected_items_list = []
			for(let i in selected_items){
				selected_items_list.push(selected_items[i].item_code)
			}
			dialog.hide();
			return frappe.call({
				type: "GET",
				method: "erpnext.selling.doctype.sales_order.sales_order.make_purchase_order",
				args: {
					"source_name": me.frm.doc.name,
					"for_supplier": args.supplier,
					"selected_items": selected_items_list
				},
				freeze: true,
				callback: function(r) {
					if(!r.exc) {
						// var args = dialog.get_values();
						if (args.supplier){
							var doc = frappe.model.sync(r.message);
							frappe.set_route("Form", r.message.doctype, r.message.name);
						}
						else{
							frappe.route_options = {
								"sales_order": me.frm.doc.name
							}
							frappe.set_route("List", "Purchase Order");
						}
					}
				}
			})
		});
		dialog.get_field("items_for_po").grid.only_sortable()
		dialog.get_field("items_for_po").refresh()
		dialog.show();
	}

	hold_sales_order() {
		var me = this;
		var d = new frappe.ui.Dialog({
			title: __('Reason for Hold'),
			fields: [
				{
					"fieldname": "reason_for_hold",
					"fieldtype": "Text",
					"reqd": 1,
				}
			],
			primary_action: function() {
				var data = d.get_values();
				frappe.call({
					method: "frappe.desk.form.utils.add_comment",
					args: {
						reference_doctype: me.frm.doctype,
						reference_name: me.frm.docname,
						content: __('Reason for hold: ')+data.reason_for_hold,
						comment_email: frappe.session.user
					},
					callback: function(r) {
						if(!r.exc) {
							me.update_status('Hold', 'On Hold')
							d.hide();
						}
					}
				});
			}
		});
		d.show();
	}

	close_sales_order() {
		this.update_status("Close", "Closed")
	}

	update_status(label, status) {
		var doc = this.frm.doc;
		var me = this;
		frappe.ui.form.is_saving = true;
		frappe.call({
			method: "erpnext.selling.doctype.sales_order.sales_order.update_status",
			args: {status: status, name: doc.name},
			callback: function(r){
				me.frm.reload_doc();
			},
			always: function() {
				frappe.ui.form.is_saving = false;
			}
		});
	}
};
extend_cscript(cur_frm.cscript, new erpnext.selling.SalesOrderController({frm: cur_frm}));<|MERGE_RESOLUTION|>--- conflicted
+++ resolved
@@ -701,18 +701,7 @@
 		})
 	}
 
-<<<<<<< HEAD
-	make_maintenance_schedule() {
-		frappe.model.open_mapped_doc({
-			method: "erpnext.selling.doctype.sales_order.sales_order.make_maintenance_schedule",
-			frm: this.frm
-		})
-	}
-
 	make_project() {
-=======
-	make_project: function() {
->>>>>>> 2ac065c2
 		frappe.model.open_mapped_doc({
 			method: "erpnext.selling.doctype.sales_order.sales_order.make_project",
 			frm: this.frm
@@ -726,18 +715,7 @@
 		});
 	}
 
-<<<<<<< HEAD
-	make_maintenance_visit() {
-		frappe.model.open_mapped_doc({
-			method: "erpnext.selling.doctype.sales_order.sales_order.make_maintenance_visit",
-			frm: this.frm
-		})
-	}
-
 	make_purchase_invoice() {
-=======
-	make_purchase_invoice: function(){
->>>>>>> 2ac065c2
 		var me = this;
 		var dialog = new frappe.ui.Dialog({
 			title: __("Supplier"),
