--- conflicted
+++ resolved
@@ -639,11 +639,7 @@
  "idx": 1,
  "istable": 1,
  "links": [],
-<<<<<<< HEAD
- "modified": "2020-03-05 14:18:58.783751",
-=======
  "modified": "2020-05-19 20:48:43.222229",
->>>>>>> 00175c96
  "modified_by": "Administrator",
  "module": "Selling",
  "name": "Quotation Item",
