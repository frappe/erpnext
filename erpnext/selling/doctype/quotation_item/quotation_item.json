{
 "actions": [],
 "creation": "2013-03-07 11:42:57",
 "doctype": "DocType",
 "document_type": "Document",
 "editable_grid": 1,
 "engine": "InnoDB",
 "field_order": [
  "item_code",
  "customer_item_code",
  "col_break1",
  "item_name",
  "section_break_5",
  "description",
  "item_group",
  "brand",
  "image_section",
  "image",
  "image_view",
  "quantity_and_rate",
  "qty",
  "stock_uom",
  "col_break2",
  "uom",
  "conversion_factor",
  "stock_qty",
  "section_break_16",
  "price_list_rate",
  "base_price_list_rate",
  "discount_and_margin",
  "margin_type",
  "margin_rate_or_amount",
  "rate_with_margin",
  "column_break_18",
  "discount_percentage",
  "discount_amount",
  "base_rate_with_margin",
  "section_break1",
  "rate",
  "net_rate",
  "amount",
  "net_amount",
  "item_tax_template",
  "col_break3",
  "base_rate",
  "base_net_rate",
  "base_amount",
  "base_net_amount",
  "pricing_rules",
  "stock_uom_rate",
  "is_free_item",
  "section_break_43",
  "valuation_rate",
  "column_break_45",
  "gross_profit",
  "item_weight_details",
  "weight_per_unit",
  "total_weight",
  "column_break_20",
  "weight_uom",
  "reference",
  "warehouse",
  "against_blanket_order",
  "blanket_order",
  "blanket_order_rate",
  "column_break_30",
  "prevdoc_doctype",
  "prevdoc_docname",
  "item_balance",
  "projected_qty",
  "actual_qty",
  "col_break4",
  "stock_balance",
  "item_tax_rate",
  "shopping_cart_section",
  "additional_notes",
  "section_break_61",
  "page_break"
 ],
 "fields": [
  {
   "bold": 1,
   "columns": 4,
   "fieldname": "item_code",
   "fieldtype": "Link",
   "in_global_search": 1,
   "in_list_view": 1,
   "label": "Item Code",
   "oldfieldname": "item_code",
   "oldfieldtype": "Link",
   "options": "Item",
   "print_width": "150px",
   "reqd": 1,
   "search_index": 1,
   "width": "150px"
  },
  {
   "fieldname": "customer_item_code",
   "fieldtype": "Data",
   "hidden": 1,
   "label": "Customer's Item Code",
   "print_hide": 1,
   "read_only": 1
  },
  {
   "fieldname": "col_break1",
   "fieldtype": "Column Break"
  },
  {
   "fieldname": "item_name",
   "fieldtype": "Data",
   "in_global_search": 1,
   "label": "Item Name",
   "oldfieldname": "item_name",
   "oldfieldtype": "Data",
   "print_hide": 1,
   "print_width": "150px",
   "reqd": 1,
   "width": "150px"
  },
  {
   "collapsible": 1,
   "fieldname": "section_break_5",
   "fieldtype": "Section Break",
   "label": "Description"
  },
  {
   "fieldname": "description",
   "fieldtype": "Text Editor",
   "label": "Description",
   "oldfieldname": "description",
   "oldfieldtype": "Small Text",
   "print_width": "300px",
   "reqd": 1,
   "width": "300px"
  },
  {
   "fieldname": "image",
   "fieldtype": "Attach",
   "hidden": 1,
   "label": "Image"
  },
  {
   "fieldname": "image_view",
   "fieldtype": "Image",
   "label": "Image View",
   "options": "image",
   "print_hide": 1
  },
  {
   "fieldname": "quantity_and_rate",
   "fieldtype": "Section Break",
   "label": "Quantity and Rate"
  },
  {
   "bold": 1,
   "columns": 2,
   "fieldname": "qty",
   "fieldtype": "Float",
   "in_list_view": 1,
   "label": "Quantity",
   "oldfieldname": "qty",
   "oldfieldtype": "Currency",
   "print_width": "100px",
   "reqd": 1,
   "width": "100px"
  },
  {
   "fieldname": "stock_uom",
   "fieldtype": "Link",
   "label": "Stock UOM",
   "oldfieldname": "stock_uom",
   "oldfieldtype": "Data",
   "options": "UOM",
   "print_hide": 1,
   "print_width": "100px",
   "read_only": 1,
   "width": "100px"
  },
  {
   "fieldname": "col_break2",
   "fieldtype": "Column Break"
  },
  {
   "fieldname": "uom",
   "fieldtype": "Link",
   "label": "UOM",
   "options": "UOM",
   "reqd": 1
  },
  {
   "fieldname": "conversion_factor",
   "fieldtype": "Float",
   "label": "UOM Conversion Factor",
   "print_hide": 1,
   "read_only": 1,
   "reqd": 1
  },
  {
   "fieldname": "stock_qty",
   "fieldtype": "Float",
   "label": "Qty as per Stock UOM",
   "no_copy": 1,
   "print_hide": 1,
   "read_only": 1
  },
  {
   "fieldname": "section_break_16",
   "fieldtype": "Section Break"
  },
  {
   "fieldname": "price_list_rate",
   "fieldtype": "Currency",
   "label": "Price List Rate",
   "oldfieldname": "ref_rate",
   "oldfieldtype": "Currency",
   "options": "currency",
   "print_hide": 1,
   "print_width": "100px",
   "read_only": 1,
   "width": "100px"
  },
  {
   "fieldname": "base_price_list_rate",
   "fieldtype": "Currency",
   "label": "Price List Rate (Company Currency)",
   "oldfieldname": "base_ref_rate",
   "oldfieldtype": "Currency",
   "options": "Company:company:default_currency",
   "print_hide": 1,
   "print_width": "100px",
   "read_only": 1,
   "width": "100px"
  },
  {
   "collapsible": 1,
   "fieldname": "discount_and_margin",
   "fieldtype": "Section Break",
   "label": "Discount and Margin"
  },
  {
   "depends_on": "price_list_rate",
   "fieldname": "margin_type",
   "fieldtype": "Select",
   "label": "Margin Type",
   "options": "\nPercentage\nAmount",
   "print_hide": 1
  },
  {
   "depends_on": "eval:doc.margin_type && doc.price_list_rate",
   "fieldname": "margin_rate_or_amount",
   "fieldtype": "Float",
   "label": "Margin Rate or Amount",
   "print_hide": 1
  },
  {
   "depends_on": "eval:doc.margin_type && doc.price_list_rate && doc.margin_rate_or_amount",
   "fieldname": "rate_with_margin",
   "fieldtype": "Currency",
   "label": "Rate With Margin",
   "options": "currency",
   "print_hide": 1,
   "read_only": 1
  },
  {
   "fieldname": "column_break_18",
   "fieldtype": "Column Break"
  },
  {
   "depends_on": "price_list_rate",
   "fieldname": "discount_percentage",
   "fieldtype": "Percent",
   "label": "Discount (%) on Price List Rate with Margin",
   "oldfieldname": "adj_rate",
   "oldfieldtype": "Float",
   "print_hide": 1,
   "print_width": "100px",
   "width": "100px"
  },
  {
   "depends_on": "price_list_rate",
   "fieldname": "discount_amount",
   "fieldtype": "Currency",
   "label": "Discount Amount",
   "options": "currency"
  },
  {
   "depends_on": "eval:doc.margin_type && doc.price_list_rate && doc.margin_rate_or_amount",
   "fieldname": "base_rate_with_margin",
   "fieldtype": "Currency",
   "label": "Rate With Margin (Company Currency)",
   "options": "Company:company:default_currency",
   "print_hide": 1,
   "read_only": 1
  },
  {
   "fieldname": "section_break1",
   "fieldtype": "Section Break"
  },
  {
   "bold": 1,
   "columns": 2,
   "fieldname": "rate",
   "fieldtype": "Currency",
   "in_list_view": 1,
   "label": "Rate",
   "oldfieldname": "export_rate",
   "oldfieldtype": "Currency",
   "options": "currency",
   "print_width": "100px",
   "width": "100px"
  },
  {
   "fieldname": "net_rate",
   "fieldtype": "Currency",
   "label": "Net Rate",
   "options": "currency",
   "print_hide": 1,
   "read_only": 1
  },
  {
   "columns": 2,
   "fieldname": "amount",
   "fieldtype": "Currency",
   "in_list_view": 1,
   "label": "Amount",
   "oldfieldname": "export_amount",
   "oldfieldtype": "Currency",
   "options": "currency",
   "print_width": "100px",
   "read_only": 1,
   "width": "100px"
  },
  {
   "fieldname": "net_amount",
   "fieldtype": "Currency",
   "label": "Net Amount",
   "options": "currency",
   "print_hide": 1,
   "read_only": 1
  },
  {
   "fieldname": "col_break3",
   "fieldtype": "Column Break"
  },
  {
   "fieldname": "base_rate",
   "fieldtype": "Currency",
   "label": "Rate (Company Currency)",
   "oldfieldname": "basic_rate",
   "oldfieldtype": "Currency",
   "options": "Company:company:default_currency",
   "print_hide": 1,
   "print_width": "100px",
   "read_only": 1,
   "width": "100px"
  },
  {
   "fieldname": "base_net_rate",
   "fieldtype": "Currency",
   "label": "Net Rate (Company Currency)",
   "print_hide": 1,
   "read_only": 1
  },
  {
   "fieldname": "base_amount",
   "fieldtype": "Currency",
   "label": "Amount (Company Currency)",
   "oldfieldname": "amount",
   "oldfieldtype": "Currency",
   "options": "Company:company:default_currency",
   "print_hide": 1,
   "print_width": "100px",
   "read_only": 1,
   "width": "100px"
  },
  {
   "fieldname": "base_net_amount",
   "fieldtype": "Currency",
   "label": "Net Amount (Company Currency)",
   "options": "Company:company:default_currency",
   "print_hide": 1,
   "read_only": 1
  },
  {
   "fieldname": "pricing_rules",
   "fieldtype": "Small Text",
   "hidden": 1,
   "label": "Pricing Rules",
   "print_hide": 1,
   "read_only": 1
  },
  {
   "default": "0",
   "fieldname": "is_free_item",
   "fieldtype": "Check",
   "label": "Is Free Item",
   "print_hide": 1,
   "read_only": 1
  },
  {
   "collapsible": 1,
   "fieldname": "item_weight_details",
   "fieldtype": "Section Break",
   "label": "Item Weight Details"
  },
  {
   "fieldname": "weight_per_unit",
   "fieldtype": "Float",
   "label": "Weight Per Unit",
   "print_hide": 1,
   "read_only": 1
  },
  {
   "fieldname": "total_weight",
   "fieldtype": "Float",
   "label": "Total Weight",
   "print_hide": 1,
   "read_only": 1
  },
  {
   "fieldname": "column_break_20",
   "fieldtype": "Column Break",
   "print_hide": 1
  },
  {
   "fieldname": "weight_uom",
   "fieldtype": "Link",
   "label": "Weight UOM",
   "options": "UOM",
   "read_only": 1
  },
  {
   "collapsible": 1,
   "collapsible_depends_on": "eval:doc.warehouse",
   "fieldname": "item_balance",
   "fieldtype": "Section Break",
   "label": "Planning"
  },
  {
   "fieldname": "warehouse",
   "fieldtype": "Link",
   "label": "Warehouse",
   "options": "Warehouse",
   "print_hide": 1,
   "report_hide": 1
  },
  {
   "fieldname": "column_break_30",
   "fieldtype": "Column Break"
  },
  {
   "fieldname": "projected_qty",
   "fieldtype": "Float",
   "label": "Projected Qty",
   "print_hide": 1,
   "read_only": 1,
   "report_hide": 1
  },
  {
   "fieldname": "actual_qty",
   "fieldtype": "Float",
   "label": "Actual Qty",
   "no_copy": 1,
   "print_hide": 1,
   "read_only": 1,
   "report_hide": 1
  },
  {
   "fieldname": "stock_balance",
   "fieldtype": "Button",
   "label": "Stock Balance"
  },
  {
   "fieldname": "reference",
   "fieldtype": "Section Break",
   "label": "Warehouse and Reference"
  },
  {
   "fieldname": "prevdoc_doctype",
   "fieldtype": "Link",
   "hidden": 1,
   "label": "Against Doctype",
   "no_copy": 1,
   "oldfieldname": "prevdoc_doctype",
   "oldfieldtype": "Data",
   "options": "DocType",
   "print_hide": 1,
   "print_width": "150px",
   "read_only": 1,
   "width": "150px"
  },
  {
   "fieldname": "prevdoc_docname",
   "fieldtype": "Dynamic Link",
   "label": "Against Docname",
   "no_copy": 1,
   "oldfieldname": "prevdoc_docname",
   "oldfieldtype": "Data",
   "options": "prevdoc_doctype",
   "print_hide": 1,
   "print_width": "150px",
   "read_only": 1,
   "width": "150px"
  },
  {
   "fieldname": "item_tax_rate",
   "fieldtype": "Code",
   "hidden": 1,
   "label": "Item Tax Rate",
   "oldfieldname": "item_tax_rate",
   "oldfieldtype": "Small Text",
   "print_hide": 1,
   "read_only": 1,
   "report_hide": 1
  },
  {
   "fieldname": "col_break4",
   "fieldtype": "Column Break"
  },
  {
   "fieldname": "item_tax_template",
   "fieldtype": "Link",
   "label": "Item Tax Template",
   "options": "Item Tax Template",
   "print_hide": 1
  },
  {
   "allow_on_submit": 1,
   "default": "0",
   "fieldname": "page_break",
   "fieldtype": "Check",
   "label": "Page Break",
   "no_copy": 1,
   "oldfieldname": "page_break",
   "oldfieldtype": "Check",
   "print_hide": 1,
   "report_hide": 1
  },
  {
   "fieldname": "item_group",
   "fieldtype": "Link",
   "hidden": 1,
   "label": "Item Group",
   "oldfieldname": "item_group",
   "oldfieldtype": "Link",
   "options": "Item Group",
   "print_hide": 1,
   "read_only": 1
  },
  {
   "fieldname": "brand",
   "fieldtype": "Link",
   "hidden": 1,
   "label": "Brand",
   "oldfieldname": "brand",
   "oldfieldtype": "Link",
   "options": "Brand",
   "print_hide": 1,
   "print_width": "150px",
   "read_only": 1,
   "width": "150px"
  },
  {
   "collapsible": 1,
   "fieldname": "shopping_cart_section",
   "fieldtype": "Section Break",
   "label": "Shopping Cart"
  },
  {
   "fieldname": "additional_notes",
   "fieldtype": "Text",
   "label": "Additional Notes"
  },
  {
   "fieldname": "section_break_61",
   "fieldtype": "Section Break"
  },
  {
   "collapsible": 1,
   "fieldname": "image_section",
   "fieldtype": "Section Break",
   "label": "Image"
  },
  {
   "depends_on": "eval:doc.against_blanket_order",
   "fieldname": "blanket_order",
   "fieldtype": "Link",
   "label": "Blanket Order",
   "no_copy": 1,
   "options": "Blanket Order",
   "print_hide": 1
  },
  {
   "depends_on": "eval:doc.against_blanket_order",
   "fieldname": "blanket_order_rate",
   "fieldtype": "Currency",
   "label": "Blanket Order Rate",
   "no_copy": 1,
   "print_hide": 1,
   "read_only": 1
  },
  {
   "default": "0",
   "fieldname": "against_blanket_order",
   "fieldtype": "Check",
   "label": "Against Blanket Order",
   "no_copy": 1,
   "print_hide": 1
  },
  {
   "fieldname": "section_break_43",
   "fieldtype": "Section Break"
  },
  {
   "fieldname": "valuation_rate",
   "fieldtype": "Currency",
   "label": "Valuation Rate",
   "no_copy": 1,
   "options": "Company:company:default_currency",
   "print_hide": 1,
   "read_only": 1,
   "report_hide": 1
  },
  {
   "fieldname": "column_break_45",
   "fieldtype": "Column Break"
  },
  {
   "fieldname": "gross_profit",
   "fieldtype": "Currency",
   "label": "Gross Profit",
   "no_copy": 1,
   "options": "Company:company:default_currency",
   "print_hide": 1,
   "read_only": 1,
   "report_hide": 1
  },
  {
   "depends_on": "eval: doc.uom != doc.stock_uom",
   "fieldname": "stock_uom_rate",
   "fieldtype": "Currency",
   "label": "Rate of Stock UOM",
   "no_copy": 1,
   "options": "currency",
   "read_only": 1
  }
 ],
 "idx": 1,
 "istable": 1,
 "links": [],
<<<<<<< HEAD
 "modified": "2020-03-05 14:18:58.783751",
=======
 "modified": "2021-07-15 12:40:51.074820",
>>>>>>> 540559d6
 "modified_by": "Administrator",
 "module": "Selling",
 "name": "Quotation Item",
 "owner": "Administrator",
 "permissions": [],
 "sort_field": "modified",
 "sort_order": "DESC",
 "track_changes": 1
}<|MERGE_RESOLUTION|>--- conflicted
+++ resolved
@@ -649,11 +649,7 @@
  "idx": 1,
  "istable": 1,
  "links": [],
-<<<<<<< HEAD
- "modified": "2020-03-05 14:18:58.783751",
-=======
  "modified": "2021-07-15 12:40:51.074820",
->>>>>>> 540559d6
  "modified_by": "Administrator",
  "module": "Selling",
  "name": "Quotation Item",
