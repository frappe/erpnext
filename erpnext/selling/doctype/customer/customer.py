# Copyright (c) 2015, Frappe Technologies Pvt. Ltd. and Contributors
# License: GNU General Public License v3. See license.txt

from __future__ import unicode_literals
import frappe
import json
from frappe.model.naming import set_name_by_naming_series
from frappe import _, msgprint
import frappe.defaults
from frappe.utils import flt, cint, cstr, today, get_formatted_email
from frappe.desk.reportview import build_match_conditions, get_filters_cond
from erpnext.utilities.transaction_base import TransactionBase
from erpnext.accounts.party import validate_party_accounts, get_dashboard_info, get_timeline_data # keep this
from frappe.contacts.address_and_contact import load_address_and_contact, delete_contact_and_address
from frappe.model.rename_doc import update_linked_doctypes
from frappe.model.mapper import get_mapped_doc
from frappe.utils.user import get_users_with_role


class Customer(TransactionBase):
	def get_feed(self):
		return self.customer_name

	def onload(self):
		"""Load address and contacts in `__onload`"""
		load_address_and_contact(self)
		self.load_dashboard_info()

	def load_dashboard_info(self):
		info = get_dashboard_info(self.doctype, self.name, self.loyalty_program)
		self.set_onload('dashboard_info', info)

	def autoname(self):
		cust_master_name = frappe.defaults.get_global_default('cust_master_name')
		if cust_master_name == 'Customer Name':
			self.name = self.get_customer_name()
		else:
			set_name_by_naming_series(self)

	def get_customer_name(self):
		if frappe.db.get_value("Customer", self.customer_name):
			count = frappe.db.sql("""select ifnull(MAX(CAST(SUBSTRING_INDEX(name, ' ', -1) AS UNSIGNED)), 0) from tabCustomer
				 where name like %s""", "%{0} - %".format(self.customer_name), as_list=1)[0][0]
			count = cint(count) + 1
			return "{0} - {1}".format(self.customer_name, cstr(count))

		return self.customer_name

	def after_insert(self):
		'''If customer created from Lead, update customer id in quotations, opportunities'''
		self.update_lead_status()

	def validate(self):
		self.flags.is_new_doc = self.is_new()
		self.flags.old_lead = self.lead_name
		validate_party_accounts(self)
		self.validate_credit_limit_on_change()
		self.set_loyalty_program()
		self.check_customer_group_change()
		self.validate_default_bank_account()

		# set loyalty program tier
		if frappe.db.exists('Customer', self.name):
			customer = frappe.get_doc('Customer', self.name)
			if self.loyalty_program == customer.loyalty_program and not self.loyalty_program_tier:
				self.loyalty_program_tier = customer.loyalty_program_tier

		if self.sales_team:
			if sum([member.allocated_percentage or 0 for member in self.sales_team]) != 100:
				frappe.throw(_("Total contribution percentage should be equal to 100"))

	def check_customer_group_change(self):
		frappe.flags.customer_group_changed = False

		if not self.get('__islocal'):
			if self.customer_group != frappe.db.get_value('Customer', self.name, 'customer_group'):
				frappe.flags.customer_group_changed = True

	def validate_default_bank_account(self):
		if self.default_bank_account:
			is_company_account = frappe.db.get_value('Bank Account', self.default_bank_account, 'is_company_account')
			if not is_company_account:
				frappe.throw(_("{0} is not a company bank account").format(frappe.bold(self.default_bank_account)))

	def on_update(self):
		self.validate_name_with_customer_group()
		self.create_primary_contact()
		self.create_primary_address()

		if self.flags.old_lead != self.lead_name:
			self.update_lead_status()

		if self.flags.is_new_doc:
			self.create_lead_address_contact()

		self.update_customer_groups()

	def update_customer_groups(self):
		ignore_doctypes = ["Lead", "Opportunity", "POS Profile", "Tax Rule", "Pricing Rule"]
		if frappe.flags.customer_group_changed:
			update_linked_doctypes('Customer', self.name, 'Customer Group',
				self.customer_group, ignore_doctypes)

	def create_primary_contact(self):
		if not self.customer_primary_contact and not self.lead_name:
			if self.mobile_no or self.email_id:
				contact = make_contact(self)
				self.db_set('customer_primary_contact', contact.name)
				self.db_set('mobile_no', self.mobile_no)
				self.db_set('email_id', self.email_id)

	def create_primary_address(self):
		if self.flags.is_new_doc and self.get('address_line1'):
			make_address(self)

	def update_lead_status(self):
		'''If Customer created from Lead, update lead status to "Converted"
		update Customer link in Quotation, Opportunity'''
		if self.lead_name:
			frappe.db.set_value('Lead', self.lead_name, 'status', 'Converted', update_modified=False)

	def create_lead_address_contact(self):
		if self.lead_name:
			# assign lead address to customer (if already not set)
			address_names = frappe.get_all('Dynamic Link', filters={
								"parenttype":"Address",
								"link_doctype":"Lead",
								"link_name":self.lead_name
							}, fields=["parent as name"])

			for address_name in address_names:
				address = frappe.get_doc('Address', address_name.get('name'))
				if not address.has_link('Customer', self.name):
					address.append('links', dict(link_doctype='Customer', link_name=self.name))
					address.save()

			lead = frappe.db.get_value("Lead", self.lead_name, ["organization_lead", "lead_name", "email_id", "phone", "mobile_no", "gender", "salutation"], as_dict=True)

			if not lead.lead_name:
				frappe.throw(_("Please mention the Lead Name in Lead {0}").format(self.lead_name))

			if lead.organization_lead:
				contact_names = frappe.get_all('Dynamic Link', filters={
									"parenttype":"Contact",
									"link_doctype":"Lead",
									"link_name":self.lead_name
								}, fields=["parent as name"])

				for contact_name in contact_names:
					contact = frappe.get_doc('Contact', contact_name.get('name'))
					if not contact.has_link('Customer', self.name):
						contact.append('links', dict(link_doctype='Customer', link_name=self.name))
						contact.save()

			else:
				lead.lead_name = lead.lead_name.lstrip().split(" ")
				lead.first_name = lead.lead_name[0]
				lead.last_name = " ".join(lead.lead_name[1:])

				# create contact from lead
				contact = frappe.new_doc('Contact')
				contact.first_name = lead.first_name
				contact.last_name = lead.last_name
				contact.gender = lead.gender
				contact.salutation = lead.salutation
				contact.email_id = lead.email_id
				contact.phone = lead.phone
				contact.mobile_no = lead.mobile_no
				contact.is_primary_contact = 1
				contact.append('links', dict(link_doctype='Customer', link_name=self.name))
				if lead.email_id:
					contact.append('email_ids', dict(email_id=lead.email_id, is_primary=1))
				if lead.mobile_no:
					contact.append('phone_nos', dict(phone=lead.mobile_no, is_primary_mobile_no=1))
				contact.flags.ignore_permissions = self.flags.ignore_permissions
				contact.autoname()
				if not frappe.db.exists("Contact", contact.name):
					contact.insert()

	def validate_name_with_customer_group(self):
		if frappe.db.exists("Customer Group", self.name):
			frappe.throw(_("A Customer Group exists with same name please change the Customer name or rename the Customer Group"), frappe.NameError)

	def validate_credit_limit_on_change(self):
		if self.get("__islocal") or not self.credit_limits:
			return

		company_record = []
		for limit in self.credit_limits:
			if limit.company in company_record:
				frappe.throw(_("Credit limit is already defined for the Company {0}").format(limit.company, self.name))
			else:
				company_record.append(limit.company)

			outstanding_amt = get_customer_outstanding(self.name, limit.company)
			if flt(limit.credit_limit) < outstanding_amt:
				frappe.throw(_("""New credit limit is less than current outstanding amount for the customer. Credit limit has to be atleast {0}""").format(outstanding_amt))

	def on_trash(self):
		if self.customer_primary_contact:
			frappe.db.sql("""update `tabCustomer`
				set customer_primary_contact=null, mobile_no=null, email_id=null
				where name=%s""", self.name)

		delete_contact_and_address('Customer', self.name)
		if self.lead_name:
			frappe.db.sql("update `tabLead` set status='Interested' where name=%s", self.lead_name)

	def after_rename(self, olddn, newdn, merge=False):
		if frappe.defaults.get_global_default('cust_master_name') == 'Customer Name':
			frappe.db.set(self, "customer_name", newdn)

	def set_loyalty_program(self):
		if self.loyalty_program: return
		loyalty_program = get_loyalty_programs(self)
		if not loyalty_program: return
		if len(loyalty_program) == 1:
			self.loyalty_program = loyalty_program[0]
		else:
			frappe.msgprint(_("Multiple Loyalty Program found for the Customer. Please select manually."))

	def create_onboarding_docs(self, args):
		defaults = frappe.defaults.get_defaults()
		company = defaults.get('company') or \
			frappe.db.get_single_value('Global Defaults', 'default_company')

		for i in range(1, args.get('max_count')):
			customer = args.get('customer_name_' + str(i))
			if customer:
				try:
					doc = frappe.get_doc({
						'doctype': self.doctype,
						'customer_name': customer,
						'customer_type': 'Company',
						'customer_group': _('Commercial'),
						'territory': defaults.get('country'),
						'company': company
					}).insert()

					if args.get('customer_email_' + str(i)):
						create_contact(customer, self.doctype,
							doc.name, args.get("customer_email_" + str(i)))
				except frappe.NameError:
					pass

def create_contact(contact, party_type, party, email):
	"""Create contact based on given contact name"""
	contact = contact.split(' ')

	contact = frappe.get_doc({
		'doctype': 'Contact',
		'first_name': contact[0],
		'last_name': len(contact) > 1 and contact[1] or ""
	})
	contact.append('email_ids', dict(email_id=email, is_primary=1))
	contact.append('links', dict(link_doctype=party_type, link_name=party))
	contact.insert()

@frappe.whitelist()
def make_quotation(source_name, target_doc=None):

	def set_missing_values(source, target):
		_set_missing_values(source, target)

	target_doc = get_mapped_doc("Customer", source_name,
		{"Customer": {
			"doctype": "Quotation",
			"field_map": {
				"name":"party_name"
			}
		}}, target_doc, set_missing_values)

	target_doc.quotation_to = "Customer"
	target_doc.run_method("set_missing_values")
	target_doc.run_method("set_other_charges")
	target_doc.run_method("calculate_taxes_and_totals")

	price_list, currency = frappe.db.get_value("Customer", {'name': source_name}, ['default_price_list', 'default_currency'])
	if price_list:
		target_doc.selling_price_list = price_list
	if currency:
		target_doc.currency = currency

	return target_doc

@frappe.whitelist()
def make_opportunity(source_name, target_doc=None):
	def set_missing_values(source, target):
		_set_missing_values(source, target)

	target_doc = get_mapped_doc("Customer", source_name,
		{"Customer": {
			"doctype": "Opportunity",
			"field_map": {
				"name": "party_name",
				"doctype": "opportunity_from",
			}
		}}, target_doc, set_missing_values)

	return target_doc

def _set_missing_values(source, target):
	address = frappe.get_all('Dynamic Link', {
			'link_doctype': source.doctype,
			'link_name': source.name,
			'parenttype': 'Address',
		}, ['parent'], limit=1)

	contact = frappe.get_all('Dynamic Link', {
			'link_doctype': source.doctype,
			'link_name': source.name,
			'parenttype': 'Contact',
		}, ['parent'], limit=1)

	if address:
		target.customer_address = address[0].parent

	if contact:
		target.contact_person = contact[0].parent

@frappe.whitelist()
def get_loyalty_programs(doc):
	''' returns applicable loyalty programs for a customer '''
	from frappe.desk.treeview import get_children

	lp_details = []
	loyalty_programs = frappe.get_all("Loyalty Program",
		fields=["name", "customer_group", "customer_territory"],
		filters={"auto_opt_in": 1, "from_date": ["<=", today()],
			"ifnull(to_date, '2500-01-01')": [">=", today()]})

	for loyalty_program in loyalty_programs:
		customer_groups = [d.value for d in get_children("Customer Group", loyalty_program.customer_group)] + [loyalty_program.customer_group]
		customer_territories = [d.value for d in get_children("Territory", loyalty_program.customer_territory)] + [loyalty_program.customer_territory]

		if (not loyalty_program.customer_group or doc.customer_group in customer_groups)\
			and (not loyalty_program.customer_territory or doc.territory in customer_territories):
			lp_details.append(loyalty_program.name)

	return lp_details

@frappe.whitelist()
def get_customer_list(doctype, txt, searchfield, start, page_len, filters=None):
	from erpnext.controllers.queries import get_fields
	fields = ["name", "customer_name", "customer_group", "territory"]

	if frappe.db.get_default("cust_master_name") == "Customer Name":
		fields = ["name", "customer_group", "territory"]

	fields = get_fields("Customer", fields)

	match_conditions = build_match_conditions("Customer")
	match_conditions = "and {}".format(match_conditions) if match_conditions else ""

	if filters:
		filter_conditions = get_filters_cond(doctype, filters, [])
		match_conditions += "{}".format(filter_conditions)

	return frappe.db.sql("""
		select %s
		from `tabCustomer`
		where docstatus < 2
			and (%s like %s or customer_name like %s)
			{match_conditions}
		order by
			case when name like %s then 0 else 1 end,
			case when customer_name like %s then 0 else 1 end,
			name, customer_name limit %s, %s
		""".format(match_conditions=match_conditions) % (", ".join(fields), searchfield, "%s", "%s", "%s", "%s", "%s", "%s"),
		("%%%s%%" % txt, "%%%s%%" % txt, "%%%s%%" % txt, "%%%s%%" % txt, start, page_len))


def check_credit_limit(customer, company, reference_doctype, reference_document, ignore_outstanding_sales_order=False, extra_amount=0):
	customer_outstanding = get_customer_outstanding(customer, company, ignore_outstanding_sales_order)
	if extra_amount > 0:
		customer_outstanding += flt(extra_amount)

	credit_limit = get_credit_limit(customer, company)
	if credit_limit > 0 and flt(customer_outstanding) > credit_limit:
		msgprint(_("Credit limit has been crossed for customer {0} ({1}/{2})")
			.format(customer, customer_outstanding, credit_limit))

		# If not authorized person raise exception
		credit_controller_role = frappe.db.get_single_value('Accounts Settings', 'credit_controller')
		if not credit_controller_role or credit_controller_role not in frappe.get_roles():
			# form a list of emails for the credit controller users
			credit_controller_users = get_users_with_role(credit_controller_role or "Sales Master Manager")

			# form a list of emails and names to show to the user
			credit_controller_users = [get_formatted_email(user).replace("<", "(").replace(">", ")") for user in credit_controller_users]

			if not credit_controller_users:
				frappe.throw(_("Please contact your administrator to extend the credit limits for {0}.".format(customer)))

			message = """Please contact any of the following users to extend the credit limits for {0}:
				<br><br><ul><li>{1}</li></ul>""".format(customer, '<li>'.join(credit_controller_users))

			# if the current user does not have permissions to override credit limit,
			# prompt them to send out an email to the controller users
			frappe.msgprint(message,
				title="Notify",
				raise_exception=1,
				primary_action={
					'label': 'Send Email',
					'server_action': 'erpnext.selling.doctype.customer.customer.send_emails',
					'hide_on_success': 1,
					'args': {
						'customer': customer,
						'customer_outstanding': customer_outstanding,
						'credit_limit': credit_limit,
<<<<<<< HEAD
						'credit_controller_users_list': credit_controller_users_list,
						'document_link': frappe.utils.get_link_to_form(reference_doctype, reference_document)
=======
						'credit_controller_users_list': credit_controller_users
>>>>>>> d81372a3
					}
				}
			)

@frappe.whitelist()
def send_emails(args):
	args = json.loads(args)
	subject = (_("Credit limit reached for customer {0}").format(args.get('customer')))
	message = (_("Credit limit has been crossed for customer {0} ({1}/{2})<br>Document Link: {3}").format(
		args.get('customer'), args.get('customer_outstanding'), args.get('credit_limit'), args.get('document_link')))
	frappe.sendmail(recipients=args.get('credit_controller_users_list'), subject=subject, message=message)

	return (_("""A request was sent to the following people:<br><br><ul><li>{0}</li></ul>""").format(
		'<li>'.join(args.get('credit_controller_users_list'))))

def get_customer_outstanding(customer, company, ignore_outstanding_sales_order=False, cost_center=None):
	# Outstanding based on GL Entries

	cond = ""
	if cost_center:
		lft, rgt = frappe.get_cached_value("Cost Center",
			cost_center, ['lft', 'rgt'])

		cond = """ and cost_center in (select name from `tabCost Center` where
			lft >= {0} and rgt <= {1})""".format(lft, rgt)

	outstanding_based_on_gle = frappe.db.sql("""
		select sum(debit) - sum(credit)
		from `tabGL Entry` where party_type = 'Customer'
		and party = %s and company=%s {0}""".format(cond), (customer, company))

	outstanding_based_on_gle = flt(outstanding_based_on_gle[0][0]) if outstanding_based_on_gle else 0

	# Outstanding based on Sales Order
	outstanding_based_on_so = 0.0

	# if credit limit check is bypassed at sales order level,
	# we should not consider outstanding Sales Orders, when customer credit balance report is run
	if not ignore_outstanding_sales_order:
		outstanding_based_on_so = frappe.db.sql("""
			select sum(base_grand_total*(100 - per_billed)/100)
			from `tabSales Order`
			where customer=%s and docstatus = 1 and company=%s
			and per_billed < 100 and status != 'Closed'""", (customer, company))

		outstanding_based_on_so = flt(outstanding_based_on_so[0][0]) if outstanding_based_on_so else 0.0

	# Outstanding based on Delivery Note, which are not created against Sales Order
	unmarked_delivery_note_items = frappe.db.sql("""select
			dn_item.name, dn_item.amount, dn.base_net_total, dn.base_grand_total
		from `tabDelivery Note` dn, `tabDelivery Note Item` dn_item
		where
			dn.name = dn_item.parent
			and dn.customer=%s and dn.company=%s
			and dn.docstatus = 1 and dn.status not in ('Closed', 'Stopped')
			and ifnull(dn_item.against_sales_order, '') = ''
			and ifnull(dn_item.against_sales_invoice, '') = ''
		""", (customer, company), as_dict=True)

	outstanding_based_on_dn = 0.0

	for dn_item in unmarked_delivery_note_items:
		si_amount = frappe.db.sql("""select sum(amount)
			from `tabSales Invoice Item`
			where dn_detail = %s and docstatus = 1""", dn_item.name)[0][0]

		if flt(dn_item.amount) > flt(si_amount) and dn_item.base_net_total:
			outstanding_based_on_dn += ((flt(dn_item.amount) - flt(si_amount)) \
				/ dn_item.base_net_total) * dn_item.base_grand_total

	return outstanding_based_on_gle + outstanding_based_on_so + outstanding_based_on_dn


def get_credit_limit(customer, company):
	credit_limit = None

	if customer:
		credit_limit = frappe.db.get_value("Customer Credit Limit",
			{'parent': customer, 'parenttype': 'Customer', 'company': company}, 'credit_limit')

		if not credit_limit:
			customer_group = frappe.get_cached_value("Customer", customer, 'customer_group')
			credit_limit = frappe.db.get_value("Customer Credit Limit",
				{'parent': customer_group, 'parenttype': 'Customer Group', 'company': company}, 'credit_limit')

	if not credit_limit:
		credit_limit = frappe.get_cached_value('Company',  company,  "credit_limit")

	return flt(credit_limit)

def make_contact(args, is_primary_contact=1):
	contact = frappe.get_doc({
		'doctype': 'Contact',
		'first_name': args.get('name'),
		'is_primary_contact': is_primary_contact,
		'links': [{
			'link_doctype': args.get('doctype'),
			'link_name': args.get('name')
		}]
	})
	if args.get('email_id'):
		contact.add_email(args.get('email_id'), is_primary=True)
	if args.get('mobile_no'):
		contact.add_phone(args.get('mobile_no'), is_primary_mobile_no=True)
	contact.insert()

	return contact

def make_address(args, is_primary_address=1):
	reqd_fields = []
	for field in ['city', 'country']:
		if not args.get(field):
			reqd_fields.append( '<li>' + field.title() + '</li>')

	if reqd_fields:
		msg = _("Following fields are mandatory to create address:")
		frappe.throw("{0} <br><br> <ul>{1}</ul>".format(msg, '\n'.join(reqd_fields)),
			title = _("Missing Values Required"))

	address = frappe.get_doc({
		'doctype': 'Address',
		'address_title': args.get('name'),
		'address_line1': args.get('address_line1'),
		'address_line2': args.get('address_line2'),
		'city': args.get('city'),
		'state': args.get('state'),
		'pincode': args.get('pincode'),
		'country': args.get('country'),
		'links': [{
			'link_doctype': args.get('doctype'),
			'link_name': args.get('name')
		}]
	}).insert()

	return address

@frappe.whitelist()
def get_customer_primary_contact(doctype, txt, searchfield, start, page_len, filters):
	customer = filters.get('customer')
	return frappe.db.sql("""
		select `tabContact`.name from `tabContact`, `tabDynamic Link`
			where `tabContact`.name = `tabDynamic Link`.parent and `tabDynamic Link`.link_name = %(customer)s
			and `tabDynamic Link`.link_doctype = 'Customer'
			and `tabContact`.name like %(txt)s
		""", {
			'customer': customer,
			'txt': '%%%s%%' % txt
		})<|MERGE_RESOLUTION|>--- conflicted
+++ resolved
@@ -408,12 +408,8 @@
 						'customer': customer,
 						'customer_outstanding': customer_outstanding,
 						'credit_limit': credit_limit,
-<<<<<<< HEAD
 						'credit_controller_users_list': credit_controller_users_list,
 						'document_link': frappe.utils.get_link_to_form(reference_doctype, reference_document)
-=======
-						'credit_controller_users_list': credit_controller_users
->>>>>>> d81372a3
 					}
 				}
 			)
