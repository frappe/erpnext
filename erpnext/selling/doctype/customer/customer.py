--- conflicted
+++ resolved
@@ -15,9 +15,6 @@
 from frappe.model.mapper import get_mapped_doc
 from frappe.model.naming import set_name_by_naming_series, set_name_from_naming_options
 from frappe.model.rename_doc import update_linked_doctypes
-<<<<<<< HEAD
-from frappe.model.mapper import get_mapped_doc
-=======
 from frappe.utils import cint, cstr, flt, get_formatted_email, today
 from frappe.utils.user import get_users_with_role
 
@@ -28,7 +25,6 @@
 )
 from erpnext.utilities.transaction_base import TransactionBase
 
->>>>>>> 540559d6
 
 class Customer(TransactionBase):
 	def get_feed(self):
@@ -81,10 +77,7 @@
 		self.set_loyalty_program()
 		self.check_customer_group_change()
 		self.validate_default_bank_account()
-<<<<<<< HEAD
-=======
 		self.validate_internal_customer()
->>>>>>> 540559d6
 
 		# set loyalty program tier
 		if frappe.db.exists('Customer', self.name):
@@ -132,8 +125,6 @@
 			if not is_company_account:
 				frappe.throw(_("{0} is not a company bank account").format(frappe.bold(self.default_bank_account)))
 
-<<<<<<< HEAD
-=======
 	def validate_internal_customer(self):
 		internal_customer = frappe.db.get_value("Customer",
 			{"is_internal_customer": 1, "represents_company": self.represents_company, "name": ("!=", self.name)}, "name")
@@ -142,7 +133,6 @@
 			frappe.throw(_("Internal Customer for company {0} already exists").format(
 				frappe.bold(self.represents_company)))
 
->>>>>>> 540559d6
 	def on_update(self):
 		self.validate_name_with_customer_group()
 		self.create_primary_contact()
@@ -188,63 +178,6 @@
 
 	def link_lead_address_and_contact(self):
 		if self.lead_name:
-<<<<<<< HEAD
-			# assign lead address to customer (if already not set)
-			address_names = frappe.get_all('Dynamic Link', filters={
-								"parenttype":"Address",
-								"link_doctype":"Lead",
-								"link_name":self.lead_name
-							}, fields=["parent as name"])
-
-			for address_name in address_names:
-				address = frappe.get_doc('Address', address_name.get('name'))
-				if not address.has_link('Customer', self.name):
-					address.append('links', dict(link_doctype='Customer', link_name=self.name))
-					address.save(ignore_permissions=self.flags.ignore_permissions)
-
-			lead = frappe.db.get_value("Lead", self.lead_name, ["organization_lead", "lead_name", "email_id", "phone", "mobile_no", "gender", "salutation"], as_dict=True)
-
-			if not lead.lead_name:
-				frappe.throw(_("Please mention the Lead Name in Lead {0}").format(self.lead_name))
-
-			if lead.organization_lead:
-				contact_names = frappe.get_all('Dynamic Link', filters={
-									"parenttype":"Contact",
-									"link_doctype":"Lead",
-									"link_name":self.lead_name
-								}, fields=["parent as name"])
-
-				for contact_name in contact_names:
-					contact = frappe.get_doc('Contact', contact_name.get('name'))
-					if not contact.has_link('Customer', self.name):
-						contact.append('links', dict(link_doctype='Customer', link_name=self.name))
-						contact.save(ignore_permissions=self.flags.ignore_permissions)
-
-			else:
-				lead.lead_name = lead.lead_name.lstrip().split(" ")
-				lead.first_name = lead.lead_name[0]
-				lead.last_name = " ".join(lead.lead_name[1:])
-
-				# create contact from lead
-				contact = frappe.new_doc('Contact')
-				contact.first_name = lead.first_name
-				contact.last_name = lead.last_name
-				contact.gender = lead.gender
-				contact.salutation = lead.salutation
-				contact.email_id = lead.email_id
-				contact.phone = lead.phone
-				contact.mobile_no = lead.mobile_no
-				contact.is_primary_contact = 1
-				contact.append('links', dict(link_doctype='Customer', link_name=self.name))
-				if lead.email_id:
-					contact.append('email_ids', dict(email_id=lead.email_id, is_primary=1))
-				if lead.mobile_no:
-					contact.append('phone_nos', dict(phone=lead.mobile_no, is_primary_mobile_no=1))
-				contact.flags.ignore_permissions = self.flags.ignore_permissions
-				contact.autoname()
-				if not frappe.db.exists("Contact", contact.name):
-					contact.insert()
-=======
 			# assign lead address and contact to customer (if already not set)
 			linked_contacts_and_addresses = frappe.get_all(
 				"Dynamic Link",
@@ -262,7 +195,6 @@
 					linked_doc.append('links', dict(link_doctype='Customer', link_name=self.name))
 					linked_doc.save(ignore_permissions=self.flags.ignore_permissions)
 
->>>>>>> 540559d6
 
 	def validate_name_with_customer_group(self):
 		if frappe.db.exists("Customer Group", self.name):
@@ -501,8 +433,6 @@
 
 	return lp_details
 
-<<<<<<< HEAD
-=======
 def get_nested_links(link_doctype, link_name, ignore_permissions=False):
 	from frappe.desk.treeview import _get_children
 
@@ -512,15 +442,11 @@
 
 	return links
 
->>>>>>> 540559d6
 @frappe.whitelist()
 @frappe.validate_and_sanitize_search_inputs
 def get_customer_list(doctype, txt, searchfield, start, page_len, filters=None):
 	from erpnext.controllers.queries import get_fields
-<<<<<<< HEAD
-=======
 	fields = ["name", "customer_name", "customer_group", "territory"]
->>>>>>> 540559d6
 
 	if frappe.db.get_default("cust_master_name") == "Customer Name":
 		fields = ["name", "customer_group", "territory"]
@@ -537,19 +463,6 @@
 		match_conditions += "{}".format(filter_conditions)
 
 	return frappe.db.sql("""
-<<<<<<< HEAD
-			select %s
-			from `tabCustomer`
-			where docstatus < 2
-				and (%s like %s or customer_name like %s)
-					{match_conditions}
-			order by
-				case when name like %s then 0 else 1 end,
-				case when customer_name like %s then 0 else 1 end,
-				name, customer_name limit %s, %s
-		""".format(match_conditions=match_conditions) % (", ".join(fields), searchfield, "%s", "%s", "%s", "%s", "%s", "%s"),
-			("%%%s%%" % txt, "%%%s%%" % txt, "%%%s%%" % txt, "%%%s%%" % txt, start, page_len))
-=======
 		select %s
 		from `tabCustomer`
 		where docstatus < 2
@@ -561,7 +474,6 @@
 			name, customer_name limit %s, %s
 		""".format(match_conditions=match_conditions) % (", ".join(fields), searchfield, "%s", "%s", "%s", "%s", "%s", "%s"),
 		("%%%s%%" % txt, "%%%s%%" % txt, "%%%s%%" % txt, "%%%s%%" % txt, start, page_len))
->>>>>>> 540559d6
 
 
 def check_credit_limit(customer, company, ignore_outstanding_sales_order=False, extra_amount=0):
