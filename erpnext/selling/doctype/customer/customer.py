--- conflicted
+++ resolved
@@ -54,11 +54,8 @@
 		self.validate_credit_limit_on_change()
 		self.set_loyalty_program()
 		self.check_customer_group_change()
-<<<<<<< HEAD
 		self.validate_default_bank_account()
-=======
 		self.validate_delivery_window_times()
->>>>>>> 637b7d5b
 
 		# set loyalty program tier
 		if frappe.db.exists('Customer', self.name):
@@ -77,17 +74,15 @@
 			if self.customer_group != frappe.db.get_value('Customer', self.name, 'customer_group'):
 				frappe.flags.customer_group_changed = True
 
-<<<<<<< HEAD
 	def validate_default_bank_account(self):
 		if self.default_bank_account:
 			is_company_account = frappe.db.get_value('Bank Account', self.default_bank_account, 'is_company_account')
 			frappe.throw(_("{0} is not a company bank account").format(frappe.bold(self.default_bank_account)))
-=======
+
 	def validate_delivery_window_times(self):
 		if self.delivery_start_time and self.delivery_end_time:
 			if self.delivery_start_time > self.delivery_end_time:
 				return frappe.throw(_('Delivery start window should be before closing window'))
->>>>>>> 637b7d5b
 
 	def on_update(self):
 		self.validate_name_with_customer_group()
