{
 "actions": [],
 "allow_events_in_timeline": 1,
 "allow_import": 1,
 "allow_rename": 1,
 "autoname": "naming_series:",
 "creation": "2013-06-11 14:26:44",
 "description": "Buyer of Goods and Services.",
 "doctype": "DocType",
 "document_type": "Setup",
 "engine": "InnoDB",
 "field_order": [
  "basic_info",
  "naming_series",
  "salutation",
  "customer_name",
  "gender",
  "customer_type",
  "pan",
  "tax_withholding_category",
  "default_bank_account",
  "lead_name",
  "opportunity_name",
  "image",
  "column_break0",
  "account_manager",
  "customer_group",
  "territory",
  "tax_id",
  "tax_category",
  "so_required",
  "dn_required",
  "disabled",
  "is_internal_customer",
  "represents_company",
  "allowed_to_transact_section",
  "companies",
  "currency_and_price_list",
  "default_currency",
  "column_break_14",
  "default_price_list",
  "address_contacts",
  "address_html",
  "website",
  "column_break1",
  "contact_html",
  "primary_address_and_contact_detail",
  "customer_primary_contact",
  "mobile_no",
  "email_id",
  "column_break_26",
  "customer_primary_address",
  "primary_address",
  "default_receivable_accounts",
  "accounts",
  "credit_limit_section",
  "payment_terms",
  "credit_limits",
  "more_info",
  "customer_details",
  "column_break_45",
  "market_segment",
  "industry",
  "language",
  "is_frozen",
  "column_break_38",
  "loyalty_program",
  "loyalty_program_tier",
  "sales_team_section_break",
  "default_sales_partner",
  "default_commission_rate",
  "sales_team_section",
  "sales_team",
  "customer_pos_id"
 ],
 "fields": [
  {
   "fieldname": "basic_info",
   "fieldtype": "Section Break",
   "label": "Name and Type",
   "oldfieldtype": "Section Break",
   "options": "fa fa-user"
  },
  {
   "fieldname": "naming_series",
   "fieldtype": "Select",
   "label": "Series",
   "no_copy": 1,
   "options": "CUST-.YYYY.-",
   "set_only_once": 1
  },
  {
   "depends_on": "eval:doc.customer_type!='Company'",
   "fieldname": "salutation",
   "fieldtype": "Link",
   "label": "Salutation",
   "options": "Salutation"
  },
  {
   "bold": 1,
   "fieldname": "customer_name",
   "fieldtype": "Data",
   "in_global_search": 1,
   "label": "Full Name",
   "no_copy": 1,
   "oldfieldname": "customer_name",
   "oldfieldtype": "Data",
   "reqd": 1,
   "search_index": 1
  },
  {
   "depends_on": "eval:doc.customer_type != 'Company'",
   "fieldname": "gender",
   "fieldtype": "Link",
   "label": "Gender",
   "options": "Gender"
  },
  {
   "default": "Company",
   "fieldname": "customer_type",
   "fieldtype": "Select",
   "label": "Type",
   "oldfieldname": "customer_type",
   "oldfieldtype": "Select",
   "options": "Company\nIndividual",
   "reqd": 1
  },
  {
   "fieldname": "default_bank_account",
   "fieldtype": "Link",
   "label": "Default Company Bank Account",
   "options": "Bank Account"
  },
  {
   "fieldname": "lead_name",
   "fieldtype": "Link",
   "label": "From Lead",
   "no_copy": 1,
   "oldfieldname": "lead_name",
   "oldfieldtype": "Link",
   "options": "Lead",
   "print_hide": 1,
   "report_hide": 1
  },
  {
   "fieldname": "image",
   "fieldtype": "Attach Image",
   "hidden": 1,
   "label": "Image",
   "print_hide": 1
  },
  {
   "fieldname": "column_break0",
   "fieldtype": "Column Break",
   "width": "50%"
  },
  {
   "fieldname": "account_manager",
   "fieldtype": "Link",
   "label": "Account Manager",
   "options": "User"
  },
  {
   "fieldname": "customer_group",
   "fieldtype": "Link",
   "in_list_view": 1,
   "in_standard_filter": 1,
   "label": "Customer Group",
   "oldfieldname": "customer_group",
   "oldfieldtype": "Link",
   "options": "Customer Group",
   "reqd": 1,
   "search_index": 1
  },
  {
   "fieldname": "territory",
   "fieldtype": "Link",
   "in_list_view": 1,
   "in_standard_filter": 1,
   "label": "Territory",
   "oldfieldname": "territory",
   "oldfieldtype": "Link",
   "options": "Territory",
   "print_hide": 1,
   "reqd": 1
  },
  {
   "fieldname": "tax_id",
   "fieldtype": "Data",
   "label": "Tax ID"
  },
  {
   "fieldname": "tax_category",
   "fieldtype": "Link",
   "label": "Tax Category",
   "options": "Tax Category"
  },
  {
   "default": "0",
   "fieldname": "disabled",
   "fieldtype": "Check",
   "label": "Disabled"
  },
  {
   "default": "0",
   "fieldname": "is_internal_customer",
   "fieldtype": "Check",
   "label": "Is Internal Customer"
  },
  {
   "depends_on": "is_internal_customer",
   "fieldname": "represents_company",
   "fieldtype": "Link",
   "ignore_user_permissions": 1,
   "label": "Represents Company",
   "options": "Company",
   "unique": 1
  },
  {
   "depends_on": "represents_company",
   "fieldname": "allowed_to_transact_section",
   "fieldtype": "Section Break",
   "label": "Allowed To Transact With"
  },
  {
   "depends_on": "represents_company",
   "fieldname": "companies",
   "fieldtype": "Table",
   "label": "Allowed To Transact With",
   "options": "Allowed To Transact With"
  },
  {
   "collapsible": 1,
   "fieldname": "currency_and_price_list",
   "fieldtype": "Section Break",
   "label": "Currency and Price List"
  },
  {
   "fieldname": "default_currency",
   "fieldtype": "Link",
   "ignore_user_permissions": 1,
   "label": "Billing Currency",
   "no_copy": 1,
   "options": "Currency"
  },
  {
   "fieldname": "default_price_list",
   "fieldtype": "Link",
   "ignore_user_permissions": 1,
   "label": "Default Price List",
   "options": "Price List"
  },
  {
   "fieldname": "column_break_14",
   "fieldtype": "Column Break"
  },
  {
   "fieldname": "language",
   "fieldtype": "Link",
   "label": "Print Language",
   "options": "Language"
  },
  {
   "depends_on": "eval:!doc.__islocal",
   "fieldname": "address_contacts",
   "fieldtype": "Section Break",
   "label": "Address and Contact",
   "options": "fa fa-map-marker"
  },
  {
   "depends_on": "eval: !doc.__islocal",
   "fieldname": "address_html",
   "fieldtype": "HTML",
   "label": "Address HTML",
   "read_only": 1
  },
  {
   "fieldname": "website",
   "fieldtype": "Data",
   "label": "Website"
  },
  {
   "fieldname": "column_break1",
   "fieldtype": "Column Break",
   "width": "50%"
  },
  {
   "depends_on": "eval: !doc.__islocal",
   "fieldname": "contact_html",
   "fieldtype": "HTML",
   "label": "Contact HTML",
   "oldfieldtype": "HTML",
   "read_only": 1
  },
  {
   "description": "Select, to make the customer searchable with these fields",
   "fieldname": "primary_address_and_contact_detail",
   "fieldtype": "Section Break",
   "label": "Primary Address and Contact Detail"
  },
  {
   "description": "Reselect, if the chosen contact is edited after save",
   "fieldname": "customer_primary_contact",
   "fieldtype": "Link",
   "label": "Customer Primary Contact",
   "options": "Contact"
  },
  {
   "fetch_from": "customer_primary_contact.mobile_no",
   "fieldname": "mobile_no",
   "fieldtype": "Read Only",
   "label": "Mobile No"
  },
  {
   "fetch_from": "customer_primary_contact.email_id",
   "fieldname": "email_id",
   "fieldtype": "Read Only",
   "label": "Email Id"
  },
  {
   "fieldname": "column_break_26",
   "fieldtype": "Column Break"
  },
  {
   "description": "Reselect, if the chosen address is edited after save",
   "fieldname": "customer_primary_address",
   "fieldtype": "Link",
   "label": "Customer Primary Address",
   "options": "Address"
  },
  {
   "fieldname": "primary_address",
   "fieldtype": "Text",
   "label": "Primary Address",
   "read_only": 1
  },
  {
   "collapsible": 1,
   "fieldname": "default_receivable_accounts",
   "fieldtype": "Section Break",
   "label": "Accounting"
  },
  {
   "description": "Mention if non-standard receivable account",
   "fieldname": "accounts",
   "fieldtype": "Table",
   "label": "Accounts",
   "options": "Party Account"
  },
  {
   "collapsible": 1,
   "fieldname": "credit_limit_section",
   "fieldtype": "Section Break",
   "label": "Credit Limit and Payment Terms"
  },
  {
   "fieldname": "payment_terms",
   "fieldtype": "Link",
   "label": "Default Payment Terms Template",
   "options": "Payment Terms Template"
  },
  {
   "collapsible": 1,
   "collapsible_depends_on": "customer_details",
   "fieldname": "more_info",
   "fieldtype": "Section Break",
   "label": "More Information",
   "oldfieldtype": "Section Break",
   "options": "fa fa-file-text"
  },
  {
   "description": "Additional information regarding the customer.",
   "fieldname": "customer_details",
   "fieldtype": "Text",
   "label": "Customer Details",
   "oldfieldname": "customer_details",
   "oldfieldtype": "Code"
  },
  {
   "fieldname": "column_break_45",
   "fieldtype": "Column Break"
  },
  {
   "fieldname": "market_segment",
   "fieldtype": "Link",
   "label": "Market Segment",
   "options": "Market Segment"
  },
  {
   "fieldname": "industry",
   "fieldtype": "Link",
   "label": "Industry",
   "options": "Industry Type"
  },
  {
   "default": "0",
   "fieldname": "is_frozen",
   "fieldtype": "Check",
   "label": "Is Frozen"
  },
  {
   "collapsible": 1,
   "fieldname": "column_break_38",
   "fieldtype": "Section Break",
   "label": "Loyalty Points"
  },
  {
   "fieldname": "loyalty_program",
   "fieldtype": "Link",
   "label": "Loyalty Program",
   "no_copy": 1,
   "options": "Loyalty Program"
  },
  {
   "fieldname": "loyalty_program_tier",
   "fieldtype": "Data",
   "label": "Loyalty Program Tier",
   "no_copy": 1,
   "read_only": 1
  },
  {
   "collapsible": 1,
   "collapsible_depends_on": "default_sales_partner",
   "fieldname": "sales_team_section_break",
   "fieldtype": "Section Break",
   "label": "Sales Partner and Commission",
   "oldfieldtype": "Section Break",
   "options": "fa fa-group"
  },
  {
   "fieldname": "default_sales_partner",
   "fieldtype": "Link",
   "ignore_user_permissions": 1,
   "label": "Sales Partner",
   "oldfieldname": "default_sales_partner",
   "oldfieldtype": "Link",
   "options": "Sales Partner"
  },
  {
   "fieldname": "default_commission_rate",
   "fieldtype": "Float",
   "label": "Commission Rate",
   "oldfieldname": "default_commission_rate",
   "oldfieldtype": "Currency"
  },
  {
   "collapsible": 1,
   "collapsible_depends_on": "sales_team",
   "fieldname": "sales_team_section",
   "fieldtype": "Section Break",
   "label": "Sales Team"
  },
  {
   "fieldname": "sales_team",
   "fieldtype": "Table",
   "label": "Sales Team Details",
   "oldfieldname": "sales_team",
   "oldfieldtype": "Table",
   "options": "Sales Team"
  },
  {
   "fieldname": "customer_pos_id",
   "fieldtype": "Data",
   "label": "Customer POS id",
   "no_copy": 1,
   "print_hide": 1,
   "read_only": 1,
   "report_hide": 1
  },
  {
   "default": "0",
   "fieldname": "credit_limits",
   "fieldtype": "Table",
   "label": "Credit Limit",
   "options": "Customer Credit Limit"
  },
  {
   "default": "0",
   "fieldname": "so_required",
   "fieldtype": "Check",
   "label": "Allow Sales Invoice Creation Without Sales Order"
  },
  {
   "default": "0",
   "fieldname": "dn_required",
   "fieldtype": "Check",
   "label": "Allow Sales Invoice Creation Without Delivery Note"
<<<<<<< HEAD
=======
  },
  {
   "fieldname": "pan",
   "fieldtype": "Data",
   "label": "PAN"
  },
  {
   "fieldname": "tax_withholding_category",
   "fieldtype": "Link",
   "label": "Tax Withholding Category",
   "options": "Tax Withholding Category"
  },
  {
   "fieldname": "opportunity_name",
   "fieldtype": "Link",
   "label": "From Opportunity",
   "no_copy": 1,
   "options": "Opportunity",
   "print_hide": 1
>>>>>>> 540559d6
  }
 ],
 "icon": "fa fa-user",
 "idx": 363,
 "image_field": "image",
<<<<<<< HEAD
 "links": [],
 "modified": "2020-03-17 11:03:42.706907",
=======
 "index_web_pages_for_search": 1,
 "links": [
  {
   "group": "Allowed Items",
   "link_doctype": "Party Specific Item",
   "link_fieldname": "party"
  }
 ],
 "modified": "2021-09-06 17:38:54.196663",
>>>>>>> 540559d6
 "modified_by": "Administrator",
 "module": "Selling",
 "name": "Customer",
 "name_case": "Title Case",
 "owner": "Administrator",
 "permissions": [
  {
   "create": 1,
   "email": 1,
   "print": 1,
   "read": 1,
   "report": 1,
   "role": "Sales User",
   "share": 1,
   "write": 1
  },
  {
   "permlevel": 1,
   "read": 1,
   "role": "Sales User"
  },
  {
   "email": 1,
   "print": 1,
   "read": 1,
   "report": 1,
   "role": "Sales Manager"
  },
  {
   "create": 1,
   "delete": 1,
   "email": 1,
   "export": 1,
   "import": 1,
   "print": 1,
   "read": 1,
   "report": 1,
   "role": "Sales Master Manager",
   "set_user_permissions": 1,
   "share": 1,
   "write": 1
  },
  {
   "permlevel": 1,
   "read": 1,
   "role": "Sales Master Manager",
   "write": 1
  },
  {
   "email": 1,
   "print": 1,
   "read": 1,
   "report": 1,
   "role": "Stock User"
  },
  {
   "email": 1,
   "print": 1,
   "read": 1,
   "report": 1,
   "role": "Stock Manager"
  },
  {
   "email": 1,
   "print": 1,
   "read": 1,
   "report": 1,
   "role": "Accounts User"
  },
  {
   "email": 1,
   "print": 1,
   "read": 1,
   "report": 1,
   "role": "Accounts Manager"
  }
 ],
 "quick_entry": 1,
 "search_fields": "customer_name,customer_group,territory, mobile_no,primary_address",
 "show_name_in_global_search": 1,
 "sort_field": "modified",
 "sort_order": "ASC",
 "title_field": "customer_name",
 "track_changes": 1
}<|MERGE_RESOLUTION|>--- conflicted
+++ resolved
@@ -485,8 +485,6 @@
    "fieldname": "dn_required",
    "fieldtype": "Check",
    "label": "Allow Sales Invoice Creation Without Delivery Note"
-<<<<<<< HEAD
-=======
   },
   {
    "fieldname": "pan",
@@ -506,16 +504,11 @@
    "no_copy": 1,
    "options": "Opportunity",
    "print_hide": 1
->>>>>>> 540559d6
   }
  ],
  "icon": "fa fa-user",
  "idx": 363,
  "image_field": "image",
-<<<<<<< HEAD
- "links": [],
- "modified": "2020-03-17 11:03:42.706907",
-=======
  "index_web_pages_for_search": 1,
  "links": [
   {
@@ -525,7 +518,6 @@
   }
  ],
  "modified": "2021-09-06 17:38:54.196663",
->>>>>>> 540559d6
  "modified_by": "Administrator",
  "module": "Selling",
  "name": "Customer",
