{
 "actions": [],
 "allow_events_in_timeline": 1,
 "allow_import": 1,
 "allow_rename": 1,
 "autoname": "naming_series:",
 "creation": "2013-06-11 14:26:44",
 "description": "Buyer of Goods and Services.",
 "doctype": "DocType",
 "document_type": "Setup",
 "engine": "InnoDB",
 "field_order": [
  "basic_info",
  "naming_series",
  "salutation",
  "customer_name",
  "gender",
  "customer_type",
  "default_bank_account",
  "lead_name",
  "image",
  "column_break0",
  "account_manager",
  "customer_group",
  "territory",
  "tax_id",
  "tax_category",
  "disabled",
  "is_internal_customer",
  "represents_company",
  "allowed_to_transact_section",
  "companies",
  "delivery_window",
  "delivery_start_time",
  "column_break_22",
  "delivery_end_time",
  "currency_and_price_list",
  "default_currency",
  "default_price_list",
  "column_break_14",
  "language",
  "address_contacts",
  "address_html",
  "website",
  "column_break1",
  "contact_html",
  "primary_address_and_contact_detail",
  "customer_primary_contact",
  "mobile_no",
  "email_id",
  "column_break_26",
  "customer_primary_address",
  "primary_address",
  "default_receivable_accounts",
  "accounts",
  "credit_limit_section",
  "payment_terms",
  "credit_limits",
  "more_info",
  "customer_details",
  "column_break_45",
  "market_segment",
  "industry",
  "is_frozen",
  "column_break_38",
  "loyalty_program",
  "loyalty_program_tier",
  "sales_team_section_break",
  "default_sales_partner",
  "default_commission_rate",
  "sales_team_section",
  "sales_team",
  "customer_pos_id"
 ],
 "fields": [
  {
   "fieldname": "basic_info",
   "fieldtype": "Section Break",
   "label": "Name and Type",
   "oldfieldtype": "Section Break",
   "options": "fa fa-user"
  },
  {
   "fieldname": "naming_series",
   "fieldtype": "Select",
   "label": "Series",
   "no_copy": 1,
   "options": "CUST-.YYYY.-",
   "set_only_once": 1
  },
  {
   "depends_on": "eval:doc.customer_type!='Company'",
   "fieldname": "salutation",
   "fieldtype": "Link",
   "label": "Salutation",
   "options": "Salutation"
  },
  {
   "bold": 1,
   "fieldname": "customer_name",
   "fieldtype": "Data",
   "in_global_search": 1,
   "label": "Full Name",
   "no_copy": 1,
   "oldfieldname": "customer_name",
   "oldfieldtype": "Data",
   "reqd": 1,
   "search_index": 1
  },
  {
   "depends_on": "eval:doc.customer_type != 'Company'",
   "fieldname": "gender",
   "fieldtype": "Link",
   "label": "Gender",
   "options": "Gender"
  },
  {
   "default": "Company",
   "fieldname": "customer_type",
   "fieldtype": "Select",
   "label": "Type",
   "oldfieldname": "customer_type",
   "oldfieldtype": "Select",
   "options": "Company\nIndividual",
   "reqd": 1
  },
  {
   "fieldname": "default_bank_account",
   "fieldtype": "Link",
   "label": "Default Company Bank Account",
   "options": "Bank Account"
  },
  {
   "fieldname": "lead_name",
   "fieldtype": "Link",
   "label": "From Lead",
   "no_copy": 1,
   "oldfieldname": "lead_name",
   "oldfieldtype": "Link",
   "options": "Lead",
   "print_hide": 1,
   "report_hide": 1
  },
  {
   "fieldname": "image",
   "fieldtype": "Attach Image",
   "hidden": 1,
   "label": "Image",
   "print_hide": 1
  },
  {
   "fieldname": "column_break0",
   "fieldtype": "Column Break",
   "width": "50%"
  },
  {
   "fieldname": "account_manager",
   "fieldtype": "Link",
   "label": "Account Manager",
   "options": "User"
  },
  {
   "fieldname": "customer_group",
   "fieldtype": "Link",
   "in_list_view": 1,
   "in_standard_filter": 1,
   "label": "Customer Group",
   "oldfieldname": "customer_group",
   "oldfieldtype": "Link",
   "options": "Customer Group",
   "reqd": 1,
   "search_index": 1
  },
  {
   "fieldname": "territory",
   "fieldtype": "Link",
   "in_list_view": 1,
   "in_standard_filter": 1,
   "label": "Territory",
   "oldfieldname": "territory",
   "oldfieldtype": "Link",
   "options": "Territory",
   "print_hide": 1,
   "reqd": 1
  },
  {
   "fieldname": "tax_id",
   "fieldtype": "Data",
   "label": "Tax ID"
  },
  {
   "fieldname": "tax_category",
   "fieldtype": "Link",
   "label": "Tax Category",
   "options": "Tax Category"
  },
  {
   "default": "0",
   "fieldname": "disabled",
   "fieldtype": "Check",
   "label": "Disabled"
  },
  {
   "default": "0",
   "fieldname": "is_internal_customer",
   "fieldtype": "Check",
   "label": "Is Internal Customer"
  },
  {
   "depends_on": "is_internal_customer",
   "fieldname": "represents_company",
   "fieldtype": "Link",
   "ignore_user_permissions": 1,
   "label": "Represents Company",
   "options": "Company",
   "unique": 1
  },
  {
   "depends_on": "represents_company",
   "fieldname": "allowed_to_transact_section",
   "fieldtype": "Section Break",
   "label": "Allowed To Transact With"
  },
  {
   "depends_on": "represents_company",
   "fieldname": "companies",
   "fieldtype": "Table",
   "label": "Allowed To Transact With",
   "options": "Allowed To Transact With"
  },
  {
   "collapsible": 1,
   "fieldname": "currency_and_price_list",
   "fieldtype": "Section Break",
   "label": "Currency and Price List"
  },
  {
   "fieldname": "default_currency",
   "fieldtype": "Link",
   "ignore_user_permissions": 1,
   "label": "Billing Currency",
   "no_copy": 1,
   "options": "Currency"
  },
  {
   "fieldname": "default_price_list",
   "fieldtype": "Link",
   "ignore_user_permissions": 1,
   "label": "Default Price List",
   "options": "Price List"
  },
  {
   "fieldname": "column_break_14",
   "fieldtype": "Column Break"
  },
  {
   "fieldname": "language",
   "fieldtype": "Link",
   "label": "Print Language",
   "options": "Language"
  },
  {
   "depends_on": "eval:!doc.__islocal",
   "fieldname": "address_contacts",
   "fieldtype": "Section Break",
   "label": "Address and Contact",
   "options": "fa fa-map-marker"
  },
  {
   "fieldname": "address_html",
   "fieldtype": "HTML",
   "label": "Address HTML",
   "read_only": 1
  },
  {
   "fieldname": "website",
   "fieldtype": "Data",
   "label": "Website"
  },
  {
   "fieldname": "column_break1",
   "fieldtype": "Column Break",
   "width": "50%"
  },
  {
   "fieldname": "contact_html",
   "fieldtype": "HTML",
   "label": "Contact HTML",
   "oldfieldtype": "HTML",
   "read_only": 1
  },
  {
   "description": "Select, to make the customer searchable with these fields",
   "fieldname": "primary_address_and_contact_detail",
   "fieldtype": "Section Break",
   "label": "Primary Address and Contact Detail"
  },
  {
   "description": "Reselect, if the chosen contact is edited after save",
   "fieldname": "customer_primary_contact",
   "fieldtype": "Link",
   "label": "Customer Primary Contact",
   "options": "Contact"
  },
  {
   "fetch_from": "customer_primary_contact.mobile_no",
   "fieldname": "mobile_no",
   "fieldtype": "Read Only",
   "label": "Mobile No"
  },
  {
   "fetch_from": "customer_primary_contact.email_id",
   "fieldname": "email_id",
   "fieldtype": "Read Only",
   "label": "Email Id"
  },
  {
   "fieldname": "column_break_26",
   "fieldtype": "Column Break"
  },
  {
   "description": "Reselect, if the chosen address is edited after save",
   "fieldname": "customer_primary_address",
   "fieldtype": "Link",
   "label": "Customer Primary Address",
   "options": "Address"
  },
  {
   "fieldname": "primary_address",
   "fieldtype": "Text",
   "label": "Primary Address",
   "read_only": 1
  },
  {
   "collapsible": 1,
   "fieldname": "default_receivable_accounts",
   "fieldtype": "Section Break",
   "label": "Accounting"
  },
  {
   "description": "Mention if non-standard receivable account",
   "fieldname": "accounts",
   "fieldtype": "Table",
   "label": "Accounts",
   "options": "Party Account"
  },
  {
   "collapsible": 1,
   "fieldname": "credit_limit_section",
   "fieldtype": "Section Break",
   "label": "Credit Limit and Payment Terms"
  },
  {
   "fieldname": "payment_terms",
   "fieldtype": "Link",
   "label": "Default Payment Terms Template",
   "options": "Payment Terms Template"
  },
  {
   "collapsible": 1,
   "collapsible_depends_on": "customer_details",
   "fieldname": "more_info",
   "fieldtype": "Section Break",
   "label": "More Information",
   "oldfieldtype": "Section Break",
   "options": "fa fa-file-text"
  },
  {
   "description": "Additional information regarding the customer.",
   "fieldname": "customer_details",
   "fieldtype": "Text",
   "label": "Customer Details",
   "oldfieldname": "customer_details",
   "oldfieldtype": "Code"
  },
  {
   "fieldname": "column_break_45",
   "fieldtype": "Column Break"
  },
  {
   "fieldname": "market_segment",
   "fieldtype": "Link",
   "label": "Market Segment",
   "options": "Market Segment"
  },
  {
   "fieldname": "industry",
   "fieldtype": "Link",
   "label": "Industry",
   "options": "Industry Type"
  },
  {
   "default": "0",
   "fieldname": "is_frozen",
   "fieldtype": "Check",
   "label": "Is Frozen"
  },
  {
   "collapsible": 1,
   "fieldname": "column_break_38",
   "fieldtype": "Section Break",
   "label": "Loyalty Points"
  },
  {
   "fieldname": "loyalty_program",
   "fieldtype": "Link",
   "label": "Loyalty Program",
   "no_copy": 1,
   "options": "Loyalty Program"
  },
  {
   "fieldname": "loyalty_program_tier",
   "fieldtype": "Data",
   "label": "Loyalty Program Tier",
   "no_copy": 1,
   "read_only": 1
  },
  {
   "collapsible": 1,
   "collapsible_depends_on": "default_sales_partner",
   "fieldname": "sales_team_section_break",
   "fieldtype": "Section Break",
   "label": "Sales Partner and Commission",
   "oldfieldtype": "Section Break",
   "options": "fa fa-group"
  },
  {
   "fieldname": "default_sales_partner",
   "fieldtype": "Link",
   "ignore_user_permissions": 1,
   "label": "Sales Partner",
   "oldfieldname": "default_sales_partner",
   "oldfieldtype": "Link",
   "options": "Sales Partner"
  },
  {
   "fieldname": "default_commission_rate",
   "fieldtype": "Float",
   "label": "Commission Rate",
   "oldfieldname": "default_commission_rate",
   "oldfieldtype": "Currency"
  },
  {
   "collapsible": 1,
   "collapsible_depends_on": "sales_team",
   "fieldname": "sales_team_section",
   "fieldtype": "Section Break",
   "label": "Sales Team"
  },
  {
   "fieldname": "sales_team",
   "fieldtype": "Table",
   "label": "Sales Team Details",
   "oldfieldname": "sales_team",
   "oldfieldtype": "Table",
   "options": "Sales Team"
  },
  {
   "fieldname": "customer_pos_id",
   "fieldtype": "Data",
   "label": "Customer POS id",
   "no_copy": 1,
   "print_hide": 1,
   "read_only": 1,
   "report_hide": 1
  },
  {
   "default": "0",
   "fieldname": "credit_limits",
   "fieldtype": "Table",
   "label": "Credit Limit",
   "options": "Customer Credit Limit"
  },
  {
   "fieldname": "column_break_22",
   "fieldtype": "Column Break"
  },
  {
   "fieldname": "delivery_end_time",
   "fieldtype": "Time",
   "label": "Delivery End Time"
  },
  {
   "collapsible": 1,
   "fieldname": "delivery_window",
   "fieldtype": "Section Break",
   "label": "Delivery Window"
  },
  {
   "fieldname": "delivery_start_time",
   "fieldtype": "Time",
   "label": "Delivery Start Time"
  }
 ],
 "icon": "fa fa-user",
 "idx": 363,
 "image_field": "image",
 "links": [],
<<<<<<< HEAD
 "modified": "2020-01-29 20:36:37.879581",
=======
 "modified": "2020-02-27 18:59:51.009449",
>>>>>>> 637b7d5b
 "modified_by": "Administrator",
 "module": "Selling",
 "name": "Customer",
 "name_case": "Title Case",
 "owner": "Administrator",
 "permissions": [
  {
   "create": 1,
   "email": 1,
   "print": 1,
   "read": 1,
   "report": 1,
   "role": "Sales User",
   "share": 1,
   "write": 1
  },
  {
   "permlevel": 1,
   "read": 1,
   "role": "Sales User"
  },
  {
   "email": 1,
   "print": 1,
   "read": 1,
   "report": 1,
   "role": "Sales Manager"
  },
  {
   "create": 1,
   "delete": 1,
   "email": 1,
   "export": 1,
   "import": 1,
   "print": 1,
   "read": 1,
   "report": 1,
   "role": "Sales Master Manager",
   "set_user_permissions": 1,
   "share": 1,
   "write": 1
  },
  {
   "permlevel": 1,
   "read": 1,
   "role": "Sales Master Manager",
   "write": 1
  },
  {
   "email": 1,
   "print": 1,
   "read": 1,
   "report": 1,
   "role": "Stock User"
  },
  {
   "email": 1,
   "print": 1,
   "read": 1,
   "report": 1,
   "role": "Stock Manager"
  },
  {
   "email": 1,
   "print": 1,
   "read": 1,
   "report": 1,
   "role": "Accounts User"
  },
  {
   "email": 1,
   "print": 1,
   "read": 1,
   "report": 1,
   "role": "Accounts Manager"
  }
 ],
 "quick_entry": 1,
 "search_fields": "customer_name,customer_group,territory, mobile_no,primary_address",
 "show_name_in_global_search": 1,
 "sort_field": "modified",
 "sort_order": "ASC",
 "title_field": "customer_name",
 "track_changes": 1
}<|MERGE_RESOLUTION|>--- conflicted
+++ resolved
@@ -496,11 +496,7 @@
  "idx": 363,
  "image_field": "image",
  "links": [],
-<<<<<<< HEAD
  "modified": "2020-01-29 20:36:37.879581",
-=======
- "modified": "2020-02-27 18:59:51.009449",
->>>>>>> 637b7d5b
  "modified_by": "Administrator",
  "module": "Selling",
  "name": "Customer",
