{
 "allow_events_in_timeline": 1,
 "allow_import": 1,
 "allow_rename": 1,
 "autoname": "naming_series:",
 "creation": "2013-06-11 14:26:44",
 "description": "Buyer of Goods and Services.",
 "doctype": "DocType",
 "document_type": "Setup",
 "engine": "InnoDB",
 "field_order": [
  "basic_info",
  "naming_series",
  "customer_type",
  "customer_name",
  "lead_name",
  "column_break0",
  "customer_group",
  "territory",
  "image",
  "disabled",
  "is_insurance_company",
  "column_break_9",
  "tax_id",
  "tax_cnic",
  "tax_strn",
  "tax_status",
  "more_info",
  "customer_details",
  "column_break_45",
  "gender",
  "website",
  "language",
  "column_break_24",
  "tax_overseas_cnic",
  "passport_no",
  "default_currency",
  "default_price_list",
  "so_not_required",
  "dn_not_required",
  "industry",
  "market_segment",
  "is_internal_customer",
  "represents_company",
  "allowed_to_transact_section",
  "companies",
  "sec_primary_address_and_contact",
  "primary_address",
  "address_line1",
  "address_line2",
  "col_break41",
  "city",
  "state",
  "column_break_43",
  "country",
  "customer_primary_address",
  "pincode",
  "primary_contact_section",
  "email_id",
  "salutation",
  "column_break_51",
  "mobile_no",
  "contact_first_name",
  "column_break_50",
  "phone_no",
  "contact_middle_name",
  "column_break_53",
  "customer_primary_contact",
  "contact_last_name",
  "address_contacts",
  "address_html",
  "column_break_54",
  "contact_html",
  "sales_team_section",
  "account_manager",
  "sales_team",
  "customer_pos_id",
  "default_receivable_accounts",
  "default_bank_account",
  "tax_category",
  "is_frozen",
  "column_break_41",
  "accounts",
  "credit_limit_section",
  "payment_terms",
  "credit_limits",
  "sales_team_section_break",
  "default_sales_partner",
  "column_break_60",
  "default_commission_rate",
  "column_break_38",
  "loyalty_program",
  "column_break_61",
  "loyalty_program_tier"
 ],
 "fields": [
  {
   "fieldname": "basic_info",
   "fieldtype": "Section Break",
   "label": "Name and Type",
   "oldfieldtype": "Section Break",
   "options": "fa fa-user"
  },
  {
   "fieldname": "naming_series",
   "fieldtype": "Select",
   "hidden": 1,
   "label": "Series",
   "no_copy": 1,
   "options": "C-",
   "set_only_once": 1
  },
  {
   "fieldname": "salutation",
   "fieldtype": "Link",
   "label": "Salutation",
   "options": "Salutation"
  },
  {
   "bold": 1,
   "fieldname": "customer_name",
   "fieldtype": "Data",
   "in_global_search": 1,
   "label": "Full Name",
   "no_copy": 1,
   "oldfieldname": "customer_name",
   "oldfieldtype": "Data",
   "reqd": 1,
   "search_index": 1
  },
  {
   "depends_on": "eval:doc.customer_type != 'Company'",
   "fieldname": "gender",
   "fieldtype": "Link",
   "label": "Gender",
   "options": "Gender"
  },
  {
   "default": "Company",
   "fieldname": "customer_type",
   "fieldtype": "Select",
   "in_standard_filter": 1,
   "label": "Type",
   "oldfieldname": "customer_type",
   "oldfieldtype": "Select",
   "options": "Company\nIndividual\nAssociation of Persons",
   "reqd": 1
  },
  {
   "fieldname": "default_bank_account",
   "fieldtype": "Link",
   "label": "Default Company Bank Account",
   "options": "Bank Account"
  },
  {
   "fieldname": "lead_name",
   "fieldtype": "Link",
   "label": "From Lead",
   "no_copy": 1,
   "oldfieldname": "lead_name",
   "oldfieldtype": "Link",
   "options": "Lead",
   "print_hide": 1,
   "report_hide": 1
  },
  {
   "fieldname": "image",
   "fieldtype": "Attach Image",
   "hidden": 1,
   "label": "Image",
   "print_hide": 1
  },
  {
   "fieldname": "column_break0",
   "fieldtype": "Column Break",
   "width": "50%"
  },
  {
   "fieldname": "account_manager",
   "fieldtype": "Link",
   "in_standard_filter": 1,
   "label": "Account Manager",
   "options": "User"
  },
  {
   "fieldname": "customer_group",
   "fieldtype": "Link",
   "in_list_view": 1,
   "in_standard_filter": 1,
   "label": "Customer Group",
   "oldfieldname": "customer_group",
   "oldfieldtype": "Link",
   "options": "Customer Group",
   "reqd": 1,
   "search_index": 1
  },
  {
   "fieldname": "territory",
   "fieldtype": "Link",
   "in_list_view": 1,
   "in_standard_filter": 1,
   "label": "Territory",
   "oldfieldname": "territory",
   "oldfieldtype": "Link",
   "options": "Territory",
   "print_hide": 1,
   "reqd": 1
  },
  {
   "fieldname": "tax_id",
   "fieldtype": "Data",
   "in_standard_filter": 1,
   "label": "Tax ID"
  },
  {
   "fieldname": "tax_category",
   "fieldtype": "Link",
   "in_standard_filter": 1,
   "label": "Tax Category",
   "options": "Tax Category"
  },
  {
   "default": "0",
   "fieldname": "disabled",
   "fieldtype": "Check",
   "in_standard_filter": 1,
   "label": "Disabled"
  },
  {
   "default": "0",
   "fieldname": "is_internal_customer",
   "fieldtype": "Check",
   "hidden": 1,
   "label": "Is Internal Customer"
  },
  {
   "depends_on": "is_internal_customer",
   "fieldname": "represents_company",
   "fieldtype": "Link",
   "ignore_user_permissions": 1,
   "label": "Represents Company",
   "options": "Company",
   "unique": 1
  },
  {
   "depends_on": "represents_company",
   "fieldname": "allowed_to_transact_section",
   "fieldtype": "Section Break",
   "label": "Allowed To Transact With"
  },
  {
   "depends_on": "represents_company",
   "fieldname": "companies",
   "fieldtype": "Table",
   "label": "Allowed To Transact With",
   "options": "Allowed To Transact With"
  },
  {
   "fieldname": "default_currency",
   "fieldtype": "Link",
   "ignore_user_permissions": 1,
   "label": "Billing Currency",
   "no_copy": 1,
   "options": "Currency"
  },
  {
   "fieldname": "default_price_list",
   "fieldtype": "Link",
   "ignore_user_permissions": 1,
   "label": "Default Price List",
   "options": "Price List"
  },
  {
   "fieldname": "language",
   "fieldtype": "Link",
   "label": "Print Language",
   "options": "Language"
  },
  {
   "collapsible": 1,
   "depends_on": "eval:!doc.__islocal",
   "fieldname": "address_contacts",
   "fieldtype": "Section Break",
   "label": "More Address and Contacts",
   "options": "fa fa-map-marker"
  },
  {
   "fieldname": "address_html",
   "fieldtype": "HTML",
   "label": "Address HTML",
   "read_only": 1
  },
  {
   "fieldname": "website",
   "fieldtype": "Data",
   "label": "Website"
  },
  {
   "fieldname": "contact_html",
   "fieldtype": "HTML",
   "label": "Contact HTML",
   "oldfieldtype": "HTML",
   "read_only": 1
  },
  {
   "fieldname": "customer_primary_contact",
   "fieldtype": "Link",
   "label": "Customer Primary Contact",
   "options": "Contact"
  },
  {
   "fieldname": "mobile_no",
   "fieldtype": "Data",
   "in_standard_filter": 1,
   "label": "Mobile No"
  },
  {
   "fieldname": "email_id",
   "fieldtype": "Data",
   "in_standard_filter": 1,
   "label": "Email Id"
  },
  {
   "fieldname": "customer_primary_address",
   "fieldtype": "Link",
   "label": "Customer Primary Address",
   "options": "Address"
  },
  {
   "fieldname": "primary_address",
   "fieldtype": "Small Text",
   "hidden": 1,
   "in_standard_filter": 1,
   "label": "Primary Address",
   "read_only": 1
  },
  {
   "collapsible": 1,
   "fieldname": "default_receivable_accounts",
   "fieldtype": "Section Break",
   "label": "Accounting"
  },
  {
   "description": "Mention if non-standard receivable account",
   "fieldname": "accounts",
   "fieldtype": "Table",
   "label": "Accounts",
   "options": "Party Account"
  },
  {
   "collapsible": 1,
   "fieldname": "credit_limit_section",
   "fieldtype": "Section Break",
   "label": "Credit Limit and Payment Terms"
  },
  {
   "fieldname": "payment_terms",
   "fieldtype": "Link",
   "label": "Default Payment Terms Template",
   "options": "Payment Terms Template"
  },
  {
   "collapsible": 1,
   "collapsible_depends_on": "customer_details",
   "fieldname": "more_info",
   "fieldtype": "Section Break",
   "label": "More Information",
   "oldfieldtype": "Section Break",
   "options": "fa fa-file-text"
  },
  {
   "description": "Additional information regarding the customer.",
   "fieldname": "customer_details",
   "fieldtype": "Text",
   "label": "Customer Details",
   "oldfieldname": "customer_details",
   "oldfieldtype": "Code"
  },
  {
   "fieldname": "column_break_45",
   "fieldtype": "Column Break"
  },
  {
   "fieldname": "market_segment",
   "fieldtype": "Link",
   "hidden": 1,
   "label": "Market Segment",
   "options": "Market Segment"
  },
  {
   "fieldname": "industry",
   "fieldtype": "Link",
   "hidden": 1,
   "label": "Industry",
   "options": "Industry Type"
  },
  {
   "default": "0",
   "fieldname": "is_frozen",
   "fieldtype": "Check",
   "label": "Is Frozen"
  },
  {
   "collapsible": 1,
   "fieldname": "column_break_38",
   "fieldtype": "Section Break",
   "label": "Loyalty Points"
  },
  {
   "fieldname": "loyalty_program",
   "fieldtype": "Link",
   "label": "Loyalty Program",
   "no_copy": 1,
   "options": "Loyalty Program"
  },
  {
   "fieldname": "loyalty_program_tier",
   "fieldtype": "Data",
   "label": "Loyalty Program Tier",
   "no_copy": 1,
   "read_only": 1
  },
  {
   "collapsible": 1,
   "collapsible_depends_on": "default_sales_partner",
   "fieldname": "sales_team_section_break",
   "fieldtype": "Section Break",
   "label": "Sales Partner and Commission",
   "oldfieldtype": "Section Break",
   "options": "fa fa-group"
  },
  {
   "fieldname": "default_sales_partner",
   "fieldtype": "Link",
   "ignore_user_permissions": 1,
   "label": "Sales Partner",
   "oldfieldname": "default_sales_partner",
   "oldfieldtype": "Link",
   "options": "Sales Partner"
  },
  {
   "fieldname": "default_commission_rate",
   "fieldtype": "Float",
   "label": "Commission Rate",
   "oldfieldname": "default_commission_rate",
   "oldfieldtype": "Currency"
  },
  {
   "collapsible": 1,
   "collapsible_depends_on": "sales_team",
   "fieldname": "sales_team_section",
   "fieldtype": "Section Break",
   "label": "Sales Team"
  },
  {
   "fieldname": "sales_team",
   "fieldtype": "Table",
   "label": "Sales Team Details",
   "oldfieldname": "sales_team",
   "oldfieldtype": "Table",
   "options": "Sales Team"
  },
  {
   "fieldname": "customer_pos_id",
   "fieldtype": "Data",
   "label": "Customer POS id",
   "no_copy": 1,
   "print_hide": 1,
   "read_only": 1,
   "report_hide": 1
  },
  {
   "default": "0",
   "fieldname": "credit_limits",
   "fieldtype": "Table",
   "label": "Credit Limit",
   "options": "Customer Credit Limit"
  },
  {
   "fieldname": "column_break_9",
   "fieldtype": "Column Break"
  },
  {
   "fieldname": "tax_cnic",
   "fieldtype": "Data",
   "in_standard_filter": 1,
   "label": "CNIC"
  },
  {
   "fieldname": "tax_strn",
   "fieldtype": "Data",
   "in_standard_filter": 1,
   "label": "STRN"
  },
  {
   "fieldname": "column_break_24",
   "fieldtype": "Column Break"
  },
  {
   "fieldname": "column_break_41",
   "fieldtype": "Column Break"
  },
  {
   "fieldname": "column_break_60",
   "fieldtype": "Column Break"
  },
  {
   "fieldname": "column_break_61",
   "fieldtype": "Column Break"
  },
  {
   "default": "0",
   "fieldname": "so_not_required",
   "fieldtype": "Check",
   "hidden": 1,
   "label": "Allow Sales Invoice Creation Without Sales Order"
  },
  {
   "default": "0",
   "fieldname": "dn_not_required",
   "fieldtype": "Check",
   "hidden": 1,
   "label": "Allow Sales Invoice Creation Without Delivery Note"
  },
  {
   "default": "0",
   "fieldname": "is_insurance_company",
   "fieldtype": "Check",
   "label": "Is Insurance Company"
  },
  {
   "fieldname": "tax_status",
   "fieldtype": "Select",
   "label": "Income Tax Status",
   "options": "\nFiler\nNon Filer"
  },
  {
   "fieldname": "tax_overseas_cnic",
   "fieldtype": "Data",
   "hidden": 1,
   "label": "Overseas CNIC Number"
  },
  {
   "fieldname": "passport_no",
   "fieldtype": "Data",
   "hidden": 1,
   "label": "Passport Number"
  },
  {
   "fieldname": "address_line1",
   "fieldtype": "Data",
   "label": "Address Line 1"
  },
  {
   "fieldname": "address_line2",
   "fieldtype": "Data",
   "label": "Address Line 2"
  },
  {
   "fieldname": "city",
   "fieldtype": "Data",
   "label": "City"
  },
  {
   "fieldname": "column_break_43",
   "fieldtype": "Column Break"
  },
  {
   "fieldname": "state",
   "fieldtype": "Data",
   "label": "Province"
  },
  {
   "fieldname": "country",
   "fieldtype": "Link",
   "label": "Country",
   "options": "Country"
  },
  {
   "fieldname": "pincode",
   "fieldtype": "Data",
   "hidden": 1,
   "label": "Postal Code"
  },
  {
   "fieldname": "phone_no",
   "fieldtype": "Data",
   "label": "Phone No"
  },
  {
   "fieldname": "column_break_54",
   "fieldtype": "Column Break"
  },
  {
   "fieldname": "sec_primary_address_and_contact",
   "fieldtype": "Section Break",
   "label": "Primary Address"
  },
  {
   "fieldname": "primary_contact_section",
   "fieldtype": "Section Break",
   "label": "Primary Contact",
   "width": "50%"
  },
  {
   "fieldname": "column_break_50",
   "fieldtype": "Column Break"
  },
  {
   "fieldname": "column_break_53",
   "fieldtype": "Column Break"
  },
  {
   "fieldname": "contact_first_name",
   "fieldtype": "Data",
   "label": "First Name"
  },
  {
   "fieldname": "contact_middle_name",
   "fieldtype": "Data",
   "label": "Middle Name"
  },
  {
   "fieldname": "contact_last_name",
   "fieldtype": "Data",
   "label": "Last Name"
  },
  {
   "fieldname": "col_break41",
   "fieldtype": "Column Break"
  },
  {
   "fieldname": "column_break_51",
   "fieldtype": "Column Break"
  }
 ],
 "icon": "fa fa-user",
 "idx": 363,
 "image_field": "image",
<<<<<<< HEAD
 "modified": "2020-12-15 13:16:00.796024",
=======
 "modified": "2021-01-07 22:01:17.145605",
>>>>>>> a7f3b51d
 "modified_by": "Administrator",
 "module": "Selling",
 "name": "Customer",
 "name_case": "Title Case",
 "owner": "Administrator",
 "permissions": [
  {
   "export": 1,
   "read": 1,
   "report": 1,
   "role": "Sales User"
  },
  {
   "export": 1,
   "permlevel": 1,
   "read": 1,
   "role": "Sales User"
  },
  {
   "email": 1,
   "print": 1,
   "read": 1,
   "report": 1,
   "role": "Sales Manager"
  },
  {
   "create": 1,
   "delete": 1,
   "email": 1,
   "export": 1,
   "import": 1,
   "print": 1,
   "read": 1,
   "report": 1,
   "role": "Customer Master Manager",
   "set_user_permissions": 1,
   "share": 1,
   "write": 1
  },
  {
   "export": 1,
   "permlevel": 1,
   "read": 1,
   "role": "Customer Master Manager",
   "write": 1
  },
  {
   "read": 1,
   "report": 1,
   "role": "Stock User"
  },
  {
   "email": 1,
   "print": 1,
   "read": 1,
   "report": 1,
   "role": "Stock Manager"
  },
  {
   "read": 1,
   "report": 1,
   "role": "Accounts User"
  },
  {
   "email": 1,
   "print": 1,
   "read": 1,
   "report": 1,
   "role": "Accounts Manager"
  },
  {
   "export": 1,
   "permlevel": 1,
   "read": 1,
   "role": "Sales User (Read Only)"
  },
  {
   "export": 1,
   "permlevel": 1,
   "read": 1,
   "role": "Accounts User"
  },
  {
   "export": 1,
   "read": 1,
   "report": 1,
   "role": "Sales User (Read Only)"
  }
 ],
 "quick_entry": 1,
 "search_fields": "customer_name,customer_group,territory,mobile_no, phone_no, email_id, tax_id, tax_cnic, tax_strn",
 "show_name_in_global_search": 1,
 "sort_field": "modified",
 "sort_order": "ASC",
 "title_field": "customer_name",
 "track_changes": 1
}<|MERGE_RESOLUTION|>--- conflicted
+++ resolved
@@ -637,11 +637,7 @@
  "icon": "fa fa-user",
  "idx": 363,
  "image_field": "image",
-<<<<<<< HEAD
- "modified": "2020-12-15 13:16:00.796024",
-=======
  "modified": "2021-01-07 22:01:17.145605",
->>>>>>> a7f3b51d
  "modified_by": "Administrator",
  "module": "Selling",
  "name": "Customer",
