--- conflicted
+++ resolved
@@ -148,10 +148,6 @@
 		if(frm.doc.lead_name) frappe.model.clear_doc("Lead", frm.doc.lead_name);
 
 	},
-<<<<<<< HEAD
-=======
-
->>>>>>> 2bd09651
 	get_customer_group_details: function(frm) {
 		frappe.call({
 			method: "get_customer_group_details",
@@ -162,8 +158,4 @@
 		});
 
 	}
-<<<<<<< HEAD
 });
-=======
-});
->>>>>>> 2bd09651
