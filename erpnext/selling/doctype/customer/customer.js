// Copyright (c) 2015, Frappe Technologies Pvt. Ltd. and Contributors
// License: GNU General Public License v3. See license.txt

frappe.ui.form.on("Customer", {
	setup: function(frm) {

		frm.make_methods = {
			'Quotation': () => erpnext.utils.create_new_doc('Quotation', {
				'quotation_to': frm.doc.doctype,
				'party_name': frm.doc.name
			}),
			'Opportunity': () => erpnext.utils.create_new_doc('Opportunity', {
				'opportunity_from': frm.doc.doctype,
				'party_name': frm.doc.name
			})
		}

		frm.add_fetch('lead_name', 'company_name', 'customer_name');
		frm.add_fetch('default_sales_partner','commission_rate','default_commission_rate');
		frm.set_query('customer_group', {'is_group': 0});
		frm.set_query('default_price_list', { 'selling': 1});
		frm.set_query('account', 'accounts', function(doc, cdt, cdn) {
			var d  = locals[cdt][cdn];
			var filters = {
				'account_type': 'Receivable',
				'company': d.company,
				"is_group": 0
			};

			if(doc.party_account_currency) {
				$.extend(filters, {"account_currency": doc.party_account_currency});
			}
			return {
				filters: filters
			}
		});

		if (frm.doc.__islocal == 1) {
			frm.set_value("represents_company", "");
		}

		frm.set_query('customer_primary_contact', function(doc) {
			return {
				query: "erpnext.selling.doctype.customer.customer.get_customer_primary_contact",
				filters: {
					'customer': doc.name
				}
			}
		})
		frm.set_query('customer_primary_address', function(doc) {
			return {
				query: "erpnext.selling.doctype.customer.customer.get_customer_primary_address",
				filters: {
					'customer': doc.name
				}
			}
		})
	},
	customer_primary_address: function(frm){
		if(frm.doc.customer_primary_address){
			frappe.call({
				method: 'frappe.contacts.doctype.address.address.get_address_display',
				args: {
					"address_dict": frm.doc.customer_primary_address
				},
				callback: function(r) {
					frm.set_value("primary_address", r.message);
				}
			});
		}
		if(!frm.doc.customer_primary_address){
			frm.set_value("primary_address", "");
		}
	},

	is_internal_customer: function(frm) {
		if (frm.doc.is_internal_customer == 1) {
			frm.toggle_reqd("represents_company", true);
		}
		else {
			frm.toggle_reqd("represents_company", false);
		}
	},

	customer_primary_contact: function(frm){
		if(!frm.doc.customer_primary_contact){
			frm.set_value("mobile_no", "");
			frm.set_value("email_id", "");
		}
	},

	loyalty_program: function(frm) {
		if(frm.doc.loyalty_program) {
			frm.set_value('loyalty_program_tier', null);
		}
	},

	refresh: function(frm) {
		if(frappe.defaults.get_default("cust_master_name")!="Naming Series") {
			frm.toggle_display("naming_series", false);
		} else {
			erpnext.toggle_naming_series();
		}

		frappe.dynamic_link = {doc: frm.doc, fieldname: 'name', doctype: 'Customer'}
		frm.toggle_display(['address_html','contact_html','primary_address_and_contact_detail'], !frm.doc.__islocal);

		if(!frm.doc.__islocal) {
			frappe.contacts.render_address_and_contact(frm);

			// custom buttons
			frm.add_custom_button(__('Accounting Ledger'), function() {
				frappe.set_route('query-report', 'General Ledger',
					{party_type:'Customer', party:frm.doc.name});
			});

			frm.add_custom_button(__('Accounts Receivable'), function() {
				frappe.set_route('query-report', 'Accounts Receivable', {customer:frm.doc.name});
			});

			frm.add_custom_button(__('Pricing Rule'), function () {
				erpnext.utils.make_pricing_rule(frm.doc.doctype, frm.doc.name);
			}, __('Create'));

			// indicator
			erpnext.utils.set_party_dashboard_indicators(frm);

		} else {
			frappe.contacts.clear_address_and_contact(frm);
		}

		var grid = cur_frm.get_field("sales_team").grid;
		grid.set_column_disp("allocated_amount", false);
		grid.set_column_disp("incentives", false);
	},
	validate: function(frm) {
		if(frm.doc.lead_name) frappe.model.clear_doc("Lead", frm.doc.lead_name);

<<<<<<< HEAD
	},

	tax_id: function(frm) {
		erpnext.utils.format_ntn(frm, "tax_id");
	},
	tax_cnic: function(frm) {
		erpnext.utils.format_cnic(frm, "tax_cnic");
	},
	tax_strn: function(frm) {
		erpnext.utils.format_strn(frm, "tax_strn");
=======
>>>>>>> 0c0604b7
	},
});<|MERGE_RESOLUTION|>--- conflicted
+++ resolved
@@ -136,7 +136,6 @@
 	validate: function(frm) {
 		if(frm.doc.lead_name) frappe.model.clear_doc("Lead", frm.doc.lead_name);
 
-<<<<<<< HEAD
 	},
 
 	tax_id: function(frm) {
@@ -147,7 +146,5 @@
 	},
 	tax_strn: function(frm) {
 		erpnext.utils.format_strn(frm, "tax_strn");
-=======
->>>>>>> 0c0604b7
 	},
 });