from __future__ import unicode_literals

from frappe import _


def get_data():
	return {
		'heatmap': True,
		'heatmap_message': _('This is based on transactions against this Customer. See timeline below for details'),
		'fieldname': 'customer',
		'non_standard_fieldnames': {
			'Payment Entry': 'party_name'
		},
		'transactions': [
			{
				'label': _('Pre Sales'),
				'items': ['Opportunity', 'Quotation']
			},
			{
				'label': _('Orders'),
				'items': ['Sales Order', 'Delivery Note', 'Sales Invoice']
			},
			{
<<<<<<< HEAD
				'label': _('Service Level Agreement'),
				'items': ['Service Level Agreement']
=======
				'label': _('Payments'),
				'items': ['Payment Entry']
>>>>>>> 349a1157
			},
			{
				'label': _('Support'),
				'items': ['Issue']
			},
			{
				'label': _('Projects'),
				'items': ['Project']
			},
			{
				'label': _('Pricing'),
				'items': ['Pricing Rule']
			},
			{
				'label': _('Subscriptions'),
				'items': ['Subscription']
			}
		]
	}<|MERGE_RESOLUTION|>--- conflicted
+++ resolved
@@ -21,13 +21,10 @@
 				'items': ['Sales Order', 'Delivery Note', 'Sales Invoice']
 			},
 			{
-<<<<<<< HEAD
 				'label': _('Service Level Agreement'),
 				'items': ['Service Level Agreement']
-=======
 				'label': _('Payments'),
 				'items': ['Payment Entry']
->>>>>>> 349a1157
 			},
 			{
 				'label': _('Support'),
