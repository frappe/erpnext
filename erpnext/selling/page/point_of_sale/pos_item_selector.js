--- conflicted
+++ resolved
@@ -7,10 +7,10 @@
 		this.pos_profile = pos_profile;
 		this.hide_images = settings.hide_images;
 		this.auto_add_item = settings.auto_add_item_to_cart;
-		
+
 		this.inti_component();
 	}
-	
+
 	inti_component() {
 		this.prepare_dom();
 		this.make_search_bar();
@@ -21,30 +21,16 @@
 
 	prepare_dom() {
 		this.wrapper.append(
-<<<<<<< HEAD
 			`<section class="items-selector">
 				<div class="filter-section">
 					<div class="label">All Items</div>
 					<div class="search-field"></div>
 					<div class="item-group-field"></div>
-=======
-			`<section class="col-span-6 flex shadow rounded items-selector bg-white mx-h-70 h-100">
-				<div class="flex flex-col rounded w-full scroll-y">
-					<div class="filter-section flex p-8 pb-2 bg-white sticky z-100">
-						<div class="search-field flex f-grow-3 mr-8 items-center text-grey"></div>
-						<div class="item-group-field flex f-grow-1 items-center text-grey text-bold"></div>
-					</div>
-					<div class="flex flex-1 flex-col p-8 pt-2">
-						<div class="text-grey mb-6">ALL ITEMS</div>
-						<div class="items-container grid grid-cols-4 gap-8">
-						</div>
-					</div>
->>>>>>> 23c97143
 				</div>
 				<div class="items-container"></div>
 			</section>`
 		);
-		
+
 		this.$component = this.wrapper.find('.items-selector');
 		this.$items_container = this.$component.find('.items-container');
 	}
@@ -70,7 +56,7 @@
 		let { item_group, pos_profile } = this;
 
 		!item_group && (item_group = this.parent_item_group);
-		
+
 		return frappe.call({
 			method: "erpnext.selling.page.point_of_sale.point_of_sale.get_items",
 			freeze: true,
@@ -94,17 +80,10 @@
 		const indicator_color = actual_qty > 10 ? "green" : actual_qty <= 0 ? "red" : "orange";
 
 		function get_item_image_html() {
-<<<<<<< HEAD
-			if (item_image) {
-				return `<div class="item-display">
-							<img src="${item_image}" alt="${frappe.get_abbr(item.item_name)}">
-						</div>`;
-=======
 			if (!me.hide_images && item_image) {
 				return `<div class="flex items-center justify-center h-32 border-b-grey text-6xl text-grey-100">
 							<img class="h-full" src="${item_image}" alt="${frappe.get_abbr(item.item_name)}" style="object-fit: cover;">
 						</div>`
->>>>>>> 23c97143
 			} else {
 				return `<div class="item-display abbr">${frappe.get_abbr(item.item_name)}</div>`;
 			}
@@ -190,7 +169,7 @@
 			let batch_no = unescape($item.attr('data-batch-no'));
 			let serial_no = unescape($item.attr('data-serial-no'));
 			let uom = unescape($item.attr('data-uom'));
-			
+
 			// escape(undefined) returns "undefined" then unescape returns "undefined"
 			batch_no = batch_no === "undefined" ? undefined : batch_no;
 			serial_no = serial_no === "undefined" ? undefined : serial_no;
@@ -250,7 +229,7 @@
 			}
 		});
 	}
-	
+
 	filter_items({ search_term='' }={}) {
 		if (search_term) {
 			search_term = search_term.toLowerCase();
@@ -281,13 +260,13 @@
 	add_filtered_item_to_cart() {
 		this.$items_container.find(".item-wrapper").click();
 	}
-	
+
 	resize_selector(minimize) {
-		minimize ? 
+		minimize ?
 		this.$component.find('.filter-section').css('grid-template-columns', 'repeat(1, minmax(0, 1fr))') :
 		this.$component.find('.filter-section').css('grid-template-columns', 'repeat(12, minmax(0, 1fr))');
 
-		minimize ? 
+		minimize ?
 		this.$component.find('.search-field').css('margin', 'var(--margin-sm) 0px') :
 		this.$component.find('.search-field').css('margin', '0px var(--margin-sm)');
 
