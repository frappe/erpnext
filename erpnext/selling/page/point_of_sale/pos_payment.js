/* eslint-disable no-unused-vars */
erpnext.PointOfSale.Payment = class {
	constructor({ events, wrapper }) {
		this.wrapper = wrapper;
		this.events = events;

		this.init_component();
	}

	init_component() {
		this.prepare_dom();
		this.initialize_numpad();
		this.bind_events();
		this.attach_shortcuts();

	}

	prepare_dom() {
		this.wrapper.append(
			`<section class="payment-container">
				<div class="section-label payment-section">${__('Payment Method')}</div>
				<div class="payment-modes"></div>
				<div class="fields-numpad-container">
					<div class="fields-section">
						<div class="section-label">${__('Additional Information')}</div>
						<div class="invoice-fields"></div>
					</div>
					<div class="number-pad"></div>
				</div>
				<div class="totals-section">
					<div class="totals"></div>
				</div>
				<div class="submit-order-btn">${__("Complete Order")}</div>
			</section>`
		);
		this.$component = this.wrapper.find('.payment-container');
		this.$payment_modes = this.$component.find('.payment-modes');
		this.$totals_section = this.$component.find('.totals-section');
		this.$totals = this.$component.find('.totals');
		this.$numpad = this.$component.find('.number-pad');
		this.$invoice_fields_section = this.$component.find('.fields-section');
	}

	make_invoice_fields_control() {
		frappe.db.get_doc("POS Settings", undefined).then((doc) => {
			const fields = doc.invoice_fields;
			if (!fields.length) return;

			this.$invoice_fields = this.$invoice_fields_section.find('.invoice-fields');
			this.$invoice_fields.html('');
			const frm = this.events.get_frm();

			fields.forEach(df => {
				this.$invoice_fields.append(
					`<div class="invoice_detail_field ${df.fieldname}-field" data-fieldname="${df.fieldname}"></div>`
				);
				let df_events = {
					onchange: function() {
						frm.set_value(this.df.fieldname, this.get_value());
					}
				};
				if (df.fieldtype == "Button") {
					df_events = {
						click: function() {
							if (frm.script_manager.has_handlers(df.fieldname, frm.doc.doctype)) {
								frm.script_manager.trigger(df.fieldname, frm.doc.doctype, frm.doc.docname);
							}
						}
					};
				}

				this[`${df.fieldname}_field`] = frappe.ui.form.make_control({
					df: {
						...df,
						...df_events
					},
					parent: this.$invoice_fields.find(`.${df.fieldname}-field`),
					render_input: true,
				});
				this[`${df.fieldname}_field`].set_value(frm.doc[df.fieldname]);
			});
		});
	}

	initialize_numpad() {
		const me = this;
		this.number_pad = new erpnext.PointOfSale.NumberPad({
			wrapper: this.$numpad,
			events: {
				numpad_event: function($btn) {
					me.on_numpad_clicked($btn);
				}
			},
			cols: 3,
			keys: [
				[ 1, 2, 3 ],
				[ 4, 5, 6 ],
				[ 7, 8, 9 ],
				[ '.', 0, 'Delete' ]
			],
		});

		this.numpad_value = '';
	}

	on_numpad_clicked($btn) {
		const button_value = $btn.attr('data-button-value');

		highlight_numpad_btn($btn);
		this.numpad_value = button_value === 'delete' ? this.numpad_value.slice(0, -1) : this.numpad_value + button_value;
		this.selected_mode.$input.get(0).focus();
		this.selected_mode.set_value(this.numpad_value);

		function highlight_numpad_btn($btn) {
			$btn.addClass('shadow-base-inner bg-selected');
			setTimeout(() => {
				$btn.removeClass('shadow-base-inner bg-selected');
			}, 100);
		}
	}

	bind_events() {
		const me = this;

		this.$payment_modes.on('click', '.mode-of-payment', function(e) {
			const mode_clicked = $(this);
			// if clicked element doesn't have .mode-of-payment class then return
			if (!$(e.target).is(mode_clicked)) return;

			const scrollLeft = mode_clicked.offset().left - me.$payment_modes.offset().left + me.$payment_modes.scrollLeft();
			me.$payment_modes.animate({ scrollLeft });

			const mode = mode_clicked.attr('data-mode');

			// hide all control fields and shortcuts
			$(`.mode-of-payment-control`).css('display', 'none');
			$(`.cash-shortcuts`).css('display', 'none');
			me.$payment_modes.find(`.pay-amount`).css('display', 'inline');
			me.$payment_modes.find(`.loyalty-amount-name`).css('display', 'none');

			// remove highlight from all mode-of-payments
			$('.mode-of-payment').removeClass('border-primary');

			if (mode_clicked.hasClass('border-primary')) {
				// clicked one is selected then unselect it
				mode_clicked.removeClass('border-primary');
				me.selected_mode = '';
			} else {
				// clicked one is not selected then select it
				mode_clicked.addClass('border-primary');
				mode_clicked.find('.mode-of-payment-control').css('display', 'flex');
				mode_clicked.find('.cash-shortcuts').css('display', 'grid');
				me.$payment_modes.find(`.${mode}-amount`).css('display', 'none');
				me.$payment_modes.find(`.${mode}-name`).css('display', 'inline');

				me.selected_mode = me[`${mode}_control`];
				me.selected_mode && me.selected_mode.$input.get(0).focus();
				me.auto_set_remaining_amount();
			}
		});

		frappe.ui.form.on('POS Invoice', 'contact_mobile', (frm) => {
<<<<<<< HEAD
			if (this.request_for_payment_field != undefined) {
				const contact = frm.doc.contact_mobile;
				const request_button = $(this.request_for_payment_field.$input[0]);
				if (contact) {
					request_button.removeClass('btn-default').addClass('btn-primary');
				} else {
					request_button.removeClass('btn-primary').addClass('btn-default');
				}
			}
    });
=======
			const contact = frm.doc.contact_mobile;
			const request_button = $(this.request_for_payment_field?.$input[0]);
			if (contact) {
				request_button.removeClass('btn-default').addClass('btn-primary');
			} else {
				request_button.removeClass('btn-primary').addClass('btn-default');
			}
		});
>>>>>>> 9566cf8e

		frappe.ui.form.on('POS Invoice', 'coupon_code', (frm) => {
			if (frm.doc.coupon_code && !frm.applying_pos_coupon_code) {
				if (!frm.doc.ignore_pricing_rule) {
					frm.applying_pos_coupon_code = true;
					frappe.run_serially([
						() => frm.doc.ignore_pricing_rule=1,
						() => frm.trigger('ignore_pricing_rule'),
						() => frm.doc.ignore_pricing_rule=0,
						() => frm.trigger('apply_pricing_rule'),
						() => frm.save(),
						() => this.update_totals_section(frm.doc),
						() => (frm.applying_pos_coupon_code = false)
					]);
				} else if (frm.doc.ignore_pricing_rule) {
					frappe.show_alert({
						message: __("Ignore Pricing Rule is enabled. Cannot apply coupon code."),
						indicator: "orange"
					});
				}
			}
		});

		this.setup_listener_for_payments();

		this.$payment_modes.on('click', '.shortcut', function() {
			const value = $(this).attr('data-value');
			me.selected_mode.set_value(value);
		});

		this.$component.on('click', '.submit-order-btn', () => {
			const doc = this.events.get_frm().doc;
			const paid_amount = doc.paid_amount;
			const items = doc.items;

			if (!items.length) {
				const message = items.length ? __("You cannot submit the order without payment.") : __("You cannot submit empty order.");
				frappe.show_alert({ message, indicator: "orange" });
				frappe.utils.play_sound("error");
				return;
			}

			this.events.submit_invoice();
		});

		frappe.ui.form.on('POS Invoice', 'paid_amount', (frm) => {
			this.update_totals_section(frm.doc);

			// need to re calculate cash shortcuts after discount is applied
			const is_cash_shortcuts_invisible = !this.$payment_modes.find('.cash-shortcuts').is(':visible');
			this.attach_cash_shortcuts(frm.doc);
			!is_cash_shortcuts_invisible && this.$payment_modes.find('.cash-shortcuts').css('display', 'grid');
			this.render_payment_mode_dom();
		});

		frappe.ui.form.on('POS Invoice', 'loyalty_amount', (frm) => {
			const formatted_currency = format_currency(frm.doc.loyalty_amount, frm.doc.currency);
			this.$payment_modes.find(`.loyalty-amount-amount`).html(formatted_currency);
		});

		frappe.ui.form.on("Sales Invoice Payment", "amount", (frm, cdt, cdn) => {
			// for setting correct amount after loyalty points are redeemed
			const default_mop = locals[cdt][cdn];
			const mode = default_mop.mode_of_payment.replace(/ +/g, "_").toLowerCase();
			if (this[`${mode}_control`] && this[`${mode}_control`].get_value() != default_mop.amount) {
				this[`${mode}_control`].set_value(default_mop.amount);
			}
		});
	}

	setup_listener_for_payments() {
		frappe.realtime.on("process_phone_payment", (data) => {
			const doc = this.events.get_frm().doc;
			const { response, amount, success, failure_message } = data;
			let message, title;

			if (success) {
				title = __("Payment Received");
				const grand_total = cint(frappe.sys_defaults.disable_rounded_total) ? doc.grand_total : doc.rounded_total;
				if (amount >= grand_total) {
					frappe.dom.unfreeze();
					message = __("Payment of {0} received successfully.", [format_currency(amount, doc.currency, 0)]);
					this.events.submit_invoice();
					cur_frm.reload_doc();

				} else {
					message = __("Payment of {0} received successfully. Waiting for other requests to complete...", [format_currency(amount, doc.currency, 0)]);
				}
			} else if (failure_message) {
				message = failure_message;
				title = __("Payment Failed");
			}

			frappe.msgprint({ "message": message, "title": title });
		});
	}

	auto_set_remaining_amount() {
		const doc = this.events.get_frm().doc;
		const grand_total = cint(frappe.sys_defaults.disable_rounded_total) ? doc.grand_total : doc.rounded_total;
		const remaining_amount = grand_total - doc.paid_amount;
		const current_value = this.selected_mode ? this.selected_mode.get_value() : undefined;
		if (!current_value && remaining_amount > 0 && this.selected_mode) {
			this.selected_mode.set_value(remaining_amount);
		}
	}

	attach_shortcuts() {
		const ctrl_label = frappe.utils.is_mac() ? '⌘' : 'Ctrl';
		this.$component.find('.submit-order-btn').attr("title", `${ctrl_label}+Enter`);
		frappe.ui.keys.on("ctrl+enter", () => {
			const payment_is_visible = this.$component.is(":visible");
			const active_mode = this.$payment_modes.find(".border-primary");
			if (payment_is_visible && active_mode.length) {
				this.$component.find('.submit-order-btn').click();
			}
		});

		frappe.ui.keys.add_shortcut({
			shortcut: "tab",
			action: () => {
				const payment_is_visible = this.$component.is(":visible");
				let active_mode = this.$payment_modes.find(".border-primary");
				active_mode = active_mode.length ? active_mode.attr("data-mode") : undefined;

				if (!active_mode) return;

				const mode_of_payments = Array.from(this.$payment_modes.find(".mode-of-payment")).map(m => $(m).attr("data-mode"));
				const mode_index = mode_of_payments.indexOf(active_mode);
				const next_mode_index = (mode_index + 1) % mode_of_payments.length;
				const next_mode_to_be_clicked = this.$payment_modes.find(`.mode-of-payment[data-mode="${mode_of_payments[next_mode_index]}"]`);

				if (payment_is_visible && mode_index != next_mode_index) {
					next_mode_to_be_clicked.click();
				}
			},
			condition: () => this.$component.is(':visible') && this.$payment_modes.find(".border-primary").length,
			description: __("Switch Between Payment Modes"),
			ignore_inputs: true,
			page: cur_page.page.page
		});
	}

	toggle_numpad() {
		// pass
	}

	render_payment_section() {
		this.render_payment_mode_dom();
		this.make_invoice_fields_control();
		this.update_totals_section();
		this.focus_on_default_mop();
	}

	edit_cart() {
		this.events.toggle_other_sections(false);
		this.toggle_component(false);
	}

	checkout() {
		this.events.toggle_other_sections(true);
		this.toggle_component(true);

		this.render_payment_section();
	}

	toggle_remarks_control() {
		if (this.$remarks.find('.frappe-control').length) {
			this.$remarks.html('+ Add Remark');
		} else {
			this.$remarks.html('');
			this[`remark_control`] = frappe.ui.form.make_control({
				df: {
					label: __('Remark'),
					fieldtype: 'Data',
					onchange: function() {}
				},
				parent: this.$totals_section.find(`.remarks`),
				render_input: true,
			});
			this[`remark_control`].set_value('');
		}
	}

	render_payment_mode_dom() {
		const doc = this.events.get_frm().doc;
		const payments = doc.payments;
		const currency = doc.currency;

		this.$payment_modes.html(`${
			payments.map((p, i) => {
				const mode = p.mode_of_payment.replace(/ +/g, "_").toLowerCase();
				const payment_type = p.type;
				const margin = i % 2 === 0 ? 'pr-2' : 'pl-2';
				const amount = p.amount > 0 ? format_currency(p.amount, currency) : '';

				return (`
					<div class="payment-mode-wrapper ${mode}">
						<div class="mode-of-payment" data-mode="${mode}" data-payment-type="${payment_type}">
							${p.mode_of_payment}
							<div class="${mode}-amount pay-amount">${amount}</div>
							<div class="${mode} mode-of-payment-control"></div>
						</div>
					</div>
				`);
			}).join('')
		}`);

		payments.forEach(p => {
			const mode = p.mode_of_payment.replace(/ +/g, "_").toLowerCase();
			const me = this;
			this[`${mode}_control`] = frappe.ui.form.make_control({
				df: {
					label: p.mode_of_payment,
					fieldtype: 'Currency',
					placeholder: __('Enter {0} amount.', [p.mode_of_payment]),
					onchange: function() {
						const current_value = frappe.model.get_value(p.doctype, p.name, 'amount');
						if (current_value != this.value) {
							frappe.model
								.set_value(p.doctype, p.name, 'amount', flt(this.value))
								.then(() => me.update_totals_section())

							const formatted_currency = format_currency(this.value, currency);
							me.$payment_modes.find(`.${mode}-amount`).html(formatted_currency);
						}
					}
				},
				parent: this.$payment_modes.find(`.${mode}.mode-of-payment-control`),
				render_input: true,
			});
			this[`${mode}_control`].toggle_label(false);
			this[`${mode}_control`].set_value(p.amount);
		});

		this.render_loyalty_points_payment_mode();

		this.attach_cash_shortcuts(doc);
	}

	focus_on_default_mop() {
		const doc = this.events.get_frm().doc;
		const payments = doc.payments;
		payments.forEach(p => {
			const mode = p.mode_of_payment.replace(/ +/g, "_").toLowerCase();
			if (p.default) {
				setTimeout(() => {
					this.$payment_modes.find(`.${mode}.mode-of-payment-control`).parent().click();
				}, 500);
			}
		});
	}

	attach_cash_shortcuts(doc) {
		const grand_total = cint(frappe.sys_defaults.disable_rounded_total) ? doc.grand_total : doc.rounded_total;
		const currency = doc.currency;

		const shortcuts = this.get_cash_shortcuts(flt(grand_total));

		this.$payment_modes.find('.cash-shortcuts').remove();
		let shortcuts_html = shortcuts.map(s => {
			return `<div class="shortcut" data-value="${s}">${format_currency(s, currency, 0)}</div>`;
		}).join('');

		this.$payment_modes.find('[data-payment-type="Cash"]').find('.mode-of-payment-control')
			.after(`<div class="cash-shortcuts">${shortcuts_html}</div>`);
	}

	get_cash_shortcuts(grand_total) {
		let steps = [1, 5, 10];
		const digits = String(Math.round(grand_total)).length;

		steps = steps.map(x => x * (10 ** (digits - 2)));

		const get_nearest = (amount, x) => {
			let nearest_x = Math.ceil((amount / x)) * x;
			return nearest_x === amount ? nearest_x + x : nearest_x;
		};

		return steps.reduce((finalArr, x) => {
			let nearest_x = get_nearest(grand_total, x);
			nearest_x = finalArr.indexOf(nearest_x) != -1 ? nearest_x + x : nearest_x;
			return [...finalArr, nearest_x];
		}, []);
	}

	render_loyalty_points_payment_mode() {
		const me = this;
		const doc = this.events.get_frm().doc;
		const { loyalty_program, loyalty_points, conversion_factor } = this.events.get_customer_details();

		this.$payment_modes.find(`.mode-of-payment[data-mode="loyalty-amount"]`).parent().remove();

		if (!loyalty_program) return;

		let description, read_only, max_redeemable_amount;
		if (!loyalty_points) {
			description = __("You don't have enough points to redeem.");
			read_only = true;
		} else {
			max_redeemable_amount = flt(flt(loyalty_points) * flt(conversion_factor), precision("loyalty_amount", doc));
			description = __("You can redeem upto {0}.", [format_currency(max_redeemable_amount)]);
			read_only = false;
		}

		const margin = this.$payment_modes.children().length % 2 === 0 ? 'pr-2' : 'pl-2';
		const amount = doc.loyalty_amount > 0 ? format_currency(doc.loyalty_amount, doc.currency) : '';
		this.$payment_modes.append(
			`<div class="payment-mode-wrapper">
				<div class="mode-of-payment loyalty-card" data-mode="loyalty-amount" data-payment-type="loyalty-amount">
					Redeem Loyalty Points
					<div class="loyalty-amount-amount pay-amount">${amount}</div>
					<div class="loyalty-amount-name">${loyalty_program}</div>
					<div class="loyalty-amount mode-of-payment-control"></div>
				</div>
			</div>`
		);

		this['loyalty-amount_control'] = frappe.ui.form.make_control({
			df: {
				label: __("Redeem Loyalty Points"),
				fieldtype: 'Currency',
				placeholder: __("Enter amount to be redeemed."),
				options: 'company:currency',
				read_only,
				onchange: async function() {
					if (!loyalty_points) return;

					if (this.value > max_redeemable_amount) {
						frappe.show_alert({
							message: __("You cannot redeem more than {0}.", [format_currency(max_redeemable_amount)]),
							indicator: "red"
						});
						frappe.utils.play_sound("submit");
						me['loyalty-amount_control'].set_value(0);
						return;
					}
					const redeem_loyalty_points = this.value > 0 ? 1 : 0;
					await frappe.model.set_value(doc.doctype, doc.name, 'redeem_loyalty_points', redeem_loyalty_points);
					frappe.model.set_value(doc.doctype, doc.name, 'loyalty_points', parseInt(this.value / conversion_factor));
				},
				description
			},
			parent: this.$payment_modes.find(`.loyalty-amount.mode-of-payment-control`),
			render_input: true,
		});
		this['loyalty-amount_control'].toggle_label(false);

		// this.render_add_payment_method_dom();
	}

	render_add_payment_method_dom() {
		const docstatus = this.events.get_frm().doc.docstatus;
		if (docstatus === 0)
			this.$payment_modes.append(
				`<div class="w-full pr-2">
					<div class="add-mode-of-payment w-half text-grey mb-4 no-select pointer">+ Add Payment Method</div>
				</div>`
			);
	}

	update_totals_section(doc) {
		if (!doc) doc = this.events.get_frm().doc;
		const paid_amount = doc.paid_amount;
		const grand_total = cint(frappe.sys_defaults.disable_rounded_total) ? doc.grand_total : doc.rounded_total;
		const remaining = grand_total - doc.paid_amount;
		const change = doc.change_amount || remaining <= 0 ? -1 * remaining : undefined;
		const currency = doc.currency;
		const label = change ? __('Change') : __('To Be Paid');

		this.$totals.html(
			`<div class="col">
				<div class="total-label">${__('Grand Total')}</div>
				<div class="value">${format_currency(grand_total, currency)}</div>
			</div>
			<div class="seperator-y"></div>
			<div class="col">
				<div class="total-label">${__('Paid Amount')}</div>
				<div class="value">${format_currency(paid_amount, currency)}</div>
			</div>
			<div class="seperator-y"></div>
			<div class="col">
				<div class="total-label">${label}</div>
				<div class="value">${format_currency(change || remaining, currency)}</div>
			</div>`
		);
	}

	toggle_component(show) {
		show ? this.$component.css('display', 'flex') : this.$component.css('display', 'none');
	}
};<|MERGE_RESOLUTION|>--- conflicted
+++ resolved
@@ -160,18 +160,6 @@
 		});
 
 		frappe.ui.form.on('POS Invoice', 'contact_mobile', (frm) => {
-<<<<<<< HEAD
-			if (this.request_for_payment_field != undefined) {
-				const contact = frm.doc.contact_mobile;
-				const request_button = $(this.request_for_payment_field.$input[0]);
-				if (contact) {
-					request_button.removeClass('btn-default').addClass('btn-primary');
-				} else {
-					request_button.removeClass('btn-primary').addClass('btn-default');
-				}
-			}
-    });
-=======
 			const contact = frm.doc.contact_mobile;
 			const request_button = $(this.request_for_payment_field?.$input[0]);
 			if (contact) {
@@ -180,7 +168,6 @@
 				request_button.removeClass('btn-primary').addClass('btn-default');
 			}
 		});
->>>>>>> 9566cf8e
 
 		frappe.ui.form.on('POS Invoice', 'coupon_code', (frm) => {
 			if (frm.doc.coupon_code && !frm.applying_pos_coupon_code) {
@@ -216,7 +203,7 @@
 			const paid_amount = doc.paid_amount;
 			const items = doc.items;
 
-			if (!items.length) {
+			if (paid_amount == 0 || !items.length) {
 				const message = items.length ? __("You cannot submit the order without payment.") : __("You cannot submit empty order.");
 				frappe.show_alert({ message, indicator: "orange" });
 				frappe.utils.play_sound("error");
@@ -378,7 +365,7 @@
 				const amount = p.amount > 0 ? format_currency(p.amount, currency) : '';
 
 				return (`
-					<div class="payment-mode-wrapper ${mode}">
+					<div class="payment-mode-wrapper">
 						<div class="mode-of-payment" data-mode="${mode}" data-payment-type="${payment_type}">
 							${p.mode_of_payment}
 							<div class="${mode}-amount pay-amount">${amount}</div>
