# Copyright (c) 2015, Frappe Technologies Pvt. Ltd. and Contributors
# License: GNU General Public License v3. See license.txt

from __future__ import unicode_literals
import frappe, json
from frappe.utils.nestedset import get_root_of
from frappe.utils import cint
from erpnext.accounts.doctype.pos_profile.pos_profile import get_item_groups
from erpnext.accounts.doctype.pos_invoice.pos_invoice import get_stock_availability

from six import string_types

@frappe.whitelist()
def get_items(start, page_length, price_list, item_group, search_value="", pos_profile=None):
	data = dict()
	warehouse = ""
	display_items_in_stock = 0

	if pos_profile:
		warehouse, display_items_in_stock = frappe.db.get_value('POS Profile', pos_profile, ['warehouse', 'display_items_in_stock'])

	if not frappe.db.exists('Item Group', item_group):
		item_group = get_root_of('Item Group')

	if search_value:
		data = search_serial_or_batch_or_barcode_number(search_value)

	item_code = data.get("item_code") if data.get("item_code") else search_value
	serial_no = data.get("serial_no") if data.get("serial_no") else ""
	batch_no = data.get("batch_no") if data.get("batch_no") else ""
	barcode = data.get("barcode") if data.get("barcode") else ""

	condition = get_conditions(item_code, serial_no, batch_no, barcode)

	if pos_profile:
		condition += get_item_group_condition(pos_profile)

	lft, rgt = frappe.db.get_value('Item Group', item_group, ['lft', 'rgt'])
	# locate function is used to sort by closest match from the beginning of the value

	result = []

	items_data = frappe.db.sql("""
		SELECT
			name AS item_code,
			item_name,
<<<<<<< HEAD
=======
			description,
>>>>>>> 00175c96
			stock_uom,
			image AS item_image,
			idx AS idx,
			is_stock_item
		FROM
			`tabItem`
		WHERE
			disabled = 0
				AND has_variants = 0
				AND is_sales_item = 1
<<<<<<< HEAD
				AND item_group in (SELECT name FROM `tabItem Group` WHERE lft >= {lft} AND rgt <= {rgt})
				AND {condition}
		ORDER BY
			idx desc
=======
				AND is_fixed_asset = 0
				AND item_group in (SELECT name FROM `tabItem Group` WHERE lft >= {lft} AND rgt <= {rgt})
				AND {condition}
		ORDER BY
			name asc
>>>>>>> 00175c96
		LIMIT
			{start}, {page_length}"""
		.format(
			start=start,
			page_length=page_length,
			lft=lft,
			rgt=rgt,
			condition=condition
		), as_dict=1)

	if items_data:
		items = [d.item_code for d in items_data]
		item_prices_data = frappe.get_all("Item Price",
			fields = ["item_code", "price_list_rate", "currency"],
			filters = {'price_list': price_list, 'item_code': ['in', items]})

		item_prices = {}
		for d in item_prices_data:
			item_prices[d.item_code] = d

<<<<<<< HEAD
		# prepare filter for bin query
		bin_filters = {'item_code': ['in', items]}
		if warehouse:
			bin_filters['warehouse'] = warehouse
		if display_items_in_stock:
			bin_filters['actual_qty'] = [">", 0]

		# query item bin
		bin_data = frappe.get_all(
			'Bin', fields=['item_code', 'sum(actual_qty) as actual_qty'],
			filters=bin_filters, group_by='item_code'
		)

		# convert list of dict into dict as {item_code: actual_qty}
		bin_dict = {}
		for b in bin_data:
			bin_dict[b.get('item_code')] = b.get('actual_qty')

		for item in items_data:
			item_code = item.item_code
			item_price = item_prices.get(item_code) or {}
			item_stock_qty = bin_dict.get(item_code)
=======
		for item in items_data:
			item_code = item.item_code
			item_price = item_prices.get(item_code) or {}
			item_stock_qty = get_stock_availability(item_code, warehouse)
>>>>>>> 00175c96

			if display_items_in_stock and not item_stock_qty:
				pass
			else:
				row = {}
				row.update(item)
				row.update({
					'price_list_rate': item_price.get('price_list_rate'),
					'currency': item_price.get('currency'),
					'actual_qty': item_stock_qty,
				})
				result.append(row)

	res = {
		'items': result
	}

	if len(res['items']) == 1:
		res['items'][0].setdefault('serial_no', serial_no)
		res['items'][0].setdefault('batch_no', batch_no)
		res['items'][0].setdefault('barcode', barcode)

		return res

	if serial_no:
		res.update({
			'serial_no': serial_no
		})

	if batch_no:
		res.update({
			'batch_no': batch_no
		})

	if barcode:
		res.update({
			'barcode': barcode
		})

	return res

@frappe.whitelist()
def search_serial_or_batch_or_barcode_number(search_value):
	# search barcode no
	barcode_data = frappe.db.get_value('Item Barcode', {'barcode': search_value}, ['barcode', 'parent as item_code'], as_dict=True)
	if barcode_data:
		return barcode_data

	# search serial no
	serial_no_data = frappe.db.get_value('Serial No', search_value, ['name as serial_no', 'item_code'], as_dict=True)
	if serial_no_data:
		return serial_no_data

	# search batch no
	batch_no_data = frappe.db.get_value('Batch', search_value, ['name as batch_no', 'item as item_code'], as_dict=True)
	if batch_no_data:
		return batch_no_data

	return {}

def get_conditions(item_code, serial_no, batch_no, barcode):
	if serial_no or batch_no or barcode:
		return "name = {0}".format(frappe.db.escape(item_code))

	return """(name like {item_code}
		or item_name like {item_code})""".format(item_code = frappe.db.escape('%' + item_code + '%'))

def get_item_group_condition(pos_profile):
	cond = "and 1=1"
	item_groups = get_item_groups(pos_profile)
	if item_groups:
		cond = "and item_group in (%s)"%(', '.join(['%s']*len(item_groups)))

	return cond % tuple(item_groups)

@frappe.whitelist()
def item_group_query(doctype, txt, searchfield, start, page_len, filters):
	item_groups = []
	cond = "1=1"
	pos_profile= filters.get('pos_profile')

	if pos_profile:
		item_groups = get_item_groups(pos_profile)

		if item_groups:
			cond = "name in (%s)"%(', '.join(['%s']*len(item_groups)))
			cond = cond % tuple(item_groups)

	return frappe.db.sql(""" select distinct name from `tabItem Group`
			where {condition} and (name like %(txt)s) limit {start}, {page_len}"""
		.format(condition = cond, start=start, page_len= page_len),
			{'txt': '%%%s%%' % txt})

@frappe.whitelist()
def check_opening_entry(user):
	open_vouchers = frappe.db.get_all("POS Opening Entry", 
		filters = { 
			"user": user, 
			"pos_closing_entry": ["in", ["", None]],
			"docstatus": 1
		}, 
		fields = ["name", "company", "pos_profile", "period_start_date"],
		order_by = "period_start_date desc"
	)

	return open_vouchers

@frappe.whitelist()
def create_opening_voucher(pos_profile, company, balance_details):
	import json
	balance_details = json.loads(balance_details)

	new_pos_opening = frappe.get_doc({
		'doctype': 'POS Opening Entry',
		"period_start_date": frappe.utils.get_datetime(),
		"posting_date": frappe.utils.getdate(),
		"user": frappe.session.user,
		"pos_profile": pos_profile,
		"company": company,
	})
	new_pos_opening.set("balance_details", balance_details)
	new_pos_opening.submit()

	return new_pos_opening.as_dict()

@frappe.whitelist()
def get_past_order_list(search_term, status, limit=20):
	fields = ['name', 'grand_total', 'currency', 'customer', 'posting_time', 'posting_date']
	invoice_list = []

	if search_term and status:
		invoices_by_customer = frappe.db.get_all('POS Invoice', filters={
			'customer': ['like', '%{}%'.format(search_term)],
			'status': status
		}, fields=fields)
		invoices_by_name = frappe.db.get_all('POS Invoice', filters={
			'name': ['like', '%{}%'.format(search_term)],
			'status': status
		}, fields=fields)

		invoice_list = invoices_by_customer + invoices_by_name
	elif status:
		invoice_list = frappe.db.get_all('POS Invoice', filters={
			'status': status
		}, fields=fields)
	
	return invoice_list

@frappe.whitelist()
def set_customer_info(fieldname, customer, value=""):
	if fieldname == 'loyalty_program':
		frappe.db.set_value('Customer', customer, 'loyalty_program', value)

	contact = frappe.get_cached_value('Customer', customer, 'customer_primary_contact')

	if contact:
		contact_doc = frappe.get_doc('Contact', contact)
		if fieldname == 'email_id':
			contact_doc.set('email_ids', [{ 'email_id': value, 'is_primary': 1}])
			frappe.db.set_value('Customer', customer, 'email_id', value)
		elif fieldname == 'mobile_no': 
			contact_doc.set('phone_nos', [{ 'phone': value, 'is_primary_mobile_no': 1}])
			frappe.db.set_value('Customer', customer, 'mobile_no', value)
		contact_doc.save()<|MERGE_RESOLUTION|>--- conflicted
+++ resolved
@@ -44,10 +44,7 @@
 		SELECT
 			name AS item_code,
 			item_name,
-<<<<<<< HEAD
-=======
 			description,
->>>>>>> 00175c96
 			stock_uom,
 			image AS item_image,
 			idx AS idx,
@@ -58,18 +55,11 @@
 			disabled = 0
 				AND has_variants = 0
 				AND is_sales_item = 1
-<<<<<<< HEAD
-				AND item_group in (SELECT name FROM `tabItem Group` WHERE lft >= {lft} AND rgt <= {rgt})
-				AND {condition}
-		ORDER BY
-			idx desc
-=======
 				AND is_fixed_asset = 0
 				AND item_group in (SELECT name FROM `tabItem Group` WHERE lft >= {lft} AND rgt <= {rgt})
 				AND {condition}
 		ORDER BY
 			name asc
->>>>>>> 00175c96
 		LIMIT
 			{start}, {page_length}"""
 		.format(
@@ -90,35 +80,10 @@
 		for d in item_prices_data:
 			item_prices[d.item_code] = d
 
-<<<<<<< HEAD
-		# prepare filter for bin query
-		bin_filters = {'item_code': ['in', items]}
-		if warehouse:
-			bin_filters['warehouse'] = warehouse
-		if display_items_in_stock:
-			bin_filters['actual_qty'] = [">", 0]
-
-		# query item bin
-		bin_data = frappe.get_all(
-			'Bin', fields=['item_code', 'sum(actual_qty) as actual_qty'],
-			filters=bin_filters, group_by='item_code'
-		)
-
-		# convert list of dict into dict as {item_code: actual_qty}
-		bin_dict = {}
-		for b in bin_data:
-			bin_dict[b.get('item_code')] = b.get('actual_qty')
-
-		for item in items_data:
-			item_code = item.item_code
-			item_price = item_prices.get(item_code) or {}
-			item_stock_qty = bin_dict.get(item_code)
-=======
 		for item in items_data:
 			item_code = item.item_code
 			item_price = item_prices.get(item_code) or {}
 			item_stock_qty = get_stock_availability(item_code, warehouse)
->>>>>>> 00175c96
 
 			if display_items_in_stock and not item_stock_qty:
 				pass
