# Copyright (c) 2015, Frappe Technologies Pvt. Ltd. and Contributors
# License: GNU General Public License v3. See license.txt

from __future__ import unicode_literals
import frappe, json
from frappe.utils.nestedset import get_root_of
from frappe.utils import cint
from erpnext.accounts.doctype.pos_profile.pos_profile import get_item_groups

from six import string_types

@frappe.whitelist()
def get_items(start, page_length, price_list, item_group, search_value="", pos_profile=None):
	data = dict()
	warehouse = ""
	display_items_in_stock = 0

	if pos_profile:
		warehouse, display_items_in_stock = frappe.db.get_value('POS Profile', pos_profile, ['warehouse', 'display_items_in_stock'])

	if not frappe.db.exists('Item Group', item_group):
		item_group = get_root_of('Item Group')

	if search_value:
		data = search_serial_or_batch_or_barcode_number(search_value)

	item_code = data.get("item_code") if data.get("item_code") else search_value
	serial_no = data.get("serial_no") if data.get("serial_no") else ""
	batch_no = data.get("batch_no") if data.get("batch_no") else ""
	barcode = data.get("barcode") if data.get("barcode") else ""

	condition = get_conditions(item_code, serial_no, batch_no, barcode)

	if pos_profile:
		condition += get_item_group_condition(pos_profile)

	lft, rgt = frappe.db.get_value('Item Group', item_group, ['lft', 'rgt'])
	# locate function is used to sort by closest match from the beginning of the value


	result = []

	items_data = frappe.db.sql(""" SELECT name as item_code,
			item_name, image as item_image, idx as idx,is_stock_item
		FROM
			`tabItem`
		WHERE
			disabled = 0 and has_variants = 0 and is_sales_item = 1
			and item_group in (select name from `tabItem Group` where lft >= {lft} and rgt <= {rgt})
			and {condition} order by idx desc limit {start}, {page_length}"""
		.format(
			start=start, page_length=page_length,
			lft=lft, rgt=rgt,
			condition=condition
		), as_dict=1)

	if items_data:
		items = [d.item_code for d in items_data]
		item_prices_data = frappe.get_all("Item Price",
			fields = ["item_code", "price_list_rate", "currency"],
			filters = {'price_list': price_list, 'item_code': ['in', items]})

		item_prices, bin_data = {}, {}
		for d in item_prices_data:
			item_prices[d.item_code] = d


		if display_items_in_stock:
			filters = {'actual_qty': [">", 0], 'item_code': ['in', items]}

			if warehouse:
				filters['warehouse'] = warehouse

			bin_data = frappe._dict(
				frappe.get_all("Bin", fields = ["item_code", "sum(actual_qty) as actual_qty"],
				filters = filters, group_by = "item_code")
			)

		for item in items_data:
			row = {}

			row.update(item)
			item_price = item_prices.get(item.item_code) or {}
			row.update({
				'price_list_rate': item_price.get('price_list_rate'),
				'currency': item_price.get('currency'),
				'actual_qty': bin_data.get('actual_qty')
			})

			result.append(row)

	res = {
		'items': result
	}

	if serial_no:
		res.update({
			'serial_no': serial_no
		})

	if batch_no:
		res.update({
			'batch_no': batch_no
		})

	if barcode:
		res.update({
			'barcode': barcode
		})

	return res

@frappe.whitelist()
def search_serial_or_batch_or_barcode_number(search_value):
	# search barcode no
	barcode_data = frappe.db.get_value('Item Barcode', {'barcode': search_value}, ['barcode', 'parent as item_code'], as_dict=True)
	if barcode_data:
		return barcode_data

	# search serial no
	serial_no_data = frappe.db.get_value('Serial No', search_value, ['name as serial_no', 'item_code'], as_dict=True)
	if serial_no_data:
		return serial_no_data

	# search batch no
	batch_no_data = frappe.db.get_value('Batch', search_value, ['name as batch_no', 'item as item_code'], as_dict=True)
	if batch_no_data:
		return batch_no_data

	return {}

def get_conditions(item_code, serial_no, batch_no, barcode):
	if serial_no or batch_no or barcode:
<<<<<<< HEAD
		return "name = '{0}'".format(frappe.db.escape(item_code))

	return """(name like '{item_code}'
		or item_name like '{item_code}')""".format(item_code = frappe.db.escape('%' + item_code + '%'))
=======
		return "name = {0}".format(frappe.db.escape(item_code))

	return """(name like {item_code}
		or item_name like {item_code})""".format(item_code = frappe.db.escape('%' + item_code + '%'))
>>>>>>> 0c0604b7

def get_item_group_condition(pos_profile):
	cond = "and 1=1"
	item_groups = get_item_groups(pos_profile)
	if item_groups:
		cond = "and item_group in (%s)"%(', '.join(['%s']*len(item_groups)))

	return cond % tuple(item_groups)

def item_group_query(doctype, txt, searchfield, start, page_len, filters):
	item_groups = []
	cond = "1=1"
	pos_profile= filters.get('pos_profile')

	if pos_profile:
		item_groups = get_item_groups(pos_profile)

		if item_groups:
			cond = "name in (%s)"%(', '.join(['%s']*len(item_groups)))
			cond = cond % tuple(item_groups)

	return frappe.db.sql(""" select distinct name from `tabItem Group`
			where {condition} and (name like %(txt)s) limit {start}, {page_len}"""
		.format(condition = cond, start=start, page_len= page_len),
			{'txt': '%%%s%%' % txt})<|MERGE_RESOLUTION|>--- conflicted
+++ resolved
@@ -131,17 +131,10 @@
 
 def get_conditions(item_code, serial_no, batch_no, barcode):
 	if serial_no or batch_no or barcode:
-<<<<<<< HEAD
-		return "name = '{0}'".format(frappe.db.escape(item_code))
-
-	return """(name like '{item_code}'
-		or item_name like '{item_code}')""".format(item_code = frappe.db.escape('%' + item_code + '%'))
-=======
 		return "name = {0}".format(frappe.db.escape(item_code))
 
 	return """(name like {item_code}
 		or item_name like {item_code})""".format(item_code = frappe.db.escape('%' + item_code + '%'))
->>>>>>> 0c0604b7
 
 def get_item_group_condition(pos_profile):
 	cond = "and 1=1"
