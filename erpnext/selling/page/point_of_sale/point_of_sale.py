--- conflicted
+++ resolved
@@ -13,17 +13,10 @@
 @frappe.whitelist()
 def get_items(start, page_length, price_list, item_group, pos_profile, search_value=""):
 	data = dict()
-<<<<<<< HEAD
-	warehouse = ""
-
-	if pos_profile:
-		warehouse = frappe.db.get_value('POS Profile', pos_profile, ['warehouse'])
-=======
 	result = []
 
 	allow_negative_stock = frappe.db.get_single_value('Stock Settings', 'allow_negative_stock')
 	warehouse, hide_unavailable_items = frappe.db.get_value('POS Profile', pos_profile, ['warehouse', 'hide_unavailable_items'])
->>>>>>> e7ab61da
 
 	if not frappe.db.exists('Item Group', item_group):
 		item_group = get_root_of('Item Group')
@@ -102,15 +95,8 @@
 		for item in items_data:
 			item_code = item.item_code
 			item_price = item_prices.get(item_code) or {}
-<<<<<<< HEAD
-			item_stock_qty = get_stock_availability(item_code, warehouse)
-
-			if not item_stock_qty:
-				pass
-=======
 			if allow_negative_stock:
 				item_stock_qty = frappe.db.sql("""select ifnull(sum(actual_qty), 0) from `tabBin` where item_code = %s""", item_code)[0][0]
->>>>>>> e7ab61da
 			else:
 				item_stock_qty = get_stock_availability(item_code, warehouse)
 
