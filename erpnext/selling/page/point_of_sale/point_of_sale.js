/* global Clusterize */
frappe.provide('erpnext.pos');

frappe.pages['point-of-sale'].on_page_load = function(wrapper) {
	frappe.ui.make_app_page({
		parent: wrapper,
		title: 'Point of Sale',
		single_column: true
	});

	frappe.db.get_value('POS Settings', {name: 'POS Settings'}, 'is_online', (r) => {
		if (r && r.use_pos_in_offline_mode && !cint(r.use_pos_in_offline_mode)) {
			// online
			wrapper.pos = new erpnext.pos.PointOfSale(wrapper);
			window.cur_pos = wrapper.pos;
		} else {
			// offline
			frappe.set_route('pos');
		}
	});
};

frappe.pages['point-of-sale'].refresh = function(wrapper) {
	if (wrapper.pos) {
		cur_frm = wrapper.pos.frm;
	}
}

erpnext.pos.PointOfSale = class PointOfSale {
	constructor(wrapper) {
		this.wrapper = $(wrapper).find('.layout-main-section');
		this.page = wrapper.page;

		const assets = [
			'assets/erpnext/js/pos/clusterize.js',
			'assets/erpnext/css/pos.css'
		];

		frappe.require(assets, () => {
			this.make();
		});
	}

	make() {
		return frappe.run_serially([
			() => {
				this.prepare_dom();
				this.prepare_menu();
				this.set_online_status();
			},
			() => this.setup_company(),
			() => this.setup_pos_profile(),
			() => this.make_new_invoice(),
			() => {
				frappe.timeout(1);
				this.make_items();
				this.bind_events();
			},
			() => this.page.set_title(__('Point of Sale'))
		]);
	}

	set_online_status() {
		this.connection_status = false;
		this.page.set_indicator(__("Offline"), "grey");
		frappe.call({
			method: "frappe.handler.ping",
			callback: r => {
				if (r.message) {
					this.connection_status = true;
					this.page.set_indicator(__("Online"), "green");
				}
			}
		});
	}

	prepare_dom() {
		this.wrapper.append(`
			<div class="pos">
				<section class="cart-container">

				</section>
				<section class="item-container">

				</section>
			</div>
		`);
	}

	make_cart() {
		this.cart = new POSCart({
			frm: this.frm,
			wrapper: this.wrapper.find('.cart-container'),
			pos_profile: this.pos_profile,
			events: {
				on_customer_change: (customer) => this.frm.set_value('customer', customer),
				on_field_change: (item_code, field, value) => {
					this.update_item_in_cart(item_code, field, value);
				},
				on_numpad: (value) => {
					if (value == 'Pay') {
						if (!this.payment) {
							this.make_payment_modal();
						} else {
							this.frm.doc.payments.map(p => {
								this.payment.dialog.set_value(p.mode_of_payment, p.amount);
							});

							this.payment.set_title();
						}
						this.payment.open_modal();
					}
				},
				on_select_change: () => {
					this.cart.numpad.set_inactive();
				},
				get_item_details: (item_code) => {
					return this.items.get(item_code);
				}
			}
		});
	}

	toggle_editing(flag) {
		let disabled;
		if (flag !== undefined) {
			disabled = !flag;
		} else {
			disabled = this.frm.doc.docstatus == 1 ? true: false;
		}
		const pointer_events = disabled ? 'none' : 'inherit';

		this.wrapper.find('input, button, select').prop("disabled", disabled);
		this.wrapper.find('.number-pad-container').toggleClass("hide", disabled);

		this.wrapper.find('.cart-container').css('pointer-events', pointer_events);
		this.wrapper.find('.item-container').css('pointer-events', pointer_events);

		this.page.clear_actions();
	}

	make_items() {
		this.items = new POSItems({
			wrapper: this.wrapper.find('.item-container'),
			pos_profile: this.pos_profile,
			events: {
				update_cart: (item, field, value) => {
					if(!this.frm.doc.customer) {
						frappe.throw(__('Please select a customer'));
					}
					this.update_item_in_cart(item, field, value);
					this.cart && this.cart.unselect_all();
				}
			}
		});
	}

	update_item_in_cart(item_code, field='qty', value=1) {
		if(this.cart.exists(item_code)) {
			const item = this.frm.doc.items.find(i => i.item_code === item_code);
			frappe.flags.hide_serial_batch_dialog = false;

			if (typeof value === 'string' && !in_list(['serial_no', 'batch_no'], field)) {
				// value can be of type '+1' or '-1'
				value = item[field] + flt(value);
			}

			if(field === 'serial_no') {
				value = item.serial_no + '\n'+ value;
			}

			if(field === 'qty' && (item.serial_no || item.batch_no)) {
				this.select_batch_and_serial_no(item);
			} else {
				this.update_item_in_frm(item, field, value)
					.then(() => {
						// update cart
						this.update_cart_data(item);
					});
			}
			return;
		}

		let args = { item_code: item_code };
		if (in_list(['serial_no', 'batch_no'], field)) {
			args[field] = value;
		}

		// add to cur_frm
		const item = this.frm.add_child('items', args);
		frappe.flags.hide_serial_batch_dialog = true;
		this.frm.script_manager
			.trigger('item_code', item.doctype, item.name)
			.then(() => {
				const show_dialog = item.has_serial_no || item.has_batch_no;
				if (show_dialog && field == 'qty') {
					// check has serial no/batch no and update cart
					this.select_batch_and_serial_no(item);
				} else {
					// update cart
					this.update_cart_data(item);
				}
			});
	}

	select_batch_and_serial_no(item) {
		erpnext.show_serial_batch_selector(this.frm, item, () => {
			this.update_item_in_frm(item)
				.then(() => {
					// update cart
					if (item.qty === 0) {
						frappe.model.clear_doc(item.doctype, item.name);
					}
					this.update_cart_data(item);
				});
		}, true);
	}

	update_cart_data(item) {
		this.cart.add_item(item);
		this.cart.update_taxes_and_totals();
		this.cart.update_grand_total();
	}

	update_item_in_frm(item, field, value) {
		if (field == 'qty' && value < 0) {
			frappe.msgprint(__("Quantity must be positive"));
			value = item.qty;
		}

		if (field) {
			return frappe.model.set_value(item.doctype, item.name, field, value)
				.then(() => this.frm.script_manager.trigger('qty', item.doctype, item.name))
				.then(() => {
					console.log(item.qty, item.amount);

					if (field === 'qty' && item.qty === 0) {
						frappe.model.clear_doc(item.doctype, item.name);
					}
				})
		}

		return Promise.resolve();
	}

	make_payment_modal() {
		this.payment = new Payment({
			frm: this.frm,
			events: {
				submit_form: () => {
					this.submit_sales_invoice();
				}
			}
		});
	}

	submit_sales_invoice() {

		frappe.confirm(__("Permanently Submit {0}?", [this.frm.doc.name]), () => {
			frappe.call({
				method: 'erpnext.selling.page.point_of_sale.point_of_sale.submit_invoice',
				freeze: true,
				args: {
					doc: this.frm.doc
				}
			}).then(r => {
				if(r.message) {
					this.frm.doc = r.message;
					frappe.show_alert({
						indicator: 'green',
						message: __(`Sales invoice ${r.message.name} created succesfully`)
					});

					this.toggle_editing();
					this.set_form_action();
				}
			});
		});
	}

	bind_events() {

	}

	setup_pos_profile() {
<<<<<<< HEAD
		return new Promise((resolve) => {
			const on_submit = ({ pos_profile }) => {
				this.get_pos_profile_doc(pos_profile)
					.then(doc => {
						this.pos_profile = doc;

						if (!this.pos_profile) {
							this.pos_profile = {
								currency: frappe.defaults.get_default('currency'),
								selling_price_list: frappe.defaults.get_default('selling_price_list')
							};
						}

						resolve();
					});
			}

			frappe.call({
				method: 'erpnext.accounts.doctype.pos_profile.pos_profile.get_pos_profiles_for_user'
			})
			.then((r) => {
				if (r && r.message) {
					const pos_profiles = r.message;

					if(pos_profiles.length === 1) {
						// load profile directly
						on_submit({pos_profile: pos_profiles[0]});
					} else {
						// ask prompt
						frappe.prompt(
							[{ fieldtype: 'Select', label: 'POS Profile', options: pos_profiles }],
							on_submit,
							__('Select POS Profile')
						)
					}
				}
			});
		});
	}

	get_pos_profile_doc(pos_profile_name) {
		return new Promise(resolve => {
			frappe.call({
				method: 'erpnext.accounts.doctype.pos_profile.pos_profile.get_pos_profile',
				args: {
					pos_profile_name
				},
				callback: (r) => {
					resolve(r.message);
				}
			});
		});
=======
		return new Promise(resolve => {
			frappe.call({
				method: 'erpnext.stock.get_item_details.get_pos_profile',
				args: {
					company: this.company
				}
			}).then(r => {
				this.pos_profile = r.message;

				if (!this.pos_profile) {
					this.pos_profile = {
						company: this.company,
						currency: frappe.defaults.get_default('currency'),
						selling_price_list: frappe.defaults.get_default('selling_price_list')
					};
				}
				resolve();
			});
		})
	}

	setup_company() {
		this.company = frappe.sys_defaults.company;
		return new Promise(resolve => {
			if(!this.company) {
				frappe.prompt({fieldname:"company", options: "Company", fieldtype:"Link",
					label: __("Select Company"), reqd: 1}, (data) => {
						this.company = data.company;
						resolve(this.company);
				}, __("Select Company"));
			} else {
				resolve(this.company);
			}
		})
>>>>>>> e741b91f
	}

	make_new_invoice() {
		return frappe.run_serially([
			() => this.make_sales_invoice_frm(),
			() => {
				if (this.cart) {
					this.cart.frm = this.frm;
					this.cart.reset();
				} else {
					this.make_cart();
				}
				this.toggle_editing(true);
			}
		]);
	}

	make_sales_invoice_frm() {
		const doctype = 'Sales Invoice';
		return new Promise(resolve => {
			if (this.frm) {
				this.frm = get_frm(this.pos_profile, this.frm);
				resolve();
			} else {
				frappe.model.with_doctype(doctype, () => {
					this.frm = get_frm(this.pos_profile);
					resolve();
				});
			}
		});

		function get_frm(pos_profile, _frm) {
			const page = $('<div>');
			const frm = _frm || new _f.Frm(doctype, page, false);
			const name = frappe.model.make_new_doc_and_get_name(doctype, true);
			frm.refresh(name);
			frm.doc.items = [];
			if(!frm.doc.company) {
				frm.set_value('company', pos_profile.company);
			}
			frm.set_value('is_pos', 1);
			frm.meta.default_print_format = 'POS Invoice';
			return frm;
		}
	}

	prepare_menu() {
		var me = this;
		this.page.clear_menu();

		// for mobile
		// this.page.add_menu_item(__("Pay"), function () {
		//
		// }).addClass('visible-xs');

		this.page.add_menu_item(__("Form View"), function () {
			frappe.model.sync(me.frm.doc);
			frappe.set_route("Form", me.frm.doc.doctype, me.frm.doc.name);
		});

		this.page.add_menu_item(__("POS Profile"), function () {
			frappe.set_route('List', 'POS Profile');
		});

		this.page.add_menu_item(__('POS Settings'), function() {
			frappe.set_route('Form', 'POS Settings');
		});
	}

	set_form_action() {
		if(this.frm.doc.docstatus !== 1) return;

		this.page.set_secondary_action(__("Print"), () => {
			if (this.pos_profile && this.pos_profile.print_format_for_online) {
				this.frm.meta.default_print_format = this.pos_profile.print_format_for_online;
			}
			this.frm.print_preview.printit(true);
		});

		this.page.set_primary_action(__("New"), () => {
			this.make_new_invoice();
		});

		this.page.add_menu_item(__("Email"), () => {
			this.frm.email_doc();
		});
	}
};

class POSCart {
	constructor({frm, wrapper, pos_profile, events}) {
		this.frm = frm;
		this.item_data = {};
		this.wrapper = wrapper;
		this.events = events;
		this.pos_profile = pos_profile;
		this.make();
		this.bind_events();
	}

	make() {
		this.make_dom();
		this.make_customer_field();
		this.make_numpad();
	}

	make_dom() {
		this.wrapper.append(`
			<div class="pos-cart">
				<div class="customer-field">
				</div>
				<div class="cart-wrapper">
					<div class="list-item-table">
						<div class="list-item list-item--head">
							<div class="list-item__content list-item__content--flex-1.5 text-muted">${__('Item Name')}</div>
							<div class="list-item__content text-muted text-right">${__('Quantity')}</div>
							<div class="list-item__content text-muted text-right">${__('Discount')}</div>
							<div class="list-item__content text-muted text-right">${__('Rate')}</div>
						</div>
						<div class="cart-items">
							<div class="empty-state">
								<span>No Items added to cart</span>
							</div>
						</div>
						<div class="taxes-and-totals">
							${this.get_taxes_and_totals()}
						</div>
						<div class="discount-amount">
							${this.get_discount_amount()}
						</div>
						<div class="grand-total">
							${this.get_grand_total()}
						</div>
					</div>
				</div>
				<div class="number-pad-container">
				</div>
			</div>
		`);
		this.$cart_items = this.wrapper.find('.cart-items');
		this.$empty_state = this.wrapper.find('.cart-items .empty-state');
		this.$taxes_and_totals = this.wrapper.find('.taxes-and-totals');
		this.$discount_amount = this.wrapper.find('.discount-amount');
		this.$grand_total = this.wrapper.find('.grand-total');

		this.toggle_taxes_and_totals(false);
		this.$grand_total.on('click', () => {
			this.toggle_taxes_and_totals();
		});
	}

	reset() {
		this.$cart_items.find('.list-item').remove();
		this.$empty_state.show();
		this.$taxes_and_totals.html(this.get_taxes_and_totals());
		this.numpad && this.numpad.reset_value();
		this.customer_field.set_value("");

		this.wrapper.find('.grand-total-value').text(
			format_currency(this.frm.doc.grand_total, this.frm.currency));

		const customer = this.frm.doc.customer || this.pos_profile.customer;
		this.customer_field.set_value(customer);
	}

	get_grand_total() {
		return `
			<div class="list-item">
				<div class="list-item__content text-muted">${__('Grand Total')}</div>
				<div class="list-item__content list-item__content--flex-2 grand-total-value">0.00</div>
			</div>
		`;
	}

	get_discount_amount() {
		const get_currency_symbol = window.get_currency_symbol;

		return `
			<div class="list-item">
				<div class="list-item__content list-item__content--flex-2 text-muted">${__('Discount')}</div>
				<div class="list-item__content discount-inputs">
					<input type="text"
						class="form-control additional_discount_percentage text-right"
						placeholder="% 0.00"
					>
					<input type="text"
						class="form-control discount_amount text-right"
						placeholder="${get_currency_symbol(this.frm.doc.currency)} 0.00"
					>
				</div>
			</div>
		`;
	}

	get_taxes_and_totals() {
		return `
			<div class="list-item">
				<div class="list-item__content list-item__content--flex-2 text-muted">${__('Net Total')}</div>
				<div class="list-item__content net-total">0.00</div>
			</div>
			<div class="list-item">
				<div class="list-item__content list-item__content--flex-2 text-muted">${__('Taxes')}</div>
				<div class="list-item__content taxes">0.00</div>
			</div>
		`;
	}

	toggle_taxes_and_totals(flag) {
		if (flag !== undefined) {
			this.tax_area_is_shown = flag;
		} else {
			this.tax_area_is_shown = !this.tax_area_is_shown;
		}

		this.$taxes_and_totals.toggle(this.tax_area_is_shown);
		this.$discount_amount.toggle(this.tax_area_is_shown);
	}

	update_taxes_and_totals() {
		if (!this.frm.doc.taxes) { return; }

		const currency = this.frm.doc.currency;
		this.frm.refresh_field('taxes');

		// Update totals
		this.$taxes_and_totals.find('.net-total')
			.html(format_currency(this.frm.doc.total, currency));

		// Update taxes
		const taxes_html = this.frm.doc.taxes.map(tax => {
			return `
				<div>
					<span>${tax.description}</span>
					<span class="text-right bold">
						${format_currency(tax.tax_amount, currency)}
					</span>
				</div>
			`;
		}).join("");
		this.$taxes_and_totals.find('.taxes').html(taxes_html);
	}

	update_grand_total() {
		this.$grand_total.find('.grand-total-value').text(
			format_currency(this.frm.doc.grand_total, this.frm.currency)
		);
	}

	make_customer_field() {
		let customer = this.frm.doc.customer || this.pos_profile['customer'];
		this.customer_field = frappe.ui.form.make_control({
			df: {
				fieldtype: 'Link',
				label: 'Customer',
				fieldname: 'customer',
				options: 'Customer',
				reqd: 1,
				onchange: () => {
					this.events.on_customer_change(this.customer_field.get_value());
				}
			},
			parent: this.wrapper.find('.customer-field'),
			render_input: true
		});

		if (customer) {
			this.customer_field.set_value(customer);
		}
	}

	make_numpad() {
		this.numpad = new NumberPad({
			button_array: [
				[1, 2, 3, 'Qty'],
				[4, 5, 6, 'Disc'],
				[7, 8, 9, 'Rate'],
				['Del', 0, '.', 'Pay']
			],
			add_class: {
				'Pay': 'brand-primary'
			},
			disable_highlight: ['Qty', 'Disc', 'Rate', 'Pay'],
			reset_btns: ['Qty', 'Disc', 'Rate', 'Pay'],
			del_btn: 'Del',
			wrapper: this.wrapper.find('.number-pad-container'),
			onclick: (btn_value) => {
				// on click
				if (!this.selected_item && btn_value !== 'Pay') {
					frappe.show_alert({
						indicator: 'red',
						message: __('Please select an item in the cart')
					});
					return;
				}
				if (['Qty', 'Disc', 'Rate'].includes(btn_value)) {
					this.set_input_active(btn_value);
				} else if (btn_value !== 'Pay') {
					if (!this.selected_item.active_field) {
						frappe.show_alert({
							indicator: 'red',
							message: __('Please select a field to edit from numpad')
						});
						return;
					}

					const item_code = this.selected_item.attr('data-item-code');
					const field = this.selected_item.active_field;
					const value = this.numpad.get_value();

					this.events.on_field_change(item_code, field, value);
				}

				this.events.on_numpad(btn_value);
			}
		});
	}

	set_input_active(btn_value) {
		this.selected_item.removeClass('qty disc rate');

		this.numpad.set_active(btn_value);
		if (btn_value === 'Qty') {
			this.selected_item.addClass('qty');
			this.selected_item.active_field = 'qty';
		} else if (btn_value == 'Disc') {
			this.selected_item.addClass('disc');
			this.selected_item.active_field = 'discount_percentage';
		} else if (btn_value == 'Rate') {
			this.selected_item.addClass('rate');
			this.selected_item.active_field = 'rate';
		}
	}

	add_item(item) {
		this.$empty_state.hide();

		if (this.exists(item.item_code)) {
			// update quantity
			this.update_item(item);
		} else {
			// add to cart
			const $item = $(this.get_item_html(item));
			$item.appendTo(this.$cart_items);
		}
		this.highlight_item(item.item_code);
		this.scroll_to_item(item.item_code);
	}

	update_item(item) {
		const $item = this.$cart_items.find(`[data-item-code="${item.item_code}"]`);

		if(item.qty > 0) {
			const is_stock_item = this.get_item_details(item.item_code).is_stock_item;
			const indicator_class = (!is_stock_item || item.actual_qty >= item.qty) ? 'green' : 'red';
			const remove_class = indicator_class == 'green' ? 'red' : 'green';

			$item.find('.quantity input').val(item.qty);
			$item.find('.discount').text(item.discount_percentage + '%');
			$item.find('.rate').text(format_currency(item.rate, this.frm.doc.currency));
			$item.addClass(indicator_class);
			$item.removeClass(remove_class);
		} else {
			$item.remove();
		}
	}

	get_item_html(item) {
		const is_stock_item = this.get_item_details(item.item_code).is_stock_item;
		const rate = format_currency(item.rate, this.frm.doc.currency);
		const indicator_class = (!is_stock_item || item.actual_qty >= item.qty) ? 'green' : 'red';
		return `
			<div class="list-item indicator ${indicator_class}" data-item-code="${item.item_code}" title="Item: ${item.item_name}  Available Qty: ${item.actual_qty}">
				<div class="item-name list-item__content list-item__content--flex-1.5 ellipsis">
					${item.item_name}
				</div>
				<div class="quantity list-item__content text-right">
					${get_quantity_html(item.qty)}
				</div>
				<div class="discount list-item__content text-right">
					${item.discount_percentage}%
				</div>
				<div class="rate list-item__content text-right">
					${rate}
				</div>
			</div>
		`;

		function get_quantity_html(value) {
			return `
				<div class="input-group input-group-xs">
					<span class="input-group-btn">
						<button class="btn btn-default btn-xs" data-action="increment">+</button>
					</span>

					<input class="form-control" type="number" value="${value}">

					<span class="input-group-btn">
						<button class="btn btn-default btn-xs" data-action="decrement">-</button>
					</span>
				</div>
			`;
		}
	}

	get_item_details(item_code) {
		if (!this.item_data[item_code]) {
			this.item_data[item_code] = this.events.get_item_details(item_code);
		}

		return this.item_data[item_code];
	}

	exists(item_code) {
		let $item = this.$cart_items.find(`[data-item-code="${item_code}"]`);
		return $item.length > 0;
	}

	highlight_item(item_code) {
		const $item = this.$cart_items.find(`[data-item-code="${item_code}"]`);
		$item.addClass('highlight');
		setTimeout(() => $item.removeClass('highlight'), 1000);
	}

	scroll_to_item(item_code) {
		const $item = this.$cart_items.find(`[data-item-code="${item_code}"]`);
		if ($item.length === 0) return;
		const scrollTop = $item.offset().top - this.$cart_items.offset().top + this.$cart_items.scrollTop();
		this.$cart_items.animate({ scrollTop });
	}

	bind_events() {
		const me = this;
		const events = this.events;

		// quantity change
		this.$cart_items.on('click',
			'[data-action="increment"], [data-action="decrement"]', function() {
				const $btn = $(this);
				const $item = $btn.closest('.list-item[data-item-code]');
				const item_code = $item.attr('data-item-code');
				const action = $btn.attr('data-action');

				if(action === 'increment') {
					events.on_field_change(item_code, 'qty', '+1');
				} else if(action === 'decrement') {
					events.on_field_change(item_code, 'qty', '-1');
				}
			});

		// this.$cart_items.on('focus', '.quantity input', function(e) {
		// 	const $input = $(this);
		// 	const $item = $input.closest('.list-item[data-item-code]');
		// 	me.set_selected_item($item);
		// 	me.set_input_active('Qty');
		// 	e.preventDefault();
		// 	e.stopPropagation();
		// 	return false;
		// });

		this.$cart_items.on('change', '.quantity input', function() {
			const $input = $(this);
			const $item = $input.closest('.list-item[data-item-code]');
			const item_code = $item.attr('data-item-code');
			events.on_field_change(item_code, 'qty', flt($input.val()));
		});

		// current item
		this.$cart_items.on('click', '.list-item', function() {
			me.set_selected_item($(this));
		});

		// disable current item
		// $('body').on('click', function(e) {
		// 	console.log(e);
		// 	if($(e.target).is('.list-item')) {
		// 		return;
		// 	}
		// 	me.$cart_items.find('.list-item').removeClass('current-item qty disc rate');
		// 	me.selected_item = null;
		// });

		this.wrapper.find('.additional_discount_percentage').on('change', (e) => {
			const discount_percentage = flt(e.target.value,
				precision("additional_discount_percentage"));

			frappe.model.set_value(this.frm.doctype, this.frm.docname,
				'additional_discount_percentage', discount_percentage)
				.then(() => {
					let discount_wrapper = this.wrapper.find('.discount_amount');
					discount_wrapper.val(flt(this.frm.doc.discount_amount,
						precision('discount_amount')));
					discount_wrapper.trigger('change');
				});
		});

		this.wrapper.find('.discount_amount').on('change', (e) => {
			const discount_amount = flt(e.target.value, precision('discount_amount'));
			frappe.model.set_value(this.frm.doctype, this.frm.docname,
				'discount_amount', discount_amount);
			this.frm.trigger('discount_amount')
				.then(() => {
					this.update_discount_fields();
					this.update_taxes_and_totals();
					this.update_grand_total();
				});
		});
	}

	update_discount_fields() {
		let discount_wrapper = this.wrapper.find('.additional_discount_percentage');
		let discount_amt_wrapper = this.wrapper.find('.discount_amount');
		discount_wrapper.val(flt(this.frm.doc.additional_discount_percentage,
			precision('additional_discount_percentage')));
		discount_amt_wrapper.val(flt(this.frm.doc.discount_amount,
			precision('discount_amount')));
	}

	set_selected_item($item) {
		this.selected_item = $item;
		this.$cart_items.find('.list-item').removeClass('current-item qty disc rate');
		this.selected_item.addClass('current-item');
		this.events.on_select_change();
	}

	unselect_all() {
		this.$cart_items.find('.list-item').removeClass('current-item qty disc rate');
		this.selected_item = null;
		this.events.on_select_change();
	}
}

class POSItems {
	constructor({wrapper, pos_profile, events}) {
		this.wrapper = wrapper;
		this.pos_profile = pos_profile;
		this.items = {};
		this.events = events;
		this.currency = this.pos_profile.currency;

		this.make_dom();
		this.make_fields();

		this.init_clusterize();
		this.bind_events();

		// bootstrap with 20 items
		this.get_items()
			.then(({ items }) => {
				this.all_items = items;
				this.items = items;
				this.render_items(items);
			});
	}

	make_dom() {
		this.wrapper.html(`
			<div class="fields">
				<div class="search-field">
				</div>
				<div class="item-group-field">
				</div>
			</div>
			<div class="items-wrapper">
			</div>
		`);

		this.items_wrapper = this.wrapper.find('.items-wrapper');
		this.items_wrapper.append(`
			<div class="list-item-table pos-items-wrapper">
				<div class="pos-items image-view-container">
				</div>
			</div>
		`);
	}

	make_fields() {
		// Search field
		this.search_field = frappe.ui.form.make_control({
			df: {
				fieldtype: 'Data',
				label: 'Search Item ( Ctrl + i )',
				placeholder: 'Search by item code, serial number, batch no or barcode'
			},
			parent: this.wrapper.find('.search-field'),
			render_input: true,
		});

		frappe.ui.keys.on('ctrl+i', () => {
			this.search_field.set_focus();
		});

		this.search_field.$input.on('input', (e) => {
			clearTimeout(this.last_search);
			this.last_search = setTimeout(() => {
				const search_term = e.target.value;
				this.filter_items({ search_term });
			}, 300);
		});

		this.item_group_field = frappe.ui.form.make_control({
			df: {
				fieldtype: 'Link',
				label: 'Item Group',
				options: 'Item Group',
				default: 'All Item Groups',
				onchange: () => {
					const item_group = this.item_group_field.get_value();
					if (item_group) {
						this.filter_items({ item_group: item_group });
					}
				},
			},
			parent: this.wrapper.find('.item-group-field'),
			render_input: true
		});
	}

	init_clusterize() {
		this.clusterize = new Clusterize({
			scrollElem: this.wrapper.find('.pos-items-wrapper')[0],
			contentElem: this.wrapper.find('.pos-items')[0],
			rows_in_block: 6
		});
	}

	render_items(items) {
		let _items = items || this.items;

		const all_items = Object.values(_items).map(item => this.get_item_html(item));
		let row_items = [];

		const row_container = '<div class="image-view-row">';
		let curr_row = row_container;

		for (let i=0; i < all_items.length; i++) {
			// wrap 4 items in a div to emulate
			// a row for clusterize
			if(i % 4 === 0 && i !== 0) {
				curr_row += '</div>';
				row_items.push(curr_row);
				curr_row = row_container;
			}
			curr_row += all_items[i];

			if(i == all_items.length - 1 && all_items.length % 4 !== 0) {
				row_items.push(curr_row);
			}
		}

		this.clusterize.update(row_items);
	}

	filter_items({ search_term='', item_group='All Item Groups' }={}) {
		if (search_term) {
			search_term = search_term.toLowerCase();

			// memoize
			this.search_index = this.search_index || {};
			if (this.search_index[search_term]) {
				const items = this.search_index[search_term];
				this.items = items;
				this.render_items(items);
				this.set_item_in_the_cart(items);
				return;
			}
		} else if (item_group == "All Item Groups") {
			this.items = this.all_items;
			return this.render_items(this.all_items);
		}

		this.get_items({search_value: search_term, item_group })
			.then(({ items, serial_no, batch_no }) => {
				if (search_term) {
					this.search_index[search_term] = items;
				}

				this.items = items;
				this.render_items(items);
				this.set_item_in_the_cart(items, serial_no, batch_no);
			});
	}

	set_item_in_the_cart(items, serial_no, batch_no) {
		if (serial_no) {
			this.events.update_cart(items[0].item_code,
				'serial_no', serial_no);
			this.reset_search_field();
			return;
		}

		if (batch_no) {
			this.events.update_cart(items[0].item_code,
				'batch_no', batch_no);
			this.reset_search_field();
			return;
		}

		if (items.length === 1) {
			this.events.update_cart(items[0].item_code,
				'qty', '+1');
			this.reset_search_field();
		}
	}

	reset_search_field() {
		this.search_field.set_value('');
		this.search_field.$input.trigger("input");
	}

	bind_events() {
		var me = this;
		this.wrapper.on('click', '.pos-item-wrapper', function() {
			const $item = $(this);
			const item_code = $item.attr('data-item-code');
			me.events.update_cart(item_code, 'qty', '+1');
		});
	}

	get(item_code) {
		let item = {};
		this.items.map(data => {
			if (data.item_code === item_code) {
				item = data;
			}
		})

		return item
	}

	get_all() {
		return this.items;
	}

	get_item_html(item) {
		const price_list_rate = format_currency(item.price_list_rate, this.currency);
		const { item_code, item_name, item_image} = item;
		const item_title = item_name || item_code;

		const template = `
			<div class="pos-item-wrapper image-view-item" data-item-code="${item_code}">
				<div class="image-view-header">
					<div>
						<a class="grey list-id" data-name="${item_code}" title="${item_title}">
							${item_title}
						</a>
					</div>
				</div>
				<div class="image-view-body">
					<a	data-item-code="${item_code}"
						title="${item_title}"
					>
						<div class="image-field"
							style="${!item_image ? 'background-color: #fafbfc;' : ''} border: 0px;"
						>
							${!item_image ? `<span class="placeholder-text">
									${frappe.get_abbr(item_title)}
								</span>` : '' }
							${item_image ? `<img src="${item_image}" alt="${item_title}">` : '' }
						</div>
						<span class="price-info">
							${price_list_rate}
						</span>
					</a>
				</div>
			</div>
		`;

		return template;
	}

	get_items({start = 0, page_length = 40, search_value='', item_group="All Item Groups"}={}) {
		return new Promise(res => {
			frappe.call({
				method: "erpnext.selling.page.point_of_sale.point_of_sale.get_items",
				args: {
					start,
					page_length,
					'price_list': this.pos_profile.selling_price_list,
					item_group,
					search_value
				}
			}).then(r => {
				// const { items, serial_no, batch_no } = r.message;

				// this.serial_no = serial_no || "";
				res(r.message);
			});
		});
	}
}

class NumberPad {
	constructor({
		wrapper, onclick, button_array,
		add_class={}, disable_highlight=[],
		reset_btns=[], del_btn='',
	}) {
		this.wrapper = wrapper;
		this.onclick = onclick;
		this.button_array = button_array;
		this.add_class = add_class;
		this.disable_highlight = disable_highlight;
		this.reset_btns = reset_btns;
		this.del_btn = del_btn;
		this.make_dom();
		this.bind_events();
		this.value = '';
	}

	make_dom() {
		if (!this.button_array) {
			this.button_array = [
				[1, 2, 3],
				[4, 5, 6],
				[7, 8, 9],
				['', 0, '']
			];
		}

		this.wrapper.html(`
			<div class="number-pad">
				${this.button_array.map(get_row).join("")}
			</div>
		`);

		function get_row(row) {
			return '<div class="num-row">' + row.map(get_col).join("") + '</div>';
		}

		function get_col(col) {
			return `<div class="num-col" data-value="${col}"><div>${col}</div></div>`;
		}

		this.set_class();
	}

	set_class() {
		for (const btn in this.add_class) {
			const class_name = this.add_class[btn];
			this.get_btn(btn).addClass(class_name);
		}
	}

	bind_events() {
		// bind click event
		const me = this;
		this.wrapper.on('click', '.num-col', function() {
			const $btn = $(this);
			const btn_value = $btn.attr('data-value');
			if (!me.disable_highlight.includes(btn_value)) {
				me.highlight_button($btn);
			}
			if (me.reset_btns.includes(btn_value)) {
				me.reset_value();
			} else {
				if (btn_value === me.del_btn) {
					me.value = me.value.substr(0, me.value.length - 1);
				} else {
					me.value += btn_value;
				}
			}
			me.onclick(btn_value);
		});
	}

	reset_value() {
		this.value = '';
	}

	get_value() {
		return flt(this.value);
	}

	get_btn(btn_value) {
		return this.wrapper.find(`.num-col[data-value="${btn_value}"]`);
	}

	highlight_button($btn) {
		$btn.addClass('highlight');
		setTimeout(() => $btn.removeClass('highlight'), 1000);
	}

	set_active(btn_value) {
		const $btn = this.get_btn(btn_value);
		this.wrapper.find('.num-col').removeClass('active');
		$btn.addClass('active');
	}

	set_inactive() {
		this.wrapper.find('.num-col').removeClass('active');
	}
}

class Payment {
	constructor({frm, events}) {
		this.frm = frm;
		this.events = events;
		this.make();
		this.bind_events();
		this.set_primary_action();
	}

	open_modal() {
		this.dialog.show();
	}

	make() {
		this.set_flag();
		this.dialog = new frappe.ui.Dialog({
			fields: this.get_fields(),
			width: 800
		});

		this.set_title();

		this.$body = this.dialog.body;

		this.numpad = new NumberPad({
			wrapper: $(this.$body).find('[data-fieldname="numpad"]'),
			button_array: [
				[1, 2, 3],
				[4, 5, 6],
				[7, 8, 9],
				['Del', 0, '.'],
			],
			onclick: () => {
				if(this.fieldname) {
					this.dialog.set_value(this.fieldname, this.numpad.get_value());
				}
			}
		});
	}

	set_title() {
		let title = __('Total Amount {0}',
			[format_currency(this.frm.doc.grand_total, this.frm.doc.currency)]);

		this.dialog.set_title(title);
	}

	bind_events() {
		var me = this;
		$(this.dialog.body).find('.input-with-feedback').focusin(function() {
			me.numpad.reset_value();
			me.fieldname = $(this).prop('dataset').fieldname;
		});
	}

	set_primary_action() {
		var me = this;

		this.dialog.set_primary_action(__("Submit"), function() {
			me.dialog.hide();
			me.events.submit_form();
		});
	}

	get_fields() {
		const me = this;

		let fields = this.frm.doc.payments.map(p => {
			return {
				fieldtype: 'Currency',
				label: __(p.mode_of_payment),
				options: me.frm.doc.currency,
				fieldname: p.mode_of_payment,
				default: p.amount,
				onchange: () => {
					const value = this.dialog.get_value(this.fieldname);
					me.update_payment_value(this.fieldname, value);
				}
			};
		});

		fields = fields.concat([
			{
				fieldtype: 'Column Break',
			},
			{
				fieldtype: 'HTML',
				fieldname: 'numpad'
			},
			{
				fieldtype: 'Section Break',
			},
			{
				fieldtype: 'Currency',
				label: __("Write off Amount"),
				options: me.frm.doc.currency,
				fieldname: "write_off_amount",
				default: me.frm.doc.write_off_amount,
				onchange: () => {
					me.update_cur_frm_value('write_off_amount', () => {
						frappe.flags.change_amount = false;
						me.update_change_amount();
					});
				}
			},
			{
				fieldtype: 'Column Break',
			},
			{
				fieldtype: 'Currency',
				label: __("Change Amount"),
				options: me.frm.doc.currency,
				fieldname: "change_amount",
				default: me.frm.doc.change_amount,
				onchange: () => {
					me.update_cur_frm_value('change_amount', () => {
						frappe.flags.write_off_amount = false;
						me.update_write_off_amount();
					});
				}
			},
			{
				fieldtype: 'Section Break',
			},
			{
				fieldtype: 'Currency',
				label: __("Paid Amount"),
				options: me.frm.doc.currency,
				fieldname: "paid_amount",
				default: me.frm.doc.paid_amount,
				read_only: 1
			},
			{
				fieldtype: 'Column Break',
			},
			{
				fieldtype: 'Currency',
				label: __("Outstanding Amount"),
				options: me.frm.doc.currency,
				fieldname: "outstanding_amount",
				default: me.frm.doc.outstanding_amount,
				read_only: 1
			},
		]);

		return fields;
	}

	set_flag() {
		frappe.flags.write_off_amount = true;
		frappe.flags.change_amount = true;
	}

	update_cur_frm_value(fieldname, callback) {
		if (frappe.flags[fieldname]) {
			const value = this.dialog.get_value(fieldname);
			this.frm.set_value(fieldname, value)
				.then(() => {
					callback();
				});
		}

		frappe.flags[fieldname] = true;
	}

	update_payment_value(fieldname, value) {
		var me = this;
		$.each(this.frm.doc.payments, function(i, data) {
			if (__(data.mode_of_payment) == __(fieldname)) {
				frappe.model.set_value('Sales Invoice Payment', data.name, 'amount', value)
					.then(() => {
						me.update_change_amount();
						me.update_write_off_amount();
					});
			}
		});
	}

	update_change_amount() {
		this.dialog.set_value("change_amount", this.frm.doc.change_amount);
		this.show_paid_amount();
	}

	update_write_off_amount() {
		this.dialog.set_value("write_off_amount", this.frm.doc.write_off_amount);
	}

	show_paid_amount() {
		this.dialog.set_value("paid_amount", this.frm.doc.paid_amount);
		this.dialog.set_value("outstanding_amount", this.frm.doc.outstanding_amount);
	}
}<|MERGE_RESOLUTION|>--- conflicted
+++ resolved
@@ -283,7 +283,6 @@
 	}
 
 	setup_pos_profile() {
-<<<<<<< HEAD
 		return new Promise((resolve) => {
 			const on_submit = ({ pos_profile }) => {
 				this.get_pos_profile_doc(pos_profile)
@@ -291,11 +290,12 @@
 						this.pos_profile = doc;
 
 						if (!this.pos_profile) {
-							this.pos_profile = {
-								currency: frappe.defaults.get_default('currency'),
-								selling_price_list: frappe.defaults.get_default('selling_price_list')
-							};
-						}
+              this.pos_profile = {
+                company: this.company,
+                currency: frappe.defaults.get_default('currency'),
+                selling_price_list: frappe.defaults.get_default('selling_price_list')
+              };
+            }
 
 						resolve();
 					});
@@ -336,27 +336,7 @@
 				}
 			});
 		});
-=======
-		return new Promise(resolve => {
-			frappe.call({
-				method: 'erpnext.stock.get_item_details.get_pos_profile',
-				args: {
-					company: this.company
-				}
-			}).then(r => {
-				this.pos_profile = r.message;
-
-				if (!this.pos_profile) {
-					this.pos_profile = {
-						company: this.company,
-						currency: frappe.defaults.get_default('currency'),
-						selling_price_list: frappe.defaults.get_default('selling_price_list')
-					};
-				}
-				resolve();
-			});
-		})
-	}
+  }
 
 	setup_company() {
 		this.company = frappe.sys_defaults.company;
@@ -371,7 +351,6 @@
 				resolve(this.company);
 			}
 		})
->>>>>>> e741b91f
 	}
 
 	make_new_invoice() {
