--- conflicted
+++ resolved
@@ -290,28 +290,10 @@
 	}
 
 	submit_sales_invoice() {
-<<<<<<< HEAD
-		var is_saved = 0;
-		if(!this.frm.doc.__islocal){
-			is_saved = 1;
-		}
-		frappe.confirm(__("Permanently Submit {0}?", [this.frm.doc.name]), () => {
-			frappe.call({
-				method: 'erpnext.selling.page.point_of_sale.point_of_sale.submit_invoice',
-				freeze: true,
-				args: {
-					doc: this.frm.doc,
-					is_saved: is_saved
-				}
-			}).then(r => {
-				if(r.message) {
-					this.frm.doc = r.message;
-=======
 		this.frm.savesubmit()
 			.then((r) => {
 				if (r && r.doc) {
 					this.frm.doc.docstatus = r.doc.docstatus;
->>>>>>> 15bd3167
 					frappe.show_alert({
 						indicator: 'green',
 						message: __(`Sales invoice ${r.doc.name} created succesfully`)
