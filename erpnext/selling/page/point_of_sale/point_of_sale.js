/* global Clusterize */
frappe.provide('erpnext.pos');

frappe.pages['point-of-sale'].on_page_load = function(wrapper) {
	frappe.ui.make_app_page({
		parent: wrapper,
		title: 'Point of Sale',
		single_column: true
	});

	frappe.db.get_value('POS Settings', {name: 'POS Settings'}, 'is_online', (r) => {
		if (r && r.use_pos_in_offline_mode && !cint(r.use_pos_in_offline_mode)) {
			// online
			wrapper.pos = new erpnext.pos.PointOfSale(wrapper);
			window.cur_pos = wrapper.pos;
		} else {
			// offline
			frappe.set_route('pos');
		}
	});
};

frappe.pages['point-of-sale'].refresh = function(wrapper) {
	if (wrapper.pos) {
		cur_frm = wrapper.pos.frm;
	}
}

erpnext.pos.PointOfSale = class PointOfSale {
	constructor(wrapper) {
		this.wrapper = $(wrapper).find('.layout-main-section');
		this.page = wrapper.page;

		const assets = [
			'assets/erpnext/js/pos/clusterize.js',
			'assets/erpnext/css/pos.css'
		];

		frappe.require(assets, () => {
			this.make();
		});
	}

	make() {
		return frappe.run_serially([
			() => frappe.dom.freeze(),
			() => {
				this.prepare_dom();
				this.prepare_menu();
				this.set_online_status();
			},
			() => this.setup_company(),
			() => this.setup_pos_profile(),
			() => this.make_new_invoice(),
			() => {
				frappe.timeout(1);
				this.make_items();
				this.set_pos_profile_data();
				frappe.dom.unfreeze();
			},
			() => this.page.set_title(__('Point of Sale'))
		]);
	}

	set_online_status() {
		this.connection_status = false;
		this.page.set_indicator(__("Offline"), "grey");
		frappe.call({
			method: "frappe.handler.ping",
			callback: r => {
				if (r.message) {
					this.connection_status = true;
					this.page.set_indicator(__("Online"), "green");
				}
			}
		});
	}

	prepare_dom() {
		this.wrapper.append(`
			<div class="pos">
				<section class="cart-container">

				</section>
				<section class="item-container">

				</section>
			</div>
		`);
	}

	make_cart() {
		this.cart = new POSCart({
			frm: this.frm,
			wrapper: this.wrapper.find('.cart-container'),
			pos_profile: this.pos_profile,
			events: {
				on_customer_change: (customer) => this.frm.set_value('customer', customer),
				on_field_change: (item_code, field, value) => {
					this.update_item_in_cart(item_code, field, value);
				},
				on_numpad: (value) => {
					if (value == 'Pay') {
						if (!this.payment) {
							this.make_payment_modal();
						} else {
							this.frm.doc.payments.map(p => {
								this.payment.dialog.set_value(p.mode_of_payment, p.amount);
							});

							this.payment.set_title();
						}
						this.payment.open_modal();
					}
				},
				on_select_change: () => {
					this.cart.numpad.set_inactive();
				},
				get_item_details: (item_code) => {
					return this.items.get(item_code);
				}
			}
		});
	}

	toggle_editing(flag) {
		let disabled;
		if (flag !== undefined) {
			disabled = !flag;
		} else {
			disabled = this.frm.doc.docstatus == 1 ? true: false;
		}
		const pointer_events = disabled ? 'none' : 'inherit';

		this.wrapper.find('input, button, select').prop("disabled", disabled);
		this.wrapper.find('.number-pad-container').toggleClass("hide", disabled);

		this.wrapper.find('.cart-container').css('pointer-events', pointer_events);
		this.wrapper.find('.item-container').css('pointer-events', pointer_events);

		this.page.clear_actions();
	}

	make_items() {
		this.items = new POSItems({
			wrapper: this.wrapper.find('.item-container'),
			pos_profile: this.pos_profile,
			events: {
				update_cart: (item, field, value) => {
					if(!this.frm.doc.customer) {
						frappe.throw(__('Please select a customer'));
					}
					this.update_item_in_cart(item, field, value);
					this.cart && this.cart.unselect_all();
				}
			}
		});
	}

	update_item_in_cart(item_code, field='qty', value=1) {
		frappe.dom.freeze();
		if(this.cart.exists(item_code)) {
			const item = this.frm.doc.items.find(i => i.item_code === item_code);
			frappe.flags.hide_serial_batch_dialog = false;

			if (typeof value === 'string' && !in_list(['serial_no', 'batch_no'], field)) {
				// value can be of type '+1' or '-1'
				value = item[field] + flt(value);
			}

			if(field === 'serial_no') {
				value = item.serial_no + '\n'+ value;
			}

			if(field === 'qty' && (item.serial_no || item.batch_no)) {
				this.select_batch_and_serial_no(item);
			} else {
				this.update_item_in_frm(item, field, value)
					.then(() => {
						// update cart
						this.update_cart_data(item);
					});
			}
			return;
		}

		let args = { item_code: item_code };
		if (in_list(['serial_no', 'batch_no'], field)) {
			args[field] = value;
		}

		// add to cur_frm
		const item = this.frm.add_child('items', args);
		frappe.flags.hide_serial_batch_dialog = true;
		this.frm.script_manager
			.trigger('item_code', item.doctype, item.name)
			.then(() => {
				const show_dialog = item.has_serial_no || item.has_batch_no;
				if (show_dialog && field == 'qty') {
					// check has serial no/batch no and update cart
					this.select_batch_and_serial_no(item);
				} else {
					// update cart
					this.update_cart_data(item);
				}
			});
	}

	select_batch_and_serial_no(item) {
		erpnext.show_serial_batch_selector(this.frm, item, () => {
			this.update_item_in_frm(item)
				.then(() => {
					// update cart
					if (item.qty === 0) {
						frappe.model.clear_doc(item.doctype, item.name);
					}
					this.update_cart_data(item);
				});
		}, true);
	}

	update_cart_data(item) {
		this.cart.add_item(item);
		this.cart.update_taxes_and_totals();
		this.cart.update_grand_total();
		frappe.dom.unfreeze();
	}

	update_item_in_frm(item, field, value) {
		if (field == 'qty' && value < 0) {
			frappe.msgprint(__("Quantity must be positive"));
			value = item.qty;
		}

		if (field) {
			return frappe.model.set_value(item.doctype, item.name, field, value)
				.then(() => this.frm.script_manager.trigger('qty', item.doctype, item.name))
				.then(() => {
					if (field === 'qty' && item.qty === 0) {
						frappe.model.clear_doc(item.doctype, item.name);
					}
				})
		}

		return Promise.resolve();
	}

	make_payment_modal() {
		this.payment = new Payment({
			frm: this.frm,
			events: {
				submit_form: () => {
					this.submit_sales_invoice();
				}
			}
		});
	}

	submit_sales_invoice() {

		frappe.confirm(__("Permanently Submit {0}?", [this.frm.doc.name]), () => {
			frappe.call({
				method: 'erpnext.selling.page.point_of_sale.point_of_sale.submit_invoice',
				freeze: true,
				args: {
					doc: this.frm.doc
				}
			}).then(r => {
				if(r.message) {
					this.frm.doc = r.message;
					frappe.show_alert({
						indicator: 'green',
						message: __(`Sales invoice ${r.message.name} created succesfully`)
					});

					this.toggle_editing();
					this.set_form_action();
					this.set_primary_action_in_modal();
				}
			});
		});
	}

	set_primary_action_in_modal() {
		this.frm.msgbox = frappe.msgprint(
			`<a class="btn btn-primary" onclick="cur_frm.print_preview.printit(true)" style="margin-right: 5px;">
				${__('Print')}</a>
			<a class="btn btn-default">
				${__('New')}</a>`
		);

		$(this.frm.msgbox.body).find('.btn-default').on('click', () => {
			this.frm.msgbox.hide();
			this.make_new_invoice();
		})
	}

	set_pos_profile_data() {
		if (this.pos_profile && this.pos_profile.print_format_for_online) {
			this.frm.meta.default_print_format = this.pos_profile.print_format_for_online;
		}
	}

	setup_pos_profile() {
		return new Promise((resolve) => {

			const load_default = () => {
				this.pos_profile = {
					company: this.company,
					currency: frappe.defaults.get_default('currency'),
					selling_price_list: frappe.defaults.get_default('selling_price_list')
				};
				resolve();
			}

			const on_submit = ({ pos_profile }) => {
				this.get_pos_profile_doc(pos_profile)
					.then(doc => {
						this.pos_profile = doc;
						if (!this.pos_profile) {
							load_default();
						}
						resolve();
					});
			}

			frappe.call({
				method: 'erpnext.accounts.doctype.pos_profile.pos_profile.get_pos_profiles_for_user'
			}).then((r) => {
				if (r && r.message) {
					const pos_profiles = r.message.filter(a => a);

					if (pos_profiles.length === 0) {
						load_default();
					} else if(pos_profiles.length === 1) {
						// load profile directly
						on_submit({pos_profile: pos_profiles[0]});
					} else {
						// ask prompt
						frappe.prompt(
							[{ fieldtype: 'Select', label: 'POS Profile', options: pos_profiles }],
							on_submit,
							__('Select POS Profile')
						);
					}
				} else {
					frappe.dom.unfreeze();
					frappe.throw(__("POS Profile is required to use Point-of-Sale"));
				}
			});
		});
	}

	get_pos_profile_doc(pos_profile_name) {
		return new Promise(resolve => {
			frappe.call({
				method: 'erpnext.accounts.doctype.pos_profile.pos_profile.get_pos_profile',
				args: {
					pos_profile_name
				},
				callback: (r) => {
					resolve(r.message);
				}
<<<<<<< HEAD

				resolve();
=======
>>>>>>> 14847930
			});
		});
	}

	setup_company() {
		this.company = frappe.sys_defaults.company;
		return new Promise(resolve => {
			if(!this.company) {
				frappe.prompt({fieldname:"company", options: "Company", fieldtype:"Link",
					label: __("Select Company"), reqd: 1}, (data) => {
						this.company = data.company;
						resolve(this.company);
				}, __("Select Company"));
			} else {
				resolve(this.company);
			}
		})
	}

	make_new_invoice() {
		return frappe.run_serially([
			() => this.make_sales_invoice_frm(),
			() => {
				if (this.cart) {
					this.cart.frm = this.frm;
					this.cart.reset();
					this.items.reset_search_field();
				} else {
					this.make_cart();
				}
				this.toggle_editing(true);
			}
		]);
	}

	make_sales_invoice_frm() {
		const doctype = 'Sales Invoice';
		return new Promise(resolve => {
			if (this.frm) {
				this.frm = get_frm(this.pos_profile, this.frm);
				resolve();
			} else {
				frappe.model.with_doctype(doctype, () => {
					this.frm = get_frm(this.pos_profile);
					resolve();
				});
			}
		});

		function get_frm(pos_profile, _frm) {
			const page = $('<div>');
			const frm = _frm || new _f.Frm(doctype, page, false);
			const name = frappe.model.make_new_doc_and_get_name(doctype, true);
			frm.refresh(name);
			frm.doc.items = [];
			if(!frm.doc.company) {
				frm.set_value('company', pos_profile.company);
			}
			frm.set_value('is_pos', 1);
			frm.meta.default_print_format = 'POS Invoice';
			return frm;
		}
	}

	prepare_menu() {
		var me = this;
		this.page.clear_menu();

		// for mobile
		// this.page.add_menu_item(__("Pay"), function () {
		//
		// }).addClass('visible-xs');

		this.page.add_menu_item(__("Form View"), function () {
			frappe.model.sync(me.frm.doc);
			frappe.set_route("Form", me.frm.doc.doctype, me.frm.doc.name);
		});

		this.page.add_menu_item(__("POS Profile"), function () {
			frappe.set_route('List', 'POS Profile');
		});

		this.page.add_menu_item(__('POS Settings'), function() {
			frappe.set_route('Form', 'POS Settings');
		});
	}

	set_form_action() {
		if(this.frm.doc.docstatus !== 1) return;

		this.page.set_secondary_action(__("Print"), () => {
			this.frm.print_preview.printit(true);
		});

		this.page.set_primary_action(__("New"), () => {
			this.make_new_invoice();
		});

		this.page.add_menu_item(__("Email"), () => {
			this.frm.email_doc();
		});
	}
};

class POSCart {
	constructor({frm, wrapper, pos_profile, events}) {
		this.frm = frm;
		this.item_data = {};
		this.wrapper = wrapper;
		this.events = events;
		this.pos_profile = pos_profile;
		this.make();
		this.bind_events();
	}

	make() {
		this.make_dom();
		this.make_customer_field();
		this.make_numpad();
	}

	make_dom() {
		this.wrapper.append(`
			<div class="pos-cart">
				<div class="customer-field">
				</div>
				<div class="cart-wrapper">
					<div class="list-item-table">
						<div class="list-item list-item--head">
							<div class="list-item__content list-item__content--flex-1.5 text-muted">${__('Item Name')}</div>
							<div class="list-item__content text-muted text-right">${__('Quantity')}</div>
							<div class="list-item__content text-muted text-right">${__('Discount')}</div>
							<div class="list-item__content text-muted text-right">${__('Rate')}</div>
						</div>
						<div class="cart-items">
							<div class="empty-state">
								<span>No Items added to cart</span>
							</div>
						</div>
						<div class="taxes-and-totals">
							${this.get_taxes_and_totals()}
						</div>
						<div class="discount-amount">
							${this.get_discount_amount()}
						</div>
						<div class="grand-total">
							${this.get_grand_total()}
						</div>
					</div>
				</div>
				<div class="number-pad-container">
				</div>
			</div>
		`);
		this.$cart_items = this.wrapper.find('.cart-items');
		this.$empty_state = this.wrapper.find('.cart-items .empty-state');
		this.$taxes_and_totals = this.wrapper.find('.taxes-and-totals');
		this.$discount_amount = this.wrapper.find('.discount-amount');
		this.$grand_total = this.wrapper.find('.grand-total');

		this.toggle_taxes_and_totals(false);
		this.$grand_total.on('click', () => {
			this.toggle_taxes_and_totals();
		});
	}

	reset() {
		this.$cart_items.find('.list-item').remove();
		this.$empty_state.show();
		this.$taxes_and_totals.html(this.get_taxes_and_totals());
		this.numpad && this.numpad.reset_value();
		this.customer_field.set_value("");

		this.wrapper.find('.grand-total-value').text(
			format_currency(this.frm.doc.grand_total, this.frm.currency));

		const customer = this.frm.doc.customer || this.pos_profile.customer;
		this.customer_field.set_value(customer);
	}

	get_grand_total() {
		return `
			<div class="list-item">
				<div class="list-item__content text-muted">${__('Grand Total')}</div>
				<div class="list-item__content list-item__content--flex-2 grand-total-value">0.00</div>
			</div>
		`;
	}

	get_discount_amount() {
		const get_currency_symbol = window.get_currency_symbol;

		return `
			<div class="list-item">
				<div class="list-item__content list-item__content--flex-2 text-muted">${__('Discount')}</div>
				<div class="list-item__content discount-inputs">
					<input type="text"
						class="form-control additional_discount_percentage text-right"
						placeholder="% 0.00"
					>
					<input type="text"
						class="form-control discount_amount text-right"
						placeholder="${get_currency_symbol(this.frm.doc.currency)} 0.00"
					>
				</div>
			</div>
		`;
	}

	get_taxes_and_totals() {
		return `
			<div class="list-item">
				<div class="list-item__content list-item__content--flex-2 text-muted">${__('Net Total')}</div>
				<div class="list-item__content net-total">0.00</div>
			</div>
			<div class="list-item">
				<div class="list-item__content list-item__content--flex-2 text-muted">${__('Taxes')}</div>
				<div class="list-item__content taxes">0.00</div>
			</div>
		`;
	}

	toggle_taxes_and_totals(flag) {
		if (flag !== undefined) {
			this.tax_area_is_shown = flag;
		} else {
			this.tax_area_is_shown = !this.tax_area_is_shown;
		}

		this.$taxes_and_totals.toggle(this.tax_area_is_shown);
		this.$discount_amount.toggle(this.tax_area_is_shown);
	}

	update_taxes_and_totals() {
		if (!this.frm.doc.taxes) { return; }

		const currency = this.frm.doc.currency;
		this.frm.refresh_field('taxes');

		// Update totals
		this.$taxes_and_totals.find('.net-total')
			.html(format_currency(this.frm.doc.total, currency));

		// Update taxes
		const taxes_html = this.frm.doc.taxes.map(tax => {
			return `
				<div>
					<span>${tax.description}</span>
					<span class="text-right bold">
						${format_currency(tax.tax_amount, currency)}
					</span>
				</div>
			`;
		}).join("");
		this.$taxes_and_totals.find('.taxes').html(taxes_html);
	}

	update_grand_total() {
		this.$grand_total.find('.grand-total-value').text(
			format_currency(this.frm.doc.grand_total, this.frm.currency)
		);
	}

	make_customer_field() {
		let customer = this.frm.doc.customer || this.pos_profile['customer'];
		this.customer_field = frappe.ui.form.make_control({
			df: {
				fieldtype: 'Link',
				label: 'Customer',
				fieldname: 'customer',
				options: 'Customer',
				reqd: 1,
				onchange: () => {
					this.events.on_customer_change(this.customer_field.get_value());
				}
			},
			parent: this.wrapper.find('.customer-field'),
			render_input: true
		});

		if (customer) {
			this.customer_field.set_value(customer);
		}
	}

	make_numpad() {
		this.numpad = new NumberPad({
			button_array: [
				[1, 2, 3, 'Qty'],
				[4, 5, 6, 'Disc'],
				[7, 8, 9, 'Rate'],
				['Del', 0, '.', 'Pay']
			],
			add_class: {
				'Pay': 'brand-primary'
			},
			disable_highlight: ['Qty', 'Disc', 'Rate', 'Pay'],
			reset_btns: ['Qty', 'Disc', 'Rate', 'Pay'],
			del_btn: 'Del',
			wrapper: this.wrapper.find('.number-pad-container'),
			onclick: (btn_value) => {
				// on click
				if (!this.selected_item && btn_value !== 'Pay') {
					frappe.show_alert({
						indicator: 'red',
						message: __('Please select an item in the cart')
					});
					return;
				}
				if (['Qty', 'Disc', 'Rate'].includes(btn_value)) {
					this.set_input_active(btn_value);
				} else if (btn_value !== 'Pay') {
					if (!this.selected_item.active_field) {
						frappe.show_alert({
							indicator: 'red',
							message: __('Please select a field to edit from numpad')
						});
						return;
					}

					const item_code = this.selected_item.attr('data-item-code');
					const field = this.selected_item.active_field;
					const value = this.numpad.get_value();

					this.events.on_field_change(item_code, field, value);
				}

				this.events.on_numpad(btn_value);
			}
		});
	}

	set_input_active(btn_value) {
		this.selected_item.removeClass('qty disc rate');

		this.numpad.set_active(btn_value);
		if (btn_value === 'Qty') {
			this.selected_item.addClass('qty');
			this.selected_item.active_field = 'qty';
		} else if (btn_value == 'Disc') {
			this.selected_item.addClass('disc');
			this.selected_item.active_field = 'discount_percentage';
		} else if (btn_value == 'Rate') {
			this.selected_item.addClass('rate');
			this.selected_item.active_field = 'rate';
		}
	}

	add_item(item) {
		this.$empty_state.hide();

		if (this.exists(item.item_code)) {
			// update quantity
			this.update_item(item);
		} else {
			// add to cart
			const $item = $(this.get_item_html(item));
			$item.appendTo(this.$cart_items);
		}
		this.highlight_item(item.item_code);
		this.scroll_to_item(item.item_code);
	}

	update_item(item) {
		const $item = this.$cart_items.find(`[data-item-code="${item.item_code}"]`);

		if(item.qty > 0) {
			const is_stock_item = this.get_item_details(item.item_code).is_stock_item;
			const indicator_class = (!is_stock_item || item.actual_qty >= item.qty) ? 'green' : 'red';
			const remove_class = indicator_class == 'green' ? 'red' : 'green';

			$item.find('.quantity input').val(item.qty);
			$item.find('.discount').text(item.discount_percentage + '%');
			$item.find('.rate').text(format_currency(item.rate, this.frm.doc.currency));
			$item.addClass(indicator_class);
			$item.removeClass(remove_class);
		} else {
			$item.remove();
		}
	}

	get_item_html(item) {
		const is_stock_item = this.get_item_details(item.item_code).is_stock_item;
		const rate = format_currency(item.rate, this.frm.doc.currency);
		const indicator_class = (!is_stock_item || item.actual_qty >= item.qty) ? 'green' : 'red';
		return `
			<div class="list-item indicator ${indicator_class}" data-item-code="${item.item_code}" title="Item: ${item.item_name}  Available Qty: ${item.actual_qty}">
				<div class="item-name list-item__content list-item__content--flex-1.5 ellipsis">
					${item.item_name}
				</div>
				<div class="quantity list-item__content text-right">
					${get_quantity_html(item.qty)}
				</div>
				<div class="discount list-item__content text-right">
					${item.discount_percentage}%
				</div>
				<div class="rate list-item__content text-right">
					${rate}
				</div>
			</div>
		`;

		function get_quantity_html(value) {
			return `
				<div class="input-group input-group-xs">
					<span class="input-group-btn">
						<button class="btn btn-default btn-xs" data-action="increment">+</button>
					</span>

					<input class="form-control" type="number" value="${value}">

					<span class="input-group-btn">
						<button class="btn btn-default btn-xs" data-action="decrement">-</button>
					</span>
				</div>
			`;
		}
	}

	get_item_details(item_code) {
		if (!this.item_data[item_code]) {
			this.item_data[item_code] = this.events.get_item_details(item_code);
		}

		return this.item_data[item_code];
	}

	exists(item_code) {
		let $item = this.$cart_items.find(`[data-item-code="${item_code}"]`);
		return $item.length > 0;
	}

	highlight_item(item_code) {
		const $item = this.$cart_items.find(`[data-item-code="${item_code}"]`);
		$item.addClass('highlight');
		setTimeout(() => $item.removeClass('highlight'), 1000);
	}

	scroll_to_item(item_code) {
		const $item = this.$cart_items.find(`[data-item-code="${item_code}"]`);
		if ($item.length === 0) return;
		const scrollTop = $item.offset().top - this.$cart_items.offset().top + this.$cart_items.scrollTop();
		this.$cart_items.animate({ scrollTop });
	}

	bind_events() {
		const me = this;
		const events = this.events;

		// quantity change
		this.$cart_items.on('click',
			'[data-action="increment"], [data-action="decrement"]', function() {
				const $btn = $(this);
				const $item = $btn.closest('.list-item[data-item-code]');
				const item_code = $item.attr('data-item-code');
				const action = $btn.attr('data-action');

				if(action === 'increment') {
					events.on_field_change(item_code, 'qty', '+1');
				} else if(action === 'decrement') {
					events.on_field_change(item_code, 'qty', '-1');
				}
			});

		// this.$cart_items.on('focus', '.quantity input', function(e) {
		// 	const $input = $(this);
		// 	const $item = $input.closest('.list-item[data-item-code]');
		// 	me.set_selected_item($item);
		// 	me.set_input_active('Qty');
		// 	e.preventDefault();
		// 	e.stopPropagation();
		// 	return false;
		// });

		this.$cart_items.on('change', '.quantity input', function() {
			const $input = $(this);
			const $item = $input.closest('.list-item[data-item-code]');
			const item_code = $item.attr('data-item-code');
			events.on_field_change(item_code, 'qty', flt($input.val()));
		});

		// current item
		this.$cart_items.on('click', '.list-item', function() {
			me.set_selected_item($(this));
		});

		// disable current item
		// $('body').on('click', function(e) {
		// 	console.log(e);
		// 	if($(e.target).is('.list-item')) {
		// 		return;
		// 	}
		// 	me.$cart_items.find('.list-item').removeClass('current-item qty disc rate');
		// 	me.selected_item = null;
		// });

		this.wrapper.find('.additional_discount_percentage').on('change', (e) => {
			const discount_percentage = flt(e.target.value,
				precision("additional_discount_percentage"));

			frappe.model.set_value(this.frm.doctype, this.frm.docname,
				'additional_discount_percentage', discount_percentage)
				.then(() => {
					let discount_wrapper = this.wrapper.find('.discount_amount');
					discount_wrapper.val(flt(this.frm.doc.discount_amount,
						precision('discount_amount')));
					discount_wrapper.trigger('change');
				});
		});

		this.wrapper.find('.discount_amount').on('change', (e) => {
			const discount_amount = flt(e.target.value, precision('discount_amount'));
			frappe.model.set_value(this.frm.doctype, this.frm.docname,
				'discount_amount', discount_amount);
			this.frm.trigger('discount_amount')
				.then(() => {
					this.update_discount_fields();
					this.update_taxes_and_totals();
					this.update_grand_total();
				});
		});
	}

	update_discount_fields() {
		let discount_wrapper = this.wrapper.find('.additional_discount_percentage');
		let discount_amt_wrapper = this.wrapper.find('.discount_amount');
		discount_wrapper.val(flt(this.frm.doc.additional_discount_percentage,
			precision('additional_discount_percentage')));
		discount_amt_wrapper.val(flt(this.frm.doc.discount_amount,
			precision('discount_amount')));
	}

	set_selected_item($item) {
		this.selected_item = $item;
		this.$cart_items.find('.list-item').removeClass('current-item qty disc rate');
		this.selected_item.addClass('current-item');
		this.events.on_select_change();
	}

	unselect_all() {
		this.$cart_items.find('.list-item').removeClass('current-item qty disc rate');
		this.selected_item = null;
		this.events.on_select_change();
	}
}

class POSItems {
	constructor({wrapper, pos_profile, events}) {
		this.wrapper = wrapper;
		this.pos_profile = pos_profile;
		this.items = {};
		this.events = events;
		this.currency = this.pos_profile.currency;

		this.make_dom();
		this.make_fields();

		this.init_clusterize();
		this.bind_events();

		// bootstrap with 20 items
		this.get_items()
			.then(({ items }) => {
				this.all_items = items;
				this.items = items;
				this.render_items(items);
			});
	}

	make_dom() {
		this.wrapper.html(`
			<div class="fields">
				<div class="search-field">
				</div>
				<div class="item-group-field">
				</div>
			</div>
			<div class="items-wrapper">
			</div>
		`);

		this.items_wrapper = this.wrapper.find('.items-wrapper');
		this.items_wrapper.append(`
			<div class="list-item-table pos-items-wrapper">
				<div class="pos-items image-view-container">
				</div>
			</div>
		`);
	}

	make_fields() {
		// Search field
		this.search_field = frappe.ui.form.make_control({
			df: {
				fieldtype: 'Data',
				label: 'Search Item ( Ctrl + i )',
				placeholder: 'Search by item code, serial number, batch no or barcode'
			},
			parent: this.wrapper.find('.search-field'),
			render_input: true,
		});

		frappe.ui.keys.on('ctrl+i', () => {
			this.search_field.set_focus();
		});

		this.search_field.$input.on('input', (e) => {
			clearTimeout(this.last_search);
			this.last_search = setTimeout(() => {
				const search_term = e.target.value;
				this.filter_items({ search_term });
			}, 300);
		});

		this.item_group_field = frappe.ui.form.make_control({
			df: {
				fieldtype: 'Link',
				label: 'Item Group',
				options: 'Item Group',
				default: 'All Item Groups',
				onchange: () => {
					const item_group = this.item_group_field.get_value();
					if (item_group) {
						this.filter_items({ item_group: item_group });
					}
				},
			},
			parent: this.wrapper.find('.item-group-field'),
			render_input: true
		});
	}

	init_clusterize() {
		this.clusterize = new Clusterize({
			scrollElem: this.wrapper.find('.pos-items-wrapper')[0],
			contentElem: this.wrapper.find('.pos-items')[0],
			rows_in_block: 6
		});
	}

	render_items(items) {
		let _items = items || this.items;

		const all_items = Object.values(_items).map(item => this.get_item_html(item));
		let row_items = [];

		const row_container = '<div class="image-view-row">';
		let curr_row = row_container;

		for (let i=0; i < all_items.length; i++) {
			// wrap 4 items in a div to emulate
			// a row for clusterize
			if(i % 4 === 0 && i !== 0) {
				curr_row += '</div>';
				row_items.push(curr_row);
				curr_row = row_container;
			}
			curr_row += all_items[i];

			if(i == all_items.length - 1 && all_items.length % 4 !== 0) {
				row_items.push(curr_row);
			}
		}

		this.clusterize.update(row_items);
	}

	filter_items({ search_term='', item_group='All Item Groups' }={}) {
		if (search_term) {
			search_term = search_term.toLowerCase();

			// memoize
			this.search_index = this.search_index || {};
			if (this.search_index[search_term]) {
				const items = this.search_index[search_term];
				this.items = items;
				this.render_items(items);
				this.set_item_in_the_cart(items);
				return;
			}
		} else if (item_group == "All Item Groups") {
			this.items = this.all_items;
			return this.render_items(this.all_items);
		}

		this.get_items({search_value: search_term, item_group })
			.then(({ items, serial_no, batch_no, barcode }) => {
				if (search_term && !barcode) {
					this.search_index[search_term] = items;
				}

				this.items = items;
				this.render_items(items);
				this.set_item_in_the_cart(items, serial_no, batch_no, barcode);
			});
	}

	set_item_in_the_cart(items, serial_no, batch_no, barcode) {
		if (serial_no) {
			this.events.update_cart(items[0].item_code,
				'serial_no', serial_no);
			this.reset_search_field();
			return;
		}

		if (batch_no) {
			this.events.update_cart(items[0].item_code,
				'batch_no', batch_no);
			this.reset_search_field();
			return;
		}

		if (items.length === 1 && (serial_no || batch_no || barcode)) {
			this.events.update_cart(items[0].item_code,
				'qty', '+1');
			this.reset_search_field();
		}
	}

	reset_search_field() {
		this.search_field.set_value('');
		this.search_field.$input.trigger("input");
	}

	bind_events() {
		var me = this;
		this.wrapper.on('click', '.pos-item-wrapper', function() {
			const $item = $(this);
			const item_code = $item.attr('data-item-code');
			me.events.update_cart(item_code, 'qty', '+1');
		});
	}

	get(item_code) {
		let item = {};
		this.items.map(data => {
			if (data.item_code === item_code) {
				item = data;
			}
		})

		return item
	}

	get_all() {
		return this.items;
	}

	get_item_html(item) {
		const price_list_rate = format_currency(item.price_list_rate, this.currency);
		const { item_code, item_name, item_image} = item;
		const item_title = item_name || item_code;

		const template = `
			<div class="pos-item-wrapper image-view-item" data-item-code="${item_code}">
				<div class="image-view-header">
					<div>
						<a class="grey list-id" data-name="${item_code}" title="${item_title}">
							${item_title}
						</a>
					</div>
				</div>
				<div class="image-view-body">
					<a	data-item-code="${item_code}"
						title="${item_title}"
					>
						<div class="image-field"
							style="${!item_image ? 'background-color: #fafbfc;' : ''} border: 0px;"
						>
							${!item_image ? `<span class="placeholder-text">
									${frappe.get_abbr(item_title)}
								</span>` : '' }
							${item_image ? `<img src="${item_image}" alt="${item_title}">` : '' }
						</div>
						<span class="price-info">
							${price_list_rate}
						</span>
					</a>
				</div>
			</div>
		`;

		return template;
	}

	get_items({start = 0, page_length = 40, search_value='', item_group="All Item Groups"}={}) {
		return new Promise(res => {
			frappe.call({
				method: "erpnext.selling.page.point_of_sale.point_of_sale.get_items",
				args: {
					start,
					page_length,
					'price_list': this.pos_profile.selling_price_list,
					item_group,
					search_value
				}
			}).then(r => {
				// const { items, serial_no, batch_no } = r.message;

				// this.serial_no = serial_no || "";
				res(r.message);
			});
		});
	}
}

class NumberPad {
	constructor({
		wrapper, onclick, button_array,
		add_class={}, disable_highlight=[],
		reset_btns=[], del_btn='',
	}) {
		this.wrapper = wrapper;
		this.onclick = onclick;
		this.button_array = button_array;
		this.add_class = add_class;
		this.disable_highlight = disable_highlight;
		this.reset_btns = reset_btns;
		this.del_btn = del_btn;
		this.make_dom();
		this.bind_events();
		this.value = '';
	}

	make_dom() {
		if (!this.button_array) {
			this.button_array = [
				[1, 2, 3],
				[4, 5, 6],
				[7, 8, 9],
				['', 0, '']
			];
		}

		this.wrapper.html(`
			<div class="number-pad">
				${this.button_array.map(get_row).join("")}
			</div>
		`);

		function get_row(row) {
			return '<div class="num-row">' + row.map(get_col).join("") + '</div>';
		}

		function get_col(col) {
			return `<div class="num-col" data-value="${col}"><div>${col}</div></div>`;
		}

		this.set_class();
	}

	set_class() {
		for (const btn in this.add_class) {
			const class_name = this.add_class[btn];
			this.get_btn(btn).addClass(class_name);
		}
	}

	bind_events() {
		// bind click event
		const me = this;
		this.wrapper.on('click', '.num-col', function() {
			const $btn = $(this);
			const btn_value = $btn.attr('data-value');
			if (!me.disable_highlight.includes(btn_value)) {
				me.highlight_button($btn);
			}
			if (me.reset_btns.includes(btn_value)) {
				me.reset_value();
			} else {
				if (btn_value === me.del_btn) {
					me.value = me.value.substr(0, me.value.length - 1);
				} else {
					me.value += btn_value;
				}
			}
			me.onclick(btn_value);
		});
	}

	reset_value() {
		this.value = '';
	}

	get_value() {
		return flt(this.value);
	}

	get_btn(btn_value) {
		return this.wrapper.find(`.num-col[data-value="${btn_value}"]`);
	}

	highlight_button($btn) {
		$btn.addClass('highlight');
		setTimeout(() => $btn.removeClass('highlight'), 1000);
	}

	set_active(btn_value) {
		const $btn = this.get_btn(btn_value);
		this.wrapper.find('.num-col').removeClass('active');
		$btn.addClass('active');
	}

	set_inactive() {
		this.wrapper.find('.num-col').removeClass('active');
	}
}

class Payment {
	constructor({frm, events}) {
		this.frm = frm;
		this.events = events;
		this.make();
		this.bind_events();
		this.set_primary_action();
	}

	open_modal() {
		this.dialog.show();
	}

	make() {
		this.set_flag();
		this.dialog = new frappe.ui.Dialog({
			fields: this.get_fields(),
			width: 800
		});

		this.set_title();

		this.$body = this.dialog.body;

		this.numpad = new NumberPad({
			wrapper: $(this.$body).find('[data-fieldname="numpad"]'),
			button_array: [
				[1, 2, 3],
				[4, 5, 6],
				[7, 8, 9],
				['Del', 0, '.'],
			],
			onclick: () => {
				if(this.fieldname) {
					this.dialog.set_value(this.fieldname, this.numpad.get_value());
				}
			}
		});
	}

	set_title() {
		let title = __('Total Amount {0}',
			[format_currency(this.frm.doc.grand_total, this.frm.doc.currency)]);

		this.dialog.set_title(title);
	}

	bind_events() {
		var me = this;
		$(this.dialog.body).find('.input-with-feedback').focusin(function() {
			me.numpad.reset_value();
			me.fieldname = $(this).prop('dataset').fieldname;
		});
	}

	set_primary_action() {
		var me = this;

		this.dialog.set_primary_action(__("Submit"), function() {
			me.dialog.hide();
			me.events.submit_form();
		});
	}

	get_fields() {
		const me = this;

		let fields = this.frm.doc.payments.map(p => {
			return {
				fieldtype: 'Currency',
				label: __(p.mode_of_payment),
				options: me.frm.doc.currency,
				fieldname: p.mode_of_payment,
				default: p.amount,
				onchange: () => {
					const value = this.dialog.get_value(this.fieldname);
					me.update_payment_value(this.fieldname, value);
				}
			};
		});

		fields = fields.concat([
			{
				fieldtype: 'Column Break',
			},
			{
				fieldtype: 'HTML',
				fieldname: 'numpad'
			},
			{
				fieldtype: 'Section Break',
			},
			{
				fieldtype: 'Currency',
				label: __("Write off Amount"),
				options: me.frm.doc.currency,
				fieldname: "write_off_amount",
				default: me.frm.doc.write_off_amount,
				onchange: () => {
					me.update_cur_frm_value('write_off_amount', () => {
						frappe.flags.change_amount = false;
						me.update_change_amount();
					});
				}
			},
			{
				fieldtype: 'Column Break',
			},
			{
				fieldtype: 'Currency',
				label: __("Change Amount"),
				options: me.frm.doc.currency,
				fieldname: "change_amount",
				default: me.frm.doc.change_amount,
				onchange: () => {
					me.update_cur_frm_value('change_amount', () => {
						frappe.flags.write_off_amount = false;
						me.update_write_off_amount();
					});
				}
			},
			{
				fieldtype: 'Section Break',
			},
			{
				fieldtype: 'Currency',
				label: __("Paid Amount"),
				options: me.frm.doc.currency,
				fieldname: "paid_amount",
				default: me.frm.doc.paid_amount,
				read_only: 1
			},
			{
				fieldtype: 'Column Break',
			},
			{
				fieldtype: 'Currency',
				label: __("Outstanding Amount"),
				options: me.frm.doc.currency,
				fieldname: "outstanding_amount",
				default: me.frm.doc.outstanding_amount,
				read_only: 1
			},
		]);

		return fields;
	}

	set_flag() {
		frappe.flags.write_off_amount = true;
		frappe.flags.change_amount = true;
	}

	update_cur_frm_value(fieldname, callback) {
		if (frappe.flags[fieldname]) {
			const value = this.dialog.get_value(fieldname);
			this.frm.set_value(fieldname, value)
				.then(() => {
					callback();
				});
		}

		frappe.flags[fieldname] = true;
	}

	update_payment_value(fieldname, value) {
		var me = this;
		$.each(this.frm.doc.payments, function(i, data) {
			if (__(data.mode_of_payment) == __(fieldname)) {
				frappe.model.set_value('Sales Invoice Payment', data.name, 'amount', value)
					.then(() => {
						me.update_change_amount();
						me.update_write_off_amount();
					});
			}
		});
	}

	update_change_amount() {
		this.dialog.set_value("change_amount", this.frm.doc.change_amount);
		this.show_paid_amount();
	}

	update_write_off_amount() {
		this.dialog.set_value("write_off_amount", this.frm.doc.write_off_amount);
	}

	show_paid_amount() {
		this.dialog.set_value("paid_amount", this.frm.doc.paid_amount);
		this.dialog.set_value("outstanding_amount", this.frm.doc.outstanding_amount);
	}
}<|MERGE_RESOLUTION|>--- conflicted
+++ resolved
@@ -361,11 +361,6 @@
 				callback: (r) => {
 					resolve(r.message);
 				}
-<<<<<<< HEAD
-
-				resolve();
-=======
->>>>>>> 14847930
 			});
 		});
 	}
