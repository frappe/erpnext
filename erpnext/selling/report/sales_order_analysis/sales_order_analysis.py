--- conflicted
+++ resolved
@@ -87,8 +87,7 @@
 			and so.docstatus = 1
 			{conditions}
 		GROUP BY soi.name
-<<<<<<< HEAD
-		ORDER BY so.transaction_date ASC
+		ORDER BY so.transaction_date ASC, soi.item_code ASC
 	""".format(conditions=conditions),
 	'postgres': """
 		SELECT
@@ -124,12 +123,8 @@
 			and so.docstatus = 1
 			{conditions}
 		GROUP BY soi.name
-		ORDER BY so.transaction_date ASC
+		ORDER BY so.transaction_date ASC, soi.item_code ASC
 	""".format(conditions=conditions)}, filters, as_dict=1)
-=======
-		ORDER BY so.transaction_date ASC, soi.item_code ASC
-	""".format(conditions=conditions), filters, as_dict=1)
->>>>>>> 79ab8e64
 
 	return data
 
