--- conflicted
+++ resolved
@@ -223,9 +223,6 @@
 			so.name = so_item.parent
 			AND so.company in ({0})
 			AND so.docstatus = 1 {1}
-<<<<<<< HEAD
-	""".format(','.join(["%s"] * len(company_list)), conditions), tuple(company_list), as_dict=1)
-=======
 	""".format(','.join(["%s"] * len(company_list)), conditions), tuple(company_list), as_dict=1)
 
 def get_chart_data(data):
@@ -257,5 +254,4 @@
 			]
 		},
 		"type" : "bar"
-	}
->>>>>>> 00175c96
+	}