# Copyright (c) 2013, Frappe Technologies Pvt. Ltd. and contributors
# For license information, please see license.txt

from __future__ import unicode_literals
import frappe
from frappe import _, scrub
from frappe.utils import getdate, flt, add_to_date, add_days, cstr
from erpnext.accounts.report.financial_statements import get_cost_centers_with_children
from erpnext.accounts.utils import get_fiscal_year
from six import iteritems

def execute(filters=None):
	return Analytics(filters).run()

class Analytics(object):
	def __init__(self, filters=None):
		self.filters = frappe._dict(filters or {})
		self.date_field = 'transaction_date' \
			if self.filters.doctype in ['Sales Order', 'Purchase Order'] else 'posting_date'
		self.months = ["Jan", "Feb", "Mar", "Apr", "May", "Jun", "Jul", "Aug", "Sep", "Oct", "Nov", "Dec"]
		self.get_period_date_ranges()
		self.entity_names = {}

	def run(self):
		self.get_columns()
		self.get_data()
		self.get_chart_data()
		return self.columns, self.data , None, self.chart

	def get_columns(self):
		self.columns = [{
			"label": _(self.filters.tree_type),
			"options": self.filters.tree_type,
			"fieldname": "entity",
			"fieldtype": "Link",
			"width": 140
		}]

		show_name = False
		if self.filters.tree_type == "Customer":
			if frappe.defaults.get_global_default('cust_master_name') == "Naming Series":
				show_name = True
		if self.filters.tree_type == "Supplier":
			if frappe.defaults.get_global_default('supp_master_name') == "Naming Series":
				show_name = True
		if self.filters.tree_type == "Item":
			show_name = True

		if show_name:
			self.columns.append({
				"label": _(self.filters.tree_type + " Name"),
				"fieldname": "entity_name",
				"fieldtype": "Data",
				"width": 140
			})

<<<<<<< HEAD
		self.columns.append({
			"label": _("Total"),
			"fieldname": "total",
			"fieldtype": "Float",
			"width": 120
		})
=======
		if self.filters.tree_type == "Item":
			self.columns.append({
				"label": _("UOM"),
				"fieldname": 'stock_uom',
				"fieldtype": "Link",
				"options": "UOM",
				"width": 100
			})
>>>>>>> bfddc8ab

		for end_date in self.periodic_daterange:
			period = self.get_period(end_date)
			self.columns.append({
				"label": _(period),
				"fieldname": scrub(period),
				"fieldtype": "Float",
				"period_column": True,
				"width": 120
			})

	def get_data(self):
		if self.filters.tree_type == 'Customer':
			self.get_entries("s.customer", "s.customer_name")
			self.get_rows()

		if self.filters.tree_type == 'Supplier':
			self.get_entries("s.supplier", "s.supplier_name")
			self.get_rows()

		elif self.filters.tree_type == 'Item':
			self.get_entries("i.item_code", "i.item_name")
			self.get_rows()

		elif self.filters.tree_type == 'Brand':
			self.get_entries("i.brand")
			self.get_rows()

		elif self.filters.tree_type in ["Customer Group", "Supplier Group", "Territory", "Item Group", "Sales Person"]:
			if self.filters.tree_type == 'Customer Group':
				entity_field = "s.customer_group"
			elif self.filters.tree_type == 'Supplier Group':
				entity_field = "sup.supplier_group"
			elif self.filters.tree_type == 'Territory':
				entity_field = "s.territory"
			elif self.filters.tree_type == 'Item Group':
				entity_field = "i.item_group"
			else:
				entity_field = "sp.sales_person"
			self.get_entries(entity_field)
			self.get_groups()
			self.get_rows_by_group()

	def get_entries(self, entity_field, entity_name_field=None):
		include_sales_person = self.filters.tree_type == "Sales Person" or self.filters.sales_person
		sales_team_join = "left join `tabSales Team` sp on sp.parent = s.name and sp.parenttype = %(doctype)s" \
			if include_sales_person else ""

		include_supplier = self.filters.tree_type == "Supplier Group" or self.filters.supplier_group
		supplier_table = ", `tabSupplier` sup" if include_supplier else ""
		supplier_condition = "and sup.name = s.supplier" if include_supplier else ""

		is_opening_condition = "and s.is_opening != 'Yes'" if self.filters.doctype in ['Sales Invoice', 'Purchase Invoice']\
			else ""

		entity_name_field = "{0} as entity_name, ".format(entity_name_field) if entity_name_field else ""
		if include_sales_person:
			value_field = "i.{} * ifnull(sp.allocated_percentage, 100) / 100".format(self.get_value_fieldname())
		else:
			value_field = "i.{}".format(self.get_value_fieldname())

		self.entries = frappe.db.sql("""
<<<<<<< HEAD
			select
				{entity_field} as entity,
				{entity_name_field}
				{value_field} as value_field,
				s.{date_field}
			from 
				`tab{doctype} Item` i, `tab{doctype}` s {supplier_table} {sales_team_join}
			where i.parent = s.name and s.docstatus = 1 {supplier_condition}
				and s.company = %(company)s and s.{date_field} between %(from_date)s and %(to_date)s
				{is_opening_condition} {filter_conditions}
		""".format(
			entity_field=entity_field,
			entity_name_field=entity_name_field,
			value_field=value_field,
			date_field=self.date_field,
			doctype=self.filters.doctype,
			sales_team_join=sales_team_join,
			supplier_table=supplier_table,
			supplier_condition=supplier_condition,
			is_opening_condition=is_opening_condition,
			filter_conditions=self.get_conditions()
		), self.filters, as_dict=1)

		if entity_name_field:
			for d in self.entries:
				self.entity_names.setdefault(d.entity, d.entity_name)

	def get_value_fieldname(self):
		filter_to_field = {
			"Net Amount": "base_net_amount",
			"Amount": "base_amount",
			"Stock Qty": "stock_qty",
			"Contents Qty": "alt_uom_qty",
			"Transaction Qty": "qty"
		}
		return filter_to_field.get(self.filters.value_field, "base_net_amount")

	def get_conditions(self):
		conditions = []

		if self.filters.get("customer"):
			conditions.append("s.customer=%(customer)s")

		if self.filters.get("customer_group"):
			lft, rgt = frappe.db.get_value("Customer Group", self.filters.customer_group, ["lft", "rgt"])
			conditions.append("""s.customer_group in (select name from `tabCustomer Group`
					where lft>=%s and rgt<=%s and docstatus<2)""" % (lft, rgt))

		if self.filters.get("supplier"):
			conditions.append("s.supplier=%(supplier)s")

		if self.filters.get("supplier_group"):
			lft, rgt = frappe.db.get_value("Supplier Group", self.filters.supplier_group, ["lft", "rgt"])
			conditions.append("""sup.supplier_group in (select name from `tabSupplier Group`
					where lft>=%s and rgt<=%s and docstatus<2)""" % (lft, rgt))

		if self.filters.get("item_code"):
			conditions.append("i.item_code=%(item_code)s")

		if self.filters.get("item_group"):
			lft, rgt = frappe.db.get_value("Item Group", self.filters.item_group, ["lft", "rgt"])
			conditions.append("""i.item_group in (select name from `tabItem Group`
					where lft>=%s and rgt<=%s and docstatus<2)""" % (lft, rgt))

		if self.filters.get("brand"):
			conditions.append("i.brand=%(brand)s")

		if self.filters.get("territory"):
			lft, rgt = frappe.db.get_value("Territory", self.filters.territory, ["lft", "rgt"])
			conditions.append("""s.territory in (select name from `tabTerritory`
					where lft>=%s and rgt<=%s and docstatus<2)""" % (lft, rgt))

		if self.filters.get("sales_person"):
			lft, rgt = frappe.db.get_value("Sales Person", self.filters.sales_person, ["lft", "rgt"])
			conditions.append("""sp.sales_person in (select name from `tabSales Person`
					where lft>=%s and rgt<=%s and docstatus<2)""" % (lft, rgt))

		if self.filters.get("order_type"):
			conditions.append("s.order_type=%(order_type)s")

		if self.filters.get("cost_center"):
			cost_centers = cstr(self.filters.get("cost_center")).strip()
			self.filters.cost_center = [d.strip() for d in cost_centers.split(',') if d]
			self.filters.cost_center = get_cost_centers_with_children(self.filters.cost_center)
			conditions.append("i.cost_center in %(cost_center)s")

		if self.filters.get("project"):
			projects = cstr(self.filters.get("project")).strip()
			self.filters.project = [d.strip() for d in projects.split(',') if d]
			conditions.append(
				"i.project in %(project)s" if frappe.get_meta(self.filters.doctype + " Item").has_field("project")
				else "s.project in %(project)s")

		return "and {}".format(" and ".join(conditions)) if conditions else ""
=======
			select i.item_code as entity, i.item_name as entity_name, i.stock_uom, i.{value_field} as value_field, s.{date_field}
			from `tab{doctype} Item` i , `tab{doctype}` s
			where s.name = i.parent and i.docstatus = 1 and s.company = %s
			and s.{date_field} between %s and %s
		"""
		.format(date_field=self.date_field, value_field = value_field, doctype=self.filters.doc_type),
		(self.filters.company, self.filters.from_date, self.filters.to_date), as_dict=1)

		self.entity_names = {}
		for d in self.entries:
			self.entity_names.setdefault(d.entity, d.entity_name)

	def get_sales_transactions_based_on_customer_or_territory_group(self):
		if self.filters["value_quantity"] == 'Value':
			value_field = "base_net_total as value_field"
		else:
			value_field = "total_qty as value_field"

		if self.filters.tree_type == 'Customer Group':
			entity_field = 'customer_group as entity'
		elif self.filters.tree_type == 'Supplier Group':
			entity_field = "supplier as entity"
			self.get_supplier_parent_child_map()
		else:
			entity_field = "territory as entity"

		self.entries = frappe.get_all(self.filters.doc_type,
			fields=[entity_field, value_field, self.date_field],
			filters = {
				"docstatus": 1,
				"company": self.filters.company,
				self.date_field: ('between', [self.filters.from_date, self.filters.to_date])
			}
		)
		self.get_groups()

	def get_sales_transactions_based_on_item_group(self):
		if self.filters["value_quantity"] == 'Value':
			value_field = "base_amount"
		else:
			value_field = "qty"

		self.entries = frappe.db.sql("""
			select i.item_group as entity, i.{value_field} as value_field, s.{date_field}
			from `tab{doctype} Item` i , `tab{doctype}` s
			where s.name = i.parent and i.docstatus = 1 and s.company = %s
			and s.{date_field} between %s and %s
		""".format(date_field=self.date_field, value_field = value_field, doctype=self.filters.doc_type),
		(self.filters.company, self.filters.from_date, self.filters.to_date), as_dict=1)

		self.get_groups()
>>>>>>> bfddc8ab

	def get_rows(self):
		self.data=[]
		self.get_periodic_data()

		total_row = frappe._dict({"entity": _("'Total'"), "total": 0})
		self.data.append(total_row)

		for entity, period_data in iteritems(self.entity_periodic_data):
			row = {
				"entity": entity,
				"entity_name": self.entity_names.get(entity),
				"indent": 1
			}
			total = 0
			for end_date in self.periodic_daterange:
				period = self.get_period(end_date)
				amount = flt(period_data.get(period, 0.0))
				row[scrub(period)] = amount
				total += amount

				total_row.setdefault(scrub(period), 0.0)
				total_row[scrub(period)] += amount
				total_row["total"] += amount

			row["total"] = total

			if self.filters.tree_type == "Item":
				row["stock_uom"] = period_data.get("stock_uom")

			self.data.append(row)

	def get_rows_by_group(self):
		self.get_periodic_data()
		out = []

		for d in reversed(self.group_entries):
			row = {
				"entity": d.name,
				"indent": self.depth_map.get(d.name)
			}
			total = 0
			for end_date in self.periodic_daterange:
				period = self.get_period(end_date)
				amount = flt(self.entity_periodic_data.get(d.name, {}).get(period, 0.0))
				row[scrub(period)] = amount
				if d.parent:
					self.entity_periodic_data.setdefault(d.parent, frappe._dict()).setdefault(period, 0.0)
					self.entity_periodic_data[d.parent][period] += amount
				total += amount
			row["total"] = total
			out = [row] + out
		self.data = out

	def get_periodic_data(self):
		self.entity_periodic_data = frappe._dict()

		for d in self.entries:
			period = self.get_period(d.get(self.date_field))
			self.entity_periodic_data.setdefault(d.entity, frappe._dict()).setdefault(period, 0.0)
			self.entity_periodic_data[d.entity][period] += flt(d.value_field)

			if self.filters.tree_type == "Item":
				self.entity_periodic_data[d.entity]['stock_uom'] = d.stock_uom

	def get_period(self, posting_date):
		if self.filters.range == 'Weekly':
			period = "Week " + str(posting_date.isocalendar()[1]) + " " + str(posting_date.year)
		elif self.filters.range == 'Monthly':
			period = str(self.months[posting_date.month - 1]) + " " + str(posting_date.year)
		elif self.filters.range == 'Quarterly':
			period = "Quarter " + str(((posting_date.month-1)//3)+1) +" " + str(posting_date.year)
		else:
			year = get_fiscal_year(posting_date, company=self.filters.company)
			period = str(year[0])
		return period

	def get_period_date_ranges(self):
		from dateutil.relativedelta import relativedelta, MO
		from_date, to_date = getdate(self.filters.from_date), getdate(self.filters.to_date)

		increment = {
			"Monthly": 1,
			"Quarterly": 3,
			"Half-Yearly": 6,
			"Yearly": 12
		}.get(self.filters.range, 1)

		if self.filters.range in ['Monthly', 'Quarterly']:
			from_date = from_date.replace(day = 1)
		elif self.filters.range == "Yearly":
			from_date = get_fiscal_year(from_date)[1]
		else:
			from_date = from_date + relativedelta(from_date, weekday=MO(-1))

		self.periodic_daterange = []
		for dummy in range(1, 53):
			if self.filters.range == "Weekly":
				period_end_date = add_days(from_date, 6)
			else:
				period_end_date = add_to_date(from_date, months=increment, days=-1)

			if period_end_date > to_date:
				period_end_date = to_date

			self.periodic_daterange.append(period_end_date)

			from_date = add_days(period_end_date, 1)
			if period_end_date == to_date:
				break

	def get_groups(self):
		if self.filters.tree_type == "Territory":
			parent = 'parent_territory'
		if self.filters.tree_type == "Customer Group":
			parent = 'parent_customer_group'
		if self.filters.tree_type == "Item Group":
			parent = 'parent_item_group'
		if self.filters.tree_type == "Supplier Group":
			parent = 'parent_supplier_group'
		if self.filters.tree_type == "Sales Person":
			parent = 'parent_sales_person'

		self.depth_map = frappe._dict()

		self.group_entries = frappe.db.sql("""select name, lft, rgt , {parent} as parent
			from `tab{tree}` order by lft"""
			.format(tree=self.filters.tree_type, parent=parent), as_dict=1)

		for d in self.group_entries:
			if d.parent:
				self.depth_map.setdefault(d.name, self.depth_map.get(d.parent) + 1)
			else:
				self.depth_map.setdefault(d.name, 0)

	def get_chart_data(self):
		labels = [d.get("label") for d in self.columns if d.get("period_column")]
		self.chart = {
			"data": {
				'labels': labels,
				'datasets':[]
			},
			"type": "line"
		}<|MERGE_RESOLUTION|>--- conflicted
+++ resolved
@@ -54,23 +54,12 @@
 				"width": 140
 			})
 
-<<<<<<< HEAD
 		self.columns.append({
 			"label": _("Total"),
 			"fieldname": "total",
 			"fieldtype": "Float",
 			"width": 120
 		})
-=======
-		if self.filters.tree_type == "Item":
-			self.columns.append({
-				"label": _("UOM"),
-				"fieldname": 'stock_uom',
-				"fieldtype": "Link",
-				"options": "UOM",
-				"width": 100
-			})
->>>>>>> bfddc8ab
 
 		for end_date in self.periodic_daterange:
 			period = self.get_period(end_date)
@@ -133,7 +122,6 @@
 			value_field = "i.{}".format(self.get_value_fieldname())
 
 		self.entries = frappe.db.sql("""
-<<<<<<< HEAD
 			select
 				{entity_field} as entity,
 				{entity_name_field}
@@ -228,59 +216,6 @@
 				else "s.project in %(project)s")
 
 		return "and {}".format(" and ".join(conditions)) if conditions else ""
-=======
-			select i.item_code as entity, i.item_name as entity_name, i.stock_uom, i.{value_field} as value_field, s.{date_field}
-			from `tab{doctype} Item` i , `tab{doctype}` s
-			where s.name = i.parent and i.docstatus = 1 and s.company = %s
-			and s.{date_field} between %s and %s
-		"""
-		.format(date_field=self.date_field, value_field = value_field, doctype=self.filters.doc_type),
-		(self.filters.company, self.filters.from_date, self.filters.to_date), as_dict=1)
-
-		self.entity_names = {}
-		for d in self.entries:
-			self.entity_names.setdefault(d.entity, d.entity_name)
-
-	def get_sales_transactions_based_on_customer_or_territory_group(self):
-		if self.filters["value_quantity"] == 'Value':
-			value_field = "base_net_total as value_field"
-		else:
-			value_field = "total_qty as value_field"
-
-		if self.filters.tree_type == 'Customer Group':
-			entity_field = 'customer_group as entity'
-		elif self.filters.tree_type == 'Supplier Group':
-			entity_field = "supplier as entity"
-			self.get_supplier_parent_child_map()
-		else:
-			entity_field = "territory as entity"
-
-		self.entries = frappe.get_all(self.filters.doc_type,
-			fields=[entity_field, value_field, self.date_field],
-			filters = {
-				"docstatus": 1,
-				"company": self.filters.company,
-				self.date_field: ('between', [self.filters.from_date, self.filters.to_date])
-			}
-		)
-		self.get_groups()
-
-	def get_sales_transactions_based_on_item_group(self):
-		if self.filters["value_quantity"] == 'Value':
-			value_field = "base_amount"
-		else:
-			value_field = "qty"
-
-		self.entries = frappe.db.sql("""
-			select i.item_group as entity, i.{value_field} as value_field, s.{date_field}
-			from `tab{doctype} Item` i , `tab{doctype}` s
-			where s.name = i.parent and i.docstatus = 1 and s.company = %s
-			and s.{date_field} between %s and %s
-		""".format(date_field=self.date_field, value_field = value_field, doctype=self.filters.doc_type),
-		(self.filters.company, self.filters.from_date, self.filters.to_date), as_dict=1)
-
-		self.get_groups()
->>>>>>> bfddc8ab
 
 	def get_rows(self):
 		self.data=[]
@@ -307,10 +242,6 @@
 				total_row["total"] += amount
 
 			row["total"] = total
-
-			if self.filters.tree_type == "Item":
-				row["stock_uom"] = period_data.get("stock_uom")
-
 			self.data.append(row)
 
 	def get_rows_by_group(self):
@@ -343,9 +274,6 @@
 			self.entity_periodic_data.setdefault(d.entity, frappe._dict()).setdefault(period, 0.0)
 			self.entity_periodic_data[d.entity][period] += flt(d.value_field)
 
-			if self.filters.tree_type == "Item":
-				self.entity_periodic_data[d.entity]['stock_uom'] = d.stock_uom
-
 	def get_period(self, posting_date):
 		if self.filters.range == 'Weekly':
 			period = "Week " + str(posting_date.isocalendar()[1]) + " " + str(posting_date.year)
