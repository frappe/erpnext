# Copyright (c) 2013, Frappe Technologies Pvt. Ltd. and contributors
# For license information, please see license.txt

from __future__ import unicode_literals
import frappe
from frappe import _, scrub
from frappe.utils import getdate, flt, cint
from six import iteritems
from erpnext.accounts.utils import get_fiscal_year

def execute(filters=None):
	return Analytics(filters).run()

class Analytics(object):
	def __init__(self, filters=None):
		self.filters = frappe._dict(filters or {})
		self.date_field = 'transaction_date' \
			if self.filters.doctype in ['Sales Order', 'Purchase Order'] else 'posting_date'
		self.months = ["Jan", "Feb", "Mar", "Apr", "May", "Jun", "Jul", "Aug", "Sep", "Oct", "Nov", "Dec"]
		self.get_period_date_ranges()
		self.entity_names = {}

	def run(self):
		self.get_columns()
		self.get_data()
		self.get_chart_data()
		return self.columns, self.data , None, self.chart

	def get_columns(self):
		self.columns = [{
			"label": _(self.filters.tree_type),
			"options": self.filters.tree_type,
			"fieldname": "entity",
			"fieldtype": "Link",
			"width": 140
		}]

		show_name = False
		if self.filters.tree_type == "Customer":
			if frappe.defaults.get_global_default('cust_master_name') == "Naming Series":
				show_name = True
		if self.filters.tree_type == "Supplier":
			if frappe.defaults.get_global_default('supp_master_name') == "Naming Series":
				show_name = True
		if self.filters.tree_type == "Item":
			show_name = True

		if show_name:
			self.columns.append({
				"label": _(self.filters.tree_type + " Name"),
				"fieldname": "entity_name",
				"fieldtype": "Data",
				"width": 140
			})
<<<<<<< HEAD

		self.columns.append({
			"label": _("Total"),
			"fieldname": "total",
			"fieldtype": "Float",
			"width": 120
		})

		for dummy, end_date in self.periodic_daterange:
			period = self.get_period(end_date)
			self.columns.append({
				"label": _(period),
				"fieldname": scrub(period),
				"fieldtype": "Float",
				"period_column": True,
				"width": 120
			})

=======

		self.columns.append({
			"label": _("Total"),
			"fieldname": "total",
			"fieldtype": "Float",
			"width": 120
		})

		for end_date in self.periodic_daterange:
			period = self.get_period(end_date)
			self.columns.append({
				"label": _(period),
				"fieldname": scrub(period),
				"fieldtype": "Float",
				"period_column": True,
				"width": 120
			})

>>>>>>> 3a140f54
	def get_data(self):
		if self.filters.tree_type == 'Customer':
			self.get_entries("s.customer", "s.customer_name")
			self.get_rows()

		if self.filters.tree_type == 'Supplier':
			self.get_entries("s.supplier", "s.supplier_name")
			self.get_rows()

		elif self.filters.tree_type == 'Item':
			self.get_entries("i.item_code", "i.item_name")
			self.get_rows()

		elif self.filters.tree_type == 'Brand':
			self.get_entries("i.brand")
			self.get_rows()

		elif self.filters.tree_type in ["Customer Group", "Supplier Group", "Territory", "Item Group", "Sales Person"]:
			if self.filters.tree_type == 'Customer Group':
				entity_field = "s.customer_group"
			elif self.filters.tree_type == 'Supplier Group':
				entity_field = "sup.supplier_group"
			elif self.filters.tree_type == 'Territory':
				entity_field = "s.territory"
			elif self.filters.tree_type == 'Item Group':
				entity_field = "i.item_group"
			else:
				entity_field = "sp.sales_person"
			self.get_entries(entity_field)
			self.get_groups()
			self.get_rows_by_group()

	def get_entries(self, entity_field, entity_name_field=None):
		include_sales_person = self.filters.tree_type == "Sales Person" or self.filters.sales_person
		sales_team_table = ", `tabSales Team` sp" if include_sales_person else ""
		sales_person_condition = "and sp.parent = s.name and sp.parenttype = %(doctype)s" if include_sales_person else ""

		include_supplier = self.filters.tree_type == "Supplier Group" or self.filters.supplier_group
		supplier_table = ", `tabSupplier` sup" if include_supplier else ""
		supplier_condition = "and sup.name = s.supplier" if include_supplier else ""

		is_opening_condition = "and s.is_opening != 'Yes'" if self.filters.doctype in ['Sales Invoice', 'Purchase Invoice']\
			else ""

		entity_name_field = "{0} as entity_name, ".format(entity_name_field) if entity_name_field else ""
		if include_sales_person:
			value_field = "i.{} * sp.allocated_percentage / 100".format(frappe.db.escape(self.filters.value_field))
		else:
			value_field = "i.{}".format(frappe.db.escape(self.filters.value_field))

		self.entries = frappe.db.sql("""
			select
				{entity_field} as entity,
				{entity_name_field}
				{value_field} as value_field,
				s.{date_field}
			from 
				`tab{doctype} Item` i, `tab{doctype}` s {sales_team_table} {supplier_table}
			where i.parent = s.name and s.docstatus = 1 {sales_person_condition} {supplier_condition}
				and s.company = %(company)s and s.{date_field} between %(from_date)s and %(to_date)s
				{is_opening_condition} {filter_conditions}
		""".format(
			entity_field=entity_field,
			entity_name_field=entity_name_field,
			value_field=value_field,
			date_field=self.date_field,
			doctype=self.filters.doctype,
			sales_team_table=sales_team_table,
			sales_person_condition=sales_person_condition,
			supplier_table=supplier_table,
			supplier_condition=supplier_condition,
			is_opening_condition=is_opening_condition,
			filter_conditions=self.get_conditions()
		), self.filters, as_dict=1)

		if entity_name_field:
			for d in self.entries:
				self.entity_names.setdefault(d.entity, d.entity_name)

	def get_conditions(self):
		conditions = []

		if self.filters.get("customer"):
			conditions.append("s.customer=%(customer)s")

		if self.filters.get("customer_group"):
			lft, rgt = frappe.db.get_value("Customer Group", self.filters.customer_group, ["lft", "rgt"])
			conditions.append("""s.customer_group in (select name from `tabCustomer Group`
					where lft>=%s and rgt<=%s and docstatus<2)""" % (lft, rgt))

		if self.filters.get("supplier"):
			conditions.append("s.supplier=%(supplier)s")

		if self.filters.get("supplier_group"):
			lft, rgt = frappe.db.get_value("Supplier Group", self.filters.supplier_group, ["lft", "rgt"])
			conditions.append("""sup.supplier_group in (select name from `tabSupplier Group`
					where lft>=%s and rgt<=%s and docstatus<2)""" % (lft, rgt))

		if self.filters.get("item_code"):
			conditions.append("i.item_code=%(item_code)s")

		if self.filters.get("item_group"):
			lft, rgt = frappe.db.get_value("Item Group", self.filters.item_group, ["lft", "rgt"])
			conditions.append("""i.item_group in (select name from `tabItem Group`
					where lft>=%s and rgt<=%s and docstatus<2)""" % (lft, rgt))

		if self.filters.get("brand"):
			conditions.append("i.brand=%(brand)s")

		if self.filters.get("territory"):
			lft, rgt = frappe.db.get_value("Territory", self.filters.territory, ["lft", "rgt"])
			conditions.append("""s.territory in (select name from `tabTerritory`
					where lft>=%s and rgt<=%s and docstatus<2)""" % (lft, rgt))

		if self.filters.get("sales_person"):
			lft, rgt = frappe.db.get_value("Sales Person", self.filters.sales_person, ["lft", "rgt"])
			conditions.append("""sp.sales_person in (select name from `tabSales Person`
					where lft>=%s and rgt<=%s and docstatus<2)""" % (lft, rgt))

		return "and {}".format(" and ".join(conditions)) if conditions else ""

	def get_rows(self):
		self.data=[]
		self.get_periodic_data()

		total_row = frappe._dict({"entity": _("Total"), "total": 0})
		self.data.append(total_row)

		for entity, period_data in iteritems(self.entity_periodic_data):
			row = {
				"entity": entity,
				"entity_name": self.entity_names.get(entity),
				"indent": 1
			}
			total = 0
			for dummy, end_date in self.periodic_daterange:
				period = self.get_period(end_date)
				amount = flt(period_data.get(period, 0.0))
				row[scrub(period)] = amount
				total += amount

				total_row.setdefault(scrub(period), 0.0)
				total_row[scrub(period)] += amount
				total_row["total"] += amount

			row["total"] = total
			self.data.append(row)

	def get_rows_by_group(self):
		self.get_periodic_data()
		out = []

		for d in reversed(self.group_entries):
			row = {
				"entity": d.name,
				"indent": self.depth_map.get(d.name)
			}
			total = 0
			for dummy, end_date in self.periodic_daterange:
				period = self.get_period(end_date)
				amount = flt(self.entity_periodic_data.get(d.name, {}).get(period, 0.0))
				row[scrub(period)] = amount
				if d.parent:
					self.entity_periodic_data.setdefault(d.parent, frappe._dict()).setdefault(period, 0.0)
					self.entity_periodic_data[d.parent][period] += amount
				total += amount
			row["total"] = total
			out = [row] + out
		self.data = out

	def get_periodic_data(self):
		self.entity_periodic_data = frappe._dict()

		for d in self.entries:
			period = self.get_period(d.get(self.date_field))
			self.entity_periodic_data.setdefault(d.entity, frappe._dict()).setdefault(period, 0.0)
			self.entity_periodic_data[d.entity][period] += flt(d.value_field)

	def get_period(self, posting_date):
		if self.filters.range == 'Weekly':
			period = "Week " + str(posting_date.isocalendar()[1]) + " " + str(posting_date.year)
		elif self.filters.range == 'Monthly':
			period = str(self.months[posting_date.month - 1]) + " " + str(posting_date.year)
		elif self.filters.range == 'Quarterly':
			period = "Quarter " + str(((posting_date.month-1)//3)+1) +" " + str(posting_date.year)
		else:
			year = get_fiscal_year(posting_date, company=self.filters.company)
			period = str(year[2])

		return period

	def get_period_date_ranges(self):
		from dateutil.relativedelta import relativedelta
		from_date, to_date = getdate(self.filters.from_date), getdate(self.filters.to_date)

		increment = {
			"Monthly": 1,
			"Quarterly": 3,
			"Half-Yearly": 6,
			"Yearly": 12
		}.get(self.filters.range, 1)

		self.periodic_daterange = []
		for dummy in range(1, 53, increment):
			if self.filters.range == "Weekly":
				period_end_date = from_date + relativedelta(days=6)
			else:
				period_end_date = from_date + relativedelta(months=increment, days=-1)

			if period_end_date > to_date:
				period_end_date = to_date
			self.periodic_daterange.append([from_date, period_end_date])

			from_date = period_end_date + relativedelta(days=1)
			if period_end_date == to_date:
				break

	def get_groups(self):
		if self.filters.tree_type == "Territory":
			parent = 'parent_territory'
		if self.filters.tree_type == "Customer Group":
			parent = 'parent_customer_group'
		if self.filters.tree_type == "Item Group":
			parent = 'parent_item_group'
		if self.filters.tree_type == "Supplier Group":
			parent = 'parent_supplier_group'
		if self.filters.tree_type == "Sales Person":
			parent = 'parent_sales_person'

		self.depth_map = frappe._dict()

		self.group_entries = frappe.db.sql("""select name, lft, rgt , {parent} as parent
			from `tab{tree}` order by lft"""
			.format(tree=self.filters.tree_type, parent=parent), as_dict=1)

		for d in self.group_entries:
			if d.parent:
				self.depth_map.setdefault(d.name, self.depth_map.get(d.parent) + 1)
			else:
				self.depth_map.setdefault(d.name, 0)

	def get_chart_data(self):
		labels = [d.get("label") for d in self.columns if d.get("period_column")]
		self.chart = {
			"data": {
				'labels': labels,
				'datasets':[]
			},
			"type": "line"
		}<|MERGE_RESOLUTION|>--- conflicted
+++ resolved
@@ -4,7 +4,7 @@
 from __future__ import unicode_literals
 import frappe
 from frappe import _, scrub
-from frappe.utils import getdate, flt, cint
+from frappe.utils import getdate, flt, add_to_date, add_days
 from six import iteritems
 from erpnext.accounts.utils import get_fiscal_year
 
@@ -52,26 +52,6 @@
 				"fieldtype": "Data",
 				"width": 140
 			})
-<<<<<<< HEAD
-
-		self.columns.append({
-			"label": _("Total"),
-			"fieldname": "total",
-			"fieldtype": "Float",
-			"width": 120
-		})
-
-		for dummy, end_date in self.periodic_daterange:
-			period = self.get_period(end_date)
-			self.columns.append({
-				"label": _(period),
-				"fieldname": scrub(period),
-				"fieldtype": "Float",
-				"period_column": True,
-				"width": 120
-			})
-
-=======
 
 		self.columns.append({
 			"label": _("Total"),
@@ -90,7 +70,6 @@
 				"width": 120
 			})
 
->>>>>>> 3a140f54
 	def get_data(self):
 		if self.filters.tree_type == 'Customer':
 			self.get_entries("s.customer", "s.customer_name")
@@ -226,7 +205,7 @@
 				"indent": 1
 			}
 			total = 0
-			for dummy, end_date in self.periodic_daterange:
+			for end_date in self.periodic_daterange:
 				period = self.get_period(end_date)
 				amount = flt(period_data.get(period, 0.0))
 				row[scrub(period)] = amount
@@ -249,7 +228,7 @@
 				"indent": self.depth_map.get(d.name)
 			}
 			total = 0
-			for dummy, end_date in self.periodic_daterange:
+			for end_date in self.periodic_daterange:
 				period = self.get_period(end_date)
 				amount = flt(self.entity_periodic_data.get(d.name, {}).get(period, 0.0))
 				row[scrub(period)] = amount
@@ -278,12 +257,11 @@
 			period = "Quarter " + str(((posting_date.month-1)//3)+1) +" " + str(posting_date.year)
 		else:
 			year = get_fiscal_year(posting_date, company=self.filters.company)
-			period = str(year[2])
-
+			period = str(year[0])
 		return period
 
 	def get_period_date_ranges(self):
-		from dateutil.relativedelta import relativedelta
+		from dateutil.relativedelta import relativedelta, MO
 		from_date, to_date = getdate(self.filters.from_date), getdate(self.filters.to_date)
 
 		increment = {
@@ -293,18 +271,26 @@
 			"Yearly": 12
 		}.get(self.filters.range, 1)
 
+		if self.filters.range in ['Monthly', 'Quarterly']:
+			from_date = from_date.replace(day = 1)
+		elif self.filters.range == "Yearly":
+			from_date = get_fiscal_year(from_date)[1]
+		else:
+			from_date = from_date + relativedelta(from_date, weekday=MO(-1))
+
 		self.periodic_daterange = []
-		for dummy in range(1, 53, increment):
+		for dummy in range(1, 53):
 			if self.filters.range == "Weekly":
-				period_end_date = from_date + relativedelta(days=6)
+				period_end_date = add_days(from_date, 6)
 			else:
-				period_end_date = from_date + relativedelta(months=increment, days=-1)
+				period_end_date = add_to_date(from_date, months=increment, days=-1)
 
 			if period_end_date > to_date:
 				period_end_date = to_date
-			self.periodic_daterange.append([from_date, period_end_date])
-
-			from_date = period_end_date + relativedelta(days=1)
+
+			self.periodic_daterange.append(period_end_date)
+
+			from_date = add_days(period_end_date, 1)
 			if period_end_date == to_date:
 				break
 
