# Copyright (c) 2013, Frappe Technologies Pvt. Ltd. and contributors
# For license information, please see license.txt

from __future__ import unicode_literals
import frappe
from frappe import _, scrub
<<<<<<< HEAD
from frappe.utils import getdate, flt, cint
=======
from frappe.utils import getdate, flt, add_to_date, add_days
>>>>>>> 23feebf0
from six import iteritems
from erpnext.accounts.utils import get_fiscal_year

def execute(filters=None):
	return Analytics(filters).run()

class Analytics(object):
	def __init__(self, filters=None):
		self.filters = frappe._dict(filters or {})
		self.date_field = 'transaction_date' \
			if self.filters.doctype in ['Sales Order', 'Purchase Order'] else 'posting_date'
		self.months = ["Jan", "Feb", "Mar", "Apr", "May", "Jun", "Jul", "Aug", "Sep", "Oct", "Nov", "Dec"]
		self.get_period_date_ranges()
		self.entity_names = {}

	def run(self):
		self.get_columns()
		self.get_data()
		self.get_chart_data()
		return self.columns, self.data , None, self.chart

	def get_columns(self):
		self.columns = [{
			"label": _(self.filters.tree_type),
			"options": self.filters.tree_type,
			"fieldname": "entity",
			"fieldtype": "Link",
			"width": 140
		}]

		show_name = False
		if self.filters.tree_type == "Customer":
			if frappe.defaults.get_global_default('cust_master_name') == "Naming Series":
				show_name = True
		if self.filters.tree_type == "Supplier":
			if frappe.defaults.get_global_default('supp_master_name') == "Naming Series":
				show_name = True
		if self.filters.tree_type == "Item":
			show_name = True

		if show_name:
			self.columns.append({
				"label": _(self.filters.tree_type + " Name"),
				"fieldname": "entity_name",
				"fieldtype": "Data",
				"width": 140
			})
<<<<<<< HEAD

		self.columns.append({
			"label": _("Total"),
			"fieldname": "total",
			"fieldtype": "Float",
			"width": 120
		})

		for dummy, end_date in self.periodic_daterange:
=======
		for end_date in self.periodic_daterange:
>>>>>>> 23feebf0
			period = self.get_period(end_date)
			self.columns.append({
				"label": _(period),
				"fieldname": scrub(period),
				"fieldtype": "Float",
				"period_column": True,
				"width": 120
			})

	def get_data(self):
		if self.filters.tree_type == 'Customer':
			self.get_entries("s.customer", "s.customer_name")
			self.get_rows()

		if self.filters.tree_type == 'Supplier':
			self.get_entries("s.supplier", "s.supplier_name")
			self.get_rows()

		elif self.filters.tree_type == 'Item':
			self.get_entries("i.item_code", "i.item_name")
			self.get_rows()

		elif self.filters.tree_type == 'Brand':
			self.get_entries("i.brand")
			self.get_rows()

		elif self.filters.tree_type in ["Customer Group", "Supplier Group", "Territory", "Item Group", "Sales Person"]:
			if self.filters.tree_type == 'Customer Group':
				entity_field = "s.customer_group"
			elif self.filters.tree_type == 'Supplier Group':
				entity_field = "sup.supplier_group"
			elif self.filters.tree_type == 'Territory':
				entity_field = "s.territory"
			elif self.filters.tree_type == 'Item Group':
				entity_field = "i.item_group"
			else:
				entity_field = "sp.sales_person"
			self.get_entries(entity_field)
			self.get_groups()
			self.get_rows_by_group()

	def get_entries(self, entity_field, entity_name_field=None):
		include_sales_person = self.filters.tree_type == "Sales Person" or self.filters.sales_person
		sales_team_table = ", `tabSales Team` sp" if include_sales_person else ""
		sales_person_condition = "and sp.parent = s.name and sp.parenttype = %(doctype)s" if include_sales_person else ""

		include_supplier = self.filters.tree_type == "Supplier Group" or self.filters.supplier_group
		supplier_table = ", `tabSupplier` sup" if include_supplier else ""
		supplier_condition = "and sup.name = s.supplier" if include_supplier else ""

		is_opening_condition = "and s.is_opening != 'Yes'" if self.filters.doctype in ['Sales Invoice', 'Purchase Invoice']\
			else ""

		entity_name_field = "{0} as entity_name, ".format(entity_name_field) if entity_name_field else ""
		if include_sales_person:
			value_field = "i.{} * sp.allocated_percentage / 100".format(frappe.db.escape(self.filters.value_field))
		else:
			value_field = "i.{}".format(frappe.db.escape(self.filters.value_field))

		self.entries = frappe.db.sql("""
			select
				{entity_field} as entity,
				{entity_name_field}
				{value_field} as value_field,
				s.{date_field}
			from 
				`tab{doctype} Item` i, `tab{doctype}` s {sales_team_table} {supplier_table}
			where i.parent = s.name and s.docstatus = 1 {sales_person_condition} {supplier_condition}
				and s.company = %(company)s and s.{date_field} between %(from_date)s and %(to_date)s
				{is_opening_condition} {filter_conditions}
		""".format(
			entity_field=entity_field,
			entity_name_field=entity_name_field,
			value_field=value_field,
			date_field=self.date_field,
			doctype=self.filters.doctype,
			sales_team_table=sales_team_table,
			sales_person_condition=sales_person_condition,
			supplier_table=supplier_table,
			supplier_condition=supplier_condition,
			is_opening_condition=is_opening_condition,
			filter_conditions=self.get_conditions()
		), self.filters, as_dict=1)

		if entity_name_field:
			for d in self.entries:
				self.entity_names.setdefault(d.entity, d.entity_name)

	def get_conditions(self):
		conditions = []

		if self.filters.get("customer"):
			conditions.append("s.customer=%(customer)s")

		if self.filters.get("customer_group"):
			lft, rgt = frappe.db.get_value("Customer Group", self.filters.customer_group, ["lft", "rgt"])
			conditions.append("""s.customer_group in (select name from `tabCustomer Group`
					where lft>=%s and rgt<=%s and docstatus<2)""" % (lft, rgt))

		if self.filters.get("supplier"):
			conditions.append("s.supplier=%(supplier)s")

		if self.filters.get("supplier_group"):
			lft, rgt = frappe.db.get_value("Supplier Group", self.filters.supplier_group, ["lft", "rgt"])
			conditions.append("""sup.supplier_group in (select name from `tabSupplier Group`
					where lft>=%s and rgt<=%s and docstatus<2)""" % (lft, rgt))

		if self.filters.get("item_code"):
			conditions.append("i.item_code=%(item_code)s")

		if self.filters.get("item_group"):
			lft, rgt = frappe.db.get_value("Item Group", self.filters.item_group, ["lft", "rgt"])
			conditions.append("""i.item_group in (select name from `tabItem Group`
					where lft>=%s and rgt<=%s and docstatus<2)""" % (lft, rgt))

		if self.filters.get("brand"):
			conditions.append("i.brand=%(brand)s")

		if self.filters.get("territory"):
			lft, rgt = frappe.db.get_value("Territory", self.filters.territory, ["lft", "rgt"])
			conditions.append("""s.territory in (select name from `tabTerritory`
					where lft>=%s and rgt<=%s and docstatus<2)""" % (lft, rgt))

		if self.filters.get("sales_person"):
			lft, rgt = frappe.db.get_value("Sales Person", self.filters.sales_person, ["lft", "rgt"])
			conditions.append("""sp.sales_person in (select name from `tabSales Person`
					where lft>=%s and rgt<=%s and docstatus<2)""" % (lft, rgt))

		return "and {}".format(" and ".join(conditions)) if conditions else ""

	def get_rows(self):
		self.data=[]
		self.get_periodic_data()

		total_row = frappe._dict({"entity": _("Total"), "total": 0})
		self.data.append(total_row)

		for entity, period_data in iteritems(self.entity_periodic_data):
			row = {
				"entity": entity,
				"entity_name": self.entity_names.get(entity),
				"indent": 1
			}
			total = 0
			for end_date in self.periodic_daterange:
				period = self.get_period(end_date)
				amount = flt(period_data.get(period, 0.0))
				row[scrub(period)] = amount
				total += amount

				total_row.setdefault(scrub(period), 0.0)
				total_row[scrub(period)] += amount
				total_row["total"] += amount

			row["total"] = total
			self.data.append(row)

	def get_rows_by_group(self):
		self.get_periodic_data()
		out = []

		for d in reversed(self.group_entries):
			row = {
				"entity": d.name,
				"indent": self.depth_map.get(d.name)
			}
			total = 0
			for end_date in self.periodic_daterange:
				period = self.get_period(end_date)
				amount = flt(self.entity_periodic_data.get(d.name, {}).get(period, 0.0))
				row[scrub(period)] = amount
				if d.parent:
					self.entity_periodic_data.setdefault(d.parent, frappe._dict()).setdefault(period, 0.0)
					self.entity_periodic_data[d.parent][period] += amount
				total += amount
			row["total"] = total
			out = [row] + out
		self.data = out

	def get_periodic_data(self):
		self.entity_periodic_data = frappe._dict()

		for d in self.entries:
			period = self.get_period(d.get(self.date_field))
			self.entity_periodic_data.setdefault(d.entity, frappe._dict()).setdefault(period, 0.0)
			self.entity_periodic_data[d.entity][period] += flt(d.value_field)

	def get_period(self, posting_date):
		if self.filters.range == 'Weekly':
			period = "Week " + str(posting_date.isocalendar()[1]) + " " + str(posting_date.year)
		elif self.filters.range == 'Monthly':
			period = str(self.months[posting_date.month - 1]) + " " + str(posting_date.year)
		elif self.filters.range == 'Quarterly':
			period = "Quarter " + str(((posting_date.month-1)//3)+1) +" " + str(posting_date.year)
		else:
			year = get_fiscal_year(posting_date, company=self.filters.company)
			period = str(year[0])
		return period

	def get_period_date_ranges(self):
		from dateutil.relativedelta import relativedelta, MO
		from_date, to_date = getdate(self.filters.from_date), getdate(self.filters.to_date)

		increment = {
			"Monthly": 1,
			"Quarterly": 3,
			"Half-Yearly": 6,
			"Yearly": 12
		}.get(self.filters.range, 1)

		if self.filters.range in ['Monthly', 'Quarterly']:
			from_date = from_date.replace(day = 1)
		elif self.filters.range == "Yearly":
			from_date = get_fiscal_year(from_date)[1]
		else:
			from_date = from_date + relativedelta(from_date, weekday=MO(-1))

		self.periodic_daterange = []
		for dummy in range(1, 53):
			if self.filters.range == "Weekly":
				period_end_date = add_days(from_date, 6)
			else:
				period_end_date = add_to_date(from_date, months=increment, days=-1)

			if period_end_date > to_date:
				period_end_date = to_date

			self.periodic_daterange.append(period_end_date)

			from_date = add_days(period_end_date, 1)
			if period_end_date == to_date:
				break

	def get_groups(self):
		if self.filters.tree_type == "Territory":
			parent = 'parent_territory'
		if self.filters.tree_type == "Customer Group":
			parent = 'parent_customer_group'
		if self.filters.tree_type == "Item Group":
			parent = 'parent_item_group'
		if self.filters.tree_type == "Supplier Group":
			parent = 'parent_supplier_group'
		if self.filters.tree_type == "Sales Person":
			parent = 'parent_sales_person'

		self.depth_map = frappe._dict()

		self.group_entries = frappe.db.sql("""select name, lft, rgt , {parent} as parent
			from `tab{tree}` order by lft"""
			.format(tree=self.filters.tree_type, parent=parent), as_dict=1)

		for d in self.group_entries:
			if d.parent:
				self.depth_map.setdefault(d.name, self.depth_map.get(d.parent) + 1)
			else:
				self.depth_map.setdefault(d.name, 0)

	def get_chart_data(self):
		labels = [d.get("label") for d in self.columns if d.get("period_column")]
		self.chart = {
			"data": {
				'labels': labels,
				'datasets':[]
			},
			"type": "line"
		}<|MERGE_RESOLUTION|>--- conflicted
+++ resolved
@@ -4,11 +4,7 @@
 from __future__ import unicode_literals
 import frappe
 from frappe import _, scrub
-<<<<<<< HEAD
-from frappe.utils import getdate, flt, cint
-=======
 from frappe.utils import getdate, flt, add_to_date, add_days
->>>>>>> 23feebf0
 from six import iteritems
 from erpnext.accounts.utils import get_fiscal_year
 
@@ -56,7 +52,6 @@
 				"fieldtype": "Data",
 				"width": 140
 			})
-<<<<<<< HEAD
 
 		self.columns.append({
 			"label": _("Total"),
@@ -65,10 +60,7 @@
 			"width": 120
 		})
 
-		for dummy, end_date in self.periodic_daterange:
-=======
 		for end_date in self.periodic_daterange:
->>>>>>> 23feebf0
 			period = self.get_period(end_date)
 			self.columns.append({
 				"label": _(period),
