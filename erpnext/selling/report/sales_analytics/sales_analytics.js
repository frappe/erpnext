--- conflicted
+++ resolved
@@ -110,26 +110,6 @@
 					row_name = data[2].content;
 					length = data.length;
 
-<<<<<<< HEAD
-					if (tree_type == "Customer") {
-						row_values = data
-							.slice(4, length - 1)
-							.map(function (column) {
-								return column.content;
-							});
-					} else if (tree_type == "Item") {
-						row_values = data
-							.slice(5, length - 1)
-							.map(function (column) {
-								return column.content;
-							});
-					} else {
-						row_values = data
-							.slice(3, length - 1)
-							.map(function (column) {
-								return column.content;
-							});
-=======
 					var tree_type = frappe.query_report.filters[0].value;
 					if(tree_type == "Customer") {
 						row_values = data.slice(4,length-1).map(function (column) {
@@ -144,7 +124,6 @@
 						row_values = data.slice(3,length-1).map(function (column) {
 							return column.content;
 						})
->>>>>>> d229cd82
 					}
 					
 					entry = {
@@ -155,12 +134,6 @@
 					let raw_data = frappe.query_report.chart.data;
 					let new_datasets = raw_data.datasets;
 
-<<<<<<< HEAD
-					let element_found = new_datasets.some((element, index, array)=>{
-						if(element.name == row_name){
-							array.splice(index, 1)
-							return true
-=======
 					debugger
 					var found = false;
 
@@ -169,7 +142,6 @@
 							found = true;
 							new_datasets.splice(i,1);
 							break;
->>>>>>> d229cd82
 						}
 						return false
 					})
