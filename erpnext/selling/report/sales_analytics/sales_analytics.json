--- conflicted
+++ resolved
@@ -7,11 +7,7 @@
  "doctype": "Report", 
  "idx": 0, 
  "is_standard": "Yes", 
-<<<<<<< HEAD
- "modified": "2019-04-05 01:27:53.565069", 
-=======
  "modified": "2019-05-24 05:37:02.866139", 
->>>>>>> 0c0604b7
  "modified_by": "Administrator", 
  "module": "Selling", 
  "name": "Sales Analytics", 
