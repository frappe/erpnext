--- conflicted
+++ resolved
@@ -58,108 +58,6 @@
 		return get_data_by_territory(filters, common_columns)
 
 def get_data_by_time(filters, common_columns):
-<<<<<<< HEAD
-    # key yyyy-mm
-    columns = [
-        {
-            'label': _('Year'),
-            'fieldname': 'year',
-            'fieldtype': 'Data',
-            'width': 100
-        },
-        {
-            'label': _('Month'),
-            'fieldname': 'month',
-            'fieldtype': 'Data',
-            'width': 100
-        },
-    ]
-    columns += common_columns
-
-    customers_in = get_customer_stats(filters)
-
-    # time series
-    from_year, from_month, temp = filters.get('from_date').split('-')
-    to_year, to_month, temp = filters.get('to_date').split('-')
-
-    from_year, from_month, to_year, to_month = \
-        cint(from_year), cint(from_month), cint(to_year), cint(to_month)
-
-    out = []
-    for year in range(from_year, to_year+1):
-        for month in range(from_month if year==from_year else 1, (to_month+1) if year==to_year else 13):
-            key = '{year}-{month:02d}'.format(year=year, month=month)
-            data = customers_in.get(key)
-            new = data['new'] if data else [0, 0.0]
-            repeat = data['repeat'] if data else [0, 0.0]
-            out.append({
-                'year': cstr(year),
-                'month': calendar.month_name[month],
-                'new_customers': new[0],
-                'repeat_customers': repeat[0],
-                'total': new[0] + repeat[0],
-                'new_customer_revenue': new[1],
-                'repeat_customer_revenue': repeat[1],
-                'total_revenue': new[1] + repeat[1]
-            })
-    return columns, out
-
-def get_data_by_territory(filters, common_columns):
-    columns = [{
-        'label': 'Territory',
-        'fieldname': 'territory',
-        'fieldtype': 'Link',
-        'options': 'Territory',
-        'width': 150
-    }]
-    columns += common_columns
-
-    customers_in = get_customer_stats(filters, tree_view=True)
-
-    territory_dict = {}
-    for t in frappe.db.sql('''SELECT name, lft, parent_territory, is_group FROM `tabTerritory` ORDER BY lft''', as_dict=1):
-        territory_dict.update({
-            t.name: {
-                'parent': t.parent_territory,
-                'is_group': t.is_group
-            }
-        })
-
-    depth_map = frappe._dict()
-    for name, info in territory_dict.items():
-        default = depth_map.get(info['parent']) + 1 if info['parent'] else 0
-        depth_map.setdefault(name, default)
-
-    data = []
-    for name, indent in depth_map.items():
-        condition = customers_in.get(name)
-        new = customers_in[name]['new'] if condition else [0, 0.0]
-        repeat = customers_in[name]['repeat'] if condition else [0, 0.0]
-        temp = {
-            'territory': name,
-            'parent_territory': territory_dict[name]['parent'],
-            'indent': indent,
-            'new_customers': new[0],
-            'repeat_customers': repeat[0],
-            'total': new[0] + repeat[0],
-            'new_customer_revenue': new[1],
-            'repeat_customer_revenue': repeat[1],
-            'total_revenue': new[1] + repeat[1],
-            'bold': 0 if indent else 1
-        }
-        data.append(temp)
-
-    loop_data = sorted(data, key=lambda k: k['indent'], reverse=True)
-
-    for ld in loop_data:
-        if ld['parent_territory']:
-            parent_data = [x for x in data if x['territory'] == ld['parent_territory']][0]
-            for key in parent_data.keys():
-                if key not in  ['indent', 'territory', 'parent_territory', 'bold']:
-                    parent_data[key] += ld[key]
-
-    return columns, data, None, None, None, 1
-=======
 	# key yyyy-mm
 	columns = [
 		{
@@ -260,7 +158,6 @@
 					parent_data[key] += ld[key]
 
 	return columns, data, None, None, None, 1
->>>>>>> 86ea75e4
 
 def get_customer_stats(filters, tree_view=False):
 	""" Calculates number of new and repeated customers. """
