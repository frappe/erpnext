# Copyright (c) 2015, Frappe Technologies Pvt. Ltd. and Contributors
# License: GNU General Public License v3. See license.txt


import calendar

import frappe
from frappe import _
<<<<<<< HEAD
from frappe.utils import getdate, cint, cstr
import calendar
=======
from frappe.utils import cint, cstr, getdate
>>>>>>> 540559d6


def execute(filters=None):
	common_columns = [
		{
			'label': _('New Customers'),
			'fieldname': 'new_customers',
			'fieldtype': 'Int',
			'default': 0,
			'width': 125
		},
		{
			'label': _('Repeat Customers'),
			'fieldname': 'repeat_customers',
			'fieldtype': 'Int',
			'default': 0,
			'width': 125
		},
		{
			'label': _('Total'),
			'fieldname': 'total',
			'fieldtype': 'Int',
			'default': 0,
			'width': 100
		},
		{
			'label': _('New Customer Revenue'),
			'fieldname': 'new_customer_revenue',
			'fieldtype': 'Currency',
			'default': 0.0,
			'width': 175
		},
		{
			'label': _('Repeat Customer Revenue'),
			'fieldname': 'repeat_customer_revenue',
			'fieldtype': 'Currency',
			'default': 0.0,
			'width': 175
		},
		{
			'label': _('Total Revenue'),
			'fieldname': 'total_revenue',
			'fieldtype': 'Currency',
			'default': 0.0,
			'width': 175
		}
	]
	if filters.get('view_type') == 'Monthly':
		return get_data_by_time(filters, common_columns)
	else:
		return get_data_by_territory(filters, common_columns)

def get_data_by_time(filters, common_columns):
	# key yyyy-mm
	columns = [
		{
			'label': _('Year'),
			'fieldname': 'year',
			'fieldtype': 'Data',
			'width': 100
		},
		{
			'label': _('Month'),
			'fieldname': 'month',
			'fieldtype': 'Data',
			'width': 100
		},
	]
	columns += common_columns

	customers_in = get_customer_stats(filters)

	# time series
	from_year, from_month, temp = filters.get('from_date').split('-')
	to_year, to_month, temp = filters.get('to_date').split('-')

	from_year, from_month, to_year, to_month = \
		cint(from_year), cint(from_month), cint(to_year), cint(to_month)

	out = []
	for year in range(from_year, to_year+1):
		for month in range(from_month if year==from_year else 1, (to_month+1) if year==to_year else 13):
			key = '{year}-{month:02d}'.format(year=year, month=month)
			data = customers_in.get(key)
			new = data['new'] if data else [0, 0.0]
			repeat = data['repeat'] if data else [0, 0.0]
			out.append({
				'year': cstr(year),
				'month': calendar.month_name[month],
				'new_customers': new[0],
				'repeat_customers': repeat[0],
				'total': new[0] + repeat[0],
				'new_customer_revenue': new[1],
				'repeat_customer_revenue': repeat[1],
				'total_revenue': new[1] + repeat[1]
			})
	return columns, out

def get_data_by_territory(filters, common_columns):
	columns = [{
		'label': 'Territory',
		'fieldname': 'territory',
		'fieldtype': 'Link',
		'options': 'Territory',
		'width': 150
	}]
	columns += common_columns

	customers_in = get_customer_stats(filters, tree_view=True)

<<<<<<< HEAD
			out.append([cstr(year), calendar.month_name[month],
				new[0], repeat[0], new[0] + repeat[0],
				new[1], repeat[1], new[1] + repeat[1]])

	return [
		_("Year") + "::100",
		_("Month") + "::100",
		_("New Customers") + ":Int:100",
		_("Repeat Customers") + ":Int:100",
		_("Total") + ":Int:100",
		_("New Customer Revenue") + ":Currency:150",
		_("Repeat Customer Revenue") + ":Currency:150",
		_("Total Revenue") + ":Currency:150"
	], out
=======
	territory_dict = {}
	for t in frappe.db.sql('''SELECT name, lft, parent_territory, is_group FROM `tabTerritory` ORDER BY lft''', as_dict=1):
		territory_dict.update({
			t.name: {
				'parent': t.parent_territory,
				'is_group': t.is_group
			}
		})

	depth_map = frappe._dict()
	for name, info in territory_dict.items():
		default = depth_map.get(info['parent']) + 1 if info['parent'] else 0
		depth_map.setdefault(name, default)

	data = []
	for name, indent in depth_map.items():
		condition = customers_in.get(name)
		new = customers_in[name]['new'] if condition else [0, 0.0]
		repeat = customers_in[name]['repeat'] if condition else [0, 0.0]
		temp = {
			'territory': name,
			'parent_territory': territory_dict[name]['parent'],
			'indent': indent,
			'new_customers': new[0],
			'repeat_customers': repeat[0],
			'total': new[0] + repeat[0],
			'new_customer_revenue': new[1],
			'repeat_customer_revenue': repeat[1],
			'total_revenue': new[1] + repeat[1],
			'bold': 0 if indent else 1
		}
		data.append(temp)

	loop_data = sorted(data, key=lambda k: k['indent'], reverse=True)

	for ld in loop_data:
		if ld['parent_territory']:
			parent_data = [x for x in data if x['territory'] == ld['parent_territory']][0]
			for key in parent_data.keys():
				if key not in  ['indent', 'territory', 'parent_territory', 'bold']:
					parent_data[key] += ld[key]

	return columns, data, None, None, None, 1

def get_customer_stats(filters, tree_view=False):
	""" Calculates number of new and repeated customers and revenue. """
	company_condition = ''
	if filters.get('company'):
		company_condition = ' and company=%(company)s'

	customers = []
	customers_in = {}

	for si in frappe.db.sql('''select territory, posting_date, customer, base_grand_total from `tabSales Invoice`
		where docstatus=1 and posting_date <= %(to_date)s
		{company_condition} order by posting_date'''.format(company_condition=company_condition),
		filters, as_dict=1):

		key = si.territory if tree_view else si.posting_date.strftime('%Y-%m')
		new_or_repeat = 'new' if si.customer not in customers else 'repeat'
		customers_in.setdefault(key, {'new': [0, 0.0], 'repeat': [0, 0.0]})

		# if filters.from_date <= si.posting_date.strftime('%Y-%m-%d'):
		if getdate(filters.from_date) <= getdate(si.posting_date):
				customers_in[key][new_or_repeat][0] += 1
				customers_in[key][new_or_repeat][1] += si.base_grand_total
		if new_or_repeat == 'new':
			customers.append(si.customer)
>>>>>>> 540559d6

	return customers_in<|MERGE_RESOLUTION|>--- conflicted
+++ resolved
@@ -6,12 +6,7 @@
 
 import frappe
 from frappe import _
-<<<<<<< HEAD
-from frappe.utils import getdate, cint, cstr
-import calendar
-=======
 from frappe.utils import cint, cstr, getdate
->>>>>>> 540559d6
 
 
 def execute(filters=None):
@@ -122,22 +117,6 @@
 
 	customers_in = get_customer_stats(filters, tree_view=True)
 
-<<<<<<< HEAD
-			out.append([cstr(year), calendar.month_name[month],
-				new[0], repeat[0], new[0] + repeat[0],
-				new[1], repeat[1], new[1] + repeat[1]])
-
-	return [
-		_("Year") + "::100",
-		_("Month") + "::100",
-		_("New Customers") + ":Int:100",
-		_("Repeat Customers") + ":Int:100",
-		_("Total") + ":Int:100",
-		_("New Customer Revenue") + ":Currency:150",
-		_("Repeat Customer Revenue") + ":Currency:150",
-		_("Total Revenue") + ":Currency:150"
-	], out
-=======
 	territory_dict = {}
 	for t in frappe.db.sql('''SELECT name, lft, parent_territory, is_group FROM `tabTerritory` ORDER BY lft''', as_dict=1):
 		territory_dict.update({
@@ -206,6 +185,5 @@
 				customers_in[key][new_or_repeat][1] += si.base_grand_total
 		if new_or_repeat == 'new':
 			customers.append(si.customer)
->>>>>>> 540559d6
 
 	return customers_in