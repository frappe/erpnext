--- conflicted
+++ resolved
@@ -160,11 +160,7 @@
 	return columns, data, None, None, None, 1
 
 def get_customer_stats(filters, tree_view=False):
-<<<<<<< HEAD
 	""" Calculates number of new and repeated customers and revenue. """
-=======
-	""" Calculates number of new and repeated customers. """
->>>>>>> f3c695b2
 	company_condition = ''
 	if filters.get('company'):
 		company_condition = ' and company=%(company)s'
@@ -178,7 +174,6 @@
 		filters, as_dict=1):
 
 		key = si.territory if tree_view else si.posting_date.strftime('%Y-%m')
-<<<<<<< HEAD
 		new_or_repeat = 'new' if si.customer not in customers else 'repeat'
 
 		customers_in.setdefault(key, {'new': [0, 0.0], 'repeat': [0, 0.0]})
@@ -189,16 +184,5 @@
 				customers_in[key][new_or_repeat][1] += si.base_grand_total
 		if new_or_repeat == 'new':
 			customers.append(si.customer)
-=======
-		customers_in.setdefault(key, {'new': [0, 0.0], 'repeat': [0, 0.0]})
-
-		if not si.customer in customers:
-			customers_in[key]['new'][0] += 1
-			customers_in[key]['new'][1] += si.base_grand_total
-			customers.append(si.customer)
-		else:
-			customers_in[key]['repeat'][0] += 1
-			customers_in[key]['repeat'][1] += si.base_grand_total
->>>>>>> f3c695b2
 
 	return customers_in