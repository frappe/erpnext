# Copyright (c) 2015, Frappe Technologies Pvt. Ltd. and Contributors
# License: GNU General Public License v3. See license.txt

from __future__ import unicode_literals
import calendar
import frappe
from frappe import _
<<<<<<< HEAD
from frappe.utils import getdate, cint, cstr
import calendar
=======
from frappe.utils import cint, cstr, getdate
>>>>>>> 00175c96

def execute(filters=None):
	common_columns = [
		{
			'label': _('New Customers'),
			'fieldname': 'new_customers',
			'fieldtype': 'Int',
			'default': 0,
			'width': 125
		},
		{
			'label': _('Repeat Customers'),
			'fieldname': 'repeat_customers',
			'fieldtype': 'Int',
			'default': 0,
			'width': 125
		},
		{
			'label': _('Total'),
			'fieldname': 'total',
			'fieldtype': 'Int',
			'default': 0,
			'width': 100
		},
		{
			'label': _('New Customer Revenue'),
			'fieldname': 'new_customer_revenue',
			'fieldtype': 'Currency',
			'default': 0.0,
			'width': 175
		},
		{
			'label': _('Repeat Customer Revenue'),
			'fieldname': 'repeat_customer_revenue',
			'fieldtype': 'Currency',
			'default': 0.0,
			'width': 175
		},
		{
			'label': _('Total Revenue'),
			'fieldname': 'total_revenue',
			'fieldtype': 'Currency',
			'default': 0.0,
			'width': 175
		}
	]
	if filters.get('view_type') == 'Monthly':
		return get_data_by_time(filters, common_columns)
	else:
		return get_data_by_territory(filters, common_columns)

def get_data_by_time(filters, common_columns):
	# key yyyy-mm
	columns = [
		{
			'label': _('Year'),
			'fieldname': 'year',
			'fieldtype': 'Data',
			'width': 100
		},
		{
			'label': _('Month'),
			'fieldname': 'month',
			'fieldtype': 'Data',
			'width': 100
		},
	]
	columns += common_columns

	customers_in = get_customer_stats(filters)

	# time series
	from_year, from_month, temp = filters.get('from_date').split('-')
	to_year, to_month, temp = filters.get('to_date').split('-')

	from_year, from_month, to_year, to_month = \
		cint(from_year), cint(from_month), cint(to_year), cint(to_month)

	out = []
	for year in range(from_year, to_year+1):
		for month in range(from_month if year==from_year else 1, (to_month+1) if year==to_year else 13):
			key = '{year}-{month:02d}'.format(year=year, month=month)
			data = customers_in.get(key)
			new = data['new'] if data else [0, 0.0]
			repeat = data['repeat'] if data else [0, 0.0]
			out.append({
				'year': cstr(year),
				'month': calendar.month_name[month],
				'new_customers': new[0],
				'repeat_customers': repeat[0],
				'total': new[0] + repeat[0],
				'new_customer_revenue': new[1],
				'repeat_customer_revenue': repeat[1],
				'total_revenue': new[1] + repeat[1]
			})
	return columns, out

def get_data_by_territory(filters, common_columns):
	columns = [{
		'label': 'Territory',
		'fieldname': 'territory',
		'fieldtype': 'Link',
		'options': 'Territory',
		'width': 150
	}]
	columns += common_columns

	customers_in = get_customer_stats(filters, tree_view=True)

	territory_dict = {}
	for t in frappe.db.sql('''SELECT name, lft, parent_territory, is_group FROM `tabTerritory` ORDER BY lft''', as_dict=1):
		territory_dict.update({
			t.name: {
				'parent': t.parent_territory,
				'is_group': t.is_group
			}
		})

	depth_map = frappe._dict()
	for name, info in territory_dict.items():
		default = depth_map.get(info['parent']) + 1 if info['parent'] else 0
		depth_map.setdefault(name, default)

<<<<<<< HEAD
			out.append([cstr(year), calendar.month_name[month],
				new[0], repeat[0], new[0] + repeat[0],
				new[1], repeat[1], new[1] + repeat[1]])

	return [
		_("Year") + "::100",
		_("Month") + "::100",
		_("New Customers") + ":Int:100",
		_("Repeat Customers") + ":Int:100",
		_("Total") + ":Int:100",
		_("New Customer Revenue") + ":Currency:150",
		_("Repeat Customer Revenue") + ":Currency:150",
		_("Total Revenue") + ":Currency:150"
	], out
=======
	data = []
	for name, indent in depth_map.items():
		condition = customers_in.get(name)
		new = customers_in[name]['new'] if condition else [0, 0.0]
		repeat = customers_in[name]['repeat'] if condition else [0, 0.0]
		temp = {
			'territory': name,
			'parent_territory': territory_dict[name]['parent'],
			'indent': indent,
			'new_customers': new[0],
			'repeat_customers': repeat[0],
			'total': new[0] + repeat[0],
			'new_customer_revenue': new[1],
			'repeat_customer_revenue': repeat[1],
			'total_revenue': new[1] + repeat[1],
			'bold': 0 if indent else 1
		}
		data.append(temp)

	loop_data = sorted(data, key=lambda k: k['indent'], reverse=True)

	for ld in loop_data:
		if ld['parent_territory']:
			parent_data = [x for x in data if x['territory'] == ld['parent_territory']][0]
			for key in parent_data.keys():
				if key not in  ['indent', 'territory', 'parent_territory', 'bold']:
					parent_data[key] += ld[key]

	return columns, data, None, None, None, 1

def get_customer_stats(filters, tree_view=False):
	""" Calculates number of new and repeated customers and revenue. """
	company_condition = ''
	if filters.get('company'):
		company_condition = ' and company=%(company)s'

	customers = []
	customers_in = {}

	for si in frappe.db.sql('''select territory, posting_date, customer, base_grand_total from `tabSales Invoice`
		where docstatus=1 and posting_date <= %(to_date)s
		{company_condition} order by posting_date'''.format(company_condition=company_condition),
		filters, as_dict=1):

		key = si.territory if tree_view else si.posting_date.strftime('%Y-%m')
		new_or_repeat = 'new' if si.customer not in customers else 'repeat'
		customers_in.setdefault(key, {'new': [0, 0.0], 'repeat': [0, 0.0]})

		# if filters.from_date <= si.posting_date.strftime('%Y-%m-%d'):
		if getdate(filters.from_date) <= getdate(si.posting_date):
				customers_in[key][new_or_repeat][0] += 1
				customers_in[key][new_or_repeat][1] += si.base_grand_total
		if new_or_repeat == 'new':
			customers.append(si.customer)
>>>>>>> 00175c96

	return customers_in<|MERGE_RESOLUTION|>--- conflicted
+++ resolved
@@ -5,12 +5,7 @@
 import calendar
 import frappe
 from frappe import _
-<<<<<<< HEAD
-from frappe.utils import getdate, cint, cstr
-import calendar
-=======
 from frappe.utils import cint, cstr, getdate
->>>>>>> 00175c96
 
 def execute(filters=None):
 	common_columns = [
@@ -134,22 +129,6 @@
 		default = depth_map.get(info['parent']) + 1 if info['parent'] else 0
 		depth_map.setdefault(name, default)
 
-<<<<<<< HEAD
-			out.append([cstr(year), calendar.month_name[month],
-				new[0], repeat[0], new[0] + repeat[0],
-				new[1], repeat[1], new[1] + repeat[1]])
-
-	return [
-		_("Year") + "::100",
-		_("Month") + "::100",
-		_("New Customers") + ":Int:100",
-		_("Repeat Customers") + ":Int:100",
-		_("Total") + ":Int:100",
-		_("New Customer Revenue") + ":Currency:150",
-		_("Repeat Customer Revenue") + ":Currency:150",
-		_("Total Revenue") + ":Currency:150"
-	], out
-=======
 	data = []
 	for name, indent in depth_map.items():
 		condition = customers_in.get(name)
@@ -204,6 +183,5 @@
 				customers_in[key][new_or_repeat][1] += si.base_grand_total
 		if new_or_repeat == 'new':
 			customers.append(si.customer)
->>>>>>> 00175c96
 
 	return customers_in