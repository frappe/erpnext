--- conflicted
+++ resolved
@@ -441,11 +441,7 @@
 	update_auto_repeat_reference: function(doc) {
 		if (doc.auto_repeat) {
 			frappe.call({
-<<<<<<< HEAD
-				method:"frappe.desk.doctype.auto_repeat.auto_repeat.update_reference",
-=======
 				method:"frappe.automation.doctype.auto_repeat.auto_repeat.update_reference",
->>>>>>> 0c0604b7
 				args:{
 					docname: doc.auto_repeat,
 					reference:doc.name
