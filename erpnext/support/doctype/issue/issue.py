# Copyright (c) 2015, Frappe Technologies Pvt. Ltd. and Contributors
# License: GNU General Public License v3. See license.txt

from __future__ import unicode_literals
import frappe
import json
from frappe import _
from frappe import utils
from frappe.model.document import Document
<<<<<<< HEAD
from frappe.utils import now_datetime
=======
from frappe.utils import cint, now_datetime, getdate, get_weekdays, add_to_date, get_time, get_datetime, time_diff_in_seconds
>>>>>>> 59769c7a
from datetime import datetime, timedelta
from frappe.model.mapper import get_mapped_doc
from frappe.utils.user import is_website_user
from frappe.email.inbox import link_communication_to_document

class Issue(Document):
	def get_feed(self):
		return "{0}: {1}".format(_(self.status), self.subject)

	def validate(self):
		if self.is_new() and self.via_customer_portal:
			self.flags.create_communication = True

		if not self.raised_by:
			self.raised_by = frappe.session.user

		self.set_lead_contact(self.raised_by)

	def on_update(self):
		# Add a communication in the issue timeline
		if self.flags.create_communication and self.via_customer_portal:
			self.create_communication()
			self.flags.communication_created = None

	def set_lead_contact(self, email_id):
		import email.utils

		email_id = email.utils.parseaddr(email_id)[1]
		if email_id:
			if not self.lead:
				self.lead = frappe.db.get_value("Lead", {"email_id": email_id})

			if not self.contact and not self.customer:
				self.contact = frappe.db.get_value("Contact", {"email_id": email_id})

				if self.contact:
					contact = frappe.get_doc("Contact", self.contact)
					self.customer = contact.get_link_for("Customer")

			if not self.company:
				self.company = frappe.db.get_value("Lead", self.lead, "company") or \
					frappe.db.get_default("Company")

<<<<<<< HEAD
=======
	def update_status(self):
		status = frappe.db.get_value("Issue", self.name, "status")
		if self.status != "Open" and status == "Open" and not self.first_responded_on:
			self.first_responded_on = frappe.flags.current_time or now_datetime()

		if self.status in ["Closed", "Resolved"] and status not in ["Resolved", "Closed"]:
			self.resolution_date = frappe.flags.current_time or now_datetime()
			if frappe.db.get_value("Issue", self.name, "agreement_status") == "Ongoing":
				set_service_level_agreement_variance(issue=self.name)
				self.update_agreement_status()
			set_resolution_time(issue=self)
			set_user_resolution_time(issue=self)

		if self.status == "Open" and status != "Open":
			# if no date, it should be set as None and not a blank string "", as per mysql strict config
			self.resolution_date = None
			self.reset_issue_metrics()
			# enable SLA and variance on Reopen
			self.agreement_status = "Ongoing"
			set_service_level_agreement_variance(issue=self.name)

		self.handle_hold_time(status)

	def handle_hold_time(self, status):
		if self.service_level_agreement:
			# set response and resolution variance as None as the issue is on Hold
			pause_sla_on = frappe.db.get_all("Pause SLA On Status", fields=["status"],
				filters={"parent": self.service_level_agreement})
			hold_statuses = [entry.status for entry in pause_sla_on]
			update_values = {}

			if hold_statuses:
				if self.status in hold_statuses and status not in hold_statuses:
					update_values['on_hold_since'] = frappe.flags.current_time or now_datetime()
					if not self.first_responded_on:
						update_values['response_by'] = None
						update_values['response_by_variance'] = 0
					update_values['resolution_by'] = None
					update_values['resolution_by_variance'] = 0

				# calculate hold time when status is changed from any hold status to any non-hold status
				if self.status not in hold_statuses and status in hold_statuses:
					hold_time = self.total_hold_time if self.total_hold_time else 0
					now_time = frappe.flags.current_time or now_datetime()
					last_hold_time = 0
					if self.on_hold_since:
						# last_hold_time will be added to the sla variables
						last_hold_time = time_diff_in_seconds(now_time, self.on_hold_since)
						update_values['total_hold_time'] = hold_time + last_hold_time

					# re-calculate SLA variables after issue changes from any hold status to any non-hold status
					# add hold time to SLA variables
					start_date_time = get_datetime(self.service_level_agreement_creation)
					priority = get_priority(self)
					now_time = frappe.flags.current_time or now_datetime()

					if not self.first_responded_on:
						response_by = get_expected_time_for(parameter="response", service_level=priority, start_date_time=start_date_time)
						response_by = add_to_date(response_by, seconds=round(last_hold_time))
						response_by_variance = round(time_diff_in_seconds(response_by, now_time))
						update_values['response_by'] = response_by
						update_values['response_by_variance'] = response_by_variance + last_hold_time

					resolution_by = get_expected_time_for(parameter="resolution", service_level=priority, start_date_time=start_date_time)
					resolution_by = add_to_date(resolution_by, seconds=round(last_hold_time))
					resolution_by_variance = round(time_diff_in_seconds(resolution_by, now_time))
					update_values['resolution_by'] = resolution_by
					update_values['resolution_by_variance'] = resolution_by_variance + last_hold_time
					update_values['on_hold_since'] = None

				self.db_set(update_values)

	def update_agreement_status(self):
		if self.service_level_agreement and self.agreement_status == "Ongoing":
			if cint(frappe.db.get_value("Issue", self.name, "response_by_variance")) < 0 or \
				cint(frappe.db.get_value("Issue", self.name, "resolution_by_variance")) < 0:

				self.agreement_status = "Failed"
			else:
				self.agreement_status = "Fulfilled"

	def update_agreement_status_on_custom_status(self):
		"""
			Update Agreement Fulfilled status using Custom Scripts for Custom Issue Status
		"""
		if not self.first_responded_on: # first_responded_on set when first reply is sent to customer
			self.response_by_variance = round(time_diff_in_seconds(self.response_by, now_datetime()), 2)

		if not self.resolution_date: # resolution_date set when issue has been closed
			self.resolution_by_variance = round(time_diff_in_seconds(self.resolution_by, now_datetime()), 2)

		self.agreement_status = "Fulfilled" if self.response_by_variance > 0 and self.resolution_by_variance > 0 else "Failed"

>>>>>>> 59769c7a
	def create_communication(self):
		communication = frappe.new_doc("Communication")
		communication.update({
			"communication_type": "Communication",
			"communication_medium": "Email",
			"sent_or_received": "Received",
			"email_status": "Open",
			"subject": self.subject,
			"sender": self.raised_by,
			"content": self.description,
			"status": "Linked",
			"reference_doctype": "Issue",
			"reference_name": self.name
		})
		communication.ignore_permissions = True
		communication.ignore_mandatory = True
		communication.save()

	@frappe.whitelist()
	def split_issue(self, subject, communication_id):
		# Bug: Pressing enter doesn't send subject
		from copy import deepcopy

		replicated_issue = deepcopy(self)
		replicated_issue.subject = subject
		replicated_issue.issue_split_from = self.name
		replicated_issue.first_response_time = 0
		replicated_issue.first_responded_on = None
		replicated_issue.creation = now_datetime()

		# Reset SLA
		if replicated_issue.service_level_agreement:
			replicated_issue.service_level_agreement_creation = now_datetime()
			replicated_issue.service_level_agreement = None
			replicated_issue.agreement_status = "Ongoing"
			replicated_issue.response_by = None
			replicated_issue.response_by_variance = None
			replicated_issue.resolution_by = None
			replicated_issue.resolution_by_variance = None
			replicated_issue.reset_issue_metrics()

		frappe.get_doc(replicated_issue).insert()

		# Replicate linked Communications
		# TODO: get all communications in timeline before this, and modify them to append them to new doc
		comm_to_split_from = frappe.get_doc("Communication", communication_id)
		communications = frappe.get_all("Communication",
			filters={"reference_doctype": "Issue",
				"reference_name": comm_to_split_from.reference_name,
				"creation": (">=", comm_to_split_from.creation)})

		for communication in communications:
			doc = frappe.get_doc("Communication", communication.name)
			doc.reference_name = replicated_issue.name
			doc.save(ignore_permissions=True)

		frappe.get_doc({
			"doctype": "Comment",
			"comment_type": "Info",
			"reference_doctype": "Issue",
			"reference_name": replicated_issue.name,
			"content": " - Split the Issue from <a href='/app/Form/Issue/{0}'>{1}</a>".format(self.name, frappe.bold(self.name)),
		}).insert(ignore_permissions=True)

		return replicated_issue.name

<<<<<<< HEAD
=======
	def before_insert(self):
		if frappe.db.get_single_value("Support Settings", "track_service_level_agreement"):
			if frappe.flags.in_test:
				self.set_response_and_resolution_time(priority=self.priority, service_level_agreement=self.service_level_agreement)
			else:
				self.set_response_and_resolution_time()

	def set_response_and_resolution_time(self, priority=None, service_level_agreement=None):
		service_level_agreement = get_active_service_level_agreement_for(priority=priority,
			customer=self.customer, service_level_agreement=service_level_agreement)

		if not service_level_agreement:
			if frappe.db.get_value("Issue", self.name, "service_level_agreement"):
				frappe.throw(_("Couldn't Set Service Level Agreement {0}.").format(self.service_level_agreement))
			return

		if (service_level_agreement.customer and self.customer) and not (service_level_agreement.customer == self.customer):
			frappe.throw(_("This Service Level Agreement is specific to Customer {0}").format(service_level_agreement.customer))

		self.service_level_agreement = service_level_agreement.name
		self.priority = service_level_agreement.default_priority if not priority else priority

		priority = get_priority(self)

		if not self.creation:
			self.creation = now_datetime()
			self.service_level_agreement_creation = now_datetime()

		start_date_time = get_datetime(self.service_level_agreement_creation)
		self.response_by = get_expected_time_for(parameter="response", service_level=priority, start_date_time=start_date_time)
		self.resolution_by = get_expected_time_for(parameter="resolution", service_level=priority, start_date_time=start_date_time)

		self.response_by_variance = round(time_diff_in_seconds(self.response_by, now_datetime()))
		self.resolution_by_variance = round(time_diff_in_seconds(self.resolution_by, now_datetime()))

	def change_service_level_agreement_and_priority(self):
		if self.service_level_agreement and frappe.db.exists("Issue", self.name) and \
			frappe.db.get_single_value("Support Settings", "track_service_level_agreement"):

			if not self.priority == frappe.db.get_value("Issue", self.name, "priority"):
				self.set_response_and_resolution_time(priority=self.priority, service_level_agreement=self.service_level_agreement)
				frappe.msgprint(_("Priority has been changed to {0}.").format(self.priority))

			if not self.service_level_agreement == frappe.db.get_value("Issue", self.name, "service_level_agreement"):
				self.set_response_and_resolution_time(priority=self.priority, service_level_agreement=self.service_level_agreement)
				frappe.msgprint(_("Service Level Agreement has been changed to {0}.").format(self.service_level_agreement))

	@frappe.whitelist()
	def reset_service_level_agreement(self, reason, user):
		if not frappe.db.get_single_value("Support Settings", "allow_resetting_service_level_agreement"):
			frappe.throw(_("Allow Resetting Service Level Agreement from Support Settings."))

		frappe.get_doc({
			"doctype": "Comment",
			"comment_type": "Info",
			"reference_doctype": self.doctype,
			"reference_name": self.name,
			"comment_email": user,
			"content": " resetted Service Level Agreement - {0}".format(_(reason)),
		}).insert(ignore_permissions=True)

		self.service_level_agreement_creation = now_datetime()
		self.set_response_and_resolution_time(priority=self.priority, service_level_agreement=self.service_level_agreement)
		self.agreement_status = "Ongoing"
		self.save()

	def reset_issue_metrics(self):
		self.db_set("resolution_time", None)
		self.db_set("user_resolution_time", None)


def get_priority(issue):
	service_level_agreement = frappe.get_doc("Service Level Agreement", issue.service_level_agreement)
	priority = service_level_agreement.get_service_level_agreement_priority(issue.priority)
	priority.update({
		"support_and_resolution": service_level_agreement.support_and_resolution,
		"holiday_list": service_level_agreement.holiday_list
	})
	return priority


def get_expected_time_for(parameter, service_level, start_date_time):
	current_date_time = start_date_time
	expected_time = current_date_time
	start_time = None
	end_time = None

	if parameter == "response":
		allotted_seconds = service_level.get("response_time")
	elif parameter == "resolution":
		allotted_seconds = service_level.get("resolution_time")
	else:
		frappe.throw(_("{0} parameter is invalid").format(parameter))

	expected_time_is_set = 0

	support_days = {}
	for service in service_level.get("support_and_resolution"):
		support_days[service.workday] = frappe._dict({
			"start_time": service.start_time,
			"end_time": service.end_time,
		})

	holidays = get_holidays(service_level.get("holiday_list"))
	weekdays = get_weekdays()

	while not expected_time_is_set:
		current_weekday = weekdays[current_date_time.weekday()]

		if not is_holiday(current_date_time, holidays) and current_weekday in support_days:
			start_time = current_date_time - datetime(current_date_time.year, current_date_time.month, current_date_time.day) \
				if getdate(current_date_time) == getdate(start_date_time) and get_time_in_timedelta(current_date_time.time()) > support_days[current_weekday].start_time \
				else support_days[current_weekday].start_time
			end_time = support_days[current_weekday].end_time
			time_left_today = time_diff_in_seconds(end_time, start_time)

			# no time left for support today
			if time_left_today <= 0: pass
			elif allotted_seconds:
				if time_left_today >= allotted_seconds:
					expected_time = datetime.combine(getdate(current_date_time), get_time(start_time))
					expected_time = add_to_date(expected_time, seconds=allotted_seconds)
					expected_time_is_set = 1
				else:
					allotted_seconds = allotted_seconds - time_left_today

		if not expected_time_is_set:
			current_date_time = add_to_date(current_date_time, days=1)

	if end_time and allotted_seconds >= 86400:
		current_date_time = datetime.combine(getdate(current_date_time), get_time(end_time))
	else:
		current_date_time = expected_time

	return current_date_time

def set_service_level_agreement_variance(issue=None):
	current_time = frappe.flags.current_time or now_datetime()

	filters = {"status": "Open", "agreement_status": "Ongoing"}
	if issue:
		filters = {"name": issue}

	for issue in frappe.get_list("Issue", filters=filters):
		doc = frappe.get_doc("Issue", issue.name)

		if not doc.first_responded_on: # first_responded_on set when first reply is sent to customer
			variance = round(time_diff_in_seconds(doc.response_by, current_time), 2)
			frappe.db.set_value(dt="Issue", dn=doc.name, field="response_by_variance", val=variance, update_modified=False)
			if variance < 0:
				frappe.db.set_value(dt="Issue", dn=doc.name, field="agreement_status", val="Failed", update_modified=False)

		if not doc.resolution_date: # resolution_date set when issue has been closed
			variance = round(time_diff_in_seconds(doc.resolution_by, current_time), 2)
			frappe.db.set_value(dt="Issue", dn=doc.name, field="resolution_by_variance", val=variance, update_modified=False)
			if variance < 0:
				frappe.db.set_value(dt="Issue", dn=doc.name, field="agreement_status", val="Failed", update_modified=False)


def set_resolution_time(issue):
	# total time taken from issue creation to closing
	resolution_time = time_diff_in_seconds(issue.resolution_date, issue.creation)
	issue.db_set("resolution_time", resolution_time)


def set_user_resolution_time(issue):
	# total time taken by a user to close the issue apart from wait_time
	communications = frappe.get_list("Communication", filters={
			"reference_doctype": issue.doctype,
			"reference_name": issue.name
		},
		fields=["sent_or_received", "name", "creation"],
		order_by="creation"
	)

	pending_time = []
	for i in range(len(communications)):
		if communications[i].sent_or_received == "Received" and communications[i-1].sent_or_received == "Sent":
			wait_time = time_diff_in_seconds(communications[i].creation, communications[i-1].creation)
			if wait_time > 0:
				pending_time.append(wait_time)

	total_pending_time = sum(pending_time)
	resolution_time_in_secs = time_diff_in_seconds(issue.resolution_date, issue.creation)
	user_resolution_time = resolution_time_in_secs - total_pending_time
	issue.db_set("user_resolution_time", user_resolution_time)

>>>>>>> 59769c7a

def get_list_context(context=None):
	return {
		"title": _("Issues"),
		"get_list": get_issue_list,
		"row_template": "templates/includes/issue_row.html",
		"show_sidebar": True,
		"show_search": True,
		"no_breadcrumbs": True
	}


def get_issue_list(doctype, txt, filters, limit_start, limit_page_length=20, order_by=None):
	from frappe.www.list import get_list

	user = frappe.session.user
	contact = frappe.db.get_value("Contact", {"user": user}, "name")
	customer = None

	if contact:
		contact_doc = frappe.get_doc("Contact", contact)
		customer = contact_doc.get_link_for("Customer")

	ignore_permissions = False
	if is_website_user():
		if not filters: filters = {}

		if customer:
			filters["customer"] = customer
		else:
			filters["raised_by"] = user

		ignore_permissions = True

	return get_list(doctype, txt, filters, limit_start, limit_page_length, ignore_permissions=ignore_permissions)


@frappe.whitelist()
def set_multiple_status(names, status):

	for name in json.loads(names):
		frappe.db.set_value("Issue", name, "status", status)

@frappe.whitelist()
def set_status(name, status):
	frappe.db.set_value("Issue", name, "status", status)

def auto_close_tickets():
	"""Auto-close replied support tickets after 7 days"""
	auto_close_after_days = frappe.db.get_value("Support Settings", "Support Settings", "close_issue_after_days") or 7

	issues = frappe.db.sql(""" select name from tabIssue where status='Replied' and
		modified<DATE_SUB(CURDATE(), INTERVAL %s DAY) """, (auto_close_after_days), as_dict=True)

	for issue in issues:
		doc = frappe.get_doc("Issue", issue.get("name"))
		doc.status = "Closed"
		doc.flags.ignore_permissions = True
		doc.flags.ignore_mandatory = True
		doc.save()

def has_website_permission(doc, ptype, user, verbose=False):
	from erpnext.controllers.website_list_for_contact import has_website_permission
	permission_based_on_customer = has_website_permission(doc, ptype, user, verbose)

	return permission_based_on_customer or doc.raised_by==user

def update_issue(contact, method):
	"""Called when Contact is deleted"""
	frappe.db.sql("""UPDATE `tabIssue` set contact='' where contact=%s""", contact.name)

@frappe.whitelist()
def make_task(source_name, target_doc=None):
	return get_mapped_doc("Issue", source_name, {
		"Issue": {
			"doctype": "Task"
		}
	}, target_doc)

@frappe.whitelist()
def make_issue_from_communication(communication, ignore_communication_links=False):
	""" raise a issue from email """

	doc = frappe.get_doc("Communication", communication)
	issue = frappe.get_doc({
		"doctype": "Issue",
		"subject": doc.subject,
		"communication_medium": doc.communication_medium,
		"raised_by": doc.sender or "",
		"raised_by_phone": doc.phone_no or ""
	}).insert(ignore_permissions=True)

	link_communication_to_document(doc, "Issue", issue.name, ignore_communication_links)

	return issue.name

def get_holidays(holiday_list_name):
	holiday_list = frappe.get_cached_doc("Holiday List", holiday_list_name)
	holidays = [holiday.holiday_date for holiday in holiday_list.holidays]
	return holidays<|MERGE_RESOLUTION|>--- conflicted
+++ resolved
@@ -7,11 +7,7 @@
 from frappe import _
 from frappe import utils
 from frappe.model.document import Document
-<<<<<<< HEAD
 from frappe.utils import now_datetime
-=======
-from frappe.utils import cint, now_datetime, getdate, get_weekdays, add_to_date, get_time, get_datetime, time_diff_in_seconds
->>>>>>> 59769c7a
 from datetime import datetime, timedelta
 from frappe.model.mapper import get_mapped_doc
 from frappe.utils.user import is_website_user
@@ -55,102 +51,6 @@
 				self.company = frappe.db.get_value("Lead", self.lead, "company") or \
 					frappe.db.get_default("Company")
 
-<<<<<<< HEAD
-=======
-	def update_status(self):
-		status = frappe.db.get_value("Issue", self.name, "status")
-		if self.status != "Open" and status == "Open" and not self.first_responded_on:
-			self.first_responded_on = frappe.flags.current_time or now_datetime()
-
-		if self.status in ["Closed", "Resolved"] and status not in ["Resolved", "Closed"]:
-			self.resolution_date = frappe.flags.current_time or now_datetime()
-			if frappe.db.get_value("Issue", self.name, "agreement_status") == "Ongoing":
-				set_service_level_agreement_variance(issue=self.name)
-				self.update_agreement_status()
-			set_resolution_time(issue=self)
-			set_user_resolution_time(issue=self)
-
-		if self.status == "Open" and status != "Open":
-			# if no date, it should be set as None and not a blank string "", as per mysql strict config
-			self.resolution_date = None
-			self.reset_issue_metrics()
-			# enable SLA and variance on Reopen
-			self.agreement_status = "Ongoing"
-			set_service_level_agreement_variance(issue=self.name)
-
-		self.handle_hold_time(status)
-
-	def handle_hold_time(self, status):
-		if self.service_level_agreement:
-			# set response and resolution variance as None as the issue is on Hold
-			pause_sla_on = frappe.db.get_all("Pause SLA On Status", fields=["status"],
-				filters={"parent": self.service_level_agreement})
-			hold_statuses = [entry.status for entry in pause_sla_on]
-			update_values = {}
-
-			if hold_statuses:
-				if self.status in hold_statuses and status not in hold_statuses:
-					update_values['on_hold_since'] = frappe.flags.current_time or now_datetime()
-					if not self.first_responded_on:
-						update_values['response_by'] = None
-						update_values['response_by_variance'] = 0
-					update_values['resolution_by'] = None
-					update_values['resolution_by_variance'] = 0
-
-				# calculate hold time when status is changed from any hold status to any non-hold status
-				if self.status not in hold_statuses and status in hold_statuses:
-					hold_time = self.total_hold_time if self.total_hold_time else 0
-					now_time = frappe.flags.current_time or now_datetime()
-					last_hold_time = 0
-					if self.on_hold_since:
-						# last_hold_time will be added to the sla variables
-						last_hold_time = time_diff_in_seconds(now_time, self.on_hold_since)
-						update_values['total_hold_time'] = hold_time + last_hold_time
-
-					# re-calculate SLA variables after issue changes from any hold status to any non-hold status
-					# add hold time to SLA variables
-					start_date_time = get_datetime(self.service_level_agreement_creation)
-					priority = get_priority(self)
-					now_time = frappe.flags.current_time or now_datetime()
-
-					if not self.first_responded_on:
-						response_by = get_expected_time_for(parameter="response", service_level=priority, start_date_time=start_date_time)
-						response_by = add_to_date(response_by, seconds=round(last_hold_time))
-						response_by_variance = round(time_diff_in_seconds(response_by, now_time))
-						update_values['response_by'] = response_by
-						update_values['response_by_variance'] = response_by_variance + last_hold_time
-
-					resolution_by = get_expected_time_for(parameter="resolution", service_level=priority, start_date_time=start_date_time)
-					resolution_by = add_to_date(resolution_by, seconds=round(last_hold_time))
-					resolution_by_variance = round(time_diff_in_seconds(resolution_by, now_time))
-					update_values['resolution_by'] = resolution_by
-					update_values['resolution_by_variance'] = resolution_by_variance + last_hold_time
-					update_values['on_hold_since'] = None
-
-				self.db_set(update_values)
-
-	def update_agreement_status(self):
-		if self.service_level_agreement and self.agreement_status == "Ongoing":
-			if cint(frappe.db.get_value("Issue", self.name, "response_by_variance")) < 0 or \
-				cint(frappe.db.get_value("Issue", self.name, "resolution_by_variance")) < 0:
-
-				self.agreement_status = "Failed"
-			else:
-				self.agreement_status = "Fulfilled"
-
-	def update_agreement_status_on_custom_status(self):
-		"""
-			Update Agreement Fulfilled status using Custom Scripts for Custom Issue Status
-		"""
-		if not self.first_responded_on: # first_responded_on set when first reply is sent to customer
-			self.response_by_variance = round(time_diff_in_seconds(self.response_by, now_datetime()), 2)
-
-		if not self.resolution_date: # resolution_date set when issue has been closed
-			self.resolution_by_variance = round(time_diff_in_seconds(self.resolution_by, now_datetime()), 2)
-
-		self.agreement_status = "Fulfilled" if self.response_by_variance > 0 and self.resolution_by_variance > 0 else "Failed"
-
->>>>>>> 59769c7a
 	def create_communication(self):
 		communication = frappe.new_doc("Communication")
 		communication.update({
@@ -217,197 +117,6 @@
 
 		return replicated_issue.name
 
-<<<<<<< HEAD
-=======
-	def before_insert(self):
-		if frappe.db.get_single_value("Support Settings", "track_service_level_agreement"):
-			if frappe.flags.in_test:
-				self.set_response_and_resolution_time(priority=self.priority, service_level_agreement=self.service_level_agreement)
-			else:
-				self.set_response_and_resolution_time()
-
-	def set_response_and_resolution_time(self, priority=None, service_level_agreement=None):
-		service_level_agreement = get_active_service_level_agreement_for(priority=priority,
-			customer=self.customer, service_level_agreement=service_level_agreement)
-
-		if not service_level_agreement:
-			if frappe.db.get_value("Issue", self.name, "service_level_agreement"):
-				frappe.throw(_("Couldn't Set Service Level Agreement {0}.").format(self.service_level_agreement))
-			return
-
-		if (service_level_agreement.customer and self.customer) and not (service_level_agreement.customer == self.customer):
-			frappe.throw(_("This Service Level Agreement is specific to Customer {0}").format(service_level_agreement.customer))
-
-		self.service_level_agreement = service_level_agreement.name
-		self.priority = service_level_agreement.default_priority if not priority else priority
-
-		priority = get_priority(self)
-
-		if not self.creation:
-			self.creation = now_datetime()
-			self.service_level_agreement_creation = now_datetime()
-
-		start_date_time = get_datetime(self.service_level_agreement_creation)
-		self.response_by = get_expected_time_for(parameter="response", service_level=priority, start_date_time=start_date_time)
-		self.resolution_by = get_expected_time_for(parameter="resolution", service_level=priority, start_date_time=start_date_time)
-
-		self.response_by_variance = round(time_diff_in_seconds(self.response_by, now_datetime()))
-		self.resolution_by_variance = round(time_diff_in_seconds(self.resolution_by, now_datetime()))
-
-	def change_service_level_agreement_and_priority(self):
-		if self.service_level_agreement and frappe.db.exists("Issue", self.name) and \
-			frappe.db.get_single_value("Support Settings", "track_service_level_agreement"):
-
-			if not self.priority == frappe.db.get_value("Issue", self.name, "priority"):
-				self.set_response_and_resolution_time(priority=self.priority, service_level_agreement=self.service_level_agreement)
-				frappe.msgprint(_("Priority has been changed to {0}.").format(self.priority))
-
-			if not self.service_level_agreement == frappe.db.get_value("Issue", self.name, "service_level_agreement"):
-				self.set_response_and_resolution_time(priority=self.priority, service_level_agreement=self.service_level_agreement)
-				frappe.msgprint(_("Service Level Agreement has been changed to {0}.").format(self.service_level_agreement))
-
-	@frappe.whitelist()
-	def reset_service_level_agreement(self, reason, user):
-		if not frappe.db.get_single_value("Support Settings", "allow_resetting_service_level_agreement"):
-			frappe.throw(_("Allow Resetting Service Level Agreement from Support Settings."))
-
-		frappe.get_doc({
-			"doctype": "Comment",
-			"comment_type": "Info",
-			"reference_doctype": self.doctype,
-			"reference_name": self.name,
-			"comment_email": user,
-			"content": " resetted Service Level Agreement - {0}".format(_(reason)),
-		}).insert(ignore_permissions=True)
-
-		self.service_level_agreement_creation = now_datetime()
-		self.set_response_and_resolution_time(priority=self.priority, service_level_agreement=self.service_level_agreement)
-		self.agreement_status = "Ongoing"
-		self.save()
-
-	def reset_issue_metrics(self):
-		self.db_set("resolution_time", None)
-		self.db_set("user_resolution_time", None)
-
-
-def get_priority(issue):
-	service_level_agreement = frappe.get_doc("Service Level Agreement", issue.service_level_agreement)
-	priority = service_level_agreement.get_service_level_agreement_priority(issue.priority)
-	priority.update({
-		"support_and_resolution": service_level_agreement.support_and_resolution,
-		"holiday_list": service_level_agreement.holiday_list
-	})
-	return priority
-
-
-def get_expected_time_for(parameter, service_level, start_date_time):
-	current_date_time = start_date_time
-	expected_time = current_date_time
-	start_time = None
-	end_time = None
-
-	if parameter == "response":
-		allotted_seconds = service_level.get("response_time")
-	elif parameter == "resolution":
-		allotted_seconds = service_level.get("resolution_time")
-	else:
-		frappe.throw(_("{0} parameter is invalid").format(parameter))
-
-	expected_time_is_set = 0
-
-	support_days = {}
-	for service in service_level.get("support_and_resolution"):
-		support_days[service.workday] = frappe._dict({
-			"start_time": service.start_time,
-			"end_time": service.end_time,
-		})
-
-	holidays = get_holidays(service_level.get("holiday_list"))
-	weekdays = get_weekdays()
-
-	while not expected_time_is_set:
-		current_weekday = weekdays[current_date_time.weekday()]
-
-		if not is_holiday(current_date_time, holidays) and current_weekday in support_days:
-			start_time = current_date_time - datetime(current_date_time.year, current_date_time.month, current_date_time.day) \
-				if getdate(current_date_time) == getdate(start_date_time) and get_time_in_timedelta(current_date_time.time()) > support_days[current_weekday].start_time \
-				else support_days[current_weekday].start_time
-			end_time = support_days[current_weekday].end_time
-			time_left_today = time_diff_in_seconds(end_time, start_time)
-
-			# no time left for support today
-			if time_left_today <= 0: pass
-			elif allotted_seconds:
-				if time_left_today >= allotted_seconds:
-					expected_time = datetime.combine(getdate(current_date_time), get_time(start_time))
-					expected_time = add_to_date(expected_time, seconds=allotted_seconds)
-					expected_time_is_set = 1
-				else:
-					allotted_seconds = allotted_seconds - time_left_today
-
-		if not expected_time_is_set:
-			current_date_time = add_to_date(current_date_time, days=1)
-
-	if end_time and allotted_seconds >= 86400:
-		current_date_time = datetime.combine(getdate(current_date_time), get_time(end_time))
-	else:
-		current_date_time = expected_time
-
-	return current_date_time
-
-def set_service_level_agreement_variance(issue=None):
-	current_time = frappe.flags.current_time or now_datetime()
-
-	filters = {"status": "Open", "agreement_status": "Ongoing"}
-	if issue:
-		filters = {"name": issue}
-
-	for issue in frappe.get_list("Issue", filters=filters):
-		doc = frappe.get_doc("Issue", issue.name)
-
-		if not doc.first_responded_on: # first_responded_on set when first reply is sent to customer
-			variance = round(time_diff_in_seconds(doc.response_by, current_time), 2)
-			frappe.db.set_value(dt="Issue", dn=doc.name, field="response_by_variance", val=variance, update_modified=False)
-			if variance < 0:
-				frappe.db.set_value(dt="Issue", dn=doc.name, field="agreement_status", val="Failed", update_modified=False)
-
-		if not doc.resolution_date: # resolution_date set when issue has been closed
-			variance = round(time_diff_in_seconds(doc.resolution_by, current_time), 2)
-			frappe.db.set_value(dt="Issue", dn=doc.name, field="resolution_by_variance", val=variance, update_modified=False)
-			if variance < 0:
-				frappe.db.set_value(dt="Issue", dn=doc.name, field="agreement_status", val="Failed", update_modified=False)
-
-
-def set_resolution_time(issue):
-	# total time taken from issue creation to closing
-	resolution_time = time_diff_in_seconds(issue.resolution_date, issue.creation)
-	issue.db_set("resolution_time", resolution_time)
-
-
-def set_user_resolution_time(issue):
-	# total time taken by a user to close the issue apart from wait_time
-	communications = frappe.get_list("Communication", filters={
-			"reference_doctype": issue.doctype,
-			"reference_name": issue.name
-		},
-		fields=["sent_or_received", "name", "creation"],
-		order_by="creation"
-	)
-
-	pending_time = []
-	for i in range(len(communications)):
-		if communications[i].sent_or_received == "Received" and communications[i-1].sent_or_received == "Sent":
-			wait_time = time_diff_in_seconds(communications[i].creation, communications[i-1].creation)
-			if wait_time > 0:
-				pending_time.append(wait_time)
-
-	total_pending_time = sum(pending_time)
-	resolution_time_in_secs = time_diff_in_seconds(issue.resolution_date, issue.creation)
-	user_resolution_time = resolution_time_in_secs - total_pending_time
-	issue.db_set("user_resolution_time", user_resolution_time)
-
->>>>>>> 59769c7a
-
 def get_list_context(context=None):
 	return {
 		"title": _("Issues"),
