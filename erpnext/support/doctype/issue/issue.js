--- conflicted
+++ resolved
@@ -8,127 +8,6 @@
 				}
 			};
 		});
-<<<<<<< HEAD
-	},
-
-	refresh: function (frm) {
-		if (frm.doc.status !== "Closed" && frm.doc.agreement_status === "Ongoing") {
-			frm.add_custom_button(__("Task"), function () {
-=======
-
-		if (frappe.model.can_read("Support Settings")) {
-			frappe.db.get_value("Support Settings", {name: "Support Settings"},
-				["allow_resetting_service_level_agreement", "track_service_level_agreement"], (r) => {
-					if (r && r.track_service_level_agreement == "0") {
-						frm.set_df_property("service_level_section", "hidden", 1);
-					}
-					if (r && r.allow_resetting_service_level_agreement == "0") {
-						frm.set_df_property("reset_service_level_agreement", "hidden", 1);
-					}
-			});
-		}
-
-		if (frm.doc.service_level_agreement) {
-			frappe.call({
-				method: "erpnext.support.doctype.service_level_agreement.service_level_agreement.get_service_level_agreement_filters",
-				args: {
-					name: frm.doc.service_level_agreement,
-					customer: frm.doc.customer
-				},
-				callback: function (r) {
-					if (r && r.message) {
-						frm.set_query("priority", function() {
-							return {
-								filters: {
-									"name": ["in", r.message.priority],
-								}
-							};
-						});
-						frm.set_query("service_level_agreement", function() {
-							return {
-								filters: {
-									"name": ["in", r.message.service_level_agreements],
-								}
-							};
-						});
-					}
-				}
-			});
-		}
-	},
-
-	refresh: function(frm) {
-
-		// alert messages
-		if (frm.doc.status !== "Closed" && frm.doc.service_level_agreement
-			&& frm.doc.agreement_status === "Ongoing") {
-			frappe.call({
-				"method": "frappe.client.get",
-				args: {
-					doctype: "Service Level Agreement",
-					name: frm.doc.service_level_agreement
-				},
-				callback: function(data) {
-					let statuses = data.message.pause_sla_on;
-					const hold_statuses = [];
-					$.each(statuses, (_i, entry) => {
-						hold_statuses.push(entry.status);
-					});
-					if (hold_statuses.includes(frm.doc.status)) {
-						frm.dashboard.clear_headline();
-						let message = { "indicator": "orange", "msg": __("SLA is on hold since {0}", [moment(frm.doc.on_hold_since).fromNow(true)]) };
-						frm.dashboard.set_headline_alert(
-							'<div class="row">' +
-							'<div class="col-xs-12">' +
-							'<span class="indicator whitespace-nowrap ' + message.indicator + '"><span>' + message.msg + '</span></span> ' +
-							'</div>' +
-							'</div>'
-						);
-					} else {
-						set_time_to_resolve_and_response(frm);
-					}
-				}
-			});
-		} else if (frm.doc.service_level_agreement) {
-			frm.dashboard.clear_headline();
-
-			let agreement_status = (frm.doc.agreement_status == "Fulfilled") ?
-				{ "indicator": "green", "msg": "Service Level Agreement has been fulfilled" } :
-				{ "indicator": "red", "msg": "Service Level Agreement Failed" };
-
-			frm.dashboard.set_headline_alert(
-				'<div class="row">' +
-				'<div class="col-xs-12">' +
-				'<span class="indicator whitespace-nowrap ' + agreement_status.indicator + '"><span class="hidden-xs">' + agreement_status.msg + '</span></span> ' +
-				'</div>' +
-				'</div>'
-			);
-		}
-
-		// buttons
-		if (frm.doc.status !== "Closed") {
-			frm.add_custom_button(__("Close"), function() {
-				frm.set_value("status", "Closed");
-				frm.save();
-			});
-
-			frm.add_custom_button(__("Task"), function() {
->>>>>>> 59769c7a
-				frappe.model.open_mapped_doc({
-					method: "erpnext.support.doctype.issue.issue.make_task",
-					frm: frm
-				});
-			}, __("Create"));
-<<<<<<< HEAD
-=======
-
-		} else {
-			frm.add_custom_button(__("Reopen"), function() {
-				frm.set_value("status", "Open");
-				frm.save();
-			});
->>>>>>> 59769c7a
-		}
 	},
 
 	reset_service_level_agreement: function(frm) {
@@ -235,48 +114,4 @@
 		// 	frm.timeline.wrapper.data("help-article-event-attached", true);
 		// }
 	},
-<<<<<<< HEAD
-});
-=======
-});
-
-function set_time_to_resolve_and_response(frm) {
-	frm.dashboard.clear_headline();
-
-	var time_to_respond = get_status(frm.doc.response_by_variance);
-	if (!frm.doc.first_responded_on && frm.doc.agreement_status === "Ongoing") {
-		time_to_respond = get_time_left(frm.doc.response_by, frm.doc.agreement_status);
-	}
-
-	var time_to_resolve = get_status(frm.doc.resolution_by_variance);
-	if (!frm.doc.resolution_date && frm.doc.agreement_status === "Ongoing") {
-		time_to_resolve = get_time_left(frm.doc.resolution_by, frm.doc.agreement_status);
-	}
-
-	frm.dashboard.set_headline_alert(
-		'<div class="row">' +
-			'<div class="col-xs-12 col-sm-6">' +
-				'<span class="indicator whitespace-nowrap '+ time_to_respond.indicator +'"><span>Time to Respond: '+ time_to_respond.diff_display +'</span></span> ' +
-			'</div>' +
-			'<div class="col-xs-12 col-sm-6">' +
-				'<span class="indicator whitespace-nowrap '+ time_to_resolve.indicator +'"><span>Time to Resolve: '+ time_to_resolve.diff_display +'</span></span> ' +
-			'</div>' +
-		'</div>'
-	);
-}
-
-function get_time_left(timestamp, agreement_status) {
-	const diff = moment(timestamp).diff(moment());
-	const diff_display = diff >= 44500 ? moment.duration(diff).humanize() : "Failed";
-	let indicator = (diff_display == "Failed" && agreement_status != "Fulfilled") ? "red" : "green";
-	return {"diff_display": diff_display, "indicator": indicator};
-}
-
-function get_status(variance) {
-	if (variance > 0) {
-		return {"diff_display": "Fulfilled", "indicator": "green"};
-	} else {
-		return {"diff_display": "Failed", "indicator": "red"};
-	}
-}
->>>>>>> 59769c7a
+});