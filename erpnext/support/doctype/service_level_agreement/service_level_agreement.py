# -*- coding: utf-8 -*-
# Copyright (c) 2018, Frappe Technologies Pvt. Ltd. and contributors
# For license information, please see license.txt

from __future__ import unicode_literals

import frappe
from frappe.model.document import Document
from frappe import _
from frappe.core.utils import get_parent_doc
from frappe.utils import time_diff_in_seconds, getdate, get_weekdays, add_to_date, get_time, get_datetime, \
	get_time_zone, to_timedelta, get_datetime_str, get_link_to_form, cint, nowdate
from datetime import datetime
from frappe.utils.safe_exec import get_safe_globals
from erpnext.support.doctype.issue.issue import get_holidays
from frappe.utils.safe_exec import get_safe_globals

class ServiceLevelAgreement(Document):
	def validate(self):
		self.validate_doc()
		self.validate_status_field()
		self.check_priorities()
		self.check_support_and_resolution()
		self.validate_condition()

	def check_priorities(self):
		priorities = []

		for priority in self.priorities:
			# Check if response and resolution time is set for every priority
			if not priority.response_time:
				frappe.throw(_("Set Response Time for Priority {0} in row {1}.").format(priority.priority, priority.idx))

			if self.apply_sla_for_resolution:
				if not priority.resolution_time:
					frappe.throw(_("Set Response Time for Priority {0} in row {1}.").format(priority.priority, priority.idx))

				response = priority.response_time
				resolution = priority.resolution_time
				if response > resolution:
					frappe.throw(_("Response Time for {0} priority in row {1} can't be greater than Resolution Time.").format(priority.priority, priority.idx))

			priorities.append(priority.priority)

		# Check if repeated priority
		if not len(set(priorities)) == len(priorities):
			repeated_priority = get_repeated(priorities)
			frappe.throw(_("Priority {0} has been repeated.").format(repeated_priority))

		# set default priority from priorities
		try:
			self.default_priority = next(d.priority for d in self.priorities if d.default_priority)
		except Exception:
			frappe.throw(_("Select a Default Priority."))

	def check_support_and_resolution(self):
		week = get_weekdays()
		support_days = []

		for support_and_resolution in self.support_and_resolution:
			support_days.append(support_and_resolution.workday)
			support_and_resolution.idx = week.index(support_and_resolution.workday) + 1

			if to_timedelta(support_and_resolution.start_time) >= to_timedelta(support_and_resolution.end_time):
				frappe.throw(_("Start Time can't be greater than or equal to End Time for {0}.").format(
					support_and_resolution.workday))

		# Check for repeated workday
		if not len(set(support_days)) == len(support_days):
			repeated_days = get_repeated(support_days)
			frappe.throw(_("Workday {0} has been repeated.").format(repeated_days))

	def validate_doc(self):
		if self.enabled and self.document_type == "Issue" \
			and not frappe.db.get_single_value("Support Settings", "track_service_level_agreement"):
			frappe.throw(_("{0} is not enabled in {1}").format(frappe.bold("Track Service Level Agreement"),
				get_link_to_form("Support Settings", "Support Settings")))

		if self.default_service_level_agreement and frappe.db.exists("Service Level Agreement", {
			"document_type": self.document_type,
			"default_service_level_agreement": "1",
			"name": ["!=", self.name]
		}):
			frappe.throw(_("Default Service Level Agreement for {0} already exists.").format(self.document_type))

		if self.start_date and self.end_date:
			self.validate_from_to_dates(self.start_date, self.end_date)

		if self.entity_type and self.entity and frappe.db.exists("Service Level Agreement", {
			"entity_type": self.entity_type,
			"entity": self.entity,
			"name": ["!=", self.name]
		}):
			frappe.throw(_("Service Level Agreement for {0} {1} already exists.").format(
				frappe.bold(self.entity_type), frappe.bold(self.entity)))

	def validate_status_field(self):
		meta = frappe.get_meta(self.document_type)
		if not meta.get_field("status"):
			frappe.throw(_("The Document Type {0} must have a Status field to configure Service Level Agreement").format(
				frappe.bold(self.document_type)))

	def validate_condition(self):
<<<<<<< HEAD
		temp_doc = frappe.new_doc(self.document_type)
=======
		temp_doc = frappe.new_doc('Issue')
>>>>>>> e92a8b87
		if self.condition:
			try:
				frappe.safe_eval(self.condition, None, get_context(temp_doc))
			except Exception:
				frappe.throw(_("The Condition '{0}' is invalid").format(self.condition))

	def get_service_level_agreement_priority(self, priority):
		priority = frappe.get_doc("Service Level Priority", {"priority": priority, "parent": self.name})

		return frappe._dict({
			"priority": priority.priority,
			"response_time": priority.response_time,
			"resolution_time": priority.resolution_time
		})

	def before_insert(self):
		# no need to set up SLA fields for Issue dt as they are standard fields in Issue
		if self.document_type == "Issue":
			return

		service_level_agreement_fields = get_service_level_agreement_fields()
		meta = frappe.get_meta(self.document_type, cached=False)

		if meta.custom:
			self.create_docfields(meta, service_level_agreement_fields)
		else:
			self.create_custom_fields(meta, service_level_agreement_fields)

	def on_trash(self):
		set_documents_with_active_service_level_agreement()

	def after_insert(self):
		set_documents_with_active_service_level_agreement()

	def on_update(self):
		set_documents_with_active_service_level_agreement()

	def create_docfields(self, meta, service_level_agreement_fields):
		last_index = len(meta.fields)

		for field in service_level_agreement_fields:
			if not meta.has_field(field.get("fieldname")):
				last_index += 1

				frappe.get_doc({
					"doctype": "DocField",
					"idx": last_index,
					"parenttype": "DocType",
					"parentfield": "fields",
					"parent": self.document_type,
					"label": field.get("label"),
					"fieldname": field.get("fieldname"),
					"fieldtype": field.get("fieldtype"),
					"collapsible": field.get("collapsible"),
					"options": field.get("options"),
					"read_only": field.get("read_only"),
					"hidden": field.get("hidden"),
					"description": field.get("description"),
					"default": field.get("default"),
				}).insert(ignore_permissions=True)
			else:
				existing_field = meta.get_field(field.get("fieldname"))
				self.reset_field_properties(existing_field, "DocField", field)

		# to update meta and modified timestamp
		frappe.get_doc('DocType', self.document_type).save(ignore_permissions=True)

	def create_custom_fields(self, meta, service_level_agreement_fields):
		for field in service_level_agreement_fields:
			if not meta.has_field(field.get("fieldname")):
				frappe.get_doc({
					"doctype": "Custom Field",
					"dt": self.document_type,
					"label": field.get("label"),
					"fieldname": field.get("fieldname"),
					"fieldtype": field.get("fieldtype"),
					"insert_after": "append",
					"collapsible": field.get("collapsible"),
					"options": field.get("options"),
					"read_only": field.get("read_only"),
					"hidden": field.get("hidden"),
					"description": field.get("description"),
					"default": field.get("default"),
				}).insert(ignore_permissions=True)
			else:
				existing_field = meta.get_field(field.get("fieldname"))
				self.reset_field_properties(existing_field, "Custom Field", field)

	def reset_field_properties(self, field, field_dt, sla_field):
		field = frappe.get_doc(field_dt, {"fieldname": field.fieldname})
		field.label = sla_field.get("label")
		field.fieldname = sla_field.get("fieldname")
		field.fieldtype = sla_field.get("fieldtype")
		field.collapsible = sla_field.get("collapsible")
		field.hidden = sla_field.get("hidden")
		field.options = sla_field.get("options")
		field.read_only = sla_field.get("read_only")
		field.hidden = sla_field.get("hidden")
		field.description = sla_field.get("description")
		field.default = sla_field.get("default")
		field.save(ignore_permissions=True)


def check_agreement_status():
	service_level_agreements = frappe.get_all("Service Level Agreement", filters=[
		{"enabled": 1},
		{"default_service_level_agreement": 0}
	], fields=["name"])

	for service_level_agreement in service_level_agreements:
		doc = frappe.get_doc("Service Level Agreement", service_level_agreement.name)
		if doc.end_date and getdate(doc.end_date) < getdate(frappe.utils.getdate()):
			frappe.db.set_value("Service Level Agreement", service_level_agreement.name, "enabled", 0)

<<<<<<< HEAD

def get_active_service_level_agreement_for(doc):
	if doc.get('doctype') == "Issue" and not frappe.db.get_single_value("Support Settings", "track_service_level_agreement"):
=======
def get_active_service_level_agreement_for(doc):
	if not frappe.db.get_single_value("Support Settings", "track_service_level_agreement"):
>>>>>>> e92a8b87
		return

	filters = [
		["Service Level Agreement", "document_type", "=", doc.get('doctype')],
		["Service Level Agreement", "enabled", "=", 1]
	]
<<<<<<< HEAD
	if doc.get('priority'):
		filters.append(["Service Level Priority", "priority", "=", doc.get('priority')])

	or_filters = []
	if doc.get('service_level_agreement'):
=======

	if doc.get('priority'):
		filters.append(["Service Level Priority", "priority", "=", doc.get('priority')])

	customer = doc.get('customer')
	or_filters = [
		["Service Level Agreement", "entity", "in", [customer, get_customer_group(customer), get_customer_territory(customer)]]
	]

	service_level_agreement = doc.get('service_level_agreement')
	if service_level_agreement:
>>>>>>> e92a8b87
		or_filters = [
			["Service Level Agreement", "name", "=", doc.get('service_level_agreement')],
		]

<<<<<<< HEAD
	customer = doc.get('customer')
	if customer:
		or_filters.append(
			["Service Level Agreement", "entity", "in", [customer, get_customer_group(customer), get_customer_territory(customer)]]
		)

	default_sla_filter = filters + [["Service Level Agreement", "default_service_level_agreement", "=", 1]]
	default_sla = frappe.get_all("Service Level Agreement", filters=default_sla_filter,
		fields=["name", "default_priority", "apply_sla_for_resolution", "condition"])

	filters += [["Service Level Agreement", "default_service_level_agreement", "=", 0]]
	agreements = frappe.get_all("Service Level Agreement", filters=filters, or_filters=or_filters,
		fields=["name", "default_priority", "apply_sla_for_resolution", "condition"])
	
	# check if the current document on which SLA is to be applied fulfills all the conditions
	filtered_agreements = []
	for agreement in agreements:
		condition = agreement.get('condition')
		if not condition or (condition and frappe.safe_eval(condition, None, get_context(doc))):
			filtered_agreements.append(agreement)

	# if any default sla
	filtered_agreements += default_sla

	return filtered_agreements[0] if filtered_agreements else None
=======
	default_sla_filter = filters + [["Service Level Agreement", "default_service_level_agreement", "=", 1]]
	default_sla = frappe.get_all("Service Level Agreement", filters=default_sla_filter,
		fields=["name", "default_priority", "condition"])

	filters += [["Service Level Agreement", "default_service_level_agreement", "=", 0]]
	agreements = frappe.get_all("Service Level Agreement", filters=filters, or_filters=or_filters,
		fields=["name", "default_priority", "condition"])

	# check if the current document on which SLA is to be applied fulfills all the conditions
	filtered_agreements = []
	for agreement in agreements:
		condition = agreement.get('condition')
		if not condition or (condition and frappe.safe_eval(condition, None, get_context(doc))):
			filtered_agreements.append(agreement)

	# if any default sla
	filtered_agreements += default_sla

	return filtered_agreements[0] if filtered_agreements else None

def get_context(doc):
	return {"doc": doc.as_dict(), "nowdate": nowdate, "frappe": frappe._dict(utils=get_safe_globals().get("frappe").get("utils"))}
>>>>>>> e92a8b87

def get_context(doc):
	return {"doc": doc.as_dict(), "nowdate": nowdate, "frappe": frappe._dict(utils=get_safe_globals().get("frappe").get("utils"))}

def get_customer_group(customer):
	return frappe.db.get_value("Customer", customer, "customer_group") if customer else None


def get_customer_territory(customer):
	return frappe.db.get_value("Customer", customer, "territory") if customer else None


@frappe.whitelist()
def get_service_level_agreement_filters(doctype, name, customer=None):
	if not frappe.db.get_single_value("Support Settings", "track_service_level_agreement"):
		return

	filters = [
		["Service Level Agreement", "document_type", "=", doctype],
		["Service Level Agreement", "enabled", "=", 1]
	]

	or_filters = [
		["Service Level Agreement", "default_service_level_agreement", "=", 1]
	]

	if customer:
		# Include SLA with No Entity and Entity Type
		or_filters.append(
			["Service Level Agreement", "entity", "in", [customer, get_customer_group(customer), get_customer_territory(customer), ""]]
		)

	return {
		"priority": [priority.priority for priority in frappe.get_all("Service Level Priority", filters={"parent": name}, fields=["priority"])],
		"service_level_agreements": [d.name for d in frappe.get_all("Service Level Agreement", filters=filters, or_filters=or_filters)]
	}


def get_repeated(values):
	unique_list = []
	diff = []
	for value in values:
		if value not in unique_list:
			unique_list.append(str(value))
		else:
			if value not in diff:
				diff.append(str(value))
	return " ".join(diff)


def get_documents_with_active_service_level_agreement():
	sla_doctypes = frappe.cache().hget("service_level_agreement", "active")

	if sla_doctypes is None:
		return set_documents_with_active_service_level_agreement()

	return sla_doctypes


def set_documents_with_active_service_level_agreement():
	active = [sla.document_type for sla in frappe.get_all("Service Level Agreement", fields=["document_type"])]
	frappe.cache().hset("service_level_agreement", "active", active)
	return active


def apply(doc, method=None):
	# Applies SLA to document on validate
	if frappe.flags.in_patch or frappe.flags.in_install or frappe.flags.in_setup_wizard or \
		doc.doctype not in get_documents_with_active_service_level_agreement():
		return

	service_level_agreement = get_active_service_level_agreement_for(doc)

	if not service_level_agreement:
		return

	set_sla_properties(doc, service_level_agreement)


def set_sla_properties(doc, service_level_agreement):
	if frappe.db.exists(doc.doctype, doc.name):
		from_db = frappe.get_doc(doc.doctype, doc.name)
	else:
		from_db = frappe._dict({})

	meta = frappe.get_meta(doc.doctype)

	if meta.has_field("customer") and service_level_agreement.customer and doc.get("customer") and \
		not service_level_agreement.customer == doc.get("customer"):
		frappe.throw(_("Service Level Agreement {0} is specific to Customer {1}").format(service_level_agreement.name,
			service_level_agreement.customer))

	doc.service_level_agreement = service_level_agreement.name
	doc.priority = doc.get("priority") or service_level_agreement.default_priority
	priority = get_priority(doc)

	if not doc.creation:
		doc.creation = now_datetime(doc.get("owner"))

		if meta.has_field("service_level_agreement_creation"):
			doc.service_level_agreement_creation = now_datetime(doc.get("owner"))

	start_date_time = get_datetime(doc.get("service_level_agreement_creation") or doc.creation)

	set_response_by_and_variance(doc, meta, start_date_time, priority)
	if service_level_agreement.apply_sla_for_resolution:
		set_resolution_by_and_variance(doc, meta, start_date_time, priority)

	update_status(doc, from_db, meta)


def update_status(doc, from_db, meta):
	if meta.has_field("status"):
		if meta.has_field("first_responded_on") and doc.status != "Open" and \
			from_db.status == "Open" and not doc.first_responded_on:
			doc.first_responded_on = frappe.flags.current_time or now_datetime(doc.get("owner"))

		if meta.has_field("service_level_agreement") and doc.service_level_agreement:
			# mark sla status as fulfilled based on the configuration
			fulfillment_statuses = [entry.status for entry in frappe.db.get_all("SLA Fulfilled On Status", filters={
				"parent": doc.service_level_agreement
			}, fields=["status"])]

			if doc.status in fulfillment_statuses and from_db.status not in fulfillment_statuses:
				apply_sla_for_resolution = frappe.db.get_value("Service Level Agreement", doc.service_level_agreement,
					"apply_sla_for_resolution")

				if apply_sla_for_resolution and meta.has_field("resolution_date"):
					doc.resolution_date = frappe.flags.current_time or now_datetime(doc.get("owner"))

				if meta.has_field("agreement_status") and from_db.agreement_status == "Ongoing":
					set_service_level_agreement_variance(doc.doctype, doc.name)
					update_agreement_status(doc, meta)

				if apply_sla_for_resolution:
					set_resolution_time(doc, meta)
					set_user_resolution_time(doc, meta)

		if doc.status == "Open" and from_db.status != "Open":
			# if no date, it should be set as None and not a blank string "", as per mysql strict config
			# enable SLA and variance on Reopen
			reset_metrics(doc, meta)
			set_service_level_agreement_variance(doc.doctype, doc.name)

	handle_hold_time(doc, meta, from_db.status)


def get_expected_time_for(parameter, service_level, start_date_time):
	current_date_time = start_date_time
	expected_time = current_date_time
	start_time = end_time = None
	expected_time_is_set = 0

	allotted_seconds = get_allotted_seconds(parameter, service_level)
	support_days = get_support_days(service_level)
	holidays = get_holidays(service_level.get("holiday_list"))
	weekdays = get_weekdays()

	while not expected_time_is_set:
		current_weekday = weekdays[current_date_time.weekday()]

		if not is_holiday(current_date_time, holidays) and current_weekday in support_days:
			if getdate(current_date_time) == getdate(start_date_time) \
				and get_time_in_timedelta(current_date_time.time()) > support_days[current_weekday].start_time:
				start_time = current_date_time - datetime(current_date_time.year, current_date_time.month, current_date_time.day)
			else:
				start_time = support_days[current_weekday].start_time

			end_time = support_days[current_weekday].end_time
			time_left_today = time_diff_in_seconds(end_time, start_time)
			# no time left for support today
			if time_left_today <= 0:
				pass

			elif allotted_seconds:
				if time_left_today >= allotted_seconds:
					expected_time = datetime.combine(getdate(current_date_time), get_time(start_time))
					expected_time = add_to_date(expected_time, seconds=allotted_seconds)
					expected_time_is_set = 1
				else:
					allotted_seconds = allotted_seconds - time_left_today

		if not expected_time_is_set:
			current_date_time = add_to_date(current_date_time, days=1)

	if end_time and allotted_seconds >= 86400:
		current_date_time = datetime.combine(getdate(current_date_time), get_time(end_time))
	else:
		current_date_time = expected_time

	return current_date_time


def get_allotted_seconds(parameter, service_level):
	allotted_seconds = 0
	if parameter == "response":
		allotted_seconds = service_level.get("response_time")
	elif parameter == "resolution":
		allotted_seconds = service_level.get("resolution_time")
	else:
		frappe.throw(_("{0} parameter is invalid").format(parameter))

	return allotted_seconds


def get_support_days(service_level):
	support_days = {}
	for service in service_level.get("support_and_resolution"):
		support_days[service.workday] = frappe._dict({
			"start_time": service.start_time,
			"end_time": service.end_time,
		})
	return support_days


def set_service_level_agreement_variance(doctype, doc=None):

	filters = {"status": "Open", "agreement_status": "Ongoing"}

	if doc:
		filters = {"name": doc}

	for entry in frappe.get_all(doctype, filters=filters):
		current_doc = frappe.get_doc(doctype, entry.name)
		current_time = frappe.flags.current_time or now_datetime(current_doc.get("owner"))
		apply_sla_for_resolution = frappe.db.get_value("Service Level Agreement", current_doc.service_level_agreement,
			"apply_sla_for_resolution")

		if not current_doc.first_responded_on: # first_responded_on set when first reply is sent to customer
			variance = round(time_diff_in_seconds(current_doc.response_by, current_time), 2)
			frappe.db.set_value(current_doc.doctype, current_doc.name, "response_by_variance", variance, update_modified=False)

			if variance < 0:
				frappe.db.set_value(current_doc.doctype, current_doc.name, "agreement_status", "Failed", update_modified=False)

		if apply_sla_for_resolution and not current_doc.get("resolution_date"): # resolution_date set when issue has been closed
			variance = round(time_diff_in_seconds(current_doc.resolution_by, current_time), 2)
			frappe.db.set_value(current_doc.doctype, current_doc.name, "resolution_by_variance", variance, update_modified=False)

			if variance < 0:
				frappe.db.set_value(current_doc.doctype, current_doc.name, "agreement_status", "Failed", update_modified=False)


def set_user_resolution_time(doc, meta):
	# total time taken by a user to close the issue apart from wait_time
	if not meta.has_field("user_resolution_time"):
		return

	communications = frappe.get_all("Communication", filters={
			"reference_doctype": doc.doctype,
			"reference_name": doc.name
		}, fields=["sent_or_received", "name", "creation"], order_by="creation")

	pending_time = []
	for i in range(len(communications)):
		if communications[i].sent_or_received == "Received" and communications[i-1].sent_or_received == "Sent":
			wait_time = time_diff_in_seconds(communications[i].creation, communications[i-1].creation)
			if wait_time > 0:
				pending_time.append(wait_time)

	total_pending_time = sum(pending_time)
	resolution_time_in_secs = time_diff_in_seconds(doc.resolution_date, doc.creation)
	doc.user_resolution_time = resolution_time_in_secs - total_pending_time


def change_service_level_agreement_and_priority(self):
	if self.service_level_agreement and frappe.db.exists("Issue", self.name) and \
		frappe.db.get_single_value("Support Settings", "track_service_level_agreement"):

		if not self.priority == frappe.db.get_value("Issue", self.name, "priority"):
			self.set_response_and_resolution_time(priority=self.priority, service_level_agreement=self.service_level_agreement)
			frappe.msgprint(_("Priority has been changed to {0}.").format(self.priority))

		if not self.service_level_agreement == frappe.db.get_value("Issue", self.name, "service_level_agreement"):
			self.set_response_and_resolution_time(priority=self.priority, service_level_agreement=self.service_level_agreement)
			frappe.msgprint(_("Service Level Agreement has been changed to {0}.").format(self.service_level_agreement))


def get_priority(doc):
	service_level_agreement = frappe.get_doc("Service Level Agreement", doc.service_level_agreement)
	priority = service_level_agreement.get_service_level_agreement_priority(doc.priority)
	priority.update({
		"support_and_resolution": service_level_agreement.support_and_resolution,
		"holiday_list": service_level_agreement.holiday_list
	})
	return priority


def reset_service_level_agreement(doc, reason, user):
	if not frappe.db.get_single_value("Support Settings", "allow_resetting_service_level_agreement"):
		frappe.throw(_("Allow Resetting Service Level Agreement from Support Settings."))

	frappe.get_doc({
		"doctype": "Comment",
		"comment_type": "Info",
		"reference_doctype": doc.doctype,
		"reference_name": doc.name,
		"comment_email": user,
		"content": " resetted Service Level Agreement - {0}".format(_(reason)),
	}).insert(ignore_permissions=True)

	doc.service_level_agreement_creation = now_datetime(doc.get("owner"))
	doc.set_response_and_resolution_time(priority=doc.priority, service_level_agreement=doc.service_level_agreement)
	doc.agreement_status = "Ongoing"
	doc.save()


def reset_metrics(doc, meta):
	if meta.has_field("resolution_date"):
		doc.resolution_date = None

	if not meta.has_field("resolution_time"):
		doc.resolution_time = None

	if not meta.has_field("user_resolution_time"):
		doc.user_resolution_time = None

	if meta.has_field("agreement_status"):
		doc.agreement_status = "Ongoing"


def set_resolution_time(doc, meta):
	# total time taken from issue creation to closing
	if not meta.has_field("resolution_time"):
		return

	doc.resolution_time = time_diff_in_seconds(doc.resolution_date, doc.creation)


# called via hooks on communication update
def update_hold_time(doc, status):
	parent = get_parent_doc(doc)
	if not parent:
		return

	if doc.communication_type == "Comment":
		return

	status_field = parent.meta.get_field("status")
	if status_field:
		options = (status_field.options or "").splitlines()

		# if status has a "Replied" option, then handle hold time
		if ("Replied" in options) and doc.sent_or_received == "Received":
			meta = frappe.get_meta(parent.doctype)
			handle_hold_time(parent, meta, 'Replied')


def handle_hold_time(doc, meta, status):
	if meta.has_field("service_level_agreement") and doc.service_level_agreement:
		# set response and resolution variance as None as the issue is on Hold for status as Replied
		hold_statuses = [entry.status for entry in frappe.db.get_all("Pause SLA On Status", filters={
				"parent": doc.service_level_agreement
			}, fields=["status"])]

		if not hold_statuses:
			return

		if meta.has_field("status") and doc.status in hold_statuses and status not in hold_statuses:
			apply_hold_status(doc, meta)

		# calculate hold time when status is changed from any hold status to any non-hold status
		if meta.has_field("status") and doc.status not in hold_statuses and status in hold_statuses:
			reset_hold_status_and_update_hold_time(doc, meta)


def apply_hold_status(doc, meta):
	update_values = {'on_hold_since': frappe.flags.current_time or now_datetime(doc.get("owner"))}

	if meta.has_field("first_responded_on") and not doc.first_responded_on:
		update_values['response_by'] = None
		update_values['response_by_variance'] = 0

	update_values['resolution_by'] = None
	update_values['resolution_by_variance'] = 0

	doc.db_set(update_values)


def reset_hold_status_and_update_hold_time(doc, meta):
	hold_time = doc.total_hold_time if meta.has_field("total_hold_time") and doc.total_hold_time else 0
	now_time = frappe.flags.current_time or now_datetime(doc.get("owner"))
	last_hold_time = 0
	update_values = {}

	if meta.has_field("on_hold_since") and doc.on_hold_since:
		# last_hold_time will be added to the sla variables
		last_hold_time = time_diff_in_seconds(now_time, doc.on_hold_since)
		update_values['total_hold_time'] = hold_time + last_hold_time

	# re-calculate SLA variables after issue changes from any hold status to any non-hold status
	start_date_time = get_datetime(doc.get("service_level_agreement_creation") or doc.creation)
	priority = get_priority(doc)
	now_time = frappe.flags.current_time or now_datetime(doc.get("owner"))

	# add hold time to response by variance
	if meta.has_field("first_responded_on") and not doc.first_responded_on:
		response_by = get_expected_time_for(parameter="response", service_level=priority, start_date_time=start_date_time)
		response_by = add_to_date(response_by, seconds=round(last_hold_time))
		response_by_variance = round(time_diff_in_seconds(response_by, now_time))

		update_values['response_by'] = response_by
		update_values['response_by_variance'] = response_by_variance + last_hold_time

	# add hold time to resolution by variance
	if frappe.db.get_value("Service Level Agreement", doc.service_level_agreement, "apply_sla_for_resolution"):
		resolution_by = get_expected_time_for(parameter="resolution", service_level=priority, start_date_time=start_date_time)
		resolution_by = add_to_date(resolution_by, seconds=round(last_hold_time))
		resolution_by_variance = round(time_diff_in_seconds(resolution_by, now_time))

		update_values['resolution_by'] = resolution_by
		update_values['resolution_by_variance'] = resolution_by_variance + last_hold_time

	update_values['on_hold_since'] = None

	doc.db_set(update_values)


def get_service_level_agreement_fields():
	return [
		{
			"collapsible": 1,
			"fieldname": "service_level_section",
			"fieldtype": "Section Break",
			"label": "Service Level"
		},
		{
			"fieldname": "service_level_agreement",
			"fieldtype": "Link",
			"label": "Service Level Agreement",
			"options": "Service Level Agreement"
		},
		{
			"fieldname": "priority",
			"fieldtype": "Link",
			"label": "Priority",
			"options": "Issue Priority"
		},
		{
			"fieldname": "response_by",
			"fieldtype": "Datetime",
			"label": "Response By",
			"read_only": 1
		},
		{
			"fieldname": "response_by_variance",
			"fieldtype": "Duration",
			"hide_seconds": 1,
			"label": "Response By Variance",
			"read_only": 1
		},
		{
			"fieldname": "first_responded_on",
			"fieldtype": "Datetime",
			"label": "First Responded On",
			"read_only": 1
		},
		{
			"fieldname": "on_hold_since",
			"fieldtype": "Datetime",
			"hidden": 1,
			"label": "On Hold Since",
			"read_only": 1
		},
		{
			"fieldname": "total_hold_time",
			"fieldtype": "Duration",
			"label": "Total Hold Time",
			"read_only": 1
		},
		{
			"fieldname": "cb",
			"fieldtype": "Column Break",
			"read_only": 1
		},
		{
			"default": "Ongoing",
			"fieldname": "agreement_status",
			"fieldtype": "Select",
			"label": "Service Level Agreement Status",
			"options": "Ongoing\nFulfilled\nFailed",
			"read_only": 1
		},
		{
			"fieldname": "resolution_by",
			"fieldtype": "Datetime",
			"label": "Resolution By",
			"read_only": 1
		},
		{
			"fieldname": "resolution_by_variance",
			"fieldtype": "Duration",
			"hide_seconds": 1,
			"label": "Resolution By Variance",
			"read_only": 1
		},
		{
			"fieldname": "service_level_agreement_creation",
			"fieldtype": "Datetime",
			"hidden": 1,
			"label": "Service Level Agreement Creation",
			"read_only": 1
		},
		{
			"depends_on": "eval:!doc.__islocal",
			"fieldname": "resolution_date",
			"fieldtype": "Datetime",
			"label": "Resolution Date",
			"no_copy": 1,
			"read_only": 1
		}
	]


def update_agreement_status_on_custom_status(doc):
	# Update Agreement Fulfilled status using Custom Scripts for Custom Status

	meta = frappe.get_meta(doc.doctype)
	now_time = frappe.flags.current_time or now_datetime(doc.get("owner"))
	if meta.has_field("first_responded_on") and not doc.first_responded_on:
		# first_responded_on set when first reply is sent to customer
		doc.response_by_variance = round(time_diff_in_seconds(doc.response_by, now_time), 2)

	if meta.has_field("resolution_date") and not doc.resolution_date:
		# resolution_date set when issue has been closed
		doc.resolution_by_variance = round(time_diff_in_seconds(doc.resolution_by, now_time), 2)

	if meta.has_field("agreement_status"):
		doc.agreement_status = "Fulfilled" if doc.response_by_variance > 0 and doc.resolution_by_variance > 0 else "Failed"


def update_agreement_status(doc, meta):
	if meta.has_field("service_level_agreement") and meta.has_field("agreement_status") and \
		doc.service_level_agreement and doc.agreement_status == "Ongoing":

		apply_sla_for_resolution = frappe.db.get_value("Service Level Agreement", doc.service_level_agreement,
			"apply_sla_for_resolution")

		# if SLA is applied for resolution check for response and resolution, else only response
		if apply_sla_for_resolution:
			if meta.has_field("response_by_variance") and meta.has_field("resolution_by_variance"):
				if cint(frappe.db.get_value(doc.doctype, doc.name, "response_by_variance")) < 0 or \
					cint(frappe.db.get_value(doc.doctype, doc.name, "resolution_by_variance")) < 0:

					doc.agreement_status = "Failed"
				else:
					doc.agreement_status = "Fulfilled"
		else:
			if meta.has_field("response_by_variance") and \
				cint(frappe.db.get_value(doc.doctype, doc.name, "response_by_variance")) < 0:
				doc.agreement_status = "Failed"
			else:
				doc.agreement_status = "Fulfilled"


def is_holiday(date, holidays):
	return getdate(date) in holidays


def get_time_in_timedelta(time):
	"""Converts datetime.time(10, 36, 55, 961454) to datetime.timedelta(seconds=38215)."""
	import datetime
	return datetime.timedelta(hours=time.hour, minutes=time.minute, seconds=time.second)


def set_response_by_and_variance(doc, meta, start_date_time, priority):
	if meta.has_field("response_by"):
		doc.response_by = get_expected_time_for(parameter="response", service_level=priority, start_date_time=start_date_time)

	if meta.has_field("response_by_variance") and not doc.get('first_responded_on'):
		now_time = frappe.flags.current_time or now_datetime(doc.get("owner"))
		doc.response_by_variance = round(time_diff_in_seconds(doc.response_by, now_time), 2)

def set_resolution_by_and_variance(doc, meta, start_date_time, priority):
	if meta.has_field("resolution_by"):
		doc.resolution_by = get_expected_time_for(parameter="resolution", service_level=priority, start_date_time=start_date_time)

	if meta.has_field("resolution_by_variance") and not doc.get("resolution_date"):
		now_time = frappe.flags.current_time or now_datetime(doc.get("owner"))
		doc.resolution_by_variance = round(time_diff_in_seconds(doc.resolution_by, now_time), 2)


def now_datetime(user):
	dt = convert_utc_to_user_timezone(datetime.utcnow(), user)
	return dt.replace(tzinfo=None)


def convert_utc_to_user_timezone(utc_timestamp, user):
	from pytz import timezone, UnknownTimeZoneError

	user_tz = get_tz(user)
	utcnow = timezone('UTC').localize(utc_timestamp)
	try:
		return utcnow.astimezone(timezone(user_tz))
	except UnknownTimeZoneError:
		return utcnow


def get_tz(user):
	return frappe.db.get_value("User", user, "time_zone") or get_time_zone()


@frappe.whitelist()
def get_user_time(user, to_string=False):
	return get_datetime_str(now_datetime(user)) if to_string else now_datetime(user)


@frappe.whitelist()
def get_sla_doctypes():
	doctypes = []
	data = frappe.get_list('Service Level Agreement',
		{'enabled': 1},
		['document_type'],
		distinct=1
	)

	for entry in data:
		doctypes.append(entry.document_type)

	return doctypes<|MERGE_RESOLUTION|>--- conflicted
+++ resolved
@@ -101,11 +101,7 @@
 				frappe.bold(self.document_type)))
 
 	def validate_condition(self):
-<<<<<<< HEAD
 		temp_doc = frappe.new_doc(self.document_type)
-=======
-		temp_doc = frappe.new_doc('Issue')
->>>>>>> e92a8b87
 		if self.condition:
 			try:
 				frappe.safe_eval(self.condition, None, get_context(temp_doc))
@@ -220,44 +216,24 @@
 		if doc.end_date and getdate(doc.end_date) < getdate(frappe.utils.getdate()):
 			frappe.db.set_value("Service Level Agreement", service_level_agreement.name, "enabled", 0)
 
-<<<<<<< HEAD
-
-def get_active_service_level_agreement_for(doc):
-	if doc.get('doctype') == "Issue" and not frappe.db.get_single_value("Support Settings", "track_service_level_agreement"):
-=======
 def get_active_service_level_agreement_for(doc):
 	if not frappe.db.get_single_value("Support Settings", "track_service_level_agreement"):
->>>>>>> e92a8b87
 		return
 
 	filters = [
 		["Service Level Agreement", "document_type", "=", doc.get('doctype')],
 		["Service Level Agreement", "enabled", "=", 1]
 	]
-<<<<<<< HEAD
+
 	if doc.get('priority'):
 		filters.append(["Service Level Priority", "priority", "=", doc.get('priority')])
 
 	or_filters = []
 	if doc.get('service_level_agreement'):
-=======
-
-	if doc.get('priority'):
-		filters.append(["Service Level Priority", "priority", "=", doc.get('priority')])
-
-	customer = doc.get('customer')
-	or_filters = [
-		["Service Level Agreement", "entity", "in", [customer, get_customer_group(customer), get_customer_territory(customer)]]
-	]
-
-	service_level_agreement = doc.get('service_level_agreement')
-	if service_level_agreement:
->>>>>>> e92a8b87
 		or_filters = [
 			["Service Level Agreement", "name", "=", doc.get('service_level_agreement')],
 		]
 
-<<<<<<< HEAD
 	customer = doc.get('customer')
 	if customer:
 		or_filters.append(
@@ -283,30 +259,6 @@
 	filtered_agreements += default_sla
 
 	return filtered_agreements[0] if filtered_agreements else None
-=======
-	default_sla_filter = filters + [["Service Level Agreement", "default_service_level_agreement", "=", 1]]
-	default_sla = frappe.get_all("Service Level Agreement", filters=default_sla_filter,
-		fields=["name", "default_priority", "condition"])
-
-	filters += [["Service Level Agreement", "default_service_level_agreement", "=", 0]]
-	agreements = frappe.get_all("Service Level Agreement", filters=filters, or_filters=or_filters,
-		fields=["name", "default_priority", "condition"])
-
-	# check if the current document on which SLA is to be applied fulfills all the conditions
-	filtered_agreements = []
-	for agreement in agreements:
-		condition = agreement.get('condition')
-		if not condition or (condition and frappe.safe_eval(condition, None, get_context(doc))):
-			filtered_agreements.append(agreement)
-
-	# if any default sla
-	filtered_agreements += default_sla
-
-	return filtered_agreements[0] if filtered_agreements else None
-
-def get_context(doc):
-	return {"doc": doc.as_dict(), "nowdate": nowdate, "frappe": frappe._dict(utils=get_safe_globals().get("frappe").get("utils"))}
->>>>>>> e92a8b87
 
 def get_context(doc):
 	return {"doc": doc.as_dict(), "nowdate": nowdate, "frappe": frappe._dict(utils=get_safe_globals().get("frappe").get("utils"))}
