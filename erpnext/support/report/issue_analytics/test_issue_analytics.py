--- conflicted
+++ resolved
@@ -22,11 +22,7 @@
 		if current_month_date.year != last_month_date.year:
 			self.current_month += '_' + str(current_month_date.year)
 			self.last_month += '_' + str(last_month_date.year)
-<<<<<<< HEAD
-
-=======
 		
->>>>>>> b5792872
 	def test_issue_analytics(self):
 		create_service_level_agreements_for_issues()
 		create_issue_types()
