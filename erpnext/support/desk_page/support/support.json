--- conflicted
+++ resolved
@@ -44,11 +44,7 @@
  "idx": 0,
  "is_standard": 1,
  "label": "Support",
-<<<<<<< HEAD
- "modified": "2020-06-30 18:41:35.683929",
-=======
  "modified": "2020-08-11 15:49:34.307341",
->>>>>>> 5112cd76
  "modified_by": "Administrator",
  "module": "Support",
  "name": "Support",
