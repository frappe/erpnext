from __future__ import unicode_literals
import frappe
import random
from frappe.utils import random_string, nowdate, add_days
from erpnext.projects.doctype.timesheet.test_timesheet import make_timesheet
from erpnext.projects.doctype.timesheet.timesheet import make_salary_slip, make_sales_invoice
from frappe.utils.make_random import how_many, get_random
from erpnext.hr.doctype.expense_claim.expense_claim import get_expense_approver, make_bank_entry
from erpnext.hr.doctype.leave_application.leave_application import get_leave_balance_on, OverlapError


def work():
	frappe.set_user(frappe.db.get_global('demo_hr_user'))
	year, month = frappe.flags.current_date.strftime("%Y-%m").split("-")
	mark_attendance()
	make_leave_application()
	

	# process payroll
	if not frappe.db.get_value("Salary Slip", {"month": month, "fiscal_year": year}):
		process_payroll = frappe.get_doc("Process Payroll", "Process Payroll")
		process_payroll.company = frappe.flags.company
		process_payroll.month = month
		process_payroll.fiscal_year = year
		process_payroll.create_sal_slip()
		process_payroll.submit_salary_slip()
		r = process_payroll.make_journal_entry(frappe.get_value('Account',
			{'account_name': 'Salary'}))

		journal_entry = frappe.get_doc(r)
		journal_entry.cheque_no = random_string(10)
		journal_entry.cheque_date = frappe.flags.current_date
		journal_entry.posting_date = frappe.flags.current_date
		journal_entry.insert()
		journal_entry.submit()
	
	if frappe.db.get_global('demo_hr_user'):
		make_timesheet_records()
	
		#expense claim
		expense_claim = frappe.new_doc("Expense Claim")
		expense_claim.extend('expenses', get_expenses())
		expense_claim.employee = get_random("Employee")
		expense_claim.company = frappe.flags.company
		expense_claim.posting_date = frappe.flags.current_date
		expense_claim.exp_approver = filter((lambda x: x[0] != 'Administrator'), get_expense_approver(None, '', None, 0, 20, None))[0][0]
		expense_claim.insert()

		rand = random.random()

		if rand < 0.4:
			expense_claim.approval_status = "Approved"
			update_sanctioned_amount(expense_claim)
			expense_claim.submit()

			if random.randint(0, 1):
				#make journal entry against expense claim
				je = frappe.get_doc(make_bank_entry(expense_claim.name))
				je.posting_date = frappe.flags.current_date
				je.cheque_no = random_string(10)
				je.cheque_date = frappe.flags.current_date
				je.flags.ignore_permissions = 1
				je.submit()

		elif rand < 0.2:
			expense_claim.approval_status = "Rejected"
			expense_claim.submit()

def get_expenses():
	expenses = []
	expese_types = frappe.db.sql("""select ect.name, eca.default_account from `tabExpense Claim Type` ect,
		`tabExpense Claim Account` eca where eca.parent=ect.name
		and eca.company=%s """, frappe.flags.company,as_dict=1)

	for expense_type in expese_types[:random.randint(1,4)]:
		claim_amount = random.randint(1,20)*10

		expenses.append({
			"expense_date": frappe.flags.current_date,
			"expense_type": expense_type.name,
			"default_account": expense_type.default_account or "Miscellaneous Expenses - WPL",
			"claim_amount": claim_amount,
			"sanctioned_amount": claim_amount
		})

	return expenses

def update_sanctioned_amount(expense_claim):
	for expense in expense_claim.expenses:
		sanctioned_amount = random.randint(1,20)*10

		if sanctioned_amount < expense.claim_amount:
			expense.sanctioned_amount = sanctioned_amount

def get_timesheet_based_salary_slip_employee():
	return frappe.get_all('Salary Structure', fields = ["distinct employee as name"],
		filters = {'salary_slip_based_on_timesheet': 1})
	
def make_timesheet_records():
	employees = get_timesheet_based_salary_slip_employee()
	for employee in employees:
		ts = make_timesheet(employee.name, simulate = True, billable = 1, activity_type=get_random("Activity Type"))

		rand = random.random()
		if rand >= 0.3:
			make_salary_slip_for_timesheet(ts.name)

		rand = random.random()
		if rand >= 0.2:
			make_sales_invoice_for_timesheet(ts.name)

def make_salary_slip_for_timesheet(name):
	salary_slip = make_salary_slip(name)
	salary_slip.insert()
	salary_slip.submit()
	frappe.db.commit()

def make_sales_invoice_for_timesheet(name):
	sales_invoice = make_sales_invoice(name)
	sales_invoice.customer = get_random("Customer")
	sales_invoice.append('items', {
		'item_code': get_random("Item", {"has_variants": 0, "is_stock_item": 0, "is_fixed_asset": 0}),
		'qty': 1,
		'rate': 1000
	})
	sales_invoice.flags.ignore_permissions = 1
	sales_invoice.set_missing_values()
	sales_invoice.calculate_taxes_and_totals()
	sales_invoice.insert()
<<<<<<< HEAD
	sales_invoice.submit()		
	
def make_leave_application():
	allocated_leaves = frappe.get_all("Leave Allocation", fields=['employee', 'leave_type'])
	
	for allocated_leave in allocated_leaves:
		leave_balance = get_leave_balance_on(allocated_leave.employee, allocated_leave.leave_type, nowdate(),
			consider_all_leaves_in_the_allocation_period=True)
		if leave_balance != 0:
			if leave_balance == 1:
				to_date = nowdate()
			else:
				to_date = add_days(nowdate(), random.randint(0, leave_balance-1))
				
			leave_application = frappe.get_doc({
				"doctype": "Leave Application",
				"employee": allocated_leave.employee,
				"from_date": nowdate(),
				"to_date": to_date,
				"leave_type": allocated_leave.leave_type,
				"status": "Approved"
			})
			try:
				leave_application.insert()
				leave_application.submit()
				frappe.db.commit()
			except (OverlapError):
				frappe.db.rollback()
			
def mark_attendance():
	for employee in frappe.get_all('Employee', fields=['name'], filters = {'status': 'Active'}):
		if not frappe.db.get_value("Attendance", {"employee": employee.name, "att_date": nowdate()}):
			attendance = frappe.get_doc({
				"doctype": "Attendance",
				"employee": employee.name,
				"att_date": nowdate()
			})
			rand = random.random()
			if rand >= 0.2:
				attendance.status = "Present"
			else:
				attendance.status = "Absent"		
			attendance.save()
			attendance.submit()		
=======
	sales_invoice.submit()
	frappe.db.commit()
>>>>>>> cc887900
<|MERGE_RESOLUTION|>--- conflicted
+++ resolved
@@ -1,7 +1,7 @@
 from __future__ import unicode_literals
 import frappe
 import random
-from frappe.utils import random_string, nowdate, add_days
+from frappe.utils import random_string, add_days
 from erpnext.projects.doctype.timesheet.test_timesheet import make_timesheet
 from erpnext.projects.doctype.timesheet.timesheet import make_salary_slip, make_sales_invoice
 from frappe.utils.make_random import how_many, get_random
@@ -127,25 +127,25 @@
 	sales_invoice.set_missing_values()
 	sales_invoice.calculate_taxes_and_totals()
 	sales_invoice.insert()
-<<<<<<< HEAD
-	sales_invoice.submit()		
+	sales_invoice.submit()
+	frappe.db.commit()		
 	
 def make_leave_application():
 	allocated_leaves = frappe.get_all("Leave Allocation", fields=['employee', 'leave_type'])
 	
 	for allocated_leave in allocated_leaves:
-		leave_balance = get_leave_balance_on(allocated_leave.employee, allocated_leave.leave_type, nowdate(),
+		leave_balance = get_leave_balance_on(allocated_leave.employee, allocated_leave.leave_type, frappe.flags.current_date,
 			consider_all_leaves_in_the_allocation_period=True)
 		if leave_balance != 0:
 			if leave_balance == 1:
-				to_date = nowdate()
+				to_date = frappe.flags.current_date
 			else:
-				to_date = add_days(nowdate(), random.randint(0, leave_balance-1))
+				to_date = add_days(frappe.flags.current_date, random.randint(0, leave_balance-1))
 				
 			leave_application = frappe.get_doc({
 				"doctype": "Leave Application",
 				"employee": allocated_leave.employee,
-				"from_date": nowdate(),
+				"from_date": frappe.flags.current_date,
 				"to_date": to_date,
 				"leave_type": allocated_leave.leave_type,
 				"status": "Approved"
@@ -158,21 +158,23 @@
 				frappe.db.rollback()
 			
 def mark_attendance():
+	att_date = frappe.flags.current_date
 	for employee in frappe.get_all('Employee', fields=['name'], filters = {'status': 'Active'}):
-		if not frappe.db.get_value("Attendance", {"employee": employee.name, "att_date": nowdate()}):
+		
+		if not frappe.db.get_value("Attendance", {"employee": employee.name, "att_date": att_date}):
 			attendance = frappe.get_doc({
 				"doctype": "Attendance",
 				"employee": employee.name,
-				"att_date": nowdate()
+				"att_date": att_date
 			})
-			rand = random.random()
-			if rand >= 0.2:
-				attendance.status = "Present"
+			leave = frappe.db.sql("""select name from `tabLeave Application`
+				where employee = %s and %s between from_date and to_date and status = 'Approved'
+				and docstatus = 1""", (employee.name, att_date))
+			
+			if leave:
+				attendance.status = "Absent"
 			else:
-				attendance.status = "Absent"		
+				attendance.status = "Present"		
 			attendance.save()
 			attendance.submit()		
-=======
-	sales_invoice.submit()
-	frappe.db.commit()
->>>>>>> cc887900
+			frappe.db.commit()