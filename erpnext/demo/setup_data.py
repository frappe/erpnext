--- conflicted
+++ resolved
@@ -32,11 +32,8 @@
 	setup_employee()
 	setup_salary_structure()
 	setup_salary_structure_for_timesheet()
-<<<<<<< HEAD
 	setup_leave_allocation()
-=======
 	setup_mode_of_payment()
->>>>>>> cc887900
 	setup_account_to_expense_type()
 	setup_user_roles()
 	setup_budget()
@@ -322,8 +319,9 @@
 		ss_doc.hour_rate = flt(random.random() * 10, 2)
 		ss_doc.save(ignore_permissions=True)
 
-<<<<<<< HEAD
+
 def setup_leave_allocation():
+	year = now_datetime().year
 	for employee in frappe.get_all('Employee', fields=['name']):
 		leave_types = frappe.get_all("Leave Type", fields=['name', 'max_days_allowed'])
 		for leave_type in leave_types:
@@ -333,15 +331,15 @@
 		leave_allocation = frappe.get_doc({
 			"doctype": "Leave Allocation",
 			"employee": employee.name,
-			"from_date": nowdate(),
-			"to_date": add_years(nowdate(), 1),
+			"from_date": "{0}-01-01".format(year),
+			"to_date": "{0}-12-31".format(year),
 			"leave_type": leave_type.name,
 			"new_leaves_allocated": random.randint(1, int(leave_type.max_days_allowed))
 		})
 		leave_allocation.insert()
 		leave_allocation.submit()
 		frappe.db.commit()			
-=======
+
 def setup_mode_of_payment():
 	account_dict = {'Cash': 'Cash - WPL', 'Bank': 'National Bank - WPL'}
 	for payment_mode in frappe.get_all('Mode of Payment', fields = ["name", "type"]):
@@ -353,7 +351,6 @@
 			})
 
 			mop.save(ignore_permissions=True)
->>>>>>> cc887900
 
 def setup_account():
 	frappe.flags.in_import = True
