# Copyright (c) 2015, Frappe Technologies Pvt. Ltd. and Contributors
# See license.txt
<<<<<<< HEAD
from __future__ import unicode_literals
from frappe.utils.data import get_datetime, add_days
=======
>>>>>>> 540559d6

import unittest

import frappe
from frappe.utils import format_date
from frappe.utils.data import add_days, formatdate, today

from erpnext.maintenance.doctype.maintenance_schedule.maintenance_schedule import (
	get_serial_nos_from_schedule,
	make_maintenance_visit,
)
from erpnext.stock.doctype.item.test_item import create_item
from erpnext.stock.doctype.stock_entry.test_stock_entry import make_serialized_item

# test_records = frappe.get_test_records('Maintenance Schedule')

class TestMaintenanceSchedule(unittest.TestCase):
	def test_events_should_be_created_and_deleted(self):
		ms = make_maintenance_schedule()
		ms.generate_schedule()
		ms.submit()

		all_events = get_events(ms)
		self.assertTrue(len(all_events) > 0)

		ms.cancel()
		events_after_cancel = get_events(ms)
		self.assertTrue(len(events_after_cancel) == 0)

<<<<<<< HEAD
=======
	def test_make_schedule(self):
		ms = make_maintenance_schedule()
		ms.save()
		i = ms.items[0]
		expected_dates = []
		expected_end_date = add_days(i.start_date, i.no_of_visits * 7)
		self.assertEqual(i.end_date, expected_end_date)

		i.no_of_visits = 2
		ms.save()
		expected_end_date = add_days(i.start_date, i.no_of_visits * 7)
		self.assertEqual(i.end_date, expected_end_date)

		items = ms.get_pending_data(data_type = "items")
		items = items.split('\n')
		items.pop(0)
		expected_items = ['_Test Item']
		self.assertTrue(items, expected_items)

		# "dates" contains all generated schedule dates
		dates = ms.get_pending_data(data_type = "date", item_name = i.item_name)
		dates = dates.split('\n')
		dates.pop(0)
		expected_dates.append(formatdate(add_days(i.start_date, 7), "dd-MM-yyyy"))
		expected_dates.append(formatdate(add_days(i.start_date, 14), "dd-MM-yyyy"))

		# test for generated schedule dates
		self.assertEqual(dates, expected_dates)

		ms.submit()
		s_id = ms.get_pending_data(data_type = "id", item_name = i.item_name, s_date = expected_dates[1])

		# Check if item is mapped in visit.
		test_map_visit = make_maintenance_visit(source_name = ms.name, item_name = "_Test Item", s_id = s_id)
		self.assertEqual(len(test_map_visit.purposes), 1)
		self.assertEqual(test_map_visit.purposes[0].item_name, "_Test Item")

		visit = frappe.new_doc('Maintenance Visit')
		visit = test_map_visit
		visit.maintenance_schedule = ms.name
		visit.maintenance_schedule_detail = s_id
		visit.completion_status = "Partially Completed"
		visit.set('purposes', [{
			'item_code': i.item_code,
			'description': "test",
			'work_done': "test",
			'service_person': "Sales Team",
		}])
		visit.save()
		visit.submit()
		ms = frappe.get_doc('Maintenance Schedule', ms.name)

		#checks if visit status is back updated in schedule
		self.assertTrue(ms.schedules[1].completion_status, "Partially Completed")
		self.assertEqual(format_date(visit.mntc_date), format_date(ms.schedules[1].actual_date))

		#checks if visit status is updated on cancel
		visit.cancel()
		ms.reload()
		self.assertTrue(ms.schedules[1].completion_status, "Pending")
		self.assertEqual(ms.schedules[1].actual_date, None)

	def test_serial_no_filters(self):
		# Without serial no. set in schedule -> returns None
		item_code = "_Test Serial Item"
		make_serial_item_with_serial(item_code)
		ms = make_maintenance_schedule(item_code=item_code)
		ms.submit()

		s_item = ms.schedules[0]
		mv = make_maintenance_visit(source_name=ms.name, item_name=item_code, s_id=s_item.name)
		mvi = mv.purposes[0]
		serial_nos = get_serial_nos_from_schedule(mvi.item_name, ms.name)
		self.assertEqual(serial_nos, None)

		# With serial no. set in schedule -> returns serial nos.
		make_serial_item_with_serial(item_code)
		ms = make_maintenance_schedule(item_code=item_code, serial_no="TEST001, TEST002")
		ms.submit()

		s_item = ms.schedules[0]
		mv = make_maintenance_visit(source_name=ms.name, item_name=item_code, s_id=s_item.name)
		mvi = mv.purposes[0]
		serial_nos = get_serial_nos_from_schedule(mvi.item_name, ms.name)
		self.assertEqual(serial_nos, ["TEST001", "TEST002"])

		frappe.db.rollback()

def make_serial_item_with_serial(item_code):
	serial_item_doc = create_item(item_code, is_stock_item=1)
	if not serial_item_doc.has_serial_no or not serial_item_doc.serial_no_series:
		serial_item_doc.has_serial_no = 1
		serial_item_doc.serial_no_series = "TEST.###"
		serial_item_doc.save(ignore_permissions=True)
	active_serials = frappe.db.get_all('Serial No', {"status": "Active", "item_code": item_code})
	if len(active_serials) < 2:
		make_serialized_item(item_code=item_code)

>>>>>>> 540559d6
def get_events(ms):
	return frappe.get_all("Event Participants", filters={
			"reference_doctype": ms.doctype,
			"reference_docname": ms.name,
			"parenttype": "Event"
		})

<<<<<<< HEAD
def make_maintenance_schedule():
	ms = frappe.new_doc("Maintenance Schedule")
	ms.company = "_Test Company"
	ms.customer = "_Test Customer"
	ms.transaction_date = get_datetime()

	ms.append("items", {
		"item_code": "_Test Item",
		"start_date": get_datetime(),
		"end_date": add_days(get_datetime(), 32),
		"periodicity": "Weekly",
		"no_of_visits": 4,
=======
def make_maintenance_schedule(**args):
	ms = frappe.new_doc("Maintenance Schedule")
	ms.company = "_Test Company"
	ms.customer = "_Test Customer"
	ms.transaction_date = today()

	ms.append("items", {
		"item_code": args.get("item_code") or "_Test Item",
		"start_date": today(),
		"periodicity": "Weekly",
		"no_of_visits": 4,
		"serial_no": args.get("serial_no"),
>>>>>>> 540559d6
		"sales_person": "Sales Team",
	})
	ms.insert(ignore_permissions=True)

	return ms<|MERGE_RESOLUTION|>--- conflicted
+++ resolved
@@ -1,10 +1,5 @@
 # Copyright (c) 2015, Frappe Technologies Pvt. Ltd. and Contributors
 # See license.txt
-<<<<<<< HEAD
-from __future__ import unicode_literals
-from frappe.utils.data import get_datetime, add_days
-=======
->>>>>>> 540559d6
 
 import unittest
 
@@ -34,8 +29,6 @@
 		events_after_cancel = get_events(ms)
 		self.assertTrue(len(events_after_cancel) == 0)
 
-<<<<<<< HEAD
-=======
 	def test_make_schedule(self):
 		ms = make_maintenance_schedule()
 		ms.save()
@@ -134,7 +127,6 @@
 	if len(active_serials) < 2:
 		make_serialized_item(item_code=item_code)
 
->>>>>>> 540559d6
 def get_events(ms):
 	return frappe.get_all("Event Participants", filters={
 			"reference_doctype": ms.doctype,
@@ -142,20 +134,6 @@
 			"parenttype": "Event"
 		})
 
-<<<<<<< HEAD
-def make_maintenance_schedule():
-	ms = frappe.new_doc("Maintenance Schedule")
-	ms.company = "_Test Company"
-	ms.customer = "_Test Customer"
-	ms.transaction_date = get_datetime()
-
-	ms.append("items", {
-		"item_code": "_Test Item",
-		"start_date": get_datetime(),
-		"end_date": add_days(get_datetime(), 32),
-		"periodicity": "Weekly",
-		"no_of_visits": 4,
-=======
 def make_maintenance_schedule(**args):
 	ms = frappe.new_doc("Maintenance Schedule")
 	ms.company = "_Test Company"
@@ -168,7 +146,6 @@
 		"periodicity": "Weekly",
 		"no_of_visits": 4,
 		"serial_no": args.get("serial_no"),
->>>>>>> 540559d6
 		"sales_person": "Sales Team",
 	})
 	ms.insert(ignore_permissions=True)
