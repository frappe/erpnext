# Copyright (c) 2015, Frappe Technologies Pvt. Ltd. and Contributors
# License: GNU General Public License v3. See license.txt

import frappe
from frappe import _
from erpnext.utilities.transaction_base import TransactionBase
from dateutil.relativedelta import relativedelta
from frappe.utils import add_days, getdate, cstr
from frappe.contacts.doctype.contact.contact import get_default_contact
from erpnext.accounts.party import get_contact_details


class MaintenanceSchedule(TransactionBase):
<<<<<<< HEAD
	@frappe.whitelist()
	def generate_schedule(self):
		self.set('schedules', [])
		frappe.db.sql("""delete from `tabMaintenance Schedule Detail`
			where parent=%s""", (self.name))
		count = 1
		for d in self.get('items'):
			self.validate_maintenance_detail()
			s_list = []
			s_list = self.create_schedule_list(d.start_date, d.end_date, d.no_of_visits, d.sales_person)
			for i in range(d.no_of_visits):
				child = self.append('schedules')
				child.item_code = d.item_code
				child.item_name = d.item_name
				child.scheduled_date = s_list[i].strftime('%Y-%m-%d')
				if d.serial_no:
					child.serial_no = d.serial_no
				child.idx = count
				count = count + 1
				child.sales_person = d.sales_person

		self.save()

	def on_submit(self):
		if not self.get('schedules'):
			throw(_("Please click on 'Generate Schedule' to get schedule"))
		self.check_serial_no_added()
=======
	def validate(self):
		self.set_missing_values()
		self.validate_serial_no()
>>>>>>> 2ac065c2
		self.validate_schedule()

	def set_missing_values(self):
		self.set_contact_details()

	def set_contact_details(self):
		force = False
		if not self.contact_person and self.customer:
			contact = get_default_contact('Customer', self.customer)
			self.contact_person = contact
			force = True

		if self.contact_person:
			contact_details = get_contact_details(self.contact_person)
			for k, v in contact_details.items():
				if self.meta.has_field(k) and (force or not self.get(k)):
					self.set(k, v)

	def validate_serial_no(self):
		if self.serial_no:
			self.item_code, self.item_name = frappe.db.get_value("Serial No", self.serial_no, ["item_code", "item_name"])

	def validate_schedule(self):
		date_template_pairs = set()
		for d in self.schedules:
			date_template_pair = (d.scheduled_date, cstr(d.project_template))
			if date_template_pair not in date_template_pairs:
				date_template_pairs.add(date_template_pair)
			else:
				frappe.throw(_("Row {0}: Duplicate schedule found".format(d.idx)))

	def adjust_scheduled_date_for_holiday(self, scheduled_date):
		from erpnext.hr.doctype.holiday_list.holiday_list import get_default_holiday_list

		holiday_list_name = get_default_holiday_list(self.company)

		if holiday_list_name:
			holiday_dates = frappe.db.sql_list("select holiday_date from `tabHoliday` where parent=%s", holiday_list_name)
			if holiday_dates:
				scheduled_date = getdate(scheduled_date)
				while scheduled_date in holiday_dates:
					scheduled_date = add_days(scheduled_date, -1)

		return scheduled_date


def schedule_next_project_template(project_template, serial_no, args):
	if not project_template:
		return

	args = frappe._dict(args)
	if not args.reference_doctype or not args.reference_name:
		frappe.throw(_("Invalid reference for Next Maintenance Schedule"))

	template_details = frappe.db.get_value("Project Template", project_template, ["next_due_after", "next_project_template"], as_dict=1)
	if not template_details or not template_details.next_due_after or not template_details.next_project_template:
		return

	doc = get_maintenance_schedule_doc(serial_no)
	update_customer_and_contact(args, doc)

	existing_templates = [d.get('project_template') for d in doc.get('schedules', []) if d.get('project_template')]

	schedule = frappe._dict({
		'reference_doctype': args.reference_doctype,
		'reference_name': args.reference_name,
		'reference_date': getdate(args.reference_date)
	})

	if template_details.next_project_template not in existing_templates:
		schedule.project_template = template_details.next_project_template
		schedule.scheduled_date = schedule.reference_date + relativedelta(months=template_details.next_due_after)
		schedule.scheduled_date = doc.adjust_scheduled_date_for_holiday(schedule.scheduled_date)

		doc.append('schedules', schedule)
		doc.save(ignore_permissions=True)


def schedule_project_templates_after_delivery(serial_no, args):
	item_code = frappe.db.get_value("Serial No", serial_no, "item_code")
	if not item_code:
		return

	args = frappe._dict(args)
	if not args.reference_doctype or not args.reference_name:
		frappe.throw(_("Invalid reference for Maintenance Schedule after Delivery"))

	schedule_template = frappe._dict({
		'reference_doctype': args.reference_doctype,
		'reference_name': args.reference_name,
		'reference_date': getdate(args.reference_date)
	})

	project_templates = get_project_templates_due_after_delivery(item_code)

	doc = get_maintenance_schedule_doc(serial_no)
	modified = False

	update_customer_and_contact(args, doc)

	existing_templates = [d.get('project_template') for d in doc.get('schedules', []) if d.get('project_template')]

	for d in project_templates:
		if d.name not in existing_templates:
			schedule = schedule_template.copy()
			schedule.project_template = d.name
			schedule.scheduled_date = schedule.reference_date + relativedelta(months=d.due_after_delivery_date)
			schedule.scheduled_date = doc.adjust_scheduled_date_for_holiday(schedule.scheduled_date)
			doc.append('schedules', schedule)

			modified = True

	if modified:
		doc.save(ignore_permissions=True)


def remove_schedule_for_reference_document(serial_no, reference_doctype, reference_name):
	doc = get_maintenance_schedule_doc(serial_no)

	if not doc.get('schedules'):
		return

	to_remove = [d for d in doc.schedules if d.reference_doctype == reference_doctype and d.reference_name == reference_name]
	if to_remove:
		for d in to_remove:
			doc.remove(d)

		doc.save(ignore_permissions=True)


def get_project_templates_due_after_delivery(item_code):
	filters = {'due_after_delivery_date': ['>', 0]}

	fields = ['name', 'due_after_delivery_date']
	order_by = "due_after_delivery_date"

	filters['applies_to_item'] = item_code
	project_templates = frappe.get_all('Project Template', filters=filters, fields=fields, order_by=order_by)

	if not project_templates:
		variant_of = frappe.get_cached_value("Item", item_code, "variant_of")
		if variant_of:
			filters["applies_to_item"] = variant_of
			project_templates = frappe.get_all('Project Template', filters=filters, fields=fields, order_by=order_by)

	return project_templates


def get_maintenance_schedule_doc(serial_no):
	schedule_name = frappe.db.get_value('Maintenance Schedule', filters={'serial_no': serial_no})

	if schedule_name:
		doc = frappe.get_doc('Maintenance Schedule', schedule_name)
	else:
		doc = frappe.new_doc('Maintenance Schedule')
		doc.serial_no = serial_no
		doc.item_code, doc.item_name = frappe.db.get_value("Serial No", serial_no, ["item_code", "item_name"])

	return doc


def update_customer_and_contact(source, target_doc):
	customer_fields = ['customer', 'customer_name']
	contact_fields = ['contact_person', 'contact_display', 'contact_mobile', 'contact_phone', 'contact_email']

	if source.customer:
		for f in customer_fields:
			target_doc.set(f, source.get(f))

		for f in contact_fields:
			target_doc.set(f, None)

	if source.contact_person:
		for f in contact_fields:
			target_doc.set(f, source.get(f))
<|MERGE_RESOLUTION|>--- conflicted
+++ resolved
@@ -11,39 +11,9 @@
 
 
 class MaintenanceSchedule(TransactionBase):
-<<<<<<< HEAD
-	@frappe.whitelist()
-	def generate_schedule(self):
-		self.set('schedules', [])
-		frappe.db.sql("""delete from `tabMaintenance Schedule Detail`
-			where parent=%s""", (self.name))
-		count = 1
-		for d in self.get('items'):
-			self.validate_maintenance_detail()
-			s_list = []
-			s_list = self.create_schedule_list(d.start_date, d.end_date, d.no_of_visits, d.sales_person)
-			for i in range(d.no_of_visits):
-				child = self.append('schedules')
-				child.item_code = d.item_code
-				child.item_name = d.item_name
-				child.scheduled_date = s_list[i].strftime('%Y-%m-%d')
-				if d.serial_no:
-					child.serial_no = d.serial_no
-				child.idx = count
-				count = count + 1
-				child.sales_person = d.sales_person
-
-		self.save()
-
-	def on_submit(self):
-		if not self.get('schedules'):
-			throw(_("Please click on 'Generate Schedule' to get schedule"))
-		self.check_serial_no_added()
-=======
 	def validate(self):
 		self.set_missing_values()
 		self.validate_serial_no()
->>>>>>> 2ac065c2
 		self.validate_schedule()
 
 	def set_missing_values(self):
