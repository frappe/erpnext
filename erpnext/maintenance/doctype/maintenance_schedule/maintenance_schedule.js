// Copyright (c) 2015, Frappe Technologies Pvt. Ltd. and Contributors
// License: GNU General Public License v3. See license.txt

frappe.provide("erpnext.maintenance");

erpnext.maintenance.MaintenanceSchedule = class MaintenanceSchedule extends frappe.ui.form.Controller {
	onload() {
		this.setup_queries();
	}

<<<<<<< HEAD
	refresh() {
		erpnext.hide_company()
=======
	refresh: function() {
		erpnext.hide_company();
>>>>>>> 1a2b4e98
		this.set_dynamic_link();
	}

	set_dynamic_link() {
		frappe.dynamic_link = {doc: this.frm.doc, fieldname: 'customer', doctype: 'Customer'};
	}

	setup_queries() {
		this.frm.set_query('customer', erpnext.queries.customer);
		this.frm.set_query('contact_person', erpnext.queries.contact_query);

		this.frm.set_query("item_code", function() {
			return {
				query: "erpnext.controllers.queries.item_query",
				filters: {'is_sales_item': 1}
			};
		});
	}

	serial_no() {
		var me = this;

		if (me.frm.doc.serial_no) {
			frappe.call({
				method: "erpnext.stock.doctype.serial_no.serial_no.get_serial_no_item_customer",
				args: {
					serial_no: me.frm.doc.serial_no
				},
				callback: function (r) {
					if (r.message) {
						me.frm.set_value(r.message);
					}
				}
			}
		});
	}

	customer() {
		return erpnext.utils.get_party_details(this.frm)
	}

	contact_person() {
		return erpnext.utils.get_contact_details(this.frm);
<<<<<<< HEAD
	}
};
=======
	},

	create_opportunity: function(doc, cdt, cdn) {
		var me = this;
		frappe.call({
			method: "erpnext.maintenance.doctype.maintenance_schedule.maintenance_schedule.create_maintenance_opportunity",
			args: {
				maintenance_schedule: doc.name,
				row: cdn
			},
			freeze: 1,
			freeze_message: __("Creating Opportunity"),
			callback: function(r) {
				if (!r.exc) {
					frappe.model.sync(r.message);
					frappe.set_route("Form", r.message.doctype, r.message.name);
				}
			}
		});
	},
});
>>>>>>> 1a2b4e98

extend_cscript(cur_frm.cscript, new erpnext.maintenance.MaintenanceSchedule({frm: cur_frm}));<|MERGE_RESOLUTION|>--- conflicted
+++ resolved
@@ -8,13 +8,8 @@
 		this.setup_queries();
 	}
 
-<<<<<<< HEAD
 	refresh() {
-		erpnext.hide_company()
-=======
-	refresh: function() {
 		erpnext.hide_company();
->>>>>>> 1a2b4e98
 		this.set_dynamic_link();
 	}
 
@@ -48,24 +43,19 @@
 						me.frm.set_value(r.message);
 					}
 				}
-			}
-		});
+			});
+		}
 	}
 
 	customer() {
-		return erpnext.utils.get_party_details(this.frm)
+		return erpnext.utils.get_party_details(this.frm);
 	}
 
 	contact_person() {
 		return erpnext.utils.get_contact_details(this.frm);
-<<<<<<< HEAD
 	}
-};
-=======
-	},
 
-	create_opportunity: function(doc, cdt, cdn) {
-		var me = this;
+	create_opportunity(doc, cdt, cdn) {
 		frappe.call({
 			method: "erpnext.maintenance.doctype.maintenance_schedule.maintenance_schedule.create_maintenance_opportunity",
 			args: {
@@ -81,8 +71,7 @@
 				}
 			}
 		});
-	},
-});
->>>>>>> 1a2b4e98
+	}
+}
 
 extend_cscript(cur_frm.cscript, new erpnext.maintenance.MaintenanceSchedule({frm: cur_frm}));