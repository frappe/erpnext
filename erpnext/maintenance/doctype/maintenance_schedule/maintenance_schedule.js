--- conflicted
+++ resolved
@@ -43,15 +43,9 @@
 						me.frm.set_value(r.message);
 					}
 				}
-<<<<<<< HEAD
 			}
 		});
 	}
-=======
-			});
-		}
-	},
->>>>>>> cc428144
 
 	customer() {
 		return erpnext.utils.get_party_details(this.frm)
