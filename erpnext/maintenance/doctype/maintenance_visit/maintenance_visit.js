--- conflicted
+++ resolved
@@ -44,7 +44,6 @@
 				}
 			});
 		}
-<<<<<<< HEAD
 		else {
 			frm.clear_table("purposes");
 		}
@@ -52,8 +51,6 @@
 		
 		
 		
-=======
->>>>>>> 498d933e
 		if (!frm.doc.status) {
 			frm.set_value({ status: 'Draft' });
 		}
