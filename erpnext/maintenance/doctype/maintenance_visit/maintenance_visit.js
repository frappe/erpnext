--- conflicted
+++ resolved
@@ -44,12 +44,10 @@
 				}
 			});
 		}
-<<<<<<< HEAD
 		else {
 			frm.clear_table("purposes");
 		}
 
-=======
 		
 			frappe.call({
 				method:"erpnext.nepali_date.get_converted_date",
@@ -64,7 +62,6 @@
 			})
 		
 		
->>>>>>> d617df58
 		if (!frm.doc.status) {
 			frm.set_value({ status: 'Draft' });
 		}
