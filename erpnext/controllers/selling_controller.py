# Copyright (c) 2015, Frappe Technologies Pvt. Ltd. and Contributors
# License: GNU General Public License v3. See license.txt

from __future__ import unicode_literals
import frappe
from frappe.utils import cint, flt, cstr, comma_or
from frappe import _, throw
from erpnext.stock.get_item_details import get_bin_details
from erpnext.stock.utils import get_incoming_rate
from erpnext.stock.get_item_details import get_conversion_factor, get_target_warehouse_validation
from erpnext.stock.doctype.item.item import set_item_default
from frappe.contacts.doctype.address.address import get_address_display

from erpnext.controllers.stock_controller import StockController

class SellingController(StockController):
	def __setup__(self):
		if hasattr(self, "taxes"):
			self.flags.print_taxes_with_zero_amount = cint(frappe.db.get_single_value("Print Settings",
				"print_taxes_with_zero_amount"))
			self.flags.show_inclusive_tax_in_print = self.is_inclusive_tax()

			self.print_templates = {
				"total": "templates/print_formats/includes/total.html",
				"taxes": "templates/print_formats/includes/taxes.html"
			}

	def get_feed(self):
		return _("To {0} | {1} {2}").format(self.customer_name, self.currency,
			self.grand_total)

	def onload(self):
		super(SellingController, self).onload()
		if self.doctype in ("Sales Order", "Delivery Note", "Sales Invoice"):
			for item in self.get("items"):
				item.update(get_bin_details(item.item_code, item.warehouse))

	def validate(self):
		super(SellingController, self).validate()
		self.validate_items()
		self.validate_target_warehouse()
		self.validate_max_discount()
		self.validate_selling_price()
		self.set_qty_as_per_stock_uom()
		self.set_alt_uom_qty()
		self.set_po_nos()
		self.set_gross_profit()
		self.set_customer_address()
		self.validate_for_duplicate_items()

	def set_missing_values(self, for_validate=False):

		super(SellingController, self).set_missing_values(for_validate)

		# set contact and address details for customer, if they are not mentioned
		self.set_missing_lead_customer_details()
		self.set_price_list_and_item_details(for_validate=for_validate)

	def set_missing_lead_customer_details(self):
		customer, lead = None, None
		if getattr(self, "customer", None):
			customer = self.customer
		elif self.doctype == "Opportunity" and self.party_name:
			if self.opportunity_from == "Customer":
				customer = self.party_name
			else:
				lead = self.party_name
		elif self.doctype == "Quotation" and self.party_name:
			if self.quotation_to == "Customer":
				customer = self.party_name
			else:
				lead = self.party_name

		if customer:
			from erpnext.accounts.party import _get_party_details
			fetch_payment_terms_template = False
			if (self.get("__islocal") or
				self.company != frappe.db.get_value(self.doctype, self.name, 'company')):
				fetch_payment_terms_template = True

			party_details = _get_party_details(customer,
				ignore_permissions=self.flags.ignore_permissions,
				doctype=self.doctype, company=self.company,
				fetch_payment_terms_template=fetch_payment_terms_template,
				party_address=self.customer_address, shipping_address=self.shipping_address_name)
			if not self.meta.get_field("sales_team"):
				party_details.pop("sales_team")
			self.update_if_missing(party_details)

		elif lead:
			from erpnext.crm.doctype.lead.lead import get_lead_details
			self.update_if_missing(get_lead_details(lead,
				posting_date=self.get('transaction_date') or self.get('posting_date'),
				company=self.company))

	def set_price_list_and_item_details(self, for_validate=False):
		self.set_price_list_currency("Selling")
		self.set_missing_item_details(for_validate=for_validate)

	def remove_shipping_charge(self):
		if self.shipping_rule:
			shipping_rule = frappe.get_doc("Shipping Rule", self.shipping_rule)
			existing_shipping_charge = self.get("taxes", {
				"doctype": "Sales Taxes and Charges",
				"charge_type": "Actual",
				"account_head": shipping_rule.account,
				"cost_center": shipping_rule.cost_center
			})
			if existing_shipping_charge:
				self.get("taxes").remove(existing_shipping_charge[-1])
				self.calculate_taxes_and_totals()

	def set_total_in_words(self):
		from frappe.utils import money_in_words

		if self.meta.get_field("base_in_words"):
			base_amount = abs(self.base_grand_total
				if self.is_rounded_total_disabled() else self.base_rounded_total)
			self.base_in_words = money_in_words(base_amount, self.company_currency)

		if self.meta.get_field("in_words"):
			amount = abs(self.grand_total if self.is_rounded_total_disabled() else self.rounded_total)
			self.in_words = money_in_words(amount, self.currency)

	def calculate_commission(self):
		if self.meta.get_field("commission_rate"):
			self.round_floats_in(self, ["base_net_total", "commission_rate"])
			if self.commission_rate > 100.0:
				throw(_("Commission rate cannot be greater than 100"))

			self.total_commission = flt(self.base_net_total * self.commission_rate / 100.0,
				self.precision("total_commission"))

	def calculate_contribution(self):
		if not self.meta.get_field("sales_team"):
			return

		total = 0.0
		sales_team = self.get("sales_team")
		for sales_person in sales_team:
			self.round_floats_in(sales_person)

			sales_person.allocated_amount = flt(
				self.base_net_total * sales_person.allocated_percentage / 100.0,
				self.precision("allocated_amount", sales_person))

			total += sales_person.allocated_percentage

		if sales_team and total != 100.0:
			throw(_("Total allocated percentage for sales team should be 100"))

	def validate_order_type(self):
		valid_types = ["Sales", "Maintenance", "Shopping Cart"]
		if not self.order_type:
			self.order_type = "Sales"
		elif self.order_type not in valid_types:
			throw(_("Order Type must be one of {0}").format(comma_or(valid_types)))

	def validate_max_discount(self):
		for d in self.get("items"):
			if d.item_code:
				discount = flt(frappe.get_cached_value("Item", d.item_code, "max_discount"))

				if discount and flt(d.discount_percentage) > discount:
					frappe.throw(_("Maximum discount for Item {0} is {1}%").format(d.item_code, discount))

	def set_qty_as_per_stock_uom(self):
		for d in self.get("items"):
			if d.meta.get_field("stock_qty"):
				if not d.conversion_factor:
					frappe.throw(_("Row {0}: Conversion Factor is mandatory").format(d.idx))
				d.stock_qty = flt(d.qty) * flt(d.conversion_factor)

	def set_alt_uom_qty(self):
		for d in self.get("items"):
			if d.meta.get_field("alt_uom_qty"):
				if not d.alt_uom:
					d.alt_uom_size = 1.0
				d.alt_uom_qty = flt(flt(d.stock_qty) * flt(d.alt_uom_size), d.precision("alt_uom_qty"))

	def validate_selling_price(self):
		def throw_message(item_name, rate, ref_rate_field):
			frappe.throw(_("""Selling rate for item {0} is lower than its {1}. Selling rate should be atleast {2}""")
				.format(item_name, ref_rate_field, rate))

		if not frappe.db.get_single_value("Selling Settings", "validate_selling_price"):
			return

		if hasattr(self, "is_return") and self.is_return:
			return

		for it in self.get("items"):
			if not it.item_code:
				continue

			last_purchase_rate, is_stock_item = frappe.get_cached_value("Item", it.item_code, ["last_purchase_rate", "is_stock_item"])
			last_purchase_rate_in_sales_uom = last_purchase_rate / (it.conversion_factor or 1)
			if flt(it.base_rate) < flt(last_purchase_rate_in_sales_uom):
				throw_message(it.item_name, last_purchase_rate_in_sales_uom, "last purchase rate")

			last_valuation_rate = frappe.db.sql("""
				SELECT valuation_rate FROM `tabStock Ledger Entry` WHERE item_code = %s
				AND warehouse = %s AND valuation_rate > 0
				ORDER BY posting_date DESC, posting_time DESC, name DESC LIMIT 1
				""", (it.item_code, it.warehouse))
			if last_valuation_rate:
				last_valuation_rate_in_sales_uom = last_valuation_rate[0][0] / (it.conversion_factor or 1)
				if is_stock_item and flt(it.base_rate) < flt(last_valuation_rate_in_sales_uom):
					throw_message(it.name, last_valuation_rate_in_sales_uom, "valuation rate")


	def get_item_list(self):
		il = []
		for d in self.get("items"):
			if d.qty is None:
				frappe.throw(_("Row {0}: Qty is mandatory").format(d.idx))

			if self.has_product_bundle(d.item_code):
				for p in self.get("packed_items"):
					if p.parent_detail_docname == d.name and p.parent_item == d.item_code:
						# the packing details table's qty is already multiplied with parent's qty
						il.append(frappe._dict({
							'warehouse': p.warehouse or d.warehouse,
							'item_code': p.item_code,
							'qty': flt(p.qty),
							'uom': p.uom,
							'batch_no': cstr(p.batch_no).strip(),
							'serial_no': cstr(p.serial_no).strip(),
							'name': d.name,
							'target_warehouse': p.target_warehouse,
							'company': self.company,
							'voucher_type': self.doctype,
							'allow_zero_valuation': d.allow_zero_valuation_rate,
							'delivery_note': d.get('delivery_note')
						}))
			else:
				il.append(frappe._dict({
					'warehouse': d.warehouse,
					'item_code': d.item_code,
					'qty': d.stock_qty,
					'uom': d.uom,
					'stock_uom': d.stock_uom,
					'conversion_factor': d.conversion_factor,
					'batch_no': cstr(d.get("batch_no")).strip(),
					'serial_no': cstr(d.get("serial_no")).strip(),
					'name': d.name,
					'target_warehouse': d.target_warehouse,
					'company': self.company,
					'voucher_type': self.doctype,
					'allow_zero_valuation': d.allow_zero_valuation_rate,
					'delivery_note': d.get('delivery_note')
				}))
		return il

	def has_product_bundle(self, item_code):
		return frappe.db.sql("""select name from `tabProduct Bundle`
			where new_item_code=%s and docstatus != 2""", item_code)

	def is_product_bundle_with_stock_item(self, item_code):
		"""Returns true if product bundle has stock item"""
		ret = len(frappe.db.sql("""select i.name from tabItem i, `tabProduct Bundle` pb, `tabProduct Bundle Item` pbi
			where pb.new_item_code = %s and pbi.parent = pb.name and i.name = pbi.item_code and i.is_stock_item = 1""", item_code))
		return ret

	def get_already_delivered_qty(self, current_docname, so, so_detail):
		delivered_via_dn = frappe.db.sql("""select sum(qty) from `tabDelivery Note Item`
			where so_detail = %s and docstatus = 1
			and against_sales_order = %s
			and parent != %s""", (so_detail, so, current_docname))

		delivered_via_si = frappe.db.sql("""select sum(si_item.qty)
			from `tabSales Invoice Item` si_item, `tabSales Invoice` si
			where si_item.parent = si.name and si.update_stock = 1
			and si_item.so_detail = %s and si.docstatus = 1
			and si_item.sales_order = %s
			and si.name != %s""", (so_detail, so, current_docname))

		total_delivered_qty = (flt(delivered_via_dn[0][0]) if delivered_via_dn else 0) \
			+ (flt(delivered_via_si[0][0]) if delivered_via_si else 0)

		return total_delivered_qty

	def get_so_qty_and_warehouse(self, so_detail):
		so_item = frappe.db.sql("""select qty, warehouse from `tabSales Order Item`
			where name = %s and docstatus = 1""", so_detail, as_dict=1)
		so_qty = so_item and flt(so_item[0]["qty"]) or 0.0
		so_warehouse = so_item and so_item[0]["warehouse"] or ""
		return so_qty, so_warehouse

	def check_close_sales_order(self, ref_fieldname):
		for d in self.get("items"):
			if d.get(ref_fieldname):
				status = frappe.db.get_value("Sales Order", d.get(ref_fieldname), "status")
				if status == "Closed":
					frappe.throw(_("Sales Order {0} is {1}").format(d.get(ref_fieldname), status))

	def update_reserved_qty(self):
		so_map = {}
		for d in self.get("items"):
			if d.so_detail:
				if self.doctype == "Delivery Note" and d.against_sales_order:
					so_map.setdefault(d.against_sales_order, []).append(d.so_detail)
				elif self.doctype == "Sales Invoice" and d.sales_order and self.update_stock:
					so_map.setdefault(d.sales_order, []).append(d.so_detail)

		for so, so_item_rows in so_map.items():
			if so and so_item_rows:
				sales_order = frappe.get_doc("Sales Order", so)

				if sales_order.status in ["Closed", "Cancelled"]:
					frappe.throw(_("{0} {1} is cancelled or closed").format(_("Sales Order"), so),
						frappe.InvalidStatusError)

				sales_order.update_reserved_qty(so_item_rows)

	def update_stock_ledger(self):
		self.update_reserved_qty()

		sl_entries = []
		for d in self.get_item_list():
			if frappe.get_cached_value("Item", d.item_code, "is_stock_item") == 1 and flt(d.qty):
				if flt(d.conversion_factor)==0.0:
					d.conversion_factor = get_conversion_factor(d.item_code, d.uom).get("conversion_factor") or 1.0
				return_rate = 0
<<<<<<< HEAD
				if cint(self.is_return) and self.return_against and self.docstatus==1:
					if d.get('delivery_note'):
						return_rate = self.get_incoming_rate_for_sales_return(d.item_code, "Delivery Note", d.delivery_note)
					else:
						return_rate = self.get_incoming_rate_for_sales_return(d.item_code, self.doctype, self.return_against)
=======
				if cint(self.is_return) and self.docstatus==1:
					return_rate = self.get_incoming_rate_for_sales_return(d.item_code,
						d.warehouse, self.return_against)
>>>>>>> 5889a296

				# On cancellation or if return entry submission, make stock ledger entry for
				# target warehouse first, to update serial no values properly

				if d.warehouse and ((not cint(self.is_return) and self.docstatus==1)
					or (cint(self.is_return) and self.docstatus==2)):
						sl_entries.append(self.get_sl_entries(d, {
							"actual_qty": -1*flt(d.qty),
							"incoming_rate": return_rate
						}))

				if d.target_warehouse:
					target_warehouse_sle = self.get_sl_entries(d, {
						"actual_qty": flt(d.qty),
						"warehouse": d.target_warehouse
					})

					if self.docstatus == 1:
						if not cint(self.is_return):
							args = frappe._dict({
								"item_code": d.item_code,
								"warehouse": d.warehouse,
								"posting_date": self.posting_date,
								"posting_time": self.posting_time,
								"qty": -1*flt(d.qty),
								"serial_no": d.serial_no,
								"company": d.company,
								"voucher_type": d.voucher_type,
								"voucher_no": d.name,
								"allow_zero_valuation": d.allow_zero_valuation
							})
							target_warehouse_sle.update({
								"incoming_rate": get_incoming_rate(args)
							})
						else:
							target_warehouse_sle.update({
								"outgoing_rate": return_rate
							})
					sl_entries.append(target_warehouse_sle)

				if d.warehouse and ((not cint(self.is_return) and self.docstatus==2)
					or (cint(self.is_return) and self.docstatus==1)):
						sl_entries.append(self.get_sl_entries(d, {
							"actual_qty": -1*flt(d.qty),
							"incoming_rate": return_rate
						}))
		self.make_sl_entries(sl_entries)

	def set_po_nos(self):
		if self.doctype in ("Delivery Note", "Sales Invoice") and hasattr(self, "items"):
			ref_fieldname = "against_sales_order" if self.doctype == "Delivery Note" else "sales_order"
			sales_orders = list(set([d.get(ref_fieldname) for d in self.items if d.get(ref_fieldname)]))
			if sales_orders:
				po_nos = frappe.get_all('Sales Order', 'po_no', filters = {'name': ('in', sales_orders)})
				po_nos = [d.po_no for d in po_nos]

				po_nos = list(set(filter(lambda po_no: po_no, po_nos)))
				if po_nos:
					self.po_no = ', '.join(po_nos)

	def set_gross_profit(self):
		if self.doctype == "Sales Order":
			for item in self.items:
				item.gross_profit = flt(((item.base_rate - item.valuation_rate) * item.stock_qty), self.precision("amount", item))


	def set_customer_address(self):
		address_dict = {
			'customer_address': 'address_display',
			'shipping_address_name': 'shipping_address',
			'company_address': 'company_address_display'
		}

		for address_field, address_display_field in address_dict.items():
			if self.get(address_field):
				self.set(address_display_field, get_address_display(self.get(address_field)))

	def validate_for_duplicate_items(self):
		check_list, chk_dupl_itm = [], []
		if cint(frappe.db.get_single_value("Selling Settings", "allow_multiple_items")):
			return

		for d in self.get('items'):
			if self.doctype == "Sales Invoice":
				e = [d.item_code, d.description, d.warehouse, d.sales_order or d.delivery_note, d.batch_no or '']
				f = [d.item_code, d.description, d.sales_order or d.delivery_note]
			elif self.doctype == "Delivery Note":
				e = [d.item_code, d.description, d.warehouse, d.against_sales_order or d.against_sales_invoice, d.batch_no or '']
				f = [d.item_code, d.description, d.against_sales_order or d.against_sales_invoice]
			elif self.doctype in ["Sales Order", "Quotation"]:
				e = [d.item_code, d.description, d.warehouse, '']
				f = [d.item_code, d.description]

			if frappe.db.get_value("Item", d.item_code, "is_stock_item") == 1:
				if e in check_list:
					frappe.throw(_("Note: Item {0} entered multiple times").format(d.item_code))
				else:
					check_list.append(e)
			else:
				if f in chk_dupl_itm:
					frappe.throw(_("Note: Item {0} entered multiple times").format(d.item_code))
				else:
					chk_dupl_itm.append(f)


	def validate_items(self):
		# validate items to see if they have is_sales_item enabled
		from erpnext.controllers.buying_controller import validate_item_type
		validate_item_type(self, "is_sales_item", "sales")

	def validate_target_warehouse(self):
		if frappe.get_meta(self.doctype + " Item").has_field("target_warehouse"):
			for d in self.items:
				target_warehouse_validation = get_target_warehouse_validation(d.item_code, self.transaction_type, self.company)

				if target_warehouse_validation:
					if target_warehouse_validation == "Mandatory" and not d.target_warehouse:
						frappe.throw(_("Row #{0}: Target Warehouse must be set for Item {1}").format(d.idx, d.item_code))
					if target_warehouse_validation == "Not Allowed" and d.target_warehouse:
						frappe.throw(_("Row #{0}: Target Warehouse must be not set for Item {1}").format(d.idx, d.item_code))

def set_default_income_account_for_item(obj):
	for d in obj.get("items"):
		if d.item_code:
			if getattr(d, "income_account", None):
				set_item_default(d.item_code, obj.company, 'income_account', d.income_account)<|MERGE_RESOLUTION|>--- conflicted
+++ resolved
@@ -322,17 +322,11 @@
 				if flt(d.conversion_factor)==0.0:
 					d.conversion_factor = get_conversion_factor(d.item_code, d.uom).get("conversion_factor") or 1.0
 				return_rate = 0
-<<<<<<< HEAD
 				if cint(self.is_return) and self.return_against and self.docstatus==1:
 					if d.get('delivery_note'):
-						return_rate = self.get_incoming_rate_for_sales_return(d.item_code, "Delivery Note", d.delivery_note)
+						return_rate = self.get_incoming_rate_for_sales_return(d.item_code, d.warehouse, "Delivery Note", d.delivery_note)
 					else:
-						return_rate = self.get_incoming_rate_for_sales_return(d.item_code, self.doctype, self.return_against)
-=======
-				if cint(self.is_return) and self.docstatus==1:
-					return_rate = self.get_incoming_rate_for_sales_return(d.item_code,
-						d.warehouse, self.return_against)
->>>>>>> 5889a296
+						return_rate = self.get_incoming_rate_for_sales_return(d.item_code, d.warehouse, self.doctype, self.return_against)
 
 				# On cancellation or if return entry submission, make stock ledger entry for
 				# target warehouse first, to update serial no values properly
