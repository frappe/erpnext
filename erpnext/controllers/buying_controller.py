--- conflicted
+++ resolved
@@ -173,20 +173,13 @@
 
 		valuation_amount_adjustment = total_valuation_amount
 		for i, item in enumerate(self.get(parentfield)):
-<<<<<<< HEAD
 			item.valuation_rate = 0.0
 
-			if item.item_code and item.qty and item.item_code in stock_items:
-				item_proportion = flt(item.base_net_amount) / stock_items_amount if stock_items_amount \
-					else flt(item.qty) / stock_items_qty
-				if i == (last_stock_item_idx - 1):
-=======
 			if item.item_code and item.qty and item.item_code in stock_and_asset_items:
 				item_proportion = flt(item.base_net_amount) / stock_and_asset_items_amount if stock_and_asset_items_amount \
 					else flt(item.qty) / stock_and_asset_items_qty
 				
 				if i == (last_item_idx - 1):
->>>>>>> bd5b37db
 					item.item_tax_amount = flt(valuation_amount_adjustment,
 						self.precision("item_tax_amount", item))
 				else:
