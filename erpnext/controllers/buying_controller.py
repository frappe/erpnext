# Copyright (c) 2015, Frappe Technologies Pvt. Ltd. and Contributors
# License: GNU General Public License v3. See license.txt

from __future__ import unicode_literals
import frappe
from frappe import _, msgprint
from frappe.utils import flt,cint, cstr, getdate
from six import iteritems
from erpnext.accounts.party import get_party_details
from erpnext.stock.get_item_details import get_conversion_factor
from erpnext.buying.utils import validate_for_items, update_last_purchase_rate
from erpnext.stock.stock_ledger import get_valuation_rate
from erpnext.stock.doctype.stock_entry.stock_entry import get_used_alternative_items
from erpnext.stock.doctype.serial_no.serial_no import get_auto_serial_nos, auto_make_serial_nos, get_serial_nos
from frappe.contacts.doctype.address.address import get_address_display

from erpnext.accounts.doctype.budget.budget import validate_expense_against_budget
from erpnext.controllers.stock_controller import StockController

class BuyingController(StockController):
	def __setup__(self):
		if hasattr(self, "taxes"):
			self.flags.print_taxes_with_zero_amount = cint(frappe.db.get_single_value("Print Settings",
				 "print_taxes_with_zero_amount"))
			self.flags.show_inclusive_tax_in_print = self.is_inclusive_tax()

			self.print_templates = {
				"total": "templates/print_formats/includes/total.html",
				"taxes": "templates/print_formats/includes/taxes.html"
			}

	def get_feed(self):
		if self.get("supplier_name"):
			return _("From {0} | {1} {2}").format(self.supplier_name, self.currency,
				self.grand_total)

	def validate(self):
		super(BuyingController, self).validate()
		if getattr(self, "supplier", None) and not self.supplier_name:
			self.supplier_name = frappe.db.get_value("Supplier", self.supplier, "supplier_name")

		self.validate_items()
		self.set_qty_as_per_stock_uom()
		self.set_alt_uom_qty()
		self.validate_stock_or_nonstock_items()
		self.validate_warehouse()
		self.set_supplier_address()
		self.validate_asset_return()

		if self.doctype=="Purchase Invoice":
			self.validate_purchase_receipt_if_update_stock()

		if self.doctype=="Purchase Receipt" or (self.doctype=="Purchase Invoice" and self.update_stock):
			# self.validate_purchase_return()
			self.validate_rejected_warehouse()
			self.validate_accepted_rejected_qty()
			validate_for_items(self)

			#sub-contracting
			self.validate_for_subcontracting()
			self.create_raw_materials_supplied("supplied_items")
			self.set_landed_cost_voucher_amount()

		if self.doctype in ("Purchase Receipt", "Purchase Invoice"):
			self.update_valuation_rate("items")

	def set_missing_values(self, for_validate=False):
		super(BuyingController, self).set_missing_values(for_validate)

		self.set_supplier_from_item_default()
		self.set_price_list_currency("Buying")

		# set contact and address details for supplier, if they are not mentioned
		if getattr(self, "supplier", None):
			self.update_if_missing(get_party_details(self.supplier, party_type="Supplier", ignore_permissions=self.flags.ignore_permissions, letter_of_credit=self.get("letter_of_credit"),
			doctype=self.doctype, company=self.company, party_address=self.supplier_address, shipping_address=self.get('shipping_address')))

		self.set_missing_item_details(for_validate)

	def set_supplier_from_item_default(self):
		if self.meta.get_field("supplier") and not self.supplier:
			for d in self.get("items"):
				supplier = frappe.db.get_value("Item Default",
					{"parent": d.item_code, "company": self.company}, "default_supplier")
				if supplier:
					self.supplier = supplier
				else:
					item_group = frappe.db.get_value("Item", d.item_code, "item_group")
					supplier = frappe.db.get_value("Item Default",
					{"parent": item_group, "company": self.company}, "default_supplier")
					if supplier:
						self.supplier = supplier
					break

	def validate_stock_or_nonstock_items(self):
		if self.meta.get_field("taxes") and not self.get_stock_items() and not self.get_asset_items():
			tax_for_valuation = [d for d in self.get("taxes")
				if d.category in ["Valuation", "Valuation and Total"]]

			if tax_for_valuation:
				for d in tax_for_valuation:
					d.category = 'Total'
				msgprint(_('Tax Category has been changed to "Total" because all the Items are non-stock items'))

	def validate_asset_return(self):
		if self.doctype not in ['Purchase Receipt', 'Purchase Invoice'] or not self.is_return:
			return

		purchase_doc_field = 'purchase_receipt' if self.doctype == 'Purchase Receipt' else 'purchase_invoice'
		not_cancelled_asset = [d.name for d in frappe.db.get_all("Asset", {
			purchase_doc_field: self.return_against,
			"docstatus": 1
		})]
		if self.is_return and len(not_cancelled_asset):
			frappe.throw(_("{} has submitted assets linked to it. You need to cancel the assets to create purchase return.".format(self.return_against)),
				title=_("Not Allowed"))

	def get_asset_items(self):
		if self.doctype not in ['Purchase Order', 'Purchase Invoice', 'Purchase Receipt']:
			return []

		return [d.item_code for d in self.items if d.is_fixed_asset]

	def set_landed_cost_voucher_amount(self):
		if self.doctype == "Purchase Receipt":
			purchase_item_field = "purchase_receipt_item"
		elif self.doctype == "Purchase Invoice":
			purchase_item_field = "purchase_invoice_item"
		else:
			frappe.throw(_("Can only set Landed Cost Voucher Amount for Purchase Receipt or Purchase Invoice"))

		for d in self.get("items"):
			lc_voucher_data = frappe.db.sql("""select sum(applicable_charges), cost_center
				from `tabLanded Cost Item`
				where docstatus = 1 and {purchase_item_field} = %s""".format(purchase_item_field=purchase_item_field), d.name)
			d.landed_cost_voucher_amount = lc_voucher_data[0][0] if lc_voucher_data else 0.0
			if not d.cost_center and lc_voucher_data and lc_voucher_data[0][1]:
				d.db_set('cost_center', lc_voucher_data[0][1])

	def set_supplier_address(self):
		address_dict = {
			'supplier_address': 'address_display',
			'shipping_address': 'shipping_address_display'
		}

		for address_field, address_display_field in address_dict.items():
			if self.get(address_field):
				self.set(address_display_field, get_address_display(self.get(address_field)))

	def set_total_in_words(self):
		from frappe.utils import money_in_words
		if self.meta.get_field("base_in_words"):
			if self.meta.get_field("base_rounded_total") and not self.is_rounded_total_disabled():
				amount = self.base_rounded_total
			else:
				amount = self.base_grand_total
			self.base_in_words = money_in_words(amount, self.company_currency)

		if self.meta.get_field("in_words"):
			if self.meta.get_field("rounded_total") and not self.is_rounded_total_disabled():
				amount = self.rounded_total
			else:
				amount = self.grand_total

			self.in_words = money_in_words(amount, self.currency)

	# update valuation rate
	def update_valuation_rate(self, parentfield):
		"""
			item_tax_amount is the total tax amount applied on that item
			stored for valuation

			TODO: rename item_tax_amount to valuation_tax_amount
		"""
		stock_and_asset_items = self.get_stock_items() + self.get_asset_items()

		stock_and_asset_items_qty, stock_and_asset_items_amount = 0, 0
		last_item_idx = 1
		for d in self.get(parentfield):
			if d.item_code and d.item_code in stock_and_asset_items:
				stock_and_asset_items_qty += flt(d.qty)
				stock_and_asset_items_amount += flt(d.base_net_amount)
				last_item_idx = d.idx

		total_valuation_amount = sum([flt(d.base_tax_amount_after_discount_amount) for d in self.get("taxes")
			if d.category in ["Valuation", "Valuation and Total"]])

		valuation_amount_adjustment = total_valuation_amount
		for i, item in enumerate(self.get(parentfield)):
			item.valuation_rate = 0.0

			if item.item_code and item.qty and item.item_code in stock_and_asset_items:
				item_proportion = flt(item.base_net_amount) / stock_and_asset_items_amount if stock_and_asset_items_amount \
					else flt(item.qty) / stock_and_asset_items_qty

				if i == (last_item_idx - 1):
					item.item_tax_amount = flt(valuation_amount_adjustment,
						self.precision("item_tax_amount", item))
				else:
					item.item_tax_amount = flt(item_proportion * total_valuation_amount,
						self.precision("item_tax_amount", item))
					valuation_amount_adjustment -= item.item_tax_amount

				self.round_floats_in(item)
				if flt(item.conversion_factor)==0.0:
					item.conversion_factor = get_conversion_factor(item.item_code, item.uom).get("conversion_factor") or 1.0

				qty_in_stock_uom = flt(item.qty * item.conversion_factor)
				rm_supp_cost = flt(item.rm_supp_cost) if self.doctype in ["Purchase Receipt", "Purchase Invoice"] else 0.0

				landed_cost_voucher_amount = flt(item.landed_cost_voucher_amount) \
					if self.doctype in ["Purchase Receipt", "Purchase Invoice"] else 0.0

				valuation_item_tax_amount = self.get_item_valuation_tax_amount(item)
				valuation_net_amount = self.get_item_valuation_net_amount(item)

				item.valuation_rate = ((valuation_net_amount + valuation_item_tax_amount + rm_supp_cost
					+ landed_cost_voucher_amount) / qty_in_stock_uom)

	def get_item_valuation_tax_amount(self, item):
		amt = item.item_tax_amount
		if self.doctype == "Purchase Receipt":
			# If item has been billed/overbilled, use the amount from invoices
			# If item is partially billed, then use the amounts from both with the ratio billed_qty:unbilled_qty
			if item.billed_qty:
				unbilled_qty = max(0, item.qty - item.billed_qty)
				amt = item.billed_item_tax_amount
				amt += item.item_tax_amount * unbilled_qty / item.qty
		return flt(amt, self.precision("item_tax_amount", "items"))

	def get_item_valuation_net_amount(self, item):
		amt = item.base_net_amount
		if self.doctype == "Purchase Receipt":
			# If item has been billed/overbilled, use the amount from invoices
			# If item is partially billed, then use the amounts from both with the ratio billed_qty:unbilled_qty
			if item.billed_qty:
				unbilled_qty = max(0, item.qty - item.billed_qty)
				amt = item.billed_net_amount
				amt += item.base_net_amount * unbilled_qty / item.qty
		return flt(amt, self.precision("base_net_amount", "items"))

	def validate_for_subcontracting(self):
		if not self.is_subcontracted and self.sub_contracted_items:
			frappe.throw(_("Please enter 'Is Subcontracted' as Yes or No"))

		if self.is_subcontracted == "Yes":
			if self.doctype in ["Purchase Receipt", "Purchase Invoice"] and not self.supplier_warehouse:
				frappe.throw(_("Supplier Warehouse mandatory for sub-contracted Purchase Receipt"))

			for item in self.get("items"):
				if item in self.sub_contracted_items and not item.bom:
					frappe.throw(_("Please select BOM in BOM field for Item {0}").format(item.item_code))

			if self.doctype == "Purchase Order":
				for supplied_item in self.get("supplied_items"):
					if not supplied_item.reserve_warehouse:
						frappe.throw(_("Reserved Warehouse is mandatory for Item {0} in Raw Materials supplied").format(frappe.bold(supplied_item.rm_item_code)))

		else:
			for item in self.get("items"):
				if item.bom:
					item.bom = None

	def create_raw_materials_supplied(self, raw_material_table):
		if self.is_subcontracted=="Yes":
			parent_items = []
			backflush_raw_materials_based_on = frappe.db.get_single_value("Buying Settings",
				"backflush_raw_materials_of_subcontract_based_on")
			if (self.doctype == 'Purchase Receipt' and
				backflush_raw_materials_based_on != 'BOM'):
				self.update_raw_materials_supplied_based_on_stock_entries()
			else:
				for item in self.get("items"):
					if self.doctype in ["Purchase Receipt", "Purchase Invoice"]:
						item.rm_supp_cost = 0.0
					if item.bom and item.item_code in self.sub_contracted_items:
						self.update_raw_materials_supplied_based_on_bom(item, raw_material_table)

						if [item.item_code, item.name] not in parent_items:
							parent_items.append([item.item_code, item.name])

				self.cleanup_raw_materials_supplied(parent_items, raw_material_table)

		elif self.doctype in ["Purchase Receipt", "Purchase Invoice"]:
			for item in self.get("items"):
				item.rm_supp_cost = 0.0

		if self.is_subcontracted == "No" and self.get("supplied_items"):
			self.set('supplied_items', [])

	def update_raw_materials_supplied_based_on_stock_entries(self):
		self.set('supplied_items', [])

		purchase_orders = set([d.purchase_order for d in self.items])

		# qty of raw materials backflushed (for each item per purchase order)
		backflushed_raw_materials_map = get_backflushed_subcontracted_raw_materials(purchase_orders)

		# qty of "finished good" item yet to be received
		qty_to_be_received_map = get_qty_to_be_received(purchase_orders)

		for item in self.get('items'):
			if not item.purchase_order:
				continue

			# reset raw_material cost
			item.rm_supp_cost = 0

			# qty of raw materials transferred to the supplier
			transferred_raw_materials = get_subcontracted_raw_materials_from_se(item.purchase_order, item.item_code)

			non_stock_items = get_non_stock_items(item.purchase_order, item.item_code)

			item_key = '{}{}'.format(item.item_code, item.purchase_order)

			fg_yet_to_be_received = qty_to_be_received_map.get(item_key)

			if not fg_yet_to_be_received:
				frappe.throw(_("Row #{0}: Item {1} is already fully received in Purchase Order {2}")
					.format(item.idx, frappe.bold(item.item_code),
						frappe.utils.get_link_to_form("Purchase Order", item.purchase_order)),
					title=_("Limit Crossed"))

			transferred_batch_qty_map = get_transferred_batch_qty_map(item.purchase_order, item.item_code)
			# backflushed_batch_qty_map = get_backflushed_batch_qty_map(item.purchase_order, item.item_code)

			for raw_material in transferred_raw_materials + non_stock_items:
				rm_item_key = (raw_material.rm_item_code, item.purchase_order)
				raw_material_data = backflushed_raw_materials_map.get(rm_item_key, {})

				consumed_qty = raw_material_data.get('qty', 0)
				consumed_serial_nos = raw_material_data.get('serial_nos', '')
				consumed_batch_nos = raw_material_data.get('batch_nos', '')

				transferred_qty = raw_material.qty

				rm_qty_to_be_consumed = transferred_qty - consumed_qty

				# backflush all remaining transferred qty in the last Purchase Receipt
				if fg_yet_to_be_received == item.qty:
					qty = rm_qty_to_be_consumed
				else:
					qty = (rm_qty_to_be_consumed / fg_yet_to_be_received) * item.qty

					if frappe.get_cached_value('UOM', raw_material.stock_uom, 'must_be_whole_number'):
						qty = frappe.utils.ceil(qty)

				if qty > rm_qty_to_be_consumed:
					qty = rm_qty_to_be_consumed

				if not qty: continue

				if raw_material.serial_nos:
					set_serial_nos(raw_material, consumed_serial_nos, qty)

				if raw_material.batch_nos:
					backflushed_batch_qty_map = raw_material_data.get('consumed_batch', {})

					batches_qty = get_batches_with_qty(raw_material.rm_item_code, raw_material.main_item_code,
						qty, transferred_batch_qty_map, backflushed_batch_qty_map, item.purchase_order)
					for batch_data in batches_qty:
						qty = batch_data['qty']
						raw_material.batch_no = batch_data['batch']
						self.append_raw_material_to_be_backflushed(item, raw_material, qty)
				else:
					self.append_raw_material_to_be_backflushed(item, raw_material, qty)

	def append_raw_material_to_be_backflushed(self, fg_item_doc, raw_material_data, qty):
		rm = self.append('supplied_items', {})
		rm.update(raw_material_data)

		if not rm.main_item_code:
			rm.main_item_code = fg_item_doc.item_code

		rm.reference_name = fg_item_doc.name
		rm.required_qty = qty
		rm.consumed_qty = qty

		if not raw_material_data.get('non_stock_item'):
			from erpnext.stock.utils import get_incoming_rate
			rm.rate = get_incoming_rate({
				"item_code": raw_material_data.rm_item_code,
				"warehouse": self.supplier_warehouse,
				"posting_date": self.posting_date,
				"posting_time": self.posting_time,
				"qty": -1 * qty,
				"serial_no": rm.serial_no
			})

			if not rm.rate:
				rm.rate = get_valuation_rate(raw_material_data.rm_item_code, self.supplier_warehouse,
					self.doctype, self.name, currency=self.company_currency, company=self.company)

		rm.amount = qty * flt(rm.rate)
		fg_item_doc.rm_supp_cost += rm.amount

	def update_raw_materials_supplied_based_on_bom(self, item, raw_material_table):
		exploded_item = 1
		if hasattr(item, 'include_exploded_items'):
			exploded_item = item.get('include_exploded_items')

		bom_items = get_items_from_bom(item.item_code, item.bom, exploded_item)

		used_alternative_items = []
		if self.doctype == 'Purchase Receipt' and item.purchase_order:
			used_alternative_items = get_used_alternative_items(purchase_order = item.purchase_order)

		raw_materials_cost = 0
		items = list(set([d.item_code for d in bom_items]))
		item_wh = frappe._dict(frappe.db.sql("""select i.item_code, id.default_warehouse
			from `tabItem` i, `tabItem Default` id
			where id.parent=i.name and id.company=%s and i.name in ({0})"""
			.format(", ".join(["%s"] * len(items))), [self.company] + items))

		for bom_item in bom_items:
			if self.doctype == "Purchase Order":
				reserve_warehouse = bom_item.source_warehouse or item_wh.get(bom_item.item_code)
				if frappe.db.get_value("Warehouse", reserve_warehouse, "company") != self.company:
					reserve_warehouse = None

			conversion_factor = item.conversion_factor
			if (self.doctype == 'Purchase Receipt' and item.purchase_order and
				bom_item.item_code in used_alternative_items):
				alternative_item_data = used_alternative_items.get(bom_item.item_code)
				bom_item.item_code = alternative_item_data.item_code
				bom_item.item_name = alternative_item_data.item_name
				bom_item.stock_uom = alternative_item_data.stock_uom
				conversion_factor = alternative_item_data.conversion_factor
				bom_item.description = alternative_item_data.description

			# check if exists
			exists = 0
			for d in self.get(raw_material_table):
				if d.main_item_code == item.item_code and d.rm_item_code == bom_item.item_code \
					and d.reference_name == item.name:
						rm, exists = d, 1
						break

			if not exists:
				rm = self.append(raw_material_table, {})

			required_qty = flt(flt(bom_item.qty_consumed_per_unit) * (flt(item.qty) + getattr(item, 'rejected_qty', 0)) *
				flt(conversion_factor), rm.precision("required_qty"))
			rm.reference_name = item.name
			rm.bom_detail_no = bom_item.name
			rm.main_item_code = item.item_code
			rm.rm_item_code = bom_item.item_code
			rm.stock_uom = bom_item.stock_uom
			rm.required_qty = required_qty
			if self.doctype == "Purchase Order" and not rm.reserve_warehouse:
				rm.reserve_warehouse = reserve_warehouse

			rm.conversion_factor = conversion_factor

			if self.doctype in ["Purchase Receipt", "Purchase Invoice"]:
				rm.consumed_qty = required_qty
				rm.description = bom_item.description
				if item.batch_no and frappe.db.get_value("Item", rm.rm_item_code, "has_batch_no") and not rm.batch_no:
					rm.batch_no = item.batch_no

			# get raw materials rate
			if self.doctype == "Purchase Receipt":
				from erpnext.stock.utils import get_incoming_rate
				rm.rate = get_incoming_rate({
					"item_code": bom_item.item_code,
					"warehouse": self.supplier_warehouse,
					"posting_date": self.posting_date,
					"posting_time": self.posting_time,
					"qty": -1 * required_qty,
					"serial_no": rm.serial_no
				})
				if not rm.rate:
					rm.rate = get_valuation_rate(bom_item.item_code, self.supplier_warehouse,
						self.doctype, self.name, currency=self.company_currency, company = self.company)
			else:
				rm.rate = bom_item.rate

			rm.amount = required_qty * flt(rm.rate)
			raw_materials_cost += flt(rm.amount)

		if self.doctype in ("Purchase Receipt", "Purchase Invoice"):
			item.rm_supp_cost = raw_materials_cost

	def cleanup_raw_materials_supplied(self, parent_items, raw_material_table):
		"""Remove all those child items which are no longer present in main item table"""
		delete_list = []
		for d in self.get(raw_material_table):
			if [d.main_item_code, d.reference_name] not in parent_items:
				# mark for deletion from doclist
				delete_list.append(d)

		# delete from doclist
		if delete_list:
			rm_supplied_details = self.get(raw_material_table)
			self.set(raw_material_table, [])
			for d in rm_supplied_details:
				if d not in delete_list:
					self.append(raw_material_table, d)

	@property
	def sub_contracted_items(self):
		if not hasattr(self, "_sub_contracted_items"):
			self._sub_contracted_items = []
			item_codes = list(set(item.item_code for item in
				self.get("items")))
			if item_codes:
				items = frappe.get_all('Item', filters={
					'name': ['in', item_codes],
					'is_sub_contracted_item': 1
				})
				self._sub_contracted_items = [item.name for item in items]

		return self._sub_contracted_items

	def set_qty_as_per_stock_uom(self):
		for d in self.get("items"):
			if d.meta.get_field("stock_qty"):
				# Check if item code is present
				# Conversion factor should not be mandatory for non itemized items
				if not d.conversion_factor and d.item_code:
					frappe.throw(_("Row {0}: Conversion Factor is mandatory").format(d.idx))
				d.stock_qty = flt(d.qty) * flt(d.conversion_factor)

	def set_alt_uom_qty(self):
		for d in self.get("items"):
			if d.meta.get_field("alt_uom_qty"):
				if not d.alt_uom:
					d.alt_uom_size = 1.0
				d.alt_uom_qty = flt(flt(d.stock_qty) * flt(d.alt_uom_size), d.precision("alt_uom_qty"))

	def validate_purchase_return(self):
		for d in self.get("items"):
			if self.is_return and flt(d.rejected_qty) != 0:
				frappe.throw(_("Row #{0}: Rejected Qty can not be entered in Purchase Return").format(d.idx))

			# validate rate with ref PR

	def validate_rejected_warehouse(self):
		for d in self.get("items"):
			if flt(d.rejected_qty) and not d.rejected_warehouse:
				if self.rejected_warehouse:
					d.rejected_warehouse = self.rejected_warehouse

				if not d.rejected_warehouse:
					frappe.throw(_("Row #{0}: Rejected Warehouse is mandatory against rejected Item {1}").format(d.idx, d.item_code))

	# validate accepted and rejected qty
	def validate_accepted_rejected_qty(self):
		for d in self.get("items"):
			self.validate_negative_quantity(d, ["received_qty","qty", "rejected_qty"])
			if not flt(d.received_qty) and flt(d.qty):
				d.received_qty = flt(d.qty) - flt(d.rejected_qty)

			elif not flt(d.qty) and flt(d.rejected_qty):
				d.qty = flt(d.received_qty) - flt(d.rejected_qty)

			elif not flt(d.rejected_qty):
				d.rejected_qty = flt(d.received_qty) -  flt(d.qty)

			val  = flt(d.qty) + flt(d.rejected_qty)
			# Check Received Qty = Accepted Qty + Rejected Qty
			if (flt(val, d.precision("received_qty")) != flt(d.received_qty, d.precision("received_qty"))):
				frappe.throw(_("Accepted + Rejected Qty must be equal to Received quantity for Item {0}").format(d.item_code))

	def validate_negative_quantity(self, item_row, field_list):
		if self.is_return:
			return

		item_row = item_row.as_dict()
		for fieldname in field_list:
			if flt(item_row[fieldname]) < 0:
				frappe.throw(_("Row #{0}: {1} can not be negative for item {2}".format(item_row['idx'],
					frappe.get_meta(item_row.doctype).get_label(fieldname), item_row['item_code'])))

	def check_for_on_hold_or_closed_status(self, ref_doctype, ref_fieldname):
		for d in self.get("items"):
			if d.get(ref_fieldname):
				status = frappe.db.get_value(ref_doctype, d.get(ref_fieldname), "status")
				if status in ("Closed", "On Hold"):
					frappe.throw(_("{0} {1} is {2}").format(ref_doctype,d.get(ref_fieldname), status))

	def update_stock_ledger(self, allow_negative_stock=False, via_landed_cost_voucher=False):
		if not frappe.flags.do_not_update_reserved_qty:
			self.update_ordered_and_reserved_qty()

		sl_entries = []
		stock_items = self.get_stock_items()

		for d in self.get('items'):
			if d.item_code in stock_items and d.warehouse:
				pr_qty = flt(d.qty) * flt(d.conversion_factor)

				if pr_qty:
					sle = self.get_sl_entries(d, {
						"actual_qty": flt(pr_qty),
						"serial_no": cstr(d.serial_no).strip()
					})
					if self.is_return:
<<<<<<< HEAD
						if d.get('purchase_receipt'):
							original_incoming_rate = frappe.db.get_value("Stock Ledger Entry",
								{"voucher_type": "Purchase Receipt", "voucher_no": d.purchase_receipt,
									"item_code": d.item_code}, "incoming_rate")
						else:
							original_incoming_rate = frappe.db.get_value("Stock Ledger Entry",
								{"voucher_type": self.doctype, "voucher_no": self.return_against,
								"item_code": d.item_code}, "incoming_rate")
=======
						filters = {
							"voucher_type": self.doctype,
							"voucher_no": self.return_against,
							"item_code": d.item_code
						}

						if (self.doctype == "Purchase Invoice" and self.update_stock
							and d.get("purchase_invoice_item")):
							filters["voucher_detail_no"] = d.purchase_invoice_item
						elif self.doctype == "Purchase Receipt" and d.get("purchase_receipt_item"):
							filters["voucher_detail_no"] = d.purchase_receipt_item

						original_incoming_rate = frappe.db.get_value("Stock Ledger Entry", filters, "incoming_rate")
>>>>>>> 24e5a617

						sle.update({
							"outgoing_rate": original_incoming_rate
						})
					else:
						val_rate_db_precision = 6 if cint(self.precision("valuation_rate", d)) <= 6 else 9
						incoming_rate = flt(d.valuation_rate, val_rate_db_precision)
						sle.update({
							"incoming_rate": incoming_rate
						})
					sl_entries.append(sle)

				if flt(d.rejected_qty) != 0:
					sl_entries.append(self.get_sl_entries(d, {
						"warehouse": d.rejected_warehouse,
						"actual_qty": flt(d.rejected_qty) * flt(d.conversion_factor),
						"serial_no": cstr(d.rejected_serial_no).strip(),
						"incoming_rate": 0.0
					}))

		self.make_sl_entries_for_supplier_warehouse(sl_entries)
		self.make_sl_entries(sl_entries, allow_negative_stock=allow_negative_stock,
			via_landed_cost_voucher=via_landed_cost_voucher)

	def update_ordered_and_reserved_qty(self):
		po_map = {}
		for d in self.get("items"):
			if self.doctype=="Purchase Receipt" \
				and d.purchase_order:
					po_map.setdefault(d.purchase_order, []).append(d.purchase_order_item)

			elif self.doctype=="Purchase Invoice" and d.purchase_order and d.po_detail:
				po_map.setdefault(d.purchase_order, []).append(d.po_detail)

		for po, po_item_rows in po_map.items():
			if po and po_item_rows:
				po_obj = frappe.get_doc("Purchase Order", po)

				if po_obj.status in ["Closed", "Cancelled"] and not frappe.flags.ignored_closed_or_disabled:
					frappe.throw(_("{0} {1} is cancelled or closed").format(_("Purchase Order"), po),
						frappe.InvalidStatusError)

				po_obj.update_ordered_qty(po_item_rows)
				if self.is_subcontracted:
					po_obj.update_reserved_qty_for_subcontract()

	def make_sl_entries_for_supplier_warehouse(self, sl_entries):
		if hasattr(self, 'supplied_items'):
			for d in self.get('supplied_items'):
				# negative quantity is passed, as raw material qty has to be decreased
				# when PR is submitted and it has to be increased when PR is cancelled
				incoming_rate = 0
				if self.is_return and self.return_against and self.docstatus==1:
					incoming_rate = self.get_incoming_rate_for_sales_return(d.rm_item_code, self.supplier_warehouse,
						self.doctype, self.return_against)

				sl_entries.append(self.get_sl_entries(d, {
					"item_code": d.rm_item_code,
					"warehouse": self.supplier_warehouse,
					"actual_qty": -1*flt(d.consumed_qty),
					"incoming_rate": incoming_rate
				}))

	def on_submit(self):
		if self.get('is_return'):
			return

		if self.doctype in ['Purchase Receipt', 'Purchase Invoice']:
			field = 'purchase_invoice' if self.doctype == 'Purchase Invoice' else 'purchase_receipt'

			self.process_fixed_asset()
			self.update_fixed_asset(field)

		update_last_purchase_rate(self, is_submit = 1)

	def on_cancel(self):
		super(BuyingController, self).on_cancel()

		if self.get('is_return'):
			return

		update_last_purchase_rate(self, is_submit = 0)
		if self.doctype in ['Purchase Receipt', 'Purchase Invoice']:
			field = 'purchase_invoice' if self.doctype == 'Purchase Invoice' else 'purchase_receipt'

			self.delete_linked_asset()
			self.update_fixed_asset(field, delete_asset=True)

	def validate_budget(self):
		if self.docstatus == 1:
			for data in self.get('items'):
				args = data.as_dict()
				args.update({
					'doctype': self.doctype,
					'company': self.company,
					'posting_date': (self.schedule_date
						if self.doctype == 'Material Request' else self.transaction_date)
				})

				validate_expense_against_budget(args)

	def process_fixed_asset(self):
		if self.doctype == 'Purchase Invoice' and not self.update_stock:
			return

		asset_items = self.get_asset_items()
		if asset_items:
			self.auto_make_assets(asset_items)

	def auto_make_assets(self, asset_items):
		items_data = get_asset_item_details(asset_items)
		messages = []

		for d in self.items:
			if d.is_fixed_asset:
				item_data = items_data.get(d.item_code)

				if item_data.get('auto_create_assets'):
					# If asset has to be auto created
					# Check for asset naming series
					if item_data.get('asset_naming_series'):
						created_assets = []

						for qty in range(cint(d.qty)):
							asset = self.make_asset(d)
							created_assets.append(asset)

						if len(created_assets) > 5:
							# dont show asset form links if more than 5 assets are created
							messages.append(_('{} Assets created for {}').format(len(created_assets), frappe.bold(d.item_code)))
						else:
							assets_link = list(map(lambda d: frappe.utils.get_link_to_form('Asset', d), created_assets))
							assets_link = frappe.bold(','.join(assets_link))

							is_plural = 's' if len(created_assets) != 1 else ''
							messages.append(
								_('Asset{} {assets_link} created for {}').format(is_plural, frappe.bold(d.item_code), assets_link=assets_link)
							)
					else:
						frappe.throw(_("Row {}: Asset Naming Series is mandatory for the auto creation for item {}")
							.format(d.idx, frappe.bold(d.item_code)))
				else:
					messages.append(_("Assets not created for {0}. You will have to create asset manually.")
						.format(frappe.bold(d.item_code)))

		for message in messages:
			frappe.msgprint(message, title="Success", indicator="green")

	def make_asset(self, row):
		if not row.asset_location:
			frappe.throw(_("Row {0}: Enter location for the asset item {1}").format(row.idx, row.item_code))

		item_data = frappe.db.get_value('Item',
			row.item_code, ['asset_naming_series', 'asset_category'], as_dict=1)

		purchase_amount = flt(row.base_rate + row.item_tax_amount)
		asset = frappe.get_doc({
			'doctype': 'Asset',
			'item_code': row.item_code,
			'asset_name': row.item_name,
			'naming_series': item_data.get('asset_naming_series') or 'AST',
			'asset_category': item_data.get('asset_category'),
			'location': row.asset_location,
			'company': self.company,
			'supplier': self.supplier,
			'purchase_date': self.posting_date,
			'calculate_depreciation': 1,
			'purchase_receipt_amount': purchase_amount,
			'gross_purchase_amount': purchase_amount,
			'purchase_receipt': self.name if self.doctype == 'Purchase Receipt' else None,
			'purchase_invoice': self.name if self.doctype == 'Purchase Invoice' else None
		})

		asset.flags.ignore_validate = True
		asset.flags.ignore_mandatory = True
		asset.set_missing_values()
		asset.insert()

		return asset.name

	def update_fixed_asset(self, field, delete_asset = False):
		for d in self.get("items"):
			if d.is_fixed_asset:
				is_auto_create_enabled = frappe.db.get_value('Item', d.item_code, 'auto_create_assets')
				assets = frappe.db.get_all('Asset', filters={ field : self.name, 'item_code' : d.item_code })

				for asset in assets:
					asset = frappe.get_doc('Asset', asset.name)
					if delete_asset and is_auto_create_enabled:
						# need to delete movements to delete assets otherwise throws link exists error
						movements = frappe.db.sql(
							"""SELECT asm.name
							FROM `tabAsset Movement` asm, `tabAsset Movement Item` asm_item
							WHERE asm_item.parent=asm.name and asm_item.asset=%s""", asset.name, as_dict=1)
						for movement in movements:
							frappe.delete_doc('Asset Movement', movement.name, force=1)
						frappe.delete_doc("Asset", asset.name, force=1)
						continue

					if self.docstatus in [0, 1] and not asset.get(field):
						asset.set(field, self.name)
						asset.purchase_date = self.posting_date
						asset.supplier = self.supplier
					elif self.docstatus == 2:
						if asset.docstatus == 0:
							asset.set(field, None)
							asset.supplier = None
						if asset.docstatus == 1 and delete_asset:
							frappe.throw(_('Cannot cancel this document as it is linked with submitted asset {0}.\
								Please cancel the it to continue.').format(frappe.utils.get_link_to_form('Asset', asset.name)))

					asset.flags.ignore_validate_update_after_submit = True
					asset.flags.ignore_mandatory = True
					if asset.docstatus == 0:
						asset.flags.ignore_validate = True

					asset.save()

	def delete_linked_asset(self):
		if self.doctype == 'Purchase Invoice' and not self.get('update_stock'):
			return

		frappe.db.sql("delete from `tabAsset Movement` where reference_name=%s", self.name)

	def validate_schedule_date(self):
		if not self.get("items"):
			return

		earliest_schedule_date = min([d.schedule_date for d in self.get("items")])
		if earliest_schedule_date:
			self.schedule_date = earliest_schedule_date

		if self.schedule_date:
			for d in self.get('items'):
				if not d.schedule_date:
					d.schedule_date = self.schedule_date

				if (d.schedule_date and self.transaction_date and
					getdate(d.schedule_date) < getdate(self.transaction_date)):
					frappe.throw(_("Row #{0}: Reqd by Date cannot be before Transaction Date").format(d.idx))
		else:
			frappe.throw(_("Please enter Reqd by Date"))

	def validate_items(self):
		# validate items to see if they have is_purchase_item or is_subcontracted_item enabled
		if self.doctype=="Material Request": return

		if hasattr(self, "is_subcontracted") and self.is_subcontracted == 'Yes':
			validate_item_type(self, "is_sub_contracted_item", "subcontracted")
		else:
			validate_item_type(self, "is_purchase_item", "purchase")

def get_items_from_bom(item_code, bom, exploded_item=1):
	doctype = "BOM Item" if not exploded_item else "BOM Explosion Item"

	bom_items = frappe.db.sql("""select t2.item_code, t2.name,
			t2.rate, t2.stock_uom, t2.source_warehouse, t2.description,
			t2.stock_qty / ifnull(t1.quantity, 1) as qty_consumed_per_unit
		from
			`tabBOM` t1, `tab{0}` t2, tabItem t3
		where
			t2.parent = t1.name and t1.item = %s
			and t1.docstatus = 1 and t1.is_active = 1 and t1.name = %s
			and t2.item_code = t3.name""".format(doctype),
			(item_code, bom), as_dict=1)

	if not bom_items:
		msgprint(_("Specified BOM {0} does not exist for Item {1}").format(bom, item_code), raise_exception=1)

	return bom_items

def get_subcontracted_raw_materials_from_se(purchase_order, fg_item):
	common_query = """
		SELECT
			sed.item_code AS rm_item_code,
			SUM(sed.qty) AS qty,
			sed.description,
			sed.stock_uom,
			sed.subcontracted_item AS main_item_code,
			{serial_no_concat_syntax} AS serial_nos,
			{batch_no_concat_syntax} AS batch_nos
		FROM `tabStock Entry` se,`tabStock Entry Detail` sed
		WHERE
			se.name = sed.parent
			AND se.docstatus=1
			AND se.purpose='Send to Subcontractor'
			AND se.purchase_order = %s
			AND IFNULL(sed.t_warehouse, '') != ''
			AND IFNULL(sed.subcontracted_item, '') in ('', %s)
		GROUP BY sed.item_code, sed.subcontracted_item
	"""
	raw_materials = frappe.db.multisql({
		'mariadb': common_query.format(
			serial_no_concat_syntax="GROUP_CONCAT(sed.serial_no)",
			batch_no_concat_syntax="GROUP_CONCAT(sed.batch_no)"
		),
		'postgres': common_query.format(
			serial_no_concat_syntax="STRING_AGG(sed.serial_no, ',')",
			batch_no_concat_syntax="STRING_AGG(sed.batch_no, ',')"
		)
	}, (purchase_order, fg_item), as_dict=1)

	return raw_materials

def get_backflushed_subcontracted_raw_materials(purchase_orders):
	purchase_receipts = frappe.get_all("Purchase Receipt Item",
		fields = ["purchase_order", "item_code", "name", "parent"],
		filters={"docstatus": 1, "purchase_order": ("in", list(purchase_orders))})

	distinct_purchase_receipts = {}
	for pr in purchase_receipts:
		key = (pr.purchase_order, pr.item_code, pr.parent)
		distinct_purchase_receipts.setdefault(key, []).append(pr.name)

	backflushed_raw_materials_map = frappe._dict()
	for args, references in iteritems(distinct_purchase_receipts):
		purchase_receipt_supplied_items = get_supplied_items(args[1], args[2], references)

		for data in purchase_receipt_supplied_items:
			pr_key = (data.rm_item_code, args[0])
			if pr_key not in backflushed_raw_materials_map:
				backflushed_raw_materials_map.setdefault(pr_key, frappe._dict({
					"qty": 0.0,
					"serial_no": [],
					"batch_no": [],
					"consumed_batch": {}
				}))

			row = backflushed_raw_materials_map.get(pr_key)
			row.qty += data.consumed_qty

			for field in ["serial_no", "batch_no"]:
				if data.get(field):
					row[field].append(data.get(field))

			if data.get("batch_no"):
				if data.get("batch_no") in row.consumed_batch:
					row.consumed_batch[data.get("batch_no")] += data.consumed_qty
				else:
					row.consumed_batch[data.get("batch_no")] = data.consumed_qty

	return backflushed_raw_materials_map

def get_supplied_items(item_code, purchase_receipt, references):
	return frappe.get_all("Purchase Receipt Item Supplied",
		fields=["rm_item_code", "consumed_qty", "serial_no", "batch_no"],
		filters={"main_item_code": item_code, "parent": purchase_receipt, "reference_name": ("in", references)})

def get_asset_item_details(asset_items):
	asset_items_data = {}
	for d in frappe.get_all('Item', fields = ["name", "auto_create_assets", "asset_naming_series"],
		filters = {'name': ('in', asset_items)}):
		asset_items_data.setdefault(d.name, d)

	return asset_items_data

def validate_item_type(doc, fieldname, message):
	# iterate through items and check if they are valid sales or purchase items
	items = [d.item_code for d in doc.items if d.item_code]

	# No validation check inase of creating transaction using 'Opening Invoice Creation Tool'
	if not items:
		return

	item_list = ", ".join(["%s" % frappe.db.escape(d) for d in items])

	invalid_items = [d[0] for d in frappe.db.sql("""
		select item_code from tabItem where name in ({0}) and {1}=0
		""".format(item_list, fieldname), as_list=True)]

	if invalid_items:
		items = ", ".join([d for d in invalid_items])

		if len(invalid_items) > 1:
			error_message = _("Following items {0} are not marked as {1} item. You can enable them as {1} item from its Item master".format(items, message))
		else:
			error_message = _("Following item {0} is not marked as {1} item. You can enable them as {1} item from its Item master".format(items, message))

		frappe.throw(error_message)

def get_qty_to_be_received(purchase_orders):
	return frappe._dict(frappe.db.sql("""
		SELECT CONCAT(poi.`item_code`, poi.`parent`) AS item_key,
		SUM(poi.`qty`) - SUM(poi.`received_qty`) AS qty_to_be_received
		FROM `tabPurchase Order Item` poi
		WHERE
			poi.`parent` in %s
		GROUP BY poi.`item_code`, poi.`parent`
		HAVING SUM(poi.`qty`) > SUM(poi.`received_qty`)
	""", (purchase_orders)))

def get_non_stock_items(purchase_order, fg_item_code):
	return frappe.db.sql("""
		SELECT
			pois.main_item_code,
			pois.rm_item_code,
			item.description,
			pois.required_qty AS qty,
			pois.rate,
			1 as non_stock_item,
			pois.stock_uom
		FROM `tabPurchase Order Item Supplied` pois, `tabItem` item
		WHERE
			pois.`rm_item_code` = item.`name`
			AND item.is_stock_item = 0
			AND pois.`parent` = %s
			AND pois.`main_item_code` = %s
	""", (purchase_order, fg_item_code), as_dict=1)


def set_serial_nos(raw_material, consumed_serial_nos, qty):
	serial_nos = set(get_serial_nos(raw_material.serial_nos)) - \
		set(get_serial_nos(consumed_serial_nos))
	if serial_nos and qty <= len(serial_nos):
		raw_material.serial_no = '\n'.join(list(serial_nos)[0:frappe.utils.cint(qty)])

def get_transferred_batch_qty_map(purchase_order, fg_item):
	# returns
	# {
	# 	(item_code, fg_code): {
	# 		batch1: 10, # qty
	# 		batch2: 16
	# 	},
	# }
	transferred_batch_qty_map = {}
	transferred_batches = frappe.db.sql("""
		SELECT
			sed.batch_no,
			SUM(sed.qty) AS qty,
			sed.item_code,
			sed.subcontracted_item
		FROM `tabStock Entry` se,`tabStock Entry Detail` sed
		WHERE
			se.name = sed.parent
			AND se.docstatus=1
			AND se.purpose='Send to Subcontractor'
			AND se.purchase_order = %s
			AND ifnull(sed.subcontracted_item, '') in ('', %s)
			AND sed.batch_no IS NOT NULL
		GROUP BY
			sed.batch_no,
			sed.item_code
	""", (purchase_order, fg_item), as_dict=1)

	for batch_data in transferred_batches:
		key = ((batch_data.item_code, fg_item)
			if batch_data.subcontracted_item else (batch_data.item_code, purchase_order))
		transferred_batch_qty_map.setdefault(key, {})
		transferred_batch_qty_map[key][batch_data.batch_no] = batch_data.qty

	return transferred_batch_qty_map

def get_backflushed_batch_qty_map(purchase_order, fg_item):
	# returns
	# {
	# 	(item_code, fg_code): {
	# 		batch1: 10, # qty
	# 		batch2: 16
	# 	},
	# }
	backflushed_batch_qty_map = {}
	backflushed_batches = frappe.db.sql("""
		SELECT
			pris.batch_no,
			SUM(pris.consumed_qty) AS qty,
			pris.rm_item_code AS item_code
		FROM `tabPurchase Receipt` pr, `tabPurchase Receipt Item` pri, `tabPurchase Receipt Item Supplied` pris
		WHERE
			pr.name = pri.parent
			AND pri.parent = pris.parent
			AND pri.purchase_order = %s
			AND pri.item_code = pris.main_item_code
			AND pr.docstatus = 1
			AND pris.main_item_code = %s
			AND pris.batch_no IS NOT NULL
		GROUP BY
			pris.rm_item_code, pris.batch_no
	""", (purchase_order, fg_item), as_dict=1)

	for batch_data in backflushed_batches:
		backflushed_batch_qty_map.setdefault((batch_data.item_code, fg_item), {})
		backflushed_batch_qty_map[(batch_data.item_code, fg_item)][batch_data.batch_no] = batch_data.qty

	return backflushed_batch_qty_map

def get_batches_with_qty(item_code, fg_item, required_qty, transferred_batch_qty_map, backflushed_batches, po):
	# Returns available batches to be backflushed based on requirements
	transferred_batches = transferred_batch_qty_map.get((item_code, fg_item), {})
	if not transferred_batches:
		transferred_batches = transferred_batch_qty_map.get((item_code, po), {})

	available_batches = []

	for (batch, transferred_qty) in transferred_batches.items():
		backflushed_qty = backflushed_batches.get(batch, 0)
		available_qty = transferred_qty - backflushed_qty

		if available_qty >= required_qty:
			available_batches.append({'batch': batch, 'qty': required_qty})
			break
		else:
			available_batches.append({'batch': batch, 'qty': available_qty})
			required_qty -= available_qty

	return available_batches<|MERGE_RESOLUTION|>--- conflicted
+++ resolved
@@ -596,7 +596,6 @@
 						"serial_no": cstr(d.serial_no).strip()
 					})
 					if self.is_return:
-<<<<<<< HEAD
 						if d.get('purchase_receipt'):
 							original_incoming_rate = frappe.db.get_value("Stock Ledger Entry",
 								{"voucher_type": "Purchase Receipt", "voucher_no": d.purchase_receipt,
@@ -605,21 +604,6 @@
 							original_incoming_rate = frappe.db.get_value("Stock Ledger Entry",
 								{"voucher_type": self.doctype, "voucher_no": self.return_against,
 								"item_code": d.item_code}, "incoming_rate")
-=======
-						filters = {
-							"voucher_type": self.doctype,
-							"voucher_no": self.return_against,
-							"item_code": d.item_code
-						}
-
-						if (self.doctype == "Purchase Invoice" and self.update_stock
-							and d.get("purchase_invoice_item")):
-							filters["voucher_detail_no"] = d.purchase_invoice_item
-						elif self.doctype == "Purchase Receipt" and d.get("purchase_receipt_item"):
-							filters["voucher_detail_no"] = d.purchase_receipt_item
-
-						original_incoming_rate = frappe.db.get_value("Stock Ledger Entry", filters, "incoming_rate")
->>>>>>> 24e5a617
 
 						sle.update({
 							"outgoing_rate": original_incoming_rate
