--- conflicted
+++ resolved
@@ -450,7 +450,13 @@
 				frappe.throw(_("Row #{0}: {1} can not be negative for item {2}".format(item_row['idx'],
 					frappe.get_meta(item_row.doctype).get_label(fieldname), item_row['item_code'])))
 
-<<<<<<< HEAD
+	def check_for_on_hold_or_closed_status(self, ref_doctype, ref_fieldname):
+		for d in self.get("items"):
+			if d.get(ref_fieldname):
+				status = frappe.db.get_value(ref_doctype, d.get(ref_fieldname), "status")
+				if status in ("Closed", "On Hold"):
+					frappe.throw(_("{0} {1} is {2}").format(ref_doctype,d.get(ref_fieldname), status))
+	
 	def get_sl_entries(self, d, args):
 		new_args = {}
 		if self.get("supplier"):
@@ -461,14 +467,6 @@
 
 		new_args.update(args)
 		return super(BuyingController, self).get_sl_entries(d, new_args)
-=======
-	def check_for_on_hold_or_closed_status(self, ref_doctype, ref_fieldname):
-		for d in self.get("items"):
-			if d.get(ref_fieldname):
-				status = frappe.db.get_value(ref_doctype, d.get(ref_fieldname), "status")
-				if status in ("Closed", "On Hold"):
-					frappe.throw(_("{0} {1} is {2}").format(ref_doctype,d.get(ref_fieldname), status))
->>>>>>> 625aba9a
 
 	def update_stock_ledger(self, allow_negative_stock=False, via_landed_cost_voucher=False):
 		self.update_ordered_and_reserved_qty()
