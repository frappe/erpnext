--- conflicted
+++ resolved
@@ -2,19 +2,13 @@
 # License: GNU General Public License v3. See license.txt
 
 from __future__ import unicode_literals
-<<<<<<< HEAD
-import webnotes
-from webnotes.utils import getdate
-from webnotes import _
-=======
 import frappe
-from frappe.utils import add_days, add_months, cstr, getdate
-from frappe import _
->>>>>>> da0a23e6
+from frappe.utils import getdate
+from frappe import msgprint, throw, _
 
 def get_columns(filters, trans):
 	validate_filters(filters)
-	
+
 	# get conditions for based_on filter cond
 	based_on_details = based_wise_colums_query(filters.get("based_on"), trans)
 	# get conditions for periodic filter cond
@@ -23,7 +17,7 @@
 	group_by_cols = group_wise_column(filters.get("group_by"))
 
 	columns = based_on_details["based_on_cols"] + period_cols + ["Total(Qty):Float:120", "Total(Amt):Currency:120"]
-	if group_by_cols:	
+	if group_by_cols:
 		columns = based_on_details["based_on_cols"] + group_by_cols + period_cols + \
 			["Total(Qty):Float:120", "Total(Amt):Currency:120"] 
 
@@ -36,16 +30,16 @@
 def validate_filters(filters):
 	for f in ["Fiscal Year", "Based On", "Period", "Company"]:
 		if not filters.get(f.lower().replace(" ", "_")):
-			frappe.msgprint(f + _(" is mandatory"), raise_exception=1)
-	
+			throw(f + _(" is mandatory"))
+
 	if filters.get("based_on") == filters.get("group_by"):
-		frappe.msgprint("'Based On' and 'Group By' can not be same", raise_exception=1)
+		throw(_("'Based On' and 'Group By' can not be same"))
 
 def get_data(filters, conditions):
 	data = []
 	inc, cond= '',''
 	query_details =  conditions["based_on_select"] + conditions["period_wise_select"]
-	
+
 	if conditions["based_on_select"] in ["t1.project_name,", "t2.project_name,"]:
 		cond = 'and '+ conditions["based_on_select"][:-1] +' IS Not NULL'
 
@@ -75,7 +69,7 @@
 		for d in range(len(data1)):
 			#to add blanck column
 			dt = data1[d]
-			dt.insert(ind,'')  
+			dt.insert(ind,'')
 			data.append(dt)
 
 			#to get distinct value of col specified by group_by in filter
@@ -104,7 +98,7 @@
 				des[ind] = row[i]
 				for j in range(1,len(conditions["columns"])-inc):	
 					des[j+inc] = row1[0][j]
-					
+
 				data.append(des)
 	else:
 		data = frappe.conn.sql(""" select %s from `tab%s` t1, `tab%s Item` t2 %s
@@ -130,7 +124,7 @@
 		trans_date = 'posting_date'
 	else:
 		trans_date = 'transaction_date'
-	
+
 	if filters.get("period") != 'Yearly':
 		for dt in bet_dates:
 			get_period_wise_columns(dt, filters.get("period"), pwc)
@@ -255,7 +249,7 @@
 			based_on_details["based_on_group_by"] = 't2.project_name'
 			based_on_details["addl_tables"] = ''
 		else:
-			frappe.msgprint("Project-wise data is not available for Quotation", raise_exception=1)
+			throw(_("Project-wise data is not available for Quotation"))
 
 	return based_on_details
 
