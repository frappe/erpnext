# Copyright (c) 2015, Frappe Technologies Pvt. Ltd. and Contributors
# License: GNU General Public License v3. See license.txt

from __future__ import unicode_literals
import frappe
from frappe import _
from frappe.utils import cstr, flt
import json, copy

from six import string_types

class ItemVariantExistsError(frappe.ValidationError): pass
class InvalidItemAttributeValueError(frappe.ValidationError): pass
class ItemTemplateCannotHaveStock(frappe.ValidationError): pass

@frappe.whitelist()
def get_variant(template, args=None, variant=None, manufacturer=None,
	manufacturer_part_no=None):
	"""Validates Attributes and their Values, then looks for an exactly
		matching Item Variant

		:param item: Template Item
		:param args: A dictionary with "Attribute" as key and "Attribute Value" as value
	"""
	item_template = frappe.get_doc('Item', template)

	if item_template.variant_based_on=='Manufacturer' and manufacturer:
		return make_variant_based_on_manufacturer(item_template, manufacturer,
			manufacturer_part_no)
	else:
		if isinstance(args, string_types):
			args = json.loads(args)

		if not args:
			frappe.throw(_("Please specify at least one attribute in the Attributes table"))
		return find_variant(template, args, variant)

def make_variant_based_on_manufacturer(template, manufacturer, manufacturer_part_no):
	'''Make and return a new variant based on manufacturer and
		manufacturer part no'''
	from frappe.model.naming import append_number_if_name_exists

	variant = frappe.new_doc('Item')

	copy_attributes_to_variant(template, variant)

	variant.manufacturer = manufacturer
	variant.manufacturer_part_no = manufacturer_part_no

	variant.item_code = append_number_if_name_exists('Item', template.name)

	return variant

def validate_item_variant_attributes(item, args=None):
	if isinstance(item, string_types):
		item = frappe.get_doc('Item', item)

	if not args:
		args = {d.attribute.lower():d.attribute_value for d in item.attributes}

	attribute_values, numeric_values = get_attribute_values(item)

	for attribute, value in args.items():
		if not value:
			continue

		if attribute.lower() in numeric_values:
			numeric_attribute = numeric_values[attribute.lower()]
			validate_is_incremental(numeric_attribute, attribute, value, item.name)

		else:
			attributes_list = attribute_values.get(attribute.lower(), [])
			validate_item_attribute_value(attributes_list, attribute, value, item.name)

def validate_is_incremental(numeric_attribute, attribute, value, item):
	from_range = numeric_attribute.from_range
	to_range = numeric_attribute.to_range
	increment = numeric_attribute.increment

	if increment == 0:
		# defensive validation to prevent ZeroDivisionError
		frappe.throw(_("Increment for Attribute {0} cannot be 0").format(attribute))

	is_in_range = from_range <= flt(value) <= to_range
	precision = max(len(cstr(v).split(".")[-1].rstrip("0")) for v in (value, increment))
	#avoid precision error by rounding the remainder
	remainder = flt((flt(value) - from_range) % increment, precision)

	is_incremental = remainder==0 or remainder==increment

	if not (is_in_range and is_incremental):
		frappe.throw(_("Value for Attribute {0} must be within the range of {1} to {2} in the increments of {3} for Item {4}")\
			.format(attribute, from_range, to_range, increment, item),
			InvalidItemAttributeValueError, title=_('Invalid Attribute'))

def validate_item_attribute_value(attributes_list, attribute, attribute_value, item):
	allow_rename_attribute_value = frappe.db.get_single_value('Item Variant Settings', 'allow_rename_attribute_value')
	if allow_rename_attribute_value:
		pass
	elif attribute_value not in attributes_list:
		frappe.throw(_("Value {0} for Attribute {1} does not exist in the list of valid Item Attribute Values for Item {2}").format(
			attribute_value, attribute, item), InvalidItemAttributeValueError, title=_('Invalid Attribute'))

def get_attribute_values(item):
	if not frappe.flags.attribute_values:
		attribute_values = {}
		numeric_values = {}
		for t in frappe.get_all("Item Attribute Value", fields=["parent", "attribute_value"]):
			attribute_values.setdefault(t.parent.lower(), []).append(t.attribute_value)

		for t in frappe.get_all('Item Variant Attribute',
			fields=["attribute", "from_range", "to_range", "increment"],
			filters={'numeric_values': 1, 'parent': item.variant_of}):
			numeric_values[t.attribute.lower()] = t

		frappe.flags.attribute_values = attribute_values
		frappe.flags.numeric_values = numeric_values

	return frappe.flags.attribute_values, frappe.flags.numeric_values

def find_variant(template, args, variant_item_code=None):
	conditions = ["""(iv_attribute.attribute="{0}" and iv_attribute.attribute_value="{1}")"""\
		.format(frappe.db.escape(key), frappe.db.escape(cstr(value))) for key, value in args.items()]

	conditions = " or ".join(conditions)

	# use approximate match and shortlist possible variant matches
	# it is approximate because we are matching using OR condition
	# and it need not be exact match at this stage
	# this uses a simpler query instead of using multiple exists conditions
	possible_variants = frappe.db.sql_list("""select name from `tabItem` item
		where variant_of=%s and exists (
			select name from `tabItem Variant Attribute` iv_attribute
				where iv_attribute.parent=item.name
				and ({conditions}) and parent != %s
		)""".format(conditions=conditions), (template, cstr(variant_item_code)))

	for variant in possible_variants:
		variant = frappe.get_doc("Item", variant)

		if len(args.keys()) == len(variant.get("attributes")):
			# has the same number of attributes and values
			# assuming no duplication as per the validation in Item
			match_count = 0

			for attribute, value in args.items():
				for row in variant.attributes:
					if row.attribute==attribute and row.attribute_value== cstr(value):
						# this row matches
						match_count += 1
						break

			if match_count == len(args.keys()):
				return variant.name

@frappe.whitelist()
def create_variant(item, args):
	if isinstance(args, string_types):
		args = json.loads(args)

	template = frappe.get_doc("Item", item)
	variant = frappe.new_doc("Item")
	variant.variant_based_on = 'Item Attribute'
	variant_attributes = []

	for d in template.attributes:
		variant_attributes.append({
			"attribute": d.attribute,
			"attribute_value": args.get(d.attribute)
		})

	variant.set("attributes", variant_attributes)
	copy_attributes_to_variant(template, variant)
	make_variant_item_code(template.item_code, template.item_name, variant)

	return variant

@frappe.whitelist()
def enqueue_multiple_variant_creation(item, args):
	# There can be innumerable attribute combinations, enqueue
<<<<<<< HEAD
	if isinstance(args, string_types):
=======
	if isinstance(args, frappe.string_types):
>>>>>>> 8705371e
		variants = json.loads(args)
	total_variants = 1
	for key in variants:
		total_variants *= len(variants[key])
	if total_variants >= 600:
		frappe.msgprint("Please do not create more than 500 items at a time", raise_exception=1)
		return
	if total_variants < 10:
		return create_multiple_variants(item, args)
	else:
		frappe.enqueue("erpnext.controllers.item_variant.create_multiple_variants",
			item=item, args=args, now=frappe.flags.in_test);
		return 'queued'

def create_multiple_variants(item, args):
	count = 0
	if isinstance(args, string_types):
		args = json.loads(args)

	args_set = generate_keyed_value_combinations(args)

	for attribute_values in args_set:
		if not get_variant(item, args=attribute_values):
			variant = create_variant(item, attribute_values)
			variant.save()
			count +=1

	return count

def generate_keyed_value_combinations(args):
	"""
	From this:

		args = {"attr1": ["a", "b", "c"], "attr2": ["1", "2"], "attr3": ["A"]}

	To this:

		[
			{u'attr1': u'a', u'attr2': u'1', u'attr3': u'A'},
			{u'attr1': u'b', u'attr2': u'1', u'attr3': u'A'},
			{u'attr1': u'c', u'attr2': u'1', u'attr3': u'A'},
			{u'attr1': u'a', u'attr2': u'2', u'attr3': u'A'},
			{u'attr1': u'b', u'attr2': u'2', u'attr3': u'A'},
			{u'attr1': u'c', u'attr2': u'2', u'attr3': u'A'}
		]

	"""
	# Return empty list if empty
	if not args:
		return []

	# Turn `args` into a list of lists of key-value tuples:
	# [
	# 	[(u'attr2', u'1'), (u'attr2', u'2')],
	# 	[(u'attr3', u'A')],
	# 	[(u'attr1', u'a'), (u'attr1', u'b'), (u'attr1', u'c')]
	# ]
	key_value_lists = [[(key, val) for val in args[key]] for key in args.keys()]

	# Store the first, but as objects
	# [{u'attr2': u'1'}, {u'attr2': u'2'}]
	results = key_value_lists.pop(0)
	results = [{d[0]: d[1]} for d in results]

	# Iterate the remaining
	# Take the next list to fuse with existing results
	for l in key_value_lists:
		new_results = []
		for res in results:
			for key_val in l:
				# create a new clone of object in result
				obj = copy.deepcopy(res)
				# to be used with every incoming new value
				obj[key_val[0]] = key_val[1]
				# and pushed into new_results
				new_results.append(obj)
		results = new_results

	return results

def copy_attributes_to_variant(item, variant):
	from frappe.model import no_value_fields

	# copy non no-copy fields

	exclude_fields = ["naming_series", "item_code", "item_name", "show_in_website",
		"show_variant_in_website", "opening_stock", "variant_of", "valuation_rate"]

	if item.variant_based_on=='Manufacturer':
		# don't copy manufacturer values if based on part no
		exclude_fields += ['manufacturer', 'manufacturer_part_no']

	allow_fields = [d.field_name for d in frappe.get_all("Variant Field", fields = ['field_name'])]
	if "variant_based_on" not in allow_fields:
		allow_fields.append("variant_based_on")
	for field in item.meta.fields:
		# "Table" is part of `no_value_field` but we shouldn't ignore tables
		if (field.reqd or field.fieldname in allow_fields) and field.fieldname not in exclude_fields:
			if variant.get(field.fieldname) != item.get(field.fieldname):
				if field.fieldtype == "Table":
					variant.set(field.fieldname, [])
					for d in item.get(field.fieldname):
						row = copy.deepcopy(d)
						if row.get("name"):
							row.name = None
						variant.append(field.fieldname, row)
				else:
					variant.set(field.fieldname, item.get(field.fieldname))

	variant.variant_of = item.name
	if 'description' in allow_fields:
		variant.has_variants = 0
		if not variant.description:
			variant.description = ""

		if item.variant_based_on=='Item Attribute':
			if variant.attributes:
				attributes_description = ""
				for d in variant.attributes:
					attributes_description += "<div>" + d.attribute + ": " + cstr(d.attribute_value) + "</div>"

				if attributes_description not in variant.description:
					variant.description += attributes_description

def make_variant_item_code(template_item_code, template_item_name, variant):
	"""Uses template's item code and abbreviations to make variant's item code"""
	if variant.item_code:
		return

	abbreviations = []
	for attr in variant.attributes:
		item_attribute = frappe.db.sql("""select i.numeric_values, v.abbr
			from `tabItem Attribute` i left join `tabItem Attribute Value` v
				on (i.name=v.parent)
			where i.name=%(attribute)s and (v.attribute_value=%(attribute_value)s or i.numeric_values = 1)""", {
				"attribute": attr.attribute,
				"attribute_value": attr.attribute_value
			}, as_dict=True)

		if not item_attribute:
			return
			# frappe.throw(_('Invalid attribute {0} {1}').format(frappe.bold(attr.attribute),
			# 	frappe.bold(attr.attribute_value)), title=_('Invalid Attribute'),
			# 	exc=InvalidItemAttributeValueError)

		abbr_or_value = cstr(attr.attribute_value) if item_attribute[0].numeric_values else item_attribute[0].abbr
		abbreviations.append(abbr_or_value)

	if abbreviations:
		variant.item_code = "{0}-{1}".format(template_item_code, "-".join(abbreviations))
		variant.item_name = "{0}-{1}".format(template_item_name, "-".join(abbreviations))

@frappe.whitelist()
def create_variant_doc_for_quick_entry(template, args):
	variant_based_on = frappe.db.get_value("Item", template, "variant_based_on")
	args = json.loads(args)
	if variant_based_on == "Manufacturer":
		variant = get_variant(template, **args)
	else:
		existing_variant = get_variant(template, args)
		if existing_variant:
			return existing_variant
		else:
			variant = create_variant(template, args=args)
			variant.name = variant.item_code
			validate_item_variant_attributes(variant, args)
	return variant.as_dict()
<|MERGE_RESOLUTION|>--- conflicted
+++ resolved
@@ -178,11 +178,7 @@
 @frappe.whitelist()
 def enqueue_multiple_variant_creation(item, args):
 	# There can be innumerable attribute combinations, enqueue
-<<<<<<< HEAD
 	if isinstance(args, string_types):
-=======
-	if isinstance(args, frappe.string_types):
->>>>>>> 8705371e
 		variants = json.loads(args)
 	total_variants = 1
 	for key in variants:
