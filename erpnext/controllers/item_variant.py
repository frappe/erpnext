--- conflicted
+++ resolved
@@ -279,18 +279,10 @@
 					variant.set(field.fieldname, item.get(field.fieldname))
 
 	variant.variant_of = item.name
-<<<<<<< HEAD
 
 	if 'description' not in allow_fields:
 		if not variant.description:
 				variant.description = ""
-
-=======
-
-	if 'description' not in allow_fields:
-		if not variant.description:
-				variant.description = ""
->>>>>>> 0c0604b7
 	else:
 		if item.variant_based_on=='Item Attribute':
 			if variant.attributes:
