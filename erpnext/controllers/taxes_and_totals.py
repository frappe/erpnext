# Copyright (c) 2015, Frappe Technologies Pvt. Ltd. and Contributors
# License: GNU General Public License v3. See license.txt


import json

import frappe
from frappe import _, scrub
from frappe.utils import cint, flt, round_based_on_smallest_currency_fraction

import erpnext
from erpnext.accounts.doctype.journal_entry.journal_entry import get_exchange_rate
from erpnext.accounts.doctype.pricing_rule.utils import get_applied_pricing_rules
from erpnext.controllers.accounts_controller import (
	validate_conversion_rate,
	validate_inclusive_tax,
	validate_taxes_and_charges,
)
from erpnext.stock.get_item_details import _get_item_tax_template


class calculate_taxes_and_totals(object):
	def __init__(self, doc):
		self.doc = doc
		frappe.flags.round_off_applicable_accounts = []
		get_round_off_applicable_accounts(self.doc.company, frappe.flags.round_off_applicable_accounts)
		self.calculate()

	def calculate(self):
		if not len(self.doc.get("items")):
			return

		self.discount_amount_applied = False
		self._calculate()

		if self.doc.meta.get_field("discount_amount"):
			self.set_discount_amount()
			self.apply_discount_amount()

		self.calculate_shipping_charges()

		if self.doc.doctype in ["Sales Invoice", "Purchase Invoice"]:
			self.calculate_total_advance()

		if self.doc.meta.get_field("other_charges_calculation"):
			self.set_item_wise_tax_breakup()

	def _calculate(self):
		self.validate_conversion_rate()
		self.calculate_item_values()
		self.validate_item_tax_template()
		self.initialize_taxes()
		self.determine_exclusive_rate()
		self.calculate_net_total()
		self.calculate_taxes()
		self.manipulate_grand_total_for_inclusive_tax()
		self.calculate_totals()
		self._cleanup()
		self.calculate_total_net_weight()

	def validate_item_tax_template(self):
		for item in self.doc.get('items'):
			if item.item_code and item.get('item_tax_template'):
				item_doc = frappe.get_cached_doc("Item", item.item_code)
				args = {
					'net_rate': item.net_rate or item.rate,
					'tax_category': self.doc.get('tax_category'),
					'posting_date': self.doc.get('posting_date'),
					'bill_date': self.doc.get('bill_date'),
					'transaction_date': self.doc.get('transaction_date'),
					'company': self.doc.get('company')
				}

				item_group = item_doc.item_group
				item_group_taxes = []

				while item_group:
					item_group_doc = frappe.get_cached_doc('Item Group', item_group)
					item_group_taxes += item_group_doc.taxes or []
					item_group = item_group_doc.parent_item_group

				item_taxes = item_doc.taxes or []

				if not item_group_taxes and (not item_taxes):
					# No validation if no taxes in item or item group
					continue

				taxes = _get_item_tax_template(args, item_taxes + item_group_taxes, for_validate=True)

				if taxes:
					if item.item_tax_template not in taxes:
						item.item_tax_template = taxes[0]
						frappe.msgprint(_("Row {0}: Item Tax template updated as per validity and rate applied").format(
							item.idx, frappe.bold(item.item_code)
						))

	def validate_conversion_rate(self):
		# validate conversion rate
		company_currency = erpnext.get_company_currency(self.doc.company)
		if not self.doc.currency or self.doc.currency == company_currency:
			self.doc.currency = company_currency
			self.doc.conversion_rate = 1.0
		else:
			validate_conversion_rate(self.doc.currency, self.doc.conversion_rate,
				self.doc.meta.get_label("conversion_rate"), self.doc.company)

		self.doc.conversion_rate = flt(self.doc.conversion_rate)

	def calculate_item_values(self):
		if self.doc.get('is_consolidated'):
			return

		if not self.discount_amount_applied:
			for item in self.doc.get("items"):
				self.doc.round_floats_in(item)

				if item.discount_percentage == 100:
					item.rate = 0.0
				elif item.price_list_rate:
					if not item.rate or (item.pricing_rules and item.discount_percentage > 0):
						item.rate = flt(item.price_list_rate *
							(1.0 - (item.discount_percentage / 100.0)), item.precision("rate"))

						item.discount_amount = item.price_list_rate * (item.discount_percentage / 100.0)

					elif item.discount_amount and item.pricing_rules:
						item.rate =  item.price_list_rate - item.discount_amount

				if item.doctype in ['Quotation Item', 'Sales Order Item', 'Delivery Note Item', 'Sales Invoice Item',
					'POS Invoice Item', 'Purchase Invoice Item', 'Purchase Order Item', 'Purchase Receipt Item']:
					item.rate_with_margin, item.base_rate_with_margin = self.calculate_margin(item)
					if flt(item.rate_with_margin) > 0:
						item.rate = flt(item.rate_with_margin * (1.0 - (item.discount_percentage / 100.0)), item.precision("rate"))

						if item.discount_amount and not item.discount_percentage:
							item.rate = item.rate_with_margin - item.discount_amount
						else:
							item.discount_amount = item.rate_with_margin - item.rate

					elif flt(item.price_list_rate) > 0:
						item.discount_amount = item.price_list_rate - item.rate
				elif flt(item.price_list_rate) > 0 and not item.discount_amount:
					item.discount_amount = item.price_list_rate - item.rate

				item.net_rate = item.rate

				if not item.qty and self.doc.get("is_return"):
					item.amount = flt(-1 * item.rate, item.precision("amount"))
				elif not item.qty and self.doc.get("is_debit_note"):
					item.amount = flt(item.rate, item.precision("amount"))
				else:
					item.amount = flt(item.rate * item.qty,	item.precision("amount"))

				item.net_amount = item.amount

				self._set_in_company_currency(item, ["price_list_rate", "rate", "net_rate", "amount", "net_amount"])

				item.item_tax_amount = 0.0

	def _set_in_company_currency(self, doc, fields):
		"""set values in base currency"""
		for f in fields:
			val = flt(flt(doc.get(f), doc.precision(f)) * self.doc.conversion_rate, doc.precision("base_" + f))
			doc.set("base_" + f, val)

	def initialize_taxes(self):
		for tax in self.doc.get("taxes"):
			if not self.discount_amount_applied:
				validate_taxes_and_charges(tax)
				validate_inclusive_tax(tax, self.doc)

			if not (self.doc.get('is_consolidated') or tax.get("dont_recompute_tax")):
				tax.item_wise_tax_detail = {}

			tax_fields = ["total", "tax_amount_after_discount_amount",
				"tax_amount_for_current_item", "grand_total_for_current_item",
				"tax_fraction_for_current_item", "grand_total_fraction_for_current_item"]

			if tax.charge_type != "Actual" and \
				not (self.discount_amount_applied and self.doc.apply_discount_on=="Grand Total"):
					tax_fields.append("tax_amount")

			for fieldname in tax_fields:
				tax.set(fieldname, 0.0)

			self.doc.round_floats_in(tax)

	def determine_exclusive_rate(self):
		if not any((cint(tax.included_in_print_rate) for tax in self.doc.get("taxes"))):
			return

		for item in self.doc.get("items"):
			item_tax_map = self._load_item_tax_rate(item.item_tax_rate)
			cumulated_tax_fraction = 0
			total_inclusive_tax_amount_per_qty = 0
			for i, tax in enumerate(self.doc.get("taxes")):
				tax.tax_fraction_for_current_item, inclusive_tax_amount_per_qty = self.get_current_tax_fraction(tax, item_tax_map)

				if i==0:
					tax.grand_total_fraction_for_current_item = 1 + tax.tax_fraction_for_current_item
				else:
					tax.grand_total_fraction_for_current_item = \
						self.doc.get("taxes")[i-1].grand_total_fraction_for_current_item \
						+ tax.tax_fraction_for_current_item

				cumulated_tax_fraction += tax.tax_fraction_for_current_item
				total_inclusive_tax_amount_per_qty += inclusive_tax_amount_per_qty * flt(item.qty)

			if not self.discount_amount_applied and item.qty and (cumulated_tax_fraction or total_inclusive_tax_amount_per_qty):
				amount = flt(item.amount) - total_inclusive_tax_amount_per_qty

				item.net_amount = flt(amount / (1 + cumulated_tax_fraction))
				item.net_rate = flt(item.net_amount / item.qty, item.precision("net_rate"))
				item.discount_percentage = flt(item.discount_percentage,
					item.precision("discount_percentage"))

				self._set_in_company_currency(item, ["net_rate", "net_amount"])

	def _load_item_tax_rate(self, item_tax_rate):
		return json.loads(item_tax_rate) if item_tax_rate else {}

	def get_current_tax_fraction(self, tax, item_tax_map):
		"""
			Get tax fraction for calculating tax exclusive amount
			from tax inclusive amount
		"""
		current_tax_fraction = 0
		inclusive_tax_amount_per_qty = 0

		if cint(tax.included_in_print_rate):
			tax_rate = self._get_tax_rate(tax, item_tax_map)

			if tax.charge_type == "On Net Total":
				current_tax_fraction = tax_rate / 100.0

			elif tax.charge_type == "On Previous Row Amount":
				current_tax_fraction = (tax_rate / 100.0) * \
					self.doc.get("taxes")[cint(tax.row_id) - 1].tax_fraction_for_current_item

			elif tax.charge_type == "On Previous Row Total":
				current_tax_fraction = (tax_rate / 100.0) * \
					self.doc.get("taxes")[cint(tax.row_id) - 1].grand_total_fraction_for_current_item

			elif tax.charge_type == "On Item Quantity":
				inclusive_tax_amount_per_qty = flt(tax_rate)

		if getattr(tax, "add_deduct_tax", None) and tax.add_deduct_tax == "Deduct":
			current_tax_fraction *= -1.0
			inclusive_tax_amount_per_qty *= -1.0

		return current_tax_fraction, inclusive_tax_amount_per_qty

	def _get_tax_rate(self, tax, item_tax_map):
		if tax.account_head in item_tax_map:
			return flt(item_tax_map.get(tax.account_head), self.doc.precision("rate", tax))
		else:
			return tax.rate

	def calculate_net_total(self):
		self.doc.total_qty = self.doc.total = self.doc.base_total = self.doc.net_total = self.doc.base_net_total = 0.0

		for item in self.doc.get("items"):
			self.doc.total += item.amount
			self.doc.total_qty += item.qty
			self.doc.base_total += item.base_amount
			self.doc.net_total += item.net_amount
			self.doc.base_net_total += item.base_net_amount

		self.doc.round_floats_in(self.doc, ["total", "base_total", "net_total", "base_net_total"])

	def calculate_shipping_charges(self):
		if hasattr(self.doc, "shipping_rule") and self.doc.shipping_rule:
			shipping_rule = frappe.get_doc("Shipping Rule", self.doc.shipping_rule)
			shipping_rule.apply(self.doc)

			self._calculate()

	def calculate_taxes(self):
		rounding_adjustment_computed = self.doc.get('is_consolidated') and self.doc.get('rounding_adjustment')
		if not rounding_adjustment_computed:
			self.doc.rounding_adjustment = 0

		# maintain actual tax rate based on idx
		actual_tax_dict = dict([[tax.idx, flt(tax.tax_amount, tax.precision("tax_amount"))]
			for tax in self.doc.get("taxes") if tax.charge_type == "Actual"])

		for n, item in enumerate(self.doc.get("items")):
			item_tax_map = self._load_item_tax_rate(item.item_tax_rate)
			for i, tax in enumerate(self.doc.get("taxes")):
				# tax_amount represents the amount of tax for the current step
				current_tax_amount = self.get_current_tax_amount(item, tax, item_tax_map)

				# Adjust divisional loss to the last item
				if tax.charge_type == "Actual":
					actual_tax_dict[tax.idx] -= current_tax_amount
					if n == len(self.doc.get("items")) - 1:
						current_tax_amount += actual_tax_dict[tax.idx]

				# accumulate tax amount into tax.tax_amount
				if tax.charge_type != "Actual" and \
					not (self.discount_amount_applied and self.doc.apply_discount_on=="Grand Total"):
						tax.tax_amount += current_tax_amount

				# store tax_amount for current item as it will be used for
				# charge type = 'On Previous Row Amount'
				tax.tax_amount_for_current_item = current_tax_amount

				# set tax after discount
				tax.tax_amount_after_discount_amount += current_tax_amount

				current_tax_amount = self.get_tax_amount_if_for_valuation_or_deduction(current_tax_amount, tax)

				# note: grand_total_for_current_item contains the contribution of
				# item's amount, previously applied tax and the current tax on that item
				if i==0:
					tax.grand_total_for_current_item = flt(item.net_amount + current_tax_amount)
				else:
					tax.grand_total_for_current_item = \
						flt(self.doc.get("taxes")[i-1].grand_total_for_current_item + current_tax_amount)

				# set precision in the last item iteration
				if n == len(self.doc.get("items")) - 1:
					self.round_off_totals(tax)
					self._set_in_company_currency(tax,
						["tax_amount", "tax_amount_after_discount_amount"])

					self.round_off_base_values(tax)
					self.set_cumulative_total(i, tax)

					self._set_in_company_currency(tax, ["total"])

					# adjust Discount Amount loss in last tax iteration
					if i == (len(self.doc.get("taxes")) - 1) and self.discount_amount_applied \
						and self.doc.discount_amount \
						and self.doc.apply_discount_on == "Grand Total" \
						and not rounding_adjustment_computed:
							self.doc.rounding_adjustment = flt(self.doc.grand_total
								- flt(self.doc.discount_amount) - tax.total,
								self.doc.precision("rounding_adjustment"))

	def get_tax_amount_if_for_valuation_or_deduction(self, tax_amount, tax):
		# if just for valuation, do not add the tax amount in total
		# if tax/charges is for deduction, multiply by -1
		if getattr(tax, "category", None):
			tax_amount = 0.0 if (tax.category == "Valuation") else tax_amount
			if self.doc.doctype in ["Purchase Order", "Purchase Invoice", "Purchase Receipt", "Supplier Quotation"]:
				tax_amount *= -1.0 if (tax.add_deduct_tax == "Deduct") else 1.0
		return tax_amount

	def set_cumulative_total(self, row_idx, tax):
		tax_amount = tax.tax_amount_after_discount_amount
		tax_amount = self.get_tax_amount_if_for_valuation_or_deduction(tax_amount, tax)

		if row_idx == 0:
			tax.total = flt(self.doc.net_total + tax_amount, tax.precision("total"))
		else:
			tax.total = flt(self.doc.get("taxes")[row_idx-1].total + tax_amount, tax.precision("total"))

	def get_current_tax_amount(self, item, tax, item_tax_map):
		tax_rate = self._get_tax_rate(tax, item_tax_map)
		current_tax_amount = 0.0

		if tax.charge_type == "Actual":
			# distribute the tax amount proportionally to each item row
			actual = flt(tax.tax_amount, tax.precision("tax_amount"))
			current_tax_amount = item.net_amount*actual / self.doc.net_total if self.doc.net_total else 0.0

		elif tax.charge_type == "On Net Total":
			current_tax_amount = (tax_rate / 100.0) * item.net_amount
		elif tax.charge_type == "On Previous Row Amount":
			current_tax_amount = (tax_rate / 100.0) * \
				self.doc.get("taxes")[cint(tax.row_id) - 1].tax_amount_for_current_item
		elif tax.charge_type == "On Previous Row Total":
			current_tax_amount = (tax_rate / 100.0) * \
				self.doc.get("taxes")[cint(tax.row_id) - 1].grand_total_for_current_item
		elif tax.charge_type == "On Item Quantity":
			current_tax_amount = tax_rate * item.qty

		if not (self.doc.get("is_consolidated") or tax.get("dont_recompute_tax")):
			self.set_item_wise_tax(item, tax, tax_rate, current_tax_amount)

		return current_tax_amount

	def set_item_wise_tax(self, item, tax, tax_rate, current_tax_amount):
		# store tax breakup for each item
		key = item.item_code or item.item_name
		item_wise_tax_amount = current_tax_amount*self.doc.conversion_rate
		if tax.item_wise_tax_detail.get(key):
			item_wise_tax_amount += tax.item_wise_tax_detail[key][1]

		tax.item_wise_tax_detail[key] = [tax_rate,flt(item_wise_tax_amount)]

	def round_off_totals(self, tax):
		if tax.account_head in frappe.flags.round_off_applicable_accounts:
			tax.tax_amount = round(tax.tax_amount, 0)
			tax.tax_amount_after_discount_amount = round(tax.tax_amount_after_discount_amount, 0)

		tax.tax_amount = flt(tax.tax_amount, tax.precision("tax_amount"))
		tax.tax_amount_after_discount_amount = flt(tax.tax_amount_after_discount_amount,
			tax.precision("tax_amount"))

	def round_off_base_values(self, tax):
		# Round off to nearest integer based on regional settings
		if tax.account_head in frappe.flags.round_off_applicable_accounts:
			tax.base_tax_amount = round(tax.base_tax_amount, 0)
			tax.base_tax_amount_after_discount_amount = round(tax.base_tax_amount_after_discount_amount, 0)

	def manipulate_grand_total_for_inclusive_tax(self):
		# if fully inclusive taxes and diff
		if self.doc.get("taxes") and any(cint(t.included_in_print_rate) for t in self.doc.get("taxes")):
			last_tax = self.doc.get("taxes")[-1]
			non_inclusive_tax_amount = sum(flt(d.tax_amount_after_discount_amount)
				for d in self.doc.get("taxes") if not d.included_in_print_rate)

			diff = self.doc.total + non_inclusive_tax_amount \
				- flt(last_tax.total, last_tax.precision("total"))

			# If discount amount applied, deduct the discount amount
			# because self.doc.total is always without discount, but last_tax.total is after discount
			if self.discount_amount_applied and self.doc.discount_amount:
				diff -= flt(self.doc.discount_amount)

			diff = flt(diff, self.doc.precision("rounding_adjustment"))

			if diff and abs(diff) <= (5.0 / 10**last_tax.precision("tax_amount")):
				self.doc.rounding_adjustment = diff

	def calculate_totals(self):
		if self.doc.get("taxes"):
			self.doc.grand_total = flt(self.doc.get("taxes")[-1].total) + flt(self.doc.rounding_adjustment)
		else:
			self.doc.grand_total = flt(self.doc.net_total)

		if self.doc.get("taxes"):
			self.doc.total_taxes_and_charges = flt(self.doc.grand_total - self.doc.net_total
			- flt(self.doc.rounding_adjustment), self.doc.precision("total_taxes_and_charges"))
		else:
			self.doc.total_taxes_and_charges = 0.0

		self._set_in_company_currency(self.doc, ["total_taxes_and_charges", "rounding_adjustment"])

		if self.doc.doctype in ["Quotation", "Sales Order", "Delivery Note", "Sales Invoice", "POS Invoice"]:
			self.doc.base_grand_total = flt(self.doc.grand_total * self.doc.conversion_rate, self.doc.precision("base_grand_total")) \
				if self.doc.total_taxes_and_charges else self.doc.base_net_total
		else:
			self.doc.taxes_and_charges_added = self.doc.taxes_and_charges_deducted = 0.0
			for tax in self.doc.get("taxes"):
				if tax.category in ["Valuation and Total", "Total"]:
					if tax.add_deduct_tax == "Add":
						self.doc.taxes_and_charges_added += flt(tax.tax_amount_after_discount_amount)
					else:
						self.doc.taxes_and_charges_deducted += flt(tax.tax_amount_after_discount_amount)

			self.doc.round_floats_in(self.doc, ["taxes_and_charges_added", "taxes_and_charges_deducted"])

			self.doc.base_grand_total = flt(self.doc.grand_total * self.doc.conversion_rate) \
				if (self.doc.taxes_and_charges_added or self.doc.taxes_and_charges_deducted) \
				else self.doc.base_net_total

			self._set_in_company_currency(self.doc,
				["taxes_and_charges_added", "taxes_and_charges_deducted"])

		self.doc.round_floats_in(self.doc, ["grand_total", "base_grand_total"])

		self.set_rounded_total()

	def calculate_total_net_weight(self):
		if self.doc.meta.get_field('total_net_weight'):
			self.doc.total_net_weight = 0.0
			for d in self.doc.items:
				if d.total_weight:
					self.doc.total_net_weight += d.total_weight

	def set_rounded_total(self):
		if self.doc.get('is_consolidated') and self.doc.get('rounding_adjustment'):
			return

		if self.doc.meta.get_field("rounded_total"):
			if self.doc.is_rounded_total_disabled():
				self.doc.rounded_total = self.doc.base_rounded_total = 0
				return

			self.doc.rounded_total = round_based_on_smallest_currency_fraction(self.doc.grand_total,
				self.doc.currency, self.doc.precision("rounded_total"))

			#if print_in_rate is set, we would have already calculated rounding adjustment
			self.doc.rounding_adjustment += flt(self.doc.rounded_total - self.doc.grand_total,
				self.doc.precision("rounding_adjustment"))

			self._set_in_company_currency(self.doc, ["rounding_adjustment", "rounded_total"])

	def _cleanup(self):
		if not self.doc.get('is_consolidated'):
			for tax in self.doc.get("taxes"):
				if not tax.get("dont_recompute_tax"):
					tax.item_wise_tax_detail = json.dumps(tax.item_wise_tax_detail, separators=(',', ':'))

	def set_discount_amount(self):
		if self.doc.additional_discount_percentage:
			self.doc.discount_amount = flt(flt(self.doc.get(scrub(self.doc.apply_discount_on)))
				* self.doc.additional_discount_percentage / 100, self.doc.precision("discount_amount"))

	def apply_discount_amount(self):
		if self.doc.discount_amount:
			if not self.doc.apply_discount_on:
				frappe.throw(_("Please select Apply Discount On"))

			self.doc.base_discount_amount = flt(self.doc.discount_amount * self.doc.conversion_rate,
				self.doc.precision("base_discount_amount"))

			total_for_discount_amount = self.get_total_for_discount_amount()
			taxes = self.doc.get("taxes")
			net_total = 0

			if total_for_discount_amount:
				# calculate item amount after Discount Amount
				for i, item in enumerate(self.doc.get("items")):
					distributed_amount = flt(self.doc.discount_amount) * \
						item.net_amount / total_for_discount_amount

					item.net_amount = flt(item.net_amount - distributed_amount, item.precision("net_amount"))
					net_total += item.net_amount

					# discount amount rounding loss adjustment if no taxes
					if (self.doc.apply_discount_on == "Net Total" or not taxes or total_for_discount_amount==self.doc.net_total) \
						and i == len(self.doc.get("items")) - 1:
							discount_amount_loss = flt(self.doc.net_total - net_total - self.doc.discount_amount,
								self.doc.precision("net_total"))

							item.net_amount = flt(item.net_amount + discount_amount_loss,
								item.precision("net_amount"))

					item.net_rate = flt(item.net_amount / item.qty, item.precision("net_rate")) if item.qty else 0

					self._set_in_company_currency(item, ["net_rate", "net_amount"])

				self.discount_amount_applied = True
				self._calculate()
		else:
			self.doc.base_discount_amount = 0

	def get_total_for_discount_amount(self):
		if self.doc.apply_discount_on == "Net Total":
			return self.doc.net_total
		else:
			actual_taxes_dict = {}

			for tax in self.doc.get("taxes"):
				if tax.charge_type in ["Actual", "On Item Quantity"]:
					tax_amount = self.get_tax_amount_if_for_valuation_or_deduction(tax.tax_amount, tax)
					actual_taxes_dict.setdefault(tax.idx, tax_amount)
				elif tax.row_id in actual_taxes_dict:
					actual_tax_amount = flt(actual_taxes_dict.get(tax.row_id, 0)) * flt(tax.rate) / 100
					actual_taxes_dict.setdefault(tax.idx, actual_tax_amount)

			return flt(self.doc.grand_total - sum(actual_taxes_dict.values()),
				self.doc.precision("grand_total"))


	def calculate_total_advance(self):
		if self.doc.docstatus < 2:
			total_allocated_amount = sum(flt(adv.allocated_amount, adv.precision("allocated_amount"))
				for adv in self.doc.get("advances"))

			self.doc.total_advance = flt(total_allocated_amount, self.doc.precision("total_advance"))

			grand_total = self.doc.rounded_total or self.doc.grand_total

			if self.doc.party_account_currency == self.doc.currency:
				invoice_total = flt(grand_total - flt(self.doc.write_off_amount),
					self.doc.precision("grand_total"))
			else:
				base_write_off_amount = flt(flt(self.doc.write_off_amount) * self.doc.conversion_rate,
					self.doc.precision("base_write_off_amount"))
				invoice_total = flt(grand_total * self.doc.conversion_rate,
					self.doc.precision("grand_total")) - base_write_off_amount

			if invoice_total > 0 and self.doc.total_advance > invoice_total:
				frappe.throw(_("Advance amount cannot be greater than {0} {1}")
					.format(self.doc.party_account_currency, invoice_total))

			if self.doc.docstatus == 0:
				if self.doc.get('write_off_outstanding_amount_automatically'):
					self.doc.write_off_amount = 0

				self.calculate_outstanding_amount()
				self.calculate_write_off_amount()

	def is_internal_invoice(self):
		"""
			Checks if its an internal transfer invoice
			and decides if to calculate any out standing amount or not
		"""

		if self.doc.doctype in ('Sales Invoice', 'Purchase Invoice') and self.doc.is_internal_transfer():
			return True

		return False

	def calculate_outstanding_amount(self):
		# NOTE:
		# write_off_amount is only for POS Invoice
		# total_advance is only for non POS Invoice
		if self.doc.doctype == "Sales Invoice":
			self.calculate_paid_amount()

		if self.doc.is_return and self.doc.return_against and not self.doc.get('is_pos') or \
			self.is_internal_invoice(): return

		self.doc.round_floats_in(self.doc, ["grand_total", "total_advance", "write_off_amount"])
		self._set_in_company_currency(self.doc, ['write_off_amount'])

		if self.doc.doctype in ["Sales Invoice", "Purchase Invoice"]:
			grand_total = self.doc.rounded_total or self.doc.grand_total
			base_grand_total = self.doc.base_rounded_total or self.doc.base_grand_total

			if self.doc.party_account_currency == self.doc.currency:
				total_amount_to_pay = flt(grand_total - self.doc.total_advance
					- flt(self.doc.write_off_amount), self.doc.precision("grand_total"))
			else:
				total_amount_to_pay = flt(flt(base_grand_total, self.doc.precision("base_grand_total")) - self.doc.total_advance
						- flt(self.doc.base_write_off_amount), self.doc.precision("base_grand_total"))

			self.doc.round_floats_in(self.doc, ["paid_amount"])
			change_amount = 0

			if self.doc.doctype == "Sales Invoice" and not self.doc.get('is_return'):
				self.calculate_change_amount()
				change_amount = self.doc.change_amount \
					if self.doc.party_account_currency == self.doc.currency else self.doc.base_change_amount

			paid_amount = self.doc.paid_amount \
				if self.doc.party_account_currency == self.doc.currency else self.doc.base_paid_amount

			self.doc.outstanding_amount = flt(total_amount_to_pay - flt(paid_amount) + flt(change_amount),
				self.doc.precision("outstanding_amount"))

<<<<<<< HEAD
			if self.doc.doctype == 'Sales Invoice' and self.doc.get('is_pos') and self.doc.get('is_return'):
				self.update_paid_amount_for_return(total_amount_to_pay)
=======
			if (
				self.doc.doctype == 'Sales Invoice'
				and self.doc.get('is_pos')
				and self.doc.get('is_return')
				and not self.doc.get('is_consolidated')
			):
				self.set_total_amount_to_default_mop(total_amount_to_pay)
				self.calculate_paid_amount()
>>>>>>> 751a6354

	def calculate_paid_amount(self):

		paid_amount = base_paid_amount = 0.0

		if self.doc.is_pos:
			for payment in self.doc.get('payments'):
				payment.amount = flt(payment.amount)
				payment.base_amount = payment.amount * flt(self.doc.conversion_rate)
				paid_amount += payment.amount
				base_paid_amount += payment.base_amount
		elif not self.doc.is_return:
			self.doc.set('payments', [])

		if self.doc.redeem_loyalty_points and self.doc.loyalty_amount:
			base_paid_amount += self.doc.loyalty_amount
			paid_amount += (self.doc.loyalty_amount / flt(self.doc.conversion_rate))

		self.doc.paid_amount = flt(paid_amount, self.doc.precision("paid_amount"))
		self.doc.base_paid_amount = flt(base_paid_amount, self.doc.precision("base_paid_amount"))

	def calculate_change_amount(self):
		self.doc.change_amount = 0.0
		self.doc.base_change_amount = 0.0
		grand_total = self.doc.rounded_total or self.doc.grand_total
		base_grand_total = self.doc.base_rounded_total or self.doc.base_grand_total

		if self.doc.doctype == "Sales Invoice" \
			and self.doc.paid_amount > grand_total and not self.doc.is_return \
			and any(d.type == "Cash" for d in self.doc.payments):

			self.doc.change_amount = flt(self.doc.paid_amount - grand_total,
				self.doc.precision("change_amount"))

			self.doc.base_change_amount = flt(self.doc.base_paid_amount - base_grand_total,
				self.doc.precision("base_change_amount"))

	def calculate_write_off_amount(self):
		if self.doc.get('write_off_outstanding_amount_automatically'):
			self.doc.write_off_amount = flt(self.doc.outstanding_amount, self.doc.precision("write_off_amount"))
			self.doc.base_write_off_amount = flt(self.doc.write_off_amount * self.doc.conversion_rate,
				self.doc.precision("base_write_off_amount"))

			self.calculate_outstanding_amount()

	def calculate_margin(self, item):
		rate_with_margin = 0.0
		base_rate_with_margin = 0.0
		if item.price_list_rate:
			if item.pricing_rules and not self.doc.ignore_pricing_rule:
				has_margin = False
				for d in get_applied_pricing_rules(item.pricing_rules):
					pricing_rule = frappe.get_cached_doc('Pricing Rule', d)

					if pricing_rule.margin_rate_or_amount and ((pricing_rule.currency == self.doc.currency and
						pricing_rule.margin_type in ['Amount', 'Percentage']) or pricing_rule.margin_type == 'Percentage'):
						item.margin_type = pricing_rule.margin_type
						item.margin_rate_or_amount = pricing_rule.margin_rate_or_amount
						has_margin = True

				if not has_margin:
					item.margin_type = None
					item.margin_rate_or_amount = 0.0

			if not item.pricing_rules and flt(item.rate) > flt(item.price_list_rate):
				item.margin_type = "Amount"
				item.margin_rate_or_amount = flt(item.rate - item.price_list_rate,
						item.precision("margin_rate_or_amount"))
				item.rate_with_margin = item.rate

			elif item.margin_type and item.margin_rate_or_amount:
				margin_value = item.margin_rate_or_amount if item.margin_type == 'Amount' else flt(item.price_list_rate) * flt(item.margin_rate_or_amount) / 100
				rate_with_margin = flt(item.price_list_rate) + flt(margin_value)
				base_rate_with_margin = flt(rate_with_margin) * flt(self.doc.conversion_rate)

		return rate_with_margin, base_rate_with_margin

	def set_item_wise_tax_breakup(self):
		self.doc.other_charges_calculation = get_itemised_tax_breakup_html(self.doc)

	def set_total_amount_to_default_mop(self, total_amount_to_pay):
		default_mode_of_payment = frappe.db.get_value('POS Payment Method',
			{'parent': self.doc.pos_profile, 'default': 1}, ['mode_of_payment'], as_dict=1)

		if default_mode_of_payment:
			self.doc.payments = []
			self.doc.append('payments', {
				'mode_of_payment': default_mode_of_payment.mode_of_payment,
				'amount': total_amount_to_pay,
				'default': 1
			})

def get_itemised_tax_breakup_html(doc):
	if not doc.taxes:
		return
	frappe.flags.company = doc.company

	# get headers
	tax_accounts = []
	for tax in doc.taxes:
		if getattr(tax, "category", None) and tax.category=="Valuation":
			continue
		if tax.description not in tax_accounts:
			tax_accounts.append(tax.description)

	headers = get_itemised_tax_breakup_header(doc.doctype + " Item", tax_accounts)

	# get tax breakup data
	itemised_tax, itemised_taxable_amount = get_itemised_tax_breakup_data(doc)

	get_rounded_tax_amount(itemised_tax, doc.precision("tax_amount", "taxes"))

	update_itemised_tax_data(doc)
	frappe.flags.company = None

	return frappe.render_template(
		"templates/includes/itemised_tax_breakup.html", dict(
			headers=headers,
			itemised_tax=itemised_tax,
			itemised_taxable_amount=itemised_taxable_amount,
			tax_accounts=tax_accounts,
			doc=doc
		)
	)

@frappe.whitelist()
def get_round_off_applicable_accounts(company, account_list):
	account_list = get_regional_round_off_accounts(company, account_list)

	return account_list

@erpnext.allow_regional
def get_regional_round_off_accounts(company, account_list):
	pass

@erpnext.allow_regional
def update_itemised_tax_data(doc):
	#Don't delete this method, used for localization
	pass

@erpnext.allow_regional
def get_itemised_tax_breakup_header(item_doctype, tax_accounts):
	return [_("Item"), _("Taxable Amount")] + tax_accounts

@erpnext.allow_regional
def get_itemised_tax_breakup_data(doc):
	itemised_tax = get_itemised_tax(doc.taxes)

	itemised_taxable_amount = get_itemised_taxable_amount(doc.items)

	return itemised_tax, itemised_taxable_amount

def get_itemised_tax(taxes, with_tax_account=False):
	itemised_tax = {}
	for tax in taxes:
		if getattr(tax, "category", None) and tax.category=="Valuation":
			continue

		item_tax_map = json.loads(tax.item_wise_tax_detail) if tax.item_wise_tax_detail else {}
		if item_tax_map:
			for item_code, tax_data in item_tax_map.items():
				itemised_tax.setdefault(item_code, frappe._dict())

				tax_rate = 0.0
				tax_amount = 0.0

				if isinstance(tax_data, list):
					tax_rate = flt(tax_data[0])
					tax_amount = flt(tax_data[1])
				else:
					tax_rate = flt(tax_data)

				itemised_tax[item_code][tax.description] = frappe._dict(dict(
					tax_rate = tax_rate,
					tax_amount = tax_amount
				))

				if with_tax_account:
					itemised_tax[item_code][tax.description].tax_account = tax.account_head

	return itemised_tax

def get_itemised_taxable_amount(items):
	itemised_taxable_amount = frappe._dict()
	for item in items:
		item_code = item.item_code or item.item_name
		itemised_taxable_amount.setdefault(item_code, 0)
		itemised_taxable_amount[item_code] += item.net_amount

	return itemised_taxable_amount

def get_rounded_tax_amount(itemised_tax, precision):
	# Rounding based on tax_amount precision
	for taxes in itemised_tax.values():
		for tax_account in taxes:
			taxes[tax_account]["tax_amount"] = flt(taxes[tax_account]["tax_amount"], precision)

class init_landed_taxes_and_totals(object):
	def __init__(self, doc):
		self.doc = doc
		self.tax_field = 'taxes' if self.doc.doctype == 'Landed Cost Voucher' else 'additional_costs'
		self.set_account_currency()
		self.set_exchange_rate()
		self.set_amounts_in_company_currency()

	def set_account_currency(self):
		company_currency = erpnext.get_company_currency(self.doc.company)
		for d in self.doc.get(self.tax_field):
			if not d.account_currency:
				account_currency = frappe.db.get_value('Account', d.expense_account, 'account_currency')
				d.account_currency = account_currency or company_currency

	def set_exchange_rate(self):
		company_currency = erpnext.get_company_currency(self.doc.company)
		for d in self.doc.get(self.tax_field):
			if d.account_currency == company_currency:
				d.exchange_rate = 1
			elif not d.exchange_rate:
				d.exchange_rate = get_exchange_rate(self.doc.posting_date, account=d.expense_account,
					account_currency=d.account_currency, company=self.doc.company)

			if not d.exchange_rate:
				frappe.throw(_("Row {0}: Exchange Rate is mandatory").format(d.idx))

	def set_amounts_in_company_currency(self):
		for d in self.doc.get(self.tax_field):
			d.amount = flt(d.amount, d.precision("amount"))
			d.base_amount = flt(d.amount * flt(d.exchange_rate), d.precision("base_amount"))<|MERGE_RESOLUTION|>--- conflicted
+++ resolved
@@ -635,10 +635,6 @@
 			self.doc.outstanding_amount = flt(total_amount_to_pay - flt(paid_amount) + flt(change_amount),
 				self.doc.precision("outstanding_amount"))
 
-<<<<<<< HEAD
-			if self.doc.doctype == 'Sales Invoice' and self.doc.get('is_pos') and self.doc.get('is_return'):
-				self.update_paid_amount_for_return(total_amount_to_pay)
-=======
 			if (
 				self.doc.doctype == 'Sales Invoice'
 				and self.doc.get('is_pos')
@@ -647,7 +643,6 @@
 			):
 				self.set_total_amount_to_default_mop(total_amount_to_pay)
 				self.calculate_paid_amount()
->>>>>>> 751a6354
 
 	def calculate_paid_amount(self):
 
