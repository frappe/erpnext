--- conflicted
+++ resolved
@@ -613,12 +613,6 @@
 			if not self.doc.apply_discount_on:
 				frappe.throw(_("Please select Apply Discount On"))
 
-<<<<<<< HEAD
-			if [d for d in self.doc.items if cint(d.apply_discount_after_taxes)] and [d for d in self.doc.taxes if d.tax_amount]:
-				frappe.throw(_("Additional Discount is not allowed when discount is applied after taxes."))
-
-=======
->>>>>>> 92af2eeb
 			self.doc.base_discount_amount = flt(self.doc.discount_amount * self.doc.conversion_rate,
 				self.doc.precision("base_discount_amount"))
 
