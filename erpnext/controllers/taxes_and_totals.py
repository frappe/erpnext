# Copyright (c) 2015, Frappe Technologies Pvt. Ltd. and Contributors
# License: GNU General Public License v3. See license.txt

from __future__ import unicode_literals
import json
import frappe, erpnext
from frappe import _, scrub
from frappe.utils import cint, flt, round_based_on_smallest_currency_fraction
from erpnext.controllers.accounts_controller import validate_conversion_rate, \
	validate_taxes_and_charges, validate_inclusive_tax

class calculate_taxes_and_totals(object):
	def __init__(self, doc):
		self.doc = doc
		self.calculate()

	def calculate(self):
		self.discount_amount_applied = False
		self._calculate()

		if self.doc.meta.get_field("discount_amount"):
			self.set_discount_amount()
			self.apply_discount_amount()

		if self.doc.doctype in ["Sales Invoice", "Purchase Invoice"]:
			self.calculate_total_advance()

		if self.doc.meta.get_field("other_charges_calculation"):
			self.set_item_wise_tax_breakup()

	def _calculate(self):
		self.validate_conversion_rate()
		self.calculate_item_values()
		self.initialize_taxes()
		self.determine_exclusive_rate()
		self.calculate_net_total()
		self.calculate_taxes()
		self.manipulate_grand_total_for_inclusive_tax()
		self.calculate_totals()
		self._cleanup()
		self.calculate_total_net_weight()

	def validate_conversion_rate(self):
		# validate conversion rate
		company_currency = erpnext.get_company_currency(self.doc.company)
		if not self.doc.currency or self.doc.currency == company_currency:
			self.doc.currency = company_currency
			self.doc.conversion_rate = 1.0
		else:
			validate_conversion_rate(self.doc.currency, self.doc.conversion_rate,
				self.doc.meta.get_label("conversion_rate"), self.doc.company)

		self.doc.conversion_rate = flt(self.doc.conversion_rate)

	def calculate_item_values(self):
		if not self.discount_amount_applied:
			for item in self.doc.get("items"):
				self.doc.round_floats_in(item)

				if item.discount_percentage == 100:
					item.rate = 0.0
				elif not item.rate:
					item.rate = flt(item.price_list_rate *
						(1.0 - (item.discount_percentage / 100.0)), item.precision("rate"))

				has_margin_field = item.doctype in ['Quotation Item', 'Sales Order Item', 'Delivery Note Item', 'Sales Invoice Item']

				if has_margin_field:
					item.rate_with_margin, item.base_rate_with_margin = self.calculate_margin(item)

<<<<<<< HEAD
				if flt(item.rate_with_margin) > 0 and has_margin_field:
					item.rate = flt(item.rate_with_margin * (1.0 - (item.discount_percentage / 100.0)), item.precision("rate"))
					item.discount_amount = item.rate_with_margin - item.rate
=======
					if flt(item.rate_with_margin) > 0:
						item.rate = flt(item.rate_with_margin * (1.0 - (item.discount_percentage / 100.0)), item.precision("rate"))
						item.discount_amount = item.rate_with_margin - item.rate
>>>>>>> 5859d440
				elif flt(item.price_list_rate) > 0:
					item.discount_amount = item.price_list_rate - item.rate
					item.discount_percentage = flt((1 - item.rate / item.price_list_rate) * 100.0,
						item.precision("discount_percentage"))
				else:
					item.discount_amount = 0
					item.discount_percentage = 0

				item.net_rate = item.rate
				item.amount = flt(item.rate * item.qty,	item.precision("amount"))
				item.net_amount = item.amount

				item.tax_exclusive_price_list_rate = item.price_list_rate
				item.tax_exclusive_rate = item.rate
				item.tax_exclusive_amount = item.amount
				item.tax_exclusive_discount_amount = item.discount_amount
				if has_margin_field:
					item.tax_exclusive_rate_with_margin = item.rate_with_margin
					item.base_tax_exclusive_rate_with_margin = item.base_rate_with_margin

				self._set_in_company_currency(item, ["price_list_rate", "rate", "amount", "net_rate", "net_amount",
					"tax_exclusive_price_list_rate", "tax_exclusive_rate", "tax_exclusive_amount"])

				item.item_tax_amount = 0.0

	def _set_in_company_currency(self, doc, fields):
		"""set values in base currency"""
		for f in fields:
			val = flt(flt(doc.get(f), doc.precision(f)) * self.doc.conversion_rate, doc.precision("base_" + f))
			doc.set("base_" + f, val)

	def initialize_taxes(self):
		for tax in self.doc.get("taxes"):
			if not self.discount_amount_applied:
				validate_taxes_and_charges(tax)
				validate_inclusive_tax(tax, self.doc)

			tax.item_wise_tax_detail = {}
			tax_fields = ["total", "tax_amount_after_discount_amount",
				"tax_amount_for_current_item", "grand_total_for_current_item",
				"tax_fraction_for_current_item", "grand_total_fraction_for_current_item"]

			if tax.charge_type != "Actual" and \
				not (self.discount_amount_applied and self.doc.apply_discount_on=="Grand Total"):
					tax_fields.append("tax_amount")

			for fieldname in tax_fields:
				tax.set(fieldname, 0.0)

			self.doc.round_floats_in(tax)

	def determine_exclusive_rate(self):
		for item in self.doc.get("items"):
			item.cumulated_tax_fraction = 0

		if not any((cint(tax.included_in_print_rate) for tax in self.doc.get("taxes"))):
			return

		for item in self.doc.get("items"):
			has_margin_field = item.doctype in ['Quotation Item', 'Sales Order Item', 'Delivery Note Item', 'Sales Invoice Item']
			item_tax_map = self._load_item_tax_rate(item.item_tax_rate)

			for i, tax in enumerate(self.doc.get("taxes")):
				tax.tax_fraction_for_current_item = self.get_current_tax_fraction(tax, item_tax_map)

				if i==0:
					tax.grand_total_fraction_for_current_item = 1 + tax.tax_fraction_for_current_item
				else:
					tax.grand_total_fraction_for_current_item = \
						self.doc.get("taxes")[i-1].grand_total_fraction_for_current_item \
						+ tax.tax_fraction_for_current_item

				item.cumulated_tax_fraction += tax.tax_fraction_for_current_item

			if item.cumulated_tax_fraction and not self.discount_amount_applied:
				item.tax_exclusive_price_list_rate = flt(item.tax_exclusive_price_list_rate / (1 + item.cumulated_tax_fraction),
					item.precision("tax_exclusive_price_list_rate"))

				item.tax_exclusive_amount = flt(item.amount / (1 + item.cumulated_tax_fraction))
				item.tax_exclusive_rate = (item.tax_exclusive_amount / item.qty) if item.qty \
					else (item.rate / (1 + item.cumulated_tax_fraction))
				item.tax_exclusive_amount = flt(item.tax_exclusive_amount, item.precision("tax_exclusive_amount"))
				item.tax_exclusive_rate = flt(item.tax_exclusive_rate, item.precision("tax_exclusive_rate"))

				if has_margin_field and flt(item.tax_exclusive_rate_with_margin) > 0:
					item.tax_exclusive_rate_with_margin = flt(item.tax_exclusive_rate_with_margin / (1 + item.cumulated_tax_fraction),
						item.precision("tax_exclusive_rate_with_margin"))
					item.base_tax_exclusive_rate_with_margin = flt(item.tax_exclusive_rate_with_margin * self.doc.conversion_rate,
						item.precision("base_tax_exclusive_rate_with_margin"))
					item.tax_exclusive_discount_amount = flt(item.tax_exclusive_rate_with_margin - item.tax_exclusive_rate)
				elif flt(item.tax_exclusive_price_list_rate) > 0:
					item.tax_exclusive_discount_amount = flt(item.tax_exclusive_price_list_rate - item.tax_exclusive_rate)

				item.net_amount = flt(item.amount / (1 + item.cumulated_tax_fraction))
				item.net_rate = flt(item.net_amount / item.qty, item.precision("net_rate")) if item.qty else 0.0

				item.discount_percentage = flt(item.discount_percentage,
					item.precision("discount_percentage"))

				self._set_in_company_currency(item, ["net_rate", "net_amount", "tax_exclusive_price_list_rate",
					"tax_exclusive_rate", "tax_exclusive_amount"])

	def _load_item_tax_rate(self, item_tax_rate):
		return json.loads(item_tax_rate) if item_tax_rate else {}

	def get_current_tax_fraction(self, tax, item_tax_map):
		"""
			Get tax fraction for calculating tax exclusive amount
			from tax inclusive amount
		"""
		current_tax_fraction = 0

		if cint(tax.included_in_print_rate):
			tax_rate = self._get_tax_rate(tax, item_tax_map)

			if tax.charge_type == "On Net Total":
				current_tax_fraction = tax_rate / 100.0

			elif tax.charge_type == "On Previous Row Amount":
				current_tax_fraction = (tax_rate / 100.0) * \
					self.doc.get("taxes")[cint(tax.row_id) - 1].tax_fraction_for_current_item

			elif tax.charge_type == "On Previous Row Total":
				current_tax_fraction = (tax_rate / 100.0) * \
					self.doc.get("taxes")[cint(tax.row_id) - 1].grand_total_fraction_for_current_item

		if getattr(tax, "add_deduct_tax", None):
			current_tax_fraction *= -1.0 if (tax.add_deduct_tax == "Deduct") else 1.0
		return current_tax_fraction

	def _get_tax_rate(self, tax, item_tax_map):
		if tax.account_head in item_tax_map:
			return flt(item_tax_map.get(tax.account_head), self.doc.precision("rate", tax))
		else:
			return tax.rate

	def calculate_net_total(self):
		self.doc.total_qty = self.doc.total = self.doc.base_total = self.doc.net_total = self.doc.base_net_total = 0.0
		self.doc.base_tax_exclusive_total = self.doc.tax_exclusive_total = 0.0

		for item in self.doc.get("items"):
			self.doc.total_qty += item.qty

			self.doc.total += item.amount
			self.doc.base_total += item.base_amount

			self.doc.tax_exclusive_total += item.tax_exclusive_amount
			self.doc.base_tax_exclusive_total += item.base_tax_exclusive_amount

			self.doc.net_total += item.net_amount
			self.doc.base_net_total += item.base_net_amount

		self.doc.round_floats_in(self.doc, ["total", "base_total", "net_total", "base_net_total",
			"tax_exclusive_total", "base_tax_exclusive_total"])

		if self.doc.doctype == 'Sales Invoice' and self.doc.is_pos:
			self.doc.pos_total_qty = self.doc.total_qty

	def calculate_taxes(self):
		self.doc.rounding_adjustment = 0
		# maintain actual tax rate based on idx
		actual_tax_dict = dict([[tax.idx, flt(tax.tax_amount, tax.precision("tax_amount"))]
			for tax in self.doc.get("taxes") if tax.charge_type == "Actual"])

		for n, item in enumerate(self.doc.get("items")):
			item_tax_map = self._load_item_tax_rate(item.item_tax_rate)
			for i, tax in enumerate(self.doc.get("taxes")):
				# tax_amount represents the amount of tax for the current step
				current_tax_amount = self.get_current_tax_amount(item, tax, item_tax_map)

				# Adjust divisional loss to the last item
				if tax.charge_type == "Actual":
					actual_tax_dict[tax.idx] -= current_tax_amount
					if n == len(self.doc.get("items")) - 1:
						current_tax_amount += actual_tax_dict[tax.idx]

				# accumulate tax amount into tax.tax_amount
				if tax.charge_type != "Actual" and \
					not (self.discount_amount_applied and self.doc.apply_discount_on=="Grand Total"):
						tax.tax_amount += current_tax_amount

				# store tax_amount for current item as it will be used for
				# charge type = 'On Previous Row Amount'
				tax.tax_amount_for_current_item = current_tax_amount

				# set tax after discount
				tax.tax_amount_after_discount_amount += current_tax_amount

				current_tax_amount = self.get_tax_amount_if_for_valuation_or_deduction(current_tax_amount, tax)

				# note: grand_total_for_current_item contains the contribution of
				# item's amount, previously applied tax and the current tax on that item
				if i==0:
					tax.grand_total_for_current_item = flt(item.net_amount + current_tax_amount)
				else:
					tax.grand_total_for_current_item = \
						flt(self.doc.get("taxes")[i-1].grand_total_for_current_item + current_tax_amount)

				# set precision in the last item iteration
				if n == len(self.doc.get("items")) - 1:
					self.round_off_totals(tax)
					self.set_cumulative_total(i, tax)

					self._set_in_company_currency(tax,
						["total", "tax_amount", "tax_amount_after_discount_amount"])

					# adjust Discount Amount loss in last tax iteration
					if i == (len(self.doc.get("taxes")) - 1) and self.discount_amount_applied \
						and self.doc.discount_amount and self.doc.apply_discount_on == "Grand Total":
							self.doc.rounding_adjustment = flt(self.doc.grand_total
								- flt(self.doc.discount_amount) - tax.total,
								self.doc.precision("rounding_adjustment"))

	def get_tax_amount_if_for_valuation_or_deduction(self, tax_amount, tax):
		# if just for valuation, do not add the tax amount in total
		# if tax/charges is for deduction, multiply by -1
		if getattr(tax, "category", None):
			tax_amount = 0.0 if (tax.category == "Valuation") else tax_amount
			if self.doc.doctype in ["Purchase Order", "Purchase Invoice", "Purchase Receipt", "Supplier Quotation"]:
				tax_amount *= -1.0 if (tax.add_deduct_tax == "Deduct") else 1.0
		return tax_amount

	def set_cumulative_total(self, row_idx, tax):
		tax_amount = tax.tax_amount_after_discount_amount
		tax_amount = self.get_tax_amount_if_for_valuation_or_deduction(tax_amount, tax)

		if row_idx == 0:
			tax.total = flt(self.doc.net_total + tax_amount, tax.precision("total"))
		else:
			tax.total = flt(self.doc.get("taxes")[row_idx-1].total + tax_amount, tax.precision("total"))

	def get_current_tax_amount(self, item, tax, item_tax_map):
		tax_rate = self._get_tax_rate(tax, item_tax_map)
		current_tax_amount = 0.0

		if tax.charge_type == "Actual":
			# distribute the tax amount proportionally to each item row
			actual = flt(tax.tax_amount, tax.precision("tax_amount"))
			current_tax_amount = item.net_amount*actual / self.doc.net_total if self.doc.net_total else 0.0

		elif tax.charge_type == "On Net Total":
			current_tax_amount = (tax_rate / 100.0) * item.net_amount
		elif tax.charge_type == "On Previous Row Amount":
			current_tax_amount = (tax_rate / 100.0) * \
				self.doc.get("taxes")[cint(tax.row_id) - 1].tax_amount_for_current_item
		elif tax.charge_type == "On Previous Row Total":
			current_tax_amount = (tax_rate / 100.0) * \
				self.doc.get("taxes")[cint(tax.row_id) - 1].grand_total_for_current_item

		self.set_item_wise_tax(item, tax, tax_rate, current_tax_amount)

		return current_tax_amount

	def set_item_wise_tax(self, item, tax, tax_rate, current_tax_amount):
		# store tax breakup for each item
		key = item.item_code or item.item_name
		item_wise_tax_amount = current_tax_amount*self.doc.conversion_rate
		if tax.item_wise_tax_detail.get(key):
			item_wise_tax_amount += tax.item_wise_tax_detail[key][1]

		tax.item_wise_tax_detail[key] = [tax_rate,flt(item_wise_tax_amount)]

	def round_off_totals(self, tax):
		tax.tax_amount = flt(tax.tax_amount, tax.precision("tax_amount"))
		tax.tax_amount_after_discount_amount = flt(tax.tax_amount_after_discount_amount,
			tax.precision("tax_amount"))

	def manipulate_grand_total_for_inclusive_tax(self):
		# if fully inclusive taxes and diff
		if self.doc.get("taxes") and any([cint(t.included_in_print_rate) for t in self.doc.get("taxes")]):
			last_tax = self.doc.get("taxes")[-1]
			non_inclusive_tax_amount = sum([flt(d.tax_amount_after_discount_amount)
				for d in self.doc.get("taxes") if not d.included_in_print_rate])
			diff = self.doc.total + non_inclusive_tax_amount \
				- flt(last_tax.total, last_tax.precision("total"))
			if diff and abs(diff) <= (5.0 / 10**last_tax.precision("tax_amount")):
				self.doc.rounding_adjustment = flt(flt(self.doc.rounding_adjustment) +
					flt(diff), self.doc.precision("rounding_adjustment"))

	def calculate_totals(self):
		self.doc.grand_total = flt(self.doc.get("taxes")[-1].total) + flt(self.doc.rounding_adjustment) \
			if self.doc.get("taxes") else flt(self.doc.net_total)

		self.doc.total_taxes_and_charges = flt(self.doc.grand_total - self.doc.net_total
			- flt(self.doc.rounding_adjustment), self.doc.precision("total_taxes_and_charges"))

		self._set_in_company_currency(self.doc, ["total_taxes_and_charges", "rounding_adjustment"])

		if self.doc.doctype in ["Quotation", "Sales Order", "Delivery Note", "Sales Invoice"]:
			self.doc.base_grand_total = flt(self.doc.grand_total * self.doc.conversion_rate) \
				if self.doc.total_taxes_and_charges else self.doc.base_net_total
		else:
			self.doc.taxes_and_charges_added = self.doc.taxes_and_charges_deducted = 0.0
			for tax in self.doc.get("taxes"):
				if tax.category in ["Valuation and Total", "Total"]:
					if tax.add_deduct_tax == "Add":
						self.doc.taxes_and_charges_added += flt(tax.tax_amount_after_discount_amount)
					else:
						self.doc.taxes_and_charges_deducted += flt(tax.tax_amount_after_discount_amount)

			self.doc.round_floats_in(self.doc, ["taxes_and_charges_added", "taxes_and_charges_deducted"])

			self.doc.base_grand_total = flt(self.doc.grand_total * self.doc.conversion_rate) \
				if (self.doc.taxes_and_charges_added or self.doc.taxes_and_charges_deducted) \
				else self.doc.base_net_total

			self._set_in_company_currency(self.doc,
				["taxes_and_charges_added", "taxes_and_charges_deducted"])

		self.doc.round_floats_in(self.doc, ["grand_total", "base_grand_total"])

		self.set_rounded_total()

	def calculate_total_net_weight(self):
		if self.doc.meta.get_field('total_net_weight'):
			self.doc.total_net_weight = 0.0
			for d in self.doc.items:
				if d.total_weight:
					self.doc.total_net_weight += d.total_weight

	def set_rounded_total(self):
		if self.doc.meta.get_field("rounded_total"):
			if self.doc.is_rounded_total_disabled():
				self.doc.rounded_total = self.doc.base_rounded_total = 0
				return

			self.doc.rounded_total = round_based_on_smallest_currency_fraction(self.doc.grand_total,
				self.doc.currency, self.doc.precision("rounded_total"))

			#if print_in_rate is set, we would have already calculated rounding adjustment
			self.doc.rounding_adjustment += flt(self.doc.rounded_total - self.doc.grand_total,
				self.doc.precision("rounding_adjustment"))

			self._set_in_company_currency(self.doc, ["rounding_adjustment", "rounded_total"])

	def _cleanup(self):
		for tax in self.doc.get("taxes"):
			tax.item_wise_tax_detail = json.dumps(tax.item_wise_tax_detail, separators=(',', ':'))

	def set_discount_amount(self):
		if self.doc.additional_discount_percentage:
			self.doc.discount_amount = flt(flt(self.doc.get(scrub(self.doc.apply_discount_on)))
				* self.doc.additional_discount_percentage / 100, self.doc.precision("discount_amount"))

	def apply_discount_amount(self):
		if self.doc.discount_amount:
			if not self.doc.apply_discount_on:
				frappe.throw(_("Please select Apply Discount On"))

			self.doc.base_discount_amount = flt(self.doc.discount_amount * self.doc.conversion_rate,
				self.doc.precision("base_discount_amount"))

			total_for_discount_amount = self.get_total_for_discount_amount()
			taxes = self.doc.get("taxes")
			net_total = 0

			if total_for_discount_amount:
				# calculate item amount after Discount Amount
				for i, item in enumerate(self.doc.get("items")):
					distributed_amount = flt(self.doc.discount_amount) * \
						item.net_amount / total_for_discount_amount

					item.net_amount = flt(item.net_amount - distributed_amount, item.precision("net_amount"))
					net_total += item.net_amount

					# discount amount rounding loss adjustment if no taxes
					if (not taxes or self.doc.apply_discount_on == "Net Total") \
						and i == len(self.doc.get("items")) - 1:
							discount_amount_loss = flt(self.doc.net_total - net_total - self.doc.discount_amount,
								self.doc.precision("net_total"))

							item.net_amount = flt(item.net_amount + discount_amount_loss,
								item.precision("net_amount"))

					item.net_rate = flt(item.net_amount / item.qty, item.precision("net_rate")) if item.qty else 0

					self._set_in_company_currency(item, ["net_rate", "net_amount"])

				self.discount_amount_applied = True
				self._calculate()
		else:
			self.doc.base_discount_amount = 0

	def get_total_for_discount_amount(self):
		if self.doc.apply_discount_on == "Net Total":
			return self.doc.net_total
		else:
			actual_taxes_dict = {}

			for tax in self.doc.get("taxes"):
				if tax.charge_type == "Actual":
					tax_amount = self.get_tax_amount_if_for_valuation_or_deduction(tax.tax_amount, tax)
					actual_taxes_dict.setdefault(tax.idx, tax_amount)
				elif tax.row_id in actual_taxes_dict:
					actual_tax_amount = flt(actual_taxes_dict.get(tax.row_id, 0)) * flt(tax.rate) / 100
					actual_taxes_dict.setdefault(tax.idx, actual_tax_amount)

			return flt(self.doc.grand_total - sum(actual_taxes_dict.values()),
				self.doc.precision("grand_total"))


	def calculate_total_advance(self):
		if self.doc.docstatus < 2:
			total_allocated_amount = sum([flt(adv.allocated_amount, adv.precision("allocated_amount"))
				for adv in self.doc.get("advances")])

			self.doc.total_advance = flt(total_allocated_amount, self.doc.precision("total_advance"))

			grand_total = self.doc.rounded_total or self.doc.grand_total

			if self.doc.party_account_currency == self.doc.currency:
				invoice_total = flt(grand_total - flt(self.doc.write_off_amount),
					self.doc.precision("grand_total"))
			else:
				base_write_off_amount = flt(flt(self.doc.write_off_amount) * self.doc.conversion_rate,
					self.doc.precision("base_write_off_amount"))
				invoice_total = flt(grand_total * self.doc.conversion_rate,
					self.doc.precision("grand_total")) - base_write_off_amount

			if invoice_total > 0 and self.doc.total_advance > invoice_total:
				frappe.throw(_("Advance amount cannot be greater than {0} {1}")
					.format(self.doc.party_account_currency, invoice_total))

			if self.doc.docstatus == 0:
				self.calculate_outstanding_amount()

	def calculate_outstanding_amount(self):
		# NOTE:
		# write_off_amount is only for POS Invoice
		# total_advance is only for non POS Invoice
		if self.doc.doctype == "Sales Invoice":
			self.calculate_paid_amount()

		if self.doc.is_return and self.doc.return_against: return

		self.doc.round_floats_in(self.doc, ["grand_total", "total_advance", "write_off_amount"])
		self._set_in_company_currency(self.doc, ['write_off_amount'])

		if self.doc.doctype in ["Sales Invoice", "Purchase Invoice"]:
			grand_total = self.doc.rounded_total or self.doc.grand_total
			if self.doc.party_account_currency == self.doc.currency:
				total_amount_to_pay = flt(grand_total - self.doc.total_advance
					- flt(self.doc.write_off_amount), self.doc.precision("grand_total"))
			else:
				total_amount_to_pay = flt(flt(grand_total *
					self.doc.conversion_rate, self.doc.precision("grand_total")) - self.doc.total_advance
						- flt(self.doc.base_write_off_amount), self.doc.precision("grand_total"))

			self.doc.round_floats_in(self.doc, ["paid_amount"])
			change_amount = 0

			if self.doc.doctype == "Sales Invoice":
				self.calculate_write_off_amount()
				self.calculate_change_amount()
				change_amount = self.doc.change_amount \
					if self.doc.party_account_currency == self.doc.currency else self.doc.base_change_amount

			paid_amount = self.doc.paid_amount \
				if self.doc.party_account_currency == self.doc.currency else self.doc.base_paid_amount

			self.doc.outstanding_amount = flt(total_amount_to_pay - flt(paid_amount) + flt(change_amount),
				self.doc.precision("outstanding_amount"))

	def calculate_paid_amount(self):

		paid_amount = base_paid_amount = 0.0

		if self.doc.is_pos:
			for payment in self.doc.get('payments'):
				payment.amount = flt(payment.amount)
				payment.base_amount = payment.amount * flt(self.doc.conversion_rate)
				paid_amount += payment.amount
				base_paid_amount += payment.base_amount
		elif not self.doc.is_return:
			self.doc.set('payments', [])

		if self.doc.redeem_loyalty_points and self.doc.loyalty_amount:
			base_paid_amount += self.doc.loyalty_amount
			paid_amount += (self.doc.loyalty_amount / flt(self.doc.conversion_rate))

		self.doc.paid_amount = flt(paid_amount, self.doc.precision("paid_amount"))
		self.doc.base_paid_amount = flt(base_paid_amount, self.doc.precision("base_paid_amount"))

	def calculate_change_amount(self):
		self.doc.change_amount = 0.0
		self.doc.base_change_amount = 0.0

		if self.doc.doctype == "Sales Invoice" \
			and self.doc.paid_amount > self.doc.grand_total and not self.doc.is_return \
			and any([d.type == "Cash" for d in self.doc.payments]):
			grand_total = self.doc.rounded_total or self.doc.grand_total
			base_grand_total = self.doc.base_rounded_total or self.doc.base_grand_total

			self.doc.change_amount = flt(self.doc.paid_amount - grand_total +
				self.doc.write_off_amount, self.doc.precision("change_amount"))

			self.doc.base_change_amount = flt(self.doc.base_paid_amount - base_grand_total +
				self.doc.base_write_off_amount, self.doc.precision("base_change_amount"))

	def calculate_write_off_amount(self):
		if flt(self.doc.change_amount) > 0:
			self.doc.write_off_amount = flt(self.doc.grand_total - self.doc.paid_amount
				+ self.doc.change_amount, self.doc.precision("write_off_amount"))
			self.doc.base_write_off_amount = flt(self.doc.write_off_amount * self.doc.conversion_rate,
				self.doc.precision("base_write_off_amount"))

	def calculate_margin(self, item):

		rate_with_margin = 0.0
		base_rate_with_margin = 0.0
		if item.price_list_rate:
			if item.pricing_rule and not self.doc.ignore_pricing_rule:
				pricing_rule = frappe.get_doc('Pricing Rule', item.pricing_rule)

				if (pricing_rule.margin_type == 'Amount' and pricing_rule.currency == self.doc.currency)\
						or (pricing_rule.margin_type == 'Percentage'):
					item.margin_type = pricing_rule.margin_type
					item.margin_rate_or_amount = pricing_rule.margin_rate_or_amount
				else:
					item.margin_type = None
					item.margin_rate_or_amount = 0.0

			if item.margin_type and item.margin_rate_or_amount:
				margin_value = item.margin_rate_or_amount if item.margin_type == 'Amount' else flt(item.price_list_rate) * flt(item.margin_rate_or_amount) / 100
				rate_with_margin = flt(item.price_list_rate) + flt(margin_value)
				base_rate_with_margin = flt(rate_with_margin) * flt(self.doc.conversion_rate)

		return rate_with_margin, base_rate_with_margin

	def set_item_wise_tax_breakup(self):
		self.doc.other_charges_calculation = get_itemised_tax_breakup_html(self.doc)

def get_itemised_tax_breakup_html(doc):
	if not doc.taxes:
		return
	frappe.flags.company = doc.company

	# get headers
	tax_accounts = []
	for tax in doc.taxes:
		if getattr(tax, "category", None) and tax.category=="Valuation":
			continue
		if tax.description not in tax_accounts:
			tax_accounts.append(tax.description)

	headers = get_itemised_tax_breakup_header(doc.doctype + " Item", tax_accounts)

	# get tax breakup data
	itemised_tax, itemised_taxable_amount = get_itemised_tax_breakup_data(doc)

	get_rounded_tax_amount(itemised_tax, doc.precision("tax_amount", "taxes"))

	update_itemised_tax_data(doc)
	frappe.flags.company = None

	return frappe.render_template(
		"templates/includes/itemised_tax_breakup.html", dict(
			headers=headers,
			itemised_tax=itemised_tax,
			itemised_taxable_amount=itemised_taxable_amount,
			tax_accounts=tax_accounts,
			conversion_rate=doc.conversion_rate,
			currency=doc.currency
		)
	)


@erpnext.allow_regional
def update_itemised_tax_data(doc):
	#Don't delete this method, used for localization
	pass

@erpnext.allow_regional
def get_itemised_tax_breakup_header(item_doctype, tax_accounts):
	return [_("Item"), _("Taxable Amount")] + tax_accounts

@erpnext.allow_regional
def get_itemised_tax_breakup_data(doc):
	itemised_tax = get_itemised_tax(doc.taxes)

	itemised_taxable_amount = get_itemised_taxable_amount(doc.items)

	return itemised_tax, itemised_taxable_amount

def get_itemised_tax(taxes):
	itemised_tax = {}
	for tax in taxes:
		if getattr(tax, "category", None) and tax.category=="Valuation":
			continue

		item_tax_map = json.loads(tax.item_wise_tax_detail) if tax.item_wise_tax_detail else {}
		if item_tax_map:
			for item_code, tax_data in item_tax_map.items():
				itemised_tax.setdefault(item_code, frappe._dict())

				tax_rate = 0.0
				tax_amount = 0.0

				if isinstance(tax_data, list):
					tax_rate = flt(tax_data[0])
					tax_amount = flt(tax_data[1])
				else:
					tax_rate = flt(tax_data)

				itemised_tax[item_code][tax.description] = frappe._dict(dict(
					tax_rate = tax_rate,
					tax_amount = tax_amount
				))

	return itemised_tax

def get_itemised_taxable_amount(items):
	itemised_taxable_amount = frappe._dict()
	for item in items:
		item_code = item.item_code or item.item_name
		itemised_taxable_amount.setdefault(item_code, 0)
		itemised_taxable_amount[item_code] += item.net_amount

	return itemised_taxable_amount

def get_rounded_tax_amount(itemised_tax, precision):
	# Rounding based on tax_amount precision
	for taxes in itemised_tax.values():
		for tax_account in taxes:
			taxes[tax_account]["tax_amount"] = flt(taxes[tax_account]["tax_amount"], precision)<|MERGE_RESOLUTION|>--- conflicted
+++ resolved
@@ -68,15 +68,9 @@
 				if has_margin_field:
 					item.rate_with_margin, item.base_rate_with_margin = self.calculate_margin(item)
 
-<<<<<<< HEAD
 				if flt(item.rate_with_margin) > 0 and has_margin_field:
 					item.rate = flt(item.rate_with_margin * (1.0 - (item.discount_percentage / 100.0)), item.precision("rate"))
 					item.discount_amount = item.rate_with_margin - item.rate
-=======
-					if flt(item.rate_with_margin) > 0:
-						item.rate = flt(item.rate_with_margin * (1.0 - (item.discount_percentage / 100.0)), item.precision("rate"))
-						item.discount_amount = item.rate_with_margin - item.rate
->>>>>>> 5859d440
 				elif flt(item.price_list_rate) > 0:
 					item.discount_amount = item.price_list_rate - item.rate
 					item.discount_percentage = flt((1 - item.rate / item.price_list_rate) * 100.0,
