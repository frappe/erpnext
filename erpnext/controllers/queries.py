# Copyright (c) 2015, Frappe Technologies Pvt. Ltd. and Contributors
# License: GNU General Public License v3. See license.txt

from __future__ import unicode_literals
import frappe
import erpnext
from frappe.desk.reportview import get_match_cond, get_filters_cond
from frappe.utils import nowdate, getdate
from collections import defaultdict
from erpnext.stock.get_item_details import _get_item_tax_template
from frappe.utils import unique

# searches for active employees
@frappe.whitelist()
def employee_query(doctype, txt, searchfield, start, page_len, filters):
	conditions = []
	fields = get_fields("Employee", ["name", "employee_name"])

	return frappe.db.sql("""select {fields} from `tabEmployee`
		where status = 'Active'
			and docstatus < 2
			and ({key} like %(txt)s
				or employee_name like %(txt)s)
			{fcond} {mcond}
		order by
			if(locate(%(_txt)s, name), locate(%(_txt)s, name), 99999),
			if(locate(%(_txt)s, employee_name), locate(%(_txt)s, employee_name), 99999),
			idx desc,
			name, employee_name
		limit %(start)s, %(page_len)s""".format(**{
			'fields': ", ".join(fields),
			'key': searchfield,
			'fcond': get_filters_cond(doctype, filters, conditions),
			'mcond': get_match_cond(doctype)
		}), {
			'txt': "%%%s%%" % txt,
			'_txt': txt.replace("%", ""),
			'start': start,
			'page_len': page_len
		})


# searches for leads which are not converted
@frappe.whitelist()
def lead_query(doctype, txt, searchfield, start, page_len, filters):
	fields = get_fields("Lead", ["name", "lead_name", "company_name"])

	return frappe.db.sql("""select {fields} from `tabLead`
		where docstatus < 2
			and ifnull(status, '') != 'Converted'
			and ({key} like %(txt)s
				or lead_name like %(txt)s
				or company_name like %(txt)s)
			{mcond}
		order by
			if(locate(%(_txt)s, name), locate(%(_txt)s, name), 99999),
			if(locate(%(_txt)s, lead_name), locate(%(_txt)s, lead_name), 99999),
			if(locate(%(_txt)s, company_name), locate(%(_txt)s, company_name), 99999),
			idx desc,
			name, lead_name
		limit %(start)s, %(page_len)s""".format(**{
			'fields': ", ".join(fields),
			'key': searchfield,
			'mcond':get_match_cond(doctype)
		}), {
			'txt': "%%%s%%" % txt,
			'_txt': txt.replace("%", ""),
			'start': start,
			'page_len': page_len
		})


<<<<<<< HEAD
# searches for customer
=======
 # searches for customer
>>>>>>> 00175c96
@frappe.whitelist()
def customer_query(doctype, txt, searchfield, start, page_len, filters):
	conditions = []
	cust_master_name = frappe.defaults.get_user_default("cust_master_name")

	if cust_master_name == "Customer Name":
		fields = ["name", "customer_group", "territory"]
	else:
		fields = ["name", "customer_name", "customer_group", "territory"]

	fields = get_fields("Customer", fields)

	searchfields = frappe.get_meta("Customer").get_search_fields()
	searchfields = " or ".join([field + " like %(txt)s" for field in searchfields])

	return frappe.db.sql("""select {fields} from `tabCustomer`
		where docstatus < 2
			and ({scond}) and disabled=0
			{fcond} {mcond}
		order by
			if(locate(%(_txt)s, name), locate(%(_txt)s, name), 99999),
			if(locate(%(_txt)s, customer_name), locate(%(_txt)s, customer_name), 99999),
			idx desc,
			name, customer_name
		limit %(start)s, %(page_len)s""".format(**{
			"fields": ", ".join(fields),
			"scond": searchfields,
			"mcond": get_match_cond(doctype),
			"fcond": get_filters_cond(doctype, filters, conditions).replace('%', '%%'),
		}), {
			'txt': "%%%s%%" % txt,
			'_txt': txt.replace("%", ""),
			'start': start,
			'page_len': page_len
		})


# searches for supplier
@frappe.whitelist()
def supplier_query(doctype, txt, searchfield, start, page_len, filters):
	supp_master_name = frappe.defaults.get_user_default("supp_master_name")
	if supp_master_name == "Supplier Name":
		fields = ["name", "supplier_group"]
	else:
		fields = ["name", "supplier_name", "supplier_group"]

	fields = get_fields("Supplier", fields)

	return frappe.db.sql("""select {field} from `tabSupplier`
		where docstatus < 2
			and ({key} like %(txt)s
				or supplier_name like %(txt)s) and disabled=0
			{mcond}
		order by
			if(locate(%(_txt)s, name), locate(%(_txt)s, name), 99999),
			if(locate(%(_txt)s, supplier_name), locate(%(_txt)s, supplier_name), 99999),
			idx desc,
			name, supplier_name
		limit %(start)s, %(page_len)s """.format(**{
			'field': ', '.join(fields),
			'key': searchfield,
			'mcond':get_match_cond(doctype)
		}), {
			'txt': "%%%s%%" % txt,
			'_txt': txt.replace("%", ""),
			'start': start,
			'page_len': page_len
		})


@frappe.whitelist()
def tax_account_query(doctype, txt, searchfield, start, page_len, filters):
	company_currency = erpnext.get_company_currency(filters.get('company'))

	tax_accounts = frappe.db.sql("""select name, parent_account	from tabAccount
		where tabAccount.docstatus!=2
			and account_type in (%s)
			and is_group = 0
			and company = %s
			and account_currency = %s
			and `%s` LIKE %s
		order by idx desc, name
		limit %s, %s""" %
		(", ".join(['%s']*len(filters.get("account_type"))), "%s", "%s", searchfield, "%s", "%s", "%s"),
		tuple(filters.get("account_type") + [filters.get("company"), company_currency, "%%%s%%" % txt,
			start, page_len]))
	if not tax_accounts:
		tax_accounts = frappe.db.sql("""select name, parent_account	from tabAccount
			where tabAccount.docstatus!=2 and is_group = 0
				and company = %s and account_currency = %s and `%s` LIKE %s limit %s, %s""" #nosec
			% ("%s", "%s", searchfield, "%s", "%s", "%s"),
			(filters.get("company"), company_currency, "%%%s%%" % txt, start, page_len))

	return tax_accounts


@frappe.whitelist()
def item_query(doctype, txt, searchfield, start, page_len, filters, as_dict=False):
	conditions = []

	#Get searchfields from meta and use in Item Link field query
	meta = frappe.get_meta("Item", cached=True)
	searchfields = meta.get_search_fields()

	if "description" in searchfields:
		searchfields.remove("description")

	columns = ''
	extra_searchfields = [field for field in searchfields
		if not field in ["name", "item_group", "description"]]

	if extra_searchfields:
		columns = ", " + ", ".join(extra_searchfields)

	searchfields = searchfields + [field for field in[searchfield or "name", "item_code", "item_group", "item_name"]
		if not field in searchfields]
	searchfields = " or ".join([field + " like %(txt)s" for field in searchfields])

	description_cond = ''
	if frappe.db.count('Item', cache=True) < 50000:
		# scan description only if items are less than 50000
		description_cond = 'or tabItem.description LIKE %(txt)s'

	return frappe.db.sql("""select tabItem.name,
		if(length(tabItem.item_name) > 40,
			concat(substr(tabItem.item_name, 1, 40), "..."), item_name) as item_name,
		tabItem.item_group,
		if(length(tabItem.description) > 40, \
			concat(substr(tabItem.description, 1, 40), "..."), description) as description
		{columns}
		from tabItem
		where tabItem.docstatus < 2
			and tabItem.disabled=0
			and tabItem.has_variants=0
			and (tabItem.end_of_life > %(today)s or ifnull(tabItem.end_of_life, '0000-00-00')='0000-00-00')
			and ({scond} or tabItem.item_code IN (select parent from `tabItem Barcode` where barcode LIKE %(txt)s)
				{description_cond})
			{fcond} {mcond}
		order by
			if(locate(%(_txt)s, name), locate(%(_txt)s, name), 99999),
			if(locate(%(_txt)s, item_name), locate(%(_txt)s, item_name), 99999),
			idx desc,
			name, item_name
		limit %(start)s, %(page_len)s """.format(
			key=searchfield,
			columns=columns,
			scond=searchfields,
			fcond=get_filters_cond(doctype, filters, conditions).replace('%', '%%'),
			mcond=get_match_cond(doctype).replace('%', '%%'),
			description_cond = description_cond),
			{
				"today": nowdate(),
				"txt": "%%%s%%" % txt,
				"_txt": txt.replace("%", ""),
				"start": start,
				"page_len": page_len
			}, as_dict=as_dict)


@frappe.whitelist()
def bom(doctype, txt, searchfield, start, page_len, filters):
	conditions = []
	fields = get_fields("BOM", ["name", "item"])

	return frappe.db.sql("""select {fields}
		from tabBOM
		where tabBOM.docstatus=1
			and tabBOM.is_active=1
			and tabBOM.`{key}` like %(txt)s
			{fcond} {mcond}
		order by
			if(locate(%(_txt)s, name), locate(%(_txt)s, name), 99999),
			idx desc, name
		limit %(start)s, %(page_len)s """.format(
			fields=", ".join(fields),
			fcond=get_filters_cond(doctype, filters, conditions).replace('%', '%%'),
			mcond=get_match_cond(doctype).replace('%', '%%'),
			key=searchfield),
		{
			'txt': '%' + txt + '%',
			'_txt': txt.replace("%", ""),
			'start': start or 0,
			'page_len': page_len or 20
		})


@frappe.whitelist()
def get_project_name(doctype, txt, searchfield, start, page_len, filters):
	cond = ''
	if filters.get('customer'):
		cond = """(`tabProject`.customer = %s or
			ifnull(`tabProject`.customer,"")="") and""" %(frappe.db.escape(filters.get("customer")))

	fields = get_fields("Project", ["name"])

	return frappe.db.sql("""select {fields} from `tabProject`
		where `tabProject`.status not in ("Completed", "Cancelled")
			and {cond} `tabProject`.name like %(txt)s {match_cond}
		order by
			if(locate(%(_txt)s, name), locate(%(_txt)s, name), 99999),
			idx desc,
			`tabProject`.name asc
		limit {start}, {page_len}""".format(
			fields=", ".join(['`tabProject`.{0}'.format(f) for f in fields]),
			cond=cond,
			match_cond=get_match_cond(doctype),
			start=start,
			page_len=page_len), {
				"txt": "%{0}%".format(txt),
				"_txt": txt.replace('%', '')
			})


@frappe.whitelist()
def get_delivery_notes_to_be_billed(doctype, txt, searchfield, start, page_len, filters, as_dict):
	fields = get_fields("Delivery Note", ["name", "customer", "posting_date"])

	return frappe.db.sql("""
		select %(fields)s
		from `tabDelivery Note`
		where `tabDelivery Note`.`%(key)s` like %(txt)s and
			`tabDelivery Note`.docstatus = 1
			and status not in ("Stopped", "Closed") %(fcond)s
			and (
				(`tabDelivery Note`.is_return = 0 and `tabDelivery Note`.per_billed < 100)
				or `tabDelivery Note`.grand_total = 0
				or (
					`tabDelivery Note`.is_return = 1
					and return_against in (select name from `tabDelivery Note` where per_billed < 100)
				)
			)
			%(mcond)s order by `tabDelivery Note`.`%(key)s` asc limit %(start)s, %(page_len)s
	""" % {
		"fields": ", ".join(["`tabDelivery Note`.{0}".format(f) for f in fields]),
		"key": searchfield,
		"fcond": get_filters_cond(doctype, filters, []),
		"mcond": get_match_cond(doctype),
		"start": start,
		"page_len": page_len,
		"txt": "%(txt)s"
	}, {"txt": ("%%%s%%" % txt)}, as_dict=as_dict)


@frappe.whitelist()
def get_batch_no(doctype, txt, searchfield, start, page_len, filters):
	cond = ""
	if filters.get("posting_date"):
		cond = "and (batch.expiry_date is null or batch.expiry_date >= %(posting_date)s)"

	batch_nos = None
	args = {
		'item_code': filters.get("item_code"),
		'warehouse': filters.get("warehouse"),
		'posting_date': filters.get('posting_date'),
		'txt': "%{0}%".format(txt),
		"start": start,
		"page_len": page_len
	}

	having_clause = "having sum(sle.actual_qty) > 0"
	if filters.get("is_return"):
		having_clause = ""

	if args.get('warehouse'):
		batch_nos = frappe.db.sql("""select sle.batch_no, round(sum(sle.actual_qty),2), sle.stock_uom,
				concat('MFG-',batch.manufacturing_date), concat('EXP-',batch.expiry_date)
			from `tabStock Ledger Entry` sle
				INNER JOIN `tabBatch` batch on sle.batch_no = batch.name
			where
				batch.disabled = 0
				and sle.item_code = %(item_code)s
				and sle.warehouse = %(warehouse)s
				and (sle.batch_no like %(txt)s
				or batch.expiry_date like %(txt)s
				or batch.manufacturing_date like %(txt)s)
				and batch.docstatus < 2
				{cond}
				{match_conditions}
			group by batch_no {having_clause}
			order by batch.expiry_date, sle.batch_no desc
			limit %(start)s, %(page_len)s""".format(
				cond=cond,
				match_conditions=get_match_cond(doctype),
				having_clause = having_clause
			), args)

		return batch_nos
	else:
		return frappe.db.sql("""select name, concat('MFG-', manufacturing_date), concat('EXP-',expiry_date) from `tabBatch` batch
			where batch.disabled = 0
			and item = %(item_code)s
			and (name like %(txt)s
			or expiry_date like %(txt)s
			or manufacturing_date like %(txt)s)
			and docstatus < 2
			{0}
			{match_conditions}
			order by expiry_date, name desc
			limit %(start)s, %(page_len)s""".format(cond, match_conditions=get_match_cond(doctype)), args)


@frappe.whitelist()
def get_account_list(doctype, txt, searchfield, start, page_len, filters):
	filter_list = []

	if isinstance(filters, dict):
		for key, val in filters.items():
			if isinstance(val, (list, tuple)):
				filter_list.append([doctype, key, val[0], val[1]])
			else:
				filter_list.append([doctype, key, "=", val])
	elif isinstance(filters, list):
		filter_list.extend(filters)

	if "is_group" not in [d[1] for d in filter_list]:
		filter_list.append(["Account", "is_group", "=", "0"])

	if searchfield and txt:
		filter_list.append([doctype, searchfield, "like", "%%%s%%" % txt])

	return frappe.desk.reportview.execute("Account", filters = filter_list,
		fields = ["name", "parent_account"],
		limit_start=start, limit_page_length=page_len, as_list=True)


@frappe.whitelist()
def get_blanket_orders(doctype, txt, searchfield, start, page_len, filters):
	return frappe.db.sql("""select distinct bo.name, bo.blanket_order_type, bo.to_date
		from `tabBlanket Order` bo, `tabBlanket Order Item` boi
		where
			boi.parent = bo.name
			and boi.item_code = {item_code}
			and bo.blanket_order_type = '{blanket_order_type}'
			and bo.company = {company}
			and bo.docstatus = 1"""
		.format(item_code = frappe.db.escape(filters.get("item")),
			blanket_order_type = filters.get("blanket_order_type"),
			company = frappe.db.escape(filters.get("company"))
		))


@frappe.whitelist()
def get_income_account(doctype, txt, searchfield, start, page_len, filters):
	from erpnext.controllers.queries import get_match_cond

	# income account can be any Credit account,
	# but can also be a Asset account with account_type='Income Account' in special circumstances.
	# Hence the first condition is an "OR"
	if not filters: filters = {}

	condition = ""
	if filters.get("company"):
		condition += "and tabAccount.company = %(company)s"

	return frappe.db.sql("""select tabAccount.name from `tabAccount`
			where (tabAccount.report_type = "Profit and Loss"
					or tabAccount.account_type in ("Income Account", "Temporary"))
				and tabAccount.is_group=0
				and tabAccount.`{key}` LIKE %(txt)s
				{condition} {match_condition}
			order by idx desc, name"""
			.format(condition=condition, match_condition=get_match_cond(doctype), key=searchfield), {
				'txt': '%' + txt + '%',
				'company': filters.get("company", "")
			})


@frappe.whitelist()
def get_expense_account(doctype, txt, searchfield, start, page_len, filters):
	from erpnext.controllers.queries import get_match_cond

	if not filters: filters = {}

	condition = ""
	if filters.get("company"):
		condition += "and tabAccount.company = %(company)s"

	return frappe.db.sql("""select tabAccount.name from `tabAccount`
		where (tabAccount.report_type = "Profit and Loss"
				or tabAccount.account_type in ("Expense Account", "Fixed Asset", "Temporary", "Asset Received But Not Billed", "Capital Work in Progress"))
			and tabAccount.is_group=0
			and tabAccount.docstatus!=2
			and tabAccount.{key} LIKE %(txt)s
			{condition} {match_condition}"""
		.format(condition=condition, key=searchfield,
			match_condition=get_match_cond(doctype)), {
			'company': filters.get("company", ""),
			'txt': '%' + txt + '%'
		})


@frappe.whitelist()
def warehouse_query(doctype, txt, searchfield, start, page_len, filters):
	# Should be used when item code is passed in filters.
	conditions, bin_conditions = [], []
	filter_dict = get_doctype_wise_filters(filters)

	sub_query = """ select round(`tabBin`.actual_qty, 2) from `tabBin`
		where `tabBin`.warehouse = `tabWarehouse`.name
		{bin_conditions} """.format(
		bin_conditions=get_filters_cond(doctype, filter_dict.get("Bin"),
			bin_conditions, ignore_permissions=True))

	query = """select `tabWarehouse`.name,
		CONCAT_WS(" : ", "Actual Qty", ifnull( ({sub_query}), 0) ) as actual_qty
		from `tabWarehouse`
		where
		   `tabWarehouse`.`{key}` like {txt}
			{fcond} {mcond}
		order by
			`tabWarehouse`.name desc
		limit
			{start}, {page_len}
		""".format(
			sub_query=sub_query,
			key=searchfield,
			fcond=get_filters_cond(doctype, filter_dict.get("Warehouse"), conditions),
			mcond=get_match_cond(doctype),
			start=start,
			page_len=page_len,
			txt=frappe.db.escape('%{0}%'.format(txt))
		)

	return frappe.db.sql(query)


def get_doctype_wise_filters(filters):
	# Helper function to seperate filters doctype_wise
	filter_dict = defaultdict(list)
	for row in filters:
		filter_dict[row[0]].append(row)
	return filter_dict


@frappe.whitelist()
def get_batch_numbers(doctype, txt, searchfield, start, page_len, filters):
	query = """select batch_id from `tabBatch`
			where disabled = 0
			and (expiry_date >= CURDATE() or expiry_date IS NULL)
			and name like {txt}""".format(txt = frappe.db.escape('%{0}%'.format(txt)))

	if filters and filters.get('item'):
		query += " and item = {item}".format(item = frappe.db.escape(filters.get('item')))

	return frappe.db.sql(query, filters)


@frappe.whitelist()
def item_manufacturer_query(doctype, txt, searchfield, start, page_len, filters):
	item_filters = [
		['manufacturer', 'like', '%' + txt + '%'],
		['item_code', '=', filters.get("item_code")]
	]

	item_manufacturers = frappe.get_all(
		"Item Manufacturer",
		fields=["manufacturer", "manufacturer_part_no"],
		filters=item_filters,
		limit_start=start,
		limit_page_length=page_len,
		as_list=1
	)
	return item_manufacturers


@frappe.whitelist()
def get_purchase_receipts(doctype, txt, searchfield, start, page_len, filters):
	query = """
		select pr.name
		from `tabPurchase Receipt` pr, `tabPurchase Receipt Item` pritem
		where pr.docstatus = 1 and pritem.parent = pr.name
		and pr.name like {txt}""".format(txt = frappe.db.escape('%{0}%'.format(txt)))

	if filters and filters.get('item_code'):
		query += " and pritem.item_code = {item_code}".format(item_code = frappe.db.escape(filters.get('item_code')))

	return frappe.db.sql(query, filters)


@frappe.whitelist()
def get_purchase_invoices(doctype, txt, searchfield, start, page_len, filters):
	query = """
		select pi.name
		from `tabPurchase Invoice` pi, `tabPurchase Invoice Item` piitem
		where pi.docstatus = 1 and piitem.parent = pi.name
		and pi.name like {txt}""".format(txt = frappe.db.escape('%{0}%'.format(txt)))

	if filters and filters.get('item_code'):
		query += " and piitem.item_code = {item_code}".format(item_code = frappe.db.escape(filters.get('item_code')))

	return frappe.db.sql(query, filters)


@frappe.whitelist()
def get_tax_template(doctype, txt, searchfield, start, page_len, filters):

	item_doc = frappe.get_cached_doc('Item', filters.get('item_code'))
	item_group = filters.get('item_group')
	taxes = item_doc.taxes or []

	while item_group:
		item_group_doc = frappe.get_cached_doc('Item Group', item_group)
		taxes += item_group_doc.taxes or []
		item_group = item_group_doc.parent_item_group

	if not taxes:
		return frappe.db.sql(""" SELECT name FROM `tabItem Tax Template` """)
	else:
		args = {
			'item_code': filters.get('item_code'),
			'posting_date': filters.get('valid_from'),
<<<<<<< HEAD
			'tax_category': filters.get('tax_category')
=======
			'tax_category': filters.get('tax_category'),
			'company': filters.get('company')
>>>>>>> 00175c96
		}

		taxes = _get_item_tax_template(args, taxes, for_validate=True)
		return [(d,) for d in set(taxes)]


def get_fields(doctype, fields=[]):
	meta = frappe.get_meta(doctype)
	fields.extend(meta.get_search_fields())

	if meta.title_field and not meta.title_field.strip() in fields:
		fields.insert(1, meta.title_field.strip())

	return unique(fields)<|MERGE_RESOLUTION|>--- conflicted
+++ resolved
@@ -70,11 +70,7 @@
 		})
 
 
-<<<<<<< HEAD
-# searches for customer
-=======
  # searches for customer
->>>>>>> 00175c96
 @frappe.whitelist()
 def customer_query(doctype, txt, searchfield, start, page_len, filters):
 	conditions = []
@@ -586,12 +582,8 @@
 		args = {
 			'item_code': filters.get('item_code'),
 			'posting_date': filters.get('valid_from'),
-<<<<<<< HEAD
-			'tax_category': filters.get('tax_category')
-=======
 			'tax_category': filters.get('tax_category'),
 			'company': filters.get('company')
->>>>>>> 00175c96
 		}
 
 		taxes = _get_item_tax_template(args, taxes, for_validate=True)
