--- conflicted
+++ resolved
@@ -260,15 +260,6 @@
 	if frappe.db.count('Item', cache=True) < 50000:
 		# scan description only if items are less than 50000
 		description_cond = 'or tabItem.description LIKE %(txt)s'
-<<<<<<< HEAD
-	return frappe.db.sql("""select
-			tabItem.name, tabItem.item_name, tabItem.item_group,
-		if(length(tabItem.description) > 40, \
-			concat(substr(tabItem.description, 1, 40), "..."), description) as description
-		{columns}
-		from tabItem
-		where tabItem.docstatus < 2
-=======
 
 	# return frappe.db.sql("""select tabItem.name,
 	# 	if(length(tabItem.item_name) > 40,
@@ -320,7 +311,6 @@
 		where 
 			tabItem.docstatus < 2
 			and tabItem.has_variants=0
->>>>>>> d229cd82
 			and tabItem.disabled=0
 			and tabItem.has_variants=0
 			and (tabItem.end_of_life > %(today)s or ifnull(tabItem.end_of_life, '0000-00-00')='0000-00-00')
