# Copyright (c) 2015, Frappe Technologies Pvt. Ltd. and Contributors
# License: GNU General Public License v3. See license.txt

from __future__ import unicode_literals
import frappe
import erpnext
from frappe.desk.reportview import get_match_cond, get_filters_cond
from frappe.utils import nowdate, getdate
from collections import defaultdict
from erpnext.stock.get_item_details import _get_item_tax_template
from frappe.utils import unique

# searches for active employees
@frappe.whitelist()
@frappe.validate_and_sanitize_search_inputs
def employee_query(doctype, txt, searchfield, start, page_len, filters):
	conditions = []
	fields = get_fields("Employee", ["name", "employee_name"])

	return frappe.db.sql("""select {fields} from `tabEmployee`
		where status = 'Active'
			and docstatus < 2
			and ({key} like %(txt)s
				or employee_name like %(txt)s)
			{fcond} {mcond}
		order by
			if(locate(%(_txt)s, name), locate(%(_txt)s, name), 99999),
			if(locate(%(_txt)s, employee_name), locate(%(_txt)s, employee_name), 99999),
			idx desc,
			name, employee_name
		limit %(start)s, %(page_len)s""".format(**{
			'fields': ", ".join(fields),
			'key': searchfield,
			'fcond': get_filters_cond(doctype, filters, conditions),
			'mcond': get_match_cond(doctype)
		}), {
			'txt': "%%%s%%" % txt,
			'_txt': txt.replace("%", ""),
			'start': start,
			'page_len': page_len
		})


# searches for leads which are not converted
@frappe.whitelist()
@frappe.validate_and_sanitize_search_inputs
def lead_query(doctype, txt, searchfield, start, page_len, filters):
	fields = get_fields("Lead", ["name", "lead_name", "company_name"])

	return frappe.db.sql("""select {fields} from `tabLead`
		where docstatus < 2
			and ifnull(status, '') != 'Converted'
			and ({key} like %(txt)s
				or lead_name like %(txt)s
				or company_name like %(txt)s)
			{mcond}
		order by
			if(locate(%(_txt)s, name), locate(%(_txt)s, name), 99999),
			if(locate(%(_txt)s, lead_name), locate(%(_txt)s, lead_name), 99999),
			if(locate(%(_txt)s, company_name), locate(%(_txt)s, company_name), 99999),
			idx desc,
			name, lead_name
		limit %(start)s, %(page_len)s""".format(**{
			'fields': ", ".join(fields),
			'key': searchfield,
			'mcond':get_match_cond(doctype)
		}), {
			'txt': "%%%s%%" % txt,
			'_txt': txt.replace("%", ""),
			'start': start,
			'page_len': page_len
		})


 # searches for customer
@frappe.whitelist()
@frappe.validate_and_sanitize_search_inputs
def customer_query(doctype, txt, searchfield, start, page_len, filters):
	conditions = []
	cust_master_name = frappe.defaults.get_user_default("cust_master_name")

	if cust_master_name == "Customer Name":
		fields = ["name", "customer_group", "territory"]
	else:
		fields = ["name", "customer_name", "customer_group", "territory"]

	fields = get_fields("Customer", fields)

	searchfields = frappe.get_meta("Customer").get_search_fields()
	searchfields = " or ".join([field + " like %(txt)s" for field in searchfields])

	return frappe.db.sql("""select {fields} from `tabCustomer`
		where docstatus < 2
			and ({scond}) and disabled=0
			{fcond} {mcond}
		order by
			if(locate(%(_txt)s, name), locate(%(_txt)s, name), 99999),
			if(locate(%(_txt)s, customer_name), locate(%(_txt)s, customer_name), 99999),
			idx desc,
			name, customer_name
		limit %(start)s, %(page_len)s""".format(**{
			"fields": ", ".join(fields),
			"scond": searchfields,
			"mcond": get_match_cond(doctype),
			"fcond": get_filters_cond(doctype, filters, conditions).replace('%', '%%'),
		}), {
			'txt': "%%%s%%" % txt,
			'_txt': txt.replace("%", ""),
			'start': start,
			'page_len': page_len
		})


# searches for supplier
@frappe.whitelist()
@frappe.validate_and_sanitize_search_inputs
def supplier_query(doctype, txt, searchfield, start, page_len, filters):
	supp_master_name = frappe.defaults.get_user_default("supp_master_name")

	if supp_master_name == "Supplier Name":
		fields = ["name", "supplier_group"]
	else:
		fields = ["name", "supplier_name", "supplier_group"]

	fields = get_fields("Supplier", fields)

	return frappe.db.sql("""select {field} from `tabSupplier`
		where docstatus < 2
			and ({key} like %(txt)s
				or supplier_name like %(txt)s) and disabled=0
			{mcond}
		order by
			if(locate(%(_txt)s, name), locate(%(_txt)s, name), 99999),
			if(locate(%(_txt)s, supplier_name), locate(%(_txt)s, supplier_name), 99999),
			idx desc,
			name, supplier_name
		limit %(start)s, %(page_len)s """.format(**{
			'field': ', '.join(fields),
			'key': searchfield,
			'mcond':get_match_cond(doctype)
		}), {
			'txt': "%%%s%%" % txt,
			'_txt': txt.replace("%", ""),
			'start': start,
			'page_len': page_len
		})


@frappe.whitelist()
@frappe.validate_and_sanitize_search_inputs
def tax_account_query(doctype, txt, searchfield, start, page_len, filters):
	company_currency = erpnext.get_company_currency(filters.get('company'))

	def get_accounts(with_account_type_filter):
		account_type_condition = ''
		if with_account_type_filter:
			account_type_condition = "AND account_type in %(account_types)s"

		accounts = frappe.db.sql("""
			SELECT name, parent_account
			FROM `tabAccount`
			WHERE `tabAccount`.docstatus!=2
				{account_type_condition}
				AND is_group = 0
				AND company = %(company)s
				AND account_currency = %(currency)s
				AND `{searchfield}` LIKE %(txt)s
<<<<<<< HEAD
			ORDER BY idx DESC, name
			LIMIT %(offset)s, %(limit)s
		""".format(account_type_condition=account_type_condition, searchfield=searchfield),
=======
				{mcond}
			ORDER BY idx DESC, name
			LIMIT %(offset)s, %(limit)s
		""".format(
				account_type_condition=account_type_condition,
				searchfield=searchfield,
				mcond=get_match_cond(doctype)
			),
>>>>>>> da83e09c
			dict(
				account_types=filters.get("account_type"),
				company=filters.get("company"),
				currency=company_currency,
				txt="%{}%".format(txt),
				offset=start,
				limit=page_len
			)
		)

		return accounts

	tax_accounts = get_accounts(True)

	if not tax_accounts:
		tax_accounts = get_accounts(False)

	return tax_accounts


@frappe.whitelist()
@frappe.validate_and_sanitize_search_inputs
def item_query(doctype, txt, searchfield, start, page_len, filters, as_dict=False):
	conditions = []

	#Get searchfields from meta and use in Item Link field query
	meta = frappe.get_meta("Item", cached=True)
	searchfields = meta.get_search_fields()

	if "description" in searchfields:
		searchfields.remove("description")

	columns = ''
	extra_searchfields = [field for field in searchfields
		if not field in ["name", "item_group", "description"]]

	if extra_searchfields:
		columns = ", " + ", ".join(extra_searchfields)

	searchfields = searchfields + [field for field in[searchfield or "name", "item_code", "item_group", "item_name"]
		if not field in searchfields]
	searchfields = " or ".join([field + " like %(txt)s" for field in searchfields])

	description_cond = ''
	if frappe.db.count('Item', cache=True) < 50000:
		# scan description only if items are less than 50000
		description_cond = 'or tabItem.description LIKE %(txt)s'

	return frappe.db.sql("""select tabItem.name,
		if(length(tabItem.item_name) > 40,
			concat(substr(tabItem.item_name, 1, 40), "..."), item_name) as item_name,
		tabItem.item_group,
		if(length(tabItem.description) > 40, \
			concat(substr(tabItem.description, 1, 40), "..."), description) as description
		{columns}
		from tabItem
		where tabItem.docstatus < 2
			and tabItem.disabled=0
			and tabItem.has_variants=0
			and (tabItem.end_of_life > %(today)s or ifnull(tabItem.end_of_life, '0000-00-00')='0000-00-00')
			and ({scond} or tabItem.item_code IN (select parent from `tabItem Barcode` where barcode LIKE %(txt)s)
				{description_cond})
			{fcond} {mcond}
		order by
			if(locate(%(_txt)s, name), locate(%(_txt)s, name), 99999),
			if(locate(%(_txt)s, item_name), locate(%(_txt)s, item_name), 99999),
			idx desc,
			name, item_name
		limit %(start)s, %(page_len)s """.format(
			columns=columns,
			scond=searchfields,
			fcond=get_filters_cond(doctype, filters, conditions).replace('%', '%%'),
			mcond=get_match_cond(doctype).replace('%', '%%'),
			description_cond = description_cond),
			{
				"today": nowdate(),
				"txt": "%%%s%%" % txt,
				"_txt": txt.replace("%", ""),
				"start": start,
				"page_len": page_len
			}, as_dict=as_dict)


@frappe.whitelist()
@frappe.validate_and_sanitize_search_inputs
def bom(doctype, txt, searchfield, start, page_len, filters):
	conditions = []
	fields = get_fields("BOM", ["name", "item"])

	return frappe.db.sql("""select {fields}
		from tabBOM
		where tabBOM.docstatus=1
			and tabBOM.is_active=1
			and tabBOM.`{key}` like %(txt)s
			{fcond} {mcond}
		order by
			if(locate(%(_txt)s, name), locate(%(_txt)s, name), 99999),
			idx desc, name
		limit %(start)s, %(page_len)s """.format(
			fields=", ".join(fields),
			fcond=get_filters_cond(doctype, filters, conditions).replace('%', '%%'),
			mcond=get_match_cond(doctype).replace('%', '%%'),
			key=searchfield),
		{
			'txt': '%' + txt + '%',
			'_txt': txt.replace("%", ""),
			'start': start or 0,
			'page_len': page_len or 20
		})


@frappe.whitelist()
@frappe.validate_and_sanitize_search_inputs
def get_project_name(doctype, txt, searchfield, start, page_len, filters):
	cond = ''
	if filters.get('customer'):
		cond = """(`tabProject`.customer = %s or
			ifnull(`tabProject`.customer,"")="") and""" %(frappe.db.escape(filters.get("customer")))

	fields = get_fields("Project", ["name"])

	return frappe.db.sql("""select {fields} from `tabProject`
		where `tabProject`.status not in ("Completed", "Cancelled")
			and {cond} `tabProject`.name like %(txt)s {match_cond}
		order by
			if(locate(%(_txt)s, name), locate(%(_txt)s, name), 99999),
			idx desc,
			`tabProject`.name asc
		limit {start}, {page_len}""".format(
			fields=", ".join(['`tabProject`.{0}'.format(f) for f in fields]),
			cond=cond,
			match_cond=get_match_cond(doctype),
			start=start,
			page_len=page_len), {
				"txt": "%{0}%".format(txt),
				"_txt": txt.replace('%', '')
			})


@frappe.whitelist()
@frappe.validate_and_sanitize_search_inputs
def get_delivery_notes_to_be_billed(doctype, txt, searchfield, start, page_len, filters, as_dict):
	fields = get_fields("Delivery Note", ["name", "customer", "posting_date"])

	return frappe.db.sql("""
		select %(fields)s
		from `tabDelivery Note`
		where `tabDelivery Note`.`%(key)s` like %(txt)s and
			`tabDelivery Note`.docstatus = 1
			and status not in ("Stopped", "Closed") %(fcond)s
			and (
				(`tabDelivery Note`.is_return = 0 and `tabDelivery Note`.per_billed < 100)
				or `tabDelivery Note`.grand_total = 0
				or (
					`tabDelivery Note`.is_return = 1
					and return_against in (select name from `tabDelivery Note` where per_billed < 100)
				)
			)
			%(mcond)s order by `tabDelivery Note`.`%(key)s` asc limit %(start)s, %(page_len)s
	""" % {
		"fields": ", ".join(["`tabDelivery Note`.{0}".format(f) for f in fields]),
		"key": searchfield,
		"fcond": get_filters_cond(doctype, filters, []),
		"mcond": get_match_cond(doctype),
		"start": start,
		"page_len": page_len,
		"txt": "%(txt)s"
	}, {"txt": ("%%%s%%" % txt)}, as_dict=as_dict)


@frappe.whitelist()
@frappe.validate_and_sanitize_search_inputs
def get_batch_no(doctype, txt, searchfield, start, page_len, filters):
	cond = ""
	if filters.get("posting_date"):
		cond = "and (batch.expiry_date is null or batch.expiry_date >= %(posting_date)s)"

	batch_nos = None
	args = {
		'item_code': filters.get("item_code"),
		'warehouse': filters.get("warehouse"),
		'posting_date': filters.get('posting_date'),
		'txt': "%{0}%".format(txt),
		"start": start,
		"page_len": page_len
	}

	having_clause = "having sum(sle.actual_qty) > 0"
	if filters.get("is_return"):
		having_clause = ""

	meta = frappe.get_meta("Batch", cached=True)
	searchfields = meta.get_search_fields()

	search_columns = ''
	search_cond = ''

	if searchfields:
		search_columns = ", " + ", ".join(searchfields)
		search_cond = " or " + " or ".join([field + " like %(txt)s" for field in searchfields])

	if args.get('warehouse'):
		searchfields = ['batch.' + field for field in searchfields]
		if searchfields:
			search_columns = ", " + ", ".join(searchfields)
			search_cond = " or " + " or ".join([field + " like %(txt)s" for field in searchfields])

		batch_nos = frappe.db.sql("""select sle.batch_no, round(sum(sle.actual_qty),2), sle.stock_uom,
				concat('MFG-',batch.manufacturing_date), concat('EXP-',batch.expiry_date)
				{search_columns}
			from `tabStock Ledger Entry` sle
				INNER JOIN `tabBatch` batch on sle.batch_no = batch.name
			where
				batch.disabled = 0
				and sle.item_code = %(item_code)s
				and sle.warehouse = %(warehouse)s
				and (sle.batch_no like %(txt)s
				or batch.expiry_date like %(txt)s
				or batch.manufacturing_date like %(txt)s
				{search_cond})
				and batch.docstatus < 2
				{cond}
				{match_conditions}
			group by batch_no {having_clause}
			order by batch.expiry_date, sle.batch_no desc
			limit %(start)s, %(page_len)s""".format(
				search_columns = search_columns,
				cond=cond,
				match_conditions=get_match_cond(doctype),
				having_clause = having_clause,
				search_cond = search_cond
			), args)

		return batch_nos
	else:
		return frappe.db.sql("""select name, concat('MFG-', manufacturing_date), concat('EXP-',expiry_date)
			{search_columns}
			from `tabBatch` batch
			where batch.disabled = 0
			and item = %(item_code)s
			and (name like %(txt)s
			or expiry_date like %(txt)s
			or manufacturing_date like %(txt)s
			{search_cond})
			and docstatus < 2
			{0}
			{match_conditions}

			order by expiry_date, name desc
			limit %(start)s, %(page_len)s""".format(cond, search_columns = search_columns,
			search_cond = search_cond, match_conditions=get_match_cond(doctype)), args)


@frappe.whitelist()
@frappe.validate_and_sanitize_search_inputs
def get_account_list(doctype, txt, searchfield, start, page_len, filters):
	filter_list = []

	if isinstance(filters, dict):
		for key, val in filters.items():
			if isinstance(val, (list, tuple)):
				filter_list.append([doctype, key, val[0], val[1]])
			else:
				filter_list.append([doctype, key, "=", val])
	elif isinstance(filters, list):
		filter_list.extend(filters)

	if "is_group" not in [d[1] for d in filter_list]:
		filter_list.append(["Account", "is_group", "=", "0"])

	if searchfield and txt:
		filter_list.append([doctype, searchfield, "like", "%%%s%%" % txt])

	return frappe.desk.reportview.execute("Account", filters = filter_list,
		fields = ["name", "parent_account"],
		limit_start=start, limit_page_length=page_len, as_list=True)

@frappe.whitelist()
@frappe.validate_and_sanitize_search_inputs
def get_blanket_orders(doctype, txt, searchfield, start, page_len, filters):
	return frappe.db.sql("""select distinct bo.name, bo.blanket_order_type, bo.to_date
		from `tabBlanket Order` bo, `tabBlanket Order Item` boi
		where
			boi.parent = bo.name
			and boi.item_code = {item_code}
			and bo.blanket_order_type = '{blanket_order_type}'
			and bo.company = {company}
			and bo.docstatus = 1"""
		.format(item_code = frappe.db.escape(filters.get("item")),
			blanket_order_type = filters.get("blanket_order_type"),
			company = frappe.db.escape(filters.get("company"))
		))


@frappe.whitelist()
@frappe.validate_and_sanitize_search_inputs
def get_income_account(doctype, txt, searchfield, start, page_len, filters):
	from erpnext.controllers.queries import get_match_cond

	# income account can be any Credit account,
	# but can also be a Asset account with account_type='Income Account' in special circumstances.
	# Hence the first condition is an "OR"
	if not filters: filters = {}

	condition = ""
	if filters.get("company"):
		condition += "and tabAccount.company = %(company)s"

	return frappe.db.sql("""select tabAccount.name from `tabAccount`
			where (tabAccount.report_type = "Profit and Loss"
					or tabAccount.account_type in ("Income Account", "Temporary"))
				and tabAccount.is_group=0
				and tabAccount.`{key}` LIKE %(txt)s
				{condition} {match_condition}
			order by idx desc, name"""
			.format(condition=condition, match_condition=get_match_cond(doctype), key=searchfield), {
				'txt': '%' + txt + '%',
				'company': filters.get("company", "")
			})


@frappe.whitelist()
@frappe.validate_and_sanitize_search_inputs
def get_expense_account(doctype, txt, searchfield, start, page_len, filters):
	from erpnext.controllers.queries import get_match_cond

	if not filters: filters = {}

	condition = ""
	if filters.get("company"):
		condition += "and tabAccount.company = %(company)s"

	return frappe.db.sql("""select tabAccount.name from `tabAccount`
		where (tabAccount.report_type = "Profit and Loss"
				or tabAccount.account_type in ("Expense Account", "Fixed Asset", "Temporary", "Asset Received But Not Billed", "Capital Work in Progress"))
			and tabAccount.is_group=0
			and tabAccount.docstatus!=2
			and tabAccount.{key} LIKE %(txt)s
			{condition} {match_condition}"""
		.format(condition=condition, key=searchfield,
			match_condition=get_match_cond(doctype)), {
			'company': filters.get("company", ""),
			'txt': '%' + txt + '%'
		})


@frappe.whitelist()
@frappe.validate_and_sanitize_search_inputs
def warehouse_query(doctype, txt, searchfield, start, page_len, filters):
	# Should be used when item code is passed in filters.
	conditions, bin_conditions = [], []
	filter_dict = get_doctype_wise_filters(filters)

	query = """select `tabWarehouse`.name,
		CONCAT_WS(" : ", "Actual Qty", ifnull(round(`tabBin`.actual_qty, 2), 0 )) actual_qty
		from `tabWarehouse` left join `tabBin`
		on `tabBin`.warehouse = `tabWarehouse`.name {bin_conditions}
		where
			`tabWarehouse`.`{key}` like {txt}
			{fcond} {mcond}
		order by ifnull(`tabBin`.actual_qty, 0) desc
		limit
			{start}, {page_len}
		""".format(
			bin_conditions=get_filters_cond(doctype, filter_dict.get("Bin"),bin_conditions, ignore_permissions=True),
			key=searchfield,
			fcond=get_filters_cond(doctype, filter_dict.get("Warehouse"), conditions),
			mcond=get_match_cond(doctype),
			start=start,
			page_len=page_len,
			txt=frappe.db.escape('%{0}%'.format(txt))
		)

	return frappe.db.sql(query)


def get_doctype_wise_filters(filters):
	# Helper function to seperate filters doctype_wise
	filter_dict = defaultdict(list)
	for row in filters:
		filter_dict[row[0]].append(row)
	return filter_dict


@frappe.whitelist()
@frappe.validate_and_sanitize_search_inputs
def get_batch_numbers(doctype, txt, searchfield, start, page_len, filters):
	query = """select batch_id from `tabBatch`
			where disabled = 0
			and (expiry_date >= CURDATE() or expiry_date IS NULL)
			and name like {txt}""".format(txt = frappe.db.escape('%{0}%'.format(txt)))

	if filters and filters.get('item'):
		query += " and item = {item}".format(item = frappe.db.escape(filters.get('item')))

	return frappe.db.sql(query, filters)


@frappe.whitelist()
@frappe.validate_and_sanitize_search_inputs
def item_manufacturer_query(doctype, txt, searchfield, start, page_len, filters):
	item_filters = [
		['manufacturer', 'like', '%' + txt + '%'],
		['item_code', '=', filters.get("item_code")]
	]

	item_manufacturers = frappe.get_all(
		"Item Manufacturer",
		fields=["manufacturer", "manufacturer_part_no"],
		filters=item_filters,
		limit_start=start,
		limit_page_length=page_len,
		as_list=1
	)
	return item_manufacturers


@frappe.whitelist()
@frappe.validate_and_sanitize_search_inputs
def get_purchase_receipts(doctype, txt, searchfield, start, page_len, filters):
	query = """
		select pr.name
		from `tabPurchase Receipt` pr, `tabPurchase Receipt Item` pritem
		where pr.docstatus = 1 and pritem.parent = pr.name
		and pr.name like {txt}""".format(txt = frappe.db.escape('%{0}%'.format(txt)))

	if filters and filters.get('item_code'):
		query += " and pritem.item_code = {item_code}".format(item_code = frappe.db.escape(filters.get('item_code')))

	return frappe.db.sql(query, filters)


@frappe.whitelist()
@frappe.validate_and_sanitize_search_inputs
def get_purchase_invoices(doctype, txt, searchfield, start, page_len, filters):
	query = """
		select pi.name
		from `tabPurchase Invoice` pi, `tabPurchase Invoice Item` piitem
		where pi.docstatus = 1 and piitem.parent = pi.name
		and pi.name like {txt}""".format(txt = frappe.db.escape('%{0}%'.format(txt)))

	if filters and filters.get('item_code'):
		query += " and piitem.item_code = {item_code}".format(item_code = frappe.db.escape(filters.get('item_code')))

	return frappe.db.sql(query, filters)


@frappe.whitelist()
@frappe.validate_and_sanitize_search_inputs
def get_tax_template(doctype, txt, searchfield, start, page_len, filters):

	item_doc = frappe.get_cached_doc('Item', filters.get('item_code'))
	item_group = filters.get('item_group')
	taxes = item_doc.taxes or []

	while item_group:
		item_group_doc = frappe.get_cached_doc('Item Group', item_group)
		taxes += item_group_doc.taxes or []
		item_group = item_group_doc.parent_item_group

	if not taxes:
		return frappe.db.sql(""" SELECT name FROM `tabItem Tax Template` """)
	else:
		valid_from = filters.get('valid_from')
		valid_from = valid_from[1] if isinstance(valid_from, list) else valid_from

		args = {
			'item_code': filters.get('item_code'),
			'posting_date': valid_from,
			'tax_category': filters.get('tax_category'),
			'company': filters.get('company')
		}

		taxes = _get_item_tax_template(args, taxes, for_validate=True)
		return [(d,) for d in set(taxes)]


def get_fields(doctype, fields=[]):
	meta = frappe.get_meta(doctype)
	fields.extend(meta.get_search_fields())

	if meta.title_field and not meta.title_field.strip() in fields:
		fields.insert(1, meta.title_field.strip())

	return unique(fields)<|MERGE_RESOLUTION|>--- conflicted
+++ resolved
@@ -165,11 +165,6 @@
 				AND company = %(company)s
 				AND account_currency = %(currency)s
 				AND `{searchfield}` LIKE %(txt)s
-<<<<<<< HEAD
-			ORDER BY idx DESC, name
-			LIMIT %(offset)s, %(limit)s
-		""".format(account_type_condition=account_type_condition, searchfield=searchfield),
-=======
 				{mcond}
 			ORDER BY idx DESC, name
 			LIMIT %(offset)s, %(limit)s
@@ -178,7 +173,6 @@
 				searchfield=searchfield,
 				mcond=get_match_cond(doctype)
 			),
->>>>>>> da83e09c
 			dict(
 				account_types=filters.get("account_type"),
 				company=filters.get("company"),
