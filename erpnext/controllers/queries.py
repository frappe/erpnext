# Copyright (c) 2015, Frappe Technologies Pvt. Ltd. and Contributors
# License: GNU General Public License v3. See license.txt

from __future__ import unicode_literals
import frappe
import erpnext
from frappe.desk.reportview import get_match_cond, get_filters_cond
from frappe.utils import nowdate, getdate
from collections import defaultdict
from erpnext.stock.get_item_details import _get_item_tax_template
from frappe.utils import unique
from frappe.model.meta import get_field_precision

# searches for active employees
@frappe.whitelist()
@frappe.validate_and_sanitize_search_inputs
def employee_query(doctype, txt, searchfield, start, page_len, filters):
	conditions = []
	fields = get_fields("Employee", ["name", "employee_name"])

	return frappe.db.sql("""select {fields} from `tabEmployee`
		where status = 'Active'
			and docstatus < 2
			and ({key} like %(txt)s
				or employee_name like %(txt)s)
			{fcond} {mcond}
		order by
			if(locate(%(_txt)s, name), locate(%(_txt)s, name), 99999),
			if(locate(%(_txt)s, employee_name), locate(%(_txt)s, employee_name), 99999),
			idx desc,
			name, employee_name
		limit %(start)s, %(page_len)s""".format(**{
			'fields': ", ".join(fields),
			'key': searchfield,
			'fcond': get_filters_cond(doctype, filters, conditions),
			'mcond': get_match_cond(doctype)
		}), {
			'txt': "%%%s%%" % txt,
			'_txt': txt.replace("%", ""),
			'start': start,
			'page_len': page_len
		})


# searches for leads which are not converted
@frappe.whitelist()
@frappe.validate_and_sanitize_search_inputs
def lead_query(doctype, txt, searchfield, start, page_len, filters):
	fields = get_fields("Lead", ["name", "lead_name", "company_name"])

	return frappe.db.sql("""select {fields} from `tabLead`
		where docstatus < 2
			and ifnull(status, '') != 'Converted'
			and ({key} like %(txt)s
				or lead_name like %(txt)s
				or company_name like %(txt)s)
			{mcond}
		order by
			if(locate(%(_txt)s, name), locate(%(_txt)s, name), 99999),
			if(locate(%(_txt)s, lead_name), locate(%(_txt)s, lead_name), 99999),
			if(locate(%(_txt)s, company_name), locate(%(_txt)s, company_name), 99999),
			idx desc,
			name, lead_name
		limit %(start)s, %(page_len)s""".format(**{
			'fields': ", ".join(fields),
			'key': searchfield,
			'mcond':get_match_cond(doctype)
		}), {
			'txt': "%%%s%%" % txt,
			'_txt': txt.replace("%", ""),
			'start': start,
			'page_len': page_len
		})


 # searches for customer
@frappe.whitelist()
@frappe.validate_and_sanitize_search_inputs
def customer_query(doctype, txt, searchfield, start, page_len, filters):
	conditions = []
	cust_master_name = frappe.defaults.get_user_default("cust_master_name")

	if cust_master_name == "Customer Name":
		fields = ["name", "customer_group", "territory"]
	else:
		fields = ["name", "customer_name", "customer_group", "territory"]

	fields = get_fields("Customer", fields)

	searchfields = frappe.get_meta("Customer").get_search_fields()
	searchfields = " or ".join([field + " like %(txt)s" for field in searchfields])

	return frappe.db.sql("""select {fields} from `tabCustomer`
		where docstatus < 2
			and ({scond}) and disabled=0
			{fcond} {mcond}
		order by
			if(locate(%(_txt)s, name), locate(%(_txt)s, name), 99999),
			if(locate(%(_txt)s, customer_name), locate(%(_txt)s, customer_name), 99999),
			idx desc,
			name, customer_name
		limit %(start)s, %(page_len)s""".format(**{
			"fields": ", ".join(fields),
			"scond": searchfields,
			"mcond": get_match_cond(doctype),
			"fcond": get_filters_cond(doctype, filters, conditions).replace('%', '%%'),
		}), {
			'txt': "%%%s%%" % txt,
			'_txt': txt.replace("%", ""),
			'start': start,
			'page_len': page_len
		})


# searches for supplier
@frappe.whitelist()
@frappe.validate_and_sanitize_search_inputs
def supplier_query(doctype, txt, searchfield, start, page_len, filters):
	supp_master_name = frappe.defaults.get_user_default("supp_master_name")

	if supp_master_name == "Supplier Name":
		fields = ["name", "supplier_group"]
	else:
		fields = ["name", "supplier_name", "supplier_group"]

	fields = get_fields("Supplier", fields)

	return frappe.db.sql("""select {field} from `tabSupplier`
		where docstatus < 2
			and ({key} like %(txt)s
				or supplier_name like %(txt)s) and disabled=0
			{mcond}
		order by
			if(locate(%(_txt)s, name), locate(%(_txt)s, name), 99999),
			if(locate(%(_txt)s, supplier_name), locate(%(_txt)s, supplier_name), 99999),
			idx desc,
			name, supplier_name
		limit %(start)s, %(page_len)s """.format(**{
			'field': ', '.join(fields),
			'key': searchfield,
			'mcond':get_match_cond(doctype)
		}), {
			'txt': "%%%s%%" % txt,
			'_txt': txt.replace("%", ""),
			'start': start,
			'page_len': page_len
		})


@frappe.whitelist()
@frappe.validate_and_sanitize_search_inputs
def tax_account_query(doctype, txt, searchfield, start, page_len, filters):
	company_currency = erpnext.get_company_currency(filters.get('company'))

	def get_accounts(with_account_type_filter):
		account_type_condition = ''
		if with_account_type_filter:
			account_type_condition = "AND account_type in %(account_types)s"

		accounts = frappe.db.sql("""
			SELECT name, parent_account
			FROM `tabAccount`
			WHERE `tabAccount`.docstatus!=2
				{account_type_condition}
				AND is_group = 0
				AND company = %(company)s
				AND account_currency = %(currency)s
				AND `{searchfield}` LIKE %(txt)s
				{mcond}
			ORDER BY idx DESC, name
			LIMIT %(offset)s, %(limit)s
		""".format(
				account_type_condition=account_type_condition,
				searchfield=searchfield,
				mcond=get_match_cond(doctype)
			),
			dict(
				account_types=filters.get("account_type"),
				company=filters.get("company"),
				currency=company_currency,
				txt="%{}%".format(txt),
				offset=start,
				limit=page_len
			)
		)

		return accounts

	tax_accounts = get_accounts(True)

	if not tax_accounts:
		tax_accounts = get_accounts(False)

	return tax_accounts


@frappe.whitelist()
@frappe.validate_and_sanitize_search_inputs
def item_query(doctype, txt, searchfield, start, page_len, filters, as_dict=False):
	conditions = []

	#Get searchfields from meta and use in Item Link field query
	meta = frappe.get_meta("Item", cached=True)
	searchfields = meta.get_search_fields()

	if "description" in searchfields:
		searchfields.remove("description")

	columns = ''
	extra_searchfields = [field for field in searchfields
		if not field in ["name", "item_group", "description"]]

	if extra_searchfields:
		columns = ", " + ", ".join(extra_searchfields)

	searchfields = searchfields + [field for field in[searchfield or "name", "item_code", "item_group", "item_name"]
		if not field in searchfields]
	searchfields = " or ".join([field + " like %(txt)s" for field in searchfields])

	description_cond = ''
	if frappe.db.count('Item', cache=True) < 50000:
		# scan description only if items are less than 50000
		description_cond = 'or tabItem.description LIKE %(txt)s'

	return frappe.db.sql("""select tabItem.name,
		if(length(tabItem.item_name) > 40,
			concat(substr(tabItem.item_name, 1, 40), "..."), item_name) as item_name,
		tabItem.item_group,
		if(length(tabItem.description) > 40, \
			concat(substr(tabItem.description, 1, 40), "..."), description) as description
		{columns}
		from tabItem
		where tabItem.docstatus < 2
			and tabItem.disabled=0
			and tabItem.has_variants=0
			and (tabItem.end_of_life > %(today)s or ifnull(tabItem.end_of_life, '0000-00-00')='0000-00-00')
			and ({scond} or tabItem.item_code IN (select parent from `tabItem Barcode` where barcode LIKE %(txt)s)
				{description_cond})
			{fcond} {mcond}
		order by
			if(locate(%(_txt)s, name), locate(%(_txt)s, name), 99999),
			if(locate(%(_txt)s, item_name), locate(%(_txt)s, item_name), 99999),
			idx desc,
			name, item_name
		limit %(start)s, %(page_len)s """.format(
			columns=columns,
			scond=searchfields,
			fcond=get_filters_cond(doctype, filters, conditions).replace('%', '%%'),
			mcond=get_match_cond(doctype).replace('%', '%%'),
			description_cond = description_cond),
			{
				"today": nowdate(),
				"txt": "%%%s%%" % txt,
				"_txt": txt.replace("%", ""),
				"start": start,
				"page_len": page_len
			}, as_dict=as_dict)


<<<<<<< HEAD
def uom_query(doctype, txt, searchfield, start, page_len, filters, as_dict=False):
	conditions = []
	precision = get_field_precision(frappe.get_meta("UOM Conversion Detail").get_field("conversion_factor"))

	return frappe.db.sql("""
		SELECT DISTINCT
			results.name,
			IF(results.name != @stock_uom, CONCAT(TRIM(results.conversion_factor)+0, ' ', @stock_uom), '') AS description
		FROM
			(SELECT
				stock_uom AS name,
				'1' AS conversion_factor,
				'0' AS idx,
				@stock_uom := stock_uom
			FROM tabItem
			WHERE
				item_code = %(item)s
			UNION ALL
				SELECT
					uom AS name,
					ROUND(conversion_factor, {precision}),
					'1' AS idx,
					''
				FROM `tabUOM Conversion Detail`
				WHERE
					parent = %(item)s
					AND uom != @stock_uom
			UNION ALL
				SELECT
					IF(to_uom = @stock_uom, from_uom, to_uom) AS name,
					ROUND(IF(to_uom = @stock_uom, value, 1 / value), {precision}) AS conversion_factor,
					'2' AS idx,
					''
				FROM `tabUOM Conversion Factor`
				WHERE
					from_uom = @stock_uom
					OR to_uom = @stock_uom) results
		WHERE
			results.name LIKE %(txt)s
			AND results.conversion_factor != 0
		ORDER BY
			IF(LOCATE(%(_txt)s, results.name), LOCATE(%(_txt)s, results.name), 99999),
			results.idx ASC,
			results.name ASC
		LIMIT %(start)s, %(page_len)s """.format(
			key=searchfield,
			fcond=get_filters_cond(doctype, filters, conditions).replace('%', '%%'),
			mcond=get_match_cond(doctype).replace('%', '%%'),
			precision=precision),
			{
				"txt": "%%%s%%" % txt,
				"_txt": txt.replace("%", ""),
				"start": start or 0,
				"page_len": page_len or 20,
				"item": filters.get("item_code")
			}, as_dict=as_dict)
			

=======
@frappe.whitelist()
@frappe.validate_and_sanitize_search_inputs
>>>>>>> 75125651
def bom(doctype, txt, searchfield, start, page_len, filters):
	conditions = []
	fields = get_fields("BOM", ["name", "item"])

	return frappe.db.sql("""select {fields}
		from tabBOM
		where tabBOM.docstatus=1
			and tabBOM.is_active=1
			and tabBOM.`{key}` like %(txt)s
			{fcond} {mcond}
		order by
			if(locate(%(_txt)s, name), locate(%(_txt)s, name), 99999),
			idx desc, name
		limit %(start)s, %(page_len)s """.format(
			fields=", ".join(fields),
			fcond=get_filters_cond(doctype, filters, conditions).replace('%', '%%'),
			mcond=get_match_cond(doctype).replace('%', '%%'),
			key=searchfield),
		{
			'txt': '%' + txt + '%',
			'_txt': txt.replace("%", ""),
			'start': start or 0,
			'page_len': page_len or 20
		})


@frappe.whitelist()
@frappe.validate_and_sanitize_search_inputs
def get_project_name(doctype, txt, searchfield, start, page_len, filters):
	cond = ''
	if filters.get('customer'):
		cond = """(`tabProject`.customer = %s or
			ifnull(`tabProject`.customer,"")="") and""" %(frappe.db.escape(filters.get("customer")))

	fields = get_fields("Project", ["name"])

	return frappe.db.sql("""select {fields} from `tabProject`
		where `tabProject`.status not in ("Completed", "Cancelled")
			and {cond} `tabProject`.name like %(txt)s {match_cond}
		order by
			if(locate(%(_txt)s, name), locate(%(_txt)s, name), 99999),
			idx desc,
			`tabProject`.name asc
		limit {start}, {page_len}""".format(
			fields=", ".join(['`tabProject`.{0}'.format(f) for f in fields]),
			cond=cond,
			match_cond=get_match_cond(doctype),
			start=start,
			page_len=page_len), {
				"txt": "%{0}%".format(txt),
				"_txt": txt.replace('%', '')
			})


@frappe.whitelist()
@frappe.validate_and_sanitize_search_inputs
def get_delivery_notes_to_be_billed(doctype, txt, searchfield, start, page_len, filters, as_dict):
	fields = get_fields("Delivery Note", ["name", "customer", "posting_date"])

	return frappe.db.sql("""
		select %(fields)s
		from `tabDelivery Note`
		where `tabDelivery Note`.`%(key)s` like %(txt)s and
			`tabDelivery Note`.docstatus = 1
			and status not in ("Stopped", "Closed") %(fcond)s
			and (
				(`tabDelivery Note`.is_return = 0 and `tabDelivery Note`.per_billed < 100)
				or `tabDelivery Note`.grand_total = 0
				or (
					`tabDelivery Note`.is_return = 1
					and return_against in (select name from `tabDelivery Note` where per_billed < 100)
				)
			)
			%(mcond)s order by `tabDelivery Note`.`%(key)s` asc limit %(start)s, %(page_len)s
	""" % {
		"fields": ", ".join(["`tabDelivery Note`.{0}".format(f) for f in fields]),
		"key": searchfield,
		"fcond": get_filters_cond(doctype, filters, []),
		"mcond": get_match_cond(doctype),
		"start": start,
		"page_len": page_len,
		"txt": "%(txt)s"
	}, {"txt": ("%%%s%%" % txt)}, as_dict=as_dict)


@frappe.whitelist()
@frappe.validate_and_sanitize_search_inputs
def get_batch_no(doctype, txt, searchfield, start, page_len, filters):
	cond = ""
	if filters.get("posting_date"):
		cond = "and (batch.expiry_date is null or batch.expiry_date >= %(posting_date)s)"

	batch_nos = None
	args = {
		'item_code': filters.get("item_code"),
		'warehouse': filters.get("warehouse"),
		'posting_date': filters.get('posting_date'),
		'txt': "%{0}%".format(txt),
		"start": start,
		"page_len": page_len
	}

	having_clause = "having sum(sle.actual_qty) > 0"
	if filters.get("is_return"):
		having_clause = ""

	meta = frappe.get_meta("Batch", cached=True)
	searchfields = meta.get_search_fields()

	search_columns = ''
	if searchfields:
		search_columns = ", " + ", ".join(searchfields)

	if args.get('warehouse'):
		searchfields = ['batch.' + field for field in searchfields]
		if searchfields:
			search_columns = ", " + ", ".join(searchfields)

		batch_nos = frappe.db.sql("""select sle.batch_no, round(sum(sle.actual_qty),2), sle.stock_uom,
				concat('MFG-',batch.manufacturing_date), concat('EXP-',batch.expiry_date)
				{search_columns}
			from `tabStock Ledger Entry` sle
				INNER JOIN `tabBatch` batch on sle.batch_no = batch.name
			where
				batch.disabled = 0
				and sle.item_code = %(item_code)s
				and sle.warehouse = %(warehouse)s
				and (sle.batch_no like %(txt)s
				or batch.expiry_date like %(txt)s
				or batch.manufacturing_date like %(txt)s)
				and batch.docstatus < 2
				{cond}
				{match_conditions}
			group by batch_no {having_clause}
			order by batch.expiry_date, sle.batch_no desc
			limit %(start)s, %(page_len)s""".format(
				search_columns = search_columns,
				cond=cond,
				match_conditions=get_match_cond(doctype),
				having_clause = having_clause
			), args)

		return batch_nos
	else:
		return frappe.db.sql("""select name, concat('MFG-', manufacturing_date), concat('EXP-',expiry_date)
			{search_columns}
			from `tabBatch` batch
			where batch.disabled = 0
			and item = %(item_code)s
			and (name like %(txt)s
			or expiry_date like %(txt)s
			or manufacturing_date like %(txt)s)
			and docstatus < 2
			{0}
			{match_conditions}
			order by expiry_date, name desc
			limit %(start)s, %(page_len)s""".format(cond, search_columns = search_columns, match_conditions=get_match_cond(doctype)), args)


@frappe.whitelist()
@frappe.validate_and_sanitize_search_inputs
def get_account_list(doctype, txt, searchfield, start, page_len, filters):
	filter_list = []

	if isinstance(filters, dict):
		for key, val in filters.items():
			if isinstance(val, (list, tuple)):
				filter_list.append([doctype, key, val[0], val[1]])
			else:
				filter_list.append([doctype, key, "=", val])
	elif isinstance(filters, list):
		filter_list.extend(filters)

	if "is_group" not in [d[1] for d in filter_list]:
		filter_list.append(["Account", "is_group", "=", "0"])

	if searchfield and txt:
		filter_list.append([doctype, searchfield, "like", "%%%s%%" % txt])

	return frappe.desk.reportview.execute("Account", filters = filter_list,
		fields = ["name", "parent_account"],
		limit_start=start, limit_page_length=page_len, as_list=True)

@frappe.whitelist()
@frappe.validate_and_sanitize_search_inputs
def get_blanket_orders(doctype, txt, searchfield, start, page_len, filters):
	return frappe.db.sql("""select distinct bo.name, bo.blanket_order_type, bo.to_date
		from `tabBlanket Order` bo, `tabBlanket Order Item` boi
		where
			boi.parent = bo.name
			and boi.item_code = {item_code}
			and bo.blanket_order_type = '{blanket_order_type}'
			and bo.company = {company}
			and bo.docstatus = 1"""
		.format(item_code = frappe.db.escape(filters.get("item")),
			blanket_order_type = filters.get("blanket_order_type"),
			company = frappe.db.escape(filters.get("company"))
		))


@frappe.whitelist()
@frappe.validate_and_sanitize_search_inputs
def get_income_account(doctype, txt, searchfield, start, page_len, filters):
	from erpnext.controllers.queries import get_match_cond

	# income account can be any Credit account,
	# but can also be a Asset account with account_type='Income Account' in special circumstances.
	# Hence the first condition is an "OR"
	if not filters: filters = {}

	condition = ""
	if filters.get("company"):
		condition += "and tabAccount.company = %(company)s"

	return frappe.db.sql("""select tabAccount.name from `tabAccount`
			where (tabAccount.report_type = "Profit and Loss"
					or tabAccount.account_type in ("Income Account", "Temporary"))
				and tabAccount.is_group=0
				and tabAccount.`{key}` LIKE %(txt)s
				{condition} {match_condition}
			order by idx desc, name"""
			.format(condition=condition, match_condition=get_match_cond(doctype), key=searchfield), {
				'txt': '%' + txt + '%',
				'company': filters.get("company", "")
			})


@frappe.whitelist()
@frappe.validate_and_sanitize_search_inputs
def get_expense_account(doctype, txt, searchfield, start, page_len, filters):
	from erpnext.controllers.queries import get_match_cond

	if not filters: filters = {}

	condition = ""
	if filters.get("company"):
		condition += "and tabAccount.company = %(company)s"

	return frappe.db.sql("""select tabAccount.name from `tabAccount`
		where (tabAccount.report_type = "Profit and Loss"
				or tabAccount.account_type in ("Expense Account", "Fixed Asset", "Temporary", "Asset Received But Not Billed", "Capital Work in Progress"))
			and tabAccount.is_group=0
			and tabAccount.docstatus!=2
			and tabAccount.{key} LIKE %(txt)s
			{condition} {match_condition}"""
		.format(condition=condition, key=searchfield,
			match_condition=get_match_cond(doctype)), {
			'company': filters.get("company", ""),
			'txt': '%' + txt + '%'
		})


@frappe.whitelist()
@frappe.validate_and_sanitize_search_inputs
def warehouse_query(doctype, txt, searchfield, start, page_len, filters):
	# Should be used when item code is passed in filters.
	conditions, bin_conditions = [], []
	filter_dict = get_doctype_wise_filters(filters)

	query = """select `tabWarehouse`.name,
		CONCAT_WS(" : ", "Actual Qty", ifnull(round(`tabBin`.actual_qty, 2), 0 )) actual_qty
		from `tabWarehouse` left join `tabBin`
		on `tabBin`.warehouse = `tabWarehouse`.name {bin_conditions}
		where
			`tabWarehouse`.`{key}` like {txt}
			{fcond} {mcond}
		order by ifnull(`tabBin`.actual_qty, 0) desc
		limit
			{start}, {page_len}
		""".format(
			bin_conditions=get_filters_cond(doctype, filter_dict.get("Bin"),bin_conditions, ignore_permissions=True),
			key=searchfield,
			fcond=get_filters_cond(doctype, filter_dict.get("Warehouse"), conditions),
			mcond=get_match_cond(doctype),
			start=start,
			page_len=page_len,
			txt=frappe.db.escape('%{0}%'.format(txt))
		)

	return frappe.db.sql(query)


def get_doctype_wise_filters(filters):
	# Helper function to seperate filters doctype_wise
	filter_dict = defaultdict(list)
	for row in filters:
		filter_dict[row[0]].append(row)
	return filter_dict


@frappe.whitelist()
@frappe.validate_and_sanitize_search_inputs
def get_batch_numbers(doctype, txt, searchfield, start, page_len, filters):
	query = """select batch_id from `tabBatch`
			where disabled = 0
			and (expiry_date >= CURDATE() or expiry_date IS NULL)
			and name like {txt}""".format(txt = frappe.db.escape('%{0}%'.format(txt)))

	if filters and filters.get('item'):
		query += " and item = {item}".format(item = frappe.db.escape(filters.get('item')))

	return frappe.db.sql(query, filters)


@frappe.whitelist()
@frappe.validate_and_sanitize_search_inputs
def item_manufacturer_query(doctype, txt, searchfield, start, page_len, filters):
	item_filters = [
		['manufacturer', 'like', '%' + txt + '%'],
		['item_code', '=', filters.get("item_code")]
	]

	item_manufacturers = frappe.get_all(
		"Item Manufacturer",
		fields=["manufacturer", "manufacturer_part_no"],
		filters=item_filters,
		limit_start=start,
		limit_page_length=page_len,
		as_list=1
	)
	return item_manufacturers


@frappe.whitelist()
@frappe.validate_and_sanitize_search_inputs
def get_purchase_receipts(doctype, txt, searchfield, start, page_len, filters):
	query = """
		select pr.name
		from `tabPurchase Receipt` pr, `tabPurchase Receipt Item` pritem
		where pr.docstatus = 1 and pritem.parent = pr.name
		and pr.name like {txt}""".format(txt = frappe.db.escape('%{0}%'.format(txt)))

	if filters and filters.get('item_code'):
		query += " and pritem.item_code = {item_code}".format(item_code = frappe.db.escape(filters.get('item_code')))

	return frappe.db.sql(query, filters)


@frappe.whitelist()
@frappe.validate_and_sanitize_search_inputs
def get_purchase_invoices(doctype, txt, searchfield, start, page_len, filters):
	query = """
		select pi.name
		from `tabPurchase Invoice` pi, `tabPurchase Invoice Item` piitem
		where pi.docstatus = 1 and piitem.parent = pi.name
		and pi.name like {txt}""".format(txt = frappe.db.escape('%{0}%'.format(txt)))

	if filters and filters.get('item_code'):
		query += " and piitem.item_code = {item_code}".format(item_code = frappe.db.escape(filters.get('item_code')))

	return frappe.db.sql(query, filters)


@frappe.whitelist()
@frappe.validate_and_sanitize_search_inputs
def get_tax_template(doctype, txt, searchfield, start, page_len, filters):

	item_doc = frappe.get_cached_doc('Item', filters.get('item_code'))
	item_group = filters.get('item_group')
	taxes = item_doc.taxes or []

	while item_group:
		item_group_doc = frappe.get_cached_doc('Item Group', item_group)
		taxes += item_group_doc.taxes or []
		item_group = item_group_doc.parent_item_group

	if not taxes:
		return frappe.db.sql(""" SELECT name FROM `tabItem Tax Template` """)
	else:
		valid_from = filters.get('valid_from')
		valid_from = valid_from[1] if isinstance(valid_from, list) else valid_from

		args = {
			'item_code': filters.get('item_code'),
			'posting_date': valid_from,
			'tax_category': filters.get('tax_category'),
			'company': filters.get('company')
		}

		taxes = _get_item_tax_template(args, taxes, for_validate=True)
		return [(d,) for d in set(taxes)]


def get_fields(doctype, fields=[]):
	meta = frappe.get_meta(doctype)
	fields.extend(meta.get_search_fields())

	if meta.title_field and not meta.title_field.strip() in fields:
		fields.insert(1, meta.title_field.strip())

	return unique(fields)<|MERGE_RESOLUTION|>--- conflicted
+++ resolved
@@ -257,7 +257,8 @@
 			}, as_dict=as_dict)
 
 
-<<<<<<< HEAD
+@frappe.whitelist()
+@frappe.validate_and_sanitize_search_inputs
 def uom_query(doctype, txt, searchfield, start, page_len, filters, as_dict=False):
 	conditions = []
 	precision = get_field_precision(frappe.get_meta("UOM Conversion Detail").get_field("conversion_factor"))
@@ -316,10 +317,8 @@
 			}, as_dict=as_dict)
 			
 
-=======
-@frappe.whitelist()
-@frappe.validate_and_sanitize_search_inputs
->>>>>>> 75125651
+@frappe.whitelist()
+@frappe.validate_and_sanitize_search_inputs
 def bom(doctype, txt, searchfield, start, page_len, filters):
 	conditions = []
 	fields = get_fields("BOM", ["name", "item"])
