# Copyright (c) 2015, Frappe Technologies Pvt. Ltd. and Contributors
# License: GNU General Public License v3. See license.txt

from __future__ import unicode_literals
import frappe
import erpnext
from frappe.desk.reportview import get_match_cond, get_filters_cond
from frappe.utils import nowdate, getdate
from collections import defaultdict
from erpnext.stock.get_item_details import _get_item_tax_template
from frappe.utils import unique

# searches for active employees
@frappe.whitelist()
@frappe.validate_and_sanitize_search_inputs
def employee_query(doctype, txt, searchfield, start, page_len, filters):
	conditions = []
	fields = get_fields("Employee", ["name", "employee_name"])

	return frappe.db.sql("""select {fields} from `tabEmployee`
		where status = 'Active'
			and docstatus < 2
			and ({key} like %(txt)s
				or employee_name like %(txt)s)
			{fcond} {mcond}
		order by
			if(locate(%(_txt)s, name), locate(%(_txt)s, name), 99999),
			if(locate(%(_txt)s, employee_name), locate(%(_txt)s, employee_name), 99999),
			idx desc,
			name, employee_name
		limit %(start)s, %(page_len)s""".format(**{
			'fields': ", ".join(fields),
			'key': searchfield,
			'fcond': get_filters_cond(doctype, filters, conditions),
			'mcond': get_match_cond(doctype)
		}), {
			'txt': "%%%s%%" % txt,
			'_txt': txt.replace("%", ""),
			'start': start,
			'page_len': page_len
		})


# searches for leads which are not converted
@frappe.whitelist()
@frappe.validate_and_sanitize_search_inputs
def lead_query(doctype, txt, searchfield, start, page_len, filters):
	fields = get_fields("Lead", ["name", "lead_name", "company_name"])

	return frappe.db.sql("""select {fields} from `tabLead`
		where docstatus < 2
			and ifnull(status, '') != 'Converted'
			and ({key} like %(txt)s
				or lead_name like %(txt)s
				or company_name like %(txt)s)
			{mcond}
		order by
			if(locate(%(_txt)s, name), locate(%(_txt)s, name), 99999),
			if(locate(%(_txt)s, lead_name), locate(%(_txt)s, lead_name), 99999),
			if(locate(%(_txt)s, company_name), locate(%(_txt)s, company_name), 99999),
			idx desc,
			name, lead_name
		limit %(start)s, %(page_len)s""".format(**{
			'fields': ", ".join(fields),
			'key': searchfield,
			'mcond':get_match_cond(doctype)
		}), {
			'txt': "%%%s%%" % txt,
			'_txt': txt.replace("%", ""),
			'start': start,
			'page_len': page_len
		})


 # searches for customer
@frappe.whitelist()
@frappe.validate_and_sanitize_search_inputs
def customer_query(doctype, txt, searchfield, start, page_len, filters):
	conditions = []
	cust_master_name = frappe.defaults.get_user_default("cust_master_name")

	if cust_master_name == "Customer Name":
		fields = ["name", "customer_group", "territory"]
	else:
		fields = ["name", "customer_name", "customer_group", "territory"]

	fields = get_fields("Customer", fields)

	searchfields = frappe.get_meta("Customer").get_search_fields()
	searchfields = " or ".join([field + " like %(txt)s" for field in searchfields])

	return frappe.db.sql("""select {fields} from `tabCustomer`
		where docstatus < 2
			and ({scond}) and disabled=0
			{fcond} {mcond}
		order by
			if(locate(%(_txt)s, name), locate(%(_txt)s, name), 99999),
			if(locate(%(_txt)s, customer_name), locate(%(_txt)s, customer_name), 99999),
			idx desc,
			name, customer_name
		limit %(start)s, %(page_len)s""".format(**{
			"fields": ", ".join(fields),
			"scond": searchfields,
			"mcond": get_match_cond(doctype),
			"fcond": get_filters_cond(doctype, filters, conditions).replace('%', '%%'),
		}), {
			'txt': "%%%s%%" % txt,
			'_txt': txt.replace("%", ""),
			'start': start,
			'page_len': page_len
		})


# searches for supplier
@frappe.whitelist()
@frappe.validate_and_sanitize_search_inputs
def supplier_query(doctype, txt, searchfield, start, page_len, filters):
	supp_master_name = frappe.defaults.get_user_default("supp_master_name")

	if supp_master_name == "Supplier Name":
		fields = ["name", "supplier_group"]
	else:
		fields = ["name", "supplier_name", "supplier_group"]

	fields = get_fields("Supplier", fields)

	return frappe.db.sql("""select {field} from `tabSupplier`
		where docstatus < 2
			and ({key} like %(txt)s
				or supplier_name like %(txt)s) and disabled=0
			{mcond}
		order by
			if(locate(%(_txt)s, name), locate(%(_txt)s, name), 99999),
			if(locate(%(_txt)s, supplier_name), locate(%(_txt)s, supplier_name), 99999),
			idx desc,
			name, supplier_name
		limit %(start)s, %(page_len)s """.format(**{
			'field': ', '.join(fields),
			'key': searchfield,
			'mcond':get_match_cond(doctype)
		}), {
			'txt': "%%%s%%" % txt,
			'_txt': txt.replace("%", ""),
			'start': start,
			'page_len': page_len
		})


@frappe.whitelist()
@frappe.validate_and_sanitize_search_inputs
def tax_account_query(doctype, txt, searchfield, start, page_len, filters):
	company_currency = erpnext.get_company_currency(filters.get('company'))

	def get_accounts(with_account_type_filter):
		account_type_condition = ''
		if with_account_type_filter:
			account_type_condition = "AND account_type in %(account_types)s"

		accounts = frappe.db.sql("""
			SELECT name, parent_account
			FROM `tabAccount`
			WHERE `tabAccount`.docstatus!=2
				{account_type_condition}
				AND is_group = 0
				AND company = %(company)s
				AND account_currency = %(currency)s
				AND `{searchfield}` LIKE %(txt)s
				{mcond}
			ORDER BY idx DESC, name
			LIMIT %(offset)s, %(limit)s
		""".format(
				account_type_condition=account_type_condition,
				searchfield=searchfield,
				mcond=get_match_cond(doctype)
			),
			dict(
				account_types=filters.get("account_type"),
				company=filters.get("company"),
				currency=company_currency,
				txt="%{}%".format(txt),
				offset=start,
				limit=page_len
			)
		)

		return accounts

	tax_accounts = get_accounts(True)

	if not tax_accounts:
		tax_accounts = get_accounts(False)

	return tax_accounts


@frappe.whitelist()
@frappe.validate_and_sanitize_search_inputs
def item_query(doctype, txt, searchfield, start, page_len, filters, as_dict=False):
	conditions = []

	#Get searchfields from meta and use in Item Link field query
	meta = frappe.get_meta("Item", cached=True)
	searchfields = meta.get_search_fields()

	if "description" in searchfields:
		searchfields.remove("description")

	columns = ''
	extra_searchfields = [field for field in searchfields
		if not field in ["name", "item_group", "description"]]

	if extra_searchfields:
		columns = ", " + ", ".join(extra_searchfields)

	searchfields = searchfields + [field for field in[searchfield or "name", "item_code", "item_group", "item_name"]
		if not field in searchfields]
	searchfields = " or ".join([field + " like %(txt)s" for field in searchfields])
<<<<<<< HEAD
	if filters:
		if filters.get('supplier'):
			item_group_list = frappe.get_all('Supplier Item Group', filters = {'supplier': filters.get('supplier')}, fields = ['item_group'])
			
			item_groups = []
			for i in item_group_list:
				item_groups.append(i.item_group)

			del filters['supplier']

			if item_groups:
				filters['item_group'] = ['in', item_groups]
		
=======

	if filters and isinstance(filters, dict) and filters.get('supplier'):
		item_group_list = frappe.get_all('Supplier Item Group',
			filters = {'supplier': filters.get('supplier')}, fields = ['item_group'])

		item_groups = []
		for i in item_group_list:
			item_groups.append(i.item_group)

		del filters['supplier']

		if item_groups:
			filters['item_group'] = ['in', item_groups]

>>>>>>> 0385ae2b
	description_cond = ''
	if frappe.db.count('Item', cache=True) < 50000:
		# scan description only if items are less than 50000
		description_cond = 'or tabItem.description LIKE %(txt)s'
	return frappe.db.sql("""select tabItem.name,
		if(length(tabItem.item_name) > 40,
			concat(substr(tabItem.item_name, 1, 40), "..."), item_name) as item_name,
		tabItem.item_group,
		if(length(tabItem.description) > 40, \
			concat(substr(tabItem.description, 1, 40), "..."), description) as description
		{columns}
		from tabItem
		where tabItem.docstatus < 2
			and tabItem.disabled=0
			and tabItem.has_variants=0
			and (tabItem.end_of_life > %(today)s or ifnull(tabItem.end_of_life, '0000-00-00')='0000-00-00')
			and ({scond} or tabItem.item_code IN (select parent from `tabItem Barcode` where barcode LIKE %(txt)s)
				{description_cond})
			{fcond} {mcond}
		order by
			if(locate(%(_txt)s, name), locate(%(_txt)s, name), 99999),
			if(locate(%(_txt)s, item_name), locate(%(_txt)s, item_name), 99999),
			idx desc,
			name, item_name
		limit %(start)s, %(page_len)s """.format(
			columns=columns,
			scond=searchfields,
			fcond=get_filters_cond(doctype, filters, conditions).replace('%', '%%'),
			mcond=get_match_cond(doctype).replace('%', '%%'),
			description_cond = description_cond),
			{
				"today": nowdate(),
				"txt": "%%%s%%" % txt,
				"_txt": txt.replace("%", ""),
				"start": start,
				"page_len": page_len
			}, as_dict=as_dict)


@frappe.whitelist()
@frappe.validate_and_sanitize_search_inputs
def bom(doctype, txt, searchfield, start, page_len, filters):
	conditions = []
	fields = get_fields("BOM", ["name", "item"])

	return frappe.db.sql("""select {fields}
		from tabBOM
		where tabBOM.docstatus=1
			and tabBOM.is_active=1
			and tabBOM.`{key}` like %(txt)s
			{fcond} {mcond}
		order by
			if(locate(%(_txt)s, name), locate(%(_txt)s, name), 99999),
			idx desc, name
		limit %(start)s, %(page_len)s """.format(
			fields=", ".join(fields),
			fcond=get_filters_cond(doctype, filters, conditions).replace('%', '%%'),
			mcond=get_match_cond(doctype).replace('%', '%%'),
			key=searchfield),
		{
			'txt': '%' + txt + '%',
			'_txt': txt.replace("%", ""),
			'start': start or 0,
			'page_len': page_len or 20
		})


@frappe.whitelist()
@frappe.validate_and_sanitize_search_inputs
def get_project_name(doctype, txt, searchfield, start, page_len, filters):
	cond = ''
	if filters.get('customer'):
		cond = """(`tabProject`.customer = %s or
			ifnull(`tabProject`.customer,"")="") and""" %(frappe.db.escape(filters.get("customer")))

	fields = get_fields("Project", ["name", "project_name"])
	searchfields = frappe.get_meta("Project").get_search_fields()
	searchfields = " or ".join([field + " like %(txt)s" for field in searchfields])

	return frappe.db.sql("""select {fields} from `tabProject`
		where
			`tabProject`.status not in ("Completed", "Cancelled")
			and {cond} {match_cond} {scond}
		order by
			if(locate(%(_txt)s, name), locate(%(_txt)s, name), 99999),
			idx desc,
			`tabProject`.name asc
		limit {start}, {page_len}""".format(
			fields=", ".join(['`tabProject`.{0}'.format(f) for f in fields]),
			cond=cond,
			scond=searchfields,
			match_cond=get_match_cond(doctype),
			start=start,
			page_len=page_len), {
				"txt": "%{0}%".format(txt),
				"_txt": txt.replace('%', '')
			})


@frappe.whitelist()
@frappe.validate_and_sanitize_search_inputs
def get_delivery_notes_to_be_billed(doctype, txt, searchfield, start, page_len, filters, as_dict):
	fields = get_fields("Delivery Note", ["name", "customer", "posting_date"])

	return frappe.db.sql("""
		select %(fields)s
		from `tabDelivery Note`
		where `tabDelivery Note`.`%(key)s` like %(txt)s and
			`tabDelivery Note`.docstatus = 1
			and status not in ("Stopped", "Closed") %(fcond)s
			and (
				(`tabDelivery Note`.is_return = 0 and `tabDelivery Note`.per_billed < 100)
				or (`tabDelivery Note`.grand_total = 0 and `tabDelivery Note`.per_billed < 100)
				or (
					`tabDelivery Note`.is_return = 1
					and return_against in (select name from `tabDelivery Note` where per_billed < 100)
				)
			)
			%(mcond)s order by `tabDelivery Note`.`%(key)s` asc limit %(start)s, %(page_len)s
	""" % {
		"fields": ", ".join(["`tabDelivery Note`.{0}".format(f) for f in fields]),
		"key": searchfield,
		"fcond": get_filters_cond(doctype, filters, []),
		"mcond": get_match_cond(doctype),
		"start": start,
		"page_len": page_len,
		"txt": "%(txt)s"
	}, {"txt": ("%%%s%%" % txt)}, as_dict=as_dict)


@frappe.whitelist()
@frappe.validate_and_sanitize_search_inputs
def get_batch_no(doctype, txt, searchfield, start, page_len, filters):
	cond = ""
	if filters.get("posting_date"):
		cond = "and (batch.expiry_date is null or batch.expiry_date >= %(posting_date)s)"

	batch_nos = None
	args = {
		'item_code': filters.get("item_code"),
		'warehouse': filters.get("warehouse"),
		'posting_date': filters.get('posting_date'),
		'txt': "%{0}%".format(txt),
		"start": start,
		"page_len": page_len
	}

	having_clause = "having sum(sle.actual_qty) > 0"
	if filters.get("is_return"):
		having_clause = ""

	meta = frappe.get_meta("Batch", cached=True)
	searchfields = meta.get_search_fields()

	search_columns = ''
	search_cond = ''

	if searchfields:
		search_columns = ", " + ", ".join(searchfields)
		search_cond = " or " + " or ".join([field + " like %(txt)s" for field in searchfields])

	if args.get('warehouse'):
		searchfields = ['batch.' + field for field in searchfields]
		if searchfields:
			search_columns = ", " + ", ".join(searchfields)
			search_cond = " or " + " or ".join([field + " like %(txt)s" for field in searchfields])

		batch_nos = frappe.db.sql("""select sle.batch_no, round(sum(sle.actual_qty),2), sle.stock_uom,
				concat('MFG-',batch.manufacturing_date), concat('EXP-',batch.expiry_date)
				{search_columns}
			from `tabStock Ledger Entry` sle
				INNER JOIN `tabBatch` batch on sle.batch_no = batch.name
			where
				batch.disabled = 0
				and sle.item_code = %(item_code)s
				and sle.warehouse = %(warehouse)s
				and (sle.batch_no like %(txt)s
				or batch.expiry_date like %(txt)s
				or batch.manufacturing_date like %(txt)s
				{search_cond})
				and batch.docstatus < 2
				{cond}
				{match_conditions}
			group by batch_no {having_clause}
			order by batch.expiry_date, sle.batch_no desc
			limit %(start)s, %(page_len)s""".format(
				search_columns = search_columns,
				cond=cond,
				match_conditions=get_match_cond(doctype),
				having_clause = having_clause,
				search_cond = search_cond
			), args)

		return batch_nos
	else:
		return frappe.db.sql("""select name, concat('MFG-', manufacturing_date), concat('EXP-',expiry_date)
			{search_columns}
			from `tabBatch` batch
			where batch.disabled = 0
			and item = %(item_code)s
			and (name like %(txt)s
			or expiry_date like %(txt)s
			or manufacturing_date like %(txt)s
			{search_cond})
			and docstatus < 2
			{0}
			{match_conditions}

			order by expiry_date, name desc
			limit %(start)s, %(page_len)s""".format(cond, search_columns = search_columns,
			search_cond = search_cond, match_conditions=get_match_cond(doctype)), args)


@frappe.whitelist()
@frappe.validate_and_sanitize_search_inputs
def get_account_list(doctype, txt, searchfield, start, page_len, filters):
	filter_list = []

	if isinstance(filters, dict):
		for key, val in filters.items():
			if isinstance(val, (list, tuple)):
				filter_list.append([doctype, key, val[0], val[1]])
			else:
				filter_list.append([doctype, key, "=", val])
	elif isinstance(filters, list):
		filter_list.extend(filters)

	if "is_group" not in [d[1] for d in filter_list]:
		filter_list.append(["Account", "is_group", "=", "0"])

	if searchfield and txt:
		filter_list.append([doctype, searchfield, "like", "%%%s%%" % txt])

	return frappe.desk.reportview.execute("Account", filters = filter_list,
		fields = ["name", "parent_account"],
		limit_start=start, limit_page_length=page_len, as_list=True)

@frappe.whitelist()
@frappe.validate_and_sanitize_search_inputs
def get_blanket_orders(doctype, txt, searchfield, start, page_len, filters):
	return frappe.db.sql("""select distinct bo.name, bo.blanket_order_type, bo.to_date
		from `tabBlanket Order` bo, `tabBlanket Order Item` boi
		where
			boi.parent = bo.name
			and boi.item_code = {item_code}
			and bo.blanket_order_type = '{blanket_order_type}'
			and bo.company = {company}
			and bo.docstatus = 1"""
		.format(item_code = frappe.db.escape(filters.get("item")),
			blanket_order_type = filters.get("blanket_order_type"),
			company = frappe.db.escape(filters.get("company"))
		))


@frappe.whitelist()
@frappe.validate_and_sanitize_search_inputs
def get_income_account(doctype, txt, searchfield, start, page_len, filters):
	from erpnext.controllers.queries import get_match_cond

	# income account can be any Credit account,
	# but can also be a Asset account with account_type='Income Account' in special circumstances.
	# Hence the first condition is an "OR"
	if not filters: filters = {}

	condition = ""
	if filters.get("company"):
		condition += "and tabAccount.company = %(company)s"

	return frappe.db.sql("""select tabAccount.name from `tabAccount`
			where (tabAccount.report_type = "Profit and Loss"
					or tabAccount.account_type in ("Income Account", "Temporary"))
				and tabAccount.is_group=0
				and tabAccount.`{key}` LIKE %(txt)s
				{condition} {match_condition}
			order by idx desc, name"""
			.format(condition=condition, match_condition=get_match_cond(doctype), key=searchfield), {
				'txt': '%' + txt + '%',
				'company': filters.get("company", "")
			})

@frappe.whitelist()
@frappe.validate_and_sanitize_search_inputs
def get_filtered_dimensions(doctype, txt, searchfield, start, page_len, filters):
	from erpnext.accounts.doctype.accounting_dimension_filter.accounting_dimension_filter import get_dimension_filter_map
	dimension_filters = get_dimension_filter_map()
	dimension_filters = dimension_filters.get((filters.get('dimension'),filters.get('account')))
	query_filters = []

	meta = frappe.get_meta(doctype)
	if meta.is_tree:
		query_filters.append(['is_group', '=', 0])

	if meta.has_field('company'):
		query_filters.append(['company', '=', filters.get('company')])

	if txt:
		query_filters.append([searchfield, 'LIKE', "%%%s%%" % txt])

	if dimension_filters:
		if dimension_filters['allow_or_restrict'] == 'Allow':
			query_selector = 'in'
		else:
			query_selector = 'not in'

		if len(dimension_filters['allowed_dimensions']) == 1:
			dimensions = tuple(dimension_filters['allowed_dimensions'] * 2)
		else:
			dimensions = tuple(dimension_filters['allowed_dimensions'])

		query_filters.append(['name', query_selector, dimensions])

	output = frappe.get_all(doctype, filters=query_filters)
	result = [d.name for d in output]

	return [(d,) for d in set(result)]

@frappe.whitelist()
@frappe.validate_and_sanitize_search_inputs
def get_expense_account(doctype, txt, searchfield, start, page_len, filters):
	from erpnext.controllers.queries import get_match_cond

	if not filters: filters = {}

	condition = ""
	if filters.get("company"):
		condition += "and tabAccount.company = %(company)s"

	return frappe.db.sql("""select tabAccount.name from `tabAccount`
		where (tabAccount.report_type = "Profit and Loss"
				or tabAccount.account_type in ("Expense Account", "Fixed Asset", "Temporary", "Asset Received But Not Billed", "Capital Work in Progress"))
			and tabAccount.is_group=0
			and tabAccount.docstatus!=2
			and tabAccount.{key} LIKE %(txt)s
			{condition} {match_condition}"""
		.format(condition=condition, key=searchfield,
			match_condition=get_match_cond(doctype)), {
			'company': filters.get("company", ""),
			'txt': '%' + txt + '%'
		})


@frappe.whitelist()
@frappe.validate_and_sanitize_search_inputs
def warehouse_query(doctype, txt, searchfield, start, page_len, filters):
	# Should be used when item code is passed in filters.
	conditions, bin_conditions = [], []
	filter_dict = get_doctype_wise_filters(filters)

	query = """select `tabWarehouse`.name,
		CONCAT_WS(" : ", "Actual Qty", ifnull(round(`tabBin`.actual_qty, 2), 0 )) actual_qty
		from `tabWarehouse` left join `tabBin`
		on `tabBin`.warehouse = `tabWarehouse`.name {bin_conditions}
		where
			`tabWarehouse`.`{key}` like {txt}
			{fcond} {mcond}
		order by ifnull(`tabBin`.actual_qty, 0) desc
		limit
			{start}, {page_len}
		""".format(
			bin_conditions=get_filters_cond(doctype, filter_dict.get("Bin"),bin_conditions, ignore_permissions=True),
			key=searchfield,
			fcond=get_filters_cond(doctype, filter_dict.get("Warehouse"), conditions),
			mcond=get_match_cond(doctype),
			start=start,
			page_len=page_len,
			txt=frappe.db.escape('%{0}%'.format(txt))
		)

	return frappe.db.sql(query)


def get_doctype_wise_filters(filters):
	# Helper function to seperate filters doctype_wise
	filter_dict = defaultdict(list)
	for row in filters:
		filter_dict[row[0]].append(row)
	return filter_dict


@frappe.whitelist()
@frappe.validate_and_sanitize_search_inputs
def get_batch_numbers(doctype, txt, searchfield, start, page_len, filters):
	query = """select batch_id from `tabBatch`
			where disabled = 0
			and (expiry_date >= CURDATE() or expiry_date IS NULL)
			and name like {txt}""".format(txt = frappe.db.escape('%{0}%'.format(txt)))

	if filters and filters.get('item'):
		query += " and item = {item}".format(item = frappe.db.escape(filters.get('item')))

	return frappe.db.sql(query, filters)


@frappe.whitelist()
@frappe.validate_and_sanitize_search_inputs
def item_manufacturer_query(doctype, txt, searchfield, start, page_len, filters):
	item_filters = [
		['manufacturer', 'like', '%' + txt + '%'],
		['item_code', '=', filters.get("item_code")]
	]

	item_manufacturers = frappe.get_all(
		"Item Manufacturer",
		fields=["manufacturer", "manufacturer_part_no"],
		filters=item_filters,
		limit_start=start,
		limit_page_length=page_len,
		as_list=1
	)
	return item_manufacturers


@frappe.whitelist()
@frappe.validate_and_sanitize_search_inputs
def get_purchase_receipts(doctype, txt, searchfield, start, page_len, filters):
	query = """
		select pr.name
		from `tabPurchase Receipt` pr, `tabPurchase Receipt Item` pritem
		where pr.docstatus = 1 and pritem.parent = pr.name
		and pr.name like {txt}""".format(txt = frappe.db.escape('%{0}%'.format(txt)))

	if filters and filters.get('item_code'):
		query += " and pritem.item_code = {item_code}".format(item_code = frappe.db.escape(filters.get('item_code')))

	return frappe.db.sql(query, filters)


@frappe.whitelist()
@frappe.validate_and_sanitize_search_inputs
def get_purchase_invoices(doctype, txt, searchfield, start, page_len, filters):
	query = """
		select pi.name
		from `tabPurchase Invoice` pi, `tabPurchase Invoice Item` piitem
		where pi.docstatus = 1 and piitem.parent = pi.name
		and pi.name like {txt}""".format(txt = frappe.db.escape('%{0}%'.format(txt)))

	if filters and filters.get('item_code'):
		query += " and piitem.item_code = {item_code}".format(item_code = frappe.db.escape(filters.get('item_code')))

	return frappe.db.sql(query, filters)


@frappe.whitelist()
@frappe.validate_and_sanitize_search_inputs
def get_healthcare_service_units(doctype, txt, searchfield, start, page_len, filters):
	query = """
		select name
		from `tabHealthcare Service Unit`
		where
			is_group = 0
			and company = {company}
			and name like {txt}""".format(
				company = frappe.db.escape(filters.get('company')), txt = frappe.db.escape('%{0}%'.format(txt)))

	if filters and filters.get('inpatient_record'):
		from erpnext.healthcare.doctype.inpatient_medication_entry.inpatient_medication_entry import get_current_healthcare_service_unit
		service_unit = get_current_healthcare_service_unit(filters.get('inpatient_record'))

		# if the patient is admitted, then appointments should be allowed against the admission service unit,
		# inspite of it being an Inpatient Occupancy service unit
		if service_unit:
			query += " and (allow_appointments = 1 or name = {service_unit})".format(service_unit = frappe.db.escape(service_unit))
		else:
			query += " and allow_appointments = 1"
	else:
		query += " and allow_appointments = 1"

	return frappe.db.sql(query, filters)


@frappe.whitelist()
@frappe.validate_and_sanitize_search_inputs
def get_tax_template(doctype, txt, searchfield, start, page_len, filters):

	item_doc = frappe.get_cached_doc('Item', filters.get('item_code'))
	item_group = filters.get('item_group')
	taxes = item_doc.taxes or []

	while item_group:
		item_group_doc = frappe.get_cached_doc('Item Group', item_group)
		taxes += item_group_doc.taxes or []
		item_group = item_group_doc.parent_item_group

	if not taxes:
		return frappe.db.sql(""" SELECT name FROM `tabItem Tax Template` """)
	else:
		valid_from = filters.get('valid_from')
		valid_from = valid_from[1] if isinstance(valid_from, list) else valid_from

		args = {
			'item_code': filters.get('item_code'),
			'posting_date': valid_from,
			'tax_category': filters.get('tax_category'),
			'company': filters.get('company')
		}

		taxes = _get_item_tax_template(args, taxes, for_validate=True)
		return [(d,) for d in set(taxes)]


def get_fields(doctype, fields=None):
	if fields is None:
		fields = []
	meta = frappe.get_meta(doctype)
	fields.extend(meta.get_search_fields())

	if meta.title_field and not meta.title_field.strip() in fields:
		fields.insert(1, meta.title_field.strip())

	return unique(fields)<|MERGE_RESOLUTION|>--- conflicted
+++ resolved
@@ -215,21 +215,6 @@
 	searchfields = searchfields + [field for field in[searchfield or "name", "item_code", "item_group", "item_name"]
 		if not field in searchfields]
 	searchfields = " or ".join([field + " like %(txt)s" for field in searchfields])
-<<<<<<< HEAD
-	if filters:
-		if filters.get('supplier'):
-			item_group_list = frappe.get_all('Supplier Item Group', filters = {'supplier': filters.get('supplier')}, fields = ['item_group'])
-			
-			item_groups = []
-			for i in item_group_list:
-				item_groups.append(i.item_group)
-
-			del filters['supplier']
-
-			if item_groups:
-				filters['item_group'] = ['in', item_groups]
-		
-=======
 
 	if filters and isinstance(filters, dict) and filters.get('supplier'):
 		item_group_list = frappe.get_all('Supplier Item Group',
@@ -244,7 +229,6 @@
 		if item_groups:
 			filters['item_group'] = ['in', item_groups]
 
->>>>>>> 0385ae2b
 	description_cond = ''
 	if frappe.db.count('Item', cache=True) < 50000:
 		# scan description only if items are less than 50000
