# Copyright (c) 2015, Frappe Technologies Pvt. Ltd. and Contributors
# License: GNU General Public License v3. See license.txt

from __future__ import unicode_literals
import frappe, erpnext
from frappe.utils import cint, flt, cstr
from frappe import _
import frappe.defaults
from erpnext.accounts.utils import get_fiscal_year
from erpnext.accounts.general_ledger import make_gl_entries, delete_gl_entries, process_gl_map
from erpnext.controllers.accounts_controller import AccountsController
from erpnext.stock.stock_ledger import get_valuation_rate
from erpnext.stock import get_warehouse_account_map

class QualityInspectionRequiredError(frappe.ValidationError): pass
class QualityInspectionRejectedError(frappe.ValidationError): pass
class QualityInspectionNotSubmittedError(frappe.ValidationError): pass

class StockController(AccountsController):
	def validate(self):
		super(StockController, self).validate()
		self.validate_inspection()
		self.validate_serialized_batch()

	def make_gl_entries(self, gl_entries=None, repost_future_gle=True, from_repost=False):
		if self.docstatus == 2:
			delete_gl_entries(voucher_type=self.doctype, voucher_no=self.name)

		if cint(erpnext.is_perpetual_inventory_enabled(self.company)):
			warehouse_account = get_warehouse_account_map(self.company)

			if self.docstatus==1:
				if not gl_entries:
					gl_entries = self.get_gl_entries(warehouse_account)
				make_gl_entries(gl_entries, from_repost=from_repost)

			if repost_future_gle:
				items, warehouses = self.get_items_and_warehouses()
				update_gl_entries_after(self.posting_date, self.posting_time, warehouses, items,
					warehouse_account, company=self.company)
		elif self.doctype in ['Purchase Receipt', 'Purchase Invoice'] and self.docstatus == 1:
			gl_entries = []
			gl_entries = self.get_asset_gl_entry(gl_entries)
			make_gl_entries(gl_entries, from_repost=from_repost)

	def validate_serialized_batch(self):
		from erpnext.stock.doctype.serial_no.serial_no import get_serial_nos
		for d in self.get("items"):
			if not (hasattr(d, 'serial_no') and d.serial_no and d.batch_no): continue

			serial_nos = get_serial_nos(d.serial_no)
			for serial_no_data in frappe.get_all("Serial No",
				filters={"name": ("in", serial_nos)}, fields=["batch_no", "name"]):
				if serial_no_data.batch_no != d.batch_no:
					frappe.throw(_("Row #{0}: Serial No {1} does not belong to Batch {2}")
						.format(d.idx, serial_no_data.name, d.batch_no))

	def get_gl_entries(self, warehouse_account=None, default_expense_account=None,
			default_cost_center=None):

		if not warehouse_account:
			warehouse_account = get_warehouse_account_map(self.company)

		sle_map = self.get_stock_ledger_details()
		voucher_details = self.get_voucher_details(default_expense_account, default_cost_center, sle_map)

		gl_list = []
		warehouse_with_no_account = []

		precision = frappe.get_precision("GL Entry", "debit_in_account_currency")
		for item_row in voucher_details:
			sle_list = sle_map.get(item_row.name)
			if sle_list:
				for sle in sle_list:
					if warehouse_account.get(sle.warehouse):
						# from warehouse account

						self.check_expense_account(item_row)

						# If the item does not have the allow zero valuation rate flag set
						# and ( valuation rate not mentioned in an incoming entry
						# or incoming entry not found while delivering the item),
						# try to pick valuation rate from previous sle or Item master and update in SLE
						# Otherwise, throw an exception

						if not sle.stock_value_difference and self.doctype != "Stock Reconciliation" \
							and not item_row.get("allow_zero_valuation_rate"):

							sle = self.update_stock_ledger_entries(sle)

						gl_list.append(self.get_gl_dict({
							"account": warehouse_account[sle.warehouse]["account"],
							"against": item_row.expense_account,
							"cost_center": item_row.cost_center or self.get("cost_center"),
							"remarks": self.get("remarks") or "Accounting Entry for Stock",
<<<<<<< HEAD
							"debit": flt(sle.stock_value_difference, 2),
							"project": item_row.get("project") or self.get("project") or self.get("set_project"),
=======
							"debit": flt(sle.stock_value_difference, precision),
>>>>>>> bd5b37db
							"is_opening": item_row.get("is_opening") or self.get("is_opening") or "No",
						}, warehouse_account[sle.warehouse]["account_currency"], item=item_row))

						# to target warehouse / expense account
						gl_list.append(self.get_gl_dict({
							"account": item_row.expense_account,
							"against": warehouse_account[sle.warehouse]["account"],
							"cost_center": item_row.cost_center or self.get("cost_center"),
							"remarks": self.get("remarks") or "Accounting Entry for Stock",
<<<<<<< HEAD
							"credit": flt(sle.stock_value_difference, 2),
							"project": item_row.get("project") or self.get("project") or self.get("set_project"),
=======
							"credit": flt(sle.stock_value_difference, precision),
							"project": item_row.get("project") or self.get("project"),
>>>>>>> bd5b37db
							"is_opening": item_row.get("is_opening") or self.get("is_opening") or "No"
						}, item=item_row))
					elif sle.warehouse not in warehouse_with_no_account:
						warehouse_with_no_account.append(sle.warehouse)

		if warehouse_with_no_account:
			for wh in warehouse_with_no_account:
				if frappe.db.get_value("Warehouse", wh, "company"):
					frappe.throw(_("Warehouse {0} is not linked to any account, please mention the account in  the warehouse record or set default inventory account in company {1}.").format(wh, self.company))

		return process_gl_map(gl_list)

	def update_stock_ledger_entries(self, sle):
		sle.valuation_rate = get_valuation_rate(sle.item_code, sle.warehouse,
			self.doctype, self.name, currency=self.company_currency, company=self.company)

		sle.stock_value = flt(sle.qty_after_transaction) * flt(sle.valuation_rate)
		sle.stock_value_difference = flt(sle.actual_qty) * flt(sle.valuation_rate)

		incoming_rate_field = ""
		if flt(sle.actual_qty) > 0:
			sle.incoming_rate = sle.valuation_rate
			incoming_rate_field = ", incoming_rate = %(incoming_rate)s"

		if sle.name:
			frappe.db.sql("""
				update
					`tabStock Ledger Entry`
				set
					stock_value = %(stock_value)s,
					valuation_rate = %(valuation_rate)s,
					stock_value_difference = %(stock_value_difference)s
					{0}
				where
					name = %(name)s
			""".format(incoming_rate_field), sle)  # nosec

		return sle

	def get_voucher_details(self, default_expense_account, default_cost_center, sle_map):
		if self.doctype == "Stock Reconciliation":
			reconciliation_purpose = frappe.db.get_value(self.doctype, self.name, "purpose")
			is_opening = "Yes" if reconciliation_purpose == "Opening Stock" else "No"
			details = []
			for voucher_detail_no in sle_map:
				details.append(frappe._dict({
					"name": voucher_detail_no,
					"expense_account": default_expense_account,
					"cost_center": default_cost_center,
					"is_opening": is_opening
				}))
			return details
		else:
			details = self.get("items")

			if default_expense_account or default_cost_center:
				for d in details:
					if default_expense_account and not d.get("expense_account"):
						d.expense_account = default_expense_account
					if default_cost_center and not d.get("cost_center"):
						d.cost_center = self.get("cost_center") or default_cost_center

			return details

	def get_items_and_warehouses(self):
		items, warehouses = [], []

		if hasattr(self, "items"):
			item_doclist = self.get("items")
		elif self.doctype == "Stock Reconciliation":
			import json
			item_doclist = []
			data = json.loads(self.reconciliation_json)
			for row in data[data.index(self.head_row)+1:]:
				d = frappe._dict(zip(["item_code", "warehouse", "qty", "valuation_rate"], row))
				item_doclist.append(d)

		if item_doclist:
			for d in item_doclist:
				if d.item_code and d.item_code not in items:
					items.append(d.item_code)

				if d.get("warehouse") and d.warehouse not in warehouses:
					warehouses.append(d.warehouse)

				if self.doctype == "Stock Entry":
					if d.get("s_warehouse") and d.s_warehouse not in warehouses:
						warehouses.append(d.s_warehouse)
					if d.get("t_warehouse") and d.t_warehouse not in warehouses:
						warehouses.append(d.t_warehouse)

		return items, warehouses

	def get_stock_ledger_details(self):
		stock_ledger = {}
		stock_ledger_entries = frappe.db.sql("""
			select
				name, warehouse, stock_value_difference, valuation_rate,
				voucher_detail_no, item_code, posting_date, posting_time,
				actual_qty, qty_after_transaction
			from
				`tabStock Ledger Entry`
			where
				voucher_type=%s and voucher_no=%s
		""", (self.doctype, self.name), as_dict=True)

		for sle in stock_ledger_entries:
				stock_ledger.setdefault(sle.voucher_detail_no, []).append(sle)
		return stock_ledger

	def make_batches(self, warehouse_field):
		'''Create batches if required. Called before submit'''
		for d in self.items:
			if d.get(warehouse_field) and not d.batch_no:
				has_batch_no, create_new_batch = frappe.db.get_value('Item', d.item_code, ['has_batch_no', 'create_new_batch'])
				if has_batch_no and create_new_batch:
					d.batch_no = frappe.get_doc(dict(
						doctype='Batch',
						item=d.item_code,
						supplier=getattr(self, 'supplier', None),
						reference_doctype=self.doctype,
						reference_name=self.name)).insert().name

<<<<<<< HEAD
	def make_adjustment_entry(self, expected_gle, voucher_obj):
		from erpnext.accounts.utils import get_stock_and_account_difference
		account_list = [d.account for d in expected_gle]
		acc_diff = get_stock_and_account_difference(account_list,
			expected_gle[0].posting_date, self.company)

		cost_center = self.get_company_default("cost_center")
		stock_adjustment_account = self.get_company_default("stock_adjustment_account")

		gl_entries = []
		for account, diff in acc_diff.items():
			if diff:
				gl_entries.append([
					# stock in hand account
					voucher_obj.get_gl_dict({
						"account": account,
						"against": stock_adjustment_account,
						"debit": diff,
						"remarks": "Adjustment Accounting Entry for Stock",
					}),

					# account against stock in hand
					voucher_obj.get_gl_dict({
						"account": stock_adjustment_account,
						"against": account,
						"credit": diff,
						"cost_center": self.get("cost_center") or cost_center,
						"remarks": "Adjustment Accounting Entry for Stock",
					}),
				])

		if gl_entries:
			from erpnext.accounts.general_ledger import make_gl_entries
			make_gl_entries(gl_entries)

=======
>>>>>>> bd5b37db
	def check_expense_account(self, item):
		if not item.get("expense_account"):
			frappe.throw(_("Expense or Difference account is mandatory for Item {0} as it impacts overall stock value").format(item.item_code))

		else:
			is_expense_account = frappe.db.get_value("Account",
				item.get("expense_account"), "report_type")=="Profit and Loss"
			if self.doctype not in ("Purchase Receipt", "Purchase Invoice", "Stock Reconciliation", "Stock Entry") and not is_expense_account:
				frappe.throw(_("Expense / Difference account ({0}) must be a 'Profit or Loss' account")
					.format(item.get("expense_account")))
			if is_expense_account and not item.get("cost_center") and not self.get("cost_center"):
				frappe.throw(_("{0} {1}: Cost Center is mandatory for Item {2}").format(
					_(self.doctype), self.name, item.get("item_code")))

	def get_sl_entries(self, d, args):
		sl_dict = frappe._dict({
			"item_code": d.get("item_code", None),
			"warehouse": d.get("warehouse", None),
			"posting_date": self.posting_date,
			"posting_time": self.posting_time,
			'fiscal_year': get_fiscal_year(self.posting_date, company=self.company)[0],
			"voucher_type": self.doctype,
			"voucher_no": self.name,
			"voucher_detail_no": d.name,
			"actual_qty": (self.docstatus==1 and 1 or -1)*flt(d.get("stock_qty")),
			"stock_uom": frappe.db.get_value("Item", args.get("item_code") or d.get("item_code"), "stock_uom"),
			"incoming_rate": 0,
			"company": self.company,
			"batch_no": cstr(d.get("batch_no")).strip(),
			"serial_no": d.get("serial_no"),
			"project": d.get("project") or self.get('project') or self.get('set_project'),
			"is_cancelled": self.docstatus==2 and "Yes" or "No"
		})

		if self.get("customer"):
			sl_dict.update({
				"party_type": "Customer",
				"party": self.get("customer")
			})
		elif self.get("supplier"):
			sl_dict.update({
				"party_type": "Supplier",
				"party": self.get("supplier")
			})
		elif self.get("party_type") and self.get("party"):
			sl_dict.update({
				"party_type": self.get("party_type"),
				"party": self.get("party")
			})

		sl_dict.update(args)
		return sl_dict

	def make_sl_entries(self, sl_entries, is_amended=None, allow_negative_stock=False,
			via_landed_cost_voucher=False):
		from erpnext.stock.stock_ledger import make_sl_entries
		make_sl_entries(sl_entries, is_amended, allow_negative_stock, via_landed_cost_voucher)

	def make_gl_entries_on_cancel(self, repost_future_gle=True):
		if frappe.db.sql("""select name from `tabGL Entry` where voucher_type=%s
			and voucher_no=%s""", (self.doctype, self.name)):
				self.make_gl_entries(repost_future_gle=repost_future_gle)

	def get_serialized_items(self):
		serialized_items = []
		item_codes = list(set([d.item_code for d in self.get("items")]))
		if item_codes:
			serialized_items = frappe.db.sql_list("""select name from `tabItem`
				where has_serial_no=1 and name in ({})""".format(", ".join(["%s"]*len(item_codes))),
				tuple(item_codes))

		return serialized_items

	def get_incoming_rate_for_sales_return(self, item_code, warehouse, against_document_type, against_document):
		incoming_rate = 0.0
		if against_document_type and against_document and item_code:
			incoming_rate = frappe.db.sql("""select abs(stock_value_difference / actual_qty)
				from `tabStock Ledger Entry`
				where voucher_type = %s and voucher_no = %s
					and item_code = %s limit 1""",
				(against_document_type, against_document, item_code))
			incoming_rate = incoming_rate[0][0] if incoming_rate else 0.0
		else:
			incoming_rate = get_valuation_rate(item_code, warehouse,
				self.doctype, against_document, company=self.company, currency=self.currency)

		return incoming_rate

	def validate_warehouse(self):
		from erpnext.stock.utils import validate_warehouse_company

		warehouses = list(set([d.warehouse for d in
			self.get("items") if getattr(d, "warehouse", None)]))

		for w in warehouses:
			validate_warehouse_company(w, self.company)

	def update_billing_percentage(self, update_modified=True):
		if not cint(self.get('is_return')):
			self._update_percent_field({
				"target_dt": self.doctype + " Item",
				"target_parent_dt": self.doctype,
				"target_parent_field": "per_billed",
				"target_ref_field": "received_qty" if self.doctype in ["Purchase Receipt", "Purchase Invoice"] else "qty",
				"target_field": "billed_qty",
				"name": self.name,
			}, update_modified)

		self._update_percent_field({
			"target_dt": self.doctype + " Item",
			"target_parent_dt": self.doctype,
			"target_parent_field": "per_returned",
			"target_ref_field": "received_qty" if self.doctype in ["Purchase Receipt", "Purchase Invoice"] else "qty",
			"target_field": "returned_qty",
			"name": self.name,
		}, update_modified)

		self._update_percent_field({
			"target_dt": self.doctype + " Item",
			"target_parent_dt": self.doctype,
			"target_parent_field": "per_completed",
			"target_ref_field": "received_qty" if self.doctype in ["Purchase Receipt", "Purchase Invoice"] else "qty",
			"target_field": "(billed_qty + returned_qty)",
			"name": self.name,
		}, update_modified)

	def validate_inspection(self):
		'''Checks if quality inspection is set for Items that require inspection.
		On submit, throw an exception'''
		inspection_required_fieldname = None
		if self.doctype in ["Purchase Receipt", "Purchase Invoice"]:
			inspection_required_fieldname = "inspection_required_before_purchase"
		elif self.doctype in ["Delivery Note", "Sales Invoice"]:
			inspection_required_fieldname = "inspection_required_before_delivery"

		if ((not inspection_required_fieldname and self.doctype != "Stock Entry") or
			(self.doctype == "Stock Entry" and not self.inspection_required) or
			(self.doctype in ["Sales Invoice", "Purchase Invoice"] and not self.update_stock)):
				return

		for d in self.get('items'):
			qa_required = False
			if (inspection_required_fieldname and not d.quality_inspection and
				frappe.db.get_value("Item", d.item_code, inspection_required_fieldname)):
				qa_required = True
			elif self.doctype == "Stock Entry" and not d.quality_inspection and d.t_warehouse:
				qa_required = True
			if self.docstatus == 1 and d.quality_inspection:
				qa_doc = frappe.get_doc("Quality Inspection", d.quality_inspection)
				if qa_doc.docstatus == 0:
					link = frappe.utils.get_link_to_form('Quality Inspection', d.quality_inspection)
					frappe.throw(_("Quality Inspection: {0} is not submitted for the item: {1} in row {2}").format(link, d.item_code, d.idx), QualityInspectionNotSubmittedError)

				qa_failed = any([r.status=="Rejected" for r in qa_doc.readings])
				if qa_failed:
					frappe.throw(_("Row {0}: Quality Inspection rejected for item {1}")
						.format(d.idx, d.item_code), QualityInspectionRejectedError)
			elif qa_required :
				action = frappe.get_doc('Stock Settings').action_if_quality_inspection_is_not_submitted
				if self.docstatus==1 and action == 'Stop':
					frappe.throw(_("Quality Inspection required for Item {0} to submit").format(frappe.bold(d.item_code)),
						exc=QualityInspectionRequiredError)
				else:
					frappe.msgprint(_("Create Quality Inspection for Item {0}").format(frappe.bold(d.item_code)))

	def update_blanket_order(self):
		blanket_orders = list(set([d.blanket_order for d in self.items if d.blanket_order]))
		for blanket_order in blanket_orders:
			frappe.get_doc("Blanket Order", blanket_order).update_ordered_qty()

def update_gl_entries_after(posting_date, posting_time, for_warehouses=None, for_items=None,
		warehouse_account=None, company=None):
	def _delete_gl_entries(voucher_type, voucher_no):
		frappe.db.sql("""delete from `tabGL Entry`
			where voucher_type=%s and voucher_no=%s""", (voucher_type, voucher_no))

	if not warehouse_account:
		warehouse_account = get_warehouse_account_map(company)

	future_stock_vouchers = get_future_stock_vouchers(posting_date, posting_time, for_warehouses, for_items)
	gle = get_voucherwise_gl_entries(future_stock_vouchers, posting_date)

	for voucher_type, voucher_no in future_stock_vouchers:
		existing_gle = gle.get((voucher_type, voucher_no), [])
		voucher_obj = frappe.get_doc(voucher_type, voucher_no)
		expected_gle = voucher_obj.get_gl_entries(warehouse_account)
		if expected_gle:
			if not existing_gle or not compare_existing_and_expected_gle(existing_gle, expected_gle):
				_delete_gl_entries(voucher_type, voucher_no)
				voucher_obj.make_gl_entries(gl_entries=expected_gle, repost_future_gle=False, from_repost=True)
		else:
			_delete_gl_entries(voucher_type, voucher_no)

def compare_existing_and_expected_gle(existing_gle, expected_gle):
	matched = True
	for entry in expected_gle:
		account_existed = False
		for e in existing_gle:
			if entry.account == e.account:
				account_existed = True
			if entry.account == e.account and entry.against_account == e.against_account \
					and (not entry.cost_center or not e.cost_center or entry.cost_center == e.cost_center) \
					and (entry.debit != e.debit or entry.credit != e.credit):
				matched = False
				break
		if not account_existed:
			matched = False
			break
	return matched

def get_future_stock_vouchers(posting_date, posting_time, for_warehouses=None, for_items=None):
	future_stock_vouchers = []

	values = []
	condition = ""
	if for_items:
		condition += " and item_code in ({})".format(", ".join(["%s"] * len(for_items)))
		values += for_items

	if for_warehouses:
		condition += " and warehouse in ({})".format(", ".join(["%s"] * len(for_warehouses)))
		values += for_warehouses

	for d in frappe.db.sql("""select distinct sle.voucher_type, sle.voucher_no
		from `tabStock Ledger Entry` sle
		where timestamp(sle.posting_date, sle.posting_time) >= timestamp(%s, %s) {condition}
		order by timestamp(sle.posting_date, sle.posting_time) asc, creation asc""".format(condition=condition),
		tuple([posting_date, posting_time] + values), as_dict=True):
			future_stock_vouchers.append([d.voucher_type, d.voucher_no])

	return future_stock_vouchers

def get_voucherwise_gl_entries(future_stock_vouchers, posting_date):
	gl_entries = {}
	if future_stock_vouchers:
		for d in frappe.db.sql("""select * from `tabGL Entry`
			where posting_date >= %s and voucher_no in (%s)""" %
			('%s', ', '.join(['%s']*len(future_stock_vouchers))),
			tuple([posting_date] + [d[1] for d in future_stock_vouchers]), as_dict=1):
				gl_entries.setdefault((d.voucher_type, d.voucher_no), []).append(d)

	return gl_entries<|MERGE_RESOLUTION|>--- conflicted
+++ resolved
@@ -93,12 +93,7 @@
 							"against": item_row.expense_account,
 							"cost_center": item_row.cost_center or self.get("cost_center"),
 							"remarks": self.get("remarks") or "Accounting Entry for Stock",
-<<<<<<< HEAD
-							"debit": flt(sle.stock_value_difference, 2),
-							"project": item_row.get("project") or self.get("project") or self.get("set_project"),
-=======
 							"debit": flt(sle.stock_value_difference, precision),
->>>>>>> bd5b37db
 							"is_opening": item_row.get("is_opening") or self.get("is_opening") or "No",
 						}, warehouse_account[sle.warehouse]["account_currency"], item=item_row))
 
@@ -108,13 +103,8 @@
 							"against": warehouse_account[sle.warehouse]["account"],
 							"cost_center": item_row.cost_center or self.get("cost_center"),
 							"remarks": self.get("remarks") or "Accounting Entry for Stock",
-<<<<<<< HEAD
-							"credit": flt(sle.stock_value_difference, 2),
+							"credit": flt(sle.stock_value_difference, precision),
 							"project": item_row.get("project") or self.get("project") or self.get("set_project"),
-=======
-							"credit": flt(sle.stock_value_difference, precision),
-							"project": item_row.get("project") or self.get("project"),
->>>>>>> bd5b37db
 							"is_opening": item_row.get("is_opening") or self.get("is_opening") or "No"
 						}, item=item_row))
 					elif sle.warehouse not in warehouse_with_no_account:
@@ -238,44 +228,6 @@
 						reference_doctype=self.doctype,
 						reference_name=self.name)).insert().name
 
-<<<<<<< HEAD
-	def make_adjustment_entry(self, expected_gle, voucher_obj):
-		from erpnext.accounts.utils import get_stock_and_account_difference
-		account_list = [d.account for d in expected_gle]
-		acc_diff = get_stock_and_account_difference(account_list,
-			expected_gle[0].posting_date, self.company)
-
-		cost_center = self.get_company_default("cost_center")
-		stock_adjustment_account = self.get_company_default("stock_adjustment_account")
-
-		gl_entries = []
-		for account, diff in acc_diff.items():
-			if diff:
-				gl_entries.append([
-					# stock in hand account
-					voucher_obj.get_gl_dict({
-						"account": account,
-						"against": stock_adjustment_account,
-						"debit": diff,
-						"remarks": "Adjustment Accounting Entry for Stock",
-					}),
-
-					# account against stock in hand
-					voucher_obj.get_gl_dict({
-						"account": stock_adjustment_account,
-						"against": account,
-						"credit": diff,
-						"cost_center": self.get("cost_center") or cost_center,
-						"remarks": "Adjustment Accounting Entry for Stock",
-					}),
-				])
-
-		if gl_entries:
-			from erpnext.accounts.general_ledger import make_gl_entries
-			make_gl_entries(gl_entries)
-
-=======
->>>>>>> bd5b37db
 	def check_expense_account(self, item):
 		if not item.get("expense_account"):
 			frappe.throw(_("Expense or Difference account is mandatory for Item {0} as it impacts overall stock value").format(item.item_code))
