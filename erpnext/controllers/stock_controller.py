--- conflicted
+++ resolved
@@ -227,14 +227,8 @@
 
 	def check_expense_account(self, item):
 		if not item.get("expense_account"):
-<<<<<<< HEAD
-			frappe.throw(_("Expense Account not set for Item {0}. Please set an Expense Account for the item in the Items table").format(item.item_code))
-=======
-			frappe.throw(_("Row #{0}: Expense Account not set for Item {1}. Please set an Expense \
-				Account in the Items table").format(item.idx, frappe.bold(item.item_code)),
-				title=_("Expense Account Missing"))
->>>>>>> 7af7bb83
-
+			frappe.throw(_("Row #{0}: Expense Account not set for Item {1}. Please set an Expense Account in the Items table")
+				.format(item.idx, frappe.bold(item.item_code)), title=_("Expense Account Missing"))
 		else:
 			is_expense_account = frappe.db.get_value("Account",
 				item.get("expense_account"), "report_type")=="Profit and Loss"
