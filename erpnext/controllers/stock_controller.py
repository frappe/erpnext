--- conflicted
+++ resolved
@@ -96,14 +96,9 @@
 		return process_gl_map(gl_list)
 
 	def update_stock_ledger_entries(self, sle):
-<<<<<<< HEAD
-		sle.valuation_rate = get_valuation_rate(sle.item_code, sle.warehouse,
-			sle.voucher_type, sle.voucher_no)
-=======
 		sle.valuation_rate = get_valuation_rate(sle.item_code, sle.warehouse, 
 			self.doctype, self.name)
 
->>>>>>> efd5eadf
 		sle.stock_value = flt(sle.qty_after_transaction) * flt(sle.valuation_rate)
 		sle.stock_value_difference = flt(sle.actual_qty) * flt(sle.valuation_rate)
 		
