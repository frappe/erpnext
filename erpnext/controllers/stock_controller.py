# Copyright (c) 2015, Frappe Technologies Pvt. Ltd. and Contributors
# License: GNU General Public License v3. See license.txt

import json
from collections import defaultdict
from typing import List, Tuple

import frappe
from frappe import _
from frappe.utils import cint, cstr, flt, get_link_to_form, getdate

import erpnext
from erpnext.accounts.general_ledger import (
	make_gl_entries,
	make_reverse_gl_entries,
	process_gl_map,
)
from erpnext.accounts.utils import get_fiscal_year
from erpnext.controllers.accounts_controller import AccountsController
from erpnext.stock import get_warehouse_account_map
from erpnext.stock.stock_ledger import get_items_to_be_repost


class QualityInspectionRequiredError(frappe.ValidationError): pass
class QualityInspectionRejectedError(frappe.ValidationError): pass
class QualityInspectionNotSubmittedError(frappe.ValidationError): pass

class StockController(AccountsController):
	def validate(self):
		super(StockController, self).validate()
		if not self.get('is_return'):
			self.validate_inspection()
		self.validate_serialized_batch()
		self.clean_serial_nos()
		self.validate_customer_provided_item()
		self.set_rate_of_stock_uom()
		self.validate_internal_transfer()
		self.validate_putaway_capacity()

	def make_gl_entries(self, gl_entries=None, from_repost=False):
		if self.docstatus == 2:
			make_reverse_gl_entries(voucher_type=self.doctype, voucher_no=self.name)

		provisional_accounting_for_non_stock_items = \
			cint(frappe.db.get_value('Company', self.company, 'enable_provisional_accounting_for_non_stock_items'))

		if cint(erpnext.is_perpetual_inventory_enabled(self.company)) or provisional_accounting_for_non_stock_items:
			warehouse_account = get_warehouse_account_map(self.company)

			if self.docstatus==1:
				if not gl_entries:
					gl_entries = self.get_gl_entries(warehouse_account)
				make_gl_entries(gl_entries, from_repost=from_repost)

		elif self.doctype in ['Purchase Receipt', 'Purchase Invoice'] and self.docstatus == 1:
			gl_entries = []
			gl_entries = self.get_asset_gl_entry(gl_entries)
			make_gl_entries(gl_entries, from_repost=from_repost)

	def validate_serialized_batch(self):
		from erpnext.stock.doctype.serial_no.serial_no import get_serial_nos
		for d in self.get("items"):
			if hasattr(d, 'serial_no') and hasattr(d, 'batch_no') and d.serial_no and d.batch_no:
				serial_nos = frappe.get_all("Serial No",
					fields=["batch_no", "name", "warehouse"],
					filters={
						"name": ("in", get_serial_nos(d.serial_no))
					}
				)

				for row in serial_nos:
					if row.warehouse and row.batch_no != d.batch_no:
						frappe.throw(_("Row #{0}: Serial No {1} does not belong to Batch {2}")
							.format(d.idx, row.name, d.batch_no))

			if flt(d.qty) > 0.0 and d.get("batch_no") and self.get("posting_date") and self.docstatus < 2:
				expiry_date = frappe.get_cached_value("Batch", d.get("batch_no"), "expiry_date")

				if expiry_date and getdate(expiry_date) < getdate(self.posting_date):
					frappe.throw(_("Row #{0}: The batch {1} has already expired.")
						.format(d.idx, get_link_to_form("Batch", d.get("batch_no"))))

	def clean_serial_nos(self):
		from erpnext.stock.doctype.serial_no.serial_no import clean_serial_no_string

		for row in self.get("items"):
			if hasattr(row, "serial_no") and row.serial_no:
				# remove extra whitespace and store one serial no on each line
				row.serial_no = clean_serial_no_string(row.serial_no)

		for row in self.get('packed_items') or []:
			if hasattr(row, "serial_no") and row.serial_no:
				# remove extra whitespace and store one serial no on each line
				row.serial_no = clean_serial_no_string(row.serial_no)

	def get_gl_entries(self, warehouse_account=None, default_expense_account=None,
			default_cost_center=None):

		if not warehouse_account:
			warehouse_account = get_warehouse_account_map(self.company)

		sle_map = self.get_stock_ledger_details()
		voucher_details = self.get_voucher_details(default_expense_account, default_cost_center, sle_map)

		gl_list = []
		warehouse_with_no_account = []
		precision = self.get_debit_field_precision()
		for item_row in voucher_details:

			sle_list = sle_map.get(item_row.name)
			if sle_list:
				for sle in sle_list:
					if warehouse_account.get(sle.warehouse):
						# from warehouse account

						self.check_expense_account(item_row)

						# expense account/ target_warehouse / source_warehouse
						if item_row.get('target_warehouse'):
							warehouse = item_row.get('target_warehouse')
							expense_account = warehouse_account[warehouse]["account"]
						else:
							expense_account = item_row.expense_account

						gl_list.append(self.get_gl_dict({
							"account": warehouse_account[sle.warehouse]["account"],
							"against": expense_account,
							"cost_center": item_row.cost_center,
							"project": item_row.project or self.get('project'),
							"remarks": self.get("remarks") or _("Accounting Entry for Stock"),
							"debit": flt(sle.stock_value_difference, precision),
							"is_opening": item_row.get("is_opening") or self.get("is_opening") or "No",
						}, warehouse_account[sle.warehouse]["account_currency"], item=item_row))

						gl_list.append(self.get_gl_dict({
							"account": expense_account,
							"against": warehouse_account[sle.warehouse]["account"],
							"cost_center": item_row.cost_center,
							"remarks": self.get("remarks") or _("Accounting Entry for Stock"),
							"credit": flt(sle.stock_value_difference, precision),
							"project": item_row.get("project") or self.get("project"),
							"is_opening": item_row.get("is_opening") or self.get("is_opening") or "No"
						}, item=item_row))
					elif sle.warehouse not in warehouse_with_no_account:
						warehouse_with_no_account.append(sle.warehouse)

		if warehouse_with_no_account:
			for wh in warehouse_with_no_account:
				if frappe.db.get_value("Warehouse", wh, "company"):
					frappe.throw(_("Warehouse {0} is not linked to any account, please mention the account in the warehouse record or set default inventory account in company {1}.").format(wh, self.company))

		return process_gl_map(gl_list, precision=precision)

	def get_debit_field_precision(self):
		if not frappe.flags.debit_field_precision:
			frappe.flags.debit_field_precision = frappe.get_precision("GL Entry", "debit_in_account_currency")

		return frappe.flags.debit_field_precision

<<<<<<< HEAD
	def update_stock_ledger_entries(self, sle):
		sle.valuation_rate = get_valuation_rate(sle.item_code, sle.warehouse,
			self.doctype, self.name, currency=self.company_currency,
			company=self.company, batch_no=sle.get("batch_no"))

		sle.stock_value = flt(sle.qty_after_transaction) * flt(sle.valuation_rate)
		sle.stock_value_difference = flt(sle.actual_qty) * flt(sle.valuation_rate)

		if sle.name:
			frappe.db.sql("""
				update
					`tabStock Ledger Entry`
				set
					stock_value = %(stock_value)s,
					valuation_rate = %(valuation_rate)s,
					stock_value_difference = %(stock_value_difference)s
				where
					name = %(name)s""", (sle))

		return sle

=======
>>>>>>> a0d163eb
	def get_voucher_details(self, default_expense_account, default_cost_center, sle_map):
		if self.doctype == "Stock Reconciliation":
			reconciliation_purpose = frappe.db.get_value(self.doctype, self.name, "purpose")
			is_opening = "Yes" if reconciliation_purpose == "Opening Stock" else "No"
			details = []
			for voucher_detail_no in sle_map:
				details.append(frappe._dict({
					"name": voucher_detail_no,
					"expense_account": default_expense_account,
					"cost_center": default_cost_center,
					"is_opening": is_opening
				}))
			return details
		else:
			details = self.get("items")

			if default_expense_account or default_cost_center:
				for d in details:
					if default_expense_account and not d.get("expense_account"):
						d.expense_account = default_expense_account
					if default_cost_center and not d.get("cost_center"):
						d.cost_center = default_cost_center

			return details

	def get_items_and_warehouses(self) -> Tuple[List[str], List[str]]:
		"""Get list of items and warehouses affected by a transaction"""

		if not (hasattr(self, "items") or hasattr(self, "packed_items")):
			return [], []

		item_rows = (self.get("items") or []) + (self.get("packed_items") or [])

		items = {d.item_code for d in item_rows if d.item_code}

		warehouses = set()
		for d in item_rows:
			if d.get("warehouse"):
				warehouses.add(d.warehouse)

			if self.doctype == "Stock Entry":
				if d.get("s_warehouse"):
					warehouses.add(d.s_warehouse)
				if d.get("t_warehouse"):
					warehouses.add(d.t_warehouse)

		return list(items), list(warehouses)

	def get_stock_ledger_details(self):
		stock_ledger = {}
		stock_ledger_entries = frappe.db.sql("""
			select
				name, warehouse, stock_value_difference, valuation_rate,
				voucher_detail_no, item_code, posting_date, posting_time,
				actual_qty, qty_after_transaction
			from
				`tabStock Ledger Entry`
			where
				voucher_type=%s and voucher_no=%s and is_cancelled = 0
		""", (self.doctype, self.name), as_dict=True)

		for sle in stock_ledger_entries:
			stock_ledger.setdefault(sle.voucher_detail_no, []).append(sle)
		return stock_ledger

	def make_batches(self, warehouse_field):
		'''Create batches if required. Called before submit'''
		for d in self.items:
			if d.get(warehouse_field) and not d.batch_no:
				has_batch_no, create_new_batch = frappe.db.get_value('Item', d.item_code, ['has_batch_no', 'create_new_batch'])
				if has_batch_no and create_new_batch:
					d.batch_no = frappe.get_doc(dict(
						doctype='Batch',
						item=d.item_code,
						supplier=getattr(self, 'supplier', None),
						reference_doctype=self.doctype,
						reference_name=self.name)).insert().name

	def check_expense_account(self, item):
		if not item.get("expense_account"):
			msg = _("Please set an Expense Account in the Items table")
			frappe.throw(_("Row #{0}: Expense Account not set for the Item {1}. {2}")
				.format(item.idx, frappe.bold(item.item_code), msg), title=_("Expense Account Missing"))

		else:
			is_expense_account = frappe.get_cached_value("Account",
				item.get("expense_account"), "report_type")=="Profit and Loss"
			if self.doctype not in ("Purchase Receipt", "Purchase Invoice", "Stock Reconciliation", "Stock Entry") and not is_expense_account:
				frappe.throw(_("Expense / Difference account ({0}) must be a 'Profit or Loss' account")
					.format(item.get("expense_account")))
			if is_expense_account and not item.get("cost_center"):
				frappe.throw(_("{0} {1}: Cost Center is mandatory for Item {2}").format(
					_(self.doctype), self.name, item.get("item_code")))

	def delete_auto_created_batches(self):
		for d in self.items:
			if not d.batch_no: continue

			frappe.db.set_value("Serial No", {"batch_no": d.batch_no, "status": "Inactive"}, "batch_no", None)

			d.batch_no = None
			d.db_set("batch_no", None)

		for data in frappe.get_all("Batch",
			{'reference_name': self.name, 'reference_doctype': self.doctype}):
			frappe.delete_doc("Batch", data.name)

	def get_sl_entries(self, d, args):
		sl_dict = frappe._dict({
			"item_code": d.get("item_code", None),
			"warehouse": d.get("warehouse", None),
			"posting_date": self.posting_date,
			"posting_time": self.posting_time,
			'fiscal_year': get_fiscal_year(self.posting_date, company=self.company)[0],
			"voucher_type": self.doctype,
			"voucher_no": self.name,
			"voucher_detail_no": d.name,
			"actual_qty": (self.docstatus==1 and 1 or -1)*flt(d.get("stock_qty")),
			"stock_uom": frappe.db.get_value("Item", args.get("item_code") or d.get("item_code"), "stock_uom"),
			"incoming_rate": 0,
			"company": self.company,
			"batch_no": cstr(d.get("batch_no")).strip(),
			"serial_no": d.get("serial_no"),
			"project": d.get("project") or self.get('project'),
			"is_cancelled": 1 if self.docstatus==2 else 0
		})

		sl_dict.update(args)
		return sl_dict

	def make_sl_entries(self, sl_entries, allow_negative_stock=False,
			via_landed_cost_voucher=False):
		from erpnext.stock.stock_ledger import make_sl_entries
		make_sl_entries(sl_entries, allow_negative_stock, via_landed_cost_voucher)

	def make_gl_entries_on_cancel(self):
		if frappe.db.sql("""select name from `tabGL Entry` where voucher_type=%s
			and voucher_no=%s""", (self.doctype, self.name)):
				self.make_gl_entries()

	def get_serialized_items(self):
		serialized_items = []
		item_codes = list(set(d.item_code for d in self.get("items")))
		if item_codes:
			serialized_items = frappe.db.sql_list("""select name from `tabItem`
				where has_serial_no=1 and name in ({})""".format(", ".join(["%s"]*len(item_codes))),
				tuple(item_codes))

		return serialized_items

	def validate_warehouse(self):
		from erpnext.stock.utils import validate_disabled_warehouse, validate_warehouse_company

		warehouses = list(set(d.warehouse for d in
			self.get("items") if getattr(d, "warehouse", None)))

		target_warehouses = list(set([d.target_warehouse for d in
			self.get("items") if getattr(d, "target_warehouse", None)]))

		warehouses.extend(target_warehouses)

		from_warehouse = list(set([d.from_warehouse for d in
			self.get("items") if getattr(d, "from_warehouse", None)]))

		warehouses.extend(from_warehouse)

		for w in warehouses:
			validate_disabled_warehouse(w)
			validate_warehouse_company(w, self.company)

	def update_billing_percentage(self, update_modified=True):
		target_ref_field = "amount"
		if self.doctype == "Delivery Note":
			target_ref_field = "amount - (returned_qty * rate)"

		self._update_percent_field({
			"target_dt": self.doctype + " Item",
			"target_parent_dt": self.doctype,
			"target_parent_field": "per_billed",
			"target_ref_field": target_ref_field,
			"target_field": "billed_amt",
			"name": self.name,
		}, update_modified)

	def validate_inspection(self):
		"""Checks if quality inspection is set/ is valid for Items that require inspection."""
		inspection_fieldname_map = {
			"Purchase Receipt": "inspection_required_before_purchase",
			"Purchase Invoice": "inspection_required_before_purchase",
			"Sales Invoice": "inspection_required_before_delivery",
			"Delivery Note": "inspection_required_before_delivery"
		}
		inspection_required_fieldname = inspection_fieldname_map.get(self.doctype)

		# return if inspection is not required on document level
		if ((not inspection_required_fieldname and self.doctype != "Stock Entry") or
			(self.doctype == "Stock Entry" and not self.inspection_required) or
			(self.doctype in ["Sales Invoice", "Purchase Invoice"] and not self.update_stock)):
				return

		for row in self.get('items'):
			qi_required = False
			if (inspection_required_fieldname and frappe.db.get_value("Item", row.item_code, inspection_required_fieldname)):
				qi_required = True
			elif self.doctype == "Stock Entry" and row.t_warehouse:
				qi_required = True # inward stock needs inspection

			if qi_required: # validate row only if inspection is required on item level
				self.validate_qi_presence(row)
				if self.docstatus == 1:
					self.validate_qi_submission(row)
					self.validate_qi_rejection(row)

	def validate_qi_presence(self, row):
		"""Check if QI is present on row level. Warn on save and stop on submit if missing."""
		if not row.quality_inspection:
			msg = f"Row #{row.idx}: Quality Inspection is required for Item {frappe.bold(row.item_code)}"
			if self.docstatus == 1:
				frappe.throw(_(msg), title=_("Inspection Required"), exc=QualityInspectionRequiredError)
			else:
				frappe.msgprint(_(msg), title=_("Inspection Required"), indicator="blue")

	def validate_qi_submission(self, row):
		"""Check if QI is submitted on row level, during submission"""
		action = frappe.db.get_single_value("Stock Settings", "action_if_quality_inspection_is_not_submitted")
		qa_docstatus = frappe.db.get_value("Quality Inspection", row.quality_inspection, "docstatus")

		if not qa_docstatus == 1:
			link = frappe.utils.get_link_to_form('Quality Inspection', row.quality_inspection)
			msg = f"Row #{row.idx}: Quality Inspection {link} is not submitted for the item: {row.item_code}"
			if action == "Stop":
				frappe.throw(_(msg), title=_("Inspection Submission"), exc=QualityInspectionNotSubmittedError)
			else:
				frappe.msgprint(_(msg), alert=True, indicator="orange")

	def validate_qi_rejection(self, row):
		"""Check if QI is rejected on row level, during submission"""
		action = frappe.db.get_single_value("Stock Settings", "action_if_quality_inspection_is_rejected")
		qa_status = frappe.db.get_value("Quality Inspection", row.quality_inspection, "status")

		if qa_status == "Rejected":
			link = frappe.utils.get_link_to_form('Quality Inspection', row.quality_inspection)
			msg = f"Row #{row.idx}: Quality Inspection {link} was rejected for item {row.item_code}"
			if action == "Stop":
				frappe.throw(_(msg), title=_("Inspection Rejected"), exc=QualityInspectionRejectedError)
			else:
				frappe.msgprint(_(msg), alert=True, indicator="orange")

	def update_blanket_order(self):
		blanket_orders = list(set([d.blanket_order for d in self.items if d.blanket_order]))
		for blanket_order in blanket_orders:
			frappe.get_doc("Blanket Order", blanket_order).update_ordered_qty()

	def validate_customer_provided_item(self):
		for d in self.get('items'):
			# Customer Provided parts will have zero valuation rate
			if frappe.db.get_value('Item', d.item_code, 'is_customer_provided_item'):
				d.allow_zero_valuation_rate = 1

	def set_rate_of_stock_uom(self):
		if self.doctype in ["Purchase Receipt", "Purchase Invoice", "Purchase Order", "Sales Invoice", "Sales Order", "Delivery Note", "Quotation"]:
			for d in self.get("items"):
				d.stock_uom_rate = d.rate / (d.conversion_factor or 1)

	def validate_internal_transfer(self):
		if self.doctype in ('Sales Invoice', 'Delivery Note', 'Purchase Invoice', 'Purchase Receipt') \
			and self.is_internal_transfer():
			self.validate_in_transit_warehouses()
			self.validate_multi_currency()
			self.validate_packed_items()

	def validate_in_transit_warehouses(self):
		if (self.doctype == 'Sales Invoice' and self.get('update_stock')) or self.doctype == 'Delivery Note':
			for item in self.get('items'):
				if not item.target_warehouse:
					frappe.throw(_("Row {0}: Target Warehouse is mandatory for internal transfers").format(item.idx))

		if (self.doctype == 'Purchase Invoice' and self.get('update_stock')) or self.doctype == 'Purchase Receipt':
			for item in self.get('items'):
				if not item.from_warehouse:
					frappe.throw(_("Row {0}: From Warehouse is mandatory for internal transfers").format(item.idx))

	def validate_multi_currency(self):
		if self.currency != self.company_currency:
			frappe.throw(_("Internal transfers can only be done in company's default currency"))

	def validate_packed_items(self):
		if self.doctype in ('Sales Invoice', 'Delivery Note Item') and self.get('packed_items'):
			frappe.throw(_("Packed Items cannot be transferred internally"))

	def validate_putaway_capacity(self):
		# if over receipt is attempted while 'apply putaway rule' is disabled
		# and if rule was applied on the transaction, validate it.
		from erpnext.stock.doctype.putaway_rule.putaway_rule import get_available_putaway_capacity
		valid_doctype = self.doctype in ("Purchase Receipt", "Stock Entry", "Purchase Invoice",
			"Stock Reconciliation")

		if self.doctype == "Purchase Invoice" and self.get("update_stock") == 0:
			valid_doctype = False

		if valid_doctype:
			rule_map = defaultdict(dict)
			for item in self.get("items"):
				warehouse_field = "t_warehouse" if self.doctype == "Stock Entry" else "warehouse"
				rule = frappe.db.get_value("Putaway Rule",
					{
						"item_code": item.get("item_code"),
						"warehouse": item.get(warehouse_field)
					},
					["name", "disable"], as_dict=True)
				if rule:
					if rule.get("disabled"): continue # dont validate for disabled rule

					if self.doctype == "Stock Reconciliation":
						stock_qty = flt(item.qty)
					else:
						stock_qty = flt(item.transfer_qty) if self.doctype == "Stock Entry" else flt(item.stock_qty)

					rule_name = rule.get("name")
					if not rule_map[rule_name]:
						rule_map[rule_name]["warehouse"] = item.get(warehouse_field)
						rule_map[rule_name]["item"] = item.get("item_code")
						rule_map[rule_name]["qty_put"] = 0
						rule_map[rule_name]["capacity"] = get_available_putaway_capacity(rule_name)
					rule_map[rule_name]["qty_put"] += flt(stock_qty)

			for rule, values in rule_map.items():
				if flt(values["qty_put"]) > flt(values["capacity"]):
					message = self.prepare_over_receipt_message(rule, values)
					frappe.throw(msg=message, title=_("Over Receipt"))

	def prepare_over_receipt_message(self, rule, values):
		message = _("{0} qty of Item {1} is being received into Warehouse {2} with capacity {3}.") \
			.format(
				frappe.bold(values["qty_put"]), frappe.bold(values["item"]),
				frappe.bold(values["warehouse"]), frappe.bold(values["capacity"])
			)
		message += "<br><br>"
		rule_link = frappe.utils.get_link_to_form("Putaway Rule", rule)
		message += _("Please adjust the qty or edit {0} to proceed.").format(rule_link)
		return message

	def repost_future_sle_and_gle(self):
		args = frappe._dict({
			"posting_date": self.posting_date,
			"posting_time": self.posting_time,
			"voucher_type": self.doctype,
			"voucher_no": self.name,
			"company": self.company
		})
		if future_sle_exists(args):
			item_based_reposting =  cint(frappe.db.get_single_value("Stock Reposting Settings", "item_based_reposting"))
			if item_based_reposting:
				create_item_wise_repost_entries(voucher_type=self.doctype, voucher_no=self.name)
			else:
				create_repost_item_valuation_entry(args)


@frappe.whitelist()
def make_quality_inspections(doctype, docname, items):
	if isinstance(items, str):
		items = json.loads(items)

	inspections = []
	for item in items:
		if flt(item.get("sample_size")) > flt(item.get("qty")):
			frappe.throw(_("{item_name}'s Sample Size ({sample_size}) cannot be greater than the Accepted Quantity ({accepted_quantity})").format(
				item_name=item.get("item_name"),
				sample_size=item.get("sample_size"),
				accepted_quantity=item.get("qty")
			))

		quality_inspection = frappe.get_doc({
			"doctype": "Quality Inspection",
			"inspection_type": "Incoming",
			"inspected_by": frappe.session.user,
			"reference_type": doctype,
			"reference_name": docname,
			"item_code": item.get("item_code"),
			"description": item.get("description"),
			"sample_size": flt(item.get("sample_size")),
			"item_serial_no": item.get("serial_no").split("\n")[0] if item.get("serial_no") else None,
			"batch_no": item.get("batch_no")
		}).insert()
		quality_inspection.save()
		inspections.append(quality_inspection.name)

	return inspections

def is_reposting_pending():
	return frappe.db.exists("Repost Item Valuation",
		{'docstatus': 1, 'status': ['in', ['Queued','In Progress']]})

def future_sle_exists(args, sl_entries=None):
	key = (args.voucher_type, args.voucher_no)

	if validate_future_sle_not_exists(args, key, sl_entries):
		return False
	elif get_cached_data(args, key):
		return True

	if not sl_entries:
		sl_entries = get_sle_entries_against_voucher(args)
		if not sl_entries:
			return

	or_conditions = get_conditions_to_validate_future_sle(sl_entries)

	data = frappe.db.sql("""
		select item_code, warehouse, count(name) as total_row
		from `tabStock Ledger Entry` force index (item_warehouse)
		where
			({})
			and timestamp(posting_date, posting_time)
				>= timestamp(%(posting_date)s, %(posting_time)s)
			and voucher_no != %(voucher_no)s
			and is_cancelled = 0
		GROUP BY
			item_code, warehouse
		""".format(" or ".join(or_conditions)), args, as_dict=1)

	for d in data:
		frappe.local.future_sle[key][(d.item_code, d.warehouse)] = d.total_row

	return len(data)

def validate_future_sle_not_exists(args, key, sl_entries=None):
	item_key = ''
	if args.get('item_code'):
		item_key = (args.get('item_code'), args.get('warehouse'))

	if not sl_entries and hasattr(frappe.local, 'future_sle'):
		if (not frappe.local.future_sle.get(key) or
			(item_key and item_key not in frappe.local.future_sle.get(key))):
			return True

def get_cached_data(args, key):
	if not hasattr(frappe.local, 'future_sle'):
		frappe.local.future_sle = {}

	if key not in frappe.local.future_sle:
		frappe.local.future_sle[key] = frappe._dict({})

	if args.get('item_code'):
		item_key = (args.get('item_code'), args.get('warehouse'))
		count = frappe.local.future_sle[key].get(item_key)

		return True if (count or count == 0) else False
	else:
		return frappe.local.future_sle[key]

def get_sle_entries_against_voucher(args):
	return frappe.get_all("Stock Ledger Entry",
		filters={"voucher_type": args.voucher_type, "voucher_no": args.voucher_no},
		fields=["item_code", "warehouse"],
		order_by="creation asc")

def get_conditions_to_validate_future_sle(sl_entries):
	conditions_map = {}
	for entry in sl_entries:
		key = (entry.warehouse, 'item_code')
		batch_no = entry.get('batch_no')
		if batch_no and frappe.db.get_value('Batch', batch_no, "use_batchwise_valuation", cache=True):
			key = (entry.warehouse, 'batch_no')

		if key not in conditions_map:
			conditions_map[key] = set()

		conditions_map[key].add(entry.get(key[1]))

	or_conditions = []
	for key, items in conditions_map.items():
		or_conditions.append(
			f"""warehouse = {frappe.db.escape(key[0])}
				and {key[1]} in ({', '.join(frappe.db.escape(item) for item in items)})""")

	return or_conditions

def create_repost_item_valuation_entry(args):
	args = frappe._dict(args)
	repost_entry = frappe.new_doc("Repost Item Valuation")
	repost_entry.based_on = args.based_on
	if not args.based_on:
		repost_entry.based_on = 'Transaction' if args.voucher_no else "Item and Warehouse"
	repost_entry.voucher_type = args.voucher_type
	repost_entry.voucher_no = args.voucher_no
	repost_entry.item_code = args.item_code
	repost_entry.warehouse = args.warehouse
	repost_entry.posting_date = args.posting_date
	repost_entry.posting_time = args.posting_time
	repost_entry.company = args.company
	repost_entry.allow_zero_rate = args.allow_zero_rate
	repost_entry.flags.ignore_links = True
	repost_entry.flags.ignore_permissions = True
	repost_entry.save()
	repost_entry.submit()


def create_item_wise_repost_entries(voucher_type, voucher_no, allow_zero_rate=False):
	"""Using a voucher create repost item valuation records for all item-warehouse pairs."""

	stock_ledger_entries = get_items_to_be_repost(voucher_type, voucher_no)

	distinct_item_warehouses = set()
	repost_entries = []

	for sle in stock_ledger_entries:
		item_wh = (sle.item_code, sle.warehouse)
		if item_wh in distinct_item_warehouses:
			continue
		distinct_item_warehouses.add(item_wh)

		repost_entry = frappe.new_doc("Repost Item Valuation")
		repost_entry.based_on = "Item and Warehouse"
		repost_entry.voucher_type = voucher_type
		repost_entry.voucher_no = voucher_no

		repost_entry.item_code = sle.item_code
		repost_entry.warehouse = sle.warehouse
		repost_entry.posting_date = sle.posting_date
		repost_entry.posting_time = sle.posting_time
		repost_entry.allow_zero_rate = allow_zero_rate
		repost_entry.flags.ignore_links = True
		repost_entry.flags.ignore_permissions = True
		repost_entry.submit()
		repost_entries.append(repost_entry)

	return repost_entries<|MERGE_RESOLUTION|>--- conflicted
+++ resolved
@@ -157,30 +157,6 @@
 
 		return frappe.flags.debit_field_precision
 
-<<<<<<< HEAD
-	def update_stock_ledger_entries(self, sle):
-		sle.valuation_rate = get_valuation_rate(sle.item_code, sle.warehouse,
-			self.doctype, self.name, currency=self.company_currency,
-			company=self.company, batch_no=sle.get("batch_no"))
-
-		sle.stock_value = flt(sle.qty_after_transaction) * flt(sle.valuation_rate)
-		sle.stock_value_difference = flt(sle.actual_qty) * flt(sle.valuation_rate)
-
-		if sle.name:
-			frappe.db.sql("""
-				update
-					`tabStock Ledger Entry`
-				set
-					stock_value = %(stock_value)s,
-					valuation_rate = %(valuation_rate)s,
-					stock_value_difference = %(stock_value_difference)s
-				where
-					name = %(name)s""", (sle))
-
-		return sle
-
-=======
->>>>>>> a0d163eb
 	def get_voucher_details(self, default_expense_account, default_cost_center, sle_map):
 		if self.doctype == "Stock Reconciliation":
 			reconciliation_purpose = frappe.db.get_value(self.doctype, self.name, "purpose")
