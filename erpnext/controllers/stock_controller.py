# Copyright (c) 2015, Frappe Technologies Pvt. Ltd. and Contributors
# License: GNU General Public License v3. See license.txt

from __future__ import unicode_literals
import frappe, erpnext
from frappe.utils import cint, flt, cstr, get_link_to_form, today, getdate
from frappe import _
import frappe.defaults
from collections import defaultdict
from erpnext.accounts.utils import get_fiscal_year, check_if_stock_and_account_balance_synced
from erpnext.accounts.general_ledger import make_gl_entries, make_reverse_gl_entries, process_gl_map
from erpnext.controllers.accounts_controller import AccountsController
from erpnext.stock.stock_ledger import get_valuation_rate
from erpnext.stock import get_warehouse_account_map

class QualityInspectionRequiredError(frappe.ValidationError): pass
class QualityInspectionRejectedError(frappe.ValidationError): pass
class QualityInspectionNotSubmittedError(frappe.ValidationError): pass

class StockController(AccountsController):
	def validate(self):
		super(StockController, self).validate()
		if not self.get('is_return'):
			self.validate_inspection()
		self.validate_serialized_batch()
		self.validate_customer_provided_item()
<<<<<<< HEAD
		self.validate_internal_transfer()
=======
		self.validate_putaway_capacity()
>>>>>>> 16bcd01f

	def make_gl_entries(self, gl_entries=None, from_repost=False):
		if self.docstatus == 2:
			make_reverse_gl_entries(voucher_type=self.doctype, voucher_no=self.name)

		if cint(erpnext.is_perpetual_inventory_enabled(self.company)):
			warehouse_account = get_warehouse_account_map(self.company)

			if self.docstatus==1:
				if not gl_entries:
					gl_entries = self.get_gl_entries(warehouse_account)
				make_gl_entries(gl_entries, from_repost=from_repost)

		elif self.doctype in ['Purchase Receipt', 'Purchase Invoice'] and self.docstatus == 1:
			gl_entries = []
			gl_entries = self.get_asset_gl_entry(gl_entries)
			make_gl_entries(gl_entries, from_repost=from_repost)

	def validate_serialized_batch(self):
		from erpnext.stock.doctype.serial_no.serial_no import get_serial_nos
		for d in self.get("items"):
			if hasattr(d, 'serial_no') and hasattr(d, 'batch_no') and d.serial_no and d.batch_no:
				serial_nos = get_serial_nos(d.serial_no)
				for serial_no_data in frappe.get_all("Serial No",
					filters={"name": ("in", serial_nos)}, fields=["batch_no", "name"]):
					if serial_no_data.batch_no != d.batch_no:
						frappe.throw(_("Row #{0}: Serial No {1} does not belong to Batch {2}")
							.format(d.idx, serial_no_data.name, d.batch_no))

			if flt(d.qty) > 0.0 and d.get("batch_no") and self.get("posting_date") and self.docstatus < 2:
				expiry_date = frappe.get_cached_value("Batch", d.get("batch_no"), "expiry_date")

				if expiry_date and getdate(expiry_date) < getdate(self.posting_date):
					frappe.throw(_("Row #{0}: The batch {1} has already expired.")
						.format(d.idx, get_link_to_form("Batch", d.get("batch_no"))))

	def get_gl_entries(self, warehouse_account=None, default_expense_account=None,
			default_cost_center=None):

		if not warehouse_account:
			warehouse_account = get_warehouse_account_map(self.company)

		sle_map = self.get_stock_ledger_details()
		voucher_details = self.get_voucher_details(default_expense_account, default_cost_center, sle_map)

		gl_list = []
		warehouse_with_no_account = []
		precision = frappe.get_precision("GL Entry", "debit_in_account_currency")
		for item_row in voucher_details:

			sle_list = sle_map.get(item_row.name)
			if sle_list:
				for sle in sle_list:
					if warehouse_account.get(sle.warehouse):
						# from warehouse account

						self.check_expense_account(item_row)

						# If the item does not have the allow zero valuation rate flag set
						# and ( valuation rate not mentioned in an incoming entry
						# or incoming entry not found while delivering the item),
						# try to pick valuation rate from previous sle or Item master and update in SLE
						# Otherwise, throw an exception

						if not sle.stock_value_difference and self.doctype != "Stock Reconciliation" \
							and not item_row.get("allow_zero_valuation_rate"):

							sle = self.update_stock_ledger_entries(sle)

						# expense account/ target_warehouse / source_warehouse
						if item_row.get('target_warehouse'):
							warehouse = item_row.get('target_warehouse')
							expense_account = warehouse_account[warehouse]["account"]
						else:
							expense_account = item_row.expense_account

						gl_list.append(self.get_gl_dict({
							"account": warehouse_account[sle.warehouse]["account"],
							"against": expense_account,
							"cost_center": item_row.cost_center,
							"project": item_row.project or self.get('project'),
							"remarks": self.get("remarks") or "Accounting Entry for Stock",
							"debit": flt(sle.stock_value_difference, precision),
							"is_opening": item_row.get("is_opening") or self.get("is_opening") or "No",
						}, warehouse_account[sle.warehouse]["account_currency"], item=item_row))

						gl_list.append(self.get_gl_dict({
							"account": expense_account,
							"against": warehouse_account[sle.warehouse]["account"],
							"cost_center": item_row.cost_center,
							"project": item_row.project or self.get('project'),
							"remarks": self.get("remarks") or "Accounting Entry for Stock",
							"credit": flt(sle.stock_value_difference, precision),
							"project": item_row.get("project") or self.get("project"),
							"is_opening": item_row.get("is_opening") or self.get("is_opening") or "No"
						}, item=item_row))
					elif sle.warehouse not in warehouse_with_no_account:
						warehouse_with_no_account.append(sle.warehouse)

		if warehouse_with_no_account:
			for wh in warehouse_with_no_account:
				if frappe.db.get_value("Warehouse", wh, "company"):
					frappe.throw(_("Warehouse {0} is not linked to any account, please mention the account in the warehouse record or set default inventory account in company {1}.").format(wh, self.company))

		return process_gl_map(gl_list)

	def update_stock_ledger_entries(self, sle):
		sle.valuation_rate = get_valuation_rate(sle.item_code, sle.warehouse,
			self.doctype, self.name, currency=self.company_currency, company=self.company)

		sle.stock_value = flt(sle.qty_after_transaction) * flt(sle.valuation_rate)
		sle.stock_value_difference = flt(sle.actual_qty) * flt(sle.valuation_rate)

		if sle.name:
			frappe.db.sql("""
				update
					`tabStock Ledger Entry`
				set
					stock_value = %(stock_value)s,
					valuation_rate = %(valuation_rate)s,
					stock_value_difference = %(stock_value_difference)s
				where
					name = %(name)s""", (sle))

		return sle

	def get_voucher_details(self, default_expense_account, default_cost_center, sle_map):
		if self.doctype == "Stock Reconciliation":
			reconciliation_purpose = frappe.db.get_value(self.doctype, self.name, "purpose")
			is_opening = "Yes" if reconciliation_purpose == "Opening Stock" else "No"
			details = []
			for voucher_detail_no in sle_map:
				details.append(frappe._dict({
					"name": voucher_detail_no,
					"expense_account": default_expense_account,
					"cost_center": default_cost_center,
					"is_opening": is_opening
				}))
			return details
		else:
			details = self.get("items")

			if default_expense_account or default_cost_center:
				for d in details:
					if default_expense_account and not d.get("expense_account"):
						d.expense_account = default_expense_account
					if default_cost_center and not d.get("cost_center"):
						d.cost_center = default_cost_center

			return details

	def get_items_and_warehouses(self):
		items, warehouses = [], []

		if hasattr(self, "items"):
			item_doclist = self.get("items")
		elif self.doctype == "Stock Reconciliation":
			import json
			item_doclist = []
			data = json.loads(self.reconciliation_json)
			for row in data[data.index(self.head_row)+1:]:
				d = frappe._dict(zip(["item_code", "warehouse", "qty", "valuation_rate"], row))
				item_doclist.append(d)

		if item_doclist:
			for d in item_doclist:
				if d.item_code and d.item_code not in items:
					items.append(d.item_code)

				if d.get("warehouse") and d.warehouse not in warehouses:
					warehouses.append(d.warehouse)

				if self.doctype == "Stock Entry":
					if d.get("s_warehouse") and d.s_warehouse not in warehouses:
						warehouses.append(d.s_warehouse)
					if d.get("t_warehouse") and d.t_warehouse not in warehouses:
						warehouses.append(d.t_warehouse)

		return items, warehouses

	def get_stock_ledger_details(self):
		stock_ledger = {}
		stock_ledger_entries = frappe.db.sql("""
			select
				name, warehouse, stock_value_difference, valuation_rate,
				voucher_detail_no, item_code, posting_date, posting_time,
				actual_qty, qty_after_transaction
			from
				`tabStock Ledger Entry`
			where
				voucher_type=%s and voucher_no=%s
		""", (self.doctype, self.name), as_dict=True)

		for sle in stock_ledger_entries:
			stock_ledger.setdefault(sle.voucher_detail_no, []).append(sle)
		return stock_ledger

	def make_batches(self, warehouse_field):
		'''Create batches if required. Called before submit'''
		for d in self.items:
			if d.get(warehouse_field) and not d.batch_no:
				has_batch_no, create_new_batch = frappe.db.get_value('Item', d.item_code, ['has_batch_no', 'create_new_batch'])
				if has_batch_no and create_new_batch:
					d.batch_no = frappe.get_doc(dict(
						doctype='Batch',
						item=d.item_code,
						supplier=getattr(self, 'supplier', None),
						reference_doctype=self.doctype,
						reference_name=self.name)).insert().name

	def check_expense_account(self, item):
		if not item.get("expense_account"):
			msg = _("Please set an Expense Account in the Items table")
			frappe.throw(_("Row #{0}: Expense Account not set for the Item {1}. {2}")
				.format(item.idx, frappe.bold(item.item_code), msg), title=_("Expense Account Missing"))

		else:
			is_expense_account = frappe.db.get_value("Account",
				item.get("expense_account"), "report_type")=="Profit and Loss"
			if self.doctype not in ("Purchase Receipt", "Purchase Invoice", "Stock Reconciliation", "Stock Entry") and not is_expense_account:
				frappe.throw(_("Expense / Difference account ({0}) must be a 'Profit or Loss' account")
					.format(item.get("expense_account")))
			if is_expense_account and not item.get("cost_center"):
				frappe.throw(_("{0} {1}: Cost Center is mandatory for Item {2}").format(
					_(self.doctype), self.name, item.get("item_code")))

	def delete_auto_created_batches(self):
		for d in self.items:
			if not d.batch_no: continue

			serial_nos = [sr.name for sr in frappe.get_all("Serial No",
				{'batch_no': d.batch_no, 'status': 'Inactive'})]

			if serial_nos:
				frappe.db.set_value("Serial No", { 'name': ['in', serial_nos] }, "batch_no", None)

			d.batch_no = None
			d.db_set("batch_no", None)

		for data in frappe.get_all("Batch",
			{'reference_name': self.name, 'reference_doctype': self.doctype}):
			frappe.delete_doc("Batch", data.name)

	def get_sl_entries(self, d, args):
		sl_dict = frappe._dict({
			"item_code": d.get("item_code", None),
			"warehouse": d.get("warehouse", None),
			"posting_date": self.posting_date,
			"posting_time": self.posting_time,
			'fiscal_year': get_fiscal_year(self.posting_date, company=self.company)[0],
			"voucher_type": self.doctype,
			"voucher_no": self.name,
			"voucher_detail_no": d.name,
			"actual_qty": (self.docstatus==1 and 1 or -1)*flt(d.get("stock_qty")),
			"stock_uom": frappe.db.get_value("Item", args.get("item_code") or d.get("item_code"), "stock_uom"),
			"incoming_rate": 0,
			"company": self.company,
			"batch_no": cstr(d.get("batch_no")).strip(),
			"serial_no": d.get("serial_no"),
			"project": d.get("project") or self.get('project'),
			"is_cancelled": 1 if self.docstatus==2 else 0
		})

		sl_dict.update(args)
		return sl_dict

	def make_sl_entries(self, sl_entries, allow_negative_stock=False,
			via_landed_cost_voucher=False):
		from erpnext.stock.stock_ledger import make_sl_entries
		make_sl_entries(sl_entries, allow_negative_stock, via_landed_cost_voucher)

	def make_gl_entries_on_cancel(self):
		if frappe.db.sql("""select name from `tabGL Entry` where voucher_type=%s
			and voucher_no=%s""", (self.doctype, self.name)):
				self.make_gl_entries()

	def get_serialized_items(self):
		serialized_items = []
		item_codes = list(set([d.item_code for d in self.get("items")]))
		if item_codes:
			serialized_items = frappe.db.sql_list("""select name from `tabItem`
				where has_serial_no=1 and name in ({})""".format(", ".join(["%s"]*len(item_codes))),
				tuple(item_codes))

		return serialized_items

	def validate_warehouse(self):
		from erpnext.stock.utils import validate_warehouse_company

		warehouses = list(set([d.warehouse for d in
			self.get("items") if getattr(d, "warehouse", None)]))

		target_warehouses = list(set([d.target_warehouse for d in
			self.get("items") if getattr(d, "target_warehouse", None)]))

		warehouses.extend(target_warehouses)

		from_warehouse = list(set([d.from_warehouse for d in
			self.get("items") if getattr(d, "from_warehouse", None)]))

		warehouses.extend(from_warehouse)

		for w in warehouses:
			validate_warehouse_company(w, self.company)

	def update_billing_percentage(self, update_modified=True):
		target_ref_field = "amount"
		if self.doctype == "Delivery Note":
			target_ref_field = "amount - (returned_qty * rate)"

		self._update_percent_field({
			"target_dt": self.doctype + " Item",
			"target_parent_dt": self.doctype,
			"target_parent_field": "per_billed",
			"target_ref_field": target_ref_field,
			"target_field": "billed_amt",
			"name": self.name,
		}, update_modified)

	def validate_inspection(self):
		'''Checks if quality inspection is set for Items that require inspection.
		On submit, throw an exception'''
		inspection_required_fieldname = None
		if self.doctype in ["Purchase Receipt", "Purchase Invoice"]:
			inspection_required_fieldname = "inspection_required_before_purchase"
		elif self.doctype in ["Delivery Note", "Sales Invoice"]:
			inspection_required_fieldname = "inspection_required_before_delivery"

		if ((not inspection_required_fieldname and self.doctype != "Stock Entry") or
			(self.doctype == "Stock Entry" and not self.inspection_required) or
			(self.doctype in ["Sales Invoice", "Purchase Invoice"] and not self.update_stock)):
				return

		for d in self.get('items'):
			qa_required = False
			if (inspection_required_fieldname and not d.quality_inspection and
				frappe.db.get_value("Item", d.item_code, inspection_required_fieldname)):
				qa_required = True
			elif self.doctype == "Stock Entry" and not d.quality_inspection and d.t_warehouse:
				qa_required = True
			if self.docstatus == 1 and d.quality_inspection:
				qa_doc = frappe.get_doc("Quality Inspection", d.quality_inspection)
				if qa_doc.docstatus == 0:
					link = frappe.utils.get_link_to_form('Quality Inspection', d.quality_inspection)
					frappe.throw(_("Quality Inspection: {0} is not submitted for the item: {1} in row {2}").format(link, d.item_code, d.idx), QualityInspectionNotSubmittedError)

				qa_failed = any([r.status=="Rejected" for r in qa_doc.readings])
				if qa_failed:
					frappe.throw(_("Row {0}: Quality Inspection rejected for item {1}")
						.format(d.idx, d.item_code), QualityInspectionRejectedError)
			elif qa_required :
				action = frappe.get_doc('Stock Settings').action_if_quality_inspection_is_not_submitted
				if self.docstatus==1 and action == 'Stop':
					frappe.throw(_("Quality Inspection required for Item {0} to submit").format(frappe.bold(d.item_code)),
						exc=QualityInspectionRequiredError)
				else:
					frappe.msgprint(_("Create Quality Inspection for Item {0}").format(frappe.bold(d.item_code)))

	def update_blanket_order(self):
		blanket_orders = list(set([d.blanket_order for d in self.items if d.blanket_order]))
		for blanket_order in blanket_orders:
			frappe.get_doc("Blanket Order", blanket_order).update_ordered_qty()

	def validate_customer_provided_item(self):
		for d in self.get('items'):
			# Customer Provided parts will have zero valuation rate
			if frappe.db.get_value('Item', d.item_code, 'is_customer_provided_item'):
				d.allow_zero_valuation_rate = 1

<<<<<<< HEAD
	def validate_internal_transfer(self):
		if self.doctype in ('Sales Invoice', 'Delivery Note', 'Purchase Invoice', 'Purchase Receipt') \
			and self.is_internal_transfer():
			self.validate_in_transit_warehouses()
			self.validate_multi_currency()
			self.validate_packed_items()

	def validate_in_transit_warehouses(self):
		if (self.doctype == 'Sales Invoice' and self.get('update_stock')) or self.doctype == 'Delivery Note':
			for item in self.get('items'):
				if not item.target_warehouse:
					frappe.throw(_("Row {0}: Target Warehouse is mandatory for internal transfers").format(item.idx))

		if (self.doctype == 'Purchase Invoice' and self.get('update_stock')) or self.doctype == 'Purchase Receipt':
			for item in self.get('items'):
				if not item.from_warehouse:
					frappe.throw(_("Row {0}: From Warehouse is mandatory for internal transfers").format(item.idx))

	def validate_multi_currency(self):
		if self.currency != self.company_currency:
			frappe.throw(_("Internal transfers can only be done in company's default currency"))

	def validate_packed_items(self):
		if self.doctype in ('Sales Invoice', 'Delivery Note Item') and self.get('packed_items'):
			frappe.throw(_("Packed Items cannot be transferred internally"))
=======
	def validate_putaway_capacity(self):
		# if over receipt is attempted while 'apply putaway rule' is disabled
		# and if rule was applied on the transaction, validate it.
		from erpnext.stock.doctype.putaway_rule.putaway_rule import get_available_putaway_capacity
		valid_doctype = self.doctype in ("Purchase Receipt", "Stock Entry", "Purchase Invoice",
			"Stock Reconciliation")

		if self.doctype == "Purchase Invoice" and self.get("update_stock") == 0:
			valid_doctype = False

		if valid_doctype:
			rule_map = defaultdict(dict)
			for item in self.get("items"):
				warehouse_field = "t_warehouse" if self.doctype == "Stock Entry" else "warehouse"
				rule = frappe.db.get_value("Putaway Rule",
					{
						"item_code": item.get("item_code"),
						"warehouse": item.get(warehouse_field)
					},
					["name", "disable"], as_dict=True)
				if rule:
					if rule.get("disabled"): continue # dont validate for disabled rule

					if self.doctype == "Stock Reconciliation":
						stock_qty = flt(item.qty)
					else:
						stock_qty = flt(item.transfer_qty) if self.doctype == "Stock Entry" else flt(item.stock_qty)

					rule_name = rule.get("name")
					if not rule_map[rule_name]:
						rule_map[rule_name]["warehouse"] = item.get(warehouse_field)
						rule_map[rule_name]["item"] = item.get("item_code")
						rule_map[rule_name]["qty_put"] = 0
						rule_map[rule_name]["capacity"] = get_available_putaway_capacity(rule_name)
					rule_map[rule_name]["qty_put"] += flt(stock_qty)

			for rule, values in rule_map.items():
				if flt(values["qty_put"]) > flt(values["capacity"]):
					message = self.prepare_over_receipt_message(rule, values)
					frappe.throw(msg=message, title=_("Over Receipt"))

	def prepare_over_receipt_message(self, rule, values):
		message = _("{0} qty of Item {1} is being received into Warehouse {2} with capacity {3}.") \
			.format(
				frappe.bold(values["qty_put"]), frappe.bold(values["item"]),
				frappe.bold(values["warehouse"]), frappe.bold(values["capacity"])
			)
		message += "<br><br>"
		rule_link = frappe.utils.get_link_to_form("Putaway Rule", rule)
		message += _(" Please adjust the qty or edit {0} to proceed.").format(rule_link)
		return message
>>>>>>> 16bcd01f

	def repost_future_sle_and_gle(self):
		args = frappe._dict({
			"posting_date": self.posting_date,
			"posting_time": self.posting_time,
			"voucher_type": self.doctype,
			"voucher_no": self.name,
			"company": self.company
		})

		if check_if_future_sle_exists(args):
			create_repost_item_valuation_entry(args)
		elif not is_reposting_pending():
			check_if_stock_and_account_balance_synced(self.posting_date,
				self.company, self.doctype, self.name)

def is_reposting_pending():
	return frappe.db.exists("Repost Item Valuation",
		{'docstatus': 1, 'status': ['in', ['Queued','In Progress']]})


def check_if_future_sle_exists(args):
	sl_entries = frappe.db.get_all("Stock Ledger Entry",
		filters={"voucher_type": args.voucher_type, "voucher_no": args.voucher_no},
		fields=["item_code", "warehouse"],
		order_by="creation asc")

	distinct_item_warehouses = list(set([(d.item_code, d.warehouse) for d in sl_entries]))

	sle_exists = False
	for item_code, warehouse in distinct_item_warehouses:
		args.update({
			"item_code": item_code,
			"warehouse": warehouse
		})
		if get_sle(args):
			sle_exists = True
			break
	return sle_exists

def get_sle(args):
	return frappe.db.sql("""
		select name
		from `tabStock Ledger Entry`
		where
			item_code=%(item_code)s
			and warehouse=%(warehouse)s
			and timestamp(posting_date, posting_time) >= timestamp(%(posting_date)s, %(posting_time)s)
			and voucher_no != %(voucher_no)s
			and is_cancelled = 0
		limit 1
	""", args)

def create_repost_item_valuation_entry(args):
	args = frappe._dict(args)
	repost_entry = frappe.new_doc("Repost Item Valuation")
	repost_entry.based_on = args.based_on
	if not args.based_on:
		repost_entry.based_on = 'Transaction' if args.voucher_no else "Item and Warehouse"
	repost_entry.voucher_type = args.voucher_type
	repost_entry.voucher_no = args.voucher_no
	repost_entry.item_code = args.item_code
	repost_entry.warehouse = args.warehouse
	repost_entry.posting_date = args.posting_date
	repost_entry.posting_time = args.posting_time
	repost_entry.company = args.company
	repost_entry.allow_zero_rate = args.allow_zero_rate
	repost_entry.flags.ignore_links = True
	repost_entry.save()
	repost_entry.submit()<|MERGE_RESOLUTION|>--- conflicted
+++ resolved
@@ -24,11 +24,8 @@
 			self.validate_inspection()
 		self.validate_serialized_batch()
 		self.validate_customer_provided_item()
-<<<<<<< HEAD
 		self.validate_internal_transfer()
-=======
 		self.validate_putaway_capacity()
->>>>>>> 16bcd01f
 
 	def make_gl_entries(self, gl_entries=None, from_repost=False):
 		if self.docstatus == 2:
@@ -398,7 +395,6 @@
 			if frappe.db.get_value('Item', d.item_code, 'is_customer_provided_item'):
 				d.allow_zero_valuation_rate = 1
 
-<<<<<<< HEAD
 	def validate_internal_transfer(self):
 		if self.doctype in ('Sales Invoice', 'Delivery Note', 'Purchase Invoice', 'Purchase Receipt') \
 			and self.is_internal_transfer():
@@ -424,7 +420,7 @@
 	def validate_packed_items(self):
 		if self.doctype in ('Sales Invoice', 'Delivery Note Item') and self.get('packed_items'):
 			frappe.throw(_("Packed Items cannot be transferred internally"))
-=======
+
 	def validate_putaway_capacity(self):
 		# if over receipt is attempted while 'apply putaway rule' is disabled
 		# and if rule was applied on the transaction, validate it.
@@ -476,7 +472,6 @@
 		rule_link = frappe.utils.get_link_to_form("Putaway Rule", rule)
 		message += _(" Please adjust the qty or edit {0} to proceed.").format(rule_link)
 		return message
->>>>>>> 16bcd01f
 
 	def repost_future_sle_and_gle(self):
 		args = frappe._dict({
