# Copyright (c) 2015, Frappe Technologies Pvt. Ltd. and Contributors
# License: GNU General Public License v3. See license.txt

from __future__ import unicode_literals
import frappe, erpnext
from frappe.utils import cint, flt, cstr, get_link_to_form, today, getdate
from frappe import _
import frappe.defaults
<<<<<<< HEAD
from collections import defaultdict
from erpnext.accounts.utils import get_fiscal_year
=======
from erpnext.accounts.utils import get_fiscal_year, check_if_stock_and_account_balance_synced
>>>>>>> bfa71c23
from erpnext.accounts.general_ledger import make_gl_entries, make_reverse_gl_entries, process_gl_map
from erpnext.controllers.accounts_controller import AccountsController
from erpnext.stock.stock_ledger import get_valuation_rate
from erpnext.stock import get_warehouse_account_map

class QualityInspectionRequiredError(frappe.ValidationError): pass
class QualityInspectionRejectedError(frappe.ValidationError): pass
class QualityInspectionNotSubmittedError(frappe.ValidationError): pass

class StockController(AccountsController):
	def validate(self):
		super(StockController, self).validate()
		if not self.get('is_return'):
			self.validate_inspection()
		self.validate_serialized_batch()
		self.validate_customer_provided_item()
		self.validate_putaway_capacity()

	def make_gl_entries(self, gl_entries=None, from_repost=False):
		if self.docstatus == 2:
			make_reverse_gl_entries(voucher_type=self.doctype, voucher_no=self.name)

		if cint(erpnext.is_perpetual_inventory_enabled(self.company)):
			warehouse_account = get_warehouse_account_map(self.company)

			if self.docstatus==1:
				if not gl_entries:
					gl_entries = self.get_gl_entries(warehouse_account)
				make_gl_entries(gl_entries, from_repost=from_repost)

		elif self.doctype in ['Purchase Receipt', 'Purchase Invoice'] and self.docstatus == 1:
			gl_entries = []
			gl_entries = self.get_asset_gl_entry(gl_entries)
			make_gl_entries(gl_entries, from_repost=from_repost)

	def validate_serialized_batch(self):
		from erpnext.stock.doctype.serial_no.serial_no import get_serial_nos
		for d in self.get("items"):
			if hasattr(d, 'serial_no') and hasattr(d, 'batch_no') and d.serial_no and d.batch_no:
				serial_nos = get_serial_nos(d.serial_no)
				for serial_no_data in frappe.get_all("Serial No",
					filters={"name": ("in", serial_nos)}, fields=["batch_no", "name"]):
					if serial_no_data.batch_no != d.batch_no:
						frappe.throw(_("Row #{0}: Serial No {1} does not belong to Batch {2}")
							.format(d.idx, serial_no_data.name, d.batch_no))

			if flt(d.qty) > 0.0 and d.get("batch_no") and self.get("posting_date") and self.docstatus < 2:
				expiry_date = frappe.get_cached_value("Batch", d.get("batch_no"), "expiry_date")

				if expiry_date and getdate(expiry_date) < getdate(self.posting_date):
					frappe.throw(_("Row #{0}: The batch {1} has already expired.")
						.format(d.idx, get_link_to_form("Batch", d.get("batch_no"))))

	def get_gl_entries(self, warehouse_account=None, default_expense_account=None,
			default_cost_center=None):

		if not warehouse_account:
			warehouse_account = get_warehouse_account_map(self.company)

		sle_map = self.get_stock_ledger_details()
		voucher_details = self.get_voucher_details(default_expense_account, default_cost_center, sle_map)

		gl_list = []
		warehouse_with_no_account = []
		precision = frappe.get_precision("GL Entry", "debit_in_account_currency")
		for item_row in voucher_details:
			sle_list = sle_map.get(item_row.name)
			if sle_list:
				for sle in sle_list:
					if warehouse_account.get(sle.warehouse):
						# from warehouse account

						self.check_expense_account(item_row)

						# If the item does not have the allow zero valuation rate flag set
						# and ( valuation rate not mentioned in an incoming entry
						# or incoming entry not found while delivering the item),
						# try to pick valuation rate from previous sle or Item master and update in SLE
						# Otherwise, throw an exception

						if not sle.stock_value_difference and self.doctype != "Stock Reconciliation" \
							and not item_row.get("allow_zero_valuation_rate"):

							sle = self.update_stock_ledger_entries(sle)

						# expense account/ target_warehouse / source_warehouse
						if item_row.get('target_warehouse'):
							warehouse = item_row.get('target_warehouse')
							expense_account = warehouse_account[warehouse]["account"]
						else:
							expense_account = item_row.expense_account

						gl_list.append(self.get_gl_dict({
							"account": warehouse_account[sle.warehouse]["account"],
							"against": expense_account,
							"cost_center": item_row.cost_center,
							"project": item_row.project or self.get('project'),
							"remarks": self.get("remarks") or "Accounting Entry for Stock",
							"debit": flt(sle.stock_value_difference, precision),
							"is_opening": item_row.get("is_opening") or self.get("is_opening") or "No",
						}, warehouse_account[sle.warehouse]["account_currency"], item=item_row))

						gl_list.append(self.get_gl_dict({
							"account": expense_account,
							"against": warehouse_account[sle.warehouse]["account"],
							"cost_center": item_row.cost_center,
							"project": item_row.project or self.get('project'),
							"remarks": self.get("remarks") or "Accounting Entry for Stock",
							"credit": flt(sle.stock_value_difference, precision),
							"project": item_row.get("project") or self.get("project"),
							"is_opening": item_row.get("is_opening") or self.get("is_opening") or "No"
						}, item=item_row))
					elif sle.warehouse not in warehouse_with_no_account:
						warehouse_with_no_account.append(sle.warehouse)

		if warehouse_with_no_account:
			for wh in warehouse_with_no_account:
				if frappe.db.get_value("Warehouse", wh, "company"):
					frappe.throw(_("Warehouse {0} is not linked to any account, please mention the account in the warehouse record or set default inventory account in company {1}.").format(wh, self.company))

		return process_gl_map(gl_list)

	def update_stock_ledger_entries(self, sle):
		sle.valuation_rate = get_valuation_rate(sle.item_code, sle.warehouse,
			self.doctype, self.name, currency=self.company_currency, company=self.company)

		sle.stock_value = flt(sle.qty_after_transaction) * flt(sle.valuation_rate)
		sle.stock_value_difference = flt(sle.actual_qty) * flt(sle.valuation_rate)

		if sle.name:
			frappe.db.sql("""
				update
					`tabStock Ledger Entry`
				set
					stock_value = %(stock_value)s,
					valuation_rate = %(valuation_rate)s,
					stock_value_difference = %(stock_value_difference)s
				where
					name = %(name)s""", (sle))

		return sle

	def get_voucher_details(self, default_expense_account, default_cost_center, sle_map):
		if self.doctype == "Stock Reconciliation":
			reconciliation_purpose = frappe.db.get_value(self.doctype, self.name, "purpose")
			is_opening = "Yes" if reconciliation_purpose == "Opening Stock" else "No"
			details = []
			for voucher_detail_no in sle_map:
				details.append(frappe._dict({
					"name": voucher_detail_no,
					"expense_account": default_expense_account,
					"cost_center": default_cost_center,
					"is_opening": is_opening
				}))
			return details
		else:
			details = self.get("items")

			if default_expense_account or default_cost_center:
				for d in details:
					if default_expense_account and not d.get("expense_account"):
						d.expense_account = default_expense_account
					if default_cost_center and not d.get("cost_center"):
						d.cost_center = default_cost_center

			return details

	def get_items_and_warehouses(self):
		items, warehouses = [], []

		if hasattr(self, "items"):
			item_doclist = self.get("items")
		elif self.doctype == "Stock Reconciliation":
			import json
			item_doclist = []
			data = json.loads(self.reconciliation_json)
			for row in data[data.index(self.head_row)+1:]:
				d = frappe._dict(zip(["item_code", "warehouse", "qty", "valuation_rate"], row))
				item_doclist.append(d)

		if item_doclist:
			for d in item_doclist:
				if d.item_code and d.item_code not in items:
					items.append(d.item_code)

				if d.get("warehouse") and d.warehouse not in warehouses:
					warehouses.append(d.warehouse)

				if self.doctype == "Stock Entry":
					if d.get("s_warehouse") and d.s_warehouse not in warehouses:
						warehouses.append(d.s_warehouse)
					if d.get("t_warehouse") and d.t_warehouse not in warehouses:
						warehouses.append(d.t_warehouse)

		return items, warehouses

	def get_stock_ledger_details(self):
		stock_ledger = {}
		stock_ledger_entries = frappe.db.sql("""
			select
				name, warehouse, stock_value_difference, valuation_rate,
				voucher_detail_no, item_code, posting_date, posting_time,
				actual_qty, qty_after_transaction
			from
				`tabStock Ledger Entry`
			where
				voucher_type=%s and voucher_no=%s
		""", (self.doctype, self.name), as_dict=True)

		for sle in stock_ledger_entries:
				stock_ledger.setdefault(sle.voucher_detail_no, []).append(sle)
		return stock_ledger

	def make_batches(self, warehouse_field):
		'''Create batches if required. Called before submit'''
		for d in self.items:
			if d.get(warehouse_field) and not d.batch_no:
				has_batch_no, create_new_batch = frappe.db.get_value('Item', d.item_code, ['has_batch_no', 'create_new_batch'])
				if has_batch_no and create_new_batch:
					d.batch_no = frappe.get_doc(dict(
						doctype='Batch',
						item=d.item_code,
						supplier=getattr(self, 'supplier', None),
						reference_doctype=self.doctype,
						reference_name=self.name)).insert().name

	def check_expense_account(self, item):
		if not item.get("expense_account"):
			msg = _("Please set an Expense Account in the Items table")
			frappe.throw(_("Row #{0}: Expense Account not set for the Item {1}. {2}")
				.format(item.idx, frappe.bold(item.item_code), msg), title=_("Expense Account Missing"))

		else:
			is_expense_account = frappe.db.get_value("Account",
				item.get("expense_account"), "report_type")=="Profit and Loss"
			if self.doctype not in ("Purchase Receipt", "Purchase Invoice", "Stock Reconciliation", "Stock Entry") and not is_expense_account:
				frappe.throw(_("Expense / Difference account ({0}) must be a 'Profit or Loss' account")
					.format(item.get("expense_account")))
			if is_expense_account and not item.get("cost_center"):
				frappe.throw(_("{0} {1}: Cost Center is mandatory for Item {2}").format(
					_(self.doctype), self.name, item.get("item_code")))

	def delete_auto_created_batches(self):
		for d in self.items:
			if not d.batch_no: continue

			serial_nos = [sr.name for sr in frappe.get_all("Serial No",
				{'batch_no': d.batch_no, 'status': 'Inactive'})]

			if serial_nos:
				frappe.db.set_value("Serial No", { 'name': ['in', serial_nos] }, "batch_no", None)

			d.batch_no = None
			d.db_set("batch_no", None)

		for data in frappe.get_all("Batch",
			{'reference_name': self.name, 'reference_doctype': self.doctype}):
			frappe.delete_doc("Batch", data.name)

	def get_sl_entries(self, d, args):
		sl_dict = frappe._dict({
			"item_code": d.get("item_code", None),
			"warehouse": d.get("warehouse", None),
			"posting_date": self.posting_date,
			"posting_time": self.posting_time,
			'fiscal_year': get_fiscal_year(self.posting_date, company=self.company)[0],
			"voucher_type": self.doctype,
			"voucher_no": self.name,
			"voucher_detail_no": d.name,
			"actual_qty": (self.docstatus==1 and 1 or -1)*flt(d.get("stock_qty")),
			"stock_uom": frappe.db.get_value("Item", args.get("item_code") or d.get("item_code"), "stock_uom"),
			"incoming_rate": 0,
			"company": self.company,
			"batch_no": cstr(d.get("batch_no")).strip(),
			"serial_no": d.get("serial_no"),
			"project": d.get("project") or self.get('project'),
			"is_cancelled": 1 if self.docstatus==2 else 0
		})

		sl_dict.update(args)
		return sl_dict

	def make_sl_entries(self, sl_entries, allow_negative_stock=False,
			via_landed_cost_voucher=False):
		from erpnext.stock.stock_ledger import make_sl_entries
		make_sl_entries(sl_entries, allow_negative_stock, via_landed_cost_voucher)

	def make_gl_entries_on_cancel(self):
		if frappe.db.sql("""select name from `tabGL Entry` where voucher_type=%s
			and voucher_no=%s""", (self.doctype, self.name)):
				self.make_gl_entries()

	def get_serialized_items(self):
		serialized_items = []
		item_codes = list(set([d.item_code for d in self.get("items")]))
		if item_codes:
			serialized_items = frappe.db.sql_list("""select name from `tabItem`
				where has_serial_no=1 and name in ({})""".format(", ".join(["%s"]*len(item_codes))),
				tuple(item_codes))

		return serialized_items

	def validate_warehouse(self):
		from erpnext.stock.utils import validate_warehouse_company

		warehouses = list(set([d.warehouse for d in
			self.get("items") if getattr(d, "warehouse", None)]))

		target_warehouses = list(set([d.target_warehouse for d in
			self.get("items") if getattr(d, "target_warehouse", None)]))

		warehouses.extend(target_warehouses)

		from_warehouse = list(set([d.from_warehouse for d in
			self.get("items") if getattr(d, "from_warehouse", None)]))

		warehouses.extend(from_warehouse)

		for w in warehouses:
			validate_warehouse_company(w, self.company)

	def update_billing_percentage(self, update_modified=True):
		target_ref_field = "amount"
		if self.doctype == "Delivery Note":
			target_ref_field = "amount - (returned_qty * rate)"

		self._update_percent_field({
			"target_dt": self.doctype + " Item",
			"target_parent_dt": self.doctype,
			"target_parent_field": "per_billed",
			"target_ref_field": target_ref_field,
			"target_field": "billed_amt",
			"name": self.name,
		}, update_modified)

	def validate_inspection(self):
		'''Checks if quality inspection is set for Items that require inspection.
		On submit, throw an exception'''
		inspection_required_fieldname = None
		if self.doctype in ["Purchase Receipt", "Purchase Invoice"]:
			inspection_required_fieldname = "inspection_required_before_purchase"
		elif self.doctype in ["Delivery Note", "Sales Invoice"]:
			inspection_required_fieldname = "inspection_required_before_delivery"

		if ((not inspection_required_fieldname and self.doctype != "Stock Entry") or
			(self.doctype == "Stock Entry" and not self.inspection_required) or
			(self.doctype in ["Sales Invoice", "Purchase Invoice"] and not self.update_stock)):
				return

		for d in self.get('items'):
			qa_required = False
			if (inspection_required_fieldname and not d.quality_inspection and
				frappe.db.get_value("Item", d.item_code, inspection_required_fieldname)):
				qa_required = True
			elif self.doctype == "Stock Entry" and not d.quality_inspection and d.t_warehouse:
				qa_required = True
			if self.docstatus == 1 and d.quality_inspection:
				qa_doc = frappe.get_doc("Quality Inspection", d.quality_inspection)
				if qa_doc.docstatus == 0:
					link = frappe.utils.get_link_to_form('Quality Inspection', d.quality_inspection)
					frappe.throw(_("Quality Inspection: {0} is not submitted for the item: {1} in row {2}").format(link, d.item_code, d.idx), QualityInspectionNotSubmittedError)

				qa_failed = any([r.status=="Rejected" for r in qa_doc.readings])
				if qa_failed:
					frappe.throw(_("Row {0}: Quality Inspection rejected for item {1}")
						.format(d.idx, d.item_code), QualityInspectionRejectedError)
			elif qa_required :
				action = frappe.get_doc('Stock Settings').action_if_quality_inspection_is_not_submitted
				if self.docstatus==1 and action == 'Stop':
					frappe.throw(_("Quality Inspection required for Item {0} to submit").format(frappe.bold(d.item_code)),
						exc=QualityInspectionRequiredError)
				else:
					frappe.msgprint(_("Create Quality Inspection for Item {0}").format(frappe.bold(d.item_code)))

	def update_blanket_order(self):
		blanket_orders = list(set([d.blanket_order for d in self.items if d.blanket_order]))
		for blanket_order in blanket_orders:
			frappe.get_doc("Blanket Order", blanket_order).update_ordered_qty()

	def validate_customer_provided_item(self):
		for d in self.get('items'):
			# Customer Provided parts will have zero valuation rate
			if frappe.db.get_value('Item', d.item_code, 'is_customer_provided_item'):
				d.allow_zero_valuation_rate = 1

<<<<<<< HEAD
	def validate_putaway_capacity(self):
		# if over receipt is attempted while 'apply putaway rule' is disabled
		# and if rule was applied on the transaction, validate it.
		from erpnext.stock.doctype.putaway_rule.putaway_rule import get_putaway_capacity
		valid_doctype = self.doctype in ("Purchase Receipt", "Stock Entry")
		rule_applied = any(item.get("putaway_rule") for item in self.get("items"))

		if valid_doctype and rule_applied and not self.apply_putaway_rule:
			rule_map = defaultdict(dict)
			for item in self.get("items"):
				if item.get("putaway_rule"):
					rule = item.get("putaway_rule")
					disabled = frappe.db.get_value("Putaway Rule", rule, "disable")
					if disabled: return # dont validate for disabled rule
					stock_qty = flt(item.transfer_qty) if self.doctype == "Stock Entry" else flt(item.stock_qty)
					warehouse_field = "t_warehouse" if self.doctype == "Stock Entry" else "warehouse"
					if not rule_map[rule]:
						rule_map[rule]["warehouse"] = item.get(warehouse_field)
						rule_map[rule]["item"] = item.get("item_code")
						rule_map[rule]["qty_put"] = 0
						rule_map[rule]["capacity"] = get_putaway_capacity(rule)
					rule_map[rule]["qty_put"] += flt(stock_qty)

			for rule, values in rule_map.items():
				if flt(values["qty_put"]) > flt(values["capacity"]):
					message = _("{0} qty of Item {1} is being received into Warehouse {2} with capacity {3}.") \
						.format(
							frappe.bold(values["qty_put"]), frappe.bold(values["item"]),
							frappe.bold(values["warehouse"]), frappe.bold(values["capacity"])
						)
					message += "<br><br>"
					rule_link = frappe.utils.get_link_to_form("Putaway Rule", rule)
					message += _(" Please adjust the qty or edit {0} to proceed.").format(rule_link)
					frappe.throw(msg=message, title=_("Over Receipt"))
			return rule_map

def compare_existing_and_expected_gle(existing_gle, expected_gle):
	matched = True
	for entry in expected_gle:
		account_existed = False
		for e in existing_gle:
			if entry.account == e.account:
				account_existed = True
			if entry.account == e.account and entry.against_account == e.against_account \
					and (not entry.cost_center or not e.cost_center or entry.cost_center == e.cost_center) \
					and (entry.debit != e.debit or entry.credit != e.credit):
				matched = False
				break
		if not account_existed:
			matched = False
=======
	def repost_future_sle_and_gle(self):
		args = frappe._dict({
			"posting_date": self.posting_date,
			"posting_time": self.posting_time,
			"voucher_type": self.doctype,
			"voucher_no": self.name,
			"company": self.company
		})

		if check_if_future_sle_exists(args):
			create_repost_item_valuation_entry(args)
		elif not is_reposting_pending():
			check_if_stock_and_account_balance_synced(self.posting_date,
				self.company, self.doctype, self.name)

def is_reposting_pending():
	return frappe.db.exists("Repost Item Valuation",
		{'docstatus': 1, 'status': ['in', ['Queued','In Progress']]})


def check_if_future_sle_exists(args):
	sl_entries = frappe.db.get_all("Stock Ledger Entry",
		filters={"voucher_type": args.voucher_type, "voucher_no": args.voucher_no},
		fields=["item_code", "warehouse"],
		order_by="creation asc")

	distinct_item_warehouses = list(set([(d.item_code, d.warehouse) for d in sl_entries]))

	sle_exists = False
	for item_code, warehouse in distinct_item_warehouses:
		args.update({
			"item_code": item_code,
			"warehouse": warehouse
		})
		if get_sle(args):
			sle_exists = True
>>>>>>> bfa71c23
			break
	return sle_exists

def get_sle(args):
	return frappe.db.sql("""
		select name
		from `tabStock Ledger Entry`
		where
			item_code=%(item_code)s
			and warehouse=%(warehouse)s
			and timestamp(posting_date, posting_time) >= timestamp(%(posting_date)s, %(posting_time)s)
			and voucher_no != %(voucher_no)s
			and is_cancelled = 0
		limit 1
	""", args)

def create_repost_item_valuation_entry(args):
	args = frappe._dict(args)
	repost_entry = frappe.new_doc("Repost Item Valuation")
	repost_entry.based_on = args.based_on
	if not args.based_on:
		repost_entry.based_on = 'Transaction' if args.voucher_no else "Item and Warehouse"
	repost_entry.voucher_type = args.voucher_type
	repost_entry.voucher_no = args.voucher_no
	repost_entry.item_code = args.item_code
	repost_entry.warehouse = args.warehouse
	repost_entry.posting_date = args.posting_date
	repost_entry.posting_time = args.posting_time
	repost_entry.company = args.company
	repost_entry.allow_zero_rate = args.allow_zero_rate
	repost_entry.flags.ignore_links = True
	repost_entry.save()
	repost_entry.submit()<|MERGE_RESOLUTION|>--- conflicted
+++ resolved
@@ -6,12 +6,8 @@
 from frappe.utils import cint, flt, cstr, get_link_to_form, today, getdate
 from frappe import _
 import frappe.defaults
-<<<<<<< HEAD
 from collections import defaultdict
-from erpnext.accounts.utils import get_fiscal_year
-=======
 from erpnext.accounts.utils import get_fiscal_year, check_if_stock_and_account_balance_synced
->>>>>>> bfa71c23
 from erpnext.accounts.general_ledger import make_gl_entries, make_reverse_gl_entries, process_gl_map
 from erpnext.controllers.accounts_controller import AccountsController
 from erpnext.stock.stock_ledger import get_valuation_rate
@@ -397,7 +393,6 @@
 			if frappe.db.get_value('Item', d.item_code, 'is_customer_provided_item'):
 				d.allow_zero_valuation_rate = 1
 
-<<<<<<< HEAD
 	def validate_putaway_capacity(self):
 		# if over receipt is attempted while 'apply putaway rule' is disabled
 		# and if rule was applied on the transaction, validate it.
@@ -434,21 +429,6 @@
 					frappe.throw(msg=message, title=_("Over Receipt"))
 			return rule_map
 
-def compare_existing_and_expected_gle(existing_gle, expected_gle):
-	matched = True
-	for entry in expected_gle:
-		account_existed = False
-		for e in existing_gle:
-			if entry.account == e.account:
-				account_existed = True
-			if entry.account == e.account and entry.against_account == e.against_account \
-					and (not entry.cost_center or not e.cost_center or entry.cost_center == e.cost_center) \
-					and (entry.debit != e.debit or entry.credit != e.credit):
-				matched = False
-				break
-		if not account_existed:
-			matched = False
-=======
 	def repost_future_sle_and_gle(self):
 		args = frappe._dict({
 			"posting_date": self.posting_date,
@@ -485,7 +465,6 @@
 		})
 		if get_sle(args):
 			sle_exists = True
->>>>>>> bfa71c23
 			break
 	return sle_exists
 
