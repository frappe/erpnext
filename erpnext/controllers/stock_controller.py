# Copyright (c) 2015, Frappe Technologies Pvt. Ltd. and Contributors
# License: GNU General Public License v3. See license.txt

from __future__ import unicode_literals
import frappe, erpnext
from frappe.utils import cint, flt, cstr, get_link_to_form, today, getdate
from frappe import _
import frappe.defaults
from erpnext.accounts.utils import get_fiscal_year
from erpnext.accounts.general_ledger import make_gl_entries, make_reverse_gl_entries, process_gl_map
from erpnext.controllers.accounts_controller import AccountsController
from erpnext.stock.stock_ledger import get_valuation_rate
from erpnext.stock import get_warehouse_account_map

class QualityInspectionRequiredError(frappe.ValidationError): pass
class QualityInspectionRejectedError(frappe.ValidationError): pass
class QualityInspectionNotSubmittedError(frappe.ValidationError): pass

class StockController(AccountsController):
	def validate(self):
		super(StockController, self).validate()
		if not self.get('is_return'):
			self.validate_inspection()
		self.validate_serialized_batch()
		self.validate_customer_provided_item()

	def make_gl_entries(self, gl_entries=None):
		if self.docstatus == 2:
			make_reverse_gl_entries(voucher_type=self.doctype, voucher_no=self.name)

		if cint(erpnext.is_perpetual_inventory_enabled(self.company)):
			warehouse_account = get_warehouse_account_map(self.company)

			if self.docstatus==1:
				if not gl_entries:
					gl_entries = self.get_gl_entries(warehouse_account)
				make_gl_entries(gl_entries)

<<<<<<< HEAD
			if (repost_future_gle or self.flags.repost_future_gle):
				items, warehouses = self.get_items_and_warehouses()
				update_gl_entries_after(self.posting_date, self.posting_time, warehouses, items,
					warehouse_account, company=self.company)
=======
>>>>>>> 00175c96
		elif self.doctype in ['Purchase Receipt', 'Purchase Invoice'] and self.docstatus == 1:
			gl_entries = []
			gl_entries = self.get_asset_gl_entry(gl_entries)
			make_gl_entries(gl_entries)

	def validate_serialized_batch(self):
		from erpnext.stock.doctype.serial_no.serial_no import get_serial_nos
		for d in self.get("items"):
			if hasattr(d, 'serial_no') and hasattr(d, 'batch_no') and d.serial_no and d.batch_no:
				serial_nos = get_serial_nos(d.serial_no)
				for serial_no_data in frappe.get_all("Serial No",
					filters={"name": ("in", serial_nos)}, fields=["batch_no", "name"]):
					if serial_no_data.batch_no != d.batch_no:
						frappe.throw(_("Row #{0}: Serial No {1} does not belong to Batch {2}")
							.format(d.idx, serial_no_data.name, d.batch_no))

			if d.qty > 0 and d.get("batch_no") and self.get("posting_date") and self.docstatus < 2:
				expiry_date = frappe.get_cached_value("Batch", d.get("batch_no"), "expiry_date")

				if expiry_date and getdate(expiry_date) < getdate(self.posting_date):
					frappe.throw(_("Row #{0}: The batch {1} has already expired.")
						.format(d.idx, get_link_to_form("Batch", d.get("batch_no"))))

	def validate_serialized_batch(self):
		from erpnext.stock.doctype.serial_no.serial_no import get_serial_nos
		for d in self.get("items"):
			if not (hasattr(d, 'serial_no') and d.serial_no and d.batch_no): continue

			serial_nos = get_serial_nos(d.serial_no)
			for serial_no_data in frappe.get_all("Serial No",
				filters={"name": ("in", serial_nos)}, fields=["batch_no", "name"]):
				if serial_no_data.batch_no != d.batch_no:
					frappe.throw(_("Row #{0}: Serial No {1} does not belong to Batch {2}")
						.format(d.idx, serial_no_data.name, d.batch_no))

	def get_gl_entries(self, warehouse_account=None, default_expense_account=None,
			default_cost_center=None):

		if not warehouse_account:
			warehouse_account = get_warehouse_account_map(self.company)

		sle_map = self.get_stock_ledger_details()
		voucher_details = self.get_voucher_details(default_expense_account, default_cost_center, sle_map)

		gl_list = []
		warehouse_with_no_account = []

		precision = frappe.get_precision("GL Entry", "debit_in_account_currency")
		for item_row in voucher_details:
			sle_list = sle_map.get(item_row.name)
			if sle_list:
				for sle in sle_list:
					if warehouse_account.get(sle.warehouse):
						# from warehouse account/ target warehouse account

						self.check_expense_account(item_row)

						# If the item does not have the allow zero valuation rate flag set
						# and ( valuation rate not mentioned in an incoming entry
						# or incoming entry not found while delivering the item),
						# try to pick valuation rate from previous sle or Item master and update in SLE
						# Otherwise, throw an exception

						if not sle.stock_value_difference and self.doctype != "Stock Reconciliation" \
							and not item_row.get("allow_zero_valuation_rate"):

							sle = self.update_stock_ledger_entries(sle)

						gl_list.append(self.get_gl_dict({
							"account": warehouse_account[sle.warehouse]["account"],
							"against": item_row.expense_account,
							"cost_center": item_row.cost_center,
							"project": item_row.project or self.get('project'),
							"remarks": self.get("remarks") or "Accounting Entry for Stock",
							"debit": flt(sle.stock_value_difference, precision),
							"is_opening": item_row.get("is_opening") or self.get("is_opening") or "No",
						}, warehouse_account[sle.warehouse]["account_currency"], item=item_row))

						# expense account
						gl_list.append(self.get_gl_dict({
							"account": item_row.expense_account,
							"against": warehouse_account[sle.warehouse]["account"],
							"cost_center": item_row.cost_center,
							"project": item_row.project or self.get('project'),
							"remarks": self.get("remarks") or "Accounting Entry for Stock",
							"credit": flt(sle.stock_value_difference, precision),
							"project": item_row.get("project") or self.get("project"),
							"is_opening": item_row.get("is_opening") or self.get("is_opening") or "No"
						}, item=item_row))
					elif sle.warehouse not in warehouse_with_no_account:
						warehouse_with_no_account.append(sle.warehouse)

		if warehouse_with_no_account:
			for wh in warehouse_with_no_account:
				if frappe.db.get_value("Warehouse", wh, "company"):
					frappe.throw(_("Warehouse {0} is not linked to any account, please mention the account in  the warehouse record or set default inventory account in company {1}.").format(wh, self.company))

		return process_gl_map(gl_list)

	def update_stock_ledger_entries(self, sle):
		sle.valuation_rate = get_valuation_rate(sle.item_code, sle.warehouse,
			self.doctype, self.name, currency=self.company_currency, company=self.company)

		sle.stock_value = flt(sle.qty_after_transaction) * flt(sle.valuation_rate)
		sle.stock_value_difference = flt(sle.actual_qty) * flt(sle.valuation_rate)

		if sle.name:
			frappe.db.sql("""
				update
					`tabStock Ledger Entry`
				set
					stock_value = %(stock_value)s,
					valuation_rate = %(valuation_rate)s,
					stock_value_difference = %(stock_value_difference)s
				where
					name = %(name)s""", (sle))

		return sle

	def get_voucher_details(self, default_expense_account, default_cost_center, sle_map):
		if self.doctype == "Stock Reconciliation":
			reconciliation_purpose = frappe.db.get_value(self.doctype, self.name, "purpose")
			is_opening = "Yes" if reconciliation_purpose == "Opening Stock" else "No"
			details = []
			for voucher_detail_no in sle_map:
				details.append(frappe._dict({
					"name": voucher_detail_no,
					"expense_account": default_expense_account,
					"cost_center": default_cost_center,
					"is_opening": is_opening
				}))
			return details
		else:
			details = self.get("items")

			if default_expense_account or default_cost_center:
				for d in details:
					if default_expense_account and not d.get("expense_account"):
						d.expense_account = default_expense_account
					if default_cost_center and not d.get("cost_center"):
						d.cost_center = default_cost_center

			return details

	def get_items_and_warehouses(self):
		items, warehouses = [], []

		if hasattr(self, "items"):
			item_doclist = self.get("items")
		elif self.doctype == "Stock Reconciliation":
			import json
			item_doclist = []
			data = json.loads(self.reconciliation_json)
			for row in data[data.index(self.head_row)+1:]:
				d = frappe._dict(zip(["item_code", "warehouse", "qty", "valuation_rate"], row))
				item_doclist.append(d)

		if item_doclist:
			for d in item_doclist:
				if d.item_code and d.item_code not in items:
					items.append(d.item_code)

				if d.get("warehouse") and d.warehouse not in warehouses:
					warehouses.append(d.warehouse)

				if self.doctype == "Stock Entry":
					if d.get("s_warehouse") and d.s_warehouse not in warehouses:
						warehouses.append(d.s_warehouse)
					if d.get("t_warehouse") and d.t_warehouse not in warehouses:
						warehouses.append(d.t_warehouse)

		return items, warehouses

	def get_stock_ledger_details(self):
		stock_ledger = {}
		stock_ledger_entries = frappe.db.sql("""
			select
				name, warehouse, stock_value_difference, valuation_rate,
				voucher_detail_no, item_code, posting_date, posting_time,
				actual_qty, qty_after_transaction
			from
				`tabStock Ledger Entry`
			where
				voucher_type=%s and voucher_no=%s
		""", (self.doctype, self.name), as_dict=True)

		for sle in stock_ledger_entries:
				stock_ledger.setdefault(sle.voucher_detail_no, []).append(sle)
		return stock_ledger

	def make_batches(self, warehouse_field):
		'''Create batches if required. Called before submit'''
		for d in self.items:
			if d.get(warehouse_field) and not d.batch_no:
				has_batch_no, create_new_batch = frappe.db.get_value('Item', d.item_code, ['has_batch_no', 'create_new_batch'])
				if has_batch_no and create_new_batch:
					d.batch_no = frappe.get_doc(dict(
						doctype='Batch',
						item=d.item_code,
						supplier=getattr(self, 'supplier', None),
						reference_doctype=self.doctype,
						reference_name=self.name)).insert().name

	def check_expense_account(self, item):
		if not item.get("expense_account"):
			frappe.throw(_("Row #{0}: Expense Account not set for Item {1}. Please set an Expense \
				Account in the Items table").format(item.idx, frappe.bold(item.item_code)),
				title=_("Expense Account Missing"))

		else:
			is_expense_account = frappe.db.get_value("Account",
				item.get("expense_account"), "report_type")=="Profit and Loss"
			if self.doctype not in ("Purchase Receipt", "Purchase Invoice", "Stock Reconciliation", "Stock Entry") and not is_expense_account:
				frappe.throw(_("Expense / Difference account ({0}) must be a 'Profit or Loss' account")
					.format(item.get("expense_account")))
			if is_expense_account and not item.get("cost_center"):
				frappe.throw(_("{0} {1}: Cost Center is mandatory for Item {2}").format(
					_(self.doctype), self.name, item.get("item_code")))

	def delete_auto_created_batches(self):
		for d in self.items:
			if not d.batch_no: continue

			serial_nos = [sr.name for sr in frappe.get_all("Serial No", {'batch_no': d.batch_no})]
			if serial_nos:
				frappe.db.set_value("Serial No", { 'name': ['in', serial_nos] }, "batch_no", None)

			d.batch_no = None
			d.db_set("batch_no", None)

		for data in frappe.get_all("Batch",
			{'reference_name': self.name, 'reference_doctype': self.doctype}):
			frappe.delete_doc("Batch", data.name)

	def get_sl_entries(self, d, args):
		sl_dict = frappe._dict({
			"item_code": d.get("item_code", None),
			"warehouse": d.get("warehouse", None),
			"posting_date": self.posting_date,
			"posting_time": self.posting_time,
			'fiscal_year': get_fiscal_year(self.posting_date, company=self.company)[0],
			"voucher_type": self.doctype,
			"voucher_no": self.name,
			"voucher_detail_no": d.name,
			"actual_qty": (self.docstatus==1 and 1 or -1)*flt(d.get("stock_qty")),
			"stock_uom": frappe.db.get_value("Item", args.get("item_code") or d.get("item_code"), "stock_uom"),
			"incoming_rate": 0,
			"company": self.company,
			"batch_no": cstr(d.get("batch_no")).strip(),
			"serial_no": d.get("serial_no"),
			"project": d.get("project") or self.get('project'),
			"is_cancelled": 1 if self.docstatus==2 else 0
		})

		sl_dict.update(args)
		return sl_dict

	def make_sl_entries(self, sl_entries, allow_negative_stock=False,
			via_landed_cost_voucher=False):
		from erpnext.stock.stock_ledger import make_sl_entries
		make_sl_entries(sl_entries, allow_negative_stock, via_landed_cost_voucher)

	def make_gl_entries_on_cancel(self):
		if frappe.db.sql("""select name from `tabGL Entry` where voucher_type=%s
			and voucher_no=%s""", (self.doctype, self.name)):
				self.make_gl_entries()

	def get_serialized_items(self):
		serialized_items = []
		item_codes = list(set([d.item_code for d in self.get("items")]))
		if item_codes:
			serialized_items = frappe.db.sql_list("""select name from `tabItem`
				where has_serial_no=1 and name in ({})""".format(", ".join(["%s"]*len(item_codes))),
				tuple(item_codes))

		return serialized_items

	def get_incoming_rate_for_return(self, item_code, against_document):
		incoming_rate = 0.0
		if against_document and item_code:
			incoming_rate = frappe.db.sql("""select abs(stock_value_difference / actual_qty)
				from `tabStock Ledger Entry`
				where voucher_type = %s and voucher_no = %s
					and item_code = %s limit 1""",
				(self.doctype, against_document, item_code))
			incoming_rate = incoming_rate[0][0] if incoming_rate else 0.0

		return incoming_rate

	def validate_warehouse(self):
		from erpnext.stock.utils import validate_warehouse_company

		warehouses = list(set([d.warehouse for d in
			self.get("items") if getattr(d, "warehouse", None)]))

		target_warehouses = list(set([d.target_warehouse for d in
			self.get("items") if getattr(d, "target_warehouse", None)]))

		warehouses.extend(target_warehouses)

		from_warehouse = list(set([d.from_warehouse for d in
			self.get("items") if getattr(d, "from_warehouse", None)]))

		warehouses.extend(from_warehouse)

		for w in warehouses:
			validate_warehouse_company(w, self.company)

	def update_billing_percentage(self, update_modified=True):
		self._update_percent_field({
			"target_dt": self.doctype + " Item",
			"target_parent_dt": self.doctype,
			"target_parent_field": "per_billed",
			"target_ref_field": "amount",
			"target_field": "billed_amt",
			"name": self.name,
		}, update_modified)

	def validate_inspection(self):
		'''Checks if quality inspection is set for Items that require inspection.
		On submit, throw an exception'''
		inspection_required_fieldname = None
		if self.doctype in ["Purchase Receipt", "Purchase Invoice"]:
			inspection_required_fieldname = "inspection_required_before_purchase"
		elif self.doctype in ["Delivery Note", "Sales Invoice"]:
			inspection_required_fieldname = "inspection_required_before_delivery"

		if ((not inspection_required_fieldname and self.doctype != "Stock Entry") or
			(self.doctype == "Stock Entry" and not self.inspection_required) or
			(self.doctype in ["Sales Invoice", "Purchase Invoice"] and not self.update_stock)):
				return

		for d in self.get('items'):
			qa_required = False
			if (inspection_required_fieldname and not d.quality_inspection and
				frappe.db.get_value("Item", d.item_code, inspection_required_fieldname)):
				qa_required = True
			elif self.doctype == "Stock Entry" and not d.quality_inspection and d.t_warehouse:
				qa_required = True
			if self.docstatus == 1 and d.quality_inspection:
				qa_doc = frappe.get_doc("Quality Inspection", d.quality_inspection)
				if qa_doc.docstatus == 0:
					link = frappe.utils.get_link_to_form('Quality Inspection', d.quality_inspection)
					frappe.throw(_("Quality Inspection: {0} is not submitted for the item: {1} in row {2}").format(link, d.item_code, d.idx), QualityInspectionNotSubmittedError)

				qa_failed = any([r.status=="Rejected" for r in qa_doc.readings])
				if qa_failed:
					frappe.throw(_("Row {0}: Quality Inspection rejected for item {1}")
						.format(d.idx, d.item_code), QualityInspectionRejectedError)
			elif qa_required :
				action = frappe.get_doc('Stock Settings').action_if_quality_inspection_is_not_submitted
				if self.docstatus==1 and action == 'Stop':
					frappe.throw(_("Quality Inspection required for Item {0} to submit").format(frappe.bold(d.item_code)),
						exc=QualityInspectionRequiredError)
				else:
					frappe.msgprint(_("Create Quality Inspection for Item {0}").format(frappe.bold(d.item_code)))

	def update_blanket_order(self):
		blanket_orders = list(set([d.blanket_order for d in self.items if d.blanket_order]))
		for blanket_order in blanket_orders:
			frappe.get_doc("Blanket Order", blanket_order).update_ordered_qty()

	def validate_customer_provided_item(self):
		for d in self.get('items'):
			# Customer Provided parts will have zero valuation rate
			if frappe.db.get_value('Item', d.item_code, 'is_customer_provided_item'):
				d.allow_zero_valuation_rate = 1
<<<<<<< HEAD

def update_gl_entries_after(posting_date, posting_time, for_warehouses=None, for_items=None,
		warehouse_account=None, company=None):
	def _delete_gl_entries(voucher_type, voucher_no):
		frappe.db.sql("""delete from `tabGL Entry`
			where voucher_type=%s and voucher_no=%s""", (voucher_type, voucher_no))

	if not warehouse_account:
		warehouse_account = get_warehouse_account_map(company)

	future_stock_vouchers = get_future_stock_vouchers(posting_date, posting_time, for_warehouses, for_items)
	gle = get_voucherwise_gl_entries(future_stock_vouchers, posting_date)

	for voucher_type, voucher_no in future_stock_vouchers:
		existing_gle = gle.get((voucher_type, voucher_no), [])
		voucher_obj = frappe.get_doc(voucher_type, voucher_no)
		expected_gle = voucher_obj.get_gl_entries(warehouse_account)
		if expected_gle:
			if not existing_gle or not compare_existing_and_expected_gle(existing_gle, expected_gle):
				_delete_gl_entries(voucher_type, voucher_no)
				voucher_obj.make_gl_entries(gl_entries=expected_gle, repost_future_gle=False, from_repost=True)
		else:
			_delete_gl_entries(voucher_type, voucher_no)
=======
>>>>>>> 00175c96

def compare_existing_and_expected_gle(existing_gle, expected_gle):
	matched = True
	for entry in expected_gle:
		account_existed = False
		for e in existing_gle:
			if entry.account == e.account:
				account_existed = True
			if entry.account == e.account and entry.against_account == e.against_account \
					and (not entry.cost_center or not e.cost_center or entry.cost_center == e.cost_center) \
					and (entry.debit != e.debit or entry.credit != e.credit):
				matched = False
				break
		if not account_existed:
			matched = False
			break
<<<<<<< HEAD
	return matched

def get_future_stock_vouchers(posting_date, posting_time, for_warehouses=None, for_items=None):
	future_stock_vouchers = []

	values = []
	condition = ""
	if for_items:
		condition += " and item_code in ({})".format(", ".join(["%s"] * len(for_items)))
		values += for_items

	if for_warehouses:
		condition += " and warehouse in ({})".format(", ".join(["%s"] * len(for_warehouses)))
		values += for_warehouses

	for d in frappe.db.sql("""select distinct sle.voucher_type, sle.voucher_no
		from `tabStock Ledger Entry` sle
		where timestamp(sle.posting_date, sle.posting_time) >= timestamp(%s, %s) {condition}
		order by timestamp(sle.posting_date, sle.posting_time) asc, creation asc for update""".format(condition=condition),
		tuple([posting_date, posting_time] + values), as_dict=True):
			future_stock_vouchers.append([d.voucher_type, d.voucher_no])

	return future_stock_vouchers

def get_voucherwise_gl_entries(future_stock_vouchers, posting_date):
	gl_entries = {}
	if future_stock_vouchers:
		for d in frappe.db.sql("""select * from `tabGL Entry`
			where posting_date >= %s and voucher_no in (%s)""" %
			('%s', ', '.join(['%s']*len(future_stock_vouchers))),
			tuple([posting_date] + [d[1] for d in future_stock_vouchers]), as_dict=1):
				gl_entries.setdefault((d.voucher_type, d.voucher_no), []).append(d)

	return gl_entries
=======
	return matched
>>>>>>> 00175c96
<|MERGE_RESOLUTION|>--- conflicted
+++ resolved
@@ -36,13 +36,6 @@
 					gl_entries = self.get_gl_entries(warehouse_account)
 				make_gl_entries(gl_entries)
 
-<<<<<<< HEAD
-			if (repost_future_gle or self.flags.repost_future_gle):
-				items, warehouses = self.get_items_and_warehouses()
-				update_gl_entries_after(self.posting_date, self.posting_time, warehouses, items,
-					warehouse_account, company=self.company)
-=======
->>>>>>> 00175c96
 		elif self.doctype in ['Purchase Receipt', 'Purchase Invoice'] and self.docstatus == 1:
 			gl_entries = []
 			gl_entries = self.get_asset_gl_entry(gl_entries)
@@ -410,32 +403,6 @@
 			# Customer Provided parts will have zero valuation rate
 			if frappe.db.get_value('Item', d.item_code, 'is_customer_provided_item'):
 				d.allow_zero_valuation_rate = 1
-<<<<<<< HEAD
-
-def update_gl_entries_after(posting_date, posting_time, for_warehouses=None, for_items=None,
-		warehouse_account=None, company=None):
-	def _delete_gl_entries(voucher_type, voucher_no):
-		frappe.db.sql("""delete from `tabGL Entry`
-			where voucher_type=%s and voucher_no=%s""", (voucher_type, voucher_no))
-
-	if not warehouse_account:
-		warehouse_account = get_warehouse_account_map(company)
-
-	future_stock_vouchers = get_future_stock_vouchers(posting_date, posting_time, for_warehouses, for_items)
-	gle = get_voucherwise_gl_entries(future_stock_vouchers, posting_date)
-
-	for voucher_type, voucher_no in future_stock_vouchers:
-		existing_gle = gle.get((voucher_type, voucher_no), [])
-		voucher_obj = frappe.get_doc(voucher_type, voucher_no)
-		expected_gle = voucher_obj.get_gl_entries(warehouse_account)
-		if expected_gle:
-			if not existing_gle or not compare_existing_and_expected_gle(existing_gle, expected_gle):
-				_delete_gl_entries(voucher_type, voucher_no)
-				voucher_obj.make_gl_entries(gl_entries=expected_gle, repost_future_gle=False, from_repost=True)
-		else:
-			_delete_gl_entries(voucher_type, voucher_no)
-=======
->>>>>>> 00175c96
 
 def compare_existing_and_expected_gle(existing_gle, expected_gle):
 	matched = True
@@ -452,41 +419,4 @@
 		if not account_existed:
 			matched = False
 			break
-<<<<<<< HEAD
-	return matched
-
-def get_future_stock_vouchers(posting_date, posting_time, for_warehouses=None, for_items=None):
-	future_stock_vouchers = []
-
-	values = []
-	condition = ""
-	if for_items:
-		condition += " and item_code in ({})".format(", ".join(["%s"] * len(for_items)))
-		values += for_items
-
-	if for_warehouses:
-		condition += " and warehouse in ({})".format(", ".join(["%s"] * len(for_warehouses)))
-		values += for_warehouses
-
-	for d in frappe.db.sql("""select distinct sle.voucher_type, sle.voucher_no
-		from `tabStock Ledger Entry` sle
-		where timestamp(sle.posting_date, sle.posting_time) >= timestamp(%s, %s) {condition}
-		order by timestamp(sle.posting_date, sle.posting_time) asc, creation asc for update""".format(condition=condition),
-		tuple([posting_date, posting_time] + values), as_dict=True):
-			future_stock_vouchers.append([d.voucher_type, d.voucher_no])
-
-	return future_stock_vouchers
-
-def get_voucherwise_gl_entries(future_stock_vouchers, posting_date):
-	gl_entries = {}
-	if future_stock_vouchers:
-		for d in frappe.db.sql("""select * from `tabGL Entry`
-			where posting_date >= %s and voucher_no in (%s)""" %
-			('%s', ', '.join(['%s']*len(future_stock_vouchers))),
-			tuple([posting_date] + [d[1] for d in future_stock_vouchers]), as_dict=1):
-				gl_entries.setdefault((d.voucher_type, d.voucher_no), []).append(d)
-
-	return gl_entries
-=======
-	return matched
->>>>>>> 00175c96
+	return matched