# Copyright (c) 2015, Frappe Technologies Pvt. Ltd. and Contributors
# License: GNU General Public License v3. See license.txt

from __future__ import unicode_literals
import frappe, erpnext
from frappe.utils import cint, flt, cstr
from frappe import _
import frappe.defaults
from erpnext.accounts.utils import get_fiscal_year
from erpnext.accounts.general_ledger import make_gl_entries, delete_gl_entries, process_gl_map
from erpnext.controllers.accounts_controller import AccountsController
from erpnext.stock.stock_ledger import get_valuation_rate
from erpnext.stock import get_warehouse_account_map

class QualityInspectionRequiredError(frappe.ValidationError): pass
class QualityInspectionRejectedError(frappe.ValidationError): pass
class QualityInspectionNotSubmittedError(frappe.ValidationError): pass

class StockController(AccountsController):
	def validate(self):
		super(StockController, self).validate()
		self.validate_inspection()

	def make_gl_entries(self, gl_entries=None, repost_future_gle=True, from_repost=False):
		if self.docstatus == 2:
			delete_gl_entries(voucher_type=self.doctype, voucher_no=self.name)

		if cint(erpnext.is_perpetual_inventory_enabled(self.company)):
			warehouse_account = get_warehouse_account_map(self.company)

			if self.docstatus==1:
				if not gl_entries:
					gl_entries = self.get_gl_entries(warehouse_account)
				make_gl_entries(gl_entries, from_repost=from_repost)

			if repost_future_gle:
				items, warehouses = self.get_items_and_warehouses()
				update_gl_entries_after(self.posting_date, self.posting_time, warehouses, items,
					warehouse_account, company=self.company)
		elif self.doctype in ['Purchase Receipt', 'Purchase Invoice'] and self.docstatus == 1:
			gl_entries = []
			gl_entries = self.get_asset_gl_entry(gl_entries)
			make_gl_entries(gl_entries, from_repost=from_repost)

	def get_gl_entries(self, warehouse_account=None, default_expense_account=None,
			default_cost_center=None):

		if not warehouse_account:
			warehouse_account = get_warehouse_account_map(self.company)

		sle_map = self.get_stock_ledger_details()
		voucher_details = self.get_voucher_details(default_expense_account, default_cost_center, sle_map)

		gl_list = []
		warehouse_with_no_account = []

		for item_row in voucher_details:
			sle_list = sle_map.get(item_row.name)
			if sle_list:
				for sle in sle_list:
					if warehouse_account.get(sle.warehouse):
						# from warehouse account

						self.check_expense_account(item_row)

						# If the item does not have the allow zero valuation rate flag set
						# and ( valuation rate not mentioned in an incoming entry
						# or incoming entry not found while delivering the item),
						# try to pick valuation rate from previous sle or Item master and update in SLE
						# Otherwise, throw an exception

						if not sle.stock_value_difference and self.doctype != "Stock Reconciliation" \
							and not item_row.get("allow_zero_valuation_rate"):

							sle = self.update_stock_ledger_entries(sle)

						gl_list.append(self.get_gl_dict({
							"account": warehouse_account[sle.warehouse]["account"],
							"against": item_row.expense_account,
							"cost_center": item_row.cost_center or self.get("cost_center"),
							"remarks": self.get("remarks") or "Accounting Entry for Stock",
							"debit": flt(sle.stock_value_difference, 2),
<<<<<<< HEAD
							"project": item_row.get("project") or self.get("project") or self.get("set_project")
=======
							"is_opening": item_row.get("is_opening") or self.get("is_opening") or "No",
>>>>>>> 25eff13d
						}, warehouse_account[sle.warehouse]["account_currency"]))

						# to target warehouse / expense account
						gl_list.append(self.get_gl_dict({
							"account": item_row.expense_account,
							"against": warehouse_account[sle.warehouse]["account"],
							"cost_center": item_row.cost_center or self.get("cost_center"),
							"remarks": self.get("remarks") or "Accounting Entry for Stock",
							"credit": flt(sle.stock_value_difference, 2),
<<<<<<< HEAD
							"project": item_row.get("project") or self.get("project") or self.get("set_project")
=======
							"project": item_row.get("project") or self.get("project"),
							"is_opening": item_row.get("is_opening") or self.get("is_opening") or "No"
>>>>>>> 25eff13d
						}))
					elif sle.warehouse not in warehouse_with_no_account:
						warehouse_with_no_account.append(sle.warehouse)

		if warehouse_with_no_account:
			for wh in warehouse_with_no_account:
				if frappe.db.get_value("Warehouse", wh, "company"):
					frappe.throw(_("Warehouse {0} is not linked to any account, please mention the account in  the warehouse record or set default inventory account in company {1}.").format(wh, self.company))

		return process_gl_map(gl_list)

	def update_stock_ledger_entries(self, sle):
		sle.valuation_rate = get_valuation_rate(sle.item_code, sle.warehouse,
			self.doctype, self.name, currency=self.company_currency, company=self.company)

		sle.stock_value = flt(sle.qty_after_transaction) * flt(sle.valuation_rate)
		sle.stock_value_difference = flt(sle.actual_qty) * flt(sle.valuation_rate)

		incoming_rate_field = ""
		if flt(sle.actual_qty) > 0:
			sle.incoming_rate = sle.valuation_rate
			incoming_rate_field = ", incoming_rate = %(incoming_rate)s"

		if sle.name:
			frappe.db.sql("""
				update
					`tabStock Ledger Entry`
				set
					stock_value = %(stock_value)s,
					valuation_rate = %(valuation_rate)s,
					stock_value_difference = %(stock_value_difference)s
					{0}
				where
					name = %(name)s
			""".format(incoming_rate_field), sle)  # nosec

		return sle

	def get_voucher_details(self, default_expense_account, default_cost_center, sle_map):
		if self.doctype == "Stock Reconciliation":
			reconciliation_purpose = frappe.db.get_value(self.doctype, self.name, "purpose")
			is_opening = "Yes" if reconciliation_purpose == "Opening Stock" else "No"
			details = []
			for voucher_detail_no in sle_map:
				details.append(frappe._dict({
					"name": voucher_detail_no,
					"expense_account": default_expense_account,
					"cost_center": default_cost_center,
					"is_opening": is_opening
				}))
			return details
		else:
			details = self.get("items")

			if default_expense_account or default_cost_center:
				for d in details:
					if default_expense_account and not d.get("expense_account"):
						d.expense_account = default_expense_account
					if default_cost_center and not d.get("cost_center"):
						d.cost_center = self.get("cost_center") or default_cost_center

			return details

	def get_items_and_warehouses(self):
		items, warehouses = [], []

		if hasattr(self, "items"):
			item_doclist = self.get("items")
		elif self.doctype == "Stock Reconciliation":
			import json
			item_doclist = []
			data = json.loads(self.reconciliation_json)
			for row in data[data.index(self.head_row)+1:]:
				d = frappe._dict(zip(["item_code", "warehouse", "qty", "valuation_rate"], row))
				item_doclist.append(d)

		if item_doclist:
			for d in item_doclist:
				if d.item_code and d.item_code not in items:
					items.append(d.item_code)

				if d.get("warehouse") and d.warehouse not in warehouses:
					warehouses.append(d.warehouse)

				if self.doctype == "Stock Entry":
					if d.get("s_warehouse") and d.s_warehouse not in warehouses:
						warehouses.append(d.s_warehouse)
					if d.get("t_warehouse") and d.t_warehouse not in warehouses:
						warehouses.append(d.t_warehouse)

		return items, warehouses

	def get_stock_ledger_details(self):
		stock_ledger = {}
		stock_ledger_entries = frappe.db.sql("""
			select
				name, warehouse, stock_value_difference, valuation_rate,
				voucher_detail_no, item_code, posting_date, posting_time,
				actual_qty, qty_after_transaction
			from
				`tabStock Ledger Entry`
			where
				voucher_type=%s and voucher_no=%s
		""", (self.doctype, self.name), as_dict=True)

		for sle in stock_ledger_entries:
				stock_ledger.setdefault(sle.voucher_detail_no, []).append(sle)
		return stock_ledger

	def make_batches(self, warehouse_field):
		'''Create batches if required. Called before submit'''
		for d in self.items:
			if d.get(warehouse_field) and not d.batch_no:
				has_batch_no, create_new_batch = frappe.db.get_value('Item', d.item_code, ['has_batch_no', 'create_new_batch'])
				if has_batch_no and create_new_batch:
					d.batch_no = frappe.get_doc(dict(
						doctype='Batch',
						item=d.item_code,
						supplier=getattr(self, 'supplier', None),
						reference_doctype=self.doctype,
						reference_name=self.name)).insert().name

	def make_adjustment_entry(self, expected_gle, voucher_obj):
		from erpnext.accounts.utils import get_stock_and_account_difference
		account_list = [d.account for d in expected_gle]
		acc_diff = get_stock_and_account_difference(account_list,
			expected_gle[0].posting_date, self.company)

		cost_center = self.get_company_default("cost_center")
		stock_adjustment_account = self.get_company_default("stock_adjustment_account")

		gl_entries = []
		for account, diff in acc_diff.items():
			if diff:
				gl_entries.append([
					# stock in hand account
					voucher_obj.get_gl_dict({
						"account": account,
						"against": stock_adjustment_account,
						"debit": diff,
						"remarks": "Adjustment Accounting Entry for Stock",
					}),

					# account against stock in hand
					voucher_obj.get_gl_dict({
						"account": stock_adjustment_account,
						"against": account,
						"credit": diff,
						"cost_center": self.get("cost_center") or cost_center,
						"remarks": "Adjustment Accounting Entry for Stock",
					}),
				])

		if gl_entries:
			from erpnext.accounts.general_ledger import make_gl_entries
			make_gl_entries(gl_entries)

	def check_expense_account(self, item):
		if not item.get("expense_account"):
			frappe.throw(_("Expense or Difference account is mandatory for Item {0} as it impacts overall stock value").format(item.item_code))

		else:
			is_expense_account = frappe.db.get_value("Account",
				item.get("expense_account"), "report_type")=="Profit and Loss"
			if self.doctype not in ("Purchase Receipt", "Purchase Invoice", "Stock Reconciliation", "Stock Entry") and not is_expense_account:
				frappe.throw(_("Expense / Difference account ({0}) must be a 'Profit or Loss' account")
					.format(item.get("expense_account")))
			if is_expense_account and not item.get("cost_center") and not self.get("cost_center"):
				frappe.throw(_("{0} {1}: Cost Center is mandatory for Item {2}").format(
					_(self.doctype), self.name, item.get("item_code")))

	def get_sl_entries(self, d, args):
		sl_dict = frappe._dict({
			"item_code": d.get("item_code", None),
			"warehouse": d.get("warehouse", None),
			"posting_date": self.posting_date,
			"posting_time": self.posting_time,
			'fiscal_year': get_fiscal_year(self.posting_date, company=self.company)[0],
			"voucher_type": self.doctype,
			"voucher_no": self.name,
			"voucher_detail_no": d.name,
			"actual_qty": (self.docstatus==1 and 1 or -1)*flt(d.get("stock_qty")),
			"stock_uom": frappe.db.get_value("Item", args.get("item_code") or d.get("item_code"), "stock_uom"),
			"incoming_rate": 0,
			"company": self.company,
			"batch_no": cstr(d.get("batch_no")).strip(),
			"serial_no": d.get("serial_no"),
			"project": d.get("project") or self.get('project') or self.get('set_project'),
			"is_cancelled": self.docstatus==2 and "Yes" or "No"
		})

		sl_dict.update(args)
		return sl_dict

	def make_sl_entries(self, sl_entries, is_amended=None, allow_negative_stock=False,
			via_landed_cost_voucher=False):
		from erpnext.stock.stock_ledger import make_sl_entries
		make_sl_entries(sl_entries, is_amended, allow_negative_stock, via_landed_cost_voucher)

	def make_gl_entries_on_cancel(self, repost_future_gle=True):
		if frappe.db.sql("""select name from `tabGL Entry` where voucher_type=%s
			and voucher_no=%s""", (self.doctype, self.name)):
				self.make_gl_entries(repost_future_gle=repost_future_gle)

	def get_serialized_items(self):
		serialized_items = []
		item_codes = list(set([d.item_code for d in self.get("items")]))
		if item_codes:
			serialized_items = frappe.db.sql_list("""select name from `tabItem`
				where has_serial_no=1 and name in ({})""".format(", ".join(["%s"]*len(item_codes))),
				tuple(item_codes))

		return serialized_items

	def get_incoming_rate_for_sales_return(self, item_code, against_document):
		incoming_rate = 0.0
		if against_document and item_code:
			incoming_rate = frappe.db.sql("""select abs(stock_value_difference / actual_qty)
				from `tabStock Ledger Entry`
				where voucher_type = %s and voucher_no = %s
					and item_code = %s limit 1""",
				(self.doctype, against_document, item_code))
			incoming_rate = incoming_rate[0][0] if incoming_rate else 0.0

		return incoming_rate

	def validate_warehouse(self):
		from erpnext.stock.utils import validate_warehouse_company

		warehouses = list(set([d.warehouse for d in
			self.get("items") if getattr(d, "warehouse", None)]))

		for w in warehouses:
			validate_warehouse_company(w, self.company)

	def update_billing_percentage(self, update_modified=True):
		self._update_percent_field({
			"target_dt": self.doctype + " Item",
			"target_parent_dt": self.doctype,
			"target_parent_field": "per_billed",
			"target_ref_field": "qty",
			"target_field": "billed_amt",
			"name": self.name,
		}, update_modified)

	def validate_inspection(self):
		'''Checks if quality inspection is set for Items that require inspection.
		On submit, throw an exception'''
		inspection_required_fieldname = None
		if self.doctype in ["Purchase Receipt", "Purchase Invoice"]:
			inspection_required_fieldname = "inspection_required_before_purchase"
		elif self.doctype in ["Delivery Note", "Sales Invoice"]:
			inspection_required_fieldname = "inspection_required_before_delivery"

		if ((not inspection_required_fieldname and self.doctype != "Stock Entry") or
			(self.doctype == "Stock Entry" and not self.inspection_required) or
			(self.doctype in ["Sales Invoice", "Purchase Invoice"] and not self.update_stock)):
				return

		for d in self.get('items'):
			qa_required = False
			if (inspection_required_fieldname and not d.quality_inspection and
				frappe.db.get_value("Item", d.item_code, inspection_required_fieldname)):
				qa_required = True
			elif self.doctype == "Stock Entry" and not d.quality_inspection and d.t_warehouse:
				qa_required = True
			if self.docstatus == 1 and d.quality_inspection:
				qa_doc = frappe.get_doc("Quality Inspection", d.quality_inspection)
				if qa_doc.docstatus == 0:
					link = frappe.utils.get_link_to_form('Quality Inspection', d.quality_inspection)
					frappe.throw(_("Quality Inspection: {0} is not submitted for the item: {1} in row {2}").format(link, d.item_code, d.idx), QualityInspectionNotSubmittedError)

				qa_failed = any([r.status=="Rejected" for r in qa_doc.readings])
				if qa_failed:
					frappe.throw(_("Row {0}: Quality Inspection rejected for item {1}")
						.format(d.idx, d.item_code), QualityInspectionRejectedError)
			elif qa_required :
				action = frappe.get_doc('Stock Settings').action_if_quality_inspection_is_not_submitted
				if self.docstatus==1 and action == 'Stop':
					frappe.throw(_("Quality Inspection required for Item {0} to submit").format(frappe.bold(d.item_code)),
						exc=QualityInspectionRequiredError)
				else:
					frappe.msgprint(_("Create Quality Inspection for Item {0}").format(frappe.bold(d.item_code)))

	def update_blanket_order(self):
		blanket_orders = list(set([d.blanket_order for d in self.items if d.blanket_order]))
		for blanket_order in blanket_orders:
			frappe.get_doc("Blanket Order", blanket_order).update_ordered_qty()

def update_gl_entries_after(posting_date, posting_time, for_warehouses=None, for_items=None,
		warehouse_account=None, company=None):
	def _delete_gl_entries(voucher_type, voucher_no):
		frappe.db.sql("""delete from `tabGL Entry`
			where voucher_type=%s and voucher_no=%s""", (voucher_type, voucher_no))

	if not warehouse_account:
		warehouse_account = get_warehouse_account_map(company)

	future_stock_vouchers = get_future_stock_vouchers(posting_date, posting_time, for_warehouses, for_items)
	gle = get_voucherwise_gl_entries(future_stock_vouchers, posting_date)

	for voucher_type, voucher_no in future_stock_vouchers:
		existing_gle = gle.get((voucher_type, voucher_no), [])
		voucher_obj = frappe.get_doc(voucher_type, voucher_no)
		expected_gle = voucher_obj.get_gl_entries(warehouse_account)
		if expected_gle:
			if not existing_gle or not compare_existing_and_expected_gle(existing_gle, expected_gle):
				_delete_gl_entries(voucher_type, voucher_no)
				voucher_obj.make_gl_entries(gl_entries=expected_gle, repost_future_gle=False, from_repost=True)
		else:
			_delete_gl_entries(voucher_type, voucher_no)

def compare_existing_and_expected_gle(existing_gle, expected_gle):
	matched = True
	for entry in expected_gle:
		account_existed = False
		for e in existing_gle:
			if entry.account == e.account:
				account_existed = True
			if entry.account == e.account and entry.against_account == e.against_account \
					and (not entry.cost_center or not e.cost_center or entry.cost_center == e.cost_center) \
					and (entry.debit != e.debit or entry.credit != e.credit):
				matched = False
				break
		if not account_existed:
			matched = False
			break
	return matched

def get_future_stock_vouchers(posting_date, posting_time, for_warehouses=None, for_items=None):
	future_stock_vouchers = []

	values = []
	condition = ""
	if for_items:
		condition += " and item_code in ({})".format(", ".join(["%s"] * len(for_items)))
		values += for_items

	if for_warehouses:
		condition += " and warehouse in ({})".format(", ".join(["%s"] * len(for_warehouses)))
		values += for_warehouses

	for d in frappe.db.sql("""select distinct sle.voucher_type, sle.voucher_no
		from `tabStock Ledger Entry` sle
		where timestamp(sle.posting_date, sle.posting_time) >= timestamp(%s, %s) {condition}
		order by timestamp(sle.posting_date, sle.posting_time) asc, name asc""".format(condition=condition),
		tuple([posting_date, posting_time] + values), as_dict=True):
			future_stock_vouchers.append([d.voucher_type, d.voucher_no])

	return future_stock_vouchers

def get_voucherwise_gl_entries(future_stock_vouchers, posting_date):
	gl_entries = {}
	if future_stock_vouchers:
		for d in frappe.db.sql("""select * from `tabGL Entry`
			where posting_date >= %s and voucher_no in (%s)""" %
			('%s', ', '.join(['%s']*len(future_stock_vouchers))),
			tuple([posting_date] + [d[1] for d in future_stock_vouchers]), as_dict=1):
				gl_entries.setdefault((d.voucher_type, d.voucher_no), []).append(d)

	return gl_entries<|MERGE_RESOLUTION|>--- conflicted
+++ resolved
@@ -80,11 +80,8 @@
 							"cost_center": item_row.cost_center or self.get("cost_center"),
 							"remarks": self.get("remarks") or "Accounting Entry for Stock",
 							"debit": flt(sle.stock_value_difference, 2),
-<<<<<<< HEAD
-							"project": item_row.get("project") or self.get("project") or self.get("set_project")
-=======
+							"project": item_row.get("project") or self.get("project") or self.get("set_project"),
 							"is_opening": item_row.get("is_opening") or self.get("is_opening") or "No",
->>>>>>> 25eff13d
 						}, warehouse_account[sle.warehouse]["account_currency"]))
 
 						# to target warehouse / expense account
@@ -94,12 +91,8 @@
 							"cost_center": item_row.cost_center or self.get("cost_center"),
 							"remarks": self.get("remarks") or "Accounting Entry for Stock",
 							"credit": flt(sle.stock_value_difference, 2),
-<<<<<<< HEAD
-							"project": item_row.get("project") or self.get("project") or self.get("set_project")
-=======
-							"project": item_row.get("project") or self.get("project"),
+							"project": item_row.get("project") or self.get("project") or self.get("set_project"),
 							"is_opening": item_row.get("is_opening") or self.get("is_opening") or "No"
->>>>>>> 25eff13d
 						}))
 					elif sle.warehouse not in warehouse_with_no_account:
 						warehouse_with_no_account.append(sle.warehouse)
