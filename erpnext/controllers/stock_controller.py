# Copyright (c) 2015, Frappe Technologies Pvt. Ltd. and Contributors
# License: GNU General Public License v3. See license.txt

import json
from collections import defaultdict

import frappe
from frappe import _, bold
from frappe.utils import cint, cstr, flt, get_link_to_form, getdate

import erpnext
from erpnext.accounts.general_ledger import (
	make_gl_entries,
	make_reverse_gl_entries,
	process_gl_map,
)
from erpnext.accounts.utils import cancel_exchange_gain_loss_journal, get_fiscal_year
from erpnext.controllers.accounts_controller import AccountsController
from erpnext.controllers.sales_and_purchase_return import (
	available_serial_batch_for_return,
	filter_serial_batches,
	make_serial_batch_bundle_for_return,
)
from erpnext.stock import get_warehouse_account_map
from erpnext.stock.doctype.inventory_dimension.inventory_dimension import (
	get_evaluated_inventory_dimension,
)
from erpnext.stock.doctype.serial_and_batch_bundle.serial_and_batch_bundle import (
	get_type_of_transaction,
)
from erpnext.stock.stock_ledger import get_items_to_be_repost


class QualityInspectionRequiredError(frappe.ValidationError):
	pass


class QualityInspectionRejectedError(frappe.ValidationError):
	pass


class QualityInspectionNotSubmittedError(frappe.ValidationError):
	pass


class BatchExpiredError(frappe.ValidationError):
	pass


class StockController(AccountsController):
	def validate(self):
		super().validate()

		if self.docstatus == 0:
			for table_name in ["items", "packed_items", "supplied_items"]:
				self.validate_duplicate_serial_and_batch_bundle(table_name)

		if not self.get("is_return"):
			self.validate_inspection()
		self.validate_serialized_batch()
		self.clean_serial_nos()
		self.validate_customer_provided_item()
		self.set_rate_of_stock_uom()
		self.validate_internal_transfer()
		self.validate_putaway_capacity()

	def validate_duplicate_serial_and_batch_bundle(self, table_name):
		if not self.get(table_name):
			return

		sbb_list = []
		for item in self.get(table_name):
			if item.get("serial_and_batch_bundle"):
				sbb_list.append(item.get("serial_and_batch_bundle"))

			if item.get("rejected_serial_and_batch_bundle"):
				sbb_list.append(item.get("rejected_serial_and_batch_bundle"))

		if sbb_list:
			SLE = frappe.qb.DocType("Stock Ledger Entry")
			data = (
				frappe.qb.from_(SLE)
				.select(SLE.voucher_type, SLE.voucher_no, SLE.serial_and_batch_bundle)
				.where(
					(SLE.docstatus == 1)
					& (SLE.serial_and_batch_bundle.notnull())
					& (SLE.serial_and_batch_bundle.isin(sbb_list))
				)
				.limit(1)
			).run(as_dict=True)

			if data:
				data = data[0]
				frappe.throw(
					_("Serial and Batch Bundle {0} is already used in {1} {2}.").format(
						frappe.bold(data.serial_and_batch_bundle), data.voucher_type, data.voucher_no
					)
				)

	def make_gl_entries(self, gl_entries=None, from_repost=False, via_landed_cost_voucher=False):
		if self.docstatus == 2:
			make_reverse_gl_entries(voucher_type=self.doctype, voucher_no=self.name)

		provisional_accounting_for_non_stock_items = cint(
			frappe.get_cached_value(
				"Company", self.company, "enable_provisional_accounting_for_non_stock_items"
			)
		)

		is_asset_pr = any(d.get("is_fixed_asset") for d in self.get("items"))

		if (
			cint(erpnext.is_perpetual_inventory_enabled(self.company))
			or provisional_accounting_for_non_stock_items
			or is_asset_pr
		):
			warehouse_account = get_warehouse_account_map(self.company)

			if self.docstatus == 1:
				if not gl_entries:
					gl_entries = (
						self.get_gl_entries(warehouse_account, via_landed_cost_voucher)
						if self.doctype == "Purchase Receipt"
						else self.get_gl_entries(warehouse_account)
					)
				make_gl_entries(gl_entries, from_repost=from_repost)

	def validate_serialized_batch(self):
		from erpnext.stock.doctype.serial_no.serial_no import get_serial_nos

		is_material_issue = False
		if self.doctype == "Stock Entry" and self.purpose == "Material Issue":
			is_material_issue = True

		for d in self.get("items"):
			if hasattr(d, "serial_no") and hasattr(d, "batch_no") and d.serial_no and d.batch_no:
				serial_nos = frappe.get_all(
					"Serial No",
					fields=["batch_no", "name", "warehouse"],
					filters={"name": ("in", get_serial_nos(d.serial_no))},
				)

				for row in serial_nos:
					if row.warehouse and row.batch_no != d.batch_no:
						frappe.throw(
							_("Row #{0}: Serial No {1} does not belong to Batch {2}").format(
								d.idx, row.name, d.batch_no
							)
						)

			if is_material_issue:
				continue

			if flt(d.qty) > 0.0 and d.get("batch_no") and self.get("posting_date") and self.docstatus < 2:
				expiry_date = frappe.get_cached_value("Batch", d.get("batch_no"), "expiry_date")

				if expiry_date and getdate(expiry_date) < getdate(self.posting_date):
					frappe.throw(
						_("Row #{0}: The batch {1} has already expired.").format(
							d.idx, get_link_to_form("Batch", d.get("batch_no"))
						),
						BatchExpiredError,
					)

	def clean_serial_nos(self):
		from erpnext.stock.doctype.serial_no.serial_no import clean_serial_no_string

		for row in self.get("items"):
			if hasattr(row, "serial_no") and row.serial_no:
				# remove extra whitespace and store one serial no on each line
				row.serial_no = clean_serial_no_string(row.serial_no)

		for row in self.get("packed_items") or []:
			if hasattr(row, "serial_no") and row.serial_no:
				# remove extra whitespace and store one serial no on each line
				row.serial_no = clean_serial_no_string(row.serial_no)

	def make_bundle_using_old_serial_batch_fields(self, table_name=None, via_landed_cost_voucher=False):
		if self.get("_action") == "update_after_submit":
			return

		# To handle test cases
		if frappe.flags.in_test and frappe.flags.use_serial_and_batch_fields:
			return

		if not table_name:
			table_name = "items"

		if self.doctype == "Asset Capitalization":
			table_name = "stock_items"

		for row in self.get(table_name):
			if row.serial_and_batch_bundle and (row.serial_no or row.batch_no):
				self.validate_serial_nos_and_batches_with_bundle(row)

			if not row.serial_no and not row.batch_no and not row.get("rejected_serial_no"):
				continue

			if not row.use_serial_batch_fields and (
				row.serial_no or row.batch_no or row.get("rejected_serial_no")
			):
				row.use_serial_batch_fields = 1

			if row.use_serial_batch_fields and (
				not row.serial_and_batch_bundle and not row.get("rejected_serial_and_batch_bundle")
			):
				bundle_details = {
					"item_code": row.get("rm_item_code") or row.item_code,
					"posting_date": self.posting_date,
					"posting_time": self.posting_time,
					"voucher_type": self.doctype,
					"voucher_no": self.name,
					"voucher_detail_no": row.name,
					"company": self.company,
					"is_rejected": 1 if row.get("rejected_warehouse") else 0,
					"use_serial_batch_fields": row.use_serial_batch_fields,
					"via_landed_cost_voucher": via_landed_cost_voucher,
					"do_not_submit": True if not via_landed_cost_voucher else False,
				}

				if row.get("qty") or row.get("consumed_qty") or row.get("stock_qty"):
					self.update_bundle_details(bundle_details, table_name, row)
					self.create_serial_batch_bundle(bundle_details, row)

				if row.get("rejected_qty"):
					self.update_bundle_details(bundle_details, table_name, row, is_rejected=True)
					self.create_serial_batch_bundle(bundle_details, row)

	def make_bundle_for_sales_purchase_return(self, table_name=None):
		if not self.get("is_return"):
			return

		if not table_name:
			table_name = "items"

		self.make_bundle_for_non_rejected_qty(table_name)

		if self.doctype in ["Purchase Invoice", "Purchase Receipt"]:
			self.make_bundle_for_rejected_qty(table_name)

	def make_bundle_for_rejected_qty(self, table_name=None):
		field, reference_ids = self.get_reference_ids(
			table_name, "rejected_qty", "rejected_serial_and_batch_bundle"
		)

		if not reference_ids:
			return

		child_doctype = self.doctype + " Item"
		available_dict = available_serial_batch_for_return(
			field, child_doctype, reference_ids, is_rejected=True
		)

		for row in self.get(table_name):
			if data := available_dict.get(row.get(field)):
				qty_field = "rejected_qty"
				warehouse_field = "rejected_warehouse"
				if row.get("return_qty_from_rejected_warehouse"):
					qty_field = "qty"
					warehouse_field = "warehouse"

				if not data.get("qty"):
					frappe.throw(
						_("For the {0}, no stock is available for the return in the warehouse {1}.").format(
							frappe.bold(row.item_code), row.get(warehouse_field)
						)
					)

				data = filter_serial_batches(
					self, data, row, warehouse_field=warehouse_field, qty_field=qty_field
				)
				bundle = make_serial_batch_bundle_for_return(data, row, self, warehouse_field, qty_field)
				if row.get("return_qty_from_rejected_warehouse"):
					row.db_set(
						{
							"serial_and_batch_bundle": bundle,
							"batch_no": "",
							"serial_no": "",
						}
					)
				else:
					row.db_set(
						{
							"rejected_serial_and_batch_bundle": bundle,
							"batch_no": "",
							"rejected_serial_no": "",
						}
					)

	def make_bundle_for_non_rejected_qty(self, table_name):
		field, reference_ids = self.get_reference_ids(table_name)
		if not reference_ids:
			return

		child_doctype = self.doctype + " Item"
		available_dict = available_serial_batch_for_return(field, child_doctype, reference_ids)

		for row in self.get(table_name):
			if data := available_dict.get(row.get(field)):
				data = filter_serial_batches(self, data, row)
				bundle = make_serial_batch_bundle_for_return(data, row, self)
				row.db_set(
					{
						"serial_and_batch_bundle": bundle,
						"batch_no": "",
						"serial_no": "",
					}
				)

	def get_reference_ids(self, table_name, qty_field=None, bundle_field=None) -> tuple[str, list[str]]:
		field = {
			"Sales Invoice": "sales_invoice_item",
			"Delivery Note": "dn_detail",
			"Purchase Receipt": "purchase_receipt_item",
			"Purchase Invoice": "purchase_invoice_item",
			"POS Invoice": "pos_invoice_item",
		}.get(self.doctype)

		if not bundle_field:
			bundle_field = "serial_and_batch_bundle"

		if not qty_field:
			qty_field = "qty"

		reference_ids = []

		for row in self.get(table_name):
			if not self.is_serial_batch_item(row.item_code):
				continue

			if (
				row.get(field)
				and (
					qty_field == "qty"
					and not row.get("return_qty_from_rejected_warehouse")
					or qty_field == "rejected_qty"
					and (row.get("return_qty_from_rejected_warehouse") or row.get("rejected_warehouse"))
				)
				and not row.get("use_serial_batch_fields")
				and not row.get(bundle_field)
			):
				reference_ids.append(row.get(field))

		return field, reference_ids

	@frappe.request_cache
	def is_serial_batch_item(self, item_code) -> bool:
		item_details = frappe.db.get_value("Item", item_code, ["has_serial_no", "has_batch_no"], as_dict=1)

		if item_details.has_serial_no or item_details.has_batch_no:
			return True

		return False

	def update_bundle_details(self, bundle_details, table_name, row, is_rejected=False):
		from erpnext.stock.doctype.serial_no.serial_no import get_serial_nos

		# Since qty field is different for different doctypes
		qty = row.get("qty")
		warehouse = row.get("warehouse")

		if table_name == "packed_items":
			type_of_transaction = "Inward"
			if not self.is_return:
				type_of_transaction = "Outward"
		elif table_name == "supplied_items":
			qty = row.consumed_qty
			warehouse = self.supplier_warehouse
			type_of_transaction = "Outward"
			if self.is_return:
				type_of_transaction = "Inward"
		else:
			type_of_transaction = get_type_of_transaction(self, row)

		if hasattr(row, "stock_qty"):
			qty = row.stock_qty

		if self.doctype == "Stock Entry":
			qty = row.transfer_qty
			warehouse = row.s_warehouse or row.t_warehouse

		serial_nos = row.serial_no
		if is_rejected:
			serial_nos = row.get("rejected_serial_no")
			type_of_transaction = "Inward" if not self.is_return else "Outward"
			qty = row.get("rejected_qty")
			warehouse = row.get("rejected_warehouse")

		if (
			self.is_internal_transfer()
			and self.doctype in ["Sales Invoice", "Delivery Note"]
			and self.is_return
		):
			warehouse = row.get("target_warehouse") or row.get("warehouse")
			type_of_transaction = "Outward"

		bundle_details.update(
			{
				"qty": qty,
				"is_rejected": is_rejected,
				"type_of_transaction": type_of_transaction,
				"warehouse": warehouse,
				"batches": frappe._dict({row.batch_no: qty}) if row.batch_no else None,
				"serial_nos": get_serial_nos(serial_nos) if serial_nos else None,
				"batch_no": row.batch_no,
			}
		)

	def create_serial_batch_bundle(self, bundle_details, row):
		from erpnext.stock.serial_batch_bundle import SerialBatchCreation

		sn_doc = SerialBatchCreation(bundle_details).make_serial_and_batch_bundle()

		field = "serial_and_batch_bundle"
		if bundle_details.get("is_rejected"):
			field = "rejected_serial_and_batch_bundle"

		row.set(field, sn_doc.name)
		row.db_set({field: sn_doc.name})

	def validate_serial_nos_and_batches_with_bundle(self, row):
		from erpnext.stock.doctype.serial_no.serial_no import get_serial_nos

		throw_error = False
		if row.serial_no:
			serial_nos = frappe.get_all(
				"Serial and Batch Entry",
				fields=["serial_no"],
				filters={"parent": row.serial_and_batch_bundle},
			)
			serial_nos = sorted([cstr(d.serial_no) for d in serial_nos])
			parsed_serial_nos = get_serial_nos(row.serial_no)

			if len(serial_nos) != len(parsed_serial_nos):
				throw_error = True
			elif serial_nos != parsed_serial_nos:
				for serial_no in serial_nos:
					if serial_no not in parsed_serial_nos:
						throw_error = True
						break

		elif row.batch_no:
			batches = frappe.get_all(
				"Serial and Batch Entry", fields=["batch_no"], filters={"parent": row.serial_and_batch_bundle}
			)
			batches = sorted([d.batch_no for d in batches])

			if batches != [row.batch_no]:
				throw_error = True

		if throw_error:
			frappe.throw(
				_(
					"At row {0}: Serial and Batch Bundle {1} has already created. Please remove the values from the serial no or batch no fields."
				).format(row.idx, row.serial_and_batch_bundle)
			)

	def set_use_serial_batch_fields(self):
		if frappe.db.get_single_value("Stock Settings", "use_serial_batch_fields"):
			for row in self.items:
				row.use_serial_batch_fields = 1

	def get_gl_entries(self, warehouse_account=None, default_expense_account=None, default_cost_center=None):
		if not warehouse_account:
			warehouse_account = get_warehouse_account_map(self.company)

		sle_map = self.get_stock_ledger_details()
		voucher_details = self.get_voucher_details(default_expense_account, default_cost_center, sle_map)

		gl_list = []
		warehouse_with_no_account = []
		precision = self.get_debit_field_precision()
		for item_row in voucher_details:
			sle_list = sle_map.get(item_row.name)
			sle_rounding_diff = 0.0
			if sle_list:
				for sle in sle_list:
					if warehouse_account.get(sle.warehouse):
						# from warehouse account

						sle_rounding_diff += flt(sle.stock_value_difference)

						self.check_expense_account(item_row)

						# expense account/ target_warehouse / source_warehouse
						if item_row.get("target_warehouse"):
							warehouse = item_row.get("target_warehouse")
							expense_account = warehouse_account[warehouse]["account"]
						else:
							expense_account = item_row.expense_account

						gl_list.append(
							self.get_gl_dict(
								{
									"account": warehouse_account[sle.warehouse]["account"],
									"against": expense_account,
									"cost_center": item_row.cost_center,
									"project": item_row.project or self.get("project"),
									"remarks": self.get("remarks") or _("Accounting Entry for Stock"),
									"debit": flt(sle.stock_value_difference, precision),
									"is_opening": item_row.get("is_opening")
									or self.get("is_opening")
									or "No",
								},
								warehouse_account[sle.warehouse]["account_currency"],
								item=item_row,
							)
						)

						gl_list.append(
							self.get_gl_dict(
								{
									"account": expense_account,
									"against": warehouse_account[sle.warehouse]["account"],
									"cost_center": item_row.cost_center,
									"remarks": self.get("remarks") or _("Accounting Entry for Stock"),
									"debit": -1 * flt(sle.stock_value_difference, precision),
									"project": item_row.get("project") or self.get("project"),
									"is_opening": item_row.get("is_opening")
									or self.get("is_opening")
									or "No",
								},
								item=item_row,
							)
						)
					elif sle.warehouse not in warehouse_with_no_account:
						warehouse_with_no_account.append(sle.warehouse)

			if abs(sle_rounding_diff) > (1.0 / (10**precision)) and self.is_internal_transfer():
				warehouse_asset_account = ""
				if self.get("is_internal_customer"):
					warehouse_asset_account = warehouse_account[item_row.get("target_warehouse")]["account"]
				elif self.get("is_internal_supplier"):
					warehouse_asset_account = warehouse_account[item_row.get("warehouse")]["account"]

				expense_account = frappe.get_cached_value("Company", self.company, "default_expense_account")
				if not expense_account:
					frappe.throw(
						_(
							"Please set default cost of goods sold account in company {0} for booking rounding gain and loss during stock transfer"
						).format(frappe.bold(self.company))
					)

				gl_list.append(
					self.get_gl_dict(
						{
							"account": expense_account,
							"against": warehouse_asset_account,
							"cost_center": item_row.cost_center,
							"project": item_row.project or self.get("project"),
							"remarks": _("Rounding gain/loss Entry for Stock Transfer"),
							"debit": sle_rounding_diff,
							"is_opening": item_row.get("is_opening") or self.get("is_opening") or "No",
						},
						warehouse_account[sle.warehouse]["account_currency"],
						item=item_row,
					)
				)

				gl_list.append(
					self.get_gl_dict(
						{
							"account": warehouse_asset_account,
							"against": expense_account,
							"cost_center": item_row.cost_center,
							"remarks": _("Rounding gain/loss Entry for Stock Transfer"),
							"credit": sle_rounding_diff,
							"project": item_row.get("project") or self.get("project"),
							"is_opening": item_row.get("is_opening") or self.get("is_opening") or "No",
						},
						item=item_row,
					)
				)

		if warehouse_with_no_account:
			for wh in warehouse_with_no_account:
				if frappe.get_cached_value("Warehouse", wh, "company"):
					frappe.throw(
						_(
							"Warehouse {0} is not linked to any account, please mention the account in the warehouse record or set default inventory account in company {1}."
						).format(wh, self.company)
					)

		return process_gl_map(gl_list, precision=precision)

	def get_debit_field_precision(self):
		if not frappe.flags.debit_field_precision:
			frappe.flags.debit_field_precision = frappe.get_precision("GL Entry", "debit_in_account_currency")

		return frappe.flags.debit_field_precision

	def get_voucher_details(self, default_expense_account, default_cost_center, sle_map):
		if self.doctype == "Stock Reconciliation":
			reconciliation_purpose = frappe.db.get_value(self.doctype, self.name, "purpose")
			is_opening = "Yes" if reconciliation_purpose == "Opening Stock" else "No"
			details = []
			for voucher_detail_no in sle_map:
				details.append(
					frappe._dict(
						{
							"name": voucher_detail_no,
							"expense_account": default_expense_account,
							"cost_center": default_cost_center,
							"is_opening": is_opening,
						}
					)
				)
			return details
		else:
			details = self.get("items")

			if default_expense_account or default_cost_center:
				for d in details:
					if default_expense_account and not d.get("expense_account"):
						d.expense_account = default_expense_account
					if default_cost_center and not d.get("cost_center"):
						d.cost_center = default_cost_center

			return details

	def get_items_and_warehouses(self) -> tuple[list[str], list[str]]:
		"""Get list of items and warehouses affected by a transaction"""

		if not (hasattr(self, "items") or hasattr(self, "packed_items")):
			return [], []

		item_rows = (self.get("items") or []) + (self.get("packed_items") or [])

		items = {d.item_code for d in item_rows if d.item_code}

		warehouses = set()
		for d in item_rows:
			if d.get("warehouse"):
				warehouses.add(d.warehouse)

			if self.doctype == "Stock Entry":
				if d.get("s_warehouse"):
					warehouses.add(d.s_warehouse)
				if d.get("t_warehouse"):
					warehouses.add(d.t_warehouse)

		return list(items), list(warehouses)

	def get_stock_ledger_details(self):
		stock_ledger = {}
		stock_ledger_entries = frappe.db.sql(
			"""
			select
				name, warehouse, stock_value_difference, valuation_rate,
				voucher_detail_no, item_code, posting_date, posting_time,
				actual_qty, qty_after_transaction
			from
				`tabStock Ledger Entry`
			where
				voucher_type=%s and voucher_no=%s and is_cancelled = 0
		""",
			(self.doctype, self.name),
			as_dict=True,
		)

		for sle in stock_ledger_entries:
			stock_ledger.setdefault(sle.voucher_detail_no, []).append(sle)
		return stock_ledger

	def check_expense_account(self, item):
		if not item.get("expense_account"):
			msg = _("Please set an Expense Account in the Items table")
			frappe.throw(
				_("Row #{0}: Expense Account not set for the Item {1}. {2}").format(
					item.idx, frappe.bold(item.item_code), msg
				),
				title=_("Expense Account Missing"),
			)

		else:
			is_expense_account = (
				frappe.get_cached_value("Account", item.get("expense_account"), "report_type")
				== "Profit and Loss"
			)
			if (
				self.doctype
				not in (
					"Purchase Receipt",
					"Purchase Invoice",
					"Stock Reconciliation",
					"Stock Entry",
					"Subcontracting Receipt",
				)
				and not is_expense_account
			):
				frappe.throw(
					_("Expense / Difference account ({0}) must be a 'Profit or Loss' account").format(
						item.get("expense_account")
					)
				)
			if is_expense_account and not item.get("cost_center"):
				frappe.throw(
					_("{0} {1}: Cost Center is mandatory for Item {2}").format(
						_(self.doctype), self.name, item.get("item_code")
					)
				)

	def delete_auto_created_batches(self):
		for table_name in ["items", "packed_items", "supplied_items"]:
			if not self.get(table_name):
				continue

			for row in self.get(table_name):
				update_values = {}
				if row.get("batch_no"):
					update_values["batch_no"] = None

				if row.serial_and_batch_bundle:
					update_values["serial_and_batch_bundle"] = None
					frappe.db.set_value(
						"Serial and Batch Bundle", row.serial_and_batch_bundle, {"is_cancelled": 1}
					)

				if update_values:
					row.db_set(update_values)

				if table_name == "items" and row.get("rejected_serial_and_batch_bundle"):
					frappe.db.set_value(
						"Serial and Batch Bundle", row.rejected_serial_and_batch_bundle, {"is_cancelled": 1}
					)

					row.db_set("rejected_serial_and_batch_bundle", None)

				if row.get("current_serial_and_batch_bundle"):
					row.db_set("current_serial_and_batch_bundle", None)

	def set_serial_and_batch_bundle(self, table_name=None, ignore_validate=False):
		if not table_name:
			table_name = "items"

		QTY_FIELD = {
			"serial_and_batch_bundle": "qty",
			"current_serial_and_batch_bundle": "current_qty",
			"rejected_serial_and_batch_bundle": "rejected_qty",
		}

		for row in self.get(table_name):
			for field in QTY_FIELD.keys():
				if row.get(field):
					frappe.get_doc("Serial and Batch Bundle", row.get(field)).set_serial_and_batch_values(
						self, row, qty_field=QTY_FIELD[field]
					)

	def make_package_for_transfer(
		self, serial_and_batch_bundle, warehouse, type_of_transaction=None, do_not_submit=None
	):
		return make_bundle_for_material_transfer(
			is_new=self.is_new(),
			docstatus=self.docstatus,
			voucher_type=self.doctype,
			voucher_no=self.name,
			serial_and_batch_bundle=serial_and_batch_bundle,
			warehouse=warehouse,
			type_of_transaction=type_of_transaction,
			do_not_submit=do_not_submit,
		)

	def get_sl_entries(self, d, args):
		sl_dict = frappe._dict(
			{
				"item_code": d.get("item_code", None),
				"warehouse": d.get("warehouse", None),
				"serial_and_batch_bundle": d.get("serial_and_batch_bundle"),
				"posting_date": self.posting_date,
				"posting_time": self.posting_time,
				"fiscal_year": get_fiscal_year(self.posting_date, company=self.company)[0],
				"voucher_type": self.doctype,
				"voucher_no": self.name,
				"voucher_detail_no": d.name,
				"actual_qty": (self.docstatus == 1 and 1 or -1) * flt(d.get("stock_qty")),
				"stock_uom": frappe.get_cached_value(
					"Item", args.get("item_code") or d.get("item_code"), "stock_uom"
				),
				"incoming_rate": 0,
				"company": self.company,
				"project": d.get("project") or self.get("project"),
				"is_cancelled": 1 if self.docstatus == 2 else 0,
			}
		)

		sl_dict.update(args)
		self.update_inventory_dimensions(d, sl_dict)

		if self.docstatus == 2:
			# To handle denormalized serial no records, will br deprecated in v16
			for field in ["serial_no", "batch_no"]:
				if d.get(field):
					sl_dict[field] = d.get(field)

		return sl_dict

	def update_inventory_dimensions(self, row, sl_dict) -> None:
		# To handle delivery note and sales invoice
		if row.get("item_row"):
			row = row.get("item_row")

		dimensions = get_evaluated_inventory_dimension(row, sl_dict, parent_doc=self)
		for dimension in dimensions:
			if not dimension:
				continue

			if self.doctype in [
				"Purchase Invoice",
				"Purchase Receipt",
				"Sales Invoice",
				"Delivery Note",
				"Stock Entry",
			]:
				if (
					(
						sl_dict.actual_qty > 0
						and not self.get("is_return")
						or sl_dict.actual_qty < 0
						and self.get("is_return")
					)
					and self.doctype in ["Purchase Invoice", "Purchase Receipt"]
				) or (
					(
						sl_dict.actual_qty < 0
						and not self.get("is_return")
						or sl_dict.actual_qty > 0
						and self.get("is_return")
					)
					and self.doctype in ["Sales Invoice", "Delivery Note", "Stock Entry"]
				):
					sl_dict[dimension.target_fieldname] = row.get(dimension.source_fieldname)
				else:
					fieldname_start_with = "to"
					if self.doctype in ["Purchase Invoice", "Purchase Receipt"]:
						fieldname_start_with = "from"

					fieldname = f"{fieldname_start_with}_{dimension.source_fieldname}"
					sl_dict[dimension.target_fieldname] = row.get(fieldname)

					if not sl_dict.get(dimension.target_fieldname):
						sl_dict[dimension.target_fieldname] = row.get(dimension.source_fieldname)

			elif row.get(dimension.source_fieldname):
				sl_dict[dimension.target_fieldname] = row.get(dimension.source_fieldname)

			if not sl_dict.get(dimension.target_fieldname) and dimension.fetch_from_parent:
				sl_dict[dimension.target_fieldname] = self.get(dimension.fetch_from_parent)

				# Get value based on doctype name
				if not sl_dict.get(dimension.target_fieldname):
					fieldname = next(
						(
							field.fieldname
							for field in frappe.get_meta(self.doctype).fields
							if field.options == dimension.fetch_from_parent
						),
						None,
					)

					if fieldname and self.get(fieldname):
						sl_dict[dimension.target_fieldname] = self.get(fieldname)

				if sl_dict[dimension.target_fieldname] and self.docstatus == 1:
					row.db_set(dimension.source_fieldname, sl_dict[dimension.target_fieldname])

	def make_sl_entries(self, sl_entries, allow_negative_stock=False, via_landed_cost_voucher=False):
		from erpnext.stock.stock_ledger import make_sl_entries

		make_sl_entries(sl_entries, allow_negative_stock, via_landed_cost_voucher)

	def make_gl_entries_on_cancel(self):
		cancel_exchange_gain_loss_journal(frappe._dict(doctype=self.doctype, name=self.name))
		if frappe.db.sql(
			"""select name from `tabGL Entry` where voucher_type=%s
			and voucher_no=%s""",
			(self.doctype, self.name),
		):
			self.make_gl_entries()

	def get_serialized_items(self):
		serialized_items = []
		item_codes = list(set(d.item_code for d in self.get("items")))
		if item_codes:
			serialized_items = frappe.db.sql_list(
				"""select name from `tabItem`
				where has_serial_no=1 and name in ({})""".format(", ".join(["%s"] * len(item_codes))),
				tuple(item_codes),
			)

		return serialized_items

	def validate_warehouse(self):
		from erpnext.stock.utils import validate_disabled_warehouse, validate_warehouse_company

		warehouses = list(set(d.warehouse for d in self.get("items") if getattr(d, "warehouse", None)))

		target_warehouses = list(
			set([d.target_warehouse for d in self.get("items") if getattr(d, "target_warehouse", None)])
		)

		warehouses.extend(target_warehouses)

		from_warehouse = list(
			set([d.from_warehouse for d in self.get("items") if getattr(d, "from_warehouse", None)])
		)

		warehouses.extend(from_warehouse)

		for w in warehouses:
			validate_disabled_warehouse(w)
			validate_warehouse_company(w, self.company)

	def update_billing_percentage(self, update_modified=True):
		target_ref_field = "amount"
		if self.doctype == "Delivery Note":
			target_ref_field = "amount - (returned_qty * rate)"

		self._update_percent_field(
			{
				"target_dt": self.doctype + " Item",
				"target_parent_dt": self.doctype,
				"target_parent_field": "per_billed",
				"target_ref_field": target_ref_field,
				"target_field": "billed_amt",
				"name": self.name,
			},
			update_modified,
		)

	def validate_inspection(self):
		"""Checks if quality inspection is set/ is valid for Items that require inspection."""
		inspection_fieldname_map = {
			"Purchase Receipt": "inspection_required_before_purchase",
			"Purchase Invoice": "inspection_required_before_purchase",
			"Subcontracting Receipt": "inspection_required_before_purchase",
			"Sales Invoice": "inspection_required_before_delivery",
			"Delivery Note": "inspection_required_before_delivery",
		}
		inspection_required_fieldname = inspection_fieldname_map.get(self.doctype)

		# return if inspection is not required on document level
		if (
			(not inspection_required_fieldname and self.doctype != "Stock Entry")
			or (self.doctype == "Stock Entry" and not self.inspection_required)
			or (self.doctype in ["Sales Invoice", "Purchase Invoice"] and not self.update_stock)
		):
			return

		for row in self.get("items"):
			qi_required = False
			if inspection_required_fieldname and frappe.db.get_value(
				"Item", row.item_code, inspection_required_fieldname
			):
				qi_required = True
			elif self.doctype == "Stock Entry" and row.t_warehouse:
				qi_required = True  # inward stock needs inspection

			if qi_required:  # validate row only if inspection is required on item level
				self.validate_qi_presence(row)
				if self.docstatus == 1:
					self.validate_qi_submission(row)
					self.validate_qi_rejection(row)

	def validate_qi_presence(self, row):
		"""Check if QI is present on row level. Warn on save and stop on submit if missing."""
		if not row.quality_inspection:
			msg = f"Row #{row.idx}: Quality Inspection is required for Item {frappe.bold(row.item_code)}"
			if self.docstatus == 1:
				frappe.throw(_(msg), title=_("Inspection Required"), exc=QualityInspectionRequiredError)
			else:
				frappe.msgprint(_(msg), title=_("Inspection Required"), indicator="blue")

	def validate_qi_submission(self, row):
		"""Check if QI is submitted on row level, during submission"""
		action = frappe.db.get_single_value("Stock Settings", "action_if_quality_inspection_is_not_submitted")
		qa_docstatus = frappe.db.get_value("Quality Inspection", row.quality_inspection, "docstatus")

		if not qa_docstatus == 1:
			link = frappe.utils.get_link_to_form("Quality Inspection", row.quality_inspection)
			msg = f"Row #{row.idx}: Quality Inspection {link} is not submitted for the item: {row.item_code}"
			if action == "Stop":
				frappe.throw(_(msg), title=_("Inspection Submission"), exc=QualityInspectionNotSubmittedError)
			else:
				frappe.msgprint(_(msg), alert=True, indicator="orange")

	def validate_qi_rejection(self, row):
		"""Check if QI is rejected on row level, during submission"""
		action = frappe.db.get_single_value("Stock Settings", "action_if_quality_inspection_is_rejected")
		qa_status = frappe.db.get_value("Quality Inspection", row.quality_inspection, "status")

		if qa_status == "Rejected":
			link = frappe.utils.get_link_to_form("Quality Inspection", row.quality_inspection)
			msg = f"Row #{row.idx}: Quality Inspection {link} was rejected for item {row.item_code}"
			if action == "Stop":
				frappe.throw(_(msg), title=_("Inspection Rejected"), exc=QualityInspectionRejectedError)
			else:
				frappe.msgprint(_(msg), alert=True, indicator="orange")

	def update_blanket_order(self):
		blanket_orders = list(set([d.blanket_order for d in self.items if d.blanket_order]))
		for blanket_order in blanket_orders:
			frappe.get_doc("Blanket Order", blanket_order).update_ordered_qty()

	def validate_customer_provided_item(self):
		for d in self.get("items"):
			# Customer Provided parts will have zero valuation rate
			if frappe.get_cached_value("Item", d.item_code, "is_customer_provided_item"):
				d.allow_zero_valuation_rate = 1

	def set_rate_of_stock_uom(self):
		if self.doctype in [
			"Purchase Receipt",
			"Purchase Invoice",
			"Purchase Order",
			"Sales Invoice",
			"Sales Order",
			"Delivery Note",
			"Quotation",
		]:
			for d in self.get("items"):
				d.stock_uom_rate = d.rate / (d.conversion_factor or 1)

	def validate_internal_transfer(self):
		if self.doctype in ("Sales Invoice", "Delivery Note", "Purchase Invoice", "Purchase Receipt"):
			if self.is_internal_transfer():
				self.validate_in_transit_warehouses()
				self.validate_multi_currency()
				self.validate_packed_items()

				if self.get("is_internal_supplier") and self.docstatus == 1:
					self.validate_internal_transfer_qty()
			else:
				self.validate_internal_transfer_warehouse()

	def validate_internal_transfer_warehouse(self):
		for row in self.items:
			if row.get("target_warehouse"):
				row.target_warehouse = None

			if row.get("from_warehouse"):
				row.from_warehouse = None

	def validate_in_transit_warehouses(self):
		if (self.doctype == "Sales Invoice" and self.get("update_stock")) or self.doctype == "Delivery Note":
			for item in self.get("items"):
				if not item.target_warehouse:
					frappe.throw(
						_("Row {0}: Target Warehouse is mandatory for internal transfers").format(item.idx)
					)

		if (
			self.doctype == "Purchase Invoice" and self.get("update_stock")
		) or self.doctype == "Purchase Receipt":
			for item in self.get("items"):
				if not item.from_warehouse:
					frappe.throw(
						_("Row {0}: From Warehouse is mandatory for internal transfers").format(item.idx)
					)

	def validate_multi_currency(self):
		if self.currency != self.company_currency:
			frappe.throw(_("Internal transfers can only be done in company's default currency"))

	def validate_packed_items(self):
		if self.doctype in ("Sales Invoice", "Delivery Note Item") and self.get("packed_items"):
			frappe.throw(_("Packed Items cannot be transferred internally"))

	def validate_internal_transfer_qty(self):
		if self.doctype not in ["Purchase Invoice", "Purchase Receipt"]:
			return

		item_wise_transfer_qty = self.get_item_wise_inter_transfer_qty()
		if not item_wise_transfer_qty:
			return

		item_wise_received_qty = self.get_item_wise_inter_received_qty()
		precision = frappe.get_precision(self.doctype + " Item", "qty")

		over_receipt_allowance = frappe.db.get_single_value(
			"Stock Settings", "over_delivery_receipt_allowance"
		)

		parent_doctype = {
			"Purchase Receipt": "Delivery Note",
			"Purchase Invoice": "Sales Invoice",
		}.get(self.doctype)

		for key, transferred_qty in item_wise_transfer_qty.items():
			recevied_qty = flt(item_wise_received_qty.get(key), precision)
			if over_receipt_allowance:
				transferred_qty = transferred_qty + flt(
					transferred_qty * over_receipt_allowance / 100, precision
				)

			if recevied_qty > flt(transferred_qty, precision):
				frappe.throw(
					_("For Item {0} cannot be received more than {1} qty against the {2} {3}").format(
						bold(key[1]),
						bold(flt(transferred_qty, precision)),
						bold(parent_doctype),
						get_link_to_form(parent_doctype, self.get("inter_company_reference")),
					)
				)

	def get_item_wise_inter_transfer_qty(self):
		reference_field = "inter_company_reference"
		if self.doctype == "Purchase Invoice":
			reference_field = "inter_company_invoice_reference"

		parent_doctype = {
			"Purchase Receipt": "Delivery Note",
			"Purchase Invoice": "Sales Invoice",
		}.get(self.doctype)

		child_doctype = parent_doctype + " Item"

		parent_tab = frappe.qb.DocType(parent_doctype)
		child_tab = frappe.qb.DocType(child_doctype)

		query = (
			frappe.qb.from_(parent_doctype)
			.inner_join(child_tab)
			.on(child_tab.parent == parent_tab.name)
			.select(
				child_tab.name,
				child_tab.item_code,
				child_tab.qty,
			)
			.where((parent_tab.name == self.get(reference_field)) & (parent_tab.docstatus == 1))
		)

		data = query.run(as_dict=True)
		item_wise_transfer_qty = defaultdict(float)
		for row in data:
			item_wise_transfer_qty[(row.name, row.item_code)] += flt(row.qty)

		return item_wise_transfer_qty

	def get_item_wise_inter_received_qty(self):
		child_doctype = self.doctype + " Item"

		parent_tab = frappe.qb.DocType(self.doctype)
		child_tab = frappe.qb.DocType(child_doctype)

		query = (
			frappe.qb.from_(self.doctype)
			.inner_join(child_tab)
			.on(child_tab.parent == parent_tab.name)
			.select(
				child_tab.item_code,
				child_tab.qty,
			)
			.where(parent_tab.docstatus < 2)
		)

		if self.doctype == "Purchase Invoice":
			query = query.select(
				child_tab.sales_invoice_item.as_("name"),
			)

			query = query.where(
				parent_tab.inter_company_invoice_reference == self.inter_company_invoice_reference
			)
		else:
			query = query.select(
				child_tab.delivery_note_item.as_("name"),
			)

			query = query.where(parent_tab.inter_company_reference == self.inter_company_reference)

		data = query.run(as_dict=True)
		item_wise_transfer_qty = defaultdict(float)
		for row in data:
			item_wise_transfer_qty[(row.name, row.item_code)] += flt(row.qty)

		return item_wise_transfer_qty

	def validate_putaway_capacity(self):
		# if over receipt is attempted while 'apply putaway rule' is disabled
		# and if rule was applied on the transaction, validate it.
		from erpnext.stock.doctype.putaway_rule.putaway_rule import get_available_putaway_capacity

		valid_doctype = self.doctype in (
			"Purchase Receipt",
			"Stock Entry",
			"Purchase Invoice",
			"Stock Reconciliation",
		)

		if not frappe.get_all("Putaway Rule", limit=1):
			return

		if self.doctype == "Purchase Invoice" and self.get("update_stock") == 0:
			valid_doctype = False

		if valid_doctype:
			rule_map = defaultdict(dict)
			for item in self.get("items"):
				warehouse_field = "t_warehouse" if self.doctype == "Stock Entry" else "warehouse"
				rule = frappe.db.get_value(
					"Putaway Rule",
					{"item_code": item.get("item_code"), "warehouse": item.get(warehouse_field)},
					["name", "disable"],
					as_dict=True,
				)
				if rule:
					if rule.get("disabled"):
						continue  # dont validate for disabled rule

					if self.doctype == "Stock Reconciliation":
						stock_qty = flt(item.qty)
					else:
						stock_qty = (
							flt(item.transfer_qty) if self.doctype == "Stock Entry" else flt(item.stock_qty)
						)

					rule_name = rule.get("name")
					if not rule_map[rule_name]:
						rule_map[rule_name]["warehouse"] = item.get(warehouse_field)
						rule_map[rule_name]["item"] = item.get("item_code")
						rule_map[rule_name]["qty_put"] = 0
						rule_map[rule_name]["capacity"] = get_available_putaway_capacity(rule_name)
					rule_map[rule_name]["qty_put"] += flt(stock_qty)

			for rule, values in rule_map.items():
				if flt(values["qty_put"]) > flt(values["capacity"]):
					message = self.prepare_over_receipt_message(rule, values)
					frappe.throw(msg=message, title=_("Over Receipt"))

	def prepare_over_receipt_message(self, rule, values):
		message = _("{0} qty of Item {1} is being received into Warehouse {2} with capacity {3}.").format(
			frappe.bold(values["qty_put"]),
			frappe.bold(values["item"]),
			frappe.bold(values["warehouse"]),
			frappe.bold(values["capacity"]),
		)
		message += "<br><br>"
		rule_link = frappe.utils.get_link_to_form("Putaway Rule", rule)
		message += _("Please adjust the qty or edit {0} to proceed.").format(rule_link)
		return message

	def repost_future_sle_and_gle(self, force=False, via_landed_cost_voucher=False):
		args = frappe._dict(
			{
				"posting_date": self.posting_date,
				"posting_time": self.posting_time,
				"voucher_type": self.doctype,
				"voucher_no": self.name,
				"company": self.company,
				"via_landed_cost_voucher": via_landed_cost_voucher,
			}
		)

		if self.docstatus == 2:
			force = True

		if force or future_sle_exists(args) or repost_required_for_queue(self):
			item_based_reposting = cint(
				frappe.db.get_single_value("Stock Reposting Settings", "item_based_reposting")
			)
			if item_based_reposting:
				create_item_wise_repost_entries(
					voucher_type=self.doctype,
					voucher_no=self.name,
					via_landed_cost_voucher=via_landed_cost_voucher,
				)
			else:
				create_repost_item_valuation_entry(args)

	def add_gl_entry(
		self,
		gl_entries,
		account,
		cost_center,
		debit,
		credit,
		remarks,
		against_account,
		debit_in_account_currency=None,
		credit_in_account_currency=None,
		account_currency=None,
		project=None,
		voucher_detail_no=None,
		item=None,
		posting_date=None,
	):
		gl_entry = {
			"account": account,
			"cost_center": cost_center,
			"debit": debit,
			"credit": credit,
			"against": against_account,
			"remarks": remarks,
		}

		if voucher_detail_no:
			gl_entry.update({"voucher_detail_no": voucher_detail_no})

		if debit_in_account_currency:
			gl_entry.update({"debit_in_account_currency": debit_in_account_currency})

		if credit_in_account_currency:
			gl_entry.update({"credit_in_account_currency": credit_in_account_currency})

		if posting_date:
			gl_entry.update({"posting_date": posting_date})

		gl_entries.append(self.get_gl_dict(gl_entry, item=item))


@frappe.whitelist()
def show_accounting_ledger_preview(company, doctype, docname):
	filters = frappe._dict(company=company, include_dimensions=1)
	doc = frappe.get_doc(doctype, docname)
	doc.run_method("before_gl_preview")

	gl_columns, gl_data = get_accounting_ledger_preview(doc, filters)

	frappe.db.rollback()

	return {"gl_columns": gl_columns, "gl_data": gl_data}


@frappe.whitelist()
def show_stock_ledger_preview(company, doctype, docname):
	filters = frappe._dict(company=company)
	doc = frappe.get_doc(doctype, docname)
	doc.run_method("before_sl_preview")

	sl_columns, sl_data = get_stock_ledger_preview(doc, filters)

	frappe.db.rollback()

	return {
		"sl_columns": sl_columns,
		"sl_data": sl_data,
	}


def get_accounting_ledger_preview(doc, filters):
	from erpnext.accounts.report.general_ledger.general_ledger import get_columns as get_gl_columns

	gl_columns, gl_data = [], []
	fields = [
		"posting_date",
		"account",
		"debit",
		"credit",
		"against",
		"party_type",
		"party",
		"cost_center",
		"against_voucher_type",
		"against_voucher",
	]

	doc.docstatus = 1

	if doc.get("update_stock") or doc.doctype in ("Purchase Receipt", "Delivery Note"):
		doc.update_stock_ledger()

	doc.make_gl_entries()
	columns = get_gl_columns(filters)
	gl_entries = get_gl_entries_for_preview(doc.doctype, doc.name, fields)

	gl_columns = get_columns(columns, fields)
	gl_data = get_data(fields, gl_entries)

	return gl_columns, gl_data


def get_stock_ledger_preview(doc, filters):
	from erpnext.stock.report.stock_ledger.stock_ledger import get_columns as get_sl_columns

	sl_columns, sl_data = [], []
	fields = [
		"item_code",
		"stock_uom",
		"actual_qty",
		"qty_after_transaction",
		"warehouse",
		"incoming_rate",
		"valuation_rate",
		"stock_value",
		"stock_value_difference",
	]
	columns_fields = [
		"item_code",
		"stock_uom",
		"in_qty",
		"out_qty",
		"qty_after_transaction",
		"warehouse",
		"incoming_rate",
		"in_out_rate",
		"stock_value",
		"stock_value_difference",
	]

	if doc.get("update_stock") or doc.doctype in ("Purchase Receipt", "Delivery Note"):
		doc.docstatus = 1
		doc.update_stock_ledger()
		columns = get_sl_columns(filters)
		sl_entries = get_sl_entries_for_preview(doc.doctype, doc.name, fields)

		sl_columns = get_columns(columns, columns_fields)
		sl_data = get_data(columns_fields, sl_entries)

	return sl_columns, sl_data


def get_sl_entries_for_preview(doctype, docname, fields):
	sl_entries = frappe.get_all(
		"Stock Ledger Entry", filters={"voucher_type": doctype, "voucher_no": docname}, fields=fields
	)

	for entry in sl_entries:
		if entry.actual_qty > 0:
			entry["in_qty"] = entry.actual_qty
			entry["out_qty"] = 0
		else:
			entry["out_qty"] = abs(entry.actual_qty)
			entry["in_qty"] = 0

		entry["in_out_rate"] = entry["valuation_rate"]

	return sl_entries


def get_gl_entries_for_preview(doctype, docname, fields):
	return frappe.get_all("GL Entry", filters={"voucher_type": doctype, "voucher_no": docname}, fields=fields)


def get_columns(raw_columns, fields):
	return [
		{"name": d.get("label"), "editable": False, "width": 110}
		for d in raw_columns
		if not d.get("hidden") and d.get("fieldname") in fields
	]


def get_data(raw_columns, raw_data):
	datatable_data = []
	for row in raw_data:
		data_row = []
		for column in raw_columns:
			data_row.append(row.get(column) or "")

		datatable_data.append(data_row)

	return datatable_data


def repost_required_for_queue(doc: StockController) -> bool:
	"""check if stock document contains repeated item-warehouse with queue based valuation.

	if queue exists for repeated items then SLEs need to reprocessed in background again.
	"""

	consuming_sles = frappe.db.get_all(
		"Stock Ledger Entry",
		filters={
			"voucher_type": doc.doctype,
			"voucher_no": doc.name,
			"actual_qty": ("<", 0),
			"is_cancelled": 0,
		},
		fields=["item_code", "warehouse", "stock_queue"],
	)
	item_warehouses = [(sle.item_code, sle.warehouse) for sle in consuming_sles]

	unique_item_warehouses = set(item_warehouses)

	if len(unique_item_warehouses) == len(item_warehouses):
		return False

	for sle in consuming_sles:
		if sle.stock_queue != "[]":  # using FIFO/LIFO valuation
			return True
	return False


@frappe.whitelist()
def make_quality_inspections(doctype, docname, items):
	if isinstance(items, str):
		items = json.loads(items)

	inspections = []
	for item in items:
		if flt(item.get("sample_size")) > flt(item.get("qty")):
			frappe.throw(
				_(
					"{item_name}'s Sample Size ({sample_size}) cannot be greater than the Accepted Quantity ({accepted_quantity})"
				).format(
					item_name=item.get("item_name"),
					sample_size=item.get("sample_size"),
					accepted_quantity=item.get("qty"),
				)
			)

		quality_inspection = frappe.get_doc(
			{
				"doctype": "Quality Inspection",
				"inspection_type": "Incoming",
				"inspected_by": frappe.session.user,
				"reference_type": doctype,
				"reference_name": docname,
				"item_code": item.get("item_code"),
				"description": item.get("description"),
				"sample_size": flt(item.get("sample_size")),
				"item_serial_no": item.get("serial_no").split("\n")[0] if item.get("serial_no") else None,
				"batch_no": item.get("batch_no"),
			}
		).insert()
		quality_inspection.save()
		inspections.append(quality_inspection.name)

	return inspections


def is_reposting_pending():
	return frappe.db.exists(
		"Repost Item Valuation", {"docstatus": 1, "status": ["in", ["Queued", "In Progress"]]}
	)


def future_sle_exists(args, sl_entries=None, allow_force_reposting=True):
	if allow_force_reposting and frappe.db.get_single_value(
		"Stock Reposting Settings", "do_reposting_for_each_stock_transaction"
	):
		return True

	key = (args.voucher_type, args.voucher_no)
	if not hasattr(frappe.local, "future_sle"):
		frappe.local.future_sle = {}

	if validate_future_sle_not_exists(args, key, sl_entries):
		return False
	elif get_cached_data(args, key):
		return True

	if not sl_entries:
		sl_entries = get_sle_entries_against_voucher(args)
		if not sl_entries:
			return

	or_conditions = get_conditions_to_validate_future_sle(sl_entries)

	data = frappe.db.sql(
<<<<<<< HEAD
		"""
		select item_code, warehouse, count(name) as total_row
		from "tabStock Ledger Entry"
		where
			({})
			and (posting_date + posting_time::interval) 
				>= to_timestamp(%(posting_date)s || ' ' || %(posting_time)s, 'YYYY-MM-DD HH24:MI:SS')
			and voucher_no != %(voucher_no)s
			and is_cancelled = 0
		GROUP BY
			item_code, warehouse
		""".format(" or ".join(or_conditions)),
		args,
		as_dict=1,
	)
=======
    """
    select item_code, warehouse, count(name) as total_row
    from "tabStock Ledger Entry"
    where
        ({})
        and (posting_date + posting_time::time) >= %(posting_date)s::date + %(posting_time)s::time
        and voucher_no != %(voucher_no)s
        and is_cancelled = 0
    GROUP BY
        item_code, warehouse
    """.format(" or ".join(or_conditions)),
    args,
    as_dict=1,
)
>>>>>>> 31cc2a85

	for d in data:
		frappe.local.future_sle[key][(d.item_code, d.warehouse)] = d.total_row

	return len(data)


def validate_future_sle_not_exists(args, key, sl_entries=None):
	item_key = ""
	if args.get("item_code"):
		item_key = (args.get("item_code"), args.get("warehouse"))

	if not sl_entries and hasattr(frappe.local, "future_sle"):
		if key not in frappe.local.future_sle:
			return False

		if not frappe.local.future_sle.get(key) or (
			item_key and item_key not in frappe.local.future_sle.get(key)
		):
			return True


def get_cached_data(args, key):
	if key not in frappe.local.future_sle:
		frappe.local.future_sle[key] = frappe._dict({})

	if args.get("item_code"):
		item_key = (args.get("item_code"), args.get("warehouse"))
		count = frappe.local.future_sle[key].get(item_key)

		return True if (count or count == 0) else False
	else:
		return frappe.local.future_sle[key]


def get_sle_entries_against_voucher(args):
	return frappe.get_all(
		"Stock Ledger Entry",
		filters={"voucher_type": args.voucher_type, "voucher_no": args.voucher_no},
		fields=["item_code", "warehouse"],
		order_by="creation asc",
	)


def get_conditions_to_validate_future_sle(sl_entries):
	warehouse_items_map = {}
	for entry in sl_entries:
		if entry.warehouse not in warehouse_items_map:
			warehouse_items_map[entry.warehouse] = set()

		warehouse_items_map[entry.warehouse].add(entry.item_code)

	or_conditions = []
	for warehouse, items in warehouse_items_map.items():
		or_conditions.append(
			f"""warehouse = {frappe.db.escape(warehouse)}
				and item_code in ({', '.join(frappe.db.escape(item) for item in items)})"""
		)

	return or_conditions


def create_repost_item_valuation_entry(args):
	args = frappe._dict(args)
	repost_entry = frappe.new_doc("Repost Item Valuation")
	repost_entry.based_on = args.based_on
	if not args.based_on:
		repost_entry.based_on = "Transaction" if args.voucher_no else "Item and Warehouse"
	repost_entry.voucher_type = args.voucher_type
	repost_entry.voucher_no = args.voucher_no
	repost_entry.item_code = args.item_code
	repost_entry.warehouse = args.warehouse
	repost_entry.posting_date = args.posting_date
	repost_entry.posting_time = args.posting_time
	repost_entry.company = args.company
	repost_entry.allow_zero_rate = args.allow_zero_rate
	repost_entry.flags.ignore_links = True
	repost_entry.flags.ignore_permissions = True
	repost_entry.via_landed_cost_voucher = args.via_landed_cost_voucher
	repost_entry.save()
	repost_entry.submit()


def create_item_wise_repost_entries(
	voucher_type, voucher_no, allow_zero_rate=False, via_landed_cost_voucher=False
):
	"""Using a voucher create repost item valuation records for all item-warehouse pairs."""

	stock_ledger_entries = get_items_to_be_repost(voucher_type, voucher_no)

	distinct_item_warehouses = set()
	repost_entries = []

	for sle in stock_ledger_entries:
		item_wh = (sle.item_code, sle.warehouse)
		if item_wh in distinct_item_warehouses:
			continue
		distinct_item_warehouses.add(item_wh)

		repost_entry = frappe.new_doc("Repost Item Valuation")
		repost_entry.based_on = "Item and Warehouse"

		repost_entry.item_code = sle.item_code
		repost_entry.warehouse = sle.warehouse
		repost_entry.posting_date = sle.posting_date
		repost_entry.posting_time = sle.posting_time
		repost_entry.allow_zero_rate = allow_zero_rate
		repost_entry.flags.ignore_links = True
		repost_entry.flags.ignore_permissions = True
		repost_entry.via_landed_cost_voucher = via_landed_cost_voucher
		repost_entry.submit()
		repost_entries.append(repost_entry)

	return repost_entries


def make_bundle_for_material_transfer(**kwargs):
	if isinstance(kwargs, dict):
		kwargs = frappe._dict(kwargs)

	bundle_doc = frappe.get_doc("Serial and Batch Bundle", kwargs.serial_and_batch_bundle)

	if not kwargs.type_of_transaction:
		kwargs.type_of_transaction = "Inward"

	bundle_doc = frappe.copy_doc(bundle_doc)
	bundle_doc.warehouse = kwargs.warehouse
	bundle_doc.type_of_transaction = kwargs.type_of_transaction
	bundle_doc.voucher_type = kwargs.voucher_type
	bundle_doc.voucher_no = "" if kwargs.is_new or kwargs.docstatus == 2 else kwargs.voucher_no
	bundle_doc.is_cancelled = 0

	for row in bundle_doc.entries:
		row.is_outward = 0
		row.qty = abs(row.qty)
		row.stock_value_difference = abs(row.stock_value_difference)
		if kwargs.type_of_transaction == "Outward":
			row.qty *= -1
			row.stock_value_difference *= row.stock_value_difference
			row.is_outward = 1

		row.warehouse = kwargs.warehouse

	bundle_doc.calculate_qty_and_amount()
	bundle_doc.flags.ignore_permissions = True
	bundle_doc.flags.ignore_validate = True
	bundle_doc.save(ignore_permissions=True)

	return bundle_doc.name<|MERGE_RESOLUTION|>--- conflicted
+++ resolved
@@ -1547,23 +1547,6 @@
 	or_conditions = get_conditions_to_validate_future_sle(sl_entries)
 
 	data = frappe.db.sql(
-<<<<<<< HEAD
-		"""
-		select item_code, warehouse, count(name) as total_row
-		from "tabStock Ledger Entry"
-		where
-			({})
-			and (posting_date + posting_time::interval) 
-				>= to_timestamp(%(posting_date)s || ' ' || %(posting_time)s, 'YYYY-MM-DD HH24:MI:SS')
-			and voucher_no != %(voucher_no)s
-			and is_cancelled = 0
-		GROUP BY
-			item_code, warehouse
-		""".format(" or ".join(or_conditions)),
-		args,
-		as_dict=1,
-	)
-=======
     """
     select item_code, warehouse, count(name) as total_row
     from "tabStock Ledger Entry"
@@ -1578,7 +1561,6 @@
     args,
     as_dict=1,
 )
->>>>>>> 31cc2a85
 
 	for d in data:
 		frappe.local.future_sle[key][(d.item_code, d.warehouse)] = d.total_row
