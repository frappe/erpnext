# Copyright (c) 2015, Frappe Technologies Pvt. Ltd. and Contributors
# License: GNU General Public License v3. See license.txt

from __future__ import unicode_literals
import frappe, erpnext
import json
from frappe import _, throw, scrub
from frappe.utils import (today, flt, cint, fmt_money, formatdate, cstr,
	getdate, add_days, add_months, get_last_day, nowdate, get_link_to_form)
from frappe.model.workflow import get_workflow_name, is_transition_condition_satisfied, WorkflowPermissionError
from erpnext.stock.get_item_details import get_conversion_factor, get_item_details
from erpnext.setup.utils import get_exchange_rate
from erpnext.accounts.utils import get_fiscal_years, validate_fiscal_year, get_account_currency
from erpnext.utilities.transaction_base import TransactionBase
from erpnext.buying.utils import update_last_purchase_rate
from erpnext.controllers.sales_and_purchase_return import validate_return
from erpnext.accounts.party import get_party_account_currency, validate_party_frozen_disabled
from erpnext.accounts.doctype.pricing_rule.utils import (apply_pricing_rule_on_transaction,
	apply_pricing_rule_for_free_items, get_applied_pricing_rules)
from erpnext.exceptions import InvalidCurrency
from six import text_type
import re
from erpnext.accounts.doctype.accounting_dimension.accounting_dimension import get_accounting_dimensions
from erpnext.stock.get_item_details import get_item_warehouse
<<<<<<< HEAD
from collections import OrderedDict

force_item_fields = ("item_group", "brand", "stock_uom", "is_fixed_asset", "item_tax_rate", "pricing_rules",
	"allow_zero_valuation_rate", "apply_discount_after_taxes", "has_batch_no")

print_total_fields_from_items = [
	('total_qty', 'qty'),
	('total_alt_uom_qty', 'alt_uom_qty'),

	('total', 'amount'),
	('tax_exclusive_total', 'tax_exlcusive_amount'),
	('net_total', 'net_amount'),
	('taxable_total', 'taxable_amount'),

	('total_discount', 'total_discount'),
	('total_before_discount', 'amount_before_discount'),
	('total_exclusive_total_discount', 'total_exclusive_total_discount'),
	('tax_exclusive_total_before_discount', 'tax_exclusive_amount_before_discount'),

	('total_net_weight', 'total_weight')
]
=======
from erpnext.stock.doctype.packed_item.packed_item import make_packing_list
>>>>>>> 24e5a617


class AccountsController(TransactionBase):
	def __init__(self, *args, **kwargs):
		super(AccountsController, self).__init__(*args, **kwargs)

	@property
	def company_currency(self):
		if not hasattr(self, "__company_currency"):
			self.__company_currency = erpnext.get_company_currency(self.company)

		return self.__company_currency

	def onload(self):
		self.set_onload("make_payment_via_journal_entry",
			frappe.db.get_single_value('Accounts Settings', 'make_payment_via_journal_entry'))

		if self.is_new():
			relevant_docs = ("Quotation", "Purchase Order", "Sales Order",
							 "Purchase Invoice", "Sales Invoice")
			if self.doctype in relevant_docs:
				self.set_payment_schedule()

	def ensure_supplier_is_not_blocked(self):
		is_supplier_payment = self.doctype == 'Payment Entry' and self.party_type == 'Supplier'
		is_buying_invoice = self.doctype in ['Purchase Invoice', 'Purchase Order']
		supplier = None
		supplier_name = None

		if is_buying_invoice or is_supplier_payment:
			supplier_name = self.supplier if is_buying_invoice else self.party
			supplier = frappe.get_doc('Supplier', supplier_name)
		elif self.doctype in ['Purchase Invoice', 'Purchase Order']:
			supplier_name = self.supplier
			is_buying_invoice = True
		elif self.doctype == 'Landed Cost Voucher' and self.party_type == 'Supplier':
			supplier_name = self.party
			is_buying_invoice = True

		if supplier and supplier_name and supplier.on_hold:
			if (is_buying_invoice and supplier.hold_type in ['All', 'Invoices']) or \
					(is_supplier_payment and supplier.hold_type in ['All', 'Payments']):
				if not supplier.release_date or getdate(nowdate()) <= supplier.release_date:
					frappe.msgprint(
						_('{0} is blocked so this transaction cannot proceed'.format(supplier_name)), raise_exception=1)

	def validate(self):
		if not self.get('is_return'):
			self.validate_qty_is_not_zero()

		if self.get("_action") and self._action != "update_after_submit":
			self.set_missing_values(for_validate=True)

		self.ensure_supplier_is_not_blocked()

		self.validate_date_with_fiscal_year()

		if self.meta.get_field("currency"):
			self.calculate_taxes_and_totals()

			if not self.meta.get_field("is_return") or not self.is_return:
				self.validate_value("base_grand_total", ">=", 0)
			if self.get('is_return'):
				self.validate_value("base_grand_total", "<=", 0)

			validate_return(self)
			self.set_total_in_words()

		self.validate_all_documents_schedule()

		if self.meta.get_field("taxes_and_charges"):
			self.validate_enabled_taxes_and_charges()
			self.validate_tax_account_company()

		self.validate_party()
		self.validate_currency()

		self.clean_remarks()

		if self.doctype == 'Purchase Invoice':
			self.calculate_paid_amount()

		if self.doctype in ['Purchase Invoice', 'Sales Invoice']:
			pos_check_field = "is_pos" if self.doctype=="Sales Invoice" else "is_paid"
			if cint(self.allocate_advances_automatically) and not cint(self.get(pos_check_field)):
				self.set_advances()
		elif self.doctype in ['Landed Cost Voucher'] and cint(self.allocate_advances_automatically):
			self.set_advances()

			if self.is_return:
				self.validate_qty()
			else:
				self.validate_deferred_start_and_end_date()

		validate_regional(self)
		if self.doctype != 'Material Request':
			apply_pricing_rule_on_transaction(self)

	def validate_deferred_start_and_end_date(self):
		for d in self.items:
			if d.get("enable_deferred_revenue") or d.get("enable_deferred_expense"):
				if not (d.service_start_date and d.service_end_date):
					frappe.throw(_("Row #{0}: Service Start and End Date is required for deferred accounting").format(d.idx))
				elif getdate(d.service_start_date) > getdate(d.service_end_date):
					frappe.throw(_("Row #{0}: Service Start Date cannot be greater than Service End Date").format(d.idx))
				elif getdate(self.posting_date) > getdate(d.service_end_date):
					frappe.throw(_("Row #{0}: Service End Date cannot be before Invoice Posting Date").format(d.idx))

	def validate_invoice_documents_schedule(self):
		self.validate_payment_schedule_dates()
		self.set_due_date()
		self.set_payment_schedule()
		self.validate_payment_schedule_amount()
		self.validate_due_date()
		self.validate_advance_entries()

	def validate_non_invoice_documents_schedule(self):
		self.set_payment_schedule()
		self.validate_payment_schedule_dates()
		self.validate_payment_schedule_amount()

	def validate_all_documents_schedule(self):
		if self.doctype in ("Sales Invoice", "Purchase Invoice") and not self.is_return:
			self.validate_invoice_documents_schedule()
		elif self.doctype in ("Quotation", "Purchase Order", "Sales Order"):
			self.validate_non_invoice_documents_schedule()

	def before_print(self):
		if self.doctype == "Sales Invoice":
			self.delivery_notes = list(set(item.delivery_note for item in self.items if item.get("delivery_note")))
		if self.doctype == "Purchase Invoice":
			self.purchase_receipts = list(set(item.purchase_receipt for item in self.items if item.get("purchase_receipt")))
		if self.doctype in ["Sales Invoice", "Delivery Note"]:
			self.sales_orders = list(set(item.sales_order for item in self.items if item.get('sales_order')))
		if self.doctype in ["Purchase Invoice", "Purchase Receipt"]:
			self.purchase_orders = list(set(item.purchase_order for item in self.items if item.get('purchase_order')))
		if self.doctype == "Sales Order":
			self.quotations = list(set(item.prevdoc_docname for item in self.items if item.get("prevdoc_docname")))
		if self.doctype == "Purchase Order":
			self.supplier_quotations = list(set(item.supplier_quotation for item in self.items if item.get("supplier_quotation")))

		if self.doctype in ['Purchase Order', 'Sales Order', 'Sales Invoice', 'Purchase Invoice',
							'Supplier Quotation', 'Purchase Receipt', 'Delivery Note', 'Quotation']:
			if self.get("group_same_items"):
				self.group_similar_items()

			self.items_by_item_group = self.group_items_by_item_group(self.items)
			self.items_by_item_tax_and_item_group = self.group_items_by_item_tax_and_item_group()

			self.warehouses = list(set([frappe.get_cached_value("Warehouse", item.warehouse, 'warehouse_name')
				for item in self.items if item.get('warehouse')]))

			for item in self.items:
				item.alt_uom_or_uom = item.alt_uom or item.uom

			if self.get("discount_amount"):
				self.discount_amount = -self.discount_amount

			if self.get("total_discount_after_taxes"):
				self.total_discount_after_taxes = -self.total_discount_after_taxes

			df = self.meta.get_field("discount_amount")
			if self.get("discount_amount") and hasattr(self, "taxes") and not len(self.taxes):
				df.set("print_hide", 0)
			else:
				df.set("print_hide", 1)

		if self.doctype in ['Journal Entry', 'Payment Entry']:
			self.get_gl_entries_for_print()

		self.company_address_doc = erpnext.get_company_address(self)

		if self.doctype == "Stock Entry":
			self.s_warehouses = list(set([frappe.get_cached_value("Warehouse", item.s_warehouse, 'warehouse_name')
				for item in self.items if item.get('s_warehouse')]))
			self.t_warehouses = list(set([frappe.get_cached_value("Warehouse", item.t_warehouse, 'warehouse_name')
				for item in self.items if item.get('t_warehouse')]))

	def calculate_paid_amount(self):
		if hasattr(self, "is_pos") or hasattr(self, "is_paid"):
			is_paid = self.get("is_pos") or self.get("is_paid")

			if is_paid:
				if not self.cash_bank_account:
					# show message that the amount is not paid
					frappe.throw(_("Note: Payment Entry will not be created since 'Cash or Bank Account' was not specified"))

				if cint(self.is_return) and self.grand_total > self.paid_amount:
					self.paid_amount = flt(flt(self.grand_total), self.precision("paid_amount"))

				elif not flt(self.paid_amount) and flt(self.outstanding_amount) > 0:
					self.paid_amount = flt(flt(self.outstanding_amount), self.precision("paid_amount"))

				self.base_paid_amount = flt(self.paid_amount * self.conversion_rate,
										self.precision("base_paid_amount"))

	def set_missing_values(self, for_validate=False):
		if frappe.flags.in_test:
			for fieldname in ["posting_date", "transaction_date"]:
				if self.meta.get_field(fieldname) and not self.get(fieldname):
					self.set(fieldname, today())
					break

	def calculate_taxes_and_totals(self):
		from erpnext.controllers.taxes_and_totals import calculate_taxes_and_totals
		calculate_taxes_and_totals(self)

		if self.doctype in ["Quotation", "Sales Order", "Delivery Note", "Sales Invoice"]:
			self.calculate_commission()
			self.calculate_contribution()

	def validate_date_with_fiscal_year(self):
		if self.meta.get_field("fiscal_year"):
			date_field = ""
			if self.meta.get_field("posting_date"):
				date_field = "posting_date"
			elif self.meta.get_field("transaction_date"):
				date_field = "transaction_date"

			if date_field and self.get(date_field):
				validate_fiscal_year(self.get(date_field), self.fiscal_year, self.company,
									 self.meta.get_label(date_field), self)

	def validate_due_date(self):
		if self.get('is_pos'): return

		from erpnext.accounts.party import validate_due_date
		if self.doctype == "Sales Invoice":
			if not self.due_date:
				frappe.throw(_("Due Date is mandatory"))

			validate_due_date(self.posting_date, self.due_date,
				"Customer", self.customer, self.company, self.payment_terms_template)
		elif self.doctype == "Purchase Invoice":
			validate_due_date(self.bill_date or self.posting_date, self.due_date,
				"Supplier", self.supplier, self.company, self.bill_date, self.payment_terms_template)

	def set_price_list_currency(self, buying_or_selling):
		if self.meta.get_field("posting_date"):
			transaction_date = self.posting_date
		else:
			transaction_date = self.transaction_date

		if self.meta.get_field("currency"):
			# price list part
			if buying_or_selling.lower() == "selling":
				fieldname = "selling_price_list"
				args = "for_selling"
			else:
				fieldname = "buying_price_list"
				args = "for_buying"

			if self.meta.get_field(fieldname) and self.get(fieldname):
				self.price_list_currency = frappe.db.get_value("Price List",
															   self.get(fieldname), "currency")

				if self.price_list_currency == self.company_currency:
					self.plc_conversion_rate = 1.0

				elif not self.plc_conversion_rate:
					self.plc_conversion_rate = get_exchange_rate(self.price_list_currency,
																 self.company_currency, transaction_date, args)

			# currency
			if not self.currency:
				self.currency = self.price_list_currency
				self.conversion_rate = self.plc_conversion_rate
			elif self.currency == self.company_currency:
				self.conversion_rate = 1.0
			elif not self.conversion_rate:
				self.conversion_rate = get_exchange_rate(self.currency,
														 self.company_currency, transaction_date, args)

	def set_missing_item_details(self, for_validate=False):
		"""set missing item values"""
		from erpnext.stock.doctype.serial_no.serial_no import get_serial_nos

		if hasattr(self, "items"):
			parent_dict = {}
			for fieldname in self.meta.get_valid_columns():
				parent_dict[fieldname] = self.get(fieldname)

			if self.doctype in ["Quotation", "Sales Order", "Delivery Note", "Sales Invoice"]:
				document_type = "{} Item".format(self.doctype)
				parent_dict.update({"document_type": document_type})

			if 'transaction_type' in parent_dict:
				parent_dict['transaction_type_name'] = parent_dict.pop('transaction_type')

			# party_name field used for customer in quotation
			if self.doctype == "Quotation" and self.quotation_to == "Customer" and parent_dict.get("party_name"):
				parent_dict.update({"customer": parent_dict.get("party_name")})

			for item in self.get("items"):
				if item.get("item_code"):
					args = parent_dict.copy()
					args.update(item.as_dict())

					args["doctype"] = self.doctype
					args["name"] = self.name
					args["child_docname"] = item.name

					if not args.get("transaction_date"):
						args["transaction_date"] = args.get("posting_date")

					if self.get("is_subcontracted"):
						args["is_subcontracted"] = self.is_subcontracted

					ret = get_item_details(args, self, for_validate=True, overwrite_warehouse=False)

					for fieldname, value in ret.items():
						if item.meta.get_field(fieldname) and value is not None:
							if (item.get(fieldname) is None or fieldname in force_item_fields):
								item.set(fieldname, value)

							elif fieldname in ['cost_center', 'conversion_factor'] and not item.get(fieldname):
								item.set(fieldname, value)

							elif fieldname == "serial_no":
								# Ensure that serial numbers are matched against Stock UOM
								item_conversion_factor = item.get("conversion_factor") or 1.0
								item_qty = abs(item.get("qty")) * item_conversion_factor

								if item_qty != len(get_serial_nos(item.get('serial_no'))):
									item.set(fieldname, value)

					if self.doctype in ["Purchase Invoice", "Sales Invoice"] and item.meta.get_field('is_fixed_asset'):
						item.set('is_fixed_asset', ret.get('is_fixed_asset', 0))

					if ret.get("pricing_rules"):
						self.apply_pricing_rule_on_items(item, ret)

			if self.doctype == "Purchase Invoice":
				self.set_expense_account(for_validate)

	def apply_pricing_rule_on_items(self, item, pricing_rule_args):
		if not pricing_rule_args.get("validate_applied_rule", 0):
			# if user changed the discount percentage then set user's discount percentage ?
			if pricing_rule_args.get("price_or_product_discount") == 'Price':
				item.set("pricing_rules", pricing_rule_args.get("pricing_rules"))
				item.set("discount_percentage", pricing_rule_args.get("discount_percentage"))
				item.set("discount_amount", pricing_rule_args.get("discount_amount"))
				if pricing_rule_args.get("pricing_rule_for") == "Rate":
					item.set("price_list_rate", pricing_rule_args.get("price_list_rate"))

				if item.get("price_list_rate"):
					item.rate = flt(item.price_list_rate *
						(1.0 - (flt(item.discount_percentage) / 100.0)), item.precision("rate"))

					if item.get('discount_amount'):
						item.rate = item.price_list_rate - item.discount_amount

			elif pricing_rule_args.get('free_item_data'):
				apply_pricing_rule_for_free_items(self, pricing_rule_args.get('free_item_data'))

		elif pricing_rule_args.get("validate_applied_rule"):
			for pricing_rule in get_applied_pricing_rules(item.get('pricing_rules')):
				pricing_rule_doc = frappe.get_cached_doc("Pricing Rule", pricing_rule)
				for field in ['discount_percentage', 'discount_amount', 'rate']:
					if item.get(field) < pricing_rule_doc.get(field):
						title = get_link_to_form("Pricing Rule", pricing_rule)

						frappe.msgprint(_("Row {0}: user has not applied the rule {1} on the item {2}")
							.format(item.idx, frappe.bold(title), frappe.bold(item.item_code)))

	def set_taxes(self):
		if not self.meta.get_field("taxes"):
			return

		tax_master_doctype = self.meta.get_field("taxes_and_charges").options

		if (self.is_new() or self.is_pos_profile_changed()) and not self.get("taxes"):
			if self.company and not self.get("taxes_and_charges"):
				# get the default tax master
				self.taxes_and_charges = frappe.db.get_value(tax_master_doctype,
															 {"is_default": 1, 'company': self.company})

			self.append_taxes_from_master(tax_master_doctype)

	def is_pos_profile_changed(self):
		if (self.doctype == 'Sales Invoice' and self.is_pos and
				self.pos_profile != frappe.db.get_value('Sales Invoice', self.name, 'pos_profile')):
			return True

	def append_taxes_from_master(self, tax_master_doctype=None):
		if self.get("taxes_and_charges"):
			if not tax_master_doctype:
				tax_master_doctype = self.meta.get_field("taxes_and_charges").options

			self.extend("taxes", get_taxes_and_charges(tax_master_doctype, self.get("taxes_and_charges")))

	def set_other_charges(self):
		self.set("taxes", [])
		self.set_taxes()

	def validate_enabled_taxes_and_charges(self):
		taxes_and_charges_doctype = self.meta.get_options("taxes_and_charges")
		if frappe.db.get_value(taxes_and_charges_doctype, self.taxes_and_charges, "disabled"):
			frappe.throw(_("{0} '{1}' is disabled").format(taxes_and_charges_doctype, self.taxes_and_charges))

	def validate_tax_account_company(self):
		for d in self.get("taxes"):
			if d.account_head:
				tax_account_company = frappe.db.get_value("Account", d.account_head, "company")
				if tax_account_company != self.company:
					frappe.throw(_("Row #{0}: Account {1} does not belong to company {2}")
								 .format(d.idx, d.account_head, self.company))

	def get_gl_dict(self, args, account_currency=None, item=None):
		"""this method populates the common properties of a gl entry record"""

		posting_date = args.get('posting_date') or self.get('posting_date')
		fiscal_years = get_fiscal_years(posting_date, company=self.company)
		if len(fiscal_years) > 1:
			frappe.throw(_("Multiple fiscal years exist for the date {0}. Please set company in Fiscal Year").format(
				formatdate(posting_date)))
		else:
			fiscal_year = fiscal_years[0][0]

		gl_dict = frappe._dict({
			'company': self.company,
			'posting_date': posting_date,
			'fiscal_year': fiscal_year,
			'voucher_type': self.doctype,
			'voucher_no': self.name,
			'remarks': self.get("remarks") or self.get("remark"),
			'debit': 0,
			'credit': 0,
			'debit_in_account_currency': 0,
			'credit_in_account_currency': 0,
			'is_opening': self.get("is_opening") or "No",
			'party_type': None,
			'party': None,
			'project': self.get("project") or self.get("set_project"),
			'cost_center': self.get("cost_center"),
			'reference_no': self.get("reference_no") or self.get("cheque_no") or self.get("bill_no"),
			'reference_date': self.get("reference_date") or self.get("cheque_date") or self.get("bill_date")
		})

		accounting_dimensions = get_accounting_dimensions()
		dimension_dict = frappe._dict()

		for dimension in accounting_dimensions:
			dimension_dict[dimension] = self.get(dimension)
			if item and item.get(dimension):
				dimension_dict[dimension] = item.get(dimension)

		gl_dict.update(dimension_dict)
		gl_dict.update(args)

		if not account_currency:
			account_currency = get_account_currency(gl_dict.account)

		if gl_dict.account and self.doctype not in ["Journal Entry",
													"Period Closing Voucher", "Payment Entry"]:
			self.validate_account_currency(gl_dict.account, account_currency)
			set_balance_in_account_currency(gl_dict, account_currency, self.get("conversion_rate"),
											self.company_currency)

		return gl_dict

	def validate_qty_is_not_zero(self):
		for item in self.items:
			if not item.qty and not item.get('rejected_qty'):
				frappe.throw("Item Quantity can not be zero")

	def validate_account_currency(self, account, account_currency=None):
		valid_currency = [self.company_currency]
		if self.get("currency") and self.currency != self.company_currency:
			valid_currency.append(self.currency)

		if account_currency not in valid_currency:
			frappe.throw(_("Account {0} is invalid. Account Currency must be {1}")
						 .format(account, _(" or ").join(valid_currency)))

	def clear_unallocated_advances(self, childtype, parentfield):
		self.set(parentfield, self.get(parentfield, {"allocated_amount": ["not in", [0, None, ""]]}))

		frappe.db.sql("""delete from `tab%s` where parentfield=%s and parent = %s
			and allocated_amount = 0""" % (childtype, '%s', '%s'), (parentfield, self.name))

	def apply_shipping_rule(self):
		if self.shipping_rule:
			shipping_rule = frappe.get_doc("Shipping Rule", self.shipping_rule)
			shipping_rule.apply(self)
			self.calculate_taxes_and_totals()

	def get_shipping_address(self):
		'''Returns Address object from shipping address fields if present'''

		# shipping address fields can be `shipping_address_name` or `shipping_address`
		# try getting value from both

		for fieldname in ('shipping_address_name', 'shipping_address'):
			shipping_field = self.meta.get_field(fieldname)
			if shipping_field and shipping_field.fieldtype == 'Link':
				if self.get(fieldname):
					return frappe.get_doc('Address', self.get(fieldname))

		return {}

	def set_advances(self):
		"""Returns list of advances against Account, Party, Reference"""

		res = self.get_advance_entries()
		company_currency = erpnext.get_company_currency(self.company)

		self.set("advances", [])
		advance_allocated = 0
		for d in res:
			if d.against_order:
				allocated_amount = flt(d.amount)
			else:
				if self.get("party_account_currency")\
					and self.get("party_account_currency") == company_currency:
					amount = self.get("base_rounded_total") or self.get("base_grand_total")
				else:
					amount = self.get("rounded_total") or self.get("grand_total")

				allocated_amount = min(flt(amount) - advance_allocated, d.amount)
			advance_allocated += flt(allocated_amount)

			self.append("advances", {
				"doctype": self.doctype + " Advance",
				"reference_type": d.reference_type,
				"reference_name": d.reference_name,
				"reference_row": d.reference_row,
				"remarks": d.remarks,
				"advance_amount": flt(d.amount),
				"allocated_amount": allocated_amount
			})

	def get_advance_entries(self, include_unallocated=True):
		against_all_orders = False
		order_field = None
		order_doctype = None
		if self.doctype == "Sales Invoice":
			party_account = self.debit_to
			party_type = "Customer"
			party = self.customer
			order_field = "sales_order"
			order_doctype = "Sales Order"
		elif self.doctype == "Purchase Invoice":
			party_account = self.credit_to
			party_type = "Letter of Credit" if self.letter_of_credit else "Supplier"
			party = self.letter_of_credit if self.letter_of_credit else self.supplier
			order_field = "purchase_order"
			order_doctype = "Purchase Order"
		elif self.doctype == "Expense Claim":
			party_account = self.payable_account
			party_type = "Employee"
			party = self.employee
		else:
			party_account = self.credit_to
			party_type = self.party_type
			party = self.party

		if order_field:
			order_list = list(set([d.get(order_field) for d in self.get("items") if d.get(order_field)]))
		else:
			order_list = []

		journal_entries = get_advance_journal_entries(party_type, party, party_account,
			order_doctype, order_list, include_unallocated, against_all_orders=against_all_orders)

		payment_entries = get_advance_payment_entries(party_type, party, party_account,
			order_doctype, order_list, include_unallocated, against_all_orders=against_all_orders)

		res = sorted(journal_entries + payment_entries, key=lambda d: (not bool(d.against_order), d.posting_date))

		return res

	def is_inclusive_tax(self):
		is_inclusive = cint(frappe.db.get_single_value("Accounts Settings", "show_inclusive_tax_in_print"))

		if is_inclusive:
			is_inclusive = 0
			if self.get("taxes", filters={"included_in_print_rate": 1}):
				is_inclusive = 1

		return is_inclusive

	def validate_advance_entries(self):
		order_field = "sales_order" if self.doctype == "Sales Invoice" else "purchase_order"
		order_list = list(set([d.get(order_field)
			for d in self.get("items") if d.get(order_field)]))

		if not order_list: return

		advance_entries = self.get_advance_entries(include_unallocated=False)

		if advance_entries:
			advance_entries_against_si = [d.reference_name for d in self.get("advances")]
			for d in advance_entries:
				if not advance_entries_against_si or d.reference_name not in advance_entries_against_si:
					frappe.msgprint(_(
						"Payment Entry {0} is linked against Order {1}, check if it should be pulled as advance in this invoice.")
							.format(d.reference_name, d.against_order))

	def update_against_document_in_jv(self):
		"""
			Links invoice and advance voucher:
				1. cancel advance voucher
				2. split into multiple rows if partially adjusted, assign against voucher
				3. submit advance voucher
		"""

		if self.doctype == "Sales Invoice":
			party_type = "Customer"
			party = self.customer
			party_account = self.debit_to
			dr_or_cr = "credit_in_account_currency"
		elif self.doctype == "Purchase Invoice":
			party_type = "Letter of Credit" if self.letter_of_credit else "Supplier"
			party = self.letter_of_credit if self.letter_of_credit else self.supplier
			party_account = self.credit_to
			dr_or_cr = "debit_in_account_currency"
		elif self.doctype == "Expense Claim":
			party_type = "Employee"
			party = self.employee
			party_account = self.payable_account
			dr_or_cr = "debit_in_account_currency"
		else:
			party_type = self.party_type
			party = self.party
			party_account = self.credit_to
			dr_or_cr = "debit_in_account_currency"

		if self.doctype in ["Sales Invoice", "Purchase Invoice"]:
			invoice_amounts = {
				'exchange_rate': (self.conversion_rate if self.party_account_currency != self.company_currency else 1),
				'grand_total': (self.base_grand_total if self.party_account_currency == self.company_currency else self.grand_total)
			}
		elif self.doctype == "Expense Claim":
			invoice_amounts = {
				'exchange_rate': 1,
				'grand_total': self.total_sanctioned_amount
			}
		else:
			invoice_amounts = {
				'exchange_rate': 1,
				'grand_total': self.grand_total
			}

		lst = []
		for d in self.get('advances'):
			if flt(d.allocated_amount) > 0 and d.reference_type != 'Employee Advance':
				args = frappe._dict({
					'voucher_type': d.reference_type,
					'voucher_no': d.reference_name,
					'voucher_detail_no': d.reference_row,
					'against_voucher_type': self.doctype,
					'against_voucher': self.name,
					'account': party_account,
					'party_type': party_type,
					'party': party,
					'dr_or_cr': dr_or_cr,
					'unadjusted_amount': flt(d.advance_amount),
					'allocated_amount': flt(d.allocated_amount),
					'exchange_rate': (self.conversion_rate
						if self.party_account_currency != self.company_currency else 1),
					'grand_total': (self.base_grand_total
						if self.party_account_currency == self.company_currency else self.grand_total),
					'outstanding_amount': self.outstanding_amount
				})
				args.update(invoice_amounts)
				lst.append(args)

		if lst:
			from erpnext.accounts.utils import reconcile_against_document
			reconcile_against_document(lst)

	def on_cancel(self):
		from erpnext.accounts.utils import unlink_ref_doc_from_payment_entries

		if self.doctype in ["Sales Invoice", "Purchase Invoice", "Landed Cost Voucher", "Expense Claim"]:
			if self.is_return: return

			if frappe.db.get_single_value('Accounts Settings', 'unlink_payment_on_cancellation_of_invoice'):
				unlink_ref_doc_from_payment_entries(self, True)

		elif self.doctype in ["Sales Order", "Purchase Order"]:
			if frappe.db.get_single_value('Accounts Settings', 'unlink_advance_payment_on_cancelation_of_order'):
				unlink_ref_doc_from_payment_entries(self, True)

	def validate_multiple_billing(self, ref_dt, item_ref_dn, based_on, parentfield):
		from erpnext.controllers.status_updater import get_allowance_for
		item_allowance = {}
		global_qty_allowance, global_amount_allowance = None, None

		for item in self.get("items"):
			if item.get(item_ref_dn):
				ref_amt = flt(frappe.db.get_value(ref_dt + " Item",
					item.get(item_ref_dn), based_on), self.precision(based_on, item))
				if not ref_amt:
					frappe.msgprint(
						_("Warning: System will not check overbilling since amount for Item {0} in {1} is zero")
							.format(item.item_code, ref_dt))
				else:
					already_billed = frappe.db.sql("""
						select sum(%s)
						from `tab%s`
						where %s=%s and docstatus=1 and parent != %s
					""" % (based_on, self.doctype + " Item", item_ref_dn, '%s', '%s'),
					   (item.get(item_ref_dn), self.name))[0][0]

					total_billed_amt = flt(flt(already_billed) + flt(item.get(based_on)),
						self.precision(based_on, item))

					allowance, item_allowance, global_qty_allowance, global_amount_allowance = \
						get_allowance_for(item.item_code, item_allowance, global_qty_allowance, global_amount_allowance, "amount")

					max_allowed_amt = flt(ref_amt * (100 + allowance) / 100)

					if total_billed_amt < 0 and max_allowed_amt < 0:
						# while making debit note against purchase return entry(purchase receipt) getting overbill error
						total_billed_amt = abs(total_billed_amt)
						max_allowed_amt = abs(max_allowed_amt)

					if total_billed_amt - max_allowed_amt > 0.01:
						frappe.throw(_("Cannot overbill for Item {0} in row {1} more than {2}. To allow over-billing, please set allowance in Accounts Settings")
							.format(item.item_code, item.idx, max_allowed_amt))

	def get_company_default(self, fieldname):
		from erpnext.accounts.utils import get_company_default
		return get_company_default(self.company, fieldname)

	def get_stock_items(self):
		stock_items = []
		item_codes = list(set(item.item_code for item in self.get("items")))
		if item_codes:
			stock_items = [r[0] for r in frappe.db.sql("""
				select name from `tabItem`
				where name in (%s) and is_stock_item=1
			""" % (", ".join((["%s"] * len(item_codes))),), item_codes)]

		return stock_items

	def set_total_advance_paid(self):
		if self.doctype == "Sales Order":
			dr_or_cr = "credit_in_account_currency"
			party = self.customer
		else:
			dr_or_cr = "debit_in_account_currency"
			party = self.supplier

		advance = frappe.db.sql("""
			select
				account_currency, sum({dr_or_cr}) as amount
			from
				`tabGL Entry`
			where
				against_voucher_type = %s and against_voucher = %s and party=%s
				and docstatus = 1
		""".format(dr_or_cr=dr_or_cr), (self.doctype, self.name, party), as_dict=1)

		if advance:
			advance = advance[0]
			advance_paid = flt(advance.amount, self.precision("advance_paid"))
			formatted_advance_paid = fmt_money(advance_paid, precision=self.precision("advance_paid"),
											   currency=advance.account_currency)

			frappe.db.set_value(self.doctype, self.name, "party_account_currency",
								advance.account_currency)

			if advance.account_currency == self.currency:
				order_total = self.get("rounded_total") or self.grand_total
				precision = "rounded_total" if self.get("rounded_total") else "grand_total"
			else:
				order_total = self.get("base_rounded_total") or self.base_grand_total
				precision = "base_rounded_total" if self.get("base_rounded_total") else "base_grand_total"

			formatted_order_total = fmt_money(order_total, precision=self.precision(precision),
											  currency=advance.account_currency)

			if self.currency == self.company_currency and advance_paid > order_total:
				frappe.throw(_("Total advance ({0}) against Order {1} cannot be greater than the Grand Total ({2})")
							 .format(formatted_advance_paid, self.name, formatted_order_total))

			frappe.db.set_value(self.doctype, self.name, "advance_paid", advance_paid)

	@property
	def company_abbr(self):
		if not hasattr(self, "_abbr"):
			self._abbr = frappe.db.get_value('Company',  self.company,  "abbr")

		return self._abbr

	def validate_party(self):
		party_type, party = self.get_party()
		validate_party_frozen_disabled(party_type, party)

		billing_party_type, billing_party = self.get_billing_party()
		if (billing_party_type, billing_party) != (party_type, party):
			validate_party_frozen_disabled(billing_party_type, billing_party)

	def get_party(self):
		if self.doctype == "Landed Cost Voucher":
			return self.get("party_type"), self.get("party")

		party_type = None
		if self.doctype in ("Opportunity", "Quotation", "Sales Order", "Delivery Note", "Sales Invoice"):
			party_type = 'Customer'

		elif self.doctype in ("Supplier Quotation", "Purchase Order", "Purchase Receipt", "Purchase Invoice"):
			party_type = 'Supplier'

		elif self.meta.get_field("customer"):
			party_type = "Customer"

		elif self.meta.get_field("supplier"):
			party_type = "Supplier"

		party = self.get(scrub(party_type)) if party_type else None

		return party_type, party

	def get_billing_party(self):
		if self.get("letter_of_credit"):
			return "Letter of Credit", self.get("letter_of_credit")
		else:
			return self.get_party()

	def validate_currency(self):
		if self.get("currency"):
			party_type, party = self.get_billing_party()
			if party_type and party:
				party_account_currency = get_party_account_currency(party_type, party, self.company)

				if (party_account_currency
						and party_account_currency != self.company_currency
						and self.currency != party_account_currency):
					frappe.throw(_("Accounting Entry for {0}: {1} can only be made in currency: {2}")
								 .format(party_type, party, party_account_currency), InvalidCurrency)

				# Note: not validating with gle account because we don't have the account
				# at quotation / sales order level and we shouldn't stop someone
				# from creating a sales invoice if sales order is already created

	def clean_remarks(self):
		for f in ['remarks', 'remark', 'user_remark', 'user_remarks']:
			if self.meta.has_field(f):
				cleaned_remarks = cstr(self.get(f)).strip()
				cleaned_remarks = re.sub(r'\n\s*\n', '\n', cleaned_remarks)
				cleaned_remarks = re.sub(r' +', ' ', cleaned_remarks)
				self.set(f, cleaned_remarks)

	def delink_advance_entries(self, linked_doc_name):
		total_allocated_amount = 0
		for adv in self.advances:
			consider_for_total_advance = True
			if adv.reference_name == linked_doc_name:
				frappe.db.sql("""delete from `tab{0} Advance`
					where name = %s""".format(self.doctype), adv.name)
				consider_for_total_advance = False

			if consider_for_total_advance:
				total_allocated_amount += flt(adv.allocated_amount, adv.precision("allocated_amount"))

		frappe.db.set_value(self.doctype, self.name, "total_advance",
							total_allocated_amount, update_modified=False)

	def group_similar_items(self):
		group_item_data = {}
		item_meta = frappe.get_meta(self.doctype + " Item")
		count = 0

		sum_fields = ['qty', 'stock_qty', 'alt_uom_qty', 'total_weight',
			'amount', 'taxable_amount', 'net_amount', 'total_discount', 'amount_before_discount',
			'item_taxes_and_charges', 'tax_inclusive_amount']
		sum_fields += ['tax_exclusive_' + f for f in sum_fields if item_meta.has_field('tax_exclusive_' + f)]

		rate_fields = [('rate', 'amount'), ('taxable_rate', 'taxable_amount'), ('net_rate', 'net_amount'),
			('discount_amount', 'total_discount'), ('price_list_rate', 'amount_before_discount'),
			('tax_inclusive_rate', 'tax_inclusive_amount'), ('weight_per_unit', 'total_weight')]
		rate_fields += [('tax_exclusive_' + t, 'tax_exclusive_' + s) for t, s in rate_fields
			if item_meta.has_field('tax_exclusive_' + t) and item_meta.has_field('tax_exclusive_' + s)]

		base_fields = [('base_' + f, f) for f in sum_fields if item_meta.has_field('base_' + f)]
		base_fields += [('base_' + t, t) for t, s in rate_fields if item_meta.has_field('base_' + t)]

		# Sum amounts
		for item in self.items:
			group_key = (cstr(item.item_code), cstr(item.item_name), item.uom)
			group_item = group_item_data.setdefault(group_key, frappe._dict())
			for f in sum_fields:
				group_item[f] = group_item.get(f, 0) + flt(item.get(f))

			group_item_serial_nos = group_item.setdefault('serial_no', [])
			if item.get('serial_no'):
				group_item_serial_nos += filter(lambda s: s, item.serial_no.split('\n'))

		# Calculate average rates and get serial nos string
		for group_item in group_item_data.values():
			if group_item.qty:
				for target, source in rate_fields:
					group_item[target] = flt(group_item[source]) / flt(group_item.qty)
			else:
				for target, source in rate_fields:
					group_item[target] = 0

			group_item.serial_no = '\n'.join(group_item.serial_no)

		# Calculate company currenct values
		for group_item in group_item_data.values():
			for target, source in base_fields:
				group_item[target] = group_item.get(source, 0) * self.conversion_rate

		# Remove duplicates and set aggregated values
		duplicate_list = []
		for item in self.items:
			group_key = (cstr(item.item_code), cstr(item.item_name), item.uom)
			if group_key in group_item_data.keys():
				count += 1

				# Will set price_list_rate instead
				if item.get('rate_with_margin'):
					item.rate_with_margin = 0
				if item.get('tax_exclusive_rate_with_margin'):
					item.tax_exclusive_rate_with_margin = 0

				item.update(group_item_data[group_key])

				item.idx = count
				del group_item_data[group_key]
			else:
				duplicate_list.append(item)

		for item in duplicate_list:
			self.remove(item)

	def group_items_by_item_tax_and_item_group(self):
		grouped = OrderedDict()
		tax_copy_fields = ['name', 'idx', 'account_head', 'description', 'charge_type', 'row_id']

		for item in self.items:
			group_data = grouped.setdefault(cstr(item.item_tax_template), frappe._dict({"items": []}))
			group_data['items'].append(item)

		for item_tax_template, group_data in grouped.items():
			# group item groups in item tax template group
			group_data.item_groups = self.group_items_by_item_group(group_data['items'])

			# calculate group totals
			for group_field, item_field in print_total_fields_from_items:
				group_data[group_field] = sum([flt(d.get(item_field)) for d in group_data['items']])
				group_data["base_" + group_field] = group_data[group_field] * self.conversion_rate

			# initialize tax rows for item tax template group
			group_data.taxes = OrderedDict()
			for tax in self.taxes:
				new_tax_row = frappe._dict({k:v for (k, v) in tax.as_dict().items() if k in tax_copy_fields})
				new_tax_row.tax_amount_after_discount_amount = 0
				new_tax_row.total = 0

				group_data.taxes[tax.name] = new_tax_row

			# sum up tax amounts
			for item in group_data['items']:
				item_tax_detail = json.loads(item.item_tax_detail or '{}')
				for tax_row_name, tax_amount in item_tax_detail.items():
					group_data.taxes[tax_row_name].tax_amount_after_discount_amount += flt(tax_amount)

			# calculate total after taxes
			for i, tax in enumerate(group_data.taxes.values()):
				if i == 0:
					tax.total = group_data.taxable_total + tax.tax_amount_after_discount_amount
				else:
					tax.total = list(group_data.taxes.values())[i-1].total + tax.tax_amount_after_discount_amount

			# calculate tax rates
			for i, tax in enumerate(group_data.taxes.values()):
				if tax.charge_type in ('On Previous Row Total', 'On Previous Row Amount'):
					fieldname = 'total' if tax.charge_type == 'On Previous Row Total' else 'tax_amount_after_discount_amount'
					prev_row_taxable = list(group_data.taxes.values())[cint(tax.row_id)-1].get(fieldname)
					tax.rate = (tax.tax_amount_after_discount_amount / prev_row_taxable) * 100 if prev_row_taxable else 0
				else:
					tax.rate = (tax.tax_amount_after_discount_amount / group_data.taxable_total) * 100 if group_data.taxable_total\
						else 0

			group_data.taxes = list(group_data.taxes.values())

		# reset item index
		item_idx = 1
		for item_tax_group in grouped.values():
			for item_group_group in item_tax_group.item_groups.values():
				for item in item_group_group['items']:
					item.idx = item_idx
					item_idx += 1

		return grouped

	def group_items_by_item_group(self, items):
		grouped = OrderedDict()

		for item in items:
			group_data = grouped.setdefault(item.item_group, frappe._dict({"items": []}))
			group_data['items'].append(item)

		# calculate group totals
		for item_group, group_data in grouped.items():
			for group_field, item_field in print_total_fields_from_items:
				group_data[group_field] = sum([flt(d.get(item_field)) for d in group_data['items']])
				group_data["base_" + group_field] = group_data[group_field] * self.conversion_rate

		# Sort by Item Group Order
		out = OrderedDict()
		price_list_settings = frappe.get_cached_doc("Price List Settings", None)

		for d in price_list_settings.item_group_order:
			if d.item_group in grouped:
				out[d.item_group] = grouped[d.item_group]
				del grouped[d.item_group]

		for item_group, group_data in grouped.items():
			out[item_group] = grouped[item_group]

		return out

	def get_gl_entries_for_print(self):
		if self.docstatus == 1:
			gles = frappe.db.sql("""
				select
					account, remarks, party_type, party, debit, credit,
					against_voucher, against_voucher_type, reference_no, reference_date
				from `tabGL Entry`
				where voucher_type = %s and voucher_no = %s
			""", [self.doctype, self.name], as_dict=1)
		else:
			gles = self.get_gl_entries()

		grouped_gles = OrderedDict()

		for gle in gles:
			key = (gle.account, cstr(gle.party_type), cstr(gle.party), cstr(gle.remarks), cstr(gle.reference_no),
				cstr(gle.reference_date), bool(gle.against_voucher))
			group = grouped_gles.setdefault(key, frappe._dict({
				"account": cstr(gle.account),
				"party_type": cstr(gle.party_type),
				"party": cstr(gle.party),
				"remarks": cstr(gle.remarks),
				"reference_no": cstr(gle.reference_no),
				"reference_date": cstr(gle.reference_date),
				"sum": 0, "against_voucher_set": set(), "against_voucher": []
			}))
			group.sum += flt(gle.debit) - flt(gle.credit)
			if gle.against_voucher_type and gle.against_voucher:
				group.against_voucher_set.add((cstr(gle.against_voucher_type), cstr(gle.against_voucher)))

		for d in grouped_gles.values():
			d.debit = d.sum if d.sum > 0 else 0
			d.credit = -d.sum if d.sum < 0 else 0

			for against_voucher_type, against_voucher in d.against_voucher_set:
				bill_no = None
				if against_voucher_type in ['Journal Entry', 'Purchase Invoice']:
					bill_no = frappe.db.get_value(against_voucher_type, against_voucher, 'bill_no')

				if bill_no:
					d.against_voucher.append(bill_no)
				else:
					d.against_voucher.append(frappe.utils.get_original_name(against_voucher_type, against_voucher))

			d.against_voucher = ", ".join(d.against_voucher or [])

		debit_gles = list(filter(lambda d: d.debit - d.credit > 0, grouped_gles.values()))
		credit_gles = list(filter(lambda d: d.debit - d.credit < 0, grouped_gles.values()))

		self.gl_entries = debit_gles + credit_gles
		self.total_debit = sum([d.debit for d in self.gl_entries])
		self.total_credit = sum([d.credit for d in self.gl_entries])

	def set_payment_schedule(self):
		if self.doctype == 'Sales Invoice' and self.is_pos:
			self.payment_terms_template = ''
			return

		posting_date = self.get("bill_date") or self.get("posting_date") or self.get("transaction_date")
		date = self.get("due_date")
		due_date = date or posting_date
		grand_total = self.get("rounded_total") or self.grand_total
		if self.doctype in ("Sales Invoice", "Purchase Invoice"):
			grand_total = grand_total - flt(self.write_off_amount)

		if self.get("total_advance"):
			grand_total -= self.get("total_advance")

		if not self.get("payment_schedule"):
			if self.get("payment_terms_template"):
				data = get_payment_terms(self.payment_terms_template, posting_date, grand_total)
				for item in data:
					self.append("payment_schedule", item)
			else:
				data = dict(due_date=due_date, invoice_portion=100, payment_amount=grand_total)
				self.append("payment_schedule", data)
		else:
			for d in self.get("payment_schedule"):
				if d.invoice_portion:
					d.payment_amount = flt(grand_total * flt(d.invoice_portion) / 100, d.precision('payment_amount'))

	def set_due_date(self):
		due_dates = [d.due_date for d in self.get("payment_schedule") if d.due_date]
		if due_dates:
			self.due_date = max(due_dates)

	def validate_payment_schedule_dates(self):
		dates = []
		li = []

		if self.doctype == 'Sales Invoice' and self.is_pos: return

		for d in self.get("payment_schedule"):
			if self.doctype == "Sales Order" and getdate(d.due_date) < getdate(self.transaction_date):
				frappe.throw(_("Row {0}: Due Date in the Payment Terms table cannot be before Posting Date").format(d.idx))
			elif d.due_date in dates:
				li.append(_("{0} in row {1}").format(d.due_date, d.idx))
			dates.append(d.due_date)

		if li:
			duplicates = '<br>' + '<br>'.join(li)
			frappe.throw(_("Rows with duplicate due dates in other rows were found: {0}").format(duplicates))

	def validate_payment_schedule_amount(self):
		if self.doctype == 'Sales Invoice' and self.is_pos: return

		if self.get("payment_schedule"):
			total = 0
			for d in self.get("payment_schedule"):
				total += flt(d.payment_amount)
			total = flt(total, self.precision("grand_total"))

			grand_total = flt(self.get("rounded_total") or self.grand_total, self.precision('grand_total'))
			if self.get("total_advance"):
				grand_total -= self.get("total_advance")

			if self.doctype in ("Sales Invoice", "Purchase Invoice"):
				grand_total = grand_total - flt(self.write_off_amount)
			if total != flt(grand_total, self.precision("grand_total")):
				frappe.throw(_("Total Payment Amount in Payment Schedule must be equal to Grand / Rounded Total"))

	def is_rounded_total_disabled(self):
		if self.meta.get_field("calculate_tax_on_company_currency") and cint(self.get("calculate_tax_on_company_currency")):
			return True
		if self.meta.get_field("disable_rounded_total"):
			return self.disable_rounded_total
		else:
			return frappe.db.get_single_value("Global Defaults", "disable_rounded_total")

@frappe.whitelist()
def get_tax_rate(account_head):
	return frappe.db.get_value("Account", account_head, ["tax_rate", "account_name"], as_dict=True)


@frappe.whitelist()
def get_default_taxes_and_charges(master_doctype, tax_template=None, company=None):
	if not company: return {}

	if tax_template and company:
		tax_template_company = frappe.db.get_value(master_doctype, tax_template, "company")
		if tax_template_company == company:
			return

	default_tax = frappe.db.get_value(master_doctype, {"is_default": 1, "company": company})

	return {
		'taxes_and_charges': default_tax,
		'taxes': get_taxes_and_charges(master_doctype, default_tax)
	}


@frappe.whitelist()
def get_taxes_and_charges(master_doctype, master_name):
	if not master_name:
		return
	from frappe.model import default_fields
	tax_master = frappe.get_doc(master_doctype, master_name)

	taxes_and_charges = []
	for i, tax in enumerate(tax_master.get("taxes")):
		tax = tax.as_dict()

		for fieldname in default_fields:
			if fieldname in tax:
				del tax[fieldname]

		taxes_and_charges.append(tax)

	return taxes_and_charges


def validate_conversion_rate(currency, conversion_rate, conversion_rate_label, company):
	"""common validation for currency and price list currency"""

	company_currency = frappe.get_cached_value('Company',  company,  "default_currency")

	if not conversion_rate:
		throw(_("{0} is mandatory. Maybe Currency Exchange record is not created for {1} to {2}.").format(
			conversion_rate_label, currency, company_currency))


def validate_taxes_and_charges(tax):
	if tax.charge_type in ['Actual', 'On Net Total'] and tax.row_id:
		frappe.throw(_("Can refer row only if the charge type is 'On Previous Row Amount' or 'Previous Row Total'"))
	elif tax.charge_type in ['On Previous Row Amount', 'On Previous Row Total']:
		if cint(tax.idx) == 1:
			frappe.throw(
				_("Cannot select charge type as 'On Previous Row Amount' or 'On Previous Row Total' for first row"))
		elif not tax.row_id:
			frappe.throw(_("Please specify a valid Row ID for row {0} in table {1}".format(tax.idx, _(tax.doctype))))
		elif tax.row_id and cint(tax.row_id) >= cint(tax.idx):
			frappe.throw(_("Cannot refer row number greater than or equal to current row number for this Charge type"))

	if tax.charge_type == "Actual":
		tax.rate = None


def validate_inclusive_tax(tax, doc):
	def _on_previous_row_error(row_range):
		throw(_("To include tax in row {0} in Item rate, taxes in rows {1} must also be included").format(tax.idx,
																										  row_range))

	if cint(getattr(tax, "included_in_print_rate", None)):
		if tax.charge_type == "Actual":
			# inclusive tax cannot be of type Actual
			throw(_("Charge of type 'Actual' in row {0} cannot be included in Item Rate").format(tax.idx))
		elif tax.charge_type == "Weighted Distribution":
			# inclusive tax cannot be of type Actual
			throw(_("Charge of type 'Weighted Distribution' in row {0} cannot be included in Item Rate").format(tax.idx))
		elif tax.charge_type == "On Previous Row Amount" and \
				not cint(doc.get("taxes")[cint(tax.row_id) - 1].included_in_print_rate):
			# referred row should also be inclusive
			_on_previous_row_error(tax.row_id)
		elif tax.charge_type == "On Previous Row Total" and \
				not all([cint(t.included_in_print_rate) for t in doc.get("taxes")[:cint(tax.row_id) - 1]]):
			# all rows about the reffered tax should be inclusive
			_on_previous_row_error("1 - %d" % (tax.row_id,))
		elif tax.get("category") == "Valuation":
			frappe.throw(_("Valuation type charges can not be marked as Inclusive"))


def set_balance_in_account_currency(gl_dict, account_currency=None, conversion_rate=None, company_currency=None):
	if (not conversion_rate) and (account_currency != company_currency):
		frappe.throw(_("Account: {0} with currency: {1} can not be selected")
					 .format(gl_dict.account, account_currency))

	gl_dict["account_currency"] = company_currency if account_currency == company_currency \
		else account_currency

	# set debit/credit in account currency if not provided
	if flt(gl_dict.debit) and not flt(gl_dict.debit_in_account_currency):
		gl_dict.debit_in_account_currency = gl_dict.debit if account_currency == company_currency \
			else flt(gl_dict.debit / conversion_rate, 2)

	if flt(gl_dict.credit) and not flt(gl_dict.credit_in_account_currency):
		gl_dict.credit_in_account_currency = gl_dict.credit if account_currency == company_currency \
			else flt(gl_dict.credit / conversion_rate, 2)


def get_advance_journal_entries(party_type, party, party_account, order_doctype,
		order_list=None, include_unallocated=True, against_all_orders=False, against_account=None, limit=None):
	journal_entries = []
	if erpnext.get_party_account_type(party_type) == "Receivable":
		dr_or_cr = "credit_in_account_currency"
		bal_dr_or_cr = "gle_je.credit_in_account_currency - gle_je.debit_in_account_currency"
		payment_dr_or_cr = "gle_payment.debit_in_account_currency - gle_payment.credit_in_account_currency"
	else:
		dr_or_cr = "debit_in_account_currency"
		bal_dr_or_cr = "gle_je.debit_in_account_currency - gle_je.credit_in_account_currency"
		payment_dr_or_cr = "gle_payment.credit_in_account_currency - gle_payment.debit_in_account_currency"

	limit_cond = "limit %(limit)s" if limit else ""

	# JVs against order documents
	if order_list or against_all_orders:
		if order_list:
			order_condition = "and ifnull(jea.reference_name, '') in ({0})" \
				.format(", ".join([frappe.db.escape(d) for d in order_list]))
		else:
			order_condition = "and ifnull(jea.reference_name, '') != ''"

		against_account_condition = "and jea.against_account like '%%{0}%%'".format(frappe.db.escape(against_account)) \
			if against_account else ""

		journal_entries += frappe.db.sql("""
			select
				"Journal Entry" as reference_type, je.name as reference_name, je.remark as remarks,
				jea.{dr_or_cr} as amount, jea.name as reference_row, jea.reference_name as against_order,
				je.posting_date
			from
				`tabJournal Entry` je, `tabJournal Entry Account` jea
			where
				je.name = jea.parent and jea.account = %(account)s
				and jea.party_type = %(party_type)s and jea.party = %(party)s
				and {dr_or_cr} > 0 and jea.reference_type = '{order_doctype}' and je.docstatus = 1
				{order_condition} {against_account_condition}
			order by je.posting_date
			{limit_cond}""".format(
				dr_or_cr=dr_or_cr,
				order_doctype=order_doctype,
				order_condition=order_condition,
				against_account_condition=against_account_condition,
				limit_cond=limit_cond
			), {
			"party_type": party_type,
			"party": party,
			"account": party_account,
			"limit": limit
			}, as_dict=1)

	# Unallocated payment JVs
	if include_unallocated:
		against_account_condition = ""
		if against_account:
			against_account_condition = "and GROUP_CONCAT(gle_je.against) like '%%{0}%%'".format(frappe.db.escape(against_account))

		journal_entries += frappe.db.sql("""
		select
			gle_je.voucher_type as reference_type, je.name as reference_name, je.remark as remarks, je.posting_date,
			ifnull(sum({bal_dr_or_cr}), 0) - (
				select ifnull(sum({payment_dr_or_cr}), 0)
				from `tabGL Entry` gle_payment
				where
					gle_payment.against_voucher_type = gle_je.voucher_type
					and gle_payment.against_voucher = gle_je.voucher_no
					and gle_payment.party_type = gle_je.party_type
					and gle_payment.party = gle_je.party
					and gle_payment.account = gle_je.account
					and abs({payment_dr_or_cr}) > 0
			) as amount
		from `tabGL Entry` gle_je
		inner join `tabJournal Entry` je on je.name = gle_je.voucher_no
		where
			gle_je.party_type = %(party_type)s and gle_je.party = %(party)s and gle_je.account = %(account)s
			and gle_je.voucher_type = 'Journal Entry' and (gle_je.against_voucher = '' or gle_je.against_voucher is null)
			and abs({bal_dr_or_cr}) > 0
		group by gle_je.voucher_no
		having amount > 0.005 {against_account_condition}
		order by gle_je.posting_date
		{limit_cond}""".format(
			bal_dr_or_cr=bal_dr_or_cr,
			payment_dr_or_cr=payment_dr_or_cr,
			against_account_condition=against_account_condition,
			limit_cond=limit_cond
		), {
			"party_type": party_type,
			"party": party,
			"account": party_account,
			"limit": limit
		}, as_dict=True)

	return list(journal_entries)


def get_advance_payment_entries(party_type, party, party_account, order_doctype,
<<<<<<< HEAD
		order_list=None, include_unallocated=True, against_all_orders=False, against_account=None, limit=None):
=======
		order_list=None, include_unallocated=True, against_all_orders=False, limit=None):
	party_account_field = "paid_from" if party_type == "Customer" else "paid_to"
	currency_field = "paid_from_account_currency" if party_type == "Customer" else "paid_to_account_currency"
	payment_type = "Receive" if party_type == "Customer" else "Pay"
>>>>>>> 24e5a617
	payment_entries_against_order, unallocated_payment_entries = [], []
	party_account_type = erpnext.get_party_account_type(party_type)
	party_account_field = "paid_from" if party_account_type == "Receivable" else "paid_to"
	against_account_field = "paid_to" if party_account_type == "Receivable" else "paid_from"
	payment_type = "Receive" if party_account_type == "Receivable" else "Pay"
	limit_cond = "limit %s" % limit if limit else ""

	against_account_condition = ""
	if against_account:
		against_account_condition = "and pe.{against_account_field} = {against_account}".format(
			against_account_field=against_account_field, against_account=frappe.db.escape(against_account))

	if order_list or against_all_orders:
		if order_list:
			reference_condition = " and pref.reference_name in ({0})" \
				.format(', '.join(['%s'] * len(order_list)))
		else:
			reference_condition = ""
			order_list = []

		payment_entries_against_order = frappe.db.sql("""
			select
<<<<<<< HEAD
				"Payment Entry" as reference_type, pe.name as reference_name,
				pe.remarks, pref.allocated_amount as amount, pref.name as reference_row,
				pref.reference_name as against_order, pe.posting_date
			from `tabPayment Entry` pe, `tabPayment Entry Reference` pref
			where
				pe.name = pref.parent and pe.{party_account_field} = %s and pe.payment_type = %s
				and pe.party_type = %s and pe.party = %s and pe.docstatus = 1
				and pref.reference_doctype = %s
				{reference_condition} {against_account_condition}
			order by pe.posting_date
			{limit_cond}
		""".format(
			party_account_field=party_account_field,
			reference_condition=reference_condition,
			against_account_condition=against_account_condition,
			limit_cond=limit_cond
		), [party_account, payment_type, party_type, party, order_doctype] + order_list, as_dict=1)
=======
				"Payment Entry" as reference_type, t1.name as reference_name,
				t1.remarks, t2.allocated_amount as amount, t2.name as reference_row,
				t2.reference_name as against_order, t1.posting_date,
				t1.{0} as currency
			from `tabPayment Entry` t1, `tabPayment Entry Reference` t2
			where
				t1.name = t2.parent and t1.{1} = %s and t1.payment_type = %s
				and t1.party_type = %s and t1.party = %s and t1.docstatus = 1
				and t2.reference_doctype = %s {2}
			order by t1.posting_date {3}
		""".format(currency_field, party_account_field, reference_condition, limit_cond),
													  [party_account, payment_type, party_type, party,
													   order_doctype] + order_list, as_dict=1)
>>>>>>> 24e5a617

	if include_unallocated:
		unallocated_payment_entries = frappe.db.sql("""
			select "Payment Entry" as reference_type, name as reference_name, remarks, unallocated_amount as amount,
				pe.posting_date
			from `tabPayment Entry` pe
			where
				{party_account_field} = %s and party_type = %s and party = %s and payment_type = %s
				and docstatus = 1 and unallocated_amount > 0
				{against_account_condition}
			order by posting_date
			{limit_cond}
		""".format(
			party_account_field=party_account_field,
			against_account_condition=against_account_condition,
			limit_cond=limit_cond
		), [party_account, party_type, party, payment_type], as_dict=1)

	return list(payment_entries_against_order) + list(unallocated_payment_entries)


def update_invoice_status():
	# Daily update the status of the invoices

	frappe.db.sql(""" update `tabSales Invoice` set status = 'Overdue'
		where due_date < CURDATE() and docstatus = 1 and outstanding_amount > 0""")

	frappe.db.sql(""" update `tabPurchase Invoice` set status = 'Overdue'
		where due_date < CURDATE() and docstatus = 1 and outstanding_amount > 0""")


@frappe.whitelist()
def get_payment_terms(terms_template, posting_date=None, grand_total=None, bill_date=None):
	if not terms_template:
		return

	terms_doc = frappe.get_doc("Payment Terms Template", terms_template)

	schedule = []
	for d in terms_doc.get("terms"):
		term_details = get_payment_term_details(d, posting_date, grand_total, bill_date)
		schedule.append(term_details)

	return schedule


@frappe.whitelist()
def get_payment_term_details(term, posting_date=None, grand_total=None, bill_date=None):
	term_details = frappe._dict()
	if isinstance(term, text_type):
		term = frappe.get_doc("Payment Term", term)
	else:
		term_details.payment_term = term.payment_term
	term_details.description = term.description
	term_details.invoice_portion = term.invoice_portion
	term_details.payment_amount = flt(term.invoice_portion) * flt(grand_total) / 100
	if bill_date:
		term_details.due_date = get_due_date(term, bill_date)
	elif posting_date:
		term_details.due_date = get_due_date(term, posting_date)

	if getdate(term_details.due_date) < getdate(posting_date):
		term_details.due_date = posting_date
	term_details.mode_of_payment = term.mode_of_payment

	return term_details


def get_due_date(term, posting_date=None, bill_date=None):
	due_date = None
	date = bill_date or posting_date
	if term.due_date_based_on == "Day(s) after invoice date":
		due_date = add_days(date, term.credit_days)
	elif term.due_date_based_on == "Day(s) after the end of the invoice month":
		due_date = add_days(get_last_day(date), term.credit_days)
	elif term.due_date_based_on == "Month(s) after the end of the invoice month":
		due_date = add_months(get_last_day(date), term.credit_months)
	return due_date


def get_supplier_block_status(party_name):
	"""
	Returns a dict containing the values of `on_hold`, `release_date` and `hold_type` of
	a `Supplier`
	"""
	supplier = frappe.get_doc('Supplier', party_name)
	info = {
		'on_hold': supplier.on_hold,
		'release_date': supplier.release_date,
		'hold_type': supplier.hold_type
	}
	return info

def set_sales_order_defaults(parent_doctype, parent_doctype_name, child_docname, trans_item):
	"""
	Returns a Sales Order Item child item containing the default values
	"""
	p_doc = frappe.get_doc(parent_doctype, parent_doctype_name)
	child_item = frappe.new_doc('Sales Order Item', p_doc, child_docname)
	item = frappe.get_doc("Item", trans_item.get('item_code'))
	child_item.item_code = item.item_code
	child_item.item_name = item.item_name
	child_item.description = item.description
	child_item.delivery_date = trans_item.get('delivery_date') or p_doc.delivery_date
	child_item.conversion_factor = flt(trans_item.get('conversion_factor')) or get_conversion_factor(item.item_code, item.stock_uom).get("conversion_factor") or 1.0
	child_item.uom = item.stock_uom
	child_item.warehouse = get_item_warehouse(item, p_doc, overwrite_warehouse=True)
	if not child_item.warehouse:
		frappe.throw(_("Cannot find {} for item {}. Please set the same in Item Master or Stock Settings.")
			.format(frappe.bold("default warehouse"), frappe.bold(item.item_code)))
	return child_item


def set_purchase_order_defaults(parent_doctype, parent_doctype_name, child_docname, trans_item):
	"""
	Returns a Purchase Order Item child item containing the default values
	"""
	p_doc = frappe.get_doc(parent_doctype, parent_doctype_name)
	child_item = frappe.new_doc('Purchase Order Item', p_doc, child_docname)
	item = frappe.get_doc("Item", trans_item.get('item_code'))
	child_item.item_code = item.item_code
	child_item.item_name = item.item_name
	child_item.description = item.description
	child_item.schedule_date = trans_item.get('schedule_date') or p_doc.schedule_date
	child_item.conversion_factor = flt(trans_item.get('conversion_factor')) or get_conversion_factor(item.item_code, item.stock_uom).get("conversion_factor") or 1.0
	child_item.uom = item.stock_uom
	child_item.base_rate = 1 # Initiallize value will update in parent validation
	child_item.base_amount = 1 # Initiallize value will update in parent validation
	return child_item

def validate_and_delete_children(parent, data):
	deleted_children = []
	updated_item_names = [d.get("docname") for d in data]
	for item in parent.items:
		if item.name not in updated_item_names:
			deleted_children.append(item)

	for d in deleted_children:
		if parent.doctype == "Sales Order":
			if flt(d.delivered_qty):
				frappe.throw(_("Row #{0}: Cannot delete item {1} which has already been delivered").format(d.idx, d.item_code))
			if flt(d.work_order_qty):
				frappe.throw(_("Row #{0}: Cannot delete item {1} which has work order assigned to it.").format(d.idx, d.item_code))
			if flt(d.ordered_qty):
				frappe.throw(_("Row #{0}: Cannot delete item {1} which is assigned to customer's purchase order.").format(d.idx, d.item_code))

		if parent.doctype == "Purchase Order" and flt(d.received_qty):
			frappe.throw(_("Row #{0}: Cannot delete item {1} which has already been received").format(d.idx, d.item_code))

		if flt(d.billed_amt):
			frappe.throw(_("Row #{0}: Cannot delete item {1} which has already been billed.").format(d.idx, d.item_code))

		d.cancel()
		d.delete()

@frappe.whitelist()
def update_child_qty_rate(parent_doctype, trans_items, parent_doctype_name, child_docname="items"):
	def check_doc_permissions(doc, perm_type='create'):
		try:
			doc.check_permission(perm_type)
		except frappe.PermissionError:
			actions = { 'create': 'add', 'write': 'update', 'cancel': 'remove' }

			frappe.throw(_("You do not have permissions to {} items in a {}.")
				.format(actions[perm_type], parent_doctype), title=_("Insufficient Permissions"))
	
	def validate_workflow_conditions(doc):
		workflow = get_workflow_name(doc.doctype)
		if not workflow:
			return

		workflow_doc = frappe.get_doc("Workflow", workflow)
		current_state = doc.get(workflow_doc.workflow_state_field)
		roles = frappe.get_roles()

		transitions = []
		for transition in workflow_doc.transitions:
			if transition.next_state == current_state and transition.allowed in roles:
				if not is_transition_condition_satisfied(transition, doc):
					continue
				transitions.append(transition.as_dict())

		if not transitions:
			frappe.throw(
				_("You are not allowed to update as per the conditions set in {} Workflow.").format(get_link_to_form("Workflow", workflow)),
				title=_("Insufficient Permissions")
			)

	def get_new_child_item(item_row):
		new_child_function = set_sales_order_defaults if parent_doctype == "Sales Order" else set_purchase_order_defaults
		return new_child_function(parent_doctype, parent_doctype_name, child_docname, item_row)

	def validate_quantity(child_item, d):
		if parent_doctype == "Sales Order" and flt(d.get("qty")) < flt(child_item.delivered_qty):
			frappe.throw(_("Cannot set quantity less than delivered quantity"))

		if parent_doctype == "Purchase Order" and flt(d.get("qty")) < flt(child_item.received_qty):
			frappe.throw(_("Cannot set quantity less than received quantity"))

	data = json.loads(trans_items)

	sales_doctypes = ['Sales Order', 'Sales Invoice', 'Delivery Note', 'Quotation']
	parent = frappe.get_doc(parent_doctype, parent_doctype_name)
	
	check_doc_permissions(parent, 'cancel')
	validate_and_delete_children(parent, data)

	for d in data:
		new_child_flag = False
		if not d.get("docname"):
			new_child_flag = True
			check_doc_permissions(parent, 'create')
			child_item = get_new_child_item(d)
		else:
			check_doc_permissions(parent, 'write')
			child_item = frappe.get_doc(parent_doctype + ' Item', d.get("docname"))

			prev_rate, new_rate = flt(child_item.get("rate")), flt(d.get("rate"))
			prev_qty, new_qty = flt(child_item.get("qty")), flt(d.get("qty"))
			prev_con_fac, new_con_fac = flt(child_item.get("conversion_factor")), flt(d.get("conversion_factor"))

			if parent_doctype == 'Sales Order':
				prev_date, new_date = child_item.get("delivery_date"), d.get("delivery_date")
			elif parent_doctype == 'Purchase Order':
				prev_date, new_date = child_item.get("schedule_date"), d.get("schedule_date")

			rate_unchanged = prev_rate == new_rate
			qty_unchanged = prev_qty == new_qty
			conversion_factor_unchanged = prev_con_fac == new_con_fac
			date_unchanged = prev_date == new_date if prev_date and new_date else False # in case of delivery note etc
			if rate_unchanged and qty_unchanged and conversion_factor_unchanged and date_unchanged:
				continue

		validate_quantity(child_item, d)

		child_item.qty = flt(d.get("qty"))
		precision = child_item.precision("rate") or 2

		if flt(child_item.billed_amt, precision) > flt(flt(d.get("rate")) * flt(d.get("qty")), precision):
			frappe.throw(_("Row #{0}: Cannot set Rate if amount is greater than billed amount for Item {1}.")
						 .format(child_item.idx, child_item.item_code))
		else:
			child_item.rate = flt(d.get("rate"))

		if d.get("conversion_factor"):
			if child_item.stock_uom == child_item.uom:
				child_item.conversion_factor = 1
			else:
				child_item.conversion_factor = flt(d.get('conversion_factor'))

		if d.get("delivery_date") and parent_doctype == 'Sales Order':
			child_item.delivery_date = d.get('delivery_date')

		if d.get("schedule_date") and parent_doctype == 'Purchase Order':
			child_item.schedule_date = d.get('schedule_date')

		if flt(child_item.price_list_rate):
			if flt(child_item.rate) > flt(child_item.price_list_rate):
				#  if rate is greater than price_list_rate, set margin
				#  or set discount
				child_item.discount_percentage = 0

				if parent_doctype in sales_doctypes:
					child_item.margin_type = "Amount"
					child_item.margin_rate_or_amount = flt(child_item.rate - child_item.price_list_rate,
						child_item.precision("margin_rate_or_amount"))
					child_item.rate_with_margin = child_item.rate
			else:
				child_item.discount_percentage = flt((1 - flt(child_item.rate) / flt(child_item.price_list_rate)) * 100.0,
					child_item.precision("discount_percentage"))
				child_item.discount_amount = flt(
					child_item.price_list_rate) - flt(child_item.rate)

				if parent_doctype in sales_doctypes:
					child_item.margin_type = ""
					child_item.margin_rate_or_amount = 0
					child_item.rate_with_margin = 0

		child_item.flags.ignore_validate_update_after_submit = True
		if new_child_flag:
			parent.load_from_db()
			child_item.idx = len(parent.items) + 1
			child_item.insert()
		else:
			child_item.save()

	parent.reload()
	parent.flags.ignore_validate_update_after_submit = True
	parent.set_qty_as_per_stock_uom()
	parent.calculate_taxes_and_totals()
	if parent_doctype == "Sales Order":
		make_packing_list(parent)
		parent.set_gross_profit()
	frappe.get_doc('Authorization Control').validate_approving_authority(parent.doctype,
		parent.company, parent.base_grand_total)

	parent.set_payment_schedule()
	if parent_doctype == 'Purchase Order':
		parent.validate_minimum_order_qty()
		parent.validate_budget()
		if parent.is_against_so():
			parent.update_status_updater()
	else:
		parent.check_credit_limit()
	parent.save()

	if parent_doctype == 'Purchase Order':
		update_last_purchase_rate(parent, is_submit = 1)
		parent.update_prevdoc_status()
		parent.update_requested_qty()
		parent.update_ordered_qty()
		parent.update_ordered_and_reserved_qty()
		parent.update_receiving_percentage()
		if parent.is_subcontracted == "Yes":
			parent.update_reserved_qty_for_subcontract()
	else:
		parent.update_reserved_qty()
		parent.update_project()
		parent.update_prevdoc_status('submit')
		parent.update_delivery_status()

	parent.reload()
	validate_workflow_conditions(parent)

	parent.update_blanket_order()
	parent.update_billing_percentage()
	parent.set_status()

@erpnext.allow_regional
def validate_regional(doc):
	pass<|MERGE_RESOLUTION|>--- conflicted
+++ resolved
@@ -22,7 +22,7 @@
 import re
 from erpnext.accounts.doctype.accounting_dimension.accounting_dimension import get_accounting_dimensions
 from erpnext.stock.get_item_details import get_item_warehouse
-<<<<<<< HEAD
+from erpnext.stock.doctype.packed_item.packed_item import make_packing_list
 from collections import OrderedDict
 
 force_item_fields = ("item_group", "brand", "stock_uom", "is_fixed_asset", "item_tax_rate", "pricing_rules",
@@ -44,9 +44,6 @@
 
 	('total_net_weight', 'total_weight')
 ]
-=======
-from erpnext.stock.doctype.packed_item.packed_item import make_packing_list
->>>>>>> 24e5a617
 
 
 class AccountsController(TransactionBase):
@@ -1401,14 +1398,7 @@
 
 
 def get_advance_payment_entries(party_type, party, party_account, order_doctype,
-<<<<<<< HEAD
 		order_list=None, include_unallocated=True, against_all_orders=False, against_account=None, limit=None):
-=======
-		order_list=None, include_unallocated=True, against_all_orders=False, limit=None):
-	party_account_field = "paid_from" if party_type == "Customer" else "paid_to"
-	currency_field = "paid_from_account_currency" if party_type == "Customer" else "paid_to_account_currency"
-	payment_type = "Receive" if party_type == "Customer" else "Pay"
->>>>>>> 24e5a617
 	payment_entries_against_order, unallocated_payment_entries = [], []
 	party_account_type = erpnext.get_party_account_type(party_type)
 	party_account_field = "paid_from" if party_account_type == "Receivable" else "paid_to"
@@ -1431,7 +1421,6 @@
 
 		payment_entries_against_order = frappe.db.sql("""
 			select
-<<<<<<< HEAD
 				"Payment Entry" as reference_type, pe.name as reference_name,
 				pe.remarks, pref.allocated_amount as amount, pref.name as reference_row,
 				pref.reference_name as against_order, pe.posting_date
@@ -1449,21 +1438,6 @@
 			against_account_condition=against_account_condition,
 			limit_cond=limit_cond
 		), [party_account, payment_type, party_type, party, order_doctype] + order_list, as_dict=1)
-=======
-				"Payment Entry" as reference_type, t1.name as reference_name,
-				t1.remarks, t2.allocated_amount as amount, t2.name as reference_row,
-				t2.reference_name as against_order, t1.posting_date,
-				t1.{0} as currency
-			from `tabPayment Entry` t1, `tabPayment Entry Reference` t2
-			where
-				t1.name = t2.parent and t1.{1} = %s and t1.payment_type = %s
-				and t1.party_type = %s and t1.party = %s and t1.docstatus = 1
-				and t2.reference_doctype = %s {2}
-			order by t1.posting_date {3}
-		""".format(currency_field, party_account_field, reference_condition, limit_cond),
-													  [party_account, payment_type, party_type, party,
-													   order_doctype] + order_list, as_dict=1)
->>>>>>> 24e5a617
 
 	if include_unallocated:
 		unallocated_payment_entries = frappe.db.sql("""
