# Copyright (c) 2013, Web Notes Technologies Pvt. Ltd. and Contributors
# License: GNU General Public License v3. See license.txt

from __future__ import unicode_literals
import frappe
from frappe import _, throw
from frappe.utils import add_days, cint, cstr, today, date_diff, flt, getdate, nowdate, \
	get_first_day, get_last_day
from frappe.model.naming import make_autoname
from erpnext.setup.utils import get_company_currency, get_exchange_rate
from erpnext.accounts.utils import get_fiscal_year, validate_fiscal_year
from erpnext.utilities.transaction_base import TransactionBase
import json

class AccountsController(TransactionBase):
	def validate(self):
		if self.get("_action") and self._action != "update_after_submit":
			self.set_missing_values(for_validate=True)
		self.validate_date_with_fiscal_year()
		if self.meta.get_field("currency"):
			self.calculate_taxes_and_totals()
			self.validate_value("grand_total", ">=", 0)
			self.set_total_in_words()

		self.validate_for_freezed_account()

	def set_missing_values(self, for_validate=False):
		for fieldname in ["posting_date", "transaction_date"]:
			if not self.get(fieldname) and self.meta.get_field(fieldname):
				self.set(fieldname, today())
				if not self.fiscal_year:
					self.fiscal_year = get_fiscal_year(self.get(fieldname))[0]
				break

	def validate_date_with_fiscal_year(self):
		if self.meta.get_field("fiscal_year") :
			date_field = ""
			if self.meta.get_field("posting_date"):
				date_field = "posting_date"
			elif self.meta.get_field("transaction_date"):
				date_field = "transaction_date"

			if date_field and self.get(date_field):
				validate_fiscal_year(self.get(date_field), self.fiscal_year,
					label=self.meta.get_label(date_field))

	def validate_for_freezed_account(self):
		for fieldname in ["customer", "supplier"]:
			if self.meta.get_field(fieldname) and self.get(fieldname):
				accounts = frappe.db.get_values("Account",
					{"master_type": fieldname.title(), "master_name": self.get(fieldname),
					"company": self.company}, "name")
				if accounts:
					from erpnext.accounts.doctype.gl_entry.gl_entry import validate_frozen_account
					for account in accounts:
						validate_frozen_account(account[0])

	def set_price_list_currency(self, buying_or_selling):
		if self.meta.get_field("currency"):
			company_currency = get_company_currency(self.company)

			# price list part
			fieldname = "selling_price_list" if buying_or_selling.lower() == "selling" \
				else "buying_price_list"
			if self.meta.get_field(fieldname) and self.get(fieldname):
				self.price_list_currency = frappe.db.get_value("Price List",
					self.get(fieldname), "currency")

				if self.price_list_currency == company_currency:
					self.plc_conversion_rate = 1.0

				elif not self.plc_conversion_rate:
					self.plc_conversion_rate = get_exchange_rate(
						self.price_list_currency, company_currency)

			# currency
			if not self.currency:
				self.currency = self.price_list_currency
				self.conversion_rate = self.plc_conversion_rate
			elif self.currency == company_currency:
				self.conversion_rate = 1.0
			elif not self.conversion_rate:
				self.conversion_rate = get_exchange_rate(self.currency,
					company_currency)

	def set_missing_item_details(self):
		"""set missing item values"""
		from erpnext.stock.get_item_details import get_item_details
		if hasattr(self, "fname"):
			parent_dict = {}
			for fieldname in self.meta.get_valid_columns():
				parent_dict[fieldname] = self.get(fieldname)

			for item in self.get(self.fname):
				if item.get("item_code"):
					args = parent_dict.copy()
					args.update(item.as_dict())
					ret = get_item_details(args)

					for fieldname, value in ret.items():
						if item.meta.get_field(fieldname) and \
							item.get(fieldname) is None and value is not None:
								item.set(fieldname, value)

					if ret.get("pricing_rule"):
						for field in ["base_price_list_rate", "price_list_rate",
							"discount_percentage", "base_rate", "rate"]:
								item.set(field, ret.get(field))

	def set_taxes(self, tax_parentfield, tax_master_field):
		if not self.meta.get_field(tax_parentfield):
			return

		tax_master_doctype = self.meta.get_field(tax_master_field).options

		if not self.get(tax_parentfield):
			if not self.get(tax_master_field):
				# get the default tax master
				self.set(tax_master_field, frappe.db.get_value(tax_master_doctype, {"is_default": 1}))

			self.append_taxes_from_master(tax_parentfield, tax_master_field, tax_master_doctype)

	def append_taxes_from_master(self, tax_parentfield, tax_master_field, tax_master_doctype=None):
		if self.get(tax_master_field):
			if not tax_master_doctype:
				tax_master_doctype = self.meta.get_field(tax_master_field).options

			self.extend(tax_parentfield,
				get_taxes_and_charges(tax_master_doctype, self.get(tax_master_field), tax_parentfield))

	def set_other_charges(self):
		self.set("other_charges", [])
		self.set_taxes("other_charges", "taxes_and_charges")

	def calculate_taxes_and_totals(self):
		self.discount_amount_applied = False
		self._calculate_taxes_and_totals()

		if self.meta.get_field("discount_amount"):
			self.apply_discount_amount()

	def _calculate_taxes_and_totals(self):
		# validate conversion rate
		company_currency = get_company_currency(self.company)
		if not self.currency or self.currency == company_currency:
			self.currency = company_currency
			self.conversion_rate = 1.0
		else:
			from erpnext.setup.doctype.currency.currency import validate_conversion_rate
			validate_conversion_rate(self.currency, self.conversion_rate,
				self.meta.get_label("conversion_rate"), self.company)

		self.conversion_rate = flt(self.conversion_rate)
		self.item_doclist = self.get(self.fname)
		self.tax_doclist = self.get(self.other_fname)

		self.calculate_item_values()
		self.initialize_taxes()

		if hasattr(self, "determine_exclusive_rate"):
			self.determine_exclusive_rate()

		self.calculate_net_total()
		self.calculate_taxes()
		self.calculate_totals()
		self._cleanup()

	def initialize_taxes(self):
		for tax in self.tax_doclist:
			tax.item_wise_tax_detail = {}
			tax_fields = ["total", "tax_amount_after_discount_amount",
				"tax_amount_for_current_item", "grand_total_for_current_item",
				"tax_fraction_for_current_item", "grand_total_fraction_for_current_item"]

			if not self.discount_amount_applied:
				tax_fields.append("tax_amount")

			for fieldname in tax_fields:
				tax.set(fieldname, 0.0)

			self.validate_on_previous_row(tax)
			self.validate_inclusive_tax(tax)
			self.round_floats_in(tax)

	def validate_on_previous_row(self, tax):
		"""
			validate if a valid row id is mentioned in case of
			On Previous Row Amount and On Previous Row Total
		"""
		if tax.charge_type in ["On Previous Row Amount", "On Previous Row Total"] and \
				(not tax.row_id or cint(tax.row_id) >= tax.idx):
			throw(_("Please specify a valid Row ID for {0} in row {1}").format(_(tax.doctype), tax.idx))

	def validate_inclusive_tax(self, tax):
		def _on_previous_row_error(row_range):
			throw(_("To include tax in row {0} in Item rate, taxes in rows {1} must also be included").format(tax.idx,
				row_range))

		if cint(getattr(tax, "included_in_print_rate", None)):
			if tax.charge_type == "Actual":
				# inclusive tax cannot be of type Actual
				throw(_("Charge of type 'Actual' in row {0} cannot be included in Item Rate").format(tax.idx))
			elif tax.charge_type == "On Previous Row Amount" and \
					not cint(self.tax_doclist[cint(tax.row_id) - 1].included_in_print_rate):
				# referred row should also be inclusive
				_on_previous_row_error(tax.row_id)
			elif tax.charge_type == "On Previous Row Total" and \
					not all([cint(t.included_in_print_rate) for t in self.tax_doclist[:cint(tax.row_id) - 1]]):
				# all rows about the reffered tax should be inclusive
				_on_previous_row_error("1 - %d" % (tax.row_id,))

	def calculate_taxes(self):
		# maintain actual tax rate based on idx
		actual_tax_dict = dict([[tax.idx, flt(tax.rate, self.precision("tax_amount", tax))] for tax in self.tax_doclist
			if tax.charge_type == "Actual"])

		for n, item in enumerate(self.item_doclist):
			item_tax_map = self._load_item_tax_rate(item.item_tax_rate)

			for i, tax in enumerate(self.tax_doclist):
				# tax_amount represents the amount of tax for the current step
				current_tax_amount = self.get_current_tax_amount(item, tax, item_tax_map)

				# Adjust divisional loss to the last item
				if tax.charge_type == "Actual":
					actual_tax_dict[tax.idx] -= current_tax_amount
					if n == len(self.item_doclist) - 1:
						current_tax_amount += actual_tax_dict[tax.idx]

				# store tax_amount for current item as it will be used for
				# charge type = 'On Previous Row Amount'
				tax.tax_amount_for_current_item = current_tax_amount

				# accumulate tax amount into tax.tax_amount
				if not self.discount_amount_applied:
					tax.tax_amount += current_tax_amount

				tax.tax_amount_after_discount_amount += current_tax_amount

				if getattr(tax, "category", None):
					# if just for valuation, do not add the tax amount in total
					# hence, setting it as 0 for further steps
					current_tax_amount = 0.0 if (tax.category == "Valuation") \
						else current_tax_amount

					current_tax_amount *= -1.0 if (tax.add_deduct_tax == "Deduct") else 1.0

				# Calculate tax.total viz. grand total till that step
				# note: grand_total_for_current_item contains the contribution of
				# item's amount, previously applied tax and the current tax on that item
				if i==0:
					tax.grand_total_for_current_item = flt(item.base_amount + current_tax_amount,
						self.precision("total", tax))
				else:
					tax.grand_total_for_current_item = \
						flt(self.tax_doclist[i-1].grand_total_for_current_item +
							current_tax_amount, self.precision("total", tax))

				# in tax.total, accumulate grand total of each item
				tax.total += tax.grand_total_for_current_item

				# set precision in the last item iteration
				if n == len(self.item_doclist) - 1:
					self.round_off_totals(tax)

					# adjust Discount Amount loss in last tax iteration
					if i == (len(self.tax_doclist) - 1) and self.discount_amount_applied:
						self.adjust_discount_amount_loss(tax)

	def round_off_totals(self, tax):
		tax.total = flt(tax.total, self.precision("total", tax))
		tax.tax_amount = flt(tax.tax_amount, self.precision("tax_amount", tax))
		tax.tax_amount_after_discount_amount = flt(tax.tax_amount_after_discount_amount,
			self.precision("tax_amount", tax))

	def adjust_discount_amount_loss(self, tax):
		discount_amount_loss = self.grand_total - flt(self.discount_amount) - tax.total
		tax.tax_amount_after_discount_amount = flt(tax.tax_amount_after_discount_amount +
			discount_amount_loss, self.precision("tax_amount", tax))
		tax.total = flt(tax.total + discount_amount_loss, self.precision("total", tax))

	def get_current_tax_amount(self, item, tax, item_tax_map):
		tax_rate = self._get_tax_rate(tax, item_tax_map)
		current_tax_amount = 0.0

		if tax.charge_type == "Actual":
			# distribute the tax amount proportionally to each item row
			actual = flt(tax.rate, self.precision("tax_amount", tax))
			current_tax_amount = (self.net_total
				and ((item.base_amount / self.net_total) * actual)
				or 0)
		elif tax.charge_type == "On Net Total":
			current_tax_amount = (tax_rate / 100.0) * item.base_amount
		elif tax.charge_type == "On Previous Row Amount":
			current_tax_amount = (tax_rate / 100.0) * \
				self.tax_doclist[cint(tax.row_id) - 1].tax_amount_for_current_item
		elif tax.charge_type == "On Previous Row Total":
			current_tax_amount = (tax_rate / 100.0) * \
				self.tax_doclist[cint(tax.row_id) - 1].grand_total_for_current_item

		current_tax_amount = flt(current_tax_amount, self.precision("tax_amount", tax))

		# store tax breakup for each item
		key = item.item_code or item.item_name
		if tax.item_wise_tax_detail.get(key):
			item_wise_tax_amount = tax.item_wise_tax_detail[key][1] + current_tax_amount
			tax.item_wise_tax_detail[key] = [tax_rate,item_wise_tax_amount]
		else:
			tax.item_wise_tax_detail[key] = [tax_rate,current_tax_amount]

		return current_tax_amount

	def _load_item_tax_rate(self, item_tax_rate):
		return json.loads(item_tax_rate) if item_tax_rate else {}

	def _get_tax_rate(self, tax, item_tax_map):
		if item_tax_map.has_key(tax.account_head):
			return flt(item_tax_map.get(tax.account_head), self.precision("rate", tax))
		else:
			return tax.rate

	def _cleanup(self):
		for tax in self.tax_doclist:
			tax.item_wise_tax_detail = json.dumps(tax.item_wise_tax_detail, separators=(',', ':'))

	def _set_in_company_currency(self, item, print_field, base_field):
		"""set values in base currency"""
		value_in_company_currency = flt(self.conversion_rate *
			flt(item.get(print_field), self.precision(print_field, item)),
			self.precision(base_field, item))
		item.set(base_field, value_in_company_currency)

	def calculate_total_advance(self, parenttype, advance_parentfield):
		if self.doctype == parenttype and self.docstatus < 2:
			sum_of_allocated_amount = sum([flt(adv.allocated_amount, self.precision("allocated_amount", adv))
				for adv in self.get(advance_parentfield)])

			self.total_advance = flt(sum_of_allocated_amount, self.precision("total_advance"))

			self.calculate_outstanding_amount()

	def get_gl_dict(self, args):
		"""this method populates the common properties of a gl entry record"""
		gl_dict = frappe._dict({
			'company': self.company,
			'posting_date': self.posting_date,
			'voucher_type': self.doctype,
			'voucher_no': self.name,
			'aging_date': self.get("aging_date") or self.posting_date,
			'remarks': self.get("remarks"),
			'fiscal_year': self.fiscal_year,
			'debit': 0,
			'credit': 0,
			'is_opening': self.get("is_opening") or "No",
		})
		gl_dict.update(args)
		return gl_dict

	def clear_unallocated_advances(self, childtype, parentfield):
		self.set(parentfield, self.get(parentfield, {"allocated_amount": ["not in", [0, None, ""]]}))

		frappe.db.sql("""delete from `tab%s` where parentfield=%s and parent = %s
			and ifnull(allocated_amount, 0) = 0""" % (childtype, '%s', '%s'), (parentfield, self.name))

	def get_advances(self, account_head, child_doctype, parentfield, dr_or_cr):
		against_order_list = []
		res = frappe.db.sql("""
			select
				t1.name as jv_no, t1.remark, t2.%s as amount, t2.name as jv_detail_no, t2.%s as order_no
			from
				`tabJournal Voucher` t1, `tabJournal Voucher Detail` t2
			where
				t1.name = t2.parent and t2.account = %s and t2.is_advance = 'Yes' and t1.docstatus = 1
				and ifnull(t2.against_voucher, '')  = ''
				and ifnull(t2.against_invoice, '')  = ''
				and ifnull(t2.against_jv, '')  = ''
			order by t1.posting_date""" %
			(dr_or_cr, "against_sales_order" if dr_or_cr == "credit" \
			else "against_purchase_order", '%s'),
			account_head, as_dict= True)

		if self.get("entries"):
			for i in self.get("entries"):
				against_order_list.append(i.sales_order if dr_or_cr == "credit" else i.purchase_order)

		self.set(parentfield, [])
		for d in res:
			if not against_order_list or d.order_no in against_order_list:
				self.append(parentfield, {
					"doctype": child_doctype,
					"journal_voucher": d.jv_no,
					"jv_detail_no": d.jv_detail_no,
					"remarks": d.remark,
					"advance_amount": flt(d.amount),
					"allocate_amount": 0
				})

	def validate_multiple_billing(self, ref_dt, item_ref_dn, based_on, parentfield):
		from erpnext.controllers.status_updater import get_tolerance_for
		item_tolerance = {}
		global_tolerance = None

		for item in self.get("entries"):
			if item.get(item_ref_dn):
				ref_amt = flt(frappe.db.get_value(ref_dt + " Item",
					item.get(item_ref_dn), based_on), self.precision(based_on, item))
				if not ref_amt:
					frappe.msgprint(_("Warning: System will not check overbilling since amount for Item {0} in {1} is zero").format(item.item_code, ref_dt))
				else:
					already_billed = frappe.db.sql("""select sum(%s) from `tab%s`
						where %s=%s and docstatus=1 and parent != %s""" %
						(based_on, self.tname, item_ref_dn, '%s', '%s'),
						(item.get(item_ref_dn), self.name))[0][0]

					total_billed_amt = flt(flt(already_billed) + flt(item.get(based_on)),
						self.precision(based_on, item))

					tolerance, item_tolerance, global_tolerance = get_tolerance_for(item.item_code,
						item_tolerance, global_tolerance)

					max_allowed_amt = flt(ref_amt * (100 + tolerance) / 100)

					if total_billed_amt - max_allowed_amt > 0.01:
						reduce_by = total_billed_amt - max_allowed_amt
						frappe.throw(_("Cannot overbill for Item {0} in row {0} more than {1}. To allow overbilling, please set in Stock Settings").format(item.item_code, item.idx, max_allowed_amt))

	def get_company_default(self, fieldname):
		from erpnext.accounts.utils import get_company_default
		return get_company_default(self.company, fieldname)

	def get_stock_items(self):
		stock_items = []
		item_codes = list(set(item.item_code for item in self.get(self.fname)))
		if item_codes:
			stock_items = [r[0] for r in frappe.db.sql("""select name
				from `tabItem` where name in (%s) and is_stock_item='Yes'""" % \
				(", ".join((["%s"]*len(item_codes))),), item_codes)]

		return stock_items

	@property
	def company_abbr(self):
		if not hasattr(self, "_abbr"):
			self._abbr = frappe.db.get_value("Company", self.company, "abbr")

		return self._abbr

	def check_credit_limit(self, account):
		total_outstanding = frappe.db.sql("""
			select sum(ifnull(debit, 0)) - sum(ifnull(credit, 0))
			from `tabGL Entry` where account = %s""", account)

		total_outstanding = total_outstanding[0][0] if total_outstanding else 0
		if total_outstanding:
			frappe.get_doc('Account', account).check_credit_limit(total_outstanding)

<<<<<<< HEAD
	def set_total_advance_paid(self):
		if self.doctype == "Sales Order":
			dr_or_cr = "credit"
			against_field = "against_sales_order"
		else:
			dr_or_cr = "debit"
			against_field = "against_purchase_order"

		advance_paid = frappe.db.sql("""
			select
				sum(ifnull({dr_or_cr}, 0))
			from
				`tabJournal Voucher Detail`
			where
				{against_field} = %s and docstatus = 1 and is_advance = "Yes"
		""".format(dr_or_cr=dr_or_cr, against_field=against_field), self.name)

		if advance_paid:
			advance_paid = flt(advance_paid[0][0], self.precision("advance_paid"))
			if flt(self.grand_total) >= advance_paid:
				frappe.db.set_value(self.doctype, self.name, "advance_paid", advance_paid)
			else:
				frappe.throw(_("Total advance ({0}) against Order {1} cannot be greater than the Grand Total ({2})")
					.format(advance_paid, self.name, self.grand_total))


=======
>>>>>>> 0c8e4335
@frappe.whitelist()
def get_tax_rate(account_head):
	return frappe.db.get_value("Account", account_head, "tax_rate")

@frappe.whitelist()
def get_taxes_and_charges(master_doctype, master_name, tax_parentfield):
	from frappe.model import default_fields
	tax_master = frappe.get_doc(master_doctype, master_name)

	taxes_and_charges = []
	for i, tax in enumerate(tax_master.get(tax_parentfield)):
		tax = tax.as_dict()

		for fieldname in default_fields:
			if fieldname in tax:
				del tax[fieldname]

		taxes_and_charges.append(tax)

	return taxes_and_charges<|MERGE_RESOLUTION|>--- conflicted
+++ resolved
@@ -454,35 +454,6 @@
 		if total_outstanding:
 			frappe.get_doc('Account', account).check_credit_limit(total_outstanding)
 
-<<<<<<< HEAD
-	def set_total_advance_paid(self):
-		if self.doctype == "Sales Order":
-			dr_or_cr = "credit"
-			against_field = "against_sales_order"
-		else:
-			dr_or_cr = "debit"
-			against_field = "against_purchase_order"
-
-		advance_paid = frappe.db.sql("""
-			select
-				sum(ifnull({dr_or_cr}, 0))
-			from
-				`tabJournal Voucher Detail`
-			where
-				{against_field} = %s and docstatus = 1 and is_advance = "Yes"
-		""".format(dr_or_cr=dr_or_cr, against_field=against_field), self.name)
-
-		if advance_paid:
-			advance_paid = flt(advance_paid[0][0], self.precision("advance_paid"))
-			if flt(self.grand_total) >= advance_paid:
-				frappe.db.set_value(self.doctype, self.name, "advance_paid", advance_paid)
-			else:
-				frappe.throw(_("Total advance ({0}) against Order {1} cannot be greater than the Grand Total ({2})")
-					.format(advance_paid, self.name, self.grand_total))
-
-
-=======
->>>>>>> 0c8e4335
 @frappe.whitelist()
 def get_tax_rate(account_head):
 	return frappe.db.get_value("Account", account_head, "tax_rate")
