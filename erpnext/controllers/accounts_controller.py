--- conflicted
+++ resolved
@@ -6,15 +6,6 @@
 
 import frappe
 from frappe import _, throw
-<<<<<<< HEAD
-from frappe.utils import (today, flt, cint, fmt_money, formatdate,
-	getdate, add_days, add_months, get_last_day, nowdate, get_link_to_form)
-from frappe.model.workflow import get_workflow_name, is_transition_condition_satisfied, WorkflowPermissionError
-from erpnext.stock.get_item_details import get_conversion_factor, get_item_details
-from erpnext.setup.utils import get_exchange_rate
-from erpnext.accounts.utils import get_fiscal_years, validate_fiscal_year, get_account_currency
-from erpnext.utilities.transaction_base import TransactionBase
-=======
 from frappe.model.workflow import get_workflow_name, is_transition_condition_satisfied
 from frappe.query_builder.functions import Sum
 from frappe.utils import (
@@ -47,7 +38,6 @@
 	validate_party_frozen_disabled,
 )
 from erpnext.accounts.utils import get_account_currency, get_fiscal_years, validate_fiscal_year
->>>>>>> 540559d6
 from erpnext.buying.utils import update_last_purchase_rate
 from erpnext.controllers.print_settings import (
 	set_print_templates_for_item_table,
@@ -55,12 +45,6 @@
 )
 from erpnext.controllers.sales_and_purchase_return import validate_return
 from erpnext.exceptions import InvalidCurrency
-<<<<<<< HEAD
-from six import text_type
-from erpnext.accounts.doctype.accounting_dimension.accounting_dimension import get_accounting_dimensions
-from erpnext.stock.get_item_details import get_item_warehouse, _get_item_tax_template, get_item_tax_map
-from erpnext.stock.doctype.packed_item.packed_item import make_packing_list
-=======
 from erpnext.setup.utils import get_exchange_rate
 from erpnext.stock.doctype.packed_item.packed_item import make_packing_list
 from erpnext.stock.get_item_details import (
@@ -72,7 +56,6 @@
 )
 from erpnext.utilities.transaction_base import TransactionBase
 
->>>>>>> 540559d6
 
 class AccountMissingError(frappe.ValidationError): pass
 
@@ -131,11 +114,7 @@
 						_('{0} is blocked so this transaction cannot proceed').format(supplier_name), raise_exception=1)
 
 	def validate(self):
-<<<<<<< HEAD
-		if not self.get('is_return'):
-=======
 		if not self.get('is_return') and not self.get('is_debit_note'):
->>>>>>> 540559d6
 			self.validate_qty_is_not_zero()
 
 		if self.get("_action") and self._action != "update_after_submit":
@@ -179,8 +158,6 @@
 				self.validate_qty()
 			else:
 				self.validate_deferred_start_and_end_date()
-<<<<<<< HEAD
-=======
 
 			self.set_inter_company_account()
 
@@ -188,7 +165,6 @@
 			self.calculate_paid_amount()
 			# apply tax withholding only if checked and applicable
 			self.set_tax_withholding()
->>>>>>> 540559d6
 
 		validate_regional(self)
 
@@ -197,8 +173,6 @@
 		if self.doctype != 'Material Request':
 			apply_pricing_rule_on_transaction(self)
 
-<<<<<<< HEAD
-=======
 	def before_cancel(self):
 		validate_einvoice_fields(self)
 
@@ -208,7 +182,6 @@
 			frappe.db.sql("delete from `tabGL Entry` where voucher_type=%s and voucher_no=%s", (self.doctype, self.name))
 			frappe.db.sql("delete from `tabStock Ledger Entry` where voucher_type=%s and voucher_no=%s", (self.doctype, self.name))
 
->>>>>>> 540559d6
 	def validate_deferred_start_and_end_date(self):
 		for d in self.items:
 			if d.get("enable_deferred_revenue") or d.get("enable_deferred_expense"):
@@ -438,16 +411,12 @@
 					if self.doctype in ["Purchase Invoice", "Sales Invoice"] and item.meta.get_field('is_fixed_asset'):
 						item.set('is_fixed_asset', ret.get('is_fixed_asset', 0))
 
-<<<<<<< HEAD
-					if ret.get("pricing_rules") and item.ignore_pricing_rules == 0:
-=======
 					# Double check for cost center
 					# Items add via promotional scheme may not have cost center set
 					if hasattr(item, 'cost_center') and not item.get('cost_center'):
 						item.set('cost_center', self.get('cost_center') or erpnext.get_default_cost_center(self.company))
 
 					if ret.get("pricing_rules"):
->>>>>>> 540559d6
 						self.apply_pricing_rule_on_items(item, ret)
 						self.set_pricing_rule_details(item, ret)
 
@@ -471,12 +440,9 @@
 					if item.get('discount_amount'):
 						item.rate = item.price_list_rate - item.discount_amount
 
-<<<<<<< HEAD
-=======
 				if item.get("apply_discount_on_discounted_rate") and pricing_rule_args.get("rate"):
 					item.rate = pricing_rule_args.get("rate")
 
->>>>>>> 540559d6
 			elif pricing_rule_args.get('free_item_data'):
 				apply_pricing_rule_for_free_items(self, pricing_rule_args.get('free_item_data'))
 
@@ -1307,11 +1273,6 @@
 			po_or_so_doctype_name = "sales_order"
 
 		else:
-<<<<<<< HEAD
-			for d in self.get("payment_schedule"):
-				if d.invoice_portion:
-					d.payment_amount = flt(grand_total * flt(d.invoice_portion) / 100, d.precision('payment_amount'))
-=======
 			po_or_so = self.get('items')[0].get('purchase_order')
 			po_or_so_doctype = "Purchase Order"
 			po_or_so_doctype_name = "purchase_order"
@@ -1363,7 +1324,6 @@
 				payment_schedule['discount'] = schedule.discount
 
 			self.append("payment_schedule", payment_schedule)
->>>>>>> 540559d6
 
 	def set_due_date(self):
 		due_dates = [d.due_date for d in self.get("payment_schedule") if d.due_date]
@@ -1707,22 +1667,14 @@
 				"Payment Entry" as reference_type, t1.name as reference_name,
 				t1.remarks, t2.allocated_amount as amount, t2.name as reference_row,
 				t2.reference_name as against_order, t1.posting_date,
-<<<<<<< HEAD
-				t1.{0} as currency
-=======
 				t1.{0} as currency, t1.{4} as exchange_rate
->>>>>>> 540559d6
 			from `tabPayment Entry` t1, `tabPayment Entry Reference` t2
 			where
 				t1.name = t2.parent and t1.{1} = %s and t1.payment_type = %s
 				and t1.party_type = %s and t1.party = %s and t1.docstatus = 1
 				and t2.reference_doctype = %s {2}
 			order by t1.posting_date {3}
-<<<<<<< HEAD
-		""".format(currency_field, party_account_field, reference_condition, limit_cond),
-=======
 		""".format(currency_field, party_account_field, reference_condition, limit_cond, exchange_rate_field),
->>>>>>> 540559d6
 													  [party_account, payment_type, party_type, party,
 													   order_doctype] + order_list, as_dict=1)
 
@@ -1896,11 +1848,7 @@
 	if child_item.get("item_tax_template"):
 		child_item.item_tax_rate = get_item_tax_map(parent_doc.get('company'), child_item.item_tax_template, as_json=True)
 
-<<<<<<< HEAD
-def add_taxes_from_tax_template(child_item, parent_doc):
-=======
 def add_taxes_from_tax_template(child_item, parent_doc, db_insert=True):
->>>>>>> 540559d6
 	add_taxes_from_item_tax_template = frappe.db.get_single_value("Accounts Settings", "add_taxes_from_item_tax_template")
 
 	if child_item.get("item_tax_rate") and add_taxes_from_item_tax_template:
@@ -1923,36 +1871,14 @@
 						"category" : "Total",
 						"add_deduct_tax" : "Add"
 					})
-<<<<<<< HEAD
-				tax_row.db_insert()
-
-def set_sales_order_defaults(parent_doctype, parent_doctype_name, child_docname, trans_item):
-=======
 				if db_insert:
 					tax_row.db_insert()
 
 def set_order_defaults(parent_doctype, parent_doctype_name, child_doctype, child_docname, trans_item):
->>>>>>> 540559d6
 	"""
 	Returns a Sales/Purchase Order Item child item containing the default values
 	"""
 	p_doc = frappe.get_doc(parent_doctype, parent_doctype_name)
-<<<<<<< HEAD
-	child_item = frappe.new_doc('Sales Order Item', p_doc, child_docname)
-	item = frappe.get_doc("Item", trans_item.get('item_code'))
-	child_item.item_code = item.item_code
-	child_item.item_name = item.item_name
-	child_item.description = item.description
-	child_item.delivery_date = trans_item.get('delivery_date') or p_doc.delivery_date
-	child_item.conversion_factor = flt(trans_item.get('conversion_factor')) or get_conversion_factor(item.item_code, item.stock_uom).get("conversion_factor") or 1.0
-	child_item.uom = item.stock_uom
-	set_child_tax_template_and_map(item, child_item, p_doc)
-	add_taxes_from_tax_template(child_item, p_doc)
-	child_item.warehouse = get_item_warehouse(item, p_doc, overwrite_warehouse=True)
-	if not child_item.warehouse:
-		frappe.throw(_("Cannot find {} for item {}. Please set the same in Item Master or Stock Settings.")
-			.format(frappe.bold("default warehouse"), frappe.bold(item.item_code)))
-=======
 	child_item = frappe.new_doc(child_doctype, p_doc, child_docname)
 	item = frappe.get_doc("Item", trans_item.get('item_code'))
 
@@ -1979,7 +1905,6 @@
 
 	set_child_tax_template_and_map(item, child_item, p_doc)
 	add_taxes_from_tax_template(child_item, p_doc)
->>>>>>> 540559d6
 	return child_item
 
 def validate_child_on_delete(row, parent):
@@ -2014,27 +1939,6 @@
 		if row.material_request_item:
 			qty_dict["indented_qty"] = get_indented_qty(row.item_code, row.warehouse)
 
-<<<<<<< HEAD
-def set_purchase_order_defaults(parent_doctype, parent_doctype_name, child_docname, trans_item):
-	"""
-	Returns a Purchase Order Item child item containing the default values
-	"""
-	p_doc = frappe.get_doc(parent_doctype, parent_doctype_name)
-	child_item = frappe.new_doc('Purchase Order Item', p_doc, child_docname)
-	item = frappe.get_doc("Item", trans_item.get('item_code'))
-	child_item.item_code = item.item_code
-	child_item.item_name = item.item_name
-	child_item.description = item.description
-	child_item.schedule_date = trans_item.get('schedule_date') or p_doc.schedule_date
-	child_item.conversion_factor = flt(trans_item.get('conversion_factor')) or get_conversion_factor(item.item_code, item.stock_uom).get("conversion_factor") or 1.0
-	child_item.uom = item.stock_uom
-	child_item.warehouse = get_item_warehouse(item, p_doc, overwrite_warehouse=True)
-	child_item.base_rate = 1 # Initiallize value will update in parent validation
-	child_item.base_amount = 1 # Initiallize value will update in parent validation
-	set_child_tax_template_and_map(item, child_item, p_doc)
-	add_taxes_from_tax_template(child_item, p_doc)
-	return child_item
-=======
 		qty_dict["ordered_qty"] = get_ordered_qty(row.item_code, row.warehouse)
 
 	update_bin_qty(row.item_code, row.warehouse, qty_dict)
@@ -2057,7 +1961,6 @@
 
 	for d in deleted_children:
 		update_bin_on_delete(d, parent.doctype)
->>>>>>> 540559d6
 
 def validate_and_delete_children(parent, data):
 	deleted_children = []
@@ -2128,24 +2031,15 @@
 			)
 
 	def get_new_child_item(item_row):
-<<<<<<< HEAD
-		new_child_function = set_sales_order_defaults if parent_doctype == "Sales Order" else set_purchase_order_defaults
-		return new_child_function(parent_doctype, parent_doctype_name, child_docname, item_row)
-=======
 		child_doctype = "Sales Order Item" if parent_doctype == "Sales Order" else "Purchase Order Item"
 		return set_order_defaults(parent_doctype, parent_doctype_name, child_doctype, child_docname, item_row)
->>>>>>> 540559d6
 
 	def validate_quantity(child_item, d):
 		if parent_doctype == "Sales Order" and flt(d.get("qty")) < flt(child_item.delivered_qty):
 			frappe.throw(_("Cannot set quantity less than delivered quantity"))
 
 		if parent_doctype == "Purchase Order" and flt(d.get("qty")) < flt(child_item.received_qty):
-<<<<<<< HEAD
-			frappe.throw(_("{}: Cannot set quantity ({}) less than received quantity ({})").format(child_item.item_code,d.get("qty"),child_item.received_qty))
-=======
 			frappe.throw(_("Cannot set quantity less than received quantity"))
->>>>>>> 540559d6
 
 	data = json.loads(trans_items)
 
@@ -2173,10 +2067,7 @@
 			prev_rate, new_rate = flt(child_item.get("rate")), flt(d.get("rate"))
 			prev_qty, new_qty = flt(child_item.get("qty")), flt(d.get("qty"))
 			prev_con_fac, new_con_fac = flt(child_item.get("conversion_factor")), flt(d.get("conversion_factor"))
-<<<<<<< HEAD
-=======
 			prev_uom, new_uom = child_item.get("uom"), d.get("uom")
->>>>>>> 540559d6
 
 			if parent_doctype == 'Sales Order':
 				prev_date, new_date = child_item.get("delivery_date"), d.get("delivery_date")
@@ -2185,35 +2076,19 @@
 
 			rate_unchanged = prev_rate == new_rate
 			qty_unchanged = prev_qty == new_qty
-<<<<<<< HEAD
-			conversion_factor_unchanged = prev_con_fac == new_con_fac
-			date_unchanged = prev_date == new_date if prev_date and new_date else False # in case of delivery note etc
-			if rate_unchanged and qty_unchanged and conversion_factor_unchanged and date_unchanged:
-=======
 			uom_unchanged = prev_uom == new_uom
 			conversion_factor_unchanged = prev_con_fac == new_con_fac
 			date_unchanged = prev_date == getdate(new_date) if prev_date and new_date else False # in case of delivery note etc
 			if rate_unchanged and qty_unchanged and conversion_factor_unchanged and uom_unchanged and date_unchanged:
->>>>>>> 540559d6
 				continue
 
 		validate_quantity(child_item, d)
 
 		child_item.qty = flt(d.get("qty"))
-<<<<<<< HEAD
-
-		if parent_doctype == "Purchase Order":
-			child_item.brand = frappe.db.get_value('Item', d.get('item_code'), "brand")
 		rate_precision = child_item.precision("rate") or 2
 		conv_fac_precision = child_item.precision("conversion_factor") or 2
 		qty_precision = child_item.precision("qty") or 2
 
-=======
-		rate_precision = child_item.precision("rate") or 2
-		conv_fac_precision = child_item.precision("conversion_factor") or 2
-		qty_precision = child_item.precision("qty") or 2
-
->>>>>>> 540559d6
 		if flt(child_item.billed_amt, rate_precision) > flt(flt(d.get("rate"), rate_precision) * flt(d.get("qty"), qty_precision), rate_precision):
 			frappe.throw(_("Row #{0}: Cannot set Rate if amount is greater than billed amount for Item {1}.")
 						 .format(child_item.idx, child_item.item_code))
@@ -2226,14 +2101,11 @@
 			else:
 				child_item.conversion_factor = flt(d.get('conversion_factor'), conv_fac_precision)
 
-<<<<<<< HEAD
-=======
 		if d.get("uom"):
 			child_item.uom = d.get("uom")
 			conversion_factor = flt(get_conversion_factor(child_item.item_code, child_item.uom).get("conversion_factor"))
 			child_item.conversion_factor = flt(d.get('conversion_factor'), conv_fac_precision) or conversion_factor
 
->>>>>>> 540559d6
 		if d.get("delivery_date") and parent_doctype == 'Sales Order':
 			child_item.delivery_date = d.get('delivery_date')
 
