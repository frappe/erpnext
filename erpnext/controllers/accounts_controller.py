# Copyright (c) 2015, Frappe Technologies Pvt. Ltd. and Contributors
# License: GNU General Public License v3. See license.txt

from __future__ import unicode_literals

import json

import frappe
from frappe import _, throw
from frappe.model.workflow import get_workflow_name, is_transition_condition_satisfied
from frappe.utils import (
	add_days,
	add_months,
	cint,
	flt,
	fmt_money,
	formatdate,
	get_last_day,
	get_link_to_form,
	getdate,
	nowdate,
	today,
)
from six import text_type

import erpnext
from erpnext.accounts.doctype.accounting_dimension.accounting_dimension import (
	get_accounting_dimensions,
)
from erpnext.accounts.doctype.pricing_rule.utils import (
	apply_pricing_rule_for_free_items,
	apply_pricing_rule_on_transaction,
	get_applied_pricing_rules,
)
from erpnext.accounts.party import (
	get_party_account,
	get_party_account_currency,
	validate_party_frozen_disabled,
)
from erpnext.accounts.utils import get_account_currency, get_fiscal_years, validate_fiscal_year
from erpnext.buying.utils import update_last_purchase_rate
from erpnext.controllers.print_settings import (
	set_print_templates_for_item_table,
	set_print_templates_for_taxes,
)
from erpnext.controllers.sales_and_purchase_return import validate_return
from erpnext.exceptions import InvalidCurrency
from erpnext.setup.utils import get_exchange_rate
from erpnext.stock.doctype.packed_item.packed_item import make_packing_list
from erpnext.stock.get_item_details import (
	_get_item_tax_template,
	get_conversion_factor,
	get_item_details,
	get_item_tax_map,
	get_item_warehouse,
)
from erpnext.utilities.transaction_base import TransactionBase


class AccountMissingError(frappe.ValidationError): pass

force_item_fields = ("item_group", "brand", "stock_uom", "is_fixed_asset", "item_tax_rate",
	"pricing_rules", "weight_per_unit", "weight_uom", "total_weight")

class AccountsController(TransactionBase):
	def __init__(self, *args, **kwargs):
		super(AccountsController, self).__init__(*args, **kwargs)

	def get_print_settings(self):
		print_setting_fields = []
		items_field = self.meta.get_field('items')

		if items_field and items_field.fieldtype == 'Table':
			print_setting_fields += ['compact_item_print', 'print_uom_after_quantity']

		taxes_field = self.meta.get_field('taxes')
		if taxes_field and taxes_field.fieldtype == 'Table':
			print_setting_fields += ['print_taxes_with_zero_amount']

		return print_setting_fields

	@property
	def company_currency(self):
		if not hasattr(self, "__company_currency"):
			self.__company_currency = erpnext.get_company_currency(self.company)

		return self.__company_currency

	def onload(self):
		self.set_onload("make_payment_via_journal_entry",
			frappe.db.get_single_value('Accounts Settings', 'make_payment_via_journal_entry'))

		if self.is_new():
			relevant_docs = ("Quotation", "Purchase Order", "Sales Order",
							 "Purchase Invoice", "Sales Invoice")
			if self.doctype in relevant_docs:
				self.set_payment_schedule()

	def ensure_supplier_is_not_blocked(self):
		is_supplier_payment = self.doctype == 'Payment Entry' and self.party_type == 'Supplier'
		is_buying_invoice = self.doctype in ['Purchase Invoice', 'Purchase Order']
		supplier = None
		supplier_name = None

		if is_buying_invoice or is_supplier_payment:
			supplier_name = self.supplier if is_buying_invoice else self.party
			supplier = frappe.get_doc('Supplier', supplier_name)

		if supplier and supplier_name and supplier.on_hold:
			if (is_buying_invoice and supplier.hold_type in ['All', 'Invoices']) or \
					(is_supplier_payment and supplier.hold_type in ['All', 'Payments']):
				if not supplier.release_date or getdate(nowdate()) <= supplier.release_date:
					frappe.msgprint(
						_('{0} is blocked so this transaction cannot proceed').format(supplier_name), raise_exception=1)

	def validate(self):
		if not self.get('is_return'):
			self.validate_qty_is_not_zero()

		if self.get("_action") and self._action != "update_after_submit":
			self.set_missing_values(for_validate=True)

		self.ensure_supplier_is_not_blocked()

		self.validate_date_with_fiscal_year()
		self.validate_party_accounts()

		self.validate_inter_company_reference()

		self.set_incoming_rate()

		if self.meta.get_field("currency"):
			self.calculate_taxes_and_totals()

			if not self.meta.get_field("is_return") or not self.is_return:
				self.validate_value("base_grand_total", ">=", 0)

			validate_return(self)
			self.set_total_in_words()

		self.validate_all_documents_schedule()

		if self.meta.get_field("taxes_and_charges"):
			self.validate_enabled_taxes_and_charges()
			self.validate_tax_account_company()

		self.validate_party()
		self.validate_currency()

		if self.doctype == 'Purchase Invoice':
			self.calculate_paid_amount()
			# apply tax withholding only if checked and applicable
			self.set_tax_withholding()

		if self.doctype in ['Purchase Invoice', 'Sales Invoice']:
			pos_check_field = "is_pos" if self.doctype=="Sales Invoice" else "is_paid"
			if cint(self.allocate_advances_automatically) and not cint(self.get(pos_check_field)):
				self.set_advances()

			self.set_advance_gain_or_loss()

			if self.is_return:
				self.validate_qty()
			else:
				self.validate_deferred_start_and_end_date()

			self.set_inter_company_account()

		validate_regional(self)

		validate_einvoice_fields(self)

		if self.doctype != 'Material Request':
			apply_pricing_rule_on_transaction(self)

	def before_cancel(self):
		validate_einvoice_fields(self)

	def on_trash(self):
		# delete sl and gl entries on deletion of transaction
		if frappe.db.get_single_value('Accounts Settings', 'delete_linked_ledger_entries'):
			frappe.db.sql("delete from `tabGL Entry` where voucher_type=%s and voucher_no=%s", (self.doctype, self.name))
			frappe.db.sql("delete from `tabStock Ledger Entry` where voucher_type=%s and voucher_no=%s", (self.doctype, self.name))

	def validate_deferred_start_and_end_date(self):
		for d in self.items:
			if d.get("enable_deferred_revenue") or d.get("enable_deferred_expense"):
				if not (d.service_start_date and d.service_end_date):
					frappe.throw(_("Row #{0}: Service Start and End Date is required for deferred accounting").format(d.idx))
				elif getdate(d.service_start_date) > getdate(d.service_end_date):
					frappe.throw(_("Row #{0}: Service Start Date cannot be greater than Service End Date").format(d.idx))
				elif getdate(self.posting_date) > getdate(d.service_end_date):
					frappe.throw(_("Row #{0}: Service End Date cannot be before Invoice Posting Date").format(d.idx))

	def validate_invoice_documents_schedule(self):
		self.validate_payment_schedule_dates()
		self.set_due_date()
		self.set_payment_schedule()
		self.validate_payment_schedule_amount()
		if not self.get('ignore_default_payment_terms_template'):
			self.validate_due_date()
		self.validate_advance_entries()

	def validate_non_invoice_documents_schedule(self):
		self.set_payment_schedule()
		self.validate_payment_schedule_dates()
		self.validate_payment_schedule_amount()

	def validate_all_documents_schedule(self):
		if self.doctype in ("Sales Invoice", "Purchase Invoice") and not self.is_return:
			self.validate_invoice_documents_schedule()
		elif self.doctype in ("Quotation", "Purchase Order", "Sales Order"):
			self.validate_non_invoice_documents_schedule()

	def before_print(self, settings=None):
		if self.doctype in ['Purchase Order', 'Sales Order', 'Sales Invoice', 'Purchase Invoice',
							'Supplier Quotation', 'Purchase Receipt', 'Delivery Note', 'Quotation']:
			if self.get("group_same_items"):
				self.group_similar_items()

			df = self.meta.get_field("discount_amount")
			if self.get("discount_amount") and hasattr(self, "taxes") and not len(self.taxes):
				df.set("print_hide", 0)
				self.discount_amount = -self.discount_amount
			else:
				df.set("print_hide", 1)

		set_print_templates_for_item_table(self, settings)
		set_print_templates_for_taxes(self, settings)

	def calculate_paid_amount(self):
		if hasattr(self, "is_pos") or hasattr(self, "is_paid"):
			is_paid = self.get("is_pos") or self.get("is_paid")

			if is_paid:
				if not self.cash_bank_account:
					# show message that the amount is not paid
					frappe.throw(_("Note: Payment Entry will not be created since 'Cash or Bank Account' was not specified"))

				if cint(self.is_return) and self.grand_total > self.paid_amount:
					self.paid_amount = flt(flt(self.grand_total), self.precision("paid_amount"))

				elif not flt(self.paid_amount) and flt(self.outstanding_amount) > 0:
					self.paid_amount = flt(flt(self.outstanding_amount), self.precision("paid_amount"))

				self.base_paid_amount = flt(self.paid_amount * self.conversion_rate,
										self.precision("base_paid_amount"))

	def set_missing_values(self, for_validate=False):
		if frappe.flags.in_test:
			for fieldname in ["posting_date", "transaction_date"]:
				if self.meta.get_field(fieldname) and not self.get(fieldname):
					self.set(fieldname, today())
					break

	def calculate_taxes_and_totals(self):
		from erpnext.controllers.taxes_and_totals import calculate_taxes_and_totals
		calculate_taxes_and_totals(self)

		if self.doctype in ["Quotation", "Sales Order", "Delivery Note", "Sales Invoice"]:
			self.calculate_commission()
			self.calculate_contribution()

	def validate_date_with_fiscal_year(self):
		if self.meta.get_field("fiscal_year"):
			date_field = None
			if self.meta.get_field("posting_date"):
				date_field = "posting_date"
			elif self.meta.get_field("transaction_date"):
				date_field = "transaction_date"

			if date_field and self.get(date_field):
				validate_fiscal_year(self.get(date_field), self.fiscal_year, self.company,
									 self.meta.get_label(date_field), self)

	def validate_party_accounts(self):
		if self.doctype not in ('Sales Invoice', 'Purchase Invoice'):
			return

		if self.doctype == 'Sales Invoice':
			party_account_field = 'debit_to'
			item_field = 'income_account'
		else:
			party_account_field = 'credit_to'
			item_field = 'expense_account'

		for item in self.get('items'):
			if item.get(item_field) == self.get(party_account_field):
				frappe.throw(_("Row {0}: {1} {2} cannot be same as {3} (Party Account) {4}").format(item.idx,
					frappe.bold(frappe.unscrub(item_field)), item.get(item_field),
					frappe.bold(frappe.unscrub(party_account_field)), self.get(party_account_field)))

	def validate_inter_company_reference(self):
		if self.doctype not in ('Purchase Invoice', 'Purchase Receipt', 'Purchase Order'):
			return

		if self.is_internal_transfer():
			if not (self.get('inter_company_reference') or self.get('inter_company_invoice_reference')
				or self.get('inter_company_order_reference')):
				msg = _("Internal Sale or Delivery Reference missing.")
				msg += _("Please create purchase from internal sale or delivery document itself")
				frappe.throw(msg, title=_("Internal Sales Reference Missing"))

	def validate_due_date(self):
		if self.get('is_pos'): return

		from erpnext.accounts.party import validate_due_date
		if self.doctype == "Sales Invoice":
			if not self.due_date:
				frappe.throw(_("Due Date is mandatory"))

			validate_due_date(self.posting_date, self.due_date,
				"Customer", self.customer, self.company, self.payment_terms_template)
		elif self.doctype == "Purchase Invoice":
			validate_due_date(self.bill_date or self.posting_date, self.due_date,
				"Supplier", self.supplier, self.company, self.bill_date, self.payment_terms_template)

	def set_price_list_currency(self, buying_or_selling):
		if self.meta.get_field("posting_date"):
			transaction_date = self.posting_date
		else:
			transaction_date = self.transaction_date

		if self.meta.get_field("currency"):
			# price list part
			if buying_or_selling.lower() == "selling":
				fieldname = "selling_price_list"
				args = "for_selling"
			else:
				fieldname = "buying_price_list"
				args = "for_buying"

			if self.meta.get_field(fieldname) and self.get(fieldname):
				self.price_list_currency = frappe.db.get_value("Price List",
															   self.get(fieldname), "currency")

				if self.price_list_currency == self.company_currency:
					self.plc_conversion_rate = 1.0

				elif not self.plc_conversion_rate:
					self.plc_conversion_rate = get_exchange_rate(self.price_list_currency,
																 self.company_currency, transaction_date, args)

			# currency
			if not self.currency:
				self.currency = self.price_list_currency
				self.conversion_rate = self.plc_conversion_rate
			elif self.currency == self.company_currency:
				self.conversion_rate = 1.0
			elif not self.conversion_rate:
				self.conversion_rate = get_exchange_rate(self.currency,
														 self.company_currency, transaction_date, args)

	def set_missing_item_details(self, for_validate=False):
		"""set missing item values"""
		from erpnext.stock.doctype.serial_no.serial_no import get_serial_nos

		if hasattr(self, "items"):
			parent_dict = {}
			for fieldname in self.meta.get_valid_columns():
				parent_dict[fieldname] = self.get(fieldname)

			if self.doctype in ["Quotation", "Sales Order", "Delivery Note", "Sales Invoice"]:
				document_type = "{} Item".format(self.doctype)
				parent_dict.update({"document_type": document_type})

			# party_name field used for customer in quotation
			if self.doctype == "Quotation" and self.quotation_to == "Customer" and parent_dict.get("party_name"):
				parent_dict.update({"customer": parent_dict.get("party_name")})

			self.pricing_rules = []
			for item in self.get("items"):
				if item.get("item_code"):
					args = parent_dict.copy()
					args.update(item.as_dict())

					args["doctype"] = self.doctype
					args["name"] = self.name
					args["child_docname"] = item.name
					args["ignore_pricing_rule"] = self.ignore_pricing_rule if hasattr(self, 'ignore_pricing_rule') else 0

					if not args.get("transaction_date"):
						args["transaction_date"] = args.get("posting_date")

					if self.get("is_subcontracted"):
						args["is_subcontracted"] = self.is_subcontracted

					ret = get_item_details(args, self, for_validate=True, overwrite_warehouse=False)

					for fieldname, value in ret.items():
						if item.meta.get_field(fieldname) and value is not None:
							if (item.get(fieldname) is None or fieldname in force_item_fields):
								item.set(fieldname, value)

							elif fieldname in ['cost_center', 'conversion_factor'] and not item.get(fieldname):
								item.set(fieldname, value)

							elif fieldname == "serial_no":
								# Ensure that serial numbers are matched against Stock UOM
								item_conversion_factor = item.get("conversion_factor") or 1.0
								item_qty = abs(item.get("qty")) * item_conversion_factor

								if item_qty != len(get_serial_nos(item.get('serial_no'))):
									item.set(fieldname, value)

					if self.doctype in ["Purchase Invoice", "Sales Invoice"] and item.meta.get_field('is_fixed_asset'):
						item.set('is_fixed_asset', ret.get('is_fixed_asset', 0))

					# Double check for cost center
					# Items add via promotional scheme may not have cost center set
					if hasattr(item, 'cost_center') and not item.get('cost_center'):
						item.set('cost_center', self.get('cost_center') or erpnext.get_default_cost_center(self.company))

					if ret.get("pricing_rules"):
						self.apply_pricing_rule_on_items(item, ret)
						self.set_pricing_rule_details(item, ret)

			if self.doctype == "Purchase Invoice":
				self.set_expense_account(for_validate)

	def apply_pricing_rule_on_items(self, item, pricing_rule_args):
		if not pricing_rule_args.get("validate_applied_rule", 0):
			# if user changed the discount percentage then set user's discount percentage ?
			if pricing_rule_args.get("price_or_product_discount") == 'Price':
				item.set("pricing_rules", pricing_rule_args.get("pricing_rules"))
				item.set("discount_percentage", pricing_rule_args.get("discount_percentage"))
				item.set("discount_amount", pricing_rule_args.get("discount_amount"))
				if pricing_rule_args.get("pricing_rule_for") == "Rate":
					item.set("price_list_rate", pricing_rule_args.get("price_list_rate"))

				if item.get("price_list_rate"):
					item.rate = flt(item.price_list_rate *
						(1.0 - (flt(item.discount_percentage) / 100.0)), item.precision("rate"))

					if item.get('discount_amount'):
						item.rate = item.price_list_rate - item.discount_amount

				if item.get("apply_discount_on_discounted_rate") and pricing_rule_args.get("rate"):
					item.rate = pricing_rule_args.get("rate")

			elif pricing_rule_args.get('free_item_data'):
				apply_pricing_rule_for_free_items(self, pricing_rule_args.get('free_item_data'))

		elif pricing_rule_args.get("validate_applied_rule"):
			for pricing_rule in get_applied_pricing_rules(item.get('pricing_rules')):
				pricing_rule_doc = frappe.get_cached_doc("Pricing Rule", pricing_rule)
				for field in ['discount_percentage', 'discount_amount', 'rate']:
					if item.get(field) < pricing_rule_doc.get(field):
						title = get_link_to_form("Pricing Rule", pricing_rule)

						frappe.msgprint(_("Row {0}: user has not applied the rule {1} on the item {2}")
							.format(item.idx, frappe.bold(title), frappe.bold(item.item_code)))

	def set_pricing_rule_details(self, item_row, args):
		pricing_rules = get_applied_pricing_rules(args.get("pricing_rules"))
		if not pricing_rules: return

		for pricing_rule in pricing_rules:
			self.append("pricing_rules", {
				"pricing_rule": pricing_rule,
				"item_code": item_row.item_code,
				"child_docname": item_row.name,
				"rule_applied": True
			})

	def set_taxes(self):
		if not self.meta.get_field("taxes"):
			return

		tax_master_doctype = self.meta.get_field("taxes_and_charges").options

		if (self.is_new() or self.is_pos_profile_changed()) and not self.get("taxes"):
			if self.company and not self.get("taxes_and_charges"):
				# get the default tax master
				self.taxes_and_charges = frappe.db.get_value(tax_master_doctype,
															 {"is_default": 1, 'company': self.company})

			self.append_taxes_from_master(tax_master_doctype)

	def is_pos_profile_changed(self):
		if (self.doctype == 'Sales Invoice' and self.is_pos and
				self.pos_profile != frappe.db.get_value('Sales Invoice', self.name, 'pos_profile')):
			return True

	def append_taxes_from_master(self, tax_master_doctype=None):
		if self.get("taxes_and_charges"):
			if not tax_master_doctype:
				tax_master_doctype = self.meta.get_field("taxes_and_charges").options

			self.extend("taxes", get_taxes_and_charges(tax_master_doctype, self.get("taxes_and_charges")))

	def set_other_charges(self):
		self.set("taxes", [])
		self.set_taxes()

	def validate_enabled_taxes_and_charges(self):
		taxes_and_charges_doctype = self.meta.get_options("taxes_and_charges")
		if frappe.db.get_value(taxes_and_charges_doctype, self.taxes_and_charges, "disabled"):
			frappe.throw(_("{0} '{1}' is disabled").format(taxes_and_charges_doctype, self.taxes_and_charges))

	def validate_tax_account_company(self):
		for d in self.get("taxes"):
			if d.account_head:
				tax_account_company = frappe.db.get_value("Account", d.account_head, "company")
				if tax_account_company != self.company:
					frappe.throw(_("Row #{0}: Account {1} does not belong to company {2}")
								 .format(d.idx, d.account_head, self.company))

	def get_gl_dict(self, args, account_currency=None, item=None):
		"""this method populates the common properties of a gl entry record"""

		posting_date = args.get('posting_date') or self.get('posting_date')
		fiscal_years = get_fiscal_years(posting_date, company=self.company)
		if len(fiscal_years) > 1:
			frappe.throw(_("Multiple fiscal years exist for the date {0}. Please set company in Fiscal Year").format(
				formatdate(posting_date)))
		else:
			fiscal_year = fiscal_years[0][0]

		gl_dict = frappe._dict({
			'company': self.company,
			'posting_date': posting_date,
			'fiscal_year': fiscal_year,
			'voucher_type': self.doctype,
			'voucher_no': self.name,
			'remarks': self.get("remarks") or self.get("remark"),
			'debit': 0,
			'credit': 0,
			'debit_in_account_currency': 0,
			'credit_in_account_currency': 0,
			'is_opening': self.get("is_opening") or "No",
			'party_type': None,
			'party': None,
			'project': self.get("project")
		})

		accounting_dimensions = get_accounting_dimensions()
		dimension_dict = frappe._dict()

		for dimension in accounting_dimensions:
			dimension_dict[dimension] = self.get(dimension)
			if item and item.get(dimension):
				dimension_dict[dimension] = item.get(dimension)

		gl_dict.update(dimension_dict)
		gl_dict.update(args)

		if not account_currency:
			account_currency = get_account_currency(gl_dict.account)

		if gl_dict.account and self.doctype not in ["Journal Entry",
			"Period Closing Voucher", "Payment Entry", "Purchase Receipt", "Purchase Invoice", "Stock Entry"]:
			self.validate_account_currency(gl_dict.account, account_currency)

		if gl_dict.account and self.doctype not in ["Journal Entry", "Period Closing Voucher", "Payment Entry"]:
			set_balance_in_account_currency(gl_dict, account_currency, self.get("conversion_rate"),
											self.company_currency)

		return gl_dict

	def validate_qty_is_not_zero(self):
		if self.doctype != "Purchase Receipt":
			for item in self.items:
				if not item.qty:
					frappe.throw(_("Item quantity can not be zero"))

	def validate_account_currency(self, account, account_currency=None):
		valid_currency = [self.company_currency]
		if self.get("currency") and self.currency != self.company_currency:
			valid_currency.append(self.currency)

		if account_currency not in valid_currency:
			frappe.throw(_("Account {0} is invalid. Account Currency must be {1}")
				.format(account, (' ' + _("or") + ' ').join(valid_currency)))

	def clear_unallocated_advances(self, childtype, parentfield):
		self.set(parentfield, self.get(parentfield, {"allocated_amount": ["not in", [0, None, ""]]}))

		frappe.db.sql("""delete from `tab%s` where parentfield=%s and parent = %s
			and allocated_amount = 0""" % (childtype, '%s', '%s'), (parentfield, self.name))

	@frappe.whitelist()
	def apply_shipping_rule(self):
		if self.shipping_rule:
			shipping_rule = frappe.get_doc("Shipping Rule", self.shipping_rule)
			shipping_rule.apply(self)
			self.calculate_taxes_and_totals()

	def get_shipping_address(self):
		'''Returns Address object from shipping address fields if present'''

		# shipping address fields can be `shipping_address_name` or `shipping_address`
		# try getting value from both

		for fieldname in ('shipping_address_name', 'shipping_address'):
			shipping_field = self.meta.get_field(fieldname)
			if shipping_field and shipping_field.fieldtype == 'Link':
				if self.get(fieldname):
					return frappe.get_doc('Address', self.get(fieldname))

		return {}

	@frappe.whitelist()
	def set_advances(self):
		"""Returns list of advances against Account, Party, Reference"""

		res = self.get_advance_entries()

		self.set("advances", [])
		advance_allocated = 0
		for d in res:
			if d.against_order:
				allocated_amount = flt(d.amount)
			else:
				if self.get('party_account_currency') == self.company_currency:
					amount = self.get('base_rounded_total') or self.base_grand_total
				else:
					amount = self.get('rounded_total') or self.grand_total

				allocated_amount = min(amount - advance_allocated, d.amount)
			advance_allocated += flt(allocated_amount)

			advance_row = {
				"doctype": self.doctype + " Advance",
				"reference_type": d.reference_type,
				"reference_name": d.reference_name,
				"reference_row": d.reference_row,
				"remarks": d.remarks,
				"advance_amount": flt(d.amount),
				"allocated_amount": allocated_amount,
				"ref_exchange_rate": flt(d.exchange_rate) # exchange_rate of advance entry
			}

			self.append("advances", advance_row)

	def get_advance_entries(self, include_unallocated=True):
		if self.doctype == "Sales Invoice":
			party_account = self.debit_to
			party_type = "Customer"
			party = self.customer
			amount_field = "credit_in_account_currency"
			order_field = "sales_order"
			order_doctype = "Sales Order"
		else:
			party_account = self.credit_to
			party_type = "Supplier"
			party = self.supplier
			amount_field = "debit_in_account_currency"
			order_field = "purchase_order"
			order_doctype = "Purchase Order"

		order_list = list(set(d.get(order_field)
			for d in self.get("items") if d.get(order_field)))

		journal_entries = get_advance_journal_entries(party_type, party, party_account,
			amount_field, order_doctype, order_list, include_unallocated)

		payment_entries = get_advance_payment_entries(party_type, party, party_account,
			order_doctype, order_list, include_unallocated)

		res = journal_entries + payment_entries

		return res

	def is_inclusive_tax(self):
		is_inclusive = cint(frappe.db.get_single_value("Accounts Settings", "show_inclusive_tax_in_print"))

		if is_inclusive:
			is_inclusive = 0
			if self.get("taxes", filters={"included_in_print_rate": 1}):
				is_inclusive = 1

		return is_inclusive

	def validate_advance_entries(self):
		order_field = "sales_order" if self.doctype == "Sales Invoice" else "purchase_order"
		order_list = list(set(d.get(order_field)
			for d in self.get("items") if d.get(order_field)))

		if not order_list: return

		advance_entries = self.get_advance_entries(include_unallocated=False)

		if advance_entries:
			advance_entries_against_si = [d.reference_name for d in self.get("advances")]
			for d in advance_entries:
				if not advance_entries_against_si or d.reference_name not in advance_entries_against_si:
					frappe.msgprint(_(
						"Payment Entry {0} is linked against Order {1}, check if it should be pulled as advance in this invoice.")
							.format(d.reference_name, d.against_order))

	def set_advance_gain_or_loss(self):
		if self.get('conversion_rate') == 1 or not self.get("advances"):
			return

		is_purchase_invoice = self.doctype == 'Purchase Invoice'
		party_account = self.credit_to if is_purchase_invoice else self.debit_to
		if get_account_currency(party_account) != self.currency:
			return

		for d in self.get("advances"):
			advance_exchange_rate = d.ref_exchange_rate
			if (d.allocated_amount and self.conversion_rate != advance_exchange_rate):

				base_allocated_amount_in_ref_rate = advance_exchange_rate * d.allocated_amount
				base_allocated_amount_in_inv_rate = self.conversion_rate * d.allocated_amount
				difference = base_allocated_amount_in_ref_rate - base_allocated_amount_in_inv_rate

				d.exchange_gain_loss = difference

	def make_exchange_gain_loss_gl_entries(self, gl_entries):
		if self.get('doctype') in ['Purchase Invoice', 'Sales Invoice']:
			for d in self.get("advances"):
				if d.exchange_gain_loss:
					is_purchase_invoice = self.get('doctype') == 'Purchase Invoice'
					party = self.supplier if is_purchase_invoice else self.customer
					party_account = self.credit_to if is_purchase_invoice else self.debit_to
					party_type = "Supplier" if is_purchase_invoice else "Customer"

					gain_loss_account = frappe.db.get_value('Company', self.company, 'exchange_gain_loss_account')
					if not gain_loss_account:
						frappe.throw(_("Please set default Exchange Gain/Loss Account in Company {}")
							.format(self.get('company')))
					account_currency = get_account_currency(gain_loss_account)
					if account_currency != self.company_currency:
						frappe.throw(_("Currency for {0} must be {1}").format(gain_loss_account, self.company_currency))

					# for purchase
					dr_or_cr = 'debit' if d.exchange_gain_loss > 0 else 'credit'
					if not is_purchase_invoice:
						# just reverse for sales?
						dr_or_cr = 'debit' if dr_or_cr == 'credit' else 'credit'

					gl_entries.append(
						self.get_gl_dict({
							"account": gain_loss_account,
							"account_currency": account_currency,
							"against": party,
							dr_or_cr + "_in_account_currency": abs(d.exchange_gain_loss),
							dr_or_cr: abs(d.exchange_gain_loss),
							"cost_center": self.cost_center or erpnext.get_default_cost_center(self.company),
							"project": self.project
						}, item=d)
					)

					dr_or_cr = 'debit' if dr_or_cr == 'credit' else 'credit'

					gl_entries.append(
						self.get_gl_dict({
							"account": party_account,
							"party_type": party_type,
							"party": party,
							"against": gain_loss_account,
							dr_or_cr + "_in_account_currency": flt(abs(d.exchange_gain_loss) / self.conversion_rate),
							dr_or_cr: abs(d.exchange_gain_loss),
							"cost_center": self.cost_center,
							"project": self.project
						}, self.party_account_currency, item=self)
					)

	def update_against_document_in_jv(self):
		"""
			Links invoice and advance voucher:
				1. cancel advance voucher
				2. split into multiple rows if partially adjusted, assign against voucher
				3. submit advance voucher
		"""

		if self.doctype == "Sales Invoice":
			party_type = "Customer"
			party = self.customer
			party_account = self.debit_to
			dr_or_cr = "credit_in_account_currency"
		else:
			party_type = "Supplier"
			party = self.supplier
			party_account = self.credit_to
			dr_or_cr = "debit_in_account_currency"

		lst = []
		for d in self.get('advances'):
			if flt(d.allocated_amount) > 0:
				args = frappe._dict({
					'voucher_type': d.reference_type,
					'voucher_no': d.reference_name,
					'voucher_detail_no': d.reference_row,
					'against_voucher_type': self.doctype,
					'against_voucher': self.name,
					'account': party_account,
					'party_type': party_type,
					'party': party,
					'is_advance': 'Yes',
					'dr_or_cr': dr_or_cr,
					'unadjusted_amount': flt(d.advance_amount),
					'allocated_amount': flt(d.allocated_amount),
					'precision': d.precision('advance_amount'),
					'exchange_rate': (self.conversion_rate
						if self.party_account_currency != self.company_currency else 1),
					'grand_total': (self.base_grand_total
						if self.party_account_currency == self.company_currency else self.grand_total),
					'outstanding_amount': self.outstanding_amount,
					'difference_account': frappe.db.get_value('Company', self.company, 'exchange_gain_loss_account'),
					'exchange_gain_loss': flt(d.get('exchange_gain_loss'))
				})
				lst.append(args)

		if lst:
			from erpnext.accounts.utils import reconcile_against_document
			reconcile_against_document(lst)

	def on_cancel(self):
		from erpnext.accounts.utils import unlink_ref_doc_from_payment_entries

		if self.doctype in ["Sales Invoice", "Purchase Invoice"]:
			self.update_allocated_advance_taxes_on_cancel()
			if frappe.db.get_single_value('Accounts Settings', 'unlink_payment_on_cancellation_of_invoice'):
				unlink_ref_doc_from_payment_entries(self)

		elif self.doctype in ["Sales Order", "Purchase Order"]:
			if frappe.db.get_single_value('Accounts Settings', 'unlink_advance_payment_on_cancelation_of_order'):
				unlink_ref_doc_from_payment_entries(self)

			if self.doctype == "Sales Order":
				self.unlink_ref_doc_from_po()

	def unlink_ref_doc_from_po(self):
		so_items = []
		for item in self.items:
			so_items.append(item.name)

		linked_po = list(set(frappe.get_all(
			'Purchase Order Item',
			filters = {
				'sales_order': self.name,
				'sales_order_item': ['in', so_items],
				'docstatus': ['<', 2]
			},
			pluck='parent'
		)))

		if linked_po:
			frappe.db.set_value(
				'Purchase Order Item', {
					'sales_order': self.name,
					'sales_order_item': ['in', so_items],
					'docstatus': ['<', 2]
				},{
					'sales_order': None,
					'sales_order_item': None
				}
			)

			frappe.msgprint(_("Purchase Orders {0} are un-linked").format("\n".join(linked_po)))

	def get_tax_map(self):
		tax_map = {}
		for tax in self.get('taxes'):
			tax_map.setdefault(tax.account_head, 0.0)
			tax_map[tax.account_head] += tax.tax_amount

		return tax_map

	def update_allocated_advance_taxes_on_cancel(self):
		if self.get('advances'):
			tax_accounts = [d.account_head for d in self.get('taxes')]
			allocated_tax_map = frappe._dict(frappe.get_all('GL Entry', fields=['account', 'sum(credit - debit)'],
				filters={'voucher_no': self.name, 'account': ('in', tax_accounts)},
				group_by='account', as_list=1))

			tax_map = self.get_tax_map()

			for pe in self.get('advances'):
				if pe.reference_type == 'Payment Entry':
					pe = frappe.get_doc('Payment Entry', pe.reference_name)
					for tax in pe.get('taxes'):
						allocated_amount = tax_map.get(tax.account_head) - allocated_tax_map.get(tax.account_head)
						if allocated_amount > tax.tax_amount:
							allocated_amount = tax.tax_amount

						if allocated_amount:
							frappe.db.set_value('Advance Taxes and Charges', tax.name, 'allocated_amount',
								tax.allocated_amount - allocated_amount)
							tax_map[tax.account_head] -= allocated_amount
							allocated_tax_map[tax.account_head] -= allocated_amount

	def get_amount_and_base_amount(self, item, enable_discount_accounting):
		amount = item.net_amount
		base_amount = item.base_net_amount

		if enable_discount_accounting and self.get('discount_amount') and self.get('additional_discount_account'):
			amount = item.amount
			base_amount = item.base_amount

		return amount, base_amount

	def get_tax_amounts(self, tax, enable_discount_accounting):
		amount = tax.tax_amount_after_discount_amount
		base_amount = tax.base_tax_amount_after_discount_amount

		if enable_discount_accounting and self.get('discount_amount') and self.get('additional_discount_account') \
			and self.get('apply_discount_on') == 'Grand Total':
			amount = tax.tax_amount
			base_amount = tax.base_tax_amount

		return amount, base_amount

	def make_discount_gl_entries(self, gl_entries):
		enable_discount_accounting = cint(frappe.db.get_single_value('Accounts Settings', 'enable_discount_accounting'))

		if enable_discount_accounting:
			if self.doctype == "Purchase Invoice":
				dr_or_cr = "credit"
				rev_dr_cr = "debit"
				supplier_or_customer = self.supplier

			else:
				dr_or_cr = "debit"
				rev_dr_cr = "credit"
				supplier_or_customer = self.customer

			for item in self.get("items"):
				if item.get('discount_amount') and item.get('discount_account'):
					discount_amount = item.discount_amount * item.qty
					if self.doctype == "Purchase Invoice":
						income_or_expense_account = (item.expense_account
							if (not item.enable_deferred_expense or self.is_return)
							else item.deferred_expense_account)
					else:
						income_or_expense_account = (item.income_account
							if (not item.enable_deferred_revenue or self.is_return)
							else item.deferred_revenue_account)

					account_currency = get_account_currency(item.discount_account)
					gl_entries.append(
						self.get_gl_dict({
							"account": item.discount_account,
							"against": supplier_or_customer,
							dr_or_cr: flt(discount_amount, item.precision('discount_amount')),
							dr_or_cr + "_in_account_currency": flt(discount_amount * self.get('conversion_rate'),
								item.precision('discount_amount')),
							"cost_center": item.cost_center,
							"project": item.project
						}, account_currency, item=item)
					)

					account_currency = get_account_currency(income_or_expense_account)
					gl_entries.append(
						self.get_gl_dict({
							"account": income_or_expense_account,
							"against": supplier_or_customer,
							rev_dr_cr: flt(discount_amount, item.precision('discount_amount')),
							rev_dr_cr + "_in_account_currency": flt(discount_amount * self.get('conversion_rate'),
								item.precision('discount_amount')),
							"cost_center": item.cost_center,
							"project": item.project or self.project
						}, account_currency, item=item)
					)

			if self.get('discount_amount') and self.get('additional_discount_account'):
				gl_entries.append(
					self.get_gl_dict({
						"account": self.additional_discount_account,
						"against": supplier_or_customer,
						dr_or_cr: self.discount_amount,
						"cost_center": self.cost_center
					}, item=self)
				)

	def allocate_advance_taxes(self, gl_entries):
		tax_map = self.get_tax_map()
		for pe in self.get("advances"):
			if pe.reference_type == "Payment Entry" and \
				frappe.db.get_value('Payment Entry', pe.reference_name, 'advance_tax_account'):
				pe = frappe.get_doc("Payment Entry", pe.reference_name)
				for tax in pe.get("taxes"):
					account_currency = get_account_currency(tax.account_head)

					if self.doctype == "Purchase Invoice":
						dr_or_cr = "debit" if tax.add_deduct_tax == "Add" else "credit"
						rev_dr_cr = "credit" if tax.add_deduct_tax == "Add" else "debit"
					else:
						dr_or_cr = "credit" if tax.add_deduct_tax == "Add" else "debit"
						rev_dr_cr = "debit" if tax.add_deduct_tax == "Add" else "credit"

					party = self.supplier if self.doctype == "Purchase Invoice" else self.customer
					unallocated_amount = tax.tax_amount - tax.allocated_amount
					if tax_map.get(tax.account_head):
						amount = tax_map.get(tax.account_head)
						if amount < unallocated_amount:
							unallocated_amount = amount

						gl_entries.append(
							self.get_gl_dict({
								"account": tax.account_head,
								"against": party,
								dr_or_cr: unallocated_amount,
								dr_or_cr + "_in_account_currency": unallocated_amount
								if account_currency==self.company_currency
								else unallocated_amount,
								"cost_center": tax.cost_center
							}, account_currency, item=tax))

						gl_entries.append(
							self.get_gl_dict({
								"account": pe.advance_tax_account,
								"against": party,
								rev_dr_cr: unallocated_amount,
								rev_dr_cr + "_in_account_currency": unallocated_amount
								if account_currency==self.company_currency
								else unallocated_amount,
								"cost_center": tax.cost_center
							}, account_currency, item=tax))

						frappe.db.set_value("Advance Taxes and Charges", tax.name, "allocated_amount",
							tax.allocated_amount + unallocated_amount)

						tax_map[tax.account_head] -= unallocated_amount

	def validate_multiple_billing(self, ref_dt, item_ref_dn, based_on, parentfield):
		from erpnext.controllers.status_updater import get_allowance_for
		item_allowance = {}
		global_qty_allowance, global_amount_allowance = None, None

		role_allowed_to_over_bill = frappe.db.get_single_value('Accounts Settings', 'role_allowed_to_over_bill')
		user_roles = frappe.get_roles()

		total_overbilled_amt = 0.0

		for item in self.get("items"):
			if not item.get(item_ref_dn):
				continue

			ref_amt = flt(frappe.db.get_value(ref_dt + " Item",
				item.get(item_ref_dn), based_on), self.precision(based_on, item))
			if not ref_amt:
				frappe.msgprint(
					_("System will not check overbilling since amount for Item {0} in {1} is zero")
						.format(item.item_code, ref_dt), title=_("Warning"), indicator="orange")
				continue

			already_billed = frappe.db.sql("""
				select sum(%s)
				from `tab%s`
				where %s=%s and docstatus=1 and parent != %s
			""" % (based_on, self.doctype + " Item", item_ref_dn, '%s', '%s'),
				(item.get(item_ref_dn), self.name))[0][0]

			total_billed_amt = flt(flt(already_billed) + flt(item.get(based_on)),
				self.precision(based_on, item))

			allowance, item_allowance, global_qty_allowance, global_amount_allowance = \
				get_allowance_for(item.item_code, item_allowance, global_qty_allowance, global_amount_allowance, "amount")

			max_allowed_amt = flt(ref_amt * (100 + allowance) / 100)

			if total_billed_amt < 0 and max_allowed_amt < 0:
				# while making debit note against purchase return entry(purchase receipt) getting overbill error
				total_billed_amt = abs(total_billed_amt)
				max_allowed_amt = abs(max_allowed_amt)

			overbill_amt = total_billed_amt - max_allowed_amt
			total_overbilled_amt += overbill_amt

			if overbill_amt > 0.01 and role_allowed_to_over_bill not in user_roles:
				if self.doctype != "Purchase Invoice":
					self.throw_overbill_exception(item, max_allowed_amt)
				elif not cint(frappe.db.get_single_value("Buying Settings", "bill_for_rejected_quantity_in_purchase_invoice")):
					self.throw_overbill_exception(item, max_allowed_amt)

		if role_allowed_to_over_bill in user_roles and total_overbilled_amt > 0.1:
			frappe.msgprint(_("Overbilling of {} ignored because you have {} role.")
					.format(total_overbilled_amt, role_allowed_to_over_bill), indicator="orange", alert=True)

	def throw_overbill_exception(self, item, max_allowed_amt):
		frappe.throw(_("Cannot overbill for Item {0} in row {1} more than {2}. To allow over-billing, please set allowance in Accounts Settings")
			.format(item.item_code, item.idx, max_allowed_amt))

	def get_company_default(self, fieldname, ignore_validation=False):
		from erpnext.accounts.utils import get_company_default
		return get_company_default(self.company, fieldname, ignore_validation=ignore_validation)

	def get_stock_items(self):
		stock_items = []
		item_codes = list(set(item.item_code for item in self.get("items")))
		if item_codes:
			stock_items = [r[0] for r in frappe.db.sql("""
				select name from `tabItem`
				where name in (%s) and is_stock_item=1
			""" % (", ".join((["%s"] * len(item_codes))),), item_codes)]

		return stock_items

	def set_total_advance_paid(self):
		if self.doctype == "Sales Order":
			dr_or_cr = "credit_in_account_currency"
			rev_dr_or_cr = "debit_in_account_currency"
			party = self.customer
		else:
			dr_or_cr = "debit_in_account_currency"
			rev_dr_or_cr = "credit_in_account_currency"
			party = self.supplier

		advance = frappe.db.sql("""
			select
				account_currency, sum({dr_or_cr}) - sum({rev_dr_cr}) as amount
			from
				`tabGL Entry`
			where
				against_voucher_type = %s and against_voucher = %s and party=%s
				and docstatus = 1
		""".format(dr_or_cr=dr_or_cr, rev_dr_cr=rev_dr_or_cr), (self.doctype, self.name, party), as_dict=1) #nosec

		if advance:
			advance = advance[0]

			advance_paid = flt(advance.amount, self.precision("advance_paid"))
			formatted_advance_paid = fmt_money(advance_paid, precision=self.precision("advance_paid"),
											   currency=advance.account_currency)

			frappe.db.set_value(self.doctype, self.name, "party_account_currency",
								advance.account_currency)

			if advance.account_currency == self.currency:
				order_total = self.get("rounded_total") or self.grand_total
				precision = "rounded_total" if self.get("rounded_total") else "grand_total"
			else:
				order_total = self.get("base_rounded_total") or self.base_grand_total
				precision = "base_rounded_total" if self.get("base_rounded_total") else "base_grand_total"

			formatted_order_total = fmt_money(order_total, precision=self.precision(precision),
											  currency=advance.account_currency)

			if self.currency == self.company_currency and advance_paid > order_total:
				frappe.throw(_("Total advance ({0}) against Order {1} cannot be greater than the Grand Total ({2})")
							 .format(formatted_advance_paid, self.name, formatted_order_total))

			frappe.db.set_value(self.doctype, self.name, "advance_paid", advance_paid)

	@property
	def company_abbr(self):
		if not hasattr(self, "_abbr"):
			self._abbr = frappe.db.get_value('Company',  self.company,  "abbr")

		return self._abbr

	def raise_missing_debit_credit_account_error(self, party_type, party):
		"""Raise an error if debit to/credit to account does not exist."""
		db_or_cr = frappe.bold("Debit To") if self.doctype == "Sales Invoice" else frappe.bold("Credit To")
		rec_or_pay = "Receivable" if self.doctype == "Sales Invoice" else "Payable"

		link_to_party = frappe.utils.get_link_to_form(party_type, party)
		link_to_company = frappe.utils.get_link_to_form("Company", self.company)

		message = _("{0} Account not found against Customer {1}.").format(db_or_cr, frappe.bold(party) or '')
		message += "<br>" + _("Please set one of the following:") + "<br>"
		message += "<br><ul><li>" + _("'Account' in the Accounting section of Customer {0}").format(link_to_party) + "</li>"
		message += "<li>" + _("'Default {0} Account' in Company {1}").format(rec_or_pay, link_to_company) + "</li></ul>"

		frappe.throw(message, title=_("Account Missing"), exc=AccountMissingError)

	def validate_party(self):
		party_type, party = self.get_party()
		validate_party_frozen_disabled(party_type, party)

	def get_party(self):
		party_type = None
		if self.doctype in ("Opportunity", "Quotation", "Sales Order", "Delivery Note", "Sales Invoice"):
			party_type = 'Customer'

		elif self.doctype in ("Supplier Quotation", "Purchase Order", "Purchase Receipt", "Purchase Invoice"):
			party_type = 'Supplier'

		elif self.meta.get_field("customer"):
			party_type = "Customer"

		elif self.meta.get_field("supplier"):
			party_type = "Supplier"

		party = self.get(party_type.lower()) if party_type else None

		return party_type, party

	def validate_currency(self):
		if self.get("currency"):
			party_type, party = self.get_party()
			if party_type and party:
				party_account_currency = get_party_account_currency(party_type, party, self.company)

				if (party_account_currency
						and party_account_currency != self.company_currency
						and self.currency != party_account_currency):
					frappe.throw(_("Accounting Entry for {0}: {1} can only be made in currency: {2}")
								 .format(party_type, party, party_account_currency), InvalidCurrency)

				# Note: not validating with gle account because we don't have the account
				# at quotation / sales order level and we shouldn't stop someone
				# from creating a sales invoice if sales order is already created

	def delink_advance_entries(self, linked_doc_name):
		total_allocated_amount = 0
		for adv in self.advances:
			consider_for_total_advance = True
			if adv.reference_name == linked_doc_name:
				frappe.db.sql("""delete from `tab{0} Advance`
					where name = %s""".format(self.doctype), adv.name)
				consider_for_total_advance = False

			if consider_for_total_advance:
				total_allocated_amount += flt(adv.allocated_amount, adv.precision("allocated_amount"))

		frappe.db.set_value(self.doctype, self.name, "total_advance",
							total_allocated_amount, update_modified=False)

	def group_similar_items(self):
		group_item_qty = {}
		group_item_amount = {}
		# to update serial number in print
		count = 0

		for item in self.items:
			group_item_qty[item.item_code] = group_item_qty.get(item.item_code, 0) + item.qty
			group_item_amount[item.item_code] = group_item_amount.get(item.item_code, 0) + item.amount

		duplicate_list = []
		for item in self.items:
			if item.item_code in group_item_qty:
				count += 1
				item.qty = group_item_qty[item.item_code]
				item.amount = group_item_amount[item.item_code]

				if item.qty:
					item.rate = flt(flt(item.amount) / flt(item.qty), item.precision("rate"))
				else:
					item.rate = 0

				item.idx = count
				del group_item_qty[item.item_code]
			else:
				duplicate_list.append(item)
		for item in duplicate_list:
			self.remove(item)

	def set_payment_schedule(self):
		if self.doctype == 'Sales Invoice' and self.is_pos:
			self.payment_terms_template = ''
			return

		party_account_currency = self.get('party_account_currency')
		if not party_account_currency:
			party_type, party = self.get_party()

			if party_type and party:
				party_account_currency = get_party_account_currency(party_type, party, self.company)

		posting_date = self.get("bill_date") or self.get("posting_date") or self.get("transaction_date")
		date = self.get("due_date")
		due_date = date or posting_date

		base_grand_total = self.get("base_rounded_total") or self.base_grand_total
		grand_total = self.get("rounded_total") or self.grand_total

		if self.doctype in ("Sales Invoice", "Purchase Invoice"):
			base_grand_total = base_grand_total - flt(self.base_write_off_amount)
			grand_total = grand_total - flt(self.write_off_amount)
			po_or_so, doctype, fieldname = self.get_order_details()
			automatically_fetch_payment_terms = cint(frappe.db.get_single_value('Accounts Settings', 'automatically_fetch_payment_terms'))

		if self.get("total_advance"):
			if party_account_currency == self.company_currency:
				base_grand_total -= self.get("total_advance")
				grand_total = flt(base_grand_total / self.get("conversion_rate"), self.precision("grand_total"))
			else:
				grand_total -= self.get("total_advance")
				base_grand_total = flt(grand_total * self.get("conversion_rate"), self.precision("base_grand_total"))

		if not self.get("payment_schedule"):
			if self.doctype in ["Sales Invoice", "Purchase Invoice"] and automatically_fetch_payment_terms \
				and self.linked_order_has_payment_terms(po_or_so, fieldname, doctype):
				self.fetch_payment_terms_from_order(po_or_so, doctype)
				if self.get('payment_terms_template'):
					self.ignore_default_payment_terms_template = 1
			elif self.get("payment_terms_template"):
				data = get_payment_terms(self.payment_terms_template, posting_date, grand_total, base_grand_total)
				for item in data:
					self.append("payment_schedule", item)
			elif self.doctype not in ["Purchase Receipt"]:
				data = dict(due_date=due_date, invoice_portion=100, payment_amount=grand_total, base_payment_amount=base_grand_total)
				self.append("payment_schedule", data)

		for d in self.get("payment_schedule"):
			if d.invoice_portion:
				d.payment_amount = flt(grand_total * flt(d.invoice_portion / 100), d.precision('payment_amount'))
				d.base_payment_amount = flt(base_grand_total * flt(d.invoice_portion / 100), d.precision('base_payment_amount'))
				d.outstanding = d.payment_amount
			elif not d.invoice_portion:
				d.base_payment_amount = flt(d.payment_amount * self.get("conversion_rate"), d.precision('base_payment_amount'))


	def get_order_details(self):
		if self.doctype == "Sales Invoice":
			po_or_so = self.get('items')[0].get('sales_order')
			po_or_so_doctype = "Sales Order"
			po_or_so_doctype_name = "sales_order"

		else:
			po_or_so = self.get('items')[0].get('purchase_order')
			po_or_so_doctype = "Purchase Order"
			po_or_so_doctype_name = "purchase_order"

		return po_or_so, po_or_so_doctype, po_or_so_doctype_name

	def linked_order_has_payment_terms(self, po_or_so, fieldname, doctype):
		if po_or_so and self.all_items_have_same_po_or_so(po_or_so, fieldname):
			if self.linked_order_has_payment_terms_template(po_or_so, doctype):
				return True
			elif self.linked_order_has_payment_schedule(po_or_so):
				return True

		return False

	def all_items_have_same_po_or_so(self, po_or_so, fieldname):
		for item in self.get('items'):
			if item.get(fieldname) != po_or_so:
				return False

		return True

	def linked_order_has_payment_terms_template(self, po_or_so, doctype):
		return frappe.get_value(doctype, po_or_so, 'payment_terms_template')

	def linked_order_has_payment_schedule(self, po_or_so):
		return frappe.get_all('Payment Schedule', filters={'parent': po_or_so})

	def fetch_payment_terms_from_order(self, po_or_so, po_or_so_doctype):
		"""
			Fetch Payment Terms from Purchase/Sales Order on creating a new Purchase/Sales Invoice.
		"""
		po_or_so = frappe.get_cached_doc(po_or_so_doctype, po_or_so)

		self.payment_schedule = []
		self.payment_terms_template = po_or_so.payment_terms_template

		for schedule in po_or_so.payment_schedule:
			payment_schedule = {
				'payment_term': schedule.payment_term,
				'due_date': schedule.due_date,
				'invoice_portion': schedule.invoice_portion,
				'mode_of_payment': schedule.mode_of_payment,
				'description': schedule.description
			}

			if schedule.discount_type == 'Percentage':
				payment_schedule['discount_type'] = schedule.discount_type
				payment_schedule['discount'] = schedule.discount

			self.append("payment_schedule", payment_schedule)

	def set_due_date(self):
		due_dates = [d.due_date for d in self.get("payment_schedule") if d.due_date]
		if due_dates:
			self.due_date = max(due_dates)

	def validate_payment_schedule_dates(self):
		dates = []
		li = []

		if self.doctype == 'Sales Invoice' and self.is_pos: return

		for d in self.get("payment_schedule"):
			if self.doctype == "Sales Order" and getdate(d.due_date) < getdate(self.transaction_date):
				frappe.throw(_("Row {0}: Due Date in the Payment Terms table cannot be before Posting Date").format(d.idx))
			elif d.due_date in dates:
				li.append(_("{0} in row {1}").format(d.due_date, d.idx))
			dates.append(d.due_date)

		if li:
			duplicates = '<br>' + '<br>'.join(li)
			frappe.throw(_("Rows with duplicate due dates in other rows were found: {0}").format(duplicates))

	def validate_payment_schedule_amount(self):
		if self.doctype == 'Sales Invoice' and self.is_pos: return

		party_account_currency = self.get('party_account_currency')
		if not party_account_currency:
			party_type, party = self.get_party()

			if party_type and party:
				party_account_currency = get_party_account_currency(party_type, party, self.company)

		if self.get("payment_schedule"):
			total = 0
			base_total = 0
			for d in self.get("payment_schedule"):
				total += flt(d.payment_amount, d.precision("payment_amount"))
				base_total += flt(d.base_payment_amount, d.precision("base_payment_amount"))

			base_grand_total = self.get("base_rounded_total") or self.base_grand_total
			grand_total = self.get("rounded_total") or self.grand_total

			if self.doctype in ("Sales Invoice", "Purchase Invoice"):
				base_grand_total = base_grand_total - flt(self.base_write_off_amount)
				grand_total = grand_total - flt(self.write_off_amount)

			if self.get("total_advance"):
				if party_account_currency == self.company_currency:
					base_grand_total -= self.get("total_advance")
					grand_total = flt(base_grand_total / self.get("conversion_rate"), self.precision("grand_total"))
				else:
					grand_total -= self.get("total_advance")
					base_grand_total = flt(grand_total * self.get("conversion_rate"), self.precision("base_grand_total"))

<<<<<<< HEAD
			if flt(total, self.precision("grand_total")) - flt(grand_total, self.precision("grand_total")) > 0.1 or \
				flt(base_total, self.precision("base_grand_total")) - flt(base_grand_total, self.precision("base_grand_total")) > 0.1:
=======
			if flt(total, self.precision("grand_total")) != flt(grand_total, self.precision("grand_total")) or \
				flt(base_total, self.precision("base_grand_total")) != flt(base_grand_total, self.precision("base_grand_total")):
>>>>>>> 63845155c93fe336776c2408b885def49cc34fe6
				frappe.throw(_("Total Payment Amount in Payment Schedule must be equal to Grand / Rounded Total"))

	def is_rounded_total_disabled(self):
		if self.meta.get_field("disable_rounded_total"):
			return self.disable_rounded_total
		else:
			return frappe.db.get_single_value("Global Defaults", "disable_rounded_total")

	def set_inter_company_account(self):
		"""
			Set intercompany account for inter warehouse transactions
			This account will be used in case billing company and internal customer's
			representation company is same
		"""

		if self.is_internal_transfer() and not self.unrealized_profit_loss_account:
			unrealized_profit_loss_account = frappe.db.get_value('Company', self.company, 'unrealized_profit_loss_account')

			if not unrealized_profit_loss_account:
				msg = _("Please select Unrealized Profit / Loss account or add default Unrealized Profit / Loss account account for company {0}").format(
						frappe.bold(self.company))
				frappe.throw(msg)

			self.unrealized_profit_loss_account = unrealized_profit_loss_account

	def is_internal_transfer(self):
		"""
			It will an internal transfer if its an internal customer and representation
			company is same as billing company
		"""
		if self.doctype in ('Sales Invoice', 'Delivery Note', 'Sales Order'):
			internal_party_field = 'is_internal_customer'
		elif self.doctype in ('Purchase Invoice', 'Purchase Receipt', 'Purchase Order'):
			internal_party_field = 'is_internal_supplier'

		if self.get(internal_party_field) and (self.represents_company == self.company):
			return True

		return False

	def process_common_party_accounting(self):
		is_invoice = self.doctype in ['Sales Invoice', 'Purchase Invoice']
		if not is_invoice:
			return

		if frappe.db.get_single_value('Accounts Settings', 'enable_common_party_accounting'):
			party_link = self.get_common_party_link()
			if party_link and self.outstanding_amount:
				self.create_advance_and_reconcile(party_link)

	def get_common_party_link(self):
		party_type, party = self.get_party()
		return frappe.db.get_value(
			doctype='Party Link',
			filters={'secondary_role': party_type, 'secondary_party': party},
			fieldname=['primary_role', 'primary_party'],
			as_dict=True
		)

	def create_advance_and_reconcile(self, party_link):
		secondary_party_type, secondary_party = self.get_party()
		primary_party_type, primary_party = party_link.primary_role, party_link.primary_party

		primary_account = get_party_account(primary_party_type, primary_party, self.company)
		secondary_account = get_party_account(secondary_party_type, secondary_party, self.company)

		jv = frappe.new_doc('Journal Entry')
		jv.voucher_type = 'Journal Entry'
		jv.posting_date = self.posting_date
		jv.company = self.company
		jv.remark = 'Adjustment for {} {}'.format(self.doctype, self.name)

		reconcilation_entry = frappe._dict()
		advance_entry = frappe._dict()

		reconcilation_entry.account = secondary_account
		reconcilation_entry.party_type = secondary_party_type
		reconcilation_entry.party = secondary_party
		reconcilation_entry.reference_type = self.doctype
		reconcilation_entry.reference_name = self.name
		reconcilation_entry.cost_center = self.cost_center

		advance_entry.account = primary_account
		advance_entry.party_type = primary_party_type
		advance_entry.party = primary_party
		advance_entry.cost_center = self.cost_center
		advance_entry.is_advance = 'Yes'

		if self.doctype == 'Sales Invoice':
			reconcilation_entry.credit_in_account_currency = self.outstanding_amount
			advance_entry.debit_in_account_currency = self.outstanding_amount
		else:
			advance_entry.credit_in_account_currency = self.outstanding_amount
			reconcilation_entry.debit_in_account_currency = self.outstanding_amount

		jv.append('accounts', reconcilation_entry)
		jv.append('accounts', advance_entry)

		jv.save()
		jv.submit()

@frappe.whitelist()
def get_tax_rate(account_head):
	return frappe.db.get_value("Account", account_head, ["tax_rate", "account_name"], as_dict=True)


@frappe.whitelist()
def get_default_taxes_and_charges(master_doctype, tax_template=None, company=None):
	if not company: return {}

	if tax_template and company:
		tax_template_company = frappe.db.get_value(master_doctype, tax_template, "company")
		if tax_template_company == company:
			return

	default_tax = frappe.db.get_value(master_doctype, {"is_default": 1, "company": company})

	return {
		'taxes_and_charges': default_tax,
		'taxes': get_taxes_and_charges(master_doctype, default_tax)
	}


@frappe.whitelist()
def get_taxes_and_charges(master_doctype, master_name):
	if not master_name:
		return
	from frappe.model import default_fields
	tax_master = frappe.get_doc(master_doctype, master_name)

	taxes_and_charges = []
	for i, tax in enumerate(tax_master.get("taxes")):
		tax = tax.as_dict()

		for fieldname in default_fields:
			if fieldname in tax:
				del tax[fieldname]

		taxes_and_charges.append(tax)

	return taxes_and_charges


def validate_conversion_rate(currency, conversion_rate, conversion_rate_label, company):
	"""common validation for currency and price list currency"""

	company_currency = frappe.get_cached_value('Company',  company,  "default_currency")

	if not conversion_rate:
		throw(
			_("{0} is mandatory. Maybe Currency Exchange record is not created for {1} to {2}.")
			.format(conversion_rate_label, currency, company_currency)
		)


def validate_taxes_and_charges(tax):
	if tax.charge_type in ['Actual', 'On Net Total', 'On Paid Amount'] and tax.row_id:
		frappe.throw(_("Can refer row only if the charge type is 'On Previous Row Amount' or 'Previous Row Total'"))
	elif tax.charge_type in ['On Previous Row Amount', 'On Previous Row Total']:
		if cint(tax.idx) == 1:
			frappe.throw(
				_("Cannot select charge type as 'On Previous Row Amount' or 'On Previous Row Total' for first row"))
		elif not tax.row_id:
			frappe.throw(_("Please specify a valid Row ID for row {0} in table {1}").format(tax.idx, _(tax.doctype)))
		elif tax.row_id and cint(tax.row_id) >= cint(tax.idx):
			frappe.throw(_("Cannot refer row number greater than or equal to current row number for this Charge type"))

	if tax.charge_type == "Actual":
		tax.rate = None


def validate_account_head(tax, doc):
	company = frappe.get_cached_value('Account',
		tax.account_head, 'company')

	if company != doc.company:
		frappe.throw(_('Row {0}: Account {1} does not belong to Company {2}')
			.format(tax.idx, frappe.bold(tax.account_head), frappe.bold(doc.company)), title=_('Invalid Account'))


def validate_cost_center(tax, doc):
	if not tax.cost_center:
		return

	company = frappe.get_cached_value('Cost Center',
		tax.cost_center, 'company')

	if company != doc.company:
		frappe.throw(_('Row {0}: Cost Center {1} does not belong to Company {2}')
			.format(tax.idx, frappe.bold(tax.cost_center), frappe.bold(doc.company)), title=_('Invalid Cost Center'))


def validate_inclusive_tax(tax, doc):
	def _on_previous_row_error(row_range):
		throw(_("To include tax in row {0} in Item rate, taxes in rows {1} must also be included").format(tax.idx, row_range))

	if cint(getattr(tax, "included_in_print_rate", None)):
		if tax.charge_type == "Actual":
			# inclusive tax cannot be of type Actual
			throw(_("Charge of type 'Actual' in row {0} cannot be included in Item Rate or Paid Amount").format(tax.idx))
		elif tax.charge_type == "On Previous Row Amount" and \
				not cint(doc.get("taxes")[cint(tax.row_id) - 1].included_in_print_rate):
			# referred row should also be inclusive
			_on_previous_row_error(tax.row_id)
		elif tax.charge_type == "On Previous Row Total" and \
				not all([cint(t.included_in_print_rate) for t in doc.get("taxes")[:cint(tax.row_id) - 1]]):
			# all rows about the referred tax should be inclusive
			_on_previous_row_error("1 - %d" % (tax.row_id,))
		elif tax.get("category") == "Valuation":
			frappe.throw(_("Valuation type charges can not be marked as Inclusive"))


def set_balance_in_account_currency(gl_dict, account_currency=None, conversion_rate=None, company_currency=None):
	if (not conversion_rate) and (account_currency != company_currency):
		frappe.throw(_("Account: {0} with currency: {1} can not be selected")
					 .format(gl_dict.account, account_currency))

	gl_dict["account_currency"] = company_currency if account_currency == company_currency \
		else account_currency

	# set debit/credit in account currency if not provided
	if flt(gl_dict.debit) and not flt(gl_dict.debit_in_account_currency):
		gl_dict.debit_in_account_currency = gl_dict.debit if account_currency == company_currency \
			else flt(gl_dict.debit / conversion_rate, 2)

	if flt(gl_dict.credit) and not flt(gl_dict.credit_in_account_currency):
		gl_dict.credit_in_account_currency = gl_dict.credit if account_currency == company_currency \
			else flt(gl_dict.credit / conversion_rate, 2)


def get_advance_journal_entries(party_type, party, party_account, amount_field,
								order_doctype, order_list, include_unallocated=True):
	dr_or_cr = "credit_in_account_currency" if party_type == "Customer" else "debit_in_account_currency"

	conditions = []
	if include_unallocated:
		conditions.append("ifnull(t2.reference_name, '')=''")

	if order_list:
		order_condition = ', '.join(['%s'] * len(order_list))
		conditions.append(" (t2.reference_type = '{0}' and ifnull(t2.reference_name, '') in ({1}))" \
						  .format(order_doctype, order_condition))

	reference_condition = " and (" + " or ".join(conditions) + ")" if conditions else ""

	journal_entries = frappe.db.sql("""
		select
			"Journal Entry" as reference_type, t1.name as reference_name,
			t1.remark as remarks, t2.{0} as amount, t2.name as reference_row,
			t2.reference_name as against_order
		from
			`tabJournal Entry` t1, `tabJournal Entry Account` t2
		where
			t1.name = t2.parent and t2.account = %s
			and t2.party_type = %s and t2.party = %s
			and t2.is_advance = 'Yes' and t1.docstatus = 1
			and {1} > 0 {2}
		order by t1.posting_date""".format(amount_field, dr_or_cr, reference_condition),
									[party_account, party_type, party] + order_list, as_dict=1)

	return list(journal_entries)


def get_advance_payment_entries(party_type, party, party_account, order_doctype,
		order_list=None, include_unallocated=True, against_all_orders=False, limit=None, condition=None):
	party_account_field = "paid_from" if party_type == "Customer" else "paid_to"
	currency_field = "paid_from_account_currency" if party_type == "Customer" else "paid_to_account_currency"
	payment_type = "Receive" if party_type == "Customer" else "Pay"
	exchange_rate_field = "source_exchange_rate" if payment_type == "Receive" else "target_exchange_rate"

	payment_entries_against_order, unallocated_payment_entries = [], []
	limit_cond = "limit %s" % limit if limit else ""

	if order_list or against_all_orders:
		if order_list:
			reference_condition = " and t2.reference_name in ({0})" \
				.format(', '.join(['%s'] * len(order_list)))
		else:
			reference_condition = ""
			order_list = []

		payment_entries_against_order = frappe.db.sql("""
			select
				"Payment Entry" as reference_type, t1.name as reference_name,
				t1.remarks, t2.allocated_amount as amount, t2.name as reference_row,
				t2.reference_name as against_order, t1.posting_date,
				t1.{0} as currency, t1.{4} as exchange_rate
			from `tabPayment Entry` t1, `tabPayment Entry Reference` t2
			where
				t1.name = t2.parent and t1.{1} = %s and t1.payment_type = %s
				and t1.party_type = %s and t1.party = %s and t1.docstatus = 1
				and t2.reference_doctype = %s {2}
			order by t1.posting_date {3}
		""".format(currency_field, party_account_field, reference_condition, limit_cond, exchange_rate_field),
													  [party_account, payment_type, party_type, party,
													   order_doctype] + order_list, as_dict=1)

	if include_unallocated:
		unallocated_payment_entries = frappe.db.sql("""
				select "Payment Entry" as reference_type, name as reference_name, posting_date,
				remarks, unallocated_amount as amount, {2} as exchange_rate, {3} as currency
				from `tabPayment Entry`
				where
					{0} = %s and party_type = %s and party = %s and payment_type = %s
					and docstatus = 1 and unallocated_amount > 0 {condition}
				order by posting_date {1}
			""".format(party_account_field, limit_cond, exchange_rate_field, currency_field, condition=condition or ""),
			(party_account, party_type, party, payment_type), as_dict=1)

	return list(payment_entries_against_order) + list(unallocated_payment_entries)

def update_invoice_status():
	"""Updates status as Overdue for applicable invoices. Runs daily."""
	today = getdate()

	for doctype in ("Sales Invoice", "Purchase Invoice"):
		frappe.db.sql("""
			UPDATE `tab{doctype}` invoice SET invoice.status = 'Overdue'
			WHERE invoice.docstatus = 1
				AND invoice.status REGEXP '^Unpaid|^Partly Paid'
				AND invoice.outstanding_amount > 0
				AND (
						{or_condition}
						(
							(
								CASE
									WHEN invoice.party_account_currency = invoice.currency
									THEN (
										CASE
											WHEN invoice.disable_rounded_total
											THEN invoice.grand_total
											ELSE invoice.rounded_total
										END
									)
									ELSE (
										CASE
											WHEN invoice.disable_rounded_total
											THEN invoice.base_grand_total
											ELSE invoice.base_rounded_total
										END
									)
								END
							) - invoice.outstanding_amount
						) < (
							SELECT SUM(
								CASE
									WHEN invoice.party_account_currency = invoice.currency
									THEN ps.payment_amount
									ELSE ps.base_payment_amount
								END
							)
							FROM `tabPayment Schedule` ps
							WHERE ps.parent = invoice.name
								AND ps.due_date < %(today)s
						)
					)
		""".format(
				doctype=doctype,
				or_condition=(
					"invoice.is_pos AND invoice.due_date < %(today)s OR"
					if doctype == "Sales Invoice"
					else ""
				)
			), {"today": today}
		)

@frappe.whitelist()
def get_payment_terms(terms_template, posting_date=None, grand_total=None, base_grand_total=None, bill_date=None):
	if not terms_template:
		return

	terms_doc = frappe.get_doc("Payment Terms Template", terms_template)

	schedule = []
	for d in terms_doc.get("terms"):
		term_details = get_payment_term_details(d, posting_date, grand_total, base_grand_total, bill_date)
		schedule.append(term_details)

	return schedule


@frappe.whitelist()
def get_payment_term_details(term, posting_date=None, grand_total=None, base_grand_total=None, bill_date=None):
	term_details = frappe._dict()
	if isinstance(term, text_type):
		term = frappe.get_doc("Payment Term", term)
	else:
		term_details.payment_term = term.payment_term
	term_details.description = term.description
	term_details.invoice_portion = term.invoice_portion
	term_details.payment_amount = flt(term.invoice_portion) * flt(grand_total) / 100
	term_details.base_payment_amount = flt(term.invoice_portion) * flt(base_grand_total) / 100
	term_details.discount_type = term.discount_type
	term_details.discount = term.discount
	term_details.outstanding = term_details.payment_amount
	term_details.mode_of_payment = term.mode_of_payment

	if bill_date:
		term_details.due_date = get_due_date(term, bill_date)
		term_details.discount_date = get_discount_date(term, bill_date)
	elif posting_date:
		term_details.due_date = get_due_date(term, posting_date)
		term_details.discount_date = get_discount_date(term, posting_date)

	if getdate(term_details.due_date) < getdate(posting_date):
		term_details.due_date = posting_date

	return term_details

def get_due_date(term, posting_date=None, bill_date=None):
	due_date = None
	date = bill_date or posting_date
	if term.due_date_based_on == "Day(s) after invoice date":
		due_date = add_days(date, term.credit_days)
	elif term.due_date_based_on == "Day(s) after the end of the invoice month":
		due_date = add_days(get_last_day(date), term.credit_days)
	elif term.due_date_based_on == "Month(s) after the end of the invoice month":
		due_date = add_months(get_last_day(date), term.credit_months)
	return due_date

def get_discount_date(term, posting_date=None, bill_date=None):
	discount_validity = None
	date = bill_date or posting_date
	if term.discount_validity_based_on == "Day(s) after invoice date":
		discount_validity = add_days(date, term.discount_validity)
	elif term.discount_validity_based_on == "Day(s) after the end of the invoice month":
		discount_validity = add_days(get_last_day(date), term.discount_validity)
	elif term.discount_validity_based_on == "Month(s) after the end of the invoice month":
		discount_validity = add_months(get_last_day(date), term.discount_validity)
	return discount_validity

def get_supplier_block_status(party_name):
	"""
	Returns a dict containing the values of `on_hold`, `release_date` and `hold_type` of
	a `Supplier`
	"""
	supplier = frappe.get_doc('Supplier', party_name)
	info = {
		'on_hold': supplier.on_hold,
		'release_date': supplier.release_date,
		'hold_type': supplier.hold_type
	}
	return info

def set_child_tax_template_and_map(item, child_item, parent_doc):
	args = {
			'item_code': item.item_code,
			'posting_date': parent_doc.transaction_date,
			'tax_category': parent_doc.get('tax_category'),
			'company': parent_doc.get('company')
		}

	child_item.item_tax_template = _get_item_tax_template(args, item.taxes)
	if child_item.get("item_tax_template"):
		child_item.item_tax_rate = get_item_tax_map(parent_doc.get('company'), child_item.item_tax_template, as_json=True)

def add_taxes_from_tax_template(child_item, parent_doc, db_insert=True):
	add_taxes_from_item_tax_template = frappe.db.get_single_value("Accounts Settings", "add_taxes_from_item_tax_template")

	if child_item.get("item_tax_rate") and add_taxes_from_item_tax_template:
		tax_map = json.loads(child_item.get("item_tax_rate"))
		for tax_type in tax_map:
			tax_rate = flt(tax_map[tax_type])
			taxes = parent_doc.get('taxes') or []
			# add new row for tax head only if missing
			found = any(tax.account_head == tax_type for tax in taxes)
			if not found:
				tax_row = parent_doc.append("taxes", {})
				tax_row.update({
					"description" : str(tax_type).split(' - ')[0],
					"charge_type" : "On Net Total",
					"account_head" : tax_type,
					"rate" : tax_rate
				})
				if parent_doc.doctype == "Purchase Order":
					tax_row.update({
						"category" : "Total",
						"add_deduct_tax" : "Add"
					})
				if db_insert:
					tax_row.db_insert()

def set_order_defaults(parent_doctype, parent_doctype_name, child_doctype, child_docname, trans_item):
	"""
	Returns a Sales/Purchase Order Item child item containing the default values
	"""
	p_doc = frappe.get_doc(parent_doctype, parent_doctype_name)
	child_item = frappe.new_doc(child_doctype, p_doc, child_docname)
	item = frappe.get_doc("Item", trans_item.get('item_code'))

	for field in ("item_code", "item_name", "description", "item_group"):
		child_item.update({field: item.get(field)})

	date_fieldname = "delivery_date" if child_doctype == "Sales Order Item" else "schedule_date"
	child_item.update({date_fieldname: trans_item.get(date_fieldname) or p_doc.get(date_fieldname)})
	child_item.stock_uom = item.stock_uom
	child_item.uom = trans_item.get("uom") or item.stock_uom
	child_item.warehouse = get_item_warehouse(item, p_doc, overwrite_warehouse=True)
	conversion_factor = flt(get_conversion_factor(item.item_code, child_item.uom).get("conversion_factor"))
	child_item.conversion_factor = flt(trans_item.get('conversion_factor')) or conversion_factor

	if child_doctype == "Purchase Order Item":
		# Initialized value will update in parent validation
		child_item.base_rate = 1
		child_item.base_amount = 1
	if child_doctype == "Sales Order Item":
		child_item.warehouse = get_item_warehouse(item, p_doc, overwrite_warehouse=True)
		if not child_item.warehouse:
			frappe.throw(_("Cannot find {} for item {}. Please set the same in Item Master or Stock Settings.")
				.format(frappe.bold("default warehouse"), frappe.bold(item.item_code)))

	set_child_tax_template_and_map(item, child_item, p_doc)
	add_taxes_from_tax_template(child_item, p_doc)
	return child_item

def validate_child_on_delete(row, parent):
	"""Check if partially transacted item (row) is being deleted."""
	if parent.doctype == "Sales Order":
		if flt(row.delivered_qty):
			frappe.throw(_("Row #{0}: Cannot delete item {1} which has already been delivered").format(row.idx, row.item_code))
		if flt(row.work_order_qty):
			frappe.throw(_("Row #{0}: Cannot delete item {1} which has work order assigned to it.").format(row.idx, row.item_code))
		if flt(row.ordered_qty):
			frappe.throw(_("Row #{0}: Cannot delete item {1} which is assigned to customer's purchase order.").format(row.idx, row.item_code))

	if parent.doctype == "Purchase Order" and flt(row.received_qty):
		frappe.throw(_("Row #{0}: Cannot delete item {1} which has already been received").format(row.idx, row.item_code))

	if flt(row.billed_amt):
		frappe.throw(_("Row #{0}: Cannot delete item {1} which has already been billed.").format(row.idx, row.item_code))

def update_bin_on_delete(row, doctype):
	"""Update bin for deleted item (row)."""
	from erpnext.stock.stock_balance import (
		get_indented_qty,
		get_ordered_qty,
		get_reserved_qty,
		update_bin_qty,
	)
	qty_dict = {}

	if doctype == "Sales Order":
		qty_dict["reserved_qty"] = get_reserved_qty(row.item_code, row.warehouse)
	else:
		if row.material_request_item:
			qty_dict["indented_qty"] = get_indented_qty(row.item_code, row.warehouse)

		qty_dict["ordered_qty"] = get_ordered_qty(row.item_code, row.warehouse)

	update_bin_qty(row.item_code, row.warehouse, qty_dict)

def validate_and_delete_children(parent, data):
	deleted_children = []
	updated_item_names = [d.get("docname") for d in data]
	for item in parent.items:
		if item.name not in updated_item_names:
			deleted_children.append(item)

	for d in deleted_children:
		validate_child_on_delete(d, parent)
		d.cancel()
		d.delete()

	# need to update ordered qty in Material Request first
	# bin uses Material Request Items to recalculate & update
	parent.update_prevdoc_status()

	for d in deleted_children:
		update_bin_on_delete(d, parent.doctype)


@frappe.whitelist()
def update_child_qty_rate(parent_doctype, trans_items, parent_doctype_name, child_docname="items"):
	def check_doc_permissions(doc, perm_type='create'):
		try:
			doc.check_permission(perm_type)
		except frappe.PermissionError:
			actions = { 'create': 'add', 'write': 'update'}

			frappe.throw(_("You do not have permissions to {} items in a {}.")
				.format(actions[perm_type], parent_doctype), title=_("Insufficient Permissions"))

	def validate_workflow_conditions(doc):
		workflow = get_workflow_name(doc.doctype)
		if not workflow:
			return

		workflow_doc = frappe.get_doc("Workflow", workflow)
		current_state = doc.get(workflow_doc.workflow_state_field)
		roles = frappe.get_roles()

		transitions = []
		for transition in workflow_doc.transitions:
			if transition.next_state == current_state and transition.allowed in roles:
				if not is_transition_condition_satisfied(transition, doc):
					continue
				transitions.append(transition.as_dict())

		if not transitions:
			frappe.throw(
				_("You are not allowed to update as per the conditions set in {} Workflow.").format(get_link_to_form("Workflow", workflow)),
				title=_("Insufficient Permissions")
			)

	def get_new_child_item(item_row):
		child_doctype = "Sales Order Item" if parent_doctype == "Sales Order" else "Purchase Order Item"
		return set_order_defaults(parent_doctype, parent_doctype_name, child_doctype, child_docname, item_row)

	def validate_quantity(child_item, d):
		if parent_doctype == "Sales Order" and flt(d.get("qty")) < flt(child_item.delivered_qty):
			frappe.throw(_("Cannot set quantity less than delivered quantity"))

		if parent_doctype == "Purchase Order" and flt(d.get("qty")) < flt(child_item.received_qty):
			frappe.throw(_("Cannot set quantity less than received quantity"))

	data = json.loads(trans_items)

	sales_doctypes = ['Sales Order', 'Sales Invoice', 'Delivery Note', 'Quotation']
	parent = frappe.get_doc(parent_doctype, parent_doctype_name)

	check_doc_permissions(parent, 'write')
	validate_and_delete_children(parent, data)

	for d in data:
		new_child_flag = False

		if not d.get("item_code"):
			# ignore empty rows
			continue

		if not d.get("docname"):
			new_child_flag = True
			check_doc_permissions(parent, 'create')
			child_item = get_new_child_item(d)
		else:
			check_doc_permissions(parent, 'write')
			child_item = frappe.get_doc(parent_doctype + ' Item', d.get("docname"))

			prev_rate, new_rate = flt(child_item.get("rate")), flt(d.get("rate"))
			prev_qty, new_qty = flt(child_item.get("qty")), flt(d.get("qty"))
			prev_con_fac, new_con_fac = flt(child_item.get("conversion_factor")), flt(d.get("conversion_factor"))
			prev_uom, new_uom = child_item.get("uom"), d.get("uom")

			if parent_doctype == 'Sales Order':
				prev_date, new_date = child_item.get("delivery_date"), d.get("delivery_date")
			elif parent_doctype == 'Purchase Order':
				prev_date, new_date = child_item.get("schedule_date"), d.get("schedule_date")

			rate_unchanged = prev_rate == new_rate
			qty_unchanged = prev_qty == new_qty
			uom_unchanged = prev_uom == new_uom
			conversion_factor_unchanged = prev_con_fac == new_con_fac
			date_unchanged = prev_date == getdate(new_date) if prev_date and new_date else False # in case of delivery note etc
			if rate_unchanged and qty_unchanged and conversion_factor_unchanged and uom_unchanged and date_unchanged:
				continue

		validate_quantity(child_item, d)

		child_item.qty = flt(d.get("qty"))
		rate_precision = child_item.precision("rate") or 2
		conv_fac_precision = child_item.precision("conversion_factor") or 2
		qty_precision = child_item.precision("qty") or 2

		if flt(child_item.billed_amt, rate_precision) > flt(flt(d.get("rate"), rate_precision) * flt(d.get("qty"), qty_precision), rate_precision):
			frappe.throw(_("Row #{0}: Cannot set Rate if amount is greater than billed amount for Item {1}.")
						 .format(child_item.idx, child_item.item_code))
		else:
			child_item.rate = flt(d.get("rate"), rate_precision)

		if d.get("conversion_factor"):
			if child_item.stock_uom == child_item.uom:
				child_item.conversion_factor = 1
			else:
				child_item.conversion_factor = flt(d.get('conversion_factor'), conv_fac_precision)

		if d.get("uom"):
			child_item.uom = d.get("uom")
			conversion_factor = flt(get_conversion_factor(child_item.item_code, child_item.uom).get("conversion_factor"))
			child_item.conversion_factor = flt(d.get('conversion_factor'), conv_fac_precision) or conversion_factor

		if d.get("delivery_date") and parent_doctype == 'Sales Order':
			child_item.delivery_date = d.get('delivery_date')

		if d.get("schedule_date") and parent_doctype == 'Purchase Order':
			child_item.schedule_date = d.get('schedule_date')

		if flt(child_item.price_list_rate):
			if flt(child_item.rate) > flt(child_item.price_list_rate):
				#  if rate is greater than price_list_rate, set margin
				#  or set discount
				child_item.discount_percentage = 0

				if parent_doctype in sales_doctypes:
					child_item.margin_type = "Amount"
					child_item.margin_rate_or_amount = flt(child_item.rate - child_item.price_list_rate,
						child_item.precision("margin_rate_or_amount"))
					child_item.rate_with_margin = child_item.rate
			else:
				child_item.discount_percentage = flt((1 - flt(child_item.rate) / flt(child_item.price_list_rate)) * 100.0,
					child_item.precision("discount_percentage"))
				child_item.discount_amount = flt(
					child_item.price_list_rate) - flt(child_item.rate)

				if parent_doctype in sales_doctypes:
					child_item.margin_type = ""
					child_item.margin_rate_or_amount = 0
					child_item.rate_with_margin = 0

		child_item.flags.ignore_validate_update_after_submit = True
		if new_child_flag:
			parent.load_from_db()
			child_item.idx = len(parent.items) + 1
			child_item.insert()
		else:
			child_item.save()

	parent.reload()
	parent.flags.ignore_validate_update_after_submit = True
	parent.set_qty_as_per_stock_uom()
	parent.calculate_taxes_and_totals()
	parent.set_total_in_words()
	if parent_doctype == "Sales Order":
		make_packing_list(parent)
		parent.set_gross_profit()
	frappe.get_doc('Authorization Control').validate_approving_authority(parent.doctype,
		parent.company, parent.base_grand_total)

	parent.set_payment_schedule()
	if parent_doctype == 'Purchase Order':
		parent.validate_minimum_order_qty()
		parent.validate_budget()
		if parent.is_against_so():
			parent.update_status_updater()
	else:
		parent.check_credit_limit()
	parent.save()

	if parent_doctype == 'Purchase Order':
		update_last_purchase_rate(parent, is_submit = 1)
		parent.update_prevdoc_status()
		parent.update_requested_qty()
		parent.update_ordered_qty()
		parent.update_ordered_and_reserved_qty()
		parent.update_receiving_percentage()
		if parent.is_subcontracted == "Yes":
			parent.update_reserved_qty_for_subcontract()
			parent.create_raw_materials_supplied("supplied_items")
			parent.save()
	else:
		parent.update_reserved_qty()
		parent.update_project()
		parent.update_prevdoc_status('submit')
		parent.update_delivery_status()

	parent.reload()
	validate_workflow_conditions(parent)

	parent.update_blanket_order()
	parent.update_billing_percentage()
	parent.set_status()

@erpnext.allow_regional
def validate_regional(doc):
	pass

@erpnext.allow_regional
def validate_einvoice_fields(doc):
	pass<|MERGE_RESOLUTION|>--- conflicted
+++ resolved
@@ -1409,13 +1409,8 @@
 					grand_total -= self.get("total_advance")
 					base_grand_total = flt(grand_total * self.get("conversion_rate"), self.precision("base_grand_total"))
 
-<<<<<<< HEAD
-			if flt(total, self.precision("grand_total")) - flt(grand_total, self.precision("grand_total")) > 0.1 or \
-				flt(base_total, self.precision("base_grand_total")) - flt(base_grand_total, self.precision("base_grand_total")) > 0.1:
-=======
 			if flt(total, self.precision("grand_total")) != flt(grand_total, self.precision("grand_total")) or \
 				flt(base_total, self.precision("base_grand_total")) != flt(base_grand_total, self.precision("base_grand_total")):
->>>>>>> 63845155c93fe336776c2408b885def49cc34fe6
 				frappe.throw(_("Total Payment Amount in Payment Schedule must be equal to Grand / Rounded Total"))
 
 	def is_rounded_total_disabled(self):
