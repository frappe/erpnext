# Copyright (c) 2015, Frappe Technologies Pvt. Ltd. and Contributors
# License: GNU General Public License v3. See license.txt

from __future__ import unicode_literals
import frappe, erpnext
import json
from frappe import _, throw
from frappe.utils import (today, flt, cint, fmt_money, formatdate,
	getdate, add_days, add_months, get_last_day, nowdate, get_link_to_form)
from frappe.model.workflow import get_workflow_name, is_transition_condition_satisfied, WorkflowPermissionError
from erpnext.stock.get_item_details import get_conversion_factor, get_item_details
from erpnext.setup.utils import get_exchange_rate
from erpnext.accounts.utils import get_fiscal_years, validate_fiscal_year, get_account_currency
from erpnext.utilities.transaction_base import TransactionBase
from erpnext.buying.utils import update_last_purchase_rate
from erpnext.controllers.sales_and_purchase_return import validate_return
from erpnext.accounts.party import get_party_account_currency, validate_party_frozen_disabled
from erpnext.accounts.doctype.pricing_rule.utils import (apply_pricing_rule_on_transaction,
	apply_pricing_rule_for_free_items, get_applied_pricing_rules)
from erpnext.exceptions import InvalidCurrency
from six import text_type
from erpnext.accounts.doctype.accounting_dimension.accounting_dimension import get_accounting_dimensions
from erpnext.stock.get_item_details import get_item_warehouse, _get_item_tax_template, get_item_tax_map
from erpnext.stock.doctype.packed_item.packed_item import make_packing_list
from erpnext.controllers.print_settings import set_print_templates_for_item_table, set_print_templates_for_taxes

class AccountMissingError(frappe.ValidationError): pass

force_item_fields = ("item_group", "brand", "stock_uom", "is_fixed_asset", "item_tax_rate",
	"pricing_rules", "weight_per_unit", "weight_uom", "total_weight")

class AccountsController(TransactionBase):
	def __init__(self, *args, **kwargs):
		super(AccountsController, self).__init__(*args, **kwargs)

	def get_print_settings(self):
		print_setting_fields = []
		items_field = self.meta.get_field('items')

		if items_field and items_field.fieldtype == 'Table':
			print_setting_fields += ['compact_item_print', 'print_uom_after_quantity']

		taxes_field = self.meta.get_field('taxes')
		if taxes_field and taxes_field.fieldtype == 'Table':
			print_setting_fields += ['print_taxes_with_zero_amount']

		return print_setting_fields

	@property
	def company_currency(self):
		if not hasattr(self, "__company_currency"):
			self.__company_currency = erpnext.get_company_currency(self.company)

		return self.__company_currency

	def onload(self):
		self.set_onload("make_payment_via_journal_entry",
			frappe.db.get_single_value('Accounts Settings', 'make_payment_via_journal_entry'))

		if self.is_new():
			relevant_docs = ("Quotation", "Purchase Order", "Sales Order",
							 "Purchase Invoice", "Sales Invoice")
			if self.doctype in relevant_docs:
				self.set_payment_schedule()

	def ensure_supplier_is_not_blocked(self):
		is_supplier_payment = self.doctype == 'Payment Entry' and self.party_type == 'Supplier'
		is_buying_invoice = self.doctype in ['Purchase Invoice', 'Purchase Order']
		supplier = None
		supplier_name = None

		if is_buying_invoice or is_supplier_payment:
			supplier_name = self.supplier if is_buying_invoice else self.party
			supplier = frappe.get_doc('Supplier', supplier_name)

		if supplier and supplier_name and supplier.on_hold:
			if (is_buying_invoice and supplier.hold_type in ['All', 'Invoices']) or \
					(is_supplier_payment and supplier.hold_type in ['All', 'Payments']):
				if not supplier.release_date or getdate(nowdate()) <= supplier.release_date:
					frappe.msgprint(
						_('{0} is blocked so this transaction cannot proceed').format(supplier_name), raise_exception=1)

	def validate(self):
		if not self.get('is_return'):
			self.validate_qty_is_not_zero()

		if self.get("_action") and self._action != "update_after_submit":
			self.set_missing_values(for_validate=True)

		self.ensure_supplier_is_not_blocked()

		self.validate_date_with_fiscal_year()
		self.validate_party_accounts()

		self.validate_inter_company_reference()

		self.set_incoming_rate()

		if self.meta.get_field("currency"):
			self.calculate_taxes_and_totals()

			if not self.meta.get_field("is_return") or not self.is_return:
				self.validate_value("base_grand_total", ">=", 0)

			validate_return(self)
			self.set_total_in_words()

		self.validate_all_documents_schedule()

		if self.meta.get_field("taxes_and_charges"):
			self.validate_enabled_taxes_and_charges()
			self.validate_tax_account_company()

		self.validate_party()
		self.validate_currency()

		if self.doctype == 'Purchase Invoice':
			self.calculate_paid_amount()
			# apply tax withholding only if checked and applicable
			self.set_tax_withholding()

		if self.doctype in ['Purchase Invoice', 'Sales Invoice']:
			pos_check_field = "is_pos" if self.doctype=="Sales Invoice" else "is_paid"
			if cint(self.allocate_advances_automatically) and not cint(self.get(pos_check_field)):
				self.set_advances()

			self.set_advance_gain_or_loss()

			if self.is_return:
				self.validate_qty()
			else:
				self.validate_deferred_start_and_end_date()

			self.set_inter_company_account()

		validate_regional(self)

		validate_einvoice_fields(self)

		if self.doctype != 'Material Request':
			apply_pricing_rule_on_transaction(self)

	def before_cancel(self):
		validate_einvoice_fields(self)

	def on_trash(self):
		# delete sl and gl entries on deletion of transaction
		if frappe.db.get_single_value('Accounts Settings', 'delete_linked_ledger_entries'):
			frappe.db.sql("delete from `tabGL Entry` where voucher_type=%s and voucher_no=%s", (self.doctype, self.name))
			frappe.db.sql("delete from `tabStock Ledger Entry` where voucher_type=%s and voucher_no=%s", (self.doctype, self.name))

	def validate_deferred_start_and_end_date(self):
		for d in self.items:
			if d.get("enable_deferred_revenue") or d.get("enable_deferred_expense"):
				if not (d.service_start_date and d.service_end_date):
					frappe.throw(_("Row #{0}: Service Start and End Date is required for deferred accounting").format(d.idx))
				elif getdate(d.service_start_date) > getdate(d.service_end_date):
					frappe.throw(_("Row #{0}: Service Start Date cannot be greater than Service End Date").format(d.idx))
				elif getdate(self.posting_date) > getdate(d.service_end_date):
					frappe.throw(_("Row #{0}: Service End Date cannot be before Invoice Posting Date").format(d.idx))

	def validate_invoice_documents_schedule(self):
		self.validate_payment_schedule_dates()
		self.set_due_date()
		self.set_payment_schedule()
		self.validate_payment_schedule_amount()
		self.validate_due_date()
		self.validate_advance_entries()

	def validate_non_invoice_documents_schedule(self):
		self.set_payment_schedule()
		self.validate_payment_schedule_dates()
		self.validate_payment_schedule_amount()

	def validate_all_documents_schedule(self):
		if self.doctype in ("Sales Invoice", "Purchase Invoice") and not self.is_return:
			self.validate_invoice_documents_schedule()
		elif self.doctype in ("Quotation", "Purchase Order", "Sales Order"):
			self.validate_non_invoice_documents_schedule()

	def before_print(self, settings=None):
		if self.doctype in ['Purchase Order', 'Sales Order', 'Sales Invoice', 'Purchase Invoice',
							'Supplier Quotation', 'Purchase Receipt', 'Delivery Note', 'Quotation']:
			if self.get("group_same_items"):
				self.group_similar_items()

			df = self.meta.get_field("discount_amount")
			if self.get("discount_amount") and hasattr(self, "taxes") and not len(self.taxes):
				df.set("print_hide", 0)
				self.discount_amount = -self.discount_amount
			else:
				df.set("print_hide", 1)

		set_print_templates_for_item_table(self, settings)
		set_print_templates_for_taxes(self, settings)

	def calculate_paid_amount(self):
		if hasattr(self, "is_pos") or hasattr(self, "is_paid"):
			is_paid = self.get("is_pos") or self.get("is_paid")

			if is_paid:
				if not self.cash_bank_account:
					# show message that the amount is not paid
					frappe.throw(_("Note: Payment Entry will not be created since 'Cash or Bank Account' was not specified"))

				if cint(self.is_return) and self.grand_total > self.paid_amount:
					self.paid_amount = flt(flt(self.grand_total), self.precision("paid_amount"))

				elif not flt(self.paid_amount) and flt(self.outstanding_amount) > 0:
					self.paid_amount = flt(flt(self.outstanding_amount), self.precision("paid_amount"))

				self.base_paid_amount = flt(self.paid_amount * self.conversion_rate,
										self.precision("base_paid_amount"))

	def set_missing_values(self, for_validate=False):
		if frappe.flags.in_test:
			for fieldname in ["posting_date", "transaction_date"]:
				if self.meta.get_field(fieldname) and not self.get(fieldname):
					self.set(fieldname, today())
					break

	def calculate_taxes_and_totals(self):
		from erpnext.controllers.taxes_and_totals import calculate_taxes_and_totals
		calculate_taxes_and_totals(self)

		if self.doctype in ["Quotation", "Sales Order", "Delivery Note", "Sales Invoice"]:
			self.calculate_commission()
			self.calculate_contribution()

	def validate_date_with_fiscal_year(self):
		if self.meta.get_field("fiscal_year"):
			date_field = None
			if self.meta.get_field("posting_date"):
				date_field = "posting_date"
			elif self.meta.get_field("transaction_date"):
				date_field = "transaction_date"

			if date_field and self.get(date_field):
				validate_fiscal_year(self.get(date_field), self.fiscal_year, self.company,
									 self.meta.get_label(date_field), self)

	def validate_party_accounts(self):
		if self.doctype not in ('Sales Invoice', 'Purchase Invoice'):
			return

		if self.doctype == 'Sales Invoice':
			party_account_field = 'debit_to'
			item_field = 'income_account'
		else:
			party_account_field = 'credit_to'
			item_field = 'expense_account'

		for item in self.get('items'):
			if item.get(item_field) == self.get(party_account_field):
				frappe.throw(_("Row {0}: {1} {2} cannot be same as {3} (Party Account) {4}").format(item.idx,
					frappe.bold(frappe.unscrub(item_field)), item.get(item_field),
					frappe.bold(frappe.unscrub(party_account_field)), self.get(party_account_field)))

	def validate_inter_company_reference(self):
		if self.doctype not in ('Purchase Invoice', 'Purchase Receipt', 'Purchase Order'):
			return

		if self.is_internal_transfer():
			if not (self.get('inter_company_reference') or self.get('inter_company_invoice_reference')
				or self.get('inter_company_order_reference')):
				msg = _("Internal Sale or Delivery Reference missing.")
				msg += _("Please create purchase from internal sale or delivery document itself")
				frappe.throw(msg, title=_("Internal Sales Reference Missing"))

	def validate_due_date(self):
		if self.get('is_pos'): return

		from erpnext.accounts.party import validate_due_date
		if self.doctype == "Sales Invoice":
			if not self.due_date:
				frappe.throw(_("Due Date is mandatory"))

			validate_due_date(self.posting_date, self.due_date,
				"Customer", self.customer, self.company, self.payment_terms_template)
		elif self.doctype == "Purchase Invoice":
			validate_due_date(self.bill_date or self.posting_date, self.due_date,
				"Supplier", self.supplier, self.company, self.bill_date, self.payment_terms_template)

	def set_price_list_currency(self, buying_or_selling):
		if self.meta.get_field("posting_date"):
			transaction_date = self.posting_date
		else:
			transaction_date = self.transaction_date

		if self.meta.get_field("currency"):
			# price list part
			if buying_or_selling.lower() == "selling":
				fieldname = "selling_price_list"
				args = "for_selling"
			else:
				fieldname = "buying_price_list"
				args = "for_buying"

			if self.meta.get_field(fieldname) and self.get(fieldname):
				self.price_list_currency = frappe.db.get_value("Price List",
															   self.get(fieldname), "currency")

				if self.price_list_currency == self.company_currency:
					self.plc_conversion_rate = 1.0

				elif not self.plc_conversion_rate:
					self.plc_conversion_rate = get_exchange_rate(self.price_list_currency,
																 self.company_currency, transaction_date, args)

			# currency
			if not self.currency:
				self.currency = self.price_list_currency
				self.conversion_rate = self.plc_conversion_rate
			elif self.currency == self.company_currency:
				self.conversion_rate = 1.0
			elif not self.conversion_rate:
				self.conversion_rate = get_exchange_rate(self.currency,
														 self.company_currency, transaction_date, args)

	def set_missing_item_details(self, for_validate=False):
		"""set missing item values"""
		from erpnext.stock.doctype.serial_no.serial_no import get_serial_nos

		if hasattr(self, "items"):
			parent_dict = {}
			for fieldname in self.meta.get_valid_columns():
				parent_dict[fieldname] = self.get(fieldname)

			if self.doctype in ["Quotation", "Sales Order", "Delivery Note", "Sales Invoice"]:
				document_type = "{} Item".format(self.doctype)
				parent_dict.update({"document_type": document_type})

			# party_name field used for customer in quotation
			if self.doctype == "Quotation" and self.quotation_to == "Customer" and parent_dict.get("party_name"):
				parent_dict.update({"customer": parent_dict.get("party_name")})

			self.pricing_rules = []
			for item in self.get("items"):
				if item.get("item_code"):
					args = parent_dict.copy()
					args.update(item.as_dict())

					args["doctype"] = self.doctype
					args["name"] = self.name
					args["child_docname"] = item.name
					args["ignore_pricing_rule"] = self.ignore_pricing_rule if hasattr(self, 'ignore_pricing_rule') else 0

					if not args.get("transaction_date"):
						args["transaction_date"] = args.get("posting_date")

					if self.get("is_subcontracted"):
						args["is_subcontracted"] = self.is_subcontracted

					ret = get_item_details(args, self, for_validate=True, overwrite_warehouse=False)

					for fieldname, value in ret.items():
						if item.meta.get_field(fieldname) and value is not None:
							if (item.get(fieldname) is None or fieldname in force_item_fields):
								item.set(fieldname, value)

							elif fieldname in ['cost_center', 'conversion_factor'] and not item.get(fieldname):
								item.set(fieldname, value)

							elif fieldname == "serial_no":
								# Ensure that serial numbers are matched against Stock UOM
								item_conversion_factor = item.get("conversion_factor") or 1.0
								item_qty = abs(item.get("qty")) * item_conversion_factor

								if item_qty != len(get_serial_nos(item.get('serial_no'))):
									item.set(fieldname, value)

					if self.doctype in ["Purchase Invoice", "Sales Invoice"] and item.meta.get_field('is_fixed_asset'):
						item.set('is_fixed_asset', ret.get('is_fixed_asset', 0))

					# Double check for cost center
					# Items add via promotional scheme may not have cost center set
					if hasattr(item, 'cost_center') and not item.get('cost_center'):
						item.set('cost_center', self.get('cost_center') or erpnext.get_default_cost_center(self.company))

					if ret.get("pricing_rules"):
						self.apply_pricing_rule_on_items(item, ret)
						self.set_pricing_rule_details(item, ret)

			if self.doctype == "Purchase Invoice":
				self.set_expense_account(for_validate)

	def apply_pricing_rule_on_items(self, item, pricing_rule_args):
		if not pricing_rule_args.get("validate_applied_rule", 0):
			# if user changed the discount percentage then set user's discount percentage ?
			if pricing_rule_args.get("price_or_product_discount") == 'Price':
				item.set("pricing_rules", pricing_rule_args.get("pricing_rules"))
				item.set("discount_percentage", pricing_rule_args.get("discount_percentage"))
				item.set("discount_amount", pricing_rule_args.get("discount_amount"))
				if pricing_rule_args.get("pricing_rule_for") == "Rate":
					item.set("price_list_rate", pricing_rule_args.get("price_list_rate"))

				if item.get("price_list_rate"):
					item.rate = flt(item.price_list_rate *
						(1.0 - (flt(item.discount_percentage) / 100.0)), item.precision("rate"))

					if item.get('discount_amount'):
						item.rate = item.price_list_rate - item.discount_amount

				if item.get("apply_discount_on_discounted_rate") and pricing_rule_args.get("rate"):
					item.rate = pricing_rule_args.get("rate")

			elif pricing_rule_args.get('free_item_data'):
				apply_pricing_rule_for_free_items(self, pricing_rule_args.get('free_item_data'))

		elif pricing_rule_args.get("validate_applied_rule"):
			for pricing_rule in get_applied_pricing_rules(item.get('pricing_rules')):
				pricing_rule_doc = frappe.get_cached_doc("Pricing Rule", pricing_rule)
				for field in ['discount_percentage', 'discount_amount', 'rate']:
					if item.get(field) < pricing_rule_doc.get(field):
						title = get_link_to_form("Pricing Rule", pricing_rule)

						frappe.msgprint(_("Row {0}: user has not applied the rule {1} on the item {2}")
							.format(item.idx, frappe.bold(title), frappe.bold(item.item_code)))

	def set_pricing_rule_details(self, item_row, args):
		pricing_rules = get_applied_pricing_rules(args.get("pricing_rules"))
		if not pricing_rules: return

		for pricing_rule in pricing_rules:
			self.append("pricing_rules", {
				"pricing_rule": pricing_rule,
				"item_code": item_row.item_code,
				"child_docname": item_row.name,
				"rule_applied": True
			})

	def set_taxes(self):
		if not self.meta.get_field("taxes"):
			return

		tax_master_doctype = self.meta.get_field("taxes_and_charges").options

		if (self.is_new() or self.is_pos_profile_changed()) and not self.get("taxes"):
			if self.company and not self.get("taxes_and_charges"):
				# get the default tax master
				self.taxes_and_charges = frappe.db.get_value(tax_master_doctype,
															 {"is_default": 1, 'company': self.company})

			self.append_taxes_from_master(tax_master_doctype)

	def is_pos_profile_changed(self):
		if (self.doctype == 'Sales Invoice' and self.is_pos and
				self.pos_profile != frappe.db.get_value('Sales Invoice', self.name, 'pos_profile')):
			return True

	def append_taxes_from_master(self, tax_master_doctype=None):
		if self.get("taxes_and_charges"):
			if not tax_master_doctype:
				tax_master_doctype = self.meta.get_field("taxes_and_charges").options

			self.extend("taxes", get_taxes_and_charges(tax_master_doctype, self.get("taxes_and_charges")))

	def set_other_charges(self):
		self.set("taxes", [])
		self.set_taxes()

	def validate_enabled_taxes_and_charges(self):
		taxes_and_charges_doctype = self.meta.get_options("taxes_and_charges")
		if frappe.db.get_value(taxes_and_charges_doctype, self.taxes_and_charges, "disabled"):
			frappe.throw(_("{0} '{1}' is disabled").format(taxes_and_charges_doctype, self.taxes_and_charges))

	def validate_tax_account_company(self):
		for d in self.get("taxes"):
			if d.account_head:
				tax_account_company = frappe.db.get_value("Account", d.account_head, "company")
				if tax_account_company != self.company:
					frappe.throw(_("Row #{0}: Account {1} does not belong to company {2}")
								 .format(d.idx, d.account_head, self.company))

	def get_gl_dict(self, args, account_currency=None, item=None):
		"""this method populates the common properties of a gl entry record"""

		posting_date = args.get('posting_date') or self.get('posting_date')
		fiscal_years = get_fiscal_years(posting_date, company=self.company)
		if len(fiscal_years) > 1:
			frappe.throw(_("Multiple fiscal years exist for the date {0}. Please set company in Fiscal Year").format(
				formatdate(posting_date)))
		else:
			fiscal_year = fiscal_years[0][0]

		gl_dict = frappe._dict({
			'company': self.company,
			'posting_date': posting_date,
			'fiscal_year': fiscal_year,
			'voucher_type': self.doctype,
			'voucher_no': self.name,
			'remarks': self.get("remarks") or self.get("remark"),
			'debit': 0,
			'credit': 0,
			'debit_in_account_currency': 0,
			'credit_in_account_currency': 0,
			'is_opening': self.get("is_opening") or "No",
			'party_type': None,
			'party': None,
			'project': self.get("project")
		})

		accounting_dimensions = get_accounting_dimensions()
		dimension_dict = frappe._dict()

		for dimension in accounting_dimensions:
			dimension_dict[dimension] = self.get(dimension)
			if item and item.get(dimension):
				dimension_dict[dimension] = item.get(dimension)

		gl_dict.update(dimension_dict)
		gl_dict.update(args)

		if not account_currency:
			account_currency = get_account_currency(gl_dict.account)

		if gl_dict.account and self.doctype not in ["Journal Entry",
			"Period Closing Voucher", "Payment Entry", "Purchase Receipt", "Purchase Invoice", "Stock Entry"]:
			self.validate_account_currency(gl_dict.account, account_currency)

		if gl_dict.account and self.doctype not in ["Journal Entry", "Period Closing Voucher", "Payment Entry"]:
			set_balance_in_account_currency(gl_dict, account_currency, self.get("conversion_rate"),
											self.company_currency)

		return gl_dict

	def validate_qty_is_not_zero(self):
		if self.doctype != "Purchase Receipt":
			for item in self.items:
				if not item.qty:
					frappe.throw(_("Item quantity can not be zero"))

	def validate_account_currency(self, account, account_currency=None):
		valid_currency = [self.company_currency]
		if self.get("currency") and self.currency != self.company_currency:
			valid_currency.append(self.currency)

		if account_currency not in valid_currency:
			frappe.throw(_("Account {0} is invalid. Account Currency must be {1}")
				.format(account, (' ' + _("or") + ' ').join(valid_currency)))

	def clear_unallocated_advances(self, childtype, parentfield):
		self.set(parentfield, self.get(parentfield, {"allocated_amount": ["not in", [0, None, ""]]}))

		frappe.db.sql("""delete from `tab%s` where parentfield=%s and parent = %s
			and allocated_amount = 0""" % (childtype, '%s', '%s'), (parentfield, self.name))

	@frappe.whitelist()
	def apply_shipping_rule(self):
		if self.shipping_rule:
			shipping_rule = frappe.get_doc("Shipping Rule", self.shipping_rule)
			shipping_rule.apply(self)
			self.calculate_taxes_and_totals()

	def get_shipping_address(self):
		'''Returns Address object from shipping address fields if present'''

		# shipping address fields can be `shipping_address_name` or `shipping_address`
		# try getting value from both

		for fieldname in ('shipping_address_name', 'shipping_address'):
			shipping_field = self.meta.get_field(fieldname)
			if shipping_field and shipping_field.fieldtype == 'Link':
				if self.get(fieldname):
					return frappe.get_doc('Address', self.get(fieldname))

		return {}

	@frappe.whitelist()
	def set_advances(self):
		"""Returns list of advances against Account, Party, Reference"""

		res = self.get_advance_entries()

		self.set("advances", [])
		advance_allocated = 0
		for d in res:
			if d.against_order:
				allocated_amount = flt(d.amount)
			else:
				if self.get('party_account_currency') == self.company_currency:
					amount = self.get('base_rounded_total') or self.base_grand_total
				else:
					amount = self.get('rounded_total') or self.grand_total

				allocated_amount = min(amount - advance_allocated, d.amount)
			advance_allocated += flt(allocated_amount)

			advance_row = {
				"doctype": self.doctype + " Advance",
				"reference_type": d.reference_type,
				"reference_name": d.reference_name,
				"reference_row": d.reference_row,
				"remarks": d.remarks,
				"advance_amount": flt(d.amount),
				"allocated_amount": allocated_amount,
				"ref_exchange_rate": flt(d.exchange_rate) # exchange_rate of advance entry
			}

			self.append("advances", advance_row)

	def get_advance_entries(self, include_unallocated=True):
		if self.doctype == "Sales Invoice":
			party_account = self.debit_to
			party_type = "Customer"
			party = self.customer
			amount_field = "credit_in_account_currency"
			order_field = "sales_order"
			order_doctype = "Sales Order"
		else:
			party_account = self.credit_to
			party_type = "Supplier"
			party = self.supplier
			amount_field = "debit_in_account_currency"
			order_field = "purchase_order"
			order_doctype = "Purchase Order"

		order_list = list(set(d.get(order_field)
			for d in self.get("items") if d.get(order_field)))

		journal_entries = get_advance_journal_entries(party_type, party, party_account,
			amount_field, order_doctype, order_list, include_unallocated)

		payment_entries = get_advance_payment_entries(party_type, party, party_account,
			order_doctype, order_list, include_unallocated)

		res = journal_entries + payment_entries

		return res

	def is_inclusive_tax(self):
		is_inclusive = cint(frappe.db.get_single_value("Accounts Settings", "show_inclusive_tax_in_print"))

		if is_inclusive:
			is_inclusive = 0
			if self.get("taxes", filters={"included_in_print_rate": 1}):
				is_inclusive = 1

		return is_inclusive

	def validate_advance_entries(self):
		order_field = "sales_order" if self.doctype == "Sales Invoice" else "purchase_order"
		order_list = list(set(d.get(order_field)
			for d in self.get("items") if d.get(order_field)))

		if not order_list: return

		advance_entries = self.get_advance_entries(include_unallocated=False)

		if advance_entries:
			advance_entries_against_si = [d.reference_name for d in self.get("advances")]
			for d in advance_entries:
				if not advance_entries_against_si or d.reference_name not in advance_entries_against_si:
					frappe.msgprint(_(
						"Payment Entry {0} is linked against Order {1}, check if it should be pulled as advance in this invoice.")
							.format(d.reference_name, d.against_order))

	def set_advance_gain_or_loss(self):
		if not self.get("advances"):
			return

		for d in self.get("advances"):
			advance_exchange_rate = d.ref_exchange_rate
			if (d.allocated_amount and self.conversion_rate != 1
				and self.conversion_rate != advance_exchange_rate):

				base_allocated_amount_in_ref_rate = advance_exchange_rate * d.allocated_amount
				base_allocated_amount_in_inv_rate = self.conversion_rate * d.allocated_amount
				difference = base_allocated_amount_in_ref_rate - base_allocated_amount_in_inv_rate

				d.exchange_gain_loss = difference

	def make_exchange_gain_loss_gl_entries(self, gl_entries):
		if self.get('doctype') in ['Purchase Invoice', 'Sales Invoice']:
			for d in self.get("advances"):
				if d.exchange_gain_loss:
<<<<<<< HEAD
					party = self.supplier if self.get('doctype') == 'Purchase Invoice' else self.customer
					party_account = self.credit_to if self.get('doctype') == 'Purchase Invoice' else self.debit_to
					party_type = "Supplier" if self.get('doctype') == 'Purchase Invoice' else "Customer"

					gain_loss_account = frappe.db.get_value('Company', self.company, 'exchange_gain_loss_account')
					account_currency = get_account_currency(gain_loss_account)
					if account_currency != self.company_currency:
						frappe.throw(_("Currency for {0} must be {1}").format(d.account, self.company_currency))

					# for purchase
					dr_or_cr = 'debit' if d.exchange_gain_loss > 0 else 'credit'
					# just reverse for sales?
					dr_or_cr = 'debit' if dr_or_cr == 'credit' else 'credit'
=======
					is_purchase_invoice = self.get('doctype') == 'Purchase Invoice'
					party = self.supplier if is_purchase_invoice else self.customer
					party_account = self.credit_to if is_purchase_invoice else self.debit_to
					party_type = "Supplier" if is_purchase_invoice else "Customer"

					gain_loss_account = frappe.db.get_value('Company', self.company, 'exchange_gain_loss_account')
					if not gain_loss_account:
						frappe.throw(_("Please set Default Exchange Gain/Loss Account in Company {}")
							.format(self.get('company')))
					account_currency = get_account_currency(gain_loss_account)
					if account_currency != self.company_currency:
						frappe.throw(_("Currency for {0} must be {1}").format(gain_loss_account, self.company_currency))

					# for purchase
					dr_or_cr = 'debit' if d.exchange_gain_loss > 0 else 'credit'
					if not is_purchase_invoice:
						# just reverse for sales?
						dr_or_cr = 'debit' if dr_or_cr == 'credit' else 'credit'
>>>>>>> 8880d132

					gl_entries.append(
						self.get_gl_dict({
							"account": gain_loss_account,
							"account_currency": account_currency,
							"against": party,
							dr_or_cr + "_in_account_currency": abs(d.exchange_gain_loss),
							dr_or_cr: abs(d.exchange_gain_loss),
							"cost_center": self.cost_center,
							"project": self.project
						}, item=d)
					)

					dr_or_cr = 'debit' if dr_or_cr == 'credit' else 'credit'

					gl_entries.append(
						self.get_gl_dict({
							"account": party_account,
							"party_type": party_type,
							"party": party,
							"against": gain_loss_account,
							dr_or_cr + "_in_account_currency": flt(abs(d.exchange_gain_loss) / self.conversion_rate),
							dr_or_cr: abs(d.exchange_gain_loss),
							"cost_center": self.cost_center,
							"project": self.project
						}, self.party_account_currency, item=self)
					)

	def update_against_document_in_jv(self):
		"""
			Links invoice and advance voucher:
				1. cancel advance voucher
				2. split into multiple rows if partially adjusted, assign against voucher
				3. submit advance voucher
		"""

		if self.doctype == "Sales Invoice":
			party_type = "Customer"
			party = self.customer
			party_account = self.debit_to
			dr_or_cr = "credit_in_account_currency"
		else:
			party_type = "Supplier"
			party = self.supplier
			party_account = self.credit_to
			dr_or_cr = "debit_in_account_currency"

		lst = []
		for d in self.get('advances'):
			if flt(d.allocated_amount) > 0:
				args = frappe._dict({
					'voucher_type': d.reference_type,
					'voucher_no': d.reference_name,
					'voucher_detail_no': d.reference_row,
					'against_voucher_type': self.doctype,
					'against_voucher': self.name,
					'account': party_account,
					'party_type': party_type,
					'party': party,
					'is_advance': 'Yes',
					'dr_or_cr': dr_or_cr,
					'unadjusted_amount': flt(d.advance_amount),
					'allocated_amount': flt(d.allocated_amount),
					'precision': d.precision('advance_amount'),
					'exchange_rate': (self.conversion_rate
						if self.party_account_currency != self.company_currency else 1),
					'grand_total': (self.base_grand_total
						if self.party_account_currency == self.company_currency else self.grand_total),
					'outstanding_amount': self.outstanding_amount,
					'difference_account': frappe.db.get_value('Company', self.company, 'exchange_gain_loss_account'),
					'exchange_gain_loss': flt(d.get('exchange_gain_loss'))
				})
				lst.append(args)

		if lst:
			from erpnext.accounts.utils import reconcile_against_document
			reconcile_against_document(lst)

	def on_cancel(self):
		from erpnext.accounts.utils import unlink_ref_doc_from_payment_entries

		if self.doctype in ["Sales Invoice", "Purchase Invoice"]:
			self.update_allocated_advance_taxes_on_cancel()
			if frappe.db.get_single_value('Accounts Settings', 'unlink_payment_on_cancellation_of_invoice'):
				unlink_ref_doc_from_payment_entries(self)

		elif self.doctype in ["Sales Order", "Purchase Order"]:
			if frappe.db.get_single_value('Accounts Settings', 'unlink_advance_payment_on_cancelation_of_order'):
				unlink_ref_doc_from_payment_entries(self)

	def get_tax_map(self):
		tax_map = {}
		for tax in self.get('taxes'):
			tax_map.setdefault(tax.account_head, 0.0)
			tax_map[tax.account_head] += tax.tax_amount

		return tax_map

	def update_allocated_advance_taxes_on_cancel(self):
		if self.get('advances'):
			tax_accounts = [d.account_head for d in self.get('taxes')]
			allocated_tax_map = frappe._dict(frappe.get_all('GL Entry', fields=['account', 'sum(credit - debit)'],
				filters={'voucher_no': self.name, 'account': ('in', tax_accounts)},
				group_by='account', as_list=1))

			tax_map = self.get_tax_map()

			for pe in self.get('advances'):
				if pe.reference_type == 'Payment Entry':
					pe = frappe.get_doc('Payment Entry', pe.reference_name)
					for tax in pe.get('taxes'):
						allocated_amount = tax_map.get(tax.account_head) - allocated_tax_map.get(tax.account_head)
						if allocated_amount > tax.tax_amount:
							allocated_amount = tax.tax_amount

						if allocated_amount:
							frappe.db.set_value('Advance Taxes and Charges', tax.name, 'allocated_amount',
								tax.allocated_amount - allocated_amount)
							tax_map[tax.account_head] -= allocated_amount
							allocated_tax_map[tax.account_head] -= allocated_amount

	def allocate_advance_taxes(self, gl_entries):
		tax_map = self.get_tax_map()
		for pe in self.get("advances"):
			if pe.reference_type == "Payment Entry" and \
				frappe.db.get_value('Payment Entry', pe.reference_name, 'advance_tax_account'):
				pe = frappe.get_doc("Payment Entry", pe.reference_name)
				for tax in pe.get("taxes"):
					account_currency = get_account_currency(tax.account_head)

					if self.doctype == "Purchase Invoice":
						dr_or_cr = "debit" if tax.add_deduct_tax == "Add" else "credit"
						rev_dr_cr = "credit" if tax.add_deduct_tax == "Add" else "debit"
					else:
						dr_or_cr = "credit" if tax.add_deduct_tax == "Add" else "debit"
						rev_dr_cr = "debit" if tax.add_deduct_tax == "Add" else "credit"

					party = self.supplier if self.doctype == "Purchase Invoice" else self.customer
					unallocated_amount = tax.tax_amount - tax.allocated_amount
					if tax_map.get(tax.account_head):
						amount = tax_map.get(tax.account_head)
						if amount < unallocated_amount:
							unallocated_amount = amount

						gl_entries.append(
							self.get_gl_dict({
								"account": tax.account_head,
								"against": party,
								dr_or_cr: unallocated_amount,
								dr_or_cr + "_in_account_currency": unallocated_amount
								if account_currency==self.company_currency
								else unallocated_amount,
								"cost_center": tax.cost_center
							}, account_currency, item=tax))

						gl_entries.append(
							self.get_gl_dict({
								"account": pe.advance_tax_account,
								"against": party,
								rev_dr_cr: unallocated_amount,
								rev_dr_cr + "_in_account_currency": unallocated_amount
								if account_currency==self.company_currency
								else unallocated_amount,
								"cost_center": tax.cost_center
							}, account_currency, item=tax))

						frappe.db.set_value("Advance Taxes and Charges", tax.name, "allocated_amount",
							tax.allocated_amount + unallocated_amount)

						tax_map[tax.account_head] -= unallocated_amount

	def validate_multiple_billing(self, ref_dt, item_ref_dn, based_on, parentfield):
		from erpnext.controllers.status_updater import get_allowance_for
		item_allowance = {}
		global_qty_allowance, global_amount_allowance = None, None

		for item in self.get("items"):
			if item.get(item_ref_dn):
				ref_amt = flt(frappe.db.get_value(ref_dt + " Item",
					item.get(item_ref_dn), based_on), self.precision(based_on, item))
				if not ref_amt:
					frappe.msgprint(
						_("Warning: System will not check overbilling since amount for Item {0} in {1} is zero")
							.format(item.item_code, ref_dt))
				else:
					already_billed = frappe.db.sql("""
						select sum(%s)
						from `tab%s`
						where %s=%s and docstatus=1 and parent != %s
					""" % (based_on, self.doctype + " Item", item_ref_dn, '%s', '%s'),
					   (item.get(item_ref_dn), self.name))[0][0]

					total_billed_amt = flt(flt(already_billed) + flt(item.get(based_on)),
						self.precision(based_on, item))

					allowance, item_allowance, global_qty_allowance, global_amount_allowance = \
						get_allowance_for(item.item_code, item_allowance, global_qty_allowance, global_amount_allowance, "amount")

					max_allowed_amt = flt(ref_amt * (100 + allowance) / 100)

					if total_billed_amt < 0 and max_allowed_amt < 0:
						# while making debit note against purchase return entry(purchase receipt) getting overbill error
						total_billed_amt = abs(total_billed_amt)
						max_allowed_amt = abs(max_allowed_amt)

					role_allowed_to_over_bill = frappe.db.get_single_value('Accounts Settings', 'role_allowed_to_over_bill')

					if total_billed_amt - max_allowed_amt > 0.01 and role_allowed_to_over_bill not in frappe.get_roles():
						if self.doctype != "Purchase Invoice":
							self.throw_overbill_exception(item, max_allowed_amt)
						elif not cint(frappe.db.get_single_value("Buying Settings", "bill_for_rejected_quantity_in_purchase_invoice")):
							self.throw_overbill_exception(item, max_allowed_amt)

	def throw_overbill_exception(self, item, max_allowed_amt):
		frappe.throw(_("Cannot overbill for Item {0} in row {1} more than {2}. To allow over-billing, please set allowance in Accounts Settings")
			.format(item.item_code, item.idx, max_allowed_amt))

	def get_company_default(self, fieldname, ignore_validation=False):
		from erpnext.accounts.utils import get_company_default
		return get_company_default(self.company, fieldname, ignore_validation=ignore_validation)

	def get_stock_items(self):
		stock_items = []
		item_codes = list(set(item.item_code for item in self.get("items")))
		if item_codes:
			stock_items = [r[0] for r in frappe.db.sql("""
				select name from `tabItem`
				where name in (%s) and is_stock_item=1
			""" % (", ".join((["%s"] * len(item_codes))),), item_codes)]

		return stock_items

	def set_total_advance_paid(self):
		if self.doctype == "Sales Order":
			dr_or_cr = "credit_in_account_currency"
			rev_dr_or_cr = "debit_in_account_currency"
			party = self.customer
		else:
			dr_or_cr = "debit_in_account_currency"
			rev_dr_or_cr = "credit_in_account_currency"
			party = self.supplier

		advance = frappe.db.sql("""
			select
				account_currency, sum({dr_or_cr}) - sum({rev_dr_cr}) as amount
			from
				`tabGL Entry`
			where
				against_voucher_type = %s and against_voucher = %s and party=%s
				and docstatus = 1
		""".format(dr_or_cr=dr_or_cr, rev_dr_cr=rev_dr_or_cr), (self.doctype, self.name, party), as_dict=1) #nosec

		if advance:
			advance = advance[0]

			advance_paid = flt(advance.amount, self.precision("advance_paid"))
			formatted_advance_paid = fmt_money(advance_paid, precision=self.precision("advance_paid"),
											   currency=advance.account_currency)

			frappe.db.set_value(self.doctype, self.name, "party_account_currency",
								advance.account_currency)

			if advance.account_currency == self.currency:
				order_total = self.get("rounded_total") or self.grand_total
				precision = "rounded_total" if self.get("rounded_total") else "grand_total"
			else:
				order_total = self.get("base_rounded_total") or self.base_grand_total
				precision = "base_rounded_total" if self.get("base_rounded_total") else "base_grand_total"

			formatted_order_total = fmt_money(order_total, precision=self.precision(precision),
											  currency=advance.account_currency)

			if self.currency == self.company_currency and advance_paid > order_total:
				frappe.throw(_("Total advance ({0}) against Order {1} cannot be greater than the Grand Total ({2})")
							 .format(formatted_advance_paid, self.name, formatted_order_total))

			frappe.db.set_value(self.doctype, self.name, "advance_paid", advance_paid)

	@property
	def company_abbr(self):
		if not hasattr(self, "_abbr"):
			self._abbr = frappe.db.get_value('Company',  self.company,  "abbr")

		return self._abbr

	def raise_missing_debit_credit_account_error(self, party_type, party):
		"""Raise an error if debit to/credit to account does not exist."""
		db_or_cr = frappe.bold("Debit To") if self.doctype == "Sales Invoice" else frappe.bold("Credit To")
		rec_or_pay = "Receivable" if self.doctype == "Sales Invoice" else "Payable"

		link_to_party = frappe.utils.get_link_to_form(party_type, party)
		link_to_company = frappe.utils.get_link_to_form("Company", self.company)

		message = _("{0} Account not found against Customer {1}.").format(db_or_cr, frappe.bold(party) or '')
		message += "<br>" + _("Please set one of the following:") + "<br>"
		message += "<br><ul><li>" + _("'Account' in the Accounting section of Customer {0}").format(link_to_party) + "</li>"
		message += "<li>" + _("'Default {0} Account' in Company {1}").format(rec_or_pay, link_to_company) + "</li></ul>"

		frappe.throw(message, title=_("Account Missing"), exc=AccountMissingError)

	def validate_party(self):
		party_type, party = self.get_party()
		validate_party_frozen_disabled(party_type, party)

	def get_party(self):
		party_type = None
		if self.doctype in ("Opportunity", "Quotation", "Sales Order", "Delivery Note", "Sales Invoice"):
			party_type = 'Customer'

		elif self.doctype in ("Supplier Quotation", "Purchase Order", "Purchase Receipt", "Purchase Invoice"):
			party_type = 'Supplier'

		elif self.meta.get_field("customer"):
			party_type = "Customer"

		elif self.meta.get_field("supplier"):
			party_type = "Supplier"

		party = self.get(party_type.lower()) if party_type else None

		return party_type, party

	def validate_currency(self):
		if self.get("currency"):
			party_type, party = self.get_party()
			if party_type and party:
				party_account_currency = get_party_account_currency(party_type, party, self.company)

				if (party_account_currency
						and party_account_currency != self.company_currency
						and self.currency != party_account_currency):
					frappe.throw(_("Accounting Entry for {0}: {1} can only be made in currency: {2}")
								 .format(party_type, party, party_account_currency), InvalidCurrency)

				# Note: not validating with gle account because we don't have the account
				# at quotation / sales order level and we shouldn't stop someone
				# from creating a sales invoice if sales order is already created

	def delink_advance_entries(self, linked_doc_name):
		total_allocated_amount = 0
		for adv in self.advances:
			consider_for_total_advance = True
			if adv.reference_name == linked_doc_name:
				frappe.db.sql("""delete from `tab{0} Advance`
					where name = %s""".format(self.doctype), adv.name)
				consider_for_total_advance = False

			if consider_for_total_advance:
				total_allocated_amount += flt(adv.allocated_amount, adv.precision("allocated_amount"))

		frappe.db.set_value(self.doctype, self.name, "total_advance",
							total_allocated_amount, update_modified=False)

	def group_similar_items(self):
		group_item_qty = {}
		group_item_amount = {}
		# to update serial number in print
		count = 0

		for item in self.items:
			group_item_qty[item.item_code] = group_item_qty.get(item.item_code, 0) + item.qty
			group_item_amount[item.item_code] = group_item_amount.get(item.item_code, 0) + item.amount

		duplicate_list = []
		for item in self.items:
			if item.item_code in group_item_qty:
				count += 1
				item.qty = group_item_qty[item.item_code]
				item.amount = group_item_amount[item.item_code]

				if item.qty:
					item.rate = flt(flt(item.amount) / flt(item.qty), item.precision("rate"))
				else:
					item.rate = 0

				item.idx = count
				del group_item_qty[item.item_code]
			else:
				duplicate_list.append(item)
		for item in duplicate_list:
			self.remove(item)

	def set_payment_schedule(self):
		if self.doctype == 'Sales Invoice' and self.is_pos:
			self.payment_terms_template = ''
			return

		party_account_currency = self.get('party_account_currency')
		if not party_account_currency:
			party_type, party = self.get_party()

			if party_type and party:
				party_account_currency = get_party_account_currency(party_type, party, self.company)

		posting_date = self.get("bill_date") or self.get("posting_date") or self.get("transaction_date")
		date = self.get("due_date")
		due_date = date or posting_date

		base_grand_total = self.get("base_rounded_total") or self.base_grand_total
		grand_total = self.get("rounded_total") or self.grand_total

		if self.doctype in ("Sales Invoice", "Purchase Invoice"):
			base_grand_total = base_grand_total - flt(self.base_write_off_amount)
			grand_total = grand_total - flt(self.write_off_amount)

		if self.get("total_advance"):
			if party_account_currency == self.company_currency:
				base_grand_total -= self.get("total_advance")
				grand_total = flt(base_grand_total / self.get("conversion_rate"), self.precision("grand_total"))
			else:
				grand_total -= self.get("total_advance")
				base_grand_total = flt(grand_total * self.get("conversion_rate"), self.precision("base_grand_total"))

		if not self.get("payment_schedule"):
			if self.get("payment_terms_template"):
				data = get_payment_terms(self.payment_terms_template, posting_date, grand_total, base_grand_total)
				for item in data:
					self.append("payment_schedule", item)
			else:
				data = dict(due_date=due_date, invoice_portion=100, payment_amount=grand_total, base_payment_amount=base_grand_total)
				self.append("payment_schedule", data)
		else:
			for d in self.get("payment_schedule"):
				if d.invoice_portion:
					d.payment_amount = flt(grand_total * flt(d.invoice_portion / 100), d.precision('payment_amount'))
					d.base_payment_amount = flt(base_grand_total * flt(d.invoice_portion / 100), d.precision('base_payment_amount'))
					d.outstanding = d.payment_amount
				elif not d.invoice_portion:
					d.base_payment_amount = flt(base_grand_total * self.get("conversion_rate"), d.precision('base_payment_amount'))


	def set_due_date(self):
		due_dates = [d.due_date for d in self.get("payment_schedule") if d.due_date]
		if due_dates:
			self.due_date = max(due_dates)

	def validate_payment_schedule_dates(self):
		dates = []
		li = []

		if self.doctype == 'Sales Invoice' and self.is_pos: return

		for d in self.get("payment_schedule"):
			if self.doctype == "Sales Order" and getdate(d.due_date) < getdate(self.transaction_date):
				frappe.throw(_("Row {0}: Due Date in the Payment Terms table cannot be before Posting Date").format(d.idx))
			elif d.due_date in dates:
				li.append(_("{0} in row {1}").format(d.due_date, d.idx))
			dates.append(d.due_date)

		if li:
			duplicates = '<br>' + '<br>'.join(li)
			frappe.throw(_("Rows with duplicate due dates in other rows were found: {0}").format(duplicates))

	def validate_payment_schedule_amount(self):
		if self.doctype == 'Sales Invoice' and self.is_pos: return

		party_account_currency = self.get('party_account_currency')
		if not party_account_currency:
			party_type, party = self.get_party()

			if party_type and party:
				party_account_currency = get_party_account_currency(party_type, party, self.company)

		if self.get("payment_schedule"):
			total = 0
			base_total = 0
			for d in self.get("payment_schedule"):
				total += flt(d.payment_amount)
				base_total += flt(d.base_payment_amount)

			base_grand_total = self.get("base_rounded_total") or self.base_grand_total
			grand_total = self.get("rounded_total") or self.grand_total

			if self.doctype in ("Sales Invoice", "Purchase Invoice"):
				base_grand_total = base_grand_total - flt(self.base_write_off_amount)
				grand_total = grand_total - flt(self.write_off_amount)

			if self.get("total_advance"):
				if party_account_currency == self.company_currency:
					base_grand_total -= self.get("total_advance")
					grand_total = flt(base_grand_total / self.get("conversion_rate"), self.precision("grand_total"))
				else:
					grand_total -= self.get("total_advance")
					base_grand_total = flt(grand_total * self.get("conversion_rate"), self.precision("base_grand_total"))
			if total != flt(grand_total, self.precision("grand_total")) or \
				base_total != flt(base_grand_total, self.precision("base_grand_total")):
				frappe.throw(_("Total Payment Amount in Payment Schedule must be equal to Grand / Rounded Total"))

	def is_rounded_total_disabled(self):
		if self.meta.get_field("disable_rounded_total"):
			return self.disable_rounded_total
		else:
			return frappe.db.get_single_value("Global Defaults", "disable_rounded_total")

	def set_inter_company_account(self):
		"""
			Set intercompany account for inter warehouse transactions
			This account will be used in case billing company and internal customer's
			representation company is same
		"""

		if self.is_internal_transfer() and not self.unrealized_profit_loss_account:
			unrealized_profit_loss_account = frappe.db.get_value('Company', self.company, 'unrealized_profit_loss_account')

			if not unrealized_profit_loss_account:
				msg = _("Please select Unrealized Profit / Loss account or add default Unrealized Profit / Loss account account for company {0}").format(
						frappe.bold(self.company))
				frappe.throw(msg)

			self.unrealized_profit_loss_account = unrealized_profit_loss_account

	def is_internal_transfer(self):
		"""
			It will an internal transfer if its an internal customer and representation
			company is same as billing company
		"""
		if self.doctype in ('Sales Invoice', 'Delivery Note', 'Sales Order'):
			internal_party_field = 'is_internal_customer'
		elif self.doctype in ('Purchase Invoice', 'Purchase Receipt', 'Purchase Order'):
			internal_party_field = 'is_internal_supplier'

		if self.get(internal_party_field) and (self.represents_company == self.company):
			return True

		return False

@frappe.whitelist()
def get_tax_rate(account_head):
	return frappe.db.get_value("Account", account_head, ["tax_rate", "account_name"], as_dict=True)


@frappe.whitelist()
def get_default_taxes_and_charges(master_doctype, tax_template=None, company=None):
	if not company: return {}

	if tax_template and company:
		tax_template_company = frappe.db.get_value(master_doctype, tax_template, "company")
		if tax_template_company == company:
			return

	default_tax = frappe.db.get_value(master_doctype, {"is_default": 1, "company": company})

	return {
		'taxes_and_charges': default_tax,
		'taxes': get_taxes_and_charges(master_doctype, default_tax)
	}


@frappe.whitelist()
def get_taxes_and_charges(master_doctype, master_name):
	if not master_name:
		return
	from frappe.model import default_fields
	tax_master = frappe.get_doc(master_doctype, master_name)

	taxes_and_charges = []
	for i, tax in enumerate(tax_master.get("taxes")):
		tax = tax.as_dict()

		for fieldname in default_fields:
			if fieldname in tax:
				del tax[fieldname]

		taxes_and_charges.append(tax)

	return taxes_and_charges


def validate_conversion_rate(currency, conversion_rate, conversion_rate_label, company):
	"""common validation for currency and price list currency"""

	company_currency = frappe.get_cached_value('Company',  company,  "default_currency")

	if not conversion_rate:
		throw(
			_("{0} is mandatory. Maybe Currency Exchange record is not created for {1} to {2}.")
			.format(conversion_rate_label, currency, company_currency)
		)


def validate_taxes_and_charges(tax):
	if tax.charge_type in ['Actual', 'On Net Total', 'On Paid Amount'] and tax.row_id:
		frappe.throw(_("Can refer row only if the charge type is 'On Previous Row Amount' or 'Previous Row Total'"))
	elif tax.charge_type in ['On Previous Row Amount', 'On Previous Row Total']:
		if cint(tax.idx) == 1:
			frappe.throw(
				_("Cannot select charge type as 'On Previous Row Amount' or 'On Previous Row Total' for first row"))
		elif not tax.row_id:
			frappe.throw(_("Please specify a valid Row ID for row {0} in table {1}").format(tax.idx, _(tax.doctype)))
		elif tax.row_id and cint(tax.row_id) >= cint(tax.idx):
			frappe.throw(_("Cannot refer row number greater than or equal to current row number for this Charge type"))

	if tax.charge_type == "Actual":
		tax.rate = None


def validate_inclusive_tax(tax, doc):
	def _on_previous_row_error(row_range):
		throw(_("To include tax in row {0} in Item rate, taxes in rows {1} must also be included").format(tax.idx, row_range))

	if cint(getattr(tax, "included_in_print_rate", None)):
		if tax.charge_type == "Actual":
			# inclusive tax cannot be of type Actual
			throw(_("Charge of type 'Actual' in row {0} cannot be included in Item Rate or Paid Amount").format(tax.idx))
		elif tax.charge_type == "On Previous Row Amount" and \
				not cint(doc.get("taxes")[cint(tax.row_id) - 1].included_in_print_rate):
			# referred row should also be inclusive
			_on_previous_row_error(tax.row_id)
		elif tax.charge_type == "On Previous Row Total" and \
				not all([cint(t.included_in_print_rate) for t in doc.get("taxes")[:cint(tax.row_id) - 1]]):
			# all rows about the referred tax should be inclusive
			_on_previous_row_error("1 - %d" % (tax.row_id,))
		elif tax.get("category") == "Valuation":
			frappe.throw(_("Valuation type charges can not be marked as Inclusive"))


def set_balance_in_account_currency(gl_dict, account_currency=None, conversion_rate=None, company_currency=None):
	if (not conversion_rate) and (account_currency != company_currency):
		frappe.throw(_("Account: {0} with currency: {1} can not be selected")
					 .format(gl_dict.account, account_currency))

	gl_dict["account_currency"] = company_currency if account_currency == company_currency \
		else account_currency

	# set debit/credit in account currency if not provided
	if flt(gl_dict.debit) and not flt(gl_dict.debit_in_account_currency):
		gl_dict.debit_in_account_currency = gl_dict.debit if account_currency == company_currency \
			else flt(gl_dict.debit / conversion_rate, 2)

	if flt(gl_dict.credit) and not flt(gl_dict.credit_in_account_currency):
		gl_dict.credit_in_account_currency = gl_dict.credit if account_currency == company_currency \
			else flt(gl_dict.credit / conversion_rate, 2)


def get_advance_journal_entries(party_type, party, party_account, amount_field,
								order_doctype, order_list, include_unallocated=True):
	dr_or_cr = "credit_in_account_currency" if party_type == "Customer" else "debit_in_account_currency"

	conditions = []
	if include_unallocated:
		conditions.append("ifnull(t2.reference_name, '')=''")

	if order_list:
		order_condition = ', '.join(['%s'] * len(order_list))
		conditions.append(" (t2.reference_type = '{0}' and ifnull(t2.reference_name, '') in ({1}))" \
						  .format(order_doctype, order_condition))

	reference_condition = " and (" + " or ".join(conditions) + ")" if conditions else ""

	journal_entries = frappe.db.sql("""
		select
			"Journal Entry" as reference_type, t1.name as reference_name,
			t1.remark as remarks, t2.{0} as amount, t2.name as reference_row,
			t2.reference_name as against_order
		from
			`tabJournal Entry` t1, `tabJournal Entry Account` t2
		where
			t1.name = t2.parent and t2.account = %s
			and t2.party_type = %s and t2.party = %s
			and t2.is_advance = 'Yes' and t1.docstatus = 1
			and {1} > 0 {2}
		order by t1.posting_date""".format(amount_field, dr_or_cr, reference_condition),
									[party_account, party_type, party] + order_list, as_dict=1)

	return list(journal_entries)


def get_advance_payment_entries(party_type, party, party_account, order_doctype,
		order_list=None, include_unallocated=True, against_all_orders=False, limit=None):
	party_account_field = "paid_from" if party_type == "Customer" else "paid_to"
	currency_field = "paid_from_account_currency" if party_type == "Customer" else "paid_to_account_currency"
	payment_type = "Receive" if party_type == "Customer" else "Pay"
	exchange_rate_field = "source_exchange_rate" if payment_type == "Receive" else "target_exchange_rate"

	payment_entries_against_order, unallocated_payment_entries = [], []
	limit_cond = "limit %s" % limit if limit else ""

	if order_list or against_all_orders:
		if order_list:
			reference_condition = " and t2.reference_name in ({0})" \
				.format(', '.join(['%s'] * len(order_list)))
		else:
			reference_condition = ""
			order_list = []

		payment_entries_against_order = frappe.db.sql("""
			select
				"Payment Entry" as reference_type, t1.name as reference_name,
				t1.remarks, t2.allocated_amount as amount, t2.name as reference_row,
				t2.reference_name as against_order, t1.posting_date,
				t1.{0} as currency, t1.{4} as exchange_rate
			from `tabPayment Entry` t1, `tabPayment Entry Reference` t2
			where
				t1.name = t2.parent and t1.{1} = %s and t1.payment_type = %s
				and t1.party_type = %s and t1.party = %s and t1.docstatus = 1
				and t2.reference_doctype = %s {2}
			order by t1.posting_date {3}
		""".format(currency_field, party_account_field, reference_condition, limit_cond, exchange_rate_field),
													  [party_account, payment_type, party_type, party,
													   order_doctype] + order_list, as_dict=1)

	if include_unallocated:
		unallocated_payment_entries = frappe.db.sql("""
				select "Payment Entry" as reference_type, name as reference_name,
				remarks, unallocated_amount as amount, {2} as exchange_rate
				from `tabPayment Entry`
				where
					{0} = %s and party_type = %s and party = %s and payment_type = %s
					and docstatus = 1 and unallocated_amount > 0
				order by posting_date {1}
			""".format(party_account_field, limit_cond, exchange_rate_field),
			(party_account, party_type, party, payment_type), as_dict=1)

	return list(payment_entries_against_order) + list(unallocated_payment_entries)

def update_invoice_status():
	# Daily update the status of the invoices

	frappe.db.sql(""" update `tabSales Invoice` set status = 'Overdue'
		where due_date < CURDATE() and docstatus = 1 and outstanding_amount > 0""")

	frappe.db.sql(""" update `tabPurchase Invoice` set status = 'Overdue'
		where due_date < CURDATE() and docstatus = 1 and outstanding_amount > 0""")


@frappe.whitelist()
def get_payment_terms(terms_template, posting_date=None, grand_total=None, base_grand_total=None, bill_date=None):
	if not terms_template:
		return

	terms_doc = frappe.get_doc("Payment Terms Template", terms_template)

	schedule = []
	for d in terms_doc.get("terms"):
		term_details = get_payment_term_details(d, posting_date, grand_total, base_grand_total, bill_date)
		schedule.append(term_details)

	return schedule


@frappe.whitelist()
def get_payment_term_details(term, posting_date=None, grand_total=None, base_grand_total=None, bill_date=None):
	term_details = frappe._dict()
	if isinstance(term, text_type):
		term = frappe.get_doc("Payment Term", term)
	else:
		term_details.payment_term = term.payment_term
	term_details.description = term.description
	term_details.invoice_portion = term.invoice_portion
	term_details.payment_amount = flt(term.invoice_portion) * flt(grand_total) / 100
	term_details.base_payment_amount = flt(term.invoice_portion) * flt(base_grand_total) / 100
	term_details.discount_type = term.discount_type
	term_details.discount = term.discount
	term_details.outstanding = term_details.payment_amount
	term_details.mode_of_payment = term.mode_of_payment

	if bill_date:
		term_details.due_date = get_due_date(term, bill_date)
		term_details.discount_date = get_discount_date(term, bill_date)
	elif posting_date:
		term_details.due_date = get_due_date(term, posting_date)
		term_details.discount_date = get_discount_date(term, posting_date)

	if getdate(term_details.due_date) < getdate(posting_date):
		term_details.due_date = posting_date

	return term_details

def get_due_date(term, posting_date=None, bill_date=None):
	due_date = None
	date = bill_date or posting_date
	if term.due_date_based_on == "Day(s) after invoice date":
		due_date = add_days(date, term.credit_days)
	elif term.due_date_based_on == "Day(s) after the end of the invoice month":
		due_date = add_days(get_last_day(date), term.credit_days)
	elif term.due_date_based_on == "Month(s) after the end of the invoice month":
		due_date = add_months(get_last_day(date), term.credit_months)
	return due_date

def get_discount_date(term, posting_date=None, bill_date=None):
	discount_validity = None
	date = bill_date or posting_date
	if term.discount_validity_based_on == "Day(s) after invoice date":
		discount_validity = add_days(date, term.discount_validity)
	elif term.discount_validity_based_on == "Day(s) after the end of the invoice month":
		discount_validity = add_days(get_last_day(date), term.discount_validity)
	elif term.discount_validity_based_on == "Month(s) after the end of the invoice month":
		discount_validity = add_months(get_last_day(date), term.discount_validity)
	return discount_validity

def get_supplier_block_status(party_name):
	"""
	Returns a dict containing the values of `on_hold`, `release_date` and `hold_type` of
	a `Supplier`
	"""
	supplier = frappe.get_doc('Supplier', party_name)
	info = {
		'on_hold': supplier.on_hold,
		'release_date': supplier.release_date,
		'hold_type': supplier.hold_type
	}
	return info

def set_child_tax_template_and_map(item, child_item, parent_doc):
	args = {
			'item_code': item.item_code,
			'posting_date': parent_doc.transaction_date,
			'tax_category': parent_doc.get('tax_category'),
			'company': parent_doc.get('company')
		}

	child_item.item_tax_template = _get_item_tax_template(args, item.taxes)
	if child_item.get("item_tax_template"):
		child_item.item_tax_rate = get_item_tax_map(parent_doc.get('company'), child_item.item_tax_template, as_json=True)

def add_taxes_from_tax_template(child_item, parent_doc):
	add_taxes_from_item_tax_template = frappe.db.get_single_value("Accounts Settings", "add_taxes_from_item_tax_template")

	if child_item.get("item_tax_rate") and add_taxes_from_item_tax_template:
		tax_map = json.loads(child_item.get("item_tax_rate"))
		for tax_type in tax_map:
			tax_rate = flt(tax_map[tax_type])
			taxes = parent_doc.get('taxes') or []
			# add new row for tax head only if missing
			found = any(tax.account_head == tax_type for tax in taxes)
			if not found:
				tax_row = parent_doc.append("taxes", {})
				tax_row.update({
					"description" : str(tax_type).split(' - ')[0],
					"charge_type" : "On Net Total",
					"account_head" : tax_type,
					"rate" : tax_rate
				})
				if parent_doc.doctype == "Purchase Order":
					tax_row.update({
						"category" : "Total",
						"add_deduct_tax" : "Add"
					})
				tax_row.db_insert()

def set_order_defaults(parent_doctype, parent_doctype_name, child_doctype, child_docname, trans_item):
	"""
	Returns a Sales/Purchase Order Item child item containing the default values
	"""
	p_doc = frappe.get_doc(parent_doctype, parent_doctype_name)
	child_item = frappe.new_doc(child_doctype, p_doc, child_docname)
	item = frappe.get_doc("Item", trans_item.get('item_code'))

	for field in ("item_code", "item_name", "description", "item_group"):
		child_item.update({field: item.get(field)})

	date_fieldname = "delivery_date" if child_doctype == "Sales Order Item" else "schedule_date"
	child_item.update({date_fieldname: trans_item.get(date_fieldname) or p_doc.get(date_fieldname)})
	child_item.stock_uom = item.stock_uom
	child_item.uom = trans_item.get("uom") or item.stock_uom
	child_item.warehouse = get_item_warehouse(item, p_doc, overwrite_warehouse=True)
	conversion_factor = flt(get_conversion_factor(item.item_code, child_item.uom).get("conversion_factor"))
	child_item.conversion_factor = flt(trans_item.get('conversion_factor')) or conversion_factor

	if child_doctype == "Purchase Order Item":
		# Initialized value will update in parent validation
		child_item.base_rate = 1
		child_item.base_amount = 1
	if child_doctype == "Sales Order Item":
		child_item.warehouse = get_item_warehouse(item, p_doc, overwrite_warehouse=True)
		if not child_item.warehouse:
			frappe.throw(_("Cannot find {} for item {}. Please set the same in Item Master or Stock Settings.")
				.format(frappe.bold("default warehouse"), frappe.bold(item.item_code)))

	set_child_tax_template_and_map(item, child_item, p_doc)
	add_taxes_from_tax_template(child_item, p_doc)
	return child_item

def validate_child_on_delete(row, parent):
	"""Check if partially transacted item (row) is being deleted."""
	if parent.doctype == "Sales Order":
		if flt(row.delivered_qty):
			frappe.throw(_("Row #{0}: Cannot delete item {1} which has already been delivered").format(row.idx, row.item_code))
		if flt(row.work_order_qty):
			frappe.throw(_("Row #{0}: Cannot delete item {1} which has work order assigned to it.").format(row.idx, row.item_code))
		if flt(row.ordered_qty):
			frappe.throw(_("Row #{0}: Cannot delete item {1} which is assigned to customer's purchase order.").format(row.idx, row.item_code))

	if parent.doctype == "Purchase Order" and flt(row.received_qty):
		frappe.throw(_("Row #{0}: Cannot delete item {1} which has already been received").format(row.idx, row.item_code))

	if flt(row.billed_amt):
		frappe.throw(_("Row #{0}: Cannot delete item {1} which has already been billed.").format(row.idx, row.item_code))

def update_bin_on_delete(row, doctype):
	"""Update bin for deleted item (row)."""
	from erpnext.stock.stock_balance import update_bin_qty, get_reserved_qty, get_ordered_qty, get_indented_qty
	qty_dict = {}

	if doctype == "Sales Order":
		qty_dict["reserved_qty"] = get_reserved_qty(row.item_code, row.warehouse)
	else:
		if row.material_request_item:
			qty_dict["indented_qty"] = get_indented_qty(row.item_code, row.warehouse)

		qty_dict["ordered_qty"] = get_ordered_qty(row.item_code, row.warehouse)

	update_bin_qty(row.item_code, row.warehouse, qty_dict)

def validate_and_delete_children(parent, data):
	deleted_children = []
	updated_item_names = [d.get("docname") for d in data]
	for item in parent.items:
		if item.name not in updated_item_names:
			deleted_children.append(item)

	for d in deleted_children:
		validate_child_on_delete(d, parent)
		d.cancel()
		d.delete()

	# need to update ordered qty in Material Request first
	# bin uses Material Request Items to recalculate & update
	parent.update_prevdoc_status()

	for d in deleted_children:
		update_bin_on_delete(d, parent.doctype)


@frappe.whitelist()
def update_child_qty_rate(parent_doctype, trans_items, parent_doctype_name, child_docname="items"):
	def check_doc_permissions(doc, perm_type='create'):
		try:
			doc.check_permission(perm_type)
		except frappe.PermissionError:
			actions = { 'create': 'add', 'write': 'update'}

			frappe.throw(_("You do not have permissions to {} items in a {}.")
				.format(actions[perm_type], parent_doctype), title=_("Insufficient Permissions"))

	def validate_workflow_conditions(doc):
		workflow = get_workflow_name(doc.doctype)
		if not workflow:
			return

		workflow_doc = frappe.get_doc("Workflow", workflow)
		current_state = doc.get(workflow_doc.workflow_state_field)
		roles = frappe.get_roles()

		transitions = []
		for transition in workflow_doc.transitions:
			if transition.next_state == current_state and transition.allowed in roles:
				if not is_transition_condition_satisfied(transition, doc):
					continue
				transitions.append(transition.as_dict())

		if not transitions:
			frappe.throw(
				_("You are not allowed to update as per the conditions set in {} Workflow.").format(get_link_to_form("Workflow", workflow)),
				title=_("Insufficient Permissions")
			)

	def get_new_child_item(item_row):
		child_doctype = "Sales Order Item" if parent_doctype == "Sales Order" else "Purchase Order Item"
		return set_order_defaults(parent_doctype, parent_doctype_name, child_doctype, child_docname, item_row)

	def validate_quantity(child_item, d):
		if parent_doctype == "Sales Order" and flt(d.get("qty")) < flt(child_item.delivered_qty):
			frappe.throw(_("Cannot set quantity less than delivered quantity"))

		if parent_doctype == "Purchase Order" and flt(d.get("qty")) < flt(child_item.received_qty):
			frappe.throw(_("Cannot set quantity less than received quantity"))

	data = json.loads(trans_items)

	sales_doctypes = ['Sales Order', 'Sales Invoice', 'Delivery Note', 'Quotation']
	parent = frappe.get_doc(parent_doctype, parent_doctype_name)

	check_doc_permissions(parent, 'write')
	validate_and_delete_children(parent, data)

	for d in data:
		new_child_flag = False
		if not d.get("docname"):
			new_child_flag = True
			check_doc_permissions(parent, 'create')
			child_item = get_new_child_item(d)
		else:
			check_doc_permissions(parent, 'write')
			child_item = frappe.get_doc(parent_doctype + ' Item', d.get("docname"))

			prev_rate, new_rate = flt(child_item.get("rate")), flt(d.get("rate"))
			prev_qty, new_qty = flt(child_item.get("qty")), flt(d.get("qty"))
			prev_con_fac, new_con_fac = flt(child_item.get("conversion_factor")), flt(d.get("conversion_factor"))
			prev_uom, new_uom = child_item.get("uom"), d.get("uom")

			if parent_doctype == 'Sales Order':
				prev_date, new_date = child_item.get("delivery_date"), d.get("delivery_date")
			elif parent_doctype == 'Purchase Order':
				prev_date, new_date = child_item.get("schedule_date"), d.get("schedule_date")

			rate_unchanged = prev_rate == new_rate
			qty_unchanged = prev_qty == new_qty
			uom_unchanged = prev_uom == new_uom
			conversion_factor_unchanged = prev_con_fac == new_con_fac
			date_unchanged = prev_date == new_date if prev_date and new_date else False # in case of delivery note etc
			if rate_unchanged and qty_unchanged and conversion_factor_unchanged and uom_unchanged and date_unchanged:
				continue

		validate_quantity(child_item, d)

		child_item.qty = flt(d.get("qty"))
		rate_precision = child_item.precision("rate") or 2
		conv_fac_precision = child_item.precision("conversion_factor") or 2
		qty_precision = child_item.precision("qty") or 2

		if flt(child_item.billed_amt, rate_precision) > flt(flt(d.get("rate"), rate_precision) * flt(d.get("qty"), qty_precision), rate_precision):
			frappe.throw(_("Row #{0}: Cannot set Rate if amount is greater than billed amount for Item {1}.")
						 .format(child_item.idx, child_item.item_code))
		else:
			child_item.rate = flt(d.get("rate"), rate_precision)

		if d.get("conversion_factor"):
			if child_item.stock_uom == child_item.uom:
				child_item.conversion_factor = 1
			else:
				child_item.conversion_factor = flt(d.get('conversion_factor'), conv_fac_precision)

		if d.get("uom"):
			child_item.uom = d.get("uom")
			conversion_factor = flt(get_conversion_factor(child_item.item_code, child_item.uom).get("conversion_factor"))
			child_item.conversion_factor = flt(d.get('conversion_factor'), conv_fac_precision) or conversion_factor

		if d.get("delivery_date") and parent_doctype == 'Sales Order':
			child_item.delivery_date = d.get('delivery_date')

		if d.get("schedule_date") and parent_doctype == 'Purchase Order':
			child_item.schedule_date = d.get('schedule_date')

		if flt(child_item.price_list_rate):
			if flt(child_item.rate) > flt(child_item.price_list_rate):
				#  if rate is greater than price_list_rate, set margin
				#  or set discount
				child_item.discount_percentage = 0

				if parent_doctype in sales_doctypes:
					child_item.margin_type = "Amount"
					child_item.margin_rate_or_amount = flt(child_item.rate - child_item.price_list_rate,
						child_item.precision("margin_rate_or_amount"))
					child_item.rate_with_margin = child_item.rate
			else:
				child_item.discount_percentage = flt((1 - flt(child_item.rate) / flt(child_item.price_list_rate)) * 100.0,
					child_item.precision("discount_percentage"))
				child_item.discount_amount = flt(
					child_item.price_list_rate) - flt(child_item.rate)

				if parent_doctype in sales_doctypes:
					child_item.margin_type = ""
					child_item.margin_rate_or_amount = 0
					child_item.rate_with_margin = 0

		child_item.flags.ignore_validate_update_after_submit = True
		if new_child_flag:
			parent.load_from_db()
			child_item.idx = len(parent.items) + 1
			child_item.insert()
		else:
			child_item.save()

	parent.reload()
	parent.flags.ignore_validate_update_after_submit = True
	parent.set_qty_as_per_stock_uom()
	parent.calculate_taxes_and_totals()
	parent.set_total_in_words()
	if parent_doctype == "Sales Order":
		make_packing_list(parent)
		parent.set_gross_profit()
	frappe.get_doc('Authorization Control').validate_approving_authority(parent.doctype,
		parent.company, parent.base_grand_total)

	parent.set_payment_schedule()
	if parent_doctype == 'Purchase Order':
		parent.validate_minimum_order_qty()
		parent.validate_budget()
		if parent.is_against_so():
			parent.update_status_updater()
	else:
		parent.check_credit_limit()
	parent.save()

	if parent_doctype == 'Purchase Order':
		update_last_purchase_rate(parent, is_submit = 1)
		parent.update_prevdoc_status()
		parent.update_requested_qty()
		parent.update_ordered_qty()
		parent.update_ordered_and_reserved_qty()
		parent.update_receiving_percentage()
		if parent.is_subcontracted == "Yes":
			parent.update_reserved_qty_for_subcontract()
			parent.create_raw_materials_supplied("supplied_items")
			parent.save()
	else:
		parent.update_reserved_qty()
		parent.update_project()
		parent.update_prevdoc_status('submit')
		parent.update_delivery_status()

	parent.reload()
	validate_workflow_conditions(parent)

	parent.update_blanket_order()
	parent.update_billing_percentage()
	parent.set_status()

@erpnext.allow_regional
def validate_regional(doc):
	pass

@erpnext.allow_regional
def validate_einvoice_fields(doc):
	pass<|MERGE_RESOLUTION|>--- conflicted
+++ resolved
@@ -674,21 +674,6 @@
 		if self.get('doctype') in ['Purchase Invoice', 'Sales Invoice']:
 			for d in self.get("advances"):
 				if d.exchange_gain_loss:
-<<<<<<< HEAD
-					party = self.supplier if self.get('doctype') == 'Purchase Invoice' else self.customer
-					party_account = self.credit_to if self.get('doctype') == 'Purchase Invoice' else self.debit_to
-					party_type = "Supplier" if self.get('doctype') == 'Purchase Invoice' else "Customer"
-
-					gain_loss_account = frappe.db.get_value('Company', self.company, 'exchange_gain_loss_account')
-					account_currency = get_account_currency(gain_loss_account)
-					if account_currency != self.company_currency:
-						frappe.throw(_("Currency for {0} must be {1}").format(d.account, self.company_currency))
-
-					# for purchase
-					dr_or_cr = 'debit' if d.exchange_gain_loss > 0 else 'credit'
-					# just reverse for sales?
-					dr_or_cr = 'debit' if dr_or_cr == 'credit' else 'credit'
-=======
 					is_purchase_invoice = self.get('doctype') == 'Purchase Invoice'
 					party = self.supplier if is_purchase_invoice else self.customer
 					party_account = self.credit_to if is_purchase_invoice else self.debit_to
@@ -707,7 +692,6 @@
 					if not is_purchase_invoice:
 						# just reverse for sales?
 						dr_or_cr = 'debit' if dr_or_cr == 'credit' else 'credit'
->>>>>>> 8880d132
 
 					gl_entries.append(
 						self.get_gl_dict({
