# Copyright (c) 2015, Frappe Technologies Pvt. Ltd. and Contributors
# License: GNU General Public License v3. See license.txt

from __future__ import unicode_literals
import frappe, erpnext
import json
from frappe import _, throw
from frappe.utils import today, flt, cint, fmt_money, formatdate, getdate, add_days, add_months, get_last_day, nowdate
from erpnext.setup.utils import get_exchange_rate
from erpnext.accounts.utils import get_fiscal_years, validate_fiscal_year, get_account_currency
from erpnext.utilities.transaction_base import TransactionBase
from erpnext.buying.utils import update_last_purchase_rate
from erpnext.controllers.sales_and_purchase_return import validate_return
from erpnext.accounts.party import get_party_account_currency, validate_party_frozen_disabled
from erpnext.exceptions import InvalidCurrency
from six import text_type

force_item_fields = ("item_group", "brand", "stock_uom", "is_fixed_asset")


class AccountsController(TransactionBase):
	def __init__(self, *args, **kwargs):
		super(AccountsController, self).__init__(*args, **kwargs)

	@property
	def company_currency(self):
		if not hasattr(self, "__company_currency"):
			self.__company_currency = erpnext.get_company_currency(self.company)

		return self.__company_currency

	def onload(self):
		self.get("__onload").make_payment_via_journal_entry \
			= frappe.db.get_single_value('Accounts Settings', 'make_payment_via_journal_entry')

		if self.is_new():
			relevant_docs = ("Quotation", "Purchase Order", "Sales Order",
							 "Purchase Invoice", "Sales Invoice")
			if self.doctype in relevant_docs:
				self.set_payment_schedule()

	def ensure_supplier_is_not_blocked(self):
		is_supplier_payment = self.doctype == 'Payment Entry' and self.party_type == 'Supplier'
		is_buying_invoice = self.doctype in ['Purchase Invoice', 'Purchase Order']
		supplier = None
		supplier_name = None

		if is_buying_invoice or is_supplier_payment:
			supplier_name = self.supplier if is_buying_invoice else self.party
			supplier = frappe.get_doc('Supplier', supplier_name)

		if supplier and supplier_name and supplier.on_hold:
			if (is_buying_invoice and supplier.hold_type in ['All', 'Invoices']) or \
					(is_supplier_payment and supplier.hold_type in ['All', 'Payments']):
				if not supplier.release_date or getdate(nowdate()) <= supplier.release_date:
					frappe.msgprint(
						_('{0} is blocked so this transaction cannot proceed'.format(supplier_name)), raise_exception=1)

	def validate(self):
		if self.get("_action") and self._action != "update_after_submit":
			self.set_missing_values(for_validate=True)

		self.ensure_supplier_is_not_blocked()

		self.validate_date_with_fiscal_year()

		if self.meta.get_field("currency"):
			self.calculate_taxes_and_totals()

			if not self.meta.get_field("is_return") or not self.is_return:
				self.validate_value("base_grand_total", ">=", 0)

			validate_return(self)
			self.set_total_in_words()

		self.validate_all_documents_schedule()

		if self.meta.get_field("taxes_and_charges"):
			self.validate_enabled_taxes_and_charges()
			self.validate_tax_account_company()

		self.validate_party()
		self.validate_currency()

		if self.doctype == 'Purchase Invoice':
			self.validate_paid_amount()

		if self.doctype in ['Purchase Invoice', 'Sales Invoice']:
			if cint(self.allocate_advances_automatically):
				self.set_advances()

			if self.is_return:
				self.validate_qty()

	def validate_invoice_documents_schedule(self):
		self.validate_payment_schedule_dates()
		self.set_due_date()
		self.set_payment_schedule()
		self.validate_payment_schedule_amount()
		self.validate_due_date()
		self.validate_advance_entries()

	def validate_non_invoice_documents_schedule(self):
		self.set_payment_schedule()
		self.validate_payment_schedule_dates()
		self.validate_payment_schedule_amount()

	def validate_all_documents_schedule(self):
		if self.doctype in ("Sales Invoice", "Purchase Invoice") and not self.is_return:
			self.validate_invoice_documents_schedule()
		elif self.doctype in ("Quotation", "Purchase Order", "Sales Order"):
			self.validate_non_invoice_documents_schedule()

	def before_print(self):
		if self.doctype in ['Purchase Order', 'Sales Order', 'Sales Invoice', 'Purchase Invoice',
							'Supplier Quotation', 'Purchase Receipt', 'Delivery Note', 'Quotation']:
			if self.get("group_same_items"):
				self.group_similar_items()

	def validate_paid_amount(self):
		if hasattr(self, "is_pos") or hasattr(self, "is_paid"):
			is_paid = self.get("is_pos") or self.get("is_paid")
			if cint(is_paid) == 1:
				if flt(self.paid_amount) == 0 and flt(self.outstanding_amount) > 0:
					if self.cash_bank_account:
						self.paid_amount = flt(flt(self.outstanding_amount), self.precision("paid_amount"))
						self.base_paid_amount = flt(self.paid_amount * self.conversion_rate,
													self.precision("base_paid_amount"))
					else:
						# show message that the amount is not paid
						self.paid_amount = 0
						frappe.throw(
							_("Note: Payment Entry will not be created since 'Cash or Bank Account' was not specified"))
			else:
				frappe.db.set(self, 'paid_amount', 0)

	def set_missing_values(self, for_validate=False):
		if frappe.flags.in_test:
			for fieldname in ["posting_date", "transaction_date"]:
				if self.meta.get_field(fieldname) and not self.get(fieldname):
					self.set(fieldname, today())
					break

	def calculate_taxes_and_totals(self):
		from erpnext.controllers.taxes_and_totals import calculate_taxes_and_totals
		calculate_taxes_and_totals(self)

		if self.doctype in ["Quotation", "Sales Order", "Delivery Note", "Sales Invoice"]:
			self.calculate_commission()
			self.calculate_contribution()

	def validate_date_with_fiscal_year(self):
		if self.meta.get_field("fiscal_year"):
			date_field = ""
			if self.meta.get_field("posting_date"):
				date_field = "posting_date"
			elif self.meta.get_field("transaction_date"):
				date_field = "transaction_date"

			if date_field and self.get(date_field):
				validate_fiscal_year(self.get(date_field), self.fiscal_year, self.company,
									 self.meta.get_label(date_field), self)

	def validate_due_date(self):
		if self.get('is_pos'): return

		from erpnext.accounts.party import validate_due_date
		if self.doctype == "Sales Invoice":
			if not self.due_date:
				frappe.throw(_("Due Date is mandatory"))

			validate_due_date(self.posting_date, self.due_date,
				"Customer", self.customer, self.company, self.payment_terms_template)
		elif self.doctype == "Purchase Invoice":
			validate_due_date(self.posting_date, self.due_date,
				"Supplier", self.supplier, self.company, self.bill_date, self.payment_terms_template)

	def set_price_list_currency(self, buying_or_selling):
		if self.meta.get_field("posting_date"):
			transaction_date = self.posting_date
		else:
			transaction_date = self.transaction_date

		if self.meta.get_field("currency"):
			# price list part
			if buying_or_selling.lower() == "selling":
				fieldname = "selling_price_list"
				args = "for_selling"
			else:
				fieldname = "buying_price_list"
				args = "for_buying"

			if self.meta.get_field(fieldname) and self.get(fieldname):
				self.price_list_currency = frappe.db.get_value("Price List",
															   self.get(fieldname), "currency")

				if self.price_list_currency == self.company_currency:
					self.plc_conversion_rate = 1.0

				elif not self.plc_conversion_rate:
					self.plc_conversion_rate = get_exchange_rate(self.price_list_currency,
																 self.company_currency, transaction_date, args)

			# currency
			if not self.currency:
				self.currency = self.price_list_currency
				self.conversion_rate = self.plc_conversion_rate
			elif self.currency == self.company_currency:
				self.conversion_rate = 1.0
			elif not self.conversion_rate:
				self.conversion_rate = get_exchange_rate(self.currency,
														 self.company_currency, transaction_date, args)

	def set_missing_item_details(self, for_validate=False):
		"""set missing item values"""
		from erpnext.stock.get_item_details import get_item_details
		from erpnext.stock.doctype.serial_no.serial_no import get_serial_nos

		if hasattr(self, "items"):
			parent_dict = {}
			for fieldname in self.meta.get_valid_columns():
				parent_dict[fieldname] = self.get(fieldname)

			if self.doctype in ["Quotation", "Sales Order", "Delivery Note", "Sales Invoice"]:
				document_type = "{} Item".format(self.doctype)
				parent_dict.update({"document_type": document_type})

			for item in self.get("items"):
				if item.get("item_code"):
					args = parent_dict.copy()
					args.update(item.as_dict())

					args["doctype"] = self.doctype
					args["name"] = self.name

					if not args.get("transaction_date"):
						args["transaction_date"] = args.get("posting_date")

					if self.get("is_subcontracted"):
						args["is_subcontracted"] = self.is_subcontracted
					ret = get_item_details(args)

					for fieldname, value in ret.items():
						if item.meta.get_field(fieldname) and value is not None:
							if (item.get(fieldname) is None or fieldname in force_item_fields):
								item.set(fieldname, value)

							elif fieldname in ['cost_center', 'conversion_factor'] and not item.get(fieldname):
								item.set(fieldname, value)

							elif fieldname == "serial_no":
								# Ensure that serial numbers are matched against Stock UOM
								item_conversion_factor = item.get("conversion_factor") or 1.0
								item_qty = abs(item.get("qty")) * item_conversion_factor

								if item_qty != len(get_serial_nos(item.get('serial_no'))):
									item.set(fieldname, value)

					if ret.get("pricing_rule"):
						# if user changed the discount percentage then set user's discount percentage ?
						item.set("discount_percentage", ret.get("discount_percentage"))
						if ret.get("pricing_rule_for") == "Price":
							item.set("pricing_list_rate", ret.get("pricing_list_rate"))

						if item.price_list_rate:
							item.rate = flt(item.price_list_rate *
											(1.0 - (flt(item.discount_percentage) / 100.0)), item.precision("rate"))

			if self.doctype == "Purchase Invoice":
				self.set_expense_account(for_validate)

	def set_taxes(self):
		if not self.meta.get_field("taxes"):
			return

		tax_master_doctype = self.meta.get_field("taxes_and_charges").options

		if (self.is_new() or self.is_pos_profile_changed()) and not self.get("taxes"):
			if self.company and not self.get("taxes_and_charges"):
				# get the default tax master
				self.taxes_and_charges = frappe.db.get_value(tax_master_doctype,
															 {"is_default": 1, 'company': self.company})

			self.append_taxes_from_master(tax_master_doctype)

	def is_pos_profile_changed(self):
		if (self.doctype == 'Sales Invoice' and self.is_pos and
				self.pos_profile != frappe.db.get_value('Sales Invoice', self.name, 'pos_profile')):
			return True

	def append_taxes_from_master(self, tax_master_doctype=None):
		if self.get("taxes_and_charges"):
			if not tax_master_doctype:
				tax_master_doctype = self.meta.get_field("taxes_and_charges").options

			self.extend("taxes", get_taxes_and_charges(tax_master_doctype, self.get("taxes_and_charges")))

	def set_other_charges(self):
		self.set("taxes", [])
		self.set_taxes()

	def validate_enabled_taxes_and_charges(self):
		taxes_and_charges_doctype = self.meta.get_options("taxes_and_charges")
		if frappe.db.get_value(taxes_and_charges_doctype, self.taxes_and_charges, "disabled"):
			frappe.throw(_("{0} '{1}' is disabled").format(taxes_and_charges_doctype, self.taxes_and_charges))

	def validate_tax_account_company(self):
		for d in self.get("taxes"):
			if d.account_head:
				tax_account_company = frappe.db.get_value("Account", d.account_head, "company")
				if tax_account_company != self.company:
					frappe.throw(_("Row #{0}: Account {1} does not belong to company {2}")
								 .format(d.idx, d.account_head, self.company))

	def get_gl_dict(self, args, account_currency=None):
		"""this method populates the common properties of a gl entry record"""

		posting_date = args.get('posting_date') or self.get('posting_date')
		fiscal_years = get_fiscal_years(posting_date, company=self.company)
		if len(fiscal_years) > 1:
			frappe.throw(_("Multiple fiscal years exist for the date {0}. Please set company in Fiscal Year").format(
				formatdate(posting_date)))
		else:
			fiscal_year = fiscal_years[0][0]

		gl_dict = frappe._dict({
			'company': self.company,
			'posting_date': posting_date,
			'fiscal_year': fiscal_year,
			'voucher_type': self.doctype,
			'voucher_no': self.name,
			'remarks': self.get("remarks"),
			'debit': 0,
			'credit': 0,
			'debit_in_account_currency': 0,
			'credit_in_account_currency': 0,
			'is_opening': self.get("is_opening") or "No",
			'party_type': None,
			'party': None,
			'project': self.get("project")
		})
		gl_dict.update(args)

		if not account_currency:
			account_currency = get_account_currency(gl_dict.account)

		if gl_dict.account and self.doctype not in ["Journal Entry",
													"Period Closing Voucher", "Payment Entry"]:
			self.validate_account_currency(gl_dict.account, account_currency)
			set_balance_in_account_currency(gl_dict, account_currency, self.get("conversion_rate"),
											self.company_currency)

		return gl_dict

	def validate_account_currency(self, account, account_currency=None):
		valid_currency = [self.company_currency]
		if self.get("currency") and self.currency != self.company_currency:
			valid_currency.append(self.currency)

		if account_currency not in valid_currency:
			frappe.throw(_("Account {0} is invalid. Account Currency must be {1}")
						 .format(account, _(" or ").join(valid_currency)))

	def clear_unallocated_advances(self, childtype, parentfield):
		self.set(parentfield, self.get(parentfield, {"allocated_amount": ["not in", [0, None, ""]]}))

		frappe.db.sql("""delete from `tab%s` where parentfield=%s and parent = %s
			and allocated_amount = 0""" % (childtype, '%s', '%s'), (parentfield, self.name))

	def apply_shipping_rule(self):
		if self.shipping_rule:
			shipping_rule = frappe.get_doc("Shipping Rule", self.shipping_rule)
			shipping_rule.apply(self)
			self.calculate_taxes_and_totals()

	def get_shipping_address(self):
		'''Returns Address object from shipping address fields if present'''

		# shipping address fields can be `shipping_address_name` or `shipping_address`
		# try getting value from both

		for fieldname in ('shipping_address_name', 'shipping_address'):
			shipping_field = self.meta.get_field(fieldname)
			if shipping_field and shipping_field.fieldtype == 'Link':
				if self.get(fieldname):
					return frappe.get_doc('Address', self.get(fieldname))

		return {}

	def set_advances(self):
		"""Returns list of advances against Account, Party, Reference"""

		res = self.get_advance_entries()

		self.set("advances", [])
		advance_allocated = 0
		for d in res:
			if d.against_order:
				allocated_amount = flt(d.amount)
			else:
				allocated_amount = min(self.grand_total - advance_allocated, d.amount)
			advance_allocated += flt(allocated_amount)

			self.append("advances", {
				"doctype": self.doctype + " Advance",
				"reference_type": d.reference_type,
				"reference_name": d.reference_name,
				"reference_row": d.reference_row,
				"remarks": d.remarks,
				"advance_amount": flt(d.amount),
				"allocated_amount": allocated_amount
			})

	def get_advance_entries(self, include_unallocated=True):
		if self.doctype == "Sales Invoice":
			party_account = self.debit_to
			party_type = "Customer"
			party = self.customer
			amount_field = "credit_in_account_currency"
			order_field = "sales_order"
			order_doctype = "Sales Order"
		else:
			party_account = self.credit_to
			party_type = "Supplier"
			party = self.supplier
			amount_field = "debit_in_account_currency"
			order_field = "purchase_order"
			order_doctype = "Purchase Order"

		order_list = list(set([d.get(order_field)
							   for d in self.get("items") if d.get(order_field)]))

		journal_entries = get_advance_journal_entries(party_type, party, party_account,
													  amount_field, order_doctype, order_list, include_unallocated)

		payment_entries = get_advance_payment_entries(party_type, party, party_account,
													  order_doctype, order_list, include_unallocated)

		res = journal_entries + payment_entries

		return res

	def is_inclusive_tax(self):
		is_inclusive = cint(frappe.db.get_single_value("Accounts Settings",
													   "show_inclusive_tax_in_print"))

		if is_inclusive:
			is_inclusive = 0
			if self.get("taxes", filters={"included_in_print_rate": 1}):
				is_inclusive = 1

		return is_inclusive

	def validate_advance_entries(self):
		order_field = "sales_order" if self.doctype == "Sales Invoice" else "purchase_order"
		order_list = list(set([d.get(order_field)
							   for d in self.get("items") if d.get(order_field)]))

		if not order_list: return

		advance_entries = self.get_advance_entries(include_unallocated=False)

		if advance_entries:
			advance_entries_against_si = [d.reference_name for d in self.get("advances")]
			for d in advance_entries:
				if not advance_entries_against_si or d.reference_name not in advance_entries_against_si:
					frappe.msgprint(_(
						"Payment Entry {0} is linked against Order {1}, check if it should be pulled as advance in this invoice.")
									.format(d.reference_name, d.against_order))

	def update_against_document_in_jv(self):
		"""
			Links invoice and advance voucher:
				1. cancel advance voucher
				2. split into multiple rows if partially adjusted, assign against voucher
				3. submit advance voucher
		"""

		if self.doctype == "Sales Invoice":
			party_type = "Customer"
			party = self.customer
			party_account = self.debit_to
			dr_or_cr = "credit_in_account_currency"
		else:
			party_type = "Supplier"
			party = self.supplier
			party_account = self.credit_to
			dr_or_cr = "debit_in_account_currency"

		lst = []
		for d in self.get('advances'):
			if flt(d.allocated_amount) > 0:
				args = frappe._dict({
					'voucher_type': d.reference_type,
					'voucher_no': d.reference_name,
					'voucher_detail_no': d.reference_row,
					'against_voucher_type': self.doctype,
					'against_voucher': self.name,
					'account': party_account,
					'party_type': party_type,
					'party': party,
					'is_advance': 'Yes',
					'dr_or_cr': dr_or_cr,
					'unadjusted_amount': flt(d.advance_amount),
					'allocated_amount': flt(d.allocated_amount),
					'exchange_rate': (self.conversion_rate
									  if self.party_account_currency != self.company_currency else 1),
					'grand_total': (self.base_grand_total
									if self.party_account_currency == self.company_currency else self.grand_total),
					'outstanding_amount': self.outstanding_amount
				})
				lst.append(args)

		if lst:
			from erpnext.accounts.utils import reconcile_against_document
			reconcile_against_document(lst)

	def validate_multiple_billing(self, ref_dt, item_ref_dn, based_on, parentfield):
		from erpnext.controllers.status_updater import get_tolerance_for
		item_tolerance = {}
		global_tolerance = None

		for item in self.get("items"):
			if item.get(item_ref_dn):
				ref_amt = flt(frappe.db.get_value(ref_dt + " Item",
												  item.get(item_ref_dn), based_on), self.precision(based_on, item))
				if not ref_amt:
					frappe.msgprint(
						_("Warning: System will not check overbilling since amount for Item {0} in {1} is zero").format(
							item.item_code, ref_dt))
				else:
					already_billed = frappe.db.sql("""select sum(%s) from `tab%s`
						where %s=%s and docstatus=1 and parent != %s""" %
												   (based_on, self.doctype + " Item", item_ref_dn, '%s', '%s'),
												   (item.get(item_ref_dn), self.name))[0][0]

					total_billed_amt = flt(flt(already_billed) + flt(item.get(based_on)),
										   self.precision(based_on, item))

					tolerance, item_tolerance, global_tolerance = get_tolerance_for(item.item_code,
																					item_tolerance, global_tolerance)

					max_allowed_amt = flt(ref_amt * (100 + tolerance) / 100)

					if total_billed_amt - max_allowed_amt > 0.01:
						frappe.throw(_(
							"Cannot overbill for Item {0} in row {1} more than {2}. To allow over-billing, please set in Stock Settings").format(
							item.item_code, item.idx, max_allowed_amt))

	def get_company_default(self, fieldname):
		from erpnext.accounts.utils import get_company_default
		return get_company_default(self.company, fieldname)

	def get_stock_items(self):
		stock_items = []
		item_codes = list(set(item.item_code for item in self.get("items")))
		if item_codes:
			stock_items = [r[0] for r in frappe.db.sql("""select name
				from `tabItem` where name in (%s) and is_stock_item=1""" % \
													   (", ".join((["%s"] * len(item_codes))),), item_codes)]

		return stock_items

	def set_total_advance_paid(self):
		if self.doctype == "Sales Order":
			dr_or_cr = "credit_in_account_currency"
			party = self.customer
		else:
			dr_or_cr = "debit_in_account_currency"
			party = self.supplier

		advance = frappe.db.sql("""
			select
				account_currency, sum({dr_or_cr}) as amount
			from
				`tabGL Entry`
			where
				against_voucher_type = %s and against_voucher = %s and party=%s
				and docstatus = 1
		""".format(dr_or_cr=dr_or_cr), (self.doctype, self.name, party), as_dict=1)

		if advance:
			advance = advance[0]
			advance_paid = flt(advance.amount, self.precision("advance_paid"))
			formatted_advance_paid = fmt_money(advance_paid, precision=self.precision("advance_paid"),
											   currency=advance.account_currency)

			frappe.db.set_value(self.doctype, self.name, "party_account_currency",
								advance.account_currency)

			if advance.account_currency == self.currency:
				order_total = self.grand_total
				formatted_order_total = fmt_money(order_total, precision=self.precision("grand_total"),
												  currency=advance.account_currency)
			else:
				order_total = self.base_grand_total
				formatted_order_total = fmt_money(order_total, precision=self.precision("base_grand_total"),
												  currency=advance.account_currency)

			if self.currency == self.company_currency and advance_paid > order_total:
				frappe.throw(_("Total advance ({0}) against Order {1} cannot be greater than the Grand Total ({2})")
							 .format(formatted_advance_paid, self.name, formatted_order_total))

			frappe.db.set_value(self.doctype, self.name, "advance_paid", advance_paid)

	@property
	def company_abbr(self):
		if not hasattr(self, "_abbr"):
			self._abbr = frappe.db.get_value('Company',  self.company,  "abbr")

		return self._abbr

	def validate_party(self):
		party_type, party = self.get_party()
		validate_party_frozen_disabled(party_type, party)

	def get_party(self):
		party_type = None
		if self.doctype in ("Opportunity", "Quotation", "Sales Order", "Delivery Note", "Sales Invoice"):
			party_type = 'Customer'

		elif self.doctype in ("Supplier Quotation", "Purchase Order", "Purchase Receipt", "Purchase Invoice"):
			party_type = 'Supplier'

		elif self.meta.get_field("customer"):
			party_type = "Customer"

		elif self.meta.get_field("supplier"):
			party_type = "Supplier"

		party = self.get(party_type.lower()) if party_type else None

		return party_type, party

	def validate_currency(self):
		if self.get("currency"):
			party_type, party = self.get_party()
			if party_type and party:
				party_account_currency = get_party_account_currency(party_type, party, self.company)

				if (party_account_currency
						and party_account_currency != self.company_currency
						and self.currency != party_account_currency):
					frappe.throw(_("Accounting Entry for {0}: {1} can only be made in currency: {2}")
								 .format(party_type, party, party_account_currency), InvalidCurrency)

				# Note: not validating with gle account because we don't have the account
				# at quotation / sales order level and we shouldn't stop someone
				# from creating a sales invoice if sales order is already created

	def validate_fixed_asset(self):
		for d in self.get("items"):
			if d.is_fixed_asset:
				# if d.qty > 1:
				# 					frappe.throw(_("Row #{0}: Qty must be 1, as item is a fixed asset. Please use separate row for multiple qty.").format(d.idx))

				if d.meta.get_field("asset") and d.asset:
					asset = frappe.get_doc("Asset", d.asset)

					if asset.company != self.company:
						frappe.throw(_("Row #{0}: Asset {1} does not belong to company {2}")
									 .format(d.idx, d.asset, self.company))

					elif asset.item_code != d.item_code:
						frappe.throw(_("Row #{0}: Asset {1} does not linked to Item {2}")
									 .format(d.idx, d.asset, d.item_code))

					# elif asset.docstatus != 1:
					# 						frappe.throw(_("Row #{0}: Asset {1} must be submitted").format(d.idx, d.asset))

					elif self.doctype == "Purchase Invoice":
						# if asset.status != "Submitted":
						# 							frappe.throw(_("Row #{0}: Asset {1} is already {2}")
						# 								.format(d.idx, d.asset, asset.status))
						if getdate(asset.purchase_date) != getdate(self.posting_date):
							frappe.throw(
								_("Row #{0}: Posting Date must be same as purchase date {1} of asset {2}").format(d.idx,
																												  asset.purchase_date,
																												  d.asset))
						elif asset.is_existing_asset:
							frappe.throw(
								_("Row #{0}: Purchase Invoice cannot be made against an existing asset {1}").format(
									d.idx, d.asset))

					elif self.docstatus == "Sales Invoice" and self.docstatus == 1:
						if self.update_stock:
							frappe.throw(_("'Update Stock' cannot be checked for fixed asset sale"))

						elif asset.status in ("Scrapped", "Cancelled", "Sold"):
							frappe.throw(_("Row #{0}: Asset {1} cannot be submitted, it is already {2}")
										 .format(d.idx, d.asset, asset.status))

	def delink_advance_entries(self, linked_doc_name):
		total_allocated_amount = 0
		for adv in self.advances:
			consider_for_total_advance = True
			if adv.reference_name == linked_doc_name:
				frappe.db.sql("""delete from `tab{0} Advance`
					where name = %s""".format(self.doctype), adv.name)
				consider_for_total_advance = False

			if consider_for_total_advance:
				total_allocated_amount += flt(adv.allocated_amount, adv.precision("allocated_amount"))

		frappe.db.set_value(self.doctype, self.name, "total_advance",
							total_allocated_amount, update_modified=False)

	def group_similar_items(self):
		group_item_qty = {}
		group_item_amount = {}

		for item in self.items:
			group_item_qty[item.item_code] = group_item_qty.get(item.item_code, 0) + item.qty
			group_item_amount[item.item_code] = group_item_amount.get(item.item_code, 0) + item.amount

		duplicate_list = []

		for item in self.items:
			if item.item_code in group_item_qty:
				item.qty = group_item_qty[item.item_code]
				item.amount = group_item_amount[item.item_code]
				item.rate = flt(flt(item.amount) / flt(item.qty), item.precision("rate"))
				del group_item_qty[item.item_code]
			else:
				duplicate_list.append(item)

		for item in duplicate_list:
			self.remove(item)

	def set_payment_schedule(self):
		if self.doctype == 'Sales Invoice' and self.is_pos:
			self.payment_terms_template = ''
			return

		posting_date = self.get("bill_date") or self.get("posting_date") or self.get("transaction_date")
		date = self.get("due_date")
		due_date = date or posting_date
		grand_total = self.get("rounded_total") or self.grand_total
		if self.doctype in ("Sales Invoice", "Purchase Invoice"):
			grand_total = grand_total - flt(self.write_off_amount)

		if not self.get("payment_schedule"):
			if self.get("payment_terms_template"):
				data = get_payment_terms(self.payment_terms_template, posting_date, grand_total)
				for item in data:
					self.append("payment_schedule", item)
			else:
				data = dict(due_date=due_date, invoice_portion=100, payment_amount=grand_total)
				self.append("payment_schedule", data)
		else:
			for d in self.get("payment_schedule"):
				if d.invoice_portion:
					d.payment_amount = grand_total * flt(d.invoice_portion) / 100

	def set_due_date(self):
		due_dates = [d.due_date for d in self.get("payment_schedule") if d.due_date]
		if due_dates:
			self.due_date = max(due_dates)

	def validate_payment_schedule_dates(self):
		dates = []
		li = []

		if self.doctype == 'Sales Invoice' and self.is_pos: return

		for d in self.get("payment_schedule"):
			if self.doctype == "Sales Order" and getdate(d.due_date) < getdate(self.transaction_date):
				frappe.throw(_("Row {0}: Due Date cannot be before posting date").format(d.idx))
			elif d.due_date in dates:
				li.append(_("{0} in row {1}").format(d.due_date, d.idx))
			dates.append(d.due_date)

		if li:
			duplicates = '<br>' + '<br>'.join(li)
<<<<<<< HEAD
			frappe.throw(_("Rows with duplicate due dates in other rows were found: {list}")
						 .format(list=duplicates))
=======
			frappe.throw(_("Rows with duplicate due dates in other rows were found: {0}").format(duplicates))
>>>>>>> 70c52567

	def validate_payment_schedule_amount(self):
		if self.doctype == 'Sales Invoice' and self.is_pos: return

		if self.get("payment_schedule"):
			total = 0
			for d in self.get("payment_schedule"):
				total += flt(d.payment_amount)
			total = flt(total, self.precision("grand_total"))

			grand_total = flt(self.get("rounded_total") or self.grand_total, self.precision('grand_total'))
			if self.doctype in ("Sales Invoice", "Purchase Invoice"):
				grand_total = grand_total - flt(self.write_off_amount)
			if total != grand_total:
				frappe.throw(_("Total Payment Amount in Payment Schedule must be equal to Grand / Rounded Total"))

	def is_rounded_total_disabled(self):
		if self.meta.get_field("disable_rounded_total"):
			return self.disable_rounded_total
		else:
			return frappe.db.get_single_value("Global Defaults", "disable_rounded_total")

@frappe.whitelist()
def get_tax_rate(account_head):
	return frappe.db.get_value("Account", account_head, ["tax_rate", "account_name"], as_dict=True)


@frappe.whitelist()
def get_default_taxes_and_charges(master_doctype, tax_template=None, company=None):
	if not company: return {}

	if tax_template and company:
		tax_template_company = frappe.db.get_value(master_doctype, tax_template, "company")
		if tax_template_company == company:
			return

	default_tax = frappe.db.get_value(master_doctype, {"is_default": 1, "company": company})

	return {
		'taxes_and_charges': default_tax,
		'taxes': get_taxes_and_charges(master_doctype, default_tax)
	}


@frappe.whitelist()
def get_taxes_and_charges(master_doctype, master_name):
	if not master_name:
		return
	from frappe.model import default_fields
	tax_master = frappe.get_doc(master_doctype, master_name)

	taxes_and_charges = []
	for i, tax in enumerate(tax_master.get("taxes")):
		tax = tax.as_dict()

		for fieldname in default_fields:
			if fieldname in tax:
				del tax[fieldname]

		taxes_and_charges.append(tax)

	return taxes_and_charges


def validate_conversion_rate(currency, conversion_rate, conversion_rate_label, company):
	"""common validation for currency and price list currency"""

	company_currency = frappe.get_cached_value('Company',  company,  "default_currency")

	if not conversion_rate:
		throw(_("{0} is mandatory. Maybe Currency Exchange record is not created for {1} to {2}.").format(
			conversion_rate_label, currency, company_currency))


def validate_taxes_and_charges(tax):
	if tax.charge_type in ['Actual', 'On Net Total'] and tax.row_id:
		frappe.throw(_("Can refer row only if the charge type is 'On Previous Row Amount' or 'Previous Row Total'"))
	elif tax.charge_type in ['On Previous Row Amount', 'On Previous Row Total']:
		if cint(tax.idx) == 1:
			frappe.throw(
				_("Cannot select charge type as 'On Previous Row Amount' or 'On Previous Row Total' for first row"))
		elif not tax.row_id:
			frappe.throw(_("Please specify a valid Row ID for row {0} in table {1}".format(tax.idx, _(tax.doctype))))
		elif tax.row_id and cint(tax.row_id) >= cint(tax.idx):
			frappe.throw(_("Cannot refer row number greater than or equal to current row number for this Charge type"))

	if tax.charge_type == "Actual":
		tax.rate = None


def validate_inclusive_tax(tax, doc):
	def _on_previous_row_error(row_range):
		throw(_("To include tax in row {0} in Item rate, taxes in rows {1} must also be included").format(tax.idx,
																										  row_range))

	if cint(getattr(tax, "included_in_print_rate", None)):
		if tax.charge_type == "Actual":
			# inclusive tax cannot be of type Actual
			throw(_("Charge of type 'Actual' in row {0} cannot be included in Item Rate").format(tax.idx))
		elif tax.charge_type == "On Previous Row Amount" and \
				not cint(doc.get("taxes")[cint(tax.row_id) - 1].included_in_print_rate):
			# referred row should also be inclusive
			_on_previous_row_error(tax.row_id)
		elif tax.charge_type == "On Previous Row Total" and \
				not all([cint(t.included_in_print_rate) for t in doc.get("taxes")[:cint(tax.row_id) - 1]]):
			# all rows about the reffered tax should be inclusive
			_on_previous_row_error("1 - %d" % (tax.row_id,))
		elif tax.get("category") == "Valuation":
			frappe.throw(_("Valuation type charges can not marked as Inclusive"))


def set_balance_in_account_currency(gl_dict, account_currency=None, conversion_rate=None, company_currency=None):
	if (not conversion_rate) and (account_currency != company_currency):
		frappe.throw(_("Account: {0} with currency: {1} can not be selected")
					 .format(gl_dict.account, account_currency))

	gl_dict["account_currency"] = company_currency if account_currency == company_currency \
		else account_currency

	# set debit/credit in account currency if not provided
	if flt(gl_dict.debit) and not flt(gl_dict.debit_in_account_currency):
		gl_dict.debit_in_account_currency = gl_dict.debit if account_currency == company_currency \
			else flt(gl_dict.debit / conversion_rate, 2)

	if flt(gl_dict.credit) and not flt(gl_dict.credit_in_account_currency):
		gl_dict.credit_in_account_currency = gl_dict.credit if account_currency == company_currency \
			else flt(gl_dict.credit / conversion_rate, 2)


def get_advance_journal_entries(party_type, party, party_account, amount_field,
								order_doctype, order_list, include_unallocated=True):
	dr_or_cr = "credit_in_account_currency" if party_type == "Customer" else "debit_in_account_currency"

	conditions = []
	if include_unallocated:
		conditions.append("ifnull(t2.reference_name, '')=''")

	if order_list:
		order_condition = ', '.join(['%s'] * len(order_list))
		conditions.append(" (t2.reference_type = '{0}' and ifnull(t2.reference_name, '') in ({1}))" \
						  .format(order_doctype, order_condition))

	reference_condition = " and (" + " or ".join(conditions) + ")" if conditions else ""

	journal_entries = frappe.db.sql("""
		select
			"Journal Entry" as reference_type, t1.name as reference_name,
			t1.remark as remarks, t2.{0} as amount, t2.name as reference_row,
			t2.reference_name as against_order
		from
			`tabJournal Entry` t1, `tabJournal Entry Account` t2
		where
			t1.name = t2.parent and t2.account = %s
			and t2.party_type = %s and t2.party = %s
			and t2.is_advance = 'Yes' and t1.docstatus = 1
			and {1} > 0 {2}
		order by t1.posting_date""".format(amount_field, dr_or_cr, reference_condition),
									[party_account, party_type, party] + order_list, as_dict=1)

	return list(journal_entries)


def get_advance_payment_entries(party_type, party, party_account,
								order_doctype, order_list=None, include_unallocated=True, against_all_orders=False):
	party_account_field = "paid_from" if party_type == "Customer" else "paid_to"
	payment_type = "Receive" if party_type == "Customer" else "Pay"
	payment_entries_against_order, unallocated_payment_entries = [], []

	if order_list or against_all_orders:
		if order_list:
			reference_condition = " and t2.reference_name in ({0})" \
				.format(', '.join(['%s'] * len(order_list)))
		else:
			reference_condition = ""
			order_list = []

		payment_entries_against_order = frappe.db.sql("""
			select
				"Payment Entry" as reference_type, t1.name as reference_name,
				t1.remarks, t2.allocated_amount as amount, t2.name as reference_row,
				t2.reference_name as against_order, t1.posting_date
			from `tabPayment Entry` t1, `tabPayment Entry Reference` t2
			where
				t1.name = t2.parent and t1.{0} = %s and t1.payment_type = %s
				and t1.party_type = %s and t1.party = %s and t1.docstatus = 1
				and t2.reference_doctype = %s {1}
			order by t1.posting_date
		""".format(party_account_field, reference_condition),
													  [party_account, payment_type, party_type, party,
													   order_doctype] + order_list, as_dict=1)

	if include_unallocated:
		unallocated_payment_entries = frappe.db.sql("""
				select "Payment Entry" as reference_type, name as reference_name,
				remarks, unallocated_amount as amount
				from `tabPayment Entry`
				where
					{0} = %s and party_type = %s and party = %s and payment_type = %s
					and docstatus = 1 and unallocated_amount > 0
				order by posting_date
			""".format(party_account_field), (party_account, party_type, party, payment_type), as_dict=1)

	return list(payment_entries_against_order) + list(unallocated_payment_entries)


def update_invoice_status():
	# Daily update the status of the invoices

	frappe.db.sql(""" update `tabSales Invoice` set status = 'Overdue'
		where due_date < CURDATE() and docstatus = 1 and outstanding_amount > 0""")

	frappe.db.sql(""" update `tabPurchase Invoice` set status = 'Overdue'
		where due_date < CURDATE() and docstatus = 1 and outstanding_amount > 0""")


@frappe.whitelist()
def get_payment_terms(terms_template, posting_date=None, grand_total=None, bill_date=None):
	if not terms_template:
		return

	terms_doc = frappe.get_doc("Payment Terms Template", terms_template)

	schedule = []
	for d in terms_doc.get("terms"):
		term_details = get_payment_term_details(d, posting_date, grand_total, bill_date)
		schedule.append(term_details)

	return schedule


@frappe.whitelist()
def get_payment_term_details(term, posting_date=None, grand_total=None, bill_date=None):
	term_details = frappe._dict()
	if isinstance(term, text_type):
		term = frappe.get_doc("Payment Term", term)
	else:
		term_details.payment_term = term.payment_term
	term_details.description = term.description
	term_details.invoice_portion = term.invoice_portion
	term_details.payment_amount = flt(term.invoice_portion) * flt(grand_total) / 100
	if bill_date:
		term_details.due_date = get_due_date(term, bill_date)
	elif posting_date:
		term_details.due_date = get_due_date(term, posting_date)

	if getdate(term_details.due_date) < getdate(posting_date):
		term_details.due_date = posting_date
	term_details.mode_of_payment = term.mode_of_payment

	return term_details


def get_due_date(term, posting_date=None, bill_date=None):
	due_date = None
	date = bill_date or posting_date
	if term.due_date_based_on == "Day(s) after invoice date":
		due_date = add_days(date, term.credit_days)
	elif term.due_date_based_on == "Day(s) after the end of the invoice month":
		due_date = add_days(get_last_day(date), term.credit_days)
	elif term.due_date_based_on == "Month(s) after the end of the invoice month":
		due_date = add_months(get_last_day(date), term.credit_months)
	return due_date


def get_supplier_block_status(party_name):
	"""
	Returns a dict containing the values of `on_hold`, `release_date` and `hold_type` of
	a `Supplier`
	"""
	supplier = frappe.get_doc('Supplier', party_name)
	info = {
		'on_hold': supplier.on_hold,
		'release_date': supplier.release_date,
		'hold_type': supplier.hold_type
	}
	return info


@frappe.whitelist()
def update_child_qty_rate(parent_doctype, trans_items, parent_doctype_name):
	data = json.loads(trans_items)
	for d in data:
		child_item = frappe.get_doc(parent_doctype + ' Item', d.get("docname"))
		child_item.qty = flt(d.get("qty"))

		if child_item.billed_amt > (flt(d.get("rate")) * flt(d.get("qty"))):
			frappe.throw(_("Row #{0}: Cannot set Rate if amount is greater than billed amount for Item {1}.")
						 .format(child_item.idx, child_item.item_code))
		else:
			child_item.rate = flt(d.get("rate"))
		child_item.flags.ignore_validate_update_after_submit = True
		child_item.save()

	p_doctype = frappe.get_doc(parent_doctype, parent_doctype_name)

	p_doctype.flags.ignore_validate_update_after_submit = True
	p_doctype.set_qty_as_per_stock_uom()
	p_doctype.calculate_taxes_and_totals()
	frappe.get_doc('Authorization Control').validate_approving_authority(p_doctype.doctype,
		p_doctype.company, p_doctype.base_grand_total)

	p_doctype.set_payment_schedule()
	if parent_doctype == 'Purchase Order':
		p_doctype.validate_minimum_order_qty()
		p_doctype.validate_budget()
		if p_doctype.is_against_so():
			p_doctype.update_status_updater()
	else:
		p_doctype.check_credit_limit()

	p_doctype.save()

	if parent_doctype == 'Purchase Order':
		update_last_purchase_rate(p_doctype, is_submit = 1)
		p_doctype.update_prevdoc_status()
		p_doctype.update_requested_qty()
		p_doctype.update_ordered_qty()
		p_doctype.update_ordered_and_reserved_qty()
		p_doctype.update_receiving_percentage()
		if p_doctype.is_subcontracted == "Yes":
			p_doctype.update_reserved_qty_for_subcontract()
	else:
		p_doctype.update_reserved_qty()
		p_doctype.update_project()
		p_doctype.update_prevdoc_status('submit')
		p_doctype.update_delivery_status()

	p_doctype.update_blanket_order()
	p_doctype.update_billing_percentage()
	p_doctype.set_status()<|MERGE_RESOLUTION|>--- conflicted
+++ resolved
@@ -772,12 +772,7 @@
 
 		if li:
 			duplicates = '<br>' + '<br>'.join(li)
-<<<<<<< HEAD
-			frappe.throw(_("Rows with duplicate due dates in other rows were found: {list}")
-						 .format(list=duplicates))
-=======
 			frappe.throw(_("Rows with duplicate due dates in other rows were found: {0}").format(duplicates))
->>>>>>> 70c52567
 
 	def validate_payment_schedule_amount(self):
 		if self.doctype == 'Sales Invoice' and self.is_pos: return
