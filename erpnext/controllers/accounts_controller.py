# Copyright (c) 2013, Web Notes Technologies Pvt. Ltd. and Contributors
# License: GNU General Public License v3. See license.txt

from __future__ import unicode_literals
import frappe
from frappe import _, throw
from frappe.utils import cint, today, flt
from erpnext.setup.utils import get_company_currency, get_exchange_rate
from erpnext.accounts.utils import get_fiscal_year, validate_fiscal_year
from erpnext.utilities.transaction_base import TransactionBase
from erpnext.controllers.recurring_document import convert_to_recurring, validate_recurring_document
import json

class AccountsController(TransactionBase):
	def validate(self):
		if self.get("_action") and self._action != "update_after_submit":
			self.set_missing_values(for_validate=True)
		self.validate_date_with_fiscal_year()
		if self.meta.get_field("currency"):
			self.calculate_taxes_and_totals()
			self.validate_value("grand_total", ">=", 0)
			self.set_total_in_words()

		self.validate_due_date()

		if self.meta.get_field("is_recurring"):
			validate_recurring_document(self)

		if self.meta.get_field("taxes_and_charges"):
			self.validate_enabled_taxes_and_charges()

	def on_submit(self):
		if self.meta.get_field("is_recurring"):
			convert_to_recurring(self, self.get("posting_date") or self.get("transaction_date"))

	def on_update_after_submit(self):
		if self.meta.get_field("is_recurring"):
			validate_recurring_document(self)
			convert_to_recurring(self, self.get("posting_date") or self.get("transaction_date"))

	def before_recurring(self):
		self.fiscal_year = None
		for fieldname in ("due_date", "aging_date"):
			if self.meta.get_field(fieldname):
				self.set(fieldname, None)

	def set_missing_values(self, for_validate=False):
		for fieldname in ["posting_date", "transaction_date"]:
			if not self.get(fieldname) and self.meta.get_field(fieldname):
				self.set(fieldname, today())
				if not self.fiscal_year:
					self.fiscal_year = get_fiscal_year(self.get(fieldname))[0]
				break

	def validate_date_with_fiscal_year(self):
		if self.meta.get_field("fiscal_year") :
			date_field = ""
			if self.meta.get_field("posting_date"):
				date_field = "posting_date"
			elif self.meta.get_field("transaction_date"):
				date_field = "transaction_date"

			if date_field and self.get(date_field):
				validate_fiscal_year(self.get(date_field), self.fiscal_year,
					label=self.meta.get_label(date_field))

	def validate_due_date(self):
		from erpnext.accounts.party import validate_due_date
		if self.doctype == "Sales Invoice":
			validate_due_date(self.posting_date, self.due_date, "Customer", self.customer, self.company)
		elif self.doctype == "Purchase Invoice":
			validate_due_date(self.posting_date, self.due_date, "Supplier", self.supplier, self.company)

	def set_price_list_currency(self, buying_or_selling):
		if self.meta.get_field("currency"):
			company_currency = get_company_currency(self.company)

			# price list part
			fieldname = "selling_price_list" if buying_or_selling.lower() == "selling" \
				else "buying_price_list"
			if self.meta.get_field(fieldname) and self.get(fieldname):
				self.price_list_currency = frappe.db.get_value("Price List",
					self.get(fieldname), "currency")

				if self.price_list_currency == company_currency:
					self.plc_conversion_rate = 1.0

				elif not self.plc_conversion_rate:
					self.plc_conversion_rate = get_exchange_rate(
						self.price_list_currency, company_currency)

			# currency
			if not self.currency:
				self.currency = self.price_list_currency
				self.conversion_rate = self.plc_conversion_rate
			elif self.currency == company_currency:
				self.conversion_rate = 1.0
			elif not self.conversion_rate:
				self.conversion_rate = get_exchange_rate(self.currency,
					company_currency)

	def set_missing_item_details(self):
		"""set missing item values"""
		from erpnext.stock.get_item_details import get_item_details
		if hasattr(self, "items"):
			parent_dict = {}
			for fieldname in self.meta.get_valid_columns():
				parent_dict[fieldname] = self.get(fieldname)

			for item in self.get("items"):
				if item.get("item_code"):
					args = parent_dict.copy()
					args.update(item.as_dict())
					ret = get_item_details(args)

					for fieldname, value in ret.items():
						if item.meta.get_field(fieldname) and \
							item.get(fieldname) is None and value is not None:
								item.set(fieldname, value)

						if fieldname == "cost_center" and item.meta.get_field("cost_center") \
							and not item.get("cost_center") and value is not None:
								item.set(fieldname, value)

					if ret.get("pricing_rule"):
						for field in ["base_price_list_rate", "price_list_rate",
							"discount_percentage", "base_rate", "rate"]:
								item.set(field, ret.get(field))

	def set_taxes(self, tax_parentfield, tax_master_field):
		if not self.meta.get_field(tax_parentfield):
			return

		tax_master_doctype = self.meta.get_field(tax_master_field).options

		if not self.get(tax_parentfield):
			if not self.get(tax_master_field):
				# get the default tax master
				self.set(tax_master_field, frappe.db.get_value(tax_master_doctype, {"is_default": 1}))

			self.append_taxes_from_master(tax_parentfield, tax_master_field, tax_master_doctype)

	def append_taxes_from_master(self, tax_parentfield, tax_master_field, tax_master_doctype=None):
		if self.get(tax_master_field):
			if not tax_master_doctype:
				tax_master_doctype = self.meta.get_field(tax_master_field).options

			self.extend(tax_parentfield,
				get_taxes_and_charges(tax_master_doctype, self.get(tax_master_field), tax_parentfield))

	def set_other_charges(self):
		self.set("taxes", [])
		self.set_taxes("taxes", "taxes_and_charges")

	def calculate_taxes_and_totals(self):
		self.discount_amount_applied = False
		self._calculate_taxes_and_totals()

		if self.meta.get_field("discount_amount"):
			self.apply_discount_amount()

	def _calculate_taxes_and_totals(self):
		# validate conversion rate
		company_currency = get_company_currency(self.company)
		if not self.currency or self.currency == company_currency:
			self.currency = company_currency
			self.conversion_rate = 1.0
		else:
			validate_conversion_rate(self.currency, self.conversion_rate,
				self.meta.get_label("conversion_rate"), self.company)

		self.conversion_rate = flt(self.conversion_rate)

		self.calculate_item_values()
		self.initialize_taxes()

		if hasattr(self, "determine_exclusive_rate"):
			self.determine_exclusive_rate()

		self.calculate_net_total()
		self.calculate_taxes()
		self.calculate_totals()
		self._cleanup()

	def initialize_taxes(self):
		for tax in self.get("taxes"):
			tax.item_wise_tax_detail = {}
			tax_fields = ["total", "tax_amount_after_discount_amount",
				"tax_amount_for_current_item", "grand_total_for_current_item",
				"tax_fraction_for_current_item", "grand_total_fraction_for_current_item"]

			if not self.discount_amount_applied:
				tax_fields.append("tax_amount")

			for fieldname in tax_fields:
				tax.set(fieldname, 0.0)

			self.validate_on_previous_row(tax)
			self.validate_inclusive_tax(tax)
			self.round_floats_in(tax)

	def validate_on_previous_row(self, tax):
		"""
			validate if a valid row id is mentioned in case of
			On Previous Row Amount and On Previous Row Total
		"""
		if tax.charge_type in ["On Previous Row Amount", "On Previous Row Total"] and \
				(not tax.row_id or cint(tax.row_id) >= tax.idx):
			throw(_("Please specify a valid Row ID for {0} in row {1}").format(_(tax.doctype), tax.idx))

	def validate_inclusive_tax(self, tax):
		def _on_previous_row_error(row_range):
			throw(_("To include tax in row {0} in Item rate, taxes in rows {1} must also be included").format(tax.idx,
				row_range))

		if cint(getattr(tax, "included_in_print_rate", None)):
			if tax.charge_type == "Actual":
				# inclusive tax cannot be of type Actual
				throw(_("Charge of type 'Actual' in row {0} cannot be included in Item Rate").format(tax.idx))
			elif tax.charge_type == "On Previous Row Amount" and \
					not cint(self.get("taxes")[cint(tax.row_id) - 1].included_in_print_rate):
				# referred row should also be inclusive
				_on_previous_row_error(tax.row_id)
			elif tax.charge_type == "On Previous Row Total" and \
					not all([cint(t.included_in_print_rate) for t in self.get("taxes")[:cint(tax.row_id) - 1]]):
				# all rows about the reffered tax should be inclusive
				_on_previous_row_error("1 - %d" % (tax.row_id,))

	def calculate_taxes(self):
		# maintain actual tax rate based on idx
		actual_tax_dict = dict([[tax.idx, flt(tax.rate, self.precision("tax_amount", tax))] for tax in self.get("taxes")
			if tax.charge_type == "Actual"])

		for n, item in enumerate(self.get("items")):
			item_tax_map = self._load_item_tax_rate(item.item_tax_rate)

			for i, tax in enumerate(self.get("taxes")):
				# tax_amount represents the amount of tax for the current step
				current_tax_amount = self.get_current_tax_amount(item, tax, item_tax_map)

				# Adjust divisional loss to the last item
				if tax.charge_type == "Actual":
					actual_tax_dict[tax.idx] -= current_tax_amount
					if n == len(self.get("items")) - 1:
						current_tax_amount += actual_tax_dict[tax.idx]

				# store tax_amount for current item as it will be used for
				# charge type = 'On Previous Row Amount'
				tax.tax_amount_for_current_item = current_tax_amount

				# accumulate tax amount into tax.tax_amount
				if not self.discount_amount_applied:
					tax.tax_amount += current_tax_amount

				tax.tax_amount_after_discount_amount += current_tax_amount

				if getattr(tax, "category", None):
					# if just for valuation, do not add the tax amount in total
					# hence, setting it as 0 for further steps
					current_tax_amount = 0.0 if (tax.category == "Valuation") \
						else current_tax_amount

					current_tax_amount *= -1.0 if (tax.add_deduct_tax == "Deduct") else 1.0

				# Calculate tax.total viz. grand total till that step
				# note: grand_total_for_current_item contains the contribution of
				# item's amount, previously applied tax and the current tax on that item
				if i==0:
					tax.grand_total_for_current_item = flt(item.base_amount + current_tax_amount,
						self.precision("total", tax))
				else:
					tax.grand_total_for_current_item = \
						flt(self.get("taxes")[i-1].grand_total_for_current_item +
							current_tax_amount, self.precision("total", tax))

				# in tax.total, accumulate grand total of each item
				tax.total += tax.grand_total_for_current_item

				# set precision in the last item iteration
				if n == len(self.get("items")) - 1:
					self.round_off_totals(tax)

					# adjust Discount Amount loss in last tax iteration
					if i == (len(self.get("taxes")) - 1) and self.discount_amount_applied:
						self.adjust_discount_amount_loss(tax)

	def round_off_totals(self, tax):
		tax.total = flt(tax.total, self.precision("total", tax))
		tax.tax_amount = flt(tax.tax_amount, self.precision("tax_amount", tax))
		tax.tax_amount_after_discount_amount = flt(tax.tax_amount_after_discount_amount,
			self.precision("tax_amount", tax))

	def adjust_discount_amount_loss(self, tax):
		discount_amount_loss = self.grand_total - flt(self.discount_amount) - tax.total
		tax.tax_amount_after_discount_amount = flt(tax.tax_amount_after_discount_amount +
			discount_amount_loss, self.precision("tax_amount", tax))
		tax.total = flt(tax.total + discount_amount_loss, self.precision("total", tax))

	def get_current_tax_amount(self, item, tax, item_tax_map):
		tax_rate = self._get_tax_rate(tax, item_tax_map)
		current_tax_amount = 0.0

		if tax.charge_type == "Actual":
			# distribute the tax amount proportionally to each item row
			actual = flt(tax.rate, self.precision("tax_amount", tax))
			current_tax_amount = (self.net_total
				and ((item.base_amount / self.net_total) * actual)
				or 0)
		elif tax.charge_type == "On Net Total":
			current_tax_amount = (tax_rate / 100.0) * item.base_amount
		elif tax.charge_type == "On Previous Row Amount":
			current_tax_amount = (tax_rate / 100.0) * \
				self.get("taxes")[cint(tax.row_id) - 1].tax_amount_for_current_item
		elif tax.charge_type == "On Previous Row Total":
			current_tax_amount = (tax_rate / 100.0) * \
				self.get("taxes")[cint(tax.row_id) - 1].grand_total_for_current_item

		current_tax_amount = flt(current_tax_amount, self.precision("tax_amount", tax))

		# store tax breakup for each item
		key = item.item_code or item.item_name
		if tax.item_wise_tax_detail.get(key):
			item_wise_tax_amount = tax.item_wise_tax_detail[key][1] + current_tax_amount
			tax.item_wise_tax_detail[key] = [tax_rate,item_wise_tax_amount]
		else:
			tax.item_wise_tax_detail[key] = [tax_rate,current_tax_amount]

		return current_tax_amount

	def _load_item_tax_rate(self, item_tax_rate):
		return json.loads(item_tax_rate) if item_tax_rate else {}

	def _get_tax_rate(self, tax, item_tax_map):
		if item_tax_map.has_key(tax.account_head):
			return flt(item_tax_map.get(tax.account_head), self.precision("rate", tax))
		else:
			return tax.rate

	def _cleanup(self):
		for tax in self.get("taxes"):
			tax.item_wise_tax_detail = json.dumps(tax.item_wise_tax_detail, separators=(',', ':'))

	def _set_in_company_currency(self, item, print_field, base_field):
		"""set values in base currency"""
		value_in_company_currency = flt(self.conversion_rate *
			flt(item.get(print_field), self.precision(print_field, item)),
			self.precision(base_field, item))
		item.set(base_field, value_in_company_currency)

	def validate_enabled_taxes_and_charges(self):
		taxes_and_charges_doctype = self.meta.get_options("taxes_and_charges")
		if frappe.db.get_value(taxes_and_charges_doctype, self.taxes_and_charges, "disabled"):
			frappe.throw(_("{0} '{1}' is disabled").format(taxes_and_charges_doctype, self.taxes_and_charges))

	def calculate_total_advance(self, parenttype, advance_parentfield):
		if self.doctype == parenttype and self.docstatus < 2:
			sum_of_allocated_amount = sum([flt(adv.allocated_amount, self.precision("allocated_amount", adv))
				for adv in self.get(advance_parentfield)])

			self.total_advance = flt(sum_of_allocated_amount, self.precision("total_advance"))

			self.calculate_outstanding_amount()

	def get_gl_dict(self, args):
		"""this method populates the common properties of a gl entry record"""
		gl_dict = frappe._dict({
			'company': self.company,
			'posting_date': self.posting_date,
			'voucher_type': self.doctype,
			'voucher_no': self.name,
			'aging_date': self.get("aging_date") or self.posting_date,
			'remarks': self.get("remarks"),
			'fiscal_year': self.fiscal_year,
			'debit': 0,
			'credit': 0,
			'is_opening': self.get("is_opening") or "No",
			'party_type': None,
			'party': None
		})
		gl_dict.update(args)
		return gl_dict

	def clear_unallocated_advances(self, childtype, parentfield):
		self.set(parentfield, self.get(parentfield, {"allocated_amount": ["not in", [0, None, ""]]}))

		frappe.db.sql("""delete from `tab%s` where parentfield=%s and parent = %s
			and ifnull(allocated_amount, 0) = 0""" % (childtype, '%s', '%s'), (parentfield, self.name))

	def get_advances(self, account_head, party_type, party, child_doctype, parentfield, dr_or_cr, against_order_field):
		so_list = list(set([d.get(against_order_field) for d in self.get("items") if d.get(against_order_field)]))
		cond = ""
		if so_list:
			cond = "or (ifnull(t2.%s, '')  in (%s))" % ("against_" + against_order_field, ', '.join(['%s']*len(so_list)))

		res = frappe.db.sql("""
			select
				t1.name as jv_no, t1.remark, t2.{0} as amount, t2.name as jv_detail_no, `against_{1}` as against_order
			from
				`tabJournal Entry` t1, `tabJournal Entry Account` t2
			where
				t1.name = t2.parent and t2.account = %s
				and t2.party_type=%s and t2.party=%s
				and t2.is_advance = 'Yes' and t1.docstatus = 1
				and ((
						ifnull(t2.against_voucher, '')  = ''
						and ifnull(t2.against_invoice, '')  = ''
						and ifnull(t2.against_jv, '')  = ''
						and ifnull(t2.against_sales_order, '')  = ''
						and ifnull(t2.against_purchase_order, '')  = ''
				) {2})
			order by t1.posting_date""".format(dr_or_cr, against_order_field, cond),
			[account_head, party_type, party] + so_list, as_dict=1)

		self.set(parentfield, [])
		for d in res:
			self.append(parentfield, {
				"doctype": child_doctype,
				"journal_entry": d.jv_no,
				"jv_detail_no": d.jv_detail_no,
				"remarks": d.remark,
				"advance_amount": flt(d.amount),
				"allocated_amount": flt(d.amount) if d.against_order else 0
			})

	def validate_advance_jv(self, advance_table_fieldname, against_order_field):
		order_list = list(set([d.get(against_order_field) for d in self.get("items") if d.get(against_order_field)]))
		if order_list:
			account = self.get("debit_to" if self.doctype=="Sales Invoice" else "credit_to")

			jv_against_order = frappe.db.sql("""select parent, %s as against_order
				from `tabJournal Entry Account`
				where docstatus=1 and account=%s and ifnull(is_advance, 'No') = 'Yes'
				and ifnull(against_sales_order, '') in (%s)
				group by parent, against_sales_order""" %
				("against_" + against_order_field, '%s', ', '.join(['%s']*len(order_list))),
				tuple([account] + order_list), as_dict=1)

			if jv_against_order:
				order_jv_map = {}
				for d in jv_against_order:
					order_jv_map.setdefault(d.against_order, []).append(d.parent)

				advance_jv_against_si = [d.journal_entry for d in self.get(advance_table_fieldname)]

				for order, jv_list in order_jv_map.items():
					for jv in jv_list:
						if not advance_jv_against_si or jv not in advance_jv_against_si:
<<<<<<< HEAD
							frappe.throw(_("Journal Entry {0} is linked against Order {1}, hence it must be fetched as advance in Invoice as well.")
=======
							frappe.msgprint(_("Journal Voucher {0} is linked against Order {1}, check if it should be pulled as advance in this invoice.")
>>>>>>> b02788b9
								.format(jv, order))


	def validate_multiple_billing(self, ref_dt, item_ref_dn, based_on, parentfield):
		from erpnext.controllers.status_updater import get_tolerance_for
		item_tolerance = {}
		global_tolerance = None

		for item in self.get("items"):
			if item.get(item_ref_dn):
				ref_amt = flt(frappe.db.get_value(ref_dt + " Item",
					item.get(item_ref_dn), based_on), self.precision(based_on, item))
				if not ref_amt:
					frappe.msgprint(_("Warning: System will not check overbilling since amount for Item {0} in {1} is zero").format(item.item_code, ref_dt))
				else:
					already_billed = frappe.db.sql("""select sum(%s) from `tab%s`
						where %s=%s and docstatus=1 and parent != %s""" %
						(based_on, self.doctype + " Item", item_ref_dn, '%s', '%s'),
						(item.get(item_ref_dn), self.name))[0][0]

					total_billed_amt = flt(flt(already_billed) + flt(item.get(based_on)),
						self.precision(based_on, item))

					tolerance, item_tolerance, global_tolerance = get_tolerance_for(item.item_code,
						item_tolerance, global_tolerance)

					max_allowed_amt = flt(ref_amt * (100 + tolerance) / 100)

					if total_billed_amt - max_allowed_amt > 0.01:
						frappe.throw(_("Cannot overbill for Item {0} in row {0} more than {1}. To allow overbilling, please set in Stock Settings").format(item.item_code, item.idx, max_allowed_amt))

	def get_company_default(self, fieldname):
		from erpnext.accounts.utils import get_company_default
		return get_company_default(self.company, fieldname)

	def get_stock_items(self):
		stock_items = []
		item_codes = list(set(item.item_code for item in self.get("items")))
		if item_codes:
			stock_items = [r[0] for r in frappe.db.sql("""select name
				from `tabItem` where name in (%s) and is_stock_item='Yes'""" % \
				(", ".join((["%s"]*len(item_codes))),), item_codes)]

		return stock_items

	def set_total_advance_paid(self):
		if self.doctype == "Sales Order":
			dr_or_cr = "credit"
			against_field = "against_sales_order"
		else:
			dr_or_cr = "debit"
			against_field = "against_purchase_order"

		advance_paid = frappe.db.sql("""
			select
				sum(ifnull({dr_or_cr}, 0))
			from
				`tabJournal Entry Account`
			where
				{against_field} = %s and docstatus = 1 and is_advance = "Yes" """.format(dr_or_cr=dr_or_cr, \
					against_field=against_field), self.name)

		if advance_paid:
			advance_paid = flt(advance_paid[0][0], self.precision("advance_paid"))
		if flt(self.grand_total) >= advance_paid:
			frappe.db.set_value(self.doctype, self.name, "advance_paid", advance_paid)
		else:
			frappe.throw(_("Total advance ({0}) against Order {1} cannot be greater \
				than the Grand Total ({2})")
			.format(advance_paid, self.name, self.grand_total))

	@property
	def company_abbr(self):
		if not hasattr(self, "_abbr"):
			self._abbr = frappe.db.get_value("Company", self.company, "abbr")

		return self._abbr

@frappe.whitelist()
def get_tax_rate(account_head):
	return frappe.db.get_value("Account", account_head, "tax_rate")

@frappe.whitelist()
def get_taxes_and_charges(master_doctype, master_name, tax_parentfield):
	from frappe.model import default_fields
	tax_master = frappe.get_doc(master_doctype, master_name)

	taxes_and_charges = []
	for i, tax in enumerate(tax_master.get(tax_parentfield)):
		tax = tax.as_dict()

		for fieldname in default_fields:
			if fieldname in tax:
				del tax[fieldname]

		taxes_and_charges.append(tax)

	return taxes_and_charges

def validate_conversion_rate(currency, conversion_rate, conversion_rate_label, company):
	"""common validation for currency and price list currency"""

	company_currency = frappe.db.get_value("Company", company, "default_currency")

	if not conversion_rate:
		throw(_("{0} is mandatory. Maybe Currency Exchange record is not created for {1} to {2}.").format(
			conversion_rate_label, currency, company_currency))<|MERGE_RESOLUTION|>--- conflicted
+++ resolved
@@ -445,11 +445,7 @@
 				for order, jv_list in order_jv_map.items():
 					for jv in jv_list:
 						if not advance_jv_against_si or jv not in advance_jv_against_si:
-<<<<<<< HEAD
-							frappe.throw(_("Journal Entry {0} is linked against Order {1}, hence it must be fetched as advance in Invoice as well.")
-=======
-							frappe.msgprint(_("Journal Voucher {0} is linked against Order {1}, check if it should be pulled as advance in this invoice.")
->>>>>>> b02788b9
+							frappe.msgprint(_("Journal Entry {0} is linked against Order {1}, check if it should be pulled as advance in this invoice.")
 								.format(jv, order))
 
 
