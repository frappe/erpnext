--- conflicted
+++ resolved
@@ -1668,11 +1668,6 @@
 						grand_total * self.get("conversion_rate"), self.precision("base_grand_total")
 					)
 
-<<<<<<< HEAD
-			if flt(total, self.precision("grand_total")) != flt(grand_total, self.precision("grand_total")) or \
-				flt(base_total, self.precision("base_grand_total")) != flt(base_grand_total, self.precision("base_grand_total")):
-				frappe.throw(_("Total Payment Amount in Payment Schedule must be equal to Grand / Rounded Total"))
-=======
 			if (
 				flt(total, self.precision("grand_total")) - flt(grand_total, self.precision("grand_total"))
 				> 0.1
@@ -1683,7 +1678,6 @@
 				frappe.throw(
 					_("Total Payment Amount in Payment Schedule must be equal to Grand / Rounded Total")
 				)
->>>>>>> 71f72458
 
 	def is_rounded_total_disabled(self):
 		if self.meta.get_field("disable_rounded_total"):
