--- conflicted
+++ resolved
@@ -1860,7 +1860,6 @@
 		jv.save()
 		jv.submit()
 
-<<<<<<< HEAD
 	def check_conversion_rate(self):
 		default_currency = erpnext.get_company_currency(self.company)
 		if not default_currency:
@@ -1872,12 +1871,16 @@
 		):
 			throw(_("Conversion rate cannot be 0 or 1"))
 
-=======
 	def check_finance_books(self, item, asset):
-		if (len(asset.finance_books) > 1 and not item.get('finance_book') and not self.get('finance_book')
-			and asset.finance_books[0].finance_book):
-			frappe.throw(_("Select finance book for the item {0} at row {1}")
-				.format(item.item_code, item.idx))
+		if (
+			len(asset.finance_books) > 1
+			and not item.get("finance_book")
+			and not self.get("finance_book")
+			and asset.finance_books[0].finance_book
+		):
+			frappe.throw(
+				_("Select finance book for the item {0} at row {1}").format(item.item_code, item.idx)
+			)
 
 	def depreciate_asset(self, asset):
 		asset.flags.ignore_validate_update_after_submit = True
@@ -1897,14 +1900,12 @@
 
 	def modify_depreciation_schedule_for_asset_repairs(self, asset):
 		asset_repairs = frappe.get_all(
-			'Asset Repair',
-			filters={'asset': asset.name},
-			fields=['name', 'increase_in_asset_life']
+			"Asset Repair", filters={"asset": asset.name}, fields=["name", "increase_in_asset_life"]
 		)
 
 		for repair in asset_repairs:
 			if repair.increase_in_asset_life:
-				asset_repair = frappe.get_doc('Asset Repair', repair.name)
+				asset_repair = frappe.get_doc("Asset Repair", repair.name)
 				asset_repair.modify_depreciation_schedule()
 				asset.prepare_depreciation_data()
 
@@ -1914,8 +1915,8 @@
 		posting_date_of_original_disposal = self.get_posting_date_of_disposal_entry()
 
 		row = -1
-		finance_book = asset.get('schedules')[0].get('finance_book')
-		for schedule in asset.get('schedules'):
+		finance_book = asset.get("schedules")[0].get("finance_book")
+		for schedule in asset.get("schedules"):
 			if schedule.finance_book != finance_book:
 				row = 0
 				finance_book = schedule.finance_book
@@ -1923,8 +1924,9 @@
 				row += 1
 
 			if schedule.schedule_date == posting_date_of_original_disposal:
-				if not self.disposal_was_made_on_original_schedule_date(asset, schedule, row, posting_date_of_original_disposal) \
-					or self.disposal_happens_in_the_future(posting_date_of_original_disposal):
+				if not self.disposal_was_made_on_original_schedule_date(
+					asset, schedule, row, posting_date_of_original_disposal
+				) or self.disposal_happens_in_the_future(posting_date_of_original_disposal):
 
 					reverse_journal_entry = make_reverse_journal_entry(schedule.journal_entry)
 					reverse_journal_entry.posting_date = nowdate()
@@ -1938,16 +1940,19 @@
 
 	def get_posting_date_of_disposal_entry(self):
 		if self.doctype == "Sales Invoice" and self.return_against:
-			return frappe.db.get_value('Sales Invoice', self.return_against, 'posting_date')
+			return frappe.db.get_value("Sales Invoice", self.return_against, "posting_date")
 		else:
 			return self.posting_date
 
 	# if the invoice had been posted on the date the depreciation was initially supposed to happen, the depreciation shouldn't be undone
-	def disposal_was_made_on_original_schedule_date(self, asset, schedule, row, posting_date_of_disposal):
-		for finance_book in asset.get('finance_books'):
+	def disposal_was_made_on_original_schedule_date(
+		self, asset, schedule, row, posting_date_of_disposal
+	):
+		for finance_book in asset.get("finance_books"):
 			if schedule.finance_book == finance_book.finance_book:
-				orginal_schedule_date = add_months(finance_book.depreciation_start_date,
-					row * cint(finance_book.frequency_of_depreciation))
+				orginal_schedule_date = add_months(
+					finance_book.depreciation_start_date, row * cint(finance_book.frequency_of_depreciation)
+				)
 
 				if orginal_schedule_date == posting_date_of_disposal:
 					return True
@@ -1958,7 +1963,7 @@
 			return True
 
 		return False
->>>>>>> bb00d38d
+
 
 @frappe.whitelist()
 def get_tax_rate(account_head):
