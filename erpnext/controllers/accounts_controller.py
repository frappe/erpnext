# Copyright (c) 2015, Frappe Technologies Pvt. Ltd. and Contributors
# License: GNU General Public License v3. See license.txt

from __future__ import unicode_literals
import frappe, erpnext
import json
from frappe import _, throw
from frappe.utils import today, flt, cint, fmt_money, formatdate, getdate, add_days, add_months, get_last_day, nowdate
from erpnext.stock.get_item_details import get_conversion_factor
from erpnext.setup.utils import get_exchange_rate
from erpnext.accounts.utils import get_fiscal_years, validate_fiscal_year, get_account_currency
from erpnext.utilities.transaction_base import TransactionBase
from erpnext.buying.utils import update_last_purchase_rate
from erpnext.controllers.sales_and_purchase_return import validate_return
from erpnext.accounts.party import get_party_account_currency, validate_party_frozen_disabled
from erpnext.accounts.doctype.pricing_rule.utils import validate_pricing_rules
from erpnext.exceptions import InvalidCurrency
from six import text_type

force_item_fields = ("item_group", "brand", "stock_uom", "is_fixed_asset", "item_tax_rate", "pricing_rules")

class AccountsController(TransactionBase):
	def __init__(self, *args, **kwargs):
		super(AccountsController, self).__init__(*args, **kwargs)

	@property
	def company_currency(self):
		if not hasattr(self, "__company_currency"):
			self.__company_currency = erpnext.get_company_currency(self.company)

		return self.__company_currency

	def onload(self):
		self.get("__onload").make_payment_via_journal_entry \
			= frappe.db.get_single_value('Accounts Settings', 'make_payment_via_journal_entry')

		if self.is_new():
			relevant_docs = ("Quotation", "Purchase Order", "Sales Order",
							 "Purchase Invoice", "Sales Invoice")
			if self.doctype in relevant_docs:
				self.set_payment_schedule()

	def ensure_supplier_is_not_blocked(self):
		is_supplier_payment = self.doctype == 'Payment Entry' and self.party_type == 'Supplier'
		is_buying_invoice = self.doctype in ['Purchase Invoice', 'Purchase Order']
		supplier = None
		supplier_name = None

		if is_buying_invoice or is_supplier_payment:
			supplier_name = self.supplier if is_buying_invoice else self.party
			supplier = frappe.get_doc('Supplier', supplier_name)

		if supplier and supplier_name and supplier.on_hold:
			if (is_buying_invoice and supplier.hold_type in ['All', 'Invoices']) or \
					(is_supplier_payment and supplier.hold_type in ['All', 'Payments']):
				if not supplier.release_date or getdate(nowdate()) <= supplier.release_date:
					frappe.msgprint(
						_('{0} is blocked so this transaction cannot proceed'.format(supplier_name)), raise_exception=1)

	def validate(self):

		self.validate_qty_is_not_zero()
		if self.get("_action") and self._action != "update_after_submit":
			self.set_missing_values(for_validate=True)

		self.ensure_supplier_is_not_blocked()

		self.validate_date_with_fiscal_year()

		if self.meta.get_field("currency"):
			self.calculate_taxes_and_totals()

			if not self.meta.get_field("is_return") or not self.is_return:
				self.validate_value("base_grand_total", ">=", 0)

			validate_return(self)
			self.set_total_in_words()

		self.validate_all_documents_schedule()

		if self.meta.get_field("taxes_and_charges"):
			self.validate_enabled_taxes_and_charges()
			self.validate_tax_account_company()

		self.validate_party()
		self.validate_currency()

		if self.doctype == 'Purchase Invoice':
			self.validate_paid_amount()

		if self.doctype in ['Purchase Invoice', 'Sales Invoice']:
			if cint(self.allocate_advances_automatically):
				self.set_advances()

			if self.is_return:
				self.validate_qty()

		validate_regional(self)
		if self.doctype != 'Material Request':
			validate_pricing_rules(self)

	def validate_invoice_documents_schedule(self):
		self.validate_payment_schedule_dates()
		self.set_due_date()
		self.set_payment_schedule()
		self.validate_payment_schedule_amount()
		self.validate_due_date()
		self.validate_advance_entries()

	def validate_non_invoice_documents_schedule(self):
		self.set_payment_schedule()
		self.validate_payment_schedule_dates()
		self.validate_payment_schedule_amount()

	def validate_all_documents_schedule(self):
		if self.doctype in ("Sales Invoice", "Purchase Invoice") and not self.is_return:
			self.validate_invoice_documents_schedule()
		elif self.doctype in ("Quotation", "Purchase Order", "Sales Order"):
			self.validate_non_invoice_documents_schedule()

	def before_print(self):
		if self.doctype in ['Purchase Order', 'Sales Order', 'Sales Invoice', 'Purchase Invoice',
							'Supplier Quotation', 'Purchase Receipt', 'Delivery Note', 'Quotation']:
			if self.get("group_same_items"):
				self.group_similar_items()

			df = self.meta.get_field("discount_amount")
			if self.get("discount_amount") and hasattr(self, "taxes") and not len(self.taxes):
				df.set("print_hide", 0)
				self.discount_amount = -self.discount_amount
			else:
				df.set("print_hide", 1)

	def validate_paid_amount(self):
		if hasattr(self, "is_pos") or hasattr(self, "is_paid"):
			is_paid = self.get("is_pos") or self.get("is_paid")
			if cint(is_paid) == 1:
				if flt(self.paid_amount) == 0 and flt(self.outstanding_amount) > 0:
					if self.cash_bank_account:
						self.paid_amount = flt(flt(self.outstanding_amount), self.precision("paid_amount"))
						self.base_paid_amount = flt(self.paid_amount * self.conversion_rate,
													self.precision("base_paid_amount"))
					else:
						# show message that the amount is not paid
						self.paid_amount = 0
						frappe.throw(
							_("Note: Payment Entry will not be created since 'Cash or Bank Account' was not specified"))
			else:
				frappe.db.set(self, 'paid_amount', 0)

	def set_missing_values(self, for_validate=False):
		if frappe.flags.in_test:
			for fieldname in ["posting_date", "transaction_date"]:
				if self.meta.get_field(fieldname) and not self.get(fieldname):
					self.set(fieldname, today())
					break

	def calculate_taxes_and_totals(self):
		from erpnext.controllers.taxes_and_totals import calculate_taxes_and_totals
		calculate_taxes_and_totals(self)

		if self.doctype in ["Quotation", "Sales Order", "Delivery Note", "Sales Invoice"]:
			self.calculate_commission()
			self.calculate_contribution()

	def validate_date_with_fiscal_year(self):
		if self.meta.get_field("fiscal_year"):
			date_field = ""
			if self.meta.get_field("posting_date"):
				date_field = "posting_date"
			elif self.meta.get_field("transaction_date"):
				date_field = "transaction_date"

			if date_field and self.get(date_field):
				validate_fiscal_year(self.get(date_field), self.fiscal_year, self.company,
									 self.meta.get_label(date_field), self)

	def validate_due_date(self):
		if self.get('is_pos'): return

		from erpnext.accounts.party import validate_due_date
		if self.doctype == "Sales Invoice":
			if not self.due_date:
				frappe.throw(_("Due Date is mandatory"))

			validate_due_date(self.posting_date, self.due_date,
				"Customer", self.customer, self.company, self.payment_terms_template)
		elif self.doctype == "Purchase Invoice":
			validate_due_date(self.bill_date or self.posting_date, self.due_date,
				"Supplier", self.supplier, self.company, self.bill_date, self.payment_terms_template)

	def set_price_list_currency(self, buying_or_selling):
		if self.meta.get_field("posting_date"):
			transaction_date = self.posting_date
		else:
			transaction_date = self.transaction_date

		if self.meta.get_field("currency"):
			# price list part
			if buying_or_selling.lower() == "selling":
				fieldname = "selling_price_list"
				args = "for_selling"
			else:
				fieldname = "buying_price_list"
				args = "for_buying"

			if self.meta.get_field(fieldname) and self.get(fieldname):
				self.price_list_currency = frappe.db.get_value("Price List",
															   self.get(fieldname), "currency")

				if self.price_list_currency == self.company_currency:
					self.plc_conversion_rate = 1.0

				elif not self.plc_conversion_rate:
					self.plc_conversion_rate = get_exchange_rate(self.price_list_currency,
																 self.company_currency, transaction_date, args)

			# currency
			if not self.currency:
				self.currency = self.price_list_currency
				self.conversion_rate = self.plc_conversion_rate
			elif self.currency == self.company_currency:
				self.conversion_rate = 1.0
			elif not self.conversion_rate:
				self.conversion_rate = get_exchange_rate(self.currency,
														 self.company_currency, transaction_date, args)

	def set_missing_item_details(self, for_validate=False):
		"""set missing item values"""
		from erpnext.stock.get_item_details import get_item_details
		from erpnext.stock.doctype.serial_no.serial_no import get_serial_nos

		if hasattr(self, "items"):
			parent_dict = {}
			for fieldname in self.meta.get_valid_columns():
				parent_dict[fieldname] = self.get(fieldname)

			if self.doctype in ["Quotation", "Sales Order", "Delivery Note", "Sales Invoice"]:
				document_type = "{} Item".format(self.doctype)
				parent_dict.update({"document_type": document_type})

			self.set('pricing_rules', [])
			for item in self.get("items"):
				if item.get("item_code"):
					args = parent_dict.copy()
					args.update(item.as_dict())

					args["doctype"] = self.doctype
					args["name"] = self.name
					args["child_docname"] = item.name

					if not args.get("transaction_date"):
						args["transaction_date"] = args.get("posting_date")

					if self.get("is_subcontracted"):
						args["is_subcontracted"] = self.is_subcontracted
<<<<<<< HEAD
					ret = get_item_details(args)
=======

					ret = get_item_details(args, self)
>>>>>>> 81f4d1c7

					for fieldname, value in ret.items():
						if item.meta.get_field(fieldname) and value is not None:
							if (item.get(fieldname) is None or fieldname in force_item_fields):
								item.set(fieldname, value)

							elif fieldname in ['cost_center', 'conversion_factor'] and not item.get(fieldname):
								item.set(fieldname, value)

							elif fieldname == "serial_no":
								# Ensure that serial numbers are matched against Stock UOM
								item_conversion_factor = item.get("conversion_factor") or 1.0
								item_qty = abs(item.get("qty")) * item_conversion_factor

								if item_qty != len(get_serial_nos(item.get('serial_no'))):
									item.set(fieldname, value)

					if self.doctype in ["Purchase Invoice", "Sales Invoice"] and item.meta.get_field('is_fixed_asset'):
						item.set('is_fixed_asset', ret.get('is_fixed_asset', 0))

					if ret.get("pricing_rules"):
						# if user changed the discount percentage then set user's discount percentage ?
						item.set("pricing_rules", ret.get("pricing_rules"))
						item.set("discount_percentage", ret.get("discount_percentage"))
						item.set("discount_amount", ret.get("discount_amount"))
						if ret.get("pricing_rule_for") == "Rate":
							item.set("price_list_rate", ret.get("price_list_rate"))

						if item.get("price_list_rate"):
							item.rate = flt(item.price_list_rate *
								(1.0 - (flt(item.discount_percentage) / 100.0)), item.precision("rate"))

							if item.get('discount_amount'):
								item.rate = item.price_list_rate - item.discount_amount

			if self.doctype == "Purchase Invoice":
				self.set_expense_account(for_validate)

	def set_taxes(self):
		if not self.meta.get_field("taxes"):
			return

		tax_master_doctype = self.meta.get_field("taxes_and_charges").options

		if (self.is_new() or self.is_pos_profile_changed()) and not self.get("taxes"):
			if self.company and not self.get("taxes_and_charges"):
				# get the default tax master
				self.taxes_and_charges = frappe.db.get_value(tax_master_doctype,
															 {"is_default": 1, 'company': self.company})

			self.append_taxes_from_master(tax_master_doctype)

	def is_pos_profile_changed(self):
		if (self.doctype == 'Sales Invoice' and self.is_pos and
				self.pos_profile != frappe.db.get_value('Sales Invoice', self.name, 'pos_profile')):
			return True

	def append_taxes_from_master(self, tax_master_doctype=None):
		if self.get("taxes_and_charges"):
			if not tax_master_doctype:
				tax_master_doctype = self.meta.get_field("taxes_and_charges").options

			self.extend("taxes", get_taxes_and_charges(tax_master_doctype, self.get("taxes_and_charges")))

	def set_other_charges(self):
		self.set("taxes", [])
		self.set_taxes()

	def validate_enabled_taxes_and_charges(self):
		taxes_and_charges_doctype = self.meta.get_options("taxes_and_charges")
		if frappe.db.get_value(taxes_and_charges_doctype, self.taxes_and_charges, "disabled"):
			frappe.throw(_("{0} '{1}' is disabled").format(taxes_and_charges_doctype, self.taxes_and_charges))

	def validate_tax_account_company(self):
		for d in self.get("taxes"):
			if d.account_head:
				tax_account_company = frappe.db.get_value("Account", d.account_head, "company")
				if tax_account_company != self.company:
					frappe.throw(_("Row #{0}: Account {1} does not belong to company {2}")
								 .format(d.idx, d.account_head, self.company))

	def get_gl_dict(self, args, account_currency=None):
		"""this method populates the common properties of a gl entry record"""

		posting_date = args.get('posting_date') or self.get('posting_date')
		fiscal_years = get_fiscal_years(posting_date, company=self.company)
		if len(fiscal_years) > 1:
			frappe.throw(_("Multiple fiscal years exist for the date {0}. Please set company in Fiscal Year").format(
				formatdate(posting_date)))
		else:
			fiscal_year = fiscal_years[0][0]

		gl_dict = frappe._dict({
			'company': self.company,
			'posting_date': posting_date,
			'fiscal_year': fiscal_year,
			'voucher_type': self.doctype,
			'voucher_no': self.name,
			'remarks': self.get("remarks"),
			'debit': 0,
			'credit': 0,
			'debit_in_account_currency': 0,
			'credit_in_account_currency': 0,
			'is_opening': self.get("is_opening") or "No",
			'party_type': None,
			'party': None,
			'project': self.get("project")
		})
		gl_dict.update(args)

		if not account_currency:
			account_currency = get_account_currency(gl_dict.account)

		if gl_dict.account and self.doctype not in ["Journal Entry",
													"Period Closing Voucher", "Payment Entry"]:
			self.validate_account_currency(gl_dict.account, account_currency)
			set_balance_in_account_currency(gl_dict, account_currency, self.get("conversion_rate"),
											self.company_currency)

		return gl_dict

	def validate_qty_is_not_zero(self):
		for item in self.items:
			if not item.qty:
				frappe.throw("Item quantity can not be zero")

	def validate_account_currency(self, account, account_currency=None):
		valid_currency = [self.company_currency]
		if self.get("currency") and self.currency != self.company_currency:
			valid_currency.append(self.currency)

		if account_currency not in valid_currency:
			frappe.throw(_("Account {0} is invalid. Account Currency must be {1}")
						 .format(account, _(" or ").join(valid_currency)))

	def clear_unallocated_advances(self, childtype, parentfield):
		self.set(parentfield, self.get(parentfield, {"allocated_amount": ["not in", [0, None, ""]]}))

		frappe.db.sql("""delete from `tab%s` where parentfield=%s and parent = %s
			and allocated_amount = 0""" % (childtype, '%s', '%s'), (parentfield, self.name))

	def apply_shipping_rule(self):
		if self.shipping_rule:
			shipping_rule = frappe.get_doc("Shipping Rule", self.shipping_rule)
			shipping_rule.apply(self)
			self.calculate_taxes_and_totals()

	def get_shipping_address(self):
		'''Returns Address object from shipping address fields if present'''

		# shipping address fields can be `shipping_address_name` or `shipping_address`
		# try getting value from both

		for fieldname in ('shipping_address_name', 'shipping_address'):
			shipping_field = self.meta.get_field(fieldname)
			if shipping_field and shipping_field.fieldtype == 'Link':
				if self.get(fieldname):
					return frappe.get_doc('Address', self.get(fieldname))

		return {}

	def set_advances(self):
		"""Returns list of advances against Account, Party, Reference"""

		res = self.get_advance_entries()

		self.set("advances", [])
		advance_allocated = 0
		for d in res:
			if d.against_order:
				allocated_amount = flt(d.amount)
			else:
				amount = self.rounded_total or self.grand_total
				allocated_amount = min(amount - advance_allocated, d.amount)
			advance_allocated += flt(allocated_amount)

			self.append("advances", {
				"doctype": self.doctype + " Advance",
				"reference_type": d.reference_type,
				"reference_name": d.reference_name,
				"reference_row": d.reference_row,
				"remarks": d.remarks,
				"advance_amount": flt(d.amount),
				"allocated_amount": allocated_amount
			})

	def get_advance_entries(self, include_unallocated=True):
		if self.doctype == "Sales Invoice":
			party_account = self.debit_to
			party_type = "Customer"
			party = self.customer
			order_field = "sales_order"
			order_doctype = "Sales Order"
		else:
			party_account = self.credit_to
			party_type = "Supplier"
			party = self.supplier
			order_field = "purchase_order"
			order_doctype = "Purchase Order"

		order_list = list(set([d.get(order_field)
							   for d in self.get("items") if d.get(order_field)]))

		journal_entries = get_advance_journal_entries(party_type, party, party_account,
													  order_doctype, order_list, include_unallocated)

		payment_entries = get_advance_payment_entries(party_type, party, party_account,
													  order_doctype, order_list, include_unallocated)

		res = journal_entries + payment_entries

		return res

	def is_inclusive_tax(self):
		is_inclusive = cint(frappe.db.get_single_value("Accounts Settings",
													   "show_inclusive_tax_in_print"))

		if is_inclusive:
			is_inclusive = 0
			if self.get("taxes", filters={"included_in_print_rate": 1}):
				is_inclusive = 1

		return is_inclusive

	def validate_advance_entries(self):
		order_field = "sales_order" if self.doctype == "Sales Invoice" else "purchase_order"
		order_list = list(set([d.get(order_field)
							   for d in self.get("items") if d.get(order_field)]))

		if not order_list: return

		advance_entries = self.get_advance_entries(include_unallocated=False)

		if advance_entries:
			advance_entries_against_si = [d.reference_name for d in self.get("advances")]
			for d in advance_entries:
				if not advance_entries_against_si or d.reference_name not in advance_entries_against_si:
					frappe.msgprint(_(
						"Payment Entry {0} is linked against Order {1}, check if it should be pulled as advance in this invoice.")
									.format(d.reference_name, d.against_order))

	def update_against_document_in_jv(self):
		"""
			Links invoice and advance voucher:
				1. cancel advance voucher
				2. split into multiple rows if partially adjusted, assign against voucher
				3. submit advance voucher
		"""

		if self.doctype == "Sales Invoice":
			party_type = "Customer"
			party = self.customer
			party_account = self.debit_to
			dr_or_cr = "credit_in_account_currency"
		else:
			party_type = "Supplier"
			party = self.supplier
			party_account = self.credit_to
			dr_or_cr = "debit_in_account_currency"

		lst = []
		for d in self.get('advances'):
			if flt(d.allocated_amount) > 0:
				args = frappe._dict({
					'voucher_type': d.reference_type,
					'voucher_no': d.reference_name,
					'voucher_detail_no': d.reference_row,
					'against_voucher_type': self.doctype,
					'against_voucher': self.name,
					'account': party_account,
					'party_type': party_type,
					'party': party,
					'dr_or_cr': dr_or_cr,
					'unadjusted_amount': flt(d.advance_amount),
					'allocated_amount': flt(d.allocated_amount),
					'exchange_rate': (self.conversion_rate
									  if self.party_account_currency != self.company_currency else 1),
					'grand_total': (self.base_grand_total
									if self.party_account_currency == self.company_currency else self.grand_total),
					'outstanding_amount': self.outstanding_amount
				})
				lst.append(args)

		if lst:
			from erpnext.accounts.utils import reconcile_against_document
			reconcile_against_document(lst)

	def validate_multiple_billing(self, ref_dt, item_ref_dn, based_on, parentfield):
		from erpnext.controllers.status_updater import get_tolerance_for
		item_tolerance = {}
		global_tolerance = None

		for item in self.get("items"):
			if item.get(item_ref_dn):
				ref_amt = flt(frappe.db.get_value(ref_dt + " Item",
												  item.get(item_ref_dn), based_on), self.precision(based_on, item))
				if not ref_amt:
					frappe.msgprint(
						_("Warning: System will not check overbilling since amount for Item {0} in {1} is zero").format(
							item.item_code, ref_dt))
				else:
					already_billed = frappe.db.sql("""select sum(%s) from `tab%s`
						where %s=%s and docstatus=1 and parent != %s""" %
												   (based_on, self.doctype + " Item", item_ref_dn, '%s', '%s'),
												   (item.get(item_ref_dn), self.name))[0][0]

					total_billed_amt = flt(flt(already_billed) + flt(item.get(based_on)),
										   self.precision(based_on, item))

					tolerance, item_tolerance, global_tolerance = get_tolerance_for(item.item_code,
																					item_tolerance, global_tolerance)

					max_allowed_amt = flt(ref_amt * (100 + tolerance) / 100)

					if total_billed_amt - max_allowed_amt > 0.01:
						frappe.throw(_(
							"Cannot overbill for Item {0} in row {1} more than {2}. To allow over-billing, please set in Stock Settings").format(
							item.item_code, item.idx, max_allowed_amt))

	def get_company_default(self, fieldname):
		from erpnext.accounts.utils import get_company_default
		return get_company_default(self.company, fieldname)

	def get_stock_items(self):
		stock_items = []
		item_codes = list(set(item.item_code for item in self.get("items")))
		if item_codes:
			stock_items = [r[0] for r in frappe.db.sql("""select name
				from `tabItem` where name in (%s) and is_stock_item=1""" % \
													   (", ".join((["%s"] * len(item_codes))),), item_codes)]

		return stock_items

	def set_total_advance_paid(self):
		if self.doctype == "Sales Order":
			dr_or_cr = "credit_in_account_currency"
			party = self.customer
		else:
			dr_or_cr = "debit_in_account_currency"
			party = self.supplier

		advance = frappe.db.sql("""
			select
				account_currency, sum({dr_or_cr}) as amount
			from
				`tabGL Entry`
			where
				against_voucher_type = %s and against_voucher = %s and party=%s
				and docstatus = 1
		""".format(dr_or_cr=dr_or_cr), (self.doctype, self.name, party), as_dict=1)

		if advance:
			advance = advance[0]
			advance_paid = flt(advance.amount, self.precision("advance_paid"))
			formatted_advance_paid = fmt_money(advance_paid, precision=self.precision("advance_paid"),
											   currency=advance.account_currency)

			frappe.db.set_value(self.doctype, self.name, "party_account_currency",
								advance.account_currency)

			if advance.account_currency == self.currency:
				order_total = self.get("rounded_total") or self.grand_total
				precision = "rounded_total" if self.get("rounded_total") else "grand_total"
			else:
				order_total = self.get("base_rounded_total") or self.base_grand_total
				precision = "base_rounded_total" if self.get("base_rounded_total") else "base_grand_total"

			formatted_order_total = fmt_money(order_total, precision=self.precision(precision),
											  currency=advance.account_currency)

			if self.currency == self.company_currency and advance_paid > order_total:
				frappe.throw(_("Total advance ({0}) against Order {1} cannot be greater than the Grand Total ({2})")
							 .format(formatted_advance_paid, self.name, formatted_order_total))

			frappe.db.set_value(self.doctype, self.name, "advance_paid", advance_paid)

	@property
	def company_abbr(self):
		if not hasattr(self, "_abbr"):
			self._abbr = frappe.db.get_value('Company',  self.company,  "abbr")

		return self._abbr

	def validate_party(self):
		party_type, party = self.get_party()
		validate_party_frozen_disabled(party_type, party)

	def get_party(self):
		party_type = None
		if self.doctype in ("Opportunity", "Quotation", "Sales Order", "Delivery Note", "Sales Invoice"):
			party_type = 'Customer'

		elif self.doctype in ("Supplier Quotation", "Purchase Order", "Purchase Receipt", "Purchase Invoice"):
			party_type = 'Supplier'

		elif self.meta.get_field("customer"):
			party_type = "Customer"

		elif self.meta.get_field("supplier"):
			party_type = "Supplier"

		party = self.get(party_type.lower()) if party_type else None

		return party_type, party

	def validate_currency(self):
		if self.get("currency"):
			party_type, party = self.get_party()
			if party_type and party:
				party_account_currency = get_party_account_currency(party_type, party, self.company)

				if (party_account_currency
						and party_account_currency != self.company_currency
						and self.currency != party_account_currency):
					frappe.throw(_("Accounting Entry for {0}: {1} can only be made in currency: {2}")
								 .format(party_type, party, party_account_currency), InvalidCurrency)

				# Note: not validating with gle account because we don't have the account
				# at quotation / sales order level and we shouldn't stop someone
				# from creating a sales invoice if sales order is already created

	def validate_fixed_asset(self):
		for d in self.get("items"):
			if d.is_fixed_asset:
				# if d.qty > 1:
				# 					frappe.throw(_("Row #{0}: Qty must be 1, as item is a fixed asset. Please use separate row for multiple qty.").format(d.idx))

				if d.meta.get_field("asset") and d.asset:
					asset = frappe.get_doc("Asset", d.asset)

					if asset.company != self.company:
						frappe.throw(_("Row #{0}: Asset {1} does not belong to company {2}")
									 .format(d.idx, d.asset, self.company))

					elif asset.item_code != d.item_code:
						frappe.throw(_("Row #{0}: Asset {1} does not linked to Item {2}")
									 .format(d.idx, d.asset, d.item_code))

					# elif asset.docstatus != 1:
					# 						frappe.throw(_("Row #{0}: Asset {1} must be submitted").format(d.idx, d.asset))

					elif self.doctype == "Purchase Invoice":
						# if asset.status != "Submitted":
						# 							frappe.throw(_("Row #{0}: Asset {1} is already {2}")
						# 								.format(d.idx, d.asset, asset.status))
						if getdate(asset.purchase_date) != getdate(self.posting_date):
							frappe.throw(
								_("Row #{0}: Posting Date must be same as purchase date {1} of asset {2}").format(d.idx,
																												  asset.purchase_date,
																												  d.asset))
						elif asset.is_existing_asset:
							frappe.throw(
								_("Row #{0}: Purchase Invoice cannot be made against an existing asset {1}").format(
									d.idx, d.asset))

					elif self.docstatus == "Sales Invoice" and self.docstatus == 1:
						if self.update_stock:
							frappe.throw(_("'Update Stock' cannot be checked for fixed asset sale"))

						elif asset.status in ("Scrapped", "Cancelled", "Sold"):
							frappe.throw(_("Row #{0}: Asset {1} cannot be submitted, it is already {2}")
										 .format(d.idx, d.asset, asset.status))

	def delink_advance_entries(self, linked_doc_name):
		total_allocated_amount = 0
		for adv in self.advances:
			consider_for_total_advance = True
			if adv.reference_name == linked_doc_name:
				frappe.db.sql("""delete from `tab{0} Advance`
					where name = %s""".format(self.doctype), adv.name)
				consider_for_total_advance = False

			if consider_for_total_advance:
				total_allocated_amount += flt(adv.allocated_amount, adv.precision("allocated_amount"))

		frappe.db.set_value(self.doctype, self.name, "total_advance",
							total_allocated_amount, update_modified=False)

	def group_similar_items(self):
		group_item_qty = {}
		group_item_amount = {}
		# to update serial number in print
		count = 0

		for item in self.items:
			group_item_qty[item.item_code] = group_item_qty.get(item.item_code, 0) + item.qty
			group_item_amount[item.item_code] = group_item_amount.get(item.item_code, 0) + item.amount

		duplicate_list = []
		for item in self.items:
			if item.item_code in group_item_qty:
				count += 1
				item.qty = group_item_qty[item.item_code]
				item.amount = group_item_amount[item.item_code]
				item.rate = flt(flt(item.amount) / flt(item.qty), item.precision("rate"))
				item.idx = count
				del group_item_qty[item.item_code]
			else:
				duplicate_list.append(item)
		for item in duplicate_list:
			self.remove(item)

	def set_payment_schedule(self):
		if self.doctype == 'Sales Invoice' and self.is_pos:
			self.payment_terms_template = ''
			return

		posting_date = self.get("bill_date") or self.get("posting_date") or self.get("transaction_date")
		date = self.get("due_date")
		due_date = date or posting_date
		grand_total = self.get("rounded_total") or self.grand_total
		if self.doctype in ("Sales Invoice", "Purchase Invoice"):
			grand_total = grand_total - flt(self.write_off_amount)

		if not self.get("payment_schedule"):
			if self.get("payment_terms_template"):
				data = get_payment_terms(self.payment_terms_template, posting_date, grand_total)
				for item in data:
					self.append("payment_schedule", item)
			else:
				data = dict(due_date=due_date, invoice_portion=100, payment_amount=grand_total)
				self.append("payment_schedule", data)
		else:
			for d in self.get("payment_schedule"):
				if d.invoice_portion:
					d.payment_amount = grand_total * flt(d.invoice_portion) / 100

	def set_due_date(self):
		due_dates = [d.due_date for d in self.get("payment_schedule") if d.due_date]
		if due_dates:
			self.due_date = max(due_dates)

	def validate_payment_schedule_dates(self):
		dates = []
		li = []

		if self.doctype == 'Sales Invoice' and self.is_pos: return

		for d in self.get("payment_schedule"):
			if self.doctype == "Sales Order" and getdate(d.due_date) < getdate(self.transaction_date):
				frappe.throw(_("Row {0}: Due Date cannot be before posting date").format(d.idx))
			elif d.due_date in dates:
				li.append(_("{0} in row {1}").format(d.due_date, d.idx))
			dates.append(d.due_date)

		if li:
			duplicates = '<br>' + '<br>'.join(li)
			frappe.throw(_("Rows with duplicate due dates in other rows were found: {0}").format(duplicates))

	def validate_payment_schedule_amount(self):
		if self.doctype == 'Sales Invoice' and self.is_pos: return

		if self.get("payment_schedule"):
			total = 0
			for d in self.get("payment_schedule"):
				total += flt(d.payment_amount)
			total = flt(total, self.precision("grand_total"))

			grand_total = flt(self.get("rounded_total") or self.grand_total, self.precision('grand_total'))
			if self.doctype in ("Sales Invoice", "Purchase Invoice"):
				grand_total = grand_total - flt(self.write_off_amount)
			if total != grand_total:
				frappe.throw(_("Total Payment Amount in Payment Schedule must be equal to Grand / Rounded Total"))

	def is_rounded_total_disabled(self):
		if self.meta.get_field("disable_rounded_total"):
			return self.disable_rounded_total
		else:
			return frappe.db.get_single_value("Global Defaults", "disable_rounded_total")

@frappe.whitelist()
def get_tax_rate(account_head):
	return frappe.db.get_value("Account", account_head, ["tax_rate", "account_name"], as_dict=True)


@frappe.whitelist()
def get_default_taxes_and_charges(master_doctype, tax_template=None, company=None):
	if not company: return {}

	if tax_template and company:
		tax_template_company = frappe.db.get_value(master_doctype, tax_template, "company")
		if tax_template_company == company:
			return

	default_tax = frappe.db.get_value(master_doctype, {"is_default": 1, "company": company})

	return {
		'taxes_and_charges': default_tax,
		'taxes': get_taxes_and_charges(master_doctype, default_tax)
	}


@frappe.whitelist()
def get_taxes_and_charges(master_doctype, master_name):
	if not master_name:
		return
	from frappe.model import default_fields
	tax_master = frappe.get_doc(master_doctype, master_name)

	taxes_and_charges = []
	for i, tax in enumerate(tax_master.get("taxes")):
		tax = tax.as_dict()

		for fieldname in default_fields:
			if fieldname in tax:
				del tax[fieldname]

		taxes_and_charges.append(tax)

	return taxes_and_charges


def validate_conversion_rate(currency, conversion_rate, conversion_rate_label, company):
	"""common validation for currency and price list currency"""

	company_currency = frappe.get_cached_value('Company',  company,  "default_currency")

	if not conversion_rate:
		throw(_("{0} is mandatory. Maybe Currency Exchange record is not created for {1} to {2}.").format(
			conversion_rate_label, currency, company_currency))


def validate_taxes_and_charges(tax):
	if tax.charge_type in ['Actual', 'On Net Total'] and tax.row_id:
		frappe.throw(_("Can refer row only if the charge type is 'On Previous Row Amount' or 'Previous Row Total'"))
	elif tax.charge_type in ['On Previous Row Amount', 'On Previous Row Total']:
		if cint(tax.idx) == 1:
			frappe.throw(
				_("Cannot select charge type as 'On Previous Row Amount' or 'On Previous Row Total' for first row"))
		elif not tax.row_id:
			frappe.throw(_("Please specify a valid Row ID for row {0} in table {1}".format(tax.idx, _(tax.doctype))))
		elif tax.row_id and cint(tax.row_id) >= cint(tax.idx):
			frappe.throw(_("Cannot refer row number greater than or equal to current row number for this Charge type"))

	if tax.charge_type == "Actual":
		tax.rate = None


def validate_inclusive_tax(tax, doc):
	def _on_previous_row_error(row_range):
		throw(_("To include tax in row {0} in Item rate, taxes in rows {1} must also be included").format(tax.idx,
																										  row_range))

	if cint(getattr(tax, "included_in_print_rate", None)):
		if tax.charge_type == "Actual":
			# inclusive tax cannot be of type Actual
			throw(_("Charge of type 'Actual' in row {0} cannot be included in Item Rate").format(tax.idx))
		elif tax.charge_type == "On Previous Row Amount" and \
				not cint(doc.get("taxes")[cint(tax.row_id) - 1].included_in_print_rate):
			# referred row should also be inclusive
			_on_previous_row_error(tax.row_id)
		elif tax.charge_type == "On Previous Row Total" and \
				not all([cint(t.included_in_print_rate) for t in doc.get("taxes")[:cint(tax.row_id) - 1]]):
			# all rows about the reffered tax should be inclusive
			_on_previous_row_error("1 - %d" % (tax.row_id,))
		elif tax.get("category") == "Valuation":
			frappe.throw(_("Valuation type charges can not marked as Inclusive"))


def set_balance_in_account_currency(gl_dict, account_currency=None, conversion_rate=None, company_currency=None):
	if (not conversion_rate) and (account_currency != company_currency):
		frappe.throw(_("Account: {0} with currency: {1} can not be selected")
					 .format(gl_dict.account, account_currency))

	gl_dict["account_currency"] = company_currency if account_currency == company_currency \
		else account_currency

	# set debit/credit in account currency if not provided
	if flt(gl_dict.debit) and not flt(gl_dict.debit_in_account_currency):
		gl_dict.debit_in_account_currency = gl_dict.debit if account_currency == company_currency \
			else flt(gl_dict.debit / conversion_rate, 2)

	if flt(gl_dict.credit) and not flt(gl_dict.credit_in_account_currency):
		gl_dict.credit_in_account_currency = gl_dict.credit if account_currency == company_currency \
			else flt(gl_dict.credit / conversion_rate, 2)


def get_advance_journal_entries(party_type, party, party_account, order_doctype,
		order_list=None, include_unallocated=True, against_all_orders=False, against_account=None, limit=None):
	journal_entries = []
	if erpnext.get_party_account_type(party_type) == "Receivable":
		dr_or_cr = "credit_in_account_currency"
		bal_dr_or_cr = "gle_je.credit_in_account_currency - gle_je.debit_in_account_currency"
		payment_dr_or_cr = "gle_payment.debit_in_account_currency - gle_payment.credit_in_account_currency"
	else:
		dr_or_cr = "debit_in_account_currency"
		bal_dr_or_cr = "gle_je.debit_in_account_currency - gle_je.credit_in_account_currency"
		payment_dr_or_cr = "gle_payment.credit_in_account_currency - gle_payment.debit_in_account_currency"

	limit_cond = "limit %(limit)s" if limit else ""

	# JVs against order documents
	if order_list or against_all_orders:
		if order_list:
			order_condition = "and ifnull(jea.reference_name, '') in ({0})" \
				.format(", ".join([frappe.db.escape(d) for d in order_list]))
		else:
			order_condition = "and ifnull(jea.reference_name, '') != ''"

		against_account = "%" + against_account + "%" if against_account else ""
		against_account_condition = "and jea.against_account like %(against_account)s" if against_account else ""

		journal_entries += frappe.db.sql("""
			select
				'Journal Entry' as reference_type, je.name as reference_name, je.remark as remarks,
				jea.{dr_or_cr} as amount, jea.name as reference_row, jea.reference_name as against_order
			from
				`tabJournal Entry` je, `tabJournal Entry Account` jea
			where
				jea.parent = je.name and jea.account = %(account)s
				and jea.party_type = %(party_type)s and jea.party = %(party)s
				and {dr_or_cr} > 0 and jea.reference_type = '{order_doctype}' and je.docstatus = 1
				{order_condition} {against_account_condition}
			order by je.posting_date
			{limit_cond}""".format(
				dr_or_cr=dr_or_cr,
				order_doctype=order_doctype,
				order_condition=order_condition,
				against_account_condition=against_account_condition,
				limit_cond=limit_cond
			), {
			"party_type": party_type,
			"party": party,
			"account": party_account,
			"against_account": against_account,
			"limit": limit
			}, as_dict=1)

	# Unallocated payment JVs
	if include_unallocated:
		against_account_condition = ""
		if against_account:
			against_account_condition = "and GROUP_CONCAT(gle_je.against) like %(against_account)s"

		journal_entries += frappe.db.sql("""
		select
			gle_je.voucher_type as reference_type, je.name as reference_name, je.remark as remarks,
			ifnull(sum({bal_dr_or_cr}), 0) - (
				select ifnull(sum({payment_dr_or_cr}), 0)
				from `tabGL Entry` gle_payment
				where
					gle_payment.against_voucher_type = gle_je.voucher_type
					and gle_payment.against_voucher = gle_je.voucher_no
					and gle_payment.party_type = gle_je.party_type
					and gle_payment.party = gle_je.party
					and gle_payment.account = gle_je.account
					and abs({payment_dr_or_cr}) > 0
			) as amount
		from `tabGL Entry` gle_je
		inner join `tabJournal Entry` je on je.name = gle_je.voucher_no
		where
			gle_je.party_type = %(party_type)s and gle_je.party = %(party)s and gle_je.account = %(account)s
			and gle_je.voucher_type = 'Journal Entry' and (gle_je.against_voucher = '' or gle_je.against_voucher is null)
			and abs({bal_dr_or_cr}) > 0
		group by gle_je.voucher_no
		having amount > 0.005 {against_account_condition}
		order by gle_je.posting_date
		{limit_cond}""".format(
			bal_dr_or_cr=bal_dr_or_cr,
			payment_dr_or_cr=payment_dr_or_cr,
			against_account_condition=against_account_condition,
			limit_cond=limit_cond
		), {
			"party_type": party_type,
			"party": party,
			"account": party_account,
			"against_account": against_account,
			"limit": limit
		}, as_dict=True)

	return list(journal_entries)


def get_advance_payment_entries(party_type, party, party_account, order_doctype,
		order_list=None, include_unallocated=True, against_all_orders=False, against_account=None, limit=1000):
	payment_entries_against_order, unallocated_payment_entries = [], []
	party_account_type = erpnext.get_party_account_type(party_type)
	party_account_field = "paid_from" if party_account_type == "Receivable" else "paid_to"
	against_account_field = "paid_to" if party_account_type == "Receivable" else "paid_from"
	payment_type = "Receive" if party_account_type == "Receivable" else "Pay"

	against_account_condition = ""
	if against_account:
		against_account_condition = "and pe.{against_account_field} = {against_account}".format(
			against_account_field=against_account_field, against_account=frappe.db.escape(against_account))

	if order_list or against_all_orders:
		if order_list:
			reference_condition = " and pref.reference_name in ({0})" \
				.format(', '.join(['%s'] * len(order_list)))
		else:
			reference_condition = ""
			order_list = []

		payment_entries_against_order = frappe.db.sql("""
			select
				"Payment Entry" as reference_type, pe.name as reference_name,
				pe.remarks, pref.allocated_amount as amount, pref.name as reference_row,
				pref.reference_name as against_order, pe.posting_date
			from `tabPayment Entry` pe, `tabPayment Entry Reference` pref
			where
				pe.name = pref.parent and pe.{party_account_field} = %s and pe.payment_type = %s
				and pe.party_type = %s and pe.party = %s and pe.docstatus = 1
				and pref.reference_doctype = %s
				{reference_condition} {against_account_condition}
			order by pe.posting_date
			limit %s
		""".format(
			party_account_field=party_account_field,
			reference_condition=reference_condition,
			against_account_condition=against_account_condition
		), [party_account, payment_type, party_type, party, order_doctype] + order_list + [limit or 1000], as_dict=1)

	if include_unallocated:
		unallocated_payment_entries = frappe.db.sql("""
			select "Payment Entry" as reference_type, name as reference_name, remarks, unallocated_amount as amount
			from `tabPayment Entry` pe
			where
				{party_account_field} = %s and party_type = %s and party = %s and payment_type = %s
				and docstatus = 1 and unallocated_amount > 0
				{against_account_condition}
			order by posting_date
			limit %s
		""".format(
			party_account_field=party_account_field,
			against_account_condition=against_account_condition
		), [party_account, party_type, party, payment_type, limit or 1000], as_dict=1)

	return list(payment_entries_against_order) + list(unallocated_payment_entries)


def update_invoice_status():
	# Daily update the status of the invoices

	frappe.db.sql(""" update `tabSales Invoice` set status = 'Overdue'
		where due_date < CURDATE() and docstatus = 1 and outstanding_amount > 0""")

	frappe.db.sql(""" update `tabPurchase Invoice` set status = 'Overdue'
		where due_date < CURDATE() and docstatus = 1 and outstanding_amount > 0""")


@frappe.whitelist()
def get_payment_terms(terms_template, posting_date=None, grand_total=None, bill_date=None):
	if not terms_template:
		return

	terms_doc = frappe.get_doc("Payment Terms Template", terms_template)

	schedule = []
	for d in terms_doc.get("terms"):
		term_details = get_payment_term_details(d, posting_date, grand_total, bill_date)
		schedule.append(term_details)

	return schedule


@frappe.whitelist()
def get_payment_term_details(term, posting_date=None, grand_total=None, bill_date=None):
	term_details = frappe._dict()
	if isinstance(term, text_type):
		term = frappe.get_doc("Payment Term", term)
	else:
		term_details.payment_term = term.payment_term
	term_details.description = term.description
	term_details.invoice_portion = term.invoice_portion
	term_details.payment_amount = flt(term.invoice_portion) * flt(grand_total) / 100
	if bill_date:
		term_details.due_date = get_due_date(term, bill_date)
	elif posting_date:
		term_details.due_date = get_due_date(term, posting_date)

	if getdate(term_details.due_date) < getdate(posting_date):
		term_details.due_date = posting_date
	term_details.mode_of_payment = term.mode_of_payment

	return term_details


def get_due_date(term, posting_date=None, bill_date=None):
	due_date = None
	date = bill_date or posting_date
	if term.due_date_based_on == "Day(s) after invoice date":
		due_date = add_days(date, term.credit_days)
	elif term.due_date_based_on == "Day(s) after the end of the invoice month":
		due_date = add_days(get_last_day(date), term.credit_days)
	elif term.due_date_based_on == "Month(s) after the end of the invoice month":
		due_date = add_months(get_last_day(date), term.credit_months)
	return due_date


def get_supplier_block_status(party_name):
	"""
	Returns a dict containing the values of `on_hold`, `release_date` and `hold_type` of
	a `Supplier`
	"""
	supplier = frappe.get_doc('Supplier', party_name)
	info = {
		'on_hold': supplier.on_hold,
		'release_date': supplier.release_date,
		'hold_type': supplier.hold_type
	}
	return info

def set_sales_order_defaults(parent_doctype, parent_doctype_name, child_docname, item_code):
	"""
	Returns a Sales Order Item child item containing the default values
	"""
	p_doctype = frappe.get_doc(parent_doctype, parent_doctype_name)
	child_item = frappe.new_doc('Sales Order Item', p_doctype, child_docname)
	item = frappe.get_doc("Item", item_code)
	child_item.item_code = item.item_code
	child_item.item_name = item.item_name
	child_item.description = item.description
	child_item.reqd_by_date = p_doctype.delivery_date
	child_item.uom = item.stock_uom
	child_item.conversion_factor = get_conversion_factor(item_code, item.stock_uom).get("conversion_factor") or 1.0
	return child_item


def set_purchase_order_defaults(parent_doctype, parent_doctype_name, child_docname, item_code):
	"""
	Returns a Purchase Order Item child item containing the default values
	"""
	p_doctype = frappe.get_doc(parent_doctype, parent_doctype_name)
	child_item = frappe.new_doc('Purchase Order Item', p_doctype, child_docname)
	item = frappe.get_doc("Item", item_code)
	child_item.item_code = item.item_code
	child_item.item_name = item.item_name
	child_item.description = item.description
	child_item.schedule_date = p_doctype.schedule_date
	child_item.uom = item.stock_uom
	child_item.conversion_factor = get_conversion_factor(item_code, item.stock_uom).get("conversion_factor") or 1.0
	child_item.base_rate = 1 # Initiallize value will update in parent validation
	child_item.base_amount = 1 # Initiallize value will update in parent validation
	return child_item


@frappe.whitelist()
def update_child_qty_rate(parent_doctype, trans_items, parent_doctype_name, child_docname="items"):
	data = json.loads(trans_items)

	parent = frappe.get_doc(parent_doctype, parent_doctype_name)

	for d in data:
		new_child_flag = False
		if not d.get("docname"):
			new_child_flag = True
			if parent_doctype == "Sales Order":
				child_item  = set_sales_order_defaults(parent_doctype, parent_doctype_name, child_docname, d.get("item_code"))
			if parent_doctype == "Purchase Order":
				child_item = set_purchase_order_defaults(parent_doctype, parent_doctype_name, child_docname, d.get("item_code"))
		else:
			child_item = frappe.get_doc(parent_doctype + ' Item', d.get("docname"))

		if parent_doctype == "Sales Order" and flt(d.get("qty")) < flt(child_item.delivered_qty):
			frappe.throw(_("Cannot set quantity less than delivered quantity"))

		if parent_doctype == "Purchase Order" and flt(d.get("qty")) < flt(child_item.received_qty):
			frappe.throw(_("Cannot set quantity less than received quantity"))

		child_item.qty = flt(d.get("qty"))

		if flt(child_item.billed_amt) > (flt(d.get("rate")) * flt(d.get("qty"))):
			frappe.throw(_("Row #{0}: Cannot set Rate if amount is greater than billed amount for Item {1}.")
						 .format(child_item.idx, child_item.item_code))
		else:
			child_item.rate = flt(d.get("rate"))
		child_item.flags.ignore_validate_update_after_submit = True
		if new_child_flag:
			child_item.idx = len(parent.items) + 1
			child_item.insert()
		else:
			child_item.save()

	parent.reload()
	parent.flags.ignore_validate_update_after_submit = True
	parent.set_qty_as_per_stock_uom()
	parent.calculate_taxes_and_totals()
	frappe.get_doc('Authorization Control').validate_approving_authority(parent.doctype,
		parent.company, parent.base_grand_total)

	parent.set_payment_schedule()
	if parent_doctype == 'Purchase Order':
		parent.validate_minimum_order_qty()
		parent.validate_budget()
		if parent.is_against_so():
			parent.update_status_updater()
	else:
		parent.check_credit_limit()

	parent.save()

	if parent_doctype == 'Purchase Order':
		update_last_purchase_rate(parent, is_submit = 1)
		parent.update_prevdoc_status()
		parent.update_requested_qty()
		parent.update_ordered_qty()
		parent.update_ordered_and_reserved_qty()
		parent.update_receiving_percentage()
		if parent.is_subcontracted == "Yes":
			parent.update_reserved_qty_for_subcontract()
	else:
		parent.update_reserved_qty()
		parent.update_project()
		parent.update_prevdoc_status('submit')
		parent.update_delivery_status()

	parent.update_blanket_order()
	parent.update_billing_percentage()
	parent.set_status()

@erpnext.allow_regional
def validate_regional(doc):
	pass<|MERGE_RESOLUTION|>--- conflicted
+++ resolved
@@ -254,12 +254,8 @@
 
 					if self.get("is_subcontracted"):
 						args["is_subcontracted"] = self.is_subcontracted
-<<<<<<< HEAD
-					ret = get_item_details(args)
-=======
 
 					ret = get_item_details(args, self)
->>>>>>> 81f4d1c7
 
 					for fieldname, value in ret.items():
 						if item.meta.get_field(fieldname) and value is not None:
