# Copyright (c) 2013, Web Notes Technologies Pvt. Ltd. and Contributors
# License: GNU General Public License v3. See license.txt

from __future__ import unicode_literals
import frappe
from frappe import _, throw
from frappe.utils import cint, today, flt
from erpnext.setup.utils import get_company_currency, get_exchange_rate
from erpnext.accounts.utils import get_fiscal_year, validate_fiscal_year
from erpnext.utilities.transaction_base import TransactionBase
from erpnext.controllers.recurring_document import convert_to_recurring, validate_recurring_document
import json

class AccountsController(TransactionBase):
	def validate(self):
		if self.get("_action") and self._action != "update_after_submit":
			self.set_missing_values(for_validate=True)
		self.validate_date_with_fiscal_year()
		if self.meta.get_field("currency"):
			self.calculate_taxes_and_totals()
			self.validate_value("grand_total", ">=", 0)
			self.set_total_in_words()

		self.validate_due_date()

		if self.meta.get_field("is_recurring"):
			validate_recurring_document(self)

		if self.meta.get_field("taxes_and_charges"):
			self.validate_enabled_taxes_and_charges()

	def on_submit(self):
		if self.meta.get_field("is_recurring"):
			convert_to_recurring(self, self.get("posting_date") or self.get("transaction_date"))

	def on_update_after_submit(self):
		if self.meta.get_field("is_recurring"):
			validate_recurring_document(self)
			convert_to_recurring(self, self.get("posting_date") or self.get("transaction_date"))

	def before_recurring(self):
		self.fiscal_year = None
		for fieldname in ("due_date", "aging_date"):
			if self.meta.get_field(fieldname):
				self.set(fieldname, None)

	def set_missing_values(self, for_validate=False):
		for fieldname in ["posting_date", "transaction_date"]:
			if not self.get(fieldname) and self.meta.get_field(fieldname):
				self.set(fieldname, today())
				if not self.fiscal_year:
					self.fiscal_year = get_fiscal_year(self.get(fieldname))[0]
				break

	def validate_date_with_fiscal_year(self):
		if self.meta.get_field("fiscal_year") :
			date_field = ""
			if self.meta.get_field("posting_date"):
				date_field = "posting_date"
			elif self.meta.get_field("transaction_date"):
				date_field = "transaction_date"

			if date_field and self.get(date_field):
				validate_fiscal_year(self.get(date_field), self.fiscal_year,
					label=self.meta.get_label(date_field))

	def validate_due_date(self):
		from erpnext.accounts.party import validate_due_date
		if self.doctype == "Sales Invoice":
			validate_due_date(self.posting_date, self.due_date, "Customer", self.customer, self.company)
		elif self.doctype == "Purchase Invoice":
			validate_due_date(self.posting_date, self.due_date, "Supplier", self.supplier, self.company)

	def set_price_list_currency(self, buying_or_selling):
		if self.meta.get_field("currency"):
			company_currency = get_company_currency(self.company)

			# price list part
			fieldname = "selling_price_list" if buying_or_selling.lower() == "selling" \
				else "buying_price_list"
			if self.meta.get_field(fieldname) and self.get(fieldname):
				self.price_list_currency = frappe.db.get_value("Price List",
					self.get(fieldname), "currency")

				if self.price_list_currency == company_currency:
					self.plc_conversion_rate = 1.0

				elif not self.plc_conversion_rate:
					self.plc_conversion_rate = get_exchange_rate(
						self.price_list_currency, company_currency)

			# currency
			if not self.currency:
				self.currency = self.price_list_currency
				self.conversion_rate = self.plc_conversion_rate
			elif self.currency == company_currency:
				self.conversion_rate = 1.0
			elif not self.conversion_rate:
				self.conversion_rate = get_exchange_rate(self.currency,
					company_currency)

	def set_missing_item_details(self):
		"""set missing item values"""
		from erpnext.stock.get_item_details import get_item_details
		if hasattr(self, "fname"):
			parent_dict = {}
			for fieldname in self.meta.get_valid_columns():
				parent_dict[fieldname] = self.get(fieldname)

			for item in self.get(self.fname):
				if item.get("item_code"):
					args = parent_dict.copy()
					args.update(item.as_dict())
					ret = get_item_details(args)

					for fieldname, value in ret.items():
						if item.meta.get_field(fieldname) and \
							item.get(fieldname) is None and value is not None:
								item.set(fieldname, value)

					if ret.get("pricing_rule"):
						for field in ["base_price_list_rate", "price_list_rate",
							"discount_percentage", "base_rate", "rate"]:
								item.set(field, ret.get(field))

	def set_taxes(self, tax_parentfield, tax_master_field):
		if not self.meta.get_field(tax_parentfield):
			return

		tax_master_doctype = self.meta.get_field(tax_master_field).options

		if not self.get(tax_parentfield):
			if not self.get(tax_master_field):
				# get the default tax master
				self.set(tax_master_field, frappe.db.get_value(tax_master_doctype, {"is_default": 1}))

			self.append_taxes_from_master(tax_parentfield, tax_master_field, tax_master_doctype)

	def append_taxes_from_master(self, tax_parentfield, tax_master_field, tax_master_doctype=None):
		if self.get(tax_master_field):
			if not tax_master_doctype:
				tax_master_doctype = self.meta.get_field(tax_master_field).options

			self.extend(tax_parentfield,
				get_taxes_and_charges(tax_master_doctype, self.get(tax_master_field), tax_parentfield))

	def set_other_charges(self):
		self.set("other_charges", [])
		self.set_taxes("other_charges", "taxes_and_charges")

	def calculate_taxes_and_totals(self):
		self.discount_amount_applied = False
		self._calculate_taxes_and_totals()

		if self.meta.get_field("discount_amount"):
			self.apply_discount_amount()

	def _calculate_taxes_and_totals(self):
		# validate conversion rate
		company_currency = get_company_currency(self.company)
		if not self.currency or self.currency == company_currency:
			self.currency = company_currency
			self.conversion_rate = 1.0
		else:
			validate_conversion_rate(self.currency, self.conversion_rate,
				self.meta.get_label("conversion_rate"), self.company)

		self.conversion_rate = flt(self.conversion_rate)
		self.item_doclist = self.get(self.fname)
		self.tax_doclist = self.get(self.other_fname)

		self.calculate_item_values()
		self.initialize_taxes()

		if hasattr(self, "determine_exclusive_rate"):
			self.determine_exclusive_rate()

		self.calculate_net_total()
		self.calculate_taxes()
		self.calculate_totals()
		self._cleanup()

	def initialize_taxes(self):
		for tax in self.tax_doclist:
			tax.item_wise_tax_detail = {}
			tax_fields = ["total", "tax_amount_after_discount_amount",
				"tax_amount_for_current_item", "grand_total_for_current_item",
				"tax_fraction_for_current_item", "grand_total_fraction_for_current_item"]

			if not self.discount_amount_applied:
				tax_fields.append("tax_amount")

			for fieldname in tax_fields:
				tax.set(fieldname, 0.0)

			self.validate_on_previous_row(tax)
			self.validate_inclusive_tax(tax)
			self.round_floats_in(tax)

	def validate_on_previous_row(self, tax):
		"""
			validate if a valid row id is mentioned in case of
			On Previous Row Amount and On Previous Row Total
		"""
		if tax.charge_type in ["On Previous Row Amount", "On Previous Row Total"] and \
				(not tax.row_id or cint(tax.row_id) >= tax.idx):
			throw(_("Please specify a valid Row ID for {0} in row {1}").format(_(tax.doctype), tax.idx))

	def validate_inclusive_tax(self, tax):
		def _on_previous_row_error(row_range):
			throw(_("To include tax in row {0} in Item rate, taxes in rows {1} must also be included").format(tax.idx,
				row_range))

		if cint(getattr(tax, "included_in_print_rate", None)):
			if tax.charge_type == "Actual":
				# inclusive tax cannot be of type Actual
				throw(_("Charge of type 'Actual' in row {0} cannot be included in Item Rate").format(tax.idx))
			elif tax.charge_type == "On Previous Row Amount" and \
					not cint(self.tax_doclist[cint(tax.row_id) - 1].included_in_print_rate):
				# referred row should also be inclusive
				_on_previous_row_error(tax.row_id)
			elif tax.charge_type == "On Previous Row Total" and \
					not all([cint(t.included_in_print_rate) for t in self.tax_doclist[:cint(tax.row_id) - 1]]):
				# all rows about the reffered tax should be inclusive
				_on_previous_row_error("1 - %d" % (tax.row_id,))

	def calculate_taxes(self):
		# maintain actual tax rate based on idx
		actual_tax_dict = dict([[tax.idx, flt(tax.rate, self.precision("tax_amount", tax))] for tax in self.tax_doclist
			if tax.charge_type == "Actual"])

		for n, item in enumerate(self.item_doclist):
			item_tax_map = self._load_item_tax_rate(item.item_tax_rate)

			for i, tax in enumerate(self.tax_doclist):
				# tax_amount represents the amount of tax for the current step
				current_tax_amount = self.get_current_tax_amount(item, tax, item_tax_map)

				# Adjust divisional loss to the last item
				if tax.charge_type == "Actual":
					actual_tax_dict[tax.idx] -= current_tax_amount
					if n == len(self.item_doclist) - 1:
						current_tax_amount += actual_tax_dict[tax.idx]

				# store tax_amount for current item as it will be used for
				# charge type = 'On Previous Row Amount'
				tax.tax_amount_for_current_item = current_tax_amount

				# accumulate tax amount into tax.tax_amount
				if not self.discount_amount_applied:
					tax.tax_amount += current_tax_amount

				tax.tax_amount_after_discount_amount += current_tax_amount

				if getattr(tax, "category", None):
					# if just for valuation, do not add the tax amount in total
					# hence, setting it as 0 for further steps
					current_tax_amount = 0.0 if (tax.category == "Valuation") \
						else current_tax_amount

					current_tax_amount *= -1.0 if (tax.add_deduct_tax == "Deduct") else 1.0

				# Calculate tax.total viz. grand total till that step
				# note: grand_total_for_current_item contains the contribution of
				# item's amount, previously applied tax and the current tax on that item
				if i==0:
					tax.grand_total_for_current_item = flt(item.base_amount + current_tax_amount,
						self.precision("total", tax))
				else:
					tax.grand_total_for_current_item = \
						flt(self.tax_doclist[i-1].grand_total_for_current_item +
							current_tax_amount, self.precision("total", tax))

				# in tax.total, accumulate grand total of each item
				tax.total += tax.grand_total_for_current_item

				# set precision in the last item iteration
				if n == len(self.item_doclist) - 1:
					self.round_off_totals(tax)

					# adjust Discount Amount loss in last tax iteration
					if i == (len(self.tax_doclist) - 1) and self.discount_amount_applied:
						self.adjust_discount_amount_loss(tax)

	def round_off_totals(self, tax):
		tax.total = flt(tax.total, self.precision("total", tax))
		tax.tax_amount = flt(tax.tax_amount, self.precision("tax_amount", tax))
		tax.tax_amount_after_discount_amount = flt(tax.tax_amount_after_discount_amount,
			self.precision("tax_amount", tax))

	def adjust_discount_amount_loss(self, tax):
		discount_amount_loss = self.grand_total - flt(self.discount_amount) - tax.total
		tax.tax_amount_after_discount_amount = flt(tax.tax_amount_after_discount_amount +
			discount_amount_loss, self.precision("tax_amount", tax))
		tax.total = flt(tax.total + discount_amount_loss, self.precision("total", tax))

	def get_current_tax_amount(self, item, tax, item_tax_map):
		tax_rate = self._get_tax_rate(tax, item_tax_map)
		current_tax_amount = 0.0

		if tax.charge_type == "Actual":
			# distribute the tax amount proportionally to each item row
			actual = flt(tax.rate, self.precision("tax_amount", tax))
			current_tax_amount = (self.net_total
				and ((item.base_amount / self.net_total) * actual)
				or 0)
		elif tax.charge_type == "On Net Total":
			current_tax_amount = (tax_rate / 100.0) * item.base_amount
		elif tax.charge_type == "On Previous Row Amount":
			current_tax_amount = (tax_rate / 100.0) * \
				self.tax_doclist[cint(tax.row_id) - 1].tax_amount_for_current_item
		elif tax.charge_type == "On Previous Row Total":
			current_tax_amount = (tax_rate / 100.0) * \
				self.tax_doclist[cint(tax.row_id) - 1].grand_total_for_current_item

		current_tax_amount = flt(current_tax_amount, self.precision("tax_amount", tax))

		# store tax breakup for each item
		key = item.item_code or item.item_name
		if tax.item_wise_tax_detail.get(key):
			item_wise_tax_amount = tax.item_wise_tax_detail[key][1] + current_tax_amount
			tax.item_wise_tax_detail[key] = [tax_rate,item_wise_tax_amount]
		else:
			tax.item_wise_tax_detail[key] = [tax_rate,current_tax_amount]

		return current_tax_amount

	def _load_item_tax_rate(self, item_tax_rate):
		return json.loads(item_tax_rate) if item_tax_rate else {}

	def _get_tax_rate(self, tax, item_tax_map):
		if item_tax_map.has_key(tax.account_head):
			return flt(item_tax_map.get(tax.account_head), self.precision("rate", tax))
		else:
			return tax.rate

	def _cleanup(self):
		for tax in self.tax_doclist:
			tax.item_wise_tax_detail = json.dumps(tax.item_wise_tax_detail, separators=(',', ':'))

	def _set_in_company_currency(self, item, print_field, base_field):
		"""set values in base currency"""
		value_in_company_currency = flt(self.conversion_rate *
			flt(item.get(print_field), self.precision(print_field, item)),
			self.precision(base_field, item))
		item.set(base_field, value_in_company_currency)

	def validate_enabled_taxes_and_charges(self):
		taxes_and_charges_doctype = self.meta.get_options("taxes_and_charges")
		if frappe.db.get_value(taxes_and_charges_doctype, self.taxes_and_charges, "disabled"):
			frappe.throw(_("{0} '{1}' is disabled").format(taxes_and_charges_doctype, self.taxes_and_charges))

	def calculate_total_advance(self, parenttype, advance_parentfield):
		if self.doctype == parenttype and self.docstatus < 2:
			sum_of_allocated_amount = sum([flt(adv.allocated_amount, self.precision("allocated_amount", adv))
				for adv in self.get(advance_parentfield)])

			self.total_advance = flt(sum_of_allocated_amount, self.precision("total_advance"))

			self.calculate_outstanding_amount()

	def get_gl_dict(self, args):
		"""this method populates the common properties of a gl entry record"""
		gl_dict = frappe._dict({
			'company': self.company,
			'posting_date': self.posting_date,
			'voucher_type': self.doctype,
			'voucher_no': self.name,
			'aging_date': self.get("aging_date") or self.posting_date,
			'remarks': self.get("remarks"),
			'fiscal_year': self.fiscal_year,
			'debit': 0,
			'credit': 0,
			'is_opening': self.get("is_opening") or "No",
			'party_type': None,
			'party': None
		})
		gl_dict.update(args)
		return gl_dict

	def clear_unallocated_advances(self, childtype, parentfield):
		self.set(parentfield, self.get(parentfield, {"allocated_amount": ["not in", [0, None, ""]]}))

		frappe.db.sql("""delete from `tab%s` where parentfield=%s and parent = %s
			and ifnull(allocated_amount, 0) = 0""" % (childtype, '%s', '%s'), (parentfield, self.name))

	def get_advances(self, account_head, party_type, party, child_doctype, parentfield, dr_or_cr, against_order_field):
		so_list = list(set([d.get(against_order_field) for d in self.get("entries") if d.get(against_order_field)]))
		cond = ""
		if so_list:
			cond = "or (ifnull(t2.%s, '')  in (%s))" % ("against_" + against_order_field, ', '.join(['%s']*len(so_list)))

		res = frappe.db.sql("""
			select
				t1.name as jv_no, t1.remark, t2.%s as amount, t2.name as jv_detail_no, `against_%s` as against_order
			from
				`tabJournal Voucher` t1, `tabJournal Voucher Detail` t2
			where
				t1.name = t2.parent and t2.account = %s
				and t2.party_type=%s and t2.party=%s
				and t2.is_advance = 'Yes' and t1.docstatus = 1
				and ((
						ifnull(t2.against_voucher, '')  = ''
						and ifnull(t2.against_invoice, '')  = ''
						and ifnull(t2.against_jv, '')  = ''
						and ifnull(t2.against_sales_order, '')  = ''
						and ifnull(t2.against_purchase_order, '')  = ''
				) %s)
			order by t1.posting_date""" %
<<<<<<< HEAD
			(dr_or_cr, '%s', '%s', '%s', cond), tuple([account_head, party_type, party] + so_list), as_dict=1)

=======
			(dr_or_cr, against_order_field, '%s', cond),
			tuple([account_head] + so_list), as_dict= True)
>>>>>>> 2d414706

		self.set(parentfield, [])
		for d in res:
			self.append(parentfield, {
				"doctype": child_doctype,
				"journal_voucher": d.jv_no,
				"jv_detail_no": d.jv_detail_no,
				"remarks": d.remark,
				"advance_amount": flt(d.amount),
				"allocated_amount": flt(d.amount) if d.against_order else 0
			})

	def validate_advance_jv(self, advance_table_fieldname, against_order_field):
		order_list = list(set([d.get(against_order_field) for d in self.get("entries") if d.get(against_order_field)]))
		if order_list:
			account = self.get("debit_to" if self.doctype=="Sales Invoice" else "credit_to")

			jv_against_order = frappe.db.sql("""select parent, %s as against_order
				from `tabJournal Voucher Detail`
				where docstatus=1 and account=%s and ifnull(is_advance, 'No') = 'Yes'
				and ifnull(against_sales_order, '') in (%s)
				group by parent, against_sales_order""" %
				("against_" + against_order_field, '%s', ', '.join(['%s']*len(order_list))),
				tuple([account] + order_list), as_dict=1)

			if jv_against_order:
				order_jv_map = {}
				for d in jv_against_order:
					order_jv_map.setdefault(d.against_order, []).append(d.parent)

				advance_jv_against_si = [d.journal_voucher for d in self.get(advance_table_fieldname)]

				for order, jv_list in order_jv_map.items():
					for jv in jv_list:
						if not advance_jv_against_si or jv not in advance_jv_against_si:
							frappe.throw(_("Journal Voucher {0} is linked against Order {1}, hence it must be fetched as advance in Invoice as well.")
								.format(jv, order))


	def validate_multiple_billing(self, ref_dt, item_ref_dn, based_on, parentfield):
		from erpnext.controllers.status_updater import get_tolerance_for
		item_tolerance = {}
		global_tolerance = None

		for item in self.get("entries"):
			if item.get(item_ref_dn):
				ref_amt = flt(frappe.db.get_value(ref_dt + " Item",
					item.get(item_ref_dn), based_on), self.precision(based_on, item))
				if not ref_amt:
					frappe.msgprint(_("Warning: System will not check overbilling since amount for Item {0} in {1} is zero").format(item.item_code, ref_dt))
				else:
					already_billed = frappe.db.sql("""select sum(%s) from `tab%s`
						where %s=%s and docstatus=1 and parent != %s""" %
						(based_on, self.tname, item_ref_dn, '%s', '%s'),
						(item.get(item_ref_dn), self.name))[0][0]

					total_billed_amt = flt(flt(already_billed) + flt(item.get(based_on)),
						self.precision(based_on, item))

					tolerance, item_tolerance, global_tolerance = get_tolerance_for(item.item_code,
						item_tolerance, global_tolerance)

					max_allowed_amt = flt(ref_amt * (100 + tolerance) / 100)

					if total_billed_amt - max_allowed_amt > 0.01:
						frappe.throw(_("Cannot overbill for Item {0} in row {0} more than {1}. To allow overbilling, please set in Stock Settings").format(item.item_code, item.idx, max_allowed_amt))

	def get_company_default(self, fieldname):
		from erpnext.accounts.utils import get_company_default
		return get_company_default(self.company, fieldname)

	def get_stock_items(self):
		stock_items = []
		item_codes = list(set(item.item_code for item in self.get(self.fname)))
		if item_codes:
			stock_items = [r[0] for r in frappe.db.sql("""select name
				from `tabItem` where name in (%s) and is_stock_item='Yes'""" % \
				(", ".join((["%s"]*len(item_codes))),), item_codes)]

		return stock_items

	def set_total_advance_paid(self):
		if self.doctype == "Sales Order":
			dr_or_cr = "credit"
			against_field = "against_sales_order"
		else:
			dr_or_cr = "debit"
			against_field = "against_purchase_order"

		advance_paid = frappe.db.sql("""
			select
				sum(ifnull({dr_or_cr}, 0))
			from
				`tabJournal Voucher Detail`
			where
				{against_field} = %s and docstatus = 1 and is_advance = "Yes" """.format(dr_or_cr=dr_or_cr, \
					against_field=against_field), self.name)

		if advance_paid:
			advance_paid = flt(advance_paid[0][0], self.precision("advance_paid"))
		if flt(self.grand_total) >= advance_paid:
			frappe.db.set_value(self.doctype, self.name, "advance_paid", advance_paid)
		else:
			frappe.throw(_("Total advance ({0}) against Order {1} cannot be greater \
				than the Grand Total ({2})")
			.format(advance_paid, self.name, self.grand_total))

	@property
	def company_abbr(self):
		if not hasattr(self, "_abbr"):
			self._abbr = frappe.db.get_value("Company", self.company, "abbr")

		return self._abbr

@frappe.whitelist()
def get_tax_rate(account_head):
	return frappe.db.get_value("Account", account_head, "tax_rate")

@frappe.whitelist()
def get_taxes_and_charges(master_doctype, master_name, tax_parentfield):
	from frappe.model import default_fields
	tax_master = frappe.get_doc(master_doctype, master_name)

	taxes_and_charges = []
	for i, tax in enumerate(tax_master.get(tax_parentfield)):
		tax = tax.as_dict()

		for fieldname in default_fields:
			if fieldname in tax:
				del tax[fieldname]

		taxes_and_charges.append(tax)

	return taxes_and_charges

def validate_conversion_rate(currency, conversion_rate, conversion_rate_label, company):
	"""common validation for currency and price list currency"""

	company_currency = frappe.db.get_value("Company", company, "default_currency")

	if not conversion_rate:
		throw(_("{0} is mandatory. Maybe Currency Exchange record is not created for {1} to {2}.").format(
			conversion_rate_label, currency, company_currency))<|MERGE_RESOLUTION|>--- conflicted
+++ resolved
@@ -392,7 +392,7 @@
 
 		res = frappe.db.sql("""
 			select
-				t1.name as jv_no, t1.remark, t2.%s as amount, t2.name as jv_detail_no, `against_%s` as against_order
+				t1.name as jv_no, t1.remark, t2.{0} as amount, t2.name as jv_detail_no, `against_{1}` as against_order
 			from
 				`tabJournal Voucher` t1, `tabJournal Voucher Detail` t2
 			where
@@ -405,15 +405,9 @@
 						and ifnull(t2.against_jv, '')  = ''
 						and ifnull(t2.against_sales_order, '')  = ''
 						and ifnull(t2.against_purchase_order, '')  = ''
-				) %s)
-			order by t1.posting_date""" %
-<<<<<<< HEAD
-			(dr_or_cr, '%s', '%s', '%s', cond), tuple([account_head, party_type, party] + so_list), as_dict=1)
-
-=======
-			(dr_or_cr, against_order_field, '%s', cond),
-			tuple([account_head] + so_list), as_dict= True)
->>>>>>> 2d414706
+				) {2})
+			order by t1.posting_date""".format(dr_or_cr, against_order_field, cond),
+			[account_head, party_type, party] + so_list, as_dict=1)
 
 		self.set(parentfield, [])
 		for d in res:
