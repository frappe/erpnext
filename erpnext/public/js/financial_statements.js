--- conflicted
+++ resolved
@@ -71,17 +71,17 @@
 			"reqd": 1
 		},
 		{
-<<<<<<< HEAD
 			"fieldname":"cost_center",
 			"label": __("Cost Center"),
 			"fieldtype": "Link",
 			"options": "Cost Center"
-=======
+		},
+
+		{
 			"fieldname":"finance_book",
 			"label": __("Finance Book"),
 			"fieldtype": "Link",
 			"options": "Finance Book"
->>>>>>> 53138e9f
 		},
 		{
 			"fieldname":"from_fiscal_year",
