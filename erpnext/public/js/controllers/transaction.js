--- conflicted
+++ resolved
@@ -515,12 +515,8 @@
 										});
 									}
 								},
-<<<<<<< HEAD
-								() => me.conversion_factor(doc, cdt, cdn, true),
+								() => me.conversion_factor(doc, cdt, cdn, true, true),
 								() => me.validate_pricing_rule(item)
-=======
-								() => me.conversion_factor(doc, cdt, cdn, true, true)
->>>>>>> 332de17c
 							]);
 						}
 					}
@@ -967,16 +963,10 @@
 
 	},
 
-<<<<<<< HEAD
-	qty: function(doc, cdt, cdn) {
-		let item = frappe.get_doc(cdt, cdn);
-		this.conversion_factor(doc, cdt, cdn, true);
+	qty: function(doc, cdt, cdn, dont_fetch_batch_no) {
+		let item = frappe.get_doc(cdt, cdn, dont_fetch_batch_no);
+		this.conversion_factor(doc, cdt, cdn, true, dont_fetch_batch_no);
 		this.apply_pricing_rule(item, true);
-=======
-	qty: function(doc, cdt, cdn, dont_fetch_batch_no) {
-		this.conversion_factor(doc, cdt, cdn, true, dont_fetch_batch_no);
-		this.apply_pricing_rule(frappe.get_doc(cdt, cdn), true);
->>>>>>> 332de17c
 	},
 
 	service_stop_date: function(frm, cdt, cdn) {
