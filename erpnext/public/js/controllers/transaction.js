// Copyright (c) 2015, Frappe Technologies Pvt. Ltd. and Contributors
// License: GNU General Public License v3. See license.txt

erpnext.TransactionController = erpnext.taxes_and_totals.extend({
	setup: function() {
		this._super();
		frappe.flags.hide_serial_batch_dialog = false;
		frappe.ui.form.on(this.frm.doctype + " Item", "rate", function(frm, cdt, cdn) {
			var item = frappe.get_doc(cdt, cdn);
			var has_margin_field = frappe.meta.has_field(cdt, 'margin_type');

			frappe.model.round_floats_in(item, ["rate", "price_list_rate"]);

			if(item.price_list_rate) {
				if(item.rate > item.price_list_rate && has_margin_field) {
					// if rate is greater than price_list_rate, set margin
					// or set discount
					item.discount_percentage = 0;
					item.margin_type = 'Amount';
					item.margin_rate_or_amount = flt(item.rate - item.price_list_rate,
						precision("margin_rate_or_amount", item));
					item.rate_with_margin = item.rate;
				} else {
					item.discount_percentage = flt((1 - item.rate / item.price_list_rate) * 100.0,
						precision("discount_percentage", item));
					item.margin_type = '';
					item.margin_rate_or_amount = 0;
					item.rate_with_margin = 0;
				}
			} else {
				item.discount_percentage = 0.0;
				item.margin_type = '';
				item.margin_rate_or_amount = 0;
				item.rate_with_margin = 0;
			}
			item.base_rate_with_margin = item.rate_with_margin * flt(frm.doc.conversion_rate);

			cur_frm.cscript.set_gross_profit(item);
			cur_frm.cscript.calculate_taxes_and_totals();

		});



		frappe.ui.form.on(this.frm.cscript.tax_table, "rate", function(frm, cdt, cdn) {
			cur_frm.cscript.calculate_taxes_and_totals();
		});

		frappe.ui.form.on(this.frm.cscript.tax_table, "tax_amount", function(frm, cdt, cdn) {
			cur_frm.cscript.calculate_taxes_and_totals();
		});

		frappe.ui.form.on(this.frm.cscript.tax_table, "row_id", function(frm, cdt, cdn) {
			cur_frm.cscript.calculate_taxes_and_totals();
		});

		frappe.ui.form.on(this.frm.cscript.tax_table, "included_in_print_rate", function(frm, cdt, cdn) {
			cur_frm.cscript.set_dynamic_labels();
			cur_frm.cscript.calculate_taxes_and_totals();
		});

		frappe.ui.form.on(this.frm.doctype, "apply_discount_on", function(frm) {
			if(frm.doc.additional_discount_percentage) {
				frm.trigger("additional_discount_percentage");
			} else {
				cur_frm.cscript.calculate_taxes_and_totals();
			}
		});

		frappe.ui.form.on(this.frm.doctype, "additional_discount_percentage", function(frm) {
			if(!frm.doc.apply_discount_on) {
				frappe.msgprint(__("Please set 'Apply Additional Discount On'"));
				return;
			}

			frm.via_discount_percentage = true;

			if(frm.doc.additional_discount_percentage && frm.doc.discount_amount) {
				// Reset discount amount and net / grand total
				frm.doc.discount_amount = 0;
				frm.cscript.calculate_taxes_and_totals();
			}

			var total = flt(frm.doc[frappe.model.scrub(frm.doc.apply_discount_on)]);
			var discount_amount = flt(total*flt(frm.doc.additional_discount_percentage) / 100,
				precision("discount_amount"));

			frm.set_value("discount_amount", discount_amount)
				.then(() => delete frm.via_discount_percentage);
		});

		frappe.ui.form.on(this.frm.doctype, "discount_amount", function(frm) {
			frm.cscript.set_dynamic_labels();

			if (!frm.via_discount_percentage) {
				frm.doc.additional_discount_percentage = 0;
			}

			frm.cscript.calculate_taxes_and_totals();
		});

		frappe.ui.form.on(this.frm.doctype + " Item", {
			items_add: function(frm, cdt, cdn) {
				var item = frappe.get_doc(cdt, cdn);
				if(!item.warehouse && frm.doc.set_warehouse) {
					item.warehouse = frm.doc.set_warehouse;
				}
			}
		});

		var me = this;
		if(this.frm.fields_dict["items"].grid.get_field('batch_no')) {
			this.frm.set_query("batch_no", "items", function(doc, cdt, cdn) {
				return me.set_query_for_batch(doc, cdt, cdn);
			});
		}

		if(
			this.frm.docstatus < 2
			&& this.frm.fields_dict["payment_terms_template"]
			&& this.frm.fields_dict["payment_schedule"]
			&& this.frm.doc.payment_terms_template
			&& !this.frm.doc.payment_schedule.length
		){
			this.frm.trigger("payment_terms_template");
		}

		if(this.frm.fields_dict["taxes"]) {
			this["taxes_remove"] = this.calculate_taxes_and_totals;
		}

		if(this.frm.fields_dict["items"]) {
			this["items_remove"] = this.calculate_net_weight;
		}

		if(this.frm.fields_dict["recurring_print_format"]) {
			this.frm.set_query("recurring_print_format", function(doc) {
				return{
					filters: [
						['Print Format', 'doc_type', '=', cur_frm.doctype],
					]
				};
			});
		}

		if(this.frm.fields_dict["return_against"]) {
			this.frm.set_query("return_against", function(doc) {
				var filters = {
					"docstatus": 1,
					"is_return": 0,
					"company": doc.company
				};
				if (me.frm.fields_dict["customer"] && doc.customer) filters["customer"] = doc.customer;
				if (me.frm.fields_dict["supplier"] && doc.supplier) filters["supplier"] = doc.supplier;

				return {
					filters: filters
				};
			});
		}
	},
	onload: function() {
		var me = this;

		if(this.frm.doc.__islocal) {
			var currency = frappe.defaults.get_user_default("currency");

			let set_value = (fieldname, value) => {
				if(me.frm.fields_dict[fieldname] && !me.frm.doc[fieldname]) {
					return me.frm.set_value(fieldname, value);
				}
			};

			return frappe.run_serially([
				() => set_value('currency', currency),
				() => set_value('price_list_currency', currency),
				() => set_value('status', 'Draft'),
				() => set_value('is_subcontracted', 'No'),
				() => {
					if(this.frm.doc.company && !this.frm.doc.amended_from) {
						this.frm.trigger("company");
					}
				}
			]);
		}
	},

	is_return: function() {
		if(!this.frm.doc.is_return && this.frm.doc.return_against) {
			this.frm.set_value('return_against', '');
		}
	},

	setup_quality_inspection: function() {
		if(!in_list(["Delivery Note", "Sales Invoice", "Purchase Receipt", "Purchase Invoice"], this.frm.doc.doctype)) {
			return;
		}
		var me = this;
		var inspection_type = in_list(["Purchase Receipt", "Purchase Invoice"], this.frm.doc.doctype)
			? "Incoming" : "Outgoing";

		var quality_inspection_field = this.frm.get_docfield("items", "quality_inspection");
		quality_inspection_field.get_route_options_for_new_doc = function(row) {
			if(me.frm.is_new()) return;
			return {
				"inspection_type": inspection_type,
				"reference_type": me.frm.doc.doctype,
				"reference_name": me.frm.doc.name,
				"item_code": row.doc.item_code,
				"description": row.doc.description,
				"item_serial_no": row.doc.serial_no ? row.doc.serial_no.split("\n")[0] : null,
				"batch_no": row.doc.batch_no
			}
		}

		this.frm.set_query("quality_inspection", "items", function(doc, cdt, cdn) {
			var d = locals[cdt][cdn];
			return {
				filters: {
					docstatus: 1,
					inspection_type: inspection_type,
					reference_name: doc.name,
					item_code: d.item_code
				}
			}
		});
	},

	make_payment_request: function() {
		var me = this;
		const payment_request_type = (in_list(['Sales Order', 'Sales Invoice'], this.frm.doc.doctype))
			? "Inward" : "Outward";

		frappe.call({
			method:"erpnext.accounts.doctype.payment_request.payment_request.make_payment_request",
			args: {
				dt: me.frm.doc.doctype,
				dn: me.frm.doc.name,
				recipient_id: me.frm.doc.contact_email,
				payment_request_type: payment_request_type,
				party_type: payment_request_type == 'Outward' ? "Supplier" : "Customer",
				party: payment_request_type == 'Outward' ? me.frm.doc.supplier : me.frm.doc.customer
			},
			callback: function(r) {
				if(!r.exc){
					var doc = frappe.model.sync(r.message);
					frappe.set_route("Form", r.message.doctype, r.message.name);
				}
			}
		})
	},

	onload_post_render: function() {
		if(this.frm.doc.__islocal && !(this.frm.doc.taxes || []).length
			&& !(this.frm.doc.__onload ? this.frm.doc.__onload.load_after_mapping : false)) {
			frappe.after_ajax(() => this.apply_default_taxes());
		} else if(this.frm.doc.__islocal && this.frm.doc.company && this.frm.doc["items"]
			&& !this.frm.doc.is_pos) {
			frappe.after_ajax(() => this.calculate_taxes_and_totals());
		}
		if(frappe.meta.get_docfield(this.frm.doc.doctype + " Item", "item_code")) {
			this.setup_item_selector();
		}
	},

	refresh: function() {
		erpnext.toggle_naming_series();
		erpnext.hide_company();
		this.set_dynamic_labels();
		this.setup_sms();
		this.setup_quality_inspection();
		this.frm.fields_dict["scan_barcode"] && this.frm.fields_dict["scan_barcode"].set_value("");
		this.frm.fields_dict["scan_barcode"] && this.frm.fields_dict["scan_barcode"].set_new_description("");
	},

	scan_barcode: function() {
		let scan_barcode_field = this.frm.fields_dict["scan_barcode"];

		let show_description = function(idx, exist = null) {
			if (exist) {
				scan_barcode_field.set_new_description(__('Row #{0}: Qty increased by 1', [idx]));
			} else {
				scan_barcode_field.set_new_description(__('Row #{0}: Item added', [idx]));
			}
		}

		if(this.frm.doc.scan_barcode) {
			frappe.call({
				method: "erpnext.selling.page.point_of_sale.point_of_sale.search_serial_or_batch_or_barcode_number",
				args: { search_value: this.frm.doc.scan_barcode }
			}).then(r => {
				const data = r && r.message;
				if (!data) {
					scan_barcode_field.set_new_description(__('Cannot find Item with this barcode'));
					return;
				}

				let cur_grid = this.frm.fields_dict.items.grid;

				let row_to_modify = null;
				const existing_item_row = this.frm.doc.items.find(d => d.item_code === data.item_code);
				const blank_item_row = this.frm.doc.items.find(d => !d.item_code);

				if (existing_item_row) {
					row_to_modify = existing_item_row;
				} else if (blank_item_row) {
					row_to_modify = blank_item_row;
				}

				if (!row_to_modify) {
					// add new row
					row_to_modify = frappe.model.add_child(this.frm.doc, cur_grid.doctype, 'items');
				}

				show_description(row_to_modify.idx, row_to_modify.item_code);

				frappe.model.set_value(row_to_modify.doctype, row_to_modify.name, {
					item_code: data.item_code,
					qty: (row_to_modify.qty || 0) + 1
				});

				this.frm.refresh_field('items');
			});
			scan_barcode_field.set_value('');
		}
		return false;
	},

	apply_default_taxes: function() {
		var me = this;
		var taxes_and_charges_field = frappe.meta.get_docfield(me.frm.doc.doctype, "taxes_and_charges",
			me.frm.doc.name);

		if (!this.frm.doc.taxes_and_charges && this.frm.doc.taxes) {
			return;
		}

		if (taxes_and_charges_field) {
			return frappe.call({
				method: "erpnext.controllers.accounts_controller.get_default_taxes_and_charges",
				args: {
					"master_doctype": taxes_and_charges_field.options,
					"tax_template": me.frm.doc.taxes_and_charges,
					"company": me.frm.doc.company
				},
				callback: function(r) {
					if(!r.exc && r.message) {
						frappe.run_serially([
							() => {
								// directly set in doc, so as not to call triggers
								if(r.message.taxes_and_charges) {
									me.frm.doc.taxes_and_charges = r.message.taxes_and_charges;
								}

								// set taxes table
								if(r.message.taxes) {
									me.frm.set_value("taxes", r.message.taxes);
								}
							},
							() => me.set_dynamic_labels(),
							() => me.calculate_taxes_and_totals()
						]);
					}
				}
			});
		}
	},

	setup_sms: function() {
		var me = this;
		if(this.frm.doc.docstatus===1 && !in_list(["Lost", "Stopped", "Closed"], this.frm.doc.status)
			&& this.frm.doctype != "Purchase Invoice") {
			this.frm.page.add_menu_item(__('Send SMS'), function() { me.send_sms(); });
		}
	},

	send_sms: function() {
		var sms_man = new erpnext.SMSManager(this.frm.doc);
	},

	barcode: function(doc, cdt, cdn) {
		var d = locals[cdt][cdn];
		if(d.barcode=="" || d.barcode==null) {
			// barcode cleared, remove item
			d.item_code = "";
		}
		this.item_code(doc, cdt, cdn, true);
	},

	item_code: function(doc, cdt, cdn, from_barcode) {
		var me = this;
		var item = frappe.get_doc(cdt, cdn);
		var update_stock = 0, show_batch_dialog = 0;
		if(['Sales Invoice'].includes(this.frm.doc.doctype)) {
			update_stock = cint(me.frm.doc.update_stock);
			show_batch_dialog = update_stock;

		} else if((this.frm.doc.doctype === 'Purchase Receipt' && me.frm.doc.is_return) ||
			this.frm.doc.doctype === 'Delivery Note') {
			show_batch_dialog = 1;
		}
		// clear barcode if setting item (else barcode will take priority)
		if(!from_barcode) {
			item.barcode = null;
		}
		if(item.item_code || item.barcode || item.serial_no) {
			if(!this.validate_company_and_party()) {
				this.frm.fields_dict["items"].grid.grid_rows[item.idx - 1].remove();
			} else {
				return this.frm.call({
					method: "erpnext.stock.get_item_details.get_item_details",
					child: item,
					args: {
						args: {
							item_code: item.item_code,
							barcode: item.barcode,
							serial_no: item.serial_no,
							set_warehouse: me.frm.doc.set_warehouse,
							warehouse: item.warehouse,
							customer: me.frm.doc.customer,
							supplier: me.frm.doc.supplier,
							currency: me.frm.doc.currency,
							update_stock: update_stock,
							conversion_rate: me.frm.doc.conversion_rate,
							price_list: me.frm.doc.selling_price_list || me.frm.doc.buying_price_list,
							price_list_currency: me.frm.doc.price_list_currency,
							plc_conversion_rate: me.frm.doc.plc_conversion_rate,
							company: me.frm.doc.company,
							order_type: me.frm.doc.order_type,
							is_pos: cint(me.frm.doc.is_pos),
							is_subcontracted: me.frm.doc.is_subcontracted,
							transaction_date: me.frm.doc.transaction_date || me.frm.doc.posting_date,
							ignore_pricing_rule: me.frm.doc.ignore_pricing_rule,
							doctype: me.frm.doc.doctype,
							name: me.frm.doc.name,
							project: item.project || me.frm.doc.project,
							qty: item.qty || 1,
							stock_qty: item.stock_qty,
							conversion_factor: item.conversion_factor,
							weight_per_unit: item.weight_per_unit,
							weight_uom: item.weight_uom,
							uom : item.uom,
							stock_uom: item.stock_uom,
							pos_profile: me.frm.doc.doctype == 'Sales Invoice' ? me.frm.doc.pos_profile : '',
							cost_center: item.cost_center,
							tax_category: me.frm.doc.tax_category,
							item_tax_template: item.item_tax_template
						}
					},

					callback: function(r) {
						if(!r.exc) {
							frappe.run_serially([
								() => {
									var d = locals[cdt][cdn];
									me.add_taxes_from_item_tax_template(d.item_tax_rate);
								},
								() => me.frm.script_manager.trigger("price_list_rate", cdt, cdn),
								() => me.toggle_conversion_factor(item),
								() => {
									if(show_batch_dialog && !frappe.flags.hide_serial_batch_dialog) {
										var d = locals[cdt][cdn];
										$.each(r.message, function(k, v) {
											if(!d[k]) d[k] = v;
										});

										erpnext.show_serial_batch_selector(me.frm, d, (item) => {
											me.frm.script_manager.trigger('qty', item.doctype, item.name);
										});
									}
								},
								() => me.conversion_factor(doc, cdt, cdn, true)
							]);
						}
					}
				});
			}
		}
	},

	add_taxes_from_item_tax_template: function(item_tax_map) {
		let me = this;

		if(item_tax_map && cint(frappe.defaults.get_default("add_taxes_from_item_tax_template"))) {
			if(typeof (item_tax_map) == "string") {
				item_tax_map = JSON.parse(item_tax_map);
			}

			$.each(item_tax_map, function(tax, rate) {
				let found = (me.frm.doc.taxes || []).find(d => d.account_head === tax);
				if(!found) {
					let child = frappe.model.add_child(me.frm.doc, "taxes");
					child.charge_type = "On Net Total";
					child.account_head = tax;
					child.rate = 0;
				}
			});
		}
	},

	serial_no: function(doc, cdt, cdn) {
		var me = this;
		var item = frappe.get_doc(cdt, cdn);

		if (item && item.serial_no) {
			if (!item.item_code) {
				this.frm.trigger("item_code", cdt, cdn);
			}
			else {
				var valid_serial_nos = [];

				// Replacing all occurences of comma with carriage return
				var serial_nos = item.serial_no.trim().replace(/,/g, '\n');

				serial_nos = serial_nos.trim().split('\n');

				// Trim each string and push unique string to new list
				for (var x=0; x<=serial_nos.length - 1; x++) {
					if (serial_nos[x].trim() != "" && valid_serial_nos.indexOf(serial_nos[x].trim()) == -1) {
						valid_serial_nos.push(serial_nos[x].trim());
					}
				}

				// Add the new list to the serial no. field in grid with each in new line
				item.serial_no = valid_serial_nos.join('\n');

				refresh_field("serial_no", item.name, item.parentfield);
				if(!doc.is_return && cint(user_defaults.set_qty_in_transactions_based_on_serial_no_input)) {
					frappe.model.set_value(item.doctype, item.name,
						"qty", valid_serial_nos.length / item.conversion_factor);
					frappe.model.set_value(item.doctype, item.name, "stock_qty", valid_serial_nos.length);
				}
			}
		}
	},

	validate: function() {
		this.calculate_taxes_and_totals(false);
	},

	company: function() {
		var me = this;
		var set_pricing = function() {
			if(me.frm.doc.company && me.frm.fields_dict.currency) {
				var company_currency = me.get_company_currency();
				var company_doc = frappe.get_doc(":Company", me.frm.doc.company);

				if (!me.frm.doc.currency) {
					me.frm.set_value("currency", company_currency);
				}

				if (me.frm.doc.currency == company_currency) {
					me.frm.set_value("conversion_rate", 1.0);
				}
				if (me.frm.doc.price_list_currency == company_currency) {
					me.frm.set_value('plc_conversion_rate', 1.0);
				}
				if (company_doc.default_letter_head) {
					if(me.frm.fields_dict.letter_head) {
						me.frm.set_value("letter_head", company_doc.default_letter_head);
					}
				}
				if (company_doc.default_terms && me.frm.doc.doctype != "Purchase Invoice" && frappe.meta.has_field(me.frm.doc.doctype, "tc_name")) {
					me.frm.set_value("tc_name", company_doc.default_terms);
				}

				frappe.run_serially([
					() => me.frm.script_manager.trigger("currency"),
					() => me.update_item_tax_map(),
					() => me.apply_default_taxes(),
					() => me.apply_pricing_rule()
				]);
			}
		}

		var set_party_account = function(set_pricing) {
			if (in_list(["Sales Invoice", "Purchase Invoice"], me.frm.doc.doctype)) {
				if(me.frm.doc.doctype=="Sales Invoice") {
					var party_type = "Customer";
					var party_account_field = 'debit_to';
				} else {
					var party_type = "Supplier";
					var party_account_field = 'credit_to';
				}

				var party = me.frm.doc[frappe.model.scrub(party_type)];
				if(party && me.frm.doc.company) {
					return frappe.call({
						method: "erpnext.accounts.party.get_party_account",
						args: {
							company: me.frm.doc.company,
							party_type: party_type,
							party: party
						},
						callback: function(r) {
							if(!r.exc && r.message) {
								me.frm.set_value(party_account_field, r.message);
								set_pricing();
							}
						}
					});
				} else {
					set_pricing();
				}
			} else {
				set_pricing();
			}

		}

		if (this.frm.doc.posting_date) var date = this.frm.doc.posting_date;
		else var date = this.frm.doc.transaction_date;

		if (frappe.meta.get_docfield(this.frm.doctype, "shipping_address") &&
			in_list(['Purchase Order', 'Purchase Receipt', 'Purchase Invoice'], this.frm.doctype)){
			erpnext.utils.get_shipping_address(this.frm, function(){
				set_party_account(set_pricing);
			})
		} else {
			set_party_account(set_pricing);
		}

		if(this.frm.doc.company) {
			erpnext.last_selected_company = this.frm.doc.company;
		}
	},

	transaction_date: function() {
		if (this.frm.doc.transaction_date) {
			this.frm.transaction_date = this.frm.doc.transaction_date;
			frappe.ui.form.trigger(this.frm.doc.doctype, "currency");
		}
	},

	posting_date: function() {
		var me = this;
		if (this.frm.doc.posting_date) {
			this.frm.posting_date = this.frm.doc.posting_date;

			if ((this.frm.doc.doctype == "Sales Invoice" && this.frm.doc.customer) ||
				(this.frm.doc.doctype == "Purchase Invoice" && this.frm.doc.supplier)) {
				return frappe.call({
					method: "erpnext.accounts.party.get_due_date",
					args: {
						"posting_date": me.frm.doc.posting_date,
						"party_type": me.frm.doc.doctype == "Sales Invoice" ? "Customer" : "Supplier",
						"bill_date": me.frm.doc.bill_date,
						"party": me.frm.doc.doctype == "Sales Invoice" ? me.frm.doc.customer : me.frm.doc.supplier,
						"company": me.frm.doc.company
					},
					callback: function(r, rt) {
						if(r.message) {
							me.frm.doc.due_date = r.message;
							refresh_field("due_date");
							frappe.ui.form.trigger(me.frm.doc.doctype, "currency");
							me.recalculate_terms();
						}
					}
				})
			} else {
				frappe.ui.form.trigger(me.frm.doc.doctype, "currency");
			}
		}
	},

	due_date: function() {
		// due_date is to be changed, payment terms template and/or payment schedule must
		// be removed as due_date is automatically changed based on payment terms
		if (this.frm.doc.due_date && !this.frm.updating_party_details && !this.frm.doc.is_pos) {
			if (this.frm.doc.payment_terms_template ||
				(this.frm.doc.payment_schedule && this.frm.doc.payment_schedule.length)) {
				var message1 = "";
				var message2 = "";
				var final_message = "Please clear the ";

				if (this.frm.doc.payment_terms_template) {
					message1 = "selected Payment Terms Template";
					final_message = final_message + message1;
				}

				if ((this.frm.doc.payment_schedule || []).length) {
					message2 = "Payment Schedule Table";
					if (message1.length !== 0) message2 = " and " + message2;
					final_message = final_message + message2;
				}
				frappe.msgprint(final_message);
			}
		}
	},

	bill_date: function() {
		this.posting_date();
	},

	recalculate_terms: function() {
		const doc = this.frm.doc;
		if (doc.payment_terms_template) {
			this.payment_terms_template();
		} else if (doc.payment_schedule) {
			const me = this;
			doc.payment_schedule.forEach(
				function(term) {
					if (term.payment_term) {
						me.payment_term(doc, term.doctype, term.name);
					} else {
						frappe.model.set_value(
							term.doctype, term.name, 'due_date',
							doc.posting_date || doc.transaction_date
						);
					}
				}
			);
		}
	},

	get_company_currency: function() {
		return erpnext.get_currency(this.frm.doc.company);
	},

	contact_person: function() {
		erpnext.utils.get_contact_details(this.frm);
	},

	currency: function() {
		/* manqala 19/09/2016: let the translation date be whichever of the transaction_date or posting_date is available */
		var transaction_date = this.frm.doc.transaction_date || this.frm.doc.posting_date;
		/* end manqala */
		var me = this;
		this.set_dynamic_labels();
		var company_currency = this.get_company_currency();
		// Added `ignore_pricing_rule` to determine if document is loading after mapping from another doc
		if(this.frm.doc.currency && this.frm.doc.currency !== company_currency
				&& !this.frm.doc.ignore_pricing_rule) {

			this.get_exchange_rate(transaction_date, this.frm.doc.currency, company_currency,
				function(exchange_rate) {
					me.frm.set_value("conversion_rate", exchange_rate);
				});
		} else {
			this.conversion_rate();
		}
	},

	conversion_rate: function() {
		const me = this.frm;
		if(this.frm.doc.currency === this.get_company_currency()) {
			this.frm.set_value("conversion_rate", 1.0);
		}
		if(this.frm.doc.currency === this.frm.doc.price_list_currency &&
			this.frm.doc.plc_conversion_rate !== this.frm.doc.conversion_rate) {
			this.frm.set_value("plc_conversion_rate", this.frm.doc.conversion_rate);
		}

		if(flt(this.frm.doc.conversion_rate)>0.0) {
			if(this.frm.doc.ignore_pricing_rule) {
				this.calculate_taxes_and_totals();
			} else if (!this.in_apply_price_list){
				this.set_actual_charges_based_on_currency();
				this.apply_price_list();
			}

		}
		// Make read only if Accounts Settings doesn't allow stale rates
		this.frm.set_df_property("conversion_rate", "read_only", erpnext.stale_rate_allowed() ? 0 : 1);
	},

	shipping_rule: function() {
		var me = this;
		if(this.frm.doc.shipping_rule) {
			return this.frm.call({
				doc: this.frm.doc,
				method: "apply_shipping_rule",
				callback: function(r) {
					if(!r.exc) {
						me.calculate_taxes_and_totals();
					}
				}
			}).fail(() => this.frm.set_value('shipping_rule', ''));
		}
		else {
			me.calculate_taxes_and_totals();
		}
	},

	set_actual_charges_based_on_currency: function() {
		var me = this;
		$.each(this.frm.doc.taxes || [], function(i, d) {
			if(d.charge_type == "Actual") {
				frappe.model.set_value(d.doctype, d.name, "tax_amount",
					flt(d.tax_amount) / flt(me.frm.doc.conversion_rate));
			}
		});
	},

	get_exchange_rate: function(transaction_date, from_currency, to_currency, callback) {
		var args;
		if (["Quotation", "Sales Order", "Delivery Note", "Sales Invoice"].includes(this.frm.doctype)) {
			args = "for_selling";
		}
		else if (["Purchase Order", "Purchase Receipt", "Purchase Invoice"].includes(this.frm.doctype)) {
			args = "for_buying";
		}

		if (!transaction_date || !from_currency || !to_currency) return;
		return frappe.call({
			method: "erpnext.setup.utils.get_exchange_rate",
			args: {
				transaction_date: transaction_date,
				from_currency: from_currency,
				to_currency: to_currency,
				args: args
			},
			callback: function(r) {
				callback(flt(r.message));
			}
		});
	},

	price_list_currency: function() {
		var me=this;
		this.set_dynamic_labels();

		var company_currency = this.get_company_currency();
		// Added `ignore_pricing_rule` to determine if document is loading after mapping from another doc
		if(this.frm.doc.price_list_currency !== company_currency  && !this.frm.doc.ignore_pricing_rule) {
			this.get_exchange_rate(this.frm.doc.posting_date, this.frm.doc.price_list_currency, company_currency,
				function(exchange_rate) {
					me.frm.set_value("plc_conversion_rate", exchange_rate);
				});
		} else {
			this.plc_conversion_rate();
		}
	},

	plc_conversion_rate: function() {
		if(this.frm.doc.price_list_currency === this.get_company_currency()) {
			this.frm.set_value("plc_conversion_rate", 1.0);
		} else if(this.frm.doc.price_list_currency === this.frm.doc.currency
			&& this.frm.doc.plc_conversion_rate && cint(this.frm.doc.plc_conversion_rate) != 1 &&
			cint(this.frm.doc.plc_conversion_rate) != cint(this.frm.doc.conversion_rate)) {
			this.frm.set_value("conversion_rate", this.frm.doc.plc_conversion_rate);
		}

		if(!this.in_apply_price_list) {
			this.apply_price_list(null, true);
		}
	},

	uom: function(doc, cdt, cdn) {
		var me = this;
		var item = frappe.get_doc(cdt, cdn);
		if(item.item_code && item.uom) {
			return this.frm.call({
				method: "erpnext.stock.get_item_details.get_conversion_factor",
				child: item,
				args: {
					item_code: item.item_code,
					uom: item.uom
				},
				callback: function(r) {
					if(!r.exc) {
						me.conversion_factor(me.frm.doc, cdt, cdn);
					}
				}
			});
		}
	},

	conversion_factor: function(doc, cdt, cdn, dont_fetch_price_list_rate) {
		if(doc.doctype != 'Material Request' && frappe.meta.get_docfield(cdt, "stock_qty", cdn)) {
			var item = frappe.get_doc(cdt, cdn);
			frappe.model.round_floats_in(item, ["qty", "conversion_factor"]);
			item.stock_qty = flt(item.qty * item.conversion_factor, precision("stock_qty", item));
			item.total_weight = flt(item.stock_qty * item.weight_per_unit);
			refresh_field("stock_qty", item.name, item.parentfield);
			refresh_field("total_weight", item.name, item.parentfield);
			this.toggle_conversion_factor(item);
			this.calculate_net_weight();
			if (!dont_fetch_price_list_rate &&
				frappe.meta.has_field(doc.doctype, "price_list_currency")) {
				this.apply_price_list(item, true);
			}

			if(frappe.meta.get_docfield(cdt, "alt_uom_size", cdn)) {
				if (!item.alt_uom) {
					item.alt_uom_size = 1.0
				}
<<<<<<< HEAD
				item.alt_uom_qty = flt(item.stock_qty * item.alt_uom_size, precision("alt_uom_qty", item));
=======
				item.alt_uom_qty = flt(item.qty * item.conversion_factor * item.alt_uom_size, precision("alt_uom_qty", item));
>>>>>>> 236ac0e1
				refresh_field("alt_uom_qty", item.name, item.parentfield);
			}
		}
	},

	toggle_conversion_factor: function(item) {
		// toggle read only property for conversion factor field if the uom and stock uom are same
		if(this.frm.get_field('items').grid.fields_map.conversion_factor) {
			this.frm.fields_dict.items.grid.toggle_enable("conversion_factor",
				((item.uom != item.stock_uom) && !frappe.meta.get_docfield(cur_frm.fields_dict.items.grid.doctype, "conversion_factor").read_only)? true: false);
		}

	},

	qty: function(doc, cdt, cdn) {
		this.conversion_factor(doc, cdt, cdn, true);
		this.apply_pricing_rule(frappe.get_doc(cdt, cdn), true);
	},

	service_stop_date: function(frm, cdt, cdn) {
		var child = locals[cdt][cdn];

		if(child.service_stop_date) {
			let start_date = Date.parse(child.service_start_date);
			let end_date = Date.parse(child.service_end_date);
			let stop_date = Date.parse(child.service_stop_date);

			if(stop_date < start_date) {
				frappe.model.set_value(cdt, cdn, "service_stop_date", "");
				frappe.throw(__("Service Stop Date cannot be before Service Start Date"));
			} else if (stop_date > end_date) {
				frappe.model.set_value(cdt, cdn, "service_stop_date", "");
				frappe.throw(__("Service Stop Date cannot be after Service End Date"));
			}
		}
	},

	service_start_date: function(frm, cdt, cdn) {
		var child = locals[cdt][cdn];

		if(child.service_start_date) {
			frappe.call({
				"method": "erpnext.stock.get_item_details.calculate_service_end_date",
				args: {"args": child},
				callback: function(r) {
					frappe.model.set_value(cdt, cdn, "service_end_date", r.message.service_end_date);
				}
			})
		}
	},

	calculate_net_weight: function(){
		/* Calculate Total Net Weight then further applied shipping rule to calculate shipping charges.*/
		var me = this;
		this.frm.doc.total_net_weight= 0.0;

		$.each(this.frm.doc["items"] || [], function(i, item) {
			me.frm.doc.total_net_weight += flt(item.total_weight);
		});
		refresh_field("total_net_weight");
		this.shipping_rule();
	},

	set_dynamic_labels: function() {
		// What TODO? should we make price list system non-mandatory?
		this.frm.toggle_reqd("plc_conversion_rate",
			!!(this.frm.doc.price_list_name && this.frm.doc.price_list_currency));

		var company_currency = this.get_company_currency();
		this.change_form_labels(company_currency);
		this.change_grid_labels(company_currency);
		this.frm.refresh_fields();
	},

	change_form_labels: function(company_currency) {
		var me = this;

		this.frm.set_currency_labels(["base_total", "base_net_total", "base_total_taxes_and_charges",
			"base_discount_amount", "base_grand_total", "base_rounded_total", "base_in_words",
			"base_taxes_and_charges_added", "base_taxes_and_charges_deducted", "total_amount_to_pay",
			"base_paid_amount", "base_write_off_amount", "base_change_amount", "base_operating_cost",
			"base_raw_material_cost", "base_total_cost", "base_scrap_material_cost",
			"base_rounding_adjustment"], company_currency);

		this.frm.set_currency_labels(["total", "net_total", "total_taxes_and_charges", "discount_amount",
			"grand_total", "taxes_and_charges_added", "taxes_and_charges_deducted",
			"rounded_total", "in_words", "paid_amount", "write_off_amount", "operating_cost",
			"scrap_material_cost", "rounding_adjustment", "raw_material_cost",
			"total_cost"], this.frm.doc.currency);

		this.frm.set_currency_labels(["outstanding_amount", "total_advance"],
			this.frm.doc.party_account_currency);

		cur_frm.set_df_property("conversion_rate", "description", "1 " + this.frm.doc.currency
			+ " = [?] " + company_currency);

		if(this.frm.doc.price_list_currency && this.frm.doc.price_list_currency!=company_currency) {
			cur_frm.set_df_property("plc_conversion_rate", "description", "1 "
				+ this.frm.doc.price_list_currency + " = [?] " + company_currency);
		}

		// toggle fields
		this.frm.toggle_display(["conversion_rate", "base_total", "base_net_total",
			"base_total_taxes_and_charges", "base_taxes_and_charges_added", "base_taxes_and_charges_deducted",
			"base_grand_total", "base_rounded_total", "base_in_words", "base_discount_amount",
			"base_paid_amount", "base_write_off_amount", "base_operating_cost", "base_raw_material_cost",
			"base_total_cost", "base_scrap_material_cost", "base_rounding_adjustment"],
		this.frm.doc.currency != company_currency);

		this.frm.toggle_display(["plc_conversion_rate", "price_list_currency"],
			this.frm.doc.price_list_currency != company_currency);

		var show = cint(cur_frm.doc.discount_amount) ||
				((cur_frm.doc.taxes || []).filter(function(d) {return d.included_in_print_rate===1}).length);

		if(frappe.meta.get_docfield(cur_frm.doctype, "net_total"))
			cur_frm.toggle_display("net_total", show);

		if(frappe.meta.get_docfield(cur_frm.doctype, "base_net_total"))
			cur_frm.toggle_display("base_net_total", (show && (me.frm.doc.currency != company_currency)));

	},

	change_grid_labels: function(company_currency) {
		var me = this;

		this.frm.set_currency_labels(["base_rate", "base_net_rate", "base_price_list_rate", "base_amount", "base_net_amount"],
			company_currency, "items");

		this.frm.set_currency_labels(["rate", "net_rate", "price_list_rate", "amount", "net_amount"],
			this.frm.doc.currency, "items");

		if(this.frm.fields_dict["operations"]) {
			this.frm.set_currency_labels(["operating_cost", "hour_rate"], this.frm.doc.currency, "operations");
			this.frm.set_currency_labels(["base_operating_cost", "base_hour_rate"], company_currency, "operations");

			var item_grid = this.frm.fields_dict["operations"].grid;
			$.each(["base_operating_cost", "base_hour_rate"], function(i, fname) {
				if(frappe.meta.get_docfield(item_grid.doctype, fname))
					item_grid.set_column_disp(fname, me.frm.doc.currency != company_currency);
			});
		}

		if(this.frm.fields_dict["scrap_items"]) {
			this.frm.set_currency_labels(["rate", "amount"], this.frm.doc.currency, "scrap_items");
			this.frm.set_currency_labels(["base_rate", "base_amount"], company_currency, "scrap_items");

			var item_grid = this.frm.fields_dict["scrap_items"].grid;
			$.each(["base_rate", "base_amount"], function(i, fname) {
				if(frappe.meta.get_docfield(item_grid.doctype, fname))
					item_grid.set_column_disp(fname, me.frm.doc.currency != company_currency);
			});
		}

		if(this.frm.fields_dict["taxes"]) {
			this.frm.set_currency_labels(["tax_amount", "total", "tax_amount_after_discount"], this.frm.doc.currency, "taxes");

			this.frm.set_currency_labels(["base_tax_amount", "base_total", "base_tax_amount_after_discount"], company_currency, "taxes");
		}

		if(this.frm.fields_dict["advances"]) {
			this.frm.set_currency_labels(["advance_amount", "allocated_amount"],
				this.frm.doc.party_account_currency, "advances");
		}

		// toggle columns
		var item_grid = this.frm.fields_dict["items"].grid;
		$.each(["base_rate", "base_price_list_rate", "base_amount"], function(i, fname) {
			if(frappe.meta.get_docfield(item_grid.doctype, fname))
				item_grid.set_column_disp(fname, me.frm.doc.currency != company_currency);
		});

		var show = (cint(cur_frm.doc.discount_amount)) ||
			((cur_frm.doc.taxes || []).filter(function(d) {return d.included_in_print_rate===1}).length);

		$.each(["net_rate", "net_amount"], function(i, fname) {
			if(frappe.meta.get_docfield(item_grid.doctype, fname))
				item_grid.set_column_disp(fname, show);
		});

		$.each(["base_net_rate", "base_net_amount"], function(i, fname) {
			if(frappe.meta.get_docfield(item_grid.doctype, fname))
				item_grid.set_column_disp(fname, (show && (me.frm.doc.currency != company_currency)));
		});

		// set labels
		var $wrapper = $(this.frm.wrapper);
	},

	recalculate: function() {
		this.calculate_taxes_and_totals();
	},

	recalculate_values: function() {
		this.calculate_taxes_and_totals();
	},

	calculate_charges: function() {
		this.calculate_taxes_and_totals();
	},

	ignore_pricing_rule: function() {
		if(this.frm.doc.ignore_pricing_rule) {
			var me = this;
			var item_list = [];

			$.each(this.frm.doc["items"] || [], function(i, d) {
				if (d.item_code) {
					item_list.push({
						"doctype": d.doctype,
						"name": d.name,
						"pricing_rule": d.pricing_rule
					})
				}
			});
			return this.frm.call({
				method: "erpnext.accounts.doctype.pricing_rule.pricing_rule.remove_pricing_rules",
				args: { item_list: item_list },
				callback: function(r) {
					if (!r.exc && r.message) {
						me._set_values_for_item_list(r.message);
						me.calculate_taxes_and_totals();
						if(me.frm.doc.apply_discount_on) me.frm.trigger("apply_discount_on");
					}
				}
			});
		} else {
			this.apply_pricing_rule();
		}
	},

	apply_pricing_rule: function(item, calculate_taxes_and_totals) {
		var me = this;
		var args = this._get_args(item);
		if (!(args.items && args.items.length)) {
			if(calculate_taxes_and_totals) me.calculate_taxes_and_totals();
			return;
		}
		return this.frm.call({
			method: "erpnext.accounts.doctype.pricing_rule.pricing_rule.apply_pricing_rule",
			args: {	args: args },
			callback: function(r) {
				if (!r.exc && r.message) {
					me._set_values_for_item_list(r.message);
					if(item) me.set_gross_profit(item);
					if(calculate_taxes_and_totals) me.calculate_taxes_and_totals();
					if(me.frm.doc.apply_discount_on) me.frm.trigger("apply_discount_on")
				}
			}
		});
	},

	_get_args: function(item) {
		var me = this;
		return {
			"items": this._get_item_list(item),
			"customer": me.frm.doc.customer,
			"customer_group": me.frm.doc.customer_group,
			"territory": me.frm.doc.territory,
			"supplier": me.frm.doc.supplier,
			"supplier_group": me.frm.doc.supplier_group,
			"currency": me.frm.doc.currency,
			"conversion_rate": me.frm.doc.conversion_rate,
			"price_list": me.frm.doc.selling_price_list || me.frm.doc.buying_price_list,
			"price_list_currency": me.frm.doc.price_list_currency,
			"plc_conversion_rate": me.frm.doc.plc_conversion_rate,
			"company": me.frm.doc.company,
			"transaction_date": me.frm.doc.transaction_date || me.frm.doc.posting_date,
			"campaign": me.frm.doc.campaign,
			"sales_partner": me.frm.doc.sales_partner,
			"ignore_pricing_rule": me.frm.doc.ignore_pricing_rule,
			"doctype": me.frm.doc.doctype,
			"name": me.frm.doc.name,
			"is_return": cint(me.frm.doc.is_return),
			"update_stock": in_list(['Sales Invoice', 'Purchase Invoice'], me.frm.doc.doctype) ? cint(me.frm.doc.update_stock) : 0,
			"conversion_factor": me.frm.doc.conversion_factor,
			"pos_profile": me.frm.doc.doctype == 'Sales Invoice' ? me.frm.doc.pos_profile : ''
		};
	},

	_get_item_list: function(item) {
		var item_list = [];
		var append_item = function(d) {
			if (d.item_code) {
				item_list.push({
					"doctype": d.doctype,
					"name": d.name,
					"item_code": d.item_code,
					"item_group": d.item_group,
					"brand": d.brand,
					"qty": d.qty,
					"uom": d.uom,
					"parenttype": d.parenttype,
					"parent": d.parent,
					"pricing_rule": d.pricing_rule,
					"warehouse": d.warehouse,
					"serial_no": d.serial_no,
					"discount_percentage": d.discount_percentage || 0.0,
					"conversion_factor": d.conversion_factor || 1.0
				});

				// if doctype is Quotation Item / Sales Order Iten then add Margin Type and rate in item_list
				if (in_list(["Quotation Item", "Sales Order Item", "Delivery Note Item", "Sales Invoice Item"]), d.doctype){
					item_list[0]["margin_type"] = d.margin_type;
					item_list[0]["margin_rate_or_amount"] = d.margin_rate_or_amount;
				}
			}
		};

		if (item) {
			append_item(item);
		} else {
			$.each(this.frm.doc["items"] || [], function(i, d) {
				append_item(d);
			});
		}
		return item_list;
	},

	_set_values_for_item_list: function(children) {
		var me = this;
		var price_list_rate_changed = false;
		for(var i=0, l=children.length; i<l; i++) {
			var d = children[i];
			var existing_pricing_rule = frappe.model.get_value(d.doctype, d.name, "pricing_rule");
			for(var k in d) {
				var v = d[k];
				if (["doctype", "name"].indexOf(k)===-1) {
					if(k=="price_list_rate") {
						if(flt(v) != flt(d.price_list_rate)) price_list_rate_changed = true;
					}
					frappe.model.set_value(d.doctype, d.name, k, v);
				}
			}

			// if pricing rule set as blank from an existing value, apply price_list
			if(!me.frm.doc.ignore_pricing_rule && existing_pricing_rule && !d.pricing_rule) {
				me.apply_price_list(frappe.get_doc(d.doctype, d.name));
			}
		}

		if(!price_list_rate_changed) me.calculate_taxes_and_totals();
	},

	apply_price_list: function(item, reset_plc_conversion) {
		// We need to reset plc_conversion_rate sometimes because the call to
		// `erpnext.stock.get_item_details.apply_price_list` is sensitive to its value
		if (!reset_plc_conversion) {
			this.frm.set_value("plc_conversion_rate", "");
		}

		var me = this;
		var args = this._get_args(item);
		if (!((args.items && args.items.length) || args.price_list)) {
			return;
		}

		if (me.in_apply_price_list == true) return;

		me.in_apply_price_list = true;
		return this.frm.call({
			method: "erpnext.stock.get_item_details.apply_price_list",
			args: {	args: args },
			callback: function(r) {
				if (!r.exc) {
					frappe.run_serially([
						() => me.frm.set_value("price_list_currency", r.message.parent.price_list_currency),
						() => me.frm.set_value("plc_conversion_rate", r.message.parent.plc_conversion_rate),
						() => {
							if(args.items.length) {
								me._set_values_for_item_list(r.message.children);
							}
						},
						() => { me.in_apply_price_list = false; }
					]);

				} else {
					me.in_apply_price_list = false;
				}
			}
		}).always(() => {
			me.in_apply_price_list = false;
		});
	},

	validate_company_and_party: function() {
		var me = this;
		var valid = true;

		$.each(["company", "customer"], function(i, fieldname) {
			if(frappe.meta.has_field(me.frm.doc.doctype, fieldname) && me.frm.doc.doctype != "Purchase Order") {
				if (!me.frm.doc[fieldname]) {
					frappe.msgprint(__("Please specify") + ": " +
						frappe.meta.get_label(me.frm.doc.doctype, fieldname, me.frm.doc.name) +
						". " + __("It is needed to fetch Item Details."));
					valid = false;
				}
			}
		});
		return valid;
	},

	get_terms: function() {
		var me = this;

		erpnext.utils.get_terms(this.frm.doc.tc_name, this.frm.doc, function(r) {
			if(!r.exc) {
				me.frm.set_value("terms", r.message);
			}
		});
	},

	taxes_and_charges: function() {
		var me = this;
		if(this.frm.doc.taxes_and_charges) {
			return this.frm.call({
				method: "erpnext.controllers.accounts_controller.get_taxes_and_charges",
				args: {
					"master_doctype": frappe.meta.get_docfield(this.frm.doc.doctype, "taxes_and_charges",
						this.frm.doc.name).options,
					"master_name": this.frm.doc.taxes_and_charges,
				},
				callback: function(r) {
					if(!r.exc) {
						me.frm.set_value("taxes", r.message);
						me.calculate_taxes_and_totals();
					}
				}
			});
		}
	},

	tax_category: function() {
		var me = this;
		if(me.frm.updating_party_details) return;

		frappe.run_serially([
			() => this.update_item_tax_map(),
			() => erpnext.utils.set_taxes(this.frm, "tax_category"),
		]);
	},

	item_tax_template: function(doc, cdt, cdn) {
		var me = this;
		if(me.frm.updating_party_details) return;

		var item = frappe.get_doc(cdt, cdn);

		if(item.item_tax_template) {
			return this.frm.call({
				method: "erpnext.stock.get_item_details.get_item_tax_map",
				args: {
					company: me.frm.doc.company,
					item_tax_template: item.item_tax_template,
					as_json: true
				},
				callback: function(r) {
					if(!r.exc) {
						item.item_tax_rate = r.message;
						me.add_taxes_from_item_tax_template(item.item_tax_rate);
						me.calculate_taxes_and_totals();
					}
				}
			});
		} else {
			item.item_tax_rate = "{}";
			me.calculate_taxes_and_totals();
		}
	},

	update_item_tax_map: function() {
		var me = this;
		var item_codes = [];
		$.each(this.frm.doc.items || [], function(i, item) {
			if(item.item_code) {
				item_codes.push(item.item_code);
			}
		});

		if(item_codes.length) {
			return this.frm.call({
				method: "erpnext.stock.get_item_details.get_item_tax_info",
				args: {
					company: me.frm.doc.company,
					tax_category: cstr(me.frm.doc.tax_category),
					item_codes: item_codes
				},
				callback: function(r) {
					if(!r.exc) {
						$.each(me.frm.doc.items || [], function(i, item) {
							if(item.item_code && r.message.hasOwnProperty(item.item_code)) {
								item.item_tax_template = r.message[item.item_code].item_tax_template;
								item.item_tax_rate = r.message[item.item_code].item_tax_rate;
								me.add_taxes_from_item_tax_template(item.item_tax_rate);
							} else {
								item.item_tax_template = "";
								item.item_tax_rate = "{}";
							}
						});
						me.calculate_taxes_and_totals();
					}
				}
			});
		}
	},

	is_recurring: function() {
		// set default values for recurring documents
		if(this.frm.doc.is_recurring && this.frm.doc.__islocal) {
			frappe.msgprint(__("Please set recurring after saving"));
			this.frm.set_value('is_recurring', 0);
			return;
		}

		if(this.frm.doc.is_recurring) {
			if(!this.frm.doc.recurring_id) {
				this.frm.set_value('recurring_id', this.frm.doc.name);
			}

			var owner_email = this.frm.doc.owner=="Administrator"
				? frappe.user_info("Administrator").email
				: this.frm.doc.owner;

			this.frm.doc.notification_email_address = $.map([cstr(owner_email),
				cstr(this.frm.doc.contact_email)], function(v) { return v || null; }).join(", ");
			this.frm.doc.repeat_on_day_of_month = frappe.datetime.str_to_obj(this.frm.doc.posting_date).getDate();
		}

		refresh_many(["notification_email_address", "repeat_on_day_of_month"]);
	},

	from_date: function() {
		// set to_date
		if(this.frm.doc.from_date) {
			var recurring_type_map = {'Monthly': 1, 'Quarterly': 3, 'Half-yearly': 6,
				'Yearly': 12};

			var months = recurring_type_map[this.frm.doc.recurring_type];
			if(months) {
				var to_date = frappe.datetime.add_months(this.frm.doc.from_date,
					months);
				this.frm.doc.to_date = frappe.datetime.add_days(to_date, -1);
				refresh_field('to_date');
			}
		}
	},

	set_gross_profit: function(item) {
		if (this.frm.doc.doctype == "Sales Order" && item.valuation_rate) {
			var rate = flt(item.rate) * flt(this.frm.doc.conversion_rate || 1);
			item.gross_profit = flt(((rate - item.valuation_rate) * item.stock_qty), precision("amount", item));
		}
	},

	setup_item_selector: function() {
		// TODO: remove item selector

		return;
		// if(!this.item_selector) {
		// 	this.item_selector = new erpnext.ItemSelector({frm: this.frm});
		// }
	},

	get_advances: function() {
		if(!this.frm.is_return) {
			return this.frm.call({
				method: "set_advances",
				doc: this.frm.doc,
				callback: function(r, rt) {
					refresh_field("advances");
				}
			})
		}
	},

	make_payment_entry: function() {
		return frappe.call({
			method: cur_frm.cscript.get_method_for_payment(),
			args: {
				"dt": cur_frm.doc.doctype,
				"dn": cur_frm.doc.name
			},
			callback: function(r) {
				var doclist = frappe.model.sync(r.message);
				frappe.set_route("Form", doclist[0].doctype, doclist[0].name);
				// cur_frm.refresh_fields()
			}
		});
	},

	get_method_for_payment: function(){
		var method = "erpnext.accounts.doctype.payment_entry.payment_entry.get_payment_entry";
		if(cur_frm.doc.__onload && cur_frm.doc.__onload.make_payment_via_journal_entry){
			if(in_list(['Sales Invoice', 'Purchase Invoice'],  cur_frm.doc.doctype)){
				method = "erpnext.accounts.doctype.journal_entry.journal_entry.get_payment_entry_against_invoice";
			}else {
				method= "erpnext.accounts.doctype.journal_entry.journal_entry.get_payment_entry_against_order";
			}
		}

		return method
	},

	set_query_for_batch: function(doc, cdt, cdn) {
		// Show item's batches in the dropdown of batch no

		var me = this;
		var item = frappe.get_doc(cdt, cdn);

		if(!item.item_code) {
			frappe.throw(__("Please enter Item Code to get batch no"));
		} else if (doc.doctype == "Purchase Receipt" ||
			(doc.doctype == "Purchase Invoice" && doc.update_stock)) {

			return {
				filters: {'item': item.item_code}
			}
		} else {
			let filters = {
				'item_code': item.item_code,
				'posting_date': me.frm.doc.posting_date || frappe.datetime.nowdate(),
			}
			if (item.warehouse) filters["warehouse"] = item.warehouse;

			return {
				query : "erpnext.controllers.queries.get_batch_no",
				filters: filters
			}
		}
	},

	payment_terms_template: function() {
		var me = this;
		const doc = this.frm.doc;
		if(doc.payment_terms_template && doc.doctype !== 'Delivery Note') {
			var posting_date = doc.posting_date || doc.transaction_date;
			frappe.call({
				method: "erpnext.controllers.accounts_controller.get_payment_terms",
				args: {
					terms_template: doc.payment_terms_template,
					posting_date: posting_date,
					grand_total: doc.rounded_total || doc.grand_total,
					bill_date: doc.bill_date
				},
				callback: function(r) {
					if(r.message && !r.exc) {
						me.frm.set_value("payment_schedule", r.message);
					}
				}
			})
		}
	},

	payment_term: function(doc, cdt, cdn) {
		var row = locals[cdt][cdn];
		if(row.payment_term) {
			frappe.call({
				method: "erpnext.controllers.accounts_controller.get_payment_term_details",
				args: {
					term: row.payment_term,
					bill_date: this.frm.doc.bill_date,
					posting_date: this.frm.doc.posting_date || this.frm.doc.transaction_date,
					grand_total: this.frm.doc.rounded_total || this.frm.doc.grand_total
				},
				callback: function(r) {
					if(r.message && !r.exc) {
						for (var d in r.message) {
							frappe.model.set_value(cdt, cdn, d, r.message[d]);
						}
					}
				}
			})
		}
	},

	blanket_order: function(doc, cdt, cdn) {
		var me = this;
		var item = locals[cdt][cdn];
		if (item.blanket_order && (item.parenttype=="Sales Order" || item.parenttype=="Purchase Order")) {
			frappe.call({
				method: "erpnext.stock.get_item_details.get_blanket_order_details",
				args: {
					args:{
						item_code: item.item_code,
						customer: doc.customer,
						supplier: doc.supplier,
						company: doc.company,
						transaction_date: doc.transaction_date,
						blanket_order: item.blanket_order
					}
				},
				callback: function(r) {
					if (!r.message) {
						frappe.throw(__("Invalid Blanket Order for the selected Customer and Item"));
					} else {
						frappe.run_serially([
							() => frappe.model.set_value(cdt, cdn, "blanket_order_rate", r.message.blanket_order_rate),
							() => me.frm.script_manager.trigger("price_list_rate", cdt, cdn)
						]);
					}
				}
			})
		}
	},

	set_warehouse: function() {
		var me = this;
		if(this.frm.doc.set_warehouse) {
			$.each(this.frm.doc.items || [], function(i, item) {
				frappe.model.set_value(me.frm.doctype + " Item", item.name, "warehouse", me.frm.doc.set_warehouse);
			});
		}
	}
});

erpnext.show_serial_batch_selector = function(frm, d, callback, on_close, show_dialog) {
	frappe.require("assets/erpnext/js/utils/serial_no_batch_selector.js", function() {
		new erpnext.SerialNoBatchSelector({
			frm: frm,
			item: d,
			warehouse_details: {
				type: "Warehouse",
				name: d.warehouse
			},
			callback: callback,
			on_close: on_close
		}, show_dialog);
	});
}<|MERGE_RESOLUTION|>--- conflicted
+++ resolved
@@ -885,11 +885,7 @@
 				if (!item.alt_uom) {
 					item.alt_uom_size = 1.0
 				}
-<<<<<<< HEAD
-				item.alt_uom_qty = flt(item.stock_qty * item.alt_uom_size, precision("alt_uom_qty", item));
-=======
 				item.alt_uom_qty = flt(item.qty * item.conversion_factor * item.alt_uom_size, precision("alt_uom_qty", item));
->>>>>>> 236ac0e1
 				refresh_field("alt_uom_qty", item.name, item.parentfield);
 			}
 		}
