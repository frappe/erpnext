--- conflicted
+++ resolved
@@ -539,14 +539,9 @@
 	due_date: function() {
 		// due_date is to be changed, payment terms template and/or payment schedule must
 		// be removed as due_date is automatically changed based on payment terms
-<<<<<<< HEAD
-		if (this.frm.doc.due_date) {
-			if (this.frm.doc.payment_terms_template || this.frm.doc.payment_schedule.length) {
-=======
 		if (this.frm.doc.due_date && !this.frm.updating_party_details && !this.frm.doc.is_pos) {
 			if (this.frm.doc.payment_terms_template ||
 				(this.frm.doc.payment_schedule && this.frm.doc.payment_schedule.length)) {
->>>>>>> 7ac92c06
 				var message1 = "";
 				var message2 = "";
 				var final_message = "Please clear the ";
@@ -556,26 +551,14 @@
 					final_message = final_message + message1;
 				}
 
-<<<<<<< HEAD
-				if (this.frm.doc.payment_schedule.length) {
-=======
 				if ((this.frm.doc.payment_schedule || []).length) {
->>>>>>> 7ac92c06
 					message2 = "Payment Schedule Table";
 					if (message1.length !== 0) message2 = " and " + message2;
 					final_message = final_message + message2;
 				}
-<<<<<<< HEAD
-
 				frappe.msgprint(final_message);
 			}
-
-	    }
-=======
-				frappe.msgprint(final_message);
-			}
-		}
->>>>>>> 7ac92c06
+		}
 	},
 
 	recalculate_terms: function() {
