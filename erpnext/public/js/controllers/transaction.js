--- conflicted
+++ resolved
@@ -1130,12 +1130,7 @@
 		}
 	}
 
-<<<<<<< HEAD
 	posting_date() {
-		var me = this;
-=======
-	posting_date: function() {
->>>>>>> cf5de9ac
 		if (this.frm.doc.posting_date) {
 			this.frm.posting_date = this.frm.doc.posting_date;
 
@@ -1145,9 +1140,9 @@
 				() => this.update_item_tax_map(),
 			]);
 		}
-	},
-
-	get_due_date: function () {
+	}
+
+	get_due_date() {
 		let me = this;
 
 		if (
@@ -1200,15 +1195,9 @@
 		}
 	}
 
-<<<<<<< HEAD
 	bill_date() {
-		this.posting_date();
-	}
-=======
-	bill_date: function() {
 		return this.posting_date();
-	},
->>>>>>> cf5de9ac
+	}
 
 	recalculate_terms() {
 		const doc = this.frm.doc;
@@ -2129,17 +2118,10 @@
 		}
 	}
 
-<<<<<<< HEAD
 	tax_category() {
-		var me = this;
-		if(me.frm.updating_party_details) return;
-=======
-	tax_category: function() {
-		let me = this;
-		if (me.frm.updating_party_details) {
+		if (this.frm.updating_party_details) {
 			return;
 		}
->>>>>>> cf5de9ac
 
 		return frappe.run_serially([
 			() => this.update_item_tax_templates(true),
@@ -2147,18 +2129,12 @@
 		]);
 	}
 
-<<<<<<< HEAD
 	item_tax_template(doc, cdt, cdn) {
-		var me = this;
-		if(me.frm.updating_party_details) return;
-=======
-	item_tax_template: function(doc, cdt, cdn) {
 		let item = frappe.get_doc(cdt, cdn);
 		return this.get_item_tax_template(item);
-	},
->>>>>>> cf5de9ac
-
-	get_item_tax_template: function (item) {
+	}
+
+	get_item_tax_template(item) {
 		let me = this;
 
 		if (item.item_tax_template) {
@@ -2184,20 +2160,9 @@
 		}
 	}
 
-<<<<<<< HEAD
 	update_item_tax_map() {
-		var me = this;
-		var item_codes = [];
-		$.each(this.frm.doc.items || [], function(i, item) {
-			if(item.item_code) {
-				item_codes.push(item.item_code);
-			}
-		});
-=======
-	update_item_tax_map: function () {
 		let me = this;
 		let item_tax_templates = (this.frm.doc.items || []).map(d => d.item_tax_template).filter(d => d);
->>>>>>> cf5de9ac
 
 		if (me.frm.doc.company && item_tax_templates.length) {
 			return this.frm.call({
@@ -2221,9 +2186,9 @@
 				}
 			});
 		}
-	},
-
-	update_item_tax_templates: function() {
+	}
+
+	update_item_tax_templates() {
 		let me = this;
 		let item_codes = (this.frm.doc.items || []).map(d => d.item_code).filter(d => d);
 
