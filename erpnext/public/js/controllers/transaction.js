--- conflicted
+++ resolved
@@ -1,23 +1,13 @@
 // Copyright (c) 2015, Frappe Technologies Pvt. Ltd. and Contributors
 // License: GNU General Public License v3. See license.txt
-
-<<<<<<< HEAD
-{% include 'erpnext/stock/applies_to_common.js' %};
-
 
 erpnext.TransactionController = class TransactionController extends erpnext.taxes_and_totals {
 	setup() {
 		frappe.flags.hide_serial_batch_dialog = true
 		super.setup();
-=======
-erpnext.TransactionController = erpnext.taxes_and_totals.extend({
-	setup: function() {
-		frappe.flags.hide_serial_batch_dialog = true
-		this._super();
 
 		erpnext.setup_applies_to_fields(this.frm);
 
->>>>>>> d34d0de6
 		frappe.ui.form.on(this.frm.doctype + " Item", "rate", function(frm, cdt, cdn) {
 			var item = frappe.get_doc(cdt, cdn);
 			var margin_df = frappe.meta.get_docfield(cdt, 'margin_type');
