// Copyright (c) 2015, Frappe Technologies Pvt. Ltd. and Contributors
// License: GNU General Public License v3. See license.txt

<<<<<<< HEAD
{% include 'erpnext/selling/applies_to_common.js' %};
=======
{% include 'erpnext/stock/applies_to_common.js' %};
>>>>>>> 5d4c5e44


erpnext.TransactionController = erpnext.taxes_and_totals.extend({
	setup: function() {
		frappe.flags.hide_serial_batch_dialog = true
		this._super();
		frappe.ui.form.on(this.frm.doctype + " Item", "rate", function(frm, cdt, cdn) {
			var item = frappe.get_doc(cdt, cdn);
			var margin_df = frappe.meta.get_docfield(cdt, 'margin_type');

			if(item.price_list_rate) {
				if(item.rate > item.price_list_rate && margin_df) {
					// if rate is greater than price_list_rate, set margin
					// or set discount
					item.discount_amount = 0;
					item.discount_percentage = 0;

					if (!['Amount', 'Percentage'].includes(item.margin_type)) {
						item.margin_type = margin_df['default'] || 'Amount';
					}
					if (item.margin_type === 'Amount') {
						item.margin_rate_or_amount = flt(item.rate - item.price_list_rate,
							precision("margin_rate_or_amount", item));
					} else {
						item.margin_rate_or_amount = (item.rate / item.price_list_rate - 1) * 100;
					}
					item.rate_with_margin = item.rate;
				} else {
					item.discount_amount = flt(item.price_list_rate - item.rate);
					item.discount_percentage = flt((1 - item.rate / item.price_list_rate) * 100.0);
					item.discount_amount = flt(item.price_list_rate) - flt(item.rate);
					item.margin_type = '';
					item.margin_rate_or_amount = 0;
					item.rate_with_margin = 0;
				}
			} else {
				item.discount_amount = 0;
				item.discount_percentage = 0.0;
				item.margin_type = '';
				item.margin_rate_or_amount = 0;
				item.rate_with_margin = 0;
			}
			item.base_rate_with_margin = item.rate_with_margin * flt(frm.doc.conversion_rate);

			cur_frm.cscript.set_gross_profit(item);
			cur_frm.cscript.calculate_taxes_and_totals();

		});

		frappe.ui.form.on(this.frm.doctype + " Item", "amount", function(frm, cdt, cdn) {
			var item = frappe.get_doc(cdt, cdn);

			item.amount = flt(item.amount, precision('amount', item));
			if (flt(item.qty)) {
				frappe.model.set_value(cdt, cdn, 'rate', item.amount / flt(item.qty));
			} else {
				frappe.model.set_value(cdt, cdn, 'rate', item.amount);
			}
		});

		frappe.ui.form.on(this.frm.doctype + " Item", "amount_before_discount", function(frm, cdt, cdn) {
			var item = frappe.get_doc(cdt, cdn);
			var margin_df = frappe.meta.get_docfield(cdt, 'margin_type');

			if (margin_df) {
				item.margin_rate_or_amount = 0;
			}

			item.amount_before_discount = flt(item.amount_before_discount, precision('amount_before_discount', item));
			if (flt(item.qty)) {
				item.price_list_rate = item.amount_before_discount / flt(item.qty);
			} else {
				item.price_list_rate = item.amount_before_discount;
			}

			frappe.model.trigger('price_list_rate', item.price_list_rate, item);
		});

		frappe.ui.form.on(this.frm.doctype + " Item", "total_discount", function(frm, cdt, cdn) {
			var item = frappe.get_doc(cdt, cdn);

			item.total_discount = flt(item.total_discount, precision('total_discount', item));
			if (flt(item.qty)) {
				frappe.model.set_value(cdt, cdn, 'discount_amount', item.total_discount / flt(item.qty));
			} else {
				frappe.model.set_value(cdt, cdn, 'discount_amount', item.total_discount);
			}
		});

		frappe.ui.form.on(this.frm.doctype + " Item", "tax_inclusive_amount", function(frm, cdt, cdn) {
			var item = frappe.get_doc(cdt, cdn);

			item.tax_inclusive_amount = flt(item.tax_inclusive_amount);
			if (flt(item.qty)) {
				frappe.model.set_value(cdt, cdn, 'tax_inclusive_rate', item.tax_inclusive_amount / flt(item.qty));
			} else {
				frappe.model.set_value(cdt, cdn, 'tax_inclusive_rate', item.tax_inclusive_amount);
			}
		});

		frappe.ui.form.on(this.frm.doctype + " Item", "tax_inclusive_rate", function(frm, cdt, cdn) {
			var tax_rows = (frm.doc.taxes || []).filter(tax => !tax.exclude_from_item_tax_amount);

			var invalid_charge_types = tax_rows.filter(tax => tax.charge_type != 'On Net Total');
			if (invalid_charge_types.length) {
				frappe.msgprint(__('Cannot calculate Rate from Tax Inclusive Rate'));
				frm.cscript.calculate_taxes_and_totals();
				return
			}

			var item = frappe.get_doc(cdt, cdn);
			var item_tax_map = frm.cscript._load_item_tax_rate(item.item_tax_rate);

			var tax_fraction = 0;
			$.each(tax_rows, function (i, tax) {
				var tax_rate = frm.cscript._get_tax_rate(tax, item_tax_map);
				tax_fraction += tax_rate / 100;
			});

			item.tax_inclusive_rate = flt(item.tax_inclusive_rate);

			var rate;
			if (cint(item.apply_discount_after_taxes)) {
				rate = item.tax_inclusive_rate - flt(item.taxable_rate) * tax_fraction;
			} else {
				rate = item.tax_inclusive_rate / (1 + tax_fraction);
			}

			frappe.model.set_value(cdt, cdn, 'rate', rate);
		});

		frappe.ui.form.on(this.frm.cscript.tax_table, "rate", function(frm, cdt, cdn) {
			cur_frm.cscript.calculate_taxes_and_totals();
		});

		frappe.ui.form.on(this.frm.cscript.tax_table, "tax_amount", function(frm, cdt, cdn) {
			cur_frm.cscript.calculate_taxes_and_totals();
		});

		frappe.ui.form.on(this.frm.cscript.tax_table, "base_tax_amount", function(frm, cdt, cdn) {
			if (flt(frm.doc.conversion_rate)>0.0) {
				var tax = locals[cdt][cdn];
				tax.tax_amount = flt(tax.base_tax_amount) / flt(frm.doc.conversion_rate);
				cur_frm.cscript.calculate_taxes_and_totals();
			}
		});

		frappe.ui.form.on(this.frm.cscript.tax_table, "row_id", function(frm, cdt, cdn) {
			cur_frm.cscript.calculate_taxes_and_totals();
		});

		frappe.ui.form.on(this.frm.cscript.tax_table, "included_in_print_rate", function(frm, cdt, cdn) {
			cur_frm.cscript.set_dynamic_labels();
			cur_frm.cscript.calculate_taxes_and_totals();
		});

		frappe.ui.form.on(this.frm.cscript.tax_table, "apply_on_net_amount", function(frm, cdt, cdn) {
			cur_frm.cscript.calculate_taxes_and_totals();
		});

		frappe.ui.form.on(this.frm.cscript.tax_table, {
			taxes_remove: function(frm, cdt, cdn) {
				cur_frm.cscript.set_dynamic_labels();
				cur_frm.cscript.calculate_taxes_and_totals();
			}
		});

		frappe.ui.form.on(this.frm.doctype, "calculate_tax_on_company_currency", function(frm, cdt, cdn) {
			cur_frm.cscript.calculate_taxes_and_totals();
		});

		frappe.ui.form.on(this.frm.doctype, "apply_discount_on", function(frm) {
			if(frm.doc.additional_discount_percentage) {
				frm.trigger("additional_discount_percentage");
			} else {
				cur_frm.cscript.calculate_taxes_and_totals();
			}
		});

		frappe.ui.form.on(this.frm.doctype, "additional_discount_percentage", function(frm) {
			if(!frm.doc.apply_discount_on) {
				frappe.msgprint(__("Please set 'Apply Additional Discount On'"));
				return;
			}

			frm.via_discount_percentage = true;

			if(frm.doc.additional_discount_percentage && frm.doc.discount_amount) {
				// Reset discount amount and net / grand total
				frm.doc.discount_amount = 0;
				frm.cscript.calculate_taxes_and_totals();
			}

			var total = flt(frm.doc[frappe.model.scrub(frm.doc.apply_discount_on)]);
			var discount_amount = flt(total*flt(frm.doc.additional_discount_percentage) / 100,
				precision("discount_amount"));

			frm.set_value("discount_amount", discount_amount)
				.then(() => delete frm.via_discount_percentage);
		});

		frappe.ui.form.on(this.frm.doctype, "discount_amount", function(frm) {
			frm.cscript.set_dynamic_labels();

			if (!frm.via_discount_percentage) {
				frm.doc.additional_discount_percentage = 0;
			}

			frm.cscript.calculate_taxes_and_totals();
		});

		frappe.ui.form.on(this.frm.doctype + " Item", {
			items_add: function(frm, cdt, cdn) {
				var item = frappe.get_doc(cdt, cdn);
				if(!item.warehouse && frm.doc.set_warehouse) {
					item.warehouse = frm.doc.set_warehouse;
				}
			},

			project: function(frm, cdt, cdn) {
				let row = frappe.get_doc(cdt, cdn);
				return frm.cscript.update_item_defaults(false, row);
			}
		});

		frappe.ui.form.on(this.frm.doctype, "project", function(frm) {
			if (frm.doc.claim_billing && frm.doc.project) {
				frm.doc.project = null;
				frm.refresh_field('project');
			}

			if (frm.doc.doctype == "Sales Invoice" && !frm.doc.claim_billing) {
				frm.cscript.copy_project_in_items();
			}

			if (frm.doc.project) {
				return frappe.run_serially([
					() => frm.cscript.get_project_details(),
					() => frm.cscript.update_item_defaults(false),
				]);
			} else {
				if (frm.fields_dict.project_reference_no) {
					frm.set_value("project_reference_no", null);
				}

				frm.cscript.update_item_defaults(false);
				frm.events.get_applies_to_details(frm);
			}
		});

		var me = this;
		if(this.frm.fields_dict["items"].grid.get_field('batch_no')) {
			this.frm.set_query("batch_no", "items", function(doc, cdt, cdn) {
				return me.set_query_for_batch(doc, cdt, cdn);
			});
		}

		if(
			this.frm.docstatus < 2
			&& this.frm.fields_dict["payment_terms_template"]
			&& this.frm.fields_dict["payment_schedule"]
			&& this.frm.doc.payment_terms_template
			&& !this.frm.doc.payment_schedule.length
		){
			this.frm.trigger("payment_terms_template");
		}

		if(this.frm.fields_dict["items"]) {
			this["items_remove"] = this.calculate_net_weight;
		}

		if(this.frm.fields_dict["recurring_print_format"]) {
			this.frm.set_query("recurring_print_format", function(doc) {
				return{
					filters: [
						['Print Format', 'doc_type', '=', cur_frm.doctype],
					]
				};
			});
		}

		this.frm.set_query("uom", "items", function(doc, cdt, cdn) {
			var d = locals[cdt][cdn];
			return {
				query : "erpnext.controllers.queries.item_uom_query",
				filters: {
					item_code: d.item_code
				}
			}
		});

		if(this.frm.fields_dict["return_against"]) {
			this.frm.set_query("return_against", function(doc) {
				var filters = {
					"docstatus": 1,
					"is_return": 0,
					"company": doc.company
				};
				if (me.frm.fields_dict["customer"] && doc.customer) filters["customer"] = doc.customer;
				if (me.frm.fields_dict["supplier"] && doc.supplier) filters["supplier"] = doc.supplier;

				return {
					filters: filters
				};
			});
		}
		if (this.frm.fields_dict["items"].grid.get_field("cost_center")) {
			this.frm.set_query("cost_center", "items", function(doc) {
				return {
					filters: {
						"company": doc.company,
						"is_group": 0
					}
				};
			});
		}

		if (this.frm.fields_dict["cost_center"]) {
			this.frm.set_query("cost_center", function(doc) {
				return {
					filters: {
						"company": doc.company,
						"is_group": 0
					}
				};
			});
		}

		if (this.frm.fields_dict["items"].grid.get_field("expense_account")) {
			this.frm.set_query("expense_account", "items", function(doc) {
				return {
					filters: {
						"company": doc.company,
						"is_group": 0
					}
				};
			});
		}

		if(frappe.meta.get_docfield(this.frm.doc.doctype, "pricing_rules")) {
			this.frm.set_indicator_formatter('pricing_rule', function(doc) {
				return (doc.rule_applied) ? "green" : "red";
			});
		}

		let batch_no_field = this.frm.get_docfield("items", "batch_no");
		if (batch_no_field) {
			batch_no_field.get_route_options_for_new_doc = function(row) {
				return {
					"item": row.doc.item_code
				}
			};
		}

		if (this.frm.fields_dict["items"].grid.get_field('blanket_order')) {
			this.frm.set_query("blanket_order", "items", function(doc, cdt, cdn) {
				var item = locals[cdt][cdn];
				return {
					query: "erpnext.controllers.queries.get_blanket_orders",
					filters: {
						"company": doc.company,
						"blanket_order_type": doc.doctype === "Sales Order" ? "Selling" : "Purchasing",
						"item": item.item_code
					}
				}
			});
		}

		var vehicle_field = me.frm.get_docfield("applies_to_vehicle");
		if (vehicle_field) {
			vehicle_field.get_route_options_for_new_doc = function () {
				return {
					"item_code": me.frm.doc.applies_to_item,
					"item_name": me.frm.doc.applies_to_item_name,
					"unregistered": me.frm.doc.vehicle_unregistered,
					"license_plate": me.frm.doc.vehicle_license_plate,
					"chassis_no": me.frm.doc.vehicle_chassis_no,
					"engine_no": me.frm.doc.vehicle_engine_no,
					"color": me.frm.doc.vehicle_color,
				}
			}
		}

		if (this.frm.doc.__onload && this.frm.doc.__onload.enable_dynamic_bundling) {
			erpnext.bundling.setup_bundling(this.frm.doc.doctype);
		}
	},
	onload: function() {
		var me = this;

		if(this.frm.doc.__islocal) {
			var currency = frappe.defaults.get_user_default("currency");

			let set_value = (fieldname, value) => {
				if(me.frm.fields_dict[fieldname] && !me.frm.doc[fieldname]) {
					return me.frm.set_value(fieldname, value);
				}
			};

			return frappe.run_serially([
				() => set_value('currency', currency),
				() => set_value('price_list_currency', currency),
				() => set_value('status', 'Draft'),
				() => set_value('is_subcontracted', 'No'),
				() => {
					if(this.frm.doc.company && !this.frm.doc.amended_from) {
						this.set_company_defaults();
					}
				}
			]);
		}
	},

	is_return: function() {
		if(!this.frm.doc.is_return && this.frm.doc.return_against) {
			this.frm.set_value('return_against', '');
		}
	},

	setup_quality_inspection: function() {
		if(!in_list(["Delivery Note", "Sales Invoice", "Purchase Receipt", "Purchase Invoice"], this.frm.doc.doctype)) {
			return;
		}
		var me = this;
		var inspection_type = in_list(["Purchase Receipt", "Purchase Invoice"], this.frm.doc.doctype)
			? "Incoming" : "Outgoing";

		var quality_inspection_field = this.frm.get_docfield("items", "quality_inspection");
		quality_inspection_field.get_route_options_for_new_doc = function(row) {
			if(me.frm.is_new()) return;
			return {
				"inspection_type": inspection_type,
				"reference_type": me.frm.doc.doctype,
				"reference_name": me.frm.doc.name,
				"item_code": row.doc.item_code,
				"description": row.doc.description,
				"item_serial_no": row.doc.serial_no ? row.doc.serial_no.split("\n")[0] : null,
				"batch_no": row.doc.batch_no,
				"project": inspection_type == "Incoming" ? row.doc.project : me.frm.doc.project
			}
		}

		this.frm.set_query("quality_inspection", "items", function(doc, cdt, cdn) {
			var d = locals[cdt][cdn];
			return {
				filters: {
					docstatus: 1,
					inspection_type: inspection_type,
					reference_name: doc.name,
					item_code: d.item_code
				}
			}
		});
	},

	make_payment_request: function() {
		var me = this;
		const payment_request_type = (in_list(['Sales Order', 'Sales Invoice'], this.frm.doc.doctype))
			? "Inward" : "Outward";

		frappe.call({
			method:"erpnext.accounts.doctype.payment_request.payment_request.make_payment_request",
			args: {
				dt: me.frm.doc.doctype,
				dn: me.frm.doc.name,
				recipient_id: me.frm.doc.contact_email,
				payment_request_type: payment_request_type,
				party_type: payment_request_type == 'Outward' ? "Supplier" : "Customer",
				party: payment_request_type == 'Outward' ? me.frm.doc.supplier : me.frm.doc.customer
			},
			callback: function(r) {
				if(!r.exc){
					var doc = frappe.model.sync(r.message);
					frappe.set_route("Form", r.message.doctype, r.message.name);
				}
			}
		})
	},

	onload_post_render: function() {
		if(this.frm.doc.__islocal && !(this.frm.doc.taxes || []).length
			&& !(this.frm.doc.__onload ? this.frm.doc.__onload.load_after_mapping : false)) {
			frappe.after_ajax(() => this.apply_default_taxes());
		} else if(this.frm.doc.__islocal && this.frm.doc.company && this.frm.doc["items"]
			&& !this.frm.doc.is_pos) {
			frappe.after_ajax(() => this.calculate_taxes_and_totals());
		}
		if(frappe.meta.get_docfield(this.frm.doc.doctype + " Item", "item_code")) {
			this.setup_item_selector();
			this.frm.get_field("items").grid.set_multiple_add("item_code", "qty");
		}
	},

	refresh: function() {
		erpnext.toggle_naming_series();
		erpnext.hide_company();
		this.set_dynamic_labels();
		this.setup_sms();
		this.setup_quality_inspection();

		let scan_barcode_field = this.frm.get_field('scan_barcode');
		if (scan_barcode_field) {
			scan_barcode_field.set_value("");
			scan_barcode_field.set_new_description("");

			if (frappe.is_mobile()) {
				if (scan_barcode_field.$input_wrapper.find('.input-group').length) return;

				let $input_group = $('<div class="input-group">');
				scan_barcode_field.$input_wrapper.find('.control-input').append($input_group);
				$input_group.append(scan_barcode_field.$input);
				$(`<span class="input-group-btn" style="vertical-align: top">
						<button class="btn btn-default border" type="button">
							<i class="fa fa-camera text-muted"></i>
						</button>
					</span>`)
					.on('click', '.btn', () => {
						frappe.barcode.scan_barcode().then(barcode => {
							scan_barcode_field.set_value(barcode);
						});
					})
					.appendTo($input_group);
			}
		}
	},

	update_item_prices: function() {
		var me = this;
		var frm = this.frm;

		var rows;
		var checked_rows = frm.fields_dict.items.grid.grid_rows.filter(row => row.doc.__checked);
		if (checked_rows.length) {
			rows = checked_rows;
		} else {
			rows = frm.fields_dict.items.grid.grid_rows;
		}

		rows = rows
			.filter(row => row.doc.item_code && (row.doc.price_list_rate || row.doc.rate))
			.map(function(row) { return {
				item_code: row.doc.item_code,
				item_name: row.doc.item_name,
				price_list_rate: row.doc.price_list_rate || row.doc.rate,
				uom: row.doc.uom,
				conversion_factor: row.doc.conversion_factor
			}});

		var price_list = frm.doc.selling_price_list || frm.doc.buying_price_list;
		var date = frm.doc.transaction_date || frm.doc.posting_date;
		this.data = [];

		if (price_list && rows.length) {
			var dialog = new frappe.ui.Dialog({
				title: __("Update Price List {0}", [price_list]), fields: [
					{label: __("Effective Date"), fieldname: "effective_date", fieldtype: "Date", default: date, reqd: 1},
					{label: __("Item Prices"), fieldname: "items", fieldtype: "Table", data: this.data,
						get_data: () => this.data,
						cannot_add_rows: true, in_place_edit: true,
						fields: [
							{
								label: __('Item Code'),
								fieldname:"item_code",
								fieldtype:'Link',
								options: 'Item',
								read_only: 1,
								in_list_view: 1,
								columns: 6,
							},
							{
								label: __('Item Name'),
								fieldname:"item_name",
								fieldtype:'Data',
								read_only: 1,
								in_list_view: 0,
								columns: 4,
							},
							{
								label: __('UOM'),
								fieldtype:'Link',
								fieldname:"uom",
								read_only: 1,
								in_list_view: 1,
								columns: 2,
							},
							{
								label: __('New Rate'),
								fieldtype:'Currency',
								fieldname:"price_list_rate",
								default: 0,
								read_only: 1,
								in_list_view: 1,
								columns: 2,
							},
							{
								label: __('Conversion Factor'),
								fieldtype:'Float',
								precision: 9,
								fieldname:"conversion_factor",
								read_only: 1
							}
						]
					}
				]
			});

			dialog.fields_dict.items.df.data = rows;
			this.data = dialog.fields_dict.items.df.data;
			dialog.fields_dict.items.grid.refresh();

			dialog.show();
			dialog.set_primary_action(__('Update Price List'), function() {
				var updated_items = this.get_values()["items"];
				return frappe.call({
					method: "erpnext.stock.report.item_prices.item_prices.set_multiple_item_pl_rate",
					args: {
						effective_date: dialog.get_value('effective_date'),
						items: updated_items,
						price_list: price_list
					},
					callback: function() {
						dialog.hide();
					}
				});
			});
		}
	},

	scan_barcode: function() {
		let scan_barcode_field = this.frm.fields_dict["scan_barcode"];

		let show_description = function(idx, exist = null) {
			if (exist) {
				scan_barcode_field.set_new_description(__('Row #{0}: Qty increased by 1', [idx]));
			} else {
				scan_barcode_field.set_new_description(__('Row #{0}: Item added', [idx]));
			}
		}

		if(this.frm.doc.scan_barcode) {
			frappe.call({
				method: "erpnext.selling.page.point_of_sale.point_of_sale.search_serial_or_batch_or_barcode_number",
				args: { search_value: this.frm.doc.scan_barcode }
			}).then(r => {
				const data = r && r.message;
				if (!data || Object.keys(data).length === 0) {
					scan_barcode_field.set_new_description(__('Cannot find Item with this barcode'));
					return;
				}

				let cur_grid = this.frm.fields_dict.items.grid;

				let row_to_modify = null;
				const existing_item_row = this.frm.doc.items.find(d => d.item_code === data.item_code);
				const blank_item_row = this.frm.doc.items.find(d => !d.item_code);

				if (existing_item_row) {
					row_to_modify = existing_item_row;
				} else if (blank_item_row) {
					row_to_modify = blank_item_row;
				}

				if (!row_to_modify) {
					// add new row
					row_to_modify = frappe.model.add_child(this.frm.doc, cur_grid.doctype, 'items');
				}

				show_description(row_to_modify.idx, row_to_modify.item_code);

				this.frm.from_barcode = true;
				frappe.model.set_value(row_to_modify.doctype, row_to_modify.name, {
					item_code: data.item_code,
					qty: (row_to_modify.qty || 0) + 1
				});

				['serial_no', 'batch_no', 'barcode'].forEach(field => {
					if (data[field] && frappe.meta.has_field(row_to_modify.doctype, field)) {

						let value = (row_to_modify[field] && field === "serial_no")
							? row_to_modify[field] + '\n' + data[field] : data[field];

						frappe.model.set_value(row_to_modify.doctype,
							row_to_modify.name, field, value);
					}
				});

				scan_barcode_field.set_value('');
				refresh_field("items");
			});
		}
		return false;
	},

	apply_default_taxes: function() {
		var me = this;
		var taxes_and_charges_field = frappe.meta.get_docfield(me.frm.doc.doctype, "taxes_and_charges",
			me.frm.doc.name);

		if (!this.frm.doc.taxes_and_charges && this.frm.doc.taxes) {
			return;
		}

		if (taxes_and_charges_field) {
			return frappe.call({
				method: "erpnext.controllers.accounts_controller.get_default_taxes_and_charges",
				args: {
					"master_doctype": taxes_and_charges_field.options,
					"tax_template": me.frm.doc.taxes_and_charges,
					"company": me.frm.doc.company
				},
				callback: function(r) {
					if(!r.exc && r.message) {
						frappe.run_serially([
							() => {
								// directly set in doc, so as not to call triggers
								if(r.message.taxes_and_charges) {
									me.frm.doc.taxes_and_charges = r.message.taxes_and_charges;
								}

								// set taxes table
								if(r.message.taxes) {
									me.frm.set_value("taxes", r.message.taxes);
								}
							},
							() => me.set_dynamic_labels(),
							() => me.calculate_taxes_and_totals()
						]);
					}
				}
			});
		}
	},

	setup_sms: function() {
		var me = this;
		let blacklist_dt = ['Purchase Invoice', 'BOM'];
		let blacklist_status = in_list(["Lost", "Stopped", "Closed"], this.frm.doc.status);

		if(this.frm.doc.docstatus===1 && !blacklist_status && !blacklist_dt.includes(this.frm.doctype)) {
			this.frm.page.add_menu_item(__('Send SMS'), function() {
				me.send_sms();
			});
		}
	},

	send_sms: function() {
		var doc = this.frm.doc;
		var args = {};

		args.contact = doc.contact_person || doc.customer_primary_contact;
		args.mobile_no = doc.contact_mobile || doc.mobile_no || doc.contact_no;

		if (in_list(['Sales Order', 'Delivery Note', 'Sales Invoice'], doc.doctype)) {
			args.party_doctype = 'Customer';
			args.party = doc.bill_to || doc.customer;

		} else if (doc.doctype == 'Quotation') {
			args.party_doctype = doc.quotation_to;
			args.party = doc.party_name;

		} else if (in_list(['Purchase Order', 'Purchase Receipt'], doc.doctype)) {
			args.party_doctype = 'Supplier';
			args.party = doc.supplier;

		} else if (in_list(['Lead', 'Customer', 'Supplier'], doc.doctype)) {
			args.party_doctype = doc.doctype;
			args.party = doc.name;
		}

		new frappe.SMSManager(doc, args);
	},

	barcode: function(doc, cdt, cdn) {
		var d = locals[cdt][cdn];
		if(d.barcode=="" || d.barcode==null) {
			// barcode cleared, remove item
			d.item_code = "";
		}

		this.frm.from_barcode = true;
		this.item_code(doc, cdt, cdn);
	},

	item_code: function(doc, cdt, cdn) {
		var me = this;
		var item = frappe.get_doc(cdt, cdn);

		var update_stock = 0;
		if(['Sales Invoice'].includes(me.frm.doc.doctype)) {
			update_stock = cint(me.frm.doc.update_stock);
		}

		// clear barcode if setting item (else barcode will take priority)
		if(!me.frm.from_barcode) {
			item.barcode = null;
		}

		me.frm.from_barcode = false;
		if(item.item_code || item.barcode || item.serial_no || item.vehicle) {
			if(!me.validate_company_and_party()) {
				me.frm.fields_dict["items"].grid.grid_rows[item.idx - 1].remove();
			} else {
				return me.frm.call({
					method: "erpnext.stock.get_item_details.get_item_details",
					child: item,
					args: {
						doc: me.frm.doc,
						args: {
							item_code: item.item_code,
							hide_item_code: item.hide_item_code,
							barcode: item.barcode,
							serial_no: item.serial_no,
							vehicle: item.vehicle,
							batch_no: item.batch_no,
							set_warehouse: me.frm.doc.set_warehouse,
							default_depreciation_percentage: me.frm.doc.default_depreciation_percentage,
							warehouse: item.warehouse,
							customer: me.frm.doc.customer || me.frm.doc.party_name,
							bill_to: me.frm.doc.bill_to,
							quotation_to: me.frm.doc.quotation_to,
							supplier: me.frm.doc.supplier,
							currency: me.frm.doc.currency,
							update_stock: update_stock,
							conversion_rate: me.frm.doc.conversion_rate,
							price_list: me.frm.doc.selling_price_list || me.frm.doc.buying_price_list,
							price_list_currency: me.frm.doc.price_list_currency,
							plc_conversion_rate: me.frm.doc.plc_conversion_rate,
							company: me.frm.doc.company,
							order_type: me.frm.doc.order_type,
							transaction_type_name: me.frm.doc.transaction_type,
							is_pos: cint(me.frm.doc.is_pos),
							is_subcontracted: me.frm.doc.is_subcontracted,
							transaction_date: me.frm.doc.transaction_date || me.frm.doc.posting_date,
							ignore_pricing_rule: me.frm.doc.ignore_pricing_rule,
							doctype: me.frm.doc.doctype,
							name: me.frm.doc.name,
							project: item.project || me.frm.doc.project,
							campaign: me.frm.doc.campaign,
							qty: item.qty || 1,
							stock_qty: item.stock_qty,
							weight_per_unit: item.weight_per_unit,
							weight_uom: item.weight_uom,
							manufacturer: item.manufacturer,
							stock_uom: item.stock_uom,
							pos_profile: me.frm.doc.doctype == 'Sales Invoice' ? me.frm.doc.pos_profile : '',
							cost_center: item.cost_center,
							apply_discount_after_taxes: item.apply_discount_after_taxes,
							allow_zero_valuation_rate: item.allow_zero_valuation_rate,
							tax_category: me.frm.doc.tax_category,
							child_docname: item.name,
						}
					},

					callback: function(r) {
						if(!r.exc) {
							frappe.run_serially([
								() => {
									var d = locals[cdt][cdn];
									me.add_taxes_from_item_tax_template(d.item_tax_rate);
									if (d.free_item_data) {
										me.apply_product_discount(d.free_item_data);
									}
								},
								() => me.frm.script_manager.trigger("price_list_rate", cdt, cdn),
								() => me.toggle_conversion_factor(item),
								() => me.conversion_factor(doc, cdt, cdn, true),
								() => me.show_hide_select_batch_button && me.show_hide_select_batch_button(),
								() => me.set_skip_delivery_note && me.set_skip_delivery_note(),
								() => me.remove_pricing_rule(item),
								() => {
									if (item.apply_rule_on_other_items) {
										let key = item.name;
										me.apply_rule_on_other_items({key: item});
									}
								}
							]);
						}
					}
				});
			}
		}
	},

	get_project_details: function () {
		var me = this;

		if (me.frm.doc.project) {
			return frappe.call({
				method: 'erpnext.projects.doctype.project.project.get_project_details',
				args: {
					project: me.frm.doc.project,
					doctype: me.frm.doc.doctype
				},
				callback: function (r) {
					if (!r.exc) {
						var customer = null;
						var bill_to = null;
						var applies_to_vehicle = null;

						// Set Customer and Bill To first
						if (r.message.customer) {
							customer = r.message.customer;
							delete r.message['customer'];
						}
						if (r.message.bill_to) {
							bill_to = r.message.bill_to;
							delete r.message['bill_to'];
						}

						// Set Applies to Vehicle Later
						if (r.message.applies_to_vehicle) {
							applies_to_vehicle = r.message['applies_to_vehicle'];
							delete r.message['applies_to_vehicle'];
							delete r.message['applies_to_item'];
							// Remove Applies to Vehicle if Applies to Item is given
						} else if (r.message.applies_to_item && me.frm.fields_dict.applies_to_vehicle) {
							me.frm.doc.applies_to_vehicle = null;
							me.frm.refresh_field('applies_to_vehicle');
						}

						return frappe.run_serially([
							() => {
								if (bill_to && me.frm.fields_dict.bill_to) {
									me.frm.doc.customer = customer;
									return me.frm.set_value('bill_to', bill_to);
								} else if (customer && me.frm.fields_dict.customer) {
									return me.frm.set_value('customer', customer);
								}
							},
							() => me.frm.set_value(r.message),
							() => {
								if (applies_to_vehicle && me.frm.fields_dict.applies_to_vehicle) {
									return me.frm.set_value("applies_to_vehicle", applies_to_vehicle);
								}
							},
						]);
					}
				}
			});
		}
	},

	add_taxes_from_item_tax_template: function(item_tax_map) {
		let me = this;

		if(item_tax_map && cint(frappe.defaults.get_default("add_taxes_from_item_tax_template"))) {
			if(typeof (item_tax_map) == "string") {
				item_tax_map = JSON.parse(item_tax_map);
			}

			$.each(item_tax_map, function(tax, rate) {
				let found = (me.frm.doc.taxes || []).find(d => d.account_head === tax);
				if(!found) {
					let child = frappe.model.add_child(me.frm.doc, "taxes");
					child.charge_type = "On Net Total";
					child.account_head = tax;
					child.rate = 0;
				}
			});
		}
	},

	serial_no: function(doc, cdt, cdn) {
		var me = this;
		var item = frappe.get_doc(cdt, cdn);

		if (item && item.serial_no) {
			if (!item.item_code) {
				this.frm.trigger("item_code", cdt, cdn);
			}
			else {
				var valid_serial_nos = [];

				// Replacing all occurences of comma with carriage return
				var serial_nos = item.serial_no.trim().replace(/,/g, '\n');

				serial_nos = serial_nos.trim().split('\n');

				// Trim each string and push unique string to new list
				for (var x=0; x<=serial_nos.length - 1; x++) {
					if (serial_nos[x].trim() != "" && valid_serial_nos.indexOf(serial_nos[x].trim()) == -1) {
						valid_serial_nos.push(serial_nos[x].trim());
					}
				}

				// Add the new list to the serial no. field in grid with each in new line
				item.serial_no = valid_serial_nos.join('\n');
				item.conversion_factor = item.conversion_factor || 1;

				refresh_field("serial_no", item.name, item.parentfield);
				if(!doc.is_return && cint(user_defaults.set_qty_in_transactions_based_on_serial_no_input)) {
					frappe.model.set_value(item.doctype, item.name,
						"qty", valid_serial_nos.length / item.conversion_factor);
					frappe.model.set_value(item.doctype, item.name, "stock_qty", valid_serial_nos.length);
				}
			}
		}
	},

	vehicle: function(doc, cdt, cdn) {
		var item = frappe.get_doc(cdt, cdn);

		if (item && item.vehicle && !item.item_code) {
			this.frm.trigger("item_code", cdt, cdn);
		}
	},

	apply_discount_after_taxes: function() {
		this.set_dynamic_labels();
		this.calculate_taxes_and_totals();
	},

	validate: function() {
		this.calculate_taxes_and_totals(false);
	},

	company: function() {
		this.set_company_defaults(true);
	},

	set_company_defaults: function (reset_account) {
		var me = this;
		var set_pricing = function() {
			if(me.frm.doc.company && me.frm.fields_dict.currency) {
				var company_currency = me.get_company_currency();
				var company_doc = frappe.get_doc(":Company", me.frm.doc.company);

				if (!me.frm.doc.currency) {
					me.frm.set_value("currency", company_currency);
				}

				if (me.frm.doc.currency == company_currency) {
					me.frm.set_value("conversion_rate", 1.0);
				}
				if (me.frm.doc.price_list_currency == company_currency) {
					me.frm.set_value('plc_conversion_rate', 1.0);
				}
				if (company_doc.default_letter_head) {
					if(me.frm.fields_dict.letter_head) {
						me.frm.set_value("letter_head", company_doc.default_letter_head);
					}
				}
				let selling_doctypes_for_tc = ["Sales Invoice", "Quotation", "Sales Order", "Delivery Note"];
				if (company_doc.default_selling_terms && frappe.meta.has_field(me.frm.doc.doctype, "tc_name") &&
				selling_doctypes_for_tc.indexOf(me.frm.doc.doctype) != -1) {
					me.frm.set_value("tc_name", company_doc.default_selling_terms);
				}
				let buying_doctypes_for_tc = ["Request for Quotation", "Supplier Quotation", "Purchase Order",
					"Material Request", "Purchase Receipt"];
				// Purchase Invoice is excluded as per issue #3345
				if (company_doc.default_buying_terms && frappe.meta.has_field(me.frm.doc.doctype, "tc_name") &&
				buying_doctypes_for_tc.indexOf(me.frm.doc.doctype) != -1) {
					me.frm.set_value("tc_name", company_doc.default_buying_terms);
				}

				frappe.run_serially([
					() => me.frm.script_manager.trigger("currency"),
					() => me.update_item_tax_map(),
					() => me.apply_default_taxes(),
					() => me.apply_pricing_rule()
				]);
			}
		}

		var set_party_account = function(set_pricing) {
			if (in_list(["Sales Invoice", "Purchase Invoice"], me.frm.doc.doctype)) {
				if(me.frm.doc.doctype=="Sales Invoice") {
					var party_type = "Customer";
					var party_account_field = 'debit_to';
				} else {
					var party_type = me.frm.doc.letter_of_credit ? "Letter of Credit" : "Supplier";
					var party_account_field = 'credit_to';
				}

				var party = me.frm.doc.bill_to || me.frm.doc[frappe.model.scrub(party_type)];
				if(party && me.frm.doc.company) {
					return frappe.call({
						method: "erpnext.accounts.party.get_party_account_details",
						args: {
							company: me.frm.doc.company,
							party_type: party_type,
							party: party,
							transaction_type: me.frm.doc.transaction_type
						},
						callback: function(r) {
							if(!r.exc && r.message) {
								if (reset_account || !me.frm.doc[party_account_field]) {
									me.frm.set_value(party_account_field, r.message.account);
								}
								if (r.message.cost_center && (reset_account || !me.frm.doc.cost_center)) {
									me.frm.set_value("cost_center", r.message.cost_center);
								}
								set_pricing();
							}
						}
					});
				} else {
					set_pricing();
				}
			} else {
				set_pricing();
			}

		}

		if (this.frm.doc.posting_date) var date = this.frm.doc.posting_date;
		else var date = this.frm.doc.transaction_date;

		if (frappe.meta.get_docfield(this.frm.doctype, "shipping_address") &&
			in_list(['Purchase Order', 'Purchase Receipt', 'Purchase Invoice'], this.frm.doctype)){
			erpnext.utils.get_shipping_address(this.frm, function(){
				set_party_account(set_pricing);
			})
		} else {
			set_party_account(set_pricing);
		}

		this.update_item_defaults(false);

		if(this.frm.doc.company) {
			erpnext.last_selected_company = this.frm.doc.company;
		}
	},

	transaction_date: function() {
		if (this.frm.doc.transaction_date) {
			this.frm.transaction_date = this.frm.doc.transaction_date;
			frappe.ui.form.trigger(this.frm.doc.doctype, "currency");
		}
	},

	posting_date: function() {
		var me = this;
		if (this.frm.doc.posting_date) {
			this.frm.posting_date = this.frm.doc.posting_date;

			if ((this.frm.doc.doctype == "Sales Invoice" && this.frm.doc.customer) ||
				(this.frm.doc.doctype == "Purchase Invoice" && this.frm.doc.supplier)) {
				return frappe.call({
					method: "erpnext.accounts.party.get_due_date",
					args: {
						"posting_date": me.frm.doc.posting_date,
						"party_type": me.frm.doc.doctype == "Sales Invoice" ? "Customer" : "Supplier",
						"bill_date": me.frm.doc.bill_date,
						"party": me.frm.doc.doctype == "Sales Invoice" ? me.frm.doc.customer : me.frm.doc.supplier,
						"company": me.frm.doc.company
					},
					callback: function(r, rt) {
						if(r.message) {
							me.frm.doc.due_date = r.message;
							refresh_field("due_date");
							frappe.ui.form.trigger(me.frm.doc.doctype, "currency");
							me.recalculate_terms();
						}
					}
				})
			} else {
				frappe.ui.form.trigger(me.frm.doc.doctype, "currency");
			}
		}
	},

	due_date: function() {
		// due_date is to be changed, payment terms template and/or payment schedule must
		// be removed as due_date is automatically changed based on payment terms
		if (this.frm.doc.due_date && !this.frm.updating_party_details && !this.frm.doc.is_pos) {
			if (this.frm.doc.payment_terms_template ||
				(this.frm.doc.payment_schedule && this.frm.doc.payment_schedule.length)) {
				var message1 = "";
				var message2 = "";
				var final_message = "Please clear the ";

				if (this.frm.doc.payment_terms_template) {
					message1 = "selected Payment Terms Template";
					final_message = final_message + message1;
				}

				if ((this.frm.doc.payment_schedule || []).length) {
					message2 = "Payment Schedule Table";
					if (message1.length !== 0) message2 = " and " + message2;
					final_message = final_message + message2;
				}
				frappe.msgprint(final_message);
			}
		}
	},

	bill_date: function() {
		this.posting_date();
	},

	recalculate_terms: function() {
		const doc = this.frm.doc;
		if (doc.payment_terms_template) {
			this.payment_terms_template();
		} else if (doc.payment_schedule) {
			const me = this;
			doc.payment_schedule.forEach(
				function(term) {
					if (term.payment_term) {
						me.payment_term(doc, term.doctype, term.name);
					} else {
						frappe.model.set_value(
							term.doctype, term.name, 'due_date',
							doc.posting_date || doc.transaction_date
						);
					}
				}
			);
		}
	},

	get_company_currency: function() {
		return erpnext.get_currency(this.frm.doc.company);
	},

	contact_person: function() {
		erpnext.utils.get_contact_details(this.frm);
	},

	currency: function() {
		/* manqala 19/09/2016: let the translation date be whichever of the transaction_date or posting_date is available */
		var transaction_date = this.frm.doc.transaction_date || this.frm.doc.posting_date;
		/* end manqala */
		var me = this;
		this.set_dynamic_labels();
		var company_currency = this.get_company_currency();
		// Added `ignore_pricing_rule` to determine if document is loading after mapping from another doc
		if(this.frm.doc.currency && this.frm.doc.currency !== company_currency
				&& !this.frm.doc.ignore_pricing_rule) {

			this.get_exchange_rate(transaction_date, this.frm.doc.currency, company_currency,
				function(exchange_rate) {
					if(exchange_rate != me.frm.doc.conversion_rate) {
						// me.set_margin_amount_based_on_currency(exchange_rate);
						// me.set_actual_charges_based_on_currency(exchange_rate);
						me.frm.set_value("conversion_rate", exchange_rate);
					}
				});
		} else {
			this.conversion_rate();
		}
	},

	conversion_rate: function() {
		const me = this.frm;
		if(this.frm.doc.currency === this.get_company_currency()) {
			this.frm.set_value("conversion_rate", 1.0);
		}
		if(this.frm.doc.currency === this.frm.doc.price_list_currency &&
			this.frm.doc.plc_conversion_rate &&
			this.frm.doc.plc_conversion_rate !== this.frm.doc.conversion_rate) {
			this.frm.set_value("plc_conversion_rate", this.frm.doc.conversion_rate);
		}

		if(flt(this.frm.doc.conversion_rate)>0.0) {
			if (cint(this.frm.doc.calculate_tax_on_company_currency)) {
				this.set_actual_charges_based_on_company_currency();
			}

			this.calculate_taxes_and_totals();
		}
		// Make read only if Accounts Settings doesn't allow stale rates
		this.frm.set_df_property("conversion_rate", "read_only", erpnext.stale_rate_allowed() ? 0 : 1);
	},

	shipping_rule: function() {
		var me = this;
		if(this.frm.doc.shipping_rule) {
			return this.frm.call({
				doc: this.frm.doc,
				method: "apply_shipping_rule",
				callback: function(r) {
					if(!r.exc) {
						me.calculate_taxes_and_totals();
					}
				}
			}).fail(() => this.frm.set_value('shipping_rule', ''));
		}
		else {
			me.calculate_taxes_and_totals();
		}
	},

	set_margin_amount_based_on_currency: function(exchange_rate) {
		if (in_list(["Quotation", "Sales Order", "Delivery Note", "Sales Invoice"], this.frm.doc.doctype)) {
			var me = this;
			$.each(this.frm.doc.items || [], function(i, d) {
				if(d.margin_type == "Amount") {
					frappe.model.set_value(d.doctype, d.name, "margin_rate_or_amount",
						flt(d.margin_rate_or_amount) / flt(exchange_rate));
				}
			});
		}
	},

	set_actual_charges_based_on_currency: function(exchange_rate) {
		var me = this;
		$.each(this.frm.doc.taxes || [], function(i, d) {
			if(d.charge_type == "Actual") {
				frappe.model.set_value(d.doctype, d.name, "tax_amount",
					flt(d.tax_amount) / flt(exchange_rate));
			}
		});
	},

	set_actual_charges_based_on_company_currency: function() {
		var me = this;
		$.each(this.frm.doc.taxes || [], function(i, d) {
			if(d.charge_type == "Actual" || d.charge_type == "Weighted Distribution") {
				d.tax_amount = flt(d.base_tax_amount) / flt(me.frm.doc.conversion_rate);
			}
		});
	},

	get_exchange_rate: function(transaction_date, from_currency, to_currency, callback) {
		var args;
		if (["Quotation", "Sales Order", "Delivery Note", "Sales Invoice"].includes(this.frm.doctype)) {
			args = "for_selling";
		}
		else if (["Purchase Order", "Purchase Receipt", "Purchase Invoice"].includes(this.frm.doctype)) {
			args = "for_buying";
		}

		if (!transaction_date || !from_currency || !to_currency) return;
		return frappe.call({
			method: "erpnext.setup.utils.get_exchange_rate",
			args: {
				transaction_date: transaction_date,
				from_currency: from_currency,
				to_currency: to_currency,
				args: args
			},
			callback: function(r) {
				callback(flt(r.message));
			}
		});
	},

	price_list_currency: function() {
		var me=this;
		this.set_dynamic_labels();

		var company_currency = this.get_company_currency();
		// Added `ignore_pricing_rule` to determine if document is loading after mapping from another doc
		if(this.frm.doc.price_list_currency !== company_currency  && !this.frm.doc.ignore_pricing_rule) {
			this.get_exchange_rate(this.frm.doc.posting_date, this.frm.doc.price_list_currency, company_currency,
				function(exchange_rate) {
					me.frm.set_value("plc_conversion_rate", exchange_rate);
				});
		} else {
			this.plc_conversion_rate();
		}
	},

	plc_conversion_rate: function() {
		if(this.frm.doc.price_list_currency === this.get_company_currency()) {
			this.frm.set_value("plc_conversion_rate", 1.0);
		} else if(this.frm.doc.price_list_currency === this.frm.doc.currency
			&& this.frm.doc.plc_conversion_rate && cint(this.frm.doc.plc_conversion_rate) != 1 &&
			cint(this.frm.doc.plc_conversion_rate) != cint(this.frm.doc.conversion_rate)) {
			this.frm.set_value("conversion_rate", this.frm.doc.plc_conversion_rate);
		}
	},

	uom: function(doc, cdt, cdn) {
		var me = this;
		var item = frappe.get_doc(cdt, cdn);
		if(item.item_code && item.uom) {
			return this.frm.call({
				method: "erpnext.stock.get_item_details.get_conversion_factor",
				child: item,
				args: {
					item_code: item.item_code,
					uom: item.uom
				},
				callback: function(r) {
					if(!r.exc) {
						me.conversion_factor(me.frm.doc, cdt, cdn);
					}
				}
			});
		}
	},

	conversion_factor: function(doc, cdt, cdn, dont_fetch_price_list_rate) {
		if(frappe.meta.get_docfield(cdt, "stock_qty", cdn)) {
			var item = frappe.get_doc(cdt, cdn);
			frappe.model.round_floats_in(item, ["qty", "conversion_factor"]);
			item.stock_qty = flt(item.qty * item.conversion_factor, precision("stock_qty", item));
			refresh_field("stock_qty", item.name, item.parentfield);
			this.toggle_conversion_factor(item);

			if(frappe.meta.get_docfield(cdt, "alt_uom_size", cdn)) {
				if (!item.alt_uom) {
					item.alt_uom_size = 1.0
				}
				item.alt_uom_qty = flt(item.qty * item.conversion_factor * item.alt_uom_size, precision("alt_uom_qty", item));
				refresh_field("alt_uom_qty", item.name, item.parentfield);
			}

			if(doc.doctype != "Material Request") {
				item.total_weight = flt(item.stock_qty * item.weight_per_unit);
				refresh_field("total_weight", item.name, item.parentfield);
				this.calculate_net_weight();
			} else {
				this.calculate_total_qty();
			}

			if (!dont_fetch_price_list_rate &&
				frappe.meta.has_field(doc.doctype, "price_list_currency")) {
				this.apply_price_list(item, true);
			}
		}
	},

	toggle_conversion_factor: function(item) {
		// toggle read only property for conversion factor field if the uom and stock uom are same
		if(this.frm.get_field('items').grid.fields_map.conversion_factor) {
			this.frm.fields_dict.items.grid.toggle_enable("conversion_factor",
				((item.uom != item.stock_uom) && !frappe.meta.get_docfield(cur_frm.fields_dict.items.grid.doctype, "conversion_factor").read_only)? true: false);
		}

	},

	tax_exclusive_rate: function(doc, cdt, cdn) {
		var item = locals[cdt][cdn];
		frappe.model.set_value(cdt, cdn, "rate", item.tax_exclusive_rate * (1 + item.cumulated_tax_fraction));
	},

	qty: function(doc, cdt, cdn) {
		let item = frappe.get_doc(cdt, cdn);
		this.conversion_factor(doc, cdt, cdn, true);
		this.apply_pricing_rule(item, true);
	},

	service_stop_date: function(frm, cdt, cdn) {
		var child = locals[cdt][cdn];

		if(child.service_stop_date) {
			let start_date = Date.parse(child.service_start_date);
			let end_date = Date.parse(child.service_end_date);
			let stop_date = Date.parse(child.service_stop_date);

			if(stop_date < start_date) {
				frappe.model.set_value(cdt, cdn, "service_stop_date", "");
				frappe.throw(__("Service Stop Date cannot be before Service Start Date"));
			} else if (stop_date > end_date) {
				frappe.model.set_value(cdt, cdn, "service_stop_date", "");
				frappe.throw(__("Service Stop Date cannot be after Service End Date"));
			}
		}
	},

	service_start_date: function(frm, cdt, cdn) {
		var child = locals[cdt][cdn];

		if(child.service_start_date) {
			frappe.call({
				"method": "erpnext.stock.get_item_details.calculate_service_end_date",
				args: {"args": child},
				callback: function(r) {
					frappe.model.set_value(cdt, cdn, "service_end_date", r.message.service_end_date);
				}
			})
		}
	},

	vehicle_owner: function () {
		if (!this.frm.doc.vehicle_owner) {
			this.frm.doc.vehicle_owner_name = null;
		}
	},

	vehicle_chassis_no: function () {
		erpnext.utils.format_vehicle_id(this.frm, 'vehicle_chassis_no');
	},
	vehicle_engine_no: function () {
		erpnext.utils.format_vehicle_id(this.frm, 'vehicle_engine_no');
	},
	vehicle_license_plate: function () {
		erpnext.utils.format_vehicle_id(this.frm, 'vehicle_license_plate');
	},

	calculate_net_weight: function(){
		/* Calculate Total Net Weight then further applied shipping rule to calculate shipping charges.*/
		var me = this;
		this.frm.doc.total_net_weight= 0.0;

		$.each(this.frm.doc["items"] || [], function(i, item) {
			me.frm.doc.total_net_weight += flt(item.total_weight);
		});
		refresh_field("total_net_weight");
		this.shipping_rule();
	},

	set_dynamic_labels: function() {
		// What TODO? should we make price list system non-mandatory?
		this.frm.toggle_reqd("plc_conversion_rate",
			!!(this.frm.doc.price_list_name && this.frm.doc.price_list_currency));

		var company_currency = this.get_company_currency();
		this.change_form_labels(company_currency);
		this.change_grid_labels(company_currency);
		this.frm.refresh_fields();
	},

	change_form_labels: function(company_currency) {
		var me = this;

		this.frm.set_currency_labels(["base_total", "base_net_total", "base_taxable_total",
			"base_total_taxes_and_charges", "base_total_discount_after_taxes", "base_total_after_taxes",
			"base_discount_amount", "base_grand_total", "base_rounded_total", "base_in_words",
			"base_taxes_and_charges_added", "base_taxes_and_charges_deducted", "total_amount_to_pay",
			"base_paid_amount", "base_write_off_amount", "base_change_amount", "base_operating_cost",
			"base_raw_material_cost", "base_total_cost", "base_scrap_material_cost",
			"base_total_operating_cost", "base_additional_operating_cost",
			"base_rounding_adjustment", "base_tax_exclusive_total",
			"base_total_before_discount", "base_tax_exclusive_total_before_discount",
			"base_total_discount", "base_tax_exclusive_total_discount",
			"base_total_depreciation", "base_tax_exclusive_total_depreciation",
			"base_total_before_depreciation", "base_tax_exclusive_total_before_depreciation"], company_currency);

		this.frm.set_currency_labels(["total", "net_total", "taxable_total", "total_taxes_and_charges",
			"discount_amount", "grand_total", "total_discount_after_taxes", "total_after_taxes",
			"taxes_and_charges_added", "taxes_and_charges_deducted",
			"rounded_total", "in_words", "paid_amount", "write_off_amount", "change_amount", "operating_cost",
			"scrap_material_cost", "rounding_adjustment", "raw_material_cost",
			"total_operating_cost", "additional_operating_cost",
			"total_cost", "tax_exclusive_total",
			"total_before_discount", "tax_exclusive_total_before_discount",
			"total_discount", "tax_exclusive_total_discount",
			"total_depreciation", "tax_exclusive_total_depreciation",
			"total_before_depreciation", "tax_exclusive_total_before_depreciation"], this.frm.doc.currency);

		if (this.frm.doc.doctype === "Sales Invoice") {
			this.frm.set_currency_labels(["customer_outstanding_amount", "previous_outstanding_amount"],
				this.frm.doc.party_account_currency);
		} else {
			this.frm.set_currency_labels(["customer_outstanding_amount", "customer_credit_limit",
				"customer_credit_balance"], company_currency);
		}

		this.frm.set_currency_labels(["outstanding_amount", "total_advance"],
			this.frm.doc.party_account_currency);

		cur_frm.set_df_property("conversion_rate", "description", "1 " + this.frm.doc.currency
			+ " = [?] " + company_currency);

		if(this.frm.doc.price_list_currency && this.frm.doc.price_list_currency!=company_currency) {
			cur_frm.set_df_property("plc_conversion_rate", "description", "1 "
				+ this.frm.doc.price_list_currency + " = [?] " + company_currency);
		}

		// toggle fields
		this.frm.toggle_display(["conversion_rate", "base_total", "base_net_total", "base_taxable_total",
			"base_total_discount_after_taxes", "base_total_after_taxes",
			"base_total_taxes_and_charges", "base_taxes_and_charges_added", "base_taxes_and_charges_deducted",
			"base_grand_total", "base_rounded_total", "base_in_words",
			"base_paid_amount", "base_change_amount", "base_write_off_amount", "base_operating_cost", "base_raw_material_cost",
			"base_total_operating_cost", "base_additional_operating_cost",
			"base_total_cost", "base_scrap_material_cost", "base_rounding_adjustment",
			"base_total_before_discount", "base_total_discount",
			"base_total_depreciation", "base_total_before_depreciation",
			"calculate_tax_on_company_currency"],
		this.frm.doc.currency != company_currency, true);

		this.frm.toggle_display(["plc_conversion_rate", "price_list_currency"],
			this.frm.doc.price_list_currency != company_currency, true);

		var show_exclusive = (cur_frm.doc.taxes || []).filter(function(d) {return d.included_in_print_rate===1}).length;

		$.each(["tax_exclusive_total", "tax_exclusive_total_before_discount", "tax_exclusive_total_discount",
		"tax_exclusive_total_before_depreciation", "tax_exclusive_total_depreciation"], function(i, fname) {
			if(frappe.meta.get_docfield(cur_frm.doctype, fname))
				cur_frm.toggle_display(fname, show_exclusive, true);
		});

		$.each(["base_tax_exclusive_total", "base_tax_exclusive_total_before_discount",
		"base_tax_exclusive_total_discount",
		"base_tax_exclusive_total_before_depreciation", "base_tax_exclusive_total_depreciation"], function(i, fname) {
			if(frappe.meta.get_docfield(cur_frm.doctype, fname))
				cur_frm.toggle_display(fname, show_exclusive && (me.frm.doc.currency != company_currency), true);
		});

		var apply_discount_after_taxes = (cur_frm.doc.items || []).filter(d => cint(d.apply_discount_after_taxes)).length
			&& (cur_frm.doc.taxes || []).filter(d => d.tax_amount).length;
		var show_net = cint(cur_frm.doc.discount_amount) || apply_discount_after_taxes || show_exclusive;

		if(frappe.meta.get_docfield(cur_frm.doctype, "net_total"))
			cur_frm.toggle_display("net_total", show_net, true);

		if(frappe.meta.get_docfield(cur_frm.doctype, "base_net_total"))
			cur_frm.toggle_display("base_net_total", (show_net && (me.frm.doc.currency != company_currency)), true);

		$.each(["base_discount_amount"], function(i, fname) {
			if(frappe.meta.get_docfield(cur_frm.doctype, fname))
				cur_frm.toggle_display(fname, me.frm.doc.currency != company_currency, true);
		});
	},

	change_grid_labels: function(company_currency) {
		var me = this;

		this.frm.set_currency_labels(["base_price_list_rate", "base_rate", "base_net_rate", "base_taxable_rate",
				"base_amount", "base_net_amount", "base_taxable_amount",
				"base_rate_with_margin", "base_tax_exclusive_price_list_rate",
				"base_tax_exclusive_rate", "base_tax_exclusive_amount", "base_tax_exclusive_rate_with_margin",
				"base_amount_before_discount", "base_tax_exclusive_amount_before_discount",
				"base_item_taxes_and_charges", "base_tax_inclusive_amount", "base_tax_inclusive_rate",
				"base_total_discount", "base_tax_exclusive_total_discount",
				"base_depreciation_amount", "base_amount_before_depreciation",
				"base_tax_exclusive_depreciation_amount", "base_tax_exclusive_amount_before_depreciation",
				"base_returned_amount"],
			company_currency, "items");

		this.frm.set_currency_labels(["price_list_rate", "rate", "net_rate", "taxable_rate",
				"amount", "net_amount", "taxable_amount", "rate_with_margin",
				"discount_amount", "tax_exclusive_price_list_rate", "tax_exclusive_rate", "tax_exclusive_amount",
				"tax_exclusive_discount_amount", "tax_exclusive_rate_with_margin",
				"amount_before_discount", "tax_exclusive_amount_before_discount",
				"total_discount", "tax_exclusive_total_discount",
				"depreciation_amount", "amount_before_depreciation",
				"tax_exclusive_depreciation_amount", "tax_exclusive_amount_before_depreciation"],
			this.frm.doc.currency, "items");

		if(this.frm.fields_dict["operations"]) {
			this.frm.set_currency_labels(["operating_cost", "hour_rate"], this.frm.doc.currency, "operations");
			this.frm.set_currency_labels(["base_operating_cost", "base_hour_rate"], company_currency, "operations");

			var item_grid = this.frm.fields_dict["operations"].grid;
			$.each(["base_operating_cost", "base_hour_rate"], function(i, fname) {
				if(frappe.meta.get_docfield(item_grid.doctype, fname))
					item_grid.set_column_disp(fname, me.frm.doc.currency != company_currency, true);
			});
		}

		if(this.frm.fields_dict["scrap_items"]) {
			this.frm.set_currency_labels(["rate", "amount"], this.frm.doc.currency, "scrap_items");
			this.frm.set_currency_labels(["base_rate", "base_amount"], company_currency, "scrap_items");

			var item_grid = this.frm.fields_dict["scrap_items"].grid;
			$.each(["base_rate", "base_amount"], function(i, fname) {
				if(frappe.meta.get_docfield(item_grid.doctype, fname))
					item_grid.set_column_disp(fname, me.frm.doc.currency != company_currency, true);
			});
		}

		if(this.frm.fields_dict["additional_costs"]) {
			this.frm.set_currency_labels(["rate", "amount"], this.frm.doc.currency, "additional_costs");
			this.frm.set_currency_labels(["base_rate", "base_amount"], company_currency, "additional_costs");

			var additional_costs_grid = this.frm.fields_dict["additional_costs"].grid;
			$.each(["base_rate", "base_amount"], function(i, fname) {
				if(frappe.meta.get_docfield(additional_costs_grid.doctype, fname))
					additional_costs_grid.set_column_disp(fname, me.frm.doc.currency != company_currency, true);
			});
		}

		if(this.frm.fields_dict["taxes"]) {
			this.frm.set_currency_labels(["tax_amount", "total", "tax_amount_after_discount_amount",
				"displayed_total"], this.frm.doc.currency, "taxes");

			this.frm.set_currency_labels(["base_tax_amount", "base_total", "base_tax_amount_after_discount_amount",
				"base_displayed_total"], company_currency, "taxes");
		}

		if(this.frm.fields_dict["advances"]) {
			this.frm.set_currency_labels(["advance_amount", "allocated_amount"],
				this.frm.doc.party_account_currency, "advances");
		}

		// toggle columns
		if(this.frm.fields_dict["taxes"]) {
			var tax_grid = this.frm.fields_dict["taxes"].grid;
			$.each(["base_tax_amount", "base_total", "base_tax_amount_after_discount_amount",
			"base_displayed_total"], function(i, fname) {
				if(frappe.meta.get_docfield(tax_grid.doctype, fname))
					tax_grid.set_column_disp(fname, me.frm.doc.currency != company_currency, true);
			});
		}

		var item_grid = this.frm.fields_dict["items"].grid;
		$.each(["base_rate", "base_price_list_rate", "base_amount", "base_rate_with_margin",
		"base_amount_before_discount", "base_total_discount", "base_depreciation_amount", "base_amount_before_depreciation",
		"base_item_taxes_and_charges", "base_tax_inclusive_amount", "base_tax_inclusive_rate"], function(i, fname) {
			if(frappe.meta.get_docfield(item_grid.doctype, fname))
				item_grid.set_column_disp(fname, me.frm.doc.currency != company_currency, true);
		});

		var show_exclusive = (cur_frm.doc.taxes || []).filter(function(d) {return d.included_in_print_rate===1}).length;

		$.each(["tax_exclusive_price_list_rate", "tax_exclusive_rate", "tax_exclusive_amount",
		"tax_exclusive_discount_amount", "tax_exclusive_rate_with_margin",
		"tax_exclusive_amount_before_discount", "tax_exclusive_total_discount",
		"tax_exclusive_amount_before_depreciation", "tax_exclusive_depreciation_amount"], function(i, fname) {
			if(frappe.meta.get_docfield(item_grid.doctype, fname))
				item_grid.set_column_disp(fname, show_exclusive, true);
		});

		$.each(["base_tax_exclusive_price_list_rate", "base_tax_exclusive_rate", "base_tax_exclusive_amount",
		"base_tax_exclusive_rate_with_margin",
		"base_tax_exclusive_amount_before_discount", "base_tax_exclusive_total_discount",
		"base_tax_exclusive_amount_before_depreciation", "base_tax_exclusive_depreciation_amount"], function(i, fname) {
			if(frappe.meta.get_docfield(item_grid.doctype, fname))
				item_grid.set_column_disp(fname, (show_exclusive && (me.frm.doc.currency != company_currency)), true);
		});

		var apply_discount_after_taxes = (cur_frm.doc.items || []).filter(d => cint(d.apply_discount_after_taxes)).length;
		var show_net = cint(cur_frm.doc.discount_amount) || apply_discount_after_taxes || show_exclusive;

		$.each(["taxable_rate", "taxable_amount", "net_rate", "net_amount"], function(i, fname) {
			if(frappe.meta.get_docfield(item_grid.doctype, fname))
				item_grid.set_column_disp(fname, show_net, true);
		});

		$.each(["base_taxable_rate", "base_taxable_amount", "base_net_rate", "base_net_amount"], function(i, fname) {
			if(frappe.meta.get_docfield(item_grid.doctype, fname))
				item_grid.set_column_disp(fname, (show_net && (me.frm.doc.currency != company_currency)), true);
		});

		// set labels
		var $wrapper = $(this.frm.wrapper);
	},

	recalculate: function() {
		this.calculate_taxes_and_totals();
	},

	recalculate_values: function() {
		this.calculate_taxes_and_totals();
	},

	calculate_charges: function() {
		this.calculate_taxes_and_totals();
	},

	disable_rounded_total: function () {
		this.calculate_taxes_and_totals();
	},

	ignore_pricing_rule: function() {
		if(this.frm.doc.ignore_pricing_rule) {
			var me = this;
			var item_list = [];

			$.each(this.frm.doc["items"] || [], function(i, d) {
				if (d.item_code && !d.is_free_item) {
					item_list.push({
						"doctype": d.doctype,
						"name": d.name,
						"item_code": d.item_code,
						"pricing_rules": d.pricing_rules,
						"parenttype": d.parenttype,
						"parent": d.parent
					})
				}
			});
			return this.frm.call({
				method: "erpnext.accounts.doctype.pricing_rule.pricing_rule.remove_pricing_rules",
				args: { item_list: item_list },
				callback: function(r) {
					if (!r.exc && r.message) {
						r.message.forEach(row_item => {
							me.remove_pricing_rule(row_item);
						});
						me._set_values_for_item_list(r.message);
						me.calculate_taxes_and_totals();
						if(me.frm.doc.apply_discount_on) me.frm.trigger("apply_discount_on");
					}
				}
			});
		} else {
			this.apply_pricing_rule();
		}
	},

	apply_pricing_rule: function(item, calculate_taxes_and_totals) {
		var me = this;
		var args = this._get_args(item);
		if (!(args.items && args.items.length)) {
			if(calculate_taxes_and_totals) me.calculate_taxes_and_totals();
			return;
		}

		return this.frm.call({
			method: "erpnext.accounts.doctype.pricing_rule.pricing_rule.apply_pricing_rule",
			args: {	args: args, doc: me.frm.doc },
			callback: function(r) {
				if (!r.exc && r.message) {
					me._set_values_for_item_list(r.message);
					if(item) me.set_gross_profit(item);
					if(me.frm.doc.apply_discount_on) me.frm.trigger("apply_discount_on")
				}
			}
		});
	},

	_get_args: function(item) {
		var me = this;
		return {
			"items": this._get_item_list(item),
			"customer": me.frm.doc.customer || me.frm.doc.party_name,
			"bill_to": me.frm.doc.bill_to,
			"quotation_to": me.frm.doc.quotation_to,
			"customer_group": me.frm.doc.customer_group,
			"territory": me.frm.doc.territory,
			"supplier": me.frm.doc.supplier,
			"supplier_group": me.frm.doc.supplier_group,
			"currency": me.frm.doc.currency,
			"conversion_rate": me.frm.doc.conversion_rate,
			"price_list": me.frm.doc.selling_price_list || me.frm.doc.buying_price_list,
			"price_list_currency": me.frm.doc.price_list_currency,
			"plc_conversion_rate": me.frm.doc.plc_conversion_rate,
			"company": me.frm.doc.company,
			"transaction_date": me.frm.doc.transaction_date || me.frm.doc.posting_date,
			"transaction_type_name": me.frm.doc.transaction_type,
			"campaign": me.frm.doc.campaign,
			"sales_partner": me.frm.doc.sales_partner,
			"ignore_pricing_rule": me.frm.doc.ignore_pricing_rule,
			"doctype": me.frm.doc.doctype,
			"name": me.frm.doc.name,
			"is_return": cint(me.frm.doc.is_return),
			"update_stock": in_list(['Sales Invoice', 'Purchase Invoice'], me.frm.doc.doctype) ? cint(me.frm.doc.update_stock) : 0,
			"conversion_factor": me.frm.doc.conversion_factor,
			"pos_profile": me.frm.doc.doctype == 'Sales Invoice' ? me.frm.doc.pos_profile : '',
			"coupon_code": me.frm.doc.coupon_code
		};
	},

	_get_item_list: function(item) {
		var item_list = [];
		var append_item = function(d) {
			if (d.item_code) {
				item_list.push({
					"doctype": d.doctype,
					"name": d.name,
					"child_docname": d.name,
					"item_code": d.item_code,
					"item_group": d.item_group,
					"brand": d.brand,
					"qty": d.qty,
					"stock_qty": d.stock_qty,
					"uom": d.uom,
					"stock_uom": d.stock_uom,
					"parenttype": d.parenttype,
					"parent": d.parent,
					"pricing_rules": d.pricing_rules,
					"warehouse": d.warehouse,
					"serial_no": d.serial_no,
					"discount_percentage": d.discount_percentage || 0.0,
					"price_list_rate": d.price_list_rate,
					"conversion_factor": d.conversion_factor || 1.0,
					"apply_discount_after_taxes": d.apply_discount_after_taxes,
					"allow_zero_valuation_rate": d.allow_zero_valuation_rate
				});

				// if doctype is Quotation Item / Sales Order Iten then add Margin Type and rate in item_list
				if (in_list(["Quotation Item", "Sales Order Item", "Delivery Note Item", "Sales Invoice Item"]), d.doctype){
					item_list[0]["margin_type"] = d.margin_type;
					item_list[0]["margin_rate_or_amount"] = d.margin_rate_or_amount;
				}
			}
		};

		if (item) {
			append_item(item);
		} else {
			$.each(this.frm.doc["items"] || [], function(i, d) {
				append_item(d);
			});
		}
		return item_list;
	},

	_set_values_for_item_list: function(children) {
		var me = this;
		var price_list_rate_changed = false;
		var items_rule_dict = {};

		for(var i=0, l=children.length; i<l; i++) {
			var d = children[i];
			var existing_pricing_rule = frappe.model.get_value(d.doctype, d.name, "pricing_rules");
			for(var k in d) {
				var v = d[k];
				if (["doctype", "name"].indexOf(k)===-1) {
					if(k=="price_list_rate") {
						if(flt(v) != flt(d.price_list_rate)) price_list_rate_changed = true;
					}
					frappe.model.set_value(d.doctype, d.name, k, v);
				}
			}

			// if pricing rule set as blank from an existing value, apply price_list
			if(!me.frm.doc.ignore_pricing_rule && existing_pricing_rule && !d.pricing_rules) {
				me.apply_price_list(frappe.get_doc(d.doctype, d.name));
			} else if(!d.pricing_rules) {
				me.remove_pricing_rule(frappe.get_doc(d.doctype, d.name));
			}

			if (d.free_item_data) {
				me.apply_product_discount(d.free_item_data);
			}

			if (d.apply_rule_on_other_items) {
				items_rule_dict[d.name] = d;
			}
		}

		me.apply_rule_on_other_items(items_rule_dict);

		if(!price_list_rate_changed) me.calculate_taxes_and_totals();
	},

	apply_rule_on_other_items: function(args) {
		const me = this;
		const fields = ["discount_percentage", "pricing_rules", "discount_amount", "rate"];

		for(var k in args) {
			let data = args[k];

			if (data && data.apply_rule_on_other_items) {
				me.frm.doc.items.forEach(d => {
					if (in_list(JSON.parse(data.apply_rule_on_other_items), d[data.apply_rule_on])) {
						for(var k in data) {
							if (in_list(fields, k) && data[k] && (data.price_or_product_discount === 'Price' || k === 'pricing_rules')) {
								frappe.model.set_value(d.doctype, d.name, k, data[k]);
							}
						}
					}
				});
			}
		}
	},

	apply_product_discount: function(free_item_data) {
		const items = this.frm.doc.items.filter(d => (d.item_code == free_item_data.item_code
			&& d.is_free_item)) || [];

		if (!items.length) {
			let row_to_modify = frappe.model.add_child(this.frm.doc,
				this.frm.doc.doctype + ' Item', 'items');

			for (let key in free_item_data) {
				row_to_modify[key] = free_item_data[key];
			}
		} if (items && items.length && free_item_data) {
			items[0].qty = free_item_data.qty
		}
	},

	apply_price_list: function(item, reset_plc_conversion) {
		// We need to reset plc_conversion_rate sometimes because the call to
		// `erpnext.stock.get_item_details.apply_price_list` is sensitive to its value
		if (!reset_plc_conversion) {
			this.frm.set_value("plc_conversion_rate", "");
		}

		var me = this;
		var args = this._get_args(item);
		if (!args.items || !args.items.length || !args.price_list) {
			return;
		}

		if (me.in_apply_price_list == true) return;

		me.in_apply_price_list = true;
		return this.frm.call({
			method: "erpnext.stock.get_item_details.apply_price_list",
			args: {	args: args },
			callback: function(r) {
				if (!r.exc) {
					frappe.run_serially([
						() => me.frm.set_value("price_list_currency", r.message.parent.price_list_currency),
						() => me.frm.set_value("plc_conversion_rate", r.message.parent.plc_conversion_rate),
						() => {
							if(args.items.length) {
								me._set_values_for_item_list(r.message.children);
							}
						},
						() => { me.in_apply_price_list = false; }
					]);

				} else {
					me.in_apply_price_list = false;
				}
			}
		}).always(() => {
			me.in_apply_price_list = false;
		});
	},

	get_latest_price: function() {
		this.apply_price_list();
	},

	remove_pricing_rule: function(item) {
		let me = this;
		const fields = ["discount_percentage",
			"discount_amount", "margin_rate_or_amount", "rate_with_margin"];

		if(item.remove_free_item) {
			var items = [];

			me.frm.doc.items.forEach(d => {
				if(d.item_code != item.remove_free_item || !d.is_free_item) {
					items.push(d);
				}
			});

			me.frm.doc.items = items;
			refresh_field('items');
		} else if(item.applied_on_items && item.apply_on) {
			const applied_on_items = JSON.parse(item.applied_on_items);
			me.frm.doc.items.forEach(row => {
				if(in_list(applied_on_items, row[item.apply_on])) {
					fields.forEach(f => {
						row[f] = 0;
					});

					["pricing_rules", "margin_type"].forEach(field => {
						if (row[field]) {
							row[field] = '';
						}
					})
				}
			});

			me.trigger_price_list_rate();
		}
	},

	trigger_price_list_rate: function() {
		var me  = this;

		this.frm.doc.items.forEach(child_row => {
			me.frm.script_manager.trigger("price_list_rate",
				child_row.doctype, child_row.name);
		})
	},

	validate_company_and_party: function() {
		var me = this;
		var valid = true;

		$.each(["company", "customer"], function(i, fieldname) {
			if(frappe.meta.has_field(me.frm.doc.doctype, fieldname) && me.frm.doc.doctype != "Purchase Order") {
				if (!me.frm.doc[fieldname]) {
					frappe.msgprint(__("Please specify") + ": " +
						frappe.meta.get_label(me.frm.doc.doctype, fieldname, me.frm.doc.name) +
						". " + __("It is needed to fetch Item Details."));
					valid = false;
				}
			}
		});
		return valid;
	},

	get_terms: function() {
		var me = this;

		erpnext.utils.get_terms(this.frm.doc.tc_name, this.frm.doc, function(r) {
			if(!r.exc) {
				me.frm.set_value("terms", r.message);
			}
		});
	},

	taxes_and_charges: function() {
		var me = this;
		if(this.frm.doc.taxes_and_charges) {
			return this.frm.call({
				method: "erpnext.controllers.accounts_controller.get_taxes_and_charges",
				args: {
					"master_doctype": frappe.meta.get_docfield(this.frm.doc.doctype, "taxes_and_charges",
						this.frm.doc.name).options,
					"master_name": this.frm.doc.taxes_and_charges
				},
				callback: function(r) {
					if(!r.exc) {
						if(me.frm.doc.shipping_rule && me.frm.doc.taxes) {
							for (let tax of r.message) {
								me.frm.add_child("taxes", tax);
							}

							refresh_field("taxes");
						} else {
							me.frm.set_value("taxes", r.message);
							me.calculate_taxes_and_totals();
						}
					}
				}
			});
		}
	},

	tax_category: function() {
		var me = this;
		if(me.frm.updating_party_details) return;

		frappe.run_serially([
			() => this.update_item_tax_map(),
			() => erpnext.utils.set_taxes(this.frm, "tax_category"),
		]);
	},

	item_tax_template: function(doc, cdt, cdn) {
		var me = this;
		if(me.frm.updating_party_details) return;

		var item = frappe.get_doc(cdt, cdn);

		if(item.item_tax_template) {
			return this.frm.call({
				method: "erpnext.stock.get_item_details.get_item_tax_map",
				args: {
					company: me.frm.doc.company,
					item_tax_template: item.item_tax_template,
					as_json: true
				},
				callback: function(r) {
					if(!r.exc) {
						item.item_tax_rate = r.message;
						me.add_taxes_from_item_tax_template(item.item_tax_rate);
						me.calculate_taxes_and_totals();
					}
				}
			});
		} else {
			item.item_tax_rate = "{}";
			me.calculate_taxes_and_totals();
		}
	},

	update_item_tax_map: function() {
		var me = this;
		var item_codes = [];
		$.each(this.frm.doc.items || [], function(i, item) {
			if(item.item_code) {
				item_codes.push(item.item_code);
			}
		});

		if(item_codes.length) {
			return this.frm.call({
				method: "erpnext.stock.get_item_details.get_item_tax_info",
				args: {
					company: me.frm.doc.company,
					tax_category: cstr(me.frm.doc.tax_category),
					item_codes: item_codes
				},
				callback: function(r) {
					if(!r.exc) {
						$.each(me.frm.doc.items || [], function(i, item) {
							if(item.item_code && r.message.hasOwnProperty(item.item_code)) {
								if (!item.item_tax_template) {
									item.item_tax_template = r.message[item.item_code].item_tax_template;
									item.item_tax_rate = r.message[item.item_code].item_tax_rate;
								}
								me.add_taxes_from_item_tax_template(item.item_tax_rate);
							} else {
								item.item_tax_template = "";
								item.item_tax_rate = "{}";
							}
						});
						me.calculate_taxes_and_totals();
					}
				}
			});
		}
	},

	get_item_defaults_args: function () {
		var me = this;
		var items = [];

		$.each(this.frm.doc.items || [], function(i, item) {
			if(item.item_code) {
				items.push({
					name: item.name,
					item_code: item.item_code,
					cost_center: item.cost_center,
					income_account: item.income_account,
					expense_account: item.expense_account,
					apply_discount_after_taxes: item.apply_discount_after_taxes,
					allow_zero_valuation_rate: me.allow_zero_valuation_rate,
					project: item.project || me.frm.doc.project,
					warehouse: item.warehouse
				});
			}
		});

		return {
			args: {
				doctype: me.frm.doc.doctype,
				company: me.frm.doc.company,
				transaction_type_name: me.frm.doc.transaction_type,
				customer: me.frm.doc.customer,
				supplier: me.frm.doc.supplier,
				project: me.frm.doc.project,
				set_warehouse: me.frm.doc.set_warehouse
			},
			items: items
		};
	},

	update_item_defaults: function(set_warehouse, row) {
		var me = this;
		var args = me.get_item_defaults_args();
		args['set_warehouse'] = cint(set_warehouse);

		if(args.items.length) {
			return frappe.call({
				method: "erpnext.stock.get_item_details.get_item_defaults_info",
				args: args,
				callback: function(r) {
					if(!r.exc) {
						me.set_item_defaults(r.message);
					}
				}
			});
		}
	},

	set_item_defaults: function (items_dict) {
		var me = this;
		$.each(me.frm.doc.items || [], function(i, item) {
			if(item.item_code && items_dict.hasOwnProperty(item.name)) {
				frappe.model.set_value(item.doctype, item.name, items_dict[item.name]);
			}
		});
	},

	transaction_type: function() {
		var me = this;

		var args = me.get_item_defaults_args();
		args.args.letter_of_credit = me.frm.doc.letter_of_credit;
		args.args.bill_to = me.frm.doc.bill_to;

		return frappe.call({
			method: "erpnext.accounts.doctype.transaction_type.transaction_type.get_transaction_type_details",
			args: args,
			callback: function(r) {
				if(!r.exc) {
					me.set_item_defaults(r.message.items);

					$.each(r.message.doc || {}, function (k, v) {
						if (me.frm.fields_dict[k]) {
							if (k === 'cost_center') {
								me.frm.doc[k] = v;
								me.frm.refresh_field('cost_center');
							} else {
								me.frm.set_value(k, v);
							}
						}
					});

					erpnext.utils.set_taxes(me.frm, 'transaction_type');
				}
			}
		});
	},

	cost_center: function(doc, cdt, cdn) {
		if (cdt !== this.frm.doc.doctype) {
			return;
		}
		erpnext.utils.set_taxes(this.frm, 'cost_center');
	},

	has_stin: function() {
		erpnext.utils.set_taxes(this.frm, 'has_stin');
	},

	is_recurring: function() {
		// set default values for recurring documents
		if(this.frm.doc.is_recurring && this.frm.doc.__islocal) {
			frappe.msgprint(__("Please set recurring after saving"));
			this.frm.set_value('is_recurring', 0);
			return;
		}

		if(this.frm.doc.is_recurring) {
			if(!this.frm.doc.recurring_id) {
				this.frm.set_value('recurring_id', this.frm.doc.name);
			}

			var owner_email = this.frm.doc.owner=="Administrator"
				? frappe.user_info("Administrator").email
				: this.frm.doc.owner;

			this.frm.doc.notification_email_address = $.map([cstr(owner_email),
				cstr(this.frm.doc.contact_email)], function(v) { return v || null; }).join(", ");
			this.frm.doc.repeat_on_day_of_month = frappe.datetime.str_to_obj(this.frm.doc.posting_date).getDate();
		}

		refresh_many(["notification_email_address", "repeat_on_day_of_month"]);
	},

	from_date: function() {
		// set to_date
		if(this.frm.doc.from_date) {
			var recurring_type_map = {'Monthly': 1, 'Quarterly': 3, 'Half-yearly': 6,
				'Yearly': 12};

			var months = recurring_type_map[this.frm.doc.recurring_type];
			if(months) {
				var to_date = frappe.datetime.add_months(this.frm.doc.from_date,
					months);
				this.frm.doc.to_date = frappe.datetime.add_days(to_date, -1);
				refresh_field('to_date');
			}
		}
	},

	set_gross_profit: function(item) {
		if (this.frm.doc.doctype == "Sales Order" && item.valuation_rate) {
			var rate = flt(item.rate) * flt(this.frm.doc.conversion_rate || 1);
			item.gross_profit = flt(((rate - item.valuation_rate) * item.stock_qty), precision("amount", item));
		}
	},

	setup_item_selector: function() {
		// TODO: remove item selector

		return;
		// if(!this.item_selector) {
		// 	this.item_selector = new erpnext.ItemSelector({frm: this.frm});
		// }
	},

	get_advances: function() {
		var me = this;
		if(!this.frm.is_return) {
			return this.frm.call({
				method: "set_advances",
				doc: this.frm.doc,
				callback: function(r, rt) {
					refresh_field("advances");
					me.calculate_taxes_and_totals();
				}
			})
		}
	},

	make_payment_entry: function() {
		return frappe.call({
			method: cur_frm.cscript.get_method_for_payment(),
			args: {
				"dt": cur_frm.doc.doctype,
				"dn": cur_frm.doc.name
			},
			callback: function(r) {
				var doclist = frappe.model.sync(r.message);
				frappe.set_route("Form", doclist[0].doctype, doclist[0].name);
				// cur_frm.refresh_fields()
			}
		});
	},

	get_method_for_payment: function(){
		var method = "erpnext.accounts.doctype.payment_entry.payment_entry.get_payment_entry";
		if(cur_frm.doc.__onload && cur_frm.doc.__onload.make_payment_via_journal_entry){
			if(in_list(['Sales Invoice', 'Purchase Invoice'],  cur_frm.doc.doctype)){
				method = "erpnext.accounts.doctype.journal_entry.journal_entry.get_payment_entry_against_invoice";
			}else {
				method= "erpnext.accounts.doctype.journal_entry.journal_entry.get_payment_entry_against_order";
			}
		}

		return method
	},

	set_query_for_batch: function(doc, cdt, cdn) {
		// Show item's batches in the dropdown of batch no

		var me = this;
		var item = frappe.get_doc(cdt, cdn);

		if(!item.item_code) {
			frappe.throw(__("Please enter Item Code to get batch no"));
		} else if (doc.doctype == "Purchase Receipt" ||
			(doc.doctype == "Purchase Invoice" && doc.update_stock)) {

			return {
				filters: {'item': item.item_code}
			}
		} else {
			let filters = {
				'item_code': item.item_code,
				'posting_date': me.frm.doc.posting_date || frappe.datetime.nowdate(),
			}

			if (doc.is_return) {
				filters["is_return"] = 1;
			}

			if (item.warehouse) filters["warehouse"] = item.warehouse;

			return {
				query : "erpnext.controllers.queries.get_batch_no",
				filters: filters
			}
		}
	},

	payment_terms_template: function() {
		var me = this;
		const doc = this.frm.doc;
		if(doc.payment_terms_template && doc.doctype !== 'Delivery Note') {
			var posting_date = doc.posting_date || doc.transaction_date;
			frappe.call({
				method: "erpnext.controllers.accounts_controller.get_payment_terms",
				args: {
					terms_template: doc.payment_terms_template,
					posting_date: posting_date,
					delivery_date: doc.delivery_date,
					grand_total: doc.rounded_total || doc.grand_total,
					bill_date: doc.bill_date
				},
				callback: function(r) {
					if(r.message && !r.exc) {
						me.frm.set_value("payment_schedule", r.message);
					}
				}
			})
		}
	},

	payment_term: function(doc, cdt, cdn) {
		var row = locals[cdt][cdn];
		if(row.payment_term) {
			frappe.call({
				method: "erpnext.controllers.accounts_controller.get_payment_term_details",
				args: {
					term: row.payment_term,
					bill_date: this.frm.doc.bill_date,
					posting_date: this.frm.doc.posting_date || this.frm.doc.transaction_date,
					grand_total: this.frm.doc.rounded_total || this.frm.doc.grand_total
				},
				callback: function(r) {
					if(r.message && !r.exc) {
						for (var d in r.message) {
							frappe.model.set_value(cdt, cdn, d, r.message[d]);
						}
					}
				}
			})
		}
	},

	blanket_order: function(doc, cdt, cdn) {
		var me = this;
		var item = locals[cdt][cdn];
		if (item.blanket_order && (item.parenttype=="Sales Order" || item.parenttype=="Purchase Order")) {
			frappe.call({
				method: "erpnext.stock.get_item_details.get_blanket_order_details",
				args: {
					args:{
						item_code: item.item_code,
						customer: doc.customer,
						supplier: doc.supplier,
						company: doc.company,
						transaction_date: doc.transaction_date,
						blanket_order: item.blanket_order
					}
				},
				callback: function(r) {
					if (!r.message) {
						frappe.throw(__("Invalid Blanket Order for the selected Customer and Item"));
					} else {
						frappe.run_serially([
							() => frappe.model.set_value(cdt, cdn, "blanket_order_rate", r.message.blanket_order_rate),
							() => me.frm.script_manager.trigger("price_list_rate", cdt, cdn)
						]);
					}
				}
			})
		}
	},

	set_reserve_warehouse: function() {
		this.autofill_warehouse(this.frm.doc.supplied_items, "reserve_warehouse", this.frm.doc.set_reserve_warehouse);
	},

	set_warehouse: function() {
		this.autofill_warehouse(this.frm.doc.items, "warehouse", this.frm.doc.set_warehouse);
	},

	autofill_warehouse : function (child_table, warehouse_field, warehouse, force) {
		if ((warehouse || force) && child_table && child_table.length) {
			let doctype = child_table[0].doctype;
			$.each(child_table || [], function(i, item) {
				if (force || !item.force_default_warehouse || warehouse_field != "warehouse") {
					frappe.model.set_value(doctype, item.name, warehouse_field, warehouse);
				}
			});
		}
	},

	coupon_code: function() {
		var me = this;
		frappe.run_serially([
			() => this.frm.doc.ignore_pricing_rule=1,
			() => me.ignore_pricing_rule(),
			() => this.frm.doc.ignore_pricing_rule=0,
			() => me.apply_pricing_rule()
		]);
	},

	add_get_latest_price_button: function () {
		var me = this;
		me.frm.add_custom_button(__("Get Latest Prices"), function() {
			me.get_latest_price();
		}, __("Prices"));
	},

	add_update_price_list_button: function () {
		var me = this;
		me.frm.add_custom_button(__("Update Price List"), function() {
			me.update_item_prices();
		}, __("Prices"));
	},
});

erpnext.show_serial_batch_selector = function(frm, d, callback, on_close, show_dialog, on_make_dialog) {
	frappe.require("assets/erpnext/js/utils/serial_no_batch_selector.js", function() {
		new erpnext.SerialNoBatchSelector({
			frm: frm,
			item: d,
			warehouse_details: {
				type: "Warehouse",
				name: d.warehouse
			},
			callback: callback,
			on_close: on_close,
			on_make_dialog: on_make_dialog
		}, show_dialog);
	});
}<|MERGE_RESOLUTION|>--- conflicted
+++ resolved
@@ -1,11 +1,7 @@
 // Copyright (c) 2015, Frappe Technologies Pvt. Ltd. and Contributors
 // License: GNU General Public License v3. See license.txt
 
-<<<<<<< HEAD
-{% include 'erpnext/selling/applies_to_common.js' %};
-=======
 {% include 'erpnext/stock/applies_to_common.js' %};
->>>>>>> 5d4c5e44
 
 
 erpnext.TransactionController = erpnext.taxes_and_totals.extend({
