--- conflicted
+++ resolved
@@ -7,11 +7,8 @@
 	setup: function() {
 		frappe.flags.hide_serial_batch_dialog = true
 		this._super();
-<<<<<<< HEAD
-=======
 		let me = this;
 		frappe.flags.hide_serial_batch_dialog = true;
->>>>>>> 540559d6
 		frappe.ui.form.on(this.frm.doctype + " Item", "rate", function(frm, cdt, cdn) {
 			var item = frappe.get_doc(cdt, cdn);
 			var has_margin_field = frappe.meta.has_field(cdt, 'margin_type');
@@ -233,8 +230,6 @@
 			});
 		}
 
-<<<<<<< HEAD
-=======
 		if (this.frm.fields_dict.taxes_and_charges) {
 			this.frm.set_query("taxes_and_charges", function() {
 				return {
@@ -246,7 +241,6 @@
 			});
 		}
 
->>>>>>> 540559d6
 	},
 	onload: function() {
 		var me = this;
@@ -445,21 +439,6 @@
 		refresh_field("items");
 	},
 
-<<<<<<< HEAD
-				['serial_no', 'batch_no', 'barcode'].forEach(field => {
-					if (data[field] && frappe.meta.has_field(row_to_modify.doctype, field)) {
-
-						let value = (row_to_modify[field] && field === "serial_no")
-							? row_to_modify[field] + '\n' + data[field] : data[field];
-
-						frappe.model.set_value(row_to_modify.doctype,
-							row_to_modify.name, field, value);
-					}
-				});
-
-				scan_barcode_field.set_value('');
-				refresh_field("items");
-=======
 	get_row_to_modify_on_scan(row_to_modify, data) {
 		// get an existing item row to increment or blank row to modify
 		const existing_item_row = this.frm.doc.items.find(d => d.item_code === data.item_code);
@@ -491,7 +470,6 @@
 			frappe.show_alert({
 				message: __('Row #{0}: Item added', [idx]),
 				indicator: 'green'
->>>>>>> 540559d6
 			});
 		}
 	},
@@ -645,9 +623,6 @@
 									var d = locals[cdt][cdn];
 									me.add_taxes_from_item_tax_template(d.item_tax_rate);
 									if (d.free_item_data) {
-<<<<<<< HEAD
-										me.apply_product_discount(d.free_item_data);
-=======
 										me.apply_product_discount(d);
 									}
 								},
@@ -663,37 +638,20 @@
 								() => {
 									if (me.frm.doc.is_internal_customer || me.frm.doc.is_internal_supplier) {
 										me.calculate_taxes_and_totals();
->>>>>>> 540559d6
 									}
 								},
 								() => me.toggle_conversion_factor(item),
 								() => {
-<<<<<<< HEAD
-									if (show_batch_dialog && !item.has_serial_no
-										&& !item.has_batch_no) {
-										show_batch_dialog = false;
-									}
-								},
-								() => {
-									if (show_batch_dialog)
-										return frappe.db.get_value("Item", item.item_code, ["has_batch_no", "has_serial_no"])
-											.then((r) => {
-												if(r.message && !frappe.flags.hide_serial_batch_dialog &&
-													(r.message.has_batch_no || r.message.has_serial_no)) {
-=======
 									if (show_batch_dialog)
 										return frappe.db.get_value("Item", item.item_code, ["has_batch_no", "has_serial_no"])
 											.then((r) => {
 												if (r.message &&
 												(r.message.has_batch_no || r.message.has_serial_no)) {
->>>>>>> 540559d6
 													frappe.flags.hide_serial_batch_dialog = false;
 												}
 											});
 								},
 								() => {
-<<<<<<< HEAD
-=======
 									// check if batch serial selector is disabled or not
 									if (show_batch_dialog && !frappe.flags.hide_serial_batch_dialog)
 										return frappe.db.get_single_value('Stock Settings', 'disable_serial_no_and_batch_selector')
@@ -704,7 +662,6 @@
 											});
 								},
 								() => {
->>>>>>> 540559d6
 									if(show_batch_dialog && !frappe.flags.hide_serial_batch_dialog) {
 										var d = locals[cdt][cdn];
 										$.each(r.message, function(k, v) {
@@ -719,10 +676,7 @@
 											me.frm.script_manager.trigger('qty', item.doctype, item.name);
 											if (!me.frm.doc.set_warehouse)
 												me.frm.script_manager.trigger('warehouse', item.doctype, item.name);
-<<<<<<< HEAD
-=======
 											me.apply_price_list(item, true);
->>>>>>> 540559d6
 										}, undefined, !frappe.flags.hide_serial_batch_dialog);
 									}
 								},
@@ -733,13 +687,10 @@
 										let key = item.name;
 										me.apply_rule_on_other_items({key: item});
 									}
-<<<<<<< HEAD
-=======
 								},
 								() => {
 									var company_currency = me.get_company_currency();
 									me.update_item_grid_labels(company_currency);
->>>>>>> 540559d6
 								}
 							]);
 						}
@@ -821,30 +772,9 @@
 				this.frm.trigger("item_code", cdt, cdn);
 			}
 			else {
-<<<<<<< HEAD
-				var valid_serial_nos = [];
-
-				// Replacing all occurences of comma with carriage return
-				var serial_nos = item.serial_no.trim().replace(/,/g, '\n');
-
-				serial_nos = serial_nos.trim().split('\n');
-
-				// Trim each string and push unique string to new list
-				for (var x=0; x<=serial_nos.length - 1; x++) {
-					if (serial_nos[x].trim() != "" && valid_serial_nos.indexOf(serial_nos[x].trim()) == -1) {
-						valid_serial_nos.push(serial_nos[x].trim());
-					}
-				}
-
-				// Add the new list to the serial no. field in grid with each in new line
-				item.serial_no = valid_serial_nos.join('\n');
-				item.conversion_factor = item.conversion_factor || 1;
-
-=======
 				// Replace all occurences of comma with line feed
 				item.serial_no = item.serial_no.replace(/,/g, '\n');
 				item.conversion_factor = item.conversion_factor || 1;
->>>>>>> 540559d6
 				refresh_field("serial_no", item.name, item.parentfield);
 				if (!doc.is_return && cint(frappe.user_defaults.set_qty_in_transactions_based_on_serial_no_input)) {
 					setTimeout(() => {
@@ -1275,14 +1205,11 @@
 				this.calculate_net_weight();
 			}
 
-<<<<<<< HEAD
-=======
 			// for handling customization not to fetch price list rate
 			if(frappe.flags.dont_fetch_price_list_rate) {
 				return
 			}
 
->>>>>>> 540559d6
 			if (!dont_fetch_price_list_rate &&
 				frappe.meta.has_field(doc.doctype, "price_list_currency")) {
 				this.apply_price_list(item, true);
@@ -1324,7 +1251,6 @@
 
 		this.frm.from_barcode = false;
 		this.conversion_factor(doc, cdt, cdn, true);
-<<<<<<< HEAD
 		// debugger
 		// this.apply_pricing_rule(item, true);
 		if(item.item_code || item.barcode || item.serial_no) {
@@ -1430,10 +1356,8 @@
 				});
 			}
 		}
-=======
 		this.calculate_stock_uom_rate(doc, cdt, cdn);
 		this.apply_pricing_rule(item, true);
->>>>>>> 540559d6
 	},
 
 	calculate_stock_uom_rate: function(doc, cdt, cdn) {
@@ -1840,43 +1764,15 @@
 
 			if (data && data.apply_rule_on_other_items) {
 				me.frm.doc.items.forEach(d => {
-<<<<<<< HEAD
-					if (in_list(JSON.parse(data.apply_rule_on_other_items), d[data.apply_rule_on])) {
-						for(var k in data) {
-							if (in_list(fields, k) && data[k] && (data.price_or_product_discount === 'Price' || k === 'pricing_rules')) {
-=======
 					if (in_list(data.apply_rule_on_other_items, d[data.apply_rule_on])) {
 						for(var k in data) {
 							if (in_list(fields, k) && data[k] && (data.price_or_product_discount === 'price' || k === 'pricing_rules')) {
->>>>>>> 540559d6
 								frappe.model.set_value(d.doctype, d.name, k, data[k]);
 							}
 						}
 					}
 				});
 			}
-<<<<<<< HEAD
-		}
-	},
-
-	apply_product_discount: function(free_item_data) {
-		const items = this.frm.doc.items.filter(d => (d.item_code == free_item_data.item_code
-			&& d.is_free_item)) || [];
-		// debugger
-		if (!items.length) {
-			let row_to_modify = frappe.model.add_child(this.frm.doc,
-				this.frm.doc.doctype + ' Item', 'items');
-
-			for (let key in free_item_data) {
-				row_to_modify[key] = free_item_data[key];
-			}
-		} else if (items.length == 1){ // One free item already exists
-			if (items[0].item_code == free_item_data.item_code){
-				this.frm.doc.items[items[0].idx-1].qty = free_item_data.qty
-				this.frm.refresh_fields('items')
-			}
-=======
->>>>>>> 540559d6
 		}
 	},
 
@@ -2126,37 +2022,6 @@
 	},
 
 
-<<<<<<< HEAD
-		if(item_codes.length) {
-			return this.frm.call({
-				method: "erpnext.stock.get_item_details.get_item_tax_info",
-				args: {
-					company: me.frm.doc.company,
-					tax_category: cstr(me.frm.doc.tax_category),
-					item_codes: item_codes
-				},
-				callback: function(r) {
-					if(!r.exc) {
-						$.each(me.frm.doc.items || [], function(i, item) {
-							if(item.item_code && r.message.hasOwnProperty(item.item_code)) {
-								if (!item.item_tax_template) {
-									item.item_tax_template = r.message[item.item_code].item_tax_template;
-									item.item_tax_rate = r.message[item.item_code].item_tax_rate;
-								}
-								me.add_taxes_from_item_tax_template(item.item_tax_rate);
-							} else {
-								item.item_tax_template = "";
-								item.item_tax_rate = "{}";
-							}
-						});
-						me.calculate_taxes_and_totals();
-					}
-				}
-			});
-		}
-	},
-=======
->>>>>>> 540559d6
 
 	is_recurring: function() {
 		// set default values for recurring documents
@@ -2414,14 +2279,8 @@
 	set_query_for_item_tax_template: function(doc, cdt, cdn) {
 		var item = frappe.get_doc(cdt, cdn);
 		if(!item.item_code) {
-<<<<<<< HEAD
-			frappe.throw(__("Please enter Item Code to get item taxes"));
-		} else {
-
-=======
 			return doc.company ? {filters: {company: doc.company}} : {};
 		} else {
->>>>>>> 540559d6
 			let filters = {
 				'item_code': item.item_code,
 				'valid_from': ["<=", doc.transaction_date || doc.bill_date || doc.posting_date],
@@ -2430,12 +2289,8 @@
 
 			if (doc.tax_category)
 				filters['tax_category'] = doc.tax_category;
-<<<<<<< HEAD
-
-=======
 			if (doc.company)
 				filters['company'] = doc.company;
->>>>>>> 540559d6
 			return {
 				query: "erpnext.controllers.queries.get_tax_template",
 				filters: filters
@@ -2540,8 +2395,6 @@
 		this.autofill_warehouse(this.frm.doc.items, "warehouse", this.frm.doc.set_warehouse);
 	},
 
-<<<<<<< HEAD
-=======
 	set_target_warehouse: function() {
 		this.autofill_warehouse(this.frm.doc.items, "target_warehouse", this.frm.doc.set_target_warehouse);
 	},
@@ -2550,7 +2403,6 @@
 		this.autofill_warehouse(this.frm.doc.items, "from_warehouse", this.frm.doc.set_from_warehouse);
 	},
 
->>>>>>> 540559d6
 	autofill_warehouse : function (child_table, warehouse_field, warehouse) {
 		if (warehouse && child_table && child_table.length) {
 			let doctype = child_table[0].doctype;
