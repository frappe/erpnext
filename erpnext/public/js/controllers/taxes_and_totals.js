// Copyright (c) 2015, Frappe Technologies Pvt. Ltd. and Contributors
// License: GNU General Public License v3. See license.txt

erpnext.taxes_and_totals = class TaxesAndTotals extends erpnext.payments {
	setup() {
		this.fetch_round_off_accounts();
	}

	apply_pricing_rule_on_item(item) {
		let effective_item_rate = item.price_list_rate;
		let item_rate = item.rate;
		if (in_list(["Sales Order", "Quotation"], item.parenttype) && item.blanket_order_rate) {
			effective_item_rate = item.blanket_order_rate;
		}
		if (item.margin_type == "Percentage") {
			item.rate_with_margin = flt(effective_item_rate)
				+ flt(effective_item_rate) * ( flt(item.margin_rate_or_amount) / 100);
		} else {
			item.rate_with_margin = flt(effective_item_rate) + flt(item.margin_rate_or_amount);
		}
		item.base_rate_with_margin = flt(item.rate_with_margin) * flt(this.frm.doc.conversion_rate);

		item_rate = flt(item.rate_with_margin , precision("rate", item));

		if (item.discount_percentage) {
			item.discount_amount = flt(item.rate_with_margin) * flt(item.discount_percentage) / 100;
		}

		if (item.discount_amount) {
			item_rate = flt((item.rate_with_margin) - (item.discount_amount), precision('rate', item));
			item.discount_percentage = 100 * flt(item.discount_amount) / flt(item.rate_with_margin);
		}

		frappe.model.set_value(item.doctype, item.name, "rate", item_rate);
	}

	calculate_taxes_and_totals(update_paid_amount) {
		this.discount_amount_applied = false;
		this._calculate_taxes_and_totals();
		this.calculate_discount_amount();

		// Advance calculation applicable to Sales /Purchase Invoice
		if(in_list(["Sales Invoice", "POS Invoice", "Purchase Invoice"], this.frm.doc.doctype)
			&& this.frm.doc.docstatus < 2 && !this.frm.doc.is_return) {
			this.calculate_total_advance(update_paid_amount);
		}

		if (in_list(["Sales Invoice", "POS Invoice"], this.frm.doc.doctype) && this.frm.doc.is_pos &&
			this.frm.doc.is_return) {
			if (this.frm.doc.doctype == "Sales Invoice") {
				this.set_total_amount_to_default_mop();
			}
			this.calculate_paid_amount();
		}

		// Sales person's commission
		if(in_list(["Quotation", "Sales Order", "Delivery Note", "Sales Invoice"], this.frm.doc.doctype)) {
			this.calculate_commission();
			this.calculate_contribution();
		}

		// Update paid amount on return/debit note creation
		if(this.frm.doc.doctype === "Purchase Invoice" && this.frm.doc.is_return
			&& (this.frm.doc.grand_total > this.frm.doc.paid_amount)) {
			this.frm.doc.paid_amount = flt(this.frm.doc.grand_total, precision("grand_total"));
		}

		this.frm.refresh_fields();
	}

	calculate_discount_amount() {
		if (frappe.meta.get_docfield(this.frm.doc.doctype, "discount_amount")) {
			this.set_discount_amount();
			this.apply_discount_amount();
		}
	}

	_calculate_taxes_and_totals() {
		this.validate_conversion_rate();
		this.calculate_item_values();
		this.initialize_taxes();
		this.determine_exclusive_rate();
		this.calculate_net_total();
		this.calculate_shipping_charges();
		this.calculate_taxes();
		this.manipulate_grand_total_for_inclusive_tax();
		this.calculate_totals();
		this._cleanup();
	}

	validate_conversion_rate() {
		this.frm.doc.conversion_rate = flt(this.frm.doc.conversion_rate, (cur_frm) ? precision("conversion_rate") : 9);
		var conversion_rate_label = frappe.meta.get_label(this.frm.doc.doctype, "conversion_rate",
			this.frm.doc.name);
		var company_currency = this.get_company_currency();

		if(!this.frm.doc.conversion_rate) {
			if(this.frm.doc.currency == company_currency) {
				this.frm.set_value("conversion_rate", 1);
			} else {
				const subs =  [conversion_rate_label, this.frm.doc.currency, company_currency];
				const err_message = __('{0} is mandatory. Maybe Currency Exchange record is not created for {1} to {2}', subs);
				frappe.throw(err_message);
			}
		}
	}

	calculate_item_values() {
		var me = this;
		if (!this.discount_amount_applied) {
			$.each(this.frm.doc["items"] || [], function(i, item) {
				frappe.model.round_floats_in(item);
				item.net_rate = item.rate;

				if ((!item.qty) && me.frm.doc.is_return) {
					item.amount = flt(item.rate * -1, precision("amount", item));
				} else if ((!item.qty) && me.frm.doc.is_debit_note) {
					item.amount = flt(item.rate, precision("amount", item));
				} else {
					item.amount = flt(item.rate * item.qty, precision("amount", item));
				}

				item.net_amount = item.amount;
				item.item_tax_amount = 0.0;
				item.total_weight = flt(item.weight_per_unit * item.stock_qty);

				me.set_in_company_currency(item, ["price_list_rate", "rate", "amount", "net_rate", "net_amount"]);
			});
		}
	}

	set_in_company_currency(doc, fields) {
		var me = this;
		$.each(fields, function(i, f) {
			doc["base_"+f] = flt(flt(doc[f], precision(f, doc)) * me.frm.doc.conversion_rate, precision("base_" + f, doc));
		});
	}

	initialize_taxes() {
		var me = this;

		$.each(this.frm.doc["taxes"] || [], function(i, tax) {
			if (!tax.dont_recompute_tax) {
				tax.item_wise_tax_detail = {};
			}
			var tax_fields = ["total", "tax_amount_after_discount_amount",
				"tax_amount_for_current_item", "grand_total_for_current_item",
				"tax_fraction_for_current_item", "grand_total_fraction_for_current_item"];

			if (cstr(tax.charge_type) != "Actual" &&
				!(me.discount_amount_applied && me.frm.doc.apply_discount_on=="Grand Total")) {
				tax_fields.push("tax_amount");
			}

			$.each(tax_fields, function(i, fieldname) { tax[fieldname] = 0.0; });

			if (!this.discount_amount_applied && cur_frm) {
				cur_frm.cscript.validate_taxes_and_charges(tax.doctype, tax.name);
				me.validate_inclusive_tax(tax);
			}
			frappe.model.round_floats_in(tax);
		});
	}

	fetch_round_off_accounts() {
		let me = this;
		frappe.flags.round_off_applicable_accounts = [];

		if (me.frm.doc.company) {
			return frappe.call({
				"method": "erpnext.controllers.taxes_and_totals.get_round_off_applicable_accounts",
				"args": {
					"company": me.frm.doc.company,
					"account_list": frappe.flags.round_off_applicable_accounts
				},
				callback(r) {
					if (r.message) {
						frappe.flags.round_off_applicable_accounts.push(...r.message);
					}
				}
			});
		}
	}

	determine_exclusive_rate() {
		var me = this;

		var has_inclusive_tax = false;
		$.each(me.frm.doc["taxes"] || [], function(i, row) {
			if(cint(row.included_in_print_rate)) has_inclusive_tax = true;
		});
		if(has_inclusive_tax==false) return;

		$.each(me.frm.doc["items"] || [], function(n, item) {
			var item_tax_map = me._load_item_tax_rate(item.item_tax_rate);
			var cumulated_tax_fraction = 0.0;
			var total_inclusive_tax_amount_per_qty = 0;
			$.each(me.frm.doc["taxes"] || [], function(i, tax) {
				var current_tax_fraction = me.get_current_tax_fraction(tax, item_tax_map);
				tax.tax_fraction_for_current_item = current_tax_fraction[0];
				var inclusive_tax_amount_per_qty = current_tax_fraction[1];

				if(i==0) {
					tax.grand_total_fraction_for_current_item = 1 + tax.tax_fraction_for_current_item;
				} else {
					tax.grand_total_fraction_for_current_item =
						me.frm.doc["taxes"][i-1].grand_total_fraction_for_current_item +
						tax.tax_fraction_for_current_item;
				}

				cumulated_tax_fraction += tax.tax_fraction_for_current_item;
				total_inclusive_tax_amount_per_qty += inclusive_tax_amount_per_qty * flt(item.qty);
			});

			if(!me.discount_amount_applied && item.qty && (total_inclusive_tax_amount_per_qty || cumulated_tax_fraction)) {
				var amount = flt(item.amount) - total_inclusive_tax_amount_per_qty;
				item.net_amount = flt(amount / (1 + cumulated_tax_fraction));
				item.net_rate = item.qty ? flt(item.net_amount / item.qty, precision("net_rate", item)) : 0;

				me.set_in_company_currency(item, ["net_rate", "net_amount"]);
			}
		});
	}

	get_current_tax_fraction(tax, item_tax_map) {
		// Get tax fraction for calculating tax exclusive amount
		// from tax inclusive amount
		var current_tax_fraction = 0.0;
		var inclusive_tax_amount_per_qty = 0;

		if(cint(tax.included_in_print_rate)) {
			var tax_rate = this._get_tax_rate(tax, item_tax_map);

			if(tax.charge_type == "On Net Total") {
				current_tax_fraction = (tax_rate / 100.0);

			} else if(tax.charge_type == "On Previous Row Amount") {
				current_tax_fraction = (tax_rate / 100.0) *
					this.frm.doc["taxes"][cint(tax.row_id) - 1].tax_fraction_for_current_item;

			} else if(tax.charge_type == "On Previous Row Total") {
				current_tax_fraction = (tax_rate / 100.0) *
					this.frm.doc["taxes"][cint(tax.row_id) - 1].grand_total_fraction_for_current_item;
			} else if (tax.charge_type == "On Item Quantity") {
				inclusive_tax_amount_per_qty = flt(tax_rate);
			}
		}

		if(tax.add_deduct_tax && tax.add_deduct_tax == "Deduct") {
			current_tax_fraction *= -1;
			inclusive_tax_amount_per_qty *= -1;
		}
		return [current_tax_fraction, inclusive_tax_amount_per_qty];
	}

	_get_tax_rate(tax, item_tax_map) {
		return (Object.keys(item_tax_map).indexOf(tax.account_head) != -1) ?
			flt(item_tax_map[tax.account_head], precision("rate", tax)) : tax.rate;
	}

	calculate_net_total() {
		var me = this;
		this.frm.doc.total_qty = this.frm.doc.total = this.frm.doc.base_total = this.frm.doc.net_total = this.frm.doc.base_net_total = 0.0;

		$.each(this.frm.doc["items"] || [], function(i, item) {
			me.frm.doc.total += item.amount;
			me.frm.doc.total_qty += item.qty;
			me.frm.doc.base_total += item.base_amount;
			me.frm.doc.net_total += item.net_amount;
			me.frm.doc.base_net_total += item.base_net_amount;
			});
	}

	calculate_shipping_charges() {
		frappe.model.round_floats_in(this.frm.doc, ["total", "base_total", "net_total", "base_net_total"]);
		if (frappe.meta.get_docfield(this.frm.doc.doctype, "shipping_rule", this.frm.doc.name)) {
			this.shipping_rule();
		}
	}

	add_taxes_from_item_tax_template(item_tax_map) {
		let me = this;

		if (item_tax_map && cint(frappe.defaults.get_default("add_taxes_from_item_tax_template"))) {
			if (typeof (item_tax_map) == "string") {
				item_tax_map = JSON.parse(item_tax_map);
			}

			$.each(item_tax_map, function(tax, rate) {
				let found = (me.frm.doc.taxes || []).find(d => d.account_head === tax);
				if (!found) {
					let child = frappe.model.add_child(me.frm.doc, "taxes");
					child.charge_type = "On Net Total";
					child.account_head = tax;
					child.rate = 0;
				}
			});
		}
	}

	calculate_taxes() {
		var me = this;
		this.frm.doc.rounding_adjustment = 0;
		var actual_tax_dict = {};

		// maintain actual tax rate based on idx
		$.each(this.frm.doc["taxes"] || [], function(i, tax) {
			if (tax.charge_type == "Actual") {
				actual_tax_dict[tax.idx] = flt(tax.tax_amount, precision("tax_amount", tax));
			}
		});

		$.each(this.frm.doc["items"] || [], function(n, item) {
			var item_tax_map = me._load_item_tax_rate(item.item_tax_rate);
			$.each(me.frm.doc["taxes"] || [], function(i, tax) {
				// tax_amount represents the amount of tax for the current step
				var current_tax_amount = me.get_current_tax_amount(item, tax, item_tax_map);

				// Adjust divisional loss to the last item
				if (tax.charge_type == "Actual") {
					actual_tax_dict[tax.idx] -= current_tax_amount;
					if (n == me.frm.doc["items"].length - 1) {
						current_tax_amount += actual_tax_dict[tax.idx];
					}
				}

				// accumulate tax amount into tax.tax_amount
				if (tax.charge_type != "Actual" &&
					!(me.discount_amount_applied && me.frm.doc.apply_discount_on=="Grand Total")) {
					tax.tax_amount += current_tax_amount;
				}

				// store tax_amount for current item as it will be used for
				// charge type = 'On Previous Row Amount'
				tax.tax_amount_for_current_item = current_tax_amount;

				// tax amount after discount amount
				tax.tax_amount_after_discount_amount += current_tax_amount;

				// for buying
				if(tax.category) {
					// if just for valuation, do not add the tax amount in total
					// hence, setting it as 0 for further steps
					current_tax_amount = (tax.category == "Valuation") ? 0.0 : current_tax_amount;

					current_tax_amount *= (tax.add_deduct_tax == "Deduct") ? -1.0 : 1.0;
				}

				// note: grand_total_for_current_item contains the contribution of
				// item's amount, previously applied tax and the current tax on that item
				if(i==0) {
					tax.grand_total_for_current_item = flt(item.net_amount + current_tax_amount);
				} else {
					tax.grand_total_for_current_item =
						flt(me.frm.doc["taxes"][i-1].grand_total_for_current_item + current_tax_amount);
				}

				// set precision in the last item iteration
				if (n == me.frm.doc["items"].length - 1) {
					me.round_off_totals(tax);
					me.set_in_company_currency(tax,
						["tax_amount", "tax_amount_after_discount_amount"]);

					me.round_off_base_values(tax);

					// in tax.total, accumulate grand total for each item
					me.set_cumulative_total(i, tax);

					me.set_in_company_currency(tax, ["total"]);

					// adjust Discount Amount loss in last tax iteration
					if ((i == me.frm.doc["taxes"].length - 1) && me.discount_amount_applied
						&& me.frm.doc.apply_discount_on == "Grand Total" && me.frm.doc.discount_amount) {
						me.frm.doc.rounding_adjustment = flt(me.frm.doc.grand_total -
							flt(me.frm.doc.discount_amount) - tax.total, precision("rounding_adjustment"));
					}
				}
			});
		});
	}

	set_cumulative_total(row_idx, tax) {
		var tax_amount = tax.tax_amount_after_discount_amount;
		if (tax.category == 'Valuation') {
			tax_amount = 0;
		}

		if (tax.add_deduct_tax == "Deduct") { tax_amount = -1*tax_amount; }

		if(row_idx==0) {
			tax.total = flt(this.frm.doc.net_total + tax_amount, precision("total", tax));
		} else {
			tax.total = flt(this.frm.doc["taxes"][row_idx-1].total + tax_amount, precision("total", tax));
		}
	}

	_load_item_tax_rate(item_tax_rate) {
		return item_tax_rate ? JSON.parse(item_tax_rate) : {};
	}

	get_current_tax_amount(item, tax, item_tax_map) {
		var tax_rate = this._get_tax_rate(tax, item_tax_map);
		var current_tax_amount = 0.0;

		// To set row_id by default as previous row.
		if(["On Previous Row Amount", "On Previous Row Total"].includes(tax.charge_type)) {
			if (tax.idx === 1) {
				frappe.throw(
					__("Cannot select charge type as 'On Previous Row Amount' or 'On Previous Row Total' for first row"));
			}
			if (!tax.row_id) {
				tax.row_id = tax.idx - 1;
			}
		}
		if(tax.charge_type == "Actual") {
			// distribute the tax amount proportionally to each item row
			var actual = flt(tax.tax_amount, precision("tax_amount", tax));
			current_tax_amount = this.frm.doc.net_total ?
				((item.net_amount / this.frm.doc.net_total) * actual) : 0.0;

		} else if(tax.charge_type == "On Net Total") {
			current_tax_amount = (tax_rate / 100.0) * item.net_amount;
		} else if(tax.charge_type == "On Previous Row Amount") {
			current_tax_amount = (tax_rate / 100.0) *
				this.frm.doc["taxes"][cint(tax.row_id) - 1].tax_amount_for_current_item;

		} else if(tax.charge_type == "On Previous Row Total") {
			current_tax_amount = (tax_rate / 100.0) *
				this.frm.doc["taxes"][cint(tax.row_id) - 1].grand_total_for_current_item;
		} else if (tax.charge_type == "On Item Quantity") {
			current_tax_amount = tax_rate * item.qty;
		}

		if (!tax.dont_recompute_tax) {
			this.set_item_wise_tax(item, tax, tax_rate, current_tax_amount);
		}

		return current_tax_amount;
	}

	set_item_wise_tax(item, tax, tax_rate, current_tax_amount) {
		// store tax breakup for each item
		let tax_detail = tax.item_wise_tax_detail;
		let key = item.item_code || item.item_name;

		if(typeof (tax_detail) == "string") {
			tax.item_wise_tax_detail = JSON.parse(tax.item_wise_tax_detail);
			tax_detail = tax.item_wise_tax_detail;
		}

		let item_wise_tax_amount = current_tax_amount * this.frm.doc.conversion_rate;
		if (tax_detail && tax_detail[key])
			item_wise_tax_amount += tax_detail[key][1];

		tax_detail[key] = [tax_rate, flt(item_wise_tax_amount, precision("base_tax_amount", tax))];
	}

	round_off_totals(tax) {
		if (frappe.flags.round_off_applicable_accounts.includes(tax.account_head)) {
			tax.tax_amount= Math.round(tax.tax_amount);
			tax.tax_amount_after_discount_amount = Math.round(tax.tax_amount_after_discount_amount);
		}

		tax.tax_amount = flt(tax.tax_amount, precision("tax_amount", tax));
		tax.tax_amount_after_discount_amount = flt(tax.tax_amount_after_discount_amount, precision("tax_amount", tax));
	}

	round_off_base_values(tax) {
		if (frappe.flags.round_off_applicable_accounts.includes(tax.account_head)) {
			tax.base_tax_amount= Math.round(tax.base_tax_amount);
			tax.base_tax_amount_after_discount_amount = Math.round(tax.base_tax_amount_after_discount_amount);
		}
	}

	manipulate_grand_total_for_inclusive_tax() {
		var me = this;
		// if fully inclusive taxes and diff
		if (this.frm.doc["taxes"] && this.frm.doc["taxes"].length) {
			var any_inclusive_tax = false;
			$.each(this.frm.doc.taxes || [], function(i, d) {
				if(cint(d.included_in_print_rate)) any_inclusive_tax = true;
			});
			if (any_inclusive_tax) {
				var last_tax = me.frm.doc["taxes"].slice(-1)[0];
				var non_inclusive_tax_amount = frappe.utils.sum($.map(this.frm.doc.taxes || [],
					function(d) {
						if(!d.included_in_print_rate) {
							return flt(d.tax_amount_after_discount_amount);
						}
					}
				));
				var diff = me.frm.doc.total + non_inclusive_tax_amount
					- flt(last_tax.total, precision("grand_total"));

				if(me.discount_amount_applied && me.frm.doc.discount_amount) {
					diff -= flt(me.frm.doc.discount_amount);
				}

				diff = flt(diff, precision("rounding_adjustment"));

				if ( diff && Math.abs(diff) <= (5.0 / Math.pow(10, precision("tax_amount", last_tax))) ) {
					me.frm.doc.rounding_adjustment = diff;
				}
			}
		}
	}

	calculate_totals() {
		// Changing sequence can cause rounding_adjustmentng issue and on-screen discrepency
		var me = this;
		var tax_count = this.frm.doc["taxes"] ? this.frm.doc["taxes"].length : 0;
		this.frm.doc.grand_total = flt(tax_count
			? this.frm.doc["taxes"][tax_count - 1].total + flt(this.frm.doc.rounding_adjustment)
			: this.frm.doc.net_total);

		if(in_list(["Quotation", "Sales Order", "Delivery Note", "Sales Invoice", "POS Invoice"], this.frm.doc.doctype)) {
			this.frm.doc.base_grand_total = (this.frm.doc.total_taxes_and_charges) ?
				flt(this.frm.doc.grand_total * this.frm.doc.conversion_rate) : this.frm.doc.base_net_total;
		} else {
			// other charges added/deducted
			this.frm.doc.taxes_and_charges_added = this.frm.doc.taxes_and_charges_deducted = 0.0;
			if(tax_count) {
				$.each(this.frm.doc["taxes"] || [], function(i, tax) {
					if (in_list(["Valuation and Total", "Total"], tax.category)) {
						if(tax.add_deduct_tax == "Add") {
							me.frm.doc.taxes_and_charges_added += flt(tax.tax_amount_after_discount_amount);
						} else {
							me.frm.doc.taxes_and_charges_deducted += flt(tax.tax_amount_after_discount_amount);
						}
					}
				});

				frappe.model.round_floats_in(this.frm.doc,
					["taxes_and_charges_added", "taxes_and_charges_deducted"]);
			}

			this.frm.doc.base_grand_total = flt((this.frm.doc.taxes_and_charges_added || this.frm.doc.taxes_and_charges_deducted) ?
				flt(this.frm.doc.grand_total * this.frm.doc.conversion_rate) : this.frm.doc.base_net_total);

			this.set_in_company_currency(this.frm.doc,
				["taxes_and_charges_added", "taxes_and_charges_deducted"]);
		}

		this.frm.doc.total_taxes_and_charges = flt(this.frm.doc.grand_total - this.frm.doc.net_total
			- flt(this.frm.doc.rounding_adjustment), precision("total_taxes_and_charges"));

		this.set_in_company_currency(this.frm.doc, ["total_taxes_and_charges", "rounding_adjustment"]);

		// Round grand total as per precision
		frappe.model.round_floats_in(this.frm.doc, ["grand_total", "base_grand_total"]);

		// rounded totals
		this.set_rounded_total();
	}

	set_rounded_total() {
		var disable_rounded_total = 0;
		if(frappe.meta.get_docfield(this.frm.doc.doctype, "disable_rounded_total", this.frm.doc.name)) {
			disable_rounded_total = this.frm.doc.disable_rounded_total;
		} else if (frappe.sys_defaults.disable_rounded_total) {
			disable_rounded_total = frappe.sys_defaults.disable_rounded_total;
		}

		if (cint(disable_rounded_total)) {
			this.frm.doc.rounded_total = 0;
			this.frm.doc.base_rounded_total = 0;
			return;
		}

		if(frappe.meta.get_docfield(this.frm.doc.doctype, "rounded_total", this.frm.doc.name)) {
			this.frm.doc.rounded_total = round_based_on_smallest_currency_fraction(this.frm.doc.grand_total,
				this.frm.doc.currency, precision("rounded_total"));
			this.frm.doc.rounding_adjustment += flt(this.frm.doc.rounded_total - this.frm.doc.grand_total,
				precision("rounding_adjustment"));

			this.set_in_company_currency(this.frm.doc, ["rounding_adjustment", "rounded_total"]);
		}
	}

	_cleanup() {
		this.frm.doc.base_in_words = this.frm.doc.in_words = "";

		if(this.frm.doc["items"] && this.frm.doc["items"].length) {
			if(!frappe.meta.get_docfield(this.frm.doc["items"][0].doctype, "item_tax_amount", this.frm.doctype)) {
				$.each(this.frm.doc["items"] || [], function(i, item) {
					delete item["item_tax_amount"];
				});
			}
		}

		if(this.frm.doc["taxes"] && this.frm.doc["taxes"].length) {
			var temporary_fields = ["tax_amount_for_current_item", "grand_total_for_current_item",
				"tax_fraction_for_current_item", "grand_total_fraction_for_current_item"];

			if(!frappe.meta.get_docfield(this.frm.doc["taxes"][0].doctype, "tax_amount_after_discount_amount", this.frm.doctype)) {
				temporary_fields.push("tax_amount_after_discount_amount");
			}

			$.each(this.frm.doc["taxes"] || [], function(i, tax) {
				$.each(temporary_fields, function(i, fieldname) {
					delete tax[fieldname];
				});

				if (!tax.dont_recompute_tax) {
					tax.item_wise_tax_detail = JSON.stringify(tax.item_wise_tax_detail);
				}
			});
		}
	}

	set_discount_amount() {
		if(this.frm.doc.additional_discount_percentage) {
			this.frm.doc.discount_amount = flt(flt(this.frm.doc[frappe.scrub(this.frm.doc.apply_discount_on)])
				* this.frm.doc.additional_discount_percentage / 100, precision("discount_amount"));
		}
	}

	apply_discount_amount() {
		var me = this;
		var distributed_amount = 0.0;
		this.frm.doc.base_discount_amount = 0.0;

		if (this.frm.doc.discount_amount) {
			if(!this.frm.doc.apply_discount_on)
				frappe.throw(__("Please select Apply Discount On"));

			this.frm.doc.base_discount_amount = flt(this.frm.doc.discount_amount * this.frm.doc.conversion_rate,
				precision("base_discount_amount"));

			var total_for_discount_amount = this.get_total_for_discount_amount();
			var net_total = 0;
			// calculate item amount after Discount Amount
			if (total_for_discount_amount) {
				$.each(this.frm.doc["items"] || [], function(i, item) {
					distributed_amount = flt(me.frm.doc.discount_amount) * item.net_amount / total_for_discount_amount;
					item.net_amount = flt(item.net_amount - distributed_amount,
						precision("base_amount", item));
					net_total += item.net_amount;

					// discount amount rounding loss adjustment if no taxes
					if ((!(me.frm.doc.taxes || []).length || total_for_discount_amount==me.frm.doc.net_total || (me.frm.doc.apply_discount_on == "Net Total"))
							&& i == (me.frm.doc.items || []).length - 1) {
						var discount_amount_loss = flt(me.frm.doc.net_total - net_total
							- me.frm.doc.discount_amount, precision("net_total"));
						item.net_amount = flt(item.net_amount + discount_amount_loss,
							precision("net_amount", item));
					}
					item.net_rate = item.qty ? flt(item.net_amount / item.qty, precision("net_rate", item)) : 0;
					me.set_in_company_currency(item, ["net_rate", "net_amount"]);
				});

				this.discount_amount_applied = true;
				this._calculate_taxes_and_totals();
			}
		}
	}

	get_total_for_discount_amount() {
		if(this.frm.doc.apply_discount_on == "Net Total") {
			return this.frm.doc.net_total;
		} else {
			var total_actual_tax = 0.0;
			var actual_taxes_dict = {};

			$.each(this.frm.doc["taxes"] || [], function(i, tax) {
				if (in_list(["Actual", "On Item Quantity"], tax.charge_type)) {
					var tax_amount = (tax.category == "Valuation") ? 0.0 : tax.tax_amount;
					tax_amount *= (tax.add_deduct_tax == "Deduct") ? -1.0 : 1.0;
					actual_taxes_dict[tax.idx] = tax_amount;
				} else if (actual_taxes_dict[tax.row_id] !== null) {
					var actual_tax_amount = flt(actual_taxes_dict[tax.row_id]) * flt(tax.rate) / 100;
					actual_taxes_dict[tax.idx] = actual_tax_amount;
				}
			});

			$.each(actual_taxes_dict, function(key, value) {
				if (value) total_actual_tax += value;
			});

			return flt(this.frm.doc.grand_total - total_actual_tax, precision("grand_total"));
		}
	}

	calculate_total_advance(update_paid_amount) {
		var total_allocated_amount = frappe.utils.sum($.map(this.frm.doc["advances"] || [], function(adv) {
			return flt(adv.allocated_amount, precision("allocated_amount", adv));
		}));
		this.frm.doc.total_advance = flt(total_allocated_amount, precision("total_advance"));

		this.calculate_outstanding_amount(update_paid_amount);
	}

	is_internal_invoice() {
		if (['Sales Invoice', 'Purchase Invoice'].includes(this.frm.doc.doctype)) {
			if (this.frm.doc.company === this.frm.doc.represents_company) {
				return true;
			}
		}
		return false;
	}

	calculate_outstanding_amount(update_paid_amount) {
		// NOTE:
		// paid_amount and write_off_amount is only for POS/Loyalty Point Redemption Invoice
		// total_advance is only for non POS Invoice
		if(in_list(["Sales Invoice", "POS Invoice"], this.frm.doc.doctype) && this.frm.doc.is_return){
			this.calculate_paid_amount();
		}

		if ((this.frm.doc.is_return && this.frm.doctype != 'POS Invoice') || (this.frm.doc.docstatus > 0) || this.is_internal_invoice()) return;

		frappe.model.round_floats_in(this.frm.doc, ["grand_total", "total_advance", "write_off_amount"]);

		if(in_list(["Sales Invoice", "POS Invoice", "Purchase Invoice"], this.frm.doc.doctype)) {
<<<<<<< HEAD
			var grand_total = this.frm.doc.rounded_total || this.frm.doc.grand_total;
=======
			let grand_total = this.frm.doc.rounded_total || this.frm.doc.grand_total;
			let base_grand_total = this.frm.doc.base_rounded_total || this.frm.doc.base_grand_total;

>>>>>>> 8f0d10a1
			if(this.frm.doc.party_account_currency == this.frm.doc.currency) {
				var total_amount_to_pay = flt((grand_total - this.frm.doc.total_advance
					- this.frm.doc.write_off_amount), precision("grand_total"));
			} else {
				var total_amount_to_pay = flt(
					(flt(base_grand_total, precision("base_grand_total"))
						- this.frm.doc.total_advance - this.frm.doc.base_write_off_amount),
					precision("base_grand_total")
				);
			}

			frappe.model.round_floats_in(this.frm.doc, ["paid_amount"]);
			this.set_in_company_currency(this.frm.doc, ["paid_amount"]);

			if(this.frm.refresh_field){
				this.frm.refresh_field("paid_amount");
				this.frm.refresh_field("base_paid_amount");
			}

			if(in_list(["Sales Invoice", "POS Invoice"], this.frm.doc.doctype)) {
				let total_amount_for_payment = (this.frm.doc.redeem_loyalty_points && this.frm.doc.loyalty_amount)
					? flt(total_amount_to_pay - this.frm.doc.loyalty_amount, precision("base_grand_total"))
					: total_amount_to_pay;
				this.set_default_payment(total_amount_for_payment, update_paid_amount);
				this.calculate_paid_amount();
			}
			this.calculate_change_amount();

			var paid_amount = (this.frm.doc.party_account_currency == this.frm.doc.currency) ?
				this.frm.doc.paid_amount : this.frm.doc.base_paid_amount;
			this.frm.doc.outstanding_amount =  flt(total_amount_to_pay - flt(paid_amount) +
				flt(this.frm.doc.change_amount * this.frm.doc.conversion_rate), precision("outstanding_amount"));
		}
	}

	set_total_amount_to_default_mop() {
		let grand_total = this.frm.doc.rounded_total || this.frm.doc.grand_total;
		let base_grand_total = this.frm.doc.base_rounded_total || this.frm.doc.base_grand_total;

		if(this.frm.doc.party_account_currency == this.frm.doc.currency) {
			var total_amount_to_pay = flt((grand_total - this.frm.doc.total_advance
				- this.frm.doc.write_off_amount), precision("grand_total"));
		} else {
			var total_amount_to_pay = flt(
				(flt(base_grand_total, precision("base_grand_total"))
					- this.frm.doc.total_advance - this.frm.doc.base_write_off_amount),
				precision("base_grand_total")
			);
		}
		this.frm.doc.payments.find(pay => {
			if (pay.default) {
				pay.amount = total_amount_to_pay;
			}
		});
		this.frm.refresh_fields();
	}

	set_default_payment(total_amount_to_pay, update_paid_amount) {
		var me = this;
		var payment_status = true;
		if(this.frm.doc.is_pos && (update_paid_amount===undefined || update_paid_amount)) {
			$.each(this.frm.doc['payments'] || [], function(index, data) {
				if(data.default && payment_status && total_amount_to_pay > 0) {
					let base_amount = flt(total_amount_to_pay, precision("base_amount", data));
					frappe.model.set_value(data.doctype, data.name, "base_amount", base_amount);
					let amount = flt(total_amount_to_pay / me.frm.doc.conversion_rate, precision("amount", data));
					frappe.model.set_value(data.doctype, data.name, "amount", amount);
					payment_status = false;
				} else if(me.frm.doc.paid_amount) {
					frappe.model.set_value(data.doctype, data.name, "amount", 0.0);
				}
			});
		}
	}

	calculate_paid_amount() {
		var me = this;
		var paid_amount = 0.0;
		var base_paid_amount = 0.0;
		if(this.frm.doc.is_pos) {
			$.each(this.frm.doc['payments'] || [], function(index, data){
				data.base_amount = flt(data.amount * me.frm.doc.conversion_rate, precision("base_amount", data));
				paid_amount += data.amount;
				base_paid_amount += data.base_amount;
			});
		} else if(!this.frm.doc.is_return){
			this.frm.doc.payments = [];
		}
		if (this.frm.doc.redeem_loyalty_points && this.frm.doc.loyalty_amount) {
			base_paid_amount += this.frm.doc.loyalty_amount;
			paid_amount += flt(this.frm.doc.loyalty_amount / me.frm.doc.conversion_rate, precision("paid_amount"));
		}

		this.frm.set_value('paid_amount', flt(paid_amount, precision("paid_amount")));
		this.frm.set_value('base_paid_amount', flt(base_paid_amount, precision("base_paid_amount")));
	}

	calculate_change_amount() {
		this.frm.doc.change_amount = 0.0;
		this.frm.doc.base_change_amount = 0.0;

		if (this.frm.doc.doctype == 'POS Invoice' && this.frm.doc.is_return && this.frm.doc.ignore_payments_for_return)
			return;

		if (in_list(["Sales Invoice", "POS Invoice"], this.frm.doc.doctype)
			&& this.frm.doc.paid_amount > this.frm.doc.grand_total && !this.frm.doc.is_return) {

			var payment_types = $.map(this.frm.doc.payments, function(d) { return d.type; });
			if (in_list(payment_types, 'Cash')) {
				var grand_total = this.frm.doc.rounded_total || this.frm.doc.grand_total;
				var base_grand_total = this.frm.doc.base_rounded_total || this.frm.doc.base_grand_total;

				this.frm.doc.change_amount = flt(this.frm.doc.paid_amount - grand_total +
					this.frm.doc.write_off_amount, precision("change_amount"));

				this.frm.doc.base_change_amount = flt(this.frm.doc.base_paid_amount -
					base_grand_total + this.frm.doc.base_write_off_amount,
					precision("base_change_amount"));
			}
		}
	}

	calculate_write_off_amount() {
		this.frm.doc.write_off_amount = this.frm.doc.base_write_off_amount = 0.0;

		if (this.frm.doc.doctype == 'POS Invoice' && this.frm.doc.is_return && this.frm.doc.ignore_payments_for_return)
			return;

		if (this.frm.doc.paid_amount > this.frm.doc.grand_total) {
			this.frm.doc.write_off_amount = flt(this.frm.doc.grand_total - this.frm.doc.paid_amount
				+ this.frm.doc.change_amount, precision("write_off_amount"));

			this.frm.doc.base_write_off_amount = flt(this.frm.doc.write_off_amount * this.frm.doc.conversion_rate,
				precision("base_write_off_amount"));
		}else{
			this.frm.doc.paid_amount = 0.0;
		}
		this.calculate_outstanding_amount(false);
	}
};<|MERGE_RESOLUTION|>--- conflicted
+++ resolved
@@ -712,13 +712,10 @@
 		frappe.model.round_floats_in(this.frm.doc, ["grand_total", "total_advance", "write_off_amount"]);
 
 		if(in_list(["Sales Invoice", "POS Invoice", "Purchase Invoice"], this.frm.doc.doctype)) {
-<<<<<<< HEAD
-			var grand_total = this.frm.doc.rounded_total || this.frm.doc.grand_total;
-=======
+
 			let grand_total = this.frm.doc.rounded_total || this.frm.doc.grand_total;
 			let base_grand_total = this.frm.doc.base_rounded_total || this.frm.doc.base_grand_total;
 
->>>>>>> 8f0d10a1
 			if(this.frm.doc.party_account_currency == this.frm.doc.currency) {
 				var total_amount_to_pay = flt((grand_total - this.frm.doc.total_advance
 					- this.frm.doc.write_off_amount), precision("grand_total"));
