--- conflicted
+++ resolved
@@ -753,11 +753,6 @@
 		this.frm.doc.payments.find(pay => {
 			if (pay.default) {
 				pay.amount = total_amount_to_pay;
-<<<<<<< HEAD
-			} else {
-				pay.amount = 0.0;
-=======
->>>>>>> 54c31ed3
 			}
 		});
 		this.frm.refresh_fields();
