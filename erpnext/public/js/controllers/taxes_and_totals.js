// Copyright (c) 2015, Frappe Technologies Pvt. Ltd. and Contributors
// License: GNU General Public License v3. See license.txt

erpnext.taxes_and_totals = erpnext.payments.extend({
	setup: function() {
		this.fetch_round_off_accounts();
	},

	apply_pricing_rule_on_item: function(item) {
		let effective_item_rate = item.price_list_rate;
		let item_rate = item.rate;
		if (in_list(["Sales Order", "Quotation"], item.parenttype) && item.blanket_order_rate) {
			effective_item_rate = item.blanket_order_rate;
		}
		if (item.margin_type == "Percentage") {
			item.rate_with_margin = flt(effective_item_rate)
				+ flt(effective_item_rate) * ( flt(item.margin_rate_or_amount) / 100);
		} else {
			item.rate_with_margin = flt(effective_item_rate) + flt(item.margin_rate_or_amount);
		}
		item.base_rate_with_margin = flt(item.rate_with_margin) * flt(this.frm.doc.conversion_rate);

		item_rate = flt(item.rate_with_margin , precision("rate", item));

		if (item.discount_percentage) {
			item.discount_amount = flt(item.rate_with_margin) * flt(item.discount_percentage) / 100;
		}

		if (item.discount_amount) {
			item_rate = flt((item.rate_with_margin) - (item.discount_amount), precision('rate', item));
			item.discount_percentage = 100 * flt(item.discount_amount) / flt(item.rate_with_margin);
		}

		frappe.model.set_value(item.doctype, item.name, "rate", item_rate);
	},

	calculate_taxes_and_totals: function(update_paid_amount) {
		this.discount_amount_applied = false;
		this._calculate_taxes_and_totals();
		this.calculate_discount_amount();

		// Advance calculation applicable to Sales /Purchase Invoice
		if(in_list(["Sales Invoice", "POS Invoice", "Purchase Invoice"], this.frm.doc.doctype)
			&& this.frm.doc.docstatus < 2 && !this.frm.doc.is_return) {
			this.calculate_total_advance(update_paid_amount);
		}

<<<<<<< HEAD
		if (this.frm.doc.doctype == "Sales Invoice" && this.frm.doc.is_pos &&
			this.frm.doc.is_return) {
			this.update_paid_amount_for_return();
=======
		if (in_list(["Sales Invoice", "POS Invoice"], this.frm.doc.doctype) && this.frm.doc.is_pos &&
			this.frm.doc.is_return) {
			if (this.frm.doc.doctype == "Sales Invoice") {
				this.set_total_amount_to_default_mop();
			}
			this.calculate_paid_amount();
>>>>>>> 540559d6
		}

		// Sales person's commission
		if(in_list(["Quotation", "Sales Order", "Delivery Note", "Sales Invoice"], this.frm.doc.doctype)) {
			this.calculate_commission();
			this.calculate_contribution();
		}

		// Update paid amount on return/debit note creation
		if(this.frm.doc.doctype === "Purchase Invoice" && this.frm.doc.is_return
			&& (this.frm.doc.grand_total > this.frm.doc.paid_amount)) {
			this.frm.doc.paid_amount = flt(this.frm.doc.grand_total, precision("grand_total"));
		}

		this.frm.refresh_fields();
	},

	calculate_discount_amount: function() {
		if (frappe.meta.get_docfield(this.frm.doc.doctype, "discount_amount")) {
			this.set_discount_amount();
			this.apply_discount_amount();
		}
	},

	_calculate_taxes_and_totals: function() {
		this.validate_conversion_rate();
		this.calculate_item_values();
		this.initialize_taxes();
		this.determine_exclusive_rate();
		this.calculate_net_total();
		this.calculate_shipping_charges();
		this.calculate_taxes();
		this.manipulate_grand_total_for_inclusive_tax();
		this.calculate_totals();
		this._cleanup();
	},

	validate_conversion_rate: function() {
		this.frm.doc.conversion_rate = flt(this.frm.doc.conversion_rate, (cur_frm) ? precision("conversion_rate") : 9);
		var conversion_rate_label = frappe.meta.get_label(this.frm.doc.doctype, "conversion_rate",
			this.frm.doc.name);
		var company_currency = this.get_company_currency();

		if(!this.frm.doc.conversion_rate) {
			if(this.frm.doc.currency == company_currency) {
				this.frm.set_value("conversion_rate", 1);
			} else {
				const subs =  [conversion_rate_label, this.frm.doc.currency, company_currency];
				const err_message = __('{0} is mandatory. Maybe Currency Exchange record is not created for {1} to {2}', subs);
				frappe.throw(err_message);
			}
		}
	},

	calculate_item_values: function() {
		let me = this;
		if (!this.discount_amount_applied) {
			$.each(this.frm.doc["items"] || [], function(i, item) {
				frappe.model.round_floats_in(item);
				item.net_rate = item.rate;

				if ((!item.qty) && me.frm.doc.is_return) {
					item.amount = flt(item.rate * -1, precision("amount", item));
				} else if ((!item.qty) && me.frm.doc.is_debit_note) {
					item.amount = flt(item.rate, precision("amount", item));
				} else {
					item.amount = flt(item.rate * item.qty, precision("amount", item));
				}

				item.net_amount = item.amount;
				item.item_tax_amount = 0.0;
				item.total_weight = flt(item.weight_per_unit * item.stock_qty);

				me.set_in_company_currency(item, ["price_list_rate", "rate", "amount", "net_rate", "net_amount"]);
			});
		}
	},

	set_in_company_currency: function(doc, fields) {
		var me = this;
		$.each(fields, function(i, f) {
			doc["base_"+f] = flt(flt(doc[f], precision(f, doc)) * me.frm.doc.conversion_rate, precision("base_" + f, doc));
		});
	},

	initialize_taxes: function() {
		var me = this;

		$.each(this.frm.doc["taxes"] || [], function(i, tax) {
			if (!tax.dont_recompute_tax) {
				tax.item_wise_tax_detail = {};
			}
			var tax_fields = ["total", "tax_amount_after_discount_amount",
				"tax_amount_for_current_item", "grand_total_for_current_item",
				"tax_fraction_for_current_item", "grand_total_fraction_for_current_item"];

			if (cstr(tax.charge_type) != "Actual" &&
				!(me.discount_amount_applied && me.frm.doc.apply_discount_on=="Grand Total")) {
				tax_fields.push("tax_amount");
			}

			$.each(tax_fields, function(i, fieldname) { tax[fieldname] = 0.0; });

			if (!this.discount_amount_applied && cur_frm) {
				cur_frm.cscript.validate_taxes_and_charges(tax.doctype, tax.name);
				me.validate_inclusive_tax(tax);
			}
			frappe.model.round_floats_in(tax);
		});
	},

	fetch_round_off_accounts: function() {
		let me = this;
		frappe.flags.round_off_applicable_accounts = [];

		if (me.frm.doc.company) {
			return frappe.call({
				"method": "erpnext.controllers.taxes_and_totals.get_round_off_applicable_accounts",
				"args": {
					"company": me.frm.doc.company,
					"account_list": frappe.flags.round_off_applicable_accounts
				},
				callback: function(r) {
					frappe.flags.round_off_applicable_accounts.push(...r.message);
				}
			});
		}
	},

	determine_exclusive_rate: function() {
		var me = this;

		var has_inclusive_tax = false;
		$.each(me.frm.doc["taxes"] || [], function(i, row) {
			if(cint(row.included_in_print_rate)) has_inclusive_tax = true;
		});
		if(has_inclusive_tax==false) return;

		$.each(me.frm.doc["items"] || [], function(n, item) {
			var item_tax_map = me._load_item_tax_rate(item.item_tax_rate);
			var cumulated_tax_fraction = 0.0;
			var total_inclusive_tax_amount_per_qty = 0;
			$.each(me.frm.doc["taxes"] || [], function(i, tax) {
				var current_tax_fraction = me.get_current_tax_fraction(tax, item_tax_map);
				tax.tax_fraction_for_current_item = current_tax_fraction[0];
				var inclusive_tax_amount_per_qty = current_tax_fraction[1];

				if(i==0) {
					tax.grand_total_fraction_for_current_item = 1 + tax.tax_fraction_for_current_item;
				} else {
					tax.grand_total_fraction_for_current_item =
						me.frm.doc["taxes"][i-1].grand_total_fraction_for_current_item +
						tax.tax_fraction_for_current_item;
				}

				cumulated_tax_fraction += tax.tax_fraction_for_current_item;
				total_inclusive_tax_amount_per_qty += inclusive_tax_amount_per_qty * flt(item.qty);
			});

			if(!me.discount_amount_applied && item.qty && (total_inclusive_tax_amount_per_qty || cumulated_tax_fraction)) {
				var amount = flt(item.amount) - total_inclusive_tax_amount_per_qty;
				item.net_amount = flt(amount / (1 + cumulated_tax_fraction));
				item.net_rate = item.qty ? flt(item.net_amount / item.qty, precision("net_rate", item)) : 0;

				me.set_in_company_currency(item, ["net_rate", "net_amount"]);
			}
		});
	},

	get_current_tax_fraction: function(tax, item_tax_map) {
		// Get tax fraction for calculating tax exclusive amount
		// from tax inclusive amount
		var current_tax_fraction = 0.0;
		var inclusive_tax_amount_per_qty = 0;

		if(cint(tax.included_in_print_rate)) {
			var tax_rate = this._get_tax_rate(tax, item_tax_map);

			if(tax.charge_type == "On Net Total") {
				current_tax_fraction = (tax_rate / 100.0);

			} else if(tax.charge_type == "On Previous Row Amount") {
				current_tax_fraction = (tax_rate / 100.0) *
					this.frm.doc["taxes"][cint(tax.row_id) - 1].tax_fraction_for_current_item;

			} else if(tax.charge_type == "On Previous Row Total") {
				current_tax_fraction = (tax_rate / 100.0) *
					this.frm.doc["taxes"][cint(tax.row_id) - 1].grand_total_fraction_for_current_item;
			} else if (tax.charge_type == "On Item Quantity") {
				inclusive_tax_amount_per_qty = flt(tax_rate);
			}
		}

		if(tax.add_deduct_tax && tax.add_deduct_tax == "Deduct") {
			current_tax_fraction *= -1;
			inclusive_tax_amount_per_qty *= -1;
		}
		return [current_tax_fraction, inclusive_tax_amount_per_qty];
	},

	_get_tax_rate: function(tax, item_tax_map) {
		return (Object.keys(item_tax_map).indexOf(tax.account_head) != -1) ?
			flt(item_tax_map[tax.account_head], precision("rate", tax)) : tax.rate;
	},

	calculate_net_total: function() {
		var me = this;
		this.frm.doc.total_qty = this.frm.doc.total = this.frm.doc.base_total = this.frm.doc.net_total = this.frm.doc.base_net_total = 0.0;

		$.each(this.frm.doc["items"] || [], function(i, item) {
			me.frm.doc.total += item.amount;
			me.frm.doc.total_qty += item.qty;
			me.frm.doc.base_total += item.base_amount;
			me.frm.doc.net_total += item.net_amount;
			me.frm.doc.base_net_total += item.base_net_amount;
			});
	},

	calculate_shipping_charges: function() {
		frappe.model.round_floats_in(this.frm.doc, ["total", "base_total", "net_total", "base_net_total"]);
		if (frappe.meta.get_docfield(this.frm.doc.doctype, "shipping_rule", this.frm.doc.name)) {
			this.shipping_rule();
		}
	},

	add_taxes_from_item_tax_template: function(item_tax_map) {
		let me = this;

		if (item_tax_map && cint(frappe.defaults.get_default("add_taxes_from_item_tax_template"))) {
			if (typeof (item_tax_map) == "string") {
				item_tax_map = JSON.parse(item_tax_map);
			}

			$.each(item_tax_map, function(tax, rate) {
				let found = (me.frm.doc.taxes || []).find(d => d.account_head === tax);
				if (!found) {
					let child = frappe.model.add_child(me.frm.doc, "taxes");
					child.charge_type = "On Net Total";
					child.account_head = tax;
					child.rate = 0;
				}
			});
		}
	},

	calculate_taxes: function() {
		var me = this;
		this.frm.doc.rounding_adjustment = 0;
		var actual_tax_dict = {};

		// maintain actual tax rate based on idx
		$.each(this.frm.doc["taxes"] || [], function(i, tax) {
			if (tax.charge_type == "Actual") {
				actual_tax_dict[tax.idx] = flt(tax.tax_amount, precision("tax_amount", tax));
			}
		});

		$.each(this.frm.doc["items"] || [], function(n, item) {
			var item_tax_map = me._load_item_tax_rate(item.item_tax_rate);
			$.each(me.frm.doc["taxes"] || [], function(i, tax) {
				// tax_amount represents the amount of tax for the current step
				var current_tax_amount = me.get_current_tax_amount(item, tax, item_tax_map);

				// Adjust divisional loss to the last item
				if (tax.charge_type == "Actual") {
					actual_tax_dict[tax.idx] -= current_tax_amount;
					if (n == me.frm.doc["items"].length - 1) {
						current_tax_amount += actual_tax_dict[tax.idx];
					}
				}

				// accumulate tax amount into tax.tax_amount
				if (tax.charge_type != "Actual" &&
					!(me.discount_amount_applied && me.frm.doc.apply_discount_on=="Grand Total")) {
					tax.tax_amount += current_tax_amount;
				}

				// store tax_amount for current item as it will be used for
				// charge type = 'On Previous Row Amount'
				tax.tax_amount_for_current_item = current_tax_amount;

				// tax amount after discount amount
				tax.tax_amount_after_discount_amount += current_tax_amount;

				// for buying
				if(tax.category) {
					// if just for valuation, do not add the tax amount in total
					// hence, setting it as 0 for further steps
					current_tax_amount = (tax.category == "Valuation") ? 0.0 : current_tax_amount;

					current_tax_amount *= (tax.add_deduct_tax == "Deduct") ? -1.0 : 1.0;
				}

				// note: grand_total_for_current_item contains the contribution of
				// item's amount, previously applied tax and the current tax on that item
				if(i==0) {
					tax.grand_total_for_current_item = flt(item.net_amount + current_tax_amount);
				} else {
					tax.grand_total_for_current_item =
						flt(me.frm.doc["taxes"][i-1].grand_total_for_current_item + current_tax_amount);
				}

				// set precision in the last item iteration
				if (n == me.frm.doc["items"].length - 1) {
					me.round_off_totals(tax);
					me.set_in_company_currency(tax,
						["tax_amount", "tax_amount_after_discount_amount"]);

					me.round_off_base_values(tax);

					// in tax.total, accumulate grand total for each item
					me.set_cumulative_total(i, tax);

					me.set_in_company_currency(tax, ["total"]);

					// adjust Discount Amount loss in last tax iteration
					if ((i == me.frm.doc["taxes"].length - 1) && me.discount_amount_applied
						&& me.frm.doc.apply_discount_on == "Grand Total" && me.frm.doc.discount_amount) {
						me.frm.doc.rounding_adjustment = flt(me.frm.doc.grand_total -
							flt(me.frm.doc.discount_amount) - tax.total, precision("rounding_adjustment"));
					}
				}
			});
		});
	},

	set_cumulative_total: function(row_idx, tax) {
		var tax_amount = tax.tax_amount_after_discount_amount;
		if (tax.category == 'Valuation') {
			tax_amount = 0;
		}

		if (tax.add_deduct_tax == "Deduct") { tax_amount = -1*tax_amount; }

		if(row_idx==0) {
			tax.total = flt(this.frm.doc.net_total + tax_amount, precision("total", tax));
		} else {
			tax.total = flt(this.frm.doc["taxes"][row_idx-1].total + tax_amount, precision("total", tax));
		}
	},

	_load_item_tax_rate: function(item_tax_rate) {
		return item_tax_rate ? JSON.parse(item_tax_rate) : {};
	},

	get_current_tax_amount: function(item, tax, item_tax_map) {
		var tax_rate = this._get_tax_rate(tax, item_tax_map);
		var current_tax_amount = 0.0;

		// To set row_id by default as previous row.
		if(["On Previous Row Amount", "On Previous Row Total"].includes(tax.charge_type)) {
			if (tax.idx === 1) {
				frappe.throw(
					__("Cannot select charge type as 'On Previous Row Amount' or 'On Previous Row Total' for first row"));
			}
			if (!tax.row_id) {
				tax.row_id = tax.idx - 1;
			}
		}
		if(tax.charge_type == "Actual") {
			// distribute the tax amount proportionally to each item row
			var actual = flt(tax.tax_amount, precision("tax_amount", tax));
			current_tax_amount = this.frm.doc.net_total ?
				((item.net_amount / this.frm.doc.net_total) * actual) : 0.0;

		} else if(tax.charge_type == "On Net Total") {
			current_tax_amount = (tax_rate / 100.0) * item.net_amount;
		} else if(tax.charge_type == "On Previous Row Amount") {
			current_tax_amount = (tax_rate / 100.0) *
				this.frm.doc["taxes"][cint(tax.row_id) - 1].tax_amount_for_current_item;

		} else if(tax.charge_type == "On Previous Row Total") {
			current_tax_amount = (tax_rate / 100.0) *
				this.frm.doc["taxes"][cint(tax.row_id) - 1].grand_total_for_current_item;
		} else if (tax.charge_type == "On Item Quantity") {
			current_tax_amount = tax_rate * item.qty;
		}
<<<<<<< HEAD
		this.set_item_wise_tax(item, tax, tax_rate, current_tax_amount);
=======

		if (!tax.dont_recompute_tax) {
			this.set_item_wise_tax(item, tax, tax_rate, current_tax_amount);
		}
>>>>>>> 540559d6

		return current_tax_amount;
	},

	set_item_wise_tax: function(item, tax, tax_rate, current_tax_amount) {
		// store tax breakup for each item
		let tax_detail = tax.item_wise_tax_detail;
		let key = item.item_code || item.item_name;

		if(typeof (tax_detail) == "string") {
			tax.item_wise_tax_detail = JSON.parse(tax.item_wise_tax_detail);
			tax_detail = tax.item_wise_tax_detail;
		}

		let item_wise_tax_amount = current_tax_amount * this.frm.doc.conversion_rate;
		if (tax_detail && tax_detail[key])
			item_wise_tax_amount += tax_detail[key][1];

		tax_detail[key] = [tax_rate, flt(item_wise_tax_amount, precision("base_tax_amount", tax))];
	},

	round_off_totals: function(tax) {
		if (frappe.flags.round_off_applicable_accounts.includes(tax.account_head)) {
			tax.tax_amount= Math.round(tax.tax_amount);
			tax.tax_amount_after_discount_amount = Math.round(tax.tax_amount_after_discount_amount);
		}

		tax.tax_amount = flt(tax.tax_amount, precision("tax_amount", tax));
		tax.tax_amount_after_discount_amount = flt(tax.tax_amount_after_discount_amount, precision("tax_amount", tax));
	},

	round_off_base_values: function(tax) {
		if (frappe.flags.round_off_applicable_accounts.includes(tax.account_head)) {
			tax.base_tax_amount= Math.round(tax.base_tax_amount);
			tax.base_tax_amount_after_discount_amount = Math.round(tax.base_tax_amount_after_discount_amount);
		}
	},

	manipulate_grand_total_for_inclusive_tax: function() {
		var me = this;
		// if fully inclusive taxes and diff
		if (this.frm.doc["taxes"] && this.frm.doc["taxes"].length) {
			var any_inclusive_tax = false;
			$.each(this.frm.doc.taxes || [], function(i, d) {
				if(cint(d.included_in_print_rate)) any_inclusive_tax = true;
			});
			if (any_inclusive_tax) {
				var last_tax = me.frm.doc["taxes"].slice(-1)[0];
				var non_inclusive_tax_amount = frappe.utils.sum($.map(this.frm.doc.taxes || [],
					function(d) {
						if(!d.included_in_print_rate) {
							return flt(d.tax_amount_after_discount_amount);
						}
					}
				));
				var diff = me.frm.doc.total + non_inclusive_tax_amount
					- flt(last_tax.total, precision("grand_total"));

				if(me.discount_amount_applied && me.frm.doc.discount_amount) {
					diff -= flt(me.frm.doc.discount_amount);
				}

				diff = flt(diff, precision("rounding_adjustment"));

				if ( diff && Math.abs(diff) <= (5.0 / Math.pow(10, precision("tax_amount", last_tax))) ) {
					me.frm.doc.rounding_adjustment = diff;
				}
			}
		}
	},

	calculate_totals: function() {
		// Changing sequence can because of rounding adjustment issue and on-screen discrepancy
		var me = this;
		var tax_count = this.frm.doc["taxes"] ? this.frm.doc["taxes"].length : 0;
		this.frm.doc.grand_total = flt(tax_count
			? this.frm.doc["taxes"][tax_count - 1].total + flt(this.frm.doc.rounding_adjustment)
			: this.frm.doc.net_total);

		if(in_list(["Quotation", "Sales Order", "Delivery Note", "Sales Invoice", "POS Invoice"], this.frm.doc.doctype)) {
			this.frm.doc.base_grand_total = (this.frm.doc.total_taxes_and_charges) ?
				flt(this.frm.doc.grand_total * this.frm.doc.conversion_rate) : this.frm.doc.base_net_total;
		} else {
			// other charges added/deducted
			this.frm.doc.taxes_and_charges_added = this.frm.doc.taxes_and_charges_deducted = 0.0;
			if(tax_count) {
				$.each(this.frm.doc["taxes"] || [], function(i, tax) {
					if (in_list(["Valuation and Total", "Total"], tax.category)) {
						if(tax.add_deduct_tax == "Add") {
							me.frm.doc.taxes_and_charges_added += flt(tax.tax_amount_after_discount_amount);
						} else {
							me.frm.doc.taxes_and_charges_deducted += flt(tax.tax_amount_after_discount_amount);
						}
					}
				});

				frappe.model.round_floats_in(this.frm.doc,
					["taxes_and_charges_added", "taxes_and_charges_deducted"]);
			}

			this.frm.doc.base_grand_total = flt((this.frm.doc.taxes_and_charges_added || this.frm.doc.taxes_and_charges_deducted) ?
				flt(this.frm.doc.grand_total * this.frm.doc.conversion_rate) : this.frm.doc.base_net_total);

			this.set_in_company_currency(this.frm.doc,
				["taxes_and_charges_added", "taxes_and_charges_deducted"]);
		}

		this.frm.doc.total_taxes_and_charges = flt(this.frm.doc.grand_total - this.frm.doc.net_total
			- flt(this.frm.doc.rounding_adjustment), precision("total_taxes_and_charges"));

		this.set_in_company_currency(this.frm.doc, ["total_taxes_and_charges", "rounding_adjustment"]);

		// Round grand total as per precision
		frappe.model.round_floats_in(this.frm.doc, ["grand_total", "base_grand_total"]);

		// rounded totals
		this.set_rounded_total();
	},

	set_rounded_total: function() {
		var disable_rounded_total = 0;
		if(frappe.meta.get_docfield(this.frm.doc.doctype, "disable_rounded_total", this.frm.doc.name)) {
			disable_rounded_total = this.frm.doc.disable_rounded_total;
		} else if (frappe.sys_defaults.disable_rounded_total) {
			disable_rounded_total = frappe.sys_defaults.disable_rounded_total;
		}

		if (cint(disable_rounded_total)) {
			this.frm.doc.rounded_total = 0;
			this.frm.doc.base_rounded_total = 0;
			return;
		}

		if(frappe.meta.get_docfield(this.frm.doc.doctype, "rounded_total", this.frm.doc.name)) {
			this.frm.doc.rounded_total = round_based_on_smallest_currency_fraction(this.frm.doc.grand_total,
				this.frm.doc.currency, precision("rounded_total"));
			this.frm.doc.rounding_adjustment += flt(this.frm.doc.rounded_total - this.frm.doc.grand_total,
				precision("rounding_adjustment"));

			this.set_in_company_currency(this.frm.doc, ["rounding_adjustment", "rounded_total"]);
		}
	},

	_cleanup: function() {
		this.frm.doc.base_in_words = this.frm.doc.in_words = "";

		if(this.frm.doc["items"] && this.frm.doc["items"].length) {
			if(!frappe.meta.get_docfield(this.frm.doc["items"][0].doctype, "item_tax_amount", this.frm.doctype)) {
				$.each(this.frm.doc["items"] || [], function(i, item) {
					delete item["item_tax_amount"];
				});
			}
		}

		if(this.frm.doc["taxes"] && this.frm.doc["taxes"].length) {
			var temporary_fields = ["tax_amount_for_current_item", "grand_total_for_current_item",
				"tax_fraction_for_current_item", "grand_total_fraction_for_current_item"];

			if(!frappe.meta.get_docfield(this.frm.doc["taxes"][0].doctype, "tax_amount_after_discount_amount", this.frm.doctype)) {
				temporary_fields.push("tax_amount_after_discount_amount");
			}

			$.each(this.frm.doc["taxes"] || [], function(i, tax) {
				$.each(temporary_fields, function(i, fieldname) {
					delete tax[fieldname];
				});

				if (!tax.dont_recompute_tax) {
					tax.item_wise_tax_detail = JSON.stringify(tax.item_wise_tax_detail);
				}
			});
		}
	},

	set_discount_amount: function() {
		if(this.frm.doc.additional_discount_percentage) {
			this.frm.doc.discount_amount = flt(flt(this.frm.doc[frappe.scrub(this.frm.doc.apply_discount_on)])
				* this.frm.doc.additional_discount_percentage / 100, precision("discount_amount"));
		}
	},

	apply_discount_amount: function() {
		var me = this;
		var distributed_amount = 0.0;
		this.frm.doc.base_discount_amount = 0.0;

		if (this.frm.doc.discount_amount) {
			if(!this.frm.doc.apply_discount_on)
				frappe.throw(__("Please select Apply Discount On"));

			this.frm.doc.base_discount_amount = flt(this.frm.doc.discount_amount * this.frm.doc.conversion_rate,
				precision("base_discount_amount"));

			var total_for_discount_amount = this.get_total_for_discount_amount();
			var net_total = 0;
			// calculate item amount after Discount Amount
			if (total_for_discount_amount) {
				$.each(this.frm.doc["items"] || [], function(i, item) {
					distributed_amount = flt(me.frm.doc.discount_amount) * item.net_amount / total_for_discount_amount;
					item.net_amount = flt(item.net_amount - distributed_amount,
						precision("base_amount", item));
					net_total += item.net_amount;

					// discount amount rounding loss adjustment if no taxes
					if ((!(me.frm.doc.taxes || []).length || total_for_discount_amount==me.frm.doc.net_total || (me.frm.doc.apply_discount_on == "Net Total"))
							&& i == (me.frm.doc.items || []).length - 1) {
						var discount_amount_loss = flt(me.frm.doc.net_total - net_total
							- me.frm.doc.discount_amount, precision("net_total"));
						item.net_amount = flt(item.net_amount + discount_amount_loss,
							precision("net_amount", item));
					}
					item.net_rate = item.qty ? flt(item.net_amount / item.qty, precision("net_rate", item)) : 0;
					me.set_in_company_currency(item, ["net_rate", "net_amount"]);
				});

				this.discount_amount_applied = true;
				this._calculate_taxes_and_totals();
			}
		}
	},

	get_total_for_discount_amount: function() {
		if(this.frm.doc.apply_discount_on == "Net Total") {
			return this.frm.doc.net_total;
		} else {
			var total_actual_tax = 0.0;
			var actual_taxes_dict = {};

			$.each(this.frm.doc["taxes"] || [], function(i, tax) {
				if (in_list(["Actual", "On Item Quantity"], tax.charge_type)) {
					var tax_amount = (tax.category == "Valuation") ? 0.0 : tax.tax_amount;
					tax_amount *= (tax.add_deduct_tax == "Deduct") ? -1.0 : 1.0;
					actual_taxes_dict[tax.idx] = tax_amount;
				} else if (actual_taxes_dict[tax.row_id] !== null) {
					var actual_tax_amount = flt(actual_taxes_dict[tax.row_id]) * flt(tax.rate) / 100;
					actual_taxes_dict[tax.idx] = actual_tax_amount;
				}
			});

			$.each(actual_taxes_dict, function(key, value) {
				if (value) total_actual_tax += value;
			});

			return flt(this.frm.doc.grand_total - total_actual_tax, precision("grand_total"));
		}
	},

	calculate_total_advance: function(update_paid_amount) {
		var total_allocated_amount = frappe.utils.sum($.map(this.frm.doc["advances"] || [], function(adv) {
			return flt(adv.allocated_amount, precision("allocated_amount", adv));
		}));
		this.frm.doc.total_advance = flt(total_allocated_amount, precision("total_advance"));

		this.calculate_outstanding_amount(update_paid_amount);
	},

	is_internal_invoice: function() {
		if (['Sales Invoice', 'Purchase Invoice'].includes(this.frm.doc.doctype)) {
			if (this.frm.doc.company === this.frm.doc.represents_company) {
				return true;
			}
		}
		return false;
	},

	calculate_outstanding_amount: function(update_paid_amount) {
		// NOTE:
		// paid_amount and write_off_amount is only for POS/Loyalty Point Redemption Invoice
		// total_advance is only for non POS Invoice
		if(in_list(["Sales Invoice", "POS Invoice"], this.frm.doc.doctype) && this.frm.doc.is_return){
			this.calculate_paid_amount();
		}

		if (this.frm.doc.is_return || (this.frm.doc.docstatus > 0) || this.is_internal_invoice()) return;

		frappe.model.round_floats_in(this.frm.doc, ["grand_total", "total_advance", "write_off_amount"]);

		if(in_list(["Sales Invoice", "POS Invoice", "Purchase Invoice"], this.frm.doc.doctype)) {
			let grand_total = this.frm.doc.rounded_total || this.frm.doc.grand_total;
			let base_grand_total = this.frm.doc.base_rounded_total || this.frm.doc.base_grand_total;

			if(this.frm.doc.party_account_currency == this.frm.doc.currency) {
				var total_amount_to_pay = flt((grand_total - this.frm.doc.total_advance
					- this.frm.doc.write_off_amount), precision("grand_total"));
			} else {
				var total_amount_to_pay = flt(
					(flt(base_grand_total, precision("base_grand_total"))
						- this.frm.doc.total_advance - this.frm.doc.base_write_off_amount),
					precision("base_grand_total")
				);
			}

			frappe.model.round_floats_in(this.frm.doc, ["paid_amount"]);
			this.set_in_company_currency(this.frm.doc, ["paid_amount"]);

			if(this.frm.refresh_field){
				this.frm.refresh_field("paid_amount");
				this.frm.refresh_field("base_paid_amount");
			}

			if(in_list(["Sales Invoice", "POS Invoice"], this.frm.doc.doctype)) {
				let total_amount_for_payment = (this.frm.doc.redeem_loyalty_points && this.frm.doc.loyalty_amount)
					? flt(total_amount_to_pay - this.frm.doc.loyalty_amount, precision("base_grand_total"))
					: total_amount_to_pay;
				this.set_default_payment(total_amount_for_payment, update_paid_amount);
				this.calculate_paid_amount();
			}
			this.calculate_change_amount();

			var paid_amount = (this.frm.doc.party_account_currency == this.frm.doc.currency) ?
				this.frm.doc.paid_amount : this.frm.doc.base_paid_amount;
			this.frm.doc.outstanding_amount =  flt(total_amount_to_pay - flt(paid_amount) +
				flt(this.frm.doc.change_amount * this.frm.doc.conversion_rate), precision("outstanding_amount"));
		}
	},

<<<<<<< HEAD
	update_paid_amount_for_return: function() {
		var grand_total = this.frm.doc.rounded_total || this.frm.doc.grand_total;
=======
	set_total_amount_to_default_mop: function() {
		let grand_total = this.frm.doc.rounded_total || this.frm.doc.grand_total;
		let base_grand_total = this.frm.doc.base_rounded_total || this.frm.doc.base_grand_total;
>>>>>>> 540559d6

		if(this.frm.doc.party_account_currency == this.frm.doc.currency) {
			var total_amount_to_pay = flt((grand_total - this.frm.doc.total_advance
				- this.frm.doc.write_off_amount), precision("grand_total"));
		} else {
			var total_amount_to_pay = flt(
<<<<<<< HEAD
				(flt(grand_total*this.frm.doc.conversion_rate, precision("grand_total"))
=======
				(flt(base_grand_total, precision("base_grand_total"))
>>>>>>> 540559d6
					- this.frm.doc.total_advance - this.frm.doc.base_write_off_amount),
				precision("base_grand_total")
			);
		}
<<<<<<< HEAD

		let existing_amount = 0
		$.each(this.frm.doc.payments || [], function(i, row) {
			existing_amount += row.amount;
		})

		if (existing_amount != total_amount_to_pay) {
			frappe.db.get_value('Sales Invoice Payment', {'parent': this.frm.doc.pos_profile, 'default': 1},
				['mode_of_payment', 'account', 'type'], (value) => {
					if (this.frm.is_dirty()) {
						frappe.model.clear_table(this.frm.doc, 'payments');
						if (value) {
							let row = frappe.model.add_child(this.frm.doc, 'Sales Invoice Payment', 'payments');
							row.mode_of_payment = value.mode_of_payment;
							row.type = value.type;
							row.account = value.account;
							row.default = 1;
							row.amount = total_amount_to_pay;
						} else {
							this.frm.set_value('is_pos', 1);
						}
						this.frm.refresh_fields();
						this.calculate_paid_amount();
					}
				}, 'Sales Invoice');
		} else {
			this.calculate_paid_amount();
		}
=======
		this.frm.doc.payments.find(pay => {
			if (pay.default) {
				pay.amount = total_amount_to_pay;
			}
		});
		this.frm.refresh_fields();
>>>>>>> 540559d6
	},

	set_default_payment: function(total_amount_to_pay, update_paid_amount) {
		var me = this;
		var payment_status = true;
		if(this.frm.doc.is_pos && (update_paid_amount===undefined || update_paid_amount)) {
			$.each(this.frm.doc['payments'] || [], function(index, data) {
				if(data.default && payment_status && total_amount_to_pay > 0) {
					let base_amount = flt(total_amount_to_pay, precision("base_amount", data));
					frappe.model.set_value(data.doctype, data.name, "base_amount", base_amount);
					let amount = flt(total_amount_to_pay / me.frm.doc.conversion_rate, precision("amount", data));
					frappe.model.set_value(data.doctype, data.name, "amount", amount);
					payment_status = false;
				} else if(me.frm.doc.paid_amount) {
<<<<<<< HEAD
					data.amount = 0.0;
=======
					frappe.model.set_value(data.doctype, data.name, "amount", 0.0);
>>>>>>> 540559d6
				}
			});
		}
	},

	calculate_paid_amount: function() {
		var me = this;
		var paid_amount = 0.0;
		var base_paid_amount = 0.0;
		if(this.frm.doc.is_pos) {
			$.each(this.frm.doc['payments'] || [], function(index, data){
				data.base_amount = flt(data.amount * me.frm.doc.conversion_rate, precision("base_amount", data));
				paid_amount += data.amount;
				base_paid_amount += data.base_amount;
			});
		} else if(!this.frm.doc.is_return){
			this.frm.doc.payments = [];
		}
		if (this.frm.doc.redeem_loyalty_points && this.frm.doc.loyalty_amount) {
			base_paid_amount += this.frm.doc.loyalty_amount;
			paid_amount += flt(this.frm.doc.loyalty_amount / me.frm.doc.conversion_rate, precision("paid_amount"));
		}

		this.frm.set_value('paid_amount', flt(paid_amount, precision("paid_amount")));
		this.frm.set_value('base_paid_amount', flt(base_paid_amount, precision("base_paid_amount")));
	},

	calculate_change_amount: function(){
		this.frm.doc.change_amount = 0.0;
		this.frm.doc.base_change_amount = 0.0;
		if(in_list(["Sales Invoice", "POS Invoice"], this.frm.doc.doctype)
			&& this.frm.doc.paid_amount > this.frm.doc.grand_total && !this.frm.doc.is_return) {

			var payment_types = $.map(this.frm.doc.payments, function(d) { return d.type; });
			if (in_list(payment_types, 'Cash')) {
				var grand_total = this.frm.doc.rounded_total || this.frm.doc.grand_total;
				var base_grand_total = this.frm.doc.base_rounded_total || this.frm.doc.base_grand_total;

				this.frm.doc.change_amount = flt(this.frm.doc.paid_amount - grand_total +
					this.frm.doc.write_off_amount, precision("change_amount"));

				this.frm.doc.base_change_amount = flt(this.frm.doc.base_paid_amount -
					base_grand_total + this.frm.doc.base_write_off_amount,
					precision("base_change_amount"));
			}
		}
	},

	calculate_write_off_amount: function(){
		if(this.frm.doc.paid_amount > this.frm.doc.grand_total){
			this.frm.doc.write_off_amount = flt(this.frm.doc.grand_total - this.frm.doc.paid_amount
				+ this.frm.doc.change_amount, precision("write_off_amount"));

			this.frm.doc.base_write_off_amount = flt(this.frm.doc.write_off_amount * this.frm.doc.conversion_rate,
				precision("base_write_off_amount"));
		}else{
			this.frm.doc.paid_amount = 0.0;
		}
		this.calculate_outstanding_amount(false);
	}
});<|MERGE_RESOLUTION|>--- conflicted
+++ resolved
@@ -45,18 +45,12 @@
 			this.calculate_total_advance(update_paid_amount);
 		}
 
-<<<<<<< HEAD
-		if (this.frm.doc.doctype == "Sales Invoice" && this.frm.doc.is_pos &&
-			this.frm.doc.is_return) {
-			this.update_paid_amount_for_return();
-=======
 		if (in_list(["Sales Invoice", "POS Invoice"], this.frm.doc.doctype) && this.frm.doc.is_pos &&
 			this.frm.doc.is_return) {
 			if (this.frm.doc.doctype == "Sales Invoice") {
 				this.set_total_amount_to_default_mop();
 			}
 			this.calculate_paid_amount();
->>>>>>> 540559d6
 		}
 
 		// Sales person's commission
@@ -434,14 +428,10 @@
 		} else if (tax.charge_type == "On Item Quantity") {
 			current_tax_amount = tax_rate * item.qty;
 		}
-<<<<<<< HEAD
-		this.set_item_wise_tax(item, tax, tax_rate, current_tax_amount);
-=======
 
 		if (!tax.dont_recompute_tax) {
 			this.set_item_wise_tax(item, tax, tax_rate, current_tax_amount);
 		}
->>>>>>> 540559d6
 
 		return current_tax_amount;
 	},
@@ -758,66 +748,26 @@
 		}
 	},
 
-<<<<<<< HEAD
-	update_paid_amount_for_return: function() {
-		var grand_total = this.frm.doc.rounded_total || this.frm.doc.grand_total;
-=======
 	set_total_amount_to_default_mop: function() {
 		let grand_total = this.frm.doc.rounded_total || this.frm.doc.grand_total;
 		let base_grand_total = this.frm.doc.base_rounded_total || this.frm.doc.base_grand_total;
->>>>>>> 540559d6
 
 		if(this.frm.doc.party_account_currency == this.frm.doc.currency) {
 			var total_amount_to_pay = flt((grand_total - this.frm.doc.total_advance
 				- this.frm.doc.write_off_amount), precision("grand_total"));
 		} else {
 			var total_amount_to_pay = flt(
-<<<<<<< HEAD
-				(flt(grand_total*this.frm.doc.conversion_rate, precision("grand_total"))
-=======
 				(flt(base_grand_total, precision("base_grand_total"))
->>>>>>> 540559d6
 					- this.frm.doc.total_advance - this.frm.doc.base_write_off_amount),
 				precision("base_grand_total")
 			);
 		}
-<<<<<<< HEAD
-
-		let existing_amount = 0
-		$.each(this.frm.doc.payments || [], function(i, row) {
-			existing_amount += row.amount;
-		})
-
-		if (existing_amount != total_amount_to_pay) {
-			frappe.db.get_value('Sales Invoice Payment', {'parent': this.frm.doc.pos_profile, 'default': 1},
-				['mode_of_payment', 'account', 'type'], (value) => {
-					if (this.frm.is_dirty()) {
-						frappe.model.clear_table(this.frm.doc, 'payments');
-						if (value) {
-							let row = frappe.model.add_child(this.frm.doc, 'Sales Invoice Payment', 'payments');
-							row.mode_of_payment = value.mode_of_payment;
-							row.type = value.type;
-							row.account = value.account;
-							row.default = 1;
-							row.amount = total_amount_to_pay;
-						} else {
-							this.frm.set_value('is_pos', 1);
-						}
-						this.frm.refresh_fields();
-						this.calculate_paid_amount();
-					}
-				}, 'Sales Invoice');
-		} else {
-			this.calculate_paid_amount();
-		}
-=======
 		this.frm.doc.payments.find(pay => {
 			if (pay.default) {
 				pay.amount = total_amount_to_pay;
 			}
 		});
 		this.frm.refresh_fields();
->>>>>>> 540559d6
 	},
 
 	set_default_payment: function(total_amount_to_pay, update_paid_amount) {
@@ -832,11 +782,7 @@
 					frappe.model.set_value(data.doctype, data.name, "amount", amount);
 					payment_status = false;
 				} else if(me.frm.doc.paid_amount) {
-<<<<<<< HEAD
-					data.amount = 0.0;
-=======
 					frappe.model.set_value(data.doctype, data.name, "amount", 0.0);
->>>>>>> 540559d6
 				}
 			});
 		}
