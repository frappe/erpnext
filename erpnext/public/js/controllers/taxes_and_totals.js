// Copyright (c) 2015, Frappe Technologies Pvt. Ltd. and Contributors
// License: GNU General Public License v3. See license.txt

erpnext.taxes_and_totals = erpnext.payments.extend({
	setup: function() {},
	apply_pricing_rule_on_item: function(item){
		let effective_item_rate = item.price_list_rate;
		if (item.parenttype === "Sales Order" && item.blanket_order_rate) {
			effective_item_rate = item.blanket_order_rate;
		}
		if(item.margin_type == "Percentage"){
			item.rate_with_margin = flt(effective_item_rate)
				+ flt(effective_item_rate) * ( flt(item.margin_rate_or_amount) / 100);
		} else {
			item.rate_with_margin = flt(effective_item_rate) + flt(item.margin_rate_or_amount);
		}
		item.base_rate_with_margin = flt(item.rate_with_margin) * flt(this.frm.doc.conversion_rate);

		item.rate = flt(item.rate_with_margin , precision("rate", item));

		if(item.discount_percentage) {
			item.discount_amount = flt(item.rate_with_margin) * flt(item.discount_percentage) / 100;
			item.rate = flt((item.rate_with_margin) - (item.discount_amount), precision('rate', item));
		} else {
			item.discount_amount = 0;
		}
	},

	calculate_taxes_and_totals: function(update_paid_amount) {
		this.discount_amount_applied = false;
		this._calculate_taxes_and_totals();
		this.calculate_discount_amount();

		// Advance calculation applicable to Sales /Purchase Invoice
		if(in_list(["Sales Invoice", "Purchase Invoice"], this.frm.doc.doctype)
			&& this.frm.doc.docstatus < 2 && !this.frm.doc.is_return) {
			this.calculate_total_advance(update_paid_amount);
		}

		// Sales person's commission
		if(in_list(["Quotation", "Sales Order", "Delivery Note", "Sales Invoice"], this.frm.doc.doctype)) {
			this.calculate_commission();
			this.calculate_contribution();
		}

		this.frm.refresh_fields();
	},

	calculate_discount_amount: function(){
		if (frappe.meta.get_docfield(this.frm.doc.doctype, "discount_amount")) {
			this.set_discount_amount();
			this.apply_discount_amount();
		}
	},

	_calculate_taxes_and_totals: function() {
		this.validate_conversion_rate();
		this.calculate_item_values();
		this.initialize_taxes();
		this.determine_exclusive_rate();
		this.calculate_net_total();
		this.calculate_taxes();
		this.manipulate_grand_total_for_inclusive_tax();
		this.calculate_totals();
		this._cleanup();
	},

	validate_conversion_rate: function() {
		this.frm.doc.conversion_rate = flt(this.frm.doc.conversion_rate, (cur_frm) ? precision("conversion_rate") : 9);
		var conversion_rate_label = frappe.meta.get_label(this.frm.doc.doctype, "conversion_rate",
			this.frm.doc.name);
		var company_currency = this.get_company_currency();

		if(!this.frm.doc.conversion_rate) {
			if(this.frm.doc.currency == company_currency) {
				this.frm.set_value("conversion_rate", 1);
			} else {
				frappe.throw(repl('%(conversion_rate_label)s' +
					__(' is mandatory. Maybe Currency Exchange record is not created for ') +
				'%(from_currency)s' + __(" to ") + '%(to_currency)s', {
					"conversion_rate_label": conversion_rate_label,
					"from_currency": this.frm.doc.currency,
					"to_currency": company_currency
				}));
			}

		}
	},

	calculate_item_values: function() {
		var me = this;

		if (!this.discount_amount_applied) {
			$.each(this.frm.doc["items"] || [], function(i, item) {
				frappe.model.round_floats_in(item);
				item.net_rate = item.rate;
				item.amount = flt(item.rate * item.qty, precision("amount", item));
				item.net_amount = item.amount;

				item.tax_exclusive_price_list_rate = item.price_list_rate;
				item.tax_exclusive_rate = item.rate;
				item.tax_exclusive_amount = item.amount;
				item.tax_exclusive_discount_amount = item.discount_amount;

				var has_margin_field = frappe.meta.has_field(item.doctype, 'margin_type');
				if(has_margin_field) {
					item.tax_exclusive_rate_with_margin = item.rate_with_margin;
					item.base_tax_exclusive_rate_with_margin = item.base_rate_with_margin;
				}

				item.item_tax_amount = 0.0;
				item.total_weight = flt(item.weight_per_unit * item.stock_qty);

				me.set_in_company_currency(item, ["price_list_rate", "rate", "amount", "net_rate", "net_amount",
					"tax_exclusive_price_list_rate", "tax_exclusive_rate", "tax_exclusive_amount"]);
			});
		}
	},

	set_in_company_currency: function(doc, fields) {
		var me = this;
		$.each(fields, function(i, f) {
			doc["base_"+f] = flt(flt(doc[f], precision(f, doc)) * me.frm.doc.conversion_rate, precision("base_" + f, doc));
		});
	},

	initialize_taxes: function() {
		var me = this;

		$.each(this.frm.doc["taxes"] || [], function(i, tax) {
			tax.item_wise_tax_detail = {};
			var tax_fields = ["total", "tax_amount_after_discount_amount",
				"tax_amount_for_current_item", "grand_total_for_current_item",
				"tax_fraction_for_current_item", "grand_total_fraction_for_current_item"];

			if (cstr(tax.charge_type) != "Actual" &&
				!(me.discount_amount_applied && me.frm.doc.apply_discount_on=="Grand Total")) {
				tax_fields.push("tax_amount");
			}

			$.each(tax_fields, function(i, fieldname) { tax[fieldname] = 0.0; });

			if (!this.discount_amount_applied && cur_frm) {
				cur_frm.cscript.validate_taxes_and_charges(tax.doctype, tax.name);
				me.validate_inclusive_tax(tax);
			}
			frappe.model.round_floats_in(tax);
		});
	},

	determine_exclusive_rate: function() {
		var me = this;

		var has_inclusive_tax = false;
		$.each(me.frm.doc["taxes"] || [], function(i, row) {
			if(cint(row.included_in_print_rate)) has_inclusive_tax = true;
		});

		$.each(me.frm.doc["items"] || [], function(i, item) {
			item.cumulated_tax_fraction = 0.0;
		});

		if(!has_inclusive_tax) return;

		$.each(me.frm.doc["items"] || [], function(n, item) {
			var item_tax_map = me._load_item_tax_rate(item.item_tax_rate);

			$.each(me.frm.doc["taxes"] || [], function(i, tax) {
				tax.tax_fraction_for_current_item = me.get_current_tax_fraction(tax, item_tax_map);

				if(i==0) {
					tax.grand_total_fraction_for_current_item = 1 + tax.tax_fraction_for_current_item;
				} else {
					tax.grand_total_fraction_for_current_item =
						me.frm.doc["taxes"][i-1].grand_total_fraction_for_current_item +
						tax.tax_fraction_for_current_item;
				}

				item.cumulated_tax_fraction += tax.tax_fraction_for_current_item;
			});

			if(item.cumulated_tax_fraction && !me.discount_amount_applied) {
				item.tax_exclusive_price_list_rate = flt(item.tax_exclusive_price_list_rate / (1 + item.cumulated_tax_fraction),
					precision("tax_exclusive_price_list_rate", item));

				item.tax_exclusive_amount = flt(item.amount / (1 + item.cumulated_tax_fraction));
				item.tax_exclusive_rate = item.qty ? (item.tax_exclusive_amount / item.qty)
					: (item.rate / (1 + item.cumulated_tax_fraction));
				item.tax_exclusive_rate = flt(item.tax_exclusive_rate, precision("tax_exclusive_rate", item));

				var has_margin_field = frappe.meta.has_field(item.doctype, 'margin_type');
				if(has_margin_field && flt(item.tax_exclusive_rate_with_margin) > 0) {
					item.tax_exclusive_rate_with_margin = flt(item.tax_exclusive_rate_with_margin / (1 + item.cumulated_tax_fraction),
						precision("tax_exclusive_rate_with_margin", item));
					item.base_tax_exclusive_rate_with_margin = flt(item.tax_exclusive_rate_with_margin * me.frm.doc.conversion_rate,
						precision("base_tax_exclusive_rate_with_margin", item));
					item.tax_exclusive_discount_amount = flt(item.tax_exclusive_rate_with_margin - item.tax_exclusive_rate);
				} else if(flt(item.tax_exclusive_price_list_rate) > 0) {
					item.tax_exclusive_discount_amount = flt(item.tax_exclusive_price_list_rate - item.tax_exclusive_rate);
				}

				item.net_amount = flt(item.amount / (1 + item.cumulated_tax_fraction));
				item.net_rate = item.qty ? flt(item.net_amount / item.qty, precision("net_rate", item)) : 0;

				me.set_in_company_currency(item, ["net_rate", "net_amount", "tax_exclusive_price_list_rate",
					"tax_exclusive_rate", "tax_exclusive_amount"]);
			}
		});
	},

	get_current_tax_fraction: function(tax, item_tax_map) {
		// Get tax fraction for calculating tax exclusive amount
		// from tax inclusive amount
		var current_tax_fraction = 0.0;

		if(cint(tax.included_in_print_rate)) {
			var tax_rate = this._get_tax_rate(tax, item_tax_map);

			if(tax.charge_type == "On Net Total") {
				current_tax_fraction = (tax_rate / 100.0);

			} else if(tax.charge_type == "On Previous Row Amount") {
				current_tax_fraction = (tax_rate / 100.0) *
					this.frm.doc["taxes"][cint(tax.row_id) - 1].tax_fraction_for_current_item;

			} else if(tax.charge_type == "On Previous Row Total") {
				current_tax_fraction = (tax_rate / 100.0) *
					this.frm.doc["taxes"][cint(tax.row_id) - 1].grand_total_fraction_for_current_item;
			}
		}

		if(tax.add_deduct_tax) {
			current_tax_fraction *= (tax.add_deduct_tax == "Deduct") ? -1.0 : 1.0;
		}
		return current_tax_fraction;
	},

	_get_tax_rate: function(tax, item_tax_map) {
		return (Object.keys(item_tax_map).indexOf(tax.account_head) != -1) ?
			flt(item_tax_map[tax.account_head], precision("rate", tax)) : tax.rate;
	},

	calculate_net_total: function() {
		var me = this;
		this.frm.doc.total_qty = this.frm.doc.total = this.frm.doc.base_total = this.frm.doc.net_total = this.frm.doc.base_net_total = 0.0;
<<<<<<< HEAD
		this.frm.doc.base_tax_exclusive_total = this.frm.doc.tax_exclusive_total = 0.0;
=======
		this.frm.doc.total_alt_uom_qty = 0;
>>>>>>> fe5ade4d

		$.each(this.frm.doc["items"] || [], function(i, item) {
			me.frm.doc.total_qty += item.qty;
<<<<<<< HEAD

			me.frm.doc.total += item.amount;
=======
			me.frm.doc.total_alt_uom_qty += item.alt_uom_qty;
>>>>>>> fe5ade4d
			me.frm.doc.base_total += item.base_amount;

			me.frm.doc.tax_exclusive_total += item.tax_exclusive_amount;
			me.frm.doc.base_tax_exclusive_total += item.base_tax_exclusive_amount;

			me.frm.doc.net_total += item.net_amount;
			me.frm.doc.base_net_total += item.base_net_amount;
		});

		frappe.model.round_floats_in(this.frm.doc, ["total", "base_total", "net_total", "base_net_total",
			"tax_exclusive_total", "base_tax_exclusive_total"]);
	},

	calculate_taxes: function() {
		var me = this;
		this.frm.doc.rounding_adjustment = 0;
		var actual_tax_dict = {};

		// maintain actual tax rate based on idx
		$.each(this.frm.doc["taxes"] || [], function(i, tax) {
			if (tax.charge_type == "Actual") {
				actual_tax_dict[tax.idx] = flt(tax.tax_amount, precision("tax_amount", tax));
			}
		});

		$.each(this.frm.doc["items"] || [], function(n, item) {
			var item_tax_map = me._load_item_tax_rate(item.item_tax_rate);
			$.each(me.frm.doc["taxes"] || [], function(i, tax) {
				// tax_amount represents the amount of tax for the current step
				var current_tax_amount = me.get_current_tax_amount(item, tax, item_tax_map);

				// Adjust divisional loss to the last item
				if (tax.charge_type == "Actual") {
					actual_tax_dict[tax.idx] -= current_tax_amount;
					if (n == me.frm.doc["items"].length - 1) {
						current_tax_amount += actual_tax_dict[tax.idx];
					}
				}

				// accumulate tax amount into tax.tax_amount
				if (tax.charge_type != "Actual" &&
					!(me.discount_amount_applied && me.frm.doc.apply_discount_on=="Grand Total")) {
					tax.tax_amount += current_tax_amount;
				}

				// store tax_amount for current item as it will be used for
				// charge type = 'On Previous Row Amount'
				tax.tax_amount_for_current_item = current_tax_amount;

				// tax amount after discount amount
				tax.tax_amount_after_discount_amount += current_tax_amount;

				// for buying
				if(tax.category) {
					// if just for valuation, do not add the tax amount in total
					// hence, setting it as 0 for further steps
					current_tax_amount = (tax.category == "Valuation") ? 0.0 : current_tax_amount;

					current_tax_amount *= (tax.add_deduct_tax == "Deduct") ? -1.0 : 1.0;
				}

				// note: grand_total_for_current_item contains the contribution of
				// item's amount, previously applied tax and the current tax on that item
				if(i==0) {
					tax.grand_total_for_current_item = flt(item.net_amount + current_tax_amount);
				} else {
					tax.grand_total_for_current_item =
						flt(me.frm.doc["taxes"][i-1].grand_total_for_current_item + current_tax_amount);
				}

				// set precision in the last item iteration
				if (n == me.frm.doc["items"].length - 1) {
					me.round_off_totals(tax);

					// in tax.total, accumulate grand total for each item
					me.set_cumulative_total(i, tax);

					me.set_in_company_currency(tax,
						["total", "total_before_discount_amount", "tax_amount", "tax_amount_after_discount_amount"]);

					// adjust Discount Amount loss in last tax iteration
					if ((i == me.frm.doc["taxes"].length - 1) && me.discount_amount_applied
						&& me.frm.doc.apply_discount_on == "Grand Total" && me.frm.doc.discount_amount) {
						me.frm.doc.rounding_adjustment = flt(me.frm.doc.grand_total -
							flt(me.frm.doc.discount_amount) - tax.total, precision("rounding_adjustment"));
					}
				}
			});
		});
	},

	set_cumulative_total: function(row_idx, tax) {
		var tax_amount = tax.tax_amount_after_discount_amount;
		var tax_amount_before_discount = tax.tax_amount;
		if (tax.category == 'Valuation') {
			tax_amount = 0;
			tax_amount_before_discount = 0;
		}
		if (tax.add_deduct_tax == "Deduct")
		{
			tax_amount = -1*tax_amount;
			tax_amount_before_discount = -1*tax_amount_before_discount;
		}

		if(row_idx==0) {
			tax.total = flt(this.frm.doc.net_total + tax_amount, precision("total", tax));
			tax.total_before_discount_amount = flt(this.frm.doc.tax_exclusive_total + tax_amount_before_discount,
				precision("total_before_discount_amount", tax))
		} else {
			tax.total = flt(this.frm.doc["taxes"][row_idx-1].total + tax_amount, precision("total", tax));
			tax.total_before_discount_amount = flt(this.frm.doc["taxes"][row_idx-1].total_before_discount_amount + tax_amount_before_discount,
				precision("total_before_discount_amount", tax))
		}
	},

	_load_item_tax_rate: function(item_tax_rate) {
		return item_tax_rate ? JSON.parse(item_tax_rate) : {};
	},

	get_current_tax_amount: function(item, tax, item_tax_map) {
		var tax_rate = this._get_tax_rate(tax, item_tax_map);
		var current_tax_amount = 0.0;

		if(tax.charge_type == "Actual") {
			// distribute the tax amount proportionally to each item row
			var actual = flt(tax.tax_amount, precision("tax_amount", tax));
			current_tax_amount = this.frm.doc.net_total ?
				((item.net_amount / this.frm.doc.net_total) * actual) : 0.0;

		} else if(tax.charge_type == "On Net Total") {
			current_tax_amount = (tax_rate / 100.0) * item.net_amount;
		} else if(tax.charge_type == "On Previous Row Amount") {
			current_tax_amount = (tax_rate / 100.0) *
				this.frm.doc["taxes"][cint(tax.row_id) - 1].tax_amount_for_current_item;

		} else if(tax.charge_type == "On Previous Row Total") {
			current_tax_amount = (tax_rate / 100.0) *
				this.frm.doc["taxes"][cint(tax.row_id) - 1].grand_total_for_current_item;
		}

		this.set_item_wise_tax(item, tax, tax_rate, current_tax_amount);

		return current_tax_amount;
	},

	set_item_wise_tax: function(item, tax, tax_rate, current_tax_amount) {
		// store tax breakup for each item
		let tax_detail = tax.item_wise_tax_detail;
		let key = item.item_code || item.item_name;

		let item_wise_tax_amount = current_tax_amount * this.frm.doc.conversion_rate;
		if (tax_detail && tax_detail[key])
			item_wise_tax_amount += tax_detail[key][1];

		tax_detail[key] = [tax_rate, flt(item_wise_tax_amount, precision("base_tax_amount", tax))];
	},

	round_off_totals: function(tax) {
		tax.tax_amount = flt(tax.tax_amount, precision("tax_amount", tax));
		tax.tax_amount_after_discount_amount = flt(tax.tax_amount_after_discount_amount, precision("tax_amount", tax));
	},

	manipulate_grand_total_for_inclusive_tax: function() {
		var me = this;
		// if fully inclusive taxes and diff
		if (this.frm.doc["taxes"] && this.frm.doc["taxes"].length) {
			var any_inclusive_tax = false;
			$.each(this.frm.doc.taxes || [], function(i, d) {
				if(cint(d.included_in_print_rate)) any_inclusive_tax = true;
			});
			if (any_inclusive_tax) {
				var last_tax = me.frm.doc["taxes"].slice(-1)[0];
				var non_inclusive_tax_amount = frappe.utils.sum($.map(this.frm.doc.taxes || [],
					function(d) {
						if(!d.included_in_print_rate) {
							return flt(d.tax_amount_after_discount_amount);
						}
					}
				));
				var diff = me.frm.doc.total + non_inclusive_tax_amount
					- flt(last_tax.total, precision("grand_total"));

				if ( diff && Math.abs(diff) <= (5.0 / Math.pow(10, precision("tax_amount", last_tax))) ) {
					this.frm.doc.rounding_adjustment = flt(flt(this.frm.doc.rounding_adjustment) + diff,
						precision("rounding_adjustment"));
				}
			}
		}
	},

	calculate_totals: function() {
		// Changing sequence can cause rounding_adjustmentng issue and on-screen discrepency
		var me = this;
		var tax_count = this.frm.doc["taxes"] ? this.frm.doc["taxes"].length : 0;
		this.frm.doc.grand_total = flt(tax_count
			? this.frm.doc["taxes"][tax_count - 1].total + flt(this.frm.doc.rounding_adjustment)
			: this.frm.doc.net_total);

		if(in_list(["Quotation", "Sales Order", "Delivery Note", "Sales Invoice"], this.frm.doc.doctype)) {
			this.frm.doc.base_grand_total = (this.frm.doc.total_taxes_and_charges) ?
				flt(this.frm.doc.grand_total * this.frm.doc.conversion_rate) : this.frm.doc.base_net_total;
		} else {
			// other charges added/deducted
			this.frm.doc.taxes_and_charges_added = this.frm.doc.taxes_and_charges_deducted = 0.0;
			if(tax_count) {
				$.each(this.frm.doc["taxes"] || [], function(i, tax) {
					if (in_list(["Valuation and Total", "Total"], tax.category)) {
						if(tax.add_deduct_tax == "Add") {
							me.frm.doc.taxes_and_charges_added += flt(tax.tax_amount_after_discount_amount);
						} else {
							me.frm.doc.taxes_and_charges_deducted += flt(tax.tax_amount_after_discount_amount);
						}
					}
				});

				frappe.model.round_floats_in(this.frm.doc,
					["taxes_and_charges_added", "taxes_and_charges_deducted"]);
			}

			this.frm.doc.base_grand_total = flt((this.frm.doc.taxes_and_charges_added || this.frm.doc.taxes_and_charges_deducted) ?
				flt(this.frm.doc.grand_total * this.frm.doc.conversion_rate) : this.frm.doc.base_net_total);

			this.set_in_company_currency(this.frm.doc,
				["taxes_and_charges_added", "taxes_and_charges_deducted"]);
		}

		this.frm.doc.total_taxes_and_charges = flt(this.frm.doc.grand_total - this.frm.doc.net_total
			- flt(this.frm.doc.rounding_adjustment), precision("total_taxes_and_charges"));

		this.set_in_company_currency(this.frm.doc, ["total_taxes_and_charges", "rounding_adjustment"]);

		// Round grand total as per precision
		frappe.model.round_floats_in(this.frm.doc, ["grand_total", "base_grand_total"]);

		// rounded totals
		this.set_rounded_total();
	},

	set_rounded_total: function() {
		var disable_rounded_total = 0;
		if(frappe.meta.get_docfield(this.frm.doc.doctype, "disable_rounded_total", this.frm.doc.name)) {
			disable_rounded_total = this.frm.doc.disable_rounded_total;
		} else if (frappe.sys_defaults.disable_rounded_total) {
			disable_rounded_total = frappe.sys_defaults.disable_rounded_total;
		}

		if (cint(disable_rounded_total)) {
			this.frm.doc.rounded_total = 0;
			this.frm.doc.base_rounded_total = 0;
			return;
		}

		if(frappe.meta.get_docfield(this.frm.doc.doctype, "rounded_total", this.frm.doc.name)) {
			this.frm.doc.rounded_total = round_based_on_smallest_currency_fraction(this.frm.doc.grand_total,
				this.frm.doc.currency, precision("rounded_total"));
			this.frm.doc.rounding_adjustment += flt(this.frm.doc.rounded_total - this.frm.doc.grand_total,
				precision("rounding_adjustment"));

			this.set_in_company_currency(this.frm.doc, ["rounding_adjustment", "rounded_total"]);
		}
	},

	_cleanup: function() {
		this.frm.doc.base_in_words = this.frm.doc.in_words = "";

		if(this.frm.doc["items"] && this.frm.doc["items"].length) {
			if(!frappe.meta.get_docfield(this.frm.doc["items"][0].doctype, "item_tax_amount", this.frm.doctype)) {
				$.each(this.frm.doc["items"] || [], function(i, item) {
					delete item["item_tax_amount"];
				});
			}
		}

		if(this.frm.doc["taxes"] && this.frm.doc["taxes"].length) {
			var temporary_fields = ["tax_amount_for_current_item", "grand_total_for_current_item",
				"tax_fraction_for_current_item", "grand_total_fraction_for_current_item"];

			if(!frappe.meta.get_docfield(this.frm.doc["taxes"][0].doctype, "tax_amount_after_discount_amount", this.frm.doctype)) {
				temporary_fields.push("tax_amount_after_discount_amount");
			}

			$.each(this.frm.doc["taxes"] || [], function(i, tax) {
				$.each(temporary_fields, function(i, fieldname) {
					delete tax[fieldname];
				});

				tax.item_wise_tax_detail = JSON.stringify(tax.item_wise_tax_detail);
			});
		}
	},

	set_discount_amount: function() {
		if(this.frm.doc.additional_discount_percentage) {
			this.frm.doc.discount_amount = flt(flt(this.frm.doc[frappe.scrub(this.frm.doc.apply_discount_on)])
				* this.frm.doc.additional_discount_percentage / 100, precision("discount_amount"));
		}
	},

	apply_discount_amount: function() {
		var me = this;
		var distributed_amount = 0.0;
		this.frm.doc.base_discount_amount = 0.0;

		if (this.frm.doc.discount_amount) {
			if(!this.frm.doc.apply_discount_on)
				frappe.throw(__("Please select Apply Discount On"));

			this.frm.doc.base_discount_amount = flt(this.frm.doc.discount_amount * this.frm.doc.conversion_rate,
				precision("base_discount_amount"));

			var total_for_discount_amount = this.get_total_for_discount_amount();
			var net_total = 0;
			// calculate item amount after Discount Amount
			if (total_for_discount_amount) {
				$.each(this.frm.doc["items"] || [], function(i, item) {
					distributed_amount = flt(me.frm.doc.discount_amount) * item.net_amount / total_for_discount_amount;
					item.net_amount = flt(item.net_amount - distributed_amount,
						precision("base_amount", item));
					net_total += item.net_amount;

					// discount amount rounding loss adjustment if no taxes
					if ((!(me.frm.doc.taxes || []).length || (me.frm.doc.apply_discount_on == "Net Total"))
							&& i == (me.frm.doc.items || []).length - 1) {
						var discount_amount_loss = flt(me.frm.doc.net_total - net_total
							- me.frm.doc.discount_amount, precision("net_total"));
						item.net_amount = flt(item.net_amount + discount_amount_loss,
							precision("net_amount", item));
					}
					item.net_rate = item.qty ? flt(item.net_amount / item.qty, precision("net_rate", item)) : 0;
					me.set_in_company_currency(item, ["net_rate", "net_amount"]);
				});

				this.discount_amount_applied = true;
				this._calculate_taxes_and_totals();
			}
		}
	},

	get_total_for_discount_amount: function() {
		if(this.frm.doc.apply_discount_on == "Net Total") {
			return this.frm.doc.net_total;
		} else {
			var total_actual_tax = 0.0;
			var actual_taxes_dict = {};

			$.each(this.frm.doc["taxes"] || [], function(i, tax) {
				if (tax.charge_type == "Actual") {
					var tax_amount = (tax.category == "Valuation") ? 0.0 : tax.tax_amount;
					tax_amount *= (tax.add_deduct_tax == "Deduct") ? -1.0 : 1.0;
					actual_taxes_dict[tax.idx] = tax_amount;
				} else if (actual_taxes_dict[tax.row_id] !== null) {
					var actual_tax_amount = flt(actual_taxes_dict[tax.row_id]) * flt(tax.rate) / 100;
					actual_taxes_dict[tax.idx] = actual_tax_amount;
				}
			});

			$.each(actual_taxes_dict, function(key, value) {
				if (value) total_actual_tax += value;
			});

			return flt(this.frm.doc.grand_total - total_actual_tax, precision("grand_total"));
		}
	},

	calculate_total_advance: function(update_paid_amount) {
		var total_allocated_amount = frappe.utils.sum($.map(this.frm.doc["advances"] || [], function(adv) {
			return flt(adv.allocated_amount, precision("allocated_amount", adv));
		}));
		this.frm.doc.total_advance = flt(total_allocated_amount, precision("total_advance"));

		this.calculate_outstanding_amount(update_paid_amount);
	},

	calculate_outstanding_amount: function(update_paid_amount) {
		// NOTE:
		// paid_amount and write_off_amount is only for POS/Loyalty Point Redemption Invoice
		// total_advance is only for non POS Invoice
		if(this.frm.doc.doctype == "Sales Invoice" && this.frm.doc.is_return){
			this.calculate_paid_amount();
		}

		if(this.frm.doc.is_return || this.frm.doc.docstatus > 0) return;

		frappe.model.round_floats_in(this.frm.doc, ["grand_total", "total_advance", "write_off_amount"]);

		if(in_list(["Sales Invoice", "Purchase Invoice"], this.frm.doc.doctype)) {
			var grand_total = this.frm.doc.rounded_total || this.frm.doc.grand_total;

			if(this.frm.doc.party_account_currency == this.frm.doc.currency) {
				var total_amount_to_pay = flt((grand_total - this.frm.doc.total_advance
					- this.frm.doc.write_off_amount), precision("grand_total"));
			} else {
				var total_amount_to_pay = flt(
					(flt(grand_total*this.frm.doc.conversion_rate, precision("grand_total"))
						- this.frm.doc.total_advance - this.frm.doc.base_write_off_amount),
					precision("base_grand_total")
				);
			}

			frappe.model.round_floats_in(this.frm.doc, ["paid_amount"]);
			this.set_in_company_currency(this.frm.doc, ["paid_amount"]);

			if(this.frm.refresh_field){
				this.frm.refresh_field("paid_amount");
				this.frm.refresh_field("base_paid_amount");
			}

			if(this.frm.doc.doctype == "Sales Invoice") {
				let total_amount_for_payment = (this.frm.doc.redeem_loyalty_points && this.frm.doc.loyalty_amount)
					? flt(total_amount_to_pay - this.frm.doc.loyalty_amount, precision("base_grand_total"))
					: total_amount_to_pay;
				this.set_default_payment(total_amount_for_payment, update_paid_amount);
				this.calculate_paid_amount();
			}
			this.calculate_change_amount();

			var paid_amount = (this.frm.doc.party_account_currency == this.frm.doc.currency) ?
				this.frm.doc.paid_amount : this.frm.doc.base_paid_amount;
			this.frm.doc.outstanding_amount =  flt(total_amount_to_pay - flt(paid_amount) +
				flt(this.frm.doc.change_amount * this.frm.doc.conversion_rate), precision("outstanding_amount"));
		}
	},

	set_default_payment: function(total_amount_to_pay, update_paid_amount){
		var me = this;
		var payment_status = true;
		if(this.frm.doc.is_pos && (update_paid_amount===undefined || update_paid_amount)){
			$.each(this.frm.doc['payments'] || [], function(index, data){
				if(data.default && payment_status && total_amount_to_pay > 0) {
					data.base_amount = flt(total_amount_to_pay, precision("base_amount"));
					data.amount = flt(total_amount_to_pay / me.frm.doc.conversion_rate, precision("amount"));
					payment_status = false;
				}else if(me.frm.doc.paid_amount){
					data.amount = 0.0;
				}
			});
		}
	},

	calculate_paid_amount: function(){
		var me = this;
		var paid_amount = 0.0;
		var base_paid_amount = 0.0;
		if(this.frm.doc.is_pos) {
			$.each(this.frm.doc['payments'] || [], function(index, data){
				data.base_amount = flt(data.amount * me.frm.doc.conversion_rate, precision("base_amount"));
				paid_amount += data.amount;
				base_paid_amount += data.base_amount;
			});
		} else if(!this.frm.doc.is_return){
			this.frm.doc.payments = [];
		}
		if (this.frm.doc.redeem_loyalty_points && this.frm.doc.loyalty_amount) {
			base_paid_amount += this.frm.doc.loyalty_amount;
			paid_amount += flt(this.frm.doc.loyalty_amount / me.frm.doc.conversion_rate, precision("paid_amount"));
		}

		this.frm.doc.paid_amount = flt(paid_amount, precision("paid_amount"));
		this.frm.doc.base_paid_amount = flt(base_paid_amount, precision("base_paid_amount"));
	},

	calculate_change_amount: function(){
		this.frm.doc.change_amount = 0.0;
		this.frm.doc.base_change_amount = 0.0;
		if(this.frm.doc.doctype == "Sales Invoice"
			&& this.frm.doc.paid_amount > this.frm.doc.grand_total && !this.frm.doc.is_return) {

			var payment_types = $.map(this.frm.doc.payments, function(d) { return d.type; });
			if (in_list(payment_types, 'Cash')) {
				var grand_total = this.frm.doc.rounded_total || this.frm.doc.grand_total;
				var base_grand_total = this.frm.doc.base_rounded_total || this.frm.doc.base_grand_total;

				this.frm.doc.change_amount = flt(this.frm.doc.paid_amount - grand_total +
					this.frm.doc.write_off_amount, precision("change_amount"));

				this.frm.doc.base_change_amount = flt(this.frm.doc.base_paid_amount -
					base_grand_total + this.frm.doc.base_write_off_amount,
					precision("base_change_amount"));
			}
		}
	},

	calculate_write_off_amount: function(){
		if(this.frm.doc.paid_amount > this.frm.doc.grand_total){
			this.frm.doc.write_off_amount = flt(this.frm.doc.grand_total - this.frm.doc.paid_amount
				+ this.frm.doc.change_amount, precision("write_off_amount"));

			this.frm.doc.base_write_off_amount = flt(this.frm.doc.write_off_amount * this.frm.doc.conversion_rate,
				precision("base_write_off_amount"));
		}else{
			this.frm.doc.paid_amount = 0.0;
		}
		this.calculate_outstanding_amount(false);
	}
});<|MERGE_RESOLUTION|>--- conflicted
+++ resolved
@@ -243,20 +243,14 @@
 	calculate_net_total: function() {
 		var me = this;
 		this.frm.doc.total_qty = this.frm.doc.total = this.frm.doc.base_total = this.frm.doc.net_total = this.frm.doc.base_net_total = 0.0;
-<<<<<<< HEAD
+		this.frm.doc.total_alt_uom_qty = 0;
 		this.frm.doc.base_tax_exclusive_total = this.frm.doc.tax_exclusive_total = 0.0;
-=======
-		this.frm.doc.total_alt_uom_qty = 0;
->>>>>>> fe5ade4d
 
 		$.each(this.frm.doc["items"] || [], function(i, item) {
 			me.frm.doc.total_qty += item.qty;
-<<<<<<< HEAD
+			me.frm.doc.total_alt_uom_qty += item.alt_uom_qty;
 
 			me.frm.doc.total += item.amount;
-=======
-			me.frm.doc.total_alt_uom_qty += item.alt_uom_qty;
->>>>>>> fe5ade4d
 			me.frm.doc.base_total += item.base_amount;
 
 			me.frm.doc.tax_exclusive_total += item.tax_exclusive_amount;
