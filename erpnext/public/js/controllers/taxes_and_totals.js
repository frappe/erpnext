// Copyright (c) 2015, Frappe Technologies Pvt. Ltd. and Contributors
// License: GNU General Public License v3. See license.txt

erpnext.taxes_and_totals = erpnext.payments.extend({
	setup: function() {},
	apply_pricing_rule_on_item: function(item){
		let effective_item_rate = item.price_list_rate;
		if (item.parenttype === "Sales Order" && item.blanket_order_rate) {
			effective_item_rate = item.blanket_order_rate;
		}
		if(item.margin_type == "Percentage"){
			item.rate_with_margin = flt(effective_item_rate)
				+ flt(effective_item_rate) * ( flt(item.margin_rate_or_amount) / 100);
		} else {
			item.rate_with_margin = flt(effective_item_rate) + flt(item.margin_rate_or_amount);
		}
		item.base_rate_with_margin = flt(item.rate_with_margin) * flt(this.frm.doc.conversion_rate);

		item.rate = flt(item.rate_with_margin , precision("rate", item));

		if(item.discount_percentage) {
			item.discount_amount = flt(item.rate_with_margin) * flt(item.discount_percentage) / 100;
			item.rate = flt((item.rate_with_margin) - (item.discount_amount), precision('rate', item));
		} else {
			item.discount_amount = 0;
		}
	},

	calculate_taxes_and_totals: function(update_paid_amount) {
		this.discount_amount_applied = false;
		this._calculate_taxes_and_totals();
		this.calculate_discount_amount();

		// Advance calculation applicable to Sales /Purchase Invoice
		if(in_list(["Sales Invoice", "Purchase Invoice"], this.frm.doc.doctype)
			&& this.frm.doc.docstatus < 2 && !this.frm.doc.is_return) {
			this.calculate_total_advance(update_paid_amount);
		}

		// Sales person's commission
		if(in_list(["Quotation", "Sales Order", "Delivery Note", "Sales Invoice"], this.frm.doc.doctype)) {
			this.calculate_commission();
			this.calculate_contribution();
		}

		// Update paid amount on return/debit note creation
		if(this.frm.doc.doctype === "Purchase Invoice" && this.frm.doc.is_return
			&& (this.frm.doc.grand_total > this.frm.doc.paid_amount)) {
			this.frm.doc.paid_amount = flt(this.frm.doc.grand_total, precision("grand_total"));
		}

		this.frm.refresh_fields();
	},

	calculate_discount_amount: function(){
		if (frappe.meta.get_docfield(this.frm.doc.doctype, "discount_amount")) {
			this.set_discount_amount();
			this.apply_discount_amount();
		}
	},

	_calculate_taxes_and_totals: function() {
		this.validate_conversion_rate();
		this.calculate_item_values();
		this.initialize_taxes();
		this.determine_exclusive_rate();
		this.calculate_net_total();
		this.calculate_taxes();
		this.manipulate_grand_total_for_inclusive_tax();
		this.calculate_tax_inclusive_rate();
		this.calculate_totals();
		this._cleanup();
	},

	validate_conversion_rate: function() {
		this.frm.doc.conversion_rate = flt(this.frm.doc.conversion_rate, (cur_frm) ? precision("conversion_rate") : 9);
		var conversion_rate_label = frappe.meta.get_label(this.frm.doc.doctype, "conversion_rate",
			this.frm.doc.name);
		var company_currency = this.get_company_currency();

		if(!this.frm.doc.conversion_rate) {
			if(this.frm.doc.currency == company_currency) {
				this.frm.set_value("conversion_rate", 1);
			} else {
				frappe.throw(repl('%(conversion_rate_label)s' +
					__(' is mandatory. Maybe Currency Exchange record is not created for ') +
				'%(from_currency)s' + __(" to ") + '%(to_currency)s', {
					"conversion_rate_label": conversion_rate_label,
					"from_currency": this.frm.doc.currency,
					"to_currency": company_currency
				}));
			}

		}
	},

	calculate_item_values: function() {
		var me = this;

		if (!this.discount_amount_applied) {
			$.each(this.frm.doc["items"] || [], function(i, item) {
				frappe.model.round_floats_in(item);
<<<<<<< HEAD

				var has_margin_field = frappe.meta.has_field(item.doctype, 'margin_type');
				var rate_before_discount;

				if(has_margin_field && flt(item.rate_with_margin) > 0) {
					rate_before_discount = item.rate_with_margin;
				} else if(flt(item.price_list_rate) > 0) {
					rate_before_discount = item.price_list_rate;
				} else {
					rate_before_discount = item.rate;
				}

				item.amount_before_discount = flt(rate_before_discount * item.qty, precision("amount_before_discount", item));
				item.amount = flt(item.rate * item.qty, precision("amount", item));
				item.total_discount = flt(item.amount_before_discount - item.amount, precision("total_discount", item));

				item.taxable_rate = cint(item.apply_discount_after_taxes) ? rate_before_discount : item.rate;
				item.taxable_amount = cint(item.apply_discount_after_taxes) ? item.amount_before_discount : item.amount;

				item.net_rate = item.rate;
=======
				item.net_rate = item.rate;

				if ((!item.qty) && me.frm.doc.is_return) {
					item.amount = flt(item.rate * -1, precision("amount", item));
				} else {
					item.amount = flt(item.rate * item.qty, precision("amount", item));
				}

>>>>>>> bfddc8ab
				item.net_amount = item.amount;

				item.item_taxes_and_charges = 0;
				item.tax_inclusive_amount = 0;
				item.tax_inclusive_rate = 0;

				item.tax_exclusive_price_list_rate = item.price_list_rate;
				item.tax_exclusive_rate = item.rate;
				item.tax_exclusive_amount = item.amount;
				item.tax_exclusive_discount_amount = item.discount_amount;
				item.tax_exclusive_amount_before_discount = item.amount_before_discount;
				item.tax_exclusive_total_discount = item.total_discount;
				if(has_margin_field) {
					item.tax_exclusive_rate_with_margin = item.rate_with_margin;
					item.base_tax_exclusive_rate_with_margin = item.base_rate_with_margin;
				}

				item.item_tax_amount = 0.0;
				item.total_weight = flt(item.weight_per_unit * item.stock_qty);

				me.set_in_company_currency(item, ["price_list_rate", "rate", "amount",
					"taxable_rate", "taxable_amount", "net_rate", "net_amount",
					"tax_exclusive_price_list_rate", "tax_exclusive_rate", "tax_exclusive_amount",
					"amount_before_discount", "total_discount", "tax_exclusive_amount_before_discount", "tax_exclusive_total_discount"]);
			});
		}
	},

	set_in_company_currency: function(doc, fields, do_not_round_before_conversion) {
		var me = this;
		$.each(fields, function(i, f) {
			var v = do_not_round_before_conversion ? flt(doc[f]) : flt(doc[f], precision(f, doc));
			doc["base_"+f] = flt(v * me.frm.doc.conversion_rate, precision("base_" + f, doc));
		});
	},

	should_round_transaction_currency: function() {
		return !cint(this.frm.doc.calculate_tax_on_company_currency)
			|| !this.frm.doc.currency || this.frm.doc.currency == this.get_company_currency();
	},

	initialize_taxes: function() {
		var me = this;

		$.each(this.frm.doc["taxes"] || [], function(i, tax) {
			tax.item_wise_tax_detail = {};
			var tax_fields = ["total", "tax_amount_after_discount_amount",
				"tax_amount_for_current_item", "grand_total_for_current_item",
				"tax_fraction_for_current_item", "grand_total_fraction_for_current_item"];

			if (cstr(tax.charge_type) != "Actual" && cstr(tax.charge_type) != "Weighted Distribution" &&
				!(me.discount_amount_applied && me.frm.doc.apply_discount_on=="Grand Total")) {
				tax_fields.push("tax_amount");
			}

			$.each(tax_fields, function(i, fieldname) { tax[fieldname] = 0.0; });

			if (!this.discount_amount_applied && cur_frm) {
				cur_frm.cscript.validate_taxes_and_charges(tax.doctype, tax.name);
				me.validate_inclusive_tax(tax);
			}

			if (me.should_round_transaction_currency()) {
				frappe.model.round_floats_in(tax);
			} else {
				frappe.model.round_floats_in(tax, ["rate"]);
			}
		});
	},

	determine_exclusive_rate: function() {
		var me = this;

		var has_inclusive_tax = false;
		$.each(me.frm.doc["taxes"] || [], function(i, row) {
			if(cint(row.included_in_print_rate)) has_inclusive_tax = true;
		});

		$.each(me.frm.doc["items"] || [], function(i, item) {
			item.cumulated_tax_fraction = 0.0;
		});

		if(!has_inclusive_tax) return;

		$.each(me.frm.doc["items"] || [], function(n, item) {
			var item_tax_map = me._load_item_tax_rate(item.item_tax_rate);

			$.each(me.frm.doc["taxes"] || [], function(i, tax) {
				tax.tax_fraction_for_current_item = me.get_current_tax_fraction(tax, item_tax_map);

				if(i==0) {
					tax.grand_total_fraction_for_current_item = 1 + tax.tax_fraction_for_current_item;
				} else {
					tax.grand_total_fraction_for_current_item =
						me.frm.doc["taxes"][i-1].grand_total_fraction_for_current_item +
						tax.tax_fraction_for_current_item;
				}

				item.cumulated_tax_fraction += tax.tax_fraction_for_current_item;
			});

			if(item.cumulated_tax_fraction && !me.discount_amount_applied) {
				item.tax_exclusive_amount = flt(item.amount / (1 + item.cumulated_tax_fraction));
				item.tax_exclusive_rate = item.qty ? flt(item.tax_exclusive_amount / item.qty)
					: flt(item.rate / (1 + item.cumulated_tax_fraction));

				item.tax_exclusive_amount_before_discount = flt(item.amount_before_discount / (1 + item.cumulated_tax_fraction));
				item.tax_exclusive_total_discount = flt(item.tax_exclusive_amount_before_discount - item.tax_exclusive_amount,
					precision("tax_exclusive_amount_before_discount", item));

				if (item.qty) {
					item.tax_exclusive_price_list_rate = flt(item.tax_exclusive_amount_before_discount / item.qty);
				} else if (item.price_list_rate) {
					item.tax_exclusive_price_list_rate = flt(item.price_list_rate / (1 + item.cumulated_tax_fraction));
				} else {
					item.tax_exclusive_price_list_rate = 0.0;
				}

				var has_margin_field = frappe.meta.has_field(item.doctype, 'margin_type');
				if (has_margin_field && flt(item.rate_with_margin) > 0) {
					item.tax_exclusive_rate_with_margin = flt(item.rate_with_margin / (1 + item.cumulated_tax_fraction));
					item.base_tax_exclusive_rate_with_margin = flt(item.tax_exclusive_rate_with_margin * me.frm.doc.conversion_rate);
					item.tax_exclusive_discount_amount = flt(item.tax_exclusive_rate_with_margin - item.tax_exclusive_rate);
				} else if (flt(item.tax_exclusive_price_list_rate) > 0) {
					item.tax_exclusive_discount_amount = flt(item.tax_exclusive_price_list_rate - item.tax_exclusive_rate);
				}

				item.taxable_amount = flt(item.taxable_amount / (1 + item.cumulated_tax_fraction));
				item.taxable_rate = item.qty ? flt(item.taxable_amount / item.qty, precision("taxable_rate", item)) : 0;

				item.net_amount = flt(item.net_amount / (1 + item.cumulated_tax_fraction));
				item.net_rate = item.qty ? flt(item.net_amount / item.qty, precision("net_rate", item)) : 0;

				me.set_in_company_currency(item, ["taxable_rate", "taxable_amount", "net_rate", "net_amount",
					"tax_exclusive_price_list_rate", "tax_exclusive_rate", "tax_exclusive_amount",
					"tax_exclusive_amount_before_discount", "tax_exclusive_total_discount"]);
			}
		});
	},

	get_current_tax_fraction: function(tax, item_tax_map) {
		// Get tax fraction for calculating tax exclusive amount
		// from tax inclusive amount
		var current_tax_fraction = 0.0;

		if(cint(tax.included_in_print_rate)) {
			var tax_rate = this._get_tax_rate(tax, item_tax_map);

			if(tax.charge_type == "On Net Total") {
				current_tax_fraction = (tax_rate / 100.0);

			} else if(tax.charge_type == "On Previous Row Amount") {
				current_tax_fraction = (tax_rate / 100.0) *
					this.frm.doc["taxes"][cint(tax.row_id) - 1].tax_fraction_for_current_item;

			} else if(tax.charge_type == "On Previous Row Total") {
				current_tax_fraction = (tax_rate / 100.0) *
					this.frm.doc["taxes"][cint(tax.row_id) - 1].grand_total_fraction_for_current_item;
			}
		}

		if(tax.add_deduct_tax) {
			current_tax_fraction *= (tax.add_deduct_tax == "Deduct") ? -1.0 : 1.0;
		}
		return current_tax_fraction;
	},

	_get_tax_rate: function(tax, item_tax_map) {
		return (Object.keys(item_tax_map).indexOf(tax.account_head) != -1) ?
			flt(item_tax_map[tax.account_head], precision("rate", tax)) : tax.rate;
	},

	calculate_net_total: function() {
		var me = this;
		this.frm.doc.total_qty = this.frm.doc.total = this.frm.doc.base_total = this.frm.doc.net_total = this.frm.doc.base_net_total = 0.0;
		this.frm.doc.taxable_total = this.frm.doc.base_taxable_total = 0.0;
		this.frm.doc.total_alt_uom_qty = 0;
		this.frm.doc.base_tax_exclusive_total = this.frm.doc.tax_exclusive_total = 0.0;
		this.frm.doc.base_total_discount = this.frm.doc.total_discount = 0.0;
		this.frm.doc.base_total_before_discount = this.frm.doc.total_before_discount = 0.0;
		this.frm.doc.base_tax_exclusive_total_before_discount = this.frm.doc.tax_exclusive_total_before_discount = 0.0;
		this.frm.doc.base_tax_exclusive_total_discount = this.frm.doc.tax_exclusive_total_discount = 0.0;
		this.frm.doc.base_total_discount_after_taxes = this.frm.doc.total_discount_after_taxes = 0.0;

		$.each(this.frm.doc["items"] || [], function(i, item) {
			me.frm.doc.total_qty += item.qty;
			me.frm.doc.total_alt_uom_qty += item.alt_uom_qty;

			me.frm.doc.total += item.amount;
			me.frm.doc.base_total += item.base_amount;

			me.frm.doc.tax_exclusive_total += item.tax_exclusive_amount;
			me.frm.doc.base_tax_exclusive_total += item.base_tax_exclusive_amount;

			me.frm.doc.total_before_discount += item.amount_before_discount;
			me.frm.doc.base_total_before_discount += item.base_amount_before_discount;
			me.frm.doc.tax_exclusive_total_before_discount += item.tax_exclusive_amount_before_discount;
			me.frm.doc.base_tax_exclusive_total_before_discount += item.base_tax_exclusive_amount_before_discount;

			me.frm.doc.total_discount += item.total_discount;
			me.frm.doc.base_total_discount += item.base_total_discount;
			me.frm.doc.tax_exclusive_total_discount += item.tax_exclusive_total_discount;
			me.frm.doc.base_tax_exclusive_total_discount += item.base_tax_exclusive_total_discount;

			if (cint(item.apply_discount_after_taxes)) {
				me.frm.doc.total_discount_after_taxes += item.tax_exclusive_total_discount;
				me.frm.doc.base_total_discount_after_taxes += item.base_tax_exclusive_total_discount;
			}

			me.frm.doc.taxable_total += item.taxable_amount;
			me.frm.doc.base_taxable_total += item.base_taxable_amount;

			me.frm.doc.net_total += item.net_amount;
			me.frm.doc.base_net_total += item.base_net_amount;
		});

		frappe.model.round_floats_in(this.frm.doc, ["total", "base_total", "net_total", "base_net_total",
			"taxable_total", "base_taxable_total",
			"total_discount_after_taxes", "base_total_discount_after_taxes",
			"tax_exclusive_total", "base_tax_exclusive_total",
			"total_before_discount", "total_discount", "base_total_before_discount", "base_total_discount",
			"tax_exclusive_total_before_discount", "tax_exclusive_total_discount",
			"base_tax_exclusive_total_before_discount", "base_tax_exclusive_total_discount"]);
	},

	calculate_taxes: function() {
		var me = this;
		this.frm.doc.rounding_adjustment = 0;
		var actual_tax_dict = {};
		var weighted_distrubution_tax_on_net_total = {};

		// maintain actual tax rate based on idx
		$.each(this.frm.doc["taxes"] || [], function(i, tax) {
			if (tax.charge_type == "Actual" || tax.charge_type == "Weighted Distribution") {
				if (me.should_round_transaction_currency()) {
					actual_tax_dict[tax.idx] = flt(tax.tax_amount, precision("tax_amount", tax));
				} else {
					actual_tax_dict[tax.idx] = tax.tax_amount;
				}
			}
		});

		// Tax on Net Total for Weighted Distribution
		$.each(this.frm.doc["items"] || [], function(n, item) {
			var item_tax_map = me._load_item_tax_rate(item.item_tax_rate);

			$.each(me.frm.doc["taxes"] || [], function (i, tax) {
				if (tax.charge_type == "Weighted Distribution") {
					if (!weighted_distrubution_tax_on_net_total[tax.idx]) {
						weighted_distrubution_tax_on_net_total[tax.idx] = 0.0;
					}
					var tax_rate = me._get_tax_rate(tax, item_tax_map);
					weighted_distrubution_tax_on_net_total[tax.idx] += (tax_rate / 100) * item.net_amount;
				}
			});
		});

		$.each(this.frm.doc["items"] || [], function(n, item) {
			var item_tax_map = me._load_item_tax_rate(item.item_tax_rate);
			$.each(me.frm.doc["taxes"] || [], function(i, tax) {
				// tax_amount represents the amount of tax for the current step
				var current_tax_amount = me.get_current_tax_amount(item, tax, item_tax_map, weighted_distrubution_tax_on_net_total);

				// Adjust divisional loss to the last item
				if (tax.charge_type == "Actual" || tax.charge_type == "Weighted Distribution") {
					actual_tax_dict[tax.idx] -= current_tax_amount;
					if (n == me.frm.doc["items"].length - 1) {
						current_tax_amount += actual_tax_dict[tax.idx];
					}
				}

				// accumulate tax amount into tax.tax_amount
				if (tax.charge_type != "Actual" && tax.charge_type != "Weighted Distribution" &&
					!(me.discount_amount_applied && me.frm.doc.apply_discount_on=="Grand Total")) {
					tax.tax_amount += current_tax_amount;
				}

				// store tax_amount for current item as it will be used for
				// charge type = 'On Previous Row Amount'
				tax.tax_amount_for_current_item = current_tax_amount;

				// tax amount after discount amount
				tax.tax_amount_after_discount_amount += current_tax_amount;

				// for buying
				if(tax.category) {
					// if just for valuation, do not add the tax amount in total
					// hence, setting it as 0 for further steps
					current_tax_amount = (tax.category == "Valuation") ? 0.0 : current_tax_amount;

					current_tax_amount *= (tax.add_deduct_tax == "Deduct") ? -1.0 : 1.0;
				}

				// note: grand_total_for_current_item contains the contribution of
				// item's amount, previously applied tax and the current tax on that item
				if(i==0) {
					tax.grand_total_for_current_item = flt(item.taxable_amount + current_tax_amount);
				} else {
					tax.grand_total_for_current_item =
						flt(me.frm.doc["taxes"][i-1].grand_total_for_current_item + current_tax_amount);
				}

				// set precision in the last item iteration
				if (n == me.frm.doc["items"].length - 1) {
					me.round_off_totals(tax);

					// in tax.total, accumulate grand total for each item
					me.set_cumulative_total(i, tax);

					me.set_in_company_currency(tax,
						["total", "displayed_total", "tax_amount", "tax_amount_after_discount_amount"],
						!me.should_round_transaction_currency());

					// adjust Discount Amount loss in last tax iteration
					if ((i == me.frm.doc["taxes"].length - 1) && me.discount_amount_applied
						&& me.frm.doc.apply_discount_on == "Grand Total" && me.frm.doc.discount_amount) {
						me.frm.doc.rounding_adjustment = flt(me.frm.doc.total_after_taxes -
							flt(me.frm.doc.discount_amount) - tax.total, precision("rounding_adjustment"));
					}
				}
			});
		});
	},

	set_cumulative_total: function(row_idx, tax) {
		var tax_amount = tax.tax_amount_after_discount_amount;
		var tax_amount_before_discount = tax.tax_amount;
		if (tax.category == 'Valuation') {
			tax_amount = 0;
			tax_amount_before_discount = 0;
		}
		if (tax.add_deduct_tax == "Deduct")
		{
			tax_amount = -1*tax_amount;
			tax_amount_before_discount = -1*tax_amount_before_discount;
		}

		if(row_idx==0) {
			tax.total = this.frm.doc.taxable_total + tax_amount;

			if (this.frm.doc.apply_discount_on == "Grand Total") {
				tax.displayed_total = this.frm.doc.taxable_total + tax_amount_before_discount;
			} else {
				tax.displayed_total = tax.total;
			}
		} else {
			tax.total = this.frm.doc["taxes"][row_idx-1].total + tax_amount;

			if (this.frm.doc.apply_discount_on == "Grand Total") {
				tax.displayed_total = this.frm.doc["taxes"][row_idx - 1].displayed_total + tax_amount_before_discount;
			} else {
				tax.displayed_total = tax.total;
			}
		}

		if (this.should_round_transaction_currency()) {
			tax.total = flt(tax.total, precision("total", tax));
			tax.displayed_total = flt(tax.displayed_total, precision("displayed_total", tax));
		}
	},

	_load_item_tax_rate: function(item_tax_rate) {
		return item_tax_rate ? JSON.parse(item_tax_rate) : {};
	},

	get_current_tax_amount: function(item, tax, item_tax_map, weighted_distrubution_tax_on_net_total) {
		var tax_rate = this._get_tax_rate(tax, item_tax_map);
		var current_tax_amount = 0.0;

		if(tax.charge_type == "Actual" || tax.charge_type == "Weighted Distribution") {
			// distribute the tax amount proportionally to each item row
			var actual = this.should_round_transaction_currency() ?
				flt(tax.tax_amount, precision("tax_amount", tax)) : flt(tax.tax_amount);

			if (tax.charge_type == "Actual" || !weighted_distrubution_tax_on_net_total[tax.idx]) {
				current_tax_amount = this.frm.doc.net_total ?
					((item.net_amount / this.frm.doc.net_total) * actual) : 0.0;
			} else {
				var tax_on_net_amount = (tax_rate / 100.0) * item.net_amount;
				var tax_on_net_total = weighted_distrubution_tax_on_net_total[tax.idx];
				current_tax_amount = actual * (tax_on_net_amount / tax_on_net_total);
			}

		} else if(tax.charge_type == "On Net Total") {
			current_tax_amount = (tax_rate / 100.0) * item.taxable_amount;
		} else if(tax.charge_type == "On Previous Row Amount") {
			current_tax_amount = (tax_rate / 100.0) *
				this.frm.doc["taxes"][cint(tax.row_id) - 1].tax_amount_for_current_item;

		} else if(tax.charge_type == "On Previous Row Total") {
			current_tax_amount = (tax_rate / 100.0) *
				this.frm.doc["taxes"][cint(tax.row_id) - 1].grand_total_for_current_item;
		}

		this.set_item_wise_tax(item, tax, tax_rate, current_tax_amount);

		return current_tax_amount;
	},

	set_item_wise_tax: function(item, tax, tax_rate, current_tax_amount) {
		// store tax breakup for each item
		item.item_taxes_and_charges += current_tax_amount;

		let tax_detail = tax.item_wise_tax_detail;
		let key = item.item_code || item.item_name;

		let item_wise_tax_amount = current_tax_amount * this.frm.doc.conversion_rate;
		if (tax_detail && tax_detail[key])
			item_wise_tax_amount += tax_detail[key][1];

		tax_detail[key] = [tax_rate, flt(item_wise_tax_amount, precision("base_tax_amount", tax))];
	},

	round_off_totals: function(tax) {
		if (this.should_round_transaction_currency()) {
			tax.tax_amount = flt(tax.tax_amount, precision("tax_amount", tax));
			tax.tax_amount_after_discount_amount = flt(tax.tax_amount_after_discount_amount, precision("tax_amount", tax));
		}
	},

	manipulate_grand_total_for_inclusive_tax: function() {
		var me = this;
		// if fully inclusive taxes and diff
		if (this.frm.doc["taxes"] && this.frm.doc["taxes"].length) {
			var any_inclusive_tax = false;
			$.each(this.frm.doc.taxes || [], function(i, d) {
				if(cint(d.included_in_print_rate)) any_inclusive_tax = true;
			});
			if (any_inclusive_tax) {
				var last_tax = me.frm.doc["taxes"].slice(-1)[0];
				var non_inclusive_tax_amount = frappe.utils.sum($.map(this.frm.doc.taxes || [],
					function(d) {
						if(!d.included_in_print_rate) {
							return flt(d.tax_amount_after_discount_amount);
						}
					}
				));
				var diff = me.frm.doc.total + non_inclusive_tax_amount
					- flt(last_tax.total, precision("grand_total"));

				if ( diff && Math.abs(diff) <= (5.0 / Math.pow(10, precision("tax_amount", last_tax))) ) {
					this.frm.doc.rounding_adjustment = flt(flt(this.frm.doc.rounding_adjustment) + diff,
						precision("rounding_adjustment"));
				}
			}
		}
	},

	calculate_tax_inclusive_rate: function() {
		var me = this;
		$.each(me.frm.doc.items || [], function(i, item) {
			item.tax_inclusive_amount = flt(item.tax_exclusive_amount + item.item_taxes_and_charges);
			item.tax_inclusive_rate = item.qty ? flt(item.tax_inclusive_amount / item.qty) : 0;
			me.set_in_company_currency(item, ['item_taxes_and_charges', 'tax_inclusive_amount', 'tax_inclusive_rate'],
				!me.should_round_transaction_currency());
		});
	},

	calculate_totals: function() {
		// Changing sequence can cause rounding_adjustmentng issue and on-screen discrepency
		var me = this;
		var tax_count = this.frm.doc["taxes"] ? this.frm.doc["taxes"].length : 0;
		this.frm.doc.total_after_taxes = flt(tax_count
			? this.frm.doc["taxes"][tax_count - 1].total + flt(this.frm.doc.rounding_adjustment)
			: this.frm.doc.taxable_total);

		if(in_list(["Quotation", "Sales Order", "Delivery Note", "Sales Invoice"], this.frm.doc.doctype)) {
			this.frm.doc.base_total_after_taxes = (this.frm.doc.total_taxes_and_charges) ?
				flt(this.frm.doc.total_after_taxes * this.frm.doc.conversion_rate) : this.frm.doc.base_taxable_total;
		} else {
			// other charges added/deducted
			this.frm.doc.taxes_and_charges_added = this.frm.doc.taxes_and_charges_deducted = 0.0;
			if(tax_count) {
				$.each(this.frm.doc["taxes"] || [], function(i, tax) {
					if (in_list(["Valuation and Total", "Total"], tax.category)) {
						if(tax.add_deduct_tax == "Add") {
							me.frm.doc.taxes_and_charges_added += flt(tax.tax_amount_after_discount_amount);
						} else {
							me.frm.doc.taxes_and_charges_deducted += flt(tax.tax_amount_after_discount_amount);
						}
					}
				});

				if (this.should_round_transaction_currency()) {
					frappe.model.round_floats_in(this.frm.doc,
						["taxes_and_charges_added", "taxes_and_charges_deducted"]);
				}
			}

			this.frm.doc.base_total_after_taxes = flt((this.frm.doc.taxes_and_charges_added || this.frm.doc.taxes_and_charges_deducted) ?
				flt(this.frm.doc.total_after_taxes * this.frm.doc.conversion_rate) : this.frm.doc.base_taxable_total);

			this.set_in_company_currency(this.frm.doc,
				["taxes_and_charges_added", "taxes_and_charges_deducted"],
				!this.should_round_transaction_currency());
		}

		this.frm.doc.total_taxes_and_charges = this.frm.doc.total_after_taxes - this.frm.doc.taxable_total - flt(this.frm.doc.rounding_adjustment);
		if (this.should_round_transaction_currency()) {
			this.frm.doc.total_taxes_and_charges = flt(this.frm.doc.total_taxes_and_charges, precision("total_taxes_and_charges"));
		}

		this.set_in_company_currency(this.frm.doc, ["total_taxes_and_charges", "rounding_adjustment"],
			!this.should_round_transaction_currency());

		this.frm.doc.grand_total = this.frm.doc.total_after_taxes - this.frm.doc.total_discount_after_taxes;
		this.frm.doc.base_grand_total = flt(this.frm.doc.grand_total * this.frm.doc.conversion_rate);

		// Round grand total as per precision
		if (this.should_round_transaction_currency()) {
			frappe.model.round_floats_in(this.frm.doc, ["grand_total", "total_after_taxes"]);
		}
		frappe.model.round_floats_in(this.frm.doc, ["base_grand_total", "base_total_after_taxes"]);

		// rounded totals
		this.set_rounded_total();
	},

	set_rounded_total: function() {
		var disable_rounded_total = 0;
		if(frappe.meta.get_docfield(this.frm.doc.doctype, "disable_rounded_total", this.frm.doc.name)) {
			disable_rounded_total = this.frm.doc.disable_rounded_total;
		} else if (frappe.sys_defaults.disable_rounded_total) {
			disable_rounded_total = frappe.sys_defaults.disable_rounded_total;
		}

		if (cint(disable_rounded_total) || !this.should_round_transaction_currency()) {
			this.frm.doc.rounded_total = 0;
			this.frm.doc.base_rounded_total = 0;
			return;
		}

		if(frappe.meta.get_docfield(this.frm.doc.doctype, "rounded_total", this.frm.doc.name)) {
			this.frm.doc.rounded_total = round_based_on_smallest_currency_fraction(this.frm.doc.grand_total,
				this.frm.doc.currency, precision("rounded_total"));
			this.frm.doc.rounding_adjustment += flt(this.frm.doc.rounded_total - this.frm.doc.grand_total,
				precision("rounding_adjustment"));

			this.set_in_company_currency(this.frm.doc, ["rounding_adjustment", "rounded_total"]);
		}
	},

	_cleanup: function() {
		this.frm.doc.base_in_words = this.frm.doc.in_words = "";

		if(this.frm.doc["items"] && this.frm.doc["items"].length) {
			if(!frappe.meta.get_docfield(this.frm.doc["items"][0].doctype, "item_tax_amount", this.frm.doctype)) {
				$.each(this.frm.doc["items"] || [], function(i, item) {
					delete item["item_tax_amount"];
				});
			}
		}

		if(this.frm.doc["taxes"] && this.frm.doc["taxes"].length) {
			var temporary_fields = ["tax_amount_for_current_item", "grand_total_for_current_item",
				"tax_fraction_for_current_item", "grand_total_fraction_for_current_item"];

			if(!frappe.meta.get_docfield(this.frm.doc["taxes"][0].doctype, "tax_amount_after_discount_amount", this.frm.doctype)) {
				temporary_fields.push("tax_amount_after_discount_amount");
			}

			$.each(this.frm.doc["taxes"] || [], function(i, tax) {
				$.each(temporary_fields, function(i, fieldname) {
					delete tax[fieldname];
				});

				tax.item_wise_tax_detail = JSON.stringify(tax.item_wise_tax_detail);
			});
		}
	},

	set_discount_amount: function() {
		if(this.frm.doc.additional_discount_percentage) {
			this.frm.doc.discount_amount = flt(flt(this.frm.doc[frappe.scrub(this.frm.doc.apply_discount_on)])
				* this.frm.doc.additional_discount_percentage / 100, precision("discount_amount"));
		}
	},

	apply_discount_amount: function() {
		var me = this;
		var distributed_amount = 0.0;
		this.frm.doc.base_discount_amount = 0.0;

		if (this.frm.doc.discount_amount) {
			if(!this.frm.doc.apply_discount_on)
				frappe.throw(__("Please select Apply Discount On"));

			if(this.frm.doc.items.filter(d => cint(d.apply_discount_after_taxes)).length) {
				this.frm.doc.discount_amount = this.frm.doc.additional_discount_percentage = 0;
				this.frm.refresh_fields(['discount_amount', 'additional_discount_percentage']);
				frappe.msgprint(__("Additional Discount is not allowed when discount is applied after taxes. Removing Additional Discount."));
			}

			this.frm.doc.base_discount_amount = flt(this.frm.doc.discount_amount * this.frm.doc.conversion_rate,
				precision("base_discount_amount"));

			var total_for_discount_amount = this.get_total_for_discount_amount();
			var net_total = 0;
			// calculate item amount after Discount Amount
			if (total_for_discount_amount) {
				$.each(this.frm.doc["items"] || [], function(i, item) {
					distributed_amount = flt(me.frm.doc.discount_amount) * item.net_amount / total_for_discount_amount;
					item.net_amount = flt(item.net_amount - distributed_amount,
						precision("base_amount", item));
					net_total += item.net_amount;

					// discount amount rounding loss adjustment if no taxes
					if ((!(me.frm.doc.taxes || []).length || total_for_discount_amount==me.frm.doc.net_total || (me.frm.doc.apply_discount_on == "Net Total"))
							&& i == (me.frm.doc.items || []).length - 1) {
						var discount_amount_loss = flt(me.frm.doc.net_total - net_total
							- me.frm.doc.discount_amount, precision("net_total"));
						item.net_amount = flt(item.net_amount + discount_amount_loss,
							precision("net_amount", item));
					}
					item.net_rate = item.qty ? flt(item.net_amount / item.qty, precision("net_rate", item)) : 0;
					me.set_in_company_currency(item, ["net_rate", "net_amount"]);
				});

				this.discount_amount_applied = true;
				this._calculate_taxes_and_totals();
			}
		}
	},

	get_total_for_discount_amount: function() {
		if(this.frm.doc.apply_discount_on == "Net Total") {
			return this.frm.doc.net_total;
		} else {
			var total_actual_tax = 0.0;
			var actual_taxes_dict = {};

			$.each(this.frm.doc["taxes"] || [], function(i, tax) {
				if (tax.charge_type == "Actual" || tax.charge_type == "Weighted Distribution") {
					var tax_amount = (tax.category == "Valuation") ? 0.0 : tax.tax_amount;
					tax_amount *= (tax.add_deduct_tax == "Deduct") ? -1.0 : 1.0;
					actual_taxes_dict[tax.idx] = tax_amount;
				} else if (actual_taxes_dict[tax.row_id] !== null) {
					var actual_tax_amount = flt(actual_taxes_dict[tax.row_id]) * flt(tax.rate) / 100;
					actual_taxes_dict[tax.idx] = actual_tax_amount;
				}
			});

			$.each(actual_taxes_dict, function(key, value) {
				if (value) total_actual_tax += value;
			});

			return flt(this.frm.doc.total_after_taxes - total_actual_tax, precision("grand_total"));
		}
	},

	calculate_total_advance: function(update_paid_amount) {
		var total_allocated_amount = frappe.utils.sum($.map(this.frm.doc["advances"] || [], function(adv) {
			return flt(adv.allocated_amount, precision("allocated_amount", adv));
		}));
		this.frm.doc.total_advance = flt(total_allocated_amount, precision("total_advance"));

		this.calculate_outstanding_amount(update_paid_amount);
	},

	calculate_outstanding_amount: function(update_paid_amount) {
		// NOTE:
		// paid_amount and write_off_amount is only for POS/Loyalty Point Redemption Invoice
		// total_advance is only for non POS Invoice
		if(this.frm.doc.doctype == "Sales Invoice" && this.frm.doc.is_return){
			this.calculate_paid_amount();
		}

		if(this.frm.doc.is_return || this.frm.doc.docstatus > 0) return;

		if (this.should_round_transaction_currency()) {
			frappe.model.round_floats_in(this.frm.doc, ["grand_total", "total_advance", "write_off_amount"]);
		}

		if(in_list(["Sales Invoice", "Purchase Invoice"], this.frm.doc.doctype)) {
			var grand_total = this.frm.doc.rounded_total || this.frm.doc.grand_total;

			if(this.frm.doc.party_account_currency == this.frm.doc.currency) {
				var total_amount_to_pay = flt((grand_total - this.frm.doc.total_advance
					- this.frm.doc.write_off_amount), precision("grand_total"));
			} else {
				var total_amount_to_pay = flt(
					(flt(grand_total*this.frm.doc.conversion_rate, precision("grand_total"))
						- this.frm.doc.total_advance - this.frm.doc.base_write_off_amount),
					precision("base_grand_total")
				);
			}

			frappe.model.round_floats_in(this.frm.doc, ["paid_amount"]);
			this.set_in_company_currency(this.frm.doc, ["paid_amount"]);

			if(this.frm.refresh_field){
				this.frm.refresh_field("paid_amount");
				this.frm.refresh_field("base_paid_amount");
			}

			if(this.frm.doc.doctype == "Sales Invoice") {
				let total_amount_for_payment = (this.frm.doc.redeem_loyalty_points && this.frm.doc.loyalty_amount)
					? flt(total_amount_to_pay - this.frm.doc.loyalty_amount, precision("base_grand_total"))
					: total_amount_to_pay;
				this.set_default_payment(total_amount_for_payment, update_paid_amount);
				this.calculate_paid_amount();
			}
			this.calculate_change_amount();

			var paid_amount = (this.frm.doc.party_account_currency == this.frm.doc.currency) ?
				this.frm.doc.paid_amount : this.frm.doc.base_paid_amount;
			this.frm.doc.outstanding_amount =  flt(total_amount_to_pay - flt(paid_amount) +
				flt(this.frm.doc.change_amount * this.frm.doc.conversion_rate), precision("outstanding_amount"));
		}
	},

	set_default_payment: function(total_amount_to_pay, update_paid_amount){
		var me = this;
		var payment_status = true;
		if(this.frm.doc.is_pos && (update_paid_amount===undefined || update_paid_amount)){
			$.each(this.frm.doc['payments'] || [], function(index, data){
				if(data.default && payment_status && total_amount_to_pay > 0) {
					data.base_amount = flt(total_amount_to_pay, precision("base_amount"));
					data.amount = flt(total_amount_to_pay / me.frm.doc.conversion_rate, precision("amount"));
					payment_status = false;
				}else if(me.frm.doc.paid_amount){
					data.amount = 0.0;
				}
			});
		}
	},

	calculate_paid_amount: function(){
		var me = this;
		var paid_amount = 0.0;
		var base_paid_amount = 0.0;
		if(this.frm.doc.is_pos) {
			$.each(this.frm.doc['payments'] || [], function(index, data){
				data.base_amount = flt(data.amount * me.frm.doc.conversion_rate, precision("base_amount"));
				paid_amount += data.amount;
				base_paid_amount += data.base_amount;
			});
		} else if(!this.frm.doc.is_return){
			this.frm.doc.payments = [];
		}
		if (this.frm.doc.redeem_loyalty_points && this.frm.doc.loyalty_amount) {
			base_paid_amount += this.frm.doc.loyalty_amount;
			paid_amount += flt(this.frm.doc.loyalty_amount / me.frm.doc.conversion_rate, precision("paid_amount"));
		}

		this.frm.doc.paid_amount = flt(paid_amount, precision("paid_amount"));
		this.frm.doc.base_paid_amount = flt(base_paid_amount, precision("base_paid_amount"));
	},

	calculate_change_amount: function(){
		this.frm.doc.change_amount = 0.0;
		this.frm.doc.base_change_amount = 0.0;
		if(this.frm.doc.doctype == "Sales Invoice"
			&& this.frm.doc.paid_amount > this.frm.doc.grand_total && !this.frm.doc.is_return) {

			var payment_types = $.map(this.frm.doc.payments, function(d) { return d.type; });
			if (in_list(payment_types, 'Cash')) {
				var grand_total = this.frm.doc.rounded_total || this.frm.doc.grand_total;
				var base_grand_total = this.frm.doc.base_rounded_total || this.frm.doc.base_grand_total;

				this.frm.doc.change_amount = flt(this.frm.doc.paid_amount - grand_total +
					this.frm.doc.write_off_amount, precision("change_amount"));

				this.frm.doc.base_change_amount = flt(this.frm.doc.base_paid_amount -
					base_grand_total + this.frm.doc.base_write_off_amount,
					precision("base_change_amount"));
			}
		}
	},

	calculate_write_off_amount: function(){
		if(this.frm.doc.paid_amount > this.frm.doc.grand_total){
			this.frm.doc.write_off_amount = flt(this.frm.doc.grand_total - this.frm.doc.paid_amount
				+ this.frm.doc.change_amount, precision("write_off_amount"));

			this.frm.doc.base_write_off_amount = flt(this.frm.doc.write_off_amount * this.frm.doc.conversion_rate,
				precision("base_write_off_amount"));
		}else{
			this.frm.doc.paid_amount = 0.0;
		}
		this.calculate_outstanding_amount(false);
	}
});<|MERGE_RESOLUTION|>--- conflicted
+++ resolved
@@ -100,7 +100,6 @@
 		if (!this.discount_amount_applied) {
 			$.each(this.frm.doc["items"] || [], function(i, item) {
 				frappe.model.round_floats_in(item);
-<<<<<<< HEAD
 
 				var has_margin_field = frappe.meta.has_field(item.doctype, 'margin_type');
 				var rate_before_discount;
@@ -121,16 +120,6 @@
 				item.taxable_amount = cint(item.apply_discount_after_taxes) ? item.amount_before_discount : item.amount;
 
 				item.net_rate = item.rate;
-=======
-				item.net_rate = item.rate;
-
-				if ((!item.qty) && me.frm.doc.is_return) {
-					item.amount = flt(item.rate * -1, precision("amount", item));
-				} else {
-					item.amount = flt(item.rate * item.qty, precision("amount", item));
-				}
-
->>>>>>> bfddc8ab
 				item.net_amount = item.amount;
 
 				item.item_taxes_and_charges = 0;
