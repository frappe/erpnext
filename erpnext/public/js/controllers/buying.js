--- conflicted
+++ resolved
@@ -84,11 +84,7 @@
 			if (me.frm.doc.is_subcontracted == "Yes") {
 				return{
 					query: "erpnext.controllers.queries.item_query",
-<<<<<<< HEAD
-					filters:{ 'is_sub_contracted_item': 1 }
-=======
 					filters:{ 'supplier': me.frm.doc.supplier, 'is_sub_contracted_item': 1 }
->>>>>>> 540559d6
 				}
 			}
 			else {
@@ -472,27 +468,9 @@
 						return false;
 					};
 
-<<<<<<< HEAD
-				const remove_empty_first_row = function(frm){
-				if (first_row_is_empty(frm.doc.items)){
-					frm.doc.items = frm.doc.items.splice(1);
-					}
-				};
-
-				if(!r.exc && r.message) {
-					remove_empty_first_row(frm);
-					for ( var i=0; i< r.message.length; i++ ) {
-						var d = frm.add_child("items");
-						var item = r.message[i];
-						for ( var key in  item) {
-							if ( !is_null(item[key]) && key !== "doctype" ) {
-								d[key] = item[key];
-							}
-=======
 					const remove_empty_first_row = function(frm){
 					if (first_row_is_empty(frm.doc.items)){
 						frm.doc.items = frm.doc.items.splice(1);
->>>>>>> 540559d6
 						}
 					};
 
