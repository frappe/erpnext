// Copyright (c) 2015, Frappe Technologies Pvt. Ltd. and Contributors
// License: GNU General Public License v3. See license.txt
frappe.provide("erpnext");
frappe.provide("erpnext.utils");

$.extend(erpnext, {
	get_currency: function(company) {
		if(!company && cur_frm)
			company = cur_frm.doc.company;
		if(company)
			return frappe.get_doc(":Company", company).default_currency || frappe.boot.sysdefaults.currency;
		else
			return frappe.boot.sysdefaults.currency;
	},

	get_presentation_currency_list: () => {
		const docs = frappe.boot.docs;
		let currency_list = docs.filter(d => d.doctype === ":Currency").map(d => d.name);
		currency_list.unshift("");
		return currency_list;
	},

	toggle_naming_series: function() {
		if(cur_frm.fields_dict.naming_series) {
			cur_frm.toggle_display("naming_series", cur_frm.doc.__islocal?true:false);
		}
	},

	hide_company: function() {
		if(cur_frm.fields_dict.company) {
			var companies = Object.keys(locals[":Company"] || {});
			if(companies.length === 1) {
				if(!cur_frm.doc.company) cur_frm.set_value("company", companies[0]);
				cur_frm.toggle_display("company", false);
			} else if(erpnext.last_selected_company) {
				if(!cur_frm.doc.company) cur_frm.set_value("company", erpnext.last_selected_company);
			}
		}
	},

	is_perpetual_inventory_enabled: function(company) {
		if(company) {
			return frappe.get_doc(":Company", company).enable_perpetual_inventory
		}
	},

	stale_rate_allowed: () => {
		return cint(frappe.boot.sysdefaults.allow_stale);
	},

	setup_serial_no: function() {
		var grid_row = cur_frm.open_grid_row();
		if(!grid_row || !grid_row.grid_form.fields_dict.serial_no ||
			grid_row.grid_form.fields_dict.serial_no.get_status()!=="Write") return;

		var $btn = $('<button class="btn btn-sm btn-default">'+__("Add Serial No")+'</button>')
			.appendTo($("<div>")
				.css({"margin-bottom": "10px", "margin-top": "10px"})
				.appendTo(grid_row.grid_form.fields_dict.serial_no.$wrapper));

		var me = this;
		$btn.on("click", function() {
			me.show_serial_batch_selector(grid_row.frm, grid_row.doc);
		});
	},

	get_dimension_filters: async function() {
		let dimensions = await frappe.db.get_list('Accounting Dimension', {
			fields: ['label', 'fieldname', 'document_type'],
			filters: {
				disabled: 0
			}
		});

		return dimensions;
	}
});


$.extend(erpnext.utils, {
	set_party_dashboard_indicators: function(frm) {
		if(frm.doc.__onload && frm.doc.__onload.dashboard_info) {
			var company_wise_info = frm.doc.__onload.dashboard_info;
			if(company_wise_info.length > 1) {
				company_wise_info.forEach(function(info) {
					erpnext.utils.add_indicator_for_multicompany(frm, info);
				});
			} else if (company_wise_info.length === 1) {
				frm.dashboard.add_indicator(__('Annual Billing: {0}',
					[format_currency(company_wise_info[0].billing_this_year, company_wise_info[0].currency)]), 'blue');
				frm.dashboard.add_indicator(__('Total Unpaid: {0}',
					[format_currency(company_wise_info[0].total_unpaid, company_wise_info[0].currency)]),
				company_wise_info[0].total_unpaid ? 'orange' : 'green');

				if(company_wise_info[0].loyalty_points) {
					frm.dashboard.add_indicator(__('Loyalty Points: {0}',
						[company_wise_info[0].loyalty_points]), 'blue');
				}
			}
		}
	},

	add_indicator_for_multicompany: function(frm, info) {
		frm.dashboard.stats_area.removeClass('hidden');
		frm.dashboard.stats_area_row.addClass('flex');
		frm.dashboard.stats_area_row.css('flex-wrap', 'wrap');

		var color = info.total_unpaid ? 'orange' : 'green';

		var indicator = $('<div class="flex-column col-xs-6">'+
			'<div style="margin-top:10px"><h6>'+info.company+'</h6></div>'+

			'<div class="badge-link small" style="margin-bottom:10px"><span class="indicator blue">'+
			'Annual Billing: '+format_currency(info.billing_this_year, info.currency)+'</span></div>'+

			'<div class="badge-link small" style="margin-bottom:10px">'+
			'<span class="indicator '+color+'">Total Unpaid: '
			+format_currency(info.total_unpaid, info.currency)+'</span></div>'+


			'</div>').appendTo(frm.dashboard.stats_area_row);

		if(info.loyalty_points){
			$('<div class="badge-link small" style="margin-bottom:10px"><span class="indicator blue">'+
			'Loyalty Points: '+info.loyalty_points+'</span></div>').appendTo(indicator);
		}

		return indicator;
	},

	get_party_name: function(party_type) {
		var dict = {'Customer': 'customer_name', 'Supplier': 'supplier_name', 'Employee': 'employee_name',
			'Member': 'member_name'};
		return dict[party_type];
	},

	copy_value_in_all_rows: function(doc, dt, dn, table_fieldname, fieldname) {
		var d = locals[dt][dn];
		if(d[fieldname]){
			var cl = doc[table_fieldname] || [];
			for(var i = 0; i < cl.length; i++) {
				if(!cl[i][fieldname]) cl[i][fieldname] = d[fieldname];
			}
		}
		refresh_field(table_fieldname);
	},

	get_terms: function(tc_name, doc, callback) {
		if(tc_name) {
			return frappe.call({
				method: 'erpnext.setup.doctype.terms_and_conditions.terms_and_conditions.get_terms_and_conditions',
				args: {
					template_name: tc_name,
					doc: doc
				},
				callback: function(r) {
					callback(r)
				}
			});
		}
	},

	make_bank_account: function(doctype, docname) {
		frappe.call({
			method: "erpnext.accounts.doctype.bank_account.bank_account.make_bank_account",
			args: {
				doctype: doctype,
				docname: docname
			},
			freeze: true,
			callback: function(r) {
				var doclist = frappe.model.sync(r.message);
				frappe.set_route("Form", doclist[0].doctype, doclist[0].name);
			}
		})
	},

	make_subscription: function(doctype, docname) {
		frappe.call({
			method: "frappe.desk.doctype.auto_repeat.auto_repeat.make_auto_repeat",
			args: {
				doctype: doctype,
				docname: docname
			},
			callback: function(r) {
				var doclist = frappe.model.sync(r.message);
				frappe.set_route("Form", doclist[0].doctype, doclist[0].name);
			}
		})
	},

	make_pricing_rule: function(doctype, docname) {
		frappe.call({
			method: "erpnext.accounts.doctype.pricing_rule.pricing_rule.make_pricing_rule",
			args: {
				doctype: doctype,
				docname: docname
			},
			callback: function(r) {
				var doclist = frappe.model.sync(r.message);
				frappe.set_route("Form", doclist[0].doctype, doclist[0].name);
			}
		})
	},

	/**
	* Checks if the first row of a given child table is empty
	* @param child_table - Child table Doctype
	* @return {Boolean}
	**/
	first_row_is_empty: function(child_table){
		if($.isArray(child_table) && child_table.length > 0) {
			return !child_table[0].item_code;
		}
		return false;
	},

	/**
	* Removes the first row of a child table if it is empty
	* @param {_Frm} frm - The current form
	* @param {String} child_table_name - The child table field name
	* @return {Boolean}
	**/
	remove_empty_first_row: function(frm, child_table_name){
		const rows = frm['doc'][child_table_name];
		if (this.first_row_is_empty(rows)){
			frm['doc'][child_table_name] = rows.splice(1);
		}
		return rows;
	},
	get_tree_options: function(option) {
		// get valid options for tree based on user permission & locals dict
		let unscrub_option = frappe.model.unscrub(option);
		let user_permission = frappe.defaults.get_user_permissions();
		let options;

		if(user_permission && user_permission[unscrub_option]) {
			options = user_permission[unscrub_option].map(perm => perm.doc);
		} else {
			options = $.map(locals[`:${unscrub_option}`], function(c) { return c.name; }).sort();
		}

		// filter unique values, as there may be multiple user permissions for any value
		return options.filter((value, index, self) => self.indexOf(value) === index);
	},
	get_tree_default: function(option) {
		// set default for a field based on user permission
		let options = this.get_tree_options(option);
		if(options.includes(frappe.defaults.get_default(option))) {
			return frappe.defaults.get_default(option);
		} else {
			return options[0];
		}
	},
	copy_parent_value_in_all_row: function(doc, dt, dn, table_fieldname, fieldname, parent_fieldname) {
		var d = locals[dt][dn];
		if(d[fieldname]){
			var cl = doc[table_fieldname] || [];
			for(var i = 0; i < cl.length; i++) {
				cl[i][fieldname] = doc[parent_fieldname];
			}
		}
		refresh_field(table_fieldname);
	},

});

erpnext.utils.select_alternate_items = function(opts) {
	const frm = opts.frm;
	const warehouse_field = opts.warehouse_field || 'warehouse';
	const item_field = opts.item_field || 'item_code';

	this.data = [];
	const dialog = new frappe.ui.Dialog({
		title: __("Select Alternate Item"),
		fields: [
			{fieldtype:'Section Break', label: __('Items')},
			{
				fieldname: "alternative_items", fieldtype: "Table", cannot_add_rows: true,
				in_place_edit: true, data: this.data,
				get_data: () => {
					return this.data;
				},
				fields: [{
					fieldtype:'Data',
					fieldname:"docname",
					hidden: 1
				}, {
					fieldtype:'Link',
					fieldname:"item_code",
					options: 'Item',
					in_list_view: 1,
					read_only: 1,
					label: __('Item Code')
				}, {
					fieldtype:'Link',
					fieldname:"alternate_item",
					options: 'Item',
					default: "",
					in_list_view: 1,
					label: __('Alternate Item'),
					onchange: function() {
						const item_code = this.get_value();
						const warehouse = this.grid_row.on_grid_fields_dict.warehouse.get_value();
						if (item_code && warehouse) {
							frappe.call({
								method: "erpnext.stock.utils.get_latest_stock_qty",
								args: {
									item_code: item_code,
									warehouse: warehouse
								},
								callback: (r) => {
									this.grid_row.on_grid_fields_dict
										.actual_qty.set_value(r.message || 0);
								}
							})
						}
					},
					get_query: (e) => {
						return {
							query: "erpnext.stock.doctype.item_alternative.item_alternative.get_alternative_items",
							filters: {
								item_code: e.item_code
							}
						};
					}
				}, {
					fieldtype:'Link',
					fieldname:"warehouse",
					options: 'Warehouse',
					default: "",
					in_list_view: 1,
					label: __('Warehouse'),
					onchange: function() {
						const warehouse = this.get_value();
						const item_code = this.grid_row.on_grid_fields_dict.item_code.get_value();
						if (item_code && warehouse) {
							frappe.call({
								method: "erpnext.stock.utils.get_latest_stock_qty",
								args: {
									item_code: item_code,
									warehouse: warehouse
								},
								callback: (r) => {
									this.grid_row.on_grid_fields_dict
										.actual_qty.set_value(r.message || 0);
								}
							})
						}
					},
				}, {
					fieldtype:'Float',
					fieldname:"actual_qty",
					default: 0,
					read_only: 1,
					in_list_view: 1,
					label: __('Available Qty')
				}]
			},
		],
		primary_action: function() {
			const args = this.get_values()["alternative_items"];
			const alternative_items = args.filter(d => {
				if (d.alternate_item && d.item_code != d.alternate_item) {
					return true;
				}
			});

			alternative_items.forEach(d => {
				let row = frappe.get_doc(opts.child_doctype, d.docname);
				let qty = null;
				if (row.doctype === 'Work Order Item') {
					qty = row.required_qty;
				} else {
					qty = row.qty;
				}
				row[item_field] = d.alternate_item;
				frm.script_manager.trigger(item_field, row.doctype, row.name)
					.then(() => {
						frappe.model.set_value(row.doctype, row.name, 'qty', qty);
						frappe.model.set_value(row.doctype, row.name,
							opts.original_item_field, d.item_code);
					});
			});

			refresh_field(opts.child_docname);
			this.hide();
		},
		primary_action_label: __('Update')
	});

	frm.doc[opts.child_docname].forEach(d => {
		if (!opts.condition || opts.condition(d)) {
			dialog.fields_dict.alternative_items.df.data.push({
				"docname": d.name,
				"item_code": d[item_field],
				"warehouse": d[warehouse_field],
				"actual_qty": d.actual_qty
			});
		}
	})

	this.data = dialog.fields_dict.alternative_items.df.data;
	dialog.fields_dict.alternative_items.grid.refresh();
	dialog.show();
}

erpnext.utils.update_child_items = function(opts) {
	const frm = opts.frm;
	const cannot_add_row = (typeof opts.cannot_add_row === 'undefined') ? true : opts.cannot_add_row;
	const child_docname = (typeof opts.cannot_add_row === 'undefined') ? "items" : opts.child_docname;
	this.data = [];
	const dialog = new frappe.ui.Dialog({
		title: __("Update Items"),
		fields: [
			{fieldtype:'Section Break', label: __('Items')},
			{
				fieldname: "trans_items",
				fieldtype: "Table",
				cannot_add_rows: cannot_add_row,
				in_place_edit: true,
				data: this.data,
				get_data: () => {
					return this.data;
				},
				fields: [{
					fieldtype:'Data',
					fieldname:"docname",
					hidden: 0,
				}, {
					fieldtype:'Link',
					fieldname:"item_code",
					options: 'Item',
					in_list_view: 1,
					read_only: 1,
					label: __('Item Code')
				}, {
					fieldtype:'Float',
					fieldname:"qty",
					default: 0,
					read_only: 0,
					in_list_view: 1,
					label: __('Qty')
				}, {
					fieldtype:'Currency',
					fieldname:"rate",
					default: 0,
					read_only: 0,
					in_list_view: 1,
					label: __('Rate')
				}]
			},
		],
		primary_action: function() {
			const trans_items = this.get_values()["trans_items"];
			frappe.call({
				method: 'erpnext.controllers.accounts_controller.update_child_qty_rate',
				freeze: true,
				args: {
					'parent_doctype': frm.doc.doctype,
					'trans_items': trans_items,
					'parent_doctype_name': frm.doc.name,
					'child_docname': child_docname
				},
				callback: function() {
					frm.reload_doc();
				}
			});
			this.hide();
			refresh_field("items");
		},
		primary_action_label: __('Update')
	});

	frm.doc[opts.child_docname].forEach(d => {
		dialog.fields_dict.trans_items.df.data.push({
			"docname": d.name,
			"item_code": d.item_code,
			"qty": d.qty,
			"rate": d.rate,
		});
		this.data = dialog.fields_dict.trans_items.df.data;
		dialog.fields_dict.trans_items.grid.refresh();
	})
	dialog.show();
}

erpnext.utils.map_current_doc = function(opts) {
	if(opts.get_query_filters) {
		opts.get_query = function() {
			return {filters: opts.get_query_filters};
		}
	}
	var _map = function() {
		if($.isArray(cur_frm.doc.items) && cur_frm.doc.items.length > 0) {
			// remove first item row if empty
			if(!cur_frm.doc.items[0].item_code) {
				cur_frm.doc.items = cur_frm.doc.items.splice(1);
			}

			// find the doctype of the items table
			var items_doctype = frappe.meta.get_docfield(cur_frm.doctype, 'items').options;

			// find the link fieldname from items table for the given
			// source_doctype
			var link_fieldname = null;
			frappe.get_meta(items_doctype).fields.forEach(function(d) {
				if(d.options===opts.source_doctype) link_fieldname = d.fieldname; });

			// search in existing items if the source_name is already set and full qty fetched
			var already_set = false;
			var item_qty_map = {};

			$.each(cur_frm.doc.items, function(i, d) {
				opts.source_name.forEach(function(src) {
					if(d[link_fieldname]==src) {
						already_set = true;
						if (item_qty_map[d.item_code])
							item_qty_map[d.item_code] += flt(d.qty);
						else
							item_qty_map[d.item_code] = flt(d.qty);
					}
				});
			});

			if(already_set) {
				opts.source_name.forEach(function(src) {
					frappe.model.with_doc(opts.source_doctype, src, function(r) {
						var source_doc = frappe.model.get_doc(opts.source_doctype, src);
						$.each(source_doc.items || [], function(i, row) {
							if(row.qty > flt(item_qty_map[row.item_code])) {
								already_set = false;
								return false;
							}
						})
					})

					if(already_set) {
						frappe.msgprint(__("You have already selected items from {0} {1}",
							[opts.source_doctype, src]));
						return;
					}

				})
			}
		}

		return frappe.call({
			// Sometimes we hit the limit for URL length of a GET request
			// as we send the full target_doc. Hence this is a POST request.
			type: "POST",
			method: 'frappe.model.mapper.map_docs',
			args: {
				"method": opts.method,
				"source_names": opts.source_name,
				"target_doc": cur_frm.doc,
				'args': opts.args
			},
			callback: function(r) {
				if(!r.exc) {
					var doc = frappe.model.sync(r.message);
					cur_frm.dirty();
					erpnext.utils.clear_duplicates();
					cur_frm.refresh();
				}
			}
		});
	}
	if(opts.source_doctype) {
		var d = new frappe.ui.form.MultiSelectDialog({
			doctype: opts.source_doctype,
			target: opts.target,
			date_field: opts.date_field || undefined,
			setters: opts.setters,
			get_query: opts.get_query,
			action: function(selections, args) {
				let values = selections;
				if(values.length === 0){
					frappe.msgprint(__("Please select {0}", [opts.source_doctype]))
					return;
				}
				opts.source_name = values;
				opts.setters = args;
				d.dialog.hide();
				_map();
			},
		});
	} else if(opts.source_name) {
		opts.source_name = [opts.source_name];
		_map();
	}
}

erpnext.utils.clear_duplicates = function() {
	const unique_items = new Map();
	/*
		Create a Map of items with
		item_code => [qty, warehouse, batch_no]
	*/
<<<<<<< HEAD
	let items = []
=======
	let items = [];
>>>>>>> af2ecc0c

	for (let item of cur_frm.doc.items) {
		if (!(unique_items.has(item.item_code) && unique_items.get(item.item_code)[0] === item.qty &&
			unique_items.get(item.item_code)[1] === item.warehouse && unique_items.get(item.item_code)[2] === item.batch_no)) {

			unique_items.set(item.item_code, [item.qty, item.warehouse, item.batch_no]);
			items.push(item);
		}
	}
	cur_frm.doc.items = items;
}

frappe.form.link_formatters['Item'] = function(value, doc) {
	if(doc && doc.item_name && doc.item_name !== value) {
		return value? value + ': ' + doc.item_name: doc.item_name;
	} else {
		return value;
	}
}

frappe.form.link_formatters['Employee'] = function(value, doc) {
	if(doc && doc.employee_name && doc.employee_name !== value) {
		return value? value + ': ' + doc.employee_name: doc.employee_name;
	} else {
		return value;
	}
}

// add description on posting time
$(document).on('app_ready', function() {
	if(!frappe.datetime.is_timezone_same()) {
		$.each(["Stock Reconciliation", "Stock Entry", "Stock Ledger Entry",
			"Delivery Note", "Purchase Receipt", "Sales Invoice"], function(i, d) {
			frappe.ui.form.on(d, "onload", function(frm) {
				cur_frm.set_df_property("posting_time", "description",
					frappe.sys_defaults.time_zone);
			});
		});
	}
});<|MERGE_RESOLUTION|>--- conflicted
+++ resolved
@@ -597,11 +597,7 @@
 		Create a Map of items with
 		item_code => [qty, warehouse, batch_no]
 	*/
-<<<<<<< HEAD
-	let items = []
-=======
 	let items = [];
->>>>>>> af2ecc0c
 
 	for (let item of cur_frm.doc.items) {
 		if (!(unique_items.has(item.item_code) && unique_items.get(item.item_code)[0] === item.qty &&
