--- conflicted
+++ resolved
@@ -123,17 +123,10 @@
 			else if (company_wise_info.length === 1) {
 				frm.dashboard.stats_area.removeClass('hidden');
 				frm.dashboard.stats_area_row.append(
-<<<<<<< HEAD
 					'</div><div class="col-xs-6 small"><span class="indicator blue">Annual Billing: '
 					+format_currency(company_wise_info[0].billing_this_year, company_wise_info[0].currency)+'</span></div>'
 					+'<div class="col-xs-6 small"><span class="indicator orange">Total Unpaid: '
 					+format_currency(company_wise_info[0].total_unpaid, company_wise_info[0].currency)+'</span></div>'
-=======
-					'</div><div class="col-xs-6 small" style="margin-bottom:10px">Annual Billing: <b>'
-					+format_currency(company_wise_info[0].billing_this_year, company_wise_info[0].currency)+'</b></div>' +
-					'<div class="col-xs-6 small" style="margin-bottom:10px">Total Unpaid: <b>'
-					+format_currency(company_wise_info[0].total_unpaid, company_wise_info[0].currency)+'</b></div>'
->>>>>>> 1a5aa76d
 				);
 			}
 		}
