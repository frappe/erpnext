// Copyright (c) 2015, Frappe Technologies Pvt. Ltd. and Contributors
// License: GNU General Public License v3. See license.txt
frappe.provide("erpnext");
frappe.provide("erpnext.utils");

$.extend(erpnext, {
	get_currency: function(company) {
		if(!company && cur_frm)
			company = cur_frm.doc.company;
		if(company)
			return frappe.get_doc(":Company", company).default_currency || frappe.boot.sysdefaults.currency;
		else
			return frappe.boot.sysdefaults.currency;
	},

	get_presentation_currency_list: () => {
		const docs = frappe.boot.docs;
		let currency_list = docs.filter(d => d.doctype === ":Currency").map(d => d.name);
		currency_list.unshift("");
		return currency_list;
	},

	toggle_naming_series: function() {
		if(cur_frm.fields_dict.naming_series) {
			cur_frm.toggle_display("naming_series", cur_frm.doc.__islocal?true:false);
		}
	},

	hide_company: function() {
		if(cur_frm.fields_dict.company) {
			var companies = Object.keys(locals[":Company"] || {});
			if(companies.length === 1) {
				if(!cur_frm.doc.company) cur_frm.set_value("company", companies[0]);
				cur_frm.toggle_display("company", false);
			} else if(erpnext.last_selected_company) {
				if(!cur_frm.doc.company) cur_frm.set_value("company", erpnext.last_selected_company);
			}
		}
	},

	is_perpetual_inventory_enabled: function(company) {
		if(company) {
			return frappe.get_doc(":Company", company).enable_perpetual_inventory
		}
	},

	stale_rate_allowed: () => {
		return cint(frappe.boot.sysdefaults.allow_stale);
	},

	setup_serial_or_batch_no: function() {
		let grid_row = cur_frm.open_grid_row();
		if (!grid_row || !grid_row.grid_form.fields_dict.serial_no ||
			grid_row.grid_form.fields_dict.serial_no.get_status() !== "Write") return;

		frappe.model.get_value('Item', {'name': grid_row.doc.item_code},
			['has_serial_no', 'has_batch_no'], ({has_serial_no, has_batch_no}) => {
				Object.assign(grid_row.doc, {has_serial_no, has_batch_no});

				if (has_serial_no) {
					attach_selector_button(__("Add Serial No"),
						grid_row.grid_form.fields_dict.serial_no.$wrapper, this, grid_row);
				} else if (has_batch_no) {
					attach_selector_button(__("Pick Batch No"),
						grid_row.grid_form.fields_dict.batch_no.$wrapper, this, grid_row);
				}
			}
		);
	},

	route_to_adjustment_jv: (args) => {
		frappe.model.with_doctype('Journal Entry', () => {
			// route to adjustment Journal Entry to handle Account Balance and Stock Value mismatch
			let journal_entry = frappe.model.get_new_doc('Journal Entry');

			args.accounts.forEach((je_account) => {
				let child_row = frappe.model.add_child(journal_entry, "accounts");
				child_row.account = je_account.account;
				child_row.debit_in_account_currency = je_account.debit_in_account_currency;
				child_row.credit_in_account_currency = je_account.credit_in_account_currency;
				child_row.party_type = "" ;
			});
			frappe.set_route('Form','Journal Entry', journal_entry.name);
		});
	},

	route_to_pending_reposts: (args) => {
		frappe.set_route('List', 'Repost Item Valuation', args);
	},

	proceed_save_with_reminders_frequency_change: () => {
		frappe.ui.hide_open_dialog();

		frappe.call({
			method: 'erpnext.hr.doctype.hr_settings.hr_settings.set_proceed_with_frequency_change',
			callback: () => {
				cur_frm.save();
			}
		});
	}
});


$.extend(erpnext.utils, {
	set_party_dashboard_indicators: function(frm) {
		if(frm.doc.__onload && frm.doc.__onload.dashboard_info) {
			var company_wise_info = frm.doc.__onload.dashboard_info;
			if(company_wise_info.length > 1) {
				company_wise_info.forEach(function(info) {
					erpnext.utils.add_indicator_for_multicompany(frm, info);
				});
			} else if (company_wise_info.length === 1) {
				frm.dashboard.add_indicator(__('Annual Billing: {0}',
					[format_currency(company_wise_info[0].billing_this_year, company_wise_info[0].currency)]), 'blue');
				frm.dashboard.add_indicator(__('Total Unpaid: {0}',
					[format_currency(company_wise_info[0].total_unpaid, company_wise_info[0].currency)]),
				company_wise_info[0].total_unpaid ? 'orange' : 'green');

				if(company_wise_info[0].loyalty_points) {
					frm.dashboard.add_indicator(__('Loyalty Points: {0}',
						[company_wise_info[0].loyalty_points]), 'blue');
				}
			}
		}
	},

	add_indicator_for_multicompany: function(frm, info) {
		frm.dashboard.stats_area.removeClass('hidden');
		frm.dashboard.stats_area_row.addClass('flex');
		frm.dashboard.stats_area_row.css('flex-wrap', 'wrap');

		var color = info.total_unpaid ? 'orange' : 'green';

		var indicator = $('<div class="flex-column col-xs-6">'+
			'<div style="margin-top:10px"><h6>'+info.company+'</h6></div>'+

			'<div class="badge-link small" style="margin-bottom:10px"><span class="indicator blue">'+
			'Annual Billing: '+format_currency(info.billing_this_year, info.currency)+'</span></div>'+

			'<div class="badge-link small" style="margin-bottom:10px">'+
			'<span class="indicator '+color+'">Total Unpaid: '
			+format_currency(info.total_unpaid, info.currency)+'</span></div>'+


			'</div>').appendTo(frm.dashboard.stats_area_row);

		if(info.loyalty_points){
			$('<div class="badge-link small" style="margin-bottom:10px"><span class="indicator blue">'+
			'Loyalty Points: '+info.loyalty_points+'</span></div>').appendTo(indicator);
		}

		return indicator;
	},

	get_party_name: function(party_type) {
		var dict = {'Customer': 'customer_name', 'Supplier': 'supplier_name', 'Employee': 'employee_name',
			'Member': 'member_name'};
		return dict[party_type];
	},

	copy_value_in_all_rows: function(doc, dt, dn, table_fieldname, fieldname) {
		var d = locals[dt][dn];
		if(d[fieldname]){
			var cl = doc[table_fieldname] || [];
			for(var i = 0; i < cl.length; i++) {
				if(!cl[i][fieldname]) cl[i][fieldname] = d[fieldname];
			}
		}
		refresh_field(table_fieldname);
	},

	get_terms: function(tc_name, doc, callback) {
		if(tc_name) {
			return frappe.call({
				method: 'erpnext.setup.doctype.terms_and_conditions.terms_and_conditions.get_terms_and_conditions',
				args: {
					template_name: tc_name,
					doc: doc
				},
				callback: function(r) {
					callback(r)
				}
			});
		}
	},

	make_bank_account: function(doctype, docname) {
		frappe.call({
			method: "erpnext.accounts.doctype.bank_account.bank_account.make_bank_account",
			args: {
				doctype: doctype,
				docname: docname
			},
			freeze: true,
			callback: function(r) {
				var doclist = frappe.model.sync(r.message);
				frappe.set_route("Form", doclist[0].doctype, doclist[0].name);
			}
		})
	},

	add_dimensions: function(report_name, index) {
		let filters = frappe.query_reports[report_name].filters;

<<<<<<< HEAD
		erpnext.dimension_filters.forEach((dimension) => {
			let found = filters.some(el => el.fieldname === dimension['fieldname']);

			if (!found) {
				filters.splice(index, 0 ,{
					"fieldname": dimension["fieldname"],
					"label": __(dimension["label"]),
					"fieldtype": "Link",
					"options": dimension["document_type"]
=======
		frappe.call({
			method: "erpnext.accounts.doctype.accounting_dimension.accounting_dimension.get_dimensions",
			callback: function(r) {
				let accounting_dimensions = r.message[0];
				accounting_dimensions.forEach((dimension) => {
					let found = filters.some(el => el.fieldname === dimension['fieldname']);

					if (!found) {
						filters.splice(index, 0, {
							"fieldname": dimension["fieldname"],
							"label": __(dimension["label"]),
							"fieldtype": "Link",
							"options": dimension["document_type"]
						});
					}
>>>>>>> 540559d6
				});
			}
		});
	},

	make_subscription: function(doctype, docname) {
		frappe.call({
			method: "frappe.automation.doctype.auto_repeat.auto_repeat.make_auto_repeat",
			args: {
				doctype: doctype,
				docname: docname
			},
			callback: function(r) {
				var doclist = frappe.model.sync(r.message);
				frappe.set_route("Form", doclist[0].doctype, doclist[0].name);
			}
		})
	},

	make_pricing_rule: function(doctype, docname) {
		frappe.call({
			method: "erpnext.accounts.doctype.pricing_rule.pricing_rule.make_pricing_rule",
			args: {
				doctype: doctype,
				docname: docname
			},
			callback: function(r) {
				var doclist = frappe.model.sync(r.message);
				frappe.set_route("Form", doclist[0].doctype, doclist[0].name);
			}
		})
	},

	/**
	* Checks if the first row of a given child table is empty
	* @param child_table - Child table Doctype
	* @return {Boolean}
	**/
	first_row_is_empty: function(child_table){
		if($.isArray(child_table) && child_table.length > 0) {
			return !child_table[0].item_code;
		}
		return false;
	},

	/**
	* Removes the first row of a child table if it is empty
	* @param {_Frm} frm - The current form
	* @param {String} child_table_name - The child table field name
	* @return {Boolean}
	**/
	remove_empty_first_row: function(frm, child_table_name){
		const rows = frm['doc'][child_table_name];
		if (this.first_row_is_empty(rows)){
			frm['doc'][child_table_name] = rows.splice(1);
		}
		return rows;
	},
	get_tree_options: function(option) {
		// get valid options for tree based on user permission & locals dict
		let unscrub_option = frappe.model.unscrub(option);
		let user_permission = frappe.defaults.get_user_permissions();
		let options;

		if(user_permission && user_permission[unscrub_option]) {
			options = user_permission[unscrub_option].map(perm => perm.doc);
		} else {
			options = $.map(locals[`:${unscrub_option}`], function(c) { return c.name; }).sort();
		}

		// filter unique values, as there may be multiple user permissions for any value
		return options.filter((value, index, self) => self.indexOf(value) === index);
	},
	get_tree_default: function(option) {
		// set default for a field based on user permission
		let options = this.get_tree_options(option);
		if(options.includes(frappe.defaults.get_default(option))) {
			return frappe.defaults.get_default(option);
		} else {
			return options[0];
		}
	},
<<<<<<< HEAD
	copy_parent_value_in_all_row: function(doc, dt, dn, table_fieldname, fieldname, parent_fieldname) {
		var d = locals[dt][dn];
		if(d[parent_fieldname]){
			var cl = doc[table_fieldname] || [];
			for(var i = 0; i < cl.length; i++) {
=======
	overrides_parent_value_in_all_rows: function(doc, dt, dn, table_fieldname, fieldname, parent_fieldname) {
		if (doc[parent_fieldname]) {
			let cl = doc[table_fieldname] || [];
			for (let i = 0; i < cl.length; i++) {
>>>>>>> 540559d6
				cl[i][fieldname] = doc[parent_fieldname];
			}
			frappe.refresh_field(table_fieldname);
		}
	},
	create_new_doc: function (doctype, update_fields) {
		frappe.model.with_doctype(doctype, function() {
			var new_doc = frappe.model.get_new_doc(doctype);
			for (let [key, value] of Object.entries(update_fields)) {
				new_doc[key] = value;
			}
			frappe.ui.form.make_quick_entry(doctype, null, null, new_doc);
		});
	}

});

erpnext.utils.select_alternate_items = function(opts) {
	const frm = opts.frm;
	const warehouse_field = opts.warehouse_field || 'warehouse';
	const item_field = opts.item_field || 'item_code';

	this.data = [];
	const dialog = new frappe.ui.Dialog({
		title: __("Select Alternate Item"),
		fields: [
			{fieldtype:'Section Break', label: __('Items')},
			{
				fieldname: "alternative_items", fieldtype: "Table", cannot_add_rows: true,
				in_place_edit: true, data: this.data,
				get_data: () => {
					return this.data;
				},
				fields: [{
					fieldtype:'Data',
					fieldname:"docname",
					hidden: 1
				}, {
					fieldtype:'Link',
					fieldname:"item_code",
					options: 'Item',
					in_list_view: 1,
					read_only: 1,
					label: __('Item Code')
				}, {
					fieldtype:'Link',
					fieldname:"alternate_item",
					options: 'Item',
					default: "",
					in_list_view: 1,
					label: __('Alternate Item'),
					onchange: function() {
						const item_code = this.get_value();
						const warehouse = this.grid_row.on_grid_fields_dict.warehouse.get_value();
						if (item_code && warehouse) {
							frappe.call({
								method: "erpnext.stock.utils.get_latest_stock_qty",
								args: {
									item_code: item_code,
									warehouse: warehouse
								},
								callback: (r) => {
									this.grid_row.on_grid_fields_dict
										.actual_qty.set_value(r.message || 0);
								}
							})
						}
					},
					get_query: (e) => {
						return {
							query: "erpnext.stock.doctype.item_alternative.item_alternative.get_alternative_items",
							filters: {
								item_code: e.item_code
							}
						};
					}
				}, {
					fieldtype:'Link',
					fieldname:"warehouse",
					options: 'Warehouse',
					default: "",
					in_list_view: 1,
					label: __('Warehouse'),
					onchange: function() {
						const warehouse = this.get_value();
						const item_code = this.grid_row.on_grid_fields_dict.item_code.get_value();
						if (item_code && warehouse) {
							frappe.call({
								method: "erpnext.stock.utils.get_latest_stock_qty",
								args: {
									item_code: item_code,
									warehouse: warehouse
								},
								callback: (r) => {
									this.grid_row.on_grid_fields_dict
										.actual_qty.set_value(r.message || 0);
								}
							})
						}
					},
				}, {
					fieldtype:'Float',
					fieldname:"actual_qty",
					default: 0,
					read_only: 1,
					in_list_view: 1,
					label: __('Available Qty')
				}]
			},
		],
		primary_action: function() {
			const args = this.get_values()["alternative_items"];
			const alternative_items = args.filter(d => {
				if (d.alternate_item && d.item_code != d.alternate_item) {
					return true;
				}
			});

			alternative_items.forEach(d => {
				let row = frappe.get_doc(opts.child_doctype, d.docname);
				let qty = null;
				if (row.doctype === 'Work Order Item') {
					qty = row.required_qty;
				} else {
					qty = row.qty;
				}
				row[item_field] = d.alternate_item;
				frappe.model.set_value(row.doctype, row.name, 'qty', qty);
				frappe.model.set_value(row.doctype, row.name, opts.original_item_field, d.item_code);
				frm.trigger(item_field, row.doctype, row.name);
			});

			refresh_field(opts.child_docname);
			this.hide();
		},
		primary_action_label: __('Update')
	});

	frm.doc[opts.child_docname].forEach(d => {
		if (!opts.condition || opts.condition(d)) {
			dialog.fields_dict.alternative_items.df.data.push({
				"docname": d.name,
				"item_code": d[item_field],
				"warehouse": d[warehouse_field],
				"actual_qty": d.actual_qty
			});
		}
	})

	this.data = dialog.fields_dict.alternative_items.df.data;
	dialog.fields_dict.alternative_items.grid.refresh();
	dialog.show();
}

erpnext.utils.update_child_items = function(opts) {
	const frm = opts.frm;
	const cannot_add_row = (typeof opts.cannot_add_row === 'undefined') ? true : opts.cannot_add_row;
	const child_docname = (typeof opts.cannot_add_row === 'undefined') ? "items" : opts.child_docname;
	const child_meta = frappe.get_meta(`${frm.doc.doctype} Item`);
	const get_precision = (fieldname) => child_meta.fields.find(f => f.fieldname == fieldname).precision;

	this.data = [];
	const fields = [{
		fieldtype:'Data',
		fieldname:"docname",
		read_only: 1,
		hidden: 1,
	}, {
		fieldtype:'Link',
		fieldname:"item_code",
		options: 'Item',
		in_list_view: 1,
		read_only: 0,
		disabled: 0,
<<<<<<< HEAD
		label: __('Item Code')
=======
		label: __('Item Code'),
		get_query: function() {
			let filters;
			if (frm.doc.doctype == 'Sales Order') {
				filters = {"is_sales_item": 1};
			} else if (frm.doc.doctype == 'Purchase Order') {
				if (frm.doc.is_subcontracted == "Yes") {
					filters = {"is_sub_contracted_item": 1};
				} else {
					filters = {"is_purchase_item": 1};
				}
			}
			return {
				query: "erpnext.controllers.queries.item_query",
				filters: filters
			};
		}
	}, {
		fieldtype:'Link',
		fieldname:'uom',
		options: 'UOM',
		read_only: 0,
		label: __('UOM'),
		reqd: 1,
		onchange: function () {
			frappe.call({
				method: "erpnext.stock.get_item_details.get_conversion_factor",
				args: { item_code: this.doc.item_code, uom: this.value },
				callback: r => {
					if(!r.exc) {
						if (this.doc.conversion_factor == r.message.conversion_factor) return;

						const docname = this.doc.docname;
						dialog.fields_dict.trans_items.df.data.some(doc => {
							if (doc.docname == docname) {
								doc.conversion_factor = r.message.conversion_factor;
								dialog.fields_dict.trans_items.grid.refresh();
								return true;
							}
						})
					}
				}
			});
		}
>>>>>>> 540559d6
	}, {
		fieldtype:'Float',
		fieldname:"qty",
		default: 0,
		read_only: 0,
		in_list_view: 1,
		label: __('Qty'),
		precision: get_precision("qty")
	}, {
		fieldtype:'Currency',
		fieldname:"rate",
<<<<<<< HEAD
=======
		options: "currency",
>>>>>>> 540559d6
		default: 0,
		read_only: 0,
		in_list_view: 1,
		label: __('Rate'),
		precision: get_precision("rate")
	}];

	if (frm.doc.doctype == 'Sales Order' || frm.doc.doctype == 'Purchase Order' ) {
		fields.splice(2, 0, {
			fieldtype: 'Date',
			fieldname: frm.doc.doctype == 'Sales Order' ? "delivery_date" : "schedule_date",
			in_list_view: 1,
			label: frm.doc.doctype == 'Sales Order' ? __("Delivery Date") : __("Reqd by date"),
			reqd: 1
		})
		fields.splice(3, 0, {
			fieldtype: 'Float',
			fieldname: "conversion_factor",
			in_list_view: 1,
			label: __("Conversion Factor"),
			precision: get_precision('conversion_factor')
		})
	}

	const dialog = new frappe.ui.Dialog({
		title: __("Update Items"),
		fields: [
			{
				fieldname: "trans_items",
				fieldtype: "Table",
				label: "Items",
				cannot_add_rows: cannot_add_row,
<<<<<<< HEAD
				in_place_edit: true,
=======
				in_place_edit: false,
>>>>>>> 540559d6
				reqd: 1,
				data: this.data,
				get_data: () => {
					return this.data;
				},
				fields: fields
			},
		],
		primary_action: function() {
			const trans_items = this.get_values()["trans_items"].filter((item) => !!item.item_code);
			frappe.call({
				method: 'erpnext.controllers.accounts_controller.update_child_qty_rate',
				freeze: true,
				args: {
					'parent_doctype': frm.doc.doctype,
					'trans_items': trans_items,
					'parent_doctype_name': frm.doc.name,
					'child_docname': child_docname
				},
				callback: function() {
					frm.reload_doc();
				}
			});
			this.hide();
			refresh_field("items");
		},
		primary_action_label: __('Update')
	});

	frm.doc[opts.child_docname].forEach(d => {
		dialog.fields_dict.trans_items.df.data.push({
			"docname": d.name,
			"name": d.name,
			"item_code": d.item_code,
			"delivery_date": d.delivery_date,
			"schedule_date": d.schedule_date,
			"conversion_factor": d.conversion_factor,
			"qty": d.qty,
			"rate": d.rate,
			"uom": d.uom
		});
		this.data = dialog.fields_dict.trans_items.df.data;
		dialog.fields_dict.trans_items.grid.refresh();
	})
	dialog.show();
}

erpnext.utils.map_current_doc = function(opts) {
	function _map() {
		if($.isArray(cur_frm.doc.items) && cur_frm.doc.items.length > 0) {
			// remove first item row if empty
			if(!cur_frm.doc.items[0].item_code) {
				cur_frm.doc.items = cur_frm.doc.items.splice(1);
			}

			// find the doctype of the items table
			var items_doctype = frappe.meta.get_docfield(cur_frm.doctype, 'items').options;

			// find the link fieldname from items table for the given
			// source_doctype
			var link_fieldname = null;
			frappe.get_meta(items_doctype).fields.forEach(function(d) {
				if(d.options===opts.source_doctype) link_fieldname = d.fieldname; });

			// search in existing items if the source_name is already set and full qty fetched
			var already_set = false;
			var item_qty_map = {};

			$.each(cur_frm.doc.items, function(i, d) {
				opts.source_name.forEach(function(src) {
					if(d[link_fieldname]==src) {
						already_set = true;
						if (item_qty_map[d.item_code])
							item_qty_map[d.item_code] += flt(d.qty);
						else
							item_qty_map[d.item_code] = flt(d.qty);
					}
				});
			});

			if(already_set) {
				opts.source_name.forEach(function(src) {
					frappe.model.with_doc(opts.source_doctype, src, function(r) {
						var source_doc = frappe.model.get_doc(opts.source_doctype, src);
						$.each(source_doc.items || [], function(i, row) {
							if(row.qty > flt(item_qty_map[row.item_code])) {
								already_set = false;
								return false;
							}
						})
					})

					if(already_set) {
						frappe.msgprint(__("You have already selected items from {0} {1}",
							[opts.source_doctype, src]));
						return;
					}

				})
			}
		}

		return frappe.call({
			// Sometimes we hit the limit for URL length of a GET request
			// as we send the full target_doc. Hence this is a POST request.
			type: "POST",
			method: 'frappe.model.mapper.map_docs',
			args: {
				"method": opts.method,
				"source_names": opts.source_name,
				"target_doc": cur_frm.doc,
				"args": opts.args
			},
			callback: function(r) {
				if(!r.exc) {
					var doc = frappe.model.sync(r.message);
					cur_frm.dirty();
					cur_frm.refresh();
				}
			}
		});
	}

	let query_args = {};
	if (opts.get_query_filters) {
		query_args.filters = opts.get_query_filters;
	}

	if (opts.get_query_method) {
		query_args.query = opts.get_query_method;
	}

	if (query_args.filters || query_args.query) {
		opts.get_query = () => query_args;
	}

	if (opts.source_doctype) {
		const d = new frappe.ui.form.MultiSelectDialog({
			doctype: opts.source_doctype,
			target: opts.target,
			date_field: opts.date_field || undefined,
			setters: opts.setters,
			get_query: opts.get_query,
			add_filters_group: 1,
			allow_child_item_selection: opts.allow_child_item_selection,
			child_fieldname: opts.child_fielname,
			child_columns: opts.child_columns,
			size: opts.size,
			action: function(selections, args) {
				let values = selections;
				if (values.length === 0) {
					frappe.msgprint(__("Please select {0}", [opts.source_doctype]))
					return;
				}
				opts.source_name = values;
				if (opts.allow_child_item_selection) {
					// args contains filtered child docnames
					opts.args = args;
				}
				d.dialog.hide();
				_map();
			},
		});

		return d;
	}

	if (opts.source_name) {
		opts.source_name = [opts.source_name];
		_map();
	}
}

frappe.form.link_formatters['Item'] = function(value, doc) {
	if (doc && value && doc.item_name && doc.item_name !== value && doc.item_code === value) {
		return value + ': ' + doc.item_name;
	} else if (!value && doc.doctype && doc.item_name) {
		// format blank value in child table
		return doc.item_name;
	} else {
		// if value is blank in report view or item code and name are the same, return as is
		return value;
	}
}

frappe.form.link_formatters['Employee'] = function(value, doc) {
	if (doc && value && doc.employee_name && doc.employee_name !== value && doc.employee === value) {
		return value + ': ' + doc.employee_name;
	} else if (!value && doc.doctype && doc.employee_name) {
		// format blank value in child table
		return doc.employee;
	} else {
		// if value is blank in report view or project name and name are the same, return as is
		return value;
	}
}

frappe.form.link_formatters['Project'] = function(value, doc) {
	if (doc && value && doc.project_name && doc.project_name !== value && doc.project === value) {
		return value + ': ' + doc.project_name;
	} else if (!value && doc.doctype && doc.project_name) {
		// format blank value in child table
		return doc.project;
	} else {
		// if value is blank in report view or project name and name are the same, return as is
		return value;
	}
};

// add description on posting time
$(document).on('app_ready', function() {
	if(!frappe.datetime.is_timezone_same()) {
		$.each(["Stock Reconciliation", "Stock Entry", "Stock Ledger Entry",
			"Delivery Note", "Purchase Receipt", "Sales Invoice"], function(i, d) {
			frappe.ui.form.on(d, "onload", function(frm) {
				cur_frm.set_df_property("posting_time", "description",
					frappe.sys_defaults.time_zone);
			});
		});
	}
});

function attach_selector_button(inner_text, append_loction, context, grid_row) {
	let $btn_div = $("<div>").css({"margin-bottom": "10px", "margin-top": "10px"})
		.appendTo(append_loction);
	let $btn = $(`<button class="btn btn-sm btn-default">${inner_text}</button>`)
		.appendTo($btn_div);

	$btn.on("click", function() {
		context.show_serial_batch_selector(grid_row.frm, grid_row.doc, "", "", true);
	});
}<|MERGE_RESOLUTION|>--- conflicted
+++ resolved
@@ -202,17 +202,6 @@
 	add_dimensions: function(report_name, index) {
 		let filters = frappe.query_reports[report_name].filters;
 
-<<<<<<< HEAD
-		erpnext.dimension_filters.forEach((dimension) => {
-			let found = filters.some(el => el.fieldname === dimension['fieldname']);
-
-			if (!found) {
-				filters.splice(index, 0 ,{
-					"fieldname": dimension["fieldname"],
-					"label": __(dimension["label"]),
-					"fieldtype": "Link",
-					"options": dimension["document_type"]
-=======
 		frappe.call({
 			method: "erpnext.accounts.doctype.accounting_dimension.accounting_dimension.get_dimensions",
 			callback: function(r) {
@@ -228,7 +217,6 @@
 							"options": dimension["document_type"]
 						});
 					}
->>>>>>> 540559d6
 				});
 			}
 		});
@@ -311,18 +299,10 @@
 			return options[0];
 		}
 	},
-<<<<<<< HEAD
-	copy_parent_value_in_all_row: function(doc, dt, dn, table_fieldname, fieldname, parent_fieldname) {
-		var d = locals[dt][dn];
-		if(d[parent_fieldname]){
-			var cl = doc[table_fieldname] || [];
-			for(var i = 0; i < cl.length; i++) {
-=======
 	overrides_parent_value_in_all_rows: function(doc, dt, dn, table_fieldname, fieldname, parent_fieldname) {
 		if (doc[parent_fieldname]) {
 			let cl = doc[table_fieldname] || [];
 			for (let i = 0; i < cl.length; i++) {
->>>>>>> 540559d6
 				cl[i][fieldname] = doc[parent_fieldname];
 			}
 			frappe.refresh_field(table_fieldname);
@@ -497,9 +477,6 @@
 		in_list_view: 1,
 		read_only: 0,
 		disabled: 0,
-<<<<<<< HEAD
-		label: __('Item Code')
-=======
 		label: __('Item Code'),
 		get_query: function() {
 			let filters;
@@ -544,7 +521,6 @@
 				}
 			});
 		}
->>>>>>> 540559d6
 	}, {
 		fieldtype:'Float',
 		fieldname:"qty",
@@ -556,10 +532,7 @@
 	}, {
 		fieldtype:'Currency',
 		fieldname:"rate",
-<<<<<<< HEAD
-=======
 		options: "currency",
->>>>>>> 540559d6
 		default: 0,
 		read_only: 0,
 		in_list_view: 1,
@@ -592,11 +565,7 @@
 				fieldtype: "Table",
 				label: "Items",
 				cannot_add_rows: cannot_add_row,
-<<<<<<< HEAD
-				in_place_edit: true,
-=======
 				in_place_edit: false,
->>>>>>> 540559d6
 				reqd: 1,
 				data: this.data,
 				get_data: () => {
