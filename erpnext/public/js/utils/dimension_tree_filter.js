frappe.provide('frappe.ui.form');

let default_dimensions = {};

let doctypes_with_dimensions = ["GL Entry", "Sales Invoice", "Purchase Invoice", "Payment Entry", "Asset",
	"Expense Claim", "Stock Entry", "Budget", "Payroll Entry", "Delivery Note", "Shipping Rule", "Loyalty Program",
	"Fee Schedule", "Fee Structure", "Stock Reconciliation", "Travel Request", "Fees", "POS Profile", "Opening Invoice Creation Tool",
	"Subscription", "Purchase Order", "Journal Entry", "Material Request", "Purchase Receipt", "Landed Cost Item", "Asset"];

let child_docs = ["Sales Invoice Item", "Purchase Invoice Item", "Purchase Order Item", "Journal Entry Account",
	"Material Request Item", "Delivery Note Item", "Purchase Receipt Item", "Stock Entry Detail", "Payment Entry Deduction",
	"Landed Cost Item", "Asset Value Adjustment", "Opening Invoice Creation Tool Item", "Subscription Plan"];

frappe.call({
	method: "erpnext.accounts.doctype.accounting_dimension.accounting_dimension.get_dimension_filters",
	callback: function(r) {
		erpnext.dimension_filters = r.message[0];
		default_dimensions = r.message[1];
	}
});

doctypes_with_dimensions.forEach((doctype) => {
	frappe.ui.form.on(doctype, {
		onload: function(frm) {
			erpnext.dimension_filters.forEach((dimension) => {
				frappe.model.with_doctype(dimension['document_type'], () => {
					if(frappe.meta.has_field(dimension['document_type'], 'is_group')) {
						frm.set_query(dimension['fieldname'], {
							"is_group": 0
						});
					}
				});
			});
		},

		company: function(frm) {
			if(frm.doc.company && (Object.keys(default_dimensions || {}).length > 0)
				&& default_dimensions[frm.doc.company]) {
				frm.trigger('update_dimension');
			}
		},

		update_dimension: function(frm) {
			erpnext.dimension_filters.forEach((dimension) => {
				if(frm.is_new()) {
					if(frm.doc.company && Object.keys(default_dimensions || {}).length > 0
						&& default_dimensions[frm.doc.company]) {

<<<<<<< HEAD
						let default_dimension = default_dimensions[frm.doc.company][dimension['fieldname']];

						if(default_dimension) {
							if (frappe.meta.has_field(doctype, dimension['fieldname'])) {
								frm.set_value(dimension['fieldname'], default_dimension);
							}

							$.each(frm.doc.items || frm.doc.accounts || [], function(i, row) {
								frappe.model.set_value(row.doctype, row.name, dimension['fieldname'], default_dimension);
							});
						}
=======
						let default_dimension = default_dimensions[frm.doc.company][dimension['document_type']];
>>>>>>> ed709b36

						if(default_dimension) {
							if (frappe.meta.has_field(doctype, dimension['fieldname'])) {
								frm.set_value(dimension['fieldname'], default_dimension);
							}

							$.each(frm.doc.items || frm.doc.accounts || [], function(i, row) {
								frappe.model.set_value(row.doctype, row.name, dimension['fieldname'], default_dimension);
							});
						}
					}
				}
			});
		}
	});
});

child_docs.forEach((doctype) => {
	frappe.ui.form.on(doctype, {
		items_add: function(frm, cdt, cdn) {
			erpnext.dimension_filters.forEach((dimension) => {
				var row = frappe.get_doc(cdt, cdn);
				frm.script_manager.copy_from_first_row("items", row, [dimension['fieldname']]);
			});
		},

		accounts_add: function(frm, cdt, cdn) {
			erpnext.dimension_filters.forEach((dimension) => {
				var row = frappe.get_doc(cdt, cdn);
				frm.script_manager.copy_from_first_row("accounts", row, [dimension['fieldname']]);
			});
		}
	});
});<|MERGE_RESOLUTION|>--- conflicted
+++ resolved
@@ -46,21 +46,7 @@
 					if(frm.doc.company && Object.keys(default_dimensions || {}).length > 0
 						&& default_dimensions[frm.doc.company]) {
 
-<<<<<<< HEAD
 						let default_dimension = default_dimensions[frm.doc.company][dimension['fieldname']];
-
-						if(default_dimension) {
-							if (frappe.meta.has_field(doctype, dimension['fieldname'])) {
-								frm.set_value(dimension['fieldname'], default_dimension);
-							}
-
-							$.each(frm.doc.items || frm.doc.accounts || [], function(i, row) {
-								frappe.model.set_value(row.doctype, row.name, dimension['fieldname'], default_dimension);
-							});
-						}
-=======
-						let default_dimension = default_dimensions[frm.doc.company][dimension['document_type']];
->>>>>>> ed709b36
 
 						if(default_dimension) {
 							if (frappe.meta.has_field(doctype, dimension['fieldname'])) {
