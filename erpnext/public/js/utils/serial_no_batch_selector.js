erpnext.SerialBatchPackageSelector = class SerialNoBatchBundleUpdate {
	constructor(frm, item, callback) {
		this.frm = frm;
		this.item = item;
		this.qty = item.qty;
		this.callback = callback;
		this.bundle = this.item?.is_rejected
			? this.item.rejected_serial_and_batch_bundle
			: this.item.serial_and_batch_bundle;

		this.make();
		this.render_data();
	}

	make() {
		let label = this.item?.has_serial_no ? __("Serial Nos") : __("Batch Nos");
		let primary_label = this.bundle ? __("Update") : __("Add");

		if (this.item?.has_serial_no && this.item?.batch_no) {
			label = __("Serial Nos / Batch Nos");
		}

		primary_label += " " + label;

		this.dialog = new frappe.ui.Dialog({
			title: this.item?.title || primary_label,
			fields: this.get_dialog_fields(),
			primary_action_label: primary_label,
			primary_action: () => this.update_bundle_entries(),
			secondary_action_label: __("Edit Full Form"),
			secondary_action: () => this.edit_full_form(),
		});

		this.dialog.show();
		this.$scan_btn = this.dialog.$wrapper.find(".link-btn");
		this.$scan_btn.css("display", "inline");

		let qty = this.item.stock_qty || this.item.transfer_qty || this.item.qty;

		if (this.item?.is_rejected) {
			qty = this.item.rejected_qty;
		}

		qty = Math.abs(qty);
		if (qty > 0) {
			this.dialog.set_value("qty", qty).then(() => {
				if (this.item.serial_no && !this.item.serial_and_batch_bundle) {
					let serial_nos = this.item.serial_no.split("\n");
					if (serial_nos.length > 1) {
						serial_nos.forEach((serial_no) => {
							this.dialog.fields_dict.entries.df.data.push({
								serial_no: serial_no,
								batch_no: this.item.batch_no,
							});
						});
					} else {
						this.dialog.set_value("scan_serial_no", this.item.serial_no);
					}
					frappe.model.set_value(this.item.doctype, this.item.name, "serial_no", "");
				} else if (this.item.batch_no && !this.item.serial_and_batch_bundle) {
					this.dialog.set_value("scan_batch_no", this.item.batch_no);
					frappe.model.set_value(this.item.doctype, this.item.name, "batch_no", "");
				}

				this.dialog.fields_dict.entries.grid.refresh();
			});
		}
	}

	get_serial_no_filters() {
		let warehouse =
			this.item?.type_of_transaction === "Outward" ? this.item.warehouse || this.item.s_warehouse : "";

		if (this.frm.doc.doctype === "Stock Entry") {
			warehouse = this.item.s_warehouse || this.item.t_warehouse;
		}

		if (!warehouse && this.frm.doc.doctype === "Stock Reconciliation") {
			warehouse = this.get_warehouse();
		}

		return {
			item_code: this.item.item_code,
			warehouse: ["=", warehouse],
		};
	}

	get_dialog_fields() {
		let fields = [];

		fields.push({
			fieldtype: "Link",
			fieldname: "warehouse",
			label: __("Warehouse"),
			options: "Warehouse",
			default: this.get_warehouse(),
			onchange: () => {
				this.item.warehouse = this.dialog.get_value("warehouse");
				this.get_auto_data();
			},
			get_query: () => {
				return {
					filters: {
						is_group: 0,
						company: this.frm.doc.company,
					},
				};
			},
		});

		if (this.frm.doc.doctype === "Stock Entry" && this.frm.doc.purpose === "Manufacture") {
			fields.push({
				fieldtype: "Column Break",
			});

			fields.push({
				fieldtype: "Link",
				fieldname: "work_order",
				label: __("For Work Order"),
				options: "Work Order",
				read_only: 1,
				default: this.frm.doc.work_order,
			});

			fields.push({
				fieldtype: "Section Break",
			});
		}

		fields.push({
			fieldtype: "Column Break",
		});

		if (this.item.has_serial_no) {
			fields.push({
				fieldtype: "Data",
				options: "Barcode",
				fieldname: "scan_serial_no",
				label: __("Scan Serial No"),
				get_query: () => {
					return {
						filters: this.get_serial_no_filters(),
					};
				},
				onchange: () => this.scan_barcode_data(),
			});
		}

		if (this.item.has_batch_no && !this.item.has_serial_no) {
			fields.push({
				fieldtype: "Data",
				options: "Barcode",
				fieldname: "scan_batch_no",
				label: __("Scan Batch No"),
				onchange: () => this.scan_barcode_data(),
			});
		}

		if (this.item?.type_of_transaction === "Outward") {
			fields = [...this.get_filter_fields(), ...fields];
		} else {
			fields = [...fields, ...this.get_attach_field()];
		}

		fields.push({
			fieldtype: "Section Break",
		});

		fields.push({
			fieldname: "entries",
			fieldtype: "Table",
			allow_bulk_edit: true,
			data: [],
			fields: this.get_dialog_table_fields(),
		});

		return fields;
	}

	get_attach_field() {
		let label = this.item?.has_serial_no ? __("Serial Nos") : __("Batch Nos");
		let primary_label = this.bundle ? __("Update") : __("Add");

		if (this.item?.has_serial_no && this.item?.has_batch_no) {
			label = __("Serial Nos / Batch Nos");
		}

		let fields = [
			{
				fieldtype: "Section Break",
				label: __("{0} {1} via CSV File", [primary_label, label]),
			},
		];

		if (this.item?.has_serial_no) {
			fields = [
				...fields,
				{
					fieldtype: "Check",
					label: __("Import Using CSV file"),
					fieldname: "import_using_csv_file",
					default: 0,
				},
				{
					fieldtype: "Section Break",
					label: __("{0} {1} Manually", [primary_label, label]),
					depends_on: "eval:doc.import_using_csv_file === 0",
				},
				{
					fieldtype: "Small Text",
					label: __("Enter Serial Nos"),
					fieldname: "upload_serial_nos",
					depends_on: "eval:doc.import_using_csv_file === 0",
					description: __("Enter each serial no in a new line"),
				},
				{
					fieldtype: "Column Break",
					depends_on: "eval:doc.import_using_csv_file === 0",
				},
				{
					fieldtype: "Button",
					fieldname: "make_serial_nos",
					label: __("Create Serial Nos"),
					depends_on: "eval:doc.import_using_csv_file === 0",
					click: () => {
						this.create_serial_nos();
					},
				},
				{
					fieldtype: "Section Break",
					depends_on: "eval:doc.import_using_csv_file === 1",
				},
			];
		}

		fields = [
			...fields,
			{
				fieldtype: "Button",
				fieldname: "download_csv",
				label: __("Download CSV Template"),
				click: () => this.download_csv_file(),
			},
			{
				fieldtype: "Column Break",
			},
			{
				fieldtype: "Attach",
				fieldname: "attach_serial_batch_csv",
				label: __("Attach CSV File"),
				onchange: () => this.upload_csv_file(),
			},
		];

		return fields;
	}

	create_serial_nos() {
		let { upload_serial_nos } = this.dialog.get_values();

		if (!upload_serial_nos) {
			frappe.throw(__("Please enter Serial Nos"));
		}

		frappe.call({
			method: "erpnext.stock.doctype.serial_and_batch_bundle.serial_and_batch_bundle.create_serial_nos",
			args: {
				item_code: this.item.item_code,
				serial_nos: upload_serial_nos,
			},
			callback: (r) => {
				if (r.message) {
					this.dialog.fields_dict.entries.df.data = [];
					this.set_data(r.message);
					this.update_bundle_entries();
				}
			},
		});
	}

	download_csv_file() {
		let csvFileData = ["Serial No"];

		if (this.item.has_serial_no && this.item.has_batch_no) {
			csvFileData = ["Serial No", "Batch No", "Quantity"];
		} else if (this.item.has_batch_no) {
			csvFileData = ["Batch No", "Quantity"];
		}

		const method = `/api/method/erpnext.stock.doctype.serial_and_batch_bundle.serial_and_batch_bundle.download_blank_csv_template?content=${encodeURIComponent(
			JSON.stringify(csvFileData)
		)}`;
		const w = window.open(frappe.urllib.get_full_url(method));
		if (!w) {
			frappe.msgprint(__("Please enable pop-ups"));
		}
	}

	upload_csv_file() {
		const file_path = this.dialog.get_value("attach_serial_batch_csv");

		frappe.call({
			method: "erpnext.stock.doctype.serial_and_batch_bundle.serial_and_batch_bundle.upload_csv_file",
			args: {
				item_code: this.item.item_code,
				file_path: file_path,
			},
			callback: (r) => {
				if (r.message.serial_nos && r.message.serial_nos.length) {
					this.set_data(r.message.serial_nos);
				} else if (r.message.batch_nos && r.message.batch_nos.length) {
					this.set_data(r.message.batch_nos);
				}
			},
		});
	}

	get_filter_fields() {
		return [
			{
				fieldtype: "Section Break",
				label: __("Auto Fetch"),
			},
			{
				fieldtype: "Float",
				fieldname: "qty",
				label: __("Qty to Fetch"),
				onchange: () => this.get_auto_data(),
			},
			{
				fieldtype: "Column Break",
			},
			{
				fieldtype: "Select",
				options: ["FIFO", "LIFO", "Expiry"],
				default: "FIFO",
				fieldname: "based_on",
				label: __("Fetch Based On"),
				onchange: () => this.get_auto_data(),
			},
			{
				fieldtype: "Section Break",
			},
		];
	}

	get_dialog_table_fields() {
		let fields = [];

		if (this.item.has_serial_no) {
			fields.push({
				fieldtype: "Link",
				options: "Serial No",
				fieldname: "serial_no",
				label: __("Serial No"),
				in_list_view: 1,
				get_query: () => {
					return {
						filters: this.get_serial_no_filters(),
					};
				},
			});
		}

		let batch_fields = [];
		if (this.item.has_batch_no) {
			batch_fields = [
				{
					fieldtype: "Link",
					options: "Batch",
					fieldname: "batch_no",
					label: __("Batch No"),
					in_list_view: 1,
					get_query: () => {
						let is_inward = false;
<<<<<<< HEAD
						if (
							(["Purchase Receipt", "Purchase Invoice"].includes(this.frm.doc.doctype) &&
								!this.frm.doc.is_return) ||
							(this.frm.doc.doctype === "Stock Entry" &&
								this.frm.doc.purpose === "Material Receipt")
						) {
=======
						if ((["Purchase Receipt", "Purchase Invoice"].includes(this.frm.doc.doctype) && !this.frm.doc.is_return)
							|| (this.frm.doc.doctype === 'Stock Entry' && this.frm.doc.purpose === 'Material Receipt')) {
>>>>>>> 3035dcab
							is_inward = true;
						}

						return {
							query: "erpnext.controllers.queries.get_batch_no",
							filters: {
<<<<<<< HEAD
								item_code: this.item.item_code,
								warehouse:
									this.item.s_warehouse || this.item.t_warehouse || this.item.warehouse,
								is_inward: is_inward,
							},
						};
=======
								'item_code': this.item.item_code,
								'warehouse': this.item.s_warehouse || this.item.t_warehouse || this.item.warehouse,
								'is_inward': is_inward
							}
						}
>>>>>>> 3035dcab
					},
				},
			];

			if (!this.item.has_serial_no) {
				batch_fields.push({
					fieldtype: "Float",
					fieldname: "qty",
					label: __("Quantity"),
					in_list_view: 1,
				});
			}
		}

		fields = [...fields, ...batch_fields];

		fields.push({
			fieldtype: "Data",
			fieldname: "name",
			label: __("Name"),
			hidden: 1,
		});

		return fields;
	}

	get_auto_data() {
		let { qty, based_on } = this.dialog.get_values();

		if (this.item.serial_and_batch_bundle || this.item.rejected_serial_and_batch_bundle) {
			if (qty === this.qty) {
				return;
			}
		}

		if (this.item.serial_no || this.item.batch_no) {
			return;
		}

		if (!based_on) {
			based_on = "FIFO";
		}

		if (qty) {
			frappe.call({
				method: "erpnext.stock.doctype.serial_and_batch_bundle.serial_and_batch_bundle.get_auto_data",
				args: {
					item_code: this.item.item_code,
					warehouse: this.item.warehouse || this.item.s_warehouse,
					has_serial_no: this.item.has_serial_no,
					has_batch_no: this.item.has_batch_no,
					qty: qty,
					based_on: based_on,
				},
				callback: (r) => {
					if (r.message) {
						this.dialog.fields_dict.entries.df.data = r.message;
						this.dialog.fields_dict.entries.grid.refresh();
					}
				},
			});
		}
	}

	scan_barcode_data() {
		const { scan_serial_no, scan_batch_no } = this.dialog.get_values();

		if (scan_serial_no || scan_batch_no) {
			frappe.call({
				method: "erpnext.stock.doctype.serial_and_batch_bundle.serial_and_batch_bundle.is_serial_batch_no_exists",
				args: {
					item_code: this.item.item_code,
					type_of_transaction: this.item.type_of_transaction,
					serial_no: scan_serial_no,
					batch_no: scan_batch_no,
				},
				callback: (r) => {
					this.update_serial_batch_no();
				},
			});
		}
	}

	update_serial_batch_no() {
		const { scan_serial_no, scan_batch_no } = this.dialog.get_values();

		if (scan_serial_no) {
			let existing_row = this.dialog.fields_dict.entries.df.data.filter((d) => {
				if (d.serial_no === scan_serial_no) {
					return d;
				}
			});

			if (existing_row?.length) {
				frappe.throw(__("Serial No {0} already exists", [scan_serial_no]));
			}

			if (!this.item.has_batch_no) {
				this.dialog.fields_dict.entries.df.data.push({
					serial_no: scan_serial_no,
				});

				this.dialog.fields_dict.scan_serial_no.set_value("");
			} else {
				frappe.call({
					method: "erpnext.stock.doctype.serial_and_batch_bundle.serial_and_batch_bundle.get_batch_no_from_serial_no",
					args: {
						serial_no: scan_serial_no,
					},
					callback: (r) => {
						if (r.message) {
							this.dialog.fields_dict.entries.df.data.push({
								serial_no: scan_serial_no,
								batch_no: r.message,
							});

							this.dialog.fields_dict.scan_serial_no.set_value("");
						}
					},
				});
			}
		} else if (scan_batch_no) {
			let existing_row = this.dialog.fields_dict.entries.df.data.filter((d) => {
				if (d.batch_no === scan_batch_no) {
					return d;
				}
			});

			if (existing_row?.length) {
				existing_row[0].qty += 1;
			} else {
				this.dialog.fields_dict.entries.df.data.push({
					batch_no: scan_batch_no,
					qty: 1,
				});
			}

			this.dialog.fields_dict.scan_batch_no.set_value("");
		}

		this.dialog.fields_dict.entries.grid.refresh();
	}

	update_bundle_entries() {
		let entries = this.dialog.get_values().entries;
		let warehouse = this.dialog.get_value("warehouse");

		if ((entries && !entries.length) || !entries) {
			frappe.throw(__("Please add atleast one Serial No / Batch No"));
		}

		frappe
			.call({
				method: "erpnext.stock.doctype.serial_and_batch_bundle.serial_and_batch_bundle.add_serial_batch_ledgers",
				args: {
					entries: entries,
					child_row: this.item,
					doc: this.frm.doc,
					warehouse: warehouse,
				},
			})
			.then((r) => {
				this.callback && this.callback(r.message);
				this.frm.save();
				this.dialog.hide();
			});
	}

	edit_full_form() {
		let bundle_id = this.item.serial_and_batch_bundle;
		if (!bundle_id) {
			let _new = frappe.model.get_new_doc("Serial and Batch Bundle", null, null, true);

			_new.item_code = this.item.item_code;
			_new.warehouse = this.get_warehouse();
			_new.has_serial_no = this.item.has_serial_no;
			_new.has_batch_no = this.item.has_batch_no;
			_new.type_of_transaction = this.item.type_of_transaction;
			_new.company = this.frm.doc.company;
			_new.voucher_type = this.frm.doc.doctype;
			bundle_id = _new.name;
		}

		frappe.set_route("Form", "Serial and Batch Bundle", bundle_id);
		this.dialog.hide();
	}

	get_warehouse() {
		return this.item?.type_of_transaction === "Outward"
			? this.item.warehouse || this.item.s_warehouse
			: this.item.warehouse || this.item.t_warehouse;
	}

	render_data() {
		if (this.bundle) {
			frappe
				.call({
					method: "erpnext.stock.doctype.serial_and_batch_bundle.serial_and_batch_bundle.get_serial_batch_ledgers",
					args: {
						item_code: this.item.item_code,
						name: this.bundle,
						voucher_no: !this.frm.is_new() ? this.item.parent : "",
					},
				})
				.then((r) => {
					if (r.message) {
						this.set_data(r.message);
					}
				});
		}
	}

	set_data(data) {
		data.forEach((d) => {
			d.qty = Math.abs(d.qty);
			this.dialog.fields_dict.entries.df.data.push(d);
		});

		this.dialog.fields_dict.entries.grid.refresh();
	}
};<|MERGE_RESOLUTION|>--- conflicted
+++ resolved
@@ -373,37 +373,24 @@
 					in_list_view: 1,
 					get_query: () => {
 						let is_inward = false;
-<<<<<<< HEAD
 						if (
 							(["Purchase Receipt", "Purchase Invoice"].includes(this.frm.doc.doctype) &&
 								!this.frm.doc.is_return) ||
 							(this.frm.doc.doctype === "Stock Entry" &&
 								this.frm.doc.purpose === "Material Receipt")
 						) {
-=======
-						if ((["Purchase Receipt", "Purchase Invoice"].includes(this.frm.doc.doctype) && !this.frm.doc.is_return)
-							|| (this.frm.doc.doctype === 'Stock Entry' && this.frm.doc.purpose === 'Material Receipt')) {
->>>>>>> 3035dcab
 							is_inward = true;
 						}
 
 						return {
 							query: "erpnext.controllers.queries.get_batch_no",
 							filters: {
-<<<<<<< HEAD
 								item_code: this.item.item_code,
 								warehouse:
 									this.item.s_warehouse || this.item.t_warehouse || this.item.warehouse,
 								is_inward: is_inward,
 							},
 						};
-=======
-								'item_code': this.item.item_code,
-								'warehouse': this.item.s_warehouse || this.item.t_warehouse || this.item.warehouse,
-								'is_inward': is_inward
-							}
-						}
->>>>>>> 3035dcab
 					},
 				},
 			];
