// Copyright (c) 2015, Frappe Technologies Pvt. Ltd. and Contributors
// License: GNU General Public License v3. See license.txt

frappe.provide("erpnext.utils");

erpnext.utils.get_party_details = function(frm, method, args, callback) {
	if(!method) {
		method = "erpnext.accounts.party.get_party_details";
	}
	if(!args) {
		if((frm.doctype != "Purchase Order" && frm.doc.customer)
			|| (frm.doc.party_name && in_list(['Quotation', 'Opportunity'], frm.doc.doctype))) {

			let party_type = "Customer";
			if(frm.doc.quotation_to && frm.doc.quotation_to === "Lead") {
				party_type = "Lead";
			}

			args = {
				party: frm.doc.customer || frm.doc.party_name,
				party_type: party_type,
				price_list: frm.doc.selling_price_list
			};
		} else if(frm.doc.supplier) {
			args = {
				party: frm.doc.supplier,
				party_type: "Supplier",
				bill_date: frm.doc.bill_date,
				price_list: frm.doc.buying_price_list
			};
		}

		if (args) {
			args.posting_date = frm.doc.posting_date || frm.doc.transaction_date;
		}
	}
	if(!args || !args.party) return;

	if(frappe.meta.get_docfield(frm.doc.doctype, "taxes")) {
		if(!erpnext.utils.validate_mandatory(frm, "Posting/Transaction Date",
			args.posting_date, args.party_type=="Customer" ? "customer": "supplier")) return;
	}

	args.currency = frm.doc.currency;
	args.company = frm.doc.company;
	args.doctype = frm.doc.doctype;
	frappe.call({
		method: method,
		args: args,
		callback: function(r) {
			if(r.message) {
				frm.supplier_tds = r.message.supplier_tds;
				frm.updating_party_details = true;
				frappe.run_serially([
					() => frm.set_value(r.message),
					() => {
						frm.updating_party_details = false;
						if(callback) callback();
						frm.refresh();
						erpnext.utils.add_item(frm);
					}
				]);
			}
		}
	});
}

erpnext.utils.add_item = function(frm) {
	if(frm.is_new()) {
		var prev_route = frappe.get_prev_route();
		if(prev_route[1]==='Item' && !(frm.doc.items && frm.doc.items.length)) {
			// add row
			var item = frm.add_child('items');
			frm.refresh_field('items');

			// set item
			frappe.model.set_value(item.doctype, item.name, 'item_code', prev_route[2]);
		}
	}
}

erpnext.utils.get_address_display = function(frm, address_field, display_field, is_your_company_address) {
	if(frm.updating_party_details) return;

	if(!address_field) {
		if(frm.doctype != "Purchase Order" && frm.doc.customer) {
			address_field = "customer_address";
		} else if(frm.doc.supplier) {
			address_field = "supplier_address";
		} else return;
	}

	if(!display_field) display_field = "address_display";
	if(frm.doc[address_field]) {
		frappe.call({
			method: "frappe.contacts.doctype.address.address.get_address_display",
			args: {"address_dict": frm.doc[address_field] },
			callback: function(r) {
				if(r.message) {
					frm.set_value(display_field, r.message)
				}
			}
		})
	} else {
		frm.set_value(display_field, '');
	}
};

erpnext.utils.set_taxes_from_address = function(frm, triggered_from_field, billing_address_field, shipping_address_field) {
	if(frm.updating_party_details) return;

	if(frappe.meta.get_docfield(frm.doc.doctype, "taxes")) {
		if(!erpnext.utils.validate_mandatory(frm, "Lead/Customer/Supplier",
<<<<<<< HEAD
			frm.doc.customer || frm.doc.supplier || frm.doc.lead, triggered_from_field)) {
=======
			frm.doc.customer || frm.doc.supplier || frm.doc.lead || frm.doc.party_name , address_field)) {
>>>>>>> 0692e5eb
			return;
		}

		if(!erpnext.utils.validate_mandatory(frm, "Posting/Transaction Date",
			frm.doc.posting_date || frm.doc.transaction_date, triggered_from_field)) {
			return;
		}
	} else {
		return;
	}

	frappe.call({
		method: "erpnext.accounts.party.get_address_tax_category",
		args: {
			"tax_category": frm.doc.tax_category,
			"billing_address": frm.doc[billing_address_field],
			"shipping_address": frm.doc[shipping_address_field]
		},
		callback: function(r) {
			if(!r.exc){
				if(frm.doc.tax_category != r.message) {
					frm.set_value("tax_category", r.message);
				} else {
					erpnext.utils.set_taxes(frm, triggered_from_field);
				}
			}
		}
	});
};

erpnext.utils.set_taxes = function(frm, triggered_from_field) {
	if(frappe.meta.get_docfield(frm.doc.doctype, "taxes")) {
		if(!erpnext.utils.validate_mandatory(frm, "Lead/Customer/Supplier",
			frm.doc.customer || frm.doc.supplier || frm.doc.lead, triggered_from_field)) {
			return;
		}

		if(!erpnext.utils.validate_mandatory(frm, "Posting/Transaction Date",
			frm.doc.posting_date || frm.doc.transaction_date, triggered_from_field)) {
			return;
		}
	} else {
		return;
	}

	var party_type, party;
	if (frm.doc.lead) {
		party_type = 'Lead';
		party = frm.doc.lead;
	} else if (frm.doc.customer) {
		party_type = 'Customer';
		party = frm.doc.customer;
	} else if (frm.doc.supplier) {
		party_type = 'Supplier';
		party = frm.doc.supplier;
	} else if (frm.doc.quotation_to){
		party_type = frm.doc.quotation_to;
		party = frm.doc.party_name;
	}

	frappe.call({
		method: "erpnext.accounts.party.set_taxes",
		args: {
			"party": party,
			"party_type": party_type,
			"posting_date": frm.doc.posting_date || frm.doc.transaction_date,
			"company": frm.doc.company,
			"customer_group": frm.doc.customer_group,
			"supplier_group": frm.doc.supplier_group,
			"tax_category": frm.doc.tax_category,
			"billing_address": ((frm.doc.customer || frm.doc.lead) ? (frm.doc.customer_address) : (frm.doc.supplier_address)),
			"shipping_address": frm.doc.shipping_address_name
		},
		callback: function(r) {
			if(r.message){
				frm.set_value("taxes_and_charges", r.message)
			}
		}
	});
};

erpnext.utils.get_contact_details = function(frm) {
	if(frm.updating_party_details) return;

	if(frm.doc["contact_person"]) {
		frappe.call({
			method: "frappe.contacts.doctype.contact.contact.get_contact_details",
			args: {contact: frm.doc.contact_person },
			callback: function(r) {
				if(r.message)
					frm.set_value(r.message);
			}
		})
	}
}

erpnext.utils.validate_mandatory = function(frm, label, value, trigger_on) {
	if(!value) {
		frm.doc[trigger_on] = "";
		refresh_field(trigger_on);
		frappe.msgprint(__("Please enter {0} first", [label]));
		return false;
	}
	return true;
}

erpnext.utils.get_shipping_address = function(frm, callback){
	if (frm.doc.company) {
		frappe.call({
			method: "frappe.contacts.doctype.address.address.get_shipping_address",
			args: {
				company: frm.doc.company,
				address: frm.doc.shipping_address
			},
			callback: function(r){
				if(r.message){
					frm.set_value("shipping_address", r.message[0]) //Address title or name
					frm.set_value("shipping_address_display", r.message[1]) //Address to be displayed on the page
				}

				if(callback){
					return callback();
				}
			}
		});
	} else {
		frappe.msgprint(__("Select company first"));
	}
}<|MERGE_RESOLUTION|>--- conflicted
+++ resolved
@@ -111,11 +111,7 @@
 
 	if(frappe.meta.get_docfield(frm.doc.doctype, "taxes")) {
 		if(!erpnext.utils.validate_mandatory(frm, "Lead/Customer/Supplier",
-<<<<<<< HEAD
-			frm.doc.customer || frm.doc.supplier || frm.doc.lead, triggered_from_field)) {
-=======
-			frm.doc.customer || frm.doc.supplier || frm.doc.lead || frm.doc.party_name , address_field)) {
->>>>>>> 0692e5eb
+			frm.doc.customer || frm.doc.supplier || frm.doc.lead || frm.doc.party_name, triggered_from_field)) {
 			return;
 		}
 
