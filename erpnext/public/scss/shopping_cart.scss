--- conflicted
+++ resolved
@@ -900,7 +900,6 @@
 		border-radius: var(--border-radius);
 		border: 1px solid var(--dark-border-color);
 	}
-<<<<<<< HEAD
 }
 
 .cart-indicator {
@@ -1316,6 +1315,4 @@
 
 .mt-minus-2 {
 	margin-top: -2rem;
-=======
->>>>>>> 546b9dc3
 }