
.filter-options {
	max-height: 300px;
	overflow: auto;
}

.address-card {
	cursor: pointer;
	position: relative;

	.check {
		display: none;
	}

	&.active {
		border-color: var(--primary);

		.check {
			display: inline-flex;
		}
	}
}

.check {
	display: inline-flex;
	padding: 0.25rem;
	background: var(--primary);
	color: white;
	border-radius: 50%;
	font-size: 12px;
	width: 24px;
	height: 24px;
}

.website-list .result {
	margin-top: 2rem;
}

.result {
	border-bottom: 1px solid var(--border-color);
}

.transaction-list-item {
	padding: 1rem 0;
	border-top: 1px solid var(--border-color);
	position: relative;

	a.transaction-item-link {
		position: absolute;
		top: 0;
		left: 0;
		width: 100%;
		height: 100%;
		text-decoration: none;
		opacity: 0;
		overflow: hidden;
		text-indent: -9999px;
		z-index: 0;
	}
}

.place-order-container {
	text-align: right;
<<<<<<< HEAD
=======
}

.kb-card {
	.card-body > .card-title {
		line-height: 1.3;
	}
>>>>>>> 540559d6
}<|MERGE_RESOLUTION|>--- conflicted
+++ resolved
@@ -61,13 +61,10 @@
 
 .place-order-container {
 	text-align: right;
-<<<<<<< HEAD
-=======
 }
 
 .kb-card {
 	.card-body > .card-title {
 		line-height: 1.3;
 	}
->>>>>>> 540559d6
 }