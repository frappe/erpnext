--- conflicted
+++ resolved
@@ -81,13 +81,10 @@
 
 .place-order-container {
 	text-align: right;
-<<<<<<< HEAD
-=======
 }
 
 .kb-card {
 	.card-body > .card-title {
 		line-height: 1.3;
 	}
->>>>>>> 00175c96
 }