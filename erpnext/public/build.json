{
<<<<<<< HEAD
    "css/erpnext.css": [
        "public/less/erpnext.less",
        "public/less/hub.less"
    ],
    "js/erpnext-web.min.js": [
        "public/js/website_utils.js",
        "public/js/shopping_cart.js"
    ],
    "js/marketplace.min.js": [
        "public/js/hub/marketplace.js"
    ],
    "js/erpnext.min.js": [
        "public/js/conf.js",
        "public/js/utils.js",
        "public/js/queries.js",
        "public/js/sms_manager.js",
        "public/js/utils/party.js",
        "public/js/templates/address_list.html",
        "public/js/templates/contact_list.html",
        "public/js/controllers/stock_controller.js",
        "public/js/payment/payments.js",
        "public/js/controllers/taxes_and_totals.js",
        "public/js/controllers/transaction.js",
        "public/js/pos/pos.html",
        "public/js/pos/pos_bill_item.html",
        "public/js/pos/pos_bill_item_new.html",
        "public/js/pos/pos_selected_item.html",
        "public/js/pos/pos_item.html",
        "public/js/pos/pos_tax_row.html",
        "public/js/pos/customer_toolbar.html",
        "public/js/pos/pos_invoice_list.html",
        "public/js/payment/pos_payment.html",
        "public/js/payment/payment_details.html",
        "public/js/templates/item_selector.html",
				"public/js/templates/employees_to_mark_attendance.html",
        "public/js/utils/item_selector.js",
        "public/js/help_links.js",
        "public/js/agriculture/ternary_plot.js",
        "public/js/templates/item_quick_entry.html",
        "public/js/utils/item_quick_entry.js",
	"public/js/utils/customer_quick_entry.js",
        "public/js/education/student_button.html",
        "public/js/education/assessment_result_tool.html",
        "public/js/hub/hub_factory.js"
    ],
    "js/item-dashboard.min.js": [
        "stock/dashboard/item_dashboard.html",
        "stock/dashboard/item_dashboard_list.html",
        "stock/dashboard/item_dashboard.js"
    ]
=======
	"css/erpnext.css": [
		"public/less/erpnext.less",
		"public/less/hub.less"
	],
	"js/erpnext-web.min.js": [
		"public/js/website_utils.js",
		"public/js/shopping_cart.js"
	],
	"css/erpnext-web.css": [
		"public/less/website.less"
	],
	"js/erpnext.min.js": [
		"public/js/conf.js",
		"public/js/utils.js",
		"public/js/queries.js",
		"public/js/sms_manager.js",
		"public/js/utils/party.js",
		"public/js/templates/address_list.html",
		"public/js/templates/contact_list.html",
		"public/js/controllers/stock_controller.js",
		"public/js/payment/payments.js",
		"public/js/controllers/taxes_and_totals.js",
		"public/js/controllers/transaction.js",
		"public/js/pos/pos.html",
		"public/js/pos/pos_bill_item.html",
		"public/js/pos/pos_bill_item_new.html",
		"public/js/pos/pos_selected_item.html",
		"public/js/pos/pos_item.html",
		"public/js/pos/pos_tax_row.html",
		"public/js/pos/customer_toolbar.html",
		"public/js/pos/pos_invoice_list.html",
		"public/js/payment/pos_payment.html",
		"public/js/payment/payment_details.html",
		"public/js/templates/item_selector.html",
		"public/js/templates/employees_to_mark_attendance.html",
		"public/js/utils/item_selector.js",
		"public/js/help_links.js",
		"public/js/agriculture/ternary_plot.js",
		"public/js/templates/item_quick_entry.html",
		"public/js/utils/item_quick_entry.js",
		"public/js/utils/customer_quick_entry.js",
		"public/js/education/student_button.html",
		"public/js/education/assessment_result_tool.html",
		"public/js/hub/hub_factory.js"
	],
	"js/item-dashboard.min.js": [
		"stock/dashboard/item_dashboard.html",
		"stock/dashboard/item_dashboard_list.html",
		"stock/dashboard/item_dashboard.js"
	]
>>>>>>> 82264e0d
}<|MERGE_RESOLUTION|>--- conflicted
+++ resolved
@@ -1,5 +1,4 @@
 {
-<<<<<<< HEAD
     "css/erpnext.css": [
         "public/less/erpnext.less",
         "public/less/hub.less"
@@ -8,6 +7,9 @@
         "public/js/website_utils.js",
         "public/js/shopping_cart.js"
     ],
+	"css/erpnext-web.css": [
+		"public/less/website.less"
+	],
     "js/marketplace.min.js": [
         "public/js/hub/marketplace.js"
     ],
@@ -34,13 +36,13 @@
         "public/js/payment/pos_payment.html",
         "public/js/payment/payment_details.html",
         "public/js/templates/item_selector.html",
-				"public/js/templates/employees_to_mark_attendance.html",
+		"public/js/templates/employees_to_mark_attendance.html",
         "public/js/utils/item_selector.js",
         "public/js/help_links.js",
         "public/js/agriculture/ternary_plot.js",
         "public/js/templates/item_quick_entry.html",
         "public/js/utils/item_quick_entry.js",
-	"public/js/utils/customer_quick_entry.js",
+		"public/js/utils/customer_quick_entry.js",
         "public/js/education/student_button.html",
         "public/js/education/assessment_result_tool.html",
         "public/js/hub/hub_factory.js"
@@ -50,56 +52,4 @@
         "stock/dashboard/item_dashboard_list.html",
         "stock/dashboard/item_dashboard.js"
     ]
-=======
-	"css/erpnext.css": [
-		"public/less/erpnext.less",
-		"public/less/hub.less"
-	],
-	"js/erpnext-web.min.js": [
-		"public/js/website_utils.js",
-		"public/js/shopping_cart.js"
-	],
-	"css/erpnext-web.css": [
-		"public/less/website.less"
-	],
-	"js/erpnext.min.js": [
-		"public/js/conf.js",
-		"public/js/utils.js",
-		"public/js/queries.js",
-		"public/js/sms_manager.js",
-		"public/js/utils/party.js",
-		"public/js/templates/address_list.html",
-		"public/js/templates/contact_list.html",
-		"public/js/controllers/stock_controller.js",
-		"public/js/payment/payments.js",
-		"public/js/controllers/taxes_and_totals.js",
-		"public/js/controllers/transaction.js",
-		"public/js/pos/pos.html",
-		"public/js/pos/pos_bill_item.html",
-		"public/js/pos/pos_bill_item_new.html",
-		"public/js/pos/pos_selected_item.html",
-		"public/js/pos/pos_item.html",
-		"public/js/pos/pos_tax_row.html",
-		"public/js/pos/customer_toolbar.html",
-		"public/js/pos/pos_invoice_list.html",
-		"public/js/payment/pos_payment.html",
-		"public/js/payment/payment_details.html",
-		"public/js/templates/item_selector.html",
-		"public/js/templates/employees_to_mark_attendance.html",
-		"public/js/utils/item_selector.js",
-		"public/js/help_links.js",
-		"public/js/agriculture/ternary_plot.js",
-		"public/js/templates/item_quick_entry.html",
-		"public/js/utils/item_quick_entry.js",
-		"public/js/utils/customer_quick_entry.js",
-		"public/js/education/student_button.html",
-		"public/js/education/assessment_result_tool.html",
-		"public/js/hub/hub_factory.js"
-	],
-	"js/item-dashboard.min.js": [
-		"stock/dashboard/item_dashboard.html",
-		"stock/dashboard/item_dashboard_list.html",
-		"stock/dashboard/item_dashboard.js"
-	]
->>>>>>> 82264e0d
 }