--- conflicted
+++ resolved
@@ -1,17 +1,4 @@
 {
-<<<<<<< HEAD
-	"css/erpnext.css": [
-		"public/less/erpnext.less",
-		"public/less/hub.less"
-	],
-	"css/marketplace.css": [
-		"public/less/hub.less"
-	],
-	"js/erpnext-web.min.js": [
-		"public/js/website_utils.js",
-		"public/js/shopping_cart.js"
-	],
-=======
     "css/erpnext.css": [
         "public/less/erpnext.less",
         "public/less/hub.less",
@@ -24,7 +11,6 @@
         "public/js/website_utils.js",
         "public/js/shopping_cart.js"
     ],
->>>>>>> f773c8e8
 	"css/erpnext-web.css": [
         "public/scss/website.scss"
 	],
