{% extends "templates/web.html" %}
{% from "erpnext/templates/includes/order/order_macros.html" import item_name_and_description %}

{% block breadcrumbs %}
	{% include "templates/includes/breadcrumbs.html" %}
{% endblock %}

{% block title %}{{ doc.name }}{% endblock %}

{% block header %}
	<h1 class="m-0">{{ doc.name }}</h1>
{% endblock %}

{% block header_actions %}
	<div class="dropdown">
		<button class="btn btn-outline-secondary dropdown-toggle" data-toggle="dropdown" aria-expanded="false">
			<span>{{ _('Actions') }}</span>
			<b class="caret"></b>
		</button>
		<ul class="dropdown-menu dropdown-menu-right" role="menu">
			{% if doc.doctype == 'Purchase Order' %}
			<a class="dropdown-item" href="/api/method/erpnext.buying.doctype.purchase_order.purchase_order.make_purchase_invoice_from_portal?purchase_order_name={{ doc.name }}" data-action="make_purchase_invoice">{{ _("Make Purchase Invoice") }}</a>
			{% endif %}
			<a class="dropdown-item" href='/printview?doctype={{ doc.doctype}}&name={{ doc.name }}&format={{ print_format }}'
				target="_blank" rel="noopener noreferrer">
				{{ _("Print") }}
			</a>
		</ul>
	</div>
{% endblock %}

{% block page_content %}

<div class="row transaction-subheading">
	<div class="col-6">
<<<<<<< HEAD
		<span class="indicator {{ doc.indicator_color or ("blue" if doc.docstatus==1 else "gray") }}">
			{{ _(doc.get('indicator_title')) or _(doc.status) or _("Submitted") }}
=======
		<span class="indicator {{ doc.indicator_color or ("blue" if doc.docstatus==1 else "darkgrey") }}">
			{% if doc.doctype == "Quotation" and not doc.docstatus %}
				{{ _("Pending") }}
			{% else %}
				{{ _(doc.get('indicator_title')) or _(doc.status) or _("Submitted") }}
			{% endif %}
>>>>>>> db0fefd9
		</span>
	</div>
	<div class="col-6 text-muted text-right small">
		{{ frappe.utils.formatdate(doc.transaction_date, 'medium') }}
		{% if doc.valid_till %}
		<p>
		{{ _("Valid Till") }}: {{ frappe.utils.formatdate(doc.valid_till, 'medium') }}
		</p>
		{% endif %}
	</div>
</div>

<p class="small my-3">
	{%- set party_name = doc.supplier_name if doc.doctype in ['Supplier Quotation', 'Purchase Invoice', 'Purchase Order'] else doc.customer_name %}
	<b>{{ party_name }}</b>

	{% if doc.contact_display and doc.contact_display != party_name %}
		<br>
		{{ doc.contact_display }}
	{% endif %}
</p>

{% if doc._header %}
{{ doc._header }}
{% endif %}

<div class="order-container">

	<!-- items -->
	<div class="order-item-table">
		<div class="row order-items order-item-header text-muted">
			<div class="col-sm-6 col-6 h6 text-uppercase">
				{{ _("Item") }}
			</div>
			<div class="col-sm-3 col-xs-3 text-right h6 text-uppercase">
				{{ _("Quantity") }}
			</div>
			<div class="col-sm-3 col-xs-3 text-right h6 text-uppercase">
				{{ _("Amount") }}
			</div>
		</div>
		{% for d in doc.items %}
		<div class="row order-items">
			<div class="col-sm-6 col-6">
				{{ item_name_and_description(d) }}
			</div>
			<div class="col-sm-3 col-xs-3 text-right">
				{{ d.qty }}
				{% if d.delivered_qty is defined and d.delivered_qty != None %}
				<p class="text-muted small">{{ _("Delivered") }}&nbsp;{{ d.delivered_qty }}</p>
				{% endif %}
			</div>
			<div class="col-sm-3 col-xs-3 text-right">
				{{ d.get_formatted("amount")	 }}
				<p class="text-muted small">{{ _("Rate:") }}&nbsp;{{ d.get_formatted("rate") }}</p>
			</div>
		</div>
		{% endfor %}
	</div>
	<!-- taxes -->
	<div class="order-taxes d-flex justify-content-end">
		<table>
			{% include "erpnext/templates/includes/order/order_taxes.html" %}
		</table>
	</div>
</div>

{% if enabled_checkout and ((doc.doctype=="Sales Order" and doc.per_billed <= 0)
	or (doc.doctype=="Sales Invoice" and doc.outstanding_amount > 0)) %}

<div class="panel panel-default">
	<div class="panel-heading">
		<div class="row">
			<div class="form-column col-sm-6 address-title">
				<strong>Payment</strong>
			</div>
		</div>
	</div>
	<div class="panel-collapse">
		<div class="panel-body text-muted small">
			<div class="row">
				<div class="form-column col-sm-6">
					{% if available_loyalty_points %}
					<div class="form-group">
						<div class="h6">Enter Loyalty Points</div>
						<div class="control-input-wrapper">
							<div class="control-input">
								<input class="form-control" type="number" min="0" max="{{ available_loyalty_points }}" id="loyalty-point-to-redeem">
							</div>
							<p class="help-box small text-muted d-none d-sm-block"> Available Points: {{ available_loyalty_points }} </p>
						</div>
					</div>
					{% endif %}
				</div>

				<div class="form-column col-sm-6">
					<div id="loyalty-points-status" style="text-align: right"></div>
					<div class="page-header-actions-block" data-html-block="header-actions">
						<p>
							<a href="/api/method/erpnext.accounts.doctype.payment_request.payment_request.make_payment_request?dn={{ doc.name }}&dt={{ doc.doctype }}&submit_doc=1&order_type=Shopping Cart"
								class="btn btn-primary btn-sm" id="pay-for-order">{{ _("Pay") }} {{ doc.get_formatted("grand_total") }} </a>
						</p>
					</div>
				</div>

			</div>

		</div>
	</div>
</div>
{% endif %}


{% if attachments %}
<div class="order-item-table">
	<div class="row order-items order-item-header text-muted">
		<div class="col-sm-12 h6 text-uppercase">
			{{ _("Attachments") }}
		</div>
	</div>
	<div class="row order-items">
		<div class="col-sm-12">
			{% for attachment in attachments %}
			<p class="small">
				<a href="{{ attachment.file_url }}" target="blank"> {{ attachment.file_name }} </a>
			</p>
			{% endfor %}
		</div>
	</div>
</div>
{% endif %}
</div>
{% if doc.terms %}
<div class="terms-and-condition text-muted small">
	<hr><p>{{ doc.terms }}</p>
</div>
{% endif %}
{% endblock %}

{% block script %}
	<script> {% include "templates/pages/order.js" %} </script>
	<script>
		window.doc_info = {
			customer: '{{doc.customer}}',
			doctype: '{{ doc.doctype }}',
			doctype_name: '{{ doc.name }}',
			grand_total: '{{ doc.grand_total }}',
			currency: '{{ doc.currency }}'
		}
	</script>
{% endblock %}<|MERGE_RESOLUTION|>--- conflicted
+++ resolved
@@ -33,17 +33,12 @@
 
 <div class="row transaction-subheading">
 	<div class="col-6">
-<<<<<<< HEAD
-		<span class="indicator {{ doc.indicator_color or ("blue" if doc.docstatus==1 else "gray") }}">
-			{{ _(doc.get('indicator_title')) or _(doc.status) or _("Submitted") }}
-=======
 		<span class="indicator {{ doc.indicator_color or ("blue" if doc.docstatus==1 else "darkgrey") }}">
 			{% if doc.doctype == "Quotation" and not doc.docstatus %}
 				{{ _("Pending") }}
 			{% else %}
 				{{ _(doc.get('indicator_title')) or _(doc.status) or _("Submitted") }}
 			{% endif %}
->>>>>>> db0fefd9
 		</span>
 	</div>
 	<div class="col-6 text-muted text-right small">
