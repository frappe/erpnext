{% extends "templates/web.html" %}
{% from "erpnext/templates/includes/order/order_macros.html" import item_name_and_description %}

{% block breadcrumbs %}
	{% include "templates/includes/breadcrumbs.html" %}
{% endblock %}

{% block title %}{{ doc.name }}{% endblock %}

{% block header %}
	<h1 class="m-0">{{ doc.name }}</h1>
{% endblock %}

{% block header_actions %}
<a href='/printview?doctype={{ doc.doctype}}&name={{ doc.name }}&format={{ print_format }}' target="_blank" rel="noopener noreferrer">{{ _("Print") }}</a>
{% endblock %}

{% block page_content %}

<div class="row transaction-subheading">
	<div class="col-6">
		<span class="indicator {{ doc.indicator_color or ("blue" if doc.docstatus==1 else "darkgrey") }}">
			{{ _(doc.get('indicator_title')) or _(doc.status) or _("Submitted") }}
		</span>
	</div>
	<div class="col-6 text-muted text-right small">
		{{ frappe.utils.formatdate(doc.transaction_date, 'medium') }}
		{% if doc.valid_till %}
		<p>
		{{ _("Valid Till") }}: {{ frappe.utils.formatdate(doc.valid_till, 'medium') }}
		</p>
		{% endif %}
	</div>
</div>

<p class="small my-3">
	{%- set party_name = doc.supplier_name if doc.doctype == 'Supplier Quotation' else doc.customer_name %}
	<b>{{ party_name }}</b>

	{% if doc.contact_display and doc.contact_display != party_name %}
		<br>
		{{ doc.contact_display }}
	{% endif %}
</p>

{% if doc._header %}
{{ doc._header }}
{% endif %}

<div class="order-container">

	<!-- items -->
	<div class="order-item-table">
		<div class="row order-items order-item-header text-muted">
			<div class="col-sm-6 col-6 h6 text-uppercase">
				{{ _("Item") }}
			</div>
			<div class="col-sm-3 col-xs-3 text-right h6 text-uppercase">
				{{ _("Quantity") }}
			</div>
			<div class="col-sm-3 col-xs-3 text-right h6 text-uppercase">
				{{ _("Amount") }}
			</div>
		</div>
		{% for d in doc.items %}
		<div class="row order-items">
			<div class="col-sm-6 col-6">
				{{ item_name_and_description(d) }}
			</div>
			<div class="col-sm-3 col-xs-3 text-right">
				{{ d.qty }}
				{% if d.delivered_qty is defined and d.delivered_qty != None %}
				<p class="text-muted small">{{ _("Delivered") }}&nbsp;{{ d.delivered_qty }}</p>
				{% endif %}
			</div>
			<div class="col-sm-3 col-xs-3 text-right">
				{{ d.get_formatted("amount")	 }}
<<<<<<< HEAD
				<p class="text-muted small">@ {{ d.get_formatted('rate') }}</p>
=======
				<p class="text-muted small">{{ _("Rate:") }}&nbsp;{{ d.get_formatted("rate") }}</p>
>>>>>>> 703a5974
			</div>
		</div>
		{% endfor %}
	</div>

	<!-- taxes -->
	<div class="order-taxes d-flex justify-content-end">
		<table>
			{% include "erpnext/templates/includes/order/order_taxes.html" %}
		</table>
	</div>
</div>

{% if enabled_checkout and ((doc.doctype=="Sales Order" and doc.per_billed <= 0)
	or (doc.doctype=="Sales Invoice" and doc.outstanding_amount > 0)) %}

<div class="panel panel-default">
	<div class="panel-heading">
		<div class="row">
			<div class="form-column col-sm-6 address-title">
				<strong>Payment</strong>
			</div>
		</div>
	</div>
	<div class="panel-collapse">
		<div class="panel-body text-muted small">
			<div class="row">
				<div class="form-column col-sm-6">
					{% if available_loyalty_points %}
					<div class="form-group">
						<div class="h6">Enter Loyalty Points</div>
						<div class="control-input-wrapper">
							<div class="control-input">
								<input class="form-control" type="number" min="0" max="{{ available_loyalty_points }}" id="loyalty-point-to-redeem">
							</div>
							<p class="help-box small text-muted d-none d-sm-block"> Available Points: {{ available_loyalty_points }} </p>
						</div>
					</div>
					{% endif %}
				</div>

				<div class="form-column col-sm-6">
					<div id="loyalty-points-status" style="text-align: right"></div>
					<div class="page-header-actions-block" data-html-block="header-actions">
						<p>
							<a href="/api/method/erpnext.accounts.doctype.payment_request.payment_request.make_payment_request?dn={{ doc.name }}&dt={{ doc.doctype }}&submit_doc=1&order_type=Shopping Cart"
								class="btn btn-primary btn-sm" id="pay-for-order">{{ _("Pay") }} {{ doc.get_formatted("grand_total") }} </a>
						</p>
					</div>
				</div>

			</div>

		</div>
	</div>
</div>
{% endif %}


{% if attachments %}
<div class="order-item-table">
	<div class="row order-items order-item-header text-muted">
		<div class="col-sm-12 h6 text-uppercase">
			{{ _("Attachments") }}
		</div>
	</div>
	<div class="row order-items">
		<div class="col-sm-12">
			{% for attachment in attachments %}
			<p class="small">
				<a href="{{ attachment.file_url }}" target="blank"> {{ attachment.file_name }} </a>
			</p>
			{% endfor %}
		</div>
	</div>
</div>
{% endif %}
</div>
{% if doc.terms %}
<div class="terms-and-condition text-muted small">
	<hr><p>{{ doc.terms }}</p>
</div>
{% endif %}
{% endblock %}

{% block script %}
	<script> {% include "templates/pages/order.js" %} </script>
	<script>
		window.doc_info = {
			customer: '{{doc.customer}}',
			doctype: '{{ doc.doctype }}',
			doctype_name: '{{ doc.name }}',
			grand_total: '{{ doc.grand_total }}',
			currency: '{{ doc.currency }}'
		}
	</script>
{% endblock %}<|MERGE_RESOLUTION|>--- conflicted
+++ resolved
@@ -75,11 +75,7 @@
 			</div>
 			<div class="col-sm-3 col-xs-3 text-right">
 				{{ d.get_formatted("amount")	 }}
-<<<<<<< HEAD
-				<p class="text-muted small">@ {{ d.get_formatted('rate') }}</p>
-=======
 				<p class="text-muted small">{{ _("Rate:") }}&nbsp;{{ d.get_formatted("rate") }}</p>
->>>>>>> 703a5974
 			</div>
 		</div>
 		{% endfor %}
