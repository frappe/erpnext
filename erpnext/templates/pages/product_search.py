# Copyright (c) 2021, Frappe Technologies Pvt. Ltd. and Contributors
# License: GNU General Public License v3. See license.txt

import frappe
from frappe.utils import cint, cstr
from redisearch import AutoCompleter, Client, Query

from erpnext.e_commerce.redisearch_utils import (
	WEBSITE_ITEM_CATEGORY_AUTOCOMPLETE,
	WEBSITE_ITEM_INDEX,
	WEBSITE_ITEM_NAME_AUTOCOMPLETE,
	is_search_module_loaded,
	make_key,
)
from erpnext.e_commerce.shopping_cart.product_info import set_product_info_for_website
from erpnext.setup.doctype.item_group.item_group import get_item_for_list_in_html

no_cache = 1

def get_context(context):
	context.show_search = True

@frappe.whitelist(allow_guest=True)
def get_product_list(search=None, start=0, limit=12):
	data = get_product_data(search, start, limit)

	for item in data:
		set_product_info_for_website(item)

	return [get_item_for_list_in_html(r) for r in data]

<<<<<<< HEAD
	query_param = "or I.end_of_life='0000-00-00'" if frappe.db.db_type == "mariadb" else ""

	# base query
	query = """select I.name, I.item_name, I.item_code, I.route, I.image, I.website_image, I.thumbnail, I.item_group,
			I.description, I.web_long_description as website_description, I.is_stock_item,
			case when (S.actual_qty - S.reserved_qty) > 0 then 1 else 0 end as in_stock, I.website_warehouse,
			I.has_batch_no
		from `tabItem` I
		left join tabBin S on I.item_code = S.item_code and I.website_warehouse = S.warehouse
		where (I.show_in_website = 1)
			and I.disabled = 0
			and (I.end_of_life is null {query_param} or I.end_of_life > CURRENT_DATE)""".format(query_param = query_param)
=======
def get_product_data(search=None, start=0, limit=12):
	# limit = 12 because we show 12 items in the grid view
	# base query
	query = """
		SELECT
			web_item_name, item_name, item_code, brand, route,
			website_image, thumbnail, item_group,
			description, web_long_description as website_description,
			website_warehouse, ranking
		FROM `tabWebsite Item`
		WHERE published = 1
		"""
>>>>>>> 79ab8e64

	# search term condition
	if search:
		query += """ and (item_name like %(search)s
				or web_item_name like %(search)s
				or brand like %(search)s
				or web_long_description like %(search)s)"""
		search = "%" + cstr(search) + "%"

	# order by
<<<<<<< HEAD
	query += """ order by I.weightage desc, in_stock desc, I.modified desc limit %s offset %s""" % (cint(limit), cint(start))
=======
	query += """ ORDER BY ranking desc, modified desc limit %s, %s""" % (cint(start), cint(limit))
>>>>>>> 79ab8e64

	return frappe.db.sql(query, {"search": search}, as_dict=1) # nosemgrep

@frappe.whitelist(allow_guest=True)
def search(query):
	product_results = product_search(query)
	category_results = get_category_suggestions(query)

	return {
		"product_results": product_results.get("results") or [],
		"category_results": category_results.get("results") or []
	}

@frappe.whitelist(allow_guest=True)
def product_search(query, limit=10, fuzzy_search=True):
	search_results = {"from_redisearch": True, "results": []}

	if not is_search_module_loaded():
		# Redisearch module not loaded
		search_results["from_redisearch"] = False
		search_results["results"] = get_product_data(query, 0, limit)
		return search_results

	if not query:
		return search_results

	red = frappe.cache()
	query = clean_up_query(query)

	ac = AutoCompleter(make_key(WEBSITE_ITEM_NAME_AUTOCOMPLETE), conn=red)
	client = Client(make_key(WEBSITE_ITEM_INDEX), conn=red)
	suggestions = ac.get_suggestions(
		query,
		num=limit,
		fuzzy= fuzzy_search and len(query) > 3 # Fuzzy on length < 3 can be real slow
	)

	# Build a query
	query_string = query

	for s in suggestions:
		query_string += f"|('{clean_up_query(s.string)}')"

	q = Query(query_string)

	results = client.search(q)
	search_results['results'] = list(map(convert_to_dict, results.docs))
	search_results['results'] = sorted(search_results['results'], key=lambda k: frappe.utils.cint(k['ranking']), reverse=True)

	return search_results

def clean_up_query(query):
	return ''.join(c for c in query if c.isalnum() or c.isspace())

def convert_to_dict(redis_search_doc):
	return redis_search_doc.__dict__

@frappe.whitelist(allow_guest=True)
def get_category_suggestions(query):
	search_results = {"results": []}

	if not is_search_module_loaded():
		# Redisearch module not loaded, query db
		categories = frappe.db.get_all(
			"Item Group",
			filters={
				"name": ["like", "%{0}%".format(query)],
				"show_in_website": 1
			},
			fields=["name", "route"]
		)
		search_results['results'] = categories
		return search_results

	if not query:
		return search_results

	ac = AutoCompleter(make_key(WEBSITE_ITEM_CATEGORY_AUTOCOMPLETE), conn=frappe.cache())
	suggestions = ac.get_suggestions(query, num=10)

	search_results['results'] = [s.string for s in suggestions]

	return search_results<|MERGE_RESOLUTION|>--- conflicted
+++ resolved
@@ -29,20 +29,6 @@
 
 	return [get_item_for_list_in_html(r) for r in data]
 
-<<<<<<< HEAD
-	query_param = "or I.end_of_life='0000-00-00'" if frappe.db.db_type == "mariadb" else ""
-
-	# base query
-	query = """select I.name, I.item_name, I.item_code, I.route, I.image, I.website_image, I.thumbnail, I.item_group,
-			I.description, I.web_long_description as website_description, I.is_stock_item,
-			case when (S.actual_qty - S.reserved_qty) > 0 then 1 else 0 end as in_stock, I.website_warehouse,
-			I.has_batch_no
-		from `tabItem` I
-		left join tabBin S on I.item_code = S.item_code and I.website_warehouse = S.warehouse
-		where (I.show_in_website = 1)
-			and I.disabled = 0
-			and (I.end_of_life is null {query_param} or I.end_of_life > CURRENT_DATE)""".format(query_param = query_param)
-=======
 def get_product_data(search=None, start=0, limit=12):
 	# limit = 12 because we show 12 items in the grid view
 	# base query
@@ -55,7 +41,6 @@
 		FROM `tabWebsite Item`
 		WHERE published = 1
 		"""
->>>>>>> 79ab8e64
 
 	# search term condition
 	if search:
@@ -66,11 +51,7 @@
 		search = "%" + cstr(search) + "%"
 
 	# order by
-<<<<<<< HEAD
-	query += """ order by I.weightage desc, in_stock desc, I.modified desc limit %s offset %s""" % (cint(limit), cint(start))
-=======
-	query += """ ORDER BY ranking desc, modified desc limit %s, %s""" % (cint(start), cint(limit))
->>>>>>> 79ab8e64
+	query += """ ORDER BY ranking desc, modified desc limit %s offset %s""" % (cint(start), cint(limit))
 
 	return frappe.db.sql(query, {"search": search}, as_dict=1) # nosemgrep
 
