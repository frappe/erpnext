--- conflicted
+++ resolved
@@ -1,102 +1,102 @@
 {% if doc.taxes %}
-<<<<<<< HEAD
-<div class="w-100 order-taxes mt-5">
-	<div class="col-4 d-flex  border-btm pb-5">
-		<div class="item-grand-total col-8">
-			{{ _("Net Total") }}
-		</div>
-		<div class="item-grand-total col-4 text-right pr-0">
-			{{ doc.get_formatted("net_total") }}
+	<div class="w-100 order-taxes mt-5">
+		<div class="col-4 d-flex  border-btm pb-5">
+			<div class="item-grand-total col-8">
+				{{ _("Net Total") }}
+			</div>
+			<div class="item-grand-total col-4 text-right pr-0">
+				{{ doc.get_formatted("net_total") }}
+			</div>
 		</div>
 	</div>
-</div>
 {% endif %}
 
 {% for d in doc.taxes %}
-{% if d.base_tax_amount %}
-<div class="order-taxes w-100 mt-5">
-	<div class="col-4 d-flex  border-btm pb-5">
-		<div class="item-grand-total col-8">
-			{{ d.description }}
+	{% if d.base_tax_amount %}
+		<div class="order-taxes w-100 mt-5">
+			<div class="col-4 d-flex  border-btm pb-5">
+				<div class="item-grand-total col-8">
+					{{ d.description }}
+				</div>
+				<div class="item-grand-total col-4 text-right pr-0">
+					{{ doc.get_formatted("net_total") }}
+				</div>
+			</div>
 		</div>
-		<div class="item-grand-total col-4 text-right pr-0">
-			{{ doc.get_formatted("net_total") }}
-		</div>
-	</div>
-</div>
-{% endif %}
+	{% endif %}
 {% endfor %}
 
 {% if doc.doctype == 'Quotation' %}
-{% if doc.coupon_code %}
-<div class="w-100 mt-5 order-taxes font-weight-bold">
-	<div class="col-4 d-flex  border-btm pb-5">
-		<div class="item-grand-total col-8">
-			{{ _("Discount") }}
+	{% if doc.coupon_code %}
+		<div class="w-100 mt-5 order-taxes font-weight-bold">
+			<div class="col-4 d-flex  border-btm pb-5">
+				<div class="item-grand-total col-8">
+					{{ _("Savings") }}
+				</div>
+				<div class="item-grand-total col-4 text-right pr-0">
+					{% set tot_quotation_discount = [] %}
+					{%- for item in doc.items -%}
+						{% if tot_quotation_discount.append((((item.price_list_rate * item.qty)
+							* item.discount_percentage) / 100)) %}
+						{% endif %}
+					{% endfor %}
+					{{ frappe.utils.fmt_money((tot_quotation_discount | sum),currency=doc.currency) }} </div>
+			</div>
 		</div>
-		<div class="item-grand-total col-4 text-right pr-0">
-			{% set tot_quotation_discount = [] %}
-			{%- for item in doc.items -%}
-			{% if tot_quotation_discount.append((((item.price_list_rate * item.qty)
-			* item.discount_percentage) / 100)) %}{% endif %}
-			{% endfor %}
-			{{ frappe.utils.fmt_money((tot_quotation_discount | sum),currency=doc.currency) }} </div>
-	</div>
-</div>
-{% endif %}
+	{% endif %}
 {% endif %}
 
 {% if doc.doctype == 'Sales Order' %}
-{% if doc.coupon_code %}
-<div class="w-100 order-taxes mt-5">
-	<div class="col-4 d-flex  border-btm pb-5">
-		<div class="item-grand-total col-8">
-			{{ _("Total Amount") }}
+	{% if doc.coupon_code %}
+		<div class="w-100 order-taxes mt-5">
+			<div class="col-4 d-flex  border-btm pb-5">
+				<div class="item-grand-total col-8">
+					{{ _("Total Amount") }}
+				</div>
+				<div class="item-grand-total col-4 text-right pr-0">
+					<span>
+						{% set total_amount = [] %}
+						{%- for item in doc.items -%}
+						{% if total_amount.append((item.price_list_rate * item.qty)) %}{% endif %}
+						{% endfor %}
+						{{ frappe.utils.fmt_money((total_amount | sum),currency=doc.currency) }}
+					</span>
+				</div>
+			</div>
 		</div>
-		<div class="item-grand-total col-4 text-right pr-0">
-			<span>
-				{% set total_amount = [] %}
-				{%- for item in doc.items -%}
-				{% if total_amount.append((item.price_list_rate * item.qty)) %}{% endif %}
-				{% endfor %}
-				{{ frappe.utils.fmt_money((total_amount | sum),currency=doc.currency) }}
-			</span>
+		<div class="order-taxes w-100 mt-5">
+			<div class="col-4 d-flex">
+				<div class="item-grand-total col-8">
+					{{ _("Applied Coupon Code") }}
+				</div>
+				<div class="item-grand-total col-4 text-right pr-0">
+					<span>
+						{%- for row in frappe.get_all(doctype="Coupon Code",
+						fields=["coupon_code"], filters={ "name":doc.coupon_code}) -%}
+							<span>{{ row.coupon_code }}</span>
+						{% endfor %}
+					</span>
+				</div>
+			</div>
 		</div>
-	</div>
-</div>
-<div class="order-taxes w-100 mt-5">
-	<div class="col-4 d-flex">
-		<div class="item-grand-total col-8">
-			{{ _("Applied Coupon") }}
+		<div class="order-taxes mt-5">
+			<div class="col-4 d-flex border-btm pb-5">
+				<div class="item-grand-total col-8">
+					{{ _("Savings") }}
+				</div>
+				<div class="item-grand-total col-4 text-right pr-0">
+					<span>
+						{% set tot_SO_discount = [] %}
+						{%- for item in doc.items -%}
+						{% if tot_SO_discount.append((((item.price_list_rate * item.qty)
+						* item.discount_percentage) / 100)) %}{% endif %}
+						{% endfor %}
+						{{ frappe.utils.fmt_money((tot_SO_discount | sum),currency=doc.currency) }}
+					</span>
+				</div>
+			</div>
 		</div>
-		<div class="item-grand-total col-4 text-right pr-0">
-			<span>
-				{%- for row in frappe.get_all(doctype="Coupon Code",
-				fields=["coupon_code"], filters={ "name":doc.coupon_code}) -%}
-				<span>{{ row.coupon_code }}</span>
-				{% endfor %}
-			</span>
-		</div>
-	</div>
-</div>
-<div class="order-taxes mt-5">
-	<div class="col-4 d-flex border-btm pb-5">
-		<div class="item-grand-total col-8">
-			{{ _("Discount") }}
-		</div>
-		<div class="item-grand-total col-4 text-right pr-0">
-			<span>
-				{% set tot_SO_discount = [] %}
-				{%- for item in doc.items -%}
-				{% if tot_SO_discount.append((((item.price_list_rate * item.qty)
-				* item.discount_percentage) / 100)) %}{% endif %}
-				{% endfor %}
-				{{ frappe.utils.fmt_money((tot_SO_discount | sum),currency=doc.currency) }}
-			</span>
-		</div>
-	</div>
-</div>
-{% endif %}
+	{% endif %}
 {% endif %}
 
 <div class="w-100 mt-5 order-taxes font-weight-bold">
@@ -108,89 +108,4 @@
 			{{ doc.get_formatted("grand_total") }}
 		</div>
 	</div>
-</div>
-=======
-<tr>
-	<td class="text-left" colspan="1">
-		{{ _("Net Total") }}
-	</td>
-	<td class="text-right totals" colspan="3">
-		{{ doc.get_formatted("net_total") }}
-	</td>
-</tr>
-{% endif %}
-
-{% for d in doc.taxes %}
-	{% if d.base_tax_amount %}
-	<tr>
-		<td class="text-left" colspan="1">
-			{{ d.description }}
-		</td>
-		<td class="text-right totals" colspan="3">
-			{{ d.get_formatted("base_tax_amount") }}
-		</td>
-	</tr>
-	{% endif %}
-{% endfor %}
-
-{% if doc.doctype == 'Quotation' %}
-	{% if doc.coupon_code %}
-		<tr>
-			<td class="text-left total-discount" colspan="1">
-				{{ _("Savings") }}
-			</td>
-			<td class="text-right tot_quotation_discount total-discount totals" colspan="3">
-				{% set tot_quotation_discount = [] %}
-				{%- for item in doc.items -%}
-					{% if tot_quotation_discount.append((((item.price_list_rate * item.qty)
-						* item.discount_percentage) / 100)) %}
-					{% endif %}
-				{% endfor %}
-				{{ frappe.utils.fmt_money((tot_quotation_discount | sum),currency=doc.currency) }}
-			</td>
-		</tr>
-	{% endif %}
-{% endif %}
-
-{% if doc.doctype == 'Sales Order' %}
-	{% if doc.coupon_code %}
-		<tr>
-			<td class="text-left total-discount" colspan="2" style="padding-right: 2rem;">
-				{{ _("Applied Coupon Code") }}
-			</td>
-			<td class="text-right total-discount">
-				<span>
-				{%- for row in frappe.get_all(doctype="Coupon Code",
-				fields=["coupon_code"], filters={ "name":doc.coupon_code}) -%}
-					<span>{{ row.coupon_code }}</span>
-				{% endfor %}
-				</span>
-			</td>
-		</tr>
-		<tr>
-			<td class="text-left total-discount" colspan="2">
-				{{ _("Savings") }}
-			</td>
-			<td class="text-right total-discount">
-				<span>
-				{% set tot_SO_discount = [] %}
-				{%- for item in doc.items -%}
-				{% if tot_SO_discount.append((((item.price_list_rate * item.qty)
-					* item.discount_percentage) / 100)) %}{% endif %}
-				{% endfor %}
-				{{ frappe.utils.fmt_money((tot_SO_discount | sum),currency=doc.currency) }}
-				</span>
-			</td>
-		</tr>
-	{% endif %}
-{% endif %}
-
-<tr>
-	<th class="text-left item-grand-total" colspan="1">
-		{{ _("Grand Total") }}
-	</th>
-	<th class="text-right item-grand-total totals" colspan="3">
-		{{ doc.get_formatted("grand_total") }}
-	</th>
-</tr>
->>>>>>> 1c5ae800
+</div>