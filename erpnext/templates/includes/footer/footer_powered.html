--- conflicted
+++ resolved
@@ -14,11 +14,7 @@
 {% set link = '' %}
 {% set label = '' %}
 {% if domains %}
-<<<<<<< HEAD
-    {% set label = domains[0].domain %}
-=======
 	{% set label = domains[0].domain %}
->>>>>>> 00175c96
 	{% set link = links[label] %}
 {% endif %}
 
