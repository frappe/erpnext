# Program Enrollment

Program Enrollment describes an educational model where students must complete a  defined set of courses towards their academic objective in a specified sequence. Enrollment is a program driven process in which the student select the Program to enrol for in a Academic Year. 

<<<<<<< HEAD
Once a student have applied for the program and the application is approved, the program enrollment is done for that student. 

<img class="screenshot" alt="Student Applicant Enrollment" src="/docs/assets/img/schools/admission/">
=======
Once a student have applied for the **Program** and the application is approved, the program enrollment is done for that student. 

<img class="screenshot" alt="Student Applicant Enrollment" src="/docs/assets/img/schools/admission/program-enrollment.gif">
>>>>>>> 02ac9013

- A student can be enrolled in multiple Course for a program in a given academeic year. 
- Based on the Fee structure selected at the time of enrollment Fee detials are created of the student.

{next}<|MERGE_RESOLUTION|>--- conflicted
+++ resolved
@@ -2,15 +2,14 @@
 
 Program Enrollment describes an educational model where students must complete a  defined set of courses towards their academic objective in a specified sequence. Enrollment is a program driven process in which the student select the Program to enrol for in a Academic Year. 
 
-<<<<<<< HEAD
+ 21Nov
 Once a student have applied for the program and the application is approved, the program enrollment is done for that student. 
 
 <img class="screenshot" alt="Student Applicant Enrollment" src="/docs/assets/img/schools/admission/">
-=======
 Once a student have applied for the **Program** and the application is approved, the program enrollment is done for that student. 
 
 <img class="screenshot" alt="Student Applicant Enrollment" src="/docs/assets/img/schools/admission/program-enrollment.gif">
->>>>>>> 02ac9013
+ develop
 
 - A student can be enrolled in multiple Course for a program in a given academeic year. 
 - Based on the Fee structure selected at the time of enrollment Fee detials are created of the student.
