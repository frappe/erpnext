ERPNext lets you maintain multiple selling and buying prices for an Item using Price Lists. A PriceList is a name you can give to a set of Item prices. 

Why would you want Price Lists? You have different prices for different zones (based on the shipping costs), for different currencies etc.

An Item can have multiple prices based on customer, currency, region, shipping cost etc, which can be stored as different rate plans. In ERPNext, you are required to store all the lists separately. Buying Price List is different from Selling Price List and thus is stored separately.

You can create new Price List

> Selling/Buying/Stock  > Setup > Price List >> New

<img class="screenshot" alt="Price List" src="{{docs_base_url}}/assets/img/price-list/price-list.png">

* These Price List will be used when creating Item Price record to track selling or buying price of an item. Click here to learn more about Item Price.

* To disable specific Price List, uncheck Enabled field in it. Disabled Price List will not be available for selection in the Sales and Purchase transactions.

* Standard Buying and Selling Price List are created by default.

<<<<<<< HEAD
To disable specific Price List, uncheck Enabled field in it. Disabled Price List will not be available for selection in the Sales and Purchase transactions.

=======
>>>>>>> 5380a1c5
{next}<|MERGE_RESOLUTION|>--- conflicted
+++ resolved
@@ -16,9 +16,4 @@
 
 * Standard Buying and Selling Price List are created by default.
 
-<<<<<<< HEAD
-To disable specific Price List, uncheck Enabled field in it. Disabled Price List will not be available for selection in the Sales and Purchase transactions.
-
-=======
->>>>>>> 5380a1c5
 {next}