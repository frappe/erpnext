# Student

A Student is a person who has enrolled at your institute and you have accepted their application.
The Student doctype maintains detials like personal information, date of birth, address etc. It also records the **Guardian** and sibling details. 

<<<<<<< HEAD
<img class="screenshot" alt="Student" src="{{docs_base_url}}/assets/img/education/student/student.png">
=======
<img class="screenshot" alt="Student" src="/docs/assets/img/education/student/student.png">

>>>>>>> 82a61c3b
The student is enrolled in a **Program** when the application is approved. Once the enrollement is done the **Student Applicant** status is update to Admitted.

You can view every doctype created for a particular student. Eg : Fees, Student Group, etc

#### Video Tutorial on Student Management


<div>
    <style>.embed-container { position: relative; padding-bottom: 56.25%; height: 0; overflow: hidden; max-width: 100%; } .embed-container iframe, .embed-container object, .embed-container embed { position: absolute; top: 0; left: 0; width: 100%; height: 100%; }
    </style>
    <div class='embed-container'>
        <iframe src='https://www.youtube.com/embed//nIUsbl0rEE0' frameborder='0' allowfullscreen>
        </iframe>
    </div>
</div>    

{next}<|MERGE_RESOLUTION|>--- conflicted
+++ resolved
@@ -3,12 +3,9 @@
 A Student is a person who has enrolled at your institute and you have accepted their application.
 The Student doctype maintains detials like personal information, date of birth, address etc. It also records the **Guardian** and sibling details. 
 
-<<<<<<< HEAD
+
 <img class="screenshot" alt="Student" src="{{docs_base_url}}/assets/img/education/student/student.png">
-=======
-<img class="screenshot" alt="Student" src="/docs/assets/img/education/student/student.png">
 
->>>>>>> 82a61c3b
 The student is enrolled in a **Program** when the application is approved. Once the enrollement is done the **Student Applicant** status is update to Admitted.
 
 You can view every doctype created for a particular student. Eg : Fees, Student Group, etc
