# Student Group

A student group is a collection of students taking same course. You can create Course Schedules and Examinations against a Student Group.

A Student Group needs to be created for every course for **Academic Term** and **Academic Year**. The student group can be create based on **Batch, Course and Activity**. 

To create a Student Group go to:

> Education > Student > New Student Group 

<<<<<<< HEAD
<img class="screenshot" alt="Student Group" src="{{docs_base_url}}/assets/img/education/student/Student-group.gif">
=======
<img class="screenshot" alt="Student Group" src="/docs/assets/img/education/student/student-group.gif">
>>>>>>> 82a61c3b

To create a Student group based on **Batch**, select the **Progam** and **Batch**, where as to create a Student group based on **Course**, you will only have to select the Course Code. Creating a student group based on activity allows you to group of student for events and activities happening in the institute. 

Once a student group is created you can mark attendance for the group. 

<img class="screenshot" alt="Student Group" src="{{docs_base_url}}/assets/img/education/student/student-group-attendance.gif">

You can also update the **Email Group** for the Student Group. Click on Update Email Group to add all the email ids of the gaurdians in the respective email group and **Newsletter** can be created and sent to the Email group.

#### Tutorial Video on Student Groups



<div>
    <style>.embed-container { position: relative; padding-bottom: 56.25%; height: 0; overflow: hidden; max-width: 100%; } .embed-container iframe, .embed-container object, .embed-container embed { position: absolute; top: 0; left: 0; width: 100%; height: 100%; }
    </style>
    <div class='embed-container'>       
        <iframe src='https://www.youtube.com/embed/QILiHiTD3uc'
        frameborder='0' allowfullscreen>
        </iframe>
    </div> 
</div>

{next}<|MERGE_RESOLUTION|>--- conflicted
+++ resolved
@@ -8,11 +8,9 @@
 
 > Education > Student > New Student Group 
 
-<<<<<<< HEAD
+
 <img class="screenshot" alt="Student Group" src="{{docs_base_url}}/assets/img/education/student/Student-group.gif">
-=======
-<img class="screenshot" alt="Student Group" src="/docs/assets/img/education/student/student-group.gif">
->>>>>>> 82a61c3b
+
 
 To create a Student group based on **Batch**, select the **Progam** and **Batch**, where as to create a Student group based on **Course**, you will only have to select the Course Code. Creating a student group based on activity allows you to group of student for events and activities happening in the institute. 
 
