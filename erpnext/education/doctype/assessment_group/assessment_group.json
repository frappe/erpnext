--- conflicted
+++ resolved
@@ -6,10 +6,6 @@
  "creation": "2016-08-04 04:42:48.319388",
  "doctype": "DocType",
  "editable_grid": 1,
-<<<<<<< HEAD
- "engine": "InnoDB",
-=======
->>>>>>> 00175c96
  "field_order": [
   "assessment_group_name",
   "is_group",
@@ -67,11 +63,7 @@
  ],
  "is_tree": 1,
  "links": [],
-<<<<<<< HEAD
- "modified": "2020-03-18 18:26:07.834596",
-=======
  "modified": "2020-03-18 18:01:14.710416",
->>>>>>> 00175c96
  "modified_by": "Administrator",
  "module": "Education",
  "name": "Assessment Group",
