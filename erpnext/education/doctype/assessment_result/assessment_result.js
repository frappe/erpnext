// Copyright (c) 2016, Frappe Technologies Pvt. Ltd. and contributors
// For license information, please see license.txt

frappe.ui.form.on('Assessment Result', {
	refresh: function(frm) {
		if (!frm.doc.__islocal) {
			frm.trigger('setup_chart');
		}
		frm.set_df_property('details', 'read_only', 1);
<<<<<<< HEAD
=======

		frm.set_query('course', function() {
			return {
				query: 'erpnext.education.doctype.program_enrollment.program_enrollment.get_program_courses',
				filters: {
					'program': frm.doc.program
				}
			};
		});

		frm.set_query('academic_term', function() {
			return {
				filters: {
					'academic_year': frm.doc.academic_year
				}
			};
		});
>>>>>>> 6d90dc67
	},

	onload: function(frm) {
		frm.set_query('assessment_plan', function() {
			return {
				filters: {
					docstatus: 1
				}
			};
		});
	},

	assessment_plan: function(frm) {
		if (frm.doc.assessment_plan) {
			frappe.call({
				method: 'erpnext.education.api.get_assessment_details',
				args: {
					assessment_plan: frm.doc.assessment_plan
				},
				callback: function(r) {
					if (r.message) {
						frappe.model.clear_table(frm.doc, 'details');
						$.each(r.message, function(i, d) {
							var row = frm.add_child('details');
							row.assessment_criteria = d.assessment_criteria;
							row.maximum_score = d.maximum_score;
						});
						frm.refresh_field('details');
					}
				}
			});
		}
	},

	setup_chart: function(frm) {
		let labels = [];
		let maximum_scores = [];
		let scores = [];
		$.each(frm.doc.details, function(_i, e) {
			labels.push(e.assessment_criteria);
			maximum_scores.push(e.maximum_score);
			scores.push(e.score);
		});

		if (labels.length && maximum_scores.length && scores.length) {
			frm.dashboard.chart_area.empty().removeClass('hidden');
			new frappe.Chart('.form-graph', {
				title: 'Assessment Results',
				data: {
					labels: labels,
					datasets: [
						{
							name: 'Maximum Score',
							chartType: 'bar',
							values: maximum_scores,
						},
						{
							name: 'Score Obtained',
							chartType: 'bar',
							values: scores,
						}
					]
				},
				colors: ['#4CA746', '#98D85B'],
				type: 'bar'
			});
		}
	}
});

frappe.ui.form.on('Assessment Result Detail', {
	score: function(frm, cdt, cdn) {
		var d  = locals[cdt][cdn];

		if (!d.maximum_score || !frm.doc.grading_scale) {
			d.score = '';
			frappe.throw(__('Please fill in all the details to generate Assessment Result.'));
		}

		if (d.score > d.maximum_score) {
			frappe.throw(__('Score cannot be greater than Maximum Score'));
		}
		else {
			frappe.call({
				method: 'erpnext.education.api.get_grade',
				args: {
					grading_scale: frm.doc.grading_scale,
					percentage: ((d.score/d.maximum_score) * 100)
				},
				callback: function(r) {
					if (r.message) {
						frappe.model.set_value(cdt, cdn, 'grade', r.message);
					}
				}
			});
		}
	}
});<|MERGE_RESOLUTION|>--- conflicted
+++ resolved
@@ -7,8 +7,6 @@
 			frm.trigger('setup_chart');
 		}
 		frm.set_df_property('details', 'read_only', 1);
-<<<<<<< HEAD
-=======
 
 		frm.set_query('course', function() {
 			return {
@@ -26,7 +24,6 @@
 				}
 			};
 		});
->>>>>>> 6d90dc67
 	},
 
 	onload: function(frm) {
