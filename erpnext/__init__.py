# -*- coding: utf-8 -*-
from __future__ import unicode_literals
import inspect
import frappe
from erpnext.hooks import regional_overrides
from frappe.utils import getdate

<<<<<<< HEAD
__version__ = '11.1.67'
=======
__version__ = '12.1.8'
>>>>>>> 0c0604b7

def get_default_company(user=None):
	'''Get default company for user'''
	from frappe.defaults import get_user_default_as_list

	if not user:
		user = frappe.session.user

	companies = get_user_default_as_list(user, 'company')
	if companies:
		default_company = companies[0]
	else:
		default_company = frappe.db.get_single_value('Global Defaults', 'default_company')

	return default_company

def get_company_address(args):
	from frappe.contacts.doctype.address.address import get_default_address

	address_name = None
	if args.get('company_address'):
		address_name = args.get('company_address')
	else:
		company = args.get('company') or get_default_company()
		if company:
			address_name = get_default_address('Company', company)

	return frappe.get_cached_doc('Address', address_name) if address_name else None

def get_default_currency():
	'''Returns the currency of the default company'''
	company = get_default_company()
	if company:
		return frappe.get_cached_value('Company',  company,  'default_currency')

def get_default_cost_center(company):
	'''Returns the default cost center of the company'''
	if not company:
		return None

	if not frappe.flags.company_cost_center:
		frappe.flags.company_cost_center = {}
	if not company in frappe.flags.company_cost_center:
		frappe.flags.company_cost_center[company] = frappe.get_cached_value('Company',  company,  'cost_center')
	return frappe.flags.company_cost_center[company]

def get_company_currency(company):
	'''Returns the default company currency'''
	if not frappe.flags.company_currency:
		frappe.flags.company_currency = {}
	if not company in frappe.flags.company_currency:
		frappe.flags.company_currency[company] = frappe.db.get_value('Company',  company,  'default_currency', cache=True)
	return frappe.flags.company_currency[company]

def set_perpetual_inventory(enable=1, company=None):
	if not company:
		company = "_Test Company" if frappe.flags.in_test else get_default_company()

	company = frappe.get_doc("Company", company)
	company.enable_perpetual_inventory = enable
	company.save()

def encode_company_abbr(name, company):
	'''Returns name encoded with company abbreviation'''
	company_abbr = frappe.get_cached_value('Company',  company,  "abbr")
	parts = name.rsplit(" - ", 1)

	if parts[-1].lower() != company_abbr.lower():
		parts.append(company_abbr)

	return " - ".join(parts)

def is_perpetual_inventory_enabled(company):
	if not company:
		company = "_Test Company" if frappe.flags.in_test else get_default_company()

	if not hasattr(frappe.local, 'enable_perpetual_inventory'):
		frappe.local.enable_perpetual_inventory = {}

	if not company in frappe.local.enable_perpetual_inventory:
		frappe.local.enable_perpetual_inventory[company] = frappe.get_cached_value('Company',
			company,  "enable_perpetual_inventory") or 0

	return frappe.local.enable_perpetual_inventory[company]

def get_default_finance_book(company=None):
	if not company:
		company = get_default_company()

	if not hasattr(frappe.local, 'default_finance_book'):
		frappe.local.default_finance_book = {}

	if not company in frappe.local.default_finance_book:
		frappe.local.default_finance_book[company] = frappe.get_cached_value('Company',
			company,  "default_finance_book")

	return frappe.local.default_finance_book[company]

def get_party_account_type(party_type):
	if not hasattr(frappe.local, 'party_account_types'):
		frappe.local.party_account_types = {}

	if not party_type in frappe.local.party_account_types:
		frappe.local.party_account_types[party_type] = frappe.db.get_value("Party Type",
			party_type, "account_type") or ''

	return frappe.local.party_account_types[party_type]

def get_region(company=None):
	'''Return the default country based on flag, company or global settings

	You can also set global company flag in `frappe.flags.company`
	'''
	if company or frappe.flags.company:
		return frappe.get_cached_value('Company',
			company or frappe.flags.company,  'country')
	elif frappe.flags.country:
		return frappe.flags.country
	else:
		return frappe.get_system_settings('country')

def allow_regional(fn):
	'''Decorator to make a function regionally overridable

	Example:
	@erpnext.allow_regional
	def myfunction():
	  pass'''
	def caller(*args, **kwargs):
		region = get_region()
		fn_name = inspect.getmodule(fn).__name__ + '.' + fn.__name__
		if region in regional_overrides and fn_name in regional_overrides[region]:
			return frappe.get_attr(regional_overrides[region][fn_name])(*args, **kwargs)
		else:
			return fn(*args, **kwargs)

	return caller

def get_last_membership():
	'''Returns last membership if exists'''
	last_membership = frappe.get_all('Membership', 'name,to_date,membership_type',
		dict(member=frappe.session.user, paid=1), order_by='to_date desc', limit=1)

	return last_membership and last_membership[0]

def is_member():
	'''Returns true if the user is still a member'''
	last_membership = get_last_membership()
	if last_membership and getdate(last_membership.to_date) > getdate():
		return True
	return False<|MERGE_RESOLUTION|>--- conflicted
+++ resolved
@@ -5,11 +5,7 @@
 from erpnext.hooks import regional_overrides
 from frappe.utils import getdate
 
-<<<<<<< HEAD
-__version__ = '11.1.67'
-=======
 __version__ = '12.1.8'
->>>>>>> 0c0604b7
 
 def get_default_company(user=None):
 	'''Get default company for user'''
