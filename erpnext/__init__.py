
import inspect

import frappe

from erpnext.hooks import regional_overrides

<<<<<<< HEAD
__version__ = '12.13.0'
=======
__version__ = '13.20.1'
>>>>>>> 540559d6

def get_default_company(user=None):
	'''Get default company for user'''
	from frappe.defaults import get_user_default_as_list

	if not user:
		user = frappe.session.user

	companies = get_user_default_as_list(user, 'company')
	if companies:
		default_company = companies[0]
	else:
		default_company = frappe.db.get_single_value('Global Defaults', 'default_company')

	return default_company


def get_default_currency():
	'''Returns the currency of the default company'''
	company = get_default_company()
	if company:
		return frappe.get_cached_value('Company',  company,  'default_currency')

def get_default_cost_center(company):
	'''Returns the default cost center of the company'''
	if not company:
		return None

	if not frappe.flags.company_cost_center:
		frappe.flags.company_cost_center = {}
	if not company in frappe.flags.company_cost_center:
		frappe.flags.company_cost_center[company] = frappe.get_cached_value('Company',  company,  'cost_center')
	return frappe.flags.company_cost_center[company]

def get_company_currency(company):
	'''Returns the default company currency'''
	if not frappe.flags.company_currency:
		frappe.flags.company_currency = {}
	if not company in frappe.flags.company_currency:
		frappe.flags.company_currency[company] = frappe.db.get_value('Company',  company,  'default_currency', cache=True)
	return frappe.flags.company_currency[company]

def set_perpetual_inventory(enable=1, company=None):
	if not company:
		company = "_Test Company" if frappe.flags.in_test else get_default_company()

	company = frappe.get_doc("Company", company)
	company.enable_perpetual_inventory = enable
	company.save()

def encode_company_abbr(name, company=None, abbr=None):
	'''Returns name encoded with company abbreviation'''
	company_abbr = abbr or frappe.get_cached_value('Company',  company,  "abbr")
	parts = name.rsplit(" - ", 1)

	if parts[-1].lower() != company_abbr.lower():
		parts.append(company_abbr)

	return " - ".join(parts)

def is_perpetual_inventory_enabled(company):
	if not company:
		company = "_Test Company" if frappe.flags.in_test else get_default_company()

	if not hasattr(frappe.local, 'enable_perpetual_inventory'):
		frappe.local.enable_perpetual_inventory = {}

	if not company in frappe.local.enable_perpetual_inventory:
		frappe.local.enable_perpetual_inventory[company] = frappe.get_cached_value('Company',
			company,  "enable_perpetual_inventory") or 0

	return frappe.local.enable_perpetual_inventory[company]

def get_default_finance_book(company=None):
	if not company:
		company = get_default_company()

	if not hasattr(frappe.local, 'default_finance_book'):
		frappe.local.default_finance_book = {}

	if not company in frappe.local.default_finance_book:
		frappe.local.default_finance_book[company] = frappe.get_cached_value('Company',
			company,  "default_finance_book")

	return frappe.local.default_finance_book[company]

def get_party_account_type(party_type):
	if not hasattr(frappe.local, 'party_account_types'):
		frappe.local.party_account_types = {}

	if not party_type in frappe.local.party_account_types:
		frappe.local.party_account_types[party_type] = frappe.db.get_value("Party Type",
			party_type, "account_type") or ''

	return frappe.local.party_account_types[party_type]

def get_region(company=None):
	'''Return the default country based on flag, company or global settings

	You can also set global company flag in `frappe.flags.company`
	'''
	if company or frappe.flags.company:
		return frappe.get_cached_value('Company',
			company or frappe.flags.company, 'country')
	elif frappe.flags.country:
		return frappe.flags.country
	else:
		return frappe.get_system_settings('country')

def allow_regional(fn):
	'''Decorator to make a function regionally overridable

	Example:
	@erpnext.allow_regional
	def myfunction():
	  pass'''
	def caller(*args, **kwargs):
		region = get_region()
		fn_name = inspect.getmodule(fn).__name__ + '.' + fn.__name__
		if region in regional_overrides and fn_name in regional_overrides[region]:
			return frappe.get_attr(regional_overrides[region][fn_name])(*args, **kwargs)
		else:
			return fn(*args, **kwargs)

	return caller

def get_last_membership(member):
	'''Returns last membership if exists'''
	last_membership = frappe.get_all('Membership', 'name,to_date,membership_type',
		dict(member=member, paid=1), order_by='to_date desc', limit=1)

	if last_membership:
		return last_membership[0]<|MERGE_RESOLUTION|>--- conflicted
+++ resolved
@@ -5,11 +5,7 @@
 
 from erpnext.hooks import regional_overrides
 
-<<<<<<< HEAD
-__version__ = '12.13.0'
-=======
 __version__ = '13.20.1'
->>>>>>> 540559d6
 
 def get_default_company(user=None):
 	'''Get default company for user'''
