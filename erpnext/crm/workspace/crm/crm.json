{
 "charts": [
  {
   "chart_name": "Territory Wise Sales"
  }
 ],
 "content": "[{\"type\": \"onboarding\", \"data\": {\"onboarding_name\":\"CRM\", \"col\": 12}}, {\"type\": \"chart\", \"data\": {\"chart_name\": null, \"col\": 12}}, {\"type\": \"spacer\", \"data\": {\"col\": 12}}, {\"type\": \"header\", \"data\": {\"text\": \"Your Shortcuts\", \"level\": 4, \"col\": 12}}, {\"type\": \"shortcut\", \"data\": {\"shortcut_name\": \"Lead\", \"col\": 4}}, {\"type\": \"shortcut\", \"data\": {\"shortcut_name\": \"Opportunity\", \"col\": 4}}, {\"type\": \"shortcut\", \"data\": {\"shortcut_name\": \"Customer\", \"col\": 4}}, {\"type\": \"shortcut\", \"data\": {\"shortcut_name\": \"Sales Analytics\", \"col\": 4}}, {\"type\": \"shortcut\", \"data\": {\"shortcut_name\": \"Dashboard\", \"col\": 4}}, {\"type\": \"spacer\", \"data\": {\"col\": 12}}, {\"type\": \"header\", \"data\": {\"text\": \"Reports & Masters\", \"level\": 4, \"col\": 12}}, {\"type\": \"card\", \"data\": {\"card_name\": \"Sales Pipeline\", \"col\": 4}}, {\"type\": \"card\", \"data\": {\"card_name\": \"Reports\", \"col\": 4}}, {\"type\": \"card\", \"data\": {\"card_name\": \"Maintenance\", \"col\": 4}}, {\"type\": \"card\", \"data\": {\"card_name\": \"Campaign\", \"col\": 4}}, {\"type\": \"card\", \"data\": {\"card_name\": \"Settings\", \"col\": 4}}]",
 "creation": "2020-01-23 14:48:30.183272",
 "docstatus": 0,
 "doctype": "Workspace",
 "for_user": "",
 "hide_custom": 0,
 "icon": "crm",
 "idx": 0,
 "label": "CRM",
 "links": [
  {
   "hidden": 0,
   "is_query_report": 0,
   "label": "Sales Pipeline",
   "link_count": 0,
   "onboard": 0,
   "type": "Card Break"
  },
  {
   "dependencies": "",
   "hidden": 0,
   "is_query_report": 0,
   "label": "Lead",
   "link_count": 0,
   "link_to": "Lead",
   "link_type": "DocType",
   "onboard": 1,
   "type": "Link"
  },
  {
   "dependencies": "",
   "hidden": 0,
   "is_query_report": 0,
   "label": "Opportunity",
   "link_count": 0,
   "link_to": "Opportunity",
   "link_type": "DocType",
   "onboard": 1,
   "type": "Link"
  },
  {
   "dependencies": "",
   "hidden": 0,
   "is_query_report": 0,
   "label": "Customer",
   "link_count": 0,
   "link_to": "Customer",
   "link_type": "DocType",
   "onboard": 1,
   "type": "Link"
  },
  {
   "dependencies": "",
   "hidden": 0,
   "is_query_report": 0,
   "label": "Contact",
   "link_count": 0,
   "link_to": "Contact",
   "link_type": "DocType",
   "onboard": 1,
   "type": "Link"
  },
  {
   "dependencies": "",
   "hidden": 0,
   "is_query_report": 0,
   "label": "Communication",
   "link_count": 0,
   "link_to": "Communication",
   "link_type": "DocType",
   "onboard": 0,
   "type": "Link"
  },
  {
   "dependencies": "",
   "hidden": 0,
   "is_query_report": 0,
   "label": "Lead Source",
   "link_count": 0,
   "link_to": "Lead Source",
   "link_type": "DocType",
   "onboard": 0,
   "type": "Link"
  },
  {
   "dependencies": "",
   "hidden": 0,
   "is_query_report": 0,
   "label": "Contract",
   "link_count": 0,
   "link_to": "Contract",
   "link_type": "DocType",
   "onboard": 0,
   "type": "Link"
  },
  {
   "dependencies": "",
   "hidden": 0,
   "is_query_report": 0,
   "label": "Appointment",
   "link_count": 0,
   "link_to": "Appointment",
   "link_type": "DocType",
   "onboard": 0,
   "type": "Link"
  },
  {
   "dependencies": "",
   "hidden": 0,
   "is_query_report": 0,
   "label": "Newsletter",
   "link_count": 0,
   "link_to": "Newsletter",
   "link_type": "DocType",
   "onboard": 0,
   "type": "Link"
  },
  {
   "hidden": 0,
   "is_query_report": 0,
   "label": "Reports",
   "link_count": 0,
   "onboard": 0,
   "type": "Card Break"
  },
  {
   "dependencies": "Lead",
   "hidden": 0,
   "is_query_report": 1,
   "label": "Lead Details",
   "link_count": 0,
   "link_to": "Lead Details",
   "link_type": "Report",
   "onboard": 1,
   "type": "Link"
  },
  {
   "hidden": 0,
   "is_query_report": 1,
   "label": "Sales Pipeline Analytics",
   "link_to": "Sales Pipeline Analytics",
   "link_type": "Report",
   "onboard": 0,
   "type": "Link"
  },
  {
   "hidden": 0,
   "is_query_report": 1,
   "label": "Opportunity Summary by Sales Stage",
   "link_to": "Opportunity Summary by Sales Stage",
   "link_type": "Report",
   "onboard": 0,
   "type": "Link"
  },
  {
   "dependencies": "",
   "hidden": 0,
   "is_query_report": 0,
   "label": "Sales Funnel",
   "link_count": 0,
   "link_to": "sales-funnel",
   "link_type": "Page",
   "onboard": 1,
   "type": "Link"
  },
  {
   "dependencies": "Lead",
   "hidden": 0,
   "is_query_report": 1,
   "label": "Prospects Engaged But Not Converted",
   "link_count": 0,
   "link_to": "Prospects Engaged But Not Converted",
   "link_type": "Report",
   "onboard": 1,
   "type": "Link"
  },
  {
   "dependencies": "Opportunity",
   "hidden": 0,
   "is_query_report": 1,
   "label": "First Response Time for Opportunity",
   "link_count": 0,
   "link_to": "First Response Time for Opportunity",
   "link_type": "Report",
   "onboard": 0,
   "type": "Link"
  },
  {
   "dependencies": "Sales Order",
   "hidden": 0,
   "is_query_report": 1,
   "label": "Inactive Customers",
   "link_count": 0,
   "link_to": "Inactive Customers",
   "link_type": "Report",
   "onboard": 0,
   "type": "Link"
  },
  {
   "dependencies": "Lead",
   "hidden": 0,
   "is_query_report": 1,
   "label": "Campaign Efficiency",
   "link_count": 0,
   "link_to": "Campaign Efficiency",
   "link_type": "Report",
   "onboard": 0,
   "type": "Link"
  },
  {
   "dependencies": "Lead",
   "hidden": 0,
   "is_query_report": 1,
   "label": "Lead Owner Efficiency",
   "link_count": 0,
   "link_to": "Lead Owner Efficiency",
   "link_type": "Report",
   "onboard": 0,
   "type": "Link"
  },
  {
   "hidden": 0,
   "is_query_report": 0,
   "label": "Maintenance",
   "link_count": 0,
   "onboard": 0,
   "type": "Card Break"
  },
  {
   "dependencies": "",
   "hidden": 0,
   "is_query_report": 0,
   "label": "Maintenance Schedule",
   "link_count": 0,
   "link_to": "Maintenance Schedule",
   "link_type": "DocType",
   "onboard": 1,
   "type": "Link"
  },
  {
   "dependencies": "",
   "hidden": 0,
   "is_query_report": 0,
   "label": "Maintenance Visit",
   "link_count": 0,
   "link_to": "Maintenance Visit",
   "link_type": "DocType",
   "onboard": 0,
   "type": "Link"
  },
  {
   "dependencies": "",
   "hidden": 0,
   "is_query_report": 0,
   "label": "Warranty Claim",
   "link_count": 0,
   "link_to": "Warranty Claim",
   "link_type": "DocType",
   "onboard": 0,
   "type": "Link"
  },
  {
   "hidden": 0,
   "is_query_report": 0,
   "label": "Campaign",
   "link_count": 0,
   "onboard": 0,
   "type": "Card Break"
  },
  {
   "dependencies": "",
   "hidden": 0,
   "is_query_report": 0,
   "label": "Campaign",
   "link_count": 0,
   "link_to": "Campaign",
   "link_type": "DocType",
   "onboard": 0,
   "type": "Link"
  },
  {
   "dependencies": "",
   "hidden": 0,
   "is_query_report": 0,
   "label": "Email Campaign",
   "link_count": 0,
   "link_to": "Email Campaign",
   "link_type": "DocType",
   "onboard": 0,
   "type": "Link"
  },
  {
   "dependencies": "",
   "hidden": 0,
   "is_query_report": 0,
   "label": "Social Media Post",
   "link_count": 0,
   "link_to": "Social Media Post",
   "link_type": "DocType",
   "onboard": 0,
   "type": "Link"
  },
  {
   "hidden": 0,
   "is_query_report": 0,
   "label": "Settings",
   "link_count": 0,
   "onboard": 0,
   "type": "Card Break"
  },
  {
   "dependencies": "",
   "hidden": 0,
   "is_query_report": 0,
   "label": "Customer Group",
   "link_count": 0,
   "link_to": "Customer Group",
   "link_type": "DocType",
   "onboard": 1,
   "type": "Link"
  },
  {
   "dependencies": "",
   "hidden": 0,
   "is_query_report": 0,
   "label": "Territory",
   "link_count": 0,
   "link_to": "Territory",
   "link_type": "DocType",
   "onboard": 1,
   "type": "Link"
  },
  {
   "dependencies": "",
   "hidden": 0,
   "is_query_report": 0,
   "label": "Sales Person",
   "link_count": 0,
   "link_to": "Sales Person",
   "link_type": "DocType",
   "onboard": 1,
   "type": "Link"
  },
  {
   "dependencies": "",
   "hidden": 0,
   "is_query_report": 0,
   "label": "SMS Center",
   "link_count": 0,
   "link_to": "SMS Center",
   "link_type": "DocType",
   "onboard": 0,
   "type": "Link"
  },
  {
   "dependencies": "",
   "hidden": 0,
   "is_query_report": 0,
   "label": "SMS Log",
   "link_count": 0,
   "link_to": "SMS Log",
   "link_type": "DocType",
   "onboard": 0,
   "type": "Link"
  },
  {
   "dependencies": "",
   "hidden": 0,
   "is_query_report": 0,
   "label": "SMS Settings",
   "link_count": 0,
   "link_to": "SMS Settings",
   "link_type": "DocType",
   "onboard": 0,
   "type": "Link"
  },
  {
   "dependencies": "",
   "hidden": 0,
   "is_query_report": 0,
   "label": "Email Group",
   "link_count": 0,
   "link_to": "Email Group",
   "link_type": "DocType",
   "onboard": 0,
   "type": "Link"
  },
  {
   "dependencies": "",
   "hidden": 0,
   "is_query_report": 0,
   "label": "Twitter Settings",
   "link_count": 0,
   "link_to": "Twitter Settings",
   "link_type": "DocType",
   "onboard": 0,
   "type": "Link"
  },
  {
   "dependencies": "",
   "hidden": 0,
   "is_query_report": 0,
   "label": "LinkedIn Settings",
   "link_count": 0,
   "link_to": "LinkedIn Settings",
   "link_type": "DocType",
   "onboard": 0,
   "type": "Link"
  }
 ],
<<<<<<< HEAD
 "modified": "2021-08-05 12:15:56.913092",
=======
 "modified": "2021-08-19 19:08:08.728876",
>>>>>>> 6d8e869a
 "modified_by": "Administrator",
 "module": "CRM",
 "name": "CRM",
 "owner": "Administrator",
 "parent_page": "",
 "public": 1,
 "restrict_to_domain": "",
 "roles": [],
 "sequence_id": 7,
 "shortcuts": [
  {
   "color": "Blue",
   "format": "{} Open",
   "label": "Lead",
   "link_to": "Lead",
   "stats_filter": "{\"status\":\"Open\"}",
   "type": "DocType"
  },
  {
   "color": "Blue",
   "format": "{} Assigned",
   "label": "Opportunity",
   "link_to": "Opportunity",
   "stats_filter": "{\"_assign\": [\"like\", '%' + frappe.session.user + '%']}",
   "type": "DocType"
  },
  {
   "label": "Customer",
   "link_to": "Customer",
   "type": "DocType"
  },
  {
   "label": "Sales Analytics",
   "link_to": "Sales Analytics",
   "type": "Report"
  },
  {
   "label": "Dashboard",
   "link_to": "CRM",
   "type": "Dashboard"
  }
 ],
 "title": "CRM"
}<|MERGE_RESOLUTION|>--- conflicted
+++ resolved
@@ -414,11 +414,7 @@
    "type": "Link"
   }
  ],
-<<<<<<< HEAD
- "modified": "2021-08-05 12:15:56.913092",
-=======
- "modified": "2021-08-19 19:08:08.728876",
->>>>>>> 6d8e869a
+ "modified": "2021-08-20 12:15:56.913092",
  "modified_by": "Administrator",
  "module": "CRM",
  "name": "CRM",
