// Copyright (c) 2015, Frappe Technologies Pvt. Ltd. and Contributors
// License: GNU General Public License v3. See license.txt

{% include 'erpnext/selling/sales_common.js' %}
frappe.provide("erpnext.crm");

cur_frm.email_field = "contact_email";
frappe.ui.form.on("Opportunity", {
	setup: function(frm) {
		frm.custom_make_buttons = {
			'Quotation': 'Quotation',
			'Supplier Quotation': 'Supplier Quotation'
		},

		frm.set_query("opportunity_from", function() {
			return{
				"filters": {
					"name": ["in", ["Customer", "Lead"]],
				}
			}
		});

		if (frm.doc.opportunity_from && frm.doc.party_name){
			frm.trigger('set_contact_link');
		}
	},
	contact_date: function(frm) {
		if(frm.doc.contact_date < frappe.datetime.now_datetime()){
			frm.set_value("contact_date", "");
			frappe.throw(__("Next follow up date should be greater than now."))
		}
	},

	onload_post_render: function(frm) {
		frm.get_field("items").grid.set_multiple_add("item_code", "qty");
	},

	party_name: function(frm) {
		frm.trigger('set_contact_link');

		if (frm.doc.opportunity_from == "Customer") {
			erpnext.utils.get_party_details(frm);
		} else if (frm.doc.opportunity_from == "Lead") {
			erpnext.utils.map_current_doc({
				method: "erpnext.crm.doctype.lead.lead.make_opportunity",
				source_name: frm.doc.party_name,
				frm: frm
			});
		}
	},

	onload_post_render: function(frm) {
		frm.get_field("items").grid.set_multiple_add("item_code", "qty");
	},

	customer_address: function(frm, cdt, cdn) {
		erpnext.utils.get_address_display(frm, 'customer_address', 'address_display', false);
	},

	contact_person: erpnext.utils.get_contact_details,

	opportunity_from: function(frm) {
		frm.trigger('setup_opportunity_from');

		frm.set_value("party_name", "");
	},

	setup_opportunity_from: function(frm) {
		frm.trigger('setup_queries');
		frm.trigger("set_dynamic_field_label");
	},

	refresh: function(frm) {
		var doc = frm.doc;
		frm.trigger('setup_opportunity_from');
		erpnext.toggle_naming_series();

		if(!doc.__islocal && doc.status!=="Lost") {
			if(doc.with_items){
				frm.add_custom_button(__('Supplier Quotation'),
					function() {
						frm.trigger("make_supplier_quotation")
					}, __('Create'));

				frm.add_custom_button(__('Request For Quotation'),
					function() {
						frm.trigger("make_request_for_quotation")
					}, __('Create'));
			}

			frm.add_custom_button(__('Quotation'),
				cur_frm.cscript.create_quotation, __('Create'));

			if(doc.status!=="Quotation") {
				frm.add_custom_button(__('Lost'), () => {
					frm.trigger('set_as_lost_dialog');
				});
			}
		}

		if(!frm.doc.__islocal && frm.perm[0].write && frm.doc.docstatus==0) {
			if(frm.doc.status==="Open") {
				frm.add_custom_button(__("Close"), function() {
					frm.set_value("status", "Closed");
					frm.save();
				});
			} else {
				frm.add_custom_button(__("Reopen"), function() {
					frm.set_value("lost_reasons",[])
					frm.set_value("status", "Open");
					frm.save();
				});
			}
		}
	},

	set_contact_link: function(frm) {
		if(frm.doc.opportunity_from == "Customer" && frm.doc.party_name) {
			frappe.dynamic_link = {doc: frm.doc, fieldname: 'party_name', doctype: 'Customer'}
		} else if(frm.doc.opportunity_from == "Lead" && frm.doc.party_name) {
			frappe.dynamic_link = {doc: frm.doc, fieldname: 'party_name', doctype: 'Lead'}
		}
	},

	currency: function(frm) {
		let company_currency = erpnext.get_currency(frm.doc.company);
		if (company_currency != frm.doc.company) {
			frappe.call({
				method: "erpnext.setup.utils.get_exchange_rate",
				args: {
					from_currency: frm.doc.currency,
					to_currency: company_currency
				},
				callback: function(r) {
					if (r.message) {
						frm.set_value('conversion_rate', flt(r.message));
						frm.set_df_property("conversion_rate", "description", "1 " + frm.doc.currency
						+ " = [?] " + company_currency);	
					}
				}
			});
		}
		frm.trigger('opportunity_amount');
	},

	opportunity_amount: function(frm) {
		frm.set_value('base_opportunity_amount', flt(frm.doc.opportunity_amount) * flt(frm.doc.conversion_rate));
	},

	set_dynamic_field_label: function(frm){
		if (frm.doc.opportunity_from) {
			frm.set_df_property("party_name", "label", frm.doc.opportunity_from);
		}
		frm.trigger('change_grid_labels');
		frm.trigger('change_form_labels');
	},

	make_supplier_quotation: function(frm) {
		frappe.model.open_mapped_doc({
			method: "erpnext.crm.doctype.opportunity.opportunity.make_supplier_quotation",
			frm: frm
		})
	},

	make_request_for_quotation: function(frm) {
		frappe.model.open_mapped_doc({
			method: "erpnext.crm.doctype.opportunity.opportunity.make_request_for_quotation",
			frm: frm
		})
	},

	change_form_labels: function(frm) {
		let company_currency = erpnext.get_currency(frm.doc.company);
		frm.set_currency_labels(["base_opportunity_amount", "base_total"], company_currency);
		frm.set_currency_labels(["opportunity_amount", "total"], frm.doc.currency);
	},

	change_grid_labels: function(frm) {
		let company_currency = erpnext.get_currency(frm.doc.company);
		frm.set_currency_labels(["base_rate", "base_amount"], company_currency, "items");
		frm.set_currency_labels(["rate", "amount"], frm.doc.currency, "items");

		let item_grid = frm.fields_dict.items.grid;
		$.each(["base_rate", "base_amount"], function(i, fname) {
			if(frappe.meta.get_docfield(item_grid.doctype, fname))
				item_grid.set_column_disp(fname, frm.doc.currency != company_currency);
		});
		frm.refresh_fields();
	},

	calculate_total: function(frm) {
		let total = 0, base_total = 0;
		frm.doc.items.forEach(item => {
			total += item.amount;
			base_total += item.base_amount;
		})
		frm.set_value({'total': total, 'base_total': base_total});
	}

});
frappe.ui.form.on("Opportunity Item", {
	calculate: function(frm, cdt, cdn) {
		let row = frappe.get_doc(cdt, cdn);
		frappe.model.set_value(cdt, cdn, "amount", flt(row.qty) * flt(row.rate));
		frappe.model.set_value(cdt, cdn, "basic_rate", flt(frm.doc.conversion_rate) * flt(row.rate));
		frappe.model.set_value(cdt, cdn, "base_amount", flt(frm.doc.conversion_rate) * flt(row.amount));
		frm.trigger("calculate_total");
	},
	qty: function(frm, cdt, cdn) {
		frm.trigger("calculate", cdt, cdn);
	},
	rate: function(frm, cdt, cdn) {
		frm.trigger("calculate", cdt, cdn);
	}
})

// TODO commonify this code
erpnext.crm.Opportunity = class Opportunity extends frappe.ui.form.Controller {
	onload() {

		if(!this.frm.doc.status) {
			frm.set_value('status', 'Open');
		}
		if(!this.frm.doc.company && frappe.defaults.get_user_default("Company")) {
			frm.set_value('company', frappe.defaults.get_user_default("Company"));
		}
		if(!this.frm.doc.currency) {
			frm.set_value('currency', frappe.defaults.get_user_default("Currency"));
		}

		this.setup_queries();
<<<<<<< HEAD
		this.frm.trigger('currency');
	},
=======
	}
>>>>>>> 6fbb2d35

	setup_queries() {
		var me = this;

		if(this.frm.fields_dict.contact_by.df.options.match(/^User/)) {
			this.frm.set_query("contact_by", erpnext.queries.user);
		}

		me.frm.set_query('customer_address', erpnext.queries.address_query);

		this.frm.set_query("item_code", "items", function() {
			return {
				query: "erpnext.controllers.queries.item_query",
				filters: {'is_sales_item': 1}
			};
		});

		me.frm.set_query('contact_person', erpnext.queries['contact_query'])

		if (me.frm.doc.opportunity_from == "Lead") {
			me.frm.set_query('party_name', erpnext.queries['lead']);
		}
		else if (me.frm.doc.opportunity_from == "Customer") {
			me.frm.set_query('party_name', erpnext.queries['customer']);
		}
	}

	create_quotation() {
		frappe.model.open_mapped_doc({
			method: "erpnext.crm.doctype.opportunity.opportunity.make_quotation",
			frm: cur_frm
		})
	}
};

extend_cscript(cur_frm.cscript, new erpnext.crm.Opportunity({frm: cur_frm}));

cur_frm.cscript.item_code = function(doc, cdt, cdn) {
	var d = locals[cdt][cdn];
	if (d.item_code) {
		return frappe.call({
			method: "erpnext.crm.doctype.opportunity.opportunity.get_item_details",
			args: {"item_code":d.item_code},
			callback: function(r, rt) {
				if(r.message) {
					$.each(r.message, function(k, v) {
						frappe.model.set_value(cdt, cdn, k, v);
					});
					refresh_field('image_view', d.name, 'items');
				}
			}
		})
	}
}<|MERGE_RESOLUTION|>--- conflicted
+++ resolved
@@ -229,12 +229,8 @@
 		}
 
 		this.setup_queries();
-<<<<<<< HEAD
 		this.frm.trigger('currency');
-	},
-=======
-	}
->>>>>>> 6fbb2d35
+	}
 
 	setup_queries() {
 		var me = this;
