// Copyright (c) 2015, Frappe Technologies Pvt. Ltd. and Contributors
// License: GNU General Public License v3. See license.txt

{% include 'erpnext/selling/sales_common.js' %}
{% include 'erpnext/selling/quotation_common.js' %}

frappe.provide("erpnext.crm");

erpnext.crm.Opportunity = class Opportunity extends frappe.ui.form.Controller {
	setup() {
		this.frm.custom_make_buttons = {
			'Customer': 'Customer',
			'Quotation': 'Quotation',
			'Vehicle Quotation': 'Vehicle Quotation',
			'Vehicle Booking Order': 'Vehicle Booking Order',
			'Supplier Quotation': 'Supplier Quotation',
		};

		this.frm.email_field = 'contact_email';
	}

	refresh() {
		erpnext.hide_company();
		erpnext.toggle_naming_series();

		this.set_dynamic_field_label();
		this.set_dynamic_link();
		this.set_sales_person_from_user();
		this.setup_buttons();
	}

	onload() {
		this.setup_queries();
	}

	onload_post_render() {
		this.frm.get_field("items").grid.set_multiple_add("item_code", "qty");
	}

	setup_buttons() {
		var me = this;

		if (!me.frm.doc.__islocal) {
			if(me.frm.perm[0].write) {

				me.frm.add_custom_button(__('Schedule Follow Up'), () => this.schedule_follow_up(),
					__("Communication"));

				me.frm.add_custom_button(__('Submit Communication'), () => this.submit_communication(),
					__("Communication"));

				if (me.frm.doc.status !== "Quotation") {
					me.frm.add_custom_button(__('Lost'), () => me.frm.events.set_as_lost_dialog(me.frm),
						__("Status"));
				}

				if (me.frm.doc.status === "Open") {
					me.frm.add_custom_button(__("Close"), () => {
						me.frm.set_value("status", "Closed");
						me.frm.save();
					}, __("Status"));
				} else {
					me.frm.add_custom_button(__("Reopen"), () => {
						me.frm.set_value("lost_reasons", [])
						me.frm.set_value("status", "Open");
						me.frm.save();
					}, __("Status"));
				}
			}

			if(me.frm.doc.status !== "Lost") {
				if(!me.frm.doc.__onload.customer) {
					me.frm.add_custom_button(__('Customer'), () => me.create_customer(),
						__('Create'));
				}

				if (frappe.boot.active_domains.includes("Vehicles")) {
					me.frm.add_custom_button(__("Vehicle Quotation"), () => me.make_vehicle_quotation(),
						__('Create'));
					me.frm.add_custom_button(__("Vehicle Booking Order"), () => me.make_vehicle_booking_order(),
						__('Create'));
				}

				me.frm.add_custom_button(__('Quotation'), () => me.create_quotation(),
					__('Create'));

				if (me.frm.doc.items && me.frm.doc.items.length) {
					me.frm.add_custom_button(__('Supplier Quotation'), () => me.make_supplier_quotation(),
						__('Create'));
				}

				me.frm.page.set_inner_btn_group_as_primary(__("Create"));
			}
		}
	}

	setup_queries() {
		var me = this;

		me.frm.set_query("opportunity_from", function() {
			return {
				"filters": {
					"name": ["in", ["Customer", "Lead"]],
				}
			}
		});

		me.frm.set_query('party_name', function() {
			if (me.frm.doc.appointment_for === "Customer") {
				return erpnext.queries.customer();
			} else if (me.frm.doc.appointment_for === "Lead") {
				return erpnext.queries.lead();
			}
		});

		me.frm.set_query('customer_address', erpnext.queries.address_query);
		me.frm.set_query('contact_person', erpnext.queries.contact_query)

		me.frm.set_query("item_code", "items", function() {
			return {
				query: "erpnext.controllers.queries.item_query",
				filters: {'is_sales_item': 1}
			};
		});

		if(me.frm.fields_dict["items"].grid.get_field('vehicle_color')) {
			me.frm.set_query("vehicle_color", "items", function(doc, cdt, cdn) {
				var row = frappe.get_doc(cdt, cdn);
				return erpnext.queries.vehicle_color({item_code: row.item_code});
			});
		}

		if (me.frm.fields_dict.delivery_period) {
			me.frm.set_query("delivery_period", function () {
				if (me.frm.doc.transaction_date) {
					return {
						filters: {to_date: [">=", me.frm.doc.transaction_date]}
					}
				}
			});
		}
	}

	set_dynamic_field_label() {
		if (this.frm.doc.opportunity_from) {
			this.frm.set_df_property("party_name", "label", __(this.frm.doc.opportunity_from));
			this.frm.set_df_property("customer_address", "label", __(this.frm.doc.opportunity_from + " Address"));
			this.frm.set_df_property("contact_person", "label", __(this.frm.doc.opportunity_from + " Contact Person"));
		} else {
			this.frm.set_df_property("party_name", "label", __("Party"));
			this.frm.set_df_property("customer_address", "label", __("Address"));
			this.frm.set_df_property("contact_person", "label", __("Contact Person"));
		}
	}

	set_dynamic_link() {
		var doctype = this.frm.doc.opportunity_from == 'Lead' ? 'Lead' : 'Customer';
		frappe.dynamic_link = {doc: this.frm.doc, fieldname: 'party_name', doctype: doctype}
	}

	set_sales_person_from_user() {
		if (!this.frm.get_field('sales_person') || this.frm.doc.sales_person || !this.frm.doc.__islocal) {
			return;
		}

		erpnext.utils.get_sales_person_from_user(sales_person => {
			if (sales_person) {
				this.frm.set_value('sales_person', sales_person);
			}
		});
	}

	opportunity_from() {
		this.set_dynamic_link();
		this.set_dynamic_field_label();
		this.frm.set_value("party_name", "");
	}

	contact_person() {
		return erpnext.utils.get_contact_details(this.frm);
	}

	customer_address() {
		erpnext.utils.get_address_display(this.frm, 'customer_address', 'address_display', false);
	}

<<<<<<< HEAD
	transaction_date() {

	}

	party_name() {
=======
	party_name: function() {
>>>>>>> 93c343b4
		return this.get_customer_details();
	}

	get_customer_details() {
		var me = this;

		if (me.frm.doc.company && me.frm.doc.opportunity_from && me.frm.doc.party_name) {
			return frappe.call({
				method: "erpnext.crm.doctype.opportunity.opportunity.get_customer_details",
				args: {
					args: {
						doctype: me.frm.doc.doctype,
						company: me.frm.doc.company,
						opportunity_from: me.frm.doc.opportunity_from,
						party_name: me.frm.doc.party_name,
					}
				},
				callback: function (r) {
					if (r.message && !r.exc) {
						return me.frm.set_value(r.message);
					}
				}
			});
		}
	}

	item_code(doc, cdt, cdn) {
		var d = frappe.get_doc(cdt, cdn);

		if (d.item_code) {
			return frappe.call({
				method: "erpnext.crm.doctype.opportunity.opportunity.get_item_details",
				args: {
					"item_code": d.item_code
				},
				callback: function(r) {
					if(r.message) {
						$.each(r.message, function(k, v) {
							frappe.model.set_value(cdt, cdn, k, v);
						});
					}
				}
			});
		}
	}

<<<<<<< HEAD
	create_customer() {
=======
	schedule_follow_up: function() {
		var me = this;

		var dialog = new frappe.ui.Dialog({
			title: __('Schedule a Follow Up'),
			doc: {},
			fields: [
				{
					label : "Follow Up in Days",
					fieldname: "follow_up_days",
					fieldtype: "Int",
					default: 0,
					onchange: () => {
						let today = frappe.datetime.nowdate();
						let contact_date = frappe.datetime.add_days(today, dialog.get_value('follow_up_days'));
						dialog.set_value('schedule_date', contact_date)
					}
				},
				{
					fieldtype: "Column Break"
				},
				{
					label : "Schedule Date",
					fieldname: "schedule_date",
					fieldtype: "Date",
					reqd: 1,
					onchange: () => {
						var today = frappe.datetime.get_today();
						var schedule_date = dialog.get_value('schedule_date');
						dialog.doc.follow_up_days = frappe.datetime.get_diff(schedule_date, today);
						dialog.get_field('follow_up_days').refresh();
					}
				},
				{
					fieldtype: "Section Break"
				},
				{
					label : "To Discuss",
					fieldname: "to_discuss",
					fieldtype: "Small Text",
				},
			],
			primary_action: function() {
				var data = dialog.get_values();
				me.frm.add_child('contact_schedule', data);
				me.frm.refresh();
				dialog.hide();
			},
			primary_action_label: __('Schedule')
		});
		dialog.show();
	},

	submit_communication: function() {
		this.frm.check_if_unsaved();

		var me = this;
		var row = this.frm.doc.contact_schedule.find(element => !element.contact_date);

		var d = new frappe.ui.Dialog({
			title: __('Submit Follow Up'),
			fields: [
				{
					"label" : "Schedule Date",
					"fieldname": "schedule_date",
					"fieldtype": "Date",
					"default": row && row.schedule_date,
					"read_only": 1
				},
				{
					fieldtype: "Column Break"
				},
				{
					"label" : "Contact Date",
					"fieldname": "contact_date",
					"fieldtype": "Date",
					"reqd": 1,
					"default": frappe.datetime.nowdate()
				},
				{
					fieldtype: "Section Break"
				},
				{
					"label" : "To Discuss",
					"fieldname": "to_discuss",
					"fieldtype": "Small Text",
					"default": row && row.to_discuss,
					"read_only": 1
				},
				{
					"label" : "Remarks",
					"fieldname": "remarks",
					"fieldtype": "Small Text",
					"reqd": 1
				},
			],
			primary_action: function() {
				var data = d.get_values();
				
				frappe.call({
					method: "erpnext.crm.doctype.opportunity.opportunity.submit_communication",
					args: {
						name: me.frm.doc.name,
						contact_date: data.contact_date,
						remarks: data.remarks
					},
					callback: function (r) {
						if (!r.exc) {
							me.frm.reload_doc();
						}
					}
				});
				d.hide();
			},
			primary_action_label: __('Submit')
		});
		d.show();
	},

	create_customer: function () {
>>>>>>> 93c343b4
		erpnext.utils.make_customer_from_lead(this.frm, this.frm.doc.party_name);
	}

	create_quotation() {
		frappe.model.open_mapped_doc({
			method: "erpnext.crm.doctype.opportunity.opportunity.make_quotation",
			frm: this.frm
		})
	}

	make_vehicle_quotation() {
		frappe.model.open_mapped_doc({
			method: "erpnext.crm.doctype.opportunity.opportunity.make_vehicle_quotation",
			frm: this.frm
		})
	}

	make_vehicle_booking_order() {
		frappe.model.open_mapped_doc({
			method: "erpnext.crm.doctype.opportunity.opportunity.make_vehicle_booking_order",
			frm: this.frm
		})
	}

	make_supplier_quotation() {
		frappe.model.open_mapped_doc({
			method: "erpnext.crm.doctype.opportunity.opportunity.make_supplier_quotation",
			frm: this.frm
		})
	}
};

extend_cscript(cur_frm.cscript, new erpnext.crm.Opportunity({frm: cur_frm}));<|MERGE_RESOLUTION|>--- conflicted
+++ resolved
@@ -184,15 +184,7 @@
 		erpnext.utils.get_address_display(this.frm, 'customer_address', 'address_display', false);
 	}
 
-<<<<<<< HEAD
-	transaction_date() {
-
-	}
-
 	party_name() {
-=======
-	party_name: function() {
->>>>>>> 93c343b4
 		return this.get_customer_details();
 	}
 
@@ -239,10 +231,7 @@
 		}
 	}
 
-<<<<<<< HEAD
-	create_customer() {
-=======
-	schedule_follow_up: function() {
+	schedule_follow_up() {
 		var me = this;
 
 		var dialog = new frappe.ui.Dialog({
@@ -293,9 +282,9 @@
 			primary_action_label: __('Schedule')
 		});
 		dialog.show();
-	},
-
-	submit_communication: function() {
+	}
+
+	submit_communication() {
 		this.frm.check_if_unsaved();
 
 		var me = this;
@@ -359,10 +348,9 @@
 			primary_action_label: __('Submit')
 		});
 		d.show();
-	},
-
-	create_customer: function () {
->>>>>>> 93c343b4
+	}
+
+	create_customer() {
 		erpnext.utils.make_customer_from_lead(this.frm, this.frm.doc.party_name);
 	}
 
