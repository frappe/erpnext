{
 "actions": [],
 "allow_import": 1,
 "autoname": "naming_series:",
 "creation": "2013-03-07 18:50:30",
 "description": "Potential Sales Deal",
 "doctype": "DocType",
 "document_type": "Document",
 "editable_grid": 1,
 "engine": "InnoDB",
 "field_order": [
  "title",
  "naming_series",
  "opportunity_from",
  "party_name",
  "customer_name",
  "column_break0",
  "sales_person",
  "opportunity_type",
  "conversion_document",
  "lead_classification",
  "column_break_13",
  "company",
  "transaction_date",
  "due_date",
  "next_follow_up",
  "mins_to_first_response",
  "lost_reason_section",
  "lost_reasons",
  "column_break_9",
  "order_lost_reason",
  "more_info",
  "source",
  "information_source",
  "column_break_20",
  "territory",
  "campaign",
  "column_break_22",
  "sales_stage",
  "maintenance_schedule",
  "maintenance_schedule_row",
  "contact_info",
  "contact_person",
  "contact_display",
  "column_break3",
  "contact_mobile",
  "contact_phone",
  "contact_email",
  "column_break_29",
  "customer_address",
  "address_display",
  "sec_applies_to",
  "applies_to_variant_of",
  "applies_to_variant_of_name",
  "applies_to_serial_no",
  "applies_to_item",
  "column_break_11",
  "applies_to_item_name",
  "items_section",
  "items",
  "section_break_14",
  "opportunity_amount",
  "column_break_15",
  "currency",
  "previously_owned_section",
  "existing_items",
  "feedback_section",
  "remarks",
  "feedback_cb_1",
  "ratings_section",
  "next_contact",
  "contact_schedule",
  "status"
 ],
 "fields": [
  {
   "fieldname": "naming_series",
   "fieldtype": "Select",
   "hidden": 1,
   "label": "Series",
   "no_copy": 1,
   "oldfieldname": "naming_series",
   "oldfieldtype": "Select",
   "options": "OPP-",
   "read_only": 1,
   "set_only_once": 1
  },
  {
   "fieldname": "opportunity_from",
   "fieldtype": "Link",
   "in_standard_filter": 1,
   "label": "Opportunity From",
   "oldfieldname": "enquiry_from",
   "oldfieldtype": "Select",
   "options": "DocType",
   "print_hide": 1,
   "reqd": 1
  },
  {
   "bold": 1,
   "fieldname": "party_name",
   "fieldtype": "Dynamic Link",
   "in_standard_filter": 1,
   "label": "Party",
   "oldfieldname": "customer",
   "oldfieldtype": "Link",
   "options": "opportunity_from",
   "print_hide": 1,
   "reqd": 1
  },
  {
   "bold": 1,
   "depends_on": "eval:doc.party_name && doc.customer_name != doc.party_name",
   "fieldname": "customer_name",
   "fieldtype": "Data",
   "in_global_search": 1,
   "label": "Customer / Lead Name",
   "read_only": 1
  },
  {
   "fieldname": "column_break0",
   "fieldtype": "Column Break",
   "oldfieldtype": "Column Break",
   "width": "50%"
  },
  {
   "fieldname": "title",
   "fieldtype": "Data",
   "hidden": 1,
   "in_standard_filter": 1,
   "label": "Title",
   "no_copy": 1
  },
  {
   "default": "Sales",
   "fieldname": "opportunity_type",
   "fieldtype": "Link",
   "in_list_view": 1,
   "label": "Opportunity Type",
   "oldfieldname": "enquiry_type",
   "oldfieldtype": "Select",
   "options": "Opportunity Type"
  },
  {
   "default": "Open",
   "fieldname": "status",
   "fieldtype": "Select",
   "hidden": 1,
   "in_list_view": 1,
   "in_standard_filter": 1,
   "label": "Status",
   "no_copy": 1,
   "oldfieldname": "status",
   "oldfieldtype": "Select",
   "options": "Open\nReplied\nTo Follow Up\nQuotation\nLost\nClosed\nConverted",
   "print_hide": 1,
   "read_only": 1,
   "reqd": 1
  },
  {
   "fieldname": "order_lost_reason",
   "fieldtype": "Small Text",
   "label": "Lost Reason Detail",
   "no_copy": 1,
   "read_only": 1
  },
  {
   "bold": 1,
   "depends_on": "mins_to_first_response",
   "fieldname": "mins_to_first_response",
   "fieldtype": "Float",
   "label": "Mins to first response",
   "no_copy": 1,
   "read_only": 1
  },
  {
   "collapsible": 1,
   "collapsible_depends_on": "contact_schedule",
   "fieldname": "next_contact",
   "fieldtype": "Section Break",
   "label": "Follow Up"
  },
  {
   "collapsible": 1,
   "fieldname": "section_break_14",
   "fieldtype": "Section Break",
   "label": "Amount"
  },
  {
   "fieldname": "currency",
   "fieldtype": "Link",
   "label": "Currency",
   "options": "Currency"
  },
  {
   "fieldname": "opportunity_amount",
   "fieldtype": "Currency",
   "label": "Opportunity Amount",
   "options": "currency"
  },
  {
   "fieldname": "sales_stage",
   "fieldtype": "Link",
   "label": "Sales Stage",
   "no_copy": 1,
   "options": "Sales Stage"
  },
  {
   "collapsible": 1,
   "collapsible_depends_on": "items",
   "fieldname": "items_section",
   "fieldtype": "Section Break",
   "label": "Interested In Items",
   "oldfieldtype": "Section Break",
   "options": "fa fa-shopping-cart"
  },
  {
   "fieldname": "items",
   "fieldtype": "Table",
   "label": "Interested In",
   "oldfieldname": "enquiry_details",
   "oldfieldtype": "Table",
   "options": "Opportunity Item"
  },
  {
   "collapsible": 1,
   "fieldname": "contact_info",
   "fieldtype": "Section Break",
   "label": "Contact And Address",
   "options": "fa fa-bullhorn"
  },
  {
   "fieldname": "customer_address",
   "fieldtype": "Link",
   "label": "Party Address",
   "options": "Address",
   "print_hide": 1
  },
  {
   "fieldname": "address_display",
   "fieldtype": "Small Text",
   "label": "Address",
   "oldfieldname": "address",
   "oldfieldtype": "Small Text",
   "read_only": 1
  },
  {
   "fieldname": "territory",
   "fieldtype": "Link",
   "label": "Territory",
   "options": "Territory",
   "print_hide": 1
  },
  {
   "fieldname": "column_break3",
   "fieldtype": "Column Break"
  },
  {
   "fieldname": "contact_person",
   "fieldtype": "Link",
   "label": "Contact Person",
   "options": "Contact",
   "print_hide": 1
  },
  {
   "fieldname": "contact_display",
   "fieldtype": "Small Text",
   "in_global_search": 1,
   "label": "Contact Name",
   "read_only": 1
  },
  {
   "fieldname": "contact_email",
   "fieldtype": "Data",
   "label": "Contact Email",
   "read_only": 1
  },
  {
   "fieldname": "contact_mobile",
   "fieldtype": "Data",
   "label": "Contact Mobile No",
   "read_only": 1
  },
  {
   "collapsible": 1,
   "fieldname": "more_info",
   "fieldtype": "Section Break",
   "label": "More Information",
   "oldfieldtype": "Section Break",
   "options": "fa fa-file-text"
  },
  {
   "fieldname": "source",
   "fieldtype": "Link",
   "in_standard_filter": 1,
   "label": "Lead Source",
   "oldfieldname": "source",
   "oldfieldtype": "Select",
   "options": "Lead Source"
  },
  {
   "fieldname": "campaign",
   "fieldtype": "Link",
   "label": "Campaign",
   "oldfieldname": "campaign",
   "oldfieldtype": "Link",
   "options": "Campaign"
  },
  {
   "fieldname": "company",
   "fieldtype": "Link",
   "label": "Company",
   "oldfieldname": "company",
   "oldfieldtype": "Link",
   "options": "Company",
   "print_hide": 1,
   "remember_last_selected_value": 1,
   "reqd": 1,
   "search_index": 1
  },
  {
   "default": "Today",
   "fieldname": "transaction_date",
   "fieldtype": "Date",
   "in_list_view": 1,
   "in_standard_filter": 1,
   "label": "Opportunity Date",
   "no_copy": 1,
   "oldfieldname": "transaction_date",
   "oldfieldtype": "Date",
   "reqd": 1,
   "width": "50px"
  },
  {
   "fieldname": "lost_reasons",
   "fieldtype": "Table MultiSelect",
   "label": "Lost Reasons",
   "no_copy": 1,
   "options": "Lost Reason Detail",
   "read_only": 1
  },
  {
   "fieldname": "column_break_9",
   "fieldtype": "Column Break",
   "oldfieldtype": "Column Break",
   "width": "50%"
  },
  {
   "fieldname": "lost_reason_section",
   "fieldtype": "Section Break",
   "label": "Lost Reason"
  },
  {
   "fieldname": "column_break_20",
   "fieldtype": "Column Break"
  },
  {
   "fieldname": "column_break_15",
   "fieldtype": "Column Break"
  },
  {
   "fieldname": "column_break_29",
   "fieldtype": "Column Break"
  },
  {
   "fieldname": "column_break_22",
   "fieldtype": "Column Break"
  },
  {
   "fieldname": "lead_classification",
   "fieldtype": "Select",
   "in_standard_filter": 1,
   "label": "Lead Classification",
   "no_copy": 1,
   "options": "\nHot\nWarm\nCold"
  },
  {
   "fieldname": "sales_person",
   "fieldtype": "Link",
   "in_standard_filter": 1,
   "label": "Sales Person",
   "options": "Sales Person"
  },
  {
   "collapsible": 1,
   "collapsible_depends_on": "existing_items",
   "fieldname": "previously_owned_section",
   "fieldtype": "Section Break",
   "label": "Previously Owned Items"
  },
  {
   "fieldname": "existing_items",
   "fieldtype": "Table",
   "label": "Existing Items",
   "options": "Lead Existing Item"
  },
  {
   "fieldname": "contact_schedule",
   "fieldtype": "Table",
   "label": "Contact Schedule",
   "no_copy": 1,
   "options": "Lead Follow Up"
  },
  {
   "collapsible": 1,
   "collapsible_depends_on": "remarks",
   "fieldname": "feedback_section",
   "fieldtype": "Section Break",
   "label": "Feedback"
  },
  {
   "fieldname": "remarks",
   "fieldtype": "Small Text",
   "in_standard_filter": 1,
   "label": "Remarks",
   "no_copy": 1
  },
  {
   "fieldname": "feedback_cb_1",
   "fieldtype": "Column Break"
  },
  {
   "collapsible": 1,
   "fieldname": "ratings_section",
   "fieldtype": "Section Break",
   "label": "Ratings"
  },
  {
   "fieldname": "information_source",
   "fieldtype": "Link",
   "label": "Information Source",
   "options": "Lead Information Source"
  },
  {
   "fieldname": "contact_phone",
   "fieldtype": "Data",
   "label": "Contact Phone",
   "read_only": 1
  },
  {
   "fieldname": "column_break_11",
   "fieldtype": "Column Break",
   "oldfieldtype": "Column Break",
   "width": "50%"
  },
  {
   "fieldname": "column_break_13",
   "fieldtype": "Column Break"
  },
  {
   "fetch_from": "opportunity_type.conversion_document",
   "fieldname": "conversion_document",
   "fieldtype": "Data",
   "hidden": 1,
   "label": "Conversion Document",
   "read_only": 1
  },
  {
   "collapsible": 1,
   "collapsible_depends_on": "applies_to_item",
   "fieldname": "sec_applies_to",
   "fieldtype": "Section Break",
   "hidden": 1,
   "label": "Applies To"
  },
  {
   "fetch_from": "applies_to_item.variant_of",
   "fieldname": "applies_to_variant_of",
   "fieldtype": "Link",
   "hidden": 1,
   "in_standard_filter": 1,
   "label": "Applies to Template",
   "options": "Item",
   "read_only": 1
  },
  {
   "fetch_from": "applies_to_variant_of.item_name",
   "fieldname": "applies_to_variant_of_name",
   "fieldtype": "Data",
   "hidden": 1,
   "label": "Applies to Template Name",
   "read_only": 1
  },
  {
   "fieldname": "applies_to_item",
   "fieldtype": "Link",
   "in_standard_filter": 1,
   "label": "Applies to Item",
   "options": "Item"
  },
  {
   "depends_on": "eval:!doc.applies_to_item || doc.applies_to_item_name != doc.applies_to_item",
   "fetch_from": "applies_to_item.item_name",
   "fetch_if_empty": 1,
   "fieldname": "applies_to_item_name",
   "fieldtype": "Data",
   "label": "Applies to Item Name"
  },
  {
   "fieldname": "applies_to_serial_no",
   "fieldtype": "Link",
   "label": "Applies to Serial No",
   "no_copy": 1,
   "options": "Serial No"
  },
  {
   "fieldname": "maintenance_schedule",
   "fieldtype": "Link",
   "label": "Maintenance Schedule",
   "no_copy": 1,
   "options": "Maintenance Schedule",
   "read_only": 1
  },
  {
   "fieldname": "maintenance_schedule_row",
   "fieldtype": "Data",
   "hidden": 1,
   "label": "Maintenance Schedule Row",
   "no_copy": 1,
   "read_only": 1
  },
  {
   "fieldname": "due_date",
   "fieldtype": "Date",
   "label": "Due Date",
   "no_copy": 1
  },
  {
   "fieldname": "next_follow_up",
   "fieldtype": "Date",
   "in_list_view": 1,
   "label": "Next Follow Up Date",
   "read_only": 1
  }
 ],
 "icon": "fa fa-info-sign",
 "idx": 195,
<<<<<<< HEAD
 "is_calendar_and_gantt": 1,
 "links": [],
 "modified": "2023-01-06 15:56:50.696270",
=======
 "modified": "2023-01-10 18:23:21.287358",
>>>>>>> 8cffe75b
 "modified_by": "Administrator",
 "module": "CRM",
 "name": "Opportunity",
 "naming_rule": "By \"Naming Series\" field",
 "owner": "Administrator",
 "permissions": [
  {
   "create": 1,
   "delete": 1,
   "email": 1,
   "print": 1,
   "read": 1,
   "report": 1,
   "role": "Sales User",
   "share": 1,
   "write": 1
  },
  {
   "email": 1,
   "export": 1,
   "print": 1,
   "read": 1,
   "report": 1,
   "role": "Sales User (Read Only)",
   "share": 1
  },
  {
   "create": 1,
   "delete": 1,
   "email": 1,
   "export": 1,
   "import": 1,
   "print": 1,
   "read": 1,
   "report": 1,
   "role": "Sales Manager",
   "share": 1,
   "write": 1
  }
 ],
 "search_fields": "status,transaction_date,party_name,customer_name,opportunity_type",
 "sort_field": "transaction_date",
 "sort_order": "DESC",
 "states": [],
 "timeline_field": "party_name",
 "title_field": "title",
 "track_changes": 1,
 "track_seen": 1
}<|MERGE_RESOLUTION|>--- conflicted
+++ resolved
@@ -535,13 +535,9 @@
  ],
  "icon": "fa fa-info-sign",
  "idx": 195,
-<<<<<<< HEAD
  "is_calendar_and_gantt": 1,
  "links": [],
- "modified": "2023-01-06 15:56:50.696270",
-=======
  "modified": "2023-01-10 18:23:21.287358",
->>>>>>> 8cffe75b
  "modified_by": "Administrator",
  "module": "CRM",
  "name": "Opportunity",
