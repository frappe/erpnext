{
 "actions": [],
 "allow_import": 1,
 "allow_rename": 1,
 "autoname": "naming_series:",
 "creation": "2013-03-07 18:50:30",
 "description": "Potential Sales Deal",
 "doctype": "DocType",
 "document_type": "Document",
 "editable_grid": 1,
 "email_append_to": 1,
 "engine": "InnoDB",
 "field_order": [
  "from_section",
  "naming_series",
  "opportunity_from",
  "party_name",
  "customer_name",
  "source",
  "column_break0",
  "title",
  "opportunity_type",
  "status",
  "converted_by",
  "sales_stage",
  "order_lost_reason",
  "first_response_time",
  "expected_closing",
  "next_contact",
  "contact_by",
  "contact_date",
  "column_break2",
  "to_discuss",
  "section_break_14",
  "currency",
  "conversion_rate",
  "base_opportunity_amount",
  "with_items",
  "column_break_17",
  "probability",
  "opportunity_amount",
  "items_section",
  "items",
  "section_break_32",
  "base_total",
  "column_break_33",
  "total",
  "contact_info",
  "customer_address",
  "address_display",
  "territory",
  "customer_group",
  "column_break3",
  "contact_person",
  "contact_display",
  "contact_email",
  "contact_mobile",
  "more_info",
  "company",
  "campaign",
  "column_break1",
  "transaction_date",
  "language",
  "amended_from",
  "lost_reasons"
 ],
 "fields": [
  {
   "fieldname": "from_section",
   "fieldtype": "Section Break",
   "options": "fa fa-user"
  },
  {
   "fieldname": "naming_series",
   "fieldtype": "Select",
   "in_list_view": 1,
   "label": "Series",
   "no_copy": 1,
   "oldfieldname": "naming_series",
   "oldfieldtype": "Select",
   "options": "CRM-OPP-.YYYY.-",
   "reqd": 1,
   "set_only_once": 1
  },
  {
   "fieldname": "opportunity_from",
   "fieldtype": "Link",
   "in_list_view": 1,
   "in_standard_filter": 1,
   "label": "Opportunity From",
   "oldfieldname": "enquiry_from",
   "oldfieldtype": "Select",
   "options": "DocType",
   "print_hide": 1,
   "reqd": 1
  },
  {
   "bold": 1,
   "fieldname": "party_name",
   "fieldtype": "Dynamic Link",
   "in_standard_filter": 1,
   "label": "Party",
   "oldfieldname": "customer",
   "oldfieldtype": "Link",
   "options": "opportunity_from",
   "print_hide": 1,
   "reqd": 1
  },
  {
   "bold": 1,
   "fieldname": "customer_name",
   "fieldtype": "Data",
   "in_global_search": 1,
   "label": "Customer / Lead Name",
   "read_only": 1
  },
  {
   "fieldname": "column_break0",
   "fieldtype": "Column Break",
   "oldfieldtype": "Column Break",
   "width": "50%"
  },
  {
   "fieldname": "title",
   "fieldtype": "Data",
   "hidden": 1,
   "label": "Title",
   "no_copy": 1
  },
  {
   "default": "Sales",
   "fieldname": "opportunity_type",
   "fieldtype": "Link",
   "in_list_view": 1,
   "label": "Opportunity Type",
   "oldfieldname": "enquiry_type",
   "oldfieldtype": "Select",
   "options": "Opportunity Type"
  },
  {
   "default": "Open",
   "fieldname": "status",
   "fieldtype": "Select",
   "in_list_view": 1,
   "in_standard_filter": 1,
   "label": "Status",
   "no_copy": 1,
   "oldfieldname": "status",
   "oldfieldtype": "Select",
   "options": "Open\nQuotation\nConverted\nLost\nReplied\nClosed",
   "print_hide": 1,
   "reqd": 1
  },
  {
   "depends_on": "eval:doc.status===\"Lost\"",
   "fieldname": "order_lost_reason",
   "fieldtype": "Small Text",
   "label": "Lost Reason",
   "no_copy": 1,
   "read_only": 1
  },
  {
   "fieldname": "expected_closing",
   "fieldtype": "Date",
   "label": "Expected Closing Date"
  },
  {
   "collapsible": 1,
   "collapsible_depends_on": "contact_by",
   "fieldname": "next_contact",
   "fieldtype": "Section Break",
   "label": "Follow Up"
  },
  {
   "fieldname": "contact_by",
   "fieldtype": "Link",
   "in_standard_filter": 1,
   "label": "Next Contact By",
   "oldfieldname": "contact_by",
   "oldfieldtype": "Link",
   "options": "User",
   "width": "75px"
  },
  {
   "fieldname": "contact_date",
   "fieldtype": "Datetime",
   "label": "Next Contact Date",
   "oldfieldname": "contact_date",
   "oldfieldtype": "Date"
  },
  {
   "fieldname": "column_break2",
   "fieldtype": "Column Break",
   "oldfieldtype": "Column Break",
   "width": "50%"
  },
  {
   "fieldname": "to_discuss",
   "fieldtype": "Small Text",
   "label": "To Discuss",
   "no_copy": 1,
   "oldfieldname": "to_discuss",
   "oldfieldtype": "Small Text"
  },
  {
   "fieldname": "section_break_14",
   "fieldtype": "Section Break",
   "label": "Sales"
  },
  {
   "fieldname": "currency",
   "fieldtype": "Link",
   "label": "Currency",
   "options": "Currency"
  },
  {
   "fieldname": "opportunity_amount",
   "fieldtype": "Currency",
   "label": "Opportunity Amount",
   "options": "currency"
  },
  {
   "default": "0",
   "fieldname": "with_items",
   "fieldtype": "Check",
   "label": "With Items"
  },
  {
   "fieldname": "column_break_17",
   "fieldtype": "Column Break"
  },
  {
   "default": "Prospecting",
   "fieldname": "sales_stage",
   "fieldtype": "Link",
   "label": "Sales Stage",
   "options": "Sales Stage"
  },
  {
   "default": "100",
   "fieldname": "probability",
   "fieldtype": "Percent",
   "label": "Probability (%)"
  },
  {
   "depends_on": "with_items",
   "fieldname": "items_section",
   "fieldtype": "Section Break",
   "label": "Items",
   "oldfieldtype": "Section Break",
   "options": "fa fa-shopping-cart"
  },
  {
   "fieldname": "items",
   "fieldtype": "Table",
   "label": "Items",
   "mandatory_depends_on": "eval: doc.with_items == 1",
   "oldfieldname": "enquiry_details",
   "oldfieldtype": "Table",
   "options": "Opportunity Item"
  },
  {
   "collapsible": 1,
   "collapsible_depends_on": "next_contact_by",
   "depends_on": "eval:doc.party_name",
   "fieldname": "contact_info",
   "fieldtype": "Section Break",
   "label": "Contact Info",
   "options": "fa fa-bullhorn"
  },
  {
   "depends_on": "eval:doc.party_name",
   "fieldname": "customer_address",
   "fieldtype": "Link",
   "label": "Customer / Lead Address",
   "options": "Address",
   "print_hide": 1
  },
  {
   "fieldname": "address_display",
   "fieldtype": "Small Text",
   "hidden": 1,
   "label": "Address",
   "oldfieldname": "address",
   "oldfieldtype": "Small Text",
   "read_only": 1
  },
  {
   "fieldname": "territory",
   "fieldtype": "Link",
   "label": "Territory",
   "options": "Territory",
   "print_hide": 1,
   "search_index": 1
  },
  {
   "depends_on": "eval:doc.opportunity_from=='Customer' && doc.party_name",
   "fieldname": "customer_group",
   "fieldtype": "Link",
   "label": "Customer Group",
   "oldfieldname": "customer_group",
   "oldfieldtype": "Link",
   "options": "Customer Group",
   "print_hide": 1,
   "search_index": 1
  },
  {
   "fieldname": "column_break3",
   "fieldtype": "Column Break"
  },
  {
   "depends_on": "eval:doc.party_name",
   "fieldname": "contact_person",
   "fieldtype": "Link",
   "label": "Contact Person",
   "options": "Contact",
   "print_hide": 1
  },
  {
   "depends_on": "eval:doc.opportunity_from=='Customer' && doc.party_name",
   "fieldname": "contact_display",
   "fieldtype": "Small Text",
   "in_global_search": 1,
   "label": "Contact",
   "read_only": 1
  },
  {
   "depends_on": "eval:doc.party_name",
   "fieldname": "contact_email",
   "fieldtype": "Data",
   "label": "Contact Email",
   "options": "Email",
   "read_only": 1
  },
  {
   "depends_on": "eval:doc.party_name",
   "fieldname": "contact_mobile",
   "fieldtype": "Small Text",
   "label": "Contact Mobile No",
   "read_only": 1
  },
  {
   "collapsible": 1,
   "fieldname": "more_info",
   "fieldtype": "Section Break",
   "label": "More Information",
   "oldfieldtype": "Section Break",
   "options": "fa fa-file-text"
  },
  {
   "fieldname": "source",
   "fieldtype": "Link",
   "label": "Source",
   "oldfieldname": "source",
   "oldfieldtype": "Select",
   "options": "Lead Source"
  },
  {
   "depends_on": "eval: doc.source==\"Campaign\"",
   "description": "Enter name of campaign if source of enquiry is campaign",
   "fieldname": "campaign",
   "fieldtype": "Link",
   "label": "Campaign",
   "oldfieldname": "campaign",
   "oldfieldtype": "Link",
   "options": "Campaign"
  },
  {
   "fieldname": "column_break1",
   "fieldtype": "Column Break",
   "oldfieldtype": "Column Break",
   "width": "50%"
  },
  {
   "fieldname": "company",
   "fieldtype": "Link",
   "label": "Company",
   "oldfieldname": "company",
   "oldfieldtype": "Link",
   "options": "Company",
   "print_hide": 1,
   "remember_last_selected_value": 1,
   "reqd": 1,
   "search_index": 1
  },
  {
   "default": "Today",
   "fieldname": "transaction_date",
   "fieldtype": "Date",
   "label": "Opportunity Date",
   "oldfieldname": "transaction_date",
   "oldfieldtype": "Date",
   "reqd": 1,
   "width": "50px"
  },
  {
   "fieldname": "amended_from",
   "fieldtype": "Link",
   "ignore_user_permissions": 1,
   "label": "Amended From",
   "no_copy": 1,
   "oldfieldname": "amended_from",
   "oldfieldtype": "Data",
   "options": "Opportunity",
   "print_hide": 1,
   "read_only": 1,
   "width": "150px"
  },
  {
   "fieldname": "lost_reasons",
   "fieldtype": "Table MultiSelect",
   "label": "Lost Reasons",
   "options": "Opportunity Lost Reason Detail",
   "read_only": 1
  },
  {
   "fieldname": "converted_by",
   "fieldtype": "Link",
   "label": "Converted By",
   "options": "User"
  },
  {
   "bold": 1,
   "fieldname": "first_response_time",
   "fieldtype": "Duration",
   "label": "First Response Time",
   "read_only": 1
  },
  {
   "fieldname": "language",
   "fieldtype": "Link",
   "label": "Print Language",
   "options": "Language"
  },
  {
   "fieldname": "base_opportunity_amount",
   "fieldtype": "Currency",
   "label": "Opportunity Amount (Company Currency)",
   "options": "Company:company:default_currency",
   "print_hide": 1,
   "read_only": 1
  },
  {
   "depends_on": "with_items",
   "fieldname": "section_break_32",
   "fieldtype": "Section Break",
   "hide_border": 1
  },
  {
   "fieldname": "base_total",
   "fieldtype": "Currency",
   "label": "Total (Company Currency)",
   "options": "Company:company:default_currency",
   "print_hide": 1,
   "read_only": 1
  },
  {
   "fieldname": "total",
   "fieldtype": "Currency",
   "label": "Total",
   "options": "currency",
   "read_only": 1
  },
  {
   "fieldname": "conversion_rate",
   "fieldtype": "Float",
   "label": "Exchange Rate"
  },
  {
   "fieldname": "column_break_33",
   "fieldtype": "Column Break"
  }
 ],
 "icon": "fa fa-info-sign",
 "idx": 195,
 "links": [],
<<<<<<< HEAD
 "modified": "2021-04-20 03:42:30.850311",
=======
 "modified": "2021-06-04 10:11:22.831139",
>>>>>>> 6fbb2d35
 "modified_by": "Administrator",
 "module": "CRM",
 "name": "Opportunity",
 "owner": "Administrator",
 "permissions": [
  {
   "create": 1,
   "delete": 1,
   "email": 1,
   "print": 1,
   "read": 1,
   "report": 1,
   "role": "Sales User",
   "share": 1,
   "write": 1
  },
  {
   "create": 1,
   "delete": 1,
   "email": 1,
   "export": 1,
   "import": 1,
   "print": 1,
   "read": 1,
   "report": 1,
   "role": "Sales Manager",
   "share": 1,
   "write": 1
  }
 ],
 "search_fields": "status,transaction_date,party_name,opportunity_type,territory,company",
 "sender_field": "contact_email",
 "show_name_in_global_search": 1,
 "sort_field": "modified",
 "sort_order": "DESC",
 "subject_field": "title",
 "timeline_field": "party_name",
 "title_field": "title",
 "track_seen": 1,
 "track_views": 1
}<|MERGE_RESOLUTION|>--- conflicted
+++ resolved
@@ -474,11 +474,7 @@
  "icon": "fa fa-info-sign",
  "idx": 195,
  "links": [],
-<<<<<<< HEAD
- "modified": "2021-04-20 03:42:30.850311",
-=======
  "modified": "2021-06-04 10:11:22.831139",
->>>>>>> 6fbb2d35
  "modified_by": "Administrator",
  "module": "CRM",
  "name": "Opportunity",
