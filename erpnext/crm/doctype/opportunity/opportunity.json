{
 "allow_import": 1,
<<<<<<< HEAD
 "autoname": "naming_series:",
 "create_on_install": 1,
=======
 "allow_rename": 1,
 "autoname": "naming_series:",
>>>>>>> a00c98be
 "creation": "2013-03-07 18:50:30",
 "description": "Potential Sales Deal",
 "doctype": "DocType",
 "document_type": "Document",
 "editable_grid": 1,
 "engine": "InnoDB",
 "field_order": [
  "from_section",
  "naming_series",
  "opportunity_from",
  "party_name",
  "customer_name",
  "column_break0",
  "title",
  "opportunity_type",
  "status",
<<<<<<< HEAD
=======
  "converted_by",
  "sales_stage",
>>>>>>> a00c98be
  "order_lost_reason",
  "mins_to_first_response",
  "next_contact",
  "contact_by",
  "contact_date",
  "column_break2",
  "to_discuss",
  "section_break_14",
  "currency",
  "opportunity_amount",
  "with_items",
  "column_break_17",
<<<<<<< HEAD
  "sales_stage",
=======
>>>>>>> a00c98be
  "probability",
  "items_section",
  "items",
  "contact_info",
  "customer_address",
  "address_display",
  "territory",
  "customer_group",
  "column_break3",
  "contact_person",
  "contact_display",
  "contact_email",
  "contact_mobile",
  "more_info",
  "source",
  "campaign",
  "column_break1",
  "company",
  "transaction_date",
  "amended_from",
  "lost_reasons"
 ],
 "fields": [
  {
   "fieldname": "from_section",
   "fieldtype": "Section Break",
   "options": "fa fa-user"
  },
  {
   "fieldname": "naming_series",
   "fieldtype": "Select",
   "in_list_view": 1,
   "label": "Series",
   "no_copy": 1,
   "oldfieldname": "naming_series",
   "oldfieldtype": "Select",
   "options": "CRM-OPP-.YYYY.-",
   "reqd": 1,
   "set_only_once": 1
  },
  {
   "fieldname": "opportunity_from",
   "fieldtype": "Link",
   "in_list_view": 1,
   "in_standard_filter": 1,
   "label": "Opportunity From",
   "oldfieldname": "enquiry_from",
   "oldfieldtype": "Select",
   "options": "DocType",
   "print_hide": 1,
   "reqd": 1
  },
  {
   "bold": 1,
   "fieldname": "party_name",
   "fieldtype": "Dynamic Link",
   "in_standard_filter": 1,
   "label": "Party",
   "oldfieldname": "customer",
   "oldfieldtype": "Link",
   "options": "opportunity_from",
   "print_hide": 1,
   "reqd": 1
  },
  {
   "bold": 1,
   "fieldname": "customer_name",
   "fieldtype": "Data",
   "in_global_search": 1,
   "label": "Customer / Lead Name",
   "read_only": 1
  },
  {
   "fieldname": "column_break0",
   "fieldtype": "Column Break",
   "oldfieldtype": "Column Break",
   "width": "50%"
  },
  {
   "fieldname": "title",
   "fieldtype": "Data",
   "hidden": 1,
   "label": "Title",
   "no_copy": 1
  },
  {
   "default": "Sales",
   "fieldname": "opportunity_type",
   "fieldtype": "Link",
   "in_list_view": 1,
   "label": "Opportunity Type",
   "oldfieldname": "enquiry_type",
   "oldfieldtype": "Select",
   "options": "Opportunity Type"
  },
  {
   "default": "Open",
   "fieldname": "status",
   "fieldtype": "Select",
   "in_list_view": 1,
   "in_standard_filter": 1,
   "label": "Status",
   "no_copy": 1,
   "oldfieldname": "status",
   "oldfieldtype": "Select",
   "options": "Open\nQuotation\nConverted\nLost\nReplied\nClosed",
   "print_hide": 1,
   "reqd": 1
  },
  {
   "depends_on": "eval:doc.status===\"Lost\"",
   "fieldname": "order_lost_reason",
   "fieldtype": "Small Text",
   "label": "Lost Reason",
   "no_copy": 1,
   "read_only": 1
  },
  {
   "bold": 1,
   "fieldname": "mins_to_first_response",
   "fieldtype": "Float",
   "label": "Mins to first response",
   "read_only": 1
  },
  {
   "collapsible": 1,
   "collapsible_depends_on": "contact_by",
   "fieldname": "next_contact",
   "fieldtype": "Section Break",
   "label": "Follow Up"
  },
  {
   "fieldname": "contact_by",
   "fieldtype": "Link",
   "in_standard_filter": 1,
   "label": "Next Contact By",
   "oldfieldname": "contact_by",
   "oldfieldtype": "Link",
   "options": "User",
   "width": "75px"
  },
  {
   "fieldname": "contact_date",
   "fieldtype": "Datetime",
   "label": "Next Contact Date",
   "oldfieldname": "contact_date",
   "oldfieldtype": "Date"
  },
  {
   "fieldname": "column_break2",
   "fieldtype": "Column Break",
   "oldfieldtype": "Column Break",
   "width": "50%"
  },
  {
   "fieldname": "to_discuss",
   "fieldtype": "Small Text",
   "label": "To Discuss",
   "no_copy": 1,
   "oldfieldname": "to_discuss",
   "oldfieldtype": "Small Text"
  },
  {
   "fieldname": "section_break_14",
   "fieldtype": "Section Break",
   "label": "Sales"
  },
  {
   "fieldname": "currency",
   "fieldtype": "Link",
   "label": "Currency",
   "options": "Currency"
  },
  {
   "fieldname": "opportunity_amount",
   "fieldtype": "Currency",
   "label": "Opportunity Amount"
  },
  {
   "default": "0",
   "fieldname": "with_items",
   "fieldtype": "Check",
   "label": "With Items"
  },
  {
   "fieldname": "column_break_17",
   "fieldtype": "Column Break"
  },
  {
   "default": "Prospecting",
   "fieldname": "sales_stage",
   "fieldtype": "Link",
   "label": "Sales Stage",
   "options": "Sales Stage"
  },
  {
   "default": "100",
   "fieldname": "probability",
   "fieldtype": "Percent",
   "label": "Probability (%)"
  },
  {
   "depends_on": "with_items",
   "fieldname": "items_section",
   "fieldtype": "Section Break",
   "label": "Items",
   "oldfieldtype": "Section Break",
   "options": "fa fa-shopping-cart"
  },
  {
   "fieldname": "items",
   "fieldtype": "Table",
   "label": "Items",
   "oldfieldname": "enquiry_details",
   "oldfieldtype": "Table",
   "options": "Opportunity Item"
  },
  {
   "collapsible": 1,
   "collapsible_depends_on": "next_contact_by",
   "depends_on": "eval:doc.party_name",
   "fieldname": "contact_info",
   "fieldtype": "Section Break",
   "label": "Contact Info",
   "options": "fa fa-bullhorn"
  },
  {
   "depends_on": "eval:doc.party_name",
   "fieldname": "customer_address",
   "fieldtype": "Link",
   "label": "Customer / Lead Address",
   "options": "Address",
   "print_hide": 1
  },
  {
   "fieldname": "address_display",
   "fieldtype": "Small Text",
   "hidden": 1,
   "label": "Address",
   "oldfieldname": "address",
   "oldfieldtype": "Small Text",
   "read_only": 1
  },
  {
   "depends_on": "eval:",
   "fieldname": "territory",
   "fieldtype": "Link",
   "label": "Territory",
   "options": "Territory",
   "print_hide": 1,
   "search_index": 1
  },
  {
   "depends_on": "eval:doc.opportunity_from=='Customer' && doc.party_name",
   "fieldname": "customer_group",
   "fieldtype": "Link",
   "label": "Customer Group",
   "oldfieldname": "customer_group",
   "oldfieldtype": "Link",
   "options": "Customer Group",
   "print_hide": 1,
   "search_index": 1
  },
  {
   "fieldname": "column_break3",
   "fieldtype": "Column Break"
  },
  {
   "depends_on": "eval:doc.party_name",
   "fieldname": "contact_person",
   "fieldtype": "Link",
   "label": "Contact Person",
   "options": "Contact",
   "print_hide": 1
  },
  {
   "depends_on": "eval:doc.opportunity_from=='Customer' && doc.party_name",
   "fieldname": "contact_display",
   "fieldtype": "Small Text",
   "in_global_search": 1,
   "label": "Contact",
   "read_only": 1
  },
  {
   "depends_on": "eval:doc.party_name",
   "fieldname": "contact_email",
   "fieldtype": "Data",
   "label": "Contact Email",
   "read_only": 1
  },
  {
   "depends_on": "eval:doc.party_name",
   "fieldname": "contact_mobile",
   "fieldtype": "Small Text",
   "label": "Contact Mobile No",
   "read_only": 1
  },
  {
   "collapsible": 1,
   "fieldname": "more_info",
   "fieldtype": "Section Break",
   "label": "Source",
   "oldfieldtype": "Section Break",
   "options": "fa fa-file-text"
  },
  {
   "fieldname": "source",
   "fieldtype": "Link",
   "label": "Source",
   "oldfieldname": "source",
   "oldfieldtype": "Select",
   "options": "Lead Source"
  },
  {
   "depends_on": "eval: doc.source==\"Campaign\"",
   "description": "Enter name of campaign if source of enquiry is campaign",
   "fieldname": "campaign",
   "fieldtype": "Link",
   "label": "Campaign",
   "oldfieldname": "campaign",
   "oldfieldtype": "Link",
   "options": "Campaign"
  },
  {
   "fieldname": "column_break1",
   "fieldtype": "Column Break",
   "oldfieldtype": "Column Break",
   "width": "50%"
  },
  {
   "fieldname": "company",
   "fieldtype": "Link",
   "label": "Company",
   "oldfieldname": "company",
   "oldfieldtype": "Link",
   "options": "Company",
   "print_hide": 1,
   "remember_last_selected_value": 1,
   "reqd": 1,
   "search_index": 1
  },
  {
   "default": "Today",
   "fieldname": "transaction_date",
   "fieldtype": "Date",
   "label": "Opportunity Date",
   "oldfieldname": "transaction_date",
   "oldfieldtype": "Date",
   "reqd": 1,
   "width": "50px"
  },
  {
   "fieldname": "amended_from",
   "fieldtype": "Link",
   "ignore_user_permissions": 1,
   "label": "Amended From",
   "no_copy": 1,
   "oldfieldname": "amended_from",
   "oldfieldtype": "Data",
   "options": "Opportunity",
   "print_hide": 1,
   "read_only": 1,
   "width": "150px"
  },
  {
   "fieldname": "lost_reasons",
   "fieldtype": "Table MultiSelect",
   "label": "Lost Reasons",
   "options": "Lost Reason Detail",
   "read_only": 1
<<<<<<< HEAD
=======
  },
  {
   "fieldname": "converted_by",
   "fieldtype": "Link",
   "label": "Converted By",
   "options": "User"
>>>>>>> a00c98be
  }
 ],
 "icon": "fa fa-info-sign",
 "idx": 195,
<<<<<<< HEAD
 "modified": "2019-09-14 20:33:57.825657",
=======
 "modified": "2019-09-30 12:58:37.385400",
>>>>>>> a00c98be
 "modified_by": "Administrator",
 "module": "CRM",
 "name": "Opportunity",
 "owner": "Administrator",
 "permissions": [
  {
   "create": 1,
   "delete": 1,
   "email": 1,
   "print": 1,
   "read": 1,
   "report": 1,
   "role": "Sales User",
   "share": 1,
   "write": 1
  },
  {
   "create": 1,
   "delete": 1,
   "email": 1,
   "export": 1,
   "import": 1,
   "print": 1,
   "read": 1,
   "report": 1,
   "role": "Sales Manager",
   "share": 1,
   "write": 1
  }
 ],
 "search_fields": "status,transaction_date,party_name,opportunity_type,territory,company",
 "show_name_in_global_search": 1,
 "sort_field": "modified",
 "sort_order": "DESC",
 "timeline_field": "party_name",
 "title_field": "title",
 "track_seen": 1,
 "track_views": 1
}<|MERGE_RESOLUTION|>--- conflicted
+++ resolved
@@ -1,12 +1,8 @@
 {
  "allow_import": 1,
-<<<<<<< HEAD
+ "allow_rename": 1,
  "autoname": "naming_series:",
  "create_on_install": 1,
-=======
- "allow_rename": 1,
- "autoname": "naming_series:",
->>>>>>> a00c98be
  "creation": "2013-03-07 18:50:30",
  "description": "Potential Sales Deal",
  "doctype": "DocType",
@@ -23,11 +19,8 @@
   "title",
   "opportunity_type",
   "status",
-<<<<<<< HEAD
-=======
   "converted_by",
   "sales_stage",
->>>>>>> a00c98be
   "order_lost_reason",
   "mins_to_first_response",
   "next_contact",
@@ -40,10 +33,6 @@
   "opportunity_amount",
   "with_items",
   "column_break_17",
-<<<<<<< HEAD
-  "sales_stage",
-=======
->>>>>>> a00c98be
   "probability",
   "items_section",
   "items",
@@ -414,24 +403,17 @@
    "label": "Lost Reasons",
    "options": "Lost Reason Detail",
    "read_only": 1
-<<<<<<< HEAD
-=======
   },
   {
    "fieldname": "converted_by",
    "fieldtype": "Link",
    "label": "Converted By",
    "options": "User"
->>>>>>> a00c98be
   }
  ],
  "icon": "fa fa-info-sign",
  "idx": 195,
-<<<<<<< HEAD
- "modified": "2019-09-14 20:33:57.825657",
-=======
  "modified": "2019-09-30 12:58:37.385400",
->>>>>>> a00c98be
  "modified_by": "Administrator",
  "module": "CRM",
  "name": "Opportunity",
