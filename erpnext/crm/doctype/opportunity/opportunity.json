{
 "actions": [],
 "allow_import": 1,
 "allow_rename": 1,
 "autoname": "naming_series:",
 "creation": "2013-03-07 18:50:30",
 "description": "Potential Sales Deal",
 "doctype": "DocType",
 "document_type": "Document",
 "editable_grid": 1,
 "engine": "InnoDB",
 "field_order": [
  "from_section",
  "naming_series",
  "opportunity_from",
  "party_name",
  "customer_name",
  "column_break0",
  "title",
  "opportunity_type",
  "status",
  "converted_by",
  "sales_stage",
  "order_lost_reason",
  "mins_to_first_response",
  "next_contact",
  "contact_by",
  "contact_date",
  "column_break2",
  "to_discuss",
  "section_break_14",
  "currency",
  "opportunity_amount",
  "with_items",
  "column_break_17",
  "probability",
  "items_section",
  "items",
  "contact_info",
  "customer_address",
  "address_display",
  "territory",
  "customer_group",
  "column_break3",
  "contact_person",
  "contact_display",
  "contact_email",
  "contact_mobile",
  "more_info",
  "source",
  "campaign",
  "column_break1",
  "company",
  "transaction_date",
  "amended_from",
  "lost_reasons"
 ],
 "fields": [
  {
   "fieldname": "from_section",
   "fieldtype": "Section Break",
   "options": "fa fa-user"
  },
  {
   "fieldname": "naming_series",
   "fieldtype": "Select",
   "hidden": 1,
   "in_list_view": 1,
   "label": "Series",
   "no_copy": 1,
   "oldfieldname": "naming_series",
   "oldfieldtype": "Select",
   "options": "CRM-OPP-",
   "set_only_once": 1
  },
  {
   "fieldname": "opportunity_from",
   "fieldtype": "Link",
   "in_list_view": 1,
   "in_standard_filter": 1,
   "label": "Opportunity From",
   "oldfieldname": "enquiry_from",
   "oldfieldtype": "Select",
   "options": "DocType",
   "print_hide": 1,
   "reqd": 1
  },
  {
   "bold": 1,
   "fieldname": "party_name",
   "fieldtype": "Dynamic Link",
   "in_standard_filter": 1,
   "label": "Party",
   "oldfieldname": "customer",
   "oldfieldtype": "Link",
   "options": "opportunity_from",
   "print_hide": 1,
   "reqd": 1
  },
  {
   "bold": 1,
   "fieldname": "customer_name",
   "fieldtype": "Data",
   "in_global_search": 1,
   "label": "Customer / Lead Name",
   "read_only": 1
  },
  {
   "fieldname": "column_break0",
   "fieldtype": "Column Break",
   "oldfieldtype": "Column Break",
   "width": "50%"
  },
  {
   "fieldname": "title",
   "fieldtype": "Data",
   "hidden": 1,
   "label": "Title",
   "no_copy": 1
  },
  {
   "default": "Sales",
   "fieldname": "opportunity_type",
   "fieldtype": "Link",
   "in_list_view": 1,
   "label": "Opportunity Type",
   "oldfieldname": "enquiry_type",
   "oldfieldtype": "Select",
   "options": "Opportunity Type"
  },
  {
   "default": "Open",
   "fieldname": "status",
   "fieldtype": "Select",
   "in_list_view": 1,
   "in_standard_filter": 1,
   "label": "Status",
   "no_copy": 1,
   "oldfieldname": "status",
   "oldfieldtype": "Select",
   "options": "Open\nQuotation\nConverted\nLost\nReplied\nClosed",
   "print_hide": 1,
   "reqd": 1
  },
  {
   "depends_on": "eval:doc.status===\"Lost\"",
   "fieldname": "order_lost_reason",
   "fieldtype": "Small Text",
   "label": "Lost Reason",
   "no_copy": 1,
   "read_only": 1
  },
  {
   "bold": 1,
   "fieldname": "mins_to_first_response",
   "fieldtype": "Float",
   "label": "Mins to first response",
   "read_only": 1
  },
  {
   "collapsible": 1,
   "collapsible_depends_on": "contact_by",
   "fieldname": "next_contact",
   "fieldtype": "Section Break",
   "label": "Follow Up"
  },
  {
   "fieldname": "contact_by",
   "fieldtype": "Link",
   "in_standard_filter": 1,
   "label": "Next Contact By",
   "oldfieldname": "contact_by",
   "oldfieldtype": "Link",
   "options": "User",
   "width": "75px"
  },
  {
   "fieldname": "contact_date",
   "fieldtype": "Datetime",
   "label": "Next Contact Date",
   "oldfieldname": "contact_date",
   "oldfieldtype": "Date"
  },
  {
   "fieldname": "column_break2",
   "fieldtype": "Column Break",
   "oldfieldtype": "Column Break",
   "width": "50%"
  },
  {
   "fieldname": "to_discuss",
   "fieldtype": "Small Text",
   "label": "To Discuss",
   "no_copy": 1,
   "oldfieldname": "to_discuss",
   "oldfieldtype": "Small Text"
  },
  {
   "fieldname": "section_break_14",
   "fieldtype": "Section Break",
   "label": "Sales"
  },
  {
   "fieldname": "currency",
   "fieldtype": "Link",
   "label": "Currency",
   "options": "Currency"
  },
  {
   "fieldname": "opportunity_amount",
   "fieldtype": "Currency",
   "label": "Opportunity Amount",
   "options": "currency"
  },
  {
   "default": "0",
   "fieldname": "with_items",
   "fieldtype": "Check",
   "label": "With Items"
  },
  {
   "fieldname": "column_break_17",
   "fieldtype": "Column Break"
  },
  {
   "default": "Prospecting",
   "fieldname": "sales_stage",
   "fieldtype": "Link",
   "label": "Sales Stage",
   "options": "Sales Stage"
  },
  {
   "default": "100",
   "fieldname": "probability",
   "fieldtype": "Percent",
   "label": "Probability (%)"
  },
  {
   "depends_on": "with_items",
   "fieldname": "items_section",
   "fieldtype": "Section Break",
   "label": "Items",
   "oldfieldtype": "Section Break",
   "options": "fa fa-shopping-cart"
  },
  {
   "fieldname": "items",
   "fieldtype": "Table",
   "label": "Items",
   "oldfieldname": "enquiry_details",
   "oldfieldtype": "Table",
   "options": "Opportunity Item"
  },
  {
   "collapsible": 1,
   "collapsible_depends_on": "next_contact_by",
   "depends_on": "eval:doc.party_name",
   "fieldname": "contact_info",
   "fieldtype": "Section Break",
   "label": "Contact Info",
   "options": "fa fa-bullhorn"
  },
  {
   "depends_on": "eval:doc.party_name",
   "fieldname": "customer_address",
   "fieldtype": "Link",
   "label": "Customer / Lead Address",
   "options": "Address",
   "print_hide": 1
  },
  {
   "fieldname": "address_display",
   "fieldtype": "Small Text",
   "hidden": 1,
   "label": "Address",
   "oldfieldname": "address",
   "oldfieldtype": "Small Text",
   "read_only": 1
  },
  {
   "depends_on": "eval:",
   "fieldname": "territory",
   "fieldtype": "Link",
   "label": "Territory",
   "options": "Territory",
   "print_hide": 1,
   "search_index": 1
  },
  {
   "depends_on": "eval:doc.opportunity_from=='Customer' && doc.party_name",
   "fieldname": "customer_group",
   "fieldtype": "Link",
   "label": "Customer Group",
   "oldfieldname": "customer_group",
   "oldfieldtype": "Link",
   "options": "Customer Group",
   "print_hide": 1,
   "search_index": 1
  },
  {
   "fieldname": "column_break3",
   "fieldtype": "Column Break"
  },
  {
   "depends_on": "eval:doc.party_name",
   "fieldname": "contact_person",
   "fieldtype": "Link",
   "label": "Contact Person",
   "options": "Contact",
   "print_hide": 1
  },
  {
   "depends_on": "eval:doc.opportunity_from=='Customer' && doc.party_name",
   "fieldname": "contact_display",
   "fieldtype": "Small Text",
   "in_global_search": 1,
   "label": "Contact",
   "read_only": 1
  },
  {
   "depends_on": "eval:doc.party_name",
   "fieldname": "contact_email",
   "fieldtype": "Data",
   "label": "Contact Email",
   "read_only": 1
  },
  {
   "depends_on": "eval:doc.party_name",
   "fieldname": "contact_mobile",
   "fieldtype": "Small Text",
   "label": "Contact Mobile No",
   "read_only": 1
  },
  {
   "collapsible": 1,
   "fieldname": "more_info",
   "fieldtype": "Section Break",
   "label": "Source",
   "oldfieldtype": "Section Break",
   "options": "fa fa-file-text"
  },
  {
   "fieldname": "source",
   "fieldtype": "Link",
   "label": "Source",
   "oldfieldname": "source",
   "oldfieldtype": "Select",
   "options": "Lead Source"
  },
  {
   "depends_on": "eval: doc.source==\"Campaign\"",
   "description": "Enter name of campaign if source of enquiry is campaign",
   "fieldname": "campaign",
   "fieldtype": "Link",
   "label": "Campaign",
   "oldfieldname": "campaign",
   "oldfieldtype": "Link",
   "options": "Campaign"
  },
  {
   "fieldname": "column_break1",
   "fieldtype": "Column Break",
   "oldfieldtype": "Column Break",
   "width": "50%"
  },
  {
   "fieldname": "company",
   "fieldtype": "Link",
   "label": "Company",
   "oldfieldname": "company",
   "oldfieldtype": "Link",
   "options": "Company",
   "print_hide": 1,
   "remember_last_selected_value": 1,
   "reqd": 1,
   "search_index": 1
  },
  {
   "default": "Today",
   "fieldname": "transaction_date",
   "fieldtype": "Date",
   "label": "Opportunity Date",
   "oldfieldname": "transaction_date",
   "oldfieldtype": "Date",
   "reqd": 1,
   "width": "50px"
  },
  {
   "fieldname": "amended_from",
   "fieldtype": "Link",
   "ignore_user_permissions": 1,
   "label": "Amended From",
   "no_copy": 1,
   "oldfieldname": "amended_from",
   "oldfieldtype": "Data",
   "options": "Opportunity",
   "print_hide": 1,
   "read_only": 1,
   "width": "150px"
  },
  {
   "fieldname": "lost_reasons",
   "fieldtype": "Table MultiSelect",
   "label": "Lost Reasons",
   "options": "Lost Reason Detail",
   "read_only": 1
  },
  {
   "fieldname": "converted_by",
   "fieldtype": "Link",
   "label": "Converted By",
   "options": "User"
  }
 ],
 "icon": "fa fa-info-sign",
 "idx": 195,
<<<<<<< HEAD
 "modified": "2020-03-03 16:15:07.061828",
=======
 "links": [],
 "modified": "2020-03-20 12:28:45.228994",
>>>>>>> fd30b8f4
 "modified_by": "Administrator",
 "module": "CRM",
 "name": "Opportunity",
 "owner": "Administrator",
 "permissions": [
  {
   "create": 1,
   "delete": 1,
   "email": 1,
   "print": 1,
   "read": 1,
   "report": 1,
   "role": "Sales User",
   "share": 1,
   "write": 1
  },
  {
   "create": 1,
   "delete": 1,
   "email": 1,
   "export": 1,
   "import": 1,
   "print": 1,
   "read": 1,
   "report": 1,
   "role": "Sales Manager",
   "share": 1,
   "write": 1
  }
 ],
 "search_fields": "status,transaction_date,party_name,opportunity_type,territory,company",
 "show_name_in_global_search": 1,
 "sort_field": "modified",
 "sort_order": "DESC",
 "timeline_field": "party_name",
 "title_field": "title",
 "track_seen": 1,
 "track_views": 1
}<|MERGE_RESOLUTION|>--- conflicted
+++ resolved
@@ -414,12 +414,8 @@
  ],
  "icon": "fa fa-info-sign",
  "idx": 195,
-<<<<<<< HEAD
- "modified": "2020-03-03 16:15:07.061828",
-=======
  "links": [],
  "modified": "2020-03-20 12:28:45.228994",
->>>>>>> fd30b8f4
  "modified_by": "Administrator",
  "module": "CRM",
  "name": "Opportunity",
