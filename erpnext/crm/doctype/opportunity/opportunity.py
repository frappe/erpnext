--- conflicted
+++ resolved
@@ -2,21 +2,13 @@
 # License: GNU General Public License v3. See license.txt
 
 from __future__ import unicode_literals
-<<<<<<< HEAD
-import frappe, json
-from frappe.utils import cstr, cint, get_fullname, flt
-from frappe import msgprint, _
-=======
 
 import json
-
 import frappe
 from frappe import _
 from frappe.email.inbox import link_communication_to_document
->>>>>>> ceaa804f
 from frappe.model.mapper import get_mapped_doc
-from frappe.utils import cint, cstr, get_fullname
-
+from frappe.utils import cint, cstr, get_fullname, flt
 from erpnext.accounts.party import get_party_account_currency
 from erpnext.setup.utils import get_exchange_rate
 from erpnext.utilities.transaction_base import TransactionBase
