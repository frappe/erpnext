# Copyright (c) 2015, Frappe Technologies Pvt. Ltd. and Contributors
# License: GNU General Public License v3. See license.txt

import frappe
from frappe import _
from frappe.utils import today, getdate
from frappe.model.mapper import get_mapped_doc
from frappe.email.inbox import link_communication_to_document
from frappe.contacts.doctype.address.address import get_default_address
from frappe.contacts.doctype.contact.contact import get_default_contact
from erpnext.setup.utils import get_exchange_rate
from erpnext.utilities.transaction_base import TransactionBase
from erpnext.accounts.party import get_contact_details, get_address_display, get_party_account_currency
from erpnext.crm.doctype.lead.lead import get_customer_from_lead, add_sales_person_from_source
from six import string_types
import json


subject_field = "title"
sender_field = "contact_email"

force_party_fields = [
	'customer_name', 'tax_id', 'tax_cnic', 'tax_strn', 'customer_group', 'territory',
	'address_display', 'contact_display', 'contact_email', 'contact_mobile', 'contact_phone'
]

force_item_fields = ("item_group", "brand")


class Opportunity(TransactionBase):
	def __init__(self, *args, **kwargs):
		super(Opportunity, self).__init__(*args, **kwargs)
		self.status_map = [
			["Open", None],
			["Lost", "eval:self.status=='Lost'"],
			["Lost", "has_lost_quotation"],
			["Quotation", "has_active_quotation"],
			["Converted", "is_converted"],
			["Closed", "eval:self.status=='Closed'"]
		]

	def get_feed(self):
		return _("From {0}").format(self.get("customer_name") or self.get('party_name'))

	def onload(self):
		if self.opportunity_from == "Customer":
			self.set_onload('customer', self.party_name)
		elif self.opportunity_from == "Lead":
			self.set_onload('customer', get_customer_from_lead(self.party_name))

	def validate(self):
		self.set_missing_values()
		self.validate_uom_is_integer("uom", "qty")
		self.validate_financer()
		self.set_title()
		self.validate_follow_up()

	def after_insert(self):
		self.update_lead_status()

	def on_trash(self):
		self.delete_events()

	def set_title(self):
		self.title = self.customer_name

	def set_missing_values(self):
		self.set_customer_details()
		self.set_item_details()

	def set_customer_details(self):
		customer_details = get_customer_details(self.as_dict())
		for k, v in customer_details.items():
			if self.meta.has_field(k) and (not self.get(k) or k in force_party_fields):
				self.set(k, v)

	def set_item_details(self):
		for d in self.items:
			if not d.item_code:
				continue

			item_details = get_item_details(d.item_code)
			for k, v in item_details.items():
				if d.meta.has_field(k) and (not d.get(k) or k in force_party_fields):
					d.set(k, v)

	def validate_financer(self):
		if self.get('financer'):
			if self.get('opportunity_from') == "Customer" and self.get('party_name') == self.get('financer'):
				frappe.throw(_("Customer and Financer cannot be the same"))

		elif self.meta.has_field('financer'):
			self.financer_name = None
			self.finance_type = None

<<<<<<< HEAD
	@frappe.whitelist()
=======
	def validate_follow_up(self):
		if not self.get('contact_schedule'):
			return

		for d in self.get('contact_schedule'):
			if not d.get('contact_date') and not d.get('schedule_date'):
				frappe.throw(_("Row #{0}: Please set Contact or Schedule Date in follow up".format(d.idx)))

			if d.is_new() and not d.get('contact_date') and getdate(d.get('schedule_date')) < getdate(today()):
				frappe.throw(_("Row #{0}: Can't schedule a follow up for past dates".format(d.idx)))

>>>>>>> 93c343b4
	def declare_enquiry_lost(self, lost_reasons_list, detailed_reason=None):
		if not self.has_active_quotation():
			frappe.db.set(self, 'status', 'Lost')

			if detailed_reason:
				frappe.db.set(self, 'order_lost_reason', detailed_reason)

			for reason in lost_reasons_list:
				self.append('lost_reasons', reason)

			self.save()

		else:
			frappe.throw(_("Cannot declare as lost, because Quotation has been made."))

	def update_lead_status(self):
		if self.opportunity_from == "Lead" and self.party_name:
			doc = frappe.get_doc("Lead", self.party_name)
			doc.set_status(update=True)
			doc.notify_update()

	def has_active_quotation(self):
		vehicle_quotation = frappe.db.get_value("Vehicle Quotation", {
			"opportunity": self.name,
			"docstatus": 1,
			"status": ("not in", ['Lost', 'Closed'])
		})

		quotation = frappe.get_all('Quotation', {
			'opportunity': self.name,
			'status': ("not in", ['Lost', 'Closed']),
			'docstatus': 1
		}, 'name')

		return quotation or vehicle_quotation

	def is_converted(self):
		if self.has_ordered_quotation():
			return True

		vehicle_booking_order = frappe.db.get_value("Vehicle Booking Order", {
			"opportunity": self.name,
			"docstatus": 1,
		})

		if vehicle_booking_order:
			return True

		return False

	def has_ordered_quotation(self):
		quotation = frappe.db.get_value("Quotation", {
			"opportunity": self.name,
			"docstatus": 1,
			"status": "Ordered",
		})

		return quotation

	def has_lost_quotation(self):
		lost_vehicle_quotation = frappe.db.get_value("Vehicle Quotation", {
			"opportunity": self.name,
			"docstatus": 1,
			"status": 'Lost'
		})

		lost_quotation = frappe.db.get_value("Quotation", {
			"opportunity": self.name,
			"docstatus": 1,
			"status": 'Lost'
		})

		if lost_quotation or lost_vehicle_quotation:
			if self.has_active_quotation():
				return False
			return True


@frappe.whitelist()
def get_customer_details(args):
	if isinstance(args, string_types):
		args = json.loads(args)

	args = frappe._dict(args)
	out = frappe._dict()

	if not args.opportunity_from or not args.party_name:
		frappe.throw(_("Party is mandatory"))

	if args.opportunity_from not in ['Customer', 'Lead']:
		frappe.throw(_("Opportunity From must be either Customer or Lead"))

	party = frappe.get_cached_doc(args.opportunity_from, args.party_name)

	# Customer Name
	if party.doctype == "Lead":
		out.customer_name = party.company_name or party.lead_name
	else:
		out.customer_name = party.customer_name

	# Tax IDs
	out.tax_id = party.get('tax_id')
	out.tax_cnic = party.get('tax_cnic')
	out.tax_strn = party.get('tax_strn')

	lead = party if party.doctype == "Lead" else None

	# Address
	out.customer_address = args.customer_address or get_default_address(party.doctype, party.name)
	out.address_display = get_address_display(out.customer_address, lead=lead)

	# Contact
	out.contact_person = args.contact_person or get_default_contact(party.doctype, party.name)
	out.update(get_contact_details(out.contact_person, lead=lead))

	return out


@frappe.whitelist()
def get_item_details(item_code):
	item_details = frappe.get_cached_doc("Item", item_code) if item_code else frappe._dict()

	return {
		'item_name': item_details.item_name,
		'description': item_details.description,
		'uom': item_details.stock_uom,
		'image': item_details.image,
		'item_group': item_details.item_group,
		'brand': item_details.brand,
	}


@frappe.whitelist()
def make_quotation(source_name, target_doc=None):
	def set_missing_values(source, target):
		company_currency = frappe.get_cached_value('Company',  target.company,  "default_currency")

		if target.quotation_to == 'Customer' and target.party_name:
			party_account_currency = get_party_account_currency("Customer", target.party_name, target.company)
		else:
			party_account_currency = company_currency

		target.currency = party_account_currency or company_currency

		if company_currency == target.currency:
			exchange_rate = 1
		else:
			exchange_rate = get_exchange_rate(target.currency, company_currency,
				target.transaction_date, args="for_selling")

		target.conversion_rate = exchange_rate

		target.run_method("set_missing_values")
		target.run_method("reset_taxes_and_charges")
		target.run_method("calculate_taxes_and_totals")

	doclist = get_mapped_doc("Opportunity", source_name, {
		"Opportunity": {
			"doctype": "Quotation",
			"field_map": {
				"opportunity_from": "quotation_to",
				"opportunity_type": "order_type",
				"name": "opportunity",
			}
		},
		"Opportunity Item": {
			"doctype": "Quotation Item",
			"field_map": {
				"parent": "prevdoc_docname",
				"parenttype": "prevdoc_doctype",
				"uom": "stock_uom"
			},
			"add_if_empty": True
		}
	}, target_doc, set_missing_values)

	return doclist


@frappe.whitelist()
def make_request_for_quotation(source_name, target_doc=None):
	doclist = get_mapped_doc("Opportunity", source_name, {
		"Opportunity": {
			"doctype": "Request for Quotation"
		},
		"Opportunity Item": {
			"doctype": "Request for Quotation Item",
			"field_map": [
				["name", "opportunity_item"],
				["parent", "opportunity"],
				["uom", "uom"]
			]
		}
	}, target_doc)

	return doclist


@frappe.whitelist()
def make_vehicle_quotation(source_name, target_doc=None):
	def set_missing_values(source, target):
		set_vehicle_item_from_opportunity(source, target)
		add_sales_person_from_source(source, target)

		target.run_method("set_missing_values")
		target.run_method("calculate_taxes_and_totals")

	target_doc = get_mapped_doc("Opportunity", source_name, {
		"Opportunity": {
			"doctype": "Vehicle Quotation",
			"field_map": {
				"name": "opportunity",
				'delivery_period': 'delivery_period',
				'opportunity_from': 'quotation_to',
				'party_name': 'party_name',
			}
		}
	}, target_doc, set_missing_values)

	return target_doc


@frappe.whitelist()
def make_vehicle_booking_order(source_name, target_doc=None):
	def set_missing_values(source, target):
		customer = get_customer_from_opportunity(source)
		if customer:
			target.customer = customer.name
			target.customer_name = customer.customer_name

		set_vehicle_item_from_opportunity(source, target)
		add_sales_person_from_source(source, target)

		target.run_method("set_missing_values")
		target.run_method("calculate_taxes_and_totals")
		target.run_method("set_payment_schedule")
		target.run_method("set_due_date")

	target_doc = get_mapped_doc("Opportunity", source_name, {
		"Opportunity": {
			"doctype": "Vehicle Booking Order",
			"field_map": {
				"name": "opportunity",
				"remarks": "remarks",
				"delivery_period": "delivery_period",
				"delivery_date": "delivery_date",
				"vehicle": "vehicle",
			}
		},
	}, target_doc, set_missing_values)

	return target_doc


def set_vehicle_item_from_opportunity(source, target):
	for d in source.items:
		item = frappe.get_cached_doc("Item", d.item_code) if d.item_code else frappe._dict()
		if item.is_vehicle:
			target.item_code = item.name
			target.opportunity_item = d.name
			if target.meta.has_field('color'):
				target.color = d.vehicle_color
			elif target.meta.has_field('color_1'):
				target.color_1 = d.vehicle_color
			return


@frappe.whitelist()
def make_supplier_quotation(source_name, target_doc=None):
	doclist = get_mapped_doc("Opportunity", source_name, {
		"Opportunity": {
			"doctype": "Supplier Quotation",
			"field_map": {
				"name": "opportunity"
			}
		},
		"Opportunity Item": {
			"doctype": "Supplier Quotation Item",
			"field_map": {
				"uom": "stock_uom"
			}
		}
	}, target_doc)

	return doclist


@frappe.whitelist()
def set_multiple_status(names, status):
	names = json.loads(names)
	for name in names:
		opp = frappe.get_doc("Opportunity", name)
		opp.status = status
		opp.save()


def auto_close_opportunity():
	""" auto close the `Replied` Opportunities after 7 days """
	auto_close_after_days = frappe.db.get_single_value("Selling Settings", "close_opportunity_after_days") or 15

	opportunities = frappe.db.sql(""" select name from tabOpportunity where status='Replied' and
		modified<DATE_SUB(CURDATE(), INTERVAL %s DAY) """, (auto_close_after_days), as_dict=True)

	for opportunity in opportunities:
		doc = frappe.get_doc("Opportunity", opportunity.get("name"))
		doc.status = "Closed"
		doc.flags.ignore_permissions = True
		doc.flags.ignore_mandatory = True
		doc.save()


@frappe.whitelist()
def make_opportunity_from_communication(communication, company, ignore_communication_links=False):
	from erpnext.crm.doctype.lead.lead import make_lead_from_communication
	doc = frappe.get_doc("Communication", communication)

	lead = doc.reference_name if doc.reference_doctype == "Lead" else None
	if not lead:
		lead = make_lead_from_communication(communication, ignore_communication_links=True)

	opportunity_from = "Lead"

	opportunity = frappe.get_doc({
		"doctype": "Opportunity",
		"company": company,
		"opportunity_from": opportunity_from,
		"party_name": lead
	}).insert(ignore_permissions=True)

	link_communication_to_document(doc, "Opportunity", opportunity.name, ignore_communication_links)

	return opportunity.name


def get_customer_from_opportunity(source):
	if source and source.get('party_name'):
		if source.get('opportunity_from') == 'Lead':
			customer = get_customer_from_lead(source.get('party_name'), throw=True)
			return frappe.get_cached_doc('Customer', customer)

		elif source.get('opportunity_from') == 'Customer':
			return frappe.get_cached_doc('Customer', source.get('party_name'))


@frappe.whitelist()
def submit_communication(name, contact_date, remarks):
	if not remarks:
		frappe.throw(_('Remarks are mandatory for follow up'))

	opp = frappe.get_cached_doc('Opportunity', name)
	follow_up = [f for f in opp.contact_schedule if not f.contact_date]
	if follow_up:
		follow_up[0].contact_date = getdate(contact_date)
	else:
		opp.append("contact_schedule", {
			"contact_date": contact_date,
		})

	opp.save()

	comm = frappe.new_doc("Communication")
	comm.reference_doctype = opp.doctype
	comm.reference_name = opp.name
	comm.reference_owner = opp.owner

	comm.sender = frappe.session.user
	comm.sent_or_received = 'Sent'
	comm.subject = "Opportunity Communication"
	comm.content = remarks
	comm.communication_type = "Feedback"

	if opp.get('party_doctype') and opp.get('party'):
		comm.append("timeline_links", {
			"link_doctype": opp.party_doctype,
			"link_name": opp.party
	})

	comm.insert()<|MERGE_RESOLUTION|>--- conflicted
+++ resolved
@@ -93,9 +93,6 @@
 			self.financer_name = None
 			self.finance_type = None
 
-<<<<<<< HEAD
-	@frappe.whitelist()
-=======
 	def validate_follow_up(self):
 		if not self.get('contact_schedule'):
 			return
@@ -107,7 +104,7 @@
 			if d.is_new() and not d.get('contact_date') and getdate(d.get('schedule_date')) < getdate(today()):
 				frappe.throw(_("Row #{0}: Can't schedule a follow up for past dates".format(d.idx)))
 
->>>>>>> 93c343b4
+	@frappe.whitelist()
 	def declare_enquiry_lost(self, lost_reasons_list, detailed_reason=None):
 		if not self.has_active_quotation():
 			frappe.db.set(self, 'status', 'Lost')
