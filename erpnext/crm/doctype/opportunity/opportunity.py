# Copyright (c) 2015, Frappe Technologies Pvt. Ltd. and Contributors
# License: GNU General Public License v3. See license.txt

from __future__ import unicode_literals
import frappe, json
from frappe.utils import cstr, cint, get_fullname
from frappe import msgprint, _
from frappe.model.mapper import get_mapped_doc
from erpnext.setup.utils import get_exchange_rate
from erpnext.utilities.transaction_base import TransactionBase
from erpnext.accounts.party import get_party_account_currency
from frappe.email.inbox import link_communication_to_document

subject_field = "title"
sender_field = "contact_email"

class Opportunity(TransactionBase):
	def after_insert(self):
		if self.opportunity_from == "Lead":
			frappe.get_doc("Lead", self.party_name).set_status(update=True)

	def validate(self):
		self._prev = frappe._dict({
			"contact_date": frappe.db.get_value("Opportunity", self.name, "contact_date") if \
				(not cint(self.get("__islocal"))) else None,
			"contact_by": frappe.db.get_value("Opportunity", self.name, "contact_by") if \
				(not cint(self.get("__islocal"))) else None,
		})

		self.make_new_lead_if_required()

		self.validate_item_details()
		self.validate_uom_is_integer("uom", "qty")
		self.validate_cust_name()

		if not self.title:
			self.title = self.customer_name

		if not self.with_items:
			self.items = []

	def make_new_lead_if_required(self):
		"""Set lead against new opportunity"""
		if (not self.get("party_name")) and self.contact_email:
			# check if customer is already created agains the self.contact_email
			customer = frappe.db.sql("""select
				distinct `tabDynamic Link`.link_name as customer
				from
					`tabContact`,
					`tabDynamic Link`
				where `tabContact`.email_id='{0}'
				and
					`tabContact`.name=`tabDynamic Link`.parent
				and
					ifnull(`tabDynamic Link`.link_name, '')<>''
				and
					`tabDynamic Link`.link_doctype='Customer'
			""".format(self.contact_email), as_dict=True)
			if customer and customer[0].customer:
				self.party_name = customer[0].customer
				self.opportunity_from = "Customer"
				return

			lead_name = frappe.db.get_value("Lead", {"email_id": self.contact_email})
			if not lead_name:
				sender_name = get_fullname(self.contact_email)
				if sender_name == self.contact_email:
					sender_name = None

				if not sender_name and ('@' in self.contact_email):
					email_name = self.contact_email.split('@')[0]

					email_split = email_name.split('.')
					sender_name = ''
					for s in email_split:
						sender_name += s.capitalize() + ' '

				lead = frappe.get_doc({
					"doctype": "Lead",
					"email_id": self.contact_email,
					"lead_name": sender_name or 'Unknown'
				})

				lead.flags.ignore_email_validation = True
				lead.insert(ignore_permissions=True)
				lead_name = lead.name

			self.opportunity_from = "Lead"
			self.party_name = lead_name

	def declare_enquiry_lost(self, lost_reasons_list, detailed_reason=None):
		if not self.has_active_quotation():
			frappe.db.set(self, 'status', 'Lost')

			if detailed_reason:
				frappe.db.set(self, 'order_lost_reason', detailed_reason)

			for reason in lost_reasons_list:
				self.append('lost_reasons', reason)

			self.save()

		else:
			frappe.throw(_("Cannot declare as lost, because Quotation has been made."))

	def on_trash(self):
		self.delete_events()

	def has_active_quotation(self):
		if not self.with_items:
			return frappe.get_all('Quotation',
				{
					'opportunity': self.name,
					'status': ("not in", ['Lost', 'Closed']),
					'docstatus': 1
				}, 'name')
		else:
			return frappe.db.sql("""
				select q.name
				from `tabQuotation` q, `tabQuotation Item` qi
				where q.name = qi.parent and q.docstatus=1 and qi.prevdoc_docname =%s
				and q.status not in ('Lost', 'Closed')""", self.name)

	def has_ordered_quotation(self):
		return frappe.db.sql("""
			select q.name
			from `tabQuotation` q, `tabQuotation Item` qi
			where q.name = qi.parent and q.docstatus=1 and qi.prevdoc_docname =%s
			and q.status = 'Ordered'""", self.name)

	def has_lost_quotation(self):
		lost_quotation = frappe.db.sql("""
			select name
			from `tabQuotation`
<<<<<<< HEAD
			where  docstatus=1
				and opportunity =%s
				and status = 'Lost'
=======
			where docstatus=1
				and opportunity =%s and status = 'Lost'
>>>>>>> 7ae11005
			""", self.name)
		if lost_quotation:
			if self.has_active_quotation():
				return False
			return True

	def validate_cust_name(self):
		if self.party_name and self.opportunity_from == 'Customer':
			self.customer_name = frappe.db.get_value("Customer", self.party_name, "customer_name")
		elif self.party_name and self.opportunity_from == 'Lead':
			lead_name, company_name = frappe.db.get_value("Lead", self.party_name, ["lead_name", "company_name"])
			self.customer_name = company_name or lead_name

	def on_update(self):
		self.add_calendar_event()

	def add_calendar_event(self, opts=None, force=False):
		if not opts:
			opts = frappe._dict()

		opts.description = ""
		opts.contact_date = self.contact_date

		if self.party_name and self.opportunity_from == 'Customer':
			if self.contact_person:
				opts.description = 'Contact '+cstr(self.contact_person)
			else:
				opts.description = 'Contact customer '+cstr(self.party_name)
		elif self.party_name and self.opportunity_from == 'Lead':
			if self.contact_display:
				opts.description = 'Contact '+cstr(self.contact_display)
			else:
				opts.description = 'Contact lead '+cstr(self.party_name)

		opts.subject = opts.description
		opts.description += '. By : ' + cstr(self.contact_by)

		if self.to_discuss:
			opts.description += ' To Discuss : ' + cstr(self.to_discuss)

		super(Opportunity, self).add_calendar_event(opts, force)

	def validate_item_details(self):
		if not self.get('items'):
			return

		# set missing values
		item_fields = ("item_name", "description", "item_group", "brand")

		for d in self.items:
			if not d.item_code:
				continue

			item = frappe.db.get_value("Item", d.item_code, item_fields, as_dict=True)
			for key in item_fields:
				if not d.get(key): d.set(key, item.get(key))


@frappe.whitelist()
def get_item_details(item_code):
	item = frappe.db.sql("""select item_name, stock_uom, image, description, item_group, brand
		from `tabItem` where name = %s""", item_code, as_dict=1)
	return {
		'item_name': item and item[0]['item_name'] or '',
		'uom': item and item[0]['stock_uom'] or '',
		'description': item and item[0]['description'] or '',
		'image': item and item[0]['image'] or '',
		'item_group': item and item[0]['item_group'] or '',
		'brand': item and item[0]['brand'] or ''
	}

@frappe.whitelist()
def make_quotation(source_name, target_doc=None):
	def set_missing_values(source, target):
		from erpnext.controllers.accounts_controller import get_default_taxes_and_charges
		quotation = frappe.get_doc(target)

		company_currency = frappe.get_cached_value('Company',  quotation.company,  "default_currency")

		if quotation.quotation_to == 'Customer' and quotation.party_name:
			party_account_currency = get_party_account_currency("Customer", quotation.party_name, quotation.company)
		else:
			party_account_currency = company_currency

		quotation.currency = party_account_currency or company_currency

		if company_currency == quotation.currency:
			exchange_rate = 1
		else:
			exchange_rate = get_exchange_rate(quotation.currency, company_currency,
				quotation.transaction_date, args="for_selling")

		quotation.conversion_rate = exchange_rate

		# get default taxes
		taxes = get_default_taxes_and_charges("Sales Taxes and Charges Template", company=quotation.company)
		if taxes.get('taxes'):
			quotation.update(taxes)

		quotation.run_method("set_missing_values")
		quotation.run_method("calculate_taxes_and_totals")
		if not source.with_items:
			quotation.opportunity = source.name

	doclist = get_mapped_doc("Opportunity", source_name, {
		"Opportunity": {
			"doctype": "Quotation",
			"field_map": {
				"opportunity_from": "quotation_to",
				"opportunity_type": "order_type",
				"name": "enq_no",
			}
		},
		"Opportunity Item": {
			"doctype": "Quotation Item",
			"field_map": {
				"parent": "prevdoc_docname",
				"parenttype": "prevdoc_doctype",
				"uom": "stock_uom"
			},
			"add_if_empty": True
		}
	}, target_doc, set_missing_values)

	return doclist

@frappe.whitelist()
def make_request_for_quotation(source_name, target_doc=None):
	doclist = get_mapped_doc("Opportunity", source_name, {
		"Opportunity": {
			"doctype": "Request for Quotation"
		},
		"Opportunity Item": {
			"doctype": "Request for Quotation Item",
			"field_map": [
				["name", "opportunity_item"],
				["parent", "opportunity"],
				["uom", "uom"]
			]
		}
	}, target_doc)

	return doclist

@frappe.whitelist()
def make_supplier_quotation(source_name, target_doc=None):
	doclist = get_mapped_doc("Opportunity", source_name, {
		"Opportunity": {
			"doctype": "Supplier Quotation",
			"field_map": {
				"name": "opportunity"
			}
		},
		"Opportunity Item": {
			"doctype": "Supplier Quotation Item",
			"field_map": {
				"uom": "stock_uom"
			}
		}
	}, target_doc)

	return doclist

@frappe.whitelist()
def set_multiple_status(names, status):
	names = json.loads(names)
	for name in names:
		opp = frappe.get_doc("Opportunity", name)
		opp.status = status
		opp.save()

def auto_close_opportunity():
	""" auto close the `Replied` Opportunities after 7 days """
	auto_close_after_days = frappe.db.get_value("Support Settings", "Support Settings", "close_opportunity_after_days") or 15

	opportunities = frappe.db.sql(""" select name from tabOpportunity where status='Replied' and
		modified<DATE_SUB(CURDATE(), INTERVAL %s DAY) """, (auto_close_after_days), as_dict=True)

	for opportunity in opportunities:
		doc = frappe.get_doc("Opportunity", opportunity.get("name"))
		doc.status = "Closed"
		doc.flags.ignore_permissions = True
		doc.flags.ignore_mandatory = True
		doc.save()

@frappe.whitelist()
def make_opportunity_from_communication(communication, ignore_communication_links=False):
	from erpnext.crm.doctype.lead.lead import make_lead_from_communication
	doc = frappe.get_doc("Communication", communication)

	lead = doc.reference_name if doc.reference_doctype == "Lead" else None
	if not lead:
		lead = make_lead_from_communication(communication, ignore_communication_links=True)

	opportunity_from = "Lead"

	opportunity = frappe.get_doc({
		"doctype": "Opportunity",
		"opportunity_from": opportunity_from,
		"lead": lead
	}).insert(ignore_permissions=True)

	link_communication_to_document(doc, "Opportunity", opportunity.name, ignore_communication_links)

	return opportunity.name<|MERGE_RESOLUTION|>--- conflicted
+++ resolved
@@ -132,14 +132,8 @@
 		lost_quotation = frappe.db.sql("""
 			select name
 			from `tabQuotation`
-<<<<<<< HEAD
-			where  docstatus=1
-				and opportunity =%s
-				and status = 'Lost'
-=======
 			where docstatus=1
 				and opportunity =%s and status = 'Lost'
->>>>>>> 7ae11005
 			""", self.name)
 		if lost_quotation:
 			if self.has_active_quotation():
