// Copyright (c) 2019, Frappe Technologies Pvt. Ltd. and contributors
// For license information, please see license.txt

frappe.provide("erpnext.crm");

{% include 'erpnext/crm/doctype/appointment/appointment_slots.js' %};
{% include 'erpnext/vehicles/customer_vehicle_selector.js' %};
{% include 'erpnext/public/js/controllers/quick_contacts.js' %};
{% include 'erpnext/stock/applies_to_common.js' %};

erpnext.crm.AppointmentController = class AppointmentController extends erpnext.contacts.QuickContacts {
	setup() {
		this.frm.custom_make_buttons = {
			'Project': 'Project',
			'Appointment': 'Reschedule',
		}
	}

	refresh() {
		erpnext.hide_company();
		this.setup_buttons();
		this.set_dynamic_field_label();
		this.set_dynamic_link();

		this.frm.trigger('set_disallow_on_submit_fields_read_only');
		this.setup_dashboard();

		this.make_appointment_slot_picker();
		this.make_customer_vehicle_selector();
	}

	onload() {
		super.onload();
		this.setup_queries();
	}

	setup_buttons() {
		this.setup_notification_buttons();

		if (this.frm.doc.calendar_event) {
			this.frm.add_custom_button(__(this.frm.doc.calendar_event), () => {
				frappe.set_route("Form", "Event", this.frm.doc.calendar_event);
			});
		}

		var customer;
		if (this.frm.doc.appointment_for == "Customer") {
			customer = this.frm.doc.party_name;
		} else if (this.frm.doc.appointment_for == "Lead") {
			customer = this.frm.doc.__onload && this.frm.doc.__onload.customer;
		}

		if(this.frm.doc.docstatus == 1 && this.frm.doc.status != "Rescheduled") {
			if (["Open", "Missed"].includes(this.frm.doc.status)) {
				this.frm.add_custom_button(__('Reschedule'), () => this.reschedule_appointment(),
					__("Set Status"));
			}

			if (this.frm.doc.status != "Missed") {
				this.frm.add_custom_button(__('Missed'), () => this.update_status("Missed"),
					__("Set Status"));
			}

			if (this.frm.doc.status != "Closed") {
				this.frm.add_custom_button(__('Closed'), () => this.update_status("Closed"),
					__("Set Status"));
			}

			if ((this.frm.doc.status == "Closed" && this.frm.doc.is_closed) || this.frm.doc.status == "Missed") {
				this.frm.add_custom_button(__('Re-Open'), () => this.update_status("Open"),
					__("Set Status"));
			}

			// Create Buttons
			if (!customer) {
				this.frm.add_custom_button(__('Customer'), () => {
					erpnext.utils.make_customer_from_lead(this.frm, this.frm.doc.party_name);
				}, __('Create'));
			}

			this.frm.add_custom_button(__('Project'), () => this.make_project(),
				__('Create'));

			this.frm.page.set_inner_btn_group_as_primary(__('Create'));
		}
	}

	setup_notification_buttons() {
		if(this.frm.doc.docstatus === 1) {
			if (this.can_notify("Appointment Confirmation")) {
				var confirmation_count = frappe.get_notification_count(this.frm, 'Appointment Confirmation', 'SMS');
				let label = __("Appointment Confirmation{0}", [confirmation_count ? " (Resend)" : ""]);
				this.frm.add_custom_button(label, () => this.send_sms('Appointment Confirmation'),
					__("Notify"));
			}

			if (this.can_notify("Appointment Reminder")) {
				var reminder_count = frappe.get_notification_count(this.frm, 'Appointment Reminder', 'SMS');
				let label = __("Appointment Reminder{0}", [reminder_count ? " (Resend)" : ""]);
				this.frm.add_custom_button(label, () => this.send_sms('Appointment Reminder'),
					__("Notify"));
			}
		}

		if (this.frm.doc.docstatus === 2) {
			if (this.can_notify("Appointment Cancellation")) {
				var cancellation_count = frappe.get_notification_count(this.frm, 'Appointment Cancellation', 'SMS');
				let label = __("Appointment Cancellation{0}", [cancellation_count ? " (Resend)" : ""]);
				this.frm.add_custom_button(label, () => this.send_sms('Appointment Cancellation'),
					__("Notify"));
			}
		}

		if (this.frm.doc.docstatus != 0) {
			this.frm.add_custom_button(__("Custom Message"), () => this.send_sms('Custom Message'),
				__("Notify"));
		}
	}

	setup_queries() {
		var me = this;

		me.frm.set_query("appointment_for", function () {
			return {
				"filters": {
					"name": ["in", ["Customer", "Lead"]],
				}
			}
		});

		me.frm.set_query("party_name", function () {
			if (me.frm.doc.appointment_for === "Customer") {
				return erpnext.queries.customer();
			} else if (me.frm.doc.appointment_for === "Lead") {
				return erpnext.queries.lead();
			}
		});

		me.frm.set_query('customer_address', () => {
			return erpnext.queries.address_query(me.frm.doc);
		});
		me.frm.set_query('contact_person', () => {
			return erpnext.queries.contact_query(me.frm.doc);
		});

		me.frm.set_query('secondary_contact_person', () => {
			return erpnext.queries.contact_query(me.frm.doc);
		});
	}

<<<<<<< HEAD
	setup_route_options() {
		var me = this;
		var vehicle_field = me.frm.get_docfield("applies_to_vehicle");
		if (vehicle_field) {
			vehicle_field.get_route_options_for_new_doc = function () {
				return {
					"item_code": me.frm.doc.applies_to_item,
					"item_name": me.frm.doc.applies_to_item_name,
					"unregistered": me.frm.doc.vehicle_unregistered,
					"license_plate": me.frm.doc.vehicle_license_plate,
					"chassis_no": me.frm.doc.vehicle_chassis_no,
					"engine_no": me.frm.doc.vehicle_engine_no,
					"color": me.frm.doc.vehicle_color,
				}
			}
		}
	}

	setup_dashboard() {
=======
	setup_dashboard: function() {
>>>>>>> 623a214f
		if (this.frm.doc.docstatus == 0) {
			return;
		}

		var me = this;

		// Notification Status
		var confirmation_count = frappe.get_notification_count(me.frm, 'Appointment Confirmation', 'SMS');
		var confirmation_color = confirmation_count ? "green"
			: this.can_notify('Appointment Confirmation') ? "yellow" : "light-grey";
		var confirmation_status = confirmation_count ? __("{0} SMS", [confirmation_count])
			: __("Not Sent");

		var reminder_count = frappe.get_notification_count(me.frm, 'Appointment Reminder', 'SMS');
		var reminder_status = __("Not Sent");
		var reminder_color = "light-grey";

		if (reminder_count) {
			reminder_color = "green";
			reminder_status = __("{0} SMS", [reminder_count]);
		} else if (me.frm.doc.__onload && me.frm.doc.__onload.scheduled_reminder) {
			var scheduled_reminder_str = frappe.datetime.str_to_user(me.frm.doc.__onload.scheduled_reminder);
			reminder_color = "blue";
			reminder_status = __("Scheduled ({0})", [scheduled_reminder_str]);
		}

		var cancellation_count = frappe.get_notification_count(me.frm, 'Appointment Cancellation', 'SMS');
		var cancellation_color = cancellation_count ? "green"
			: this.can_notify('Appointment Cancellation') ? "yellow" : "light-grey";
		var cancellation_status = cancellation_count ? __("{0} SMS", [cancellation_count])
			: __("Not Sent");

		me.frm.dashboard.add_indicator(__('Appointment Confirmation: {0}', [confirmation_status]), confirmation_color);
		me.frm.dashboard.add_indicator(__('Appointment Reminder: {0}', [reminder_status]), reminder_color);
		if (me.frm.doc.docstatus == 2) {
			me.frm.dashboard.add_indicator(__('Appointment Cancellation: {0}', [cancellation_status]), cancellation_color);
		}
	}

	set_dynamic_link() {
		var doctype = this.frm.doc.appointment_for == 'Lead' ? 'Lead' : 'Customer';
		frappe.dynamic_link = {doc: this.frm.doc, fieldname: 'party_name', doctype: doctype}
	}

	scheduled_date() {
		this.set_scheduled_date_time();
		this.reload_appointment_slot_picker();
	}
	scheduled_time() {
		this.set_scheduled_date_time();
		this.refresh_appointment_slot_picker()
	}
	appointment_duration() {
		this.set_scheduled_date_time();
		this.refresh_appointment_slot_picker()
	}

	appointment_type() {
		this.reload_appointment_slot_picker();
	}

	set_scheduled_timeslot(timeslot_start, timeslot_duration) {
		if (timeslot_start) {
			var previous_date = this.frm.doc.scheduled_date;
			var timeslot_start_obj = frappe.datetime.str_to_obj(timeslot_start);

			this.frm.doc.scheduled_date = moment(timeslot_start_obj).format(frappe.defaultDateFormat);
			this.frm.doc.scheduled_time = moment(timeslot_start_obj).format(frappe.defaultTimeFormat);
			this.frm.doc.appointment_duration = cint(timeslot_duration);

			this.frm.refresh_field('scheduled_date');
			this.frm.refresh_field('scheduled_time');
			this.frm.refresh_field('appointment_duration');
			this.frm.dirty();

			this.set_scheduled_date_time();
			if (this.frm.doc.scheduled_date != previous_date) {
				this.reload_appointment_slot_picker();
			} else {
				this.refresh_appointment_slot_picker();
			}
		}
	}

	set_scheduled_date_time() {
		if (this.frm.doc.scheduled_date) {
			var scheduled_date_obj = frappe.datetime.str_to_obj(this.frm.doc.scheduled_date);
			this.frm.doc.scheduled_day_of_week = moment(scheduled_date_obj).format('dddd');
		} else {
			this.frm.doc.scheduled_day_of_week = null;
		}

		if (this.frm.doc.scheduled_date && this.frm.doc.scheduled_time) {
			var scheduled_dt_obj = frappe.datetime.str_to_obj(this.frm.doc.scheduled_date + " " + this.frm.doc.scheduled_time);
			var scheduled_dt_str = frappe.datetime.get_datetime_as_string(scheduled_dt_obj);

			var end_dt_obj = moment(scheduled_dt_obj).add(cint(this.frm.doc.appointment_duration), 'minutes').toDate();
			var end_dt_str = frappe.datetime.get_datetime_as_string(end_dt_obj);

			this.frm.doc.scheduled_dt = scheduled_dt_str;
			this.frm.doc.end_dt = end_dt_str;
		} else {
			this.frm.doc.scheduled_dt = null;
			this.frm.doc.end_dt = null;
		}

		this.frm.refresh_field('scheduled_dt');
		this.frm.refresh_field('end_dt');
		this.frm.refresh_field('scheduled_day_of_week');
	}

	make_appointment_slot_picker() {
		if (this.frm.fields_dict.appointment_slot_picker_html) {
			this.frm.appointment_slot_picker = erpnext.crm.make_appointment_slot_picker(this.frm,
				this.frm.fields_dict.appointment_slot_picker_html.wrapper);
		}
	}

	reload_appointment_slot_picker() {
		if (this.frm.appointment_slot_picker) {
			this.frm.appointment_slot_picker.load_slots_and_render();
		}
	}

	refresh_appointment_slot_picker() {
		if (this.frm.appointment_slot_picker) {
			this.frm.appointment_slot_picker.render_slot_picker();
		}
	}

	make_customer_vehicle_selector() {
		if (this.frm.fields_dict.customer_vehicle_selector_html) {
			this.frm.customer_vehicle_selector = erpnext.vehicles.make_customer_vehicle_selector(this.frm,
				this.frm.fields_dict.customer_vehicle_selector_html.wrapper,
				'applies_to_vehicle',
				'party_name',
				'appointment_for'
			);
		}
	}

	reload_customer_vehicle_selector() {
		if (this.frm.customer_vehicle_selector) {
			this.frm.customer_vehicle_selector.load_and_render();
		}
	}

	appointment_for() {
		this.set_dynamic_field_label();
		this.set_dynamic_link();
		this.frm.set_value("party_name", null);
		this.reload_customer_vehicle_selector();
	}

	party_name() {
		this.get_customer_details();
		this.reload_customer_vehicle_selector();
	}

	customer_address() {
		erpnext.utils.get_address_display(this.frm, "customer_address");
	}

	get_customer_details() {
		var me = this;

		if (me.frm.doc.company && me.frm.doc.appointment_for && me.frm.doc.party_name) {
			frappe.call({
				method: "erpnext.crm.doctype.appointment.appointment.get_customer_details",
				args: {
					args: {
						doctype: me.frm.doc.doctype,
						company: me.frm.doc.company,
						appointment_for: me.frm.doc.appointment_for,
						party_name: me.frm.doc.party_name,
					}
				},
				callback: function (r) {
					if (r.message && !r.exc) {
						frappe.run_serially([
							() => me.frm.set_value(r.message),
							() => me.setup_contact_no_fields(r.message.contact_nos),
						]);
					}
				}
			});
		}
	}

	set_dynamic_field_label() {
		if (this.frm.doc.appointment_for) {
			this.frm.set_df_property("party_name", "label", __(this.frm.doc.appointment_for));
			this.frm.set_df_property("customer_address", "label", __(this.frm.doc.appointment_for + " Address"));
			this.frm.set_df_property("contact_person", "label", __(this.frm.doc.appointment_for + " Contact Person"));
		} else {
			this.frm.set_df_property("party_name", "label", __("Party"));
			this.frm.set_df_property("customer_address", "label", __("Address"));
			this.frm.set_df_property("contact_person", "label", __("Contact Person"));
		}
	}

<<<<<<< HEAD
	applies_to_item() {
		this.get_applies_to_details();
	}
	applies_to_vehicle() {
		this.set_applies_to_read_only();
		this.get_applies_to_details();
=======
	applies_to_vehicle: function () {
>>>>>>> 623a214f
		this.reload_customer_vehicle_selector();
	}

	vehicle_chassis_no() {
		erpnext.utils.format_vehicle_id(this.frm, 'vehicle_chassis_no');
	}
	vehicle_engine_no() {
		erpnext.utils.format_vehicle_id(this.frm, 'vehicle_engine_no');
	}
	vehicle_license_plate() {
		erpnext.utils.format_vehicle_id(this.frm, 'vehicle_license_plate');
	}

<<<<<<< HEAD
	get_applies_to_details() {
		var me = this;
		var args = this.get_applies_to_args();
		return frappe.call({
			method: "erpnext.stock.get_item_details.get_applies_to_details",
			args: {
				args: args
			},
			callback: function(r) {
				if(!r.exc) {
					return me.frm.set_value(r.message);
				}
			}
		});
	}

	get_applies_to_args() {
		return {
			applies_to_item: this.frm.doc.applies_to_item,
			applies_to_vehicle: this.frm.doc.applies_to_vehicle,
			doctype: this.frm.doc.doctype,
			name: this.frm.doc.name,
		}
	}

	set_applies_to_read_only() {
		var me = this;
		var read_only_fields = [
			'applies_to_item', 'applies_to_item_name',
			'vehicle_license_plate', 'vehicle_unregistered',
			'vehicle_chassis_no', 'vehicle_engine_no',
			'vehicle_color', 'vehicle_last_odometer',
		];
		$.each(read_only_fields, function (i, f) {
			if (me.frm.fields_dict[f]) {
				me.frm.set_df_property(f, "read_only", me.frm.doc.applies_to_vehicle ? 1 : 0);
			}
		});
	}

	make_project() {
=======
	make_project: function () {
>>>>>>> 623a214f
		this.frm.check_if_unsaved();
		frappe.model.open_mapped_doc({
			method: "erpnext.crm.doctype.appointment.appointment.get_project",
			frm: this.frm
		});
	}

	reschedule_appointment() {
		this.frm.check_if_unsaved();
		frappe.model.open_mapped_doc({
			method: "erpnext.crm.doctype.appointment.appointment.get_rescheduled_appointment",
			frm: this.frm
		});
	}

	update_status(status) {
		var me = this;
		me.frm.check_if_unsaved();

		frappe.call({
			method: "erpnext.crm.doctype.appointment.appointment.update_status",
			args: {
				appointment: me.frm.doc.name,
				status: status
			},
			callback: function(r) {
				me.frm.reload_doc();
			},
		});
	}

	can_notify(what) {
		if (this.frm.doc.__onload && this.frm.doc.__onload.can_notify) {
			return this.frm.doc.__onload.can_notify[what];
		} else {
			return false;
		}
	}

	send_sms(notification_type) {
		new frappe.SMSManager(this.frm.doc, {
			notification_type: notification_type,
			mobile_no: this.frm.doc.contact_mobile,
			party_doctype: this.frm.doc.appointment_for,
			party: this.frm.doc.party_name,
		});
	}
};

cur_frm.script_manager.make(erpnext.crm.AppointmentController);<|MERGE_RESOLUTION|>--- conflicted
+++ resolved
@@ -148,29 +148,7 @@
 		});
 	}
 
-<<<<<<< HEAD
-	setup_route_options() {
-		var me = this;
-		var vehicle_field = me.frm.get_docfield("applies_to_vehicle");
-		if (vehicle_field) {
-			vehicle_field.get_route_options_for_new_doc = function () {
-				return {
-					"item_code": me.frm.doc.applies_to_item,
-					"item_name": me.frm.doc.applies_to_item_name,
-					"unregistered": me.frm.doc.vehicle_unregistered,
-					"license_plate": me.frm.doc.vehicle_license_plate,
-					"chassis_no": me.frm.doc.vehicle_chassis_no,
-					"engine_no": me.frm.doc.vehicle_engine_no,
-					"color": me.frm.doc.vehicle_color,
-				}
-			}
-		}
-	}
-
 	setup_dashboard() {
-=======
-	setup_dashboard: function() {
->>>>>>> 623a214f
 		if (this.frm.doc.docstatus == 0) {
 			return;
 		}
@@ -372,16 +350,7 @@
 		}
 	}
 
-<<<<<<< HEAD
-	applies_to_item() {
-		this.get_applies_to_details();
-	}
 	applies_to_vehicle() {
-		this.set_applies_to_read_only();
-		this.get_applies_to_details();
-=======
-	applies_to_vehicle: function () {
->>>>>>> 623a214f
 		this.reload_customer_vehicle_selector();
 	}
 
@@ -395,51 +364,7 @@
 		erpnext.utils.format_vehicle_id(this.frm, 'vehicle_license_plate');
 	}
 
-<<<<<<< HEAD
-	get_applies_to_details() {
-		var me = this;
-		var args = this.get_applies_to_args();
-		return frappe.call({
-			method: "erpnext.stock.get_item_details.get_applies_to_details",
-			args: {
-				args: args
-			},
-			callback: function(r) {
-				if(!r.exc) {
-					return me.frm.set_value(r.message);
-				}
-			}
-		});
-	}
-
-	get_applies_to_args() {
-		return {
-			applies_to_item: this.frm.doc.applies_to_item,
-			applies_to_vehicle: this.frm.doc.applies_to_vehicle,
-			doctype: this.frm.doc.doctype,
-			name: this.frm.doc.name,
-		}
-	}
-
-	set_applies_to_read_only() {
-		var me = this;
-		var read_only_fields = [
-			'applies_to_item', 'applies_to_item_name',
-			'vehicle_license_plate', 'vehicle_unregistered',
-			'vehicle_chassis_no', 'vehicle_engine_no',
-			'vehicle_color', 'vehicle_last_odometer',
-		];
-		$.each(read_only_fields, function (i, f) {
-			if (me.frm.fields_dict[f]) {
-				me.frm.set_df_property(f, "read_only", me.frm.doc.applies_to_vehicle ? 1 : 0);
-			}
-		});
-	}
-
 	make_project() {
-=======
-	make_project: function () {
->>>>>>> 623a214f
 		this.frm.check_if_unsaved();
 		frappe.model.open_mapped_doc({
 			method: "erpnext.crm.doctype.appointment.appointment.get_project",
