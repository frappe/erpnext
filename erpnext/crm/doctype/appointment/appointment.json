--- conflicted
+++ resolved
@@ -108,11 +108,7 @@
   }
  ],
  "links": [],
-<<<<<<< HEAD
- "modified": "2021-06-29 18:27:02.832979",
-=======
  "modified": "2021-09-16 17:59:53.753914",
->>>>>>> d617df58
  "modified_by": "Administrator",
  "module": "CRM",
  "name": "Appointment",
