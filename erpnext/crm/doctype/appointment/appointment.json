--- conflicted
+++ resolved
@@ -534,12 +534,7 @@
  ],
  "is_calendar_and_gantt": 1,
  "is_submittable": 1,
-<<<<<<< HEAD
- "links": [],
- "modified": "2022-12-20 12:55:53.840842",
-=======
  "modified": "2022-12-21 15:32:27.959398",
->>>>>>> cc428144
  "modified_by": "Administrator",
  "module": "CRM",
  "name": "Appointment",
