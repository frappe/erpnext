// Copyright (c) 2019, Frappe Technologies Pvt. Ltd. and Contributors
// License: GNU General Public License v3. See license.txt

frappe.provide("erpnext");
cur_frm.email_field = "email_id";

erpnext.LeadController = frappe.ui.form.Controller.extend({
	setup: function () {
		this.frm.make_methods = {
			'Customer': this.make_customer,
			'Quotation': this.make_quotation,
			'Opportunity': this.make_opportunity
		};

		this.frm.toggle_reqd("lead_name", !this.frm.doc.organization_lead);
	},

	onload: function () {
		this.frm.set_query("customer", function (doc, cdt, cdn) {
			return { query: "erpnext.controllers.queries.customer_query" }
		});

		this.frm.set_query("lead_owner", function (doc, cdt, cdn) {
			return { query: "frappe.core.doctype.user.user.user_query" }
		});

		this.frm.set_query("contact_by", function (doc, cdt, cdn) {
			return { query: "frappe.core.doctype.user.user.user_query" }
		});
	},

	refresh: function () {
<<<<<<< HEAD
		var doc = this.frm.doc;
		// erpnext.toggle_naming_series();
=======
		let doc = this.frm.doc;
		erpnext.toggle_naming_series();
>>>>>>> 540559d6
		frappe.dynamic_link = { doc: doc, fieldname: 'name', doctype: 'Lead' }

		if (!this.frm.is_new() && doc.__onload && !doc.__onload.is_customer) {
			this.frm.add_custom_button(__("Customer"), this.make_customer, __("Create"));
			this.frm.add_custom_button(__("Opportunity"), this.make_opportunity, __("Create"));
			this.frm.add_custom_button(__("Quotation"), this.make_quotation, __("Create"));
		}

		if (!this.frm.is_new()) {
			frappe.contacts.render_address_and_contact(this.frm);
		} else {
			frappe.contacts.clear_address_and_contact(this.frm);
		}
	},

	make_customer: function () {
		frappe.model.open_mapped_doc({
			method: "erpnext.crm.doctype.lead.lead.make_customer",
			frm: cur_frm
		})
	},

	make_opportunity: function () {
		frappe.model.open_mapped_doc({
			method: "erpnext.crm.doctype.lead.lead.make_opportunity",
			frm: cur_frm
		})
	},

	make_quotation: function () {
		frappe.model.open_mapped_doc({
			method: "erpnext.crm.doctype.lead.lead.make_quotation",
			frm: cur_frm
		})
	},

	organization_lead: function () {
		this.frm.toggle_reqd("lead_name", !this.frm.doc.organization_lead);
		this.frm.toggle_reqd("company_name", this.frm.doc.organization_lead);
	},

	company_name: function () {
		if (this.frm.doc.organization_lead && !this.frm.doc.lead_name) {
			this.frm.set_value("lead_name", this.frm.doc.company_name);
		}
	},

	contact_date: function () {
		if (this.frm.doc.contact_date) {
			let d = moment(this.frm.doc.contact_date);
			d.add(1, "day");
			this.frm.set_value("ends_on", d.format(frappe.defaultDatetimeFormat));
		}
	}
});

$.extend(cur_frm.cscript, new erpnext.LeadController({ frm: cur_frm }));<|MERGE_RESOLUTION|>--- conflicted
+++ resolved
@@ -30,13 +30,8 @@
 	},
 
 	refresh: function () {
-<<<<<<< HEAD
-		var doc = this.frm.doc;
-		// erpnext.toggle_naming_series();
-=======
 		let doc = this.frm.doc;
 		erpnext.toggle_naming_series();
->>>>>>> 540559d6
 		frappe.dynamic_link = { doc: doc, fieldname: 'name', doctype: 'Lead' }
 
 		if (!this.frm.is_new() && doc.__onload && !doc.__onload.is_customer) {
