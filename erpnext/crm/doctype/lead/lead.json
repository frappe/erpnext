--- conflicted
+++ resolved
@@ -446,12 +446,8 @@
  "icon": "fa fa-user",
  "idx": 5,
  "image_field": "image",
-<<<<<<< HEAD
  "links": [],
- "modified": "2020-04-06 19:37:10.883329",
-=======
- "modified": "2020-04-06 20:26:11.687110",
->>>>>>> 562fd0ea
+ "modified": "2020-04-08 22:26:11.687110",
  "modified_by": "Administrator",
  "module": "CRM",
  "name": "Lead",
