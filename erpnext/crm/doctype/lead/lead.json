--- conflicted
+++ resolved
@@ -448,12 +448,8 @@
  "icon": "fa fa-user",
  "idx": 5,
  "image_field": "image",
-<<<<<<< HEAD
- "modified": "2020-05-11 20:30:02.536647",
-=======
  "links": [],
  "modified": "2020-06-18 14:39:41.835416",
->>>>>>> 00175c96
  "modified_by": "Administrator",
  "module": "CRM",
  "name": "Lead",
