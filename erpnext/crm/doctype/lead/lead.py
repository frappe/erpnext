--- conflicted
+++ resolved
@@ -62,12 +62,8 @@
 		if self.contact_date and getdate(self.contact_date) < getdate(nowdate()):
 			frappe.throw(_("Next Contact Date cannot be in the past"))
 
-<<<<<<< HEAD
-		if self.ends_on and self.contact_date and (self.ends_on < self.contact_date):
-=======
 		if (self.ends_on and self.contact_date and
 			(getdate(self.ends_on) < getdate(self.contact_date))):
->>>>>>> b26fd048
 			frappe.throw(_("Ends On date cannot be before Next Contact Date."))
 
 	def on_update(self):
