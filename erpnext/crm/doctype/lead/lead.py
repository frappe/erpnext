# Copyright (c) 2015, Frappe Technologies Pvt. Ltd. and Contributors
# License: GNU General Public License v3. See license.txt

from __future__ import unicode_literals
import frappe
from frappe import _
from frappe.utils import (cstr, validate_email_address, cint, comma_and, has_gravatar, now, getdate, nowdate)
from frappe.model.mapper import get_mapped_doc

from erpnext.controllers.selling_controller import SellingController
from frappe.contacts.address_and_contact import load_address_and_contact
from erpnext.accounts.party import set_taxes
from frappe.email.inbox import link_communication_to_document

sender_field = "email_id"

class Lead(SellingController):
	def get_feed(self):
		return '{0}: {1}'.format(_(self.status), self.lead_name)

	def onload(self):
		customer = frappe.db.get_value("Customer", {"lead_name": self.name})
		self.get("__onload").is_customer = customer
		load_address_and_contact(self)

	def validate(self):
		self.set_lead_name()
		self._prev = frappe._dict({
			"contact_date": frappe.db.get_value("Lead", self.name, "contact_date") if \
				(not cint(self.get("__islocal"))) else None,
			"ends_on": frappe.db.get_value("Lead", self.name, "ends_on") if \
				(not cint(self.get("__islocal"))) else None,
			"contact_by": frappe.db.get_value("Lead", self.name, "contact_by") if \
				(not cint(self.get("__islocal"))) else None,
		})

		self.set_status()
		self.check_email_id_is_unique()

		if self.email_id:
			if not self.flags.ignore_email_validation:
				validate_email_address(self.email_id, True)

			if self.email_id == self.lead_owner:
				frappe.throw(_("Lead Owner cannot be same as the Lead"))

			if self.email_id == self.contact_by:
				frappe.throw(_("Next Contact By cannot be same as the Lead Email Address"))

			if self.is_new() or not self.image:
				self.image = has_gravatar(self.email_id)

		if self.contact_date and getdate(self.contact_date) < getdate(nowdate()):
			frappe.throw(_("Next Contact Date cannot be in the past"))

		if self.ends_on and self.contact_date and\
			(self.ends_on < self.contact_date):
			frappe.throw(_("Ends On date cannot be before Next Contact Date."))

	def on_update(self):
		self.add_calendar_event()

	def add_calendar_event(self, opts=None, force=False):
		super(Lead, self).add_calendar_event({
			"owner": self.lead_owner,
			"starts_on": self.contact_date,
			"ends_on": self.ends_on or "",
			"subject": ('Contact ' + cstr(self.lead_name)),
			"description": ('Contact ' + cstr(self.lead_name)) + \
				(self.contact_by and ('. By : ' + cstr(self.contact_by)) or '')
		}, force)

	def check_email_id_is_unique(self):
		if self.email_id:
			# validate email is unique
			duplicate_leads = frappe.db.sql_list("""select name from tabLead
				where email_id=%s and name!=%s""", (self.email_id, self.name))

			if duplicate_leads:
				frappe.throw(_("Email Address must be unique, already exists for {0}")
					.format(comma_and(duplicate_leads)), frappe.DuplicateEntryError)

	def on_trash(self):
		frappe.db.sql("""update `tabIssue` set lead='' where lead=%s""",
			self.name)

		self.delete_events()

	def has_customer(self):
		return frappe.db.get_value("Customer", {"lead_name": self.name})

	def has_opportunity(self):
		return frappe.db.get_value("Opportunity", {"party_name": self.name, "status": ["!=", "Lost"]})

	def has_quotation(self):
		return frappe.db.get_value("Quotation", {
			"party_name": self.name,
			"docstatus": 1,
			"status": ["!=", "Lost"]

		})

	def has_lost_quotation(self):
		return frappe.db.get_value("Quotation", {
			"party_name": self.name,
			"docstatus": 1,
			"status": "Lost"
		})

	def set_lead_name(self):
		if not self.lead_name:
			# Check for leads being created through data import
			if not self.company_name and not self.flags.ignore_mandatory:
				frappe.throw(_("A Lead requires either a person's name or an organization's name"))

			self.lead_name = self.company_name

@frappe.whitelist()
def make_customer(source_name, target_doc=None):
	return _make_customer(source_name, target_doc)

def _make_customer(source_name, target_doc=None, ignore_permissions=False):
	def set_missing_values(source, target):
		if source.company_name:
			target.customer_type = "Company"
			target.customer_name = source.company_name
		else:
			target.customer_type = "Individual"
			target.customer_name = source.lead_name

		target.customer_group = frappe.db.get_default("Customer Group")

	doclist = get_mapped_doc("Lead", source_name,
		{"Lead": {
			"doctype": "Customer",
			"field_map": {
				"name": "lead_name",
				"company_name": "customer_name",
				"contact_no": "phone_1",
				"fax": "fax_1"
			}
		}}, target_doc, set_missing_values, ignore_permissions=ignore_permissions)

	return doclist

@frappe.whitelist()
def make_opportunity(source_name, target_doc=None):
	def set_missing_values(source, target):
		_set_missing_values(source, target)

	target_doc = get_mapped_doc("Lead", source_name,
		{"Lead": {
			"doctype": "Opportunity",
			"field_map": {
				"campaign_name": "campaign",
				"doctype": "opportunity_from",
				"name": "party_name",
				"lead_name": "contact_display",
				"company_name": "customer_name",
				"email_id": "contact_email",
				"mobile_no": "contact_mobile"
			}
		}}, target_doc, set_missing_values)

	return target_doc

@frappe.whitelist()
def make_quotation(source_name, target_doc=None):
	def set_missing_values(source, target):
		_set_missing_values(source, target)

	target_doc = get_mapped_doc("Lead", source_name,
		{"Lead": {
			"doctype": "Quotation",
			"field_map": {
				"name": "party_name"
			}
		}}, target_doc, set_missing_values)

	target_doc.quotation_to = "Lead"
	target_doc.run_method("set_missing_values")
	target_doc.run_method("set_other_charges")
	target_doc.run_method("calculate_taxes_and_totals")

	return target_doc

def _set_missing_values(source, target):
	address = frappe.get_all('Dynamic Link', {
			'link_doctype': source.doctype,
			'link_name': source.name,
			'parenttype': 'Address',
		}, ['parent'], limit=1)

	contact = frappe.get_all('Dynamic Link', {
			'link_doctype': source.doctype,
			'link_name': source.name,
			'parenttype': 'Contact',
		}, ['parent'], limit=1)

	if address:
		target.customer_address = address[0].parent

	if contact:
		target.contact_person = contact[0].parent

@frappe.whitelist()
def get_lead_details(lead, posting_date=None, company=None):
	if not lead: return {}

	from erpnext.accounts.party import set_address_details
	out = frappe._dict()

	lead_doc = frappe.get_doc("Lead", lead)
	lead = lead_doc

	out.update({
		"territory": lead.territory,
		"customer_name": lead.company_name or lead.lead_name,
		"contact_display": " ".join(filter(None, [lead.salutation, lead.lead_name])),
		"contact_email": lead.email_id,
		"contact_mobile": lead.mobile_no,
		"contact_phone": lead.phone,
	})

	set_address_details(out, lead, "Lead")

	taxes_and_charges = set_taxes(None, 'Lead', posting_date, company,
		billing_address=out.get('customer_address'), shipping_address=out.get('shipping_address_name'))
	if taxes_and_charges:
		out['taxes_and_charges'] = taxes_and_charges

	return out

@frappe.whitelist()
def make_lead_from_communication(communication, ignore_communication_links=False):
	""" raise a issue from email """

	doc = frappe.get_doc("Communication", communication)
	lead_name = None
	if doc.sender:
		lead_name = frappe.db.get_value("Lead", {"email_id": doc.sender})
	if not lead_name and doc.phone_no:
		lead_name = frappe.db.get_value("Lead", {"mobile_no": doc.phone_no})
	if not lead_name:
		lead = frappe.get_doc({
			"doctype": "Lead",
			"lead_name": doc.sender_full_name,
			"email_id": doc.sender,
			"mobile_no": doc.phone_no
		})
		lead.flags.ignore_mandatory = True
		lead.flags.ignore_permissions = True
		lead.insert()

		lead_name = lead.name

	link_communication_to_document(doc, "Lead", lead_name, ignore_communication_links)
<<<<<<< HEAD
	return lead_name
=======
	return lead_name

def get_lead_with_phone_number(number):
	if not number: return

	leads = frappe.get_all('Lead', or_filters={
		'phone': ['like', '%{}'.format(number)],
		'mobile_no': ['like', '%{}'.format(number)]
	}, limit=1)

	lead = leads[0].name if leads else None

	return lead
>>>>>>> 0c0604b7
<|MERGE_RESOLUTION|>--- conflicted
+++ resolved
@@ -255,9 +255,6 @@
 		lead_name = lead.name
 
 	link_communication_to_document(doc, "Lead", lead_name, ignore_communication_links)
-<<<<<<< HEAD
-	return lead_name
-=======
 	return lead_name
 
 def get_lead_with_phone_number(number):
@@ -270,5 +267,4 @@
 
 	lead = leads[0].name if leads else None
 
-	return lead
->>>>>>> 0c0604b7
+	return lead