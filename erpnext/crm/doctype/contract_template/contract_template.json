--- conflicted
+++ resolved
@@ -56,11 +56,7 @@
   }
  ],
  "links": [],
-<<<<<<< HEAD
- "modified": "2020-11-11 17:49:44.879363",
-=======
  "modified": "2020-12-07 10:44:22.587047",
->>>>>>> d050816e
  "modified_by": "Administrator",
  "module": "CRM",
  "name": "Contract Template",
