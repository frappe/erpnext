{
 "actions": [],
 "allow_import": 1,
 "allow_rename": 1,
 "autoname": "naming_series:",
 "creation": "2018-04-12 06:32:04.582486",
 "doctype": "DocType",
 "editable_grid": 1,
 "engine": "InnoDB",
 "field_order": [
  "naming_series",
  "party_type",
  "is_signed",
  "cb_party",
  "party_name",
  "party_user",
  "status",
  "fulfilment_status",
  "sb_terms",
  "start_date",
  "cb_date",
  "end_date",
  "sb_signee",
  "signee",
  "signed_on",
  "cb_user",
  "ip_address",
  "sb_contract",
  "contract_template",
  "contract_terms",
  "sb_fulfilment",
  "requires_fulfilment",
  "fulfilment_deadline",
  "fulfilment_terms",
  "authorised_by_section",
  "signee_company",
  "signed_by_company",
  "sb_references",
  "document_type",
  "cb_links",
  "document_name",
  "amended_from"
 ],
 "fields": [
  {
   "default": "Customer",
   "fieldname": "party_type",
   "fieldtype": "Select",
   "label": "Party Type",
   "options": "Customer\nSupplier\nEmployee",
   "reqd": 1
  },
  {
   "allow_on_submit": 1,
   "default": "0",
   "fieldname": "is_signed",
   "fieldtype": "Check",
   "label": "Signed",
   "no_copy": 1
  },
  {
   "fieldname": "cb_party",
   "fieldtype": "Column Break"
  },
  {
   "fieldname": "party_name",
   "fieldtype": "Dynamic Link",
   "in_standard_filter": 1,
   "label": "Party Name",
   "options": "party_type",
   "reqd": 1
  },
  {
   "fieldname": "party_user",
   "fieldtype": "Link",
   "label": "Party User",
   "options": "User"
  },
  {
   "allow_on_submit": 1,
   "fieldname": "status",
   "fieldtype": "Select",
   "hidden": 1,
   "in_list_view": 1,
   "in_standard_filter": 1,
   "label": "Status",
   "no_copy": 1,
   "options": "Unsigned\nActive\nInactive"
  },
  {
   "allow_on_submit": 1,
   "fieldname": "fulfilment_status",
   "fieldtype": "Select",
   "hidden": 1,
   "in_list_view": 1,
   "in_standard_filter": 1,
   "label": "Fulfilment Status",
   "no_copy": 1,
   "options": "N/A\nUnfulfilled\nPartially Fulfilled\nFulfilled\nLapsed"
  },
  {
   "fieldname": "sb_terms",
   "fieldtype": "Section Break",
   "label": "Contract Period"
  },
  {
   "fieldname": "start_date",
   "fieldtype": "Date",
   "label": "Start Date"
  },
  {
   "fieldname": "cb_date",
   "fieldtype": "Column Break"
  },
  {
   "fieldname": "end_date",
   "fieldtype": "Date",
   "label": "End Date"
  },
  {
   "depends_on": "eval:doc.is_signed==1",
   "fieldname": "sb_signee",
   "fieldtype": "Section Break",
   "label": "Signee Details"
  },
  {
   "allow_on_submit": 1,
   "fieldname": "signee",
   "fieldtype": "Data",
   "in_global_search": 1,
   "label": "Signee",
   "no_copy": 1
  },
  {
   "allow_on_submit": 1,
   "fieldname": "signed_on",
   "fieldtype": "Datetime",
   "in_list_view": 1,
   "label": "Signed On",
   "no_copy": 1
  },
  {
   "fieldname": "cb_user",
   "fieldtype": "Column Break"
  },
  {
   "allow_on_submit": 1,
   "fieldname": "ip_address",
   "fieldtype": "Data",
   "label": "IP Address",
   "no_copy": 1,
   "read_only": 1
  },
  {
   "collapsible": 1,
   "collapsible_depends_on": "eval:doc.docstatus==0",
   "fieldname": "sb_contract",
   "fieldtype": "Section Break",
   "label": "Contract Details"
  },
  {
   "fieldname": "contract_template",
   "fieldtype": "Link",
   "label": "Contract Template",
   "options": "Contract Template"
  },
  {
   "fieldname": "contract_terms",
   "fieldtype": "Text Editor",
   "in_list_view": 1,
   "label": "Contract Terms",
   "reqd": 1
  },
  {
   "fieldname": "sb_fulfilment",
   "fieldtype": "Section Break",
   "label": "Fulfilment Details"
  },
  {
   "default": "0",
   "fieldname": "requires_fulfilment",
   "fieldtype": "Check",
   "label": "Requires Fulfilment"
  },
  {
   "depends_on": "eval:doc.requires_fulfilment==1",
   "fieldname": "fulfilment_deadline",
   "fieldtype": "Date",
   "label": "Fulfilment Deadline"
  },
  {
   "allow_on_submit": 1,
   "depends_on": "eval:doc.requires_fulfilment==1",
   "fieldname": "fulfilment_terms",
   "fieldtype": "Table",
   "label": "Fulfilment Terms",
   "options": "Contract Fulfilment Checklist"
  },
  {
   "collapsible": 1,
   "fieldname": "sb_references",
   "fieldtype": "Section Break",
   "label": "References"
  },
  {
   "fieldname": "document_type",
   "fieldtype": "Select",
   "label": "Document Type",
   "options": "\nQuotation\nProject\nSales Order\nPurchase Order\nSales Invoice\nPurchase Invoice"
  },
  {
   "fieldname": "cb_links",
   "fieldtype": "Column Break"
  },
  {
   "fieldname": "document_name",
   "fieldtype": "Dynamic Link",
   "in_global_search": 1,
   "in_list_view": 1,
   "in_standard_filter": 1,
   "label": "Document Name",
   "options": "document_type"
  },
  {
   "fieldname": "amended_from",
   "fieldtype": "Link",
   "label": "Amended From",
   "no_copy": 1,
   "options": "Contract",
   "print_hide": 1,
   "read_only": 1
  },
  {
   "fieldname": "signee_company",
   "fieldtype": "Signature",
   "label": "Signee (Company)"
  },
  {
   "fieldname": "signed_by_company",
   "fieldtype": "Link",
   "label": "Signed By (Company)",
   "options": "User",
   "read_only": 1
  },
  {
   "fieldname": "authorised_by_section",
   "fieldtype": "Section Break",
   "label": "Authorised By"
  },
  {
   "fieldname": "naming_series",
   "fieldtype": "Select",
   "label": "Naming Series",
   "no_copy": 1,
   "options": "CRM-CONTR-.YYYY.-",
   "reqd": 1,
   "set_only_once": 1
  }
 ],
 "is_submittable": 1,
 "links": [],
<<<<<<< HEAD
 "modified": "2021-09-17 13:06:04.507003",
=======
 "modified": "2022-03-28 10:22:11.156658",
>>>>>>> 71f72458
 "modified_by": "Administrator",
 "module": "CRM",
 "name": "Contract",
 "owner": "Administrator",
 "permissions": [
  {
   "amend": 1,
   "cancel": 1,
   "create": 1,
   "delete": 1,
   "email": 1,
   "export": 1,
   "print": 1,
   "read": 1,
   "report": 1,
   "role": "Sales Manager",
   "share": 1,
   "submit": 1,
   "write": 1
  },
  {
   "amend": 1,
   "cancel": 1,
   "create": 1,
   "delete": 1,
   "email": 1,
   "export": 1,
   "print": 1,
   "read": 1,
   "report": 1,
   "role": "Purchase Manager",
   "share": 1,
   "submit": 1,
   "write": 1
  },
  {
   "amend": 1,
   "cancel": 1,
   "create": 1,
   "delete": 1,
   "email": 1,
   "export": 1,
   "print": 1,
   "read": 1,
   "report": 1,
   "role": "HR Manager",
   "share": 1,
   "submit": 1,
   "write": 1
  },
  {
   "amend": 1,
   "cancel": 1,
   "create": 1,
   "delete": 1,
   "email": 1,
   "export": 1,
   "print": 1,
   "read": 1,
   "report": 1,
   "role": "System Manager",
   "share": 1,
   "submit": 1,
   "write": 1
  }
 ],
 "show_name_in_global_search": 1,
 "sort_field": "modified",
 "sort_order": "DESC",
 "track_changes": 1,
 "track_seen": 1
}<|MERGE_RESOLUTION|>--- conflicted
+++ resolved
@@ -259,11 +259,7 @@
  ],
  "is_submittable": 1,
  "links": [],
-<<<<<<< HEAD
- "modified": "2021-09-17 13:06:04.507003",
-=======
  "modified": "2022-03-28 10:22:11.156658",
->>>>>>> 71f72458
  "modified_by": "Administrator",
  "module": "CRM",
  "name": "Contract",
