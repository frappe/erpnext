{
 "cards": [
  {
   "hidden": 0,
   "label": "Sales Pipeline",
   "links": "[\n    {\n        \"description\": \"Database of potential customers.\",\n        \"label\": \"Lead\",\n        \"name\": \"Lead\",\n        \"onboard\": 1,\n        \"type\": \"doctype\"\n    },\n    {\n        \"description\": \"Potential opportunities for selling.\",\n        \"label\": \"Opportunity\",\n        \"name\": \"Opportunity\",\n        \"onboard\": 1,\n        \"type\": \"doctype\"\n    },\n    {\n        \"description\": \"Customer database.\",\n        \"label\": \"Customer\",\n        \"name\": \"Customer\",\n        \"onboard\": 1,\n        \"type\": \"doctype\"\n    },\n    {\n        \"description\": \"All Contacts.\",\n        \"label\": \"Contact\",\n        \"name\": \"Contact\",\n        \"onboard\": 1,\n        \"type\": \"doctype\"\n    },\n    {\n        \"description\": \"Record of all communications of type email, phone, chat, visit, etc.\",\n        \"label\": \"Communication\",\n        \"name\": \"Communication\",\n        \"type\": \"doctype\"\n    },\n    {\n        \"description\": \"Track Leads by Lead Source.\",\n        \"label\": \"Lead Source\",\n        \"name\": \"Lead Source\",\n        \"type\": \"doctype\"\n    },\n    {\n        \"description\": \"Helps you keep tracks of Contracts based on Supplier, Customer and Employee\",\n        \"label\": \"Contract\",\n        \"name\": \"Contract\",\n        \"type\": \"doctype\"\n    },\n    {\n        \"description\": \"Helps you manage appointments with your leads\",\n        \"label\": \"Appointment\",\n        \"name\": \"Appointment\",\n        \"type\": \"doctype\"\n    },\n    {\n        \"label\": \"Newsletter\",\n        \"name\": \"Newsletter\",\n        \"type\": \"doctype\"\n    }\n]"
  },
  {
   "hidden": 0,
   "label": "Reports",
   "links": "[\n    {\n        \"dependencies\": [\n            \"Lead\"\n        ],\n        \"doctype\": \"Lead\",\n        \"is_query_report\": true,\n        \"label\": \"Lead Details\",\n        \"name\": \"Lead Details\",\n        \"onboard\": 1,\n        \"type\": \"report\"\n    },\n    {\n        \"icon\": \"fa fa-bar-chart\",\n        \"label\": \"Sales Funnel\",\n        \"name\": \"sales-funnel\",\n        \"onboard\": 1,\n        \"type\": \"page\"\n    },\n    {\n        \"dependencies\": [\n            \"Lead\"\n        ],\n        \"doctype\": \"Lead\",\n        \"is_query_report\": true,\n        \"label\": \"Prospects Engaged But Not Converted\",\n        \"name\": \"Prospects Engaged But Not Converted\",\n        \"onboard\": 1,\n        \"type\": \"report\"\n    },\n    {\n        \"dependencies\": [\n            \"Opportunity\"\n        ],\n        \"doctype\": \"Opportunity\",\n        \"is_query_report\": true,\n        \"label\": \"Minutes to First Response for Opportunity\",\n        \"name\": \"Minutes to First Response for Opportunity\",\n        \"type\": \"report\"\n    },\n    {\n        \"dependencies\": [\n            \"Sales Order\"\n        ],\n        \"doctype\": \"Sales Order\",\n        \"is_query_report\": true,\n        \"label\": \"Inactive Customers\",\n        \"name\": \"Inactive Customers\",\n        \"type\": \"report\"\n    },\n    {\n        \"dependencies\": [\n            \"Lead\"\n        ],\n        \"doctype\": \"Lead\",\n        \"is_query_report\": true,\n        \"label\": \"Campaign Efficiency\",\n        \"name\": \"Campaign Efficiency\",\n        \"type\": \"report\"\n    },\n    {\n        \"dependencies\": [\n            \"Lead\"\n        ],\n        \"doctype\": \"Lead\",\n        \"is_query_report\": true,\n        \"label\": \"Lead Owner Efficiency\",\n        \"name\": \"Lead Owner Efficiency\",\n        \"type\": \"report\"\n    }\n]"
  },
  {
   "hidden": 0,
   "label": "Maintenance",
   "links": "[\n    {\n        \"description\": \"Plan for maintenance visits.\",\n        \"label\": \"Maintenance Schedule\",\n        \"name\": \"Maintenance Schedule\",\n        \"onboard\": 1,\n        \"type\": \"doctype\"\n    },\n    {\n        \"description\": \"Visit report for maintenance call.\",\n        \"label\": \"Maintenance Visit\",\n        \"name\": \"Maintenance Visit\",\n        \"type\": \"doctype\"\n    },\n    {\n        \"description\": \"Warranty Claim against Serial No.\",\n        \"label\": \"Warranty Claim\",\n        \"name\": \"Warranty Claim\",\n        \"type\": \"doctype\"\n    }\n]"
  },
  {
   "hidden": 0,
   "label": "Campaign",
   "links": "[\n    {\n        \"description\": \"Sales campaigns.\",\n        \"label\": \"Campaign\",\n        \"name\": \"Campaign\",\n        \"type\": \"doctype\"\n    },\n    {\n        \"description\": \"Sends Mails to lead or contact based on a Campaign schedule\",\n        \"label\": \"Email Campaign\",\n        \"name\": \"Email Campaign\",\n        \"type\": \"doctype\"\n    },\n    {\n        \"description\": \"Create and Schedule social media posts\",\n        \"label\": \"Social Media Post\",\n        \"name\": \"Social Media Post\",\n        \"type\": \"doctype\"\n    }\n]"
  },
  {
   "hidden": 0,
   "label": "Settings",
   "links": "[\n    {\n        \"description\": \"Manage Customer Group Tree.\",\n        \"icon\": \"fa fa-sitemap\",\n        \"label\": \"Customer Group\",\n        \"link\": \"Tree/Customer Group\",\n        \"name\": \"Customer Group\",\n        \"onboard\": 1,\n        \"type\": \"doctype\"\n    },\n    {\n        \"description\": \"Manage Territory Tree.\",\n        \"icon\": \"fa fa-sitemap\",\n        \"label\": \"Territory\",\n        \"link\": \"Tree/Territory\",\n        \"name\": \"Territory\",\n        \"onboard\": 1,\n        \"type\": \"doctype\"\n    },\n    {\n        \"description\": \"Manage Sales Person Tree.\",\n        \"icon\": \"fa fa-sitemap\",\n        \"label\": \"Sales Person\",\n        \"link\": \"Tree/Sales Person\",\n        \"name\": \"Sales Person\",\n        \"onboard\": 1,\n        \"type\": \"doctype\"\n    },\n    {\n        \"description\": \"Send mass SMS to your contacts\",\n        \"label\": \"SMS Center\",\n        \"name\": \"SMS Center\",\n        \"type\": \"doctype\"\n    },\n    {\n        \"description\": \"Logs for maintaining sms delivery status\",\n        \"label\": \"SMS Log\",\n        \"name\": \"SMS Log\",\n        \"type\": \"doctype\"\n    },\n    {\n        \"description\": \"Setup SMS gateway settings\",\n        \"label\": \"SMS Settings\",\n        \"name\": \"SMS Settings\",\n        \"type\": \"doctype\"\n    },\n    {\n        \"label\": \"Email Group\",\n        \"name\": \"Email Group\",\n        \"type\": \"doctype\"\n    },\n    {\n        \"label\": \"Twitter Settings\",\n        \"name\": \"Twitter Settings\",\n        \"type\": \"doctype\"\n    },\n    {\n        \"label\": \"LinkedIn Settings\",\n        \"name\": \"LinkedIn Settings\",\n        \"type\": \"doctype\"\n    }\n]"
  }
 ],
 "category": "Modules",
 "charts": [
  {
   "chart_name": "Territory Wise Sales"
  }
 ],
 "creation": "2020-01-23 14:48:30.183272",
 "developer_mode_only": 0,
 "disable_user_customization": 0,
 "docstatus": 0,
 "doctype": "Desk Page",
 "extends_another_page": 0,
 "hide_custom": 0,
 "idx": 0,
 "is_standard": 1,
 "label": "CRM",
<<<<<<< HEAD
 "modified": "2020-05-28 13:33:52.906750",
=======
 "modified": "2020-05-28 13:29:28.253749",
>>>>>>> 82c6b9a9
 "modified_by": "Administrator",
 "module": "CRM",
 "name": "CRM",
 "onboarding": "CRM",
 "owner": "Administrator",
 "pin_to_bottom": 0,
 "pin_to_top": 0,
 "shortcuts": [
  {
   "color": "#ffe8cd",
   "format": "{} Open",
   "label": "Lead",
   "link_to": "Lead",
   "stats_filter": "{\"status\":\"Open\"}",
   "type": "DocType"
  },
  {
   "color": "#cef6d1",
   "format": "{} Assigned",
   "label": "Opportunity",
   "link_to": "Opportunity",
   "stats_filter": "{\"_assign\": [\"like\", '%' + frappe.session.user + '%']}",
   "type": "DocType"
  },
  {
   "label": "Customer",
   "link_to": "Customer",
   "type": "DocType"
  },
  {
   "label": "Sales Analytics",
   "link_to": "Sales Analytics",
   "type": "Report"
  },
  {
   "label": "Dashboard",
   "link_to": "CRM",
   "type": "Dashboard"
  }
 ]
}<|MERGE_RESOLUTION|>--- conflicted
+++ resolved
@@ -42,11 +42,7 @@
  "idx": 0,
  "is_standard": 1,
  "label": "CRM",
-<<<<<<< HEAD
  "modified": "2020-05-28 13:33:52.906750",
-=======
- "modified": "2020-05-28 13:29:28.253749",
->>>>>>> 82c6b9a9
  "modified_by": "Administrator",
  "module": "CRM",
  "name": "CRM",
