--- conflicted
+++ resolved
@@ -19,9 +19,6 @@
 		webnotes.form_dict[key] = webnotes.form.getvalue(key)
 
 	# init request
-<<<<<<< HEAD
-	webnotes.http_request = webnotes.auth.HTTPRequest()
-=======
 	try:
 		webnotes.http_request = webnotes.auth.HTTPRequest()
 	except Exception, e:
@@ -29,7 +26,6 @@
 			pass
 		else:
 			raise e
->>>>>>> f35992f6
 
 def respond():
 	import webnotes
