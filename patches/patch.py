# REMEMBER to update this
# ========================

<<<<<<< HEAD
last_patch = 337
=======
last_patch = 338
>>>>>>> c3ef4931

#-------------------------------------------

def execute(patch_no):
	import webnotes
	from webnotes.modules.module_manager import reload_doc

	from webnotes.model.code import get_obj
	sql = webnotes.conn.sql
	from webnotes.utils import cint, cstr, flt
	from webnotes.model.doc import Document

	if patch_no==33:
		pass
	elif patch_no==34:
		webnotes.conn.sql("update `tabDocField` set options = 'Letter Head', print_hide = 1 where fieldname = 'letter_head' and fieldtype = 'Link'")
	elif patch_no==35:
		webnotes.conn.sql("update tabDocType set module = 'Event Updates' where name = 'Feed Control'")
	elif patch_no==36:
		# remove delivery note foreign key in Serial Number
		from webnotes.model.db_schema import DbTable
		t = DbTable('Serial No')
		fk_list  = t.get_foreign_keys()
		for f in fk_list:
			if f[0]=='delivery_note_no':
				webnotes.conn.commit()
				webnotes.conn.sql("alter table `tabSerial No` drop foreign key `%s`" % f[1])
				webnotes.conn.begin()
				webnotes.conn.sql("update tabDocField set fieldtype='Data' where fieldname='delivery_note_no' and parent='Serial No' limit 1")
	elif patch_no==37:
		import os
		mod_path = webnotes.defs.modules_path
		path_list = []
		for m in os.listdir(mod_path):
			for t in ['doctype', 'page', 'search_criteria']:
				dt_path = os.path.join(mod_path, m, t)
				if os.path.exists(dt_path):
					for dt in os.listdir(dt_path):
						if '.' not in dt and os.path.exists(os.path.join(dt_path, dt, dt+ '.txt')):
							path_list.append(os.path.join(dt_path, dt, dt+ '.txt'))

		for d in path_list:
			doclist = eval(open(d,'r').read())
			webnotes.conn.sql("update `tab%s` set module = '%s' where name = '%s'" % (doclist[0]['doctype'], doclist[0]['module'], doclist[0]['name']))

	elif patch_no==38:
		import webnotes
		webnotes.conn.set_global("system_message", "System Updates: Hello! You would have noticed some changes on the Home Page. As a part of our commitment to make the system more friendly and social, we have re-designed the feed so that now you will only see feed that is relevant to you (either you have created something or you have been mentioned in the document).<br><br>On the individual listings, you can add tags and also color them!<br><br>You will also get time-to-time updates from our side here. Do keep sending your feedback at support@erpnext.com.")
		webnotes.conn.set_global("system_message_id", "1")

	elif patch_no == 39:
		pass

	elif patch_no == 40:
		import_from_files(record_list=[['material_management','doctype','item']])

	elif patch_no == 42:
		acc = sql("select name, lft, rgt from tabAccount where account_name in ('Incomes', 'Expenses')")
		for d in acc:
			sql("update tabAccount set is_pl_account = 'Yes' where lft >= '%s' and rgt <= '%s'" % (d[1], d[2]))
	elif patch_no == 43:
		import webnotes.model
		webnotes.model.delete_doc('Page', 'Module Manager')

	# cleanup of Service, Customer Support, Utilities Modules
	# -------------------------------------------------------
	elif patch_no == 44:
		from webnotes.model import delete_doc

		for dt in sql("select name from tabDocType where module in ('Customer Support')"):
			delete_doc('DocType', dt[0])

		for dt in sql("select name from `tabSearch Criteria` where module in ('Customer Support')"):
			delete_doc('Search Criteria', dt[0])

		for dt in sql("select name from tabPage where module in ('Customer Support')"):
			delete_doc('Page', dt[0])

		# move a couple
		webnotes.conn.sql("update `tab%s` set module=%s where name=%s" % ('DocType', '%s', '%s'), ('Application Internal', 'Patch Util'))
		webnotes.conn.sql("update `tab%s` set module=%s where name=%s" % ('DocType', '%s', '%s'), ('Application Internal', 'DocType Property Setter'))

		# remove utilities
		webnotes.conn.sql('delete from `tabModule Def` where name in ("Customer Support", "Utilities")')

	elif patch_no == 45:
		webnotes.conn.sql('delete from tabDocField where options="Ticket Response Detail"')

	elif patch_no == 46:
		import webnotes
		webnotes.conn.set_global("system_message", "<b>SYSTEM DOWNTIME:</b> Hello! As part of our commitment to keep improving the service, we are planning a scheduled maintenance on our servers for 4 hrs on 16-Jan-2011(Sunday), from 10AM to 2PM. Do keep sending your feedback at support@erpnext.com.")
		webnotes.conn.set_global("system_message_id", "2")

	elif patch_no == 47:
		import webnotes
		webnotes.conn.set_global("system_message", "")
		webnotes.conn.set_global("system_message_id", "3")

	elif patch_no == 48:
		webnotes.conn.sql("update tabDocField set options = 'Print Heading' where fieldname = 'select_print_heading'")

	elif patch_no == 49:
		webnotes.conn.sql("update tabDocType set autoname = '' where name = 'Search Criteria'")
	elif patch_no == 50:
		sql("update tabDocField set in_filter = 1 where fieldname in ('cost_center', 'income_account', 'Item Group') and parent = 'RV Detail'")
	elif patch_no == 51:
		sql("update tabDocField set options = 'link:Print Heading' where fieldtype = 'Select' and fieldname = 'select_print_heading' and parent = 'POS Setting'")
	elif patch_no == 52:
		sql("update tabDocField set print_hide = 1 where fieldname = 'letter_head'")
	elif patch_no == 53:
		sql("update tabDocType set search_fields = 'lead_name,lead_owner,status,contact_by,contact_date' where name = 'Lead'")
	elif patch_no == 54:
		sql("delete from tabDocField where parent = 'Supplier' and label = 'Supplier Contacts' and fieldtype = 'Section Break'")
	elif patch_no == 55:
		sql("commit")
		try:
			sql("alter table tabFeed add column `_user_tags` varchar(180)")
		except Exception, e:
			if e.args[0]!=1060:
				raise e
	elif patch_no == 56:
		sql("delete from `tabModule Def Item` where parent = 'CRM' and doc_type = 'Reports' and doc_name = 'Delivery Note' and display_name = 'Territory, Item Group wise GP'")
	elif patch_no == 57:
		import_from_files(record_list=[['selling','doctype','sales_order_detail']])

	elif patch_no == 58:
		# module def patches
		sql("update `tabModule Def` set module_page = NULL where name not in ('Event Updates', 'Setup', 'My Company')")
		sql("delete from `tabModule Def Item` where doc_type in ('Separator', 'Setup Forms', 'More Reports')")
		sql("delete from `tabModule Def Item` where doc_name = 'Project Activity'")
		sql("update `tabModule Def` set module_label = 'People', disabled='No', is_hidden='No' where name = 'My Company'")

		# insert new module items
		from webnotes.model.doc import make_autoname
		if not sql("select name from `tabModule Def Item` where parent='Projects' and doc_name='Ticket'"):
			sql("""insert into `tabModule Def Item`
				(name, parent, parenttype, parentfield, docstatus, doc_type, doc_name, display_name, idx) values
				(%s, 'Projects', 'Module Def', 'items', 0, 'Forms', 'Ticket', 'Task', 1)""", make_autoname('MDI.#####'))

		if not sql("select name from `tabModule Def Item` where parent='Projects' and doc_name='Timesheet'"):
			sql("""insert into `tabModule Def Item`
				(name, parent, parenttype, parentfield, docstatus, doc_type, doc_name, display_name, idx) values
				(%s, 'Projects', 'Module Def', 'items', 0, 'Forms', 'Timesheet', 'Timesheet', 2)""", make_autoname('MDI.#####'))

		if not sql("select name from `tabModule Def Item` where parent='Projects' and doc_name='Projects'"):
			sql("""insert into `tabModule Def Item`
				(name, parent, parenttype, parentfield, docstatus, doc_type, doc_name, display_name, idx) values
				(%s, 'Projects', 'Module Def', 'items', 0, 'Pages', 'Projects', 'Gantt Chart', 1)""", make_autoname('MDI.#####'))

	elif patch_no == 59:
		webnotes.conn.set_value('Control Panel',None,'mail_footer','')
		webnotes.conn.set_global('global_mail_footer','<div style="margin-top:8px; padding: 8px; font-size: 11px; text-align:right; border-top: 1px solid #AAA">Sent via <a href="https://www.erpnext.com">ERPNext</a></div>')
	elif patch_no == 60:
		sql("delete from `tabModule Def Item` where display_name = 'Point of Sales'")
	elif patch_no == 61:
		sql("delete from `tabTDS Category Account` where company not in (select name from tabCompany)")
	elif patch_no == 62:
		# Import Supplier Quotation
		import_from_files(record_list=[['srm','doctype','supplier_quotation']])

		# Adding Status Filter
		sql("update tabDocType set search_fields = concat('status,',search_fields) where name IN ('Delivery Note','Leave Transaction')")
		# Import Other Charges

		import_from_files(record_list=[['setup','doctype','other_charges']])
	elif patch_no == 63:
		sql("update `tabDocField` set permlevel = 1 where fieldname in ('return_date', 'return_details') and parent = 'Sales and Purchase Return Wizard'")
		import_from_files(record_list = [['accounts', 'doctype', 'rv_detail'], ['material_management', 'doctype', 'sales_and_purchase_return_wizard'], ['material_management', 'doctype', 'stock_entry']])

	elif patch_no == 64:
		sql("update tabDocField set `hidden` = 1, `print_hide` = 1, `report_hide` = 1 where options in ('RFQ','Supplier Quotation')")
		sql("update tabDocType set `read_only` = 1, in_create = 1 where name in ('RFQ','Supplier Quotation')")
		sql("update tabDocField set `report_hide` = 0 where fieldname in ('email_id','phone_1','fax_1') and parent = 'Customer'")
	elif patch_no == 65:
		# Monthly Trend Analyzer <-> Trend Analyzer
		sql("update `tabSearch Criteria` set criteria_name = 'Trend Analyzer' where criteria_name = 'Monthly Trend Analyzer' and name = 'SRCH/00159'")
		sql("update `tabModule Def Item` set display_name = 'Trend Analyzer' where parent = 'Analysis' and display_name = 'Monthly Trend Analyzer'")
	elif patch_no == 66:
		import webnotes
		webnotes.conn.set_global("system_message", """<h3>UI Updates</h3>Based on user feedback, we have made a couple of changes in the UI:<ul><li>Sidebar menus are now collapsable</li><li>Forms are now scrollable (we removed the confusing tabs)</li><li>Feed is a lot more descriptive</li></ul>Do send us your feedback!""")
		webnotes.conn.set_global("system_message_id", "4")

		sql("update `tabModule Def Item` set doc_type = 'Setup Forms' where doc_name in ('TDS Payment', 'TDS Return Acknowledgement', 'Form 16A', 'Period Closing Voucher', 'IT Checklist')")
		from webnotes.session_cache import clear_cache
		clear_cache(webnotes.session['user'])
	elif patch_no == 67:
		sql("update `tabDocField` set in_filter = 1 where fieldname = 'brand' and parent = 'RV Detail'")
		sql("delete from `tabModule Def Item` where (display_name = 'Sales Invoice' and parent = 'CRM') or (display_name = 'Purchase Invoice' and parent = 'SRM')")
	elif patch_no == 68:
		from webnotes.modules.import_module import import_from_files
		import_from_files(record_list=[['hr','doctype','employee'],['roles','Role','Employee']])
	elif patch_no == 69:
		# delete flds from employee master
		p = get_obj('Patch Util')
		emp_del_flds = ['month_of_birth']
		for f in emp_del_flds:
			p.delete_field('Employee', f)

		sql("Update tabDocField set `default` = 'Active' where fieldname = 'status' and parent = 'Employee'")

		# map parent flds
		fld_map = ['cell_number', 'personal_email', 'person_to_be_contacted', 'relation', 'emergency_phone_number', 'pan_number', 'passport_number', 'date_of_issue', 'valid_upto', 'place_of_issue', 'marital_status', 'blood_group', 'permanent_accommodation_type']

		emp_prof = sql("select t1.name, t1.employee, t1.permanent_address_line_1, t1.permanent_address_line_2, t1.city1, t1.state1, t1.country1, t1.pin_code1, t1.phn_no1, t1.present_address_line_1, t1.present_address_line_2, t1.city2, t1.state2, t1.country2, t1.pin_code2, t1.phn_no2, t1.fathers_name, t1.fathers_occupation, t1.mothers_name, t1.mothers_occupation, t1.spouses_name, t1.spouses_occupation, t1.height_cms, t1.weight_kgs, t1.allergies, t1.other_medical_concerns, t1.physical_handicap from `tabEmployee Profile` t1, `tabEmployee` t2 where t1.employee = t2.name")
		for e in emp_prof:
			prof_obj = get_obj('Employee Profile', e[0])
			emp_obj = get_obj('Employee', e[1])
			for d in fld_map:
				emp_obj.doc.fields[d] = prof_obj.doc.fields[d]
			emp_obj.doc.current_accommodation_type = prof_obj.doc.present_accommodation_type

			# address
			per_addr = cstr(e[2]) + '\n' + cstr(e[3]) + '\n' + cstr(e[4]) + '\n' + cstr(e[5]) + ', ' + cstr(e[6]) + '\n' + 'PIN - ' + cstr(e[7]) + '\n' + 'Ph. No' + cstr(e[8])
			cur_addr = cstr(e[9]) + '\n' + cstr(e[10]) + '\n' + cstr(e[11]) + '\n' + cstr(e[12]) + ', ' + cstr(e[13]) + '\n' + 'PIN - ' + cstr(e[14]) + '\n' + 'Ph. No' + cstr(e[15])
			emp_obj.doc.permanent_address = per_addr
			emp_obj.doc.current_address = cur_addr
			#family
			fam = "Father's Name: " + cstr(e[16]) + '\n' + "Father's Occupation: " + cstr(e[17]) + '\n' + "Mother's Name: " + cstr(e[18]) + '\n' + "Mother's Occupation: " + cstr(e[19]) + '\n' + "Spouse's Name: " + cstr(e[20]) + '\n' + "Spouse's Occupation: " + cstr(e[21])
			emp_obj.doc.family_background = fam
			# health
			health = 'Height(cms): ' + cstr(e[22]) + '\n' + 'Weight(kgs): ' + cstr(e[23]) + '\n' + 'Allergies: ' +cstr( e[24]) + '\n' + 'Other Medical Concern: ' + cstr(e[25]) + '\n' + 'Physically Handicapped(if any): ' + cstr(e[26])
			emp_obj.doc.health_details = health
			emp_obj.doc.save()


		# map tables
		tbl_list = ['Experience In Company Detail', 'Previous Experience Detail', 'Educational Qualifications Detail']
		for t in tbl_list:
			sql("update `tab%s` t1, `tabEmployee Profile` t2 set t1.parent = t2.employee, t1.parenttype = 'Employee' where t1.parent = t2.name" % t)


		# overwrite idx?????????


		# delete emp profile
		webnotes.model.delete_doc('DocType', 'Employee Profile')
		for e in emp_prof:
			webnotes.model.delete_doc('Employee Profile', e[0])

	elif patch_no == 70:
		# update search criteria module -> System
		sql("update tabDocType set module='System' where name='Search Criteria'")

		# Cleanups to Contact
		sql("update tabDocField set fieldtype='Data' where options='Designation' and parent='Contact'")
		sql("update tabDocField set fieldtype='Data' where options='Department' and parent='Contact'")
		sql("update tabDocField set depends_on='eval:(cint(doc.is_customer) || cint(doc.is_supplier) || cint(doc.is_sales_partner))' where fieldname='is_primary_contact' and parent='Contact'")

		# import Contact, Employee
		from webnotes.modules.import_module import import_from_files
		import_from_files(record_list=[['utilities','doctype','contact']])


		# remove last_contact_date from Lead
		sql("delete from tabDocField where fieldname='last_contact_date' and parent='Lead'")

	elif patch_no == 71:
		# Make Stock Qty and Conversion Factor field editable. Also no need to mention Conversion factor in table can do it directly
		sql("update `tabDocField` set `permlevel` = 0, `width` = '100px', `trigger` = 'Client' where parent IN ('PO Detail','Purchase Receipt Detail') and fieldname in ('stock_qty','conversion_factor')")
		sql("update `tabDocField` set `width` = '100px' where parent IN ('PO Detail','Purchase Receipt Detail') and fieldname = 'stock_uom'")

	elif patch_no == 72:
		# Core Patch
		# ----------

		from webnotes.modules.import_module import import_from_files

		# import module def
		import_from_files(record_list = [['core', 'Module Def', 'Core']])
	elif patch_no == 73:
		# set module in DocTypes
		sql("update tabDocType set module='Core' where name in ('DocType', 'DocField', 'DocPerm', 'Role', 'UserRole', 'Profile', 'Print Format', 'DocFormat', 'Control Panel', 'Event', 'Event Role', 'Event User', 'DefaultValue', 'Default Home Page', 'File', 'File Group', 'File Data', 'Letter Head', 'Module Def', 'Module Def Item', 'Module Def Role', 'Page', 'Page Role', 'Search Criteria', 'DocType Label', 'DocType Mapper', 'Field Mapper Detail', 'Table Mapper Detail')")

		# set module in Page
		sql("update tabPage set module='Core' where name='Login Page'")

		# move file browser to Tools
		sql("update tabPage set module='Tools' where name='File Browser'")
		sql("update tabDocType set module='Tools' where name='File Browser Control'")
		sql("update tabDocType set module='Application Internal' where name='Profile Control'")
	elif patch_no == 74:
		p = get_obj('Patch Util')
		# permission
		p.delete_permission('Employee', 'Administrator', 0)
		p.delete_permission('Employee', 'Administrator', 1)
		p.add_permission('Employee', 'Employee', 0, read = 1, match = 'owner')
		p.add_permission('Employee', 'Employee', 1, read = 1, match = 'owner')
		sql("delete from `tabDocField` where parent = 'Employee' and label = 'Payroll Rule'")
	elif patch_no == 75:
		#sal structure patch
		# import
		from webnotes.modules.import_module import import_from_files
		import_from_files(record_list=[['hr','doctype','salary_structure'], ['hr','doctype','earning_detail'],['hr','doctype','deduction_detail']])
	elif patch_no == 76:
		# property
		p = get_obj('Patch Util')
		p.set_field_property('Salary Structure', 'is_active', 'default', 'Yes')
		p.set_field_property('Salary Structure', 'ctc', 'reqd', '1')
		p.set_field_property('Earning Detail', 'modified_value', 'width', '')
		p.set_field_property('Earning Detail', 'modified_value', 'trigger', 'Client')
		p.set_field_property('Deduction Detail', 'd_modified_amt', 'width', '')
		p.set_field_property('Earning Detail', 'd_modified_amt', 'trigger', 'Client')
		sql("Update tabDocField set `description` = 'You can create more earning and deduction type from Setup --> HR' where label = 'Earning & Deduction' and parent = 'Salary Structure' and fieldtype = 'Section Break'")

		# delete
		sql("update `tabSalary Structure` set net_pay = total")
		sql("delete from tabDocField where label in ('LWP Help', 'Calculate Total', 'Total') and parent = 'Salary Structure'")
		sql("delete from tabDocPerm where parent in ('Earning Detail', 'Deduction Detail')")


		# permission
		p.delete_permission('Salary Structure', 'Administrator', 0)
		p.delete_permission('Salary Structure', 'Administrator', 1)
		p.add_permission('Salary Structure', 'Employee', 0, read = 1, match = 'owner')
		p.add_permission('Salary Structure', 'Employee', 1, read = 1, match = 'owner')
	elif patch_no == 77:
		# sal slip patch
		# import
		from webnotes.modules.import_module import import_from_files
		import_from_files(record_list=[['hr','doctype','salary_slip'], ['hr','doctype','ss_earning_detail'],['hr','doctype','ss_deduction_detail'], ['mapper', 'DocType Mapper', 'Salary Structure-Salary Slip']])
	elif patch_no == 78:
		p = get_obj('Patch Util')
		# delete
		sql("update `tabSalary Slip` set leave_encashment_amount = encashment_amount")
		p.delete_field('Salary Slip', 'encashment_amount')
		p.delete_field('Salary Slip', 'year')
		p.delete_field('Salary Slip', 'flag')
		sql("delete from tabDocField where label = 'Process Payroll' and parent = 'Salary Slip'")

		# field property
		p.set_field_property('Salary Slip', 'bank_name', 'permlevel', '1')
		p.set_field_property('Salary Slip', 'leave_without_pay', 'permlevel', '0')
		p.set_field_property('Salary Slip', 'leave_without_pay', 'trigger', 'Client')
		p.set_field_property('SS Earning Detail', 'e_type', 'permlevel', '0')
		p.set_field_property('SS Earning Detail', 'e_type', 'fieldtype', 'Link')
		p.set_field_property('SS Earning Detail', 'e_type', 'options', 'Earning Type')
		p.set_field_property('SS Deduction Detail', 'd_type', 'permlevel', '0')
		p.set_field_property('SS Deduction Detail', 'd_type', 'fieldtype', 'Link')
		p.set_field_property('SS Deduction Detail', 'd_type', 'options', 'Deduction Type')
		sql("update `tabSS Earning Detail` set e_modified_amount = e_amount")
		sql("update `tabSS Deduction Detail` set d_modified_amount = d_amount")

		# permission
		p.delete_permission('Salary Slip', 'Administrator', 0)
		p.delete_permission('Salary Slip', 'Administrator', 1)
		p.add_permission('Salary Slip', 'Employee', 0, read = 1, match = 'owner')
		p.add_permission('Salary Slip', 'Employee', 1, read = 1, match = 'owner')
	elif patch_no == 79:
		# Import Modules
		import_from_files(record_list=[['hr','doctype','leave_application'],['hr','doctype','leave_allocation'],['hr','doctype','leave_control_panel'],['hr','doctype','holiday_list'],['hr','doctype','holiday_list_detail'],['hr','Module Def','HR']])
	elif patch_no == 80:
		# Holiday List
		sql("update `tabHoliday List Detail` set description = holiday_name")
		sql("delete from tabDocField where parent = 'Holiday List Detail' and fieldname = 'holiday_name'")
		sql("update tabDocField set fieldtype = 'Select', options = 'link:Fiscal Year' where parent = 'Holiday List' and fieldname = 'fiscal_year'")
		sql("delete from tabDocPerm where role in ('Administrator','HR User') and parent = 'Holiday List'")

		# Leave Control Panel
		# --------------------
		sql("delete from `tabDocField` where parent = 'Leave Control Panel' and label in ('Leave Control Panel','Allocation Details') and fieldtype = 'Section Break'")
		sql("delete from tabDocField where parent = 'Leave Control Panel' and fieldname in ('col_brk3','allocation_type','col_brk2','from_date','to_date','leave_transaction_type','posting_date')")
		sql("update tabDocField set fieldtype = 'Select', options = 'link:Fiscal Year' where parent = 'Leave Control Panel' and fieldname = 'fiscal_year'")
		sql("update tabDocField set fieldtype = 'Select', options = 'link:Leave Type' where parent = 'Leave Control Panel' and fieldname = 'leave_type'")
		sql("update tabDocField set reqd = 1 where parent = 'Leave Control Panel' and fieldname = 'no_of_days'")

		# Leave Application
		# ------------------
		for d in sql("select * from `tabLeave Transaction` where leave_transaction_type = 'Deduction' and ifnull(deduction_type, '') = 'Leave'", as_dict = 1):
			lp = Document('Leave Application')
			lp.employee = d['employee']
			lp.leave_type = d['leave_type']
			lp.posting_date = d['date']
			lp.fiscal_year = d['fiscal_year']
			lp.leave_balance = d['pre_balance']
			lp.half_day = d['half_day']
			lp.from_date = d['from_date']
			lp.to_date = d['to_date']
			lp.total_leave_days = d['total_leave']
			lp.description = d['reason']
			lp.docstatus = cint(d['docstatus'])
			lp.save(1)

		# Leave Allocation
		# -----------------
		for d in sql("select * from `tabLeave Transaction` where leave_transaction_type = 'Allocation'", as_dict = 1):
			la = Document('Leave Allocation')
			la.employee = d['employee']
			la.leave_type = d['leave_type']
			la.posting_date = d['date']
			la.fiscal_year = d['fiscal_year']
			la.new_leaves_allocated = d['total_leave']
			la.total_leaves_allocated = d['total_leave']
			la.description = d['reason']
			la.docstatus = cint(d['docstatus'])
			la.save(1)

		# Payroll Module Def
		# -------------------
		sql("delete from `tabModule Def Item` where doc_name = 'Leave Transaction' and display_name = 'Leave Transaction' and parent = 'Payroll' and doc_type = 'Forms'")

	elif patch_no == 81:
		# Import Modules
		import_from_files(record_list=[['hr','Module Def','HR']])
	elif patch_no == 82:
		sql("update tabDocType set search_fields = 'employee,leave_type,total_leaves_allocated,fiscal_year' where name = 'Leave Allocation'")
		sql("update tabDocType set search_fields = 'employee,leave_type,from_date,to_date,total_leave_days,fiscal_year' where name = 'Leave Application'")
	elif patch_no == 83:
		# delete leave transaction
		webnotes.conn.sql("set foreign_key_checks=0")
		sql("delete from `tabLeave Transaction`")
		import webnotes.model
		webnotes.model.delete_doc('DocType','Badge Settings Detail')
		webnotes.model.delete_doc('DocType','Leave Transaction')
		webnotes.conn.sql("set foreign_key_checks=1")
	elif patch_no == 84:
		p = get_obj('Patch Util')
		p.set_field_property('SS Earning Detail', 'e_amount', 'permlevel', '1')
		p.set_field_property('SS Deduction Detail', 'd_amount', 'permlevel', '1')
	elif patch_no == 85:
		# permission
		p = get_obj('Patch Util')
		p.add_permission('Leave Application', 'Employee', 0, read = 1, write = 1, create = 1, submit = 1, cancel = 1, amend = 1, match = 'owner')
		p.add_permission('Leave Application', 'Employee', 1, read = 1, match = 'owner')
		p.add_permission('Leave Allocation', 'HR User', 0, read = 1, write = 1, create = 1, submit = 1, cancel = 1, amend = 1, match = 'owner')
		p.add_permission('Leave Allocation', 'HR User', 1, read = 1)
		sql("update tabDocPerm set `match` = '' where parent = 'Leave Application' and role = 'HR User'")
	elif patch_no == 86:
		# Import Modules
		import_from_files(record_list=[['hr','doctype','leave_type']])
	elif patch_no == 87:
		sql("update `tabLeave Type` set is_lwp = 1 where name = 'Leave Without Pay'")
	elif patch_no == 88:
		# Import Modules
		import_from_files(record_list=[['hr','doctype','leave_allocation']])

	elif patch_no == 89:
		sql("delete from `tabModule Def Item` where doc_type = 'Setup Forms' and doc_name in ('Payroll Rule', 'IT Checklist', 'Employee Profile') and parent = 'Payroll'")
		sql("update `tabDocField` set `hidden` = 1, `print_hide` = 1, `report_hide` = 1 where parent = 'Leave Type' and fieldname = 'is_encash'")
	elif patch_no == 90:
		sql("update `tabLeave Allocation` set docstatus = 1")
	elif patch_no == 91:
		import webnotes
		webnotes.conn.set_global("system_message", """<h3>System Updates</h3>Based on user feedback, we have cleaned up HR module (Partly):<ul><li>Employee and Employee Profile are merged into a single document</li><li>Salary Structure and Salary Slip are now more user friendly</li><li>Leave Transaction document is now divided into 2 documents Leave Application and Leave Allocation</li></ul>We will work on Reports, Attendance and other documents of Payroll module next week<br><br> Do send us your feedback!""")
		webnotes.conn.set_global("system_message_id", "5")
	elif patch_no == 92:
		sql("update tabDocField set label = 'Get Charges' where parent IN ('Sales Order','Delivery Note','Receivable Voucher') and label = 'Get Other Charges' and fieldtype = 'Button'")
		# Automated Other Charges Calculation basis
		sql("update tabDocField set options = '', `trigger` = 'Client' where parent IN ('Quotation','Sales Order','Delivery Note','Receivable Voucher') and label = 'Get Charges' and fieldtype = 'Button'")
	elif patch_no == 93:
		sql("update `tabTable Mapper Detail` set validation_logic = 'qty > ifnull(billed_qty,0) and docstatus = 1' where parent = 'Sales Order-Receivable Voucher' and from_table = 'Sales Order Detail'")
		sql("update `tabField Mapper Detail` set from_field = 'customer' where to_field = 'customer' and parent = 'Sales Order-Receivable Voucher'")
	elif patch_no == 94:
		import_from_files(record_list=[['selling','doctype','sms_center']])
	elif patch_no == 95:
		import_from_files(record_list=[['mapper','DocType Mapper','Sales Order-Receivable Voucher'], ['mapper','DocType Mapper','Delivery Note-Receivable Voucher']])
	elif patch_no == 96:
		sql("delete from `tabModule Def Item` where doc_type = 'Reports' and display_name = 'Cenvat Credit - Input or Capital Goods' and parent = 'Accounts'")
	elif patch_no == 97:
		sql("update tabFeed set doc_label = 'Feed', doc_name = name where ifnull(doc_name,'') = '' and ifnull(doc_label,'') = ''")
	elif patch_no == 98:
		import_from_files(record_list=[['accounts','doctype','payable_voucher']])
	elif patch_no == 99:
		import_from_files(record_list=[['accounts','doctype','account']])
	elif patch_no == 100:
		p = get_obj('Patch Util')
		p.set_field_property('Account', 'level', 'hidden', '1')
		p.set_field_property('Account', 'level', 'print_hide', '1')
		p.set_field_property('Account', 'account_type', 'search_index', '0')
		p.set_field_property('TDS Detail', 'tds_category', 'width', '150px')
		p.set_field_property('TDS Detail', 'special_tds_rate_applicable', 'width', '150px')
		p.set_field_property('TDS Detail', 'special_tds_rate', 'width', '150px')
		p.set_field_property('TDS Detail', 'special_tds_limit', 'width', '150px')
	elif patch_no == 101:
		# Leave Application Details and Leave Allocation Details
		sql("update tabDocField set search_index = 1, in_filter = 1 where fieldname in ('employee','leave_type','fiscal_year') and parent in ('Leave Application','Leave Allocation')")
		get_obj('DocType','Leave Application').doc.save()
		get_obj('DocType','Leave Allocation').doc.save()
	elif patch_no == 102:
		# make item description field editable in production order
		sql("update tabDocField set permlevel = 0 where fieldname = 'description' and parent = 'Production Order'")
	elif patch_no == 103:
		sql("update tabDocField set fieldname = '' where fieldtype = 'HTML'")
	elif patch_no == 104:
		import_from_files(record_list=[['hr','search_criteria','stdsrch_00001'],['hr','search_criteria','stdsrch_00002'],['hr','search_criteria','stdsrch_00003'],['hr','Module Def','HR'],['hr','doctype','leave_application'],['hr','doctype','leave_allocation']])

	elif patch_no == 105:
		# Employee Leave Balance
		sql("delete from `tabModule Def Item` where parent = 'Payroll' and doc_type = 'Reports' and display_name IN ('Employeewise Leave Transaction Details','Employeewise Balance Leave Report')")
		# Update Search Fields
		sql("update tabDocType set search_fields = 'employee,employee_name,leave_type,from_date,to_date,total_leave_days,fiscal_year' where name = 'Leave Application'")
		sql("update tabDocType set search_fields = 'employee,employee_name,leave_type,total_leaves_allocated,fiscal_year' where name = 'Leave Allocation'")
	elif patch_no == 106:
		for d in sql("select name,employee,employee_name from `tabLeave Allocation`"):
			if not cstr(d[2]):
				sql("update `tabLeave Allocation` set employee_name = '%s' where name = '%s'" % (webnotes.conn.get_value('Employee',cstr(d[1]),'employee_name'), cstr(d[0])))
		for d in sql("select name,employee,employee_name from `tabLeave Application`"):
			if not cstr(d[2]):
				sql("update `tabLeave Application` set employee_name = '%s' where name = '%s'" % (webnotes.conn.get_value('Employee',cstr(d[1]),'employee_name'), cstr(d[0])))
	elif patch_no == 107:
		sql("delete from `tabDocField` where fieldname = 'fiscal_year' and parent = 'Employee'")
	elif patch_no == 108:
		import_from_files(record_list=[['hr','search_criteria','srch_std_00013']])
	elif patch_no == 109:
		import_from_files(record_list=[['hr','search_criteria','srch_std_00015']])
	elif patch_no == 110:
		import_from_files(record_list=[['hr','doctype','salary_structure'], ['hr', 'doctype', 'salary_slip']])
	elif patch_no == 111:
		sql("update tabDocType set search_fields = 'transfer_date, from_warehouse, to_warehouse, purpose, remarks' where name = 'Stock Entry'")
	elif patch_no == 112:
		sql("delete from tabDocField where label = 'Get Other Charges' and fieldtype = 'Button' and parent = 'Receivable Voucher'")
	elif patch_no == 113:
		sql("update tabDocField set reqd = 1 where parent = 'Customer' and fieldname = 'phone_1'")
	elif patch_no == 114:
		for d in sql("select name, master_name, credit_days, credit_limit from tabAccount where master_type = 'Customer'"):
			if cstr(d[1]):
				days, limit = cint(d[2]), flt(d[3])
				cust_det = sql("select credit_days, credit_limit from tabCustomer where name = '%s'" % (cstr(d[1])))
				if not days: days = cust_det and cint(cust_det[0][0]) or 0
				if not limit: limit = cust_det and flt(cust_det[0][1]) or 0
				sql("COMMIT")
				sql("START TRANSACTION")
				sql("update tabAccount set credit_days = '%s', credit_limit = '%s' where name = '%s'" % (days, limit, cstr(d[0])))
				sql("COMMIT")

	elif patch_no == 115:
		# patch for timesheet cleanup
		from webnotes.model import delete_doc
		delete_doc('DocType', 'Timesheet Detail')

		from webnotes.modules.import_module import import_from_files
		import_from_files(record_list = [['Projects', 'DocType', 'Timesheet'], ['Projects', 'DocType', 'Timesheet Detail'], ['Projects', 'DocType', 'Activity Type']])

	elif patch_no == 116:
		# again!
		from webnotes.model import delete_doc
		delete_doc('DocType', 'Timesheet Detail')

		from webnotes.modules.import_module import import_from_files
		import_from_files(record_list = [['Projects', 'DocType', 'Timesheet Detail']])
	elif patch_no == 117:
		op = '\n' + 'Walk In'
		sql("update `tabDocField` set `options` = concat(options, %s) where parent = 'Enquiry' and fieldname = 'source' and options not like '%%Walk%%'", op)
	elif patch_no == 118:
		from webnotes.utils import get_defaults
		ss = sql("select name, net_pay from `tabSalary Slip`")
		for d in ss:
			if d[1]:
				w = get_obj('Sales Common').get_total_in_words(get_defaults()['currency'], d[1])
				sql("update `tabSalary Slip` set net_pay_in_words = '%s' where name = '%s'" % (w, d[0]))
	elif patch_no == 119:
		sql("update tabDocType set in_create = 1 where name = 'Profile'")
	elif patch_no == 120:
		sql("update tabDocField set permlevel = 0 where parent = 'Sales and Purchase Return Wizard' and fieldname = 'return_date'")
	elif patch_no == 121:
		import_from_files(record_list = [['CRM', 'DocType', 'Return Detail'], ['Material Management', 'DocType', 'Sales and Purchase Return Wizard']])
	elif patch_no == 122:
		sql("delete from tabDocField where (fieldname = 'serial_no' or label = 'Warrany Status') and parent = 'Sales Order'")
	elif patch_no == 123:
		import_from_files(record_list = [['CRM', 'Module Def', 'CRM'], ['CRM', 'Search Criteria', 'STDSRCH/00004']])
	elif patch_no == 124:
		import webnotes
		webnotes.conn.set_global("system_message", """<h3>Updates(New)</h3>We have added a new report in the Selling Module.<br><br><b>Sales Personwise Transaction Summary: </b>In this report you can see sales person's contribution in a particular order, delivery or invoice. You can select voucher type in "Based On" filter.<br><br> Do send us your feedback!""")
		webnotes.conn.set_global("system_message_id", "5")
	elif patch_no == 125:
		import_from_files(record_list = [['Material Management', 'DocType', 'Delivery Note']])
	elif patch_no == 126:
		sql("delete from tabDocField where parent = 'Delivery Note' and label in ('Make Sales Invoice', 'Make Installation Note', 'Intro Note')")
	elif patch_no == 127:
		sql("delete from tabDocPerm where role = 'All' and parent = 'Expense Voucher' and (permlevel = 0 or permlevel = 2)")
		p = get_obj('Patch Util')
		p.add_permission('Expense Voucher', 'Employee', 0, read = 1, write = 1, create = 1, submit = 1, cancel = 1, amend = 1, match = 'owner')
		p.add_permission('Expense Voucher', 'HR Manager', 0, read = 1, write = 1, create = 1, submit = 1, cancel = 1, amend = 1)
		p.add_permission('Expense Voucher', 'HR User', 0, read = 1, write = 1, create = 1, submit = 1, cancel = 1, amend = 1)
	elif patch_no == 128:
		from webnotes.modules import import_module
		import_module.import_from_files(record_list=[['selling','doctype','sales_order'], ['selling','doctype','sales_order_detail'],  ['stock','doctype','delivery_note'], ['stock','doctype','delivery_note_detail']])
	elif patch_no == 129:
		sql("update `tabTable Mapper Detail` set validation_logic = '(qty > ifnull(billed_qty, 0) or amount > ifnull(billed_amt, 0)) and docstatus = 1' where parent = 'Sales Order-Receivable Voucher' and from_table = 'Sales Order Detail' and to_table = 'RV Detail'")
		sql("update `tabTable Mapper Detail` set validation_logic = '(qty > ifnull(billed_qty, 0) or amount > ifnull(billed_amt, 0)) and docstatus = 1' where parent = 'Delivery Note-Receivable Voucher' and from_table = 'Delivery Note Detail' and to_table = 'RV Detail'")
	elif patch_no == 130:
		# update from rv
		from webnotes.model.code import get_obj
		from webnotes.utils import cstr
		for d in sql("select name, docstatus from `tabReceivable Voucher` where ifnull(docstatus,0) != 0"):
			sql("COMMIT")
			sql("START TRANSACTION")
			try:
				obj = get_obj('Receivable Voucher', cstr(d[0]), with_children = 1)
				is_submit = 1
				if cint(d[1]) == 2: is_submit = 0
				get_obj('Sales Common').update_prevdoc_detail(is_submit, obj)
			except:
				pass
			sql("COMMIT")

		# update from dn
		from webnotes.model.code import get_obj
		for d in sql("select name, docstatus from `tabDelivery Note` where ifnull(docstatus,0) != 0"):
			sql("COMMIT")
			sql("START TRANSACTION")
			try:
				obj = get_obj('Delivery Note', cstr(d[0]), with_children = 1)
				is_submit = 1
				if cint(d[1]) == 2: is_submit = 0
				get_obj('Sales Common').update_prevdoc_detail(is_submit, obj)
			except:
				pass
			sql("COMMIT")
	elif patch_no == 131:
		sql("update `tabDocType` set allow_trash = 1 where name = 'Purchase Other Charges'")
		sql("update tabDocPerm set `cancel` = 1 where parent = 'Purchase Other Charges' and permlevel = 0 and `read` = 1 and `write` = 1")
	elif patch_no == 132:
		sql("update tabDocField set no_copy = 0 where parent = 'Receivable Voucher' and fieldname = 'customer'")
	elif patch_no == 133:
		from webnotes.modules import import_module
		import_module.import_from_files(record_list=[['accounts','doctype','receivable_voucher']])
	elif patch_no == 134:
		sql("update tabDocField set no_copy = 1 where parent = 'Receivable Voucher' and fieldname = 'posting_time'")
	elif patch_no == 135:
		sql("update tabDocField set `default` = 'Today' where parent = 'Receivable Voucher' and fieldname = 'due_date'")
	elif patch_no == 136:
		from webnotes.modules import import_module
		import_module.import_from_files(record_list=[['accounts','doctype','rv_detail']])
	elif patch_no == 137:
		from webnotes.modules import import_module
		import_module.import_from_files(record_list=[['setup','doctype','price_list']])
	elif patch_no == 138:
		sql("update `tabDocType` set allow_attach = 1 where name = 'Price List'")
	elif patch_no == 139:
		from webnotes.modules import import_module
		import_module.import_from_files(record_list=[['mapper','DocType Mapper','Sales Order-Receivable Voucher'], ['mapper','DocType Mapper','Delivery Note-Receivable Voucher']])
	elif patch_no == 140:
		from webnotes.modules import import_module
		import_module.import_from_files(record_list=[['accounts','doctype','rv_detail']])
	elif patch_no == 141:
		sql("delete from tabDocField where (fieldname = 'letter_head' or label = 'Letter Head') and parent = 'Company'")
	elif patch_no == 142:
		# fixes to letter head and personalize
		from webnotes.model import delete_doc

		delete_doc('DocType', 'Batch Settings')
		delete_doc('DocType', 'Batch Settings Detail')
		delete_doc('DocType', 'Social Badge')
		delete_doc('Page', 'Personalize Page')
		delete_doc('DocType', 'Personalize Page Control')

		import_from_files(record_list=[['core','doctype','letter_head'], ['setup','doctype','personalize']])
	elif patch_no == 144:
		webnotes.conn.sql("update tabDocField set fieldtype='Code' where parent='Letter Head' and fieldname='content'")
	elif patch_no == 145:
		sql("update `tabDocField` set permlevel=1 where fieldname = 'group_or_ledger' and parent = 'Account'")
	elif patch_no == 146:
		import_from_files(record_list=[['accounts','doctype','account']])
	elif patch_no == 147:
		import_from_files(record_list=[['mapper', 'DocType Mapper', 'Purchase Order-Payable Voucher'], ['mapper', 'DocType Mapper', 'Purchase Receipt-Payable Voucher'], ['mapper', 'DocType Mapper', 'Purchase Order-Purchase Receipt']])
	elif patch_no == 148:
		sql("delete from `tabDocField` where (fieldname = 'account_balances' or label = 'Balances') and parent = 'Account'")
		sql("update tabDocType set istable = 0, section_style = 'Simple', search_fields = 'account, period, fiscal_year, balance' where name = 'Account Balance'")
		sql("update tabDocField set permlevel = 0 where parent = 'Account Balance'")
		p = get_obj('Patch Util')
		p.add_permission('Account Balance', 'Accounts User', 0, read = 1)
		p.add_permission('Account Balance', 'Accounts Manager', 0, read = 1)
		import_from_files(record_list=[['accounts','doctype','account_balance']])
	elif patch_no == 149:
		sql("update `tabAccount Balance` set account = parent")
	elif patch_no == 150:
		sql("update tabDocField set in_filter = 1, search_index = 1 where parent = 'Account Balance' and fieldname in ('account', 'period', 'fiscal_year', 'start_date', 'end_date')")
		ac_bal = Document("DocType", "Account Balance")
		ac_bal.save()
	elif patch_no == 151:
		sql("delete from tabDocField where label = 'Add / Manage Contacts' and fieldtype = 'Button' and parent = 'Customer'")
		sql("delete from `tabField Mapper Detail` where parent = 'Sales Order-Delivery Note' and from_field = 'note' and to_field = 'note'")
	elif patch_no == 152:
		import_from_files(record_list=[['selling','doctype','sales_order'], ['stock','doctype','delivery_note'], ['selling','doctype','customer'], ['selling','doctype','shipping_address'], ['mapper', 'DocType Mapper', 'Sales Order-Delivery Note']])
	elif patch_no == 153:
		sql("delete from `tabDocField` where fieldname = 'sales_person' and parent = 'Customer'")
	elif patch_no == 154:
		import_from_files(record_list=[['stock','doctype','serial_no'], ['support','doctype','customer_issue']])
	elif patch_no == 155:
		for d in sql("select name, item_code from `tabSerial No`"):
			sql("COMMIT")
			sql("START TRANSACTION")
			sql("update `tabSerial No` set item_name = '%s' where name = '%s'" % (webnotes.conn.get_value('Item',cstr(d[1]),'item_name'), cstr(d[0])))
			sql("COMMIT")
	elif patch_no == 156:
		sql("update tabDocField set fieldtype = 'Code' where fieldname = 'html' and parent = 'Print Format'")
	elif patch_no == 157:
		import_from_files(record_list=[['accounts', 'doctype', 'journal_voucher'], ['accounts', 'Print Format', 'Payment Receipt Voucher'], ['accounts', 'Print Format', 'Cheque Printing Format']])
	elif patch_no == 158:
		from webnotes.model.doc import addchild
		sql("delete from tabDocField where parent = 'Customer Issue' and fieldname = 'customer_group'")
	elif patch_no == 159:
		sql("update tabAccount set account_type = 'Chargeable' where account_name in ('Advertising and Publicity', 'Freight & Forwarding Charges', 'Miscellaneous Expenses', 'Sales Promotion Expenses')")
	elif patch_no == 160:
		sql("update `tabDocType` set search_fields = 'posting_date, due_date, debit_to, fiscal_year, grand_total, outstanding_amount' where name = 'Receivable Voucher'")
		sql("update `tabDocType` set search_fields = 'posting_date, credit_to, fiscal_year, bill_no, grand_total, outstanding_amount' where name = 'Payable Voucher'")
	elif patch_no == 161:
		sql("update tabDocType set autoname = 'field:batch_id' where name = 'Batch'")
		sql("update tabDocField set no_copy = 1 where parent = 'Batch' and fieldname = 'batch_id'")
	elif patch_no == 162:
		import_from_files(record_list=[['selling', 'search_criteria', 'sales_order_pending_items1']])
	elif patch_no == 163:
		sql("delete from `tabModule Def Item` where display_name = 'Sales Orderwise Pending Packing Item Summary' and parent = 'CRM'")
		import_from_files(record_list=[['selling', 'search_criteria', 'sales_orderwise_pending_qty_to_deliver'], ['selling', 'search_criteria', 'sales_orderwise_pending_amount_to_bill'], ['selling', 'search_criteria', 'delivered_items_to_be_install']])
	elif patch_no == 164:
		import_from_files(record_list=[['buying', 'search_criteria', 'pending_po_items_to_receive'], ['buying', 'search_criteria', 'pending_po_items_to_bill']])
	elif patch_no == 165:
		pass
	elif patch_no == 166:
		import_from_files(record_list=[['buying', 'doctype', 'purchase_order']])
	elif patch_no == 167:
		if webnotes.conn.get_value('Control Panel', None, 'account_id') not in ['ax0000956', 'ax0001338']:
			sql("delete from tabDocField where parent = 'Purchase Order' and fieldname in ('test_certificate_required', 'estimated_cost', 'transport', 'vendor_reference', 'transportation_required', 'mode_of_dispatch', 'octroi')")
	elif patch_no == 168:
		sql("update tabDocField set fieldtype = 'Data', options = 'Suggest' where fieldname = 'bank_name' and parent = 'Employee'")
	elif patch_no == 169:
		import_from_files(record_list=[['accounts', 'doctype', 'pv_detail'], ['accounts', 'doctype', 'rv_detail']])
	elif patch_no == 170:
		import_from_files(record_list=[['mapper', 'DocType Mapper', 'Delivery Note-Receivable Voucher']])
	elif patch_no == 171:
		import_from_files(record_list=[['buying', 'doctype', 'supplier']])
	elif patch_no == 172:
		import webnotes
		webnotes.conn.set_global("system_message", """<b>Welcome to the new financial year 2011-2012 !!! </b><br><br> So obvious question in your mind is how to start Entries in the New Fiscal Year in ERPNext? What are the changes you have to make in the system? <br>We have made some guidelines regarding the basic steps you should follow. Please click on link <a href='http://erpnext.blogspot.com/2011/03/how-to-start-entries-in-new-fiscal-year.html'>How to start Entries in the New Fiscal Year in ERPNext?</a>""")
		webnotes.conn.set_global("system_message_id", "6")
	elif patch_no == 173:
		sql("delete from tabDocField where label = 'Get Other Charges' and parent = 'Delivery Note'")
		sql("update tabDocField set reqd = 0 where fieldname = 'posting_time' and parent = 'Serial No'")
	elif patch_no == 174:
		c = sql("select count(name) from `tabField Mapper Detail` where parent = 'Delivery Note-Receivable Voucher' and from_field = 'description' and to_field = 'description' and match_id = 2")
		if c and cint(c[0][0]) > 1:
			sql("update `tabField Mapper Detail` set match_id = 1 where parent = 'Delivery Note-Receivable Voucher' and from_field = 'description' and to_field = 'description' limit 1")
	elif patch_no == 175:
		import webnotes
		webnotes.conn.set_global("system_message", """If your financial year starts on 1st April then you have make some changes in the system to start entry in the new year.<br>We have made some guidelines regarding the basic steps you should follow. Please click on link <a href='http://erpnext.blogspot.com/2011/03/how-to-start-entries-in-new-fiscal-year.html'>How to start Entries in the New Fiscal Year in ERPNext?</a>""")
		webnotes.conn.set_global("system_message_id", "6")
	elif patch_no == 176:
		sql("update tabDocPerm set role='Guest', `write`=0, `create`=0 where role='Administrator' and parent='Notification Control' limit 1")
	elif patch_no == 177:
		sql("delete from `tabDocField` where label = 'Next Steps' and parent = 'Purchase Order'")
		sql("update tabDocField set options = 'Material Issue\nMaterial Receipt\nMaterial Transfer\nSales Return\nPurchase Return\nSubcontracting\nProduction Order' where parent = 'Stock Entry' and fieldname = 'purpose'")
	elif patch_no == 178:
		import_from_files(record_list = [['hr', 'doctype', 'salary_slip']])
	elif patch_no == 179:
		from webnotes.utils import get_defaults
		sl = sql("select name, net_pay from `tabSalary Slip`")
		for d in sl:
			in_words = get_obj('Sales Common').get_total_in_words(get_defaults()['currency'], round(flt(d[1])))
			sql("update `tabSalary Slip` set rounded_total = '%s', total_in_words = '%s' where name = '%s'" % (round(flt(d[1])), in_words, d[0]))
	elif patch_no == 180:
		sql("delete from tabDocField where parent = 'Salary Slip' and fieldname = 'net_pay_in_words'")
	elif patch_no == 181:
		import_from_files(record_list = [['accounts', 'doctype', 'journal_voucher']])
	elif patch_no == 182:
		sql("update tabDocField set options = CONCAT(options, '\nWrite Off Voucher') where fieldname = 'voucher_type' and parent = 'Journal Voucher'")
	elif patch_no == 183:
		sql("delete from tabDocField where label = 'SMS' and fieldtype = 'Section Break' and parent in  ('Enquiry', 'Lead', 'Sales Order', 'Delivery Note')")
	elif patch_no == 184:
		from webnotes.model import delete_doc
		delete_doc('DocType', 'Feed')
		delete_doc('DocType', 'Feed List')
		delete_doc('DocType', 'Feed Control')

		# add trigger
		from webnotes.model.triggers import add_trigger
		add_trigger('*','*','*','event_updates.update_feed')

		webnotes.conn.commit()

		try:
			sql("drop table tabFeed")
			sql("drop table `tabFeed List`")
		except: pass

		# import
		from webnotes.modules.module_manager import reload_doc
		reload_doc('event_updates','doctype','feed')
	elif patch_no==185:
		sql("delete from tabDocTrigger where method = 'webnotes.widgets.follow.on_docsave'")
	elif patch_no==186:
		from webnotes.modules.module_manager import reload_doc
		reload_doc('event_updates','doctype','feed')
	elif patch_no == 187:
		sql("update tabDocType set autoname = '' where name = 'QA Inspection Report'")
	elif patch_no == 188:
		import_from_files(record_list = [['buying', 'doctype', 'qa_inspection_report']])
	elif patch_no == 189:
		sql("update `tabDocField` set allow_on_submit = 1 where fieldname in ('entries', 'other_charges') and parent = 'Receivable Voucher'")
	elif patch_no == 190:
		sql("update tabDocField set permlevel=0 where fieldname = 'fiscal_year' and parent = 'Stock Entry'")
	elif patch_no == 191:
		import_from_files(record_list = [['support', 'doctype', 'customer_issue']])
	elif patch_no == 192:
		sql("delete from `tabModule Def Item` where parent = 'Material Management' and doc_name = 'Landed Cost Wizard' and display_name = 'Landed Cost Wizard'")
		import_from_files(record_list = [['buying', 'Module Def', 'SRM']])
	elif patch_no == 193:
		sql("update tabDocField set fieldtype='Button', `trigger`='Client' where parent='Letter Head' and fieldname='set_from_image'")
	elif patch_no == 194:
		sql("delete from `tabModule Def Item` where parent = 'SRM' and doc_name = 'Landed Cost Wizard' and display_name = 'Landed Cost Wizard'")
		import_from_files(record_list = [['stock', 'Module Def', 'Material Management']])
	elif patch_no == 195:
		from webnotes.modules.module_manager import reload_doc
		reload_doc('setup','doctype','manage_account')
	elif patch_no == 196:
		sql("update `tabModule Def` set module_page = null where name = 'Material Management'")
	elif patch_no == 197:
		sql("update `tabDocField` set permlevel = 0, in_filter = 1 where fieldname = 'warranty_amc_status' and parent = 'Customer Issue'")
		import_from_files(record_list = [['support', 'doctype', 'customer_issue']])
	elif patch_no == 198:
		sql("delete from `tabDocField` where (label in ('SMS', 'Send SMS') or fieldname in ('message', 'customer_mobile_no')) and parent in ('Quoattion', 'Sales Order', 'Delivery Note', 'Receivable Voucher')")
		sql("delete from `tabDocField` where label in ('SMS', 'Send SMS') and parent = 'Purchase Order'")
		sql("delete from `tabDocField` where (label in ('Send SMS', 'SMS Html') or fieldname in ('sms_message', 'lead_sms_detail', 'enquiry_sms_detail')) and parent in ('Lead', 'Enquiry')")
		from webnotes.model import delete_doc
		delete_doc('DocType', 'Lead SMS Detail')
		delete_doc('DocType', 'Enquiry SMS Detail')
	elif patch_no == 199:
		sql("update tabDocField set reqd = 0 where parent = 'Attendance' and fieldname = 'shifts'")
	elif patch_no == 200:
		reload_doc('event_updates','page','profile_settings')
	elif patch_no == 201:
		reload_doc('setup','doctype','price_list')
	elif patch_no == 202:
		name1 = sql("select name from tabDocField where parent='Price List' and label='Clear Prices' limit 1,1")
		name2 = sql("select name from tabDocField where parent='Price List' and label='Update Prices' limit 1,1")
		if name1:
			sql("delete from tabDocField where name=%s limit 1", name1[0][0])
		if name2:
			sql("delete from tabDocField where name=%s limit 1", name2[0][0])
	elif patch_no == 203:
		sql("delete from tabDocField where parent = 'Company' and fieldname = 'default_salary_account' limit 1")
	elif patch_no == 204:
		sql("delete from tabDocField where parent = 'Company' and fieldname = 'default_salary_acount' limit 1")
	elif patch_no == 205:
		sql("update `tabDocField` set `default` = '' where fieldname = 'naming_series' and parent = 'Installation Note'")
	elif patch_no == 206:
		reload_doc('selling','doctype','installation_note')
	elif patch_no == 207:
		import_from_files(record_list = [['setup', 'doctype', 'company']])
	elif patch_no == 208:
		sql("delete from `tabDocField` where (label in ('SMS', 'Send SMS') or fieldname in ('message', 'customer_mobile_no')) and parent ='Quotation'")
		default_currency = get_obj('Manage Account').doc.default_currency
		sql("update tabCompany set default_currency = '%s'" % default_currency)
	elif patch_no == 209:
		import_from_files(record_list = [['setup', 'doctype', 'company']])
	elif patch_no == 210:
		sql("delete FROM `tabDocField` WHERE parent = 'Lead' AND label in ('CC:','Attachment Html','Create New File','Attachment')")
	elif patch_no == 212:
		# reload company because of disturbed UI
		import_from_files(record_list = [['setup', 'doctype', 'company']])
	elif patch_no == 213:
		reload_doc('selling','doctype','lead')
		reload_doc('setup','doctype','company')
	elif patch_no == 214:
		reload_doc('selling','doctype','sales_order')
	elif patch_no == 215:
		# patch for item and image in description
		sql("update tabDocField set width = '300px' where fieldname='description'")
		reload_doc('stock', 'doctype', 'item')
		sql("delete from __DocTypeCache")
	elif patch_no == 216:
		import_from_files(record_list = [['stock', 'doctype', 'serial_no'], ['stock', 'doctype', 'stock_ledger_entry']])
	elif patch_no == 217:
		sql("update tabDocField set options = '\nIn Store\nDelivered\nNot in Use' where fieldname = 'status' and parent = 'Serial No'")
		sql("update tabDocField set no_copy = 1 where fieldname = 'serial_no' and parent = 'Delivery Note Detail'")
		sql("update tabDocField set no_copy = 1 where fieldname = 'serial_no' and parent = 'Stock Entry Detail'")
	elif patch_no == 218:
		for d in sql("select name from `tabSerial No`"):
			sql("Commit")
			sql("Start Transaction")
			s = Document('Serial No', d[0])
			if s.pr_no:
				s.purchase_document_type = 'Purchase Receipt'
				s.purchase_document_no = s.pr_no
			if s.delivery_note_no:
				s.delivery_document_type = 'Delivery Note'
				s.delivery_document_no = s.delivery_note_no
			if s.notes:
				s.delivery_note_no = s.notes
			s.company = webnotes.utils.get_defaults()['company']
			s.fiscal_year = webnotes.utils.get_defaults()['fiscal_year']
			s.save()
	elif patch_no == 219:
		sql("delete from tabDocField where fieldname in ('pr_no', 'make', 'label', 'delivery_note_no', 'notes') and parent = 'Serial No'")
	elif patch_no == 220:
		sql("update tabDocField set label = 'Incoming Rate' where fieldname = 'purchase_rate' and parent = 'Serial No'")
		sql("update tabDocField set label = 'Incoming Time' where fieldname = 'purchase_time' and parent = 'Serial No'")
	elif patch_no == 221:
		sql("update tabDocField set reqd = 1 where fieldname in ('purchase_rate', 'warehouse') and parent = 'Serial No'")
	elif patch_no == 222:
		sql("update tabDocField set options = '\nDelivery Note\nReceivable Voucher\nStock Entry' where fieldname = 'delivery_document_type' and parent = 'Serial No'")
	elif patch_no == 223:
		sql("update tabDocField set hidden = 0 where fieldname in ('pay_to_recd_from', 'total_amount', 'total_amount_in_words') and parent = 'Journal Voucher'")
		sql("update tabDocField set permlevel = 0 where fieldname = 'pay_to_recd_from' and parent = 'Journal Voucher'")
	elif patch_no == 224:
		import_from_files(record_list = [['stock', 'doctype', 'delivery_note_packing_detail'], ['accounts', 'Print Format', 'Payment Receipt Voucher']])
	elif patch_no == 225:
		import_from_files(record_list = [['stock', 'doctype', 'delivery_note_packing_detail']])
	elif patch_no == 226:
		import_from_files(record_list = [['stock', 'doctype', 'delivery_note_packing_detail']])
	elif patch_no == 227:
		reload_doc('stock', 'doctype', 'item')
		if webnotes.conn.get_value('Control Panel', None, 'account_id') != 'axjanak2011':
			sql("delete from tabDocField where parent = 'Item' and fieldname='alternate_description' limit 1")
	elif patch_no == 228:
		# knowledge base patch
		reload_doc('knowledge_base', 'doctype', 'question')
		reload_doc('knowledge_base', 'doctype', 'answer')
		reload_doc('knowledge_base', 'page', 'questions')
		reload_doc('knowledge_base', 'Module Def', 'Knowledge Base')
		sql("update `tabModule Def` set disabled='No' where name='Knowledge Base'")
	elif patch_no == 229:
		reload_doc('knowledge_base', 'page', 'question_view')
	elif patch_no == 230:
		reload_doc('buying', 'doctype', 'indent')
		reload_doc('buying', 'doctype', 'indent_detail')
		reload_doc('Mapper', 'DocType Mapper', 'Sales Order-Indent')
	elif patch_no == 231:
		reload_doc('Mapper', 'DocType Mapper', 'Sales Order-Indent')
	elif patch_no == 232:
		sql("update `tabDocField` set options = 'Sales Order' where fieldname = 'sales_order_no' and parent = 'Indent'")
	elif patch_no == 233:
		reload_doc('Mapper', 'DocType Mapper', 'Sales Order-Receivable Voucher')
		reload_doc('Mapper', 'DocType Mapper', 'Delivery Note-Receivable Voucher')
	elif patch_no == 234:
		sql("update `tabTable Mapper Detail` set validation_logic = 'docstatus=1' where parent = 'Sales Order-Indent' and from_table = 'Sales Order Detail'")
	elif patch_no == 235:
		for sc in sql("""select name from `tabSearch Criteria` where ifnull(name,'')
			like 'srch%' or ifnull(name,'') like '%stdsrch'"""):
			try:
				get_obj('Search Criteria', sc[0]).rename()
			except AttributeError, e:
				pass
		reload_doc('core', 'doctype', 'system_console')
	elif patch_no == 236:
		# warehouse not mandatory for delivered serial nos
		sql("update tabDocField set reqd=0 where parent='Serial No' and fieldname='warehouse'")
	elif patch_no == 237:
		sql("update tabDocField set depends_on = 'eval:doc.is_pos==1' where fieldname = 'cash_bank_account' and parent = 'Receivable Voucher'")
	elif patch_no == 238:
		reload_doc('accounts', 'doctype', 'receivable_voucher')
		reload_doc('accounts', 'GL Mapper', 'POS with write off')
	elif patch_no == 239:
		reload_doc('core', 'doctype', 'docfield')
		reload_doc('core', 'doctype', 'doctype')
		from patches.old_patches.feed_patch import set_subjects_and_tagfields

		set_subjects_and_tagfields()
	elif patch_no == 240:
		# again for sales order (status)
		from patches.old_patches.feed_patch import set_subjects_and_tagfields
		set_subjects_and_tagfields()
	elif patch_no == 241:
		sql("update `tabDocField` set fieldtype = 'Text', options = '', in_filter = '' where fieldname = 'serial_no' and parent = 'Stock Ledger Entry'")
	elif patch_no == 242:
		if webnotes.conn.get_value('Control Panel', None, 'account_id') not in ['axjanak2011']:
			sql("commit")
			try:
				sql("alter table `tabStock Ledger Entry` drop index serial_no")
			except:
				pass

			sql("alter table `tabStock Ledger Entry` change serial_no serial_no text")
	elif patch_no == 243:
		# moving custom script and custom fields to framework
		webnotes.conn.set_value('DocType', 'Custom Script', 'module', 'Core')
		webnotes.conn.set_value('DocType', 'Custom Field', 'module', 'Core')
		reload_doc('setup', 'doctype', 'company')
	elif patch_no == 244:
		reload_doc('stock', 'search_criteria', 'shortage_to_indent')
	elif patch_no == 245:
		from patches.old_patches.doctype_permission_patch import set_doctype_permissions
		set_doctype_permissions()

		from patches.old_patches.feed_patch import set_subjects_and_tagfields
		set_subjects_and_tagfields()
	elif patch_no == 246:
		webnotes.conn.set_value('DocType','Stock Entry','tag_fields','purpose')
		webnotes.conn.set_value('DocType','Stock Entry','subject','%(remarks)s')
	elif patch_no == 247:
		webnotes.conn.set_value('DocType','Stock Entry','subject','%(remarks)s')
	elif patch_no == 248:
		reload_doc('setup', 'doctype', 'manage_account')
	elif patch_no == 249:
		sql("update `tabDocPerm` t1, `tabDocType` t2 set t1.role = 'System Manager' where t1.role = 'Administrator' and t1.parent = t2.name and t2.module != 'Core'")
	elif patch_no == 250:
		from patches.old_patches.feed_patch  import support_patch
		support_patch()
	elif patch_no == 251:
		from webnotes.model import db_schema
		db_schema.remove_all_foreign_keys()
		from patches.old_patches.customer_address import run_patch
		run_patch()
	elif patch_no == 252:
		reload_doc('support','doctype','support_ticket')
		reload_doc('support','doctype','support_ticket_response')
	elif patch_no == 253:
		reload_doc('accounts','doctype','ledger_balance_export')
		reload_doc('accounts','doctype','ledger_detail')
		reload_doc('accounts', 'Module Def', 'Accounts')

		from webnotes.model.db_schema import updatedb
		updatedb('Ledger Balance Export')
		updatedb('Ledger Detail')
	elif patch_no == 254:
		reload_doc('setup', 'doctype', 'sms_settings')
		reload_doc('setup', 'doctype', 'static_parameter_detail')

		from webnotes.model.db_schema import updatedb
		updatedb('SMS Settings')
		updatedb('Static Parameter Detail')
	elif patch_no == 255:
		from patches.old_patches.customer_address import run_old_data_sync_patch
		run_old_data_sync_patch()
	elif patch_no == 256:
		sql("update `tabLetter Head` set content = replace(content, 'http://46.4.50.84/v170-test/', '')")
		sql("update `tabSingles` set value = replace(value, 'http://46.4.50.84/v170-test/', '') where field in ('letter_head', 'client_name') and doctype = 'Control Panel'")
		sql("update `tabItem` set description_html = replace(description_html, 'http://46.4.50.84/v170-test/', '')")
	elif patch_no == 257:
		from patches.old_patches.customer_address import run_old_data_sync_patch
		run_old_data_sync_patch()
	elif patch_no == 258:
		sql("update tabDocField set `default`=NULL where fieldname = 'naming_series'")
	elif patch_no == 259:
		sql("update `tabQuotation Detail` set description = replace(description, 'http://46.4.50.84/v170-test/', '')")
		sql("update `tabSales Order Detail` set description = replace(description, 'http://46.4.50.84/v170-test/', '')")
		sql("update `tabRV Detail` set description = replace(description, 'http://46.4.50.84/v170-test/', '')")
		sql("update `tabDelivery Note Detail` set description = replace(description, 'http://46.4.50.84/v170-test/', '')")
	elif patch_no == 260:
		sql("update `tabLetter Head` set content = replace(content, 'http://46.4.50.84/v170/', '')")
		sql("update `tabSingles` set value = replace(value, 'http://46.4.50.84/v170/', '') where field in ('letter_head', 'client_name') and doctype = 'Control Panel'")
		sql("update `tabItem` set description_html = replace(description_html, 'http://46.4.50.84/v170/', '')")
		sql("update `tabQuotation Detail` set description = replace(description, 'http://46.4.50.84/v170/', '')")
		sql("update `tabSales Order Detail` set description = replace(description, 'http://46.4.50.84/v170/', '')")
		sql("update `tabRV Detail` set description = replace(description, 'http://46.4.50.84/v170/', '')")
		sql("update `tabDelivery Note Detail` set description = replace(description, 'http://46.4.50.84/v170/', '')")
	elif patch_no == 261:
		sql("update `tabPrint Format` set html = replace(html, 'customer_address', 'address_display')")
	elif patch_no == 262:
		from patches.old_patches.customer_address import sync_lead_phone
		sync_lead_phone()
	elif patch_no == 263:
		ol = ['','Open','To Reply','Waiting for Customer','Hold','Closed']
		sql("update tabDocField set options=%s where parent=%s and fieldname=%s", ('\n'.join(ol), 'Support Ticket', 'status'))
	elif patch_no == 264:
		sql("delete from tabDocField where parent = 'Customer Issue' and (fieldname = 'issue_in' or fieldname = 'issue_category')")
		sql("update tabDocField set options=NULL where parent='Support Ticket' and label = 'Send'")
	elif patch_no == 266:
		reload_doc('setup','doctype','support_email_settings')
	elif patch_no == 267:
		sql("update `tabPrint Format` set html = replace(html, 'supplier_address', 'address_display')")
	elif patch_no == 268:
		sql("update `tabDocPerm` set permlevel = 0 where permlevel is null")
	elif patch_no == 269:
		p = get_obj('Patch Util')
		p.add_permission('GL Entry', 'Accounts User', 0, read = 1)
	elif patch_no == 270:
		pages = ['Accounts Setup', 'Accounts', 'Accounting Reports','GeneralLedger','How do I - Accounts','Making Opening Entries',\
		'Analysis','How do I - CRM','How do I - Inventory','Inventory Setup', 'Stock','HR','HR & Payroll Setup',\
		'Payroll Setup','Production Setup','Production','Buying','SRM Setup','Contact Page','Forum','Messages','Test Toolbar',\
		'Trend Analyzer']
		from webnotes.model import delete_doc
		sql("delete from `tabPage Visit`")
		for p in pages:
			try: delete_doc('Page', p)
			except: pass
	elif patch_no == 271:
		# tags patch
		reload_doc('selling','doctype','sales_order')
		reload_doc('stock','doctype','delivery_note')
		sql("delete from tabDocField where fieldname='per_amt_billed' and parent in ('Sales Order', 'Delivery Note')")

		sql("""update `tabSales Order` set delivery_status = if(ifnull(per_delivered,0) < 0.001, 'Not Delivered',
				if(per_delivered >= 99.99, 'Fully Delivered', 'Partly Delivered'))""")
		sql("""update `tabSales Order` set billing_status = if(ifnull(per_billed,0) < 0.001, 'Not Billed',
				if(per_billed >= 99.99, 'Fully Billed', 'Partly Billed'))""")
		sql("""update `tabDelivery Note` set billing_status = if(ifnull(per_billed,0) < 0.001, 'Not Billed',
				if(per_billed >= 99.99, 'Fully Billed', 'Partly Billed'))""")
	elif patch_no == 272:
		from webnotes.model import delete_doc
		try:
			delete_doc('Search Criteria', '_SRCH00003')
		except:
			pass
		reload_doc('accounts', 'search_criteria', 'purchase_register')
	elif patch_no == 276:
		from webnotes.model import delete_doc
		sn = sql("select name from `tabSearch Criteria` where criteria_name = 'Sales Personwise Transaction Summary'")
		for d in sn:
			delete_doc('Search Criteria', d[0])
		reload_doc('selling', 'search_criteria', 'sales_personwise_transaction_summary')
	elif patch_no == 277:
		webnotes.model.delete_doc('DocType','HomePage Settings')
		webnotes.model.delete_doc('DocType','Badge Settings')
		sql("update tabDocType set module='Home' where module in ('Event Updates', 'My Company')")
		sql("update tabPage set module='Home' where module in ('Event Updates', 'My Company')")
		sql("update `tabSearch Criteria` set module='Home' where module in ('Event Updates', 'My Company')")


		delete_pages = ('Chat User Gallery', 'Badge Info', 'Home', 'Website Setup', 'Test Page', 'Setup Masters', 'Service', 'Selling', 'Sales Reports', 'Organize','My Cart', 'My Activity', 'Manage Users', 'Maintenance', 'Getting Started', 'Gantt Test', 'Custom Reports - Stock', 'Custom Reports - Selling', 'Custom Reports - Production', 'Custom Reports - Payroll', 'Custom Reports - Maintenance', 'Custom Reports - Buying', 'Custom Reports - Accounts', 'CRM Setup', 'CRM Reports')
		for p in delete_pages:
		  webnotes.model.delete_doc('Page',p)
	elif patch_no == 278:
		sql("update tabDocTrigger set method = 'home.update_feed' where method = 'event_updates.update_feed'")
	elif patch_no == 279:
		dt = ['GL Entry', 'Stock Ledger Entry']
		for t in dt:
			rec = sql("select voucher_type, voucher_no, ifnull(is_cancelled, 'No') from `tab%s` where modified >= '2011-06-15 01:00:00' group by voucher_no" % t)
			for d in rec:
				sql("update `tab%s` set docstatus = %s where name = '%s'" % (d[0], d[2]=='No' and 1 or 2, d[1]))

		other_dt = ['Enquiry', 'Quotation', 'Sales Order', 'Indent', 'Purchase Order', 'Production Order', 'Customer Issue', 'Installation Note']
		for dt in other_dt:
			rec = sql("select name, status from `tab%s` where modified >= '2011-06-15 01:00:00'" % dt)
			for r in rec:
				sql("update `tab%s` set docstatus = %s where name = '%s'" % (dt, (r[1] in ['Submitted', 'Closed'] and 1 or r[1]=='Cancelled' and 2 or 0), r[0]))
	elif patch_no == 280:
		reload_doc('accounts', 'doctype', 'form_16a')
	elif patch_no == 281:
		dt_list = ['Delivery Note', 'Purchase Receipt']
		for dt in dt_list:
			sql("update `tab%s` set status = 'Submitted' where docstatus = 1 and modified >='2011-06-15 01:00:00'" % dt)
			sql("update `tab%s` set status = 'Cancelled' where docstatus = 2 and modified >='2011-06-15 01:00:00'" % dt)
	elif patch_no == 282:
		dt_list = ['Enquiry', 'Quotation', 'Sales Order', 'Indent', 'Purchase Order', 'Production Order', 'Customer Issue', 'Installation Note', 'Receivable Voucher', 'Payable Voucher', 'Delivery Note', 'Purchase Receipt', 'Journal Voucher', 'Stock Entry']
		for d in dt_list:
			tbl = sql("select options from `tabDocField` where fieldtype = 'Table' and parent = '%s'" % d)
			for t in tbl:
				sql("update `tab%s` t1, `tab%s` t2 set t1.docstatus = t2.docstatus where t1.parent = t2.name" % (t[0], d))
	elif patch_no == 283:
		rec = sql("select voucher_type, voucher_no, ifnull(is_cancelled, 'No') from `tabGL Entry` where modified >= '2011-06-15 01:00:00' order by name ASC")
		for d in rec:
			sql("update `tab%s` set docstatus = %s where name = '%s'" % (d[0], d[2]=='No' and 1 or 2, d[1]))
	elif patch_no == 284:
		reload_doc('support', 'doctype', 'support_ticket')
		sql("update `tabDocField` set in_filter = 1 where fieldname in ('raised_by', 'subject') and parent = 'Support Ticket'")
	elif patch_no == 286:
		reload_doc('accounts', 'search_criteria', 'itemwise_sales_register')
		reload_doc('accounts', 'search_criteria', 'itemwise_purchase_register')
	elif patch_no == 287:
		sql("update `tabDocField` set no_copy = 1 where fieldname in ('per_received', 'per_billed', 'per_delivered') and parent in ('Purchase Order', 'Purchase Receipt', 'Sales Order', 'Delivery Note')")
	elif patch_no == 288:
		reload_doc('accounts', 'doctype', 'payable_voucher')
	elif patch_no == 289:
		sql("update `tabDocType` set subject = 'From %(supplier_name)s worth %(grand_total)s due on %(due_date)s | %(outstanding_amount)s outstanding' where name = 'Payable Voucher'")
		sql("update `tabDocType` set search_fields = 'status,transaction_date,customer,lead,order_type' where name = 'Quotation'")
	elif patch_no == 290:
		count = sql("""SELECT * FROM  `tabModule Def`
			   WHERE `module_name` LIKE 'Home'""")
		if not count:
			md = Document('Module Def')
			md.module_name = 'Home'
			md.module_label = 'Home'
			md.save(1)
	elif patch_no == 291:
		reload_doc('utilities','doctype','rename_tool')
	elif patch_no == 292:
		reload_doc('accounts', 'search_criteria', 'trial_balance')
	elif patch_no == 293:
		sql("delete from tabDocField where parent='Account' and fieldname='address'")
		reload_doc('accounts', 'doctype', 'account')
	elif patch_no == 294:
		# new account profile fix
		ul = sql("select name from tabProfile where ifnull(name,'') not in ('Administrator', 'Guest', '')")
		# if one user and one user has no roles
		if len(ul)==1 and not sql("select parent from tabUserRole where role='System Manager' and parent=%s", ul[0][0]):
			get_obj('Setup Control').add_roles(Document('Profile', ul[0][0]))
	elif patch_no == 295:
		sql("update `tabDocField` set options = 'Delivered\nNot Delivered\nPartly Delivered\nClosed\nNot Applicable' where parent = 'Sales Order' and fieldname = 'delivery_status'")
		sql("update `tabDocField` set options = 'Billed\nNot Billed\nPartly Billed\nClosed' where parent = 'Sales Order' and fieldname = 'billing_status'")
	elif patch_no == 296:
		sql("delete from tabDocField where parent='Support Ticket' and fieldname='contact_no'")
		reload_doc('support', 'doctype', 'support_ticket')
	elif patch_no == 297:
		reload_doc('hr', 'doctype', 'employee')
		reload_doc('hr', 'doctype', 'attendance')
		reload_doc('hr', 'doctype', 'expense_voucher')
		reload_doc('hr', 'doctype', 'appraisal')
		reload_doc('hr', 'doctype', 'salary_structure')
		reload_doc('hr', 'doctype', 'salary_slip')
	elif patch_no == 298:
		sql("update `tabDocField` set options = 'link:Company' where parent = 'Attendance' and fieldname = 'company'")
		sql("update `tabDocField` set options = 'link:Company' where parent = 'Expense Voucher' and fieldname = 'company'")
		sql("update `tabDocField` set options = 'link:Company' where parent = 'Appraisal' and fieldname = 'company'")
	elif patch_no == 299:
		sql("update `tabDocPerm` set `match` = NULL where parent = 'Employee' and role = 'Employee'")
	elif patch_no == 300:
		sql("""DELETE FROM `tabSearch Criteria` WHERE name IN
			   ('sales_register1', 'sales_register2', 'purchase_register1')""")
	elif patch_no == 301:
		from patches.delivery_billing_status_patch import run_patch
		run_patch()
	elif patch_no == 302:
		sql("update `tabDocField` set no_copy = 1 where fieldname = 'naming_series'")
	elif patch_no == 303:
		pass
	elif patch_no == 304:
		sql("delete from `tabDocField` where parent = 'company' and label = 'Trash Company' and fieldtype = 'button'")
		reload_doc('setup', 'doctype', 'company')
	elif patch_no == 305:
		sql("update `tabDocField` set options = 'link:Company' where options='link:Company' and fieldname='company' and fieldtype='Select'")
	elif patch_no == 306:
		sql("update `tabDocField` set options = '\nAccount\nCompany\nCustomer\nSupplier\nEmployee\nWarehouse\nItem' where parent = 'Rename Tool' and fieldname = 'select_doctype'")
		sql("update `tabDocField` set options = 'link:Item' where parent = 'Raw Materials Supplied' and fieldname = 'po_item'")
		sql("update `tabDocField` set options = 'Sales Order' where parent = 'Indent Detail' and fieldname = 'sales_order_no'")
		sql("update `tabDocField` set options = 'link:Company', fieldtype = 'Select' where parent = 'Stock Ledger Entry' and fieldname = 'company'")
		reload_doc('utilities', 'doctype', 'rename_tool')
	elif patch_no == 307:
		sql("delete from `tabDocField` where parent = 'company' and label = 'Trash Company' and fieldtype = 'Button'")
		reload_doc('setup', 'doctype', 'company')
	elif patch_no == 308:
		sql("update `tabDocField` set reqd = 0 where fieldname = 'select_item' and parent = 'Property Setter'")
	elif patch_no == 309:
		sql("delete from `tabDocField` where fieldname = 'item_attachments_details' and parent = 'Item'")
		sql("delete from `tabModule Def Item` where parent = 'Stock' and doc_name = 'Landed Cost Wizard'")
	elif patch_no == 310:
		from erpnext_structure_cleanup import run_patches
		run_patches()
	elif patch_no == 311:
		sql("update `tabDocField` set reqd = 0 where fieldname = 'select_item' and parent = 'Property Setter'")
		#reload_doc('core', 'doctype', 'property_setter')
	elif patch_no == 312:
		sql("delete from `tabSessions`")
		sql("delete from `__SessionCache`")
	elif patch_no == 313:
		dt = ['GL Entry', 'Stock Ledger Entry']
		for t in dt:
			rec = sql("select voucher_type, voucher_no, ifnull(is_cancelled, 'No') from `tab%s` where modified >= '2011-07-06 10:00:00' group by voucher_no" % t)
			for d in rec:
				sql("update `tab%s` set docstatus = %s where name = '%s'" % (d[0], d[2]=='No' and 1 or 2, d[1]))

		other_dt = ['Enquiry', 'Quotation', 'Sales Order', 'Indent', 'Purchase Order', 'Production Order', 'Customer Issue', 'Installation Note']
		for dt in other_dt:
			rec = sql("select name, status from `tab%s` where modified >= '2011-07-06 10:00:00'" % dt)
			for r in rec:
				sql("update `tab%s` set docstatus = %s where name = '%s'" % (dt, (r[1] in ['Submitted', 'Closed'] and 1 or r[1]=='Cancelled' and 2 or 0), r[0]))


		dt_list = ['Delivery Note', 'Purchase Receipt']
		for dt in dt_list:
			sql("update `tab%s` set status = 'Submitted' where docstatus = 1 and modified >='2011-07-06 10:00:00'" % dt)
			sql("update `tab%s` set status = 'Cancelled' where docstatus = 2 and modified >='2011-07-06 10:00:00'" % dt)

		dt_list = ['Enquiry', 'Quotation', 'Sales Order', 'Indent', 'Purchase Order', 'Production Order', 'Customer Issue', 'Installation Note', 'Receivable Voucher', 'Payable Voucher', 'Delivery Note', 'Purchase Receipt', 'Journal Voucher', 'Stock Entry']
		for d in dt_list:
			tbl = sql("select options from `tabDocField` where fieldtype = 'Table' and parent = '%s'" % d)
			for t in tbl:
				sql("update `tab%s` t1, `tab%s` t2 set t1.docstatus = t2.docstatus where t1.parent = t2.name" % (t[0], d))

	elif patch_no == 314:
		# delete double feed
		sql("delete from tabFeed where subject like 'New %'")
	elif patch_no == 315:
		# delete double feed
		sql("delete from tabFeed where doc_name like 'New %'")
		reload_doc('core', 'doctype', 'property_setter')

		from webnotes.model.doc import Document
		m = Document('Module Def Role')
		m.role = 'All'
		m.parent = 'Home'
		m.parenttype = 'Module Def'
		m.parentfield = 'roles'
		m.save(1)
	elif patch_no == 316:
		pass
	elif patch_no == 317:
		sql("update `tabPage` set name = 'profile-settings' where page_name = 'Profile Settings'")
	elif patch_no == 318:
		reload_doc('utilities', 'doctype', 'bulk_rename_tool')
	elif patch_no == 319:
		sql("delete from tabFeed where doc_name like 'New %'")
	elif patch_no == 320:
		reload_doc('setup', 'doctype', 'series_detail')
	elif patch_no == 321:
		reload_doc('hr','doctype','leave_application')
	elif patch_no == 322:
		sql("delete from `tabDocField` where parent = 'Leave Application' and fieldname = 'latter_head'")
	elif patch_no == 323:
		reload_doc('stock', 'doctype', 'stock_entry')
		sql("update `tabDocField` set options = 'get_stock_and_rate' where parent = 'Stock Entry' and label = 'Get Stock and Rate'")
		sql("delete from `tabDocField` where label = 'Get Current Stock' and parent = 'Stock Entry'")
	elif patch_no == 324:
		sql("delete from `tabDocField` where fieldname = 'test_field' and parent = 'Customer'")
	elif patch_no == 325:
		sql("update `tabDocField` set fieldtype = 'Data' where parent = 'Salary Slip' and fieldname = 'total_days_in_month'")
		reload_doc('hr', 'doctype', 'salary_slip')
	elif patch_no == 326:
		# load the new billing page
		if cint(webnotes.conn.get_value('Control Panel',None,'sync_with_gateway')):
			reload_doc('server_tools','page','billing')
	elif patch_no == 327:
		# patch for support email settings now moved to email settings
		reload_doc('setup','doctype','email_settings')

		# map fields from support to email settings
		field_map = {
			'support_email': 'email',
			'support_host':'host',
			'support_username': 'username',
			'support_password': 'password',
			'support_use_ssl': 'use_ssl',
			'sync_support_mails': 'integrate_incoming',
			'signature': 'support_signature'
		}

		for key in field_map:
			webnotes.conn.set_value('Email Settings',None,key, \
				webnotes.conn.get_value('Support Email Settings',None,field_map[key]))

		# delete support email settings
		from webnotes.model import delete_doc
		delete_doc('DocType', 'Support Email Settings')

		reload_doc('support','doctype','support_ticket')
		sql("delete from tabDocField where fieldname='problem_description' and parent='Support Ticket'")
	elif patch_no == 328:
		if webnotes.conn.get_value('Control Panel', None, 'account_id') != 'axjanak2011':
			sql("delete from `tabDocField` where fieldname = 'supplier_status' and parent = 'Supplier'")
	elif patch_no == 329:
		reload_doc('utilities', 'doctype', 'rename_tool')
		reload_doc('utilities', 'doctype', 'bulk_rename_tool')
	elif patch_no == 330:
		reload_doc('accounts', 'doctype', 'lease_agreement')
		reload_doc('accounts', 'doctype', 'lease_installment')

		reload_doc('accounts', 'search_criteria', 'lease_agreement_list')
		reload_doc('accounts', 'search_criteria', 'lease_monthly_future_installment_inflows')
		reload_doc('accounts', 'search_criteria', 'lease_overdue_age_wise')
		reload_doc('accounts', 'search_criteria', 'lease_over_due_list')
		reload_doc('accounts', 'search_criteria', 'lease_receipts_client_wise')
		reload_doc('accounts', 'search_criteria', 'lease_receipt_summary_year_to_date')
		reload_doc('accounts', 'search_criteria', 'lease_yearly_future_installment_inflows')

		reload_doc('accounts', 'Module Def', 'Accounts')
	elif patch_no == 331:
		p = get_obj('Patch Util')
		# permission
		p.add_permission('Lease Agreement', 'Accounts Manager', 0, read = 1, write=1,submit=1, cancel=1,amend=1)
		p.add_permission('Lease Agreement', 'Accounts Manager', 1, read = 1)
	elif patch_no == 332:
		sql("update `tabDocField` set permlevel=1, hidden = 1 where parent = 'Bulk Rename Tool' and fieldname = 'file_list'")
	elif patch_no == 333:
		sql("update `tabDocPerm` set `create`  =1 where role = 'Accounts Manager' and parent = 'Lease Agreement'")
		
		p = get_obj('Patch Util')
		p.add_permission('DocType Mapper', 'System Manager', 0, read = 1, write=1, create=1)
		p.add_permission('Role', 'System Manager', 0, read = 1, write=1, create=1)
		p.add_permission('Print Format', 'System Manager', 0, read = 1, write=1, create=1)
	elif patch_no == 334:
		reload_doc('knowledge_base', 'doctype', 'answer')
	elif patch_no == 335:
		for dt in ['Account', 'Cost Center', 'Territory', 'Item Group', 'Customer Group']:
			sql("update `tabDocField` set fieldtype = 'Link', options = %s where fieldname = 'old_parent' and parent = %s", (dt, dt))
	elif patch_no == 336:
		reload_doc('server_tools','page','billing')
	elif patch_no == 337:
		item_list = webnotes.conn.sql("""SELECT name, description_html 
									FROM tabItem""")
		if item_list:
			for item, html in item_list:
				if html and "getfile" in html and "acx" in html:
					ac_id = webnotes.conn.sql("""SELECT value FROM `tabSingles` WHERE doctype='Control Panel' AND field='account_id'""")
					sp_acx = html.split("acx=")
					l_acx = len(sp_acx)
					if l_acx > 1: 
						for i in range(l_acx-1):
							sp_quot = sp_acx[i+1].split('"')
							if len(sp_quot) > 1: sp_quot[0] = str(ac_id[0][0])
							sp_acx[i+1] = '"'.join(sp_quot)
					html = "acx=".join(sp_acx)
<<<<<<< HEAD
					webnotes.conn.sql("""UPDATE tabItem SET description_html=%s WHERE name=%s""", (html, item))
=======
					webnotes.conn.sql("""UPDATE tabItem SET description_html=%s WHERE name=%s""", (html, item))
	elif patch_no == 338:
		# update name of questions page
		sql("update tabPage set name='questions' where name='Questions'")
		sql("update tabPage set name='question-view' where name='Question View'")	
>>>>>>> c3ef4931
<|MERGE_RESOLUTION|>--- conflicted
+++ resolved
@@ -1,11 +1,7 @@
 # REMEMBER to update this
 # ========================
 
-<<<<<<< HEAD
-last_patch = 337
-=======
 last_patch = 338
->>>>>>> c3ef4931
 
 #-------------------------------------------
 
@@ -1376,12 +1372,8 @@
 							if len(sp_quot) > 1: sp_quot[0] = str(ac_id[0][0])
 							sp_acx[i+1] = '"'.join(sp_quot)
 					html = "acx=".join(sp_acx)
-<<<<<<< HEAD
-					webnotes.conn.sql("""UPDATE tabItem SET description_html=%s WHERE name=%s""", (html, item))
-=======
 					webnotes.conn.sql("""UPDATE tabItem SET description_html=%s WHERE name=%s""", (html, item))
 	elif patch_no == 338:
 		# update name of questions page
 		sql("update tabPage set name='questions' where name='Questions'")
-		sql("update tabPage set name='question-view' where name='Question View'")	
->>>>>>> c3ef4931
+		sql("update tabPage set name='question-view' where name='Question View'")	