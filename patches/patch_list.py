# ERPNext - web based ERP (http://erpnext.com)
# Copyright (C) 2012 Web Notes Technologies Pvt Ltd
# 
# This program is free software: you can redistribute it and/or modify
# it under the terms of the GNU General Public License as published by
# the Free Software Foundation, either version 3 of the License, or
# (at your option) any later version.
# 
# This program is distributed in the hope that it will be useful,
# but WITHOUT ANY WARRANTY; without even the implied warranty of
# MERCHANTABILITY or FITNESS FOR A PARTICULAR PURPOSE.  See the
# GNU General Public License for more details.
# 
# You should have received a copy of the GNU General Public License
# along with this program.  If not, see <http://www.gnu.org/licenses/>.

from __future__ import unicode_literals
patch_list = [
	{
		'patch_module': 'patches.jan_mar_2012',
		'patch_file': 'stable_branch_shift_09_01_12',
		'description': 'Various Reloads for shifting branch from master to stable'
	},
	{
		'patch_module': 'patches.jan_mar_2012',
		'patch_file': 'print_hide_totals',
		'description': 'Uncheck print_hide for RV, SO, DN and Quotation'
	},
	{
		'patch_module': 'patches.jan_mar_2012',
		'patch_file': 'rename_doctype_indent',
		'description': 'Add DocType Label: Purchase Request to Purchase Requisition'
	},
	{
		'patch_module': 'patches.jan_mar_2012',
		'patch_file': 'production_cleanup',
		'description': 'Major changes in production module, almost rewrited the entire code'
	},
	{
		'patch_module': 'patches.jan_mar_2012',
		'patch_file': 'jan_production_patches',
		'description': 'Fixes after Major changes in production module'
	},
	{
		'patch_module': 'patches.jan_mar_2012',
		'patch_file': 'allocated_to_profile',
		'description': """Change Options to "Profile" for fieldname "allocated_to"
			as this is giving improper values in Permission Engine"""
	},
	{
		'patch_module': 'patches.jan_mar_2012',
		'patch_file': 'remove_get_tds_button',
		'description': "Remove One Get TDS button, which is appearing twice in JV"
	},
	{
		'patch_module': 'patches.jan_mar_2012',
		'patch_file': 'customer_address_contact_patch',
		'description': "Install Customer Address Contact report and run patches regarding primary address and contact"
	},
	{
		'patch_module': 'patches.jan_mar_2012',
		'patch_file': 'doclabel_in_doclayer',
		'description': "Show DocType Labels instead of DocType names in Customize Form View"
	},
	{
		'patch_module': 'patches.jan_mar_2012',
		'patch_file': 'email_settings_reload',
		'description': "Change type of mail_port field to Int and reload email_settings doctype"
	},
	{
		'patch_module': 'patches.jan_mar_2012',
		'patch_file': 'serial_no_add_opt',
		'description': "Add option 'Purchase Returned' to Serial No status field"
	},
	{
		'patch_module': 'patches.jan_mar_2012',
		'patch_file': 'cancel_purchase_returned',
		'description': "Set docstatus = 2 where status = 'Purchase Returned' for serial no"
	},
	{
		'patch_module': 'patches.jan_mar_2012',
		'patch_file': 'deploy_packing_slip',
		'description': "Delete old packing slip fields & print format & deploy new doctypes related to Packing Slip"
	},
	{
		'patch_module': 'patches.jan_mar_2012',
		'patch_file': 'map_conversion_rate',
		'description': "Maps conversion rate in doctype mappers PO-PR and PO-PV"
	},
	{
		'patch_module': 'patches.jan_mar_2012',
		'patch_file': 'account_type_patch',
		'description': 'mentioed account type for some tax accounts'
	},
	{
		'patch_module': 'patches.jan_mar_2012',
		'patch_file': 'subcon_default_val',
		'description': 'Default value of is_subcontracted in PO, PR is No'
	},
	{
		'patch_module': 'patches.jan_mar_2012.website',
		'patch_file': 'all',
		'description': 'Run all website related patches'
	},
	{
		'patch_module': 'patches.jan_mar_2012',
		'patch_file': 'remove_archive',
		'description': 'unarchive all records and drop archive tables'
	},
	{
		'patch_module': 'patches.jan_mar_2012',
		'patch_file': 'no_copy_patch',
		'description': 'insert after fld in custom fld should be no_copy'
	},
	{
		'patch_module': 'patches.jan_mar_2012',
		'patch_file': 'reload_item',
		'description': 'reload item'
	},
	{
		'patch_module': 'patches.jan_mar_2012',
		'patch_file': 'fix_packing_slip',
		'description': 'Update Mapper Delivery Note-Packing Slip'
	},
	{
		'patch_module': 'patches.jan_mar_2012.apps',
		'patch_file': 'todo_item',
		'description': 'Reloads todo item'
	},
	{
		'patch_module': 'patches.jan_mar_2012',
		'patch_file': 'convert_tables_to_utf8',
		'description': 'Convert tables to UTF-8'
	},
	{
		'patch_module': 'patches.jan_mar_2012',
		'patch_file': 'pending_patches',
	},
	{
		'patch_module': 'patches.jan_mar_2012',
		'patch_file': 'pos_setting_patch',
	},
	{
		'patch_module': 'patches.jan_mar_2012',
		'patch_file': 'reload_doctype',
	},
	{
		'patch_module': 'patches.jan_mar_2012',
		'patch_file': 'reload_po_pr_mapper',
	},
	{
		'patch_module': 'patches.jan_mar_2012',
		'patch_file': 'delete_pur_of_service',
		'description': 'Deletes purpose of service'
	},
	{
		'patch_module': 'patches.jan_mar_2012',
		'patch_file': 'navupdate',
		'description': 'New Navigation Pages'
	},
	{
		'patch_module': 'patches.jan_mar_2012',
		'patch_file': 'label_cleanup',
		'description': 'Remove extra fields and new dynamic labels'
	},
	{
		'patch_module': 'patches.jan_mar_2012',
		'patch_file': 'add_roles_to_admin',
		'description': 'Add Roles to Administrator'
	},
	{
		'patch_module': 'patches.jan_mar_2012',
		'patch_file': 'dt_map_fix',
		'description': 'removed transaction date from dt_mapper'
	},
	{
		'patch_module': 'patches.jan_mar_2012',
		'patch_file': 'reload_table',
		'description': 'Relaod all item table: fld order changes' 
	},
	{
		'patch_module': 'patches.jan_mar_2012',
		'patch_file': 'remove_series_defval',
		'description': 'Remove rv series default value' 
	},
	{
		'patch_module': 'patches.jan_mar_2012',
		'patch_file': 'update_stockreco_perm',
		'description': 'Update stock reco permission' 
	},
	{
		'patch_module': 'patches.jan_mar_2012',
		'patch_file': 'stock_entry_others_patch',
		'description': 'new purpose others in stock entry' 
	},
	{
		'patch_module': 'patches.jan_mar_2012',
		'patch_file': 'reload_quote',
		'description': 'reload quote: organization fld added' 
	},
	{
		'patch_module': 'patches.jan_mar_2012',
		'patch_file': 'update_purpose_se',
		'description': 'Purpose SE: Others to Other' 
	},
	{
		'patch_module': 'patches.jan_mar_2012',
		'patch_file': 'update_se_fld_options',
		'description': 'Purpose SE: Others to Other' 
	},
	{
		'patch_module': 'patches.mar_2012',
		'patch_file': 'pos_invoice_fix',
		'description': 'Reload POS Invoice' 
	},
	{
		'patch_module': 'patches.jan_mar_2012',
		'patch_file': 'reload_mapper',
		'description': 'SO-DN, SO-Rv, DN-RV'
	},
	{
		'patch_module': 'patches.jan_mar_2012',
		'patch_file': 'mapper_fix',
		'description': 'DN-RV duplicate table entry'
	},
	{
		'patch_module': 'patches.mar_2012',
		'patch_file': 'so_rv_mapper_fix',
		'description': 'SO-RV duplicate mapper entry removal'
	},
	{
		'patch_module': 'patches.mar_2012',
		'patch_file': 'clean_property_setter',
		'description': 'Patch related to property setter cleanup' 
	},
	{
		'patch_module': 'patches.jan_mar_2012',
		'patch_file': 'sync_ref_db',
		'description': 'Deletes non required doctypes'
	},
	{
		'patch_module': 'patches.april_2012',
		'patch_file': 'naming_series_patch',
		'description': 'Move naming series options into property setter'
	},
	{
		'patch_module': 'patches.jan_mar_2012',
		'patch_file': 'rename_dt',
		'description': 'Rename DocType Patch'
	},
	{
		'patch_module': 'patches.mar_2012',
		'patch_file': 'cleanup_control_panel',
		'description': 'Remove email related fields from Control Panel' 
	},
	{
		'patch_module': 'patches.mar_2012',
		'patch_file': 'doctype_get_refactor',
		'description': 'Patch related to doctype get refactoring' 
	},
	{
		'patch_module': 'patches.mar_2012',
		'patch_file': 'delete_docformat',
		'description': 'Deletes DocFormat from database' 
	},
	{
		'patch_module': 'patches.mar_2012',
		'patch_file': 'usertags',
		'description': 'Adds _user_tags columns to tables' 
	},
	{
		'patch_module': 'patches.april_2012',
		'patch_file': 'reload_c_form',
		'description': 'Added attchemnt option and total field'
	},
	{
		'patch_module': 'patches.april_2012',
		'patch_file': 'after_sync_cleanup',
		'description': 'cleanup after sync'
	},
	{
		'patch_module': 'patches.april_2012',
		'patch_file': 'change_cacheitem_schema',
		'description': 'Modified datatype of `value` column from text to longtext'
	},
	{
		'patch_module': 'patches.april_2012',
		'patch_file': 'remove_default_from_rv_detail',
		'description': ''
	},
	{
		'patch_module': 'patches.april_2012',
		'patch_file': 'update_role_in_address',
		'description': 'updated roles in address'
	},
	{
		'patch_module': 'patches.april_2012',
		'patch_file': 'update_permlevel_in_address',
		'description': 'updated permlevel in address'
	},
	{
		'patch_module': 'patches.april_2012',
		'patch_file': 'update_appraisal_permission',
		'description': 'updated permission in appraisal'
	},
	{
		'patch_module': 'patches.april_2012',
		'patch_file': 'serial_no_fixes',
		'description': 'fixes for sle creation while import'
	},
	{
		'patch_module': 'patches.april_2012',
		'patch_file': 'repost_stock_for_posting_time',
		'description': 'repost stock for posting time 00:00:seconds'
	},
	{
		'patch_module': 'patches.may_2012',
		'patch_file': 'cleanup_property_setter',
		'description': 'cleanup_property_setter'
	},
	{
		'patch_module': 'patches.may_2012',
		'patch_file': 'rename_prev_doctype',
		'description': 'rename prev doctype fix'
	},
	{
		'patch_module': 'patches.may_2012',
		'patch_file': 'cleanup_notification_control',
		'description': 'cleanup notification control'
	},
	{
		'patch_module': 'patches.may_2012',
		'patch_file': 'renamedt_in_custom_search_criteria',
		'description': 'raname dt in custom search criteria'
	},
	{
		'patch_module': 'patches.may_2012',
		'patch_file': 'stock_reco_patch',
		'description': 'stock reco patch: store diff info in field'
	},
	{
		'patch_module': 'patches.may_2012',
		'patch_file': 'reload_reports',
		'description': 'reload reports: itemwise sales/delivery details'
	},
	{
		'patch_module': 'patches.may_2012',
		'patch_file': 'page_role_series_fix',
		'description': 'reset series of page role at max'
	},
	{
		'patch_module': 'patches.may_2012',
		'patch_file': 'reload_sales_invoice_pf',
		'description': 'Reload sales invoice print formats'
	},
	{
		'patch_module': 'patches.may_2012',
		'patch_file': 'std_pf_readonly',
		'description': 'Make standard print formats readonly for system manager'
	},
	{
		'patch_module': 'patches.may_2012',
		'patch_file': 'reload_so_pending_items',
		'description': 'reload so pending items'
	},
	{
		'patch_module': 'patches.may_2012',
		'patch_file': 'customize_form_cleanup',
		'description': 'cleanup customize form records'
	},
	{
		'patch_module': 'patches.may_2012',
		'patch_file': 'cs_server_readonly',
		'description': 'Make server custom script readonly for system manager'
	},
	{
		'patch_module': 'patches.may_2012',
		'patch_file': 'clear_session_cache',
		'description': 'clears session cache as shifting to json format'
	},
	{
		'patch_module': 'patches.may_2012',
		'patch_file': 'same_purchase_rate_patch',
		'description': 'Main same rate throughout pur cycle: in global defaults, by default set true'
	},
	{
		'patch_module': 'patches.may_2012',
		'patch_file': 'create_report_manager_role',
		'description': 'Create report manager role if not exists'
	},
	{
		'patch_module': 'patches.may_2012',
		'patch_file': 'reload_customer_address_contact',
		'description': 'Reload report customer address contact'
	},
	{
		'patch_module': 'patches.may_2012',
		'patch_file': 'profile_perm_patch',
		'description': 'Make profile readonly for role All'
	},
	{
		'patch_module': 'patches.may_2012',
		'patch_file': 'remove_euro_currency',
		'description': 'Remove EURO currency and replace with EUR'
	},
	{
		'patch_module': 'patches.may_2012',
		'patch_file': 'remove_communication_log',
		'description': 'Remove Communication Log and replace it with Communication'
	},
	{
		'patch_module': 'patches.june_2012',
		'patch_file': 'barcode_in_feature_setup',
		'description': 'Track item by barcode'
	},
	{
		'patch_module': 'patches.june_2012',
		'patch_file': 'copy_uom_for_pur_inv_item',
		'description': 'Copy uom for pur inv item from PO and PR item table'
	},
	{
		'patch_module': 'patches.june_2012',
		'patch_file': 'fetch_organization_from_lead',
		'description': 'Fetch organization from lead in quote'
	},
	{
		'patch_module': 'patches.june_2012',
		'patch_file': 'reports_list_permission',
		'description': 'allow read permission to all for report list'
	},
	{
		'patch_module': 'patches.june_2012',
		'patch_file': 'support_ticket_autoreply',
		'description': 'New Send Autoreply checkbox in Email Settings'
	},
	{
		'patch_module': 'patches.june_2012',
		'patch_file': 'series_unique_patch',
		'description': "add unique constraint to series table's name column"
	},
	{
		'patch_module': 'patches.june_2012',
		'patch_file': 'set_recurring_type',
		'description': "set recurring type as monthly in old"
	},
	{
		'patch_module': 'patches.june_2012',
		'patch_file': 'alter_tabsessions',
		'description': "alter tabsessions to change user column definition"
	},
	{
		'patch_module': 'patches.june_2012',
		'patch_file': 'delete_old_parent_entries',
		'description': "delete entries of child table having parent like old_par%% or ''"
	},
	{
		'patch_module': 'patches.april_2012',
		'patch_file': 'delete_about_contact',
		'description': "delete depracated doctypes of website module"
	},
	{
		'patch_module': 'patches.june_2012',
		'patch_file': 'cache_item_table',
		'description': "create cache item table again"
	},
	{
		'patch_module': 'patches.july_2012',
		'patch_file': 'reload_pr_po_mapper',
		'description': "order date should be greater than equal to request date"
	},
	{
		'patch_module': 'patches.july_2012',
		'patch_file': 'address_contact_perms',
		'description': "sync address contact perms"
	},
	{
		'patch_module': 'patches.july_2012',
		'patch_file': 'packing_list_cleanup_and_serial_no',
		'description': "packing list cleanup and serial no status update"
	},
	{
		'patch_module': 'patches.july_2012',
		'patch_file': 'deprecate_import_data_control',
		'description': "deprecate doctype - Import Data Control and page - Import Data"
	},
	{
		'patch_module': 'patches.july_2012',
		'patch_file': 'default_freeze_account',
		'description': "set default freeze_account as 'No' where NULL"
	},
	{
		'patch_module': 'patches.july_2012',
		'patch_file': 'update_purchase_tax',
		'description': "rename options in purchase taxes and charges"
	},
	{	'patch_module': 'patches.june_2012',
		'patch_file': 'cms2',
		'description': 'cms2 release patches'
	},
	{	'patch_module': 'patches.july_2012',
		'patch_file': 'auth_table',
		'description': 'create new __Auth table'
	},
	{
		'patch_module': 'patches.july_2012',
		'patch_file': 'remove_event_role_owner_match',
		'description': "Remove Owner match from Event DocType's Permissions"
	},
	{
		'patch_module': 'patches.july_2012',
		'patch_file': 'deprecate_bulk_rename',
		'description': "Remove Bulk Rename Tool"
	},
	{
		'patch_module': 'patches.july_2012',
		'patch_file': 'blog_guest_permission',
	},
	{
		'patch_module': 'patches.july_2012',
		'patch_file': 'bin_permission',
	},
	{
		'patch_module': 'patches.july_2012',
		'patch_file': 'project_patch_repeat',
	},
	{
		'patch_module': 'patches.july_2012',
		'patch_file': 'repost_stock_due_to_wrong_packing_list',
	},
	{
		'patch_module': 'patches.july_2012',
		'patch_file': 'supplier_quotation',
	},
	{
		'patch_module': 'patches.august_2012',
		'patch_file': 'report_supplier_quotations',
	},
	{
		'patch_module': 'patches.august_2012',
		'patch_file': 'task_allocated_to_assigned',
	},
	{
		'patch_module': 'patches.august_2012',
		'patch_file': 'change_profile_permission',
	},
	{
		'patch_module': 'patches.august_2012',
		'patch_file': 'changed_blog_date_format',
	},
	{
		'patch_module': 'patches.august_2012',
		'patch_file': 'repost_billed_amt',
	},
	{
		'patch_module': 'patches.august_2012',
		'patch_file': 'remove_cash_flow_statement',
	},
	{
		'patch_module': 'patches.september_2012',
		'patch_file': 'stock_report_permissions_for_accounts',
	},
	{
		'patch_module': 'patches.september_2012',
		'patch_file': 'communication_delete_permission',
	},
	{
		'patch_module': 'patches.september_2012',
		'patch_file': 'reload_criteria_stock_ledger',
	},
	{
		'patch_module': 'patches.september_2012',
		'patch_file': 'all_permissions_patch',
	},
	{
		'patch_module': 'patches.september_2012',
		'patch_file': 'customer_permission_patch',
	},
	{
		'patch_module': 'patches.september_2012',
		'patch_file': 'add_stock_ledger_entry_index',
	},
	{
		'patch_module': 'patches.september_2012',
		'patch_file': 'plot_patch',
	},
	{
		'patch_module': 'patches.september_2012',
		'patch_file': 'event_permission',
	},
	{
		'patch_module': 'patches.september_2012',
		'patch_file': 'repost_stock',
	},
	{
		'patch_module': 'patches.september_2012',
		'patch_file': 'reload_gross_profit',
	},
	{
		'patch_module': 'patches.september_2012',
		'patch_file': 'rebuild_trees',
	},
	{
		'patch_module': 'patches.september_2012',
		'patch_file': 'deprecate_account_balance',
	},
	{
		'patch_module': 'patches.september_2012',
		'patch_file': 'profile_delete_permission',
	},
	{
		'patch_module': 'patches.october_2012',
		'patch_file': 'update_permission',
	},
	{
		'patch_module': 'patches.october_2012',
		'patch_file': 'reload_gl_mapper',
	},
	{
		'patch_module': 'patches.october_2012',
		'patch_file': 'fix_wrong_vouchers',
	},
	{
		'patch_module': 'patches.october_2012',
		'patch_file': 'remove_old_customer_contact_address',
	},
	{
		'patch_module': 'patches.october_2012',
		'patch_file': 'company_fiscal_year_docstatus_patch',
	},
	{
		'patch_module': 'patches.october_2012',
		'patch_file': 'update_account_property',
	},
	{
		'patch_module': 'patches.october_2012',
		'patch_file': 'remove_old_trial_bal',
	},
	{
		'patch_module': 'patches.october_2012',
		'patch_file': 'fix_cancelled_gl_entries',
	},
	{
		'patch_module': 'patches.october_2012',
		'patch_file': 'custom_script_delete_permission',
	},
	{
		'patch_module': 'patches.november_2012',
		'patch_file': 'custom_field_insert_after',
	},
	{
		'patch_module': 'patches.november_2012',
		'patch_file': 'reload_stock_ledger_report',
	},
	{
		'patch_module': 'patches.november_2012',
		'patch_file': 'delete_item_sales_register1',
	},
	{
		'patch_module': 'patches.november_2012',
		'patch_file': 'rename_employee_leave_balance_report',
	},
	{
		'patch_module': 'patches.november_2012',
		'patch_file': 'report_permissions',
	},
	{
		'patch_module': 'patches.november_2012',
		'patch_file': 'customer_issue_allocated_to_assigned',
	},
	{
		'patch_module': 'patches.november_2012',
		'patch_file': 'reset_appraisal_permissions',
	},
	{
		'patch_module': 'patches.november_2012',
		'patch_file': 'disable_cancelled_profiles',
	},
	{
		'patch_module': 'patches.november_2012',
		'patch_file': 'remove_old_unbilled_items_report',
	},
	{
		'patch_module': 'patches.november_2012',
		'patch_file': 'support_ticket_response_to_communication',
	},
	{
		'patch_module': 'patches.november_2012',
<<<<<<< HEAD
		'patch_file': 'cancelled_bom_patch',
=======
		'patch_file': 'communication_sender_and_recipient',
>>>>>>> dfcdd56b
	},
]<|MERGE_RESOLUTION|>--- conflicted
+++ resolved
@@ -685,10 +685,10 @@
 	},
 	{
 		'patch_module': 'patches.november_2012',
-<<<<<<< HEAD
 		'patch_file': 'cancelled_bom_patch',
-=======
+	},
+	{
+		'patch_module': 'patches.november_2012',
 		'patch_file': 'communication_sender_and_recipient',
->>>>>>> dfcdd56b
 	},
 ]