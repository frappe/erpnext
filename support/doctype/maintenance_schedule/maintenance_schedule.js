--- conflicted
+++ resolved
@@ -97,24 +97,6 @@
   }
 }
 
-<<<<<<< HEAD
-=======
-cur_frm.fields_dict['sales_order_no'].get_query = function(doc) {
-  doc = locals[this.doctype][this.docname];
-  var cond = '';
-  if(doc.customer) {
-    cond = '`tabSales Order`.customer = "'+doc.customer+'" AND';
-  }
-  return{
-    query:"support.doctype.maintenance_schedule.maintenance_schedule.get_sales_order_no",
-    filters: {
-      'cond': cond,
-      'company': doc.company
-    }
-  }
-}
-
->>>>>>> ee85cfd4
 cur_frm.cscript.periodicity = function(doc, cdt, cdn){
   var d = locals[cdt][cdn];
   if(d.start_date && d.end_date){
