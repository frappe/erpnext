--- conflicted
+++ resolved
@@ -10,9 +10,6 @@
   "license": "GPL-3.0",
   "bugs": {
     "url": "https://github.com/frappe/erpnext/issues"
-<<<<<<< HEAD
-  }
-=======
   },
   "devDependencies": {
     "snyk": "^1.290.1"
@@ -24,5 +21,4 @@
     "prepare": "yarn run snyk-protect"
   },
   "snyk": true
->>>>>>> 00175c96
 }