[
 {
  "owner": "Administrator", 
  "docstatus": 0, 
<<<<<<< HEAD
  "creation": "2012-05-21 15:54:09", 
  "modified_by": "Administrator", 
  "modified": "2012-07-09 16:20:58"
 }, 
 {
  "section_style": "Simple", 
  "allow_attach": 1, 
  "module": "Website", 
  "_last_update": "1329115882", 
  "document_type": "Other", 
  "issingle": 1, 
  "name": "__common__", 
  "colour": "White:FFF", 
  "doctype": "DocType", 
  "show_in_menu": 0, 
  "max_attachments": 10, 
  "version": 1
=======
  "creation": "2012-07-12 23:29:36", 
  "modified_by": "Administrator", 
  "modified": "2012-12-18 16:15:43"
 }, 
 {
  "issingle": 1, 
  "allow_attach": 1, 
  "doctype": "DocType", 
  "module": "Website", 
  "max_attachments": 10, 
  "document_type": "Other", 
  "name": "__common__"
>>>>>>> bb852e45
 }, 
 {
  "name": "__common__", 
  "parent": "Website Settings", 
  "doctype": "DocField", 
  "parenttype": "DocType", 
  "parentfield": "fields"
 }, 
 {
  "name": "__common__", 
  "parent": "Website Settings", 
  "read": 1, 
  "doctype": "DocPerm", 
  "parenttype": "DocType", 
  "parentfield": "permissions"
 }, 
 {
  "name": "Website Settings", 
  "doctype": "DocType"
 }, 
 {
<<<<<<< HEAD
  "create": 1, 
  "doctype": "DocPerm", 
  "write": 1, 
  "role": "System Manager", 
  "permlevel": 0
 }, 
 {
  "create": 1, 
  "doctype": "DocPerm", 
  "write": 1, 
  "role": "Website Manager", 
  "permlevel": 0
 }, 
 {
  "role": "All", 
  "permlevel": 1, 
  "doctype": "DocPerm"
 }, 
 {
  "doctype": "DocField", 
  "label": "Top Bar", 
  "fieldname": "top_bar", 
  "fieldtype": "Section Break", 
=======
  "doctype": "DocField", 
  "label": "Landing Page", 
  "fieldname": "sb0", 
  "fieldtype": "Section Break", 
  "permlevel": 0
 }, 
 {
  "description": "The \"Web Page\" that is the website home page", 
  "doctype": "DocField", 
  "label": "Home Page", 
  "options": "Web Page", 
  "fieldname": "home_page", 
  "fieldtype": "Link", 
  "reqd": 1, 
>>>>>>> bb852e45
  "permlevel": 0
 }, 
 {
  "description": "The name of your company / website as you want to appear on browser title bar. All pages will have this as the prefix to the title.", 
<<<<<<< HEAD
  "colour": "White:FFF", 
=======
>>>>>>> bb852e45
  "doctype": "DocField", 
  "label": "Title Prefix", 
  "fieldname": "title_prefix", 
  "fieldtype": "Data", 
  "permlevel": 0
 }, 
 {
<<<<<<< HEAD
  "description": "The \"Web Page\" that is the website home page", 
  "colour": "White:FFF", 
  "doctype": "DocField", 
  "label": "Home Page", 
  "permlevel": 0, 
  "fieldname": "home_page", 
  "fieldtype": "Link", 
  "reqd": 1, 
  "options": "Web Page"
 }, 
 {
  "doctype": "DocField", 
  "options": "Item Group", 
  "fieldname": "default_product_category", 
  "fieldtype": "Link", 
  "label": "Default Product Category", 
  "permlevel": 0
 }, 
 {
  "description": "Brand is what appears on the top-right of the toolbar. If it is an image, make sure it\nhas a transparent background and use the &lt;img /&gt; tag", 
  "colour": "White:FFF", 
=======
  "doctype": "DocField", 
  "fieldname": "cb4", 
  "fieldtype": "Column Break", 
  "permlevel": 0
 }, 
 {
  "description": "Only Items / Groups under this Groups will be shown on the website. This will also represent the \"Products\" Home Page.", 
  "doctype": "DocField", 
  "label": "Default Product Category", 
  "options": "Item Group", 
  "fieldname": "default_product_category", 
  "fieldtype": "Link", 
  "permlevel": 0
 }, 
 {
  "description": "If checked, the Home page will be the default Item Group for the website.", 
  "doctype": "DocField", 
  "label": "Home Page is Products", 
  "fieldname": "home_page_is_products", 
  "fieldtype": "Check", 
  "permlevel": 0
 }, 
 {
  "doctype": "DocField", 
  "label": "Top Bar", 
  "fieldname": "top_bar", 
  "fieldtype": "Section Break", 
  "permlevel": 0
 }, 
 {
  "description": "Brand is what appears on the top-right of the toolbar. If it is an image, make sure it\nhas a transparent background and use the &lt;img /&gt; tag. Keep size as 200px x 30px", 
>>>>>>> bb852e45
  "doctype": "DocField", 
  "label": "Brand HTML", 
  "fieldname": "brand_html", 
  "fieldtype": "Text", 
  "permlevel": 0
 }, 
 {
  "doctype": "DocField", 
<<<<<<< HEAD
  "options": "Top Bar Item", 
  "fieldname": "top_bar_items", 
  "fieldtype": "Table", 
  "label": "Top Bar Items", 
=======
  "label": "Top Bar Items", 
  "options": "Top Bar Item", 
  "fieldname": "top_bar_items", 
  "fieldtype": "Table", 
>>>>>>> bb852e45
  "permlevel": 0
 }, 
 {
  "doctype": "DocField", 
  "label": "Footer", 
  "fieldname": "footer", 
  "fieldtype": "Section Break", 
  "permlevel": 0
 }, 
 {
  "doctype": "DocField", 
  "label": "Address", 
  "fieldname": "address", 
  "fieldtype": "Text", 
  "permlevel": 0
 }, 
 {
  "doctype": "DocField", 
  "label": "Copyright", 
  "fieldname": "copyright", 
  "fieldtype": "Data", 
  "permlevel": 0
 }, 
 {
  "doctype": "DocField", 
<<<<<<< HEAD
  "options": "Top Bar Item", 
  "fieldname": "footer_items", 
  "fieldtype": "Table", 
  "label": "Footer Items", 
=======
  "label": "Footer Items", 
  "options": "Top Bar Item", 
  "fieldname": "footer_items", 
  "fieldtype": "Table", 
>>>>>>> bb852e45
  "permlevel": 0
 }, 
 {
  "doctype": "DocField", 
  "label": "Misc", 
  "fieldname": "misc_section", 
  "fieldtype": "Section Break", 
  "permlevel": 0
 }, 
 {
  "description": "An icon file with .ico extension. Should be 16 x 16 px. Generated using a favicon generator. [<a href=\"http://favicon-generator.org/\" target=\"_blank\">favicon-generator.org</a>]", 
<<<<<<< HEAD
  "colour": "White:FFF", 
  "doctype": "DocField", 
  "label": "FavIcon", 
  "permlevel": 0, 
  "fieldname": "favicon", 
  "fieldtype": "Select", 
  "options": "attach_files:"
=======
  "doctype": "DocField", 
  "label": "FavIcon", 
  "options": "attach_files:", 
  "fieldname": "favicon", 
  "fieldtype": "Select", 
  "permlevel": 0
>>>>>>> bb852e45
 }, 
 {
  "description": "Sub-domain provided by erpnext.com", 
  "doctype": "DocField", 
  "label": "Subdomain", 
  "fieldname": "subdomain", 
  "fieldtype": "Text", 
  "reqd": 0, 
  "permlevel": 1
 }, 
 {
  "description": "Enter domain names associated to this website, each on a new line", 
  "doctype": "DocField", 
  "label": "Domain List", 
  "fieldname": "domain_list", 
  "fieldtype": "Text", 
  "reqd": 0, 
  "hidden": 1, 
  "permlevel": 0
 }, 
 {
  "print_hide": 1, 
  "no_copy": 1, 
  "doctype": "DocField", 
  "label": "File List", 
  "fieldname": "file_list", 
  "fieldtype": "Text", 
  "hidden": 1, 
  "permlevel": 0
 }, 
 {
  "doctype": "DocField", 
  "label": "Startup", 
  "fieldname": "analytics", 
  "fieldtype": "Section Break", 
  "permlevel": 0
 }, 
 {
  "description": "Bind events on startup and page change", 
<<<<<<< HEAD
  "colour": "White:FFF", 
  "doctype": "DocField", 
  "label": "Startup Code", 
  "permlevel": 0, 
  "fieldname": "startup_code", 
  "fieldtype": "Code", 
  "options": "Javascript"
=======
  "doctype": "DocField", 
  "label": "Startup Code", 
  "options": "Javascript", 
  "fieldname": "startup_code", 
  "fieldtype": "Code", 
  "permlevel": 0
 }, 
 {
  "create": 1, 
  "doctype": "DocPerm", 
  "write": 1, 
  "role": "System Manager", 
  "permlevel": 0
 }, 
 {
  "create": 1, 
  "doctype": "DocPerm", 
  "write": 1, 
  "role": "Website Manager", 
  "permlevel": 0
 }, 
 {
  "doctype": "DocPerm", 
  "role": "All", 
  "permlevel": 1
>>>>>>> bb852e45
 }
]<|MERGE_RESOLUTION|>--- conflicted
+++ resolved
@@ -2,25 +2,6 @@
  {
   "owner": "Administrator", 
   "docstatus": 0, 
-<<<<<<< HEAD
-  "creation": "2012-05-21 15:54:09", 
-  "modified_by": "Administrator", 
-  "modified": "2012-07-09 16:20:58"
- }, 
- {
-  "section_style": "Simple", 
-  "allow_attach": 1, 
-  "module": "Website", 
-  "_last_update": "1329115882", 
-  "document_type": "Other", 
-  "issingle": 1, 
-  "name": "__common__", 
-  "colour": "White:FFF", 
-  "doctype": "DocType", 
-  "show_in_menu": 0, 
-  "max_attachments": 10, 
-  "version": 1
-=======
   "creation": "2012-07-12 23:29:36", 
   "modified_by": "Administrator", 
   "modified": "2012-12-18 16:15:43"
@@ -33,7 +14,6 @@
   "max_attachments": 10, 
   "document_type": "Other", 
   "name": "__common__"
->>>>>>> bb852e45
  }, 
  {
   "name": "__common__", 
@@ -55,31 +35,6 @@
   "doctype": "DocType"
  }, 
  {
-<<<<<<< HEAD
-  "create": 1, 
-  "doctype": "DocPerm", 
-  "write": 1, 
-  "role": "System Manager", 
-  "permlevel": 0
- }, 
- {
-  "create": 1, 
-  "doctype": "DocPerm", 
-  "write": 1, 
-  "role": "Website Manager", 
-  "permlevel": 0
- }, 
- {
-  "role": "All", 
-  "permlevel": 1, 
-  "doctype": "DocPerm"
- }, 
- {
-  "doctype": "DocField", 
-  "label": "Top Bar", 
-  "fieldname": "top_bar", 
-  "fieldtype": "Section Break", 
-=======
   "doctype": "DocField", 
   "label": "Landing Page", 
   "fieldname": "sb0", 
@@ -94,15 +49,10 @@
   "fieldname": "home_page", 
   "fieldtype": "Link", 
   "reqd": 1, 
->>>>>>> bb852e45
   "permlevel": 0
  }, 
  {
   "description": "The name of your company / website as you want to appear on browser title bar. All pages will have this as the prefix to the title.", 
-<<<<<<< HEAD
-  "colour": "White:FFF", 
-=======
->>>>>>> bb852e45
   "doctype": "DocField", 
   "label": "Title Prefix", 
   "fieldname": "title_prefix", 
@@ -110,29 +60,6 @@
   "permlevel": 0
  }, 
  {
-<<<<<<< HEAD
-  "description": "The \"Web Page\" that is the website home page", 
-  "colour": "White:FFF", 
-  "doctype": "DocField", 
-  "label": "Home Page", 
-  "permlevel": 0, 
-  "fieldname": "home_page", 
-  "fieldtype": "Link", 
-  "reqd": 1, 
-  "options": "Web Page"
- }, 
- {
-  "doctype": "DocField", 
-  "options": "Item Group", 
-  "fieldname": "default_product_category", 
-  "fieldtype": "Link", 
-  "label": "Default Product Category", 
-  "permlevel": 0
- }, 
- {
-  "description": "Brand is what appears on the top-right of the toolbar. If it is an image, make sure it\nhas a transparent background and use the &lt;img /&gt; tag", 
-  "colour": "White:FFF", 
-=======
   "doctype": "DocField", 
   "fieldname": "cb4", 
   "fieldtype": "Column Break", 
@@ -164,7 +91,6 @@
  }, 
  {
   "description": "Brand is what appears on the top-right of the toolbar. If it is an image, make sure it\nhas a transparent background and use the &lt;img /&gt; tag. Keep size as 200px x 30px", 
->>>>>>> bb852e45
   "doctype": "DocField", 
   "label": "Brand HTML", 
   "fieldname": "brand_html", 
@@ -173,17 +99,10 @@
  }, 
  {
   "doctype": "DocField", 
-<<<<<<< HEAD
-  "options": "Top Bar Item", 
-  "fieldname": "top_bar_items", 
-  "fieldtype": "Table", 
-  "label": "Top Bar Items", 
-=======
   "label": "Top Bar Items", 
   "options": "Top Bar Item", 
   "fieldname": "top_bar_items", 
   "fieldtype": "Table", 
->>>>>>> bb852e45
   "permlevel": 0
  }, 
  {
@@ -209,17 +128,10 @@
  }, 
  {
   "doctype": "DocField", 
-<<<<<<< HEAD
-  "options": "Top Bar Item", 
-  "fieldname": "footer_items", 
-  "fieldtype": "Table", 
-  "label": "Footer Items", 
-=======
   "label": "Footer Items", 
   "options": "Top Bar Item", 
   "fieldname": "footer_items", 
   "fieldtype": "Table", 
->>>>>>> bb852e45
   "permlevel": 0
  }, 
  {
@@ -231,22 +143,12 @@
  }, 
  {
   "description": "An icon file with .ico extension. Should be 16 x 16 px. Generated using a favicon generator. [<a href=\"http://favicon-generator.org/\" target=\"_blank\">favicon-generator.org</a>]", 
-<<<<<<< HEAD
-  "colour": "White:FFF", 
-  "doctype": "DocField", 
-  "label": "FavIcon", 
-  "permlevel": 0, 
-  "fieldname": "favicon", 
-  "fieldtype": "Select", 
-  "options": "attach_files:"
-=======
   "doctype": "DocField", 
   "label": "FavIcon", 
   "options": "attach_files:", 
   "fieldname": "favicon", 
   "fieldtype": "Select", 
   "permlevel": 0
->>>>>>> bb852e45
  }, 
  {
   "description": "Sub-domain provided by erpnext.com", 
@@ -286,15 +188,6 @@
  }, 
  {
   "description": "Bind events on startup and page change", 
-<<<<<<< HEAD
-  "colour": "White:FFF", 
-  "doctype": "DocField", 
-  "label": "Startup Code", 
-  "permlevel": 0, 
-  "fieldname": "startup_code", 
-  "fieldtype": "Code", 
-  "options": "Javascript"
-=======
   "doctype": "DocField", 
   "label": "Startup Code", 
   "options": "Javascript", 
@@ -320,6 +213,5 @@
   "doctype": "DocPerm", 
   "role": "All", 
   "permlevel": 1
->>>>>>> bb852e45
  }
 ]