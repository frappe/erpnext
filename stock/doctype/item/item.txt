[
 {
<<<<<<< HEAD
  "creation": "2013-03-28 10:35:28", 
=======
  "creation": "2013-04-25 10:56:55", 
>>>>>>> 99181fa7
  "docstatus": 0, 
  "modified": "2013-05-02 15:10:53", 
  "modified_by": "Administrator", 
  "owner": "Administrator"
 }, 
 {
  "allow_attach": 1, 
  "allow_rename": 1, 
  "autoname": "field:item_code", 
  "default_print_format": "Standard", 
  "description": "A Product or a Service that is bought, sold or kept in stock.", 
  "doctype": "DocType", 
  "document_type": "Master", 
  "max_attachments": 1, 
  "module": "Stock", 
  "name": "__common__", 
  "search_fields": "item_name,description,item_group,customer_code"
 }, 
 {
  "doctype": "DocField", 
  "name": "__common__", 
  "parent": "Item", 
  "parentfield": "fields", 
  "parenttype": "DocType", 
  "permlevel": 0
 }, 
 {
  "amend": 0, 
  "doctype": "DocPerm", 
  "name": "__common__", 
  "parent": "Item", 
  "parentfield": "permissions", 
  "parenttype": "DocType", 
  "read": 1, 
  "submit": 0
 }, 
 {
  "doctype": "DocType", 
  "name": "Item"
 }, 
 {
  "doctype": "DocField", 
  "fieldname": "item", 
  "fieldtype": "Section Break", 
  "label": "Item", 
  "no_copy": 0, 
  "oldfieldtype": "Section Break", 
  "read_only": 0
 }, 
 {
  "doctype": "DocField", 
  "fieldname": "naming_series", 
  "fieldtype": "Select", 
  "label": "Naming Series", 
  "options": "\nITEM"
 }, 
 {
  "description": "Item will be saved by this name in the data base.", 
  "doctype": "DocField", 
  "fieldname": "item_code", 
  "fieldtype": "Data", 
  "in_filter": 0, 
  "label": "Item Code", 
  "oldfieldname": "item_code", 
  "oldfieldtype": "Data", 
  "read_only": 0, 
  "reqd": 1, 
  "search_index": 0
 }, 
 {
  "doctype": "DocField", 
  "fieldname": "item_name", 
  "fieldtype": "Data", 
  "in_filter": 1, 
  "in_list_view": 1, 
  "label": "Item Name", 
  "oldfieldname": "item_name", 
  "oldfieldtype": "Data", 
  "read_only": 0, 
  "reqd": 1, 
  "search_index": 1
 }, 
 {
  "description": "<a href=\"#!Sales Browser/Item Group\">Manage Item Groups</a>", 
  "doctype": "DocField", 
  "fieldname": "item_group", 
  "fieldtype": "Link", 
  "in_filter": 1, 
  "label": "Item Group", 
  "oldfieldname": "item_group", 
  "oldfieldtype": "Link", 
  "options": "Item Group", 
  "read_only": 0, 
  "reqd": 1
 }, 
 {
  "description": "Unit of measurement of this item (e.g. Kg, Unit, No, Pair).", 
  "doctype": "DocField", 
  "fieldname": "stock_uom", 
  "fieldtype": "Link", 
  "label": "Default Unit of Measure", 
  "oldfieldname": "stock_uom", 
  "oldfieldtype": "Link", 
  "options": "UOM", 
  "read_only": 0, 
  "reqd": 1
 }, 
 {
  "doctype": "DocField", 
  "fieldname": "brand", 
  "fieldtype": "Link", 
  "hidden": 0, 
  "label": "Brand", 
  "oldfieldname": "brand", 
  "oldfieldtype": "Link", 
  "options": "Brand", 
  "print_hide": 1, 
  "read_only": 0, 
  "reqd": 0
 }, 
 {
  "doctype": "DocField", 
  "fieldname": "barcode", 
  "fieldtype": "Data", 
  "label": "Barcode", 
  "read_only": 0
 }, 
 {
  "doctype": "DocField", 
  "fieldname": "column_break0", 
  "fieldtype": "Column Break", 
  "read_only": 0
 }, 
 {
  "doctype": "DocField", 
  "fieldname": "image", 
  "fieldtype": "Select", 
  "label": "Image", 
  "options": "attach_files:", 
  "read_only": 0
 }, 
 {
  "doctype": "DocField", 
  "fieldname": "image_view", 
  "fieldtype": "Image", 
  "in_list_view": 1, 
  "label": "Image View", 
  "options": "image", 
  "read_only": 0
 }, 
 {
  "doctype": "DocField", 
  "fieldname": "description", 
  "fieldtype": "Small Text", 
  "in_filter": 0, 
  "in_list_view": 1, 
  "label": "Description", 
  "oldfieldname": "description", 
  "oldfieldtype": "Text", 
  "read_only": 0, 
  "reqd": 1, 
  "search_index": 0
 }, 
 {
  "doctype": "DocField", 
  "fieldname": "description_html", 
  "fieldtype": "Small Text", 
  "label": "Description HTML", 
  "read_only": 0
 }, 
 {
  "description": "Generates HTML to include selected image in the description", 
  "doctype": "DocField", 
  "fieldname": "add_image", 
  "fieldtype": "Button", 
  "label": "Generate Description HTML", 
  "read_only": 0
 }, 
 {
  "doctype": "DocField", 
  "fieldname": "inventory", 
  "fieldtype": "Section Break", 
  "label": "Inventory", 
  "oldfieldtype": "Section Break", 
  "read_only": 0
 }, 
 {
  "default": "Yes", 
  "description": "Select \"Yes\" if you are maintaining stock of this item in your Inventory.", 
  "doctype": "DocField", 
  "fieldname": "is_stock_item", 
  "fieldtype": "Select", 
  "label": "Is Stock Item", 
  "oldfieldname": "is_stock_item", 
  "oldfieldtype": "Select", 
  "options": "\nYes\nNo", 
  "read_only": 0, 
  "reqd": 1
 }, 
 {
  "depends_on": "eval:doc.is_stock_item==\"Yes\"", 
  "description": "Mandatory if Stock Item is \"Yes\"", 
  "doctype": "DocField", 
  "fieldname": "default_warehouse", 
  "fieldtype": "Link", 
  "label": "Default Reserved Warehouse", 
  "oldfieldname": "default_warehouse", 
  "oldfieldtype": "Link", 
  "options": "Warehouse", 
  "read_only": 0
 }, 
 {
  "depends_on": "eval:doc.is_stock_item==\"Yes\"", 
  "description": "Percentage variation in quantity to be allowed while receiving or delivering this item.", 
  "doctype": "DocField", 
  "fieldname": "tolerance", 
  "fieldtype": "Float", 
  "label": "Allowance Percent", 
  "oldfieldname": "tolerance", 
  "oldfieldtype": "Currency", 
  "read_only": 0
 }, 
 {
  "depends_on": "eval:doc.is_stock_item==\"Yes\"", 
  "doctype": "DocField", 
  "fieldname": "valuation_method", 
  "fieldtype": "Select", 
  "label": "Valuation Method", 
  "options": "\nFIFO\nMoving Average", 
  "read_only": 0
 }, 
 {
  "default": "0.00", 
  "depends_on": "eval:doc.is_stock_item==\"Yes\"", 
  "description": "You can enter the minimum quantity of this item to be ordered.", 
  "doctype": "DocField", 
  "fieldname": "min_order_qty", 
  "fieldtype": "Float", 
  "hidden": 0, 
  "label": "Minimum Order Qty", 
  "oldfieldname": "min_order_qty", 
  "oldfieldtype": "Currency", 
  "read_only": 0
 }, 
 {
  "depends_on": "eval:doc.is_stock_item==\"Yes\"", 
  "doctype": "DocField", 
  "fieldname": "column_break1", 
  "fieldtype": "Column Break", 
  "oldfieldtype": "Column Break", 
  "read_only": 0, 
  "width": "50%"
 }, 
 {
  "default": "No", 
  "depends_on": "eval:doc.is_stock_item==\"Yes\"", 
  "description": "Select \"Yes\" if this item is used for some internal purpose in your company.", 
  "doctype": "DocField", 
  "fieldname": "is_asset_item", 
  "fieldtype": "Select", 
  "label": "Is Asset Item", 
  "oldfieldname": "is_asset_item", 
  "oldfieldtype": "Select", 
  "options": "\nYes\nNo", 
  "read_only": 0, 
  "reqd": 1
 }, 
 {
  "default": "No", 
  "depends_on": "eval:doc.is_stock_item==\"Yes\"", 
  "doctype": "DocField", 
  "fieldname": "has_batch_no", 
  "fieldtype": "Select", 
  "label": "Has Batch No", 
  "oldfieldname": "has_batch_no", 
  "oldfieldtype": "Select", 
  "options": "\nYes\nNo", 
  "read_only": 0, 
  "reqd": 1
 }, 
 {
  "default": "No", 
  "depends_on": "eval:doc.is_stock_item==\"Yes\"", 
  "description": "Selecting \"Yes\" will give a unique identity to each entity of this item which can be viewed in the Serial No master.", 
  "doctype": "DocField", 
  "fieldname": "has_serial_no", 
  "fieldtype": "Select", 
  "in_filter": 1, 
  "label": "Has Serial No", 
  "oldfieldname": "has_serial_no", 
  "oldfieldtype": "Select", 
  "options": "\nYes\nNo", 
  "read_only": 0, 
  "reqd": 1
 }, 
 {
  "depends_on": "eval:doc.is_stock_item==\"Yes\"", 
  "doctype": "DocField", 
  "fieldname": "warranty_period", 
  "fieldtype": "Data", 
  "label": "Warranty Period (in days)", 
  "oldfieldname": "warranty_period", 
  "oldfieldtype": "Data", 
  "read_only": 0
 }, 
 {
  "depends_on": "eval:doc.is_stock_item==\"Yes\"", 
  "doctype": "DocField", 
  "fieldname": "end_of_life", 
  "fieldtype": "Date", 
  "label": "End of Life", 
  "oldfieldname": "end_of_life", 
  "oldfieldtype": "Date", 
  "read_only": 0
 }, 
 {
  "depends_on": "eval:doc.is_stock_item==\"Yes\"", 
  "description": "Net Weight of each Item", 
  "doctype": "DocField", 
  "fieldname": "net_weight", 
  "fieldtype": "Float", 
  "label": "Net Weight", 
  "read_only": 0
 }, 
 {
  "depends_on": "eval:doc.is_stock_item==\"Yes\"", 
  "doctype": "DocField", 
  "fieldname": "weight_uom", 
  "fieldtype": "Link", 
  "label": "Weight UOM", 
  "options": "UOM", 
  "read_only": 0
 }, 
 {
  "description": "Auto-raise Material Request if quantity goes below re-order level in a warehouse", 
  "doctype": "DocField", 
  "fieldname": "reorder_section", 
  "fieldtype": "Section Break", 
  "label": "Re-order", 
  "read_only": 0
 }, 
 {
  "depends_on": "eval:doc.is_stock_item==\"Yes\"", 
  "doctype": "DocField", 
  "fieldname": "re_order_level", 
  "fieldtype": "Float", 
  "label": "Re-Order Level", 
  "oldfieldname": "re_order_level", 
  "oldfieldtype": "Currency", 
  "read_only": 0
 }, 
 {
  "depends_on": "eval:doc.is_stock_item==\"Yes\"", 
  "doctype": "DocField", 
  "fieldname": "re_order_qty", 
  "fieldtype": "Float", 
  "label": "Re-Order Qty", 
  "read_only": 0
 }, 
 {
  "doctype": "DocField", 
  "fieldname": "column_break_31", 
  "fieldtype": "Column Break", 
  "read_only": 0
 }, 
 {
  "depends_on": "eval:doc.is_stock_item==\"Yes\"", 
  "description": "Send an email to users of role \"Material Manager\" and \"Purchase Manager\" when re-order level is crossed.", 
  "doctype": "DocField", 
  "fieldname": "email_notify", 
  "fieldtype": "Check", 
  "label": "Notify by Email on Re-order", 
  "read_only": 0
 }, 
 {
  "doctype": "DocField", 
  "fieldname": "section_break_31", 
  "fieldtype": "Section Break", 
  "options": "Simple", 
  "read_only": 0
 }, 
 {
  "doctype": "DocField", 
  "fieldname": "item_reorder", 
  "fieldtype": "Table", 
  "label": "Warehouse-wise Item Reorder", 
  "options": "Item Reorder", 
  "read_only": 0
 }, 
 {
  "doctype": "DocField", 
  "fieldname": "purchase_details", 
  "fieldtype": "Section Break", 
  "label": "Purchase Details", 
  "oldfieldtype": "Section Break", 
  "read_only": 0
 }, 
 {
  "default": "Yes", 
  "description": "Selecting \"Yes\" will allow this item to appear in Purchase Order , Purchase Receipt.", 
  "doctype": "DocField", 
  "fieldname": "is_purchase_item", 
  "fieldtype": "Select", 
  "label": "Is Purchase Item", 
  "oldfieldname": "is_purchase_item", 
  "oldfieldtype": "Select", 
  "options": "\nYes\nNo", 
  "read_only": 0, 
  "reqd": 1
 }, 
 {
  "depends_on": "eval:doc.is_purchase_item==\"Yes\"", 
  "description": "Lead Time days is number of days by which this item is expected in your warehouse. This days is fetched in Material Request when you select this item.", 
  "doctype": "DocField", 
  "fieldname": "lead_time_days", 
  "fieldtype": "Int", 
  "label": "Lead Time Days", 
  "no_copy": 1, 
  "oldfieldname": "lead_time_days", 
  "oldfieldtype": "Int", 
  "read_only": 0
 }, 
 {
  "depends_on": "eval:doc.is_purchase_item==\"Yes\"", 
  "description": "Default Purchase Account in which cost of the item will be debited.", 
  "doctype": "DocField", 
  "fieldname": "purchase_account", 
  "fieldtype": "Link", 
  "label": "Default Expense Account", 
  "oldfieldname": "purchase_account", 
  "oldfieldtype": "Link", 
  "options": "Account", 
  "read_only": 0
 }, 
 {
  "depends_on": "eval:doc.is_purchase_item==\"Yes\"", 
  "description": "Default Cost Center for tracking expense for this item.", 
  "doctype": "DocField", 
  "fieldname": "cost_center", 
  "fieldtype": "Link", 
  "label": "Default Cost Center", 
  "oldfieldname": "cost_center", 
  "oldfieldtype": "Link", 
  "options": "Cost Center", 
  "read_only": 0
 }, 
 {
  "depends_on": "eval:doc.is_purchase_item==\"Yes\"", 
  "doctype": "DocField", 
  "fieldname": "last_purchase_rate", 
  "fieldtype": "Float", 
  "label": "Last Purchase Rate", 
  "no_copy": 1, 
  "oldfieldname": "last_purchase_rate", 
  "oldfieldtype": "Currency", 
  "read_only": 1
 }, 
 {
  "depends_on": "eval:doc.is_purchase_item==\"Yes\"", 
  "doctype": "DocField", 
  "fieldname": "standard_rate", 
  "fieldtype": "Float", 
  "label": "Standard Rate", 
  "oldfieldname": "standard_rate", 
  "oldfieldtype": "Currency", 
  "read_only": 0
 }, 
 {
  "depends_on": "eval:doc.is_purchase_item==\"Yes\"", 
  "doctype": "DocField", 
  "fieldname": "column_break2", 
  "fieldtype": "Column Break", 
  "oldfieldtype": "Column Break", 
  "read_only": 0, 
  "width": "50%"
 }, 
 {
  "depends_on": "eval:doc.is_purchase_item==\"Yes\"", 
  "doctype": "DocField", 
  "fieldname": "uom_conversion_details", 
  "fieldtype": "Table", 
  "label": "UOM Conversion Details", 
  "no_copy": 1, 
  "oldfieldname": "uom_conversion_details", 
  "oldfieldtype": "Table", 
  "options": "UOM Conversion Detail", 
  "read_only": 0
 }, 
 {
  "depends_on": "eval:doc.is_purchase_item==\"Yes\"", 
  "doctype": "DocField", 
  "fieldname": "manufacturer", 
  "fieldtype": "Data", 
  "label": "Manufacturer", 
  "read_only": 0
 }, 
 {
  "depends_on": "eval:doc.is_purchase_item==\"Yes\"", 
  "doctype": "DocField", 
  "fieldname": "manufacturer_part_no", 
  "fieldtype": "Data", 
  "label": "Manufacturer Part Number", 
  "read_only": 0
 }, 
 {
  "depends_on": "eval:doc.is_purchase_item==\"Yes\"", 
  "doctype": "DocField", 
  "fieldname": "item_supplier_details", 
  "fieldtype": "Table", 
  "label": "Item Supplier Details", 
  "options": "Item Supplier", 
  "read_only": 0
 }, 
 {
  "doctype": "DocField", 
  "fieldname": "sales_details", 
  "fieldtype": "Section Break", 
  "label": "Sales Details", 
  "oldfieldtype": "Section Break", 
  "read_only": 0
 }, 
 {
  "default": "Yes", 
  "description": "Selecting \"Yes\" will allow this item to figure in Sales Order, Delivery Note", 
  "doctype": "DocField", 
  "fieldname": "is_sales_item", 
  "fieldtype": "Select", 
  "in_filter": 1, 
  "label": "Is Sales Item", 
  "oldfieldname": "is_sales_item", 
  "oldfieldtype": "Select", 
  "options": "\nYes\nNo", 
  "read_only": 0, 
  "reqd": 1
 }, 
 {
  "default": "No", 
  "depends_on": "eval:doc.is_sales_item==\"Yes\"", 
  "description": "Select \"Yes\" if this item represents some work like training, designing, consulting etc.", 
  "doctype": "DocField", 
  "fieldname": "is_service_item", 
  "fieldtype": "Select", 
  "in_filter": 1, 
  "label": "Is Service Item", 
  "oldfieldname": "is_service_item", 
  "oldfieldtype": "Select", 
  "options": "\nYes\nNo", 
  "read_only": 0, 
  "reqd": 1
 }, 
 {
  "default": "No", 
  "depends_on": "eval:doc.is_sales_item==\"Yes\"", 
  "description": "Select \"Yes\" if this item is to be sent to a customer or received from a supplier as a sample. Delivery notes and Purchase Receipts will update stock levels but there will be no invoice against this item.", 
  "doctype": "DocField", 
  "fieldname": "is_sample_item", 
  "fieldtype": "Select", 
  "label": "Allow Samples", 
  "oldfieldname": "is_sample_item", 
  "oldfieldtype": "Select", 
  "options": "\nYes\nNo", 
  "read_only": 0, 
  "reqd": 1
 }, 
 {
  "depends_on": "eval:doc.is_sales_item==\"Yes\"", 
  "doctype": "DocField", 
  "fieldname": "max_discount", 
  "fieldtype": "Float", 
  "label": "Max Discount (%)", 
  "oldfieldname": "max_discount", 
  "oldfieldtype": "Currency", 
  "read_only": 0
 }, 
 {
  "depends_on": "eval:doc.is_sales_item==\"Yes\"", 
  "doctype": "DocField", 
  "fieldname": "default_income_account", 
  "fieldtype": "Link", 
  "label": "Default Income Account", 
  "options": "Account", 
  "read_only": 0
 }, 
 {
  "depends_on": "eval:doc.is_sales_item==\"Yes\"", 
  "doctype": "DocField", 
  "fieldname": "default_sales_cost_center", 
  "fieldtype": "Link", 
  "label": "Cost Center", 
  "options": "Cost Center", 
  "read_only": 0
 }, 
 {
  "depends_on": "eval:doc.is_sales_item==\"Yes\"", 
  "doctype": "DocField", 
  "fieldname": "sales_rate", 
  "fieldtype": "Float", 
  "hidden": 1, 
  "label": "Sales Rate", 
  "oldfieldname": "sales_rate", 
  "oldfieldtype": "Currency", 
  "read_only": 0
 }, 
 {
  "depends_on": "eval:doc.is_sales_item==\"Yes\"", 
  "doctype": "DocField", 
  "fieldname": "column_break3", 
  "fieldtype": "Column Break", 
  "oldfieldtype": "Column Break", 
  "read_only": 0, 
  "width": "50%"
 }, 
 {
  "depends_on": "eval:doc.is_sales_item==\"Yes\"", 
  "description": "For the convenience of customers, these codes can be used in print formats like Invoices and Delivery Notes", 
  "doctype": "DocField", 
  "fieldname": "item_customer_details", 
  "fieldtype": "Table", 
  "label": "Customer Codes", 
  "options": "Item Customer Detail", 
  "read_only": 0
 }, 
 {
  "doctype": "DocField", 
  "fieldname": "item_tax_section_break", 
  "fieldtype": "Section Break", 
  "label": "Item Tax", 
  "oldfieldtype": "Section Break", 
  "read_only": 0
 }, 
 {
  "doctype": "DocField", 
  "fieldname": "item_tax", 
  "fieldtype": "Table", 
  "label": "Item Tax1", 
  "oldfieldname": "item_tax", 
  "oldfieldtype": "Table", 
  "options": "Item Tax", 
  "read_only": 0
 }, 
 {
  "doctype": "DocField", 
  "fieldname": "price_list_section", 
  "fieldtype": "Section Break", 
  "label": "Price Lists and Rates", 
  "read_only": 0
 }, 
 {
  "description": "Create a price list from Price List master and enter standard ref rates against each of them. On selection of a price list in Quotation, Sales Order or Delivery Note, corresponding ref rate will be fetched for this item.", 
  "doctype": "DocField", 
  "fieldname": "ref_rate_details", 
  "fieldtype": "Table", 
  "label": "Item Prices", 
  "oldfieldname": "ref_rate_details", 
  "oldfieldtype": "Table", 
  "options": "Item Price", 
  "read_only": 0
 }, 
 {
  "doctype": "DocField", 
  "fieldname": "inspection_criteria", 
  "fieldtype": "Section Break", 
  "label": "Inspection Criteria", 
  "oldfieldtype": "Section Break", 
  "read_only": 0
 }, 
 {
  "default": "No", 
  "doctype": "DocField", 
  "fieldname": "inspection_required", 
  "fieldtype": "Select", 
  "label": "Inspection Required", 
  "no_copy": 0, 
  "oldfieldname": "inspection_required", 
  "oldfieldtype": "Select", 
  "options": "\nYes\nNo", 
  "read_only": 0, 
  "reqd": 1
 }, 
 {
  "depends_on": "eval:doc.inspection_required==\"Yes\"", 
  "description": "Quality Inspection Parameters", 
  "doctype": "DocField", 
  "fieldname": "item_specification_details", 
  "fieldtype": "Table", 
  "label": "Item Quality Inspection Parameter", 
  "oldfieldname": "item_specification_details", 
  "oldfieldtype": "Table", 
  "options": "Item Quality Inspection Parameter", 
  "read_only": 0
 }, 
 {
  "doctype": "DocField", 
  "fieldname": "manufacturing", 
  "fieldtype": "Section Break", 
  "label": "Manufacturing", 
  "oldfieldtype": "Section Break", 
  "read_only": 0
 }, 
 {
  "default": "No", 
  "description": "Selecting \"Yes\" will allow you to create Bill of Material showing raw material and operational costs incurred to manufacture this item.", 
  "doctype": "DocField", 
  "fieldname": "is_manufactured_item", 
  "fieldtype": "Select", 
  "label": "Allow Bill of Materials", 
  "oldfieldname": "is_manufactured_item", 
  "oldfieldtype": "Select", 
  "options": "\nYes\nNo", 
  "read_only": 0, 
  "reqd": 1
 }, 
 {
  "depends_on": "eval:doc.is_manufactured_item==\"Yes\"", 
  "doctype": "DocField", 
  "fieldname": "default_bom", 
  "fieldtype": "Link", 
  "label": "Default BOM", 
  "no_copy": 1, 
  "oldfieldname": "default_bom", 
  "oldfieldtype": "Link", 
  "options": "BOM", 
  "read_only": 1
 }, 
 {
  "default": "No", 
  "depends_on": "eval:doc.is_manufactured_item==\"Yes\"", 
  "description": "Selecting \"Yes\" will allow you to make a Production Order for this item.", 
  "doctype": "DocField", 
  "fieldname": "is_pro_applicable", 
  "fieldtype": "Select", 
  "label": "Allow Production Order", 
  "oldfieldname": "is_pro_applicable", 
  "oldfieldtype": "Select", 
  "options": "\nYes\nNo", 
  "read_only": 0, 
  "reqd": 1
 }, 
 {
  "default": "No", 
  "description": "Select \"Yes\" if you supply raw materials to your supplier to manufacture this item.", 
  "doctype": "DocField", 
  "fieldname": "is_sub_contracted_item", 
  "fieldtype": "Select", 
  "label": "Is Sub Contracted Item", 
  "oldfieldname": "is_sub_contracted_item", 
  "oldfieldtype": "Select", 
  "options": "\nYes\nNo", 
  "read_only": 0, 
  "reqd": 1
 }, 
 {
  "doctype": "DocField", 
  "fieldname": "customer_code", 
  "fieldtype": "Data", 
  "hidden": 1, 
  "in_filter": 1, 
  "label": "Customer Code", 
  "no_copy": 1, 
  "print_hide": 1, 
  "read_only": 0
 }, 
 {
  "doctype": "DocField", 
  "fieldname": "website_section", 
  "fieldtype": "Section Break", 
  "label": "Website", 
  "read_only": 0
 }, 
 {
  "doctype": "DocField", 
  "fieldname": "show_in_website", 
  "fieldtype": "Check", 
  "label": "Show in Website", 
  "read_only": 0
 }, 
 {
  "depends_on": "show_in_website", 
  "description": "website page link", 
  "doctype": "DocField", 
  "fieldname": "page_name", 
  "fieldtype": "Data", 
  "label": "Page Name", 
  "read_only": 1
 }, 
 {
  "depends_on": "show_in_website", 
  "description": "Products will be sorted by weight-age in default searches. More the weight-age, higher the product will appear in the list.", 
  "doctype": "DocField", 
  "fieldname": "weightage", 
  "fieldtype": "Int", 
  "label": "Weightage", 
  "read_only": 0, 
  "search_index": 1
 }, 
 {
  "depends_on": "show_in_website", 
  "description": "Show a slideshow at the top of the page", 
  "doctype": "DocField", 
  "fieldname": "slideshow", 
  "fieldtype": "Link", 
  "label": "Slideshow", 
  "options": "Website Slideshow", 
  "read_only": 0
 }, 
 {
  "depends_on": "show_in_website", 
  "description": "Item Image (if not slideshow)", 
  "doctype": "DocField", 
  "fieldname": "website_image", 
  "fieldtype": "Select", 
  "label": "Image", 
  "options": "attach_files:", 
  "read_only": 0
 }, 
 {
  "doctype": "DocField", 
  "fieldname": "cb72", 
  "fieldtype": "Column Break", 
  "read_only": 0
 }, 
 {
  "depends_on": "show_in_website", 
  "description": "Show Price in Website (if set)", 
  "doctype": "DocField", 
  "fieldname": "website_price_list", 
  "fieldtype": "Link", 
  "label": "Website Price List", 
  "options": "Price List", 
  "read_only": 0
 }, 
 {
  "depends_on": "show_in_website", 
  "description": "Show \"In Stock\" or \"Not in Stock\" based on stock available in this warehouse.", 
  "doctype": "DocField", 
  "fieldname": "website_warehouse", 
  "fieldtype": "Link", 
  "label": "Website Warehouse", 
  "options": "Warehouse", 
  "read_only": 0
 }, 
 {
  "depends_on": "show_in_website", 
  "description": "List this Item in multiple groups on the website.", 
  "doctype": "DocField", 
  "fieldname": "website_item_groups", 
  "fieldtype": "Table", 
  "label": "Website Item Groups", 
  "options": "Website Item Group", 
  "read_only": 0
 }, 
 {
  "depends_on": "show_in_website", 
  "doctype": "DocField", 
  "fieldname": "sb72", 
  "fieldtype": "Section Break", 
  "read_only": 0
 }, 
 {
  "doctype": "DocField", 
  "fieldname": "copy_from_item_group", 
  "fieldtype": "Button", 
  "label": "Copy From Item Group", 
  "read_only": 0
 }, 
 {
  "depends_on": "show_in_website", 
  "doctype": "DocField", 
  "fieldname": "item_website_specifications", 
  "fieldtype": "Table", 
  "label": "Item Website Specifications", 
  "options": "Item Website Specification", 
  "read_only": 0
 }, 
 {
  "depends_on": "show_in_website", 
  "doctype": "DocField", 
  "fieldname": "web_long_description", 
  "fieldtype": "Text Editor", 
  "label": "Website Description", 
  "read_only": 0
 }, 
 {
  "cancel": 0, 
  "create": 0, 
  "doctype": "DocPerm", 
  "permlevel": 1, 
  "report": 0, 
  "role": "Material Manager", 
  "write": 0
 }, 
 {
  "cancel": 0, 
  "create": 0, 
  "doctype": "DocPerm", 
  "permlevel": 0, 
  "report": 1, 
  "role": "Material Manager", 
  "write": 0
 }, 
 {
  "cancel": 0, 
  "create": 0, 
  "doctype": "DocPerm", 
  "permlevel": 1, 
  "report": 0, 
  "role": "Material User", 
  "write": 0
 }, 
 {
  "cancel": 0, 
  "create": 0, 
  "doctype": "DocPerm", 
  "permlevel": 0, 
  "report": 1, 
  "role": "Material User", 
  "write": 0
 }, 
 {
  "cancel": 1, 
  "create": 1, 
  "doctype": "DocPerm", 
  "permlevel": 0, 
  "report": 1, 
  "role": "Material Master Manager", 
  "write": 1
 }, 
 {
<<<<<<< HEAD
=======
  "cancel": 0, 
  "create": 0, 
  "doctype": "DocPerm", 
  "permlevel": 1, 
  "report": 0, 
  "role": "Material Master Manager", 
  "write": 0
 }, 
 {
  "cancel": 1, 
  "create": 1, 
  "doctype": "DocPerm", 
  "permlevel": 0, 
  "report": 1, 
  "role": "System Manager", 
  "write": 1
 }, 
 {
>>>>>>> 99181fa7
  "cancel": 0, 
  "create": 0, 
  "doctype": "DocPerm", 
  "permlevel": 1, 
  "report": 0, 
  "role": "System Manager", 
  "write": 0
 }
]<|MERGE_RESOLUTION|>--- conflicted
+++ resolved
@@ -1,10 +1,6 @@
 [
  {
-<<<<<<< HEAD
   "creation": "2013-03-28 10:35:28", 
-=======
-  "creation": "2013-04-25 10:56:55", 
->>>>>>> 99181fa7
   "docstatus": 0, 
   "modified": "2013-05-02 15:10:53", 
   "modified_by": "Administrator", 
@@ -888,78 +884,17 @@
   "read_only": 0
  }, 
  {
+  "cancel": 1, 
+  "create": 1, 
+  "doctype": "DocPerm", 
+  "role": "Material Master Manager", 
+  "write": 1
+ }, 
+ {
   "cancel": 0, 
   "create": 0, 
   "doctype": "DocPerm", 
-  "permlevel": 1, 
-  "report": 0, 
-  "role": "Material Manager", 
-  "write": 0
- }, 
- {
-  "cancel": 0, 
-  "create": 0, 
-  "doctype": "DocPerm", 
-  "permlevel": 0, 
-  "report": 1, 
-  "role": "Material Manager", 
-  "write": 0
- }, 
- {
-  "cancel": 0, 
-  "create": 0, 
-  "doctype": "DocPerm", 
-  "permlevel": 1, 
-  "report": 0, 
   "role": "Material User", 
-  "write": 0
- }, 
- {
-  "cancel": 0, 
-  "create": 0, 
-  "doctype": "DocPerm", 
-  "permlevel": 0, 
-  "report": 1, 
-  "role": "Material User", 
-  "write": 0
- }, 
- {
-  "cancel": 1, 
-  "create": 1, 
-  "doctype": "DocPerm", 
-  "permlevel": 0, 
-  "report": 1, 
-  "role": "Material Master Manager", 
-  "write": 1
- }, 
- {
-<<<<<<< HEAD
-=======
-  "cancel": 0, 
-  "create": 0, 
-  "doctype": "DocPerm", 
-  "permlevel": 1, 
-  "report": 0, 
-  "role": "Material Master Manager", 
-  "write": 0
- }, 
- {
-  "cancel": 1, 
-  "create": 1, 
-  "doctype": "DocPerm", 
-  "permlevel": 0, 
-  "report": 1, 
-  "role": "System Manager", 
-  "write": 1
- }, 
- {
->>>>>>> 99181fa7
-  "cancel": 0, 
-  "create": 0, 
-  "doctype": "DocPerm", 
-  "permlevel": 1, 
-  "report": 0, 
-  "role": "System Manager", 
   "write": 0
  }
 ]