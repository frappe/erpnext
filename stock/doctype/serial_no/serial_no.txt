--- conflicted
+++ resolved
@@ -2,11 +2,7 @@
  {
   "creation": "2013-05-16 10:59:15", 
   "docstatus": 0, 
-<<<<<<< HEAD
-  "modified": "2013-08-20 11:52:13", 
-=======
   "modified": "2013-08-21 11:22:50", 
->>>>>>> 72c9aa08
   "modified_by": "Administrator", 
   "owner": "Administrator"
  }, 
