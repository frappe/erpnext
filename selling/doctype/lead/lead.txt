--- conflicted
+++ resolved
@@ -2,11 +2,7 @@
  {
   "creation": "2013-04-10 11:45:37", 
   "docstatus": 0, 
-<<<<<<< HEAD
-  "modified": "2013-07-02 16:03:50", 
-=======
-  "modified": "2013-07-03 10:22:31", 
->>>>>>> 37805ca4
+  "modified": "2013-07-03 10:24:00", 
   "modified_by": "Administrator", 
   "owner": "Administrator"
  }, 
