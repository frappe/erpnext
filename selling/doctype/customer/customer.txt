[
 {
<<<<<<< HEAD
  "creation": "2013-06-06 11:54:42", 
  "docstatus": 0, 
  "modified": "2013-06-21 11:52:57", 
=======
  "creation": "2013-06-11 14:26:44", 
  "docstatus": 0, 
  "modified": "2013-06-11 14:27:57", 
>>>>>>> d49aae27
  "modified_by": "Administrator", 
  "owner": "Administrator"
 }, 
 {
  "allow_print": 0, 
  "allow_rename": 1, 
  "autoname": "naming_series:", 
  "description": "Buyer of Goods and Services.", 
  "doctype": "DocType", 
  "document_type": "Master", 
  "is_submittable": 1, 
  "module": "Selling", 
  "name": "__common__", 
  "search_fields": "customer_name,customer_group,country,territory"
 }, 
 {
  "doctype": "DocField", 
  "name": "__common__", 
  "parent": "Customer", 
  "parentfield": "fields", 
  "parenttype": "DocType"
 }, 
 {
  "doctype": "DocPerm", 
  "name": "__common__", 
  "parent": "Customer", 
  "parentfield": "permissions", 
  "parenttype": "DocType", 
  "read": 1, 
  "report": 1
 }, 
 {
  "doctype": "DocType", 
  "name": "Customer"
 }, 
 {
  "description": "Note: You Can Manage Multiple Address or Contacts via Addresses & Contacts", 
  "doctype": "DocField", 
  "fieldname": "basic_info", 
  "fieldtype": "Section Break", 
  "label": "Basic Info", 
  "oldfieldtype": "Section Break", 
  "permlevel": 0, 
  "reqd": 0
 }, 
 {
  "doctype": "DocField", 
  "fieldname": "customer_name", 
  "fieldtype": "Data", 
  "hidden": 0, 
  "in_filter": 1, 
  "in_list_view": 1, 
  "label": "Customer Name", 
  "no_copy": 1, 
  "oldfieldname": "customer_name", 
  "oldfieldtype": "Data", 
  "permlevel": 0, 
  "print_hide": 0, 
  "report_hide": 0, 
  "reqd": 1, 
  "search_index": 1
 }, 
 {
  "doctype": "DocField", 
  "fieldname": "customer_type", 
  "fieldtype": "Select", 
  "label": "Customer Type", 
  "oldfieldname": "customer_type", 
  "oldfieldtype": "Select", 
  "options": "\nCompany\nIndividual", 
  "permlevel": 0, 
  "reqd": 1
 }, 
 {
  "doctype": "DocField", 
  "fieldname": "naming_series", 
  "fieldtype": "Select", 
  "label": "Series", 
  "no_copy": 1, 
  "options": "\nCUST\nCUSTMUM", 
  "permlevel": 0, 
  "print_hide": 0
 }, 
 {
  "description": "Fetch lead which will be converted into customer.", 
  "doctype": "DocField", 
  "fieldname": "lead_name", 
  "fieldtype": "Link", 
  "hidden": 0, 
  "in_filter": 1, 
  "label": "Lead Ref", 
  "no_copy": 1, 
  "oldfieldname": "lead_name", 
  "oldfieldtype": "Link", 
  "options": "Lead", 
  "permlevel": 0, 
  "print_hide": 1, 
  "report_hide": 1
 }, 
 {
  "doctype": "DocField", 
  "fieldname": "column_break0", 
  "fieldtype": "Column Break", 
  "permlevel": 0, 
  "width": "50%"
 }, 
 {
  "description": "<a href=\"#!Sales Browser/Customer Group\">To manage Customer Groups, click here</a>", 
  "doctype": "DocField", 
  "fieldname": "customer_group", 
  "fieldtype": "Link", 
  "hidden": 0, 
  "in_filter": 1, 
  "label": "Customer Group", 
  "oldfieldname": "customer_group", 
  "oldfieldtype": "Link", 
  "options": "Customer Group", 
  "permlevel": 0, 
  "print_hide": 0, 
  "reqd": 1, 
  "search_index": 1
 }, 
 {
  "description": "<a href=\"#!Sales Browser/Territory\">To manage Territory, click here</a>", 
  "doctype": "DocField", 
  "fieldname": "territory", 
  "fieldtype": "Link", 
  "in_list_view": 1, 
  "label": "Territory", 
  "oldfieldname": "territory", 
  "oldfieldtype": "Link", 
  "options": "Territory", 
  "permlevel": 0, 
  "print_hide": 1, 
  "reqd": 1
 }, 
 {
  "doctype": "DocField", 
  "fieldname": "address_contacts", 
  "fieldtype": "Section Break", 
  "label": "Address & Contacts", 
  "permlevel": 0
 }, 
 {
  "depends_on": "eval:doc.__islocal", 
  "doctype": "DocField", 
  "fieldname": "address_desc", 
  "fieldtype": "HTML", 
  "label": "Address Desc", 
  "options": "<em>Addresses will appear only when you save the customer</em>", 
  "permlevel": 0
 }, 
 {
  "doctype": "DocField", 
  "fieldname": "address_html", 
  "fieldtype": "HTML", 
  "label": "Address HTML", 
  "permlevel": 0, 
  "read_only": 1
 }, 
 {
  "doctype": "DocField", 
  "fieldname": "column_break1", 
  "fieldtype": "Column Break", 
  "permlevel": 0, 
  "width": "50%"
 }, 
 {
  "depends_on": "eval:doc.__islocal", 
  "doctype": "DocField", 
  "fieldname": "contact_desc", 
  "fieldtype": "HTML", 
  "label": "Contact Desc", 
  "options": "<em>Contact Details will appear only when you save the customer</em>", 
  "permlevel": 0
 }, 
 {
  "doctype": "DocField", 
  "fieldname": "contact_html", 
  "fieldtype": "HTML", 
  "label": "Contact HTML", 
  "oldfieldtype": "HTML", 
  "permlevel": 0, 
  "read_only": 1
 }, 
 {
  "doctype": "DocField", 
  "fieldname": "communication_history", 
  "fieldtype": "Section Break", 
  "permlevel": 0
 }, 
 {
  "doctype": "DocField", 
  "fieldname": "communication_html", 
  "fieldtype": "HTML", 
  "label": "Communication HTML", 
  "permlevel": 0
 }, 
 {
  "doctype": "DocField", 
  "fieldname": "more_info", 
  "fieldtype": "Section Break", 
  "label": "More Info", 
  "oldfieldtype": "Section Break", 
  "permlevel": 0
 }, 
 {
  "doctype": "DocField", 
  "fieldname": "column_break2", 
  "fieldtype": "Column Break", 
  "permlevel": 0, 
  "width": "50%"
 }, 
 {
  "description": "To create an Account Head under a different company, select the company and save customer.", 
  "doctype": "DocField", 
  "fieldname": "company", 
  "fieldtype": "Link", 
  "in_filter": 1, 
  "label": "Company", 
  "oldfieldname": "company", 
  "oldfieldtype": "Link", 
  "options": "Company", 
  "permlevel": 0, 
  "reqd": 1, 
  "search_index": 1
 }, 
 {
  "doctype": "DocField", 
  "fieldname": "default_price_list", 
  "fieldtype": "Link", 
  "label": "Default Price List", 
  "options": "Price List", 
  "permlevel": 0
 }, 
 {
  "description": "This currency will get fetched in Sales transactions of this customer", 
  "doctype": "DocField", 
  "fieldname": "default_currency", 
  "fieldtype": "Link", 
  "label": "Default Currency", 
  "no_copy": 1, 
  "options": "Currency", 
  "permlevel": 0
 }, 
 {
  "description": "Your Customer's TAX registration numbers (if applicable) or any general information", 
  "doctype": "DocField", 
  "fieldname": "customer_details", 
  "fieldtype": "Text", 
  "label": "Customer Details", 
  "oldfieldname": "customer_details", 
  "oldfieldtype": "Code", 
  "permlevel": 0
 }, 
 {
  "doctype": "DocField", 
  "fieldname": "column_break3", 
  "fieldtype": "Column Break", 
  "permlevel": 0, 
  "width": "50%"
 }, 
 {
  "doctype": "DocField", 
  "fieldname": "credit_days", 
  "fieldtype": "Int", 
  "label": "Credit Days", 
  "oldfieldname": "credit_days", 
  "oldfieldtype": "Int", 
  "permlevel": 1
 }, 
 {
  "doctype": "DocField", 
  "fieldname": "credit_limit", 
  "fieldtype": "Currency", 
  "label": "Credit Limit", 
  "oldfieldname": "credit_limit", 
  "oldfieldtype": "Currency", 
  "options": "Company:company:default_currency", 
  "permlevel": 1
 }, 
 {
  "doctype": "DocField", 
  "fieldname": "website", 
  "fieldtype": "Data", 
  "label": "Website", 
  "permlevel": 0
 }, 
 {
  "doctype": "DocField", 
  "fieldname": "sales_team_section_break", 
  "fieldtype": "Section Break", 
  "label": "Sales Team", 
  "oldfieldtype": "Section Break", 
  "permlevel": 0
 }, 
 {
  "doctype": "DocField", 
  "fieldname": "default_sales_partner", 
  "fieldtype": "Link", 
  "label": "Default Sales Partner", 
  "oldfieldname": "default_sales_partner", 
  "oldfieldtype": "Link", 
  "options": "Sales Partner", 
  "permlevel": 0
 }, 
 {
  "doctype": "DocField", 
  "fieldname": "default_commission_rate", 
  "fieldtype": "Float", 
  "label": "Default Commission Rate", 
  "oldfieldname": "default_commission_rate", 
  "oldfieldtype": "Currency", 
  "permlevel": 0
 }, 
 {
  "doctype": "DocField", 
  "fieldname": "sales_team", 
  "fieldtype": "Table", 
  "label": "Sales Team Details", 
  "oldfieldname": "sales_team", 
  "oldfieldtype": "Table", 
  "options": "Sales Team", 
  "permlevel": 0
 }, 
 {
  "doctype": "DocField", 
  "fieldname": "amended_from", 
  "fieldtype": "Link", 
  "label": "Amended From", 
  "no_copy": 1, 
  "options": "Customer", 
  "permlevel": 0, 
  "print_hide": 1, 
  "read_only": 1
 }, 
 {
  "amend": 0, 
  "cancel": 0, 
  "create": 0, 
  "doctype": "DocPerm", 
  "permlevel": 1, 
  "role": "Sales Manager", 
  "submit": 0, 
  "write": 0
 }, 
 {
  "amend": 0, 
  "cancel": 0, 
  "create": 0, 
  "doctype": "DocPerm", 
  "permlevel": 0, 
  "role": "Sales Manager", 
  "submit": 0, 
  "write": 0
 }, 
 {
  "amend": 0, 
  "cancel": 0, 
  "create": 0, 
  "doctype": "DocPerm", 
  "permlevel": 1, 
  "role": "Sales User", 
  "submit": 0, 
  "write": 0
 }, 
 {
  "amend": 0, 
  "cancel": 0, 
  "create": 0, 
  "doctype": "DocPerm", 
<<<<<<< HEAD
  "permlevel": 0, 
  "role": "Sales User", 
  "submit": 0, 
  "write": 0
=======
  "permlevel": 1, 
  "role": "Sales User"
>>>>>>> d49aae27
 }, 
 {
  "amend": 0, 
  "cancel": 1, 
  "create": 1, 
  "doctype": "DocPerm", 
  "permlevel": 0, 
  "role": "Sales Master Manager", 
  "submit": 0, 
  "write": 1
 }, 
 {
  "amend": 0, 
  "cancel": 0, 
  "create": 0, 
  "doctype": "DocPerm", 
  "permlevel": 1, 
  "role": "Sales Master Manager", 
  "submit": 0, 
  "write": 0
 }, 
 {
  "amend": 0, 
  "cancel": 0, 
  "create": 0, 
  "doctype": "DocPerm", 
  "permlevel": 2, 
  "role": "Accounts Manager", 
  "submit": 0, 
  "write": 1
 }, 
 {
  "amend": 0, 
  "cancel": 0, 
  "create": 0, 
  "doctype": "DocPerm", 
  "permlevel": 2, 
  "role": "All", 
  "submit": 0, 
  "write": 0
 }, 
 {
  "cancel": 1, 
  "create": 1, 
  "doctype": "DocPerm", 
  "permlevel": 0, 
  "role": "Accounts Manager", 
  "submit": 0, 
  "write": 1
 }, 
 {
  "amend": 0, 
  "cancel": 0, 
  "create": 0, 
  "doctype": "DocPerm", 
  "permlevel": 1, 
  "role": "All", 
  "submit": 0, 
  "write": 0
 }, 
 {
  "create": 1, 
  "doctype": "DocPerm", 
  "permlevel": 0, 
  "role": "Administrator", 
  "submit": 1, 
  "write": 1
 }
]<|MERGE_RESOLUTION|>--- conflicted
+++ resolved
@@ -1,14 +1,8 @@
 [
  {
-<<<<<<< HEAD
-  "creation": "2013-06-06 11:54:42", 
-  "docstatus": 0, 
-  "modified": "2013-06-21 11:52:57", 
-=======
   "creation": "2013-06-11 14:26:44", 
   "docstatus": 0, 
   "modified": "2013-06-11 14:27:57", 
->>>>>>> d49aae27
   "modified_by": "Administrator", 
   "owner": "Administrator"
  }, 
@@ -380,15 +374,10 @@
   "cancel": 0, 
   "create": 0, 
   "doctype": "DocPerm", 
-<<<<<<< HEAD
   "permlevel": 0, 
   "role": "Sales User", 
   "submit": 0, 
   "write": 0
-=======
-  "permlevel": 1, 
-  "role": "Sales User"
->>>>>>> d49aae27
  }, 
  {
   "amend": 0, 
