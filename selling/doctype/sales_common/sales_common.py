--- conflicted
+++ resolved
@@ -127,31 +127,6 @@
 		if not obj.doc.price_list_name:
 			msgprint("Please Select Price List before selecting Items")
 			raise Exception
-<<<<<<< HEAD
-		item = webnotes.conn.sql("select description, item_name, brand, item_group, stock_uom, default_warehouse, default_income_account, default_sales_cost_center, purchase_account, cost_center, description_html, barcode from `tabItem` where name = '%s' and (ifnull(end_of_life,'')='' or end_of_life >	now() or end_of_life = '0000-00-00') and (is_sales_item = 'Yes' or is_service_item = 'Yes')" % (args['item_code']), as_dict=1)
-		tax = webnotes.conn.sql("select tax_type, tax_rate from `tabItem Tax` where parent = %s" , args['item_code'])
-		t = {}
-		for x in tax: t[x[0]] = flt(x[1])
-		ret = {
-			'description'			: item and item[0]['description_html'] or item[0]['description'],
-			'barcode'				: item and item[0]['barcode'] or '',
-			'item_group'			: item and item[0]['item_group'] or '',
-			'item_name'				: item and item[0]['item_name'] or '',
-			'brand'					: item and item[0]['brand'] or '',
-			'stock_uom'				: item and item[0]['stock_uom'] or '',
-			'reserved_warehouse'	: item and item[0]['default_warehouse'] or '',
-			'warehouse'				: item and item[0]['default_warehouse'] or args.get('warehouse'),
-			'income_account'		: item and item[0]['default_income_account'] or args.get('income_account'),
-			'expense_account'		: item and item[0]['purchase_account'] or args.get('expense_account'),
-			'cost_center'			: item and item[0]['default_sales_cost_center'] or args.get('cost_center'),
-			'purchase_cost_center'	: item and item[0]['cost_center'] or args.get('purchase_cost_center'),
-			'qty'					: 1.00,	 # this is done coz if item once fetched is fetched again thn its qty shld be reset to 1
-			'adj_rate'				: 0,
-			'amount'				: 0,
-			'export_amount'			: 0,
-			'item_tax_rate'			: json.dumps(t),
-			'batch_no'				: ''
-=======
 		item = webnotes.conn.sql("""select description, item_name, brand, item_group, stock_uom, 
 			default_warehouse, default_income_account, default_sales_cost_center, 
 			purchase_account, description_html, barcode from `tabItem` 
@@ -186,7 +161,6 @@
 			'export_amount': 0,
 			'item_tax_rate': json.dumps(t),
 			'batch_no': ''
->>>>>>> 6dcee5a1
 		}
 		if(obj.doc.price_list_name and item):	#this is done to fetch the changed BASIC RATE and REF RATE based on PRICE LIST
 			base_ref_rate =	self.get_ref_rate(args['item_code'], obj.doc.price_list_name, obj.doc.price_list_currency, obj.doc.plc_conversion_rate)
