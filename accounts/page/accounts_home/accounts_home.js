// Copyright (c) 2013, Web Notes Technologies Pvt. Ltd. and Contributors
// License: GNU General Public License v3. See license.txt"

wn.module_page["Accounts"] = [
	{
		top: true,
		title: wn._("Documents"),
		icon: "icon-copy",
		items: [
			{
				label: wn._("Journal Voucher"),
				description: wn._("Accounting journal entries."),
				doctype:"Journal Voucher"
			},
			{
				label: wn._("Sales Invoice"),
				description: wn._("Bills raised to Customers."),
				doctype:"Sales Invoice"
			},
			{
				label: wn._("Purchase Invoice"),
				description: wn._("Bills raised by Suppliers."),
				doctype:"Purchase Invoice"
			},
		]
	},
	{
		title: wn._("Masters"),
		icon: "icon-book",
		items: [
			{
				label: wn._("Chart of Accounts"),
				route: "Accounts Browser/Account",
				description: wn._("Structure of books of accounts."),
				doctype:"Account"
			},
			{
				label: wn._("Chart of Cost Centers"),
				route: "Accounts Browser/Cost Center",
				description: wn._("Structure cost centers for budgeting."),
				doctype:"Cost Center"
			},
			{
				label: wn._("Customer"),
				description: wn._("Customer database."),
				doctype:"Customer"
			},
			{
				label: wn._("Supplier"),
				description: wn._("Supplier database."),
				doctype:"Supplier"
			},
		]
	},
	{
		title: wn._("Setup"),
		icon: "icon-wrench",
		items: [
			{
				label: wn._("Company"),
				description: wn._("Company Master."),
				doctype:"Company"
			},
			{
				label: wn._("Fiscal Year"),
				description: wn._("Accounting Year."),
				doctype:"Fiscal Year"
			},
		]
	},
	{
		title: wn._("Tools"),
		icon: "icon-wrench",
		items: [
			{
				"route":"Form/Bank Reconciliation/Bank Reconciliation",
				"label": wn._("Bank Reconciliation"),
				"description": wn._("Update bank payment dates with journals."),
				doctype: "Bank Reconciliation"
			},
			{
				"route":"Form/Payment to Invoice Matching Tool/Payment to Invoice Matching Tool",
				"label": wn._("Payment Reconciliation"),
				"description": wn._("Match non-linked Invoices and Payments."),
				doctype: "Payment to Invoice Matching Tool"
				
			},
			{
				"label": wn._("Period Closing Voucher"),
				"doctype": "Period Closing Voucher",
				description: wn._("Close Balance Sheet and book Profit or Loss.")
			},
<<<<<<< HEAD
			{
				"page":"voucher-import-tool",
				"label": wn._("Voucher Import Tool"),
				"description": wn._("Import accounting entries from CSV.")
			},		
=======
>>>>>>> ca8f8790
		]
	},
	{
		title: wn._("Setup"),
		icon: "icon-cog",
		items: [
			{
				"label": wn._("Accounts Settings"),
				"route": "Form/Accounts Settings",
				"doctype":"Accounts Settings",
				"description": wn._("Settings for Accounts")
			},
			{
				"label": wn._("Sales Taxes and Charges Master"),
				"doctype":"Sales Taxes and Charges Master",
				"description": wn._("Tax Template for Sales")
			},
			{
				"label": wn._("Purchase Taxes and Charges Master"),
				"doctype":"Purchase Taxes and Charges Master",
				"description": wn._("Tax Template for Purchase")
			},
			{
				"label": wn._("Shipping Rules"),
				"doctype":"Shipping Rule",
				"description": wn._("Rules to calculate shipping amount for a sale")
			},
			{
				"label": wn._("Currency Exchange"),
				"doctype":"Currency Exchange",
				"description": wn._("Manage exchange rates for currency conversion")
			},
			{
				"label": wn._("Point-of-Sale Setting"),
				"doctype":"POS Setting",
				"description": wn._("User settings for Point-of-sale (POS)")
			},
			{
				"doctype":"Budget Distribution",
				"label": wn._("Budget Distribution"),
				"description": wn._("Seasonality for setting budgets.")
			},
			{
				"doctype":"Terms and Conditions",
				"label": wn._("Terms and Conditions Template"),
				description: wn._("Template of terms or contract.")
			},
			{
				"doctype":"Mode of Payment",
				"label": wn._("Mode of Payment"),
				description: wn._("e.g. Bank, Cash, Credit Card")
			},
			{
				"doctype":"C-Form",
				"label": wn._("C-Form"),
				description: wn._("C-Form records"),
				country: "India"
			}
		]
	},
	{
		title: wn._("Main Reports"),
		right: true,
		icon: "icon-table",
		items: [
			{
				"label":wn._("General Ledger"),
				page: "general-ledger"
			},
			{
				"label":wn._("Trial Balance"),
				page: "trial-balance"
			},
			{
				"page":"Financial Statements",
				"label": wn._("Financial Statements")
			},
			{
				"label":wn._("Accounts Receivable"),
				route: "query-report/Accounts Receivable",
				doctype: "Sales Invoice"
			},
			{
				"label":wn._("Accounts Payable"),
				route: "query-report/Accounts Payable",
				doctype: "Purchase Invoice"
			},
			{
				"label":wn._("Sales Register"),
				route: "query-report/Sales Register",
				doctype: "Sales Invoice"
			},
			{
				"label":wn._("Purchase Register"),
				route: "query-report/Purchase Register",
				doctype: "Purchase Invoice"
			},
		]
	},
	{
		title: wn._("Analytics"),
		right: true,
		icon: "icon-bar-chart",
		items: [
			{
				"label":wn._("Financial Analytics"),
				page: "financial-analytics"
			},
			{
				"label":wn._("Gross Profit"),
				route: "query-report/Gross Profit",
				doctype: "Sales Invoice"
			},
		]
	},
	{
		title: wn._("Reports"),
		right: true,
		icon: "icon-list",
		items: [
			{
				"label":wn._("Bank Reconciliation Statement"),
				route: "query-report/Bank Reconciliation Statement",
				doctype: "Journal Voucher"
			},
			{
				"label":wn._("Ordered Items To Be Billed"),
				route: "query-report/Ordered Items To Be Billed",
				doctype: "Sales Invoice"
			},
			{
				"label":wn._("Delivered Items To Be Billed"),
				route: "query-report/Delivered Items To Be Billed",
				doctype: "Sales Invoice"
			},
			{
				"label":wn._("Purchase Order Items To Be Billed"),
				route: "query-report/Purchase Order Items To Be Billed",
				doctype: "Purchase Invoice"
			},
			{
				"label":wn._("Received Items To Be Billed"),
				route: "query-report/Received Items To Be Billed",
				doctype: "Purchase Invoice"
			},
			{
				"label":wn._("Bank Clearance Summary"),
				route: "query-report/Bank Clearance Summary",
				doctype: "Journal Voucher"
			},
			{
				"label":wn._("Payment Period Based On Invoice Date"),
				route: "query-report/Payment Period Based On Invoice Date",
				doctype: "Journal Voucher"
			},
			{
				"label":wn._("Sales Partners Commission"),
				route: "query-report/Sales Partners Commission",
				doctype: "Sales Invoice"
			},
			{
				"label":wn._("Customer Account Head"),
				route: "query-report/Customer Account Head",
				doctype: "Account"
			},
			{
				"label":wn._("Supplier Account Head"),
				route: "query-report/Supplier Account Head",
				doctype: "Account"
			},
			{
				"label":wn._("Item-wise Sales Register"),
				route: "query-report/Item-wise Sales Register",
				doctype: "Sales Invoice"
			},
			{
				"label":wn._("Item-wise Purchase Register"),
				route: "query-report/Item-wise Purchase Register",
				doctype: "Purchase Invoice"
			},
			{
				"label":wn._("Budget Variance Report"),
				route: "query-report/Budget Variance Report",
				doctype: "Cost Center"
			},
			{
				"label":wn._("Purchase Invoice Trends"),
				route: "query-report/Purchase Invoice Trends",
				doctype: "Purchase Invoice"
			},
			{
				"label":wn._("Sales Invoice Trends"),
				route: "query-report/Sales Invoice Trends",
				doctype: "Sales Invoice"
			},
		]
	}
]

pscript['onload_accounts-home'] = function(wrapper) {
	wn.views.moduleview.make(wrapper, "Accounts");
}<|MERGE_RESOLUTION|>--- conflicted
+++ resolved
@@ -90,14 +90,11 @@
 				"doctype": "Period Closing Voucher",
 				description: wn._("Close Balance Sheet and book Profit or Loss.")
 			},
-<<<<<<< HEAD
 			{
 				"page":"voucher-import-tool",
 				"label": wn._("Voucher Import Tool"),
 				"description": wn._("Import accounting entries from CSV.")
 			},		
-=======
->>>>>>> ca8f8790
 		]
 	},
 	{
