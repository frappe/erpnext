--- conflicted
+++ resolved
@@ -1,9 +1,5 @@
-<<<<<<< HEAD
-// <div><button class="btn btn-default btn-add">Add</button></div>
-=======
 // Copyright (c) 2013, Web Notes Technologies Pvt. Ltd.
 // License: GNU General Public License v3. See license.txt
->>>>>>> b9eb0849
 
 erpnext.POS = Class.extend({
 	init: function(wrapper, frm) {
