--- conflicted
+++ resolved
@@ -2,11 +2,7 @@
  {
   "creation": "2013-05-21 16:16:39", 
   "docstatus": 0, 
-<<<<<<< HEAD
-  "modified": "2013-07-19 16:14:49", 
-=======
   "modified": "2013-07-19 22:04:17", 
->>>>>>> 01c837cd
   "modified_by": "Administrator", 
   "owner": "Administrator"
  }, 
